#include "network/terrier_server.h"
#include <fstream>
#include <memory>
#include "common/dedicated_thread_registry.h"
#include "common/settings.h"
#include "common/utility.h"
#include "event2/thread.h"
#include "loggers/network_logger.h"
#include "network/connection_handle_factory.h"
#include "network/network_defs.h"

namespace terrier::network {

TerrierServer::TerrierServer(common::ManagedPointer<ProtocolInterpreter::Provider> protocol_provider,
                             common::ManagedPointer<ConnectionHandleFactory> connection_handle_factory,
                             common::ManagedPointer<common::DedicatedThreadRegistry> thread_registry)
    : DedicatedThreadOwner(thread_registry),
<<<<<<< HEAD
      connection_handle_factory_(connection_handle_factory),
      provider_(protocol_provider) {
  port_ = common::Settings::SERVER_PORT;
  max_connections_ = common::Settings::MAX_CONNECTIONS;

=======
      running_(false),
      port_(common::Settings::SERVER_PORT),
      max_connections_(CONNECTION_THREAD_COUNT),
      connection_handle_factory_(connection_handle_factory),
      provider_(protocol_provider) {
>>>>>>> b51c4ad2
  // For logging purposes
  //  event_enable_debug_mode();

  //  event_set_log_callback(LogCallback);

  // Commented because it's not in the libevent version we're using
  // When we upgrade this should be uncommented
  //  event_enable_debug_logging(EVENT_DBG_ALL);

  // Ignore the broken pipe signal, return EPIPE on pipe write failures.
  // We don't want to exit on write when the client disconnects
  signal(SIGPIPE, SIG_IGN);
}

void TerrierServer::RunServer() {
  // This line is critical to performance for some reason
  evthread_use_pthreads();

  int conn_backlog = common::Settings::CONNECTION_BACKLOG;

  struct sockaddr_in sin;
  std::memset(&sin, 0, sizeof(sin));
  sin.sin_family = AF_INET;
  sin.sin_addr.s_addr = INADDR_ANY;
  sin.sin_port = htons(port_);

  listen_fd_ = socket(AF_INET, SOCK_STREAM, 0);

  if (listen_fd_ < 0) {
    throw NETWORK_PROCESS_EXCEPTION("Failed to create listen socket");
  }

  int reuse = 1;
  setsockopt(listen_fd_, SOL_SOCKET, SO_REUSEADDR, &reuse, sizeof(reuse));

  bind(listen_fd_, reinterpret_cast<struct sockaddr *>(&sin), sizeof(sin));
  listen(listen_fd_, conn_backlog);

  dispatcher_task_ = thread_registry_->RegisterDedicatedThread<ConnectionDispatcherTask>(
<<<<<<< HEAD
      this /* requester */, CONNECTION_THREAD_COUNT, listen_fd_, this, common::ManagedPointer(provider_.get()),
=======
      this /* requester */, max_connections_, listen_fd_, this, common::ManagedPointer(provider_.get()),
>>>>>>> b51c4ad2
      connection_handle_factory_, thread_registry_);

  NETWORK_LOG_INFO("Listening on port {0}", port_);

<<<<<<< HEAD
void TerrierServer::Close() {
=======
  // Set the running_ flag for any waiting threads
  {
    std::lock_guard<std::mutex> lock(running_mutex_);
    running_ = true;
  }
}

void TerrierServer::StopServer() {
>>>>>>> b51c4ad2
  NETWORK_LOG_TRACE("Begin to stop server");
  const bool result UNUSED_ATTRIBUTE =
      thread_registry_->StopTask(this, dispatcher_task_.CastManagedPointerTo<common::DedicatedThreadTask>());
  TERRIER_ASSERT(result, "Failed to stop ConnectionDispatcherTask.");
  terrier_close(listen_fd_);
  NETWORK_LOG_INFO("Server Closed");

<<<<<<< HEAD
=======
  // Clear the running_ flag for any waiting threads and wake up them up with the condition variable
  {
    std::lock_guard<std::mutex> lock(running_mutex_);
    running_ = false;
  }
  running_cv_.notify_all();
}

>>>>>>> b51c4ad2
/**
 * Change port to new_port
 */
void TerrierServer::SetPort(uint16_t new_port) { port_ = new_port; }

}  // namespace terrier::network<|MERGE_RESOLUTION|>--- conflicted
+++ resolved
@@ -15,19 +15,11 @@
                              common::ManagedPointer<ConnectionHandleFactory> connection_handle_factory,
                              common::ManagedPointer<common::DedicatedThreadRegistry> thread_registry)
     : DedicatedThreadOwner(thread_registry),
-<<<<<<< HEAD
-      connection_handle_factory_(connection_handle_factory),
-      provider_(protocol_provider) {
-  port_ = common::Settings::SERVER_PORT;
-  max_connections_ = common::Settings::MAX_CONNECTIONS;
-
-=======
       running_(false),
       port_(common::Settings::SERVER_PORT),
       max_connections_(CONNECTION_THREAD_COUNT),
       connection_handle_factory_(connection_handle_factory),
       provider_(protocol_provider) {
->>>>>>> b51c4ad2
   // For logging purposes
   //  event_enable_debug_mode();
 
@@ -67,18 +59,11 @@
   listen(listen_fd_, conn_backlog);
 
   dispatcher_task_ = thread_registry_->RegisterDedicatedThread<ConnectionDispatcherTask>(
-<<<<<<< HEAD
-      this /* requester */, CONNECTION_THREAD_COUNT, listen_fd_, this, common::ManagedPointer(provider_.get()),
-=======
       this /* requester */, max_connections_, listen_fd_, this, common::ManagedPointer(provider_.get()),
->>>>>>> b51c4ad2
       connection_handle_factory_, thread_registry_);
 
   NETWORK_LOG_INFO("Listening on port {0}", port_);
 
-<<<<<<< HEAD
-void TerrierServer::Close() {
-=======
   // Set the running_ flag for any waiting threads
   {
     std::lock_guard<std::mutex> lock(running_mutex_);
@@ -87,7 +72,6 @@
 }
 
 void TerrierServer::StopServer() {
->>>>>>> b51c4ad2
   NETWORK_LOG_TRACE("Begin to stop server");
   const bool result UNUSED_ATTRIBUTE =
       thread_registry_->StopTask(this, dispatcher_task_.CastManagedPointerTo<common::DedicatedThreadTask>());
@@ -95,8 +79,6 @@
   terrier_close(listen_fd_);
   NETWORK_LOG_INFO("Server Closed");
 
-<<<<<<< HEAD
-=======
   // Clear the running_ flag for any waiting threads and wake up them up with the condition variable
   {
     std::lock_guard<std::mutex> lock(running_mutex_);
@@ -105,7 +87,6 @@
   running_cv_.notify_all();
 }
 
->>>>>>> b51c4ad2
 /**
  * Change port to new_port
  */
