#include "network/connection_handle.h"

#include "loggers/network_logger.h"
#include "network/connection_dispatcher_task.h"
#include "network/connection_handle_factory.h"
#include "network/connection_handler_task.h"
#include "network/network_io_wrapper.h"

namespace noisepage::network {

/** ConnectionHandleStateMachineTransition implements ConnectionHandle::StateMachine::Delta's transition function. */
class ConnectionHandleStateMachineTransition {
 public:
  // clang-format off
  /** Implement transition for ConnState::READ. */
  static ConnectionHandle::StateMachine::TransitionResult TransitionForRead(Transition transition) {
    switch (transition) {
      case Transition::NEED_READ:           return {ConnState::READ, WaitForRead};
      case Transition::NEED_READ_TIMEOUT:   return {ConnState::READ, WaitForReadWithTimeout};
      // Allegedly, the NEED_WRITE case happens only when we use SSL and are blocked on a write
      // during handshake. From noisepage's perspective we are still waiting for reads.
      case Transition::NEED_WRITE:          return {ConnState::READ, WaitForWrite};
      case Transition::PROCEED:             return {ConnState::PROCESS, Process};
      case Transition::TERMINATE:           return {ConnState::CLOSING, TryCloseConnection};
      case Transition::WAKEUP:              return {ConnState::READ, TryRead};
      default:                              throw std::runtime_error("Undefined transition!");
    }
  }

  /** Implement transition for ConnState::PROCESS. */
  static ConnectionHandle::StateMachine::TransitionResult TransitionForProcess(Transition transition) {
    switch (transition) {
      case Transition::NEED_READ:           return {ConnState::READ, TryRead};
      case Transition::NEED_READ_TIMEOUT:   return {ConnState::READ, WaitForReadWithTimeout};
      case Transition::NEED_RESULT:         return {ConnState::PROCESS, WaitForTerrier};
      case Transition::PROCEED:             return {ConnState::WRITE, TryWrite};
      case Transition::TERMINATE:           return {ConnState::CLOSING, TryCloseConnection};
      case Transition::WAKEUP:              return {ConnState::PROCESS, GetResult};
      default:                              throw std::runtime_error("Undefined transition!");
    }
  }

  /** Implement transition for ConnState::WRITE. */
  static ConnectionHandle::StateMachine::TransitionResult TransitionForWrite(Transition transition) {
    switch (transition) {
        // Allegedly, NEED_READ happens during ssl-rehandshake with the client.
      case Transition::NEED_READ:           return {ConnState::WRITE, WaitForRead};
      case Transition::NEED_WRITE:          return {ConnState::WRITE, WaitForWrite};
      case Transition::PROCEED:             return {ConnState::PROCESS, Process};
      case Transition::TERMINATE:           return {ConnState::CLOSING, TryCloseConnection};
      case Transition::WAKEUP:              return {ConnState::WRITE, TryWrite};
      default:                              throw std::runtime_error("Undefined transition!");
    }
  }

  /** Implement transition for ConnState::CLOSING. */
  static ConnectionHandle::StateMachine::TransitionResult TransitionForClosing(Transition transition) {
    switch (transition) {
      case Transition::NEED_READ:           return {ConnState::WRITE, WaitForRead};
      case Transition::NEED_WRITE:          return {ConnState::WRITE, WaitForWrite};
      case Transition::TERMINATE:           return {ConnState::CLOSING, TryCloseConnection};
      case Transition::WAKEUP:              return {ConnState::CLOSING, TryCloseConnection};
      default:                              throw std::runtime_error("Undefined transition!");
    }
  }
  // clang-format on

 private:
  /** Define a function (ManagedPointer<ConnectionHandle> -> Transition) that calls the underlying handle's function. */
#define DEF_HANDLE_WRAPPER_FN(function_name)                                               \
  static Transition function_name(const common::ManagedPointer<ConnectionHandle> handle) { \
    return handle->function_name();                                                        \
  }

  DEF_HANDLE_WRAPPER_FN(GetResult);
  DEF_HANDLE_WRAPPER_FN(Process);
  DEF_HANDLE_WRAPPER_FN(TryRead);
  DEF_HANDLE_WRAPPER_FN(TryWrite);
  DEF_HANDLE_WRAPPER_FN(TryCloseConnection);

#undef DEF_HANDLE_WRAPPER_FN

  /** Wait for the connection to become readable. */
  static Transition WaitForRead(const common::ManagedPointer<ConnectionHandle> handle) {
    handle->UpdateEventFlags(ev::READ);
    return Transition::NONE;
  }

  /** Wait for the connection to become writable. */
  static Transition WaitForWrite(const common::ManagedPointer<ConnectionHandle> handle) {
    // Wait for the connection to become writable.
    handle->UpdateEventFlags(ev::WRITE);
    return Transition::NONE;
  }

  /** Wait for the connection to become readable, or until a timeout happens. */
  static Transition WaitForReadWithTimeout(const common::ManagedPointer<ConnectionHandle> handle) {
    handle->UpdateEventFlags(ev::READ, READ_TIMEOUT);
    return Transition::NONE;
  }

  /** Stop listening to network events. This is used when control is completely ceded to Terrier, hence the name. */
  static Transition WaitForTerrier(const common::ManagedPointer<ConnectionHandle> handle) {
    handle->StopReceivingNetworkEvent();
    return Transition::NONE;
  }
};

ConnectionHandle::StateMachine::TransitionResult ConnectionHandle::StateMachine::Delta(ConnState state,
                                                                                       Transition transition) {
  // clang-format off
  switch (state) {
    case ConnState::READ:      return ConnectionHandleStateMachineTransition::TransitionForRead(transition);
    case ConnState::PROCESS:   return ConnectionHandleStateMachineTransition::TransitionForProcess(transition);
    case ConnState::WRITE:     return ConnectionHandleStateMachineTransition::TransitionForWrite(transition);
    case ConnState::CLOSING:   return ConnectionHandleStateMachineTransition::TransitionForClosing(transition);
    default:                   throw std::runtime_error("Undefined transition!");
  }
  // clang-format on
}

void ConnectionHandle::StateMachine::Accept(Transition action, const common::ManagedPointer<ConnectionHandle> handle) {
  Transition next = action;
  // Transition until there are no more transitions.
  while (next != Transition::NONE) {
    TransitionResult result = Delta(current_state_, next);
    current_state_ = result.first;
    try {
      next = result.second(handle);
    } catch (const NetworkProcessException &e) {
      // If an error occurs, the error is logged and the connection is terminated.
      NETWORK_LOG_ERROR("{0}\n", e.what());
      next = Transition::TERMINATE;
    }
  }
}

ConnectionHandle::ConnectionHandle(int sock_fd, common::ManagedPointer<ConnectionHandlerTask> task,
                                   common::ManagedPointer<trafficcop::TrafficCop> tcop,
                                   std::unique_ptr<ProtocolInterpreter> interpreter)
    : io_wrapper_(std::make_unique<NetworkIoWrapper>(sock_fd)),
      conn_handler_task_(task),
      traffic_cop_(tcop),
      protocol_interpreter_(std::move(interpreter)) {
  context_.SetCallback(Callback, this);
  context_.SetConnectionID(static_cast<connection_id_t>(sock_fd));
}

ConnectionHandle::~ConnectionHandle() = default;

void ConnectionHandle::RegisterToReceiveEvents() {
  workpool_event_ = conn_handler_task_->RegisterAsyncEvent<&ConnectionHandle::HandleEventCallback>(this);
  network_event_ = conn_handler_task_->RegisterIoEvent<&ConnectionHandle::HandleEventCallback>(
      io_wrapper_->GetSocketFd(), ev::READ, this);
}

void ConnectionHandle::HandleEvent(int16_t flags) {
  Transition t;
  if ((flags & ev::TIMEOUT) != 0) {
    // If the event was a timeout, this implies that the connection timed out. Terminate to disconnect.
    t = Transition::TERMINATE;
    NETWORK_LOG_ERROR("Connection timed out, terminating the connection");
  } else {
    // Otherwise, something happened, so the state machine should wake up.
    t = Transition::WAKEUP;
  }
  state_machine_.Accept(t, common::ManagedPointer<ConnectionHandle>(this));
}

Transition ConnectionHandle::TryRead() { return io_wrapper_->FillReadBuffer(); }

Transition ConnectionHandle::TryWrite() {
  if (io_wrapper_->ShouldFlush()) {
    return io_wrapper_->FlushAllWrites();
  }
  return Transition::PROCEED;
}

Transition ConnectionHandle::Process() {
  auto transition = protocol_interpreter_->Process(io_wrapper_->GetReadBuffer(), io_wrapper_->GetWriteQueue(),
                                                   traffic_cop_, common::ManagedPointer(&context_));
  return transition;
}

Transition ConnectionHandle::GetResult() {
  // Wait until a network event happens.
  network_event_->Start();
  // TODO(WAN): It is not clear to me what this function is doing. If someone figures it out, please update comment.
  protocol_interpreter_->GetResult(io_wrapper_->GetWriteQueue());
  return Transition::PROCEED;
}

Transition ConnectionHandle::TryCloseConnection() {
  // Stop the protocol interpreter.
  protocol_interpreter_->Teardown(io_wrapper_->GetReadBuffer(), io_wrapper_->GetWriteQueue(), traffic_cop_,
                                  common::ManagedPointer(&context_));

  // Try to close the connection. If that fails, return whatever should have been done instead.
  // The connection must be closed before events are removed for safety reasons.
  Transition close = io_wrapper_->Close();
  if (close != Transition::PROCEED) {
    return close;
  }

  // Remove the network and worker pool events.
  conn_handler_task_->UnregisterIoEvent(network_event_);
  conn_handler_task_->UnregisterAsyncEvent(workpool_event_);

  return Transition::NONE;
}

void ConnectionHandle::UpdateEventFlags(uint16_t flags, ev_tstamp timeout_secs) {
  // Update the flags for the event, casing on whether a timeout value needs to be specified.
  int conn_fd = io_wrapper_->GetSocketFd();
  conn_handler_task_->UpdateIoEvent<&ConnectionHandle::HandleEventCallback>(network_event_, conn_fd, flags, this,
                                                                            timeout_secs);
}

void ConnectionHandle::StopReceivingNetworkEvent() { network_event_->Stop(); }

void ConnectionHandle::Callback(void *callback_args) {
  // TODO(WAN): this is currently unused.
  auto *const handle = reinterpret_cast<ConnectionHandle *>(callback_args);
<<<<<<< HEAD
  TERRIER_ASSERT(handle->state_machine_.CurrentState() == ConnState::PROCESS,
                 "Should be waking up a ConnectionHandle that's in PROCESS state waiting on query result.");
  handle->workpool_event_->send();
=======
  NOISEPAGE_ASSERT(handle->state_machine_.CurrentState() == ConnState::PROCESS,
                   "Should be waking up a ConnectionHandle that's in PROCESS state waiting on query result.");
  event_active(handle->workpool_event_, EV_WRITE, 0);
>>>>>>> 30361232
}

void ConnectionHandle::ResetForReuse(connection_id_t connection_id, common::ManagedPointer<ConnectionHandlerTask> task,
                                     std::unique_ptr<ProtocolInterpreter> interpreter) {
  io_wrapper_->Restart();
  conn_handler_task_ = task;
  // TODO(WAN): the same traffic cop is kept because the ConnectionHandleFactory always uses the same traffic cop
  //  anyway, but if this ever changes then we'll need to revisit this.
  protocol_interpreter_ = std::move(interpreter);
  state_machine_ = ConnectionHandle::StateMachine();
  network_event_ = nullptr;
  workpool_event_ = nullptr;
  context_.Reset();
  context_.SetConnectionID(connection_id);
}

}  // namespace noisepage::network<|MERGE_RESOLUTION|>--- conflicted
+++ resolved
@@ -221,15 +221,9 @@
 void ConnectionHandle::Callback(void *callback_args) {
   // TODO(WAN): this is currently unused.
   auto *const handle = reinterpret_cast<ConnectionHandle *>(callback_args);
-<<<<<<< HEAD
-  TERRIER_ASSERT(handle->state_machine_.CurrentState() == ConnState::PROCESS,
+  NOISEPAGE_ASSERT(handle->state_machine_.CurrentState() == ConnState::PROCESS,
                  "Should be waking up a ConnectionHandle that's in PROCESS state waiting on query result.");
   handle->workpool_event_->send();
-=======
-  NOISEPAGE_ASSERT(handle->state_machine_.CurrentState() == ConnState::PROCESS,
-                   "Should be waking up a ConnectionHandle that's in PROCESS state waiting on query result.");
-  event_active(handle->workpool_event_, EV_WRITE, 0);
->>>>>>> 30361232
 }
 
 void ConnectionHandle::ResetForReuse(connection_id_t connection_id, common::ManagedPointer<ConnectionHandlerTask> task,
