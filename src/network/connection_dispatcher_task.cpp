#include "network/connection_dispatcher_task.h"
#include <csignal>
#include <memory>
#include "common/dedicated_thread_registry.h"

#define MASTER_THREAD_ID (-1)

namespace terrier::network {

ConnectionDispatcherTask::ConnectionDispatcherTask(
<<<<<<< HEAD
    int num_handlers, int listen_fd, common::DedicatedThreadOwner *dedicated_thread_owner,
=======
    uint32_t num_handlers, int listen_fd, common::DedicatedThreadOwner *dedicated_thread_owner,
>>>>>>> b51c4ad2
    common::ManagedPointer<ProtocolInterpreter::Provider> interpreter_provider,
    common::ManagedPointer<ConnectionHandleFactory> connection_handle_factory,
    common::ManagedPointer<common::DedicatedThreadRegistry> thread_registry)
    : NotifiableTask(MASTER_THREAD_ID),
      num_handlers_(num_handlers),
      dedicated_thread_owner_(dedicated_thread_owner),
      connection_handle_factory_(connection_handle_factory),
      thread_registry_(thread_registry),
      interpreter_provider_(interpreter_provider),
      next_handler_(0) {
  RegisterEvent(listen_fd, EV_READ | EV_PERSIST,
                METHOD_AS_CALLBACK(ConnectionDispatcherTask, DispatchPostgresConnection), this);
  RegisterSignalEvent(SIGHUP, METHOD_AS_CALLBACK(NotifiableTask, ExitLoop), this);
}

void ConnectionDispatcherTask::DispatchPostgresConnection(int fd, int16_t) {  // NOLINT
  struct sockaddr_storage addr;
  socklen_t addrlen = sizeof(addr);

  int new_conn_fd = accept(fd, reinterpret_cast<struct sockaddr *>(&addr), &addrlen);
  if (new_conn_fd == -1) {
    NETWORK_LOG_ERROR("Failed to accept");
    return;
  }

  // Dispatch by rand number
  uint64_t handler_id = next_handler_;

  // update next threadID
  next_handler_ = (next_handler_ + 1) % handlers_.size();

  auto handler = handlers_[handler_id];
  NETWORK_LOG_TRACE("Dispatching connection to worker {0}", handler_id);

  handler->Notify(new_conn_fd, interpreter_provider_->Get());
}

void ConnectionDispatcherTask::RunTask() {
<<<<<<< HEAD
  // create worker threads.
  for (int task_id = 0; task_id < num_handlers_; task_id++) {
    // auto handler = new ConnectionHandlerTask(task_id, connection_handle_factory);
=======
  // create all of the ConnectionHandlerTasks, using the same DedicatedThreadOwner as this task's
  for (int task_id = 0; static_cast<uint32_t>(task_id) < num_handlers_; task_id++) {
>>>>>>> b51c4ad2
    auto handler = thread_registry_->RegisterDedicatedThread<ConnectionHandlerTask>(dedicated_thread_owner_, task_id,
                                                                                    connection_handle_factory_);
    handlers_.push_back(handler);
  }
  EventLoop();
}

void ConnectionDispatcherTask::Terminate() {
  ExitLoop();
<<<<<<< HEAD
=======
  // clean up the ConnectionHandlerTasks
>>>>>>> b51c4ad2
  for (const auto &handler_task : handlers_) {
    const bool result UNUSED_ATTRIBUTE = thread_registry_->StopTask(
        dedicated_thread_owner_, handler_task.CastManagedPointerTo<common::DedicatedThreadTask>());
    TERRIER_ASSERT(result, "Failed to stop ConnectionHandlerTask.");
  }
}

}  // namespace terrier::network<|MERGE_RESOLUTION|>--- conflicted
+++ resolved
@@ -8,11 +8,7 @@
 namespace terrier::network {
 
 ConnectionDispatcherTask::ConnectionDispatcherTask(
-<<<<<<< HEAD
-    int num_handlers, int listen_fd, common::DedicatedThreadOwner *dedicated_thread_owner,
-=======
     uint32_t num_handlers, int listen_fd, common::DedicatedThreadOwner *dedicated_thread_owner,
->>>>>>> b51c4ad2
     common::ManagedPointer<ProtocolInterpreter::Provider> interpreter_provider,
     common::ManagedPointer<ConnectionHandleFactory> connection_handle_factory,
     common::ManagedPointer<common::DedicatedThreadRegistry> thread_registry)
@@ -51,14 +47,8 @@
 }
 
 void ConnectionDispatcherTask::RunTask() {
-<<<<<<< HEAD
-  // create worker threads.
-  for (int task_id = 0; task_id < num_handlers_; task_id++) {
-    // auto handler = new ConnectionHandlerTask(task_id, connection_handle_factory);
-=======
   // create all of the ConnectionHandlerTasks, using the same DedicatedThreadOwner as this task's
   for (int task_id = 0; static_cast<uint32_t>(task_id) < num_handlers_; task_id++) {
->>>>>>> b51c4ad2
     auto handler = thread_registry_->RegisterDedicatedThread<ConnectionHandlerTask>(dedicated_thread_owner_, task_id,
                                                                                     connection_handle_factory_);
     handlers_.push_back(handler);
@@ -68,10 +58,7 @@
 
 void ConnectionDispatcherTask::Terminate() {
   ExitLoop();
-<<<<<<< HEAD
-=======
   // clean up the ConnectionHandlerTasks
->>>>>>> b51c4ad2
   for (const auto &handler_task : handlers_) {
     const bool result UNUSED_ATTRIBUTE = thread_registry_->StopTask(
         dedicated_thread_owner_, handler_task.CastManagedPointerTo<common::DedicatedThreadTask>());
