#include "network/postgres/postgres_network_commands.h"
#include <memory>
#include <string>
#include <utility>
#include <vector>
#include "network/postgres/postgres_protocol_interpreter.h"
#include "network/terrier_server.h"
#include "traffic_cop/portal.h"
#include "traffic_cop/traffic_cop.h"
#include "type/transient_value_factory.h"
#include "type/type_id.h"

namespace terrier::network {

void LogAndWriteErrorMsg(const std::string &msg, common::ManagedPointer<PostgresPacketWriter> out) {
  NETWORK_LOG_ERROR(msg);
  out->WriteSingleErrorResponse(NetworkMessageType::PG_HUMAN_READABLE_ERROR, msg);
}

Transition SimpleQueryCommand::Exec(common::ManagedPointer<ProtocolInterpreter> interpreter,
                                    common::ManagedPointer<PostgresPacketWriter> out,
                                    common::ManagedPointer<trafficcop::TrafficCop> t_cop,
                                    common::ManagedPointer<ConnectionContext> connection, NetworkCallback callback) {
  std::string query = in_.ReadString();
  NETWORK_LOG_TRACE("Execute SimpleQuery: {0}", query.c_str());

  trafficcop::SqliteEngine *execution_engine = t_cop->GetExecutionEngine();
  sqlite3_stmt *stmt = execution_engine->PrepareStatement(query);
  trafficcop::ResultSet result = execution_engine->Execute(stmt);
  if (result.column_names_.empty()) {
    out->WriteEmptyQueryResponse();
  } else {
    out->WriteRowDescription(result.column_names_);
    for (auto &row : result.rows_) out->WriteDataRow(row);

    // TODO(Weichen): We need somehow to know which kind of query it is. (INSERT? DELETE? SELECT?)
    // and the number of rows. This is needed in the tag. Now we just use an empty string.

    out->WriteCommandComplete("");
  }

  out->WriteReadyForQuery(NetworkTransactionStateType::IDLE);
  sqlite3_finalize(stmt);
  return Transition::PROCEED;
}

Transition ParseCommand::Exec(common::ManagedPointer<ProtocolInterpreter> interpreter,
                              common::ManagedPointer<PostgresPacketWriter> out,
                              common::ManagedPointer<trafficcop::TrafficCop> t_cop,
                              common::ManagedPointer<ConnectionContext> connection, NetworkCallback callback) {
  std::string stmt_name = in_.ReadString();
  NETWORK_LOG_TRACE("ParseCommand Statement Name: {0}", stmt_name.c_str());

  std::string query = in_.ReadString();
  NETWORK_LOG_INFO("ParseCommand: {0}", query);

  if (query.find("BEGIN") != std::string::npos) {
    connection->in_transaction_ = true;
  } else if (query.find("COMMIT") != std::string::npos || query.find("ROLLBACK") != std::string::npos) {
    connection->in_transaction_ = false;
  }

  // TODO(Weichen): This implementation does not strictly follow Postgres protocol.
  // This param num here is just the number of params that the client wants to pre-specify types for.
  // Should not use this as the number of parameters.
  // Should rely on the table schema to determine the parameter type.
  auto num_params = in_.ReadValue<uint16_t>();
  std::vector<PostgresValueType> param_types;
  for (uint16_t i = 0; i < num_params; i++) {
    auto oid = in_.ReadValue<int32_t>();
    param_types.push_back(static_cast<PostgresValueType>(oid));
  }

  // if a statement with that name exists, return error
  if (!stmt_name.empty() && connection->statements_.count(stmt_name) > 0) {
    LogAndWriteErrorMsg("There is already a statement with name " + stmt_name, out);
    return Transition::PROCEED;
  }

  trafficcop::SqliteEngine *execution_engine = t_cop->GetExecutionEngine();
  sqlite3_stmt *sqlite_stmt = execution_engine->PrepareStatement(query);

  trafficcop::Statement stmt(sqlite_stmt, param_types, query);
  connection->statements_[stmt_name] = stmt;

  out->WriteParseComplete();
  return Transition::PROCEED;
}

Transition BindCommand::Exec(common::ManagedPointer<ProtocolInterpreter> interpreter,
                             common::ManagedPointer<PostgresPacketWriter> out,
                             common::ManagedPointer<trafficcop::TrafficCop> t_cop,
                             common::ManagedPointer<ConnectionContext> connection, NetworkCallback callback) {
  using std::pair;
  using std::string;
  using std::vector;

  string portal_name = in_.ReadString();

  string stmt_name = in_.ReadString();
  NETWORK_LOG_TRACE("BindCommand, portal name = {0}, stmt name = {1}", portal_name, stmt_name);

  auto statement_pair = connection->statements_.find(stmt_name);
  if (statement_pair == connection->statements_.end()) {
    string error_msg = fmt::format("Error: There is no statement with name {0}", stmt_name);
    LogAndWriteErrorMsg(error_msg, out);
    return Transition::PROCEED;
  }

  // Find out param formats (text/binary)
  // You can find detailed documentation at
  // https://www.postgresql.org/docs/9.3/protocol-message-formats.html

  trafficcop::Statement *statement = &statement_pair->second;
  auto num_formats = static_cast<size_t>(in_.ReadValue<int16_t>());
  vector<int16_t> is_binary;
  size_t num_params = statement->NumParams();
  if (num_formats == 0) {
    // All params are text
    is_binary = std::vector<int16_t>(num_params, 0);
  } else if (num_formats == 1) {
    // the following number determines the format for all params (0=text, 1=binary)
    auto format = in_.ReadValue<int16_t>();
    is_binary = std::vector<int16_t>(num_params, format);
  } else if (num_formats == num_params) {
    // a number for every param states its format (0=text, 1=binary)
    for (size_t i = 0; i < num_formats; i++) {
      auto format = in_.ReadValue<int16_t>();
      is_binary.push_back(format);
    }
  } else {
    string error_msg = fmt::format(
        "Error: Numbers of parameters don't match. "
        "{0} in statement, {1} in format code.",
        num_params, num_formats);

    LogAndWriteErrorMsg(error_msg, out);
    return Transition::PROCEED;
  }

  // Read param values
  auto num_params_from_query = static_cast<size_t>(in_.ReadValue<int16_t>());
  if (num_params_from_query != num_params) {
    string error_msg = fmt::format(
        "Error: Numbers of parameters don't match. "
        "{0} in statement, {1} in bind command. "
        "This could be a result that the Parse command required type inference, which we don't support yet.",
        num_params, num_params_from_query);

    LogAndWriteErrorMsg(error_msg, out);
    return Transition::PROCEED;
  }

  using type::TransientValue;
  using type::TransientValueFactory;
  using type::TypeId;

  auto params = std::make_unique<std::vector<TransientValue>>();

  for (size_t i = 0; i < num_params; i++) {
    auto len = static_cast<int32_t>(in_.ReadValue<int32_t>());
    auto type = PostgresValueTypeToInternalValueType(statement->param_types_[i]);

    if (type == TypeId::INTEGER) {
      if (len != -1) {
        int32_t value;
        if (is_binary[i] == 0) {
          char buf[len + 1];
          memset(buf, 0, len + 1);
          in_.Read(len, buf);
          value = std::stoi(buf);
        } else {
          value = in_.ReadValue<int32_t>();
        }
        params->push_back(TransientValueFactory::GetInteger(value));
      } else {
        params->push_back(TransientValueFactory::GetNull(TypeId::INTEGER));
      }
    } else if (type == TypeId::DECIMAL) {
      if (len != -1) {
        double value;
        if (is_binary[i] == 0) {
          char buf[len + 1];
          memset(buf, 0, len + 1);
          in_.Read(len, buf);
          value = std::stod(buf);
        } else {
          value = in_.ReadValue<double>();
        }
        params->push_back(TransientValueFactory::GetDecimal(value));
      } else {
        params->push_back(TransientValueFactory::GetNull(TypeId::DECIMAL));
      }
    } else if (type == TypeId::VARCHAR) {
      if (len != -1) {
        char buf[len + 1];
        memset(buf, 0, len + 1);
        in_.Read(len, buf);
        params->push_back(TransientValueFactory::GetVarChar(buf));
      } else {
        params->push_back(TransientValueFactory::GetNull(TypeId::VARCHAR));
      }
    } else if (type == TypeId::TIMESTAMP) {
      if (len != -1) {
        char buf[len + 1];
        memset(buf, 0, len + 1);
        in_.Read(len, buf);
        params->push_back(TransientValueFactory::GetVarChar(buf));
      } else {
        params->push_back(TransientValueFactory::GetNull(TypeId::VARCHAR));
      }
    } else if (type == TypeId::BIGINT) {
      if (len != -1) {
        int64_t value;
        if (is_binary[i] == 0) {
          char buf[len + 1];
          memset(buf, 0, len + 1);
          in_.Read(len, buf);
          value = std::stoll(buf);
        } else {
          value = in_.ReadValue<int64_t>();
        }
        params->push_back(TransientValueFactory::GetBigInt(value));
      } else {
        params->push_back(TransientValueFactory::GetNull(TypeId::BIGINT));
      }
    } else {
      string error_msg =
          fmt::format("Param type {0} is not implemented yet", static_cast<int>(statement->param_types_[i]));

      LogAndWriteErrorMsg(error_msg, out);
      return Transition::PROCEED;
    }
  }

  // TODO(Weichen): Deal with requested response format. (text/binary)
  // Now they are all text.

  // With SQLite backend, we only produce a list of param values as the portal,
  // because we cannot copy a sqlite3 statement.
  trafficcop::Portal portal;
<<<<<<< HEAD
  portal.sqlite_stmt_ = statement->sqlite3_stmt_;
  portal.params_ = std::move(params);
  connection->portals_[portal_name] = std::move(portal);
=======
  portal.statement_ = statement;
  portal.params_ = params;
  connection->portals_[portal_name] = portal;
>>>>>>> d430f921

  out->WriteBindComplete();
  return Transition::PROCEED;
}

Transition DescribeCommand::Exec(common::ManagedPointer<ProtocolInterpreter> interpreter,
                                 common::ManagedPointer<PostgresPacketWriter> out,
                                 common::ManagedPointer<trafficcop::TrafficCop> t_cop,
                                 common::ManagedPointer<ConnectionContext> connection, NetworkCallback callback) {
  auto type = in_.ReadValue<DescribeCommandObjectType>();
  std::string name = in_.ReadString();
  NETWORK_LOG_TRACE("Describe query: type = {0}, name = {1}", static_cast<char>(type), name.c_str());
  std::vector<std::string> column_names;

  trafficcop::SqliteEngine *execution_engine = t_cop->GetExecutionEngine();

  if (type == DescribeCommandObjectType::STATEMENT) {
    auto p_statement = connection->statements_.find(name);
    if (p_statement == connection->statements_.end()) {
      std::string error_msg = fmt::format("There is no statement with name {0}", name);
      LogAndWriteErrorMsg(error_msg, out);
      return Transition::PROCEED;
    }
    trafficcop::Statement &statement = p_statement->second;
    out->WriteParameterDescription(statement.param_types_);

    if (statement.sqlite3_stmt_ != nullptr) column_names = execution_engine->DescribeColumns(statement.sqlite3_stmt_);

  } else if (type == DescribeCommandObjectType::PORTAL) {
    auto p_portal = connection->portals_.find(name);
    if (p_portal == connection->portals_.end()) {
      std::string error_msg = fmt::format("There is no portal with name {0}", name);
      LogAndWriteErrorMsg(error_msg, out);
      return Transition::PROCEED;
    }
    if (p_portal->second.statement_->sqlite3_stmt_ != nullptr)
      column_names = execution_engine->DescribeColumns(p_portal->second.statement_->sqlite3_stmt_);

  } else {
    std::string error_msg = fmt::format("Wrong type: {0}, should be either 'S' or 'P'.", static_cast<char>(type));
    LogAndWriteErrorMsg(error_msg, out);
    return Transition::PROCEED;
  }

  if (column_names.empty())
    out->WriteNoData();
  else
    out->WriteRowDescription(column_names);
  return Transition::PROCEED;
}

Transition ExecuteCommand::Exec(common::ManagedPointer<ProtocolInterpreter> interpreter,
                                common::ManagedPointer<PostgresPacketWriter> out,
                                common::ManagedPointer<trafficcop::TrafficCop> t_cop,
                                common::ManagedPointer<ConnectionContext> connection, NetworkCallback callback) {
  using std::string;
  string portal_name = in_.ReadString();
  NETWORK_LOG_TRACE("ExecuteCommand portal name = {0}", portal_name);

  auto p_portal = connection->portals_.find(portal_name);
  if (p_portal == connection->portals_.end()) {
    string error_msg = fmt::format("Error: Portal {0} does not exist.", portal_name);
    NETWORK_LOG_ERROR(error_msg);
    out->WriteSingleErrorResponse(NetworkMessageType::PG_HUMAN_READABLE_ERROR, error_msg);
    return Transition::PROCEED;
  }

  trafficcop::Portal &portal = p_portal->second;

  trafficcop::SqliteEngine *execution_engine = t_cop->GetExecutionEngine();
<<<<<<< HEAD
  execution_engine->Bind(portal.sqlite_stmt_, common::ManagedPointer(portal.params_));
  trafficcop::ResultSet result = execution_engine->Execute(portal.sqlite_stmt_);
  for (const auto &row : result.rows_) out->WriteDataRow(row);
=======
  execution_engine->Bind(portal.statement_->sqlite3_stmt_, portal.params_);
  trafficcop::ResultSet result = execution_engine->Execute(portal.statement_->sqlite3_stmt_);
  int32_t rows_affected = execution_engine->GetAffected();
  for (const auto &row : result.rows_) {
    out->WriteDataRow(row);
  }
>>>>>>> d430f921

  string &query_string = portal.statement_->query_string_;
  if (query_string.find("INSERT") != string::npos) {
    // TODO(YUZE): OID
    out->WriteCommandComplete("INSERT 0 " + std::to_string(rows_affected));
  } else if (query_string.find("DELETE") != string::npos) {
    out->WriteCommandComplete("DELETE " + std::to_string(rows_affected));
  } else if (query_string.find("UPDATE") != string::npos) {
    out->WriteCommandComplete("UPDATE " + std::to_string(rows_affected));
  } else if (query_string.find("SELECT") != string::npos) {
    out->WriteCommandComplete("SELECT " + std::to_string(result.rows_.size()));
  } else if (query_string.find("BEGIN") != string::npos) {
    out->WriteCommandComplete("BEGIN");
  }
  return Transition::PROCEED;
}

Transition SyncCommand::Exec(common::ManagedPointer<ProtocolInterpreter> interpreter,
                             common::ManagedPointer<PostgresPacketWriter> out,
                             common::ManagedPointer<trafficcop::TrafficCop> t_cop,
                             common::ManagedPointer<ConnectionContext> connection, NetworkCallback callback) {
  NETWORK_LOG_TRACE("Sync query");
  if (connection->in_transaction_) {
    out->WriteReadyForQuery(NetworkTransactionStateType::BLOCK);
  } else {
    out->WriteReadyForQuery(NetworkTransactionStateType::IDLE);
  }
  return Transition::PROCEED;
}

Transition CloseCommand::Exec(common::ManagedPointer<ProtocolInterpreter> interpreter,
                              common::ManagedPointer<PostgresPacketWriter> out,
                              common::ManagedPointer<trafficcop::TrafficCop> t_cop,
                              common::ManagedPointer<ConnectionContext> connection, NetworkCallback callback) {
  NETWORK_LOG_TRACE("Close Command");
  // Send close complete response
  return Transition::PROCEED;
}

Transition TerminateCommand::Exec(common::ManagedPointer<ProtocolInterpreter> interpreter,
                                  common::ManagedPointer<PostgresPacketWriter> out,
                                  common::ManagedPointer<trafficcop::TrafficCop> t_cop,
                                  common::ManagedPointer<ConnectionContext> connection, NetworkCallback callback) {
  NETWORK_LOG_TRACE("Terminated");
  return Transition::TERMINATE;
}

Transition EmptyCommand::Exec(common::ManagedPointer<ProtocolInterpreter> interpreter,
                              common::ManagedPointer<PostgresPacketWriter> out,
                              common::ManagedPointer<trafficcop::TrafficCop> t_cop,
                              common::ManagedPointer<ConnectionContext> connection, NetworkCallback callback) {
  NETWORK_LOG_TRACE("Empty Command");
  out->WriteEmptyQueryResponse();
  out->WriteReadyForQuery(NetworkTransactionStateType::IDLE);
  return Transition::PROCEED;
}
}  // namespace terrier::network<|MERGE_RESOLUTION|>--- conflicted
+++ resolved
@@ -155,7 +155,7 @@
   using type::TransientValueFactory;
   using type::TypeId;
 
-  auto params = std::make_unique<std::vector<TransientValue>>();
+  auto params = std::make_shared<std::vector<TransientValue>>();
 
   for (size_t i = 0; i < num_params; i++) {
     auto len = static_cast<int32_t>(in_.ReadValue<int32_t>());
@@ -239,15 +239,9 @@
   // With SQLite backend, we only produce a list of param values as the portal,
   // because we cannot copy a sqlite3 statement.
   trafficcop::Portal portal;
-<<<<<<< HEAD
-  portal.sqlite_stmt_ = statement->sqlite3_stmt_;
-  portal.params_ = std::move(params);
-  connection->portals_[portal_name] = std::move(portal);
-=======
   portal.statement_ = statement;
   portal.params_ = params;
   connection->portals_[portal_name] = portal;
->>>>>>> d430f921
 
   out->WriteBindComplete();
   return Transition::PROCEED;
@@ -318,18 +312,12 @@
   trafficcop::Portal &portal = p_portal->second;
 
   trafficcop::SqliteEngine *execution_engine = t_cop->GetExecutionEngine();
-<<<<<<< HEAD
-  execution_engine->Bind(portal.sqlite_stmt_, common::ManagedPointer(portal.params_));
-  trafficcop::ResultSet result = execution_engine->Execute(portal.sqlite_stmt_);
-  for (const auto &row : result.rows_) out->WriteDataRow(row);
-=======
   execution_engine->Bind(portal.statement_->sqlite3_stmt_, portal.params_);
   trafficcop::ResultSet result = execution_engine->Execute(portal.statement_->sqlite3_stmt_);
   int32_t rows_affected = execution_engine->GetAffected();
   for (const auto &row : result.rows_) {
     out->WriteDataRow(row);
   }
->>>>>>> d430f921
 
   string &query_string = portal.statement_->query_string_;
   if (query_string.find("INSERT") != string::npos) {
