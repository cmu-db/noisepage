--- conflicted
+++ resolved
@@ -12,13 +12,8 @@
 #define PROTO_MAJOR_VERSION(x) ((x) >> 16)
 
 namespace terrier::network {
-<<<<<<< HEAD
-Transition PostgresProtocolInterpreter::Process(std::shared_ptr<ReadBuffer> in,   // NOLINT
-                                                std::shared_ptr<WriteQueue> out,  // NOLINT
-=======
 Transition PostgresProtocolInterpreter::Process(common::ManagedPointer<ReadBuffer> in,
                                                 common::ManagedPointer<WriteQueue> out,
->>>>>>> d430f921
                                                 common::ManagedPointer<trafficcop::TrafficCop> t_cop,
                                                 common::ManagedPointer<ConnectionContext> context,
                                                 NetworkCallback callback) {
@@ -34,30 +29,17 @@
     curr_input_packet_.Clear();
     return ProcessStartup(in, out);
   }
-<<<<<<< HEAD
-  std::unique_ptr<PostgresNetworkCommand> command = command_factory_->PostgresPacketToCommand(&curr_input_packet_);
-  PostgresPacketWriter writer(out);
-  if (command->FlushOnComplete()) out->ForceFlush();
-  Transition ret = command->Exec(common::ManagedPointer(this), common::ManagedPointer(&writer), t_cop,
-                                 common::ManagedPointer(context), std::move(callback));
-=======
   auto command = command_factory_->PacketToCommand(common::ManagedPointer<InputPacket>(&curr_input_packet_));
   PostgresPacketWriter writer(out);
   if (command->FlushOnComplete()) out->ForceFlush();
   Transition ret = command->Exec(common::ManagedPointer<ProtocolInterpreter>(this),
                                  common::ManagedPointer<PostgresPacketWriter>(&writer), t_cop, context, callback);
->>>>>>> d430f921
   curr_input_packet_.Clear();
   return ret;
 }
 
-<<<<<<< HEAD
-Transition PostgresProtocolInterpreter::ProcessStartup(std::shared_ptr<ReadBuffer> in,     // NOLINT
-                                                       std::shared_ptr<WriteQueue> out) {  // NOLINT
-=======
 Transition PostgresProtocolInterpreter::ProcessStartup(const common::ManagedPointer<ReadBuffer> in,
                                                        const common::ManagedPointer<WriteQueue> out) {
->>>>>>> d430f921
   PostgresPacketWriter writer(out);
   auto proto_version = in->ReadValue<uint32_t>();
   NETWORK_LOG_TRACE("protocol version: {0}", proto_version);
@@ -93,61 +75,10 @@
   return Transition::PROCEED;
 }
 
-<<<<<<< HEAD
-bool PostgresProtocolInterpreter::TryBuildPacket(std::shared_ptr<ReadBuffer> in) {  // NOLINT
-  if (!TryReadPacketHeader(in)) return false;
-
-  size_t size_needed = curr_input_packet_.extended_
-                           ? curr_input_packet_.len_ - curr_input_packet_.buf_->BytesAvailable()
-                           : curr_input_packet_.len_;
-
-  size_t can_read = std::min(size_needed, in->BytesAvailable());
-  size_t remaining_bytes = size_needed - can_read;
-
-  // copy bytes only if the packet is longer than the read buffer,
-  // otherwise we can use the read buffer to save space
-  if (curr_input_packet_.extended_) {
-    curr_input_packet_.buf_->FillBufferFrom(*in, can_read);
-  }
-
-  return remaining_bytes <= 0;
-}
-
-bool PostgresProtocolInterpreter::TryReadPacketHeader(std::shared_ptr<ReadBuffer> in) {  // NOLINT
-  if (curr_input_packet_.header_parsed_) return true;
-
-  // Header format: 1 byte message type (only if non-startup)
-  //              + 4 byte message size (inclusive of these 4 bytes)
-  size_t header_size = startup_ ? sizeof(int32_t) : 1 + sizeof(int32_t);
-  // Make sure the entire header is readable
-  if (!in->HasMore(header_size)) return false;
-
-  // The header is ready to be read, fill in fields accordingly
-  if (!startup_) curr_input_packet_.msg_type_ = in->ReadValue<NetworkMessageType>();
-  curr_input_packet_.len_ = in->ReadValue<uint32_t>() - sizeof(uint32_t);
-  if (curr_input_packet_.len_ > PACKET_LEN_LIMIT) {
-    NETWORK_LOG_ERROR("Packet size {} > limit {}", curr_input_packet_.len_, PACKET_LEN_LIMIT);
-    throw NETWORK_PROCESS_EXCEPTION("Packet too large");
-  }
-
-  // Extend the buffer as needed
-  if (curr_input_packet_.len_ > in->Capacity()) {
-    // Allocate a larger buffer and copy bytes off from the I/O layer's buffer
-    curr_input_packet_.buf_ = std::make_unique<ReadBuffer>(curr_input_packet_.len_);
-    NETWORK_LOG_TRACE("Extended Buffer size required for packet of size {0}", curr_input_packet_.len_);
-    curr_input_packet_.extended_ = true;
-  } else {
-    curr_input_packet_.buf_ = in;
-  }
-
-  curr_input_packet_.header_parsed_ = true;
-  return true;
-=======
 size_t PostgresProtocolInterpreter::GetPacketHeaderSize() { return startup_ ? sizeof(uint32_t) : 1 + sizeof(uint32_t); }
 
 void PostgresProtocolInterpreter::SetPacketMessageType(const common::ManagedPointer<ReadBuffer> in) {
   if (!startup_) curr_input_packet_.msg_type_ = in->ReadValue<NetworkMessageType>();
->>>>>>> d430f921
 }
 
 void PostgresProtocolInterpreter::CompleteCommand(PostgresPacketWriter *const out, const QueryType &query_type,
