--- conflicted
+++ resolved
@@ -45,11 +45,7 @@
 
   if (proto_version == SSL_MESSAGE_VERNO) {
     // TODO(Tianyu): Should this be moved from PelotonServer into settings?
-<<<<<<< HEAD
-    writer.WriteSingleTypePacket(NetworkMessageType::PG_SSL_NO);
-=======
     writer.WriteSSLPacket(NetworkMessageType::PG_SSL_NO);
->>>>>>> 9db3f7e0
     return Transition::PROCEED;
   }
 
