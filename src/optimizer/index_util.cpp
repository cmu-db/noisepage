--- conflicted
+++ resolved
@@ -52,13 +52,8 @@
   return true;
 }
 
-<<<<<<< HEAD
-bool IndexUtil::SatisfiesPredicateWithIndex(
+std::pair<bool, bool> IndexUtil::SatisfiesPredicateWithIndex(
     catalog::CatalogAccessor *accessor, catalog::table_oid_t tbl_oid, const parser::AliasType &tbl_alias,
-=======
-std::pair<bool, bool> IndexUtil::SatisfiesPredicateWithIndex(
-    catalog::CatalogAccessor *accessor, catalog::table_oid_t tbl_oid, const std::string &tbl_alias,
->>>>>>> 79a5184e
     catalog::index_oid_t index_oid, const std::vector<AnnotatedExpression> &predicates, bool allow_cves,
     planner::IndexScanType *scan_type,
     std::unordered_map<catalog::indexkeycol_oid_t, std::vector<planner::IndexExpression>> *bounds) {
@@ -82,13 +77,8 @@
                          bounds);
 }
 
-<<<<<<< HEAD
-bool IndexUtil::CheckPredicates(
+std::pair<bool, bool> IndexUtil::CheckPredicates(
     const catalog::IndexSchema &schema, catalog::table_oid_t tbl_oid, const parser::AliasType &tbl_alias,
-=======
-std::pair<bool, bool> IndexUtil::CheckPredicates(
-    const catalog::IndexSchema &schema, catalog::table_oid_t tbl_oid, const std::string &tbl_alias,
->>>>>>> 79a5184e
     const std::unordered_map<catalog::col_oid_t, catalog::indexkeycol_oid_t> &lookup,
     const std::unordered_set<catalog::col_oid_t> &mapped_cols, const std::vector<AnnotatedExpression> &predicates,
     bool allow_cves, planner::IndexScanType *idx_scan_type,
