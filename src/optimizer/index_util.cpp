--- conflicted
+++ resolved
@@ -250,11 +250,7 @@
                                            const catalog::IndexSchema &index_schema,
                                            std::unordered_map<catalog::col_oid_t, catalog::indexkeycol_oid_t> *key_map,
                                            std::vector<catalog::col_oid_t> *col_oids) {
-<<<<<<< HEAD
-  TERRIER_ASSERT(SatisfiesBaseColumnRequirement(index_schema), "GetIndexColOid() pre-cond not satisfied");
-=======
-  NOISEPAGE_ASSERT(SatisfiesBaseColumnRequirement(schema), "GetIndexColOid() pre-cond not satisfied");
->>>>>>> d70c1c17
+  NOISEPAGE_ASSERT(SatisfiesBaseColumnRequirement(index_schema), "GetIndexColOid() pre-cond not satisfied");
   auto &tbl_schema = accessor->GetSchema(tbl_oid);
   if (tbl_schema.GetColumns().size() < index_schema.GetColumns().size()) {
     return false;
@@ -275,13 +271,8 @@
         continue;
       }
 
-<<<<<<< HEAD
       auto it = tbl_col_to_oid_map.find(tv_expr->GetColumnName());
-      TERRIER_ASSERT(it != tbl_col_to_oid_map.end(), "Inconsistency between IndexSchema and table schema");
-=======
-      auto it = schema_col.find(tv_expr->GetColumnName());
-      NOISEPAGE_ASSERT(it != schema_col.end(), "Inconsistency between IndexSchema and table schema");
->>>>>>> d70c1c17
+      NOISEPAGE_ASSERT(it != tbl_col_to_oid_map.end(), "Inconsistency between IndexSchema and table schema");
       col_oids->push_back(it->second);
       key_map->insert(std::make_pair(it->second, index_column.Oid()));
     }
