#include "optimizer/input_column_deriver.h"

#include <string>
#include <utility>
#include <vector>

#include "optimizer/memo.h"
#include "optimizer/operator_node.h"
#include "optimizer/physical_operators.h"
#include "optimizer/properties.h"
#include "optimizer/util.h"
#include "parser/expression_util.h"
#include "storage/data_table.h"

namespace terrier::optimizer {

/**
 * Definition for first type of pair
 */
using PT1 = std::vector<common::ManagedPointer<parser::AbstractExpression>>;

/**
 * Definition for second type of pair
 * This is defined here to make following code more readable and
 * also to satisfy clang-tidy.
 */
using PT2 = std::vector<std::vector<common::ManagedPointer<parser::AbstractExpression>>>;

std::pair<PT1, PT2> InputColumnDeriver::DeriveInputColumns(
    GroupExpression *gexpr, PropertySet *properties,
    std::vector<common::ManagedPointer<parser::AbstractExpression>> required_cols, Memo *memo) {
  properties_ = properties;
  gexpr_ = gexpr;
  required_cols_ = std::move(required_cols);
  memo_ = memo;
  gexpr->Contents()->Accept(common::ManagedPointer<OperatorVisitor>(this));
  return std::move(output_input_cols_);
}

void InputColumnDeriver::Visit(UNUSED_ATTRIBUTE const TableFreeScan *op) {}

void InputColumnDeriver::Visit(UNUSED_ATTRIBUTE const SeqScan *) { ScanHelper(); }

void InputColumnDeriver::Visit(UNUSED_ATTRIBUTE const IndexScan *) { ScanHelper(); }

void InputColumnDeriver::Visit(UNUSED_ATTRIBUTE const ExternalFileScan *) { ScanHelper(); }

void InputColumnDeriver::Visit(const QueryDerivedScan *op) {
  // QueryDerivedScan should only be a renaming layer
  ExprMap output_cols_map;
  for (auto expr : required_cols_) {
    parser::ExpressionUtil::GetTupleValueExprs(&output_cols_map, expr);
  }

  auto output_cols = std::vector<common::ManagedPointer<parser::AbstractExpression>>(output_cols_map.size());
  std::vector<common::ManagedPointer<parser::AbstractExpression>> input_cols(output_cols.size());
  auto alias_expr_map = op->GetAliasToExprMap();
  for (auto &entry : output_cols_map) {
    auto tv_expr = entry.first.CastManagedPointerTo<parser::ColumnValueExpression>();
    output_cols[entry.second] = entry.first;

    // Get the actual expression
    auto input_col = alias_expr_map[tv_expr->GetColumnName()];

    // QueryDerivedScan only modify the column name to be a tv_expr, does not change the mapping
    input_cols[entry.second] = input_col;
  }

  PT2 child_cols = PT2{input_cols};
  output_input_cols_ = std::make_pair(std::move(output_cols), std::move(child_cols));
}

void InputColumnDeriver::Visit(const Limit *op) {
  // All aggregate expressions and TVEs in the required columns and internal
  // sort columns are needed by the child node
  ExprSet input_cols_set;
  for (auto expr : required_cols_) {
    if (parser::ExpressionUtil::IsAggregateExpression(expr)) {
      input_cols_set.insert(expr);
    } else {
      parser::ExpressionUtil::GetTupleValueExprs(&input_cols_set, expr);
    }
  }

  auto sort_expressions = op->GetSortExpressions();
  for (const auto &sort_column : sort_expressions) {
    input_cols_set.insert(sort_column);
  }

  std::vector<common::ManagedPointer<parser::AbstractExpression>> cols;
  for (const auto &expr : input_cols_set) {
    cols.push_back(expr);
  }

  PT2 child_cols = PT2{cols};
  output_input_cols_ = std::make_pair(std::move(cols), std::move(child_cols));
}

void InputColumnDeriver::Visit(UNUSED_ATTRIBUTE const OrderBy *op) {
  // we need to pass down both required columns and sort columns
  auto prop = properties_->GetPropertyOfType(PropertyType::SORT);
  TERRIER_ASSERT(prop != nullptr, "property should exist");

  ExprSet input_cols_set;
  for (auto expr : required_cols_) {
    if (parser::ExpressionUtil::IsAggregateExpression(expr)) {
      input_cols_set.insert(expr);
    } else {
      parser::ExpressionUtil::GetTupleValueExprs(&input_cols_set, expr);
    }
  }

  auto sort_prop = prop->As<PropertySort>();
  size_t sort_col_size = sort_prop->GetSortColumnSize();
  for (size_t idx = 0; idx < sort_col_size; ++idx) {
    input_cols_set.insert(sort_prop->GetSortColumn(idx));
  }

  std::vector<common::ManagedPointer<parser::AbstractExpression>> cols;
  for (auto &expr : input_cols_set) {
    cols.push_back(expr);
  }

  PT2 child_cols = PT2{cols};
  output_input_cols_ = std::make_pair(std::move(cols), std::move(child_cols));
}

void InputColumnDeriver::Visit(const HashGroupBy *op) { AggregateHelper(op); }

void InputColumnDeriver::Visit(const SortGroupBy *op) { AggregateHelper(op); }

void InputColumnDeriver::Visit(const Aggregate *op) { AggregateHelper(op); }

void InputColumnDeriver::Visit(const InnerIndexJoin *op) {
  ExprSet input_cols_set;
  for (auto &join_keys : op->GetJoinKeys()) {
    // Get all Tuple/Aggregate expressions from join keys
    for (auto join_key : join_keys.second) {
      if (join_key != nullptr) {
        parser::ExpressionUtil::GetTupleAndAggregateExprs(&input_cols_set, join_key);
      }
    }
  }
  for (auto &join_cond : op->GetJoinPredicates()) {
    // Get all Tuple/Aggregate expressions from join conditions
    parser::ExpressionUtil::GetTupleAndAggregateExprs(&input_cols_set, join_cond.GetExpr());
  }

  ExprMap output_cols_map;
  for (auto expr : required_cols_) {
    parser::ExpressionUtil::GetTupleAndAggregateExprs(&output_cols_map, expr);
  }
  for (auto &expr_idx_pair : output_cols_map) {
    input_cols_set.insert(expr_idx_pair.first);
  }

  // Construct input columns
  ExprSet probe_table_cols_set;
  auto &probe_table_aliases = memo_->GetGroupByID(gexpr_->GetChildGroupId(0))->GetTableAliases();
  for (auto &col : input_cols_set) {
    common::ManagedPointer<parser::ColumnValueExpression> tv_expr;
    if (col->GetExpressionType() == parser::ExpressionType::COLUMN_VALUE) {
      tv_expr = col.CastManagedPointerTo<parser::ColumnValueExpression>();
    } else {
      TERRIER_ASSERT(parser::ExpressionUtil::IsAggregateExpression(col), "col should be AggregateExpression");

      ExprSet tv_exprs;
      // Get the ColumnValueExpression used in the AggregateExpression
      parser::ExpressionUtil::GetTupleValueExprs(&tv_exprs, col);
      if (tv_exprs.empty()) {
        // Do not need input columns like COUNT(1)
        continue;
      }

      // We get only the first ColumnValueExpression (should probably assert check this)
      tv_expr = (*(tv_exprs.begin())).CastManagedPointerTo<parser::ColumnValueExpression>();
      TERRIER_ASSERT(tv_exprs.size() == 1, "Uh oh, multiple TVEs in AggregateExpression found");
    }

    // Pick the probe if alias matches
    std::string tv_table_name = tv_expr->GetTableName();
    TERRIER_ASSERT(!tv_table_name.empty(), "Table Name should not be empty");
    if (probe_table_aliases.count(tv_table_name) != 0U) {
      probe_table_cols_set.insert(col);
    }
  }

  // Derive output columns
  std::vector<common::ManagedPointer<parser::AbstractExpression>> output_cols(output_cols_map.size());
  for (auto &expr_idx_pair : output_cols_map) {
    output_cols[expr_idx_pair.second] = expr_idx_pair.first;
  }

  std::vector<common::ManagedPointer<parser::AbstractExpression>> probe_cols;
  for (auto &col : probe_table_cols_set) {
    probe_cols.push_back(col);
  }

  PT2 child_cols = PT2{probe_cols};
  output_input_cols_ = std::make_pair(std::move(output_cols), std::move(child_cols));
}

void InputColumnDeriver::Visit(const InnerNLJoin *op) { JoinHelper(op); }

void InputColumnDeriver::Visit(UNUSED_ATTRIBUTE const LeftNLJoin *op) { TERRIER_ASSERT(0, "LeftNLJoin not supported"); }

void InputColumnDeriver::Visit(UNUSED_ATTRIBUTE const RightNLJoin *op) {
  TERRIER_ASSERT(0, "RightNLJoin not supported");
}

void InputColumnDeriver::Visit(UNUSED_ATTRIBUTE const OuterNLJoin *op) {
  TERRIER_ASSERT(0, "OuterNLJoin not supported");
}

void InputColumnDeriver::Visit(const InnerHashJoin *op) { JoinHelper(op); }

<<<<<<< HEAD
void InputColumnDeriver::Visit(const LeftSemiHashJoin *op) { JoinHelper(op); }

void InputColumnDeriver::Visit(UNUSED_ATTRIBUTE const LeftHashJoin *op) {
  TERRIER_ASSERT(0, "LeftHashJoin not supported");
}
=======
void InputColumnDeriver::Visit(const LeftHashJoin *op) { JoinHelper(op); }
>>>>>>> 248384d9

void InputColumnDeriver::Visit(UNUSED_ATTRIBUTE const RightHashJoin *op) {
  TERRIER_ASSERT(0, "RightHashJoin not supported");
}

void InputColumnDeriver::Visit(UNUSED_ATTRIBUTE const OuterHashJoin *op) {
  TERRIER_ASSERT(0, "OuterHashJoin not supported");
}

void InputColumnDeriver::Visit(UNUSED_ATTRIBUTE const Insert *op) {
  auto input = std::vector<std::vector<common::ManagedPointer<parser::AbstractExpression>>>{};
  output_input_cols_ = std::make_pair(std::move(required_cols_), std::move(input));
}

void InputColumnDeriver::Visit(UNUSED_ATTRIBUTE const InsertSelect *op) { Passdown(); }

void InputColumnDeriver::InputBaseTableColumns(const std::string &alias, catalog::db_oid_t db,
                                               catalog::table_oid_t tbl) {
  auto exprs = OptimizerUtil::GenerateTableColumnValueExprs(accessor_, alias, db, tbl);

  std::vector<common::ManagedPointer<parser::AbstractExpression>> inputs(required_cols_);
  for (auto *expr : exprs) {
    inputs.emplace_back(expr);
    txn_->RegisterCommitAction([=]() { delete expr; });
    txn_->RegisterAbortAction([=]() { delete expr; });
  }

  auto input = std::vector<std::vector<common::ManagedPointer<parser::AbstractExpression>>>{std::move(inputs)};
  output_input_cols_ = std::make_pair(std::move(required_cols_), std::move(input));
}

void InputColumnDeriver::Visit(UNUSED_ATTRIBUTE const Delete *op) {
  const auto &alias = op->GetTableAlias();
  auto db_id = op->GetDatabaseOid();
  auto tbl_id = op->GetTableOid();
  InputBaseTableColumns(alias, db_id, tbl_id);
}

void InputColumnDeriver::Visit(UNUSED_ATTRIBUTE const Update *op) {
  const auto &alias = op->GetTableAlias();
  auto db_id = op->GetDatabaseOid();
  auto tbl_id = op->GetTableOid();
  InputBaseTableColumns(alias, db_id, tbl_id);
}

void InputColumnDeriver::Visit(UNUSED_ATTRIBUTE const ExportExternalFile *op) { Passdown(); }

void InputColumnDeriver::ScanHelper() {
  // Derive all output columns from required_cols_.
  // Since Scan are "lowest" level, only care about ColumnValueExpression in required_cols_
  ExprMap output_cols_map;
  for (auto expr : required_cols_) {
    parser::ExpressionUtil::GetTupleValueExprs(&output_cols_map, expr);
  }

  auto output_cols = std::vector<common::ManagedPointer<parser::AbstractExpression>>(output_cols_map.size());
  for (auto &entry : output_cols_map) {
    output_cols[entry.second] = entry.first;
  }

  // Scan does not have input columns
  auto input = std::vector<std::vector<common::ManagedPointer<parser::AbstractExpression>>>{};
  output_input_cols_ = std::make_pair(std::move(output_cols), std::move(input));
}

void InputColumnDeriver::AggregateHelper(const BaseOperatorNodeContents *op) {
  ExprSet input_cols_set;
  ExprMap output_cols_map;
  unsigned int output_col_idx = 0;
  for (auto &expr : required_cols_) {
    // Get all AggregateExpressions and ColumnValueExpressions in expr
    std::vector<common::ManagedPointer<parser::AbstractExpression>> aggr_exprs;
    std::vector<common::ManagedPointer<parser::AbstractExpression>> tv_exprs;
    parser::ExpressionUtil::GetTupleAndAggregateExprs(&aggr_exprs, &tv_exprs, expr);

    for (auto &aggr_expr : aggr_exprs) {
      if (output_cols_map.count(aggr_expr) == 0U) {
        // Add this AggregateExpression to output column since it is an output
        output_cols_map[aggr_expr] = output_col_idx++;
        size_t child_size = aggr_expr->GetChildrenSize();
        for (size_t idx = 0; idx < child_size; ++idx) {
          // Add all ColumnValueExpression used by the Aggregate to input columns
          parser::ExpressionUtil::GetTupleValueExprs(&input_cols_set, aggr_expr->GetChild(idx));
        }
      }
    }

    // TV expr not in aggregation (must be in groupby, so we do not need to add to input columns)
    for (auto &tv_expr : tv_exprs) {
      if (output_cols_map.count(tv_expr) == 0U) {
        output_cols_map[tv_expr] = output_col_idx++;
      }
    }
  }

  std::vector<common::ManagedPointer<parser::AbstractExpression>> groupby_cols;
  std::vector<AnnotatedExpression> having_exprs;
  if (op->GetOpType() == OpType::HASHGROUPBY) {
    auto groupby = reinterpret_cast<const HashGroupBy *>(op);
    groupby_cols = groupby->GetColumns();
    having_exprs = groupby->GetHaving();
  } else if (op->GetOpType() == OpType::SORTGROUPBY) {
    auto groupby = reinterpret_cast<const SortGroupBy *>(op);
    groupby_cols = groupby->GetColumns();
    having_exprs = groupby->GetHaving();
  }

  // Add all group by columns to the list of input columns
  for (auto &groupby_col : groupby_cols) {
    input_cols_set.insert(groupby_col);
  }

  // Check having predicate, since the predicate may use columns other than output columns
  for (auto &having_expr : having_exprs) {
    // We perform aggregate here so the output contains aggregate exprs while
    // input should contain all tuple value exprs used to perform aggregation.
    parser::ExpressionUtil::GetTupleValueExprs(&input_cols_set, having_expr.GetExpr());
    parser::ExpressionUtil::GetTupleAndAggregateExprs(&output_cols_map, having_expr.GetExpr());
  }

  // Create the input_cols vector
  std::vector<common::ManagedPointer<parser::AbstractExpression>> input_cols;
  for (auto &col : input_cols_set) {
    input_cols.push_back(col);
  }

  // Create the output_cols vector
  output_col_idx = static_cast<unsigned int>(output_cols_map.size());
  std::vector<common::ManagedPointer<parser::AbstractExpression>> output_cols(output_col_idx);
  for (auto &expr_idx_pair : output_cols_map) {
    output_cols[expr_idx_pair.second] = expr_idx_pair.first;
  }

  PT2 child_cols = PT2{input_cols};
  output_input_cols_ = std::make_pair(std::move(output_cols), std::move(child_cols));
}

void InputColumnDeriver::JoinHelper(const BaseOperatorNodeContents *op) {
  std::vector<AnnotatedExpression> join_conds;
  std::vector<common::ManagedPointer<parser::AbstractExpression>> left_keys;
  std::vector<common::ManagedPointer<parser::AbstractExpression>> right_keys;
  if (op->GetOpType() == OpType::INNERHASHJOIN) {
    auto join_op = reinterpret_cast<const InnerHashJoin *>(op);
    join_conds = join_op->GetJoinPredicates();
    left_keys = join_op->GetLeftKeys();
    right_keys = join_op->GetRightKeys();
  } else if (op->GetOpType() == OpType::LEFTHASHJOIN) {
    auto join_op = reinterpret_cast<const LeftHashJoin *>(op);
    join_conds = join_op->GetJoinPredicates();
    left_keys = join_op->GetLeftKeys();
    right_keys = join_op->GetRightKeys();
  } else if (op->GetOpType() == OpType::INNERNLJOIN) {
    auto join_op = reinterpret_cast<const InnerNLJoin *>(op);
    join_conds = join_op->GetJoinPredicates();
  } else if (op->GetOpType() == OpType::LEFTSEMIHASHJOIN) {
    auto join_op = reinterpret_cast<const LeftSemiHashJoin *>(op);
    join_conds = join_op->GetJoinPredicates();
    left_keys = join_op->GetLeftKeys();
    right_keys = join_op->GetRightKeys();
  }

  ExprSet input_cols_set;
  for (auto &left_key : left_keys) {
    // Get all Tuple/Aggregate expressions from left keys
    parser::ExpressionUtil::GetTupleAndAggregateExprs(&input_cols_set, left_key);
  }
  for (auto &right_key : right_keys) {
    // Get all Tuple/Aggregate expressions from right keys
    parser::ExpressionUtil::GetTupleAndAggregateExprs(&input_cols_set, right_key);
  }
  for (auto &join_cond : join_conds) {
    // Get all Tuple/Aggregate expressions from join conditions
    parser::ExpressionUtil::GetTupleAndAggregateExprs(&input_cols_set, join_cond.GetExpr());
  }

  ExprMap output_cols_map;
  for (auto expr : required_cols_) {
    parser::ExpressionUtil::GetTupleAndAggregateExprs(&output_cols_map, expr);
  }
  for (auto &expr_idx_pair : output_cols_map) {
    input_cols_set.insert(expr_idx_pair.first);
  }

  // Construct input columns
  ExprSet build_table_cols_set;
  ExprSet probe_table_cols_set;
  auto &build_table_aliases = memo_->GetGroupByID(gexpr_->GetChildGroupId(0))->GetTableAliases();
  UNUSED_ATTRIBUTE auto &probe_table_aliases = memo_->GetGroupByID(gexpr_->GetChildGroupId(1))->GetTableAliases();
  for (auto &col : input_cols_set) {
    common::ManagedPointer<parser::ColumnValueExpression> tv_expr;
    if (col->GetExpressionType() == parser::ExpressionType::COLUMN_VALUE) {
      tv_expr = col.CastManagedPointerTo<parser::ColumnValueExpression>();
    } else {
      TERRIER_ASSERT(parser::ExpressionUtil::IsAggregateExpression(col), "col should be AggregateExpression");

      ExprSet tv_exprs;
      // Get the ColumnValueExpression used in the AggregateExpression
      parser::ExpressionUtil::GetTupleValueExprs(&tv_exprs, col);
      if (tv_exprs.empty()) {
        // Do not need input columns like COUNT(1)
        continue;
      }

      // We get only the first ColumnValueExpression (should probably assert check this)
      tv_expr = (*(tv_exprs.begin())).CastManagedPointerTo<parser::ColumnValueExpression>();
      TERRIER_ASSERT(tv_exprs.size() == 1, "Uh oh, multiple TVEs in AggregateExpression found");
    }

    // Pick the build or probe side depending on the table
    std::string tv_table_name = tv_expr->GetTableName();
    TERRIER_ASSERT(!tv_table_name.empty(), "Table Name should not be empty");
    if (build_table_aliases.count(tv_table_name) != 0U) {
      build_table_cols_set.insert(col);
    } else {
      TERRIER_ASSERT(probe_table_aliases.count(tv_table_name), "tv_expr should be against probe table");
      probe_table_cols_set.insert(col);
    }
  }

  // Derive output columns
  std::vector<common::ManagedPointer<parser::AbstractExpression>> output_cols(output_cols_map.size());
  for (auto &expr_idx_pair : output_cols_map) {
    output_cols[expr_idx_pair.second] = expr_idx_pair.first;
  }

  // Derive build columns (first element of input column vector)
  std::vector<common::ManagedPointer<parser::AbstractExpression>> build_cols;
  for (auto &col : build_table_cols_set) {
    build_cols.push_back(col);
  }

  // Derive probe columns (second element of input column vector)
  std::vector<common::ManagedPointer<parser::AbstractExpression>> probe_cols;
  for (auto &col : probe_table_cols_set) {
    probe_cols.push_back(col);
  }

  PT2 child_cols = PT2{build_cols, probe_cols};
  output_input_cols_ = std::make_pair(std::move(output_cols), std::move(child_cols));
}

void InputColumnDeriver::Passdown() {
  auto input = std::vector<std::vector<common::ManagedPointer<parser::AbstractExpression>>>{required_cols_};
  output_input_cols_ = std::make_pair(std::move(required_cols_), std::move(input));
}

}  // namespace terrier::optimizer<|MERGE_RESOLUTION|>--- conflicted
+++ resolved
@@ -214,15 +214,9 @@
 
 void InputColumnDeriver::Visit(const InnerHashJoin *op) { JoinHelper(op); }
 
-<<<<<<< HEAD
 void InputColumnDeriver::Visit(const LeftSemiHashJoin *op) { JoinHelper(op); }
 
-void InputColumnDeriver::Visit(UNUSED_ATTRIBUTE const LeftHashJoin *op) {
-  TERRIER_ASSERT(0, "LeftHashJoin not supported");
-}
-=======
 void InputColumnDeriver::Visit(const LeftHashJoin *op) { JoinHelper(op); }
->>>>>>> 248384d9
 
 void InputColumnDeriver::Visit(UNUSED_ATTRIBUTE const RightHashJoin *op) {
   TERRIER_ASSERT(0, "RightHashJoin not supported");
