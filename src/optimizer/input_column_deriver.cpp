#include "optimizer/input_column_deriver.h"

#include <string>
#include <utility>
#include <vector>

#include "optimizer/memo.h"
#include "optimizer/operator_node.h"
#include "optimizer/physical_operators.h"
#include "optimizer/properties.h"
#include "optimizer/util.h"
#include "parser/expression_util.h"
#include "storage/data_table.h"

namespace noisepage::optimizer {

/**
 * Definition for first type of pair
 */
using PT1 = std::vector<common::ManagedPointer<parser::AbstractExpression>>;

/**
 * Definition for second type of pair
 * This is defined here to make following code more readable and
 * also to satisfy clang-tidy.
 */
using PT2 = std::vector<std::vector<common::ManagedPointer<parser::AbstractExpression>>>;

std::pair<PT1, PT2> InputColumnDeriver::DeriveInputColumns(
    GroupExpression *gexpr, PropertySet *properties,
    std::vector<common::ManagedPointer<parser::AbstractExpression>> required_cols, Memo *memo) {
  properties_ = properties;
  gexpr_ = gexpr;
  required_cols_ = std::move(required_cols);
  memo_ = memo;
  gexpr->Contents()->Accept(common::ManagedPointer<OperatorVisitor>(this));
  return std::move(output_input_cols_);
}

void InputColumnDeriver::Visit(UNUSED_ATTRIBUTE const TableFreeScan *op) {}

void InputColumnDeriver::Visit(UNUSED_ATTRIBUTE const SeqScan *) { ScanHelper(); }

void InputColumnDeriver::Visit(UNUSED_ATTRIBUTE const IndexScan *) { ScanHelper(); }

void InputColumnDeriver::Visit(UNUSED_ATTRIBUTE const ExternalFileScan *) { ScanHelper(); }

void InputColumnDeriver::Visit(const QueryDerivedScan *op) {
  // QueryDerivedScan should only be a renaming layer
  ExprMap output_cols_map;
  for (auto expr : required_cols_) {
    parser::ExpressionUtil::GetTupleValueExprs(&output_cols_map, expr);
  }

  auto output_cols = std::vector<common::ManagedPointer<parser::AbstractExpression>>(output_cols_map.size());
  std::vector<common::ManagedPointer<parser::AbstractExpression>> input_cols(output_cols.size());
  auto alias_expr_map = op->GetAliasToExprMap();
  for (auto &entry : output_cols_map) {
    auto tv_expr = entry.first.CastManagedPointerTo<parser::ColumnValueExpression>();
    output_cols[entry.second] = entry.first;

    // Get the actual expression
    auto input_col = alias_expr_map[tv_expr->GetColumnName()];

    // QueryDerivedScan only modify the column name to be a tv_expr, does not change the mapping
    input_cols[entry.second] = input_col;
  }

  PT2 child_cols = PT2{input_cols};
  output_input_cols_ = std::make_pair(std::move(output_cols), std::move(child_cols));
}

void InputColumnDeriver::Visit(const Limit *op) {
  // All aggregate expressions and TVEs in the required columns and internal
  // sort columns are needed by the child node
  ExprSet input_cols_set;
  for (auto expr : required_cols_) {
    if (parser::ExpressionUtil::IsAggregateExpression(expr)) {
      input_cols_set.insert(expr);
    } else {
      parser::ExpressionUtil::GetTupleValueExprs(&input_cols_set, expr);
    }
  }

  auto sort_expressions = op->GetSortExpressions();
  for (const auto &sort_column : sort_expressions) {
    input_cols_set.insert(sort_column);
  }

  std::vector<common::ManagedPointer<parser::AbstractExpression>> cols;
  for (const auto &expr : input_cols_set) {
    cols.push_back(expr);
  }

  PT2 child_cols = PT2{cols};
  output_input_cols_ = std::make_pair(std::move(cols), std::move(child_cols));
}

void InputColumnDeriver::Visit(UNUSED_ATTRIBUTE const OrderBy *op) {
  // we need to pass down both required columns and sort columns
  auto prop = properties_->GetPropertyOfType(PropertyType::SORT);
<<<<<<< HEAD
  TERRIER_ASSERT(prop.first != nullptr, "property should exist");
=======
  NOISEPAGE_ASSERT(prop != nullptr, "property should exist");
>>>>>>> d70c1c17

  ExprSet input_cols_set;
  for (auto expr : required_cols_) {
    if (parser::ExpressionUtil::IsAggregateExpression(expr)) {
      input_cols_set.insert(expr);
    } else {
      parser::ExpressionUtil::GetTupleValueExprs(&input_cols_set, expr);
    }
  }

  auto sort_prop = prop.first->As<PropertySort>();
  size_t sort_col_size = sort_prop->GetSortColumnSize();
  for (size_t idx = 0; idx < sort_col_size; ++idx) {
    input_cols_set.insert(sort_prop->GetSortColumn(idx));
  }

  std::vector<common::ManagedPointer<parser::AbstractExpression>> cols;
  for (auto &expr : input_cols_set) {
    cols.push_back(expr);
  }

  PT2 child_cols = PT2{cols};
  output_input_cols_ = std::make_pair(std::move(cols), std::move(child_cols));
}

void InputColumnDeriver::Visit(const HashGroupBy *op) { AggregateHelper(op); }

void InputColumnDeriver::Visit(const SortGroupBy *op) { AggregateHelper(op); }

void InputColumnDeriver::Visit(const Aggregate *op) { AggregateHelper(op); }

void InputColumnDeriver::Visit(const InnerIndexJoin *op) {
  ExprSet input_cols_set;
  for (auto &join_keys : op->GetJoinKeys()) {
    // Get all Tuple/Aggregate expressions from join keys
    for (auto join_key : join_keys.second) {
      if (join_key != nullptr) {
        parser::ExpressionUtil::GetTupleAndAggregateExprs(&input_cols_set, join_key);
      }
    }
  }
  for (auto &join_cond : op->GetJoinPredicates()) {
    // Get all Tuple/Aggregate expressions from join conditions
    parser::ExpressionUtil::GetTupleAndAggregateExprs(&input_cols_set, join_cond.GetExpr());
  }

  ExprMap output_cols_map;
  for (auto expr : required_cols_) {
    parser::ExpressionUtil::GetTupleAndAggregateExprs(&output_cols_map, expr);
  }
  for (auto &expr_idx_pair : output_cols_map) {
    input_cols_set.insert(expr_idx_pair.first);
  }

  // Construct input columns
  ExprSet probe_table_cols_set;
  auto &probe_table_aliases = memo_->GetGroupByID(gexpr_->GetChildGroupId(0))->GetTableAliases();
  for (auto &col : input_cols_set) {
    common::ManagedPointer<parser::ColumnValueExpression> tv_expr;
    if (col->GetExpressionType() == parser::ExpressionType::COLUMN_VALUE) {
      tv_expr = col.CastManagedPointerTo<parser::ColumnValueExpression>();
    } else {
      NOISEPAGE_ASSERT(parser::ExpressionUtil::IsAggregateExpression(col), "col should be AggregateExpression");

      ExprSet tv_exprs;
      // Get the ColumnValueExpression used in the AggregateExpression
      parser::ExpressionUtil::GetTupleValueExprs(&tv_exprs, col);
      if (tv_exprs.empty()) {
        // Do not need input columns like COUNT(1)
        continue;
      }

      // We get only the first ColumnValueExpression (should probably assert check this)
      tv_expr = (*(tv_exprs.begin())).CastManagedPointerTo<parser::ColumnValueExpression>();
      NOISEPAGE_ASSERT(tv_exprs.size() == 1, "Uh oh, multiple TVEs in AggregateExpression found");
    }

    // Pick the probe if alias matches
    std::string tv_table_name = tv_expr->GetTableName();
    NOISEPAGE_ASSERT(!tv_table_name.empty(), "Table Name should not be empty");
    if (probe_table_aliases.count(tv_table_name) != 0U) {
      probe_table_cols_set.insert(col);
    }
  }

  // Derive output columns
  std::vector<common::ManagedPointer<parser::AbstractExpression>> output_cols(output_cols_map.size());
  for (auto &expr_idx_pair : output_cols_map) {
    output_cols[expr_idx_pair.second] = expr_idx_pair.first;
  }

  std::vector<common::ManagedPointer<parser::AbstractExpression>> probe_cols;
  for (auto &col : probe_table_cols_set) {
    probe_cols.push_back(col);
  }

  PT2 child_cols = PT2{probe_cols};
  output_input_cols_ = std::make_pair(std::move(output_cols), std::move(child_cols));
}

void InputColumnDeriver::Visit(const InnerNLJoin *op) { JoinHelper(op); }

void InputColumnDeriver::Visit(UNUSED_ATTRIBUTE const LeftNLJoin *op) {
  NOISEPAGE_ASSERT(0, "LeftNLJoin not supported");
}

void InputColumnDeriver::Visit(UNUSED_ATTRIBUTE const RightNLJoin *op) {
  NOISEPAGE_ASSERT(0, "RightNLJoin not supported");
}

void InputColumnDeriver::Visit(UNUSED_ATTRIBUTE const OuterNLJoin *op) {
  NOISEPAGE_ASSERT(0, "OuterNLJoin not supported");
}

void InputColumnDeriver::Visit(const InnerHashJoin *op) { JoinHelper(op); }

void InputColumnDeriver::Visit(const LeftSemiHashJoin *op) { JoinHelper(op); }

void InputColumnDeriver::Visit(const LeftHashJoin *op) { JoinHelper(op); }

void InputColumnDeriver::Visit(UNUSED_ATTRIBUTE const RightHashJoin *op) {
  NOISEPAGE_ASSERT(0, "RightHashJoin not supported");
}

void InputColumnDeriver::Visit(UNUSED_ATTRIBUTE const OuterHashJoin *op) {
  NOISEPAGE_ASSERT(0, "OuterHashJoin not supported");
}

void InputColumnDeriver::Visit(UNUSED_ATTRIBUTE const Insert *op) {
  auto input = std::vector<std::vector<common::ManagedPointer<parser::AbstractExpression>>>{};
  output_input_cols_ = std::make_pair(std::move(required_cols_), std::move(input));
}

void InputColumnDeriver::Visit(UNUSED_ATTRIBUTE const InsertSelect *op) { Passdown(); }

void InputColumnDeriver::InputBaseTableColumns(const std::string &alias, catalog::db_oid_t db,
                                               catalog::table_oid_t tbl) {
  auto exprs = OptimizerUtil::GenerateTableColumnValueExprs(accessor_, alias, db, tbl);

  std::vector<common::ManagedPointer<parser::AbstractExpression>> inputs(required_cols_);
  for (auto *expr : exprs) {
    inputs.emplace_back(expr);
    txn_->RegisterCommitAction([=]() { delete expr; });
    txn_->RegisterAbortAction([=]() { delete expr; });
  }

  auto input = std::vector<std::vector<common::ManagedPointer<parser::AbstractExpression>>>{std::move(inputs)};
  output_input_cols_ = std::make_pair(std::move(required_cols_), std::move(input));
}

void InputColumnDeriver::Visit(UNUSED_ATTRIBUTE const Delete *op) {
  const auto &alias = op->GetTableAlias();
  auto db_id = op->GetDatabaseOid();
  auto tbl_id = op->GetTableOid();
  InputBaseTableColumns(alias, db_id, tbl_id);
}

void InputColumnDeriver::Visit(UNUSED_ATTRIBUTE const Update *op) {
  const auto &alias = op->GetTableAlias();
  auto db_id = op->GetDatabaseOid();
  auto tbl_id = op->GetTableOid();
  InputBaseTableColumns(alias, db_id, tbl_id);
}

void InputColumnDeriver::Visit(UNUSED_ATTRIBUTE const ExportExternalFile *op) { Passdown(); }

void InputColumnDeriver::ScanHelper() {
  // Derive all output columns from required_cols_.
  // Since Scan are "lowest" level, only care about ColumnValueExpression in required_cols_
  ExprMap output_cols_map;
  for (auto expr : required_cols_) {
    parser::ExpressionUtil::GetTupleValueExprs(&output_cols_map, expr);
  }

  auto output_cols = std::vector<common::ManagedPointer<parser::AbstractExpression>>(output_cols_map.size());
  for (auto &entry : output_cols_map) {
    output_cols[entry.second] = entry.first;
  }

  // Scan does not have input columns
  auto input = std::vector<std::vector<common::ManagedPointer<parser::AbstractExpression>>>{};
  output_input_cols_ = std::make_pair(std::move(output_cols), std::move(input));
}

void InputColumnDeriver::AggregateHelper(const BaseOperatorNodeContents *op) {
  ExprSet input_cols_set;
  ExprMap output_cols_map;
  unsigned int output_col_idx = 0;
  for (auto &expr : required_cols_) {
    // Get all AggregateExpressions and ColumnValueExpressions in expr
    std::vector<common::ManagedPointer<parser::AbstractExpression>> aggr_exprs;
    std::vector<common::ManagedPointer<parser::AbstractExpression>> tv_exprs;
    parser::ExpressionUtil::GetTupleAndAggregateExprs(&aggr_exprs, &tv_exprs, expr);

    for (auto &aggr_expr : aggr_exprs) {
      if (output_cols_map.count(aggr_expr) == 0U) {
        // Add this AggregateExpression to output column since it is an output
        output_cols_map[aggr_expr] = output_col_idx++;
        size_t child_size = aggr_expr->GetChildrenSize();
        for (size_t idx = 0; idx < child_size; ++idx) {
          // Add all ColumnValueExpression used by the Aggregate to input columns
          parser::ExpressionUtil::GetTupleValueExprs(&input_cols_set, aggr_expr->GetChild(idx));
        }
      }
    }

    // TV expr not in aggregation (must be in groupby, so we do not need to add to input columns)
    for (auto &tv_expr : tv_exprs) {
      if (output_cols_map.count(tv_expr) == 0U) {
        output_cols_map[tv_expr] = output_col_idx++;
      }
    }
  }

  std::vector<common::ManagedPointer<parser::AbstractExpression>> groupby_cols;
  std::vector<AnnotatedExpression> having_exprs;
  if (op->GetOpType() == OpType::HASHGROUPBY) {
    auto groupby = reinterpret_cast<const HashGroupBy *>(op);
    groupby_cols = groupby->GetColumns();
    having_exprs = groupby->GetHaving();
  } else if (op->GetOpType() == OpType::SORTGROUPBY) {
    auto groupby = reinterpret_cast<const SortGroupBy *>(op);
    groupby_cols = groupby->GetColumns();
    having_exprs = groupby->GetHaving();
  }

  // Add all group by columns to the list of input columns
  for (auto &groupby_col : groupby_cols) {
    input_cols_set.insert(groupby_col);
  }

  // Check having predicate, since the predicate may use columns other than output columns
  for (auto &having_expr : having_exprs) {
    // We perform aggregate here so the output contains aggregate exprs while
    // input should contain all tuple value exprs used to perform aggregation.
    parser::ExpressionUtil::GetTupleValueExprs(&input_cols_set, having_expr.GetExpr());
    parser::ExpressionUtil::GetTupleAndAggregateExprs(&output_cols_map, having_expr.GetExpr());
  }

  // Create the input_cols vector
  std::vector<common::ManagedPointer<parser::AbstractExpression>> input_cols;
  for (auto &col : input_cols_set) {
    input_cols.push_back(col);
  }

  // Create the output_cols vector
  output_col_idx = static_cast<unsigned int>(output_cols_map.size());
  std::vector<common::ManagedPointer<parser::AbstractExpression>> output_cols(output_col_idx);
  for (auto &expr_idx_pair : output_cols_map) {
    output_cols[expr_idx_pair.second] = expr_idx_pair.first;
  }

  PT2 child_cols = PT2{input_cols};
  output_input_cols_ = std::make_pair(std::move(output_cols), std::move(child_cols));
}

void InputColumnDeriver::JoinHelper(const BaseOperatorNodeContents *op) {
  std::vector<AnnotatedExpression> join_conds;
  std::vector<common::ManagedPointer<parser::AbstractExpression>> left_keys;
  std::vector<common::ManagedPointer<parser::AbstractExpression>> right_keys;
  if (op->GetOpType() == OpType::INNERHASHJOIN) {
    auto join_op = reinterpret_cast<const InnerHashJoin *>(op);
    join_conds = join_op->GetJoinPredicates();
    left_keys = join_op->GetLeftKeys();
    right_keys = join_op->GetRightKeys();
  } else if (op->GetOpType() == OpType::LEFTHASHJOIN) {
    auto join_op = reinterpret_cast<const LeftHashJoin *>(op);
    join_conds = join_op->GetJoinPredicates();
    left_keys = join_op->GetLeftKeys();
    right_keys = join_op->GetRightKeys();
  } else if (op->GetOpType() == OpType::INNERNLJOIN) {
    auto join_op = reinterpret_cast<const InnerNLJoin *>(op);
    join_conds = join_op->GetJoinPredicates();
  } else if (op->GetOpType() == OpType::LEFTSEMIHASHJOIN) {
    auto join_op = reinterpret_cast<const LeftSemiHashJoin *>(op);
    join_conds = join_op->GetJoinPredicates();
    left_keys = join_op->GetLeftKeys();
    right_keys = join_op->GetRightKeys();
  }

  ExprSet input_cols_set;
  for (auto &left_key : left_keys) {
    // Get all Tuple/Aggregate expressions from left keys
    parser::ExpressionUtil::GetTupleAndAggregateExprs(&input_cols_set, left_key);
  }
  for (auto &right_key : right_keys) {
    // Get all Tuple/Aggregate expressions from right keys
    parser::ExpressionUtil::GetTupleAndAggregateExprs(&input_cols_set, right_key);
  }
  for (auto &join_cond : join_conds) {
    // Get all Tuple/Aggregate expressions from join conditions
    parser::ExpressionUtil::GetTupleAndAggregateExprs(&input_cols_set, join_cond.GetExpr());
  }

  ExprMap output_cols_map;
  for (auto expr : required_cols_) {
    parser::ExpressionUtil::GetTupleAndAggregateExprs(&output_cols_map, expr);
  }
  for (auto &expr_idx_pair : output_cols_map) {
    input_cols_set.insert(expr_idx_pair.first);
  }

  // Construct input columns
  ExprSet build_table_cols_set;
  ExprSet probe_table_cols_set;
  auto &build_table_aliases = memo_->GetGroupByID(gexpr_->GetChildGroupId(0))->GetTableAliases();
  UNUSED_ATTRIBUTE auto &probe_table_aliases = memo_->GetGroupByID(gexpr_->GetChildGroupId(1))->GetTableAliases();
  for (auto &col : input_cols_set) {
    common::ManagedPointer<parser::ColumnValueExpression> tv_expr;
    if (col->GetExpressionType() == parser::ExpressionType::COLUMN_VALUE) {
      tv_expr = col.CastManagedPointerTo<parser::ColumnValueExpression>();
    } else {
      NOISEPAGE_ASSERT(parser::ExpressionUtil::IsAggregateExpression(col), "col should be AggregateExpression");

      ExprSet tv_exprs;
      // Get the ColumnValueExpression used in the AggregateExpression
      parser::ExpressionUtil::GetTupleValueExprs(&tv_exprs, col);
      if (tv_exprs.empty()) {
        // Do not need input columns like COUNT(1)
        continue;
      }

      // We get only the first ColumnValueExpression (should probably assert check this)
      tv_expr = (*(tv_exprs.begin())).CastManagedPointerTo<parser::ColumnValueExpression>();
      NOISEPAGE_ASSERT(tv_exprs.size() == 1, "Uh oh, multiple TVEs in AggregateExpression found");
    }

    // Pick the build or probe side depending on the table
    std::string tv_table_name = tv_expr->GetTableName();
    NOISEPAGE_ASSERT(!tv_table_name.empty(), "Table Name should not be empty");
    if (build_table_aliases.count(tv_table_name) != 0U) {
      build_table_cols_set.insert(col);
    } else {
      NOISEPAGE_ASSERT(probe_table_aliases.count(tv_table_name), "tv_expr should be against probe table");
      probe_table_cols_set.insert(col);
    }
  }

  // Derive output columns
  std::vector<common::ManagedPointer<parser::AbstractExpression>> output_cols(output_cols_map.size());
  for (auto &expr_idx_pair : output_cols_map) {
    output_cols[expr_idx_pair.second] = expr_idx_pair.first;
  }

  // Derive build columns (first element of input column vector)
  std::vector<common::ManagedPointer<parser::AbstractExpression>> build_cols;
  for (auto &col : build_table_cols_set) {
    build_cols.push_back(col);
  }

  // Derive probe columns (second element of input column vector)
  std::vector<common::ManagedPointer<parser::AbstractExpression>> probe_cols;
  for (auto &col : probe_table_cols_set) {
    probe_cols.push_back(col);
  }

  PT2 child_cols = PT2{build_cols, probe_cols};
  output_input_cols_ = std::make_pair(std::move(output_cols), std::move(child_cols));
}

void InputColumnDeriver::Passdown() {
  auto input = std::vector<std::vector<common::ManagedPointer<parser::AbstractExpression>>>{required_cols_};
  output_input_cols_ = std::make_pair(std::move(required_cols_), std::move(input));
}

}  // namespace noisepage::optimizer<|MERGE_RESOLUTION|>--- conflicted
+++ resolved
@@ -99,11 +99,7 @@
 void InputColumnDeriver::Visit(UNUSED_ATTRIBUTE const OrderBy *op) {
   // we need to pass down both required columns and sort columns
   auto prop = properties_->GetPropertyOfType(PropertyType::SORT);
-<<<<<<< HEAD
-  TERRIER_ASSERT(prop.first != nullptr, "property should exist");
-=======
-  NOISEPAGE_ASSERT(prop != nullptr, "property should exist");
->>>>>>> d70c1c17
+  NOISEPAGE_ASSERT(prop.first != nullptr, "property should exist");
 
   ExprSet input_cols_set;
   for (auto expr : required_cols_) {
