--- conflicted
+++ resolved
@@ -126,13 +126,8 @@
       for (auto index : indexes) {
         if (IndexUtil::SatisfiesSortWithIndex(accessor, sort_prop, get->GetTableOid(), index)) {
           std::vector<AnnotatedExpression> preds = get->GetPredicates();
-<<<<<<< HEAD
           auto op = std::make_unique<OperatorNode>(
-              IndexScan::Make(db_oid, ns_oid, index, std::move(preds), get->GetTableAlias(), is_update,
-=======
-          auto op = std::make_unique<OperatorExpression>(
               IndexScan::Make(db_oid, ns_oid, get->GetTableOid(), index, std::move(preds), is_update,
->>>>>>> 2d2af39a
                               planner::IndexScanType::AscendingOpenBoth, {}),
               std::vector<std::unique_ptr<OperatorNode>>());
           transformed->emplace_back(std::move(op));
@@ -150,13 +145,8 @@
       std::unordered_map<catalog::indexkeycol_oid_t, std::vector<planner::IndexExpression>> bounds;
       std::vector<AnnotatedExpression> preds = get->GetPredicates();
       if (IndexUtil::SatisfiesPredicateWithIndex(accessor, get->GetTableOid(), index, preds, &scan_type, &bounds)) {
-<<<<<<< HEAD
         auto op = std::make_unique<OperatorNode>(
-            IndexScan::Make(db_oid, ns_oid, index, std::move(preds), get->GetTableAlias(), is_update, scan_type,
-=======
-        auto op = std::make_unique<OperatorExpression>(
             IndexScan::Make(db_oid, ns_oid, get->GetTableOid(), index, std::move(preds), is_update, scan_type,
->>>>>>> 2d2af39a
                             std::move(bounds)),
             std::vector<std::unique_ptr<OperatorNode>>());
         transformed->emplace_back(std::move(op));
