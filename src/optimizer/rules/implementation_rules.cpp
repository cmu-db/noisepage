--- conflicted
+++ resolved
@@ -149,21 +149,13 @@
       planner::IndexScanType scan_type;
       std::unordered_map<catalog::indexkeycol_oid_t, std::vector<planner::IndexExpression>> bounds;
       std::vector<AnnotatedExpression> preds = get->GetPredicates();
-<<<<<<< HEAD
-      if (IndexUtil::SatisfiesPredicateWithIndex(accessor, get->GetTableOid(), index, preds, &scan_type, &bounds)) {
+      if (IndexUtil::SatisfiesPredicateWithIndex(accessor, get->GetTableOid(), index, preds, allow_cves_, &scan_type,
+                                                 &bounds)) {
         auto op = std::make_unique<OperatorNode>(
             IndexScan::Make(db_oid, ns_oid, get->GetTableOid(), index, std::move(preds), is_update, scan_type,
                             std::move(bounds))
                 .RegisterWithTxnContext(context->GetOptimizerContext()->GetTxn()),
             std::vector<std::unique_ptr<AbstractOptimizerNode>>(), context->GetOptimizerContext()->GetTxn());
-=======
-      if (IndexUtil::SatisfiesPredicateWithIndex(accessor, get->GetTableOid(), index, preds, allow_cves_, &scan_type,
-                                                 &bounds)) {
-        auto op =
-            std::make_unique<OperatorNode>(IndexScan::Make(db_oid, ns_oid, get->GetTableOid(), index, std::move(preds),
-                                                           is_update, scan_type, std::move(bounds)),
-                                           std::vector<std::unique_ptr<OperatorNode>>());
->>>>>>> 436ddb40
         transformed->emplace_back(std::move(op));
       }
     }
@@ -476,17 +468,17 @@
   match_pattern_->AddChild(right_child);
 }
 
-bool LogicalInnerJoinToPhysicalInnerIndexJoin::Check(common::ManagedPointer<OperatorNode> plan,
+bool LogicalInnerJoinToPhysicalInnerIndexJoin::Check(common::ManagedPointer<AbstractOptimizerNode> plan,
                                                      OptimizationContext *context) const {
   (void)context;
   (void)plan;
-  UNUSED_ATTRIBUTE const auto join = plan->GetOp().As<LogicalInnerJoin>();
+  UNUSED_ATTRIBUTE const auto join = plan->Contents()->GetContentsAs<LogicalInnerJoin>();
   TERRIER_ASSERT(join != nullptr, "Plan should be a Inner Join");
   TERRIER_ASSERT(plan->GetChildren().size() == 2, "Inner Join should have two children");
 
   // Get the "right" inner child
   auto rchild = plan->GetChildren()[1];
-  UNUSED_ATTRIBUTE auto get = rchild->GetOp().As<LogicalGet>();
+  UNUSED_ATTRIBUTE auto get = rchild->Contents()->GetContentsAs<LogicalGet>();
   TERRIER_ASSERT(get != nullptr, "Right child should be a GET");
 
   // Check whether the right child can be done as an index scan
@@ -494,44 +486,47 @@
   return idx_scan_check.Check(rchild, context);
 }
 
-void LogicalInnerJoinToPhysicalInnerIndexJoin::Transform(common::ManagedPointer<OperatorNode> input,
-                                                         std::vector<std::unique_ptr<OperatorNode>> *transformed,
-                                                         UNUSED_ATTRIBUTE OptimizationContext *context) const {
+void LogicalInnerJoinToPhysicalInnerIndexJoin::Transform(
+    common::ManagedPointer<AbstractOptimizerNode> input,
+    std::vector<std::unique_ptr<AbstractOptimizerNode>> *transformed,
+    UNUSED_ATTRIBUTE OptimizationContext *context) const {
   // first build an expression representing hash join
-  const auto inner_join = input->GetOp().As<LogicalInnerJoin>();
+  const auto inner_join = input->Contents()->GetContentsAs<LogicalInnerJoin>();
   const auto &children = input->GetChildren();
   TERRIER_ASSERT(children.size() == 2, "Inner Join should have two child");
 
   // Get the "right" inner child and append the join predicate
-  auto r_child = children[1]->GetOp().As<LogicalGet>();
+  auto r_child = children[1]->Contents()->GetContentsAs<LogicalGet>();
 
   // Combine the index scan predicates
   std::vector<AnnotatedExpression> join_preds = r_child->GetPredicates();
   for (auto &pred : inner_join->GetJoinPredicates()) join_preds.push_back(pred);
 
-  std::vector<std::unique_ptr<OperatorNode>> empty;
+  std::vector<std::unique_ptr<AbstractOptimizerNode>> empty;
   auto new_child = std::make_unique<OperatorNode>(
       LogicalGet::Make(r_child->GetDatabaseOid(), r_child->GetNamespaceOid(), r_child->GetTableOid(), join_preds,
-                       r_child->GetTableAlias(), r_child->GetIsForUpdate()),
-      std::move(empty));
-
-  std::vector<std::unique_ptr<OperatorNode>> transform;
+                       r_child->GetTableAlias(), r_child->GetIsForUpdate())
+          .RegisterWithTxnContext(context->GetOptimizerContext()->GetTxn()),
+      std::move(empty), context->GetOptimizerContext()->GetTxn());
+
+  std::vector<std::unique_ptr<AbstractOptimizerNode>> transform;
   LogicalGetToPhysicalIndexScan idx_scan_transform;
   idx_scan_transform.SetAllowCVEs(true);
-  idx_scan_transform.Transform(common::ManagedPointer(new_child), &transform, context);
+  idx_scan_transform.Transform(common::ManagedPointer<AbstractOptimizerNode>(new_child.get()), &transform, context);
 
   for (const auto &idx_op : transform) {
-    auto idx_scan = idx_op->GetOp().As<IndexScan>();
+    auto idx_scan = idx_op->Contents()->GetContentsAs<IndexScan>();
     TERRIER_ASSERT(idx_scan != nullptr, "Transformation should have produced an IndexScan");
 
     if (!idx_scan->GetBounds().empty()) {
-      std::vector<std::unique_ptr<OperatorNode>> child;
+      std::vector<std::unique_ptr<AbstractOptimizerNode>> child;
       child.emplace_back(children[0]->Copy());
 
       auto result = std::make_unique<OperatorNode>(
           InnerIndexJoin::Make(idx_scan->GetTableOID(), idx_scan->GetIndexOID(), idx_scan->GetIndexScanType(),
-                               idx_scan->GetBounds(), join_preds),
-          std::move(child));
+                               idx_scan->GetBounds(), join_preds)
+              .RegisterWithTxnContext(context->GetOptimizerContext()->GetTxn()),
+          std::move(child), context->GetOptimizerContext()->GetTxn());
       transformed->emplace_back(std::move(result));
     }
   }
