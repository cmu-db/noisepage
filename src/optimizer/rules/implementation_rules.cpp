--- conflicted
+++ resolved
@@ -127,20 +127,12 @@
       for (auto index : indexes) {
         if (IndexUtil::SatisfiesSortWithIndex(accessor, sort_prop, get->GetTableOid(), index)) {
           std::vector<AnnotatedExpression> preds = get->GetPredicates();
-<<<<<<< HEAD
           std::string tbl_alias = std::string(get->GetTableAlias());
           std::vector<std::unique_ptr<OperatorExpression>> c;
           auto result = std::make_unique<OperatorExpression>(
               IndexScan::Make(db_oid, ns_oid, t_oid, index, std::move(preds), tbl_alias, is_update, {}, {}, {}),
               std::move(c));
           transformed->emplace_back(std::move(result));
-=======
-          auto op = std::make_unique<OperatorExpression>(
-              IndexScan::Make(db_oid, ns_oid, index, std::move(preds), get->GetTableAlias(), is_update,
-                              planner::IndexScanType::AscendingOpenBoth, {}),
-              std::vector<std::unique_ptr<OperatorExpression>>());
-          transformed->emplace_back(std::move(op));
->>>>>>> 310e0ea7
         }
       }
     }
@@ -151,7 +143,6 @@
     // Find match index for the predicates
     auto indexes = accessor->GetIndexOids(get->GetTableOid());
     for (auto &index : indexes) {
-<<<<<<< HEAD
       IndexUtilMetadata output;
       if (IndexUtil::SatisfiesPredicateWithIndex(accessor, get->GetTableOid(), index, &metadata, &output)) {
         std::vector<AnnotatedExpression> preds = get->GetPredicates();
@@ -166,17 +157,6 @@
                             std::move(output.GetPredicateValues())),
             std::move(c));
         transformed->emplace_back(std::move(result));
-=======
-      planner::IndexScanType scan_type;
-      std::unordered_map<catalog::indexkeycol_oid_t, std::vector<planner::IndexExpression>> bounds;
-      std::vector<AnnotatedExpression> preds = get->GetPredicates();
-      if (IndexUtil::SatisfiesPredicateWithIndex(accessor, get->GetTableOid(), index, preds, &scan_type, &bounds)) {
-        auto op = std::make_unique<OperatorExpression>(
-            IndexScan::Make(db_oid, ns_oid, index, std::move(preds), get->GetTableAlias(), is_update, scan_type,
-                            std::move(bounds)),
-            std::vector<std::unique_ptr<OperatorExpression>>());
-        transformed->emplace_back(std::move(op));
->>>>>>> 310e0ea7
       }
     }
   }
