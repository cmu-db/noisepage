#include "optimizer/rules/implementation_rules.h"

#include <memory>
#include <string>
#include <unordered_map>
#include <unordered_set>
#include <utility>
#include <vector>

#include "catalog/catalog_accessor.h"
#include "loggers/optimizer_logger.h"
#include "optimizer/group_expression.h"
#include "optimizer/index_util.h"
#include "optimizer/logical_operators.h"
#include "optimizer/optimizer_context.h"
#include "optimizer/optimizer_defs.h"
#include "optimizer/physical_operators.h"
#include "optimizer/properties.h"
#include "optimizer/util.h"
#include "parser/expression_util.h"
#include "storage/storage_defs.h"

namespace terrier::optimizer {

///////////////////////////////////////////////////////////////////////////////
/// LogicalGetToPhysicalTableFreeScan
///////////////////////////////////////////////////////////////////////////////
LogicalGetToPhysicalTableFreeScan::LogicalGetToPhysicalTableFreeScan() {
  type_ = RuleType::GET_TO_DUMMY_SCAN;
  match_pattern_ = new Pattern(OpType::LOGICALGET);
}

bool LogicalGetToPhysicalTableFreeScan::Check(common::ManagedPointer<AbstractOptimizerNode> plan,
                                              OptimizationContext *context) const {
  (void)context;
  const auto get = plan->Contents()->GetContentsAs<LogicalGet>();
  return get->GetTableOid() == catalog::INVALID_TABLE_OID;
}

void LogicalGetToPhysicalTableFreeScan::Transform(UNUSED_ATTRIBUTE common::ManagedPointer<AbstractOptimizerNode> input,
                                                  std::vector<std::unique_ptr<AbstractOptimizerNode>> *transformed,
                                                  UNUSED_ATTRIBUTE OptimizationContext *context) const {
  std::vector<std::unique_ptr<AbstractOptimizerNode>> c;
  auto result_plan = std::make_unique<OperatorNode>(
      TableFreeScan::Make().RegisterWithTxnContext(context->GetOptimizerContext()->GetTxn()), std::move(c),
      context->GetOptimizerContext()->GetTxn());
  transformed->emplace_back(std::move(result_plan));
}

///////////////////////////////////////////////////////////////////////////////
/// LogicalGetToPhysicalSeqScan
///////////////////////////////////////////////////////////////////////////////
LogicalGetToPhysicalSeqScan::LogicalGetToPhysicalSeqScan() {
  type_ = RuleType::GET_TO_SEQ_SCAN;
  match_pattern_ = new Pattern(OpType::LOGICALGET);
}

bool LogicalGetToPhysicalSeqScan::Check(common::ManagedPointer<AbstractOptimizerNode> plan,
                                        OptimizationContext *context) const {
  (void)context;
  const auto get = plan->Contents()->GetContentsAs<LogicalGet>();
  return get->GetTableOid() != catalog::INVALID_TABLE_OID;
}

void LogicalGetToPhysicalSeqScan::Transform(common::ManagedPointer<AbstractOptimizerNode> input,
                                            std::vector<std::unique_ptr<AbstractOptimizerNode>> *transformed,
                                            UNUSED_ATTRIBUTE OptimizationContext *context) const {
  TERRIER_ASSERT(input->GetChildren().empty(), "Get should have no children");
  const auto get = input->Contents()->GetContentsAs<LogicalGet>();

  // Need to copy because SeqScan uses std::move
  auto db_oid = get->GetDatabaseOid();
  auto tbl_oid = get->GetTableOid();
  auto tbl_alias = std::string(get->GetTableAlias());
  auto preds = std::vector<AnnotatedExpression>(get->GetPredicates());
  auto is_update = get->GetIsForUpdate();
  std::vector<std::unique_ptr<AbstractOptimizerNode>> c;
  auto result_plan =
      std::make_unique<OperatorNode>(SeqScan::Make(db_oid, tbl_oid, std::move(preds), tbl_alias, is_update)
                                         .RegisterWithTxnContext(context->GetOptimizerContext()->GetTxn()),
                                     std::move(c), context->GetOptimizerContext()->GetTxn());
  transformed->emplace_back(std::move(result_plan));
}

///////////////////////////////////////////////////////////////////////////////
/// LogicalGetToPhysicalIndexScan
///////////////////////////////////////////////////////////////////////////////
LogicalGetToPhysicalIndexScan::LogicalGetToPhysicalIndexScan() {
  type_ = RuleType::GET_TO_INDEX_SCAN;
  match_pattern_ = new Pattern(OpType::LOGICALGET);
}

bool LogicalGetToPhysicalIndexScan::Check(common::ManagedPointer<AbstractOptimizerNode> plan,
                                          OptimizationContext *context) const {
  // If there is a index for the table, return true,
  // else return false
  (void)context;
  const auto get = plan->Contents()->GetContentsAs<LogicalGet>();
  if (get == nullptr) {
    return false;
  }

  if (get->GetTableOid() == catalog::INVALID_TABLE_OID) {
    return false;
  }

  auto *accessor = context->GetOptimizerContext()->GetCatalogAccessor();
  return !accessor->GetIndexOids(get->GetTableOid()).empty();
}

void LogicalGetToPhysicalIndexScan::Transform(common::ManagedPointer<AbstractOptimizerNode> input,
                                              std::vector<std::unique_ptr<AbstractOptimizerNode>> *transformed,
                                              UNUSED_ATTRIBUTE OptimizationContext *context) const {
  const auto get = input->Contents()->GetContentsAs<LogicalGet>();
  TERRIER_ASSERT(input->GetChildren().empty(), "Get should have no children");

  auto db_oid = get->GetDatabaseOid();
  bool is_update = get->GetIsForUpdate();
  auto *accessor = context->GetOptimizerContext()->GetCatalogAccessor();

  auto sort = context->GetRequiredProperties()->GetPropertyOfType(PropertyType::SORT);
  std::vector<catalog::col_oid_t> sort_col_ids;
  if (sort != nullptr) {
    // Check if can satisfy sort property with an index
    auto sort_prop = sort->As<PropertySort>();
    if (IndexUtil::CheckSortProperty(sort_prop)) {
      auto indexes = accessor->GetIndexOids(get->GetTableOid());
      for (auto index : indexes) {
        if (IndexUtil::SatisfiesSortWithIndex(accessor, sort_prop, get->GetTableOid(), index)) {
          std::vector<AnnotatedExpression> preds = get->GetPredicates();
          auto op = std::make_unique<OperatorNode>(
              IndexScan::Make(db_oid, get->GetTableOid(), index, std::move(preds), is_update,
                              planner::IndexScanType::AscendingOpenBoth, {})
                  .RegisterWithTxnContext(context->GetOptimizerContext()->GetTxn()),
              std::vector<std::unique_ptr<AbstractOptimizerNode>>(), context->GetOptimizerContext()->GetTxn());
          transformed->emplace_back(std::move(op));
        }
      }
    }
  }

  // Check whether any index can fulfill predicate predicate evaluation
  if (!get->GetPredicates().empty()) {
    // Find match index for the predicates
    auto indexes = accessor->GetIndexOids(get->GetTableOid());
    for (auto &index : indexes) {
      planner::IndexScanType scan_type;
      std::unordered_map<catalog::indexkeycol_oid_t, std::vector<planner::IndexExpression>> bounds;
      std::vector<AnnotatedExpression> preds = get->GetPredicates();
      if (IndexUtil::SatisfiesPredicateWithIndex(accessor, get->GetTableOid(), get->GetTableAlias(), index, preds,
                                                 allow_cves_, &scan_type, &bounds)) {
        auto op = std::make_unique<OperatorNode>(IndexScan::Make(db_oid, get->GetTableOid(), index, std::move(preds),
                                                                 is_update, scan_type, std::move(bounds))
                                                     .RegisterWithTxnContext(context->GetOptimizerContext()->GetTxn()),
                                                 std::vector<std::unique_ptr<AbstractOptimizerNode>>(),
                                                 context->GetOptimizerContext()->GetTxn());
        transformed->emplace_back(std::move(op));
      }
    }
  }
}

///////////////////////////////////////////////////////////////////////////////
/// LogicalQueryDerivedGetToPhysicalQueryDerivedScan
///////////////////////////////////////////////////////////////////////////////
LogicalQueryDerivedGetToPhysicalQueryDerivedScan::LogicalQueryDerivedGetToPhysicalQueryDerivedScan() {
  type_ = RuleType::QUERY_DERIVED_GET_TO_PHYSICAL;
  match_pattern_ = new Pattern(OpType::LOGICALQUERYDERIVEDGET);

  auto child = new Pattern(OpType::LEAF);
  match_pattern_->AddChild(child);
}

bool LogicalQueryDerivedGetToPhysicalQueryDerivedScan::Check(common::ManagedPointer<AbstractOptimizerNode> plan,
                                                             OptimizationContext *context) const {
  (void)context;
  (void)plan;
  return true;
}

void LogicalQueryDerivedGetToPhysicalQueryDerivedScan::Transform(
    common::ManagedPointer<AbstractOptimizerNode> input,
    std::vector<std::unique_ptr<AbstractOptimizerNode>> *transformed,
    UNUSED_ATTRIBUTE OptimizationContext *context) const {
  const auto get = input->Contents()->GetContentsAs<LogicalQueryDerivedGet>();

  auto tbl_alias = std::string(get->GetTableAlias());
  std::unordered_map<std::string, common::ManagedPointer<parser::AbstractExpression>> expr_map;
  expr_map = get->GetAliasToExprMap();

  auto input_child = input->GetChildren()[0];
  std::vector<std::unique_ptr<AbstractOptimizerNode>> c;
  c.emplace_back(input_child->Copy());
  auto result_plan =
      std::make_unique<OperatorNode>(QueryDerivedScan::Make(tbl_alias, std::move(expr_map))
                                         .RegisterWithTxnContext(context->GetOptimizerContext()->GetTxn()),
                                     std::move(c), context->GetOptimizerContext()->GetTxn());
  transformed->emplace_back(std::move(result_plan));
}

///////////////////////////////////////////////////////////////////////////////
/// LogicalExternalFileGetToPhysicalExternalFileGet
///////////////////////////////////////////////////////////////////////////////
LogicalExternalFileGetToPhysicalExternalFileGet::LogicalExternalFileGetToPhysicalExternalFileGet() {
  type_ = RuleType::EXTERNAL_FILE_GET_TO_PHYSICAL;
  match_pattern_ = new Pattern(OpType::LOGICALEXTERNALFILEGET);
}

bool LogicalExternalFileGetToPhysicalExternalFileGet::Check(common::ManagedPointer<AbstractOptimizerNode> plan,
                                                            OptimizationContext *context) const {
  (void)plan;
  (void)context;
  return true;
}

void LogicalExternalFileGetToPhysicalExternalFileGet::Transform(
    common::ManagedPointer<AbstractOptimizerNode> input,
    std::vector<std::unique_ptr<AbstractOptimizerNode>> *transformed,
    UNUSED_ATTRIBUTE OptimizationContext *context) const {
  const auto get = input->Contents()->GetContentsAs<LogicalExternalFileGet>();
  TERRIER_ASSERT(input->GetChildren().empty(), "ExternalFileScan should have no children");

  auto format = get->GetFormat();
  const auto &filename = get->GetFilename();
  auto delimiter = get->GetDelimiter();
  auto quote = get->GetQuote();
  auto escape = get->GetEscape();
  std::vector<std::unique_ptr<AbstractOptimizerNode>> c;
  auto result_plan =
      std::make_unique<OperatorNode>(ExternalFileScan::Make(format, filename, delimiter, quote, escape)
                                         .RegisterWithTxnContext(context->GetOptimizerContext()->GetTxn()),
                                     std::move(c), context->GetOptimizerContext()->GetTxn());
  transformed->emplace_back(std::move(result_plan));
}

///////////////////////////////////////////////////////////////////////////////
/// LogicalDeleteToPhysicalDelete
///////////////////////////////////////////////////////////////////////////////
LogicalDeleteToPhysicalDelete::LogicalDeleteToPhysicalDelete() {
  type_ = RuleType::DELETE_TO_PHYSICAL;
  match_pattern_ = new Pattern(OpType::LOGICALDELETE);
  auto child = new Pattern(OpType::LEAF);
  match_pattern_->AddChild(child);
}

bool LogicalDeleteToPhysicalDelete::Check(common::ManagedPointer<AbstractOptimizerNode> plan,
                                          OptimizationContext *context) const {
  (void)plan;
  (void)context;
  return true;
}

void LogicalDeleteToPhysicalDelete::Transform(common::ManagedPointer<AbstractOptimizerNode> input,
                                              std::vector<std::unique_ptr<AbstractOptimizerNode>> *transformed,
                                              UNUSED_ATTRIBUTE OptimizationContext *context) const {
  const auto del = input->Contents()->GetContentsAs<LogicalDelete>();
  TERRIER_ASSERT(input->GetChildren().size() == 1, "LogicalDelete should have 1 child");

  std::vector<std::unique_ptr<AbstractOptimizerNode>> c;
  auto child = input->GetChildren()[0]->Copy();
  c.emplace_back(std::move(child));
  auto result =
      std::make_unique<OperatorNode>(Delete::Make(del->GetDatabaseOid(), del->GetTableAlias(), del->GetTableOid())
                                         .RegisterWithTxnContext(context->GetOptimizerContext()->GetTxn()),
                                     std::move(c), context->GetOptimizerContext()->GetTxn());
  transformed->emplace_back(std::move(result));
}

///////////////////////////////////////////////////////////////////////////////
/// LogicalUpdateToPhysicalUpdate
///////////////////////////////////////////////////////////////////////////////
LogicalUpdateToPhysicalUpdate::LogicalUpdateToPhysicalUpdate() {
  type_ = RuleType::UPDATE_TO_PHYSICAL;
  match_pattern_ = new Pattern(OpType::LOGICALUPDATE);

  auto child = new Pattern(OpType::LEAF);
  match_pattern_->AddChild(child);
}

bool LogicalUpdateToPhysicalUpdate::Check(common::ManagedPointer<AbstractOptimizerNode> plan,
                                          OptimizationContext *context) const {
  (void)plan;
  (void)context;
  return true;
}

void LogicalUpdateToPhysicalUpdate::Transform(common::ManagedPointer<AbstractOptimizerNode> input,
                                              std::vector<std::unique_ptr<AbstractOptimizerNode>> *transformed,
                                              UNUSED_ATTRIBUTE OptimizationContext *context) const {
  const auto update_op = input->Contents()->GetContentsAs<LogicalUpdate>();
  TERRIER_ASSERT(input->GetChildren().size() == 1, "LogicalUpdate should have 1 child");
  std::vector<std::unique_ptr<AbstractOptimizerNode>> c;
  auto child = input->GetChildren()[0]->Copy();
  c.emplace_back(std::move(child));

  std::vector<common::ManagedPointer<parser::UpdateClause>> cls = update_op->GetUpdateClauses();
  auto result = std::make_unique<OperatorNode>(
      Update::Make(update_op->GetDatabaseOid(), update_op->GetTableAlias(), update_op->GetTableOid(), std::move(cls))
          .RegisterWithTxnContext(context->GetOptimizerContext()->GetTxn()),
      std::move(c), context->GetOptimizerContext()->GetTxn());
  transformed->emplace_back(std::move(result));
}

///////////////////////////////////////////////////////////////////////////////
/// LogicalInsertToPhysicalInsert
///////////////////////////////////////////////////////////////////////////////
LogicalInsertToPhysicalInsert::LogicalInsertToPhysicalInsert() {
  type_ = RuleType::INSERT_TO_PHYSICAL;
  match_pattern_ = new Pattern(OpType::LOGICALINSERT);
}

bool LogicalInsertToPhysicalInsert::Check(common::ManagedPointer<AbstractOptimizerNode> plan,
                                          OptimizationContext *context) const {
  (void)plan;
  (void)context;
  return true;
}

void LogicalInsertToPhysicalInsert::Transform(common::ManagedPointer<AbstractOptimizerNode> input,
                                              std::vector<std::unique_ptr<AbstractOptimizerNode>> *transformed,
                                              UNUSED_ATTRIBUTE OptimizationContext *context) const {
  const auto insert_op = input->Contents()->GetContentsAs<LogicalInsert>();
  TERRIER_ASSERT(input->GetChildren().empty(), "LogicalInsert should have 0 children");

  // TODO(wz2): For now any insert will update all indexes
  auto *accessor = context->GetOptimizerContext()->GetCatalogAccessor();
  auto tbl_oid = insert_op->GetTableOid();
  auto indexes = accessor->GetIndexOids(tbl_oid);

  std::vector<std::unique_ptr<AbstractOptimizerNode>> c;
  std::vector<catalog::col_oid_t> cols(insert_op->GetColumns());
  std::vector<std::vector<common::ManagedPointer<parser::AbstractExpression>>> vals = *(insert_op->GetValues());
  auto result = std::make_unique<OperatorNode>(Insert::Make(insert_op->GetDatabaseOid(), insert_op->GetTableOid(),
                                                            std::move(cols), std::move(vals), std::move(indexes))
                                                   .RegisterWithTxnContext(context->GetOptimizerContext()->GetTxn()),
                                               std::move(c), context->GetOptimizerContext()->GetTxn());
  transformed->emplace_back(std::move(result));
}

///////////////////////////////////////////////////////////////////////////////
/// LogicalInsertSelectToPhysicalInsertSelect
///////////////////////////////////////////////////////////////////////////////
LogicalInsertSelectToPhysicalInsertSelect::LogicalInsertSelectToPhysicalInsertSelect() {
  type_ = RuleType::INSERT_SELECT_TO_PHYSICAL;
  match_pattern_ = new Pattern(OpType::LOGICALINSERTSELECT);

  auto child = new Pattern(OpType::LEAF);
  match_pattern_->AddChild(child);
}

bool LogicalInsertSelectToPhysicalInsertSelect::Check(common::ManagedPointer<AbstractOptimizerNode> plan,
                                                      OptimizationContext *context) const {
  (void)plan;
  (void)context;
  return true;
}

void LogicalInsertSelectToPhysicalInsertSelect::Transform(
    common::ManagedPointer<AbstractOptimizerNode> input,
    std::vector<std::unique_ptr<AbstractOptimizerNode>> *transformed,
    UNUSED_ATTRIBUTE OptimizationContext *context) const {
  const auto insert_op = input->Contents()->GetContentsAs<LogicalInsertSelect>();
  TERRIER_ASSERT(input->GetChildren().size() == 1, "LogicalInsertSelect should have 1 child");

  // For now, insert any tuple will modify indexes
  auto *accessor = context->GetOptimizerContext()->GetCatalogAccessor();
  auto tbl_oid = insert_op->GetTableOid();
  auto indexes = accessor->GetIndexOids(tbl_oid);

  std::vector<std::unique_ptr<AbstractOptimizerNode>> c;
  auto child = input->GetChildren()[0]->Copy();
  c.emplace_back(std::move(child));
  auto op = std::make_unique<OperatorNode>(
      InsertSelect::Make(insert_op->GetDatabaseOid(), insert_op->GetTableOid(), std::move(indexes))
          .RegisterWithTxnContext(context->GetOptimizerContext()->GetTxn()),
      std::move(c), context->GetOptimizerContext()->GetTxn());
  transformed->emplace_back(std::move(op));
}

///////////////////////////////////////////////////////////////////////////////
/// LogicalAggregateAndGroupByToHashGroupBy
///////////////////////////////////////////////////////////////////////////////
LogicalGroupByToPhysicalHashGroupBy::LogicalGroupByToPhysicalHashGroupBy() {
  type_ = RuleType::AGGREGATE_TO_HASH_AGGREGATE;
  match_pattern_ = new Pattern(OpType::LOGICALAGGREGATEANDGROUPBY);

  auto child = new Pattern(OpType::LEAF);
  match_pattern_->AddChild(child);
}

bool LogicalGroupByToPhysicalHashGroupBy::Check(common::ManagedPointer<AbstractOptimizerNode> plan,
                                                OptimizationContext *context) const {
  (void)context;
  const auto agg_op = plan->Contents()->GetContentsAs<LogicalAggregateAndGroupBy>();
  return !agg_op->GetColumns().empty() || !agg_op->GetHaving().empty();
}

void LogicalGroupByToPhysicalHashGroupBy::Transform(common::ManagedPointer<AbstractOptimizerNode> input,
                                                    std::vector<std::unique_ptr<AbstractOptimizerNode>> *transformed,
                                                    UNUSED_ATTRIBUTE OptimizationContext *context) const {
  const auto agg_op = input->Contents()->GetContentsAs<LogicalAggregateAndGroupBy>();
  TERRIER_ASSERT(input->GetChildren().size() == 1, "LogicalAggregateAndGroupBy should have 1 child");

  std::vector<common::ManagedPointer<parser::AbstractExpression>> cols = agg_op->GetColumns();
  std::vector<AnnotatedExpression> having = agg_op->GetHaving();

  std::vector<std::unique_ptr<AbstractOptimizerNode>> c;
  auto child = input->GetChildren()[0]->Copy();
  c.emplace_back(std::move(child));

  auto result = std::make_unique<OperatorNode>(HashGroupBy::Make(std::move(cols), std::move(having))
                                                   .RegisterWithTxnContext(context->GetOptimizerContext()->GetTxn()),
                                               std::move(c), context->GetOptimizerContext()->GetTxn());
  transformed->emplace_back(std::move(result));
}

///////////////////////////////////////////////////////////////////////////////
/// LogicalAggregateToPhysicalAggregate
///////////////////////////////////////////////////////////////////////////////
LogicalAggregateToPhysicalAggregate::LogicalAggregateToPhysicalAggregate() {
  type_ = RuleType::AGGREGATE_TO_PLAIN_AGGREGATE;
  match_pattern_ = new Pattern(OpType::LOGICALAGGREGATEANDGROUPBY);

  auto child = new Pattern(OpType::LEAF);
  match_pattern_->AddChild(child);
}

bool LogicalAggregateToPhysicalAggregate::Check(common::ManagedPointer<AbstractOptimizerNode> plan,
                                                OptimizationContext *context) const {
  (void)context;
  const auto agg_op = plan->Contents()->GetContentsAs<LogicalAggregateAndGroupBy>();
  return agg_op->GetColumns().empty() && agg_op->GetHaving().empty();
}

void LogicalAggregateToPhysicalAggregate::Transform(common::ManagedPointer<AbstractOptimizerNode> input,
                                                    std::vector<std::unique_ptr<AbstractOptimizerNode>> *transformed,
                                                    UNUSED_ATTRIBUTE OptimizationContext *context) const {
  TERRIER_ASSERT(input->GetChildren().size() == 1, "LogicalAggregateAndGroupBy should have 1 child");

  std::vector<std::unique_ptr<AbstractOptimizerNode>> c;
  auto child = input->GetChildren()[0]->Copy();
  c.emplace_back(std::move(child));

  auto result =
      std::make_unique<OperatorNode>(Aggregate::Make().RegisterWithTxnContext(context->GetOptimizerContext()->GetTxn()),
                                     std::move(c), context->GetOptimizerContext()->GetTxn());
  transformed->emplace_back(std::move(result));
}

///////////////////////////////////////////////////////////////////////////////
/// LogicalInnerJoinToPhysicalInnerIndexJoin
///////////////////////////////////////////////////////////////////////////////
LogicalInnerJoinToPhysicalInnerIndexJoin::LogicalInnerJoinToPhysicalInnerIndexJoin() {
  type_ = RuleType::INNER_JOIN_TO_INDEX_JOIN;

  auto left_child = new Pattern(OpType::LEAF);
  auto right_child = new Pattern(OpType::LOGICALGET);

  // Initialize a pattern for optimizer to match
  match_pattern_ = new Pattern(OpType::LOGICALINNERJOIN);

  // Add node - we match join relation R and S
  match_pattern_->AddChild(left_child);
  match_pattern_->AddChild(right_child);
}

bool LogicalInnerJoinToPhysicalInnerIndexJoin::Check(common::ManagedPointer<AbstractOptimizerNode> plan,
                                                     OptimizationContext *context) const {
  (void)context;
  (void)plan;
  UNUSED_ATTRIBUTE const auto join = plan->Contents()->GetContentsAs<LogicalInnerJoin>();
  TERRIER_ASSERT(join != nullptr, "Plan should be a Inner Join");
  TERRIER_ASSERT(plan->GetChildren().size() == 2, "Inner Join should have two children");

  // Get the "right" inner child
  auto rchild = plan->GetChildren()[1];
  UNUSED_ATTRIBUTE auto get = rchild->Contents()->GetContentsAs<LogicalGet>();
  TERRIER_ASSERT(get != nullptr, "Right child should be a GET");

  // Check whether the right child can be done as an index scan
  LogicalGetToPhysicalIndexScan idx_scan_check;
  return idx_scan_check.Check(rchild, context);
}

void LogicalInnerJoinToPhysicalInnerIndexJoin::Transform(
    common::ManagedPointer<AbstractOptimizerNode> input,
    std::vector<std::unique_ptr<AbstractOptimizerNode>> *transformed,
    UNUSED_ATTRIBUTE OptimizationContext *context) const {
  // first build an expression representing hash join
  const auto inner_join = input->Contents()->GetContentsAs<LogicalInnerJoin>();
  const auto &children = input->GetChildren();
  TERRIER_ASSERT(children.size() == 2, "Inner Join should have two children");

  // Get the "right" inner child and append the join predicate
  auto r_child = children[1]->Contents()->GetContentsAs<LogicalGet>();

  // Combine the index scan predicates
  std::vector<AnnotatedExpression> join_preds = r_child->GetPredicates();
  for (auto &pred : inner_join->GetJoinPredicates()) join_preds.push_back(pred);

  std::vector<std::unique_ptr<AbstractOptimizerNode>> empty;
  auto new_child =
      std::make_unique<OperatorNode>(LogicalGet::Make(r_child->GetDatabaseOid(), r_child->GetTableOid(), join_preds,
                                                      r_child->GetTableAlias(), r_child->GetIsForUpdate())
                                         .RegisterWithTxnContext(context->GetOptimizerContext()->GetTxn()),
                                     std::move(empty), context->GetOptimizerContext()->GetTxn());

  std::vector<std::unique_ptr<AbstractOptimizerNode>> transform;
  LogicalGetToPhysicalIndexScan idx_scan_transform;
  idx_scan_transform.SetAllowCVEs(true);
  idx_scan_transform.Transform(common::ManagedPointer<AbstractOptimizerNode>(new_child.get()), &transform, context);

  for (const auto &idx_op : transform) {
    auto idx_scan = idx_op->Contents()->GetContentsAs<IndexScan>();
    TERRIER_ASSERT(idx_scan != nullptr, "Transformation should have produced an IndexScan");

    if (!idx_scan->GetBounds().empty()) {
      std::vector<std::unique_ptr<AbstractOptimizerNode>> child;
      child.emplace_back(children[0]->Copy());

      auto result = std::make_unique<OperatorNode>(
          InnerIndexJoin::Make(idx_scan->GetTableOID(), idx_scan->GetIndexOID(), idx_scan->GetIndexScanType(),
                               idx_scan->GetBounds(), join_preds)
              .RegisterWithTxnContext(context->GetOptimizerContext()->GetTxn()),
          std::move(child), context->GetOptimizerContext()->GetTxn());
      transformed->emplace_back(std::move(result));
    }
  }
}

///////////////////////////////////////////////////////////////////////////////
/// LogicalInnerJoinToPhysicalInnerNLJoin
///////////////////////////////////////////////////////////////////////////////
LogicalInnerJoinToPhysicalInnerNLJoin::LogicalInnerJoinToPhysicalInnerNLJoin() {
  type_ = RuleType::INNER_JOIN_TO_NL_JOIN;

  auto left_child = new Pattern(OpType::LEAF);
  auto right_child = new Pattern(OpType::LEAF);

  // Initialize a pattern for optimizer to match
  match_pattern_ = new Pattern(OpType::LOGICALINNERJOIN);

  // Add node - we match join relation R and S
  match_pattern_->AddChild(left_child);
  match_pattern_->AddChild(right_child);
}

bool LogicalInnerJoinToPhysicalInnerNLJoin::Check(common::ManagedPointer<AbstractOptimizerNode> plan,
                                                  OptimizationContext *context) const {
  (void)context;
  (void)plan;
  return true;
}

void LogicalInnerJoinToPhysicalInnerNLJoin::Transform(common::ManagedPointer<AbstractOptimizerNode> input,
                                                      std::vector<std::unique_ptr<AbstractOptimizerNode>> *transformed,
                                                      UNUSED_ATTRIBUTE OptimizationContext *context) const {
  // first build an expression representing hash join
  const auto inner_join = input->Contents()->GetContentsAs<LogicalInnerJoin>();

  const auto &children = input->GetChildren();
  TERRIER_ASSERT(children.size() == 2, "Inner Join should have two children");
  std::vector<AnnotatedExpression> join_preds = inner_join->GetJoinPredicates();

  std::vector<std::unique_ptr<AbstractOptimizerNode>> child;
  child.emplace_back(children[0]->Copy());
  child.emplace_back(children[1]->Copy());
  auto result = std::make_unique<OperatorNode>(
      InnerNLJoin::Make(std::move(join_preds)).RegisterWithTxnContext(context->GetOptimizerContext()->GetTxn()),
      std::move(child), context->GetOptimizerContext()->GetTxn());
  transformed->emplace_back(std::move(result));
}

///////////////////////////////////////////////////////////////////////////////
/// LogicalInnerJoinToPhysicalInnerHashJoin
///////////////////////////////////////////////////////////////////////////////
LogicalInnerJoinToPhysicalInnerHashJoin::LogicalInnerJoinToPhysicalInnerHashJoin() {
  type_ = RuleType::INNER_JOIN_TO_HASH_JOIN;

  // Make three node types for pattern matching
  auto left_child(new Pattern(OpType::LEAF));
  auto right_child(new Pattern(OpType::LEAF));

  // Initialize a pattern for optimizer to match
  match_pattern_ = new Pattern(OpType::LOGICALINNERJOIN);

  // Add node - we match join relation R and S as well as the predicate exp
  match_pattern_->AddChild(left_child);
  match_pattern_->AddChild(right_child);
}

bool LogicalInnerJoinToPhysicalInnerHashJoin::Check(common::ManagedPointer<AbstractOptimizerNode> plan,
                                                    OptimizationContext *context) const {
  (void)context;
  (void)plan;
  return true;
}

void LogicalInnerJoinToPhysicalInnerHashJoin::Transform(
    common::ManagedPointer<AbstractOptimizerNode> input,
    std::vector<std::unique_ptr<AbstractOptimizerNode>> *transformed,
    UNUSED_ATTRIBUTE OptimizationContext *context) const {
  // first build an expression representing hash join
  const auto inner_join = input->Contents()->GetContentsAs<LogicalInnerJoin>();

  auto children = input->GetChildren();
  TERRIER_ASSERT(children.size() == 2, "Inner Join should have two children");
  auto left_group_id = children[0]->Contents()->GetContentsAs<LeafOperator>()->GetOriginGroup();
  auto right_group_id = children[1]->Contents()->GetContentsAs<LeafOperator>()->GetOriginGroup();
  auto &left_group_alias = context->GetOptimizerContext()->GetMemo().GetGroupByID(left_group_id)->GetTableAliases();
  auto &right_group_alias = context->GetOptimizerContext()->GetMemo().GetGroupByID(right_group_id)->GetTableAliases();
  std::vector<common::ManagedPointer<parser::AbstractExpression>> left_keys;
  std::vector<common::ManagedPointer<parser::AbstractExpression>> right_keys;

  std::vector<AnnotatedExpression> join_preds = inner_join->GetJoinPredicates();
  OptimizerUtil::ExtractEquiJoinKeys(join_preds, &left_keys, &right_keys, left_group_alias, right_group_alias);

  TERRIER_ASSERT(right_keys.size() == left_keys.size(), "# left/right keys should equal");
  std::vector<std::unique_ptr<AbstractOptimizerNode>> child;
  child.emplace_back(children[0]->Copy());
  child.emplace_back(children[1]->Copy());
  if (!left_keys.empty()) {
    auto result = std::make_unique<OperatorNode>(
        InnerHashJoin::Make(std::move(join_preds), std::move(left_keys), std::move(right_keys))
            .RegisterWithTxnContext(context->GetOptimizerContext()->GetTxn()),
        std::move(child), context->GetOptimizerContext()->GetTxn());
    transformed->emplace_back(std::move(result));
  }
}

///////////////////////////////////////////////////////////////////////////////
<<<<<<< HEAD
/// LogicalSemiJoinToPhysicalSemiLeftHashJoin
///////////////////////////////////////////////////////////////////////////////
LogicalSemiJoinToPhysicalSemiLeftHashJoin::LogicalSemiJoinToPhysicalSemiLeftHashJoin() {
  type_ = RuleType::SEMI_JOIN_TO_HASH_JOIN;
=======
/// LogicalLeftJoinToPhysicalLeftHashJoin
///////////////////////////////////////////////////////////////////////////////
LogicalLeftJoinToPhysicalLeftHashJoin::LogicalLeftJoinToPhysicalLeftHashJoin() {
  type_ = RuleType::LEFT_JOIN_TO_HASH_JOIN;
>>>>>>> 248384d9

  // Make three node types for pattern matching
  auto left_child(new Pattern(OpType::LEAF));
  auto right_child(new Pattern(OpType::LEAF));

  // Initialize a pattern for optimizer to match
<<<<<<< HEAD
  match_pattern_ = new Pattern(OpType::LOGICALSEMIJOIN);
=======
  match_pattern_ = new Pattern(OpType::LOGICALLEFTJOIN);
>>>>>>> 248384d9

  // Add node - we match join relation R and S as well as the predicate exp
  match_pattern_->AddChild(left_child);
  match_pattern_->AddChild(right_child);
}

<<<<<<< HEAD
bool LogicalSemiJoinToPhysicalSemiLeftHashJoin::Check(common::ManagedPointer<AbstractOptimizerNode> plan,
                                                      OptimizationContext *context) const {
=======
bool LogicalLeftJoinToPhysicalLeftHashJoin::Check(common::ManagedPointer<AbstractOptimizerNode> plan,
                                                  OptimizationContext *context) const {
>>>>>>> 248384d9
  (void)context;
  (void)plan;
  return true;
}

<<<<<<< HEAD
void LogicalSemiJoinToPhysicalSemiLeftHashJoin::Transform(
    common::ManagedPointer<AbstractOptimizerNode> input,
    std::vector<std::unique_ptr<AbstractOptimizerNode>> *transformed,
    UNUSED_ATTRIBUTE OptimizationContext *context) const {
  // first build an expression representing hash join
  const auto semi_join = input->Contents()->GetContentsAs<LogicalSemiJoin>();

  auto children = input->GetChildren();
  TERRIER_ASSERT(children.size() == 2, "Left Semi Join should have two children");
=======
void LogicalLeftJoinToPhysicalLeftHashJoin::Transform(common::ManagedPointer<AbstractOptimizerNode> input,
                                                      std::vector<std::unique_ptr<AbstractOptimizerNode>> *transformed,
                                                      UNUSED_ATTRIBUTE OptimizationContext *context) const {
  // first build an expression representing hash join
  const auto left_join = input->Contents()->GetContentsAs<LogicalLeftJoin>();

  auto children = input->GetChildren();
  TERRIER_ASSERT(children.size() == 2, "Left Join should have two child");
>>>>>>> 248384d9
  auto left_group_id = children[0]->Contents()->GetContentsAs<LeafOperator>()->GetOriginGroup();
  auto right_group_id = children[1]->Contents()->GetContentsAs<LeafOperator>()->GetOriginGroup();
  auto &left_group_alias = context->GetOptimizerContext()->GetMemo().GetGroupByID(left_group_id)->GetTableAliases();
  auto &right_group_alias = context->GetOptimizerContext()->GetMemo().GetGroupByID(right_group_id)->GetTableAliases();
  std::vector<common::ManagedPointer<parser::AbstractExpression>> left_keys;
  std::vector<common::ManagedPointer<parser::AbstractExpression>> right_keys;

<<<<<<< HEAD
  std::vector<AnnotatedExpression> join_preds = semi_join->GetJoinPredicates();
=======
  std::vector<AnnotatedExpression> join_preds = left_join->GetJoinPredicates();
>>>>>>> 248384d9
  OptimizerUtil::ExtractEquiJoinKeys(join_preds, &left_keys, &right_keys, left_group_alias, right_group_alias);

  TERRIER_ASSERT(right_keys.size() == left_keys.size(), "# left/right keys should equal");
  std::vector<std::unique_ptr<AbstractOptimizerNode>> child;
  child.emplace_back(children[0]->Copy());
  child.emplace_back(children[1]->Copy());
  if (!left_keys.empty()) {
    auto result = std::make_unique<OperatorNode>(
<<<<<<< HEAD
        LeftSemiHashJoin::Make(std::move(join_preds), std::move(left_keys), std::move(right_keys))
=======
        LeftHashJoin::Make(std::move(join_preds), std::move(left_keys), std::move(right_keys))
>>>>>>> 248384d9
            .RegisterWithTxnContext(context->GetOptimizerContext()->GetTxn()),
        std::move(child), context->GetOptimizerContext()->GetTxn());
    transformed->emplace_back(std::move(result));
  }
}

///////////////////////////////////////////////////////////////////////////////
/// LogicalLimitToPhysicalLimit
///////////////////////////////////////////////////////////////////////////////
LogicalLimitToPhysicalLimit::LogicalLimitToPhysicalLimit() {
  type_ = RuleType::IMPLEMENT_LIMIT;

  match_pattern_ = new Pattern(OpType::LOGICALLIMIT);
  match_pattern_->AddChild(new Pattern(OpType::LEAF));
}

bool LogicalLimitToPhysicalLimit::Check(common::ManagedPointer<AbstractOptimizerNode> plan,
                                        OptimizationContext *context) const {
  (void)context;
  (void)plan;
  return true;
}

void LogicalLimitToPhysicalLimit::Transform(common::ManagedPointer<AbstractOptimizerNode> input,
                                            std::vector<std::unique_ptr<AbstractOptimizerNode>> *transformed,
                                            OptimizationContext *context) const {
  (void)context;
  const auto limit_op = input->Contents()->GetContentsAs<LogicalLimit>();
  TERRIER_ASSERT(input->GetChildren().size() == 1, "LogicalLimit should have 1 child");

  std::vector<common::ManagedPointer<parser::AbstractExpression>> sorts = limit_op->GetSortExpressions();
  std::vector<OrderByOrderingType> types = limit_op->GetSortDirections();
  std::vector<std::unique_ptr<AbstractOptimizerNode>> c;
  auto child = input->GetChildren()[0]->Copy();
  c.emplace_back(std::move(child));

  auto result_plan = std::make_unique<OperatorNode>(
      Limit::Make(limit_op->GetOffset(), limit_op->GetLimit(), std::move(sorts), std::move(types))
          .RegisterWithTxnContext(context->GetOptimizerContext()->GetTxn()),
      std::move(c), context->GetOptimizerContext()->GetTxn());
  transformed->emplace_back(std::move(result_plan));
}

///////////////////////////////////////////////////////////////////////////////
/// LogicalExport to Physical Export
///////////////////////////////////////////////////////////////////////////////
LogicalExportToPhysicalExport::LogicalExportToPhysicalExport() {
  type_ = RuleType::EXPORT_EXTERNAL_FILE_TO_PHYSICAL;
  match_pattern_ = new Pattern(OpType::LOGICALEXPORTEXTERNALFILE);
  match_pattern_->AddChild(new Pattern(OpType::LEAF));
}

bool LogicalExportToPhysicalExport::Check(common::ManagedPointer<AbstractOptimizerNode> plan,
                                          OptimizationContext *context) const {
  return true;
}

void LogicalExportToPhysicalExport::Transform(common::ManagedPointer<AbstractOptimizerNode> input,
                                              std::vector<std::unique_ptr<AbstractOptimizerNode>> *transformed,
                                              UNUSED_ATTRIBUTE OptimizationContext *context) const {
  const auto export_op = input->Contents()->GetContentsAs<LogicalExportExternalFile>();
  TERRIER_ASSERT(input->GetChildren().size() == 1, "LogicalExport should have 1 child");

  std::string file = std::string(export_op->GetFilename());
  std::vector<std::unique_ptr<AbstractOptimizerNode>> c;
  auto child = input->GetChildren()[0]->Copy();
  c.emplace_back(std::move(child));

  auto result_plan = std::make_unique<OperatorNode>(
      ExportExternalFile::Make(export_op->GetFormat(), std::move(file), export_op->GetDelimiter(),
                               export_op->GetQuote(), export_op->GetEscape())
          .RegisterWithTxnContext(context->GetOptimizerContext()->GetTxn()),
      std::move(c), context->GetOptimizerContext()->GetTxn());
  transformed->emplace_back(std::move(result_plan));
}

///////////////////////////////////////////////////////////////////////////////
/// Logical Create/Drop to Physical Create/Drop
///////////////////////////////////////////////////////////////////////////////
LogicalCreateDatabaseToPhysicalCreateDatabase::LogicalCreateDatabaseToPhysicalCreateDatabase() {
  type_ = RuleType::CREATE_DATABASE_TO_PHYSICAL;
  match_pattern_ = new Pattern(OpType::LOGICALCREATEDATABASE);
}

bool LogicalCreateDatabaseToPhysicalCreateDatabase::Check(common::ManagedPointer<AbstractOptimizerNode> plan,
                                                          OptimizationContext *context) const {
  return true;
}

void LogicalCreateDatabaseToPhysicalCreateDatabase::Transform(
    common::ManagedPointer<AbstractOptimizerNode> input,
    std::vector<std::unique_ptr<AbstractOptimizerNode>> *transformed,
    UNUSED_ATTRIBUTE OptimizationContext *context) const {
  const auto cdb_op = input->Contents()->GetContentsAs<LogicalCreateDatabase>();
  TERRIER_ASSERT(input->GetChildren().empty(), "LogicalCreateDatabase should have 0 children");

  auto op = std::make_unique<OperatorNode>(
      CreateDatabase::Make(cdb_op->GetDatabaseName()).RegisterWithTxnContext(context->GetOptimizerContext()->GetTxn()),
      std::vector<std::unique_ptr<AbstractOptimizerNode>>(), context->GetOptimizerContext()->GetTxn());
  transformed->emplace_back(std::move(op));
}

LogicalCreateFunctionToPhysicalCreateFunction::LogicalCreateFunctionToPhysicalCreateFunction() {
  type_ = RuleType::CREATE_FUNCTION_TO_PHYSICAL;
  match_pattern_ = new Pattern(OpType::LOGICALCREATEFUNCTION);
}

bool LogicalCreateFunctionToPhysicalCreateFunction::Check(common::ManagedPointer<AbstractOptimizerNode> plan,
                                                          OptimizationContext *context) const {
  return true;
}

void LogicalCreateFunctionToPhysicalCreateFunction::Transform(
    common::ManagedPointer<AbstractOptimizerNode> input,
    std::vector<std::unique_ptr<AbstractOptimizerNode>> *transformed,
    UNUSED_ATTRIBUTE OptimizationContext *context) const {
  const auto cf_op = input->Contents()->GetContentsAs<LogicalCreateFunction>();
  TERRIER_ASSERT(input->GetChildren().empty(), "LogicalCreateFunction should have 0 children");

  auto op = std::make_unique<OperatorNode>(
      CreateFunction::Make(cf_op->GetDatabaseOid(), cf_op->GetNamespaceOid(), cf_op->GetFunctionName(),
                           cf_op->GetUDFLanguage(), cf_op->GetFunctionBody(), cf_op->GetFunctionParameterNames(),
                           cf_op->GetFunctionParameterTypes(), cf_op->GetReturnType(), cf_op->GetParamCount(),
                           cf_op->IsReplace())
          .RegisterWithTxnContext(context->GetOptimizerContext()->GetTxn()),
      std::vector<std::unique_ptr<AbstractOptimizerNode>>(), context->GetOptimizerContext()->GetTxn());
  transformed->emplace_back(std::move(op));
}

LogicalCreateIndexToPhysicalCreateIndex::LogicalCreateIndexToPhysicalCreateIndex() {
  type_ = RuleType::CREATE_INDEX_TO_PHYSICAL;
  match_pattern_ = new Pattern(OpType::LOGICALCREATEINDEX);
}

bool LogicalCreateIndexToPhysicalCreateIndex::Check(common::ManagedPointer<AbstractOptimizerNode> plan,
                                                    OptimizationContext *context) const {
  return true;
}

void LogicalCreateIndexToPhysicalCreateIndex::Transform(
    common::ManagedPointer<AbstractOptimizerNode> input,
    std::vector<std::unique_ptr<AbstractOptimizerNode>> *transformed,
    UNUSED_ATTRIBUTE OptimizationContext *context) const {
  auto ci_op = input->Contents()->GetContentsAs<LogicalCreateIndex>();
  TERRIER_ASSERT(input->GetChildren().empty(), "LogicalCreateIndex should have 0 children");

  auto *accessor = context->GetOptimizerContext()->GetCatalogAccessor();
  const auto &tbl_schema = accessor->GetSchema(ci_op->GetTableOid());

  std::vector<catalog::IndexSchema::Column> cols;
  for (auto attr : ci_op->GetIndexAttr()) {
    // Information should already be derived
    auto name = attr->GetExpressionName();
    auto type = attr->GetReturnValueType();
    auto is_var = (type == type::TypeId::VARCHAR || type == type::TypeId::VARBINARY);

    // Need a catalog lookup to see if nullable
    bool nullable = false;
    uint16_t varlen_size = 0;
    if (attr->GetExpressionType() == parser::ExpressionType::COLUMN_VALUE) {
      auto cve = attr.CastManagedPointerTo<parser::ColumnValueExpression>();
      auto &col = tbl_schema.GetColumn(cve->GetColumnOid());
      name = cve->GetColumnName();
      nullable = col.Nullable();
      if (is_var) varlen_size = col.MaxVarlenSize();
    } else {
      // TODO(Matt): derive a unique name
      // TODO(wz2): Derive nullability/varlen from non ColumnValue
      nullable = true;
      varlen_size = UINT16_MAX;
    }

    if (is_var)
      cols.emplace_back(name, type, varlen_size, nullable, *attr);
    else
      cols.emplace_back(name, type, nullable, *attr);
  }

  storage::index::IndexType idx_type = storage::index::IndexType::BWTREE;
  switch (ci_op->GetIndexType()) {
    case parser::IndexType::BWTREE:
      idx_type = storage::index::IndexType::BWTREE;
      break;
    case parser::IndexType::HASH:
      idx_type = storage::index::IndexType::HASHMAP;
      break;
    default:
      TERRIER_ASSERT(false, "Unsupported index type encountered");
      break;
  }

  auto schema = std::make_unique<catalog::IndexSchema>(std::move(cols), idx_type, ci_op->IsUnique(),
                                                       false,   // is_primary
                                                       false,   // is_exclusion
                                                       false);  // is_immediate

  auto op = std::make_unique<OperatorNode>(
      CreateIndex::Make(ci_op->GetNamespaceOid(), ci_op->GetTableOid(), ci_op->GetIndexName(), std::move(schema))
          .RegisterWithTxnContext(context->GetOptimizerContext()->GetTxn()),
      std::vector<std::unique_ptr<AbstractOptimizerNode>>(), context->GetOptimizerContext()->GetTxn());
  transformed->emplace_back(std::move(op));
}

LogicalCreateTableToPhysicalCreateTable::LogicalCreateTableToPhysicalCreateTable() {
  type_ = RuleType::CREATE_TABLE_TO_PHYSICAL;
  match_pattern_ = new Pattern(OpType::LOGICALCREATETABLE);
}

bool LogicalCreateTableToPhysicalCreateTable::Check(common::ManagedPointer<AbstractOptimizerNode> plan,
                                                    OptimizationContext *context) const {
  return true;
}

void LogicalCreateTableToPhysicalCreateTable::Transform(
    common::ManagedPointer<AbstractOptimizerNode> input,
    std::vector<std::unique_ptr<AbstractOptimizerNode>> *transformed,
    UNUSED_ATTRIBUTE OptimizationContext *context) const {
  auto ct_op = input->Contents()->GetContentsAs<LogicalCreateTable>();
  TERRIER_ASSERT(input->GetChildren().empty(), "LogicalCreateTable should have 0 children");

  std::vector<common::ManagedPointer<parser::ColumnDefinition>> cols;
  std::vector<common::ManagedPointer<parser::ColumnDefinition>> fks;
  for (const auto &col : ct_op->GetColumns()) {
    cols.push_back(col);
  }
  for (const auto &fk : ct_op->GetForeignKeys()) {
    fks.push_back(fk);
  }

  auto op = std::make_unique<OperatorNode>(
      CreateTable::Make(ct_op->GetNamespaceOid(), ct_op->GetTableName(), std::move(cols), std::move(fks))
          .RegisterWithTxnContext(context->GetOptimizerContext()->GetTxn()),
      std::vector<std::unique_ptr<AbstractOptimizerNode>>(), context->GetOptimizerContext()->GetTxn());
  transformed->emplace_back(std::move(op));
}

LogicalCreateNamespaceToPhysicalCreateNamespace::LogicalCreateNamespaceToPhysicalCreateNamespace() {
  type_ = RuleType::CREATE_NAMESPACE_TO_PHYSICAL;
  match_pattern_ = new Pattern(OpType::LOGICALCREATENAMESPACE);
}

bool LogicalCreateNamespaceToPhysicalCreateNamespace::Check(common::ManagedPointer<AbstractOptimizerNode> plan,
                                                            OptimizationContext *context) const {
  return true;
}

void LogicalCreateNamespaceToPhysicalCreateNamespace::Transform(
    common::ManagedPointer<AbstractOptimizerNode> input,
    std::vector<std::unique_ptr<AbstractOptimizerNode>> *transformed,
    UNUSED_ATTRIBUTE OptimizationContext *context) const {
  auto cn_op = input->Contents()->GetContentsAs<LogicalCreateNamespace>();
  TERRIER_ASSERT(input->GetChildren().empty(), "LogicalCreateNamespace should have 0 children");

  auto op = std::make_unique<OperatorNode>(
      CreateNamespace::Make(cn_op->GetNamespaceName()).RegisterWithTxnContext(context->GetOptimizerContext()->GetTxn()),
      std::vector<std::unique_ptr<AbstractOptimizerNode>>(), context->GetOptimizerContext()->GetTxn());

  transformed->emplace_back(std::move(op));
}

LogicalCreateTriggerToPhysicalCreateTrigger::LogicalCreateTriggerToPhysicalCreateTrigger() {
  type_ = RuleType::CREATE_TRIGGER_TO_PHYSICAL;
  match_pattern_ = new Pattern(OpType::LOGICALCREATETRIGGER);
}

bool LogicalCreateTriggerToPhysicalCreateTrigger::Check(common::ManagedPointer<AbstractOptimizerNode> plan,
                                                        OptimizationContext *context) const {
  return true;
}

void LogicalCreateTriggerToPhysicalCreateTrigger::Transform(
    common::ManagedPointer<AbstractOptimizerNode> input,
    std::vector<std::unique_ptr<AbstractOptimizerNode>> *transformed,
    UNUSED_ATTRIBUTE OptimizationContext *context) const {
  auto ct_op = input->Contents()->GetContentsAs<LogicalCreateTrigger>();
  TERRIER_ASSERT(input->GetChildren().empty(), "LogicalCreateTrigger should have 0 children");

  auto op = std::make_unique<OperatorNode>(
      CreateTrigger::Make(ct_op->GetDatabaseOid(), ct_op->GetNamespaceOid(), ct_op->GetTableOid(),
                          ct_op->GetTriggerName(), ct_op->GetTriggerFuncName(), ct_op->GetTriggerArgs(),
                          ct_op->GetTriggerColumns(), ct_op->GetTriggerWhen(), ct_op->GetTriggerType())
          .RegisterWithTxnContext(context->GetOptimizerContext()->GetTxn()),
      std::vector<std::unique_ptr<AbstractOptimizerNode>>(), context->GetOptimizerContext()->GetTxn());

  transformed->emplace_back(std::move(op));
}

LogicalCreateViewToPhysicalCreateView::LogicalCreateViewToPhysicalCreateView() {
  type_ = RuleType::CREATE_VIEW_TO_PHYSICAL;
  match_pattern_ = new Pattern(OpType::LOGICALCREATEVIEW);
}

bool LogicalCreateViewToPhysicalCreateView::Check(common::ManagedPointer<AbstractOptimizerNode> plan,
                                                  OptimizationContext *context) const {
  return true;
}

void LogicalCreateViewToPhysicalCreateView::Transform(common::ManagedPointer<AbstractOptimizerNode> input,
                                                      std::vector<std::unique_ptr<AbstractOptimizerNode>> *transformed,
                                                      UNUSED_ATTRIBUTE OptimizationContext *context) const {
  auto cv_op = input->Contents()->GetContentsAs<LogicalCreateView>();
  TERRIER_ASSERT(input->GetChildren().empty(), "LogicalCreateView should have 0 children");

  auto op = std::make_unique<OperatorNode>(
      CreateView::Make(cv_op->GetDatabaseOid(), cv_op->GetNamespaceOid(), cv_op->GetViewName(), cv_op->GetViewQuery())
          .RegisterWithTxnContext(context->GetOptimizerContext()->GetTxn()),
      std::vector<std::unique_ptr<AbstractOptimizerNode>>(), context->GetOptimizerContext()->GetTxn());

  transformed->emplace_back(std::move(op));
}

LogicalDropDatabaseToPhysicalDropDatabase::LogicalDropDatabaseToPhysicalDropDatabase() {
  type_ = RuleType::DROP_DATABASE_TO_PHYSICAL;
  match_pattern_ = new Pattern(OpType::LOGICALDROPDATABASE);
}

bool LogicalDropDatabaseToPhysicalDropDatabase::Check(common::ManagedPointer<AbstractOptimizerNode> plan,
                                                      OptimizationContext *context) const {
  return true;
}

void LogicalDropDatabaseToPhysicalDropDatabase::Transform(
    common::ManagedPointer<AbstractOptimizerNode> input,
    std::vector<std::unique_ptr<AbstractOptimizerNode>> *transformed,
    UNUSED_ATTRIBUTE OptimizationContext *context) const {
  auto dd_op = input->Contents()->GetContentsAs<LogicalDropDatabase>();
  TERRIER_ASSERT(input->GetChildren().empty(), "LogicalDropDatabase should have 0 children");

  auto op = std::make_unique<OperatorNode>(
      DropDatabase::Make(dd_op->GetDatabaseOID()).RegisterWithTxnContext(context->GetOptimizerContext()->GetTxn()),
      std::vector<std::unique_ptr<AbstractOptimizerNode>>(), context->GetOptimizerContext()->GetTxn());
  transformed->emplace_back(std::move(op));
}

LogicalDropTableToPhysicalDropTable::LogicalDropTableToPhysicalDropTable() {
  type_ = RuleType::DROP_TABLE_TO_PHYSICAL;
  match_pattern_ = new Pattern(OpType::LOGICALDROPTABLE);
}

bool LogicalDropTableToPhysicalDropTable::Check(common::ManagedPointer<AbstractOptimizerNode> plan,
                                                OptimizationContext *context) const {
  return true;
}

void LogicalDropTableToPhysicalDropTable::Transform(common::ManagedPointer<AbstractOptimizerNode> input,
                                                    std::vector<std::unique_ptr<AbstractOptimizerNode>> *transformed,
                                                    UNUSED_ATTRIBUTE OptimizationContext *context) const {
  auto dt_op = input->Contents()->GetContentsAs<LogicalDropTable>();
  TERRIER_ASSERT(input->GetChildren().empty(), "LogicalDropTable should have 0 children");

  auto op = std::make_unique<OperatorNode>(
      DropTable::Make(dt_op->GetTableOID()).RegisterWithTxnContext(context->GetOptimizerContext()->GetTxn()),
      std::vector<std::unique_ptr<AbstractOptimizerNode>>(), context->GetOptimizerContext()->GetTxn());
  transformed->emplace_back(std::move(op));
}

LogicalDropIndexToPhysicalDropIndex::LogicalDropIndexToPhysicalDropIndex() {
  type_ = RuleType::DROP_INDEX_TO_PHYSICAL;
  match_pattern_ = new Pattern(OpType::LOGICALDROPINDEX);
}

bool LogicalDropIndexToPhysicalDropIndex::Check(common::ManagedPointer<AbstractOptimizerNode> plan,
                                                OptimizationContext *context) const {
  return true;
}

void LogicalDropIndexToPhysicalDropIndex::Transform(common::ManagedPointer<AbstractOptimizerNode> input,
                                                    std::vector<std::unique_ptr<AbstractOptimizerNode>> *transformed,
                                                    UNUSED_ATTRIBUTE OptimizationContext *context) const {
  auto di_op = input->Contents()->GetContentsAs<LogicalDropIndex>();
  TERRIER_ASSERT(input->GetChildren().empty(), "LogicalDropIndex should have 0 children");

  auto op = std::make_unique<OperatorNode>(
      DropIndex::Make(di_op->GetIndexOID()).RegisterWithTxnContext(context->GetOptimizerContext()->GetTxn()),
      std::vector<std::unique_ptr<AbstractOptimizerNode>>(), context->GetOptimizerContext()->GetTxn());
  transformed->emplace_back(std::move(op));
}

LogicalDropTriggerToPhysicalDropTrigger::LogicalDropTriggerToPhysicalDropTrigger() {
  type_ = RuleType::DROP_TRIGGER_TO_PHYSICAL;
  match_pattern_ = new Pattern(OpType::LOGICALDROPTRIGGER);
}

bool LogicalDropTriggerToPhysicalDropTrigger::Check(common::ManagedPointer<AbstractOptimizerNode> plan,
                                                    OptimizationContext *context) const {
  return true;
}

void LogicalDropTriggerToPhysicalDropTrigger::Transform(
    common::ManagedPointer<AbstractOptimizerNode> input,
    std::vector<std::unique_ptr<AbstractOptimizerNode>> *transformed,
    UNUSED_ATTRIBUTE OptimizationContext *context) const {
  auto dt_op = input->Contents()->GetContentsAs<LogicalDropTrigger>();
  TERRIER_ASSERT(input->GetChildren().empty(), "LogicalDropTrigger should have 0 children");

  auto op = std::make_unique<OperatorNode>(
      DropTrigger::Make(dt_op->GetDatabaseOid(), dt_op->GetTriggerOid(), dt_op->IsIfExists())
          .RegisterWithTxnContext(context->GetOptimizerContext()->GetTxn()),
      std::vector<std::unique_ptr<AbstractOptimizerNode>>(), context->GetOptimizerContext()->GetTxn());
  transformed->emplace_back(std::move(op));
}

LogicalDropNamespaceToPhysicalDropNamespace::LogicalDropNamespaceToPhysicalDropNamespace() {
  type_ = RuleType::DROP_NAMESPACE_TO_PHYSICAL;
  match_pattern_ = new Pattern(OpType::LOGICALDROPNAMESPACE);
}

bool LogicalDropNamespaceToPhysicalDropNamespace::Check(common::ManagedPointer<AbstractOptimizerNode> plan,
                                                        OptimizationContext *context) const {
  return true;
}

void LogicalDropNamespaceToPhysicalDropNamespace::Transform(
    common::ManagedPointer<AbstractOptimizerNode> input,
    std::vector<std::unique_ptr<AbstractOptimizerNode>> *transformed,
    UNUSED_ATTRIBUTE OptimizationContext *context) const {
  auto dn_op = input->Contents()->GetContentsAs<LogicalDropNamespace>();
  TERRIER_ASSERT(input->GetChildren().empty(), "LogicalDropNamespace should have 0 children");

  auto op = std::make_unique<OperatorNode>(
      DropNamespace::Make(dn_op->GetNamespaceOID()).RegisterWithTxnContext(context->GetOptimizerContext()->GetTxn()),
      std::vector<std::unique_ptr<AbstractOptimizerNode>>(), context->GetOptimizerContext()->GetTxn());
  transformed->emplace_back(std::move(op));
}

LogicalDropViewToPhysicalDropView::LogicalDropViewToPhysicalDropView() {
  type_ = RuleType::DROP_VIEW_TO_PHYSICAL;
  match_pattern_ = new Pattern(OpType::LOGICALDROPVIEW);
}

bool LogicalDropViewToPhysicalDropView::Check(common::ManagedPointer<AbstractOptimizerNode> plan,
                                              OptimizationContext *context) const {
  return true;
}

void LogicalDropViewToPhysicalDropView::Transform(common::ManagedPointer<AbstractOptimizerNode> input,
                                                  std::vector<std::unique_ptr<AbstractOptimizerNode>> *transformed,
                                                  UNUSED_ATTRIBUTE OptimizationContext *context) const {
  auto dv_op = input->Contents()->GetContentsAs<LogicalDropView>();
  TERRIER_ASSERT(input->GetChildren().empty(), "LogicalDropView should have 0 children");

  auto op = std::make_unique<OperatorNode>(
      DropView::Make(dv_op->GetDatabaseOid(), dv_op->GetViewOid(), dv_op->IsIfExists())
          .RegisterWithTxnContext(context->GetOptimizerContext()->GetTxn()),
      std::vector<std::unique_ptr<AbstractOptimizerNode>>(), context->GetOptimizerContext()->GetTxn());
  transformed->emplace_back(std::move(op));
}

LogicalAnalyzeToPhysicalAnalyze::LogicalAnalyzeToPhysicalAnalyze() {
  type_ = RuleType::ANALYZE_TO_PHYSICAL;
  match_pattern_ = new Pattern(OpType::LOGICALANALYZE);
}

bool LogicalAnalyzeToPhysicalAnalyze::Check(common::ManagedPointer<AbstractOptimizerNode> plan,
                                            OptimizationContext *context) const {
  return true;
}

void LogicalAnalyzeToPhysicalAnalyze::Transform(common::ManagedPointer<AbstractOptimizerNode> input,
                                                std::vector<std::unique_ptr<AbstractOptimizerNode>> *transformed,
                                                UNUSED_ATTRIBUTE OptimizationContext *context) const {
  auto logical_op = input->Contents()->GetContentsAs<LogicalAnalyze>();
  TERRIER_ASSERT(input->GetChildren().empty(), "LogicalAnalyze should have 0 children");

  auto op = std::make_unique<OperatorNode>(
      Analyze::Make(logical_op->GetDatabaseOid(), logical_op->GetTableOid(), logical_op->GetColumns())
          .RegisterWithTxnContext(context->GetOptimizerContext()->GetTxn()),
      std::vector<std::unique_ptr<AbstractOptimizerNode>>(), context->GetOptimizerContext()->GetTxn());

  transformed->emplace_back(std::move(op));
}

}  // namespace terrier::optimizer<|MERGE_RESOLUTION|>--- conflicted
+++ resolved
@@ -629,47 +629,44 @@
 }
 
 ///////////////////////////////////////////////////////////////////////////////
-<<<<<<< HEAD
 /// LogicalSemiJoinToPhysicalSemiLeftHashJoin
 ///////////////////////////////////////////////////////////////////////////////
 LogicalSemiJoinToPhysicalSemiLeftHashJoin::LogicalSemiJoinToPhysicalSemiLeftHashJoin() {
   type_ = RuleType::SEMI_JOIN_TO_HASH_JOIN;
-=======
+
 /// LogicalLeftJoinToPhysicalLeftHashJoin
 ///////////////////////////////////////////////////////////////////////////////
 LogicalLeftJoinToPhysicalLeftHashJoin::LogicalLeftJoinToPhysicalLeftHashJoin() {
   type_ = RuleType::LEFT_JOIN_TO_HASH_JOIN;
->>>>>>> 248384d9
 
   // Make three node types for pattern matching
   auto left_child(new Pattern(OpType::LEAF));
   auto right_child(new Pattern(OpType::LEAF));
 
   // Initialize a pattern for optimizer to match
-<<<<<<< HEAD
   match_pattern_ = new Pattern(OpType::LOGICALSEMIJOIN);
-=======
   match_pattern_ = new Pattern(OpType::LOGICALLEFTJOIN);
->>>>>>> 248384d9
 
   // Add node - we match join relation R and S as well as the predicate exp
   match_pattern_->AddChild(left_child);
   match_pattern_->AddChild(right_child);
 }
 
-<<<<<<< HEAD
+
 bool LogicalSemiJoinToPhysicalSemiLeftHashJoin::Check(common::ManagedPointer<AbstractOptimizerNode> plan,
+                                           
+                                                      
                                                       OptimizationContext *context) const {
-=======
+
 bool LogicalLeftJoinToPhysicalLeftHashJoin::Check(common::ManagedPointer<AbstractOptimizerNode> plan,
                                                   OptimizationContext *context) const {
->>>>>>> 248384d9
+
   (void)context;
   (void)plan;
   return true;
 }
 
-<<<<<<< HEAD
+
 void LogicalSemiJoinToPhysicalSemiLeftHashJoin::Transform(
     common::ManagedPointer<AbstractOptimizerNode> input,
     std::vector<std::unique_ptr<AbstractOptimizerNode>> *transformed,
@@ -679,28 +676,15 @@
 
   auto children = input->GetChildren();
   TERRIER_ASSERT(children.size() == 2, "Left Semi Join should have two children");
-=======
-void LogicalLeftJoinToPhysicalLeftHashJoin::Transform(common::ManagedPointer<AbstractOptimizerNode> input,
-                                                      std::vector<std::unique_ptr<AbstractOptimizerNode>> *transformed,
-                                                      UNUSED_ATTRIBUTE OptimizationContext *context) const {
-  // first build an expression representing hash join
-  const auto left_join = input->Contents()->GetContentsAs<LogicalLeftJoin>();
-
-  auto children = input->GetChildren();
-  TERRIER_ASSERT(children.size() == 2, "Left Join should have two child");
->>>>>>> 248384d9
+  
   auto left_group_id = children[0]->Contents()->GetContentsAs<LeafOperator>()->GetOriginGroup();
   auto right_group_id = children[1]->Contents()->GetContentsAs<LeafOperator>()->GetOriginGroup();
   auto &left_group_alias = context->GetOptimizerContext()->GetMemo().GetGroupByID(left_group_id)->GetTableAliases();
   auto &right_group_alias = context->GetOptimizerContext()->GetMemo().GetGroupByID(right_group_id)->GetTableAliases();
   std::vector<common::ManagedPointer<parser::AbstractExpression>> left_keys;
   std::vector<common::ManagedPointer<parser::AbstractExpression>> right_keys;
-
-<<<<<<< HEAD
+  
   std::vector<AnnotatedExpression> join_preds = semi_join->GetJoinPredicates();
-=======
-  std::vector<AnnotatedExpression> join_preds = left_join->GetJoinPredicates();
->>>>>>> 248384d9
   OptimizerUtil::ExtractEquiJoinKeys(join_preds, &left_keys, &right_keys, left_group_alias, right_group_alias);
 
   TERRIER_ASSERT(right_keys.size() == left_keys.size(), "# left/right keys should equal");
@@ -709,11 +693,40 @@
   child.emplace_back(children[1]->Copy());
   if (!left_keys.empty()) {
     auto result = std::make_unique<OperatorNode>(
-<<<<<<< HEAD
         LeftSemiHashJoin::Make(std::move(join_preds), std::move(left_keys), std::move(right_keys))
-=======
+            .RegisterWithTxnContext(context->GetOptimizerContext()->GetTxn()),
+        std::move(child), context->GetOptimizerContext()->GetTxn());
+    transformed->emplace_back(std::move(result));
+  }
+}
+
+void LogicalLeftJoinToPhysicalLeftHashJoin::Transform(common::ManagedPointer<AbstractOptimizerNode> input,
+                                                      std::vector<std::unique_ptr<AbstractOptimizerNode>> *transformed,
+                                                      UNUSED_ATTRIBUTE OptimizationContext *context) const {
+  // first build an expression representing hash join
+  const auto left_join = input->Contents()->GetContentsAs<LogicalLeftJoin>();
+
+  auto children = input->GetChildren();
+  TERRIER_ASSERT(children.size() == 2, "Left Join should have two child");
+
+  auto left_group_id = children[0]->Contents()->GetContentsAs<LeafOperator>()->GetOriginGroup();
+  auto right_group_id = children[1]->Contents()->GetContentsAs<LeafOperator>()->GetOriginGroup();
+  auto &left_group_alias = context->GetOptimizerContext()->GetMemo().GetGroupByID(left_group_id)->GetTableAliases();
+  auto &right_group_alias = context->GetOptimizerContext()->GetMemo().GetGroupByID(right_group_id)->GetTableAliases();
+  std::vector<common::ManagedPointer<parser::AbstractExpression>> left_keys;
+  std::vector<common::ManagedPointer<parser::AbstractExpression>> right_keys;
+
+  std::vector<AnnotatedExpression> join_preds = left_join->GetJoinPredicates();
+
+  OptimizerUtil::ExtractEquiJoinKeys(join_preds, &left_keys, &right_keys, left_group_alias, right_group_alias);
+
+  TERRIER_ASSERT(right_keys.size() == left_keys.size(), "# left/right keys should equal");
+  std::vector<std::unique_ptr<AbstractOptimizerNode>> child;
+  child.emplace_back(children[0]->Copy());
+  child.emplace_back(children[1]->Copy());
+  if (!left_keys.empty()) {
+    auto result = std::make_unique<OperatorNode>(
         LeftHashJoin::Make(std::move(join_preds), std::move(left_keys), std::move(right_keys))
->>>>>>> 248384d9
             .RegisterWithTxnContext(context->GetOptimizerContext()->GetTxn()),
         std::move(child), context->GetOptimizerContext()->GetTxn());
     transformed->emplace_back(std::move(result));
