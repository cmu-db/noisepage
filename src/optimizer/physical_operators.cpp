--- conflicted
+++ resolved
@@ -789,22 +789,9 @@
 }
 
 //===--------------------------------------------------------------------===//
-
-<<<<<<< HEAD
-bool Distinct::operator==(const BaseOperatorNode &r) {
-  return (r.GetType() == OpType::DISTINCT);
-  // Again, there isn't any internal data so I guess we're always equal!
-}
-
-common::hash_t Distinct::Hash() const {
-  common::hash_t hash = BaseOperatorNode::Hash();
-  // I guess every Aggregate object hashes to the same thing?
-  return hash;
-}
-
-//===--------------------------------------------------------------------===//
 // CreateDatabase
 //===--------------------------------------------------------------------===//
+BaseOperatorNode *CreateDatabase::Copy() const { return new CreateDatabase(*this); }
 
 Operator CreateDatabase::Make(std::string database_name) {
   auto op = std::make_unique<CreateDatabase>();
@@ -827,6 +814,24 @@
 //===--------------------------------------------------------------------===//
 // CreateTable
 //===--------------------------------------------------------------------===//
+BaseOperatorNode *CreateTable::Copy() const {
+  std::vector<catalog::Schema::Column> columns;
+  for (auto &col : table_schema_->GetColumns()) {
+    columns.emplace_back(col);
+  }
+  auto schema = std::make_unique<catalog::Schema>(std::move(columns));
+  auto op = new CreateTable();
+  op->namespace_oid_ = namespace_oid_;
+  op->table_name_ = table_name_;
+  op->table_schema_ = std::move(schema);
+  op->block_store_ = block_store_;
+  op->has_primary_key_ = has_primary_key_;
+  op->primary_key_ = primary_key_;
+  op->foreign_keys_ = foreign_keys_;
+  op->con_uniques_ = con_uniques_;
+  op->con_checks_ = con_checks_;
+  return op;
+}
 
 Operator CreateTable::Make(catalog::namespace_oid_t namespace_oid, std::string table_name,
                            std::unique_ptr<catalog::Schema> table_schema,
@@ -885,6 +890,21 @@
 //===--------------------------------------------------------------------===//
 // CreateIndex
 //===--------------------------------------------------------------------===//
+BaseOperatorNode *CreateIndex::Copy() const {
+  std::vector<catalog::IndexSchema::Column> columns;
+  for (auto &col : schema_->GetColumns()) {
+    columns.emplace_back(col);
+  }
+  auto schema = std::make_unique<catalog::IndexSchema>(std::move(columns), schema_->Type(), schema_->Unique(),
+                                                       schema_->Primary(), schema_->Exclusion(), schema_->Immediate());
+
+  auto op = new CreateIndex();
+  op->namespace_oid_ = namespace_oid_;
+  op->table_oid_ = table_oid_;
+  op->index_name_ = index_name_;
+  op->schema_ = std::move(schema);
+  return op;
+}
 
 Operator CreateIndex::Make(catalog::namespace_oid_t namespace_oid, catalog::table_oid_t table_oid,
                            std::string index_name, std::unique_ptr<catalog::IndexSchema> &&schema) {
@@ -919,6 +939,7 @@
 //===--------------------------------------------------------------------===//
 // CreateNamespace
 //===--------------------------------------------------------------------===//
+BaseOperatorNode *CreateNamespace::Copy() const { return new CreateNamespace(*this); }
 
 Operator CreateNamespace::Make(std::string namespace_name) {
   auto op = std::make_unique<CreateNamespace>();
@@ -941,6 +962,7 @@
 //===--------------------------------------------------------------------===//
 // CreateTrigger
 //===--------------------------------------------------------------------===//
+BaseOperatorNode *CreateTrigger::Copy() const { return new CreateTrigger(*this); }
 
 Operator CreateTrigger::Make(catalog::db_oid_t database_oid, catalog::namespace_oid_t namespace_oid,
                              catalog::table_oid_t table_oid, std::string trigger_name,
@@ -992,6 +1014,7 @@
 //===--------------------------------------------------------------------===//
 // CreateView
 //===--------------------------------------------------------------------===//
+BaseOperatorNode *CreateView::Copy() const { return new CreateView(*this); }
 
 Operator CreateView::Make(catalog::db_oid_t database_oid, catalog::namespace_oid_t namespace_oid, std::string view_name,
                           common::ManagedPointer<parser::SelectStatement> view_query) {
@@ -1025,6 +1048,7 @@
 //===--------------------------------------------------------------------===//
 // CreateFunction
 //===--------------------------------------------------------------------===//
+BaseOperatorNode *CreateFunction::Copy() const { return new CreateFunction(*this); }
 
 Operator CreateFunction::Make(catalog::db_oid_t database_oid, catalog::namespace_oid_t namespace_oid,
                               std::string function_name, parser::PLType language,
@@ -1080,6 +1104,7 @@
 //===--------------------------------------------------------------------===//
 // DropDatabase
 //===--------------------------------------------------------------------===//
+BaseOperatorNode *DropDatabase::Copy() const { return new DropDatabase(*this); }
 
 Operator DropDatabase::Make(catalog::db_oid_t db_oid) {
   auto op = std::make_unique<DropDatabase>();
@@ -1102,6 +1127,7 @@
 //===--------------------------------------------------------------------===//
 // DropTable
 //===--------------------------------------------------------------------===//
+BaseOperatorNode *DropTable::Copy() const { return new DropTable(*this); }
 
 Operator DropTable::Make(catalog::table_oid_t table_oid) {
   auto op = std::make_unique<DropTable>();
@@ -1124,6 +1150,7 @@
 //===--------------------------------------------------------------------===//
 // DropIndex
 //===--------------------------------------------------------------------===//
+BaseOperatorNode *DropIndex::Copy() const { return new DropIndex(*this); }
 
 Operator DropIndex::Make(catalog::index_oid_t index_oid) {
   auto op = std::make_unique<DropIndex>();
@@ -1146,6 +1173,7 @@
 //===--------------------------------------------------------------------===//
 // DropNamespace
 //===--------------------------------------------------------------------===//
+BaseOperatorNode *DropNamespace::Copy() const { return new DropNamespace(*this); }
 
 Operator DropNamespace::Make(catalog::namespace_oid_t namespace_oid) {
   auto op = std::make_unique<DropNamespace>();
@@ -1168,6 +1196,7 @@
 //===--------------------------------------------------------------------===//
 // DropTrigger
 //===--------------------------------------------------------------------===//
+BaseOperatorNode *DropTrigger::Copy() const { return new DropTrigger(*this); }
 
 Operator DropTrigger::Make(catalog::db_oid_t database_oid, catalog::namespace_oid_t namespace_oid,
                            catalog::trigger_oid_t trigger_oid, bool if_exists) {
@@ -1200,6 +1229,7 @@
 //===--------------------------------------------------------------------===//
 // DropView
 //===--------------------------------------------------------------------===//
+BaseOperatorNode *DropView::Copy() const { return new DropView(*this); }
 
 Operator DropView::Make(catalog::db_oid_t database_oid, catalog::namespace_oid_t namespace_oid,
                         catalog::view_oid_t view_oid, bool if_exists) {
@@ -1230,8 +1260,6 @@
 }
 
 //===--------------------------------------------------------------------===//
-=======
->>>>>>> e8f1f432
 template <typename T>
 void OperatorNode<T>::Accept(common::ManagedPointer<OperatorVisitor> v) const {
   v->Visit(reinterpret_cast<const T *>(this));
