#include "optimizer/optimizer.h"

#include <memory>
#include <utility>
#include <vector>

#include "common/error/exception.h"
#include "common/scoped_timer.h"
#include "optimizer/binding.h"
#include "optimizer/input_column_deriver.h"
#include "optimizer/operator_visitor.h"
#include "optimizer/optimization_context.h"
#include "optimizer/optimizer_task_pool.h"
#include "optimizer/plan_generator.h"
#include "optimizer/properties.h"
#include "optimizer/property_enforcer.h"
#include "optimizer/rule.h"
#include "planner/plannodes/abstract_plan_node.h"
#include "planner/plannodes/cte_scan_plan_node.h"

namespace noisepage::optimizer {

void Optimizer::Reset() { context_ = std::make_unique<OptimizerContext>(common::ManagedPointer(cost_model_)); }

std::unique_ptr<planner::AbstractPlanNode> Optimizer::BuildPlanTree(transaction::TransactionContext *txn,
                                                                    catalog::CatalogAccessor *accessor,
                                                                    StatsStorage *storage, QueryInfo query_info,
                                                                    std::unique_ptr<AbstractOptimizerNode> op_tree) {
  context_->SetTxn(txn);
  context_->SetCatalogAccessor(accessor);
  context_->SetStatsStorage(storage);

  // Generate initial operator tree from query tree
  GroupExpression *gexpr = nullptr;
  UNUSED_ATTRIBUTE bool insert = context_->RecordOptimizerNodeIntoGroup(common::ManagedPointer(op_tree), &gexpr);
  NOISEPAGE_ASSERT(insert && gexpr, "Logical expression tree should insert");

  group_id_t root_id = gexpr->GetGroupID();

  // Physical properties
  PropertySet *phys_properties = query_info.GetPhysicalProperties();

  // Give ManagedPointers to ChooseBestPlan
  std::vector<common::ManagedPointer<parser::AbstractExpression>> output_exprs;
  for (auto expr : query_info.GetOutputExprs()) {
    output_exprs.push_back(expr);
  }

  try {
    OptimizeLoop(root_id, phys_properties);
  } catch (OptimizerException &e) {
    OPTIMIZER_LOG_WARN("Optimize Loop ended prematurely: {0}", e.what());
  }

  try {
    auto best_plan = ChooseBestPlan(txn, accessor, root_id, phys_properties, output_exprs);

    // Assign CTE Schema to each CTE Node
    for (auto &table : context_->GetCTETables()) {
      planner::CteScanPlanNode *leader = nullptr;
      common::ManagedPointer<planner::CteScanPlanNode> ldr = common::ManagedPointer(leader);
      ElectCTELeader(common::ManagedPointer(best_plan), table, &ldr);
    }

    // Reset memo after finishing the optimization
    Reset();
    return best_plan;
  } catch (Exception &e) {
    Reset();
    throw e;
  }
}

void Optimizer::ElectCTELeader(common::ManagedPointer<planner::AbstractPlanNode> plan, catalog::table_oid_t table_oid,
                               common::ManagedPointer<planner::CteScanPlanNode> *leader) {
  if ((plan->GetPlanNodeType() == planner::PlanNodeType::CTESCAN) &&
      (plan.CastManagedPointerTo<planner::CteScanPlanNode>()->GetTableOid() == table_oid)) {
    if (plan->GetChildren().empty()) {
      // Set cte schema
      auto cte_scan_plan_node_set = dynamic_cast<planner::CteScanPlanNode *>(plan.Get());
      cte_scan_plan_node_set->SetTableSchema(context_->GetCTESchema(table_oid));
      cte_scan_plan_node_set->SetLeader(leader->CastManagedPointerTo<const planner::CteScanPlanNode>());
    } else {
      // Child bearing CTE node
      // Replace with leader
      if (*leader != nullptr) {
        std::vector<std::unique_ptr<planner::AbstractPlanNode>> adopted_children;
        plan->MoveChildren(&adopted_children);
        TERRIER_ASSERT(adopted_children.size() == 1, "CTE leader should have 1 child");
        (*leader)->AddChild(std::move(adopted_children[0]));
        auto cte_scan = dynamic_cast<planner::CteScanPlanNode *>(plan.Get());
        cte_scan->SetLeader(leader->CastManagedPointerTo<const planner::CteScanPlanNode>());
      }
    }

    if (*leader == nullptr) {
      auto current_cte = dynamic_cast<planner::CteScanPlanNode *>(plan.Get());

      std::vector<planner::OutputSchema::Column> table_columns;
      for (auto &col : context_->GetCTESchema(table_oid).GetColumns()) {
        table_columns.emplace_back(col.Name(), col.Type(),
                                   std::make_unique<parser::ColumnValueExpression>(
                                       current_cte->GetCTETableName(), col.Name(), catalog::INVALID_DATABASE_OID,
                                       table_oid, col.Oid(), col.Type()));
      }
      auto new_output_schema = std::make_unique<planner::OutputSchema>(std::move(table_columns));

      auto builder = planner::CteScanPlanNode::Builder();
      builder.SetLeader(true)
          .SetScanPredicate(current_cte->GetScanPredicate())
          .SetCTEType(current_cte->GetCTEType())
          .SetCTETableName(std::string(current_cte->GetCTETableName()))
          .SetOutputSchema(std::move(new_output_schema))
          .SetTableSchema(catalog::Schema(*current_cte->GetTableSchema().Get()))
          .SetTableOid(table_oid);
      std::vector<std::unique_ptr<planner::AbstractPlanNode>> children;
      current_cte->MoveChildren(&children);

      for (auto &child : children) {
        builder.AddChild(std::move(child));
      }

      auto new_leader = builder.Build();
      *leader = common::ManagedPointer(new_leader);
      current_cte->AddChild(std::move(new_leader));

      current_cte->SetLeader(leader->CastManagedPointerTo<const planner::CteScanPlanNode>());
    }
  }
  auto children = plan->GetChildren();
  for (auto &i : children) {
    ElectCTELeader(i, table_oid, leader);
  }
}

std::unique_ptr<planner::AbstractPlanNode> Optimizer::ChooseBestPlan(
    transaction::TransactionContext *txn, catalog::CatalogAccessor *accessor, group_id_t id,
    PropertySet *required_props, const std::vector<common::ManagedPointer<parser::AbstractExpression>> &required_cols) {
  Group *group = context_->GetMemo().GetGroupByID(id);
  auto gexpr = group->GetBestExpression(required_props);

  OPTIMIZER_LOG_TRACE("Choosing best plan for group " + std::to_string(gexpr->GetGroupID().UnderlyingValue()) +
                      " with op " + gexpr->Contents()->GetName());

  std::vector<group_id_t> child_groups = gexpr->GetChildGroupIDs();

  // required_input_props is owned by the GroupExpression
  auto required_input_props = gexpr->GetInputProperties(required_props);
<<<<<<< HEAD
  NOISEPAGE_ASSERT(required_input_props.size() == child_groups.size(), "input properties and group size mismatch");
=======
>>>>>>> e525dcd2

  // Firstly derive input/output columns
  InputColumnDeriver deriver(txn, accessor);
  auto output_input_cols_pair = deriver.DeriveInputColumns(gexpr, required_props, required_cols, &context_->GetMemo());

  auto &output_cols = output_input_cols_pair.first;
  auto &input_cols = output_input_cols_pair.second;
  NOISEPAGE_ASSERT(input_cols.size() == required_input_props.size(),
                   "input columns and input properties size mismatch");

  // Derive chidren plans first because they are useful in the derivation of
  // root plan. Also keep propagate expression to column offset mapping
  std::vector<std::unique_ptr<planner::AbstractPlanNode>> children_plans;
  std::vector<ExprMap> children_expr_map;
  for (size_t i = 0; i < child_groups.size(); ++i) {
    ExprMap child_expr_map;
    for (unsigned offset = 0; offset < input_cols[i].size(); ++offset) {
      NOISEPAGE_ASSERT(input_cols[i][offset] != nullptr, "invalid input column found");
      child_expr_map[input_cols[i][offset]] = offset;
    }

    auto child_plan = ChooseBestPlan(txn, accessor, child_groups[i], required_input_props[i], input_cols[i]);
    NOISEPAGE_ASSERT(child_plan != nullptr, "child should have derived a non-null plan...");

    children_plans.emplace_back(std::move(child_plan));
    children_expr_map.push_back(child_expr_map);
  }

  // Derive root plan
  auto *op = new OperatorNode(gexpr->Contents(), {}, txn);

  PlanGenerator generator;
  auto plan = generator.ConvertOpNode(txn, accessor, op, required_props, required_cols, output_cols,
                                      std::move(children_plans), std::move(children_expr_map));
  OPTIMIZER_LOG_TRACE("Finish Choosing best plan for group " + std::to_string(id.UnderlyingValue()));

  if (op->Contents()->GetOpType() == OpType::CTESCAN && !child_groups.empty()) {
    TERRIER_ASSERT(child_groups.size() <= 2, "CTE should not have more than 2 children.");
    if (plan->GetPlanNodeType() == planner::PlanNodeType::CTESCAN) {
      auto cte_scan_plan_node = reinterpret_cast<planner::CteScanPlanNode *>(plan.get());
      context_->SetCTESchema(cte_scan_plan_node->GetTableOid(), *cte_scan_plan_node->GetTableSchema());
    } else if ((*plan->GetChildren().begin())->GetPlanNodeType() == planner::PlanNodeType::CTESCAN) {
      // CTE Scan node can be inside a Projection node
      auto cte_scan_plan_node = reinterpret_cast<planner::CteScanPlanNode *>(&(*plan->GetChildren().begin()->Get()));
      context_->SetCTESchema(cte_scan_plan_node->GetTableOid(), *(cte_scan_plan_node)->GetTableSchema());
    }
  }

  delete op;
  return plan;
}

void Optimizer::OptimizeLoop(group_id_t root_group_id, PropertySet *required_props) {
  auto root_context = new OptimizationContext(context_.get(), required_props->Copy());
  auto task_stack = new OptimizerTaskStack();
  context_->SetTaskPool(task_stack);
  context_->AddOptimizationContext(root_context);

  // Perform rewrite first
  task_stack->Push(new TopDownRewrite(root_group_id, root_context, RuleSetName::PREDICATE_PUSH_DOWN));
  task_stack->Push(new BottomUpRewrite(root_group_id, root_context, RuleSetName::UNNEST_SUBQUERY, false));
  ExecuteTaskStack(task_stack, root_group_id, root_context);

  // Perform optimization after the rewrite
  Memo &memo = context_->GetMemo();
  task_stack->Push(new OptimizeGroup(memo.GetGroupByID(root_group_id), root_context));

  // Derive stats for the only one logical expression before optimizing
  task_stack->Push(new DeriveStats(memo.GetGroupByID(root_group_id)->GetLogicalExpression(), ExprSet{}, root_context));

  ExecuteTaskStack(task_stack, root_group_id, root_context);
}

void Optimizer::ExecuteTaskStack(OptimizerTaskStack *task_stack, group_id_t root_group_id,
                                 OptimizationContext *root_context) {
  auto root_group = context_->GetMemo().GetGroupByID(root_group_id);
  const auto &required_props = root_context->GetRequiredProperties();

  uint64_t elapsed_time = 0;

  // Iterate through the task stack
  while (!task_stack->Empty()) {
    // Check to see if we have at least one plan, and if we have exceeded our
    // timeout limit
    if (elapsed_time >= task_execution_timeout_ && root_group->HasExpressions(required_props)) {
      throw OPTIMIZER_EXCEPTION("Optimizer task execution timed out");
    }

    uint64_t task_runtime = 0;
    auto task = task_stack->Pop();
    {
      common::ScopedTimer<std::chrono::milliseconds> timer(&task_runtime);
      task->Execute();
    }
    delete task;
    elapsed_time += task_runtime;
  }
}

}  // namespace noisepage::optimizer<|MERGE_RESOLUTION|>--- conflicted
+++ resolved
@@ -146,10 +146,7 @@
 
   // required_input_props is owned by the GroupExpression
   auto required_input_props = gexpr->GetInputProperties(required_props);
-<<<<<<< HEAD
   NOISEPAGE_ASSERT(required_input_props.size() == child_groups.size(), "input properties and group size mismatch");
-=======
->>>>>>> e525dcd2
 
   // Firstly derive input/output columns
   InputColumnDeriver deriver(txn, accessor);
