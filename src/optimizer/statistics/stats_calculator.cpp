--- conflicted
+++ resolved
@@ -152,10 +152,7 @@
   }
 
   if (expr->GetExpressionType() == parser::ExpressionType::OPERATOR_NOT) {
-<<<<<<< HEAD
     selectivity = 1 - CalculateSelectivityForPredicate(group, predicate_table_stats, expr->GetChild(0));
-=======
-    selectivity = 1 - CalculateSelectivityForPredicate(predicate_table_stats, expr->GetChild(0));
   } else if (expr->GetExpressionType() == parser::ExpressionType::VALUE_CONSTANT) {
     NOISEPAGE_ASSERT(expr->GetChildrenSize() == 0, "CVE should have no child.");
     auto cve = expr.CastManagedPointerTo<parser::ConstantValueExpression>();
@@ -167,8 +164,7 @@
     }
   } else if (expr->GetExpressionType() == parser::ExpressionType::OPERATOR_CAST) {
     NOISEPAGE_ASSERT(expr->GetChildrenSize() == 1, "Cast should have a single child.");
-    selectivity = CalculateSelectivityForPredicate(predicate_table_stats, expr->GetChild(0));
->>>>>>> 5853cd32
+    selectivity = CalculateSelectivityForPredicate(group, predicate_table_stats, expr->GetChild(0));
   } else if (expr->GetChildrenSize() == 1 &&
              expr->GetChild(0)->GetExpressionType() == parser::ExpressionType::COLUMN_VALUE) {
     auto child_expr = expr->GetChild(0);
