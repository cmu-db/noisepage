--- conflicted
+++ resolved
@@ -1065,9 +1065,6 @@
                      .Build();
 }
 
-<<<<<<< HEAD
-}  // namespace noisepage::optimizer
-=======
 ///////////////////////////////////////////////////////////////////////////////
 // CTE
 ///////////////////////////////////////////////////////////////////////////////
@@ -1154,5 +1151,4 @@
   }
 }
 
-}  // namespace terrier::optimizer
->>>>>>> e525dcd2
+}  // namespace noisepage::optimizer