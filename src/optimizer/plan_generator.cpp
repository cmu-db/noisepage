#include "optimizer/plan_generator.h"

#include <memory>
#include <string>
#include <unordered_map>
#include <unordered_set>
#include <utility>
#include <vector>

#include "catalog/catalog_accessor.h"
#include "common/exception.h"
#include "optimizer/operator_expression.h"
#include "optimizer/properties.h"
#include "optimizer/property_set.h"
#include "optimizer/util.h"
#include "parser/expression/abstract_expression.h"
#include "parser/expression/constant_value_expression.h"
#include "parser/expression_util.h"
#include "planner/plannodes/aggregate_plan_node.h"
#include "planner/plannodes/create_database_plan_node.h"
#include "planner/plannodes/create_function_plan_node.h"
#include "planner/plannodes/create_index_plan_node.h"
#include "planner/plannodes/create_namespace_plan_node.h"
#include "planner/plannodes/create_table_plan_node.h"
#include "planner/plannodes/create_trigger_plan_node.h"
#include "planner/plannodes/create_view_plan_node.h"
#include "planner/plannodes/csv_scan_plan_node.h"
#include "planner/plannodes/delete_plan_node.h"
#include "planner/plannodes/drop_database_plan_node.h"
#include "planner/plannodes/drop_index_plan_node.h"
#include "planner/plannodes/drop_namespace_plan_node.h"
#include "planner/plannodes/drop_table_plan_node.h"
#include "planner/plannodes/drop_trigger_plan_node.h"
#include "planner/plannodes/drop_view_plan_node.h"
#include "planner/plannodes/export_external_file_plan_node.h"
#include "planner/plannodes/hash_join_plan_node.h"
#include "planner/plannodes/index_scan_plan_node.h"
#include "planner/plannodes/insert_plan_node.h"
#include "planner/plannodes/limit_plan_node.h"
#include "planner/plannodes/nested_loop_join_plan_node.h"
#include "planner/plannodes/order_by_plan_node.h"
#include "planner/plannodes/projection_plan_node.h"
#include "planner/plannodes/seq_scan_plan_node.h"
#include "planner/plannodes/update_plan_node.h"
#include "settings/settings_manager.h"
#include "transaction/transaction_context.h"
#include "type/transient_value_factory.h"

namespace terrier::optimizer {

PlanGenerator::PlanGenerator() = default;

std::unique_ptr<planner::AbstractPlanNode> PlanGenerator::ConvertOpExpression(
    transaction::TransactionContext *txn, catalog::CatalogAccessor *accessor, OperatorExpression *op,
    PropertySet *required_props, const std::vector<common::ManagedPointer<parser::AbstractExpression>> &required_cols,
    const std::vector<common::ManagedPointer<parser::AbstractExpression>> &output_cols,
    std::vector<std::unique_ptr<planner::AbstractPlanNode>> &&children_plans,
    std::vector<ExprMap> &&children_expr_map) {
  required_props_ = required_props;
  required_cols_ = required_cols;
  output_cols_ = output_cols;
  children_plans_ = std::move(children_plans);
  children_expr_map_ = children_expr_map;
  accessor_ = accessor;
  txn_ = txn;

  op->GetOp().Accept(common::ManagedPointer<OperatorVisitor>(this));

  CorrectOutputPlanWithProjection();
  return std::move(output_plan_);
}

void PlanGenerator::CorrectOutputPlanWithProjection() {
  if (output_cols_ == required_cols_) {
    // We have the correct columns, so no projection needed
    return;
  }

  std::vector<ExprMap> output_expr_maps = {ExprMap{}};
  auto &child_expr_map = output_expr_maps[0];

  // child_expr_map is a map from output_cols_ -> index
  // where the index is the column location in tuple (like value_idxx)
  for (size_t idx = 0; idx < output_cols_.size(); ++idx) {
    auto &col = output_cols_[idx];
    child_expr_map[col] = static_cast<unsigned int>(idx);
  }

  std::vector<planner::OutputSchema::Column> columns;
  for (auto &col : required_cols_) {
    col->DeriveReturnValueType();
    if (child_expr_map.find(col) != child_expr_map.end()) {
      // remapping so point to correct location
      auto dve = std::make_unique<parser::DerivedValueExpression>(col->GetReturnValueType(), 0, child_expr_map[col]);
      columns.emplace_back(col->GetExpressionName(), col->GetReturnValueType(), std::move(dve));
    } else {
      // Evaluate the expression and add to target list
      auto conv_col = parser::ExpressionUtil::ConvertExprCVNodes(col, {child_expr_map});
      auto final_col =
          parser::ExpressionUtil::EvaluateExpression(output_expr_maps, common::ManagedPointer(conv_col.get()));
      columns.emplace_back(col->GetExpressionName(), col->GetReturnValueType(), std::move(final_col));
    }
  }

  // We don't actually want shared_ptr but pending another PR
  auto schema = std::make_unique<planner::OutputSchema>(std::move(columns));

  auto builder = planner::ProjectionPlanNode::Builder();
  builder.SetOutputSchema(std::move(schema));
  if (output_plan_ != nullptr) {
    builder.AddChild(std::move(output_plan_));
  }

  output_plan_ = builder.Build();
}

///////////////////////////////////////////////////////////////////////////////
// TableFreeScan
///////////////////////////////////////////////////////////////////////////////

void PlanGenerator::Visit(UNUSED_ATTRIBUTE const TableFreeScan *op) {
  // TableFreeScan is used in case of SELECT without FROM so that enforcer
  // can enforce a PhysicalProjection on top of TableFreeScan to generate correct
  // result. But here, no need to translate TableFreeScan to any physical plan.
  output_plan_ = nullptr;
}

///////////////////////////////////////////////////////////////////////////////
// SeqScan + IndexScan
///////////////////////////////////////////////////////////////////////////////

// Generate columns for scan plan
std::vector<catalog::col_oid_t> PlanGenerator::GenerateColumnsForScan(const parser::AbstractExpression *predicate) {
  std::unordered_set<catalog::col_oid_t> unique_oids;
  for (auto &output_expr : output_cols_) {
    TERRIER_ASSERT(output_expr->GetExpressionType() == parser::ExpressionType::COLUMN_VALUE,
                   "Scan columns should all be base table columns");

    auto tve = output_expr.CastManagedPointerTo<parser::ColumnValueExpression>();
    auto col_id = tve->GetColumnOid();

    TERRIER_ASSERT(col_id != catalog::INVALID_COLUMN_OID, "TVE should be base");
    unique_oids.emplace(col_id);
  }
  // Add the oids contained in the scan.
  GenerateColumnsFromExpression(&unique_oids, predicate);

  // Make the output vector
  std::vector<catalog::col_oid_t> column_ids;
  column_ids.insert(column_ids.end(), unique_oids.begin(), unique_oids.end());
  return column_ids;
}

void PlanGenerator::GenerateColumnsFromExpression(std::unordered_set<catalog::col_oid_t> *oids,
                                                  const parser::AbstractExpression *expr) {
  if (expr == nullptr) return;
  if (expr->GetExpressionType() == parser::ExpressionType::COLUMN_VALUE) {
    auto cve = static_cast<const parser::ColumnValueExpression *>(expr);
    oids->emplace(cve->GetColumnOid());
  }
  for (const auto &child_expr : expr->GetChildren()) {
    GenerateColumnsFromExpression(oids, child_expr.Get());
  }
}

std::unique_ptr<planner::OutputSchema> PlanGenerator::GenerateScanOutputSchema(catalog::table_oid_t tbl_oid) {
  // Underlying tuple provided by the table's schema.
  std::vector<planner::OutputSchema::Column> columns;
  for (auto &output_expr : output_cols_) {
    TERRIER_ASSERT(output_expr->GetExpressionType() == parser::ExpressionType::COLUMN_VALUE,
                   "Scan columns should all be base table columns");

    auto tve = output_expr.CastManagedPointerTo<parser::ColumnValueExpression>();

    // output schema of a plan node is literally the columns of the table.
    // there is no such thing as an intermediate column here!
    columns.emplace_back(tve->GetColumnName(), tve->GetReturnValueType(), tve->Copy());
  }

  return std::make_unique<planner::OutputSchema>(std::move(columns));
}

void PlanGenerator::Visit(const SeqScan *op) {
  // Generate the predicate in the scan
  auto predicate = parser::ExpressionUtil::JoinAnnotatedExprs(op->GetPredicates()).release();
  RegisterPointerCleanup<parser::AbstractExpression>(predicate, true, true);

  // Generate output column IDs for plan
  std::vector<catalog::col_oid_t> column_ids = GenerateColumnsForScan(predicate);

  // OutputSchema
  auto output_schema = GenerateScanOutputSchema(op->GetTableOID());

  // Build
  output_plan_ = planner::SeqScanPlanNode::Builder()
                     .SetOutputSchema(std::move(output_schema))
                     .SetDatabaseOid(op->GetDatabaseOID())
                     .SetNamespaceOid(op->GetNamespaceOID())
                     .SetTableOid(op->GetTableOID())
                     .SetScanPredicate(common::ManagedPointer(predicate))
                     .SetColumnOids(std::move(column_ids))
                     .SetIsForUpdateFlag(op->GetIsForUpdate())
                     .Build();
}

void PlanGenerator::Visit(const IndexScan *op) {
<<<<<<< HEAD
  catalog::table_oid_t tbl_oid = accessor_->GetTableOid(op->GetNamespaceOID(), op->GetTableAlias());
=======
  // Generate ouptut column IDs for plan
  // An IndexScan (for now at least) will output all columns of its table
  std::vector<catalog::col_oid_t> column_ids = GenerateColumnsForScan();

  auto tbl_oid = op->GetTableOID();
>>>>>>> 1ea5f8de
  auto output_schema = GenerateScanOutputSchema(tbl_oid);

  // Generate the predicate in the scan
  auto predicate = parser::ExpressionUtil::JoinAnnotatedExprs(op->GetPredicates()).release();
  RegisterPointerCleanup<parser::AbstractExpression>(predicate, true, true);

  // Generate ouptut column IDs for plan
  // An IndexScan (for now at least) will output all columns of its table
  std::vector<catalog::col_oid_t> column_ids = GenerateColumnsForScan(predicate);

  auto builder = planner::IndexScanPlanNode::Builder();
  builder.SetOutputSchema(std::move(output_schema));
  builder.SetScanPredicate(common::ManagedPointer(predicate));
  builder.SetIsForUpdateFlag(op->GetIsForUpdate());
  builder.SetDatabaseOid(op->GetDatabaseOID());
  builder.SetNamespaceOid(op->GetNamespaceOID());
  builder.SetIndexOid(op->GetIndexOID());
  builder.SetTableOid(tbl_oid);
  builder.SetColumnOids(std::move(column_ids));

  auto type = op->GetIndexScanType();
  builder.SetScanType(type);
  for (auto bound : op->GetBounds()) {
    if (type == planner::IndexScanType::Exact) {
      // Exact lookup
      builder.AddIndexColumn(bound.first, bound.second[0]);
    } else if (type == planner::IndexScanType::AscendingClosed) {
      // Range lookup, so use lo and hi
      builder.AddLoIndexColumn(bound.first, bound.second[0]);
      builder.AddHiIndexColumn(bound.first, bound.second[1]);
    } else if (type == planner::IndexScanType::AscendingOpenHigh) {
      // Open high scan, so use only lo
      builder.AddLoIndexColumn(bound.first, bound.second[0]);
    } else if (type == planner::IndexScanType::AscendingOpenLow) {
      // Open low scan, so use only high
      builder.AddHiIndexColumn(bound.first, bound.second[1]);
    } else if (type == planner::IndexScanType::AscendingOpenBoth) {
      // No bounds need to be set
    }
  }

  output_plan_ = builder.Build();
}

void PlanGenerator::Visit(const ExternalFileScan *op) {
  switch (op->GetFormat()) {
    case parser::ExternalFileFormat::CSV: {
      // First construct the output column descriptions
      std::vector<type::TypeId> value_types;
      std::vector<planner::OutputSchema::Column> cols;

      auto idx = 0;
      for (auto output_col : output_cols_) {
        auto dve = std::make_unique<parser::DerivedValueExpression>(output_col->GetReturnValueType(), 0, idx);
        cols.emplace_back(output_col->GetExpressionName(), output_col->GetReturnValueType(), std::move(dve));
        value_types.push_back(output_col->GetReturnValueType());
        idx++;
      }

      auto output_schema = std::make_unique<planner::OutputSchema>(std::move(cols));
      output_plan_ = planner::CSVScanPlanNode::Builder()
                         .SetOutputSchema(std::move(output_schema))
                         .SetFileName(op->GetFilename())
                         .SetDelimiter(op->GetDelimiter())
                         .SetQuote(op->GetQuote())
                         .SetEscape(op->GetEscape())
                         .SetValueTypes(std::move(value_types))
                         .Build();
      break;
    }
    case parser::ExternalFileFormat::BINARY: {
      TERRIER_ASSERT(0, "Missing BinaryScanPlanNode");
    }
  }
}

void PlanGenerator::Visit(const QueryDerivedScan *op) {
  // QueryDerivedScan is a renaming layer...
  // This can be satisfied using a projection to correct the OutputSchema
  TERRIER_ASSERT(children_plans_.size() == 1, "QueryDerivedScan must have 1 children plan");
  auto &child_expr_map = children_expr_map_[0];
  auto alias_expr_map = op->GetAliasToExprMap();

  std::vector<planner::OutputSchema::Column> columns;
  for (auto &output : output_cols_) {
    // We can assert this based on InputColumnDeriver::Visit(const QueryDerivedScan *op)
    auto colve = output.CastManagedPointerTo<parser::ColumnValueExpression>();

    // Get offset into child_expr_ma
    auto expr = alias_expr_map.at(colve->GetColumnName());
    auto offset = child_expr_map.at(expr);

    auto dve = std::make_unique<parser::DerivedValueExpression>(colve->GetReturnValueType(), 0, offset);
    columns.emplace_back(colve->GetColumnName(), colve->GetReturnValueType(), std::move(dve));
  }

  auto schema = std::make_unique<planner::OutputSchema>(std::move(columns));
  output_plan_ = planner::ProjectionPlanNode::Builder()
                     .SetOutputSchema(std::move(schema))
                     .AddChild(std::move(children_plans_[0]))
                     .Build();
}

///////////////////////////////////////////////////////////////////////////////
// Limit + Sort
///////////////////////////////////////////////////////////////////////////////

void PlanGenerator::Visit(const Limit *op) {
  // Generate order by + limit plan when there's internal sort order
  // Limit and sort have the same output schema as the child plan!
  TERRIER_ASSERT(children_plans_.size() == 1, "Limit needs 1 child plan");
  output_plan_ = std::move(children_plans_[0]);

  if (!op->GetSortExpressions().empty()) {
    // Build order by clause
    TERRIER_ASSERT(children_expr_map_.size() == 1, "Limit needs 1 child expr map");
    auto &child_cols_map = children_expr_map_[0];

    TERRIER_ASSERT(op->GetSortExpressions().size() == op->GetSortAscending().size(),
                   "Limit sort expressions and sort ascending size should match");

    // OrderBy OutputSchema does not add/drop columns. All output columns of OrderBy
    // are the same as the output columns of the child plan. As such, the OutputSchema
    // of an OrderBy has the same columns vector as the child OutputSchema, with only
    // DerivedValueExpressions
    auto idx = 0;
    auto &child_plan_cols = output_plan_->GetOutputSchema()->GetColumns();
    std::vector<planner::OutputSchema::Column> child_columns;
    for (auto &col : child_plan_cols) {
      auto dve = std::make_unique<parser::DerivedValueExpression>(col.GetType(), 0, idx);
      child_columns.emplace_back(col.GetName(), col.GetType(), std::move(dve));
      idx++;
    }
    auto output_schema = std::make_unique<planner::OutputSchema>(std::move(child_columns));
    auto order_build = planner::OrderByPlanNode::Builder();
    order_build.SetOutputSchema(std::move(output_schema));
    order_build.AddChild(std::move(output_plan_));
    order_build.SetLimit(op->GetLimit());
    order_build.SetOffset(op->GetOffset());

    auto &sort_columns = op->GetSortExpressions();
    auto &sort_flags = op->GetSortAscending();
    auto sort_column_size = sort_columns.size();
    for (size_t idx = 0; idx < sort_column_size; idx++) {
      // Based on InputColumnDeriver, sort columns should be provided

      // Evaluate the sort_column using children_expr_map (what the child provides)
      // Need to replace ColumnValueExpression with DerivedValueExpression
      auto eval_expr = parser::ExpressionUtil::EvaluateExpression({child_cols_map}, sort_columns[idx]).release();
      RegisterPointerCleanup<parser::AbstractExpression>(eval_expr, true, true);
      order_build.AddSortKey(common::ManagedPointer(eval_expr), sort_flags[idx]);
    }

    output_plan_ = order_build.Build();
  }

  // Limit OutputSchema does not add/drop columns. All output columns of Limit
  // are the same as the output columns of the child plan. As such, the OutputSchema
  // of an Limit has the same columns vector as the child OutputSchema, with only
  // DerivedValueExpressions
  auto idx = 0;
  auto &child_plan_cols = output_plan_->GetOutputSchema()->GetColumns();
  std::vector<planner::OutputSchema::Column> child_columns;
  for (auto &col : child_plan_cols) {
    auto dve = std::make_unique<parser::DerivedValueExpression>(col.GetType(), 0, idx);
    child_columns.emplace_back(col.GetName(), col.GetType(), std::move(dve));
    idx++;
  }

  auto limit_out = std::make_unique<planner::OutputSchema>(std::move(child_columns));
  output_plan_ = planner::LimitPlanNode::Builder()
                     .SetOutputSchema(std::move(limit_out))
                     .SetLimit(op->GetLimit())
                     .SetOffset(op->GetOffset())
                     .AddChild(std::move(output_plan_))
                     .Build();
}

void PlanGenerator::Visit(UNUSED_ATTRIBUTE const OrderBy *op) {
  // OrderBy reorders tuples - should keep the same output schema as the original child plan
  TERRIER_ASSERT(children_plans_.size() == 1, "OrderBy needs 1 child plan");
  TERRIER_ASSERT(children_expr_map_.size() == 1, "OrderBy needs 1 child expr map");
  auto &child_cols_map = children_expr_map_[0];

  auto sort_prop = required_props_->GetPropertyOfType(PropertyType::SORT)->As<PropertySort>();
  TERRIER_ASSERT(sort_prop != nullptr, "OrderBy requires a sort property");

  auto sort_columns_size = sort_prop->GetSortColumnSize();

  auto builder = planner::OrderByPlanNode::Builder();

  // OrderBy OutputSchema does not add/drop columns. All output columns of OrderBy
  // are the same as the output columns of the child plan. As such, the OutputSchema
  // of an OrderBy has the same columns vector as the child OutputSchema, with only
  // DerivedValueExpressions
  auto idx = 0;
  auto &child_plan_cols = children_plans_[0]->GetOutputSchema()->GetColumns();
  std::vector<planner::OutputSchema::Column> child_columns;
  for (auto &col : child_plan_cols) {
    auto dve = std::make_unique<parser::DerivedValueExpression>(col.GetType(), 0, idx);
    child_columns.emplace_back(col.GetName(), col.GetType(), std::move(dve));
    idx++;
  }
  builder.SetOutputSchema(std::make_unique<planner::OutputSchema>(std::move(child_columns)));

  for (size_t i = 0; i < sort_columns_size; ++i) {
    auto sort_dir = sort_prop->GetSortAscending(static_cast<int>(i));
    auto key = sort_prop->GetSortColumn(i);

    // Evaluate the sort_column using children_expr_map (what the child provides)
    // Need to replace ColumnValueExpression with DerivedValueExpression
    auto eval_expr = parser::ExpressionUtil::EvaluateExpression({child_cols_map}, key).release();
    RegisterPointerCleanup<parser::AbstractExpression>(eval_expr, true, true);
    builder.AddSortKey(common::ManagedPointer(eval_expr), sort_dir);
  }

  builder.AddChild(std::move(children_plans_[0]));
  output_plan_ = builder.Build();
}

///////////////////////////////////////////////////////////////////////////////
// ExportExternalFile
///////////////////////////////////////////////////////////////////////////////

void PlanGenerator::Visit(const ExportExternalFile *op) {
  TERRIER_ASSERT(children_plans_.size() == 1, "ExportExternalFile needs 1 child");

  output_plan_ = planner::ExportExternalFilePlanNode::Builder()
                     .AddChild(std::move(children_plans_[0]))
                     .SetFileName(op->GetFilename())
                     .SetDelimiter(op->GetDelimiter())
                     .SetQuote(op->GetQuote())
                     .SetEscape(op->GetEscape())
                     .SetFileFormat(op->GetFormat())
                     .Build();
}

///////////////////////////////////////////////////////////////////////////////
// Join Projection Helper
///////////////////////////////////////////////////////////////////////////////

std::unique_ptr<planner::OutputSchema> PlanGenerator::GenerateProjectionForJoin() {
  TERRIER_ASSERT(children_expr_map_.size() == 2, "Join needs 2 children");
  TERRIER_ASSERT(children_plans_.size() == 2, "Join needs 2 children");
  auto &l_child_expr_map = children_expr_map_[0];
  auto &r_child_expr_map = children_expr_map_[1];

  std::vector<planner::OutputSchema::Column> columns;
  for (auto &expr : output_cols_) {
    auto type = expr->GetReturnValueType();
    if (l_child_expr_map.count(expr) != 0U) {
      auto dve = std::make_unique<parser::DerivedValueExpression>(type, 0, l_child_expr_map[expr]);
      columns.emplace_back(expr->GetExpressionName(), type, std::move(dve));
    } else if (r_child_expr_map.count(expr) != 0U) {
      auto dve = std::make_unique<parser::DerivedValueExpression>(type, 1, r_child_expr_map[expr]);
      columns.emplace_back(expr->GetExpressionName(), type, std::move(dve));
    } else {
      auto eval = parser::ExpressionUtil::EvaluateExpression(children_expr_map_, expr);
      columns.emplace_back(expr->GetExpressionName(), type, std::move(eval));
    }
  }

  return std::make_unique<planner::OutputSchema>(std::move(columns));
}

///////////////////////////////////////////////////////////////////////////////
// A NLJoin B (the join to not do on large relations)
///////////////////////////////////////////////////////////////////////////////

void PlanGenerator::Visit(const InnerNLJoin *op) {
  auto proj_schema = GenerateProjectionForJoin();

  auto comb_pred = parser::ExpressionUtil::JoinAnnotatedExprs(op->GetJoinPredicates());
  auto eval_pred = parser::ExpressionUtil::EvaluateExpression(children_expr_map_, common::ManagedPointer(comb_pred));
  auto join_predicate =
      parser::ExpressionUtil::ConvertExprCVNodes(common::ManagedPointer(eval_pred), children_expr_map_).release();
  RegisterPointerCleanup<parser::AbstractExpression>(join_predicate, true, true);

  std::vector<common::ManagedPointer<parser::AbstractExpression>> left_keys;
  std::vector<common::ManagedPointer<parser::AbstractExpression>> right_keys;
  for (auto &expr : op->GetLeftKeys()) {
    auto left_key = parser::ExpressionUtil::EvaluateExpression({children_expr_map_[0]}, expr).release();
    RegisterPointerCleanup<parser::AbstractExpression>(left_key, true, true);
    left_keys.emplace_back(left_key);
  }

  for (auto &expr : op->GetRightKeys()) {
    auto right_key = parser::ExpressionUtil::EvaluateExpression({children_expr_map_[1]}, expr).release();
    RegisterPointerCleanup<parser::AbstractExpression>(right_key, true, true);
    right_keys.emplace_back(right_key);
  }

  output_plan_ = planner::NestedLoopJoinPlanNode::Builder()
                     .SetOutputSchema(std::move(proj_schema))
                     .SetJoinPredicate(common::ManagedPointer(join_predicate))
                     .SetJoinType(planner::LogicalJoinType::INNER)
                     .SetLeftKeys(std::move(left_keys))
                     .SetRightKeys(std::move(right_keys))
                     .AddChild(std::move(children_plans_[0]))
                     .AddChild(std::move(children_plans_[1]))
                     .Build();
}

void PlanGenerator::Visit(UNUSED_ATTRIBUTE const LeftNLJoin *op) { TERRIER_ASSERT(0, "LeftNLJoin not implemented"); }

void PlanGenerator::Visit(UNUSED_ATTRIBUTE const RightNLJoin *op) { TERRIER_ASSERT(0, "RightNLJoin not implemented"); }

void PlanGenerator::Visit(UNUSED_ATTRIBUTE const OuterNLJoin *op) { TERRIER_ASSERT(0, "OuterNLJoin not implemented"); }

///////////////////////////////////////////////////////////////////////////////
// A hashjoin B (what you should do for large relations.....)
///////////////////////////////////////////////////////////////////////////////

void PlanGenerator::Visit(const InnerHashJoin *op) {
  auto proj_schema = GenerateProjectionForJoin();

  auto comb_pred = parser::ExpressionUtil::JoinAnnotatedExprs(op->GetJoinPredicates());
  auto eval_pred =
      parser::ExpressionUtil::EvaluateExpression(children_expr_map_, common::ManagedPointer(comb_pred.get()));
  auto join_predicate =
      parser::ExpressionUtil::ConvertExprCVNodes(common::ManagedPointer(eval_pred.get()), children_expr_map_).release();
  RegisterPointerCleanup<parser::AbstractExpression>(join_predicate, true, true);

  auto builder = planner::HashJoinPlanNode::Builder();
  builder.SetOutputSchema(std::move(proj_schema));

  std::vector<ExprMap> l_child_map{std::move(children_expr_map_[0])};
  std::vector<ExprMap> r_child_map{std::move(children_expr_map_[1])};
  for (auto &expr : op->GetLeftKeys()) {
    auto left_key = parser::ExpressionUtil::EvaluateExpression(l_child_map, expr).release();
    RegisterPointerCleanup<parser::AbstractExpression>(left_key, true, true);
    builder.AddLeftHashKey(common::ManagedPointer(left_key));
  }

  for (auto &expr : op->GetRightKeys()) {
    auto right_key = parser::ExpressionUtil::EvaluateExpression(r_child_map, expr).release();
    RegisterPointerCleanup<parser::AbstractExpression>(right_key, true, true);
    builder.AddRightHashKey(common::ManagedPointer(right_key));
  }

  builder.AddChild(std::move(children_plans_[0]));
  builder.AddChild(std::move(children_plans_[1]));
  output_plan_ = builder.Build();
}

void PlanGenerator::Visit(UNUSED_ATTRIBUTE const LeftHashJoin *op) {
  TERRIER_ASSERT(0, "LeftHashJoin not implemented");
}

void PlanGenerator::Visit(UNUSED_ATTRIBUTE const RightHashJoin *op) {
  TERRIER_ASSERT(0, "RightHashJoin not implemented");
}

void PlanGenerator::Visit(UNUSED_ATTRIBUTE const OuterHashJoin *op) {
  TERRIER_ASSERT(0, "OuterHashJoin not implemented");
}

///////////////////////////////////////////////////////////////////////////////
// Aggregations (when the groups are greater than individuals)
///////////////////////////////////////////////////////////////////////////////

void PlanGenerator::BuildAggregatePlan(
    planner::AggregateStrategyType aggr_type,
    const std::vector<common::ManagedPointer<parser::AbstractExpression>> *groupby_cols,
    common::ManagedPointer<parser::AbstractExpression> having_predicate) {
  TERRIER_ASSERT(children_expr_map_.size() == 1, "Aggregate needs 1 child plan");
  auto &child_expr_map = children_expr_map_[0];

  auto builder = planner::AggregatePlanNode::Builder();

  auto agg_id = 0;
  ExprMap output_expr_map;
  std::vector<planner::OutputSchema::Column> columns;
  for (size_t idx = 0; idx < output_cols_.size(); ++idx) {
    auto expr = output_cols_[idx];
    expr->DeriveReturnValueType();
    output_expr_map[expr] = static_cast<unsigned>(idx);

    if (parser::ExpressionUtil::IsAggregateExpression(expr->GetExpressionType())) {
      // We need to evaluate the expression first, convert ColumnValue => DerivedValue
      auto eval = parser::ExpressionUtil::EvaluateExpression(children_expr_map_, expr).release();
      TERRIER_ASSERT(parser::ExpressionUtil::IsAggregateExpression(eval->GetExpressionType()),
                     "Evaluated AggregateExpression should still be an aggregate expression");

      auto agg_expr = reinterpret_cast<parser::AggregateExpression *>(eval);
      RegisterPointerCleanup<parser::AggregateExpression>(agg_expr, true, true);
      builder.AddAggregateTerm(common::ManagedPointer(agg_expr));

      // Maps the aggregate value in the right tuple to the output
      // See aggregateor.cpp for more detail...
      // TODO([Execution Engine]): make sure this behavior still is correct
      auto dve = std::make_unique<parser::DerivedValueExpression>(expr->GetReturnValueType(), 1, agg_id++);
      columns.emplace_back(expr->GetExpressionName(), expr->GetReturnValueType(), std::move(dve));
    } else if (child_expr_map.find(expr) != child_expr_map.end()) {
      auto dve = std::make_unique<parser::DerivedValueExpression>(expr->GetReturnValueType(), 0, child_expr_map[expr]);
      columns.emplace_back(expr->GetExpressionName(), expr->GetReturnValueType(), std::move(dve));
    } else {
      auto eval = parser::ExpressionUtil::EvaluateExpression(children_expr_map_, expr);
      columns.emplace_back(expr->GetExpressionName(), expr->GetReturnValueType(), std::move(eval));
    }
  }

  // Generate group by ids
  if (groupby_cols != nullptr) {
    for (auto &col : *groupby_cols) {
      auto eval = parser::ExpressionUtil::EvaluateExpression({child_expr_map}, col);
      auto gb_term =
          parser::ExpressionUtil::ConvertExprCVNodes(common::ManagedPointer(eval), {child_expr_map}).release();
      RegisterPointerCleanup<parser::AbstractExpression>(gb_term, true, true);
      builder.AddGroupByTerm(common::ManagedPointer(gb_term));
    }
  }

  // Generate the output schema
  auto output_schema = std::make_unique<planner::OutputSchema>(std::move(columns));

  // Prepare having clause
  auto eval_have = parser::ExpressionUtil::EvaluateExpression({output_expr_map}, having_predicate);
  auto predicate =
      parser::ExpressionUtil::ConvertExprCVNodes(common::ManagedPointer(eval_have), {output_expr_map}).release();
  RegisterPointerCleanup<parser::AbstractExpression>(predicate, true, true);

  builder.SetOutputSchema(std::move(output_schema));
  builder.SetHavingClausePredicate(common::ManagedPointer(predicate));
  builder.SetAggregateStrategyType(aggr_type);
  builder.AddChild(std::move(children_plans_[0]));
  output_plan_ = builder.Build();
}

void PlanGenerator::Visit(const HashGroupBy *op) {
  auto having_predicates = parser::ExpressionUtil::JoinAnnotatedExprs(op->GetHaving());
  BuildAggregatePlan(planner::AggregateStrategyType::HASH, &op->GetColumns(),
                     common::ManagedPointer(having_predicates.get()));
}

void PlanGenerator::Visit(const SortGroupBy *op) {
  // Don't think this is ever visited since rule_impls.cpp does not create SortGroupBy
  auto having_predicates = parser::ExpressionUtil::JoinAnnotatedExprs(op->GetHaving());
  BuildAggregatePlan(planner::AggregateStrategyType::SORTED, &op->GetColumns(),
                     common::ManagedPointer(having_predicates.get()));
}

void PlanGenerator::Visit(UNUSED_ATTRIBUTE const Aggregate *op) {
  BuildAggregatePlan(planner::AggregateStrategyType::PLAIN, nullptr, nullptr);
}

///////////////////////////////////////////////////////////////////////////////
// Insert/Update/Delete
// To update or delete or select tuples, one must insert them first
///////////////////////////////////////////////////////////////////////////////

void PlanGenerator::Visit(const Insert *op) {
  auto builder = planner::InsertPlanNode::Builder();
  builder.SetDatabaseOid(op->GetDatabaseOid());
  builder.SetNamespaceOid(op->GetNamespaceOid());
  builder.SetTableOid(op->GetTableOid());

  std::vector<catalog::index_oid_t> indexes(op->GetIndexes());
  builder.SetIndexOids(std::move(indexes));

  auto values = op->GetValues();
  for (auto &tuple_value : values) {
    builder.AddValues(std::move(tuple_value));
  }

  // This is based on what Peloton does/did with query_to_operator_transformer.cpp
  TERRIER_ASSERT(!op->GetColumns().empty(), "Transformer should added columns");
  for (auto &col : op->GetColumns()) {
    builder.AddParameterInfo(col);
  }

  // Schema of Insert is empty
  builder.SetOutputSchema(std::make_unique<planner::OutputSchema>());
  output_plan_ = builder.Build();
}

void PlanGenerator::Visit(const InsertSelect *op) {
  // Schema of Insert is empty
  TERRIER_ASSERT(children_plans_.size() == 1, "InsertSelect needs 1 child plan");
  auto output_schema = std::make_unique<planner::OutputSchema>();

  output_plan_ = planner::InsertPlanNode::Builder()
                     .SetOutputSchema(std::move(output_schema))
                     .SetDatabaseOid(op->GetDatabaseOid())
                     .SetNamespaceOid(op->GetNamespaceOid())
                     .SetTableOid(op->GetTableOid())
                     .AddChild(std::move(children_plans_[0]))
                     .Build();
}

void PlanGenerator::Visit(const Delete *op) {
  // OutputSchema of DELETE is empty vector
  TERRIER_ASSERT(children_plans_.size() == 1, "Delete should have 1 child plan");
  auto output_schema = std::make_unique<planner::OutputSchema>();

  output_plan_ = planner::DeletePlanNode::Builder()
                     .SetOutputSchema(std::move(output_schema))
                     .SetDatabaseOid(op->GetDatabaseOid())
                     .SetNamespaceOid(op->GetNamespaceOid())
                     .SetTableOid(op->GetTableOid())
                     .AddChild(std::move(children_plans_[0]))
                     .Build();
}

void PlanGenerator::Visit(const Update *op) {
  auto builder = planner::UpdatePlanNode::Builder();
  std::unordered_set<catalog::col_oid_t> update_col_offsets;

  auto tbl_oid = op->GetTableOid();
  auto tbl_schema = accessor_->GetSchema(tbl_oid);

  // Evaluate update expression and add to target list
  auto updates = op->GetUpdateClauses();
  for (auto &update : updates) {
    auto col = tbl_schema.GetColumn(update->GetColumnName());
    auto col_id = col.Oid();
    if (update_col_offsets.find(col_id) != update_col_offsets.end())
      throw SYNTAX_EXCEPTION("Multiple assignments to same column");

    update_col_offsets.insert(col_id);
    auto upd_value = update->GetUpdateValue()->Copy().release();
    builder.AddSetClause(std::make_pair(col_id, common::ManagedPointer(upd_value)));
    RegisterPointerCleanup<parser::AbstractExpression>(upd_value, true, true);
  }

  // Empty OutputSchema for update
  auto output_schema = std::make_unique<planner::OutputSchema>();

  // TODO(wz2): What is this SetUpdatePrimaryKey
  output_plan_ = builder.SetOutputSchema(std::move(output_schema))
                     .SetDatabaseOid(op->GetDatabaseOid())
                     .SetNamespaceOid(op->GetNamespaceOid())
                     .SetTableOid(op->GetTableOid())
                     .SetUpdatePrimaryKey(false)
                     .AddChild(std::move(children_plans_[0]))
                     .Build();
}

// Create/Drop

void PlanGenerator::Visit(const CreateDatabase *create_database) {
  output_plan_ = planner::CreateDatabasePlanNode::Builder().SetDatabaseName(create_database->GetDatabaseName()).Build();
}

void PlanGenerator::Visit(const CreateFunction *create_function) {
  output_plan_ = planner::CreateFunctionPlanNode::Builder()
                     .SetDatabaseOid(create_function->GetDatabaseOid())
                     .SetNamespaceOid(create_function->GetNamespaceOid())
                     .SetFunctionName(create_function->GetFunctionName())
                     .SetLanguage(create_function->GetUDFLanguage())
                     .SetBody(create_function->GetFunctionBody())
                     .SetFunctionParamNames(create_function->GetFunctionParameterNames())
                     .SetFunctionParamTypes(create_function->GetFunctionParameterTypes())
                     .SetReturnType(create_function->GetReturnType())
                     .SetIsReplace(create_function->IsReplace())
                     .SetParamCount(create_function->GetParamCount())
                     .Build();
}

void PlanGenerator::Visit(const CreateIndex *create_index) {
  // Copy the IndexSchema out
  auto schema = create_index->GetSchema();
  std::vector<catalog::IndexSchema::Column> cols;
  for (const auto &col : schema->GetColumns()) {
    cols.emplace_back(col);
  }
  auto idx_schema = std::make_unique<catalog::IndexSchema>(std::move(cols), schema->Type(), schema->Unique(),
                                                           schema->Primary(), schema->Exclusion(), schema->Immediate());

  output_plan_ = planner::CreateIndexPlanNode::Builder()
                     .SetNamespaceOid(create_index->GetNamespaceOid())
                     .SetTableOid(create_index->GetTableOid())
                     .SetIndexName(create_index->GetIndexName())
                     .SetSchema(std::move(idx_schema))
                     .Build();
}

void PlanGenerator::Visit(const CreateTable *create_table) {
  auto builder = planner::CreateTablePlanNode::Builder();
  builder.SetNamespaceOid(create_table->GetNamespaceOid());
  builder.SetTableName(create_table->GetTableName());
  builder.SetBlockStore(accessor_->GetBlockStore());

  std::vector<std::string> pk_cols;
  std::string pk_cname = create_table->GetTableName() + "_pk";
  std::vector<catalog::Schema::Column> cols;
  for (auto col : create_table->GetColumns()) {
    if (col->IsPrimaryKey()) {
      pk_cols.push_back(col->GetColumnName());
      pk_cname += "_" + col->GetColumnName();
    }

    // Unique Constraint
    if (col->IsUnique()) {
      builder.ProcessUniqueConstraint(col);
    }

    // Check Constraint
    if (col->GetCheckExpression()) {
      builder.ProcessCheckConstraint(col);
    }

    auto val_type = col->GetValueType();

    parser::ConstantValueExpression null_val{type::TransientValueFactory::GetNull(val_type)};
    auto &val = col->GetDefaultExpression() != nullptr ? *col->GetDefaultExpression() : null_val;

    if (val_type == type::TypeId::VARCHAR || val_type == type::TypeId::VARBINARY) {
      cols.emplace_back(col->GetColumnName(), val_type, col->GetVarlenSize(), col->IsNullable(), val);
    } else {
      cols.emplace_back(col->GetColumnName(), val_type, col->IsNullable(), val);
    }
  }

  // Process FK
  for (auto fk : create_table->GetForeignKeys()) {
    builder.ProcessForeignKeyConstraint(create_table->GetTableName(), fk);
  }

  // Set PK info
  if (!pk_cols.empty()) {
    builder.SetHasPrimaryKey(true);
    builder.SetPrimaryKey(
        planner::PrimaryKeyInfo{.primary_key_cols_ = std::move(pk_cols), .constraint_name_ = std::move(pk_cname)});
  }

  auto schema = std::make_unique<catalog::Schema>(std::move(cols));
  builder.SetTableSchema(std::move(schema));
  output_plan_ = builder.Build();
}

void PlanGenerator::Visit(const CreateNamespace *create_namespace) {
  output_plan_ =
      planner::CreateNamespacePlanNode::Builder().SetNamespaceName(create_namespace->GetNamespaceName()).Build();
}

void PlanGenerator::Visit(const CreateTrigger *create_trigger) {
  output_plan_ = planner::CreateTriggerPlanNode::Builder()
                     .SetDatabaseOid(create_trigger->GetDatabaseOid())
                     .SetNamespaceOid(create_trigger->GetNamespaceOid())
                     .SetTableOid(create_trigger->GetTableOid())
                     .SetTriggerName(create_trigger->GetTriggerName())
                     .SetTriggerFuncnames(create_trigger->GetTriggerFuncName())
                     .SetTriggerArgs(create_trigger->GetTriggerArgs())
                     .SetTriggerColumns(create_trigger->GetTriggerColumns())
                     .SetTriggerWhen(create_trigger->GetTriggerWhen())
                     .SetTriggerType(create_trigger->GetTriggerType())
                     .Build();
}

void PlanGenerator::Visit(const CreateView *create_view) {
  output_plan_ = planner::CreateViewPlanNode::Builder()
                     .SetDatabaseOid(create_view->GetDatabaseOid())
                     .SetNamespaceOid(create_view->GetNamespaceOid())
                     .SetViewName(create_view->GetViewName())
                     .SetViewQuery(create_view->GetViewQuery()->Copy())
                     .Build();
}

void PlanGenerator::Visit(const DropDatabase *drop_database) {
  output_plan_ = planner::DropDatabasePlanNode::Builder().SetDatabaseOid(drop_database->GetDatabaseOID()).Build();
}

void PlanGenerator::Visit(const DropTable *drop_table) {
  output_plan_ = planner::DropTablePlanNode::Builder().SetTableOid(drop_table->GetTableOID()).Build();
}

void PlanGenerator::Visit(const DropIndex *drop_index) {
  output_plan_ = planner::DropIndexPlanNode::Builder().SetIndexOid(drop_index->GetIndexOID()).Build();
}

void PlanGenerator::Visit(const DropNamespace *drop_namespace) {
  output_plan_ = planner::DropNamespacePlanNode::Builder().SetNamespaceOid(drop_namespace->GetNamespaceOID()).Build();
}

void PlanGenerator::Visit(const DropTrigger *drop_trigger) {
  output_plan_ = planner::DropTriggerPlanNode::Builder()
                     .SetDatabaseOid(drop_trigger->GetDatabaseOid())
                     .SetNamespaceOid(drop_trigger->GetNamespaceOid())
                     .SetTriggerOid(drop_trigger->GetTriggerOid())
                     .SetIfExist(drop_trigger->IsIfExists())
                     .Build();
}

void PlanGenerator::Visit(const DropView *drop_view) {
  output_plan_ = planner::DropViewPlanNode::Builder()
                     .SetDatabaseOid(drop_view->GetDatabaseOid())
                     .SetNamespaceOid(drop_view->GetNamespaceOid())
                     .SetViewOid(drop_view->GetViewOid())
                     .SetIfExist(drop_view->IsIfExists())
                     .Build();
}

}  // namespace terrier::optimizer<|MERGE_RESOLUTION|>--- conflicted
+++ resolved
@@ -204,15 +204,7 @@
 }
 
 void PlanGenerator::Visit(const IndexScan *op) {
-<<<<<<< HEAD
-  catalog::table_oid_t tbl_oid = accessor_->GetTableOid(op->GetNamespaceOID(), op->GetTableAlias());
-=======
-  // Generate ouptut column IDs for plan
-  // An IndexScan (for now at least) will output all columns of its table
-  std::vector<catalog::col_oid_t> column_ids = GenerateColumnsForScan();
-
   auto tbl_oid = op->GetTableOID();
->>>>>>> 1ea5f8de
   auto output_schema = GenerateScanOutputSchema(tbl_oid);
 
   // Generate the predicate in the scan
