--- conflicted
+++ resolved
@@ -1024,13 +1024,8 @@
     parser::ConstantValueExpression null_val{val_type, execution::sql::Val(true)};
     auto &val = col->GetDefaultExpression() != nullptr ? *col->GetDefaultExpression() : null_val;
 
-<<<<<<< HEAD
     if (val_type == type::TypeId::VARCHAR || val_type == type::TypeId::VARBINARY || val_type == type::TypeId::FIXEDDECIMAL) {
-      cols.emplace_back(col->GetColumnName(), val_type, col->GetVarlenSize(), col->IsNullable(), val);
-=======
-    if (val_type == type::TypeId::VARCHAR || val_type == type::TypeId::VARBINARY) {
       cols.emplace_back(col->GetColumnName(), val_type, col->GetTypeModifier(), col->IsNullable(), val);
->>>>>>> 958cc0b9
     } else {
       cols.emplace_back(col->GetColumnName(), val_type, col->IsNullable(), val);
     }
