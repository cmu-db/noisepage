--- conflicted
+++ resolved
@@ -108,17 +108,10 @@
       group_by_cols[i] = common::ManagedPointer<parser::AbstractExpression>(op->GetSelectColumns()[i]);
     }
 
-<<<<<<< HEAD
-    auto *agg_expr = new OperatorExpression(LogicalAggregateAndGroupBy::Make(std::move(group_by_cols)), {output_expr_});
-    output_expr_ = agg_expr;
-=======
-  if (op->IsSelectDistinct()) {
-    OPTIMIZER_LOG_DEBUG("Handling distinct in SelectStatement ...");
-    auto distinct_expr = std::make_unique<OperatorExpression>(LogicalDistinct::Make(),
-                                                              std::vector<std::unique_ptr<OperatorExpression>>{});
-    distinct_expr->PushChild(std::move(output_expr_));
-    output_expr_ = std::move(distinct_expr);
->>>>>>> 18c62295
+    std::vector<std::unique_ptr<OperatorExpression>> c;
+    c.emplace_back(std::move(output_expr_));
+    output_expr_ =
+        std::make_unique<OperatorExpression>(LogicalAggregateAndGroupBy::Make(std::move(group_by_cols)), std::move(c));
   }
 
   if (op->GetSelectLimit() != nullptr && op->GetSelectLimit()->GetLimit() != -1) {
@@ -370,13 +363,9 @@
   auto target_ns_id = accessor_->GetDefaultNamespace();
   auto target_table_alias = target_table->GetAlias();
 
-  auto delete_expr =
-<<<<<<< HEAD
-      new OperatorExpression(LogicalDelete::Make(target_db_id, target_ns_id, target_table_alias, target_table_id), {});
-=======
-      std::make_unique<OperatorExpression>(LogicalDelete::Make(target_db_id, target_ns_id, target_table_id),
-                                           std::vector<std::unique_ptr<OperatorExpression>>{});
->>>>>>> 18c62295
+  std::vector<std::unique_ptr<OperatorExpression>> c;
+  auto delete_expr = std::make_unique<OperatorExpression>(
+      LogicalDelete::Make(target_db_id, target_ns_id, target_table_alias, target_table_id), std::move(c));
 
   std::unique_ptr<OperatorExpression> table_scan;
   if (op->GetDeleteCondition() != nullptr) {
@@ -422,14 +411,10 @@
 
   std::unique_ptr<OperatorExpression> table_scan;
 
-<<<<<<< HEAD
-  auto update_expr = new OperatorExpression(
-      LogicalUpdate::Make(target_db_id, target_ns_id, target_table_alias, target_table_id, op->GetUpdateClauses()), {});
-=======
+  std::vector<std::unique_ptr<OperatorExpression>> c;
   auto update_expr = std::make_unique<OperatorExpression>(
-      LogicalUpdate::Make(target_db_id, target_ns_id, target_table_id, op->GetUpdateClauses()),
-      std::vector<std::unique_ptr<OperatorExpression>>{});
->>>>>>> 18c62295
+      LogicalUpdate::Make(target_db_id, target_ns_id, target_table_alias, target_table_id, op->GetUpdateClauses()),
+      std::move(c));
 
   if (op->GetUpdateCondition() != nullptr) {
     std::vector<AnnotatedExpression> predicates;
