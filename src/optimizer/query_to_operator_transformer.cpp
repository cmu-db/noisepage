--- conflicted
+++ resolved
@@ -132,17 +132,10 @@
           sort_direction.push_back(optimizer::OrderByOrderingType::DESC);
       }
     }
-<<<<<<< HEAD
-    auto limit_expr = std::make_unique<OperatorExpression>(
+    auto limit_expr = std::make_unique<OperatorNode>(
         LogicalLimit::Make(std::max(op->GetSelectLimit()->GetOffset(), static_cast<int64_t>(0)),
                            op->GetSelectLimit()->GetLimit(), std::move(sort_exprs), std::move(sort_direction)),
-        std::vector<std::unique_ptr<OperatorExpression>>{});
-=======
-    auto limit_expr = std::make_unique<OperatorNode>(
-        LogicalLimit::Make(op->GetSelectLimit()->GetOffset(), op->GetSelectLimit()->GetLimit(), std::move(sort_exprs),
-                           std::move(sort_direction)),
         std::vector<std::unique_ptr<OperatorNode>>{});
->>>>>>> 3d6cfb3d
     limit_expr->PushChild(std::move(output_expr_));
     output_expr_ = std::move(limit_expr);
   }
