--- conflicted
+++ resolved
@@ -345,7 +345,6 @@
     // Single table
     if (node->GetList().size() == 1) node = node->GetList().at(0).Get();
 
-<<<<<<< HEAD
     auto it = std::find(cte_table_name_.begin(), cte_table_name_.end(), node->GetTableName());
     if (it != cte_table_name_.end()) {
       // CTE table referred
@@ -357,18 +356,10 @@
     } else {
       // TODO(Ling): how should we determine the value of `is_for_update` field of logicalGet constructor?
       output_expr_ = std::make_unique<OperatorNode>(
-          LogicalGet::Make(db_oid_, accessor_->GetDefaultNamespace(), accessor_->GetTableOid(node->GetTableName()), {},
-                           node->GetAlias(), false)
+          LogicalGet::Make(db_oid_, accessor_->GetTableOid(node->GetTableName()), {}, node->GetAlias(), false)
               .RegisterWithTxnContext(txn_context),
           std::vector<std::unique_ptr<AbstractOptimizerNode>>{}, txn_context);
     }
-=======
-    // TODO(Ling): how should we determine the value of `is_for_update` field of logicalGet constructor?
-    output_expr_ = std::make_unique<OperatorNode>(
-        LogicalGet::Make(db_oid_, accessor_->GetTableOid(node->GetTableName()), {}, node->GetAlias(), false)
-            .RegisterWithTxnContext(txn_context),
-        std::vector<std::unique_ptr<AbstractOptimizerNode>>{}, txn_context);
->>>>>>> 5beb32f9
   }
 }
 
