#include "optimizer/query_to_operator_transformer.h"

#include <algorithm>
#include <cmath>
#include <memory>
#include <string>
#include <unordered_map>
#include <unordered_set>
#include <utility>
#include <vector>

#include "catalog/catalog_accessor.h"
#include "common/macros.h"
#include "common/managed_pointer.h"
#include "loggers/optimizer_logger.h"
#include "optimizer/logical_operators.h"
#include "optimizer/operator_node.h"
#include "parser/expression/column_value_expression.h"
#include "parser/expression/comparison_expression.h"
#include "parser/expression/operator_expression.h"
#include "parser/expression/subquery_expression.h"
#include "parser/expression_util.h"
#include "parser/postgresparser.h"
#include "parser/statements.h"
#include "planner/plannodes/plan_node_defs.h"

namespace terrier::optimizer {

QueryToOperatorTransformer::QueryToOperatorTransformer(
    const common::ManagedPointer<catalog::CatalogAccessor> catalog_accessor, const catalog::db_oid_t db_oid)
    : accessor_(catalog_accessor), db_oid_(db_oid) {
  output_expr_ = nullptr;
}

<<<<<<< HEAD
std::unique_ptr<AbstractOptimizerNode> QueryToOperatorTransformer::ConvertToOpExpression(
    common::ManagedPointer<parser::SQLStatement> op, common::ManagedPointer<parser::ParseResult> parse_result) {
=======
std::unique_ptr<OperatorNode> QueryToOperatorTransformer::ConvertToOpExpression(
    const common::ManagedPointer<parser::SQLStatement> op, common::ManagedPointer<parser::ParseResult> parse_result) {
>>>>>>> 79b0ce28
  output_expr_ = nullptr;
  parse_result_ = parse_result;

  op->Accept(common::ManagedPointer(this).CastManagedPointerTo<SqlNodeVisitor>());
  return std::move(output_expr_);
}

void QueryToOperatorTransformer::Visit(common::ManagedPointer<parser::SelectStatement> op) {
  OPTIMIZER_LOG_DEBUG("Transforming SelectStatement to operators ...");
  // We do not visit the select list of a base table because the column
  // information is derived before the plan generation, at this step we
  // don't need to derive that
  auto pre_predicates = std::move(predicates_);
  predicates_ = {};

  if (op->GetSelectTable() != nullptr) {
    // SELECT with FROM
    op->GetSelectTable()->Accept(common::ManagedPointer(this).CastManagedPointerTo<SqlNodeVisitor>());
  } else {
    // SELECT without FROM
    output_expr_ = std::make_unique<OperatorNode>(LogicalGet::Make(accessor_->GetTxn().Get()),
                                                  std::vector<std::unique_ptr<AbstractOptimizerNode>>{},
                                                  accessor_->GetTxn().Get());
  }

  if (op->GetSelectCondition() != nullptr) {
    OPTIMIZER_LOG_DEBUG("Collecting predicates ...");
    CollectPredicates(op->GetSelectCondition(), &predicates_);
  }

  if (!predicates_.empty()) {
    auto filter_expr = std::make_unique<OperatorNode>(
        LogicalFilter::Make(std::move(predicates_), accessor_->GetTxn().Get()),
        std::vector<std::unique_ptr<AbstractOptimizerNode>>{}, accessor_->GetTxn().Get());
    filter_expr->PushChild(std::move(output_expr_));
    predicates_.clear();
    output_expr_ = std::move(filter_expr);
  }

  if (QueryToOperatorTransformer::RequireAggregation(common::ManagedPointer(op))) {
    OPTIMIZER_LOG_DEBUG("Handling aggregation in SelectStatement ...");
    // Plain aggregation
    std::unique_ptr<OperatorNode> agg_expr;
    if (op->GetSelectGroupBy() == nullptr) {
      // TODO(boweic): aggregation without groupby could still have having clause
      agg_expr = std::make_unique<OperatorNode>(LogicalAggregateAndGroupBy::Make(accessor_->GetTxn().Get()),
                                                std::vector<std::unique_ptr<AbstractOptimizerNode>>{},
                                                accessor_->GetTxn().Get());
      agg_expr->PushChild(std::move(output_expr_));
      output_expr_ = std::move(agg_expr);
    } else {
      size_t num_group_by_cols = op->GetSelectGroupBy()->GetColumns().size();
      auto group_by_cols = std::vector<common::ManagedPointer<parser::AbstractExpression>>(num_group_by_cols);
      for (size_t i = 0; i < num_group_by_cols; i++) {
        group_by_cols[i] = common::ManagedPointer<parser::AbstractExpression>(op->GetSelectGroupBy()->GetColumns()[i]);
      }
      agg_expr = std::make_unique<OperatorNode>(
          LogicalAggregateAndGroupBy::Make(std::move(group_by_cols), accessor_->GetTxn().Get()),
          std::vector<std::unique_ptr<AbstractOptimizerNode>>{}, accessor_->GetTxn().Get());
      agg_expr->PushChild(std::move(output_expr_));
      output_expr_ = std::move(agg_expr);

      std::vector<AnnotatedExpression> having;
      if (op->GetSelectGroupBy()->GetHaving() != nullptr) {
        CollectPredicates(op->GetSelectGroupBy()->GetHaving(), &having);
      }
      if (!having.empty()) {
        auto filter_expr = std::make_unique<OperatorNode>(
            LogicalFilter::Make(std::move(having), accessor_->GetTxn().Get()),
            std::vector<std::unique_ptr<AbstractOptimizerNode>>{}, accessor_->GetTxn().Get());
        filter_expr->PushChild(std::move(output_expr_));
        output_expr_ = std::move(filter_expr);
      }
    }
  } else if (op->IsSelectDistinct()) {
    // SELECT DISTINCT a1 FROM A should be transformed to
    // SELECT a1 FROM A GROUP BY a1
    auto num_cols = op->GetSelectColumns().size();
    auto group_by_cols = std::vector<common::ManagedPointer<parser::AbstractExpression>>(num_cols);
    for (size_t i = 0; i < num_cols; i++) {
      group_by_cols[i] = common::ManagedPointer<parser::AbstractExpression>(op->GetSelectColumns()[i]);
    }

    std::vector<std::unique_ptr<AbstractOptimizerNode>> c;
    c.emplace_back(std::move(output_expr_));
    output_expr_ = std::make_unique<OperatorNode>(
        LogicalAggregateAndGroupBy::Make(std::move(group_by_cols), accessor_->GetTxn().Get()), std::move(c),
        accessor_->GetTxn().Get());
  }

  if (op->GetSelectLimit() != nullptr && op->GetSelectLimit()->GetLimit() != -1) {
    OPTIMIZER_LOG_DEBUG("Handling order by/limit/offset in SelectStatement ...");
    std::vector<common::ManagedPointer<parser::AbstractExpression>> sort_exprs;
    std::vector<optimizer::OrderByOrderingType> sort_direction;

    if (op->GetSelectOrderBy() != nullptr) {
      const auto &order_info = op->GetSelectOrderBy();
      for (auto &expr : order_info->GetOrderByExpressions()) {
        sort_exprs.push_back(expr);
      }
      for (auto &type : order_info->GetOrderByTypes()) {
        if (type == parser::kOrderAsc)
          sort_direction.push_back(optimizer::OrderByOrderingType::ASC);
        else
          sort_direction.push_back(optimizer::OrderByOrderingType::DESC);
      }
    }
    auto limit_expr = std::make_unique<OperatorNode>(
        LogicalLimit::Make(std::max(op->GetSelectLimit()->GetOffset(), static_cast<int64_t>(0)),
                           op->GetSelectLimit()->GetLimit(), std::move(sort_exprs), std::move(sort_direction),
                           accessor_->GetTxn().Get()),
        std::vector<std::unique_ptr<AbstractOptimizerNode>>{}, accessor_->GetTxn().Get());
    limit_expr->PushChild(std::move(output_expr_));
    output_expr_ = std::move(limit_expr);
  }

  predicates_ = std::move(pre_predicates);
}

void QueryToOperatorTransformer::Visit(common::ManagedPointer<parser::JoinDefinition> node) {
  OPTIMIZER_LOG_DEBUG("Transforming JoinDefinition to operators ...");
  // Get left operator
  node->GetLeftTable()->Accept(common::ManagedPointer(this).CastManagedPointerTo<SqlNodeVisitor>());
  auto left_expr = std::move(output_expr_);

  // Get right operator
  node->GetRightTable()->Accept(common::ManagedPointer(this).CastManagedPointerTo<SqlNodeVisitor>());
  auto right_expr = std::move(output_expr_);

  // Construct join operator
  std::unique_ptr<OperatorNode> join_expr;
  std::vector<AnnotatedExpression> join_predicates;
  CollectPredicates(node->GetJoinCondition(), &join_predicates);
  switch (node->GetJoinType()) {
    case parser::JoinType::INNER: {
      join_expr = std::make_unique<OperatorNode>(
          LogicalInnerJoin::Make(std::move(join_predicates), accessor_->GetTxn().Get()),
          std::vector<std::unique_ptr<AbstractOptimizerNode>>{}, accessor_->GetTxn().Get());
      join_expr->PushChild(std::move(left_expr));
      join_expr->PushChild(std::move(right_expr));
      break;
    }
    case parser::JoinType::OUTER: {
      join_expr = std::make_unique<OperatorNode>(
          LogicalOuterJoin::Make(std::move(join_predicates), accessor_->GetTxn().Get()),
          std::vector<std::unique_ptr<AbstractOptimizerNode>>{}, accessor_->GetTxn().Get());
      join_expr->PushChild(std::move(left_expr));
      join_expr->PushChild(std::move(right_expr));
      break;
    }
    case parser::JoinType::LEFT: {
      join_expr = std::make_unique<OperatorNode>(
          LogicalLeftJoin::Make(std::move(join_predicates), accessor_->GetTxn().Get()),
          std::vector<std::unique_ptr<AbstractOptimizerNode>>{}, accessor_->GetTxn().Get());
      join_expr->PushChild(std::move(left_expr));
      join_expr->PushChild(std::move(right_expr));
      break;
    }
    case parser::JoinType::RIGHT: {
      join_expr = std::make_unique<OperatorNode>(
          LogicalRightJoin::Make(std::move(join_predicates), accessor_->GetTxn().Get()),
          std::vector<std::unique_ptr<AbstractOptimizerNode>>{}, accessor_->GetTxn().Get());
      join_expr->PushChild(std::move(left_expr));
      join_expr->PushChild(std::move(right_expr));
      break;
    }
    case parser::JoinType::SEMI: {
      join_expr = std::make_unique<OperatorNode>(
          LogicalSemiJoin::Make(std::move(join_predicates), accessor_->GetTxn().Get()),
          std::vector<std::unique_ptr<AbstractOptimizerNode>>{}, accessor_->GetTxn().Get());
      join_expr->PushChild(std::move(left_expr));
      join_expr->PushChild(std::move(right_expr));
      break;
    }
    default:
      throw OPTIMIZER_EXCEPTION("Join type invalid");
  }

  output_expr_ = std::move(join_expr);
}

void QueryToOperatorTransformer::Visit(common::ManagedPointer<parser::TableRef> node) {
  OPTIMIZER_LOG_DEBUG("Transforming TableRef to operators ...");
  if (node->GetSelect() != nullptr) {
    // Store previous context

    // Construct query derived table predicates
    // i.e. the mapping from column name to the underlying expression in the sub-query.
    // This is needed to generate input/output information for subqueries
    auto table_alias = node->GetAlias();
    std::transform(table_alias.begin(), table_alias.end(), table_alias.begin(), ::tolower);

    auto alias_to_expr_map = ConstructSelectElementMap(node->GetSelect()->GetSelectColumns());

    node->GetSelect()->Accept(common::ManagedPointer(this).CastManagedPointerTo<SqlNodeVisitor>());

    auto child_expr = std::move(output_expr_);
    output_expr_ = std::make_unique<OperatorNode>(
        LogicalQueryDerivedGet::Make(table_alias, std::move(alias_to_expr_map), accessor_->GetTxn().Get()),
        std::vector<std::unique_ptr<AbstractOptimizerNode>>{}, accessor_->GetTxn().Get());
    output_expr_->PushChild(std::move(child_expr));
  } else if (node->GetJoin() != nullptr) {
    // Explicit Join
    node->GetJoin()->Accept(common::ManagedPointer(this).CastManagedPointerTo<SqlNodeVisitor>());
  } else if (node->GetList().size() > 1) {
    // Multiple tables (Implicit Join)
    // Create a join operator between the first two tables
    node->GetList().at(0)->Accept(common::ManagedPointer(this).CastManagedPointerTo<SqlNodeVisitor>());
    auto prev_expr = std::move(output_expr_);
    // Build a left deep join tree
    for (size_t i = 1; i < node->GetList().size(); i++) {
      // Start at i = 1 due to the Accept() above
      auto list_elem = node->GetList().at(i);
<<<<<<< HEAD

      list_elem->Accept(common::ManagedPointer(this).CastManagedPointerTo<SqlNodeVisitor>(), sherpa);
      auto join_expr = std::make_unique<OperatorNode>(LogicalInnerJoin::Make(accessor_->GetTxn().Get()),
                                                      std::vector<std::unique_ptr<AbstractOptimizerNode>>{},
                                                      accessor_->GetTxn().Get());
=======
      list_elem->Accept(common::ManagedPointer(this).CastManagedPointerTo<SqlNodeVisitor>());
      auto join_expr =
          std::make_unique<OperatorNode>(LogicalInnerJoin::Make(), std::vector<std::unique_ptr<OperatorNode>>{});
>>>>>>> 79b0ce28
      join_expr->PushChild(std::move(prev_expr));
      join_expr->PushChild(std::move(output_expr_));
      TERRIER_ASSERT(join_expr->GetChildren().size() == 2, "The join expr should have exactly 2 elements");
      prev_expr = std::move(join_expr);
    }
    output_expr_ = std::move(prev_expr);
  } else {
    // Single table
    if (node->GetList().size() == 1) node = node->GetList().at(0).Get();

    // TODO(Ling): how should we determine the value of `is_for_update` field of logicalGet constructor?
    output_expr_ = std::make_unique<OperatorNode>(
        LogicalGet::Make(db_oid_, accessor_->GetDefaultNamespace(), accessor_->GetTableOid(node->GetTableName()), {},
                         node->GetAlias(), false, accessor_->GetTxn().Get()),
        std::vector<std::unique_ptr<AbstractOptimizerNode>>{}, accessor_->GetTxn().Get());
  }
}

void QueryToOperatorTransformer::Visit(common::ManagedPointer<parser::GroupByDescription> node) {
  OPTIMIZER_LOG_DEBUG("Transforming GroupByDescription to operators ...");
}
void QueryToOperatorTransformer::Visit(common::ManagedPointer<parser::OrderByDescription> node) {
  OPTIMIZER_LOG_DEBUG("Transforming OrderByDescription to operators ...");
}
void QueryToOperatorTransformer::Visit(UNUSED_ATTRIBUTE common::ManagedPointer<parser::LimitDescription> node) {
  OPTIMIZER_LOG_DEBUG("Transforming LimitDescription to operators ...");
}
void QueryToOperatorTransformer::Visit(common::ManagedPointer<parser::CreateFunctionStatement> op) {
  OPTIMIZER_LOG_DEBUG("Transforming CreateFunctionStatement to operators ...");
  // TODO(Ling): Where should the as_type_ go?
  std::vector<std::string> function_param_names;
  std::vector<parser::BaseFunctionParameter::DataType> function_param_types;
  for (const auto &col : op->GetFuncParameters()) {
    function_param_names.push_back(col->GetParamName());
    function_param_types.push_back(col->GetDataType());
  }
  // TODO(Ling): database oid of create function?
  auto create_expr = std::make_unique<OperatorNode>(
      LogicalCreateFunction::Make(catalog::INVALID_DATABASE_OID, accessor_->GetDefaultNamespace(), op->GetFuncName(),
                                  op->GetPLType(), op->GetFuncBody(), std::move(function_param_names),
                                  std::move(function_param_types), op->GetFuncReturnType()->GetDataType(),
                                  op->GetFuncParameters().size(), op->ShouldReplace(), accessor_->GetTxn().Get()),
      std::vector<std::unique_ptr<AbstractOptimizerNode>>{}, accessor_->GetTxn().Get());
  output_expr_ = std::move(create_expr);
}

void QueryToOperatorTransformer::Visit(common::ManagedPointer<parser::CreateStatement> op) {
  OPTIMIZER_LOG_DEBUG("Transforming CreateStatement to operators ...");
  auto create_type = op->GetCreateType();
  std::unique_ptr<OperatorNode> create_expr;
  switch (create_type) {
    case parser::CreateStatement::CreateType::kDatabase:
      create_expr = std::make_unique<OperatorNode>(
          LogicalCreateDatabase::Make(op->GetDatabaseName(), accessor_->GetTxn().Get()),
          std::vector<std::unique_ptr<AbstractOptimizerNode>>{}, accessor_->GetTxn().Get());
      break;
    case parser::CreateStatement::CreateType::kTable:
      create_expr = std::make_unique<OperatorNode>(
          LogicalCreateTable::Make(accessor_->GetNamespaceOid(op->GetNamespaceName()), op->GetTableName(),
                                   op->GetColumns(), op->GetForeignKeys(), accessor_->GetTxn().Get()),
          std::vector<std::unique_ptr<AbstractOptimizerNode>>{}, accessor_->GetTxn().Get());
      // TODO(Ling): for other procedures to generate create table plan, refer to create_table_plan_node builder.
      //  Following part might be more adequate to be handled by optimizer when it it actually constructing the plan
      //  I don't think we should extract out the desired fields here.
      break;
    case parser::CreateStatement::CreateType::kIndex: {
      // create vector of expressions of the index entires
      std::vector<common::ManagedPointer<parser::AbstractExpression>> entries;
      for (auto &attr : op->GetIndexAttributes()) {
        if (attr.HasExpr()) {
          entries.emplace_back(attr.GetExpression());
        } else {
          // TODO(Matt): can an index attribute definition ever reference multiple tables? I don't think so. We should
          // probably move this out of the loop.
          // TODO(Matt): why are we still binding names to oids at this point? Didn't the binder already bind this
          // expression?
          const auto tb_oid = accessor_->GetTableOid(op->GetTableName());
          const auto &table_schema = accessor_->GetSchema(tb_oid);
          const auto &table_col = table_schema.GetColumn(attr.GetName());
          auto unique_col_expr = std::make_unique<parser::ColumnValueExpression>(
              op->GetTableName(), attr.GetName(), db_oid_, tb_oid, table_col.Oid(), table_col.Type());
          parse_result_->AddExpression(std::move(unique_col_expr));
          auto new_col_expr = common::ManagedPointer(parse_result_->GetExpressions().back());
          entries.push_back(new_col_expr);
        }
      }
      create_expr = std::make_unique<OperatorNode>(
          LogicalCreateIndex::Make(accessor_->GetDefaultNamespace(), accessor_->GetTableOid(op->GetTableName()),
                                   op->GetIndexType(), op->IsUniqueIndex(), op->GetIndexName(), std::move(entries),
                                   accessor_->GetTxn().Get()),
          std::vector<std::unique_ptr<AbstractOptimizerNode>>{}, accessor_->GetTxn().Get());
      break;
    }
    case parser::CreateStatement::CreateType::kTrigger: {
      std::vector<catalog::col_oid_t> trigger_columns;
      auto tb_oid = accessor_->GetTableOid(op->GetTableName());
      auto schema = accessor_->GetSchema(tb_oid);
      for (const auto &col : op->GetTriggerColumns()) trigger_columns.emplace_back(schema.GetColumn(col).Oid());
      create_expr = std::make_unique<OperatorNode>(

          LogicalCreateTrigger::Make(db_oid_, accessor_->GetDefaultNamespace(), tb_oid, op->GetTriggerName(),
                                     op->GetTriggerFuncNames(), op->GetTriggerArgs(), std::move(trigger_columns),
                                     op->GetTriggerWhen(), op->GetTriggerType(), accessor_->GetTxn().Get()),
          std::vector<std::unique_ptr<AbstractOptimizerNode>>{}, accessor_->GetTxn().Get());
      break;
    }
    case parser::CreateStatement::CreateType::kSchema:
      create_expr = std::make_unique<OperatorNode>(
          LogicalCreateNamespace::Make(op->GetNamespaceName(), accessor_->GetTxn().Get()),
          std::vector<std::unique_ptr<AbstractOptimizerNode>>{}, accessor_->GetTxn().Get());
      break;
    case parser::CreateStatement::CreateType::kView:
      create_expr = std::make_unique<OperatorNode>(

          LogicalCreateView::Make(db_oid_, accessor_->GetDefaultNamespace(), op->GetViewName(), op->GetViewQuery(),
                                  accessor_->GetTxn().Get()),
          std::vector<std::unique_ptr<AbstractOptimizerNode>>{}, accessor_->GetTxn().Get());
      break;
  }

  output_expr_ = std::move(create_expr);
}
void QueryToOperatorTransformer::Visit(common::ManagedPointer<parser::InsertStatement> op) {
  OPTIMIZER_LOG_DEBUG("Transforming InsertStatement to operators ...");
  auto target_table = op->GetInsertionTable();
  auto target_table_id = accessor_->GetTableOid(target_table->GetTableName());
  auto target_db_id = db_oid_;
  auto target_ns_id = accessor_->GetDefaultNamespace();

  if (op->GetInsertType() == parser::InsertType::SELECT) {
<<<<<<< HEAD
    auto insert_expr = std::make_unique<OperatorNode>(
        LogicalInsertSelect::Make(target_db_id, target_ns_id, target_table_id, accessor_->GetTxn().Get()),
        std::vector<std::unique_ptr<AbstractOptimizerNode>>{}, accessor_->GetTxn().Get());
    op->GetSelect()->Accept(common::ManagedPointer(this).CastManagedPointerTo<SqlNodeVisitor>(), sherpa);
=======
    auto insert_expr =
        std::make_unique<OperatorNode>(LogicalInsertSelect::Make(target_db_id, target_ns_id, target_table_id),
                                       std::vector<std::unique_ptr<OperatorNode>>{});
    op->GetSelect()->Accept(common::ManagedPointer(this).CastManagedPointerTo<SqlNodeVisitor>());
>>>>>>> 79b0ce28
    insert_expr->PushChild(std::move(output_expr_));
    output_expr_ = std::move(insert_expr);
    return;
  }

  // column_objects represents the columns for the current table as defined in its schema
  auto column_objects = accessor_->GetSchema(target_table_id).GetColumns();

  // vector of column oids
  std::vector<catalog::col_oid_t> col_ids;

  // INSERT INTO table_name VALUES (val1, val2, ...), (val_a, val_b, ...), ...
  if (op->GetInsertColumns()->empty()) {
    for (const auto &values : *(op->GetValues())) {
      if (values.size() > column_objects.size()) {
        throw CATALOG_EXCEPTION("INSERT has more expressions than target columns");
      }
      if (values.size() < column_objects.size()) {
        for (auto i = values.size(); i != column_objects.size(); ++i) {
          // check whether null values or default values can be used in the rest of the columns
          if (!column_objects[i].Nullable() && column_objects[i].StoredExpression() == nullptr) {
            throw CATALOG_EXCEPTION(
                ("Null value in column \"" + column_objects[i].Name() + "\" violates not-null constraint").c_str());
          }
        }
      }
    }
    for (const auto &col : column_objects) col_ids.push_back(col.Oid());

  } else {
    // INSERT INTO table_name (col1, col2, ...) VALUES (val1, val2, ...), ...
    auto num_columns = op->GetInsertColumns()->size();
    for (const auto &tuple : *(op->GetValues())) {  // check size of each tuple
      if (tuple.size() > num_columns) {
        throw CATALOG_EXCEPTION("INSERT has more expressions than target columns");
      }
      if (tuple.size() < num_columns) {
        throw CATALOG_EXCEPTION("INSERT has more target columns than expressions");
      }
    }

    // The set below contains names of columns mentioned in the insert statement
    std::unordered_set<catalog::col_oid_t> specified;
    auto schema = accessor_->GetSchema(target_table_id);

    for (const auto &col : *(op->GetInsertColumns())) {
      try {
        const auto &column_object = schema.GetColumn(col);
        specified.insert(column_object.Oid());
        col_ids.emplace_back(column_object.Oid());
      } catch (const std::out_of_range &oor) {
        throw CATALOG_EXCEPTION(
            ("Column \"" + col + "\" of relation \"" + target_table->GetTableName() + "\" does not exist").c_str());
      }
    }

    for (const auto &column : schema.GetColumns()) {
      // this loop checks not null constraint for unspecified columns
      if (specified.find(column.Oid()) == specified.end() && !column.Nullable() &&
          column.StoredExpression() == nullptr) {
        throw CATALOG_EXCEPTION(
            ("Null value in column \"" + column.Name() + "\" violates not-null constraint").c_str());
      }
    }
  }

  auto insert_expr = std::make_unique<OperatorNode>(
      LogicalInsert::Make(target_db_id, target_ns_id, target_table_id, std::move(col_ids), op->GetValues(),
                          accessor_->GetTxn().Get()),
      std::vector<std::unique_ptr<AbstractOptimizerNode>>{}, accessor_->GetTxn().Get());
  output_expr_ = std::move(insert_expr);
}

void QueryToOperatorTransformer::Visit(common::ManagedPointer<parser::DeleteStatement> op) {
  OPTIMIZER_LOG_DEBUG("Transforming DeleteStatement to operators ...");
  auto target_table = op->GetDeletionTable();
  auto target_db_id = db_oid_;
  auto target_table_id = accessor_->GetTableOid(target_table->GetTableName());
  auto target_ns_id = accessor_->GetDefaultNamespace();
  auto target_table_alias = target_table->GetAlias();

  std::vector<std::unique_ptr<AbstractOptimizerNode>> c;
  auto delete_expr = std::make_unique<OperatorNode>(
      LogicalDelete::Make(target_db_id, target_ns_id, target_table_alias, target_table_id, accessor_->GetTxn().Get()),
      std::move(c), accessor_->GetTxn().Get());

  std::unique_ptr<OperatorNode> table_scan;
  if (op->GetDeleteCondition() != nullptr) {
    std::vector<AnnotatedExpression> predicates;
    QueryToOperatorTransformer::ExtractPredicates(op->GetDeleteCondition(), &predicates);
    table_scan = std::make_unique<OperatorNode>(
        LogicalGet::Make(target_db_id, target_ns_id, target_table_id, predicates, target_table_alias, true,
                         accessor_->GetTxn().Get()),
        std::vector<std::unique_ptr<AbstractOptimizerNode>>{}, accessor_->GetTxn().Get());
  } else {
    table_scan = std::make_unique<OperatorNode>(LogicalGet::Make(target_db_id, target_ns_id, target_table_id, {},
                                                                 target_table_alias, true, accessor_->GetTxn().Get()),
                                                std::vector<std::unique_ptr<AbstractOptimizerNode>>{},
                                                accessor_->GetTxn().Get());
  }
  delete_expr->PushChild(std::move(table_scan));

  output_expr_ = std::move(delete_expr);
}

void QueryToOperatorTransformer::Visit(common::ManagedPointer<parser::DropStatement> op) {
  OPTIMIZER_LOG_DEBUG("Transforming DropStatement to operators ...")
  auto drop_type = op->GetDropType();
  std::unique_ptr<OperatorNode> drop_expr;
  switch (drop_type) {
    case parser::DropStatement::DropType::kDatabase:

      drop_expr = std::make_unique<OperatorNode>(LogicalDropDatabase::Make(db_oid_, accessor_->GetTxn().Get()),
                                                 std::vector<std::unique_ptr<AbstractOptimizerNode>>{},
                                                 accessor_->GetTxn().Get());
      break;
    case parser::DropStatement::DropType::kTable:
      drop_expr = std::make_unique<OperatorNode>(
          LogicalDropTable::Make(accessor_->GetTableOid(op->GetTableName()), accessor_->GetTxn().Get()),
          std::vector<std::unique_ptr<AbstractOptimizerNode>>{}, accessor_->GetTxn().Get());
      break;
    case parser::DropStatement::DropType::kIndex:
      drop_expr = std::make_unique<OperatorNode>(
          LogicalDropIndex::Make(accessor_->GetIndexOid(op->GetIndexName()), accessor_->GetTxn().Get()),
          std::vector<std::unique_ptr<AbstractOptimizerNode>>{}, accessor_->GetTxn().Get());
      break;
    case parser::DropStatement::DropType::kSchema:
      drop_expr = std::make_unique<OperatorNode>(
          LogicalDropNamespace::Make(accessor_->GetNamespaceOid(op->GetNamespaceName()), accessor_->GetTxn().Get()),
          std::vector<std::unique_ptr<AbstractOptimizerNode>>{}, accessor_->GetTxn().Get());
      break;
    case parser::DropStatement::DropType::kTrigger:
    case parser::DropStatement::DropType::kView:
    case parser::DropStatement::DropType::kPreparedStatement:
      break;
  }

  output_expr_ = std::move(drop_expr);
}
void QueryToOperatorTransformer::Visit(UNUSED_ATTRIBUTE common::ManagedPointer<parser::PrepareStatement> op) {
  OPTIMIZER_LOG_DEBUG("Transforming PrepareStatement to operators ...");
}
void QueryToOperatorTransformer::Visit(UNUSED_ATTRIBUTE common::ManagedPointer<parser::ExecuteStatement> op) {
  OPTIMIZER_LOG_DEBUG("Transforming ExecuteStatement to operators ...");
}
void QueryToOperatorTransformer::Visit(UNUSED_ATTRIBUTE common::ManagedPointer<parser::ExplainStatement> op) {
  OPTIMIZER_LOG_DEBUG("Transforming ExplainStatement to operators ...");
}
void QueryToOperatorTransformer::Visit(UNUSED_ATTRIBUTE common::ManagedPointer<parser::TransactionStatement> op) {
  OPTIMIZER_LOG_DEBUG("Transforming Transaction to operators ...");
}

void QueryToOperatorTransformer::Visit(common::ManagedPointer<parser::UpdateStatement> op) {
  OPTIMIZER_LOG_DEBUG("Transforming UpdateStatement to operators ...");
  auto target_table = op->GetUpdateTable();
  auto target_db_id = db_oid_;
  auto target_table_id = accessor_->GetTableOid(target_table->GetTableName());
  auto target_ns_id = accessor_->GetDefaultNamespace();
  auto target_table_alias = target_table->GetAlias();

  std::unique_ptr<OperatorNode> table_scan;

  std::vector<std::unique_ptr<AbstractOptimizerNode>> c;
  auto update_expr = std::make_unique<OperatorNode>(
      LogicalUpdate::Make(target_db_id, target_ns_id, target_table_alias, target_table_id, op->GetUpdateClauses(),
                          accessor_->GetTxn().Get()),
      std::move(c), accessor_->GetTxn().Get());

  if (op->GetUpdateCondition() != nullptr) {
    std::vector<AnnotatedExpression> predicates;
    QueryToOperatorTransformer::ExtractPredicates(op->GetUpdateCondition(), &predicates);
    table_scan = std::make_unique<OperatorNode>(
        LogicalGet::Make(target_db_id, target_ns_id, target_table_id, predicates, target_table_alias, true,
                         accessor_->GetTxn().Get()),
        std::vector<std::unique_ptr<AbstractOptimizerNode>>{}, accessor_->GetTxn().Get());
  } else {
    table_scan = std::make_unique<OperatorNode>(LogicalGet::Make(target_db_id, target_ns_id, target_table_id, {},
                                                                 target_table_alias, true, accessor_->GetTxn().Get()),
                                                std::vector<std::unique_ptr<AbstractOptimizerNode>>{},
                                                accessor_->GetTxn().Get());
  }
  update_expr->PushChild(std::move(table_scan));

  output_expr_ = std::move(update_expr);
}

void QueryToOperatorTransformer::Visit(common::ManagedPointer<parser::VariableSetStatement> op) {
  OPTIMIZER_LOG_DEBUG("Transforming VariableSetStatement to operators ...");
}

void QueryToOperatorTransformer::Visit(common::ManagedPointer<parser::CopyStatement> op) {
  OPTIMIZER_LOG_DEBUG("Transforming CopyStatement to operators ...");
  if (op->IsFrom()) {
    // The copy statement is reading from a file into a table. We construct a
    // logical external-file get operator as the leaf, and an insert operator
    // as the root.
    auto get_op = std::make_unique<OperatorNode>(
        LogicalExternalFileGet::Make(op->GetExternalFileFormat(), op->GetFilePath(), op->GetDelimiter(),
                                     op->GetQuoteChar(), op->GetEscapeChar(), accessor_->GetTxn().Get()),
        std::vector<std::unique_ptr<AbstractOptimizerNode>>{}, accessor_->GetTxn().Get());

    auto target_table = op->GetCopyTable();

    auto insert_op = std::make_unique<OperatorNode>(
        LogicalInsertSelect::Make(db_oid_, accessor_->GetDefaultNamespace(),
                                  accessor_->GetTableOid(target_table->GetTableName()), accessor_->GetTxn().Get()),
        std::vector<std::unique_ptr<AbstractOptimizerNode>>{}, accessor_->GetTxn().Get());
    insert_op->PushChild(std::move(get_op));
    output_expr_ = std::move(insert_op);

  } else {
    if (op->GetSelectStatement() != nullptr) {
      op->GetSelectStatement()->Accept(common::ManagedPointer(this).CastManagedPointerTo<SqlNodeVisitor>());
    } else {
      op->GetCopyTable()->Accept(common::ManagedPointer(this).CastManagedPointerTo<SqlNodeVisitor>());
    }
    auto export_op = std::make_unique<OperatorNode>(
        LogicalExportExternalFile::Make(op->GetExternalFileFormat(), op->GetFilePath(), op->GetDelimiter(),
                                        op->GetQuoteChar(), op->GetEscapeChar(), accessor_->GetTxn().Get()),
        std::vector<std::unique_ptr<AbstractOptimizerNode>>{}, accessor_->GetTxn().Get());
    export_op->PushChild(std::move(output_expr_));

    output_expr_ = std::move(export_op);
  }
}

void QueryToOperatorTransformer::Visit(UNUSED_ATTRIBUTE common::ManagedPointer<parser::AnalyzeStatement> op) {
  OPTIMIZER_LOG_DEBUG("Transforming AnalyzeStatement to operators ...");
  std::vector<catalog::col_oid_t> columns;
  auto tb_oid = accessor_->GetTableOid(op->GetAnalyzeTable()->GetTableName());
  auto schema = accessor_->GetSchema(tb_oid);
  for (const auto &col : *(op->GetColumns())) columns.emplace_back(schema.GetColumn(col).Oid());
  auto analyze_expr = std::make_unique<OperatorNode>(
      LogicalAnalyze::Make(accessor_->GetDatabaseOid(op->GetAnalyzeTable()->GetDatabaseName()), tb_oid,
                           std::move(columns), accessor_->GetTxn().Get()),
      std::vector<std::unique_ptr<AbstractOptimizerNode>>{}, accessor_->GetTxn().Get());
  output_expr_ = std::move(analyze_expr);
}

void QueryToOperatorTransformer::Visit(common::ManagedPointer<parser::ComparisonExpression> expr) {
  OPTIMIZER_LOG_DEBUG("Transforming ComparisonExpression to operators ...");
  auto expr_type = expr->GetExpressionType();
  if (expr->GetExpressionType() == parser::ExpressionType::COMPARE_IN) {
    GenerateSubqueryTree(expr.CastManagedPointerTo<parser::AbstractExpression>(), 1, false);
  } else if (expr_type == parser::ExpressionType::COMPARE_EQUAL ||
             expr_type == parser::ExpressionType::COMPARE_GREATER_THAN ||
             expr_type == parser::ExpressionType::COMPARE_GREATER_THAN_OR_EQUAL_TO ||
             expr_type == parser::ExpressionType::COMPARE_LESS_THAN ||
             expr_type == parser::ExpressionType::COMPARE_LESS_THAN_OR_EQUAL_TO) {
    if (expr->GetChild(0)->GetExpressionType() == parser::ExpressionType::ROW_SUBQUERY &&
        expr->GetChild(1)->GetExpressionType() == parser::ExpressionType::ROW_SUBQUERY) {
      throw NOT_IMPLEMENTED_EXCEPTION("Comparisons between sub-selects are not supported");
    }
    // Transform if either child is sub-query
    GenerateSubqueryTree(expr.CastManagedPointerTo<parser::AbstractExpression>(), 0, true) ||
        GenerateSubqueryTree(expr.CastManagedPointerTo<parser::AbstractExpression>(), 1, true);
  }
  expr->AcceptChildren(common::ManagedPointer(this).CastManagedPointerTo<SqlNodeVisitor>());
}

void QueryToOperatorTransformer::Visit(common::ManagedPointer<parser::OperatorExpression> expr) {
  OPTIMIZER_LOG_DEBUG("Transforming OperatorNode to operators ...");
  // TODO(boweic): We may want to do the rewrite (exist -> in) in the binder
  if (expr->GetExpressionType() == parser::ExpressionType::OPERATOR_EXISTS) {
    if (GenerateSubqueryTree(expr.CastManagedPointerTo<parser::AbstractExpression>(), 0, false)) {
      // Already reset the child to column, we need to transform exist to not-null to preserve semantic
      expr->SetExpressionType(parser::ExpressionType::OPERATOR_IS_NOT_NULL);
    }
  }

  expr->AcceptChildren(common::ManagedPointer(this).CastManagedPointerTo<SqlNodeVisitor>());
}

bool QueryToOperatorTransformer::RequireAggregation(common::ManagedPointer<parser::SelectStatement> op) {
  if (op->GetSelectGroupBy() != nullptr) {
    return true;
  }
  // Check plain aggregation
  bool has_aggregation = false;
  bool has_other_exprs = false;

  for (auto &expr : op->GetSelectColumns()) {
    std::vector<common::ManagedPointer<parser::AggregateExpression>> aggr_exprs;
    // we need to use get method of managed pointer because the function we are calling will recursivly get aggreate
    // expressions from the current expression and its children; children are of unique pointers
    parser::ExpressionUtil::GetAggregateExprs(&aggr_exprs, expr);
    if (!aggr_exprs.empty())
      has_aggregation = true;
    else
      has_other_exprs = true;
  }
  // TODO(peloton): Should be handled in the binder
  // Syntax error when there are mixture of aggregation and other exprs when group by is absent
  if (has_aggregation && has_other_exprs) {
    throw OPTIMIZER_EXCEPTION(
        "Non aggregation expression must appear in the GROUP BY clause or be used in an aggregate function");
  }
  return has_aggregation;
}

void QueryToOperatorTransformer::CollectPredicates(common::ManagedPointer<parser::AbstractExpression> expr,
                                                   std::vector<AnnotatedExpression> *predicates) {
  // First check if all conjunctive predicates are supported before transforming
  // predicate with sub-select into regular predicates
  std::vector<common::ManagedPointer<parser::AbstractExpression>> predicate_ptrs;
  QueryToOperatorTransformer::SplitPredicates(expr, &predicate_ptrs);
  for (const auto &pred : predicate_ptrs) {
    if (!QueryToOperatorTransformer::IsSupportedConjunctivePredicate(pred)) {
      throw NOT_IMPLEMENTED_EXCEPTION(
          ("Expression type " + std::to_string(static_cast<int>(pred.Get()->GetExpressionType())) + " is not supported")
              .c_str());
    }
  }
  // Accept will change the expression, e.g. (a in (select b from test)) into
  // (a IN test.b), after the rewrite, we can extract the table aliases
  // information correctly
  expr->Accept(common::ManagedPointer(this).CastManagedPointerTo<SqlNodeVisitor>());
  QueryToOperatorTransformer::ExtractPredicates(expr, predicates);
}

bool QueryToOperatorTransformer::IsSupportedConjunctivePredicate(
    common::ManagedPointer<parser::AbstractExpression> expr) {
  // Currently support : 1. expr without subquery
  // 2. subquery without disjunction. Since the expr is already one of the
  // conjunctive exprs, we'll only need to check if the root level is an
  // operator with subquery
  if (!expr->HasSubquery()) {
    return true;
  }
  auto expr_type = expr->GetExpressionType();
  // Subquery with IN
  if (expr_type == parser::ExpressionType::COMPARE_IN &&
      expr->GetChild(0)->GetExpressionType() != parser::ExpressionType::ROW_SUBQUERY &&
      expr->GetChild(1)->GetExpressionType() == parser::ExpressionType::ROW_SUBQUERY) {
    return true;
  }
  // Subquery with EXIST
  if (expr_type == parser::ExpressionType::OPERATOR_EXISTS &&
      expr->GetChild(0)->GetExpressionType() == parser::ExpressionType::ROW_SUBQUERY) {
    return true;
  }
  // Subquery with other operator
  if (expr_type == parser::ExpressionType::COMPARE_EQUAL || expr_type == parser::ExpressionType::COMPARE_GREATER_THAN ||
      expr_type == parser::ExpressionType::COMPARE_GREATER_THAN_OR_EQUAL_TO ||
      expr_type == parser::ExpressionType::COMPARE_LESS_THAN ||
      expr_type == parser::ExpressionType::COMPARE_LESS_THAN_OR_EQUAL_TO) {
    // Supported if one child is subquery and the other is not
    if ((!expr->GetChild(0)->HasSubquery() &&
         expr->GetChild(1)->GetExpressionType() == parser::ExpressionType::ROW_SUBQUERY) ||
        (!expr->GetChild(1)->HasSubquery() &&
         expr->GetChild(0)->GetExpressionType() == parser::ExpressionType::ROW_SUBQUERY)) {
      return true;
    }
  }
  return false;
}

bool QueryToOperatorTransformer::IsSupportedSubSelect(common::ManagedPointer<parser::SelectStatement> op) {
  // Supported if 1. No aggregation. 2. With aggregation and WHERE clause only
  // have correlated columns in conjunctive predicates in the form of
  // "outer_relation.a = ..."
  // TODO(boweic): Add support for arbitary expressions, this would require
  //  the support for mark join & some special operators, see Hyper's unnesting arbitary query slides
  if (!QueryToOperatorTransformer::RequireAggregation(op)) return true;

  std::vector<common::ManagedPointer<parser::AbstractExpression>> predicates;
  QueryToOperatorTransformer::SplitPredicates(op->GetSelectCondition(), &predicates);
  for (const auto &pred : predicates) {
    // Depth is used to detect correlated subquery, it is set in the binder,
    // if a TVE has depth less than the depth of the current operator, then it is correlated predicate
    if (pred->GetDepth() < op->GetDepth()) {
      if (pred->GetExpressionType() != parser::ExpressionType::COMPARE_EQUAL) {
        return false;
      }
      // Check if in the form of "outer_relation.a = (expr with only columns in inner relation)"
      if (!((pred->GetChild(1)->GetDepth() == op->GetDepth() &&
             pred->GetChild(0)->GetExpressionType() == parser::ExpressionType::COLUMN_VALUE) ||
            (pred->GetChild(0)->GetDepth() == op->GetDepth() &&
             pred->GetChild(1)->GetExpressionType() == parser::ExpressionType::COLUMN_VALUE))) {
        return false;
      }
    }
  }
  return true;
}

bool QueryToOperatorTransformer::GenerateSubqueryTree(common::ManagedPointer<parser::AbstractExpression> expr,
                                                      int child_id, bool single_join) {
  // Get potential subquery
  auto subquery_expr = expr->GetChild(child_id);
  if (subquery_expr->GetExpressionType() != parser::ExpressionType::ROW_SUBQUERY) return false;

  auto sub_select = subquery_expr.CastManagedPointerTo<parser::SubqueryExpression>()->GetSubselect();
  if (!QueryToOperatorTransformer::IsSupportedSubSelect(sub_select))
    throw NOT_IMPLEMENTED_EXCEPTION("Sub-select not supported");
  // We only support subselect with single row
  if (sub_select->GetSelectColumns().size() != 1) throw NOT_IMPLEMENTED_EXCEPTION("Array in predicates not supported");

  std::vector<parser::AbstractExpression *> select_list;
  // Construct join
  std::unique_ptr<OperatorNode> op_expr;
  if (single_join) {
    op_expr = std::make_unique<OperatorNode>(LogicalSingleJoin::Make(accessor_->GetTxn().Get()),
                                             std::vector<std::unique_ptr<AbstractOptimizerNode>>{},
                                             accessor_->GetTxn().Get());
    op_expr->PushChild(std::move(output_expr_));
  } else {
    op_expr = std::make_unique<OperatorNode>(LogicalMarkJoin::Make(accessor_->GetTxn().Get()),
                                             std::vector<std::unique_ptr<AbstractOptimizerNode>>{},
                                             accessor_->GetTxn().Get());
    op_expr->PushChild(std::move(output_expr_));
  }

  sub_select->Accept(common::ManagedPointer(this).CastManagedPointerTo<SqlNodeVisitor>());

  // Push subquery output
  op_expr->PushChild(std::move(output_expr_));

  output_expr_ = std::move(op_expr);

  // Convert subquery to the selected column in the sub-select
  expr->SetChild(child_id, sub_select->GetSelectColumns().at(0));
  return true;
}

void QueryToOperatorTransformer::ExtractPredicates(common::ManagedPointer<parser::AbstractExpression> expr,
                                                   std::vector<AnnotatedExpression> *annotated_predicates) {
  // Split a complex predicate into a set of predicates connected by AND.
  std::vector<common::ManagedPointer<parser::AbstractExpression>> predicates;
  QueryToOperatorTransformer::SplitPredicates(expr, &predicates);

  for (auto predicate : predicates) {
    std::unordered_set<std::string> table_alias_set;
    QueryToOperatorTransformer::GenerateTableAliasSet(predicate, &table_alias_set);

    // Deep copy expression to avoid memory leak
    annotated_predicates->push_back(AnnotatedExpression(predicate, std::move(table_alias_set)));
  }
}

void QueryToOperatorTransformer::GenerateTableAliasSet(const common::ManagedPointer<parser::AbstractExpression> expr,
                                                       std::unordered_set<std::string> *table_alias_set) {
  if (expr->GetExpressionType() == parser::ExpressionType::COLUMN_VALUE) {
    table_alias_set->insert(expr.CastManagedPointerTo<const parser::ColumnValueExpression>()->GetTableName());
  } else {
    for (const auto &child : expr->GetChildren())
      QueryToOperatorTransformer::GenerateTableAliasSet(child, table_alias_set);
  }
}

void QueryToOperatorTransformer::SplitPredicates(
    common::ManagedPointer<parser::AbstractExpression> expr,
    std::vector<common::ManagedPointer<parser::AbstractExpression>> *predicates) {
  if (expr == nullptr) {
    return;
  }

  if (expr->GetExpressionType() == parser::ExpressionType::CONJUNCTION_AND) {
    // Traverse down the expression tree along conjunction
    for (const auto &child : expr->GetChildren()) {
      QueryToOperatorTransformer::SplitPredicates(common::ManagedPointer(child), predicates);
    }
  } else {
    // Find an expression that is the child of conjunction expression
    predicates->push_back(expr);
  }
}

std::unordered_map<std::string, common::ManagedPointer<parser::AbstractExpression>>
QueryToOperatorTransformer::ConstructSelectElementMap(
    const std::vector<common::ManagedPointer<parser::AbstractExpression>> &select_list) {
  std::unordered_map<std::string, common::ManagedPointer<parser::AbstractExpression>> res;
  for (auto &expr : select_list) {
    std::string alias;
    if (!expr->GetAlias().empty()) {
      alias = expr->GetAlias();
    } else if (expr->GetExpressionType() == parser::ExpressionType::COLUMN_VALUE) {
      auto tv_expr = expr.CastManagedPointerTo<parser::ColumnValueExpression>();
      alias = tv_expr->GetColumnName();
    } else {
      continue;
    }
    std::transform(alias.begin(), alias.end(), alias.begin(), ::tolower);
    res[alias] = common::ManagedPointer<parser::AbstractExpression>(expr);
  }
  return res;
}

}  // namespace terrier::optimizer<|MERGE_RESOLUTION|>--- conflicted
+++ resolved
@@ -32,13 +32,9 @@
   output_expr_ = nullptr;
 }
 
-<<<<<<< HEAD
 std::unique_ptr<AbstractOptimizerNode> QueryToOperatorTransformer::ConvertToOpExpression(
     common::ManagedPointer<parser::SQLStatement> op, common::ManagedPointer<parser::ParseResult> parse_result) {
-=======
-std::unique_ptr<OperatorNode> QueryToOperatorTransformer::ConvertToOpExpression(
-    const common::ManagedPointer<parser::SQLStatement> op, common::ManagedPointer<parser::ParseResult> parse_result) {
->>>>>>> 79b0ce28
+
   output_expr_ = nullptr;
   parse_result_ = parse_result;
 
@@ -252,17 +248,11 @@
     for (size_t i = 1; i < node->GetList().size(); i++) {
       // Start at i = 1 due to the Accept() above
       auto list_elem = node->GetList().at(i);
-<<<<<<< HEAD
-
-      list_elem->Accept(common::ManagedPointer(this).CastManagedPointerTo<SqlNodeVisitor>(), sherpa);
+
+      list_elem->Accept(common::ManagedPointer(this).CastManagedPointerTo<SqlNodeVisitor>());
       auto join_expr = std::make_unique<OperatorNode>(LogicalInnerJoin::Make(accessor_->GetTxn().Get()),
                                                       std::vector<std::unique_ptr<AbstractOptimizerNode>>{},
                                                       accessor_->GetTxn().Get());
-=======
-      list_elem->Accept(common::ManagedPointer(this).CastManagedPointerTo<SqlNodeVisitor>());
-      auto join_expr =
-          std::make_unique<OperatorNode>(LogicalInnerJoin::Make(), std::vector<std::unique_ptr<OperatorNode>>{});
->>>>>>> 79b0ce28
       join_expr->PushChild(std::move(prev_expr));
       join_expr->PushChild(std::move(output_expr_));
       TERRIER_ASSERT(join_expr->GetChildren().size() == 2, "The join expr should have exactly 2 elements");
@@ -393,17 +383,11 @@
   auto target_ns_id = accessor_->GetDefaultNamespace();
 
   if (op->GetInsertType() == parser::InsertType::SELECT) {
-<<<<<<< HEAD
     auto insert_expr = std::make_unique<OperatorNode>(
         LogicalInsertSelect::Make(target_db_id, target_ns_id, target_table_id, accessor_->GetTxn().Get()),
         std::vector<std::unique_ptr<AbstractOptimizerNode>>{}, accessor_->GetTxn().Get());
-    op->GetSelect()->Accept(common::ManagedPointer(this).CastManagedPointerTo<SqlNodeVisitor>(), sherpa);
-=======
-    auto insert_expr =
-        std::make_unique<OperatorNode>(LogicalInsertSelect::Make(target_db_id, target_ns_id, target_table_id),
-                                       std::vector<std::unique_ptr<OperatorNode>>{});
     op->GetSelect()->Accept(common::ManagedPointer(this).CastManagedPointerTo<SqlNodeVisitor>());
->>>>>>> 79b0ce28
+
     insert_expr->PushChild(std::move(output_expr_));
     output_expr_ = std::move(insert_expr);
     return;
