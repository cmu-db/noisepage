#include "optimizer/query_to_operator_transformer.h"

#include <algorithm>
#include <cmath>
#include <memory>
#include <string>
#include <unordered_map>
#include <unordered_set>
#include <utility>
#include <vector>

#include "catalog/catalog_accessor.h"
#include "common/macros.h"
#include "common/managed_pointer.h"
#include "loggers/optimizer_logger.h"
#include "optimizer/logical_operators.h"
#include "optimizer/operator_node.h"
#include "parser/expression/column_value_expression.h"
#include "parser/expression/comparison_expression.h"
#include "parser/expression/operator_expression.h"
#include "parser/expression/subquery_expression.h"
#include "parser/expression_util.h"
#include "parser/postgresparser.h"
#include "parser/statements.h"
#include "planner/plannodes/plan_node_defs.h"

namespace terrier::optimizer {

QueryToOperatorTransformer::QueryToOperatorTransformer(
    const common::ManagedPointer<catalog::CatalogAccessor> catalog_accessor)
    : accessor_(catalog_accessor) {
  output_expr_ = nullptr;
}

std::unique_ptr<AbstractOptimizerNode> QueryToOperatorTransformer::ConvertToOpExpression(
    common::ManagedPointer<parser::SQLStatement> op, parser::ParseResult *parse_result) {
  output_expr_ = nullptr;
  op->Accept(this, parse_result);
  return std::move(output_expr_);
}

void QueryToOperatorTransformer::Visit(parser::SelectStatement *op, parser::ParseResult *parse_result) {
  OPTIMIZER_LOG_DEBUG("Transforming SelectStatement to operators ...");
  // We do not visit the select list of a base table because the column
  // information is derived before the plan generation, at this step we
  // don't need to derive that
  auto pre_predicates = std::move(predicates_);
  predicates_ = {};

  if (op->GetSelectTable() != nullptr) {
    // SELECT with FROM
    op->GetSelectTable()->Accept(this, parse_result);
  } else {
    // SELECT without FROM
    output_expr_ =
        std::make_unique<OperatorNode>(LogicalGet::Make(), std::vector<std::unique_ptr<AbstractOptimizerNode>>{});
  }

  if (op->GetSelectCondition() != nullptr) {
    OPTIMIZER_LOG_DEBUG("Collecting predicates ...");
    CollectPredicates(op->GetSelectCondition(), parse_result, &predicates_);
  }

  if (!predicates_.empty()) {
    auto filter_expr = std::make_unique<OperatorNode>(LogicalFilter::Make(std::move(predicates_)),
                                                      std::vector<std::unique_ptr<AbstractOptimizerNode>>{});
    filter_expr->PushChild(std::move(output_expr_));
    predicates_.clear();
    output_expr_ = std::move(filter_expr);
  }

  if (QueryToOperatorTransformer::RequireAggregation(common::ManagedPointer(op))) {
    OPTIMIZER_LOG_DEBUG("Handling aggregation in SelectStatement ...");
    // Plain aggregation
    std::unique_ptr<OperatorNode> agg_expr;
    if (op->GetSelectGroupBy() == nullptr) {
      // TODO(boweic): aggregation without groupby could still have having clause
      agg_expr = std::make_unique<OperatorNode>(LogicalAggregateAndGroupBy::Make(),
                                                std::vector<std::unique_ptr<AbstractOptimizerNode>>{});
      agg_expr->PushChild(std::move(output_expr_));
      output_expr_ = std::move(agg_expr);
    } else {
      size_t num_group_by_cols = op->GetSelectGroupBy()->GetColumns().size();
      auto group_by_cols = std::vector<common::ManagedPointer<parser::AbstractExpression>>(num_group_by_cols);
      for (size_t i = 0; i < num_group_by_cols; i++) {
        group_by_cols[i] = common::ManagedPointer<parser::AbstractExpression>(op->GetSelectGroupBy()->GetColumns()[i]);
      }
      agg_expr = std::make_unique<OperatorNode>(LogicalAggregateAndGroupBy::Make(std::move(group_by_cols)),
                                                std::vector<std::unique_ptr<AbstractOptimizerNode>>{});
      agg_expr->PushChild(std::move(output_expr_));
      output_expr_ = std::move(agg_expr);

      std::vector<AnnotatedExpression> having;
      if (op->GetSelectGroupBy()->GetHaving() != nullptr) {
        CollectPredicates(op->GetSelectGroupBy()->GetHaving(), parse_result, &having);
      }
      if (!having.empty()) {
        auto filter_expr = std::make_unique<OperatorNode>(LogicalFilter::Make(std::move(having)),
                                                          std::vector<std::unique_ptr<AbstractOptimizerNode>>{});
        filter_expr->PushChild(std::move(output_expr_));
        output_expr_ = std::move(filter_expr);
      }
    }
  } else if (op->IsSelectDistinct()) {
    // SELECT DISTINCT a1 FROM A should be transformed to
    // SELECT a1 FROM A GROUP BY a1
    auto num_cols = op->GetSelectColumns().size();
    auto group_by_cols = std::vector<common::ManagedPointer<parser::AbstractExpression>>(num_cols);
    for (size_t i = 0; i < num_cols; i++) {
      group_by_cols[i] = common::ManagedPointer<parser::AbstractExpression>(op->GetSelectColumns()[i]);
    }

    std::vector<std::unique_ptr<AbstractOptimizerNode>> c;
    c.emplace_back(std::move(output_expr_));
    output_expr_ =
        std::make_unique<OperatorNode>(LogicalAggregateAndGroupBy::Make(std::move(group_by_cols)), std::move(c));
  }

  if (op->GetSelectLimit() != nullptr && op->GetSelectLimit()->GetLimit() != -1) {
    OPTIMIZER_LOG_DEBUG("Handling order by/limit/offset in SelectStatement ...");
    std::vector<common::ManagedPointer<parser::AbstractExpression>> sort_exprs;
    std::vector<optimizer::OrderByOrderingType> sort_direction;

    if (op->GetSelectOrderBy() != nullptr) {
      const auto &order_info = op->GetSelectOrderBy();
      for (auto &expr : order_info->GetOrderByExpressions()) {
        sort_exprs.push_back(expr);
      }
      for (auto &type : order_info->GetOrderByTypes()) {
        if (type == parser::kOrderAsc)
          sort_direction.push_back(optimizer::OrderByOrderingType::ASC);
        else
          sort_direction.push_back(optimizer::OrderByOrderingType::DESC);
      }
    }
    auto limit_expr = std::make_unique<OperatorNode>(
<<<<<<< HEAD
        LogicalLimit::Make(op->GetSelectLimit()->GetOffset(), op->GetSelectLimit()->GetLimit(), std::move(sort_exprs),
                           std::move(sort_direction)),
        std::vector<std::unique_ptr<AbstractOptimizerNode>>{});
=======
        LogicalLimit::Make(std::max(op->GetSelectLimit()->GetOffset(), static_cast<int64_t>(0)),
                           op->GetSelectLimit()->GetLimit(), std::move(sort_exprs), std::move(sort_direction)),
        std::vector<std::unique_ptr<OperatorNode>>{});
>>>>>>> 589c2594
    limit_expr->PushChild(std::move(output_expr_));
    output_expr_ = std::move(limit_expr);
  }

  predicates_ = std::move(pre_predicates);
}

void QueryToOperatorTransformer::Visit(parser::JoinDefinition *node, parser::ParseResult *parse_result) {
  OPTIMIZER_LOG_DEBUG("Transforming JoinDefinition to operators ...");
  // Get left operator
  node->GetLeftTable()->Accept(this, parse_result);
  auto left_expr = std::move(output_expr_);

  // Get right operator
  node->GetRightTable()->Accept(this, parse_result);
  auto right_expr = std::move(output_expr_);

  // Construct join operator
  std::unique_ptr<OperatorNode> join_expr;
  std::vector<AnnotatedExpression> join_predicates;
  CollectPredicates(node->GetJoinCondition(), parse_result, &join_predicates);
  switch (node->GetJoinType()) {
    case parser::JoinType::INNER: {
      join_expr = std::make_unique<OperatorNode>(LogicalInnerJoin::Make(std::move(join_predicates)),
                                                 std::vector<std::unique_ptr<AbstractOptimizerNode>>{});
      join_expr->PushChild(std::move(left_expr));
      join_expr->PushChild(std::move(right_expr));
      break;
    }
    case parser::JoinType::OUTER: {
      join_expr = std::make_unique<OperatorNode>(LogicalOuterJoin::Make(std::move(join_predicates)),
                                                 std::vector<std::unique_ptr<AbstractOptimizerNode>>{});
      join_expr->PushChild(std::move(left_expr));
      join_expr->PushChild(std::move(right_expr));
      break;
    }
    case parser::JoinType::LEFT: {
      join_expr = std::make_unique<OperatorNode>(LogicalLeftJoin::Make(std::move(join_predicates)),
                                                 std::vector<std::unique_ptr<AbstractOptimizerNode>>{});
      join_expr->PushChild(std::move(left_expr));
      join_expr->PushChild(std::move(right_expr));
      break;
    }
    case parser::JoinType::RIGHT: {
      join_expr = std::make_unique<OperatorNode>(LogicalRightJoin::Make(std::move(join_predicates)),
                                                 std::vector<std::unique_ptr<AbstractOptimizerNode>>{});
      join_expr->PushChild(std::move(left_expr));
      join_expr->PushChild(std::move(right_expr));
      break;
    }
    case parser::JoinType::SEMI: {
      join_expr = std::make_unique<OperatorNode>(LogicalSemiJoin::Make(std::move(join_predicates)),
                                                 std::vector<std::unique_ptr<AbstractOptimizerNode>>{});
      join_expr->PushChild(std::move(left_expr));
      join_expr->PushChild(std::move(right_expr));
      break;
    }
    default:
      throw OPTIMIZER_EXCEPTION("Join type invalid");
  }

  output_expr_ = std::move(join_expr);
}

void QueryToOperatorTransformer::Visit(parser::TableRef *node, parser::ParseResult *parse_result) {
  OPTIMIZER_LOG_DEBUG("Transforming TableRef to operators ...");
  if (node->GetSelect() != nullptr) {
    // Store previous context

    // Construct query derived table predicates
    // i.e. the mapping from column name to the underlying expression in the sub-query.
    // This is needed to generate input/output information for subqueries
    auto table_alias = node->GetAlias();
    std::transform(table_alias.begin(), table_alias.end(), table_alias.begin(), ::tolower);

    auto alias_to_expr_map = ConstructSelectElementMap(node->GetSelect()->GetSelectColumns());

    node->GetSelect()->Accept(this, parse_result);

    auto child_expr = std::move(output_expr_);
    output_expr_ =
        std::make_unique<OperatorNode>(LogicalQueryDerivedGet::Make(table_alias, std::move(alias_to_expr_map)),
                                       std::vector<std::unique_ptr<AbstractOptimizerNode>>{});
    output_expr_->PushChild(std::move(child_expr));
  } else if (node->GetJoin() != nullptr) {
    // Explicit Join
    node->GetJoin()->Accept(this, parse_result);
  } else if (node->GetList().size() > 1) {
    // Multiple tables (Implicit Join)
    // Create a join operator between the first two tables
    node->GetList().at(0)->Accept(this, parse_result);
    auto prev_expr = std::move(output_expr_);
    // Build a left deep join tree
    for (size_t i = 1; i < node->GetList().size(); i++) {
      // Start at i = 1 due to the Accept() above
      auto list_elem = node->GetList().at(i);
      list_elem->Accept(this, parse_result);
      auto join_expr = std::make_unique<OperatorNode>(LogicalInnerJoin::Make(),
                                                      std::vector<std::unique_ptr<AbstractOptimizerNode>>{});
      join_expr->PushChild(std::move(prev_expr));
      join_expr->PushChild(std::move(output_expr_));
      TERRIER_ASSERT(join_expr->GetChildren().size() == 2, "The join expr should have exactly 2 elements");
      prev_expr = std::move(join_expr);
    }
    output_expr_ = std::move(prev_expr);
  } else {
    // Single table
    if (node->GetList().size() == 1) node = node->GetList().at(0).Get();

    // TODO(Ling): how should we determine the value of `is_for_update` field of logicalGet constructor?
    output_expr_ = std::make_unique<OperatorNode>(
        LogicalGet::Make(accessor_->GetDatabaseOid(node->GetDatabaseName()), accessor_->GetDefaultNamespace(),
                         accessor_->GetTableOid(node->GetTableName()), {}, node->GetAlias(), false),
        std::vector<std::unique_ptr<AbstractOptimizerNode>>{});
  }
}

void QueryToOperatorTransformer::Visit(parser::GroupByDescription *node, parser::ParseResult *parse_result) {
  OPTIMIZER_LOG_DEBUG("Transforming GroupByDescription to operators ...");
}
void QueryToOperatorTransformer::Visit(parser::OrderByDescription *node, parser::ParseResult *parse_result) {
  OPTIMIZER_LOG_DEBUG("Transforming OrderByDescription to operators ...");
}
void QueryToOperatorTransformer::Visit(UNUSED_ATTRIBUTE parser::LimitDescription *node,
                                       UNUSED_ATTRIBUTE parser::ParseResult *parse_result) {
  OPTIMIZER_LOG_DEBUG("Transforming LimitDescription to operators ...");
}
void QueryToOperatorTransformer::Visit(parser::CreateFunctionStatement *op,
                                       UNUSED_ATTRIBUTE parser::ParseResult *parse_result) {
  OPTIMIZER_LOG_DEBUG("Transforming CreateFunctionStatement to operators ...");
  // TODO(Ling): Where should the as_type_ go?
  std::vector<std::string> function_param_names;
  std::vector<parser::BaseFunctionParameter::DataType> function_param_types;
  for (const auto &col : op->GetFuncParameters()) {
    function_param_names.push_back(col->GetParamName());
    function_param_types.push_back(col->GetDataType());
  }
  // TODO(Ling): database oid of create function?
  auto create_expr = std::make_unique<OperatorNode>(
      LogicalCreateFunction::Make(catalog::INVALID_DATABASE_OID, accessor_->GetDefaultNamespace(), op->GetFuncName(),
                                  op->GetPLType(), op->GetFuncBody(), std::move(function_param_names),
                                  std::move(function_param_types), op->GetFuncReturnType()->GetDataType(),
                                  op->GetFuncParameters().size(), op->ShouldReplace()),
      std::vector<std::unique_ptr<AbstractOptimizerNode>>{});
  output_expr_ = std::move(create_expr);
}

void QueryToOperatorTransformer::Visit(parser::CreateStatement *op, parser::ParseResult *parse_result) {
  OPTIMIZER_LOG_DEBUG("Transforming CreateStatement to operators ...");
  auto create_type = op->GetCreateType();
  std::unique_ptr<OperatorNode> create_expr;
  switch (create_type) {
    case parser::CreateStatement::CreateType::kDatabase:
      create_expr = std::make_unique<OperatorNode>(LogicalCreateDatabase::Make(op->GetDatabaseName()),
                                                   std::vector<std::unique_ptr<AbstractOptimizerNode>>{});
      break;
    case parser::CreateStatement::CreateType::kTable:
      create_expr = std::make_unique<OperatorNode>(
          LogicalCreateTable::Make(accessor_->GetNamespaceOid(op->GetNamespaceName()), op->GetTableName(),
                                   op->GetColumns(), op->GetForeignKeys()),
          std::vector<std::unique_ptr<AbstractOptimizerNode>>{});
      // TODO(Ling): for other procedures to generate create table plan, refer to create_table_plan_node builder.
      //  Following part might be more adequate to be handled by optimizer when it it actually constructing the plan
      //  I don't think we should extract out the desired fields here.
      break;
    case parser::CreateStatement::CreateType::kIndex: {
      // create vector of expressions of the index entires
      std::vector<common::ManagedPointer<parser::AbstractExpression>> entries;
      for (auto &attr : op->GetIndexAttributes()) {
        if (attr.HasExpr()) {
          entries.emplace_back(attr.GetExpression());
        } else {
          // TODO(Matt): can an index attribute definition ever reference multiple tables? I don't think so. We should
          // probably move this out of the loop.
          // TODO(Matt): why are we still binding names to oids at this point? Didn't the binder already bind this
          // expression?
          const auto tb_oid = accessor_->GetTableOid(op->GetTableName());
          const auto &table_schema = accessor_->GetSchema(tb_oid);
          const auto &table_col = table_schema.GetColumn(attr.GetName());
          auto unique_col_expr = std::make_unique<parser::ColumnValueExpression>(
              op->GetTableName(), attr.GetName(), accessor_->GetDatabaseOid(op->GetDatabaseName()), tb_oid,
              table_col.Oid(), table_col.Type());
          parse_result->AddExpression(std::move(unique_col_expr));
          auto new_col_expr = common::ManagedPointer(parse_result->GetExpressions().back());
          entries.push_back(new_col_expr);
        }
      }
      create_expr = std::make_unique<OperatorNode>(
          LogicalCreateIndex::Make(accessor_->GetDefaultNamespace(), accessor_->GetTableOid(op->GetTableName()),
                                   op->GetIndexType(), op->IsUniqueIndex(), op->GetIndexName(), std::move(entries)),
          std::vector<std::unique_ptr<AbstractOptimizerNode>>{});
      break;
    }
    case parser::CreateStatement::CreateType::kTrigger: {
      std::vector<catalog::col_oid_t> trigger_columns;
      auto tb_oid = accessor_->GetTableOid(op->GetTableName());
      auto schema = accessor_->GetSchema(tb_oid);
      for (const auto &col : op->GetTriggerColumns()) trigger_columns.emplace_back(schema.GetColumn(col).Oid());
      create_expr = std::make_unique<OperatorNode>(
          LogicalCreateTrigger::Make(accessor_->GetDatabaseOid(op->GetDatabaseName()), accessor_->GetDefaultNamespace(),
                                     tb_oid, op->GetTriggerName(), op->GetTriggerFuncNames(), op->GetTriggerArgs(),
                                     std::move(trigger_columns), op->GetTriggerWhen(), op->GetTriggerType()),
          std::vector<std::unique_ptr<AbstractOptimizerNode>>{});
      break;
    }
    case parser::CreateStatement::CreateType::kSchema:
      create_expr = std::make_unique<OperatorNode>(LogicalCreateNamespace::Make(op->GetNamespaceName()),
                                                   std::vector<std::unique_ptr<AbstractOptimizerNode>>{});
      break;
    case parser::CreateStatement::CreateType::kView:
      create_expr = std::make_unique<OperatorNode>(
          LogicalCreateView::Make(accessor_->GetDatabaseOid(op->GetDatabaseName()), accessor_->GetDefaultNamespace(),
                                  op->GetViewName(), op->GetViewQuery()),
          std::vector<std::unique_ptr<AbstractOptimizerNode>>{});
      break;
  }

  output_expr_ = std::move(create_expr);
}
void QueryToOperatorTransformer::Visit(parser::InsertStatement *op, parser::ParseResult *parse_result) {
  OPTIMIZER_LOG_DEBUG("Transforming InsertStatement to operators ...");
  auto target_table = op->GetInsertionTable();
  auto target_table_id = accessor_->GetTableOid(target_table->GetTableName());
  auto target_db_id = accessor_->GetDatabaseOid(target_table->GetDatabaseName());
  auto target_ns_id = accessor_->GetDefaultNamespace();

  if (op->GetInsertType() == parser::InsertType::SELECT) {
    auto insert_expr =
        std::make_unique<OperatorNode>(LogicalInsertSelect::Make(target_db_id, target_ns_id, target_table_id),
                                       std::vector<std::unique_ptr<AbstractOptimizerNode>>{});
    op->GetSelect()->Accept(this, parse_result);
    insert_expr->PushChild(std::move(output_expr_));
    output_expr_ = std::move(insert_expr);
    return;
  }

  // column_objects represents the columns for the current table as defined in its schema
  auto column_objects = accessor_->GetSchema(target_table_id).GetColumns();

  // vector of column oids
  std::vector<catalog::col_oid_t> col_ids;

  // INSERT INTO table_name VALUES (val1, val2, ...), (val_a, val_b, ...), ...
  if (op->GetInsertColumns()->empty()) {
    for (const auto &values : *(op->GetValues())) {
      if (values.size() > column_objects.size()) {
        throw CATALOG_EXCEPTION("INSERT has more expressions than target columns");
      }
      if (values.size() < column_objects.size()) {
        for (auto i = values.size(); i != column_objects.size(); ++i) {
          // check whether null values or default values can be used in the rest of the columns
          if (!column_objects[i].Nullable() && column_objects[i].StoredExpression() == nullptr) {
            throw CATALOG_EXCEPTION(
                ("Null value in column \"" + column_objects[i].Name() + "\" violates not-null constraint").c_str());
          }
        }
      }
    }
    for (const auto &col : column_objects) col_ids.push_back(col.Oid());

  } else {
    // INSERT INTO table_name (col1, col2, ...) VALUES (val1, val2, ...), ...
    auto num_columns = op->GetInsertColumns()->size();
    for (const auto &tuple : *(op->GetValues())) {  // check size of each tuple
      if (tuple.size() > num_columns) {
        throw CATALOG_EXCEPTION("INSERT has more expressions than target columns");
      }
      if (tuple.size() < num_columns) {
        throw CATALOG_EXCEPTION("INSERT has more target columns than expressions");
      }
    }

    // The set below contains names of columns mentioned in the insert statement
    std::unordered_set<catalog::col_oid_t> specified;
    auto schema = accessor_->GetSchema(target_table_id);

    for (const auto &col : *(op->GetInsertColumns())) {
      try {
        const auto &column_object = schema.GetColumn(col);
        specified.insert(column_object.Oid());
        col_ids.emplace_back(column_object.Oid());
      } catch (const std::out_of_range &oor) {
        throw CATALOG_EXCEPTION(
            ("Column \"" + col + "\" of relation \"" + target_table->GetTableName() + "\" does not exist").c_str());
      }
    }

    for (const auto &column : schema.GetColumns()) {
      // this loop checks not null constraint for unspecified columns
      if (specified.find(column.Oid()) == specified.end() && !column.Nullable() &&
          column.StoredExpression() == nullptr) {
        throw CATALOG_EXCEPTION(
            ("Null value in column \"" + column.Name() + "\" violates not-null constraint").c_str());
      }
    }
  }

  auto insert_expr = std::make_unique<OperatorNode>(
      LogicalInsert::Make(target_db_id, target_ns_id, target_table_id, std::move(col_ids), op->GetValues()),
      std::vector<std::unique_ptr<AbstractOptimizerNode>>{});
  output_expr_ = std::move(insert_expr);
}

void QueryToOperatorTransformer::Visit(parser::DeleteStatement *op, parser::ParseResult *parse_result) {
  OPTIMIZER_LOG_DEBUG("Transforming DeleteStatement to operators ...");
  auto target_table = op->GetDeletionTable();
  auto target_db_id = accessor_->GetDatabaseOid(target_table->GetDatabaseName());
  auto target_table_id = accessor_->GetTableOid(target_table->GetTableName());
  auto target_ns_id = accessor_->GetDefaultNamespace();
  auto target_table_alias = target_table->GetAlias();

  std::vector<std::unique_ptr<AbstractOptimizerNode>> c;
  auto delete_expr = std::make_unique<OperatorNode>(
      LogicalDelete::Make(target_db_id, target_ns_id, target_table_alias, target_table_id), std::move(c));

  std::unique_ptr<OperatorNode> table_scan;
  if (op->GetDeleteCondition() != nullptr) {
    std::vector<AnnotatedExpression> predicates;
    QueryToOperatorTransformer::ExtractPredicates(op->GetDeleteCondition(), &predicates);
    table_scan = std::make_unique<OperatorNode>(
        LogicalGet::Make(target_db_id, target_ns_id, target_table_id, predicates, target_table_alias, true),
        std::vector<std::unique_ptr<AbstractOptimizerNode>>{});
  } else {
    table_scan = std::make_unique<OperatorNode>(
        LogicalGet::Make(target_db_id, target_ns_id, target_table_id, {}, target_table_alias, true),
        std::vector<std::unique_ptr<AbstractOptimizerNode>>{});
  }
  delete_expr->PushChild(std::move(table_scan));

  output_expr_ = std::move(delete_expr);
}

void QueryToOperatorTransformer::Visit(parser::DropStatement *op, parser::ParseResult *parse_result) {
  OPTIMIZER_LOG_DEBUG("Transforming DropStatement to operators ...")
  auto drop_type = op->GetDropType();
  std::unique_ptr<OperatorNode> drop_expr;
  switch (drop_type) {
    case parser::DropStatement::DropType::kDatabase:
      drop_expr =
          std::make_unique<OperatorNode>(LogicalDropDatabase::Make(accessor_->GetDatabaseOid(op->GetDatabaseName())),
                                         std::vector<std::unique_ptr<AbstractOptimizerNode>>{});
      break;
    case parser::DropStatement::DropType::kTable:
      drop_expr = std::make_unique<OperatorNode>(LogicalDropTable::Make(accessor_->GetTableOid(op->GetTableName())),
                                                 std::vector<std::unique_ptr<AbstractOptimizerNode>>{});
      break;
    case parser::DropStatement::DropType::kIndex:
      drop_expr = std::make_unique<OperatorNode>(LogicalDropIndex::Make(accessor_->GetIndexOid(op->GetIndexName())),
                                                 std::vector<std::unique_ptr<AbstractOptimizerNode>>{});
      break;
    case parser::DropStatement::DropType::kSchema:
      drop_expr =
          std::make_unique<OperatorNode>(LogicalDropNamespace::Make(accessor_->GetNamespaceOid(op->GetNamespaceName())),
                                         std::vector<std::unique_ptr<AbstractOptimizerNode>>{});
      break;
    case parser::DropStatement::DropType::kTrigger:
    case parser::DropStatement::DropType::kView:
    case parser::DropStatement::DropType::kPreparedStatement:
      break;
  }

  output_expr_ = std::move(drop_expr);
}
void QueryToOperatorTransformer::Visit(UNUSED_ATTRIBUTE parser::PrepareStatement *op,
                                       UNUSED_ATTRIBUTE parser::ParseResult *parse_result) {
  OPTIMIZER_LOG_DEBUG("Transforming PrepareStatement to operators ...");
}
void QueryToOperatorTransformer::Visit(UNUSED_ATTRIBUTE parser::ExecuteStatement *op,
                                       UNUSED_ATTRIBUTE parser::ParseResult *parse_result) {
  OPTIMIZER_LOG_DEBUG("Transforming ExecuteStatement to operators ...");
}
void QueryToOperatorTransformer::Visit(UNUSED_ATTRIBUTE parser::TransactionStatement *op,
                                       UNUSED_ATTRIBUTE parser::ParseResult *parse_result) {
  OPTIMIZER_LOG_DEBUG("Transforming Transaction to operators ...");
}

void QueryToOperatorTransformer::Visit(parser::UpdateStatement *op,
                                       UNUSED_ATTRIBUTE parser::ParseResult *parse_result) {
  OPTIMIZER_LOG_DEBUG("Transforming UpdateStatement to operators ...");
  auto target_table = op->GetUpdateTable();
  auto target_db_id = accessor_->GetDatabaseOid(target_table->GetDatabaseName());
  auto target_table_id = accessor_->GetTableOid(target_table->GetTableName());
  auto target_ns_id = accessor_->GetDefaultNamespace();
  auto target_table_alias = target_table->GetAlias();

  std::unique_ptr<OperatorNode> table_scan;

  std::vector<std::unique_ptr<AbstractOptimizerNode>> c;
  auto update_expr = std::make_unique<OperatorNode>(
      LogicalUpdate::Make(target_db_id, target_ns_id, target_table_alias, target_table_id, op->GetUpdateClauses()),
      std::move(c));

  if (op->GetUpdateCondition() != nullptr) {
    std::vector<AnnotatedExpression> predicates;
    QueryToOperatorTransformer::ExtractPredicates(op->GetUpdateCondition(), &predicates);
    table_scan = std::make_unique<OperatorNode>(
        LogicalGet::Make(target_db_id, target_ns_id, target_table_id, predicates, target_table_alias, true),
        std::vector<std::unique_ptr<AbstractOptimizerNode>>{});
  } else {
    table_scan = std::make_unique<OperatorNode>(
        LogicalGet::Make(target_db_id, target_ns_id, target_table_id, {}, target_table_alias, true),
        std::vector<std::unique_ptr<AbstractOptimizerNode>>{});
  }
  update_expr->PushChild(std::move(table_scan));

  output_expr_ = std::move(update_expr);
}

void QueryToOperatorTransformer::Visit(parser::CopyStatement *op, parser::ParseResult *parse_result) {
  OPTIMIZER_LOG_DEBUG("Transforming CopyStatement to operators ...");
  if (op->IsFrom()) {
    // The copy statement is reading from a file into a table. We construct a
    // logical external-file get operator as the leaf, and an insert operator
    // as the root.
    auto get_op = std::make_unique<OperatorNode>(
        LogicalExternalFileGet::Make(op->GetExternalFileFormat(), op->GetFilePath(), op->GetDelimiter(),
                                     op->GetQuoteChar(), op->GetEscapeChar()),
        std::vector<std::unique_ptr<AbstractOptimizerNode>>{});

    auto target_table = op->GetCopyTable();

    auto insert_op = std::make_unique<OperatorNode>(
        LogicalInsertSelect::Make(accessor_->GetDatabaseOid(target_table->GetDatabaseName()),
                                  accessor_->GetDefaultNamespace(),
                                  accessor_->GetTableOid(target_table->GetTableName())),
        std::vector<std::unique_ptr<AbstractOptimizerNode>>{});
    insert_op->PushChild(std::move(get_op));
    output_expr_ = std::move(insert_op);

  } else {
    if (op->GetSelectStatement() != nullptr) {
      op->GetSelectStatement()->Accept(this, parse_result);
    } else {
      op->GetCopyTable()->Accept(this, parse_result);
    }
    auto export_op = std::make_unique<OperatorNode>(
        LogicalExportExternalFile::Make(op->GetExternalFileFormat(), op->GetFilePath(), op->GetDelimiter(),
                                        op->GetQuoteChar(), op->GetEscapeChar()),
        std::vector<std::unique_ptr<AbstractOptimizerNode>>{});
    export_op->PushChild(std::move(output_expr_));

    output_expr_ = std::move(export_op);
  }
}

void QueryToOperatorTransformer::Visit(UNUSED_ATTRIBUTE parser::AnalyzeStatement *op,
                                       UNUSED_ATTRIBUTE parser::ParseResult *parse_result) {
  OPTIMIZER_LOG_DEBUG("Transforming AnalyzeStatement to operators ...");
}

void QueryToOperatorTransformer::Visit(parser::ComparisonExpression *expr, parser::ParseResult *parse_result) {
  OPTIMIZER_LOG_DEBUG("Transforming ComparisonExpression to operators ...");
  auto expr_type = expr->GetExpressionType();
  if (expr->GetExpressionType() == parser::ExpressionType::COMPARE_IN) {
    GenerateSubqueryTree(expr, 1, parse_result, false);
  } else if (expr_type == parser::ExpressionType::COMPARE_EQUAL ||
             expr_type == parser::ExpressionType::COMPARE_GREATER_THAN ||
             expr_type == parser::ExpressionType::COMPARE_GREATER_THAN_OR_EQUAL_TO ||
             expr_type == parser::ExpressionType::COMPARE_LESS_THAN ||
             expr_type == parser::ExpressionType::COMPARE_LESS_THAN_OR_EQUAL_TO) {
    if (expr->GetChild(0)->GetExpressionType() == parser::ExpressionType::ROW_SUBQUERY &&
        expr->GetChild(1)->GetExpressionType() == parser::ExpressionType::ROW_SUBQUERY) {
      throw NOT_IMPLEMENTED_EXCEPTION("Comparisons between sub-selects are not supported");
    }
    // Transform if either child is sub-query
    GenerateSubqueryTree(expr, 0, parse_result, true) || GenerateSubqueryTree(expr, 1, parse_result, true);
  }
  expr->AcceptChildren(this, parse_result);
}

void QueryToOperatorTransformer::Visit(parser::OperatorExpression *expr, parser::ParseResult *parse_result) {
  OPTIMIZER_LOG_DEBUG("Transforming OperatorNode to operators ...");
  // TODO(boweic): We may want to do the rewrite (exist -> in) in the binder
  if (expr->GetExpressionType() == parser::ExpressionType::OPERATOR_EXISTS) {
    if (GenerateSubqueryTree(expr, 0, parse_result, false)) {
      // Already reset the child to column, we need to transform exist to not-null to preserve semantic
      expr->SetExpressionType(parser::ExpressionType::OPERATOR_IS_NOT_NULL);
    }
  }

  expr->AcceptChildren(this, parse_result);
}

bool QueryToOperatorTransformer::RequireAggregation(common::ManagedPointer<parser::SelectStatement> op) {
  if (op->GetSelectGroupBy() != nullptr) {
    return true;
  }
  // Check plain aggregation
  bool has_aggregation = false;
  bool has_other_exprs = false;

  for (auto &expr : op->GetSelectColumns()) {
    std::vector<common::ManagedPointer<parser::AggregateExpression>> aggr_exprs;
    // we need to use get method of managed pointer because the function we are calling will recursivly get aggreate
    // expressions from the current expression and its children; children are of unique pointers
    parser::ExpressionUtil::GetAggregateExprs(&aggr_exprs, expr);
    if (!aggr_exprs.empty())
      has_aggregation = true;
    else
      has_other_exprs = true;
  }
  // TODO(peloton): Should be handled in the binder
  // Syntax error when there are mixture of aggregation and other exprs when group by is absent
  if (has_aggregation && has_other_exprs) {
    throw OPTIMIZER_EXCEPTION(
        "Non aggregation expression must appear in the GROUP BY clause or be used in an aggregate function");
  }
  return has_aggregation;
}

void QueryToOperatorTransformer::CollectPredicates(common::ManagedPointer<parser::AbstractExpression> expr,
                                                   parser::ParseResult *parse_result,
                                                   std::vector<AnnotatedExpression> *predicates) {
  // First check if all conjunctive predicates are supported before transforming
  // predicate with sub-select into regular predicates
  std::vector<common::ManagedPointer<parser::AbstractExpression>> predicate_ptrs;
  QueryToOperatorTransformer::SplitPredicates(expr, &predicate_ptrs);
  for (const auto &pred : predicate_ptrs) {
    if (!QueryToOperatorTransformer::IsSupportedConjunctivePredicate(pred)) {
      throw NOT_IMPLEMENTED_EXCEPTION(
          ("Expression type " + std::to_string(static_cast<int>(pred.Get()->GetExpressionType())) + " is not supported")
              .c_str());
    }
  }
  // Accept will change the expression, e.g. (a in (select b from test)) into
  // (a IN test.b), after the rewrite, we can extract the table aliases
  // information correctly
  expr->Accept(this, parse_result);
  QueryToOperatorTransformer::ExtractPredicates(expr, predicates);
}

bool QueryToOperatorTransformer::IsSupportedConjunctivePredicate(
    common::ManagedPointer<parser::AbstractExpression> expr) {
  // Currently support : 1. expr without subquery
  // 2. subquery without disjunction. Since the expr is already one of the
  // conjunctive exprs, we'll only need to check if the root level is an
  // operator with subquery
  if (!expr->HasSubquery()) {
    return true;
  }
  auto expr_type = expr->GetExpressionType();
  // Subquery with IN
  if (expr_type == parser::ExpressionType::COMPARE_IN &&
      expr->GetChild(0)->GetExpressionType() != parser::ExpressionType::ROW_SUBQUERY &&
      expr->GetChild(1)->GetExpressionType() == parser::ExpressionType::ROW_SUBQUERY) {
    return true;
  }
  // Subquery with EXIST
  if (expr_type == parser::ExpressionType::OPERATOR_EXISTS &&
      expr->GetChild(0)->GetExpressionType() == parser::ExpressionType::ROW_SUBQUERY) {
    return true;
  }
  // Subquery with other operator
  if (expr_type == parser::ExpressionType::COMPARE_EQUAL || expr_type == parser::ExpressionType::COMPARE_GREATER_THAN ||
      expr_type == parser::ExpressionType::COMPARE_GREATER_THAN_OR_EQUAL_TO ||
      expr_type == parser::ExpressionType::COMPARE_LESS_THAN ||
      expr_type == parser::ExpressionType::COMPARE_LESS_THAN_OR_EQUAL_TO) {
    // Supported if one child is subquery and the other is not
    if ((!expr->GetChild(0)->HasSubquery() &&
         expr->GetChild(1)->GetExpressionType() == parser::ExpressionType::ROW_SUBQUERY) ||
        (!expr->GetChild(1)->HasSubquery() &&
         expr->GetChild(0)->GetExpressionType() == parser::ExpressionType::ROW_SUBQUERY)) {
      return true;
    }
  }
  return false;
}

bool QueryToOperatorTransformer::IsSupportedSubSelect(common::ManagedPointer<parser::SelectStatement> op) {
  // Supported if 1. No aggregation. 2. With aggregation and WHERE clause only
  // have correlated columns in conjunctive predicates in the form of
  // "outer_relation.a = ..."
  // TODO(boweic): Add support for arbitary expressions, this would require
  //  the support for mark join & some special operators, see Hyper's unnesting arbitary query slides
  if (!QueryToOperatorTransformer::RequireAggregation(op)) return true;

  std::vector<common::ManagedPointer<parser::AbstractExpression>> predicates;
  QueryToOperatorTransformer::SplitPredicates(op->GetSelectCondition(), &predicates);
  for (const auto &pred : predicates) {
    // Depth is used to detect correlated subquery, it is set in the binder,
    // if a TVE has depth less than the depth of the current operator, then it is correlated predicate
    if (pred->GetDepth() < op->GetDepth()) {
      if (pred->GetExpressionType() != parser::ExpressionType::COMPARE_EQUAL) {
        return false;
      }
      // Check if in the form of "outer_relation.a = (expr with only columns in inner relation)"
      if (!((pred->GetChild(1)->GetDepth() == op->GetDepth() &&
             pred->GetChild(0)->GetExpressionType() == parser::ExpressionType::COLUMN_VALUE) ||
            (pred->GetChild(0)->GetDepth() == op->GetDepth() &&
             pred->GetChild(1)->GetExpressionType() == parser::ExpressionType::COLUMN_VALUE))) {
        return false;
      }
    }
  }
  return true;
}

bool QueryToOperatorTransformer::GenerateSubqueryTree(parser::AbstractExpression *expr, int child_id,
                                                      parser::ParseResult *parse_result, bool single_join) {
  // Get potential subquery
  auto subquery_expr = expr->GetChild(child_id);
  if (subquery_expr->GetExpressionType() != parser::ExpressionType::ROW_SUBQUERY) return false;

  auto sub_select = subquery_expr.CastManagedPointerTo<parser::SubqueryExpression>()->GetSubselect();
  if (!QueryToOperatorTransformer::IsSupportedSubSelect(sub_select))
    throw NOT_IMPLEMENTED_EXCEPTION("Sub-select not supported");
  // We only support subselect with single row
  if (sub_select->GetSelectColumns().size() != 1) throw NOT_IMPLEMENTED_EXCEPTION("Array in predicates not supported");

  std::vector<parser::AbstractExpression *> select_list;
  // Construct join
  std::unique_ptr<OperatorNode> op_expr;
  if (single_join) {
    op_expr = std::make_unique<OperatorNode>(LogicalSingleJoin::Make(),
                                             std::vector<std::unique_ptr<AbstractOptimizerNode>>{});
    op_expr->PushChild(std::move(output_expr_));
  } else {
    op_expr =
        std::make_unique<OperatorNode>(LogicalMarkJoin::Make(), std::vector<std::unique_ptr<AbstractOptimizerNode>>{});
    op_expr->PushChild(std::move(output_expr_));
  }

  sub_select->Accept(this, parse_result);

  // Push subquery output
  op_expr->PushChild(std::move(output_expr_));

  output_expr_ = std::move(op_expr);

  // Convert subquery to the selected column in the sub-select
  expr->SetChild(child_id, sub_select->GetSelectColumns().at(0));
  return true;
}

void QueryToOperatorTransformer::ExtractPredicates(common::ManagedPointer<parser::AbstractExpression> expr,
                                                   std::vector<AnnotatedExpression> *annotated_predicates) {
  // Split a complex predicate into a set of predicates connected by AND.
  std::vector<common::ManagedPointer<parser::AbstractExpression>> predicates;
  QueryToOperatorTransformer::SplitPredicates(expr, &predicates);

  for (auto predicate : predicates) {
    std::unordered_set<std::string> table_alias_set;
    QueryToOperatorTransformer::GenerateTableAliasSet(predicate, &table_alias_set);

    // Deep copy expression to avoid memory leak
    annotated_predicates->push_back(AnnotatedExpression(predicate, std::move(table_alias_set)));
  }
}

void QueryToOperatorTransformer::GenerateTableAliasSet(const common::ManagedPointer<parser::AbstractExpression> expr,
                                                       std::unordered_set<std::string> *table_alias_set) {
  if (expr->GetExpressionType() == parser::ExpressionType::COLUMN_VALUE) {
    table_alias_set->insert(expr.CastManagedPointerTo<const parser::ColumnValueExpression>()->GetTableName());
  } else {
    for (const auto &child : expr->GetChildren())
      QueryToOperatorTransformer::GenerateTableAliasSet(child, table_alias_set);
  }
}

void QueryToOperatorTransformer::SplitPredicates(
    common::ManagedPointer<parser::AbstractExpression> expr,
    std::vector<common::ManagedPointer<parser::AbstractExpression>> *predicates) {
  if (expr == nullptr) {
    return;
  }

  if (expr->GetExpressionType() == parser::ExpressionType::CONJUNCTION_AND) {
    // Traverse down the expression tree along conjunction
    for (const auto &child : expr->GetChildren()) {
      QueryToOperatorTransformer::SplitPredicates(common::ManagedPointer(child), predicates);
    }
  } else {
    // Find an expression that is the child of conjunction expression
    predicates->push_back(expr);
  }
}

std::unordered_map<std::string, common::ManagedPointer<parser::AbstractExpression>>
QueryToOperatorTransformer::ConstructSelectElementMap(
    const std::vector<common::ManagedPointer<parser::AbstractExpression>> &select_list) {
  std::unordered_map<std::string, common::ManagedPointer<parser::AbstractExpression>> res;
  for (auto &expr : select_list) {
    std::string alias;
    if (!expr->GetAlias().empty()) {
      alias = expr->GetAlias();
    } else if (expr->GetExpressionType() == parser::ExpressionType::COLUMN_VALUE) {
      auto tv_expr = expr.CastManagedPointerTo<parser::ColumnValueExpression>();
      alias = tv_expr->GetColumnName();
    } else {
      continue;
    }
    std::transform(alias.begin(), alias.end(), alias.begin(), ::tolower);
    res[alias] = common::ManagedPointer<parser::AbstractExpression>(expr);
  }
  return res;
}

}  // namespace terrier::optimizer<|MERGE_RESOLUTION|>--- conflicted
+++ resolved
@@ -134,15 +134,9 @@
       }
     }
     auto limit_expr = std::make_unique<OperatorNode>(
-<<<<<<< HEAD
-        LogicalLimit::Make(op->GetSelectLimit()->GetOffset(), op->GetSelectLimit()->GetLimit(), std::move(sort_exprs),
-                           std::move(sort_direction)),
-        std::vector<std::unique_ptr<AbstractOptimizerNode>>{});
-=======
         LogicalLimit::Make(std::max(op->GetSelectLimit()->GetOffset(), static_cast<int64_t>(0)),
                            op->GetSelectLimit()->GetLimit(), std::move(sort_exprs), std::move(sort_direction)),
-        std::vector<std::unique_ptr<OperatorNode>>{});
->>>>>>> 589c2594
+        std::vector<std::unique_ptr<AbstractOptimizerNode>>{});
     limit_expr->PushChild(std::move(output_expr_));
     output_expr_ = std::move(limit_expr);
   }
