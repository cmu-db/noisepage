#include "optimizer/query_to_operator_transformer.h"

#include <algorithm>
#include <cmath>
#include <memory>
#include <string>
#include <unordered_map>
#include <unordered_set>
#include <utility>
#include <vector>

#include "catalog/catalog_accessor.h"
#include "common/macros.h"
#include "common/managed_pointer.h"
#include "loggers/optimizer_logger.h"
#include "optimizer/logical_operators.h"
#include "optimizer/operator_node.h"
#include "parser/expression/column_value_expression.h"
#include "parser/expression/comparison_expression.h"
#include "parser/expression/operator_expression.h"
#include "parser/expression/subquery_expression.h"
#include "parser/expression_util.h"
#include "parser/postgresparser.h"
#include "parser/statements.h"
#include "planner/plannodes/plan_node_defs.h"

namespace terrier::optimizer {

QueryToOperatorTransformer::QueryToOperatorTransformer(
    const common::ManagedPointer<catalog::CatalogAccessor> catalog_accessor, const catalog::db_oid_t db_oid)
    : accessor_(catalog_accessor), db_oid_(db_oid) {
  output_expr_ = nullptr;
}

<<<<<<< HEAD
std::unique_ptr<AbstractOptimizerNode> QueryToOperatorTransformer::ConvertToOpExpression(
    common::ManagedPointer<parser::SQLStatement> op, parser::ParseResult *parse_result) {
=======
std::unique_ptr<OperatorNode> QueryToOperatorTransformer::ConvertToOpExpression(
    common::ManagedPointer<parser::SQLStatement> op, common::ManagedPointer<parser::ParseResult> parse_result) {
>>>>>>> dbfccc8c
  output_expr_ = nullptr;

  binder::BinderSherpa sherpa(parse_result);
  op->Accept(common::ManagedPointer(this).CastManagedPointerTo<SqlNodeVisitor>(), common::ManagedPointer(&sherpa));
  return std::move(output_expr_);
}

void QueryToOperatorTransformer::Visit(common::ManagedPointer<parser::SelectStatement> op,
                                       common::ManagedPointer<binder::BinderSherpa> sherpa) {
  OPTIMIZER_LOG_DEBUG("Transforming SelectStatement to operators ...");
  // We do not visit the select list of a base table because the column
  // information is derived before the plan generation, at this step we
  // don't need to derive that
  auto pre_predicates = std::move(predicates_);
  predicates_ = {};

  if (op->GetSelectTable() != nullptr) {
    // SELECT with FROM
    op->GetSelectTable()->Accept(common::ManagedPointer(this).CastManagedPointerTo<SqlNodeVisitor>(), sherpa);
  } else {
    // SELECT without FROM
    output_expr_ =
        std::make_unique<OperatorNode>(LogicalGet::Make(), std::vector<std::unique_ptr<AbstractOptimizerNode>>{});
  }

  if (op->GetSelectCondition() != nullptr) {
    OPTIMIZER_LOG_DEBUG("Collecting predicates ...");
    CollectPredicates(op->GetSelectCondition(), sherpa, &predicates_);
  }

  if (!predicates_.empty()) {
    auto filter_expr = std::make_unique<OperatorNode>(LogicalFilter::Make(std::move(predicates_)),
                                                      std::vector<std::unique_ptr<AbstractOptimizerNode>>{});
    filter_expr->PushChild(std::move(output_expr_));
    predicates_.clear();
    output_expr_ = std::move(filter_expr);
  }

  if (QueryToOperatorTransformer::RequireAggregation(common::ManagedPointer(op))) {
    OPTIMIZER_LOG_DEBUG("Handling aggregation in SelectStatement ...");
    // Plain aggregation
    std::unique_ptr<OperatorNode> agg_expr;
    if (op->GetSelectGroupBy() == nullptr) {
      // TODO(boweic): aggregation without groupby could still have having clause
      agg_expr = std::make_unique<OperatorNode>(LogicalAggregateAndGroupBy::Make(),
                                                std::vector<std::unique_ptr<AbstractOptimizerNode>>{});
      agg_expr->PushChild(std::move(output_expr_));
      output_expr_ = std::move(agg_expr);
    } else {
      size_t num_group_by_cols = op->GetSelectGroupBy()->GetColumns().size();
      auto group_by_cols = std::vector<common::ManagedPointer<parser::AbstractExpression>>(num_group_by_cols);
      for (size_t i = 0; i < num_group_by_cols; i++) {
        group_by_cols[i] = common::ManagedPointer<parser::AbstractExpression>(op->GetSelectGroupBy()->GetColumns()[i]);
      }
      agg_expr = std::make_unique<OperatorNode>(LogicalAggregateAndGroupBy::Make(std::move(group_by_cols)),
                                                std::vector<std::unique_ptr<AbstractOptimizerNode>>{});
      agg_expr->PushChild(std::move(output_expr_));
      output_expr_ = std::move(agg_expr);

      std::vector<AnnotatedExpression> having;
      if (op->GetSelectGroupBy()->GetHaving() != nullptr) {
        CollectPredicates(op->GetSelectGroupBy()->GetHaving(), sherpa, &having);
      }
      if (!having.empty()) {
        auto filter_expr = std::make_unique<OperatorNode>(LogicalFilter::Make(std::move(having)),
                                                          std::vector<std::unique_ptr<AbstractOptimizerNode>>{});
        filter_expr->PushChild(std::move(output_expr_));
        output_expr_ = std::move(filter_expr);
      }
    }
  } else if (op->IsSelectDistinct()) {
    // SELECT DISTINCT a1 FROM A should be transformed to
    // SELECT a1 FROM A GROUP BY a1
    auto num_cols = op->GetSelectColumns().size();
    auto group_by_cols = std::vector<common::ManagedPointer<parser::AbstractExpression>>(num_cols);
    for (size_t i = 0; i < num_cols; i++) {
      group_by_cols[i] = common::ManagedPointer<parser::AbstractExpression>(op->GetSelectColumns()[i]);
    }

    std::vector<std::unique_ptr<AbstractOptimizerNode>> c;
    c.emplace_back(std::move(output_expr_));
    output_expr_ =
        std::make_unique<OperatorNode>(LogicalAggregateAndGroupBy::Make(std::move(group_by_cols)), std::move(c));
  }

  if (op->GetSelectLimit() != nullptr && op->GetSelectLimit()->GetLimit() != -1) {
    OPTIMIZER_LOG_DEBUG("Handling order by/limit/offset in SelectStatement ...");
    std::vector<common::ManagedPointer<parser::AbstractExpression>> sort_exprs;
    std::vector<optimizer::OrderByOrderingType> sort_direction;

    if (op->GetSelectOrderBy() != nullptr) {
      const auto &order_info = op->GetSelectOrderBy();
      for (auto &expr : order_info->GetOrderByExpressions()) {
        sort_exprs.push_back(expr);
      }
      for (auto &type : order_info->GetOrderByTypes()) {
        if (type == parser::kOrderAsc)
          sort_direction.push_back(optimizer::OrderByOrderingType::ASC);
        else
          sort_direction.push_back(optimizer::OrderByOrderingType::DESC);
      }
    }
    auto limit_expr = std::make_unique<OperatorNode>(
        LogicalLimit::Make(std::max(op->GetSelectLimit()->GetOffset(), static_cast<int64_t>(0)),
                           op->GetSelectLimit()->GetLimit(), std::move(sort_exprs), std::move(sort_direction)),
        std::vector<std::unique_ptr<AbstractOptimizerNode>>{});
    limit_expr->PushChild(std::move(output_expr_));
    output_expr_ = std::move(limit_expr);
  }

  predicates_ = std::move(pre_predicates);
}

void QueryToOperatorTransformer::Visit(common::ManagedPointer<parser::JoinDefinition> node,
                                       common::ManagedPointer<binder::BinderSherpa> sherpa) {
  OPTIMIZER_LOG_DEBUG("Transforming JoinDefinition to operators ...");
  // Get left operator
  node->GetLeftTable()->Accept(common::ManagedPointer(this).CastManagedPointerTo<SqlNodeVisitor>(), sherpa);
  auto left_expr = std::move(output_expr_);

  // Get right operator
  node->GetRightTable()->Accept(common::ManagedPointer(this).CastManagedPointerTo<SqlNodeVisitor>(), sherpa);
  auto right_expr = std::move(output_expr_);

  // Construct join operator
  std::unique_ptr<OperatorNode> join_expr;
  std::vector<AnnotatedExpression> join_predicates;
  CollectPredicates(node->GetJoinCondition(), sherpa, &join_predicates);
  switch (node->GetJoinType()) {
    case parser::JoinType::INNER: {
      join_expr = std::make_unique<OperatorNode>(LogicalInnerJoin::Make(std::move(join_predicates)),
                                                 std::vector<std::unique_ptr<AbstractOptimizerNode>>{});
      join_expr->PushChild(std::move(left_expr));
      join_expr->PushChild(std::move(right_expr));
      break;
    }
    case parser::JoinType::OUTER: {
      join_expr = std::make_unique<OperatorNode>(LogicalOuterJoin::Make(std::move(join_predicates)),
                                                 std::vector<std::unique_ptr<AbstractOptimizerNode>>{});
      join_expr->PushChild(std::move(left_expr));
      join_expr->PushChild(std::move(right_expr));
      break;
    }
    case parser::JoinType::LEFT: {
      join_expr = std::make_unique<OperatorNode>(LogicalLeftJoin::Make(std::move(join_predicates)),
                                                 std::vector<std::unique_ptr<AbstractOptimizerNode>>{});
      join_expr->PushChild(std::move(left_expr));
      join_expr->PushChild(std::move(right_expr));
      break;
    }
    case parser::JoinType::RIGHT: {
      join_expr = std::make_unique<OperatorNode>(LogicalRightJoin::Make(std::move(join_predicates)),
                                                 std::vector<std::unique_ptr<AbstractOptimizerNode>>{});
      join_expr->PushChild(std::move(left_expr));
      join_expr->PushChild(std::move(right_expr));
      break;
    }
    case parser::JoinType::SEMI: {
      join_expr = std::make_unique<OperatorNode>(LogicalSemiJoin::Make(std::move(join_predicates)),
                                                 std::vector<std::unique_ptr<AbstractOptimizerNode>>{});
      join_expr->PushChild(std::move(left_expr));
      join_expr->PushChild(std::move(right_expr));
      break;
    }
    default:
      throw OPTIMIZER_EXCEPTION("Join type invalid");
  }

  output_expr_ = std::move(join_expr);
}

void QueryToOperatorTransformer::Visit(common::ManagedPointer<parser::TableRef> node,
                                       common::ManagedPointer<binder::BinderSherpa> sherpa) {
  OPTIMIZER_LOG_DEBUG("Transforming TableRef to operators ...");
  if (node->GetSelect() != nullptr) {
    // Store previous context

    // Construct query derived table predicates
    // i.e. the mapping from column name to the underlying expression in the sub-query.
    // This is needed to generate input/output information for subqueries
    auto table_alias = node->GetAlias();
    std::transform(table_alias.begin(), table_alias.end(), table_alias.begin(), ::tolower);

    auto alias_to_expr_map = ConstructSelectElementMap(node->GetSelect()->GetSelectColumns());

    node->GetSelect()->Accept(common::ManagedPointer(this).CastManagedPointerTo<SqlNodeVisitor>(), sherpa);

    auto child_expr = std::move(output_expr_);
    output_expr_ =
        std::make_unique<OperatorNode>(LogicalQueryDerivedGet::Make(table_alias, std::move(alias_to_expr_map)),
                                       std::vector<std::unique_ptr<AbstractOptimizerNode>>{});
    output_expr_->PushChild(std::move(child_expr));
  } else if (node->GetJoin() != nullptr) {
    // Explicit Join
    node->GetJoin()->Accept(common::ManagedPointer(this).CastManagedPointerTo<SqlNodeVisitor>(), sherpa);
  } else if (node->GetList().size() > 1) {
    // Multiple tables (Implicit Join)
    // Create a join operator between the first two tables
    node->GetList().at(0)->Accept(common::ManagedPointer(this).CastManagedPointerTo<SqlNodeVisitor>(), sherpa);
    auto prev_expr = std::move(output_expr_);
    // Build a left deep join tree
    for (size_t i = 1; i < node->GetList().size(); i++) {
      // Start at i = 1 due to the Accept() above
      auto list_elem = node->GetList().at(i);
<<<<<<< HEAD
      list_elem->Accept(this, parse_result);
      auto join_expr = std::make_unique<OperatorNode>(LogicalInnerJoin::Make(),
                                                      std::vector<std::unique_ptr<AbstractOptimizerNode>>{});
=======
      list_elem->Accept(common::ManagedPointer(this).CastManagedPointerTo<SqlNodeVisitor>(), sherpa);
      auto join_expr =
          std::make_unique<OperatorNode>(LogicalInnerJoin::Make(), std::vector<std::unique_ptr<OperatorNode>>{});
>>>>>>> dbfccc8c
      join_expr->PushChild(std::move(prev_expr));
      join_expr->PushChild(std::move(output_expr_));
      TERRIER_ASSERT(join_expr->GetChildren().size() == 2, "The join expr should have exactly 2 elements");
      prev_expr = std::move(join_expr);
    }
    output_expr_ = std::move(prev_expr);
  } else {
    // Single table
    if (node->GetList().size() == 1) node = node->GetList().at(0).Get();

    // TODO(Ling): how should we determine the value of `is_for_update` field of logicalGet constructor?
    output_expr_ = std::make_unique<OperatorNode>(
<<<<<<< HEAD
        LogicalGet::Make(accessor_->GetDatabaseOid(node->GetDatabaseName()), accessor_->GetDefaultNamespace(),
                         accessor_->GetTableOid(node->GetTableName()), {}, node->GetAlias(), false),
        std::vector<std::unique_ptr<AbstractOptimizerNode>>{});
=======
        LogicalGet::Make(db_oid_, accessor_->GetDefaultNamespace(), accessor_->GetTableOid(node->GetTableName()), {},
                         node->GetAlias(), false),
        std::vector<std::unique_ptr<OperatorNode>>{});
>>>>>>> dbfccc8c
  }
}

void QueryToOperatorTransformer::Visit(common::ManagedPointer<parser::GroupByDescription> node,
                                       common::ManagedPointer<binder::BinderSherpa> sherpa) {
  OPTIMIZER_LOG_DEBUG("Transforming GroupByDescription to operators ...");
}
void QueryToOperatorTransformer::Visit(common::ManagedPointer<parser::OrderByDescription> node,
                                       common::ManagedPointer<binder::BinderSherpa> sherpa) {
  OPTIMIZER_LOG_DEBUG("Transforming OrderByDescription to operators ...");
}
void QueryToOperatorTransformer::Visit(UNUSED_ATTRIBUTE common::ManagedPointer<parser::LimitDescription> node,
                                       UNUSED_ATTRIBUTE common::ManagedPointer<binder::BinderSherpa> sherpa) {
  OPTIMIZER_LOG_DEBUG("Transforming LimitDescription to operators ...");
}
void QueryToOperatorTransformer::Visit(common::ManagedPointer<parser::CreateFunctionStatement> op,
                                       UNUSED_ATTRIBUTE common::ManagedPointer<binder::BinderSherpa> sherpa) {
  OPTIMIZER_LOG_DEBUG("Transforming CreateFunctionStatement to operators ...");
  // TODO(Ling): Where should the as_type_ go?
  std::vector<std::string> function_param_names;
  std::vector<parser::BaseFunctionParameter::DataType> function_param_types;
  for (const auto &col : op->GetFuncParameters()) {
    function_param_names.push_back(col->GetParamName());
    function_param_types.push_back(col->GetDataType());
  }
  // TODO(Ling): database oid of create function?
  auto create_expr = std::make_unique<OperatorNode>(
      LogicalCreateFunction::Make(catalog::INVALID_DATABASE_OID, accessor_->GetDefaultNamespace(), op->GetFuncName(),
                                  op->GetPLType(), op->GetFuncBody(), std::move(function_param_names),
                                  std::move(function_param_types), op->GetFuncReturnType()->GetDataType(),
                                  op->GetFuncParameters().size(), op->ShouldReplace()),
      std::vector<std::unique_ptr<AbstractOptimizerNode>>{});
  output_expr_ = std::move(create_expr);
}

void QueryToOperatorTransformer::Visit(common::ManagedPointer<parser::CreateStatement> op,
                                       common::ManagedPointer<binder::BinderSherpa> sherpa) {
  OPTIMIZER_LOG_DEBUG("Transforming CreateStatement to operators ...");
  auto create_type = op->GetCreateType();
  std::unique_ptr<OperatorNode> create_expr;
  switch (create_type) {
    case parser::CreateStatement::CreateType::kDatabase:
      create_expr = std::make_unique<OperatorNode>(LogicalCreateDatabase::Make(op->GetDatabaseName()),
                                                   std::vector<std::unique_ptr<AbstractOptimizerNode>>{});
      break;
    case parser::CreateStatement::CreateType::kTable:
      create_expr = std::make_unique<OperatorNode>(
          LogicalCreateTable::Make(accessor_->GetNamespaceOid(op->GetNamespaceName()), op->GetTableName(),
                                   op->GetColumns(), op->GetForeignKeys()),
          std::vector<std::unique_ptr<AbstractOptimizerNode>>{});
      // TODO(Ling): for other procedures to generate create table plan, refer to create_table_plan_node builder.
      //  Following part might be more adequate to be handled by optimizer when it it actually constructing the plan
      //  I don't think we should extract out the desired fields here.
      break;
    case parser::CreateStatement::CreateType::kIndex: {
      // create vector of expressions of the index entires
      std::vector<common::ManagedPointer<parser::AbstractExpression>> entries;
      for (auto &attr : op->GetIndexAttributes()) {
        if (attr.HasExpr()) {
          entries.emplace_back(attr.GetExpression());
        } else {
          // TODO(Matt): can an index attribute definition ever reference multiple tables? I don't think so. We should
          // probably move this out of the loop.
          // TODO(Matt): why are we still binding names to oids at this point? Didn't the binder already bind this
          // expression?
          const auto tb_oid = accessor_->GetTableOid(op->GetTableName());
          const auto &table_schema = accessor_->GetSchema(tb_oid);
          const auto &table_col = table_schema.GetColumn(attr.GetName());
          auto unique_col_expr = std::make_unique<parser::ColumnValueExpression>(
              op->GetTableName(), attr.GetName(), db_oid_, tb_oid, table_col.Oid(), table_col.Type());
          sherpa->GetParseResult()->AddExpression(std::move(unique_col_expr));
          auto new_col_expr = common::ManagedPointer(sherpa->GetParseResult()->GetExpressions().back());
          entries.push_back(new_col_expr);
        }
      }
      create_expr = std::make_unique<OperatorNode>(
          LogicalCreateIndex::Make(accessor_->GetDefaultNamespace(), accessor_->GetTableOid(op->GetTableName()),
                                   op->GetIndexType(), op->IsUniqueIndex(), op->GetIndexName(), std::move(entries)),
          std::vector<std::unique_ptr<AbstractOptimizerNode>>{});
      break;
    }
    case parser::CreateStatement::CreateType::kTrigger: {
      std::vector<catalog::col_oid_t> trigger_columns;
      auto tb_oid = accessor_->GetTableOid(op->GetTableName());
      auto schema = accessor_->GetSchema(tb_oid);
      for (const auto &col : op->GetTriggerColumns()) trigger_columns.emplace_back(schema.GetColumn(col).Oid());
      create_expr = std::make_unique<OperatorNode>(
<<<<<<< HEAD
          LogicalCreateTrigger::Make(accessor_->GetDatabaseOid(op->GetDatabaseName()), accessor_->GetDefaultNamespace(),
                                     tb_oid, op->GetTriggerName(), op->GetTriggerFuncNames(), op->GetTriggerArgs(),
                                     std::move(trigger_columns), op->GetTriggerWhen(), op->GetTriggerType()),
          std::vector<std::unique_ptr<AbstractOptimizerNode>>{});
=======
          LogicalCreateTrigger::Make(db_oid_, accessor_->GetDefaultNamespace(), tb_oid, op->GetTriggerName(),
                                     op->GetTriggerFuncNames(), op->GetTriggerArgs(), std::move(trigger_columns),
                                     op->GetTriggerWhen(), op->GetTriggerType()),
          std::vector<std::unique_ptr<OperatorNode>>{});
>>>>>>> dbfccc8c
      break;
    }
    case parser::CreateStatement::CreateType::kSchema:
      create_expr = std::make_unique<OperatorNode>(LogicalCreateNamespace::Make(op->GetNamespaceName()),
                                                   std::vector<std::unique_ptr<AbstractOptimizerNode>>{});
      break;
    case parser::CreateStatement::CreateType::kView:
      create_expr = std::make_unique<OperatorNode>(
<<<<<<< HEAD
          LogicalCreateView::Make(accessor_->GetDatabaseOid(op->GetDatabaseName()), accessor_->GetDefaultNamespace(),
                                  op->GetViewName(), op->GetViewQuery()),
          std::vector<std::unique_ptr<AbstractOptimizerNode>>{});
=======
          LogicalCreateView::Make(db_oid_, accessor_->GetDefaultNamespace(), op->GetViewName(), op->GetViewQuery()),
          std::vector<std::unique_ptr<OperatorNode>>{});
>>>>>>> dbfccc8c
      break;
  }

  output_expr_ = std::move(create_expr);
}
void QueryToOperatorTransformer::Visit(common::ManagedPointer<parser::InsertStatement> op,
                                       common::ManagedPointer<binder::BinderSherpa> sherpa) {
  OPTIMIZER_LOG_DEBUG("Transforming InsertStatement to operators ...");
  auto target_table = op->GetInsertionTable();
  auto target_table_id = accessor_->GetTableOid(target_table->GetTableName());
  auto target_db_id = db_oid_;
  auto target_ns_id = accessor_->GetDefaultNamespace();

  if (op->GetInsertType() == parser::InsertType::SELECT) {
    auto insert_expr =
        std::make_unique<OperatorNode>(LogicalInsertSelect::Make(target_db_id, target_ns_id, target_table_id),
<<<<<<< HEAD
                                       std::vector<std::unique_ptr<AbstractOptimizerNode>>{});
    op->GetSelect()->Accept(this, parse_result);
=======
                                       std::vector<std::unique_ptr<OperatorNode>>{});
    op->GetSelect()->Accept(common::ManagedPointer(this).CastManagedPointerTo<SqlNodeVisitor>(), sherpa);
>>>>>>> dbfccc8c
    insert_expr->PushChild(std::move(output_expr_));
    output_expr_ = std::move(insert_expr);
    return;
  }

  // column_objects represents the columns for the current table as defined in its schema
  auto column_objects = accessor_->GetSchema(target_table_id).GetColumns();

  // vector of column oids
  std::vector<catalog::col_oid_t> col_ids;

  // INSERT INTO table_name VALUES (val1, val2, ...), (val_a, val_b, ...), ...
  if (op->GetInsertColumns()->empty()) {
    for (const auto &values : *(op->GetValues())) {
      if (values.size() > column_objects.size()) {
        throw CATALOG_EXCEPTION("INSERT has more expressions than target columns");
      }
      if (values.size() < column_objects.size()) {
        for (auto i = values.size(); i != column_objects.size(); ++i) {
          // check whether null values or default values can be used in the rest of the columns
          if (!column_objects[i].Nullable() && column_objects[i].StoredExpression() == nullptr) {
            throw CATALOG_EXCEPTION(
                ("Null value in column \"" + column_objects[i].Name() + "\" violates not-null constraint").c_str());
          }
        }
      }
    }
    for (const auto &col : column_objects) col_ids.push_back(col.Oid());

  } else {
    // INSERT INTO table_name (col1, col2, ...) VALUES (val1, val2, ...), ...
    auto num_columns = op->GetInsertColumns()->size();
    for (const auto &tuple : *(op->GetValues())) {  // check size of each tuple
      if (tuple.size() > num_columns) {
        throw CATALOG_EXCEPTION("INSERT has more expressions than target columns");
      }
      if (tuple.size() < num_columns) {
        throw CATALOG_EXCEPTION("INSERT has more target columns than expressions");
      }
    }

    // The set below contains names of columns mentioned in the insert statement
    std::unordered_set<catalog::col_oid_t> specified;
    auto schema = accessor_->GetSchema(target_table_id);

    for (const auto &col : *(op->GetInsertColumns())) {
      try {
        const auto &column_object = schema.GetColumn(col);
        specified.insert(column_object.Oid());
        col_ids.emplace_back(column_object.Oid());
      } catch (const std::out_of_range &oor) {
        throw CATALOG_EXCEPTION(
            ("Column \"" + col + "\" of relation \"" + target_table->GetTableName() + "\" does not exist").c_str());
      }
    }

    for (const auto &column : schema.GetColumns()) {
      // this loop checks not null constraint for unspecified columns
      if (specified.find(column.Oid()) == specified.end() && !column.Nullable() &&
          column.StoredExpression() == nullptr) {
        throw CATALOG_EXCEPTION(
            ("Null value in column \"" + column.Name() + "\" violates not-null constraint").c_str());
      }
    }
  }

  auto insert_expr = std::make_unique<OperatorNode>(
      LogicalInsert::Make(target_db_id, target_ns_id, target_table_id, std::move(col_ids), op->GetValues()),
      std::vector<std::unique_ptr<AbstractOptimizerNode>>{});
  output_expr_ = std::move(insert_expr);
}

void QueryToOperatorTransformer::Visit(common::ManagedPointer<parser::DeleteStatement> op,
                                       common::ManagedPointer<binder::BinderSherpa> sherpa) {
  OPTIMIZER_LOG_DEBUG("Transforming DeleteStatement to operators ...");
  auto target_table = op->GetDeletionTable();
  auto target_db_id = db_oid_;
  auto target_table_id = accessor_->GetTableOid(target_table->GetTableName());
  auto target_ns_id = accessor_->GetDefaultNamespace();
  auto target_table_alias = target_table->GetAlias();

  std::vector<std::unique_ptr<AbstractOptimizerNode>> c;
  auto delete_expr = std::make_unique<OperatorNode>(
      LogicalDelete::Make(target_db_id, target_ns_id, target_table_alias, target_table_id), std::move(c));

  std::unique_ptr<OperatorNode> table_scan;
  if (op->GetDeleteCondition() != nullptr) {
    std::vector<AnnotatedExpression> predicates;
    QueryToOperatorTransformer::ExtractPredicates(op->GetDeleteCondition(), &predicates);
    table_scan = std::make_unique<OperatorNode>(
        LogicalGet::Make(target_db_id, target_ns_id, target_table_id, predicates, target_table_alias, true),
        std::vector<std::unique_ptr<AbstractOptimizerNode>>{});
  } else {
    table_scan = std::make_unique<OperatorNode>(
        LogicalGet::Make(target_db_id, target_ns_id, target_table_id, {}, target_table_alias, true),
        std::vector<std::unique_ptr<AbstractOptimizerNode>>{});
  }
  delete_expr->PushChild(std::move(table_scan));

  output_expr_ = std::move(delete_expr);
}

void QueryToOperatorTransformer::Visit(common::ManagedPointer<parser::DropStatement> op,
                                       common::ManagedPointer<binder::BinderSherpa> sherpa) {
  OPTIMIZER_LOG_DEBUG("Transforming DropStatement to operators ...")
  auto drop_type = op->GetDropType();
  std::unique_ptr<OperatorNode> drop_expr;
  switch (drop_type) {
    case parser::DropStatement::DropType::kDatabase:
<<<<<<< HEAD
      drop_expr =
          std::make_unique<OperatorNode>(LogicalDropDatabase::Make(accessor_->GetDatabaseOid(op->GetDatabaseName())),
                                         std::vector<std::unique_ptr<AbstractOptimizerNode>>{});
=======
      drop_expr = std::make_unique<OperatorNode>(LogicalDropDatabase::Make(db_oid_),
                                                 std::vector<std::unique_ptr<OperatorNode>>{});
>>>>>>> dbfccc8c
      break;
    case parser::DropStatement::DropType::kTable:
      drop_expr = std::make_unique<OperatorNode>(LogicalDropTable::Make(accessor_->GetTableOid(op->GetTableName())),
                                                 std::vector<std::unique_ptr<AbstractOptimizerNode>>{});
      break;
    case parser::DropStatement::DropType::kIndex:
      drop_expr = std::make_unique<OperatorNode>(LogicalDropIndex::Make(accessor_->GetIndexOid(op->GetIndexName())),
                                                 std::vector<std::unique_ptr<AbstractOptimizerNode>>{});
      break;
    case parser::DropStatement::DropType::kSchema:
      drop_expr =
          std::make_unique<OperatorNode>(LogicalDropNamespace::Make(accessor_->GetNamespaceOid(op->GetNamespaceName())),
                                         std::vector<std::unique_ptr<AbstractOptimizerNode>>{});
      break;
    case parser::DropStatement::DropType::kTrigger:
    case parser::DropStatement::DropType::kView:
    case parser::DropStatement::DropType::kPreparedStatement:
      break;
  }

  output_expr_ = std::move(drop_expr);
}
void QueryToOperatorTransformer::Visit(UNUSED_ATTRIBUTE common::ManagedPointer<parser::PrepareStatement> op,
                                       UNUSED_ATTRIBUTE common::ManagedPointer<binder::BinderSherpa> sherpa) {
  OPTIMIZER_LOG_DEBUG("Transforming PrepareStatement to operators ...");
}
void QueryToOperatorTransformer::Visit(UNUSED_ATTRIBUTE common::ManagedPointer<parser::ExecuteStatement> op,
                                       UNUSED_ATTRIBUTE common::ManagedPointer<binder::BinderSherpa> sherpa) {
  OPTIMIZER_LOG_DEBUG("Transforming ExecuteStatement to operators ...");
}
void QueryToOperatorTransformer::Visit(UNUSED_ATTRIBUTE common::ManagedPointer<parser::TransactionStatement> op,
                                       UNUSED_ATTRIBUTE common::ManagedPointer<binder::BinderSherpa> sherpa) {
  OPTIMIZER_LOG_DEBUG("Transforming Transaction to operators ...");
}

void QueryToOperatorTransformer::Visit(common::ManagedPointer<parser::UpdateStatement> op,
                                       UNUSED_ATTRIBUTE common::ManagedPointer<binder::BinderSherpa> sherpa) {
  OPTIMIZER_LOG_DEBUG("Transforming UpdateStatement to operators ...");
  auto target_table = op->GetUpdateTable();
  auto target_db_id = db_oid_;
  auto target_table_id = accessor_->GetTableOid(target_table->GetTableName());
  auto target_ns_id = accessor_->GetDefaultNamespace();
  auto target_table_alias = target_table->GetAlias();

  std::unique_ptr<OperatorNode> table_scan;

  std::vector<std::unique_ptr<AbstractOptimizerNode>> c;
  auto update_expr = std::make_unique<OperatorNode>(
      LogicalUpdate::Make(target_db_id, target_ns_id, target_table_alias, target_table_id, op->GetUpdateClauses()),
      std::move(c));

  if (op->GetUpdateCondition() != nullptr) {
    std::vector<AnnotatedExpression> predicates;
    QueryToOperatorTransformer::ExtractPredicates(op->GetUpdateCondition(), &predicates);
    table_scan = std::make_unique<OperatorNode>(
        LogicalGet::Make(target_db_id, target_ns_id, target_table_id, predicates, target_table_alias, true),
        std::vector<std::unique_ptr<AbstractOptimizerNode>>{});
  } else {
    table_scan = std::make_unique<OperatorNode>(
        LogicalGet::Make(target_db_id, target_ns_id, target_table_id, {}, target_table_alias, true),
        std::vector<std::unique_ptr<AbstractOptimizerNode>>{});
  }
  update_expr->PushChild(std::move(table_scan));

  output_expr_ = std::move(update_expr);
}

void QueryToOperatorTransformer::Visit(common::ManagedPointer<parser::CopyStatement> op,
                                       common::ManagedPointer<binder::BinderSherpa> sherpa) {
  OPTIMIZER_LOG_DEBUG("Transforming CopyStatement to operators ...");
  if (op->IsFrom()) {
    // The copy statement is reading from a file into a table. We construct a
    // logical external-file get operator as the leaf, and an insert operator
    // as the root.
    auto get_op = std::make_unique<OperatorNode>(
        LogicalExternalFileGet::Make(op->GetExternalFileFormat(), op->GetFilePath(), op->GetDelimiter(),
                                     op->GetQuoteChar(), op->GetEscapeChar()),
        std::vector<std::unique_ptr<AbstractOptimizerNode>>{});

    auto target_table = op->GetCopyTable();

<<<<<<< HEAD
    auto insert_op = std::make_unique<OperatorNode>(
        LogicalInsertSelect::Make(accessor_->GetDatabaseOid(target_table->GetDatabaseName()),
                                  accessor_->GetDefaultNamespace(),
                                  accessor_->GetTableOid(target_table->GetTableName())),
        std::vector<std::unique_ptr<AbstractOptimizerNode>>{});
=======
    auto insert_op =
        std::make_unique<OperatorNode>(LogicalInsertSelect::Make(db_oid_, accessor_->GetDefaultNamespace(),
                                                                 accessor_->GetTableOid(target_table->GetTableName())),
                                       std::vector<std::unique_ptr<OperatorNode>>{});
>>>>>>> dbfccc8c
    insert_op->PushChild(std::move(get_op));
    output_expr_ = std::move(insert_op);

  } else {
    if (op->GetSelectStatement() != nullptr) {
      op->GetSelectStatement()->Accept(common::ManagedPointer(this).CastManagedPointerTo<SqlNodeVisitor>(), sherpa);
    } else {
      op->GetCopyTable()->Accept(common::ManagedPointer(this).CastManagedPointerTo<SqlNodeVisitor>(), sherpa);
    }
    auto export_op = std::make_unique<OperatorNode>(
        LogicalExportExternalFile::Make(op->GetExternalFileFormat(), op->GetFilePath(), op->GetDelimiter(),
                                        op->GetQuoteChar(), op->GetEscapeChar()),
        std::vector<std::unique_ptr<AbstractOptimizerNode>>{});
    export_op->PushChild(std::move(output_expr_));

    output_expr_ = std::move(export_op);
  }
}

void QueryToOperatorTransformer::Visit(common::ManagedPointer<parser::AnalyzeStatement> op,
                                       UNUSED_ATTRIBUTE common::ManagedPointer<binder::BinderSherpa> sherpa) {
  OPTIMIZER_LOG_DEBUG("Transforming AnalyzeStatement to operators ...");
  std::vector<catalog::col_oid_t> columns;
  auto tb_oid = accessor_->GetTableOid(op->GetAnalyzeTable()->GetTableName());
  auto schema = accessor_->GetSchema(tb_oid);
  for (const auto &col : *(op->GetColumns())) columns.emplace_back(schema.GetColumn(col).Oid());
  auto analyze_expr = std::make_unique<OperatorNode>(
      LogicalAnalyze::Make(accessor_->GetDatabaseOid(op->GetAnalyzeTable()->GetDatabaseName()), tb_oid,
                           std::move(columns)),
      std::vector<std::unique_ptr<OperatorNode>>{});
  output_expr_ = std::move(analyze_expr);
}

void QueryToOperatorTransformer::Visit(common::ManagedPointer<parser::ComparisonExpression> expr,
                                       common::ManagedPointer<binder::BinderSherpa> sherpa) {
  OPTIMIZER_LOG_DEBUG("Transforming ComparisonExpression to operators ...");
  auto expr_type = expr->GetExpressionType();
  if (expr->GetExpressionType() == parser::ExpressionType::COMPARE_IN) {
    GenerateSubqueryTree(expr.CastManagedPointerTo<parser::AbstractExpression>(), 1, sherpa, false);
  } else if (expr_type == parser::ExpressionType::COMPARE_EQUAL ||
             expr_type == parser::ExpressionType::COMPARE_GREATER_THAN ||
             expr_type == parser::ExpressionType::COMPARE_GREATER_THAN_OR_EQUAL_TO ||
             expr_type == parser::ExpressionType::COMPARE_LESS_THAN ||
             expr_type == parser::ExpressionType::COMPARE_LESS_THAN_OR_EQUAL_TO) {
    if (expr->GetChild(0)->GetExpressionType() == parser::ExpressionType::ROW_SUBQUERY &&
        expr->GetChild(1)->GetExpressionType() == parser::ExpressionType::ROW_SUBQUERY) {
      throw NOT_IMPLEMENTED_EXCEPTION("Comparisons between sub-selects are not supported");
    }
    // Transform if either child is sub-query
    GenerateSubqueryTree(expr.CastManagedPointerTo<parser::AbstractExpression>(), 0, sherpa, true) ||
        GenerateSubqueryTree(expr.CastManagedPointerTo<parser::AbstractExpression>(), 1, sherpa, true);
  }
  expr->AcceptChildren(common::ManagedPointer(this).CastManagedPointerTo<SqlNodeVisitor>(), sherpa);
}

void QueryToOperatorTransformer::Visit(common::ManagedPointer<parser::OperatorExpression> expr,
                                       common::ManagedPointer<binder::BinderSherpa> sherpa) {
  OPTIMIZER_LOG_DEBUG("Transforming OperatorNode to operators ...");
  // TODO(boweic): We may want to do the rewrite (exist -> in) in the binder
  if (expr->GetExpressionType() == parser::ExpressionType::OPERATOR_EXISTS) {
    if (GenerateSubqueryTree(expr.CastManagedPointerTo<parser::AbstractExpression>(), 0, sherpa, false)) {
      // Already reset the child to column, we need to transform exist to not-null to preserve semantic
      expr->SetExpressionType(parser::ExpressionType::OPERATOR_IS_NOT_NULL);
    }
  }

  expr->AcceptChildren(common::ManagedPointer(this).CastManagedPointerTo<SqlNodeVisitor>(), sherpa);
}

bool QueryToOperatorTransformer::RequireAggregation(common::ManagedPointer<parser::SelectStatement> op) {
  if (op->GetSelectGroupBy() != nullptr) {
    return true;
  }
  // Check plain aggregation
  bool has_aggregation = false;
  bool has_other_exprs = false;

  for (auto &expr : op->GetSelectColumns()) {
    std::vector<common::ManagedPointer<parser::AggregateExpression>> aggr_exprs;
    // we need to use get method of managed pointer because the function we are calling will recursivly get aggreate
    // expressions from the current expression and its children; children are of unique pointers
    parser::ExpressionUtil::GetAggregateExprs(&aggr_exprs, expr);
    if (!aggr_exprs.empty())
      has_aggregation = true;
    else
      has_other_exprs = true;
  }
  // TODO(peloton): Should be handled in the binder
  // Syntax error when there are mixture of aggregation and other exprs when group by is absent
  if (has_aggregation && has_other_exprs) {
    throw OPTIMIZER_EXCEPTION(
        "Non aggregation expression must appear in the GROUP BY clause or be used in an aggregate function");
  }
  return has_aggregation;
}

void QueryToOperatorTransformer::CollectPredicates(common::ManagedPointer<parser::AbstractExpression> expr,
                                                   common::ManagedPointer<binder::BinderSherpa> sherpa,
                                                   std::vector<AnnotatedExpression> *predicates) {
  // First check if all conjunctive predicates are supported before transforming
  // predicate with sub-select into regular predicates
  std::vector<common::ManagedPointer<parser::AbstractExpression>> predicate_ptrs;
  QueryToOperatorTransformer::SplitPredicates(expr, &predicate_ptrs);
  for (const auto &pred : predicate_ptrs) {
    if (!QueryToOperatorTransformer::IsSupportedConjunctivePredicate(pred)) {
      throw NOT_IMPLEMENTED_EXCEPTION(
          ("Expression type " + std::to_string(static_cast<int>(pred.Get()->GetExpressionType())) + " is not supported")
              .c_str());
    }
  }
  // Accept will change the expression, e.g. (a in (select b from test)) into
  // (a IN test.b), after the rewrite, we can extract the table aliases
  // information correctly
  expr->Accept(common::ManagedPointer(this).CastManagedPointerTo<SqlNodeVisitor>(), sherpa);
  QueryToOperatorTransformer::ExtractPredicates(expr, predicates);
}

bool QueryToOperatorTransformer::IsSupportedConjunctivePredicate(
    common::ManagedPointer<parser::AbstractExpression> expr) {
  // Currently support : 1. expr without subquery
  // 2. subquery without disjunction. Since the expr is already one of the
  // conjunctive exprs, we'll only need to check if the root level is an
  // operator with subquery
  if (!expr->HasSubquery()) {
    return true;
  }
  auto expr_type = expr->GetExpressionType();
  // Subquery with IN
  if (expr_type == parser::ExpressionType::COMPARE_IN &&
      expr->GetChild(0)->GetExpressionType() != parser::ExpressionType::ROW_SUBQUERY &&
      expr->GetChild(1)->GetExpressionType() == parser::ExpressionType::ROW_SUBQUERY) {
    return true;
  }
  // Subquery with EXIST
  if (expr_type == parser::ExpressionType::OPERATOR_EXISTS &&
      expr->GetChild(0)->GetExpressionType() == parser::ExpressionType::ROW_SUBQUERY) {
    return true;
  }
  // Subquery with other operator
  if (expr_type == parser::ExpressionType::COMPARE_EQUAL || expr_type == parser::ExpressionType::COMPARE_GREATER_THAN ||
      expr_type == parser::ExpressionType::COMPARE_GREATER_THAN_OR_EQUAL_TO ||
      expr_type == parser::ExpressionType::COMPARE_LESS_THAN ||
      expr_type == parser::ExpressionType::COMPARE_LESS_THAN_OR_EQUAL_TO) {
    // Supported if one child is subquery and the other is not
    if ((!expr->GetChild(0)->HasSubquery() &&
         expr->GetChild(1)->GetExpressionType() == parser::ExpressionType::ROW_SUBQUERY) ||
        (!expr->GetChild(1)->HasSubquery() &&
         expr->GetChild(0)->GetExpressionType() == parser::ExpressionType::ROW_SUBQUERY)) {
      return true;
    }
  }
  return false;
}

bool QueryToOperatorTransformer::IsSupportedSubSelect(common::ManagedPointer<parser::SelectStatement> op) {
  // Supported if 1. No aggregation. 2. With aggregation and WHERE clause only
  // have correlated columns in conjunctive predicates in the form of
  // "outer_relation.a = ..."
  // TODO(boweic): Add support for arbitary expressions, this would require
  //  the support for mark join & some special operators, see Hyper's unnesting arbitary query slides
  if (!QueryToOperatorTransformer::RequireAggregation(op)) return true;

  std::vector<common::ManagedPointer<parser::AbstractExpression>> predicates;
  QueryToOperatorTransformer::SplitPredicates(op->GetSelectCondition(), &predicates);
  for (const auto &pred : predicates) {
    // Depth is used to detect correlated subquery, it is set in the binder,
    // if a TVE has depth less than the depth of the current operator, then it is correlated predicate
    if (pred->GetDepth() < op->GetDepth()) {
      if (pred->GetExpressionType() != parser::ExpressionType::COMPARE_EQUAL) {
        return false;
      }
      // Check if in the form of "outer_relation.a = (expr with only columns in inner relation)"
      if (!((pred->GetChild(1)->GetDepth() == op->GetDepth() &&
             pred->GetChild(0)->GetExpressionType() == parser::ExpressionType::COLUMN_VALUE) ||
            (pred->GetChild(0)->GetDepth() == op->GetDepth() &&
             pred->GetChild(1)->GetExpressionType() == parser::ExpressionType::COLUMN_VALUE))) {
        return false;
      }
    }
  }
  return true;
}

bool QueryToOperatorTransformer::GenerateSubqueryTree(common::ManagedPointer<parser::AbstractExpression> expr,
                                                      int child_id, common::ManagedPointer<binder::BinderSherpa> sherpa,
                                                      bool single_join) {
  // Get potential subquery
  auto subquery_expr = expr->GetChild(child_id);
  if (subquery_expr->GetExpressionType() != parser::ExpressionType::ROW_SUBQUERY) return false;

  auto sub_select = subquery_expr.CastManagedPointerTo<parser::SubqueryExpression>()->GetSubselect();
  if (!QueryToOperatorTransformer::IsSupportedSubSelect(sub_select))
    throw NOT_IMPLEMENTED_EXCEPTION("Sub-select not supported");
  // We only support subselect with single row
  if (sub_select->GetSelectColumns().size() != 1) throw NOT_IMPLEMENTED_EXCEPTION("Array in predicates not supported");

  std::vector<parser::AbstractExpression *> select_list;
  // Construct join
  std::unique_ptr<OperatorNode> op_expr;
  if (single_join) {
    op_expr = std::make_unique<OperatorNode>(LogicalSingleJoin::Make(),
                                             std::vector<std::unique_ptr<AbstractOptimizerNode>>{});
    op_expr->PushChild(std::move(output_expr_));
  } else {
    op_expr =
        std::make_unique<OperatorNode>(LogicalMarkJoin::Make(), std::vector<std::unique_ptr<AbstractOptimizerNode>>{});
    op_expr->PushChild(std::move(output_expr_));
  }

  sub_select->Accept(common::ManagedPointer(this).CastManagedPointerTo<SqlNodeVisitor>(), sherpa);

  // Push subquery output
  op_expr->PushChild(std::move(output_expr_));

  output_expr_ = std::move(op_expr);

  // Convert subquery to the selected column in the sub-select
  expr->SetChild(child_id, sub_select->GetSelectColumns().at(0));
  return true;
}

void QueryToOperatorTransformer::ExtractPredicates(common::ManagedPointer<parser::AbstractExpression> expr,
                                                   std::vector<AnnotatedExpression> *annotated_predicates) {
  // Split a complex predicate into a set of predicates connected by AND.
  std::vector<common::ManagedPointer<parser::AbstractExpression>> predicates;
  QueryToOperatorTransformer::SplitPredicates(expr, &predicates);

  for (auto predicate : predicates) {
    std::unordered_set<std::string> table_alias_set;
    QueryToOperatorTransformer::GenerateTableAliasSet(predicate, &table_alias_set);

    // Deep copy expression to avoid memory leak
    annotated_predicates->push_back(AnnotatedExpression(predicate, std::move(table_alias_set)));
  }
}

void QueryToOperatorTransformer::GenerateTableAliasSet(const common::ManagedPointer<parser::AbstractExpression> expr,
                                                       std::unordered_set<std::string> *table_alias_set) {
  if (expr->GetExpressionType() == parser::ExpressionType::COLUMN_VALUE) {
    table_alias_set->insert(expr.CastManagedPointerTo<const parser::ColumnValueExpression>()->GetTableName());
  } else {
    for (const auto &child : expr->GetChildren())
      QueryToOperatorTransformer::GenerateTableAliasSet(child, table_alias_set);
  }
}

void QueryToOperatorTransformer::SplitPredicates(
    common::ManagedPointer<parser::AbstractExpression> expr,
    std::vector<common::ManagedPointer<parser::AbstractExpression>> *predicates) {
  if (expr == nullptr) {
    return;
  }

  if (expr->GetExpressionType() == parser::ExpressionType::CONJUNCTION_AND) {
    // Traverse down the expression tree along conjunction
    for (const auto &child : expr->GetChildren()) {
      QueryToOperatorTransformer::SplitPredicates(common::ManagedPointer(child), predicates);
    }
  } else {
    // Find an expression that is the child of conjunction expression
    predicates->push_back(expr);
  }
}

std::unordered_map<std::string, common::ManagedPointer<parser::AbstractExpression>>
QueryToOperatorTransformer::ConstructSelectElementMap(
    const std::vector<common::ManagedPointer<parser::AbstractExpression>> &select_list) {
  std::unordered_map<std::string, common::ManagedPointer<parser::AbstractExpression>> res;
  for (auto &expr : select_list) {
    std::string alias;
    if (!expr->GetAlias().empty()) {
      alias = expr->GetAlias();
    } else if (expr->GetExpressionType() == parser::ExpressionType::COLUMN_VALUE) {
      auto tv_expr = expr.CastManagedPointerTo<parser::ColumnValueExpression>();
      alias = tv_expr->GetColumnName();
    } else {
      continue;
    }
    std::transform(alias.begin(), alias.end(), alias.begin(), ::tolower);
    res[alias] = common::ManagedPointer<parser::AbstractExpression>(expr);
  }
  return res;
}

}  // namespace terrier::optimizer<|MERGE_RESOLUTION|>--- conflicted
+++ resolved
@@ -32,13 +32,9 @@
   output_expr_ = nullptr;
 }
 
-<<<<<<< HEAD
+
 std::unique_ptr<AbstractOptimizerNode> QueryToOperatorTransformer::ConvertToOpExpression(
-    common::ManagedPointer<parser::SQLStatement> op, parser::ParseResult *parse_result) {
-=======
-std::unique_ptr<OperatorNode> QueryToOperatorTransformer::ConvertToOpExpression(
     common::ManagedPointer<parser::SQLStatement> op, common::ManagedPointer<parser::ParseResult> parse_result) {
->>>>>>> dbfccc8c
   output_expr_ = nullptr;
 
   binder::BinderSherpa sherpa(parse_result);
@@ -243,15 +239,10 @@
     for (size_t i = 1; i < node->GetList().size(); i++) {
       // Start at i = 1 due to the Accept() above
       auto list_elem = node->GetList().at(i);
-<<<<<<< HEAD
-      list_elem->Accept(this, parse_result);
-      auto join_expr = std::make_unique<OperatorNode>(LogicalInnerJoin::Make(),
-                                                      std::vector<std::unique_ptr<AbstractOptimizerNode>>{});
-=======
+
       list_elem->Accept(common::ManagedPointer(this).CastManagedPointerTo<SqlNodeVisitor>(), sherpa);
       auto join_expr =
-          std::make_unique<OperatorNode>(LogicalInnerJoin::Make(), std::vector<std::unique_ptr<OperatorNode>>{});
->>>>>>> dbfccc8c
+          std::make_unique<OperatorNode>(LogicalInnerJoin::Make(), std::vector<std::unique_ptr<AbstractOptimizerNode>>{});
       join_expr->PushChild(std::move(prev_expr));
       join_expr->PushChild(std::move(output_expr_));
       TERRIER_ASSERT(join_expr->GetChildren().size() == 2, "The join expr should have exactly 2 elements");
@@ -264,15 +255,9 @@
 
     // TODO(Ling): how should we determine the value of `is_for_update` field of logicalGet constructor?
     output_expr_ = std::make_unique<OperatorNode>(
-<<<<<<< HEAD
-        LogicalGet::Make(accessor_->GetDatabaseOid(node->GetDatabaseName()), accessor_->GetDefaultNamespace(),
-                         accessor_->GetTableOid(node->GetTableName()), {}, node->GetAlias(), false),
-        std::vector<std::unique_ptr<AbstractOptimizerNode>>{});
-=======
         LogicalGet::Make(db_oid_, accessor_->GetDefaultNamespace(), accessor_->GetTableOid(node->GetTableName()), {},
                          node->GetAlias(), false),
-        std::vector<std::unique_ptr<OperatorNode>>{});
->>>>>>> dbfccc8c
+        std::vector<std::unique_ptr<AbstractOptimizerNode>>{});
   }
 }
 
@@ -360,17 +345,11 @@
       auto schema = accessor_->GetSchema(tb_oid);
       for (const auto &col : op->GetTriggerColumns()) trigger_columns.emplace_back(schema.GetColumn(col).Oid());
       create_expr = std::make_unique<OperatorNode>(
-<<<<<<< HEAD
-          LogicalCreateTrigger::Make(accessor_->GetDatabaseOid(op->GetDatabaseName()), accessor_->GetDefaultNamespace(),
-                                     tb_oid, op->GetTriggerName(), op->GetTriggerFuncNames(), op->GetTriggerArgs(),
-                                     std::move(trigger_columns), op->GetTriggerWhen(), op->GetTriggerType()),
-          std::vector<std::unique_ptr<AbstractOptimizerNode>>{});
-=======
+
           LogicalCreateTrigger::Make(db_oid_, accessor_->GetDefaultNamespace(), tb_oid, op->GetTriggerName(),
                                      op->GetTriggerFuncNames(), op->GetTriggerArgs(), std::move(trigger_columns),
                                      op->GetTriggerWhen(), op->GetTriggerType()),
-          std::vector<std::unique_ptr<OperatorNode>>{});
->>>>>>> dbfccc8c
+          std::vector<std::unique_ptr<AbstractOptimizerNode>>{});
       break;
     }
     case parser::CreateStatement::CreateType::kSchema:
@@ -379,14 +358,9 @@
       break;
     case parser::CreateStatement::CreateType::kView:
       create_expr = std::make_unique<OperatorNode>(
-<<<<<<< HEAD
-          LogicalCreateView::Make(accessor_->GetDatabaseOid(op->GetDatabaseName()), accessor_->GetDefaultNamespace(),
-                                  op->GetViewName(), op->GetViewQuery()),
+
+          LogicalCreateView::Make(db_oid_, accessor_->GetDefaultNamespace(), op->GetViewName(), op->GetViewQuery()),
           std::vector<std::unique_ptr<AbstractOptimizerNode>>{});
-=======
-          LogicalCreateView::Make(db_oid_, accessor_->GetDefaultNamespace(), op->GetViewName(), op->GetViewQuery()),
-          std::vector<std::unique_ptr<OperatorNode>>{});
->>>>>>> dbfccc8c
       break;
   }
 
@@ -403,13 +377,8 @@
   if (op->GetInsertType() == parser::InsertType::SELECT) {
     auto insert_expr =
         std::make_unique<OperatorNode>(LogicalInsertSelect::Make(target_db_id, target_ns_id, target_table_id),
-<<<<<<< HEAD
                                        std::vector<std::unique_ptr<AbstractOptimizerNode>>{});
-    op->GetSelect()->Accept(this, parse_result);
-=======
-                                       std::vector<std::unique_ptr<OperatorNode>>{});
     op->GetSelect()->Accept(common::ManagedPointer(this).CastManagedPointerTo<SqlNodeVisitor>(), sherpa);
->>>>>>> dbfccc8c
     insert_expr->PushChild(std::move(output_expr_));
     output_expr_ = std::move(insert_expr);
     return;
@@ -519,14 +488,9 @@
   std::unique_ptr<OperatorNode> drop_expr;
   switch (drop_type) {
     case parser::DropStatement::DropType::kDatabase:
-<<<<<<< HEAD
-      drop_expr =
-          std::make_unique<OperatorNode>(LogicalDropDatabase::Make(accessor_->GetDatabaseOid(op->GetDatabaseName())),
-                                         std::vector<std::unique_ptr<AbstractOptimizerNode>>{});
-=======
+
       drop_expr = std::make_unique<OperatorNode>(LogicalDropDatabase::Make(db_oid_),
-                                                 std::vector<std::unique_ptr<OperatorNode>>{});
->>>>>>> dbfccc8c
+                                                 std::vector<std::unique_ptr<AbstractOptimizerNode>>{});
       break;
     case parser::DropStatement::DropType::kTable:
       drop_expr = std::make_unique<OperatorNode>(LogicalDropTable::Make(accessor_->GetTableOid(op->GetTableName())),
@@ -608,18 +572,11 @@
 
     auto target_table = op->GetCopyTable();
 
-<<<<<<< HEAD
-    auto insert_op = std::make_unique<OperatorNode>(
-        LogicalInsertSelect::Make(accessor_->GetDatabaseOid(target_table->GetDatabaseName()),
-                                  accessor_->GetDefaultNamespace(),
-                                  accessor_->GetTableOid(target_table->GetTableName())),
-        std::vector<std::unique_ptr<AbstractOptimizerNode>>{});
-=======
+
     auto insert_op =
         std::make_unique<OperatorNode>(LogicalInsertSelect::Make(db_oid_, accessor_->GetDefaultNamespace(),
                                                                  accessor_->GetTableOid(target_table->GetTableName())),
-                                       std::vector<std::unique_ptr<OperatorNode>>{});
->>>>>>> dbfccc8c
+                                       std::vector<std::unique_ptr<AbstractOptimizerNode>>{});
     insert_op->PushChild(std::move(get_op));
     output_expr_ = std::move(insert_op);
 
@@ -649,7 +606,7 @@
   auto analyze_expr = std::make_unique<OperatorNode>(
       LogicalAnalyze::Make(accessor_->GetDatabaseOid(op->GetAnalyzeTable()->GetDatabaseName()), tb_oid,
                            std::move(columns)),
-      std::vector<std::unique_ptr<OperatorNode>>{});
+      std::vector<std::unique_ptr<AbstractOptimizerNode>>{});
   output_expr_ = std::move(analyze_expr);
 }
 
