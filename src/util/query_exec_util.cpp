--- conflicted
+++ resolved
@@ -112,13 +112,8 @@
     error_msg_ = ss.str();
 
     // Catched a parsing error
-<<<<<<< HEAD
-    COMMON_LOG_ERROR("QueryExecUtil::PlanStatement caught error {} when parsing {}", e.what(), query);
-    return {nullptr};
-=======
     COMMON_LOG_ERROR(error_msg_);
-    return {nullptr, nullptr};
->>>>>>> e8fd9b05
+    return nullptr;
   }
 
   // If QUERY_SET can be run through the optimizer and/or a executor,
@@ -137,13 +132,8 @@
     error_msg_ = ss.str();
 
     // Caught a binding exception
-<<<<<<< HEAD
-    COMMON_LOG_ERROR("QueryExecUtil::PlanStatement caught error {} when binding {}", e.what(), query);
+    COMMON_LOG_ERROR(error_msg_);
     return nullptr;
-=======
-    COMMON_LOG_ERROR(error_msg_);
-    return {nullptr, nullptr};
->>>>>>> e8fd9b05
   }
 
   statement->SetOptimizeResult(trafficcop::TrafficCopUtil::Optimize(txn, common::ManagedPointer(accessor),
