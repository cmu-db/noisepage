#include "execution/executable_query.h"

#include "execution/ast/ast_dump.h"
#include "execution/compiler/codegen.h"
#include "execution/compiler/compiler.h"
#include "execution/parsing/parser.h"
#include "execution/parsing/scanner.h"
#include "execution/sema/sema.h"
#include "execution/util/region.h"
#include "execution/vm/bytecode_generator.h"
#include "execution/vm/module.h"
#include "loggers/execution_logger.h"

namespace terrier::execution {

std::atomic<query_id_t> ExecutableQuery::query_identifier{query_id_t{0}};

ExecutableQuery::ExecutableQuery(const common::ManagedPointer<planner::AbstractPlanNode> physical_plan,
                                 const common::ManagedPointer<exec::ExecutionContext> exec_ctx) {
  // Generate a query id using std::atomic<>.fetch_add()
  query_id_ = ExecutableQuery::query_identifier++;

  // Compile and check for errors
  compiler::CodeGen codegen(exec_ctx.Get());
  compiler::Compiler compiler(query_id_, &codegen, physical_plan.Get());
  auto root = compiler.Compile();
  if (codegen.Reporter()->HasErrors()) {
    EXECUTION_LOG_ERROR("Type-checking error! \n {}", codegen.Reporter()->SerializeErrors());
    EXECUTION_LOG_ERROR("Dumping AST:");
    EXECUTION_LOG_ERROR(execution::ast::AstDump::Dump(root));
    return;
  }

  // Convert to bytecode
  auto bytecode_module = vm::BytecodeGenerator::Compile(root, exec_ctx.Get(), "tmp-tpl");

  tpl_module_ = std::make_unique<vm::Module>(std::move(bytecode_module));
  region_ = codegen.ReleaseRegion();
  ast_ctx_ = codegen.ReleaseContext();
  pipeline_operating_units_ = codegen.ReleasePipelineOperatingUnits();
  exec_ctx->SetPipelineOperatingUnits(common::ManagedPointer(pipeline_operating_units_));
}

ExecutableQuery::ExecutableQuery(const std::string &filename,
                                 const common::ManagedPointer<exec::ExecutionContext> exec_ctx) {
  auto file = llvm::MemoryBuffer::getFile(filename);
  if (std::error_code error = file.getError()) {
    EXECUTION_LOG_ERROR("There was an error reading file '{}': {}", filename, error.message());
    return;
  }

  // Copy the source into a temporary, compile, and run
  auto source = (*file)->getBuffer().str();

  // Let's scan the source
  region_ = std::make_unique<util::Region>("repl-ast");
  util::Region error_region("repl-error");
  sema::ErrorReporter error_reporter(&error_region);
  ast_ctx_ = std::make_unique<ast::Context>(region_.get(), &error_reporter);

  parsing::Scanner scanner(source.data(), source.length());
  parsing::Parser parser(&scanner, ast_ctx_.get());

  // Parse
  ast::AstNode *root = parser.Parse();
  if (error_reporter.HasErrors()) {
    EXECUTION_LOG_ERROR("Parsing errors: \n {}", error_reporter.SerializeErrors());
    throw std::runtime_error("Parsing Error!");
  }

  // Type check
  sema::Sema type_check(ast_ctx_.get());
  type_check.Run(root);
  if (error_reporter.HasErrors()) {
    EXECUTION_LOG_ERROR("Type-checking errors: \n {}", error_reporter.SerializeErrors());
    throw std::runtime_error("Type Checking Error!");
  }

  EXECUTION_LOG_DEBUG("Converted: \n {}", execution::ast::AstDump::Dump(root));

  // Convert to bytecode
  auto bytecode_module = vm::BytecodeGenerator::Compile(root, exec_ctx.Get(), "tmp-tpl");
  tpl_module_ = std::make_unique<vm::Module>(std::move(bytecode_module));

  // acquire the output format
  query_name_ = GetFileName(filename);
}

ExecutableQuery::ExecutableQuery(const std::string &filename, const common::ManagedPointer<exec::ExecutionContext>
    exec_ctx) {
  auto file = llvm::MemoryBuffer::getFile(filename);
  if (std::error_code error = file.getError()) {
    EXECUTION_LOG_ERROR("There was an error reading file '{}': {}", filename, error.message());
    return;
  }

  // Copy the source into a temporary, compile, and run
  auto source = (*file)->getBuffer().str();

  // Let's scan the source
  region_ = std::make_unique<util::Region>("repl-ast");
  util::Region error_region("repl-error");
  sema::ErrorReporter error_reporter(&error_region);
  ast_ctx_ = std::make_unique<ast::Context>(region_.get(), &error_reporter);

  parsing::Scanner scanner(source.data(), source.length());
  parsing::Parser parser(&scanner, ast_ctx_.get());

  // Parse
  ast::AstNode *root = parser.Parse();
  if (error_reporter.HasErrors()) {
    EXECUTION_LOG_ERROR("Parsing errors: \n {}", error_reporter.SerializeErrors());
    throw std::runtime_error("Parsing Error!");
  }

  // Type check
  sema::Sema type_check(ast_ctx_.get());
  type_check.Run(root);
  if (error_reporter.HasErrors()) {
    EXECUTION_LOG_ERROR("Type-checking errors: \n {}", error_reporter.SerializeErrors());
    throw std::runtime_error("Type Checking Error!");
  }

  EXECUTION_LOG_DEBUG("Converted: \n {}", execution::ast::AstDump::Dump(root));

  // Convert to bytecode
  auto bytecode_module = vm::BytecodeGenerator::Compile(root, exec_ctx.Get(), "tmp-tpl");
  tpl_module_ = std::make_unique<vm::Module>(std::move(bytecode_module));

  // acquire the output format
  query_name_ = GetFileName(filename);
}


void ExecutableQuery::Run(const common::ManagedPointer<exec::ExecutionContext> exec_ctx, const vm::ExecutionMode mode) {
  TERRIER_ASSERT(tpl_module_ != nullptr, "Trying to run a module that failed to compile.");
  exec_ctx->SetExecutionMode(static_cast<uint8_t>(mode));

  // Run the main function
  std::function<int64_t(exec::ExecutionContext *)> main;
  if (!tpl_module_->GetFunction("main", mode, &main)) {
    EXECUTION_LOG_ERROR(
        "Missing 'main' entry function with signature "
        "(*ExecutionContext)->int32");
    return;
  }
  auto result = main(exec_ctx.Get());
<<<<<<< HEAD
  EXECUTION_LOG_INFO("main() returned: {}", result);
=======
  EXECUTION_LOG_DEBUG("main() returned: {}", result);
  exec_ctx->SetPipelineOperatingUnits(nullptr);
>>>>>>> f6573002
}

}  // namespace terrier::execution<|MERGE_RESOLUTION|>--- conflicted
+++ resolved
@@ -145,12 +145,8 @@
     return;
   }
   auto result = main(exec_ctx.Get());
-<<<<<<< HEAD
-  EXECUTION_LOG_INFO("main() returned: {}", result);
-=======
   EXECUTION_LOG_DEBUG("main() returned: {}", result);
   exec_ctx->SetPipelineOperatingUnits(nullptr);
->>>>>>> f6573002
 }
 
 }  // namespace terrier::execution