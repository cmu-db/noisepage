#include "execution/util/hash.h"

<<<<<<< HEAD
#include "xxHash/xxh3.h"  // NOLINT
=======
#include "xxHash/xxh3.h"
>>>>>>> f71e5f73

namespace terrier::execution::util {

hash_t Hasher::HashXX3(const uint8_t *buf, const uint32_t len) { return XXH3_64bits(buf, len); }

}  // namespace terrier::execution::util<|MERGE_RESOLUTION|>--- conflicted
+++ resolved
@@ -1,10 +1,6 @@
 #include "execution/util/hash.h"
 
-<<<<<<< HEAD
-#include "xxHash/xxh3.h"  // NOLINT
-=======
 #include "xxHash/xxh3.h"
->>>>>>> f71e5f73
 
 namespace terrier::execution::util {
 
