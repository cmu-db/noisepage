#include "execution/ast/context.h"

#include <llvm/ADT/DenseMap.h>
#include <llvm/ADT/DenseSet.h>
#include <llvm/ADT/StringMap.h>

#include <algorithm>
#include <memory>
#include <string>
#include <tuple>
#include <unordered_set>
#include <utility>
#include <vector>

#include "brain/operating_unit.h"
#include "common/math_util.h"
#include "execution/ast/ast_node_factory.h"
#include "execution/ast/builtins.h"
#include "execution/ast/type.h"
#include "execution/sql/aggregation_hash_table.h"
#include "execution/sql/aggregators.h"
#include "execution/sql/filter_manager.h"
#include "execution/sql/index_iterator.h"
#include "execution/sql/join_hash_table.h"
#include "execution/sql/join_hash_table_vector_probe.h"
#include "execution/sql/sorter.h"
#include "execution/sql/table_vector_iterator.h"
#include "execution/sql/thread_state_container.h"
#include "execution/sql/value.h"
// #include "execution/util/csv_reader.h" Fix later.
#include "execution/util/execution_common.h"

namespace terrier::execution::ast {

// ---------------------------------------------------------
// Key type used in the cache for struct types in the context
// ---------------------------------------------------------

/**
 * Compute a hash_code for a field
 */
llvm::hash_code hash_value(const Field &field) {  // NOLINT
  return llvm::hash_combine(field.name_.GetData(), field.type_);
}

/*
 * Struct required to store TPL struct types in LLVM DenseMaps.
 */
struct StructTypeKeyInfo {
  struct KeyTy {
    const util::RegionVector<Field> &elements_;

    explicit KeyTy(const util::RegionVector<Field> &es) : elements_(es) {}

    explicit KeyTy(const StructType *struct_type) : elements_(struct_type->GetFieldsWithoutPadding()) {}

    bool operator==(const KeyTy &that) const { return elements_ == that.elements_; }

    bool operator!=(const KeyTy &that) const { return !this->operator==(that); }
  };

  // NOLINTNEXTLINE (LLVM DenseMap expects these names)
  static inline StructType *getEmptyKey() { return llvm::DenseMapInfo<StructType *>::getEmptyKey(); }

  // NOLINTNEXTLINE (LLVM DenseMap expects these names)
  static inline StructType *getTombstoneKey() { return llvm::DenseMapInfo<StructType *>::getTombstoneKey(); }

  // NOLINTNEXTLINE (LLVM DenseMap expects these names)
  static std::size_t getHashValue(const KeyTy &key) {
    return llvm::hash_combine_range(key.elements_.begin(), key.elements_.end());
  }

  // NOLINTNEXTLINE (LLVM DenseMap expects these names)
  static std::size_t getHashValue(const StructType *struct_type) { return getHashValue(KeyTy(struct_type)); }

  // NOLINTNEXTLINE (LLVM DenseMap expects these names)
  static bool isEqual(const KeyTy &lhs, const StructType *rhs) {
    if (rhs == getEmptyKey() || rhs == getTombstoneKey()) return false;
    return lhs == KeyTy(rhs);
  }

  // NOLINTNEXTLINE (LLVM DenseMap expects these names)
  static bool isEqual(const StructType *lhs, const StructType *rhs) { return lhs == rhs; }
};

// ---------------------------------------------------------
// Key type used in the cache for function types in the context
// ---------------------------------------------------------

/*
 * Struct required to store TPL function types in LLVM DenseMaps.
 */
struct FunctionTypeKeyInfo {
  struct KeyTy {
    Type *const ret_type_;
    const util::RegionVector<Field> &params_;

    explicit KeyTy(Type *ret_type, const util::RegionVector<Field> &ps) : ret_type_(ret_type), params_(ps) {}

    explicit KeyTy(const FunctionType *func_type)
        : ret_type_(func_type->GetReturnType()), params_(func_type->GetParams()) {}

    bool operator==(const KeyTy &that) const { return ret_type_ == that.ret_type_ && params_ == that.params_; }

    bool operator!=(const KeyTy &that) const { return !this->operator==(that); }
  };

  // NOLINTNEXTLINE
  static FunctionType *getEmptyKey() { return llvm::DenseMapInfo<FunctionType *>::getEmptyKey(); }

  // NOLINTNEXTLINE
  static FunctionType *getTombstoneKey() { return llvm::DenseMapInfo<FunctionType *>::getTombstoneKey(); }

  // NOLINTNEXTLINE
  static std::size_t getHashValue(const KeyTy &key) {
    return llvm::hash_combine(key.ret_type_, llvm::hash_combine_range(key.params_.begin(), key.params_.end()));
  }

  // NOLINTNEXTLINE
  static std::size_t getHashValue(const FunctionType *func_type) { return getHashValue(KeyTy(func_type)); }

  // NOLINTNEXTLINE
  static bool isEqual(const KeyTy &lhs, const FunctionType *rhs) {
    if (rhs == getEmptyKey() || rhs == getTombstoneKey()) return false;
    return lhs == KeyTy(rhs);
  }

  // NOLINTNEXTLINE
  static bool isEqual(const FunctionType *lhs, const FunctionType *rhs) { return lhs == rhs; }
};

struct Context::Implementation {
  static constexpr const uint32_t K_DEFAULT_STRING_TABLE_CAPACITY = 32;

  // -------------------------------------------------------
  // Builtin types
  // -------------------------------------------------------

#define F(BKind, ...) BuiltinType *BKind##Type;
  BUILTIN_TYPE_LIST(F, F, F)
#undef F
  StringType *string_type_;

  // -------------------------------------------------------
  // Type caches
  // -------------------------------------------------------

  llvm::StringMap<char, util::LLVMRegionAllocator> string_table_;
  std::vector<BuiltinType *> builtin_types_list_;
  llvm::DenseMap<Identifier, Type *> builtin_types_;
  llvm::DenseMap<Identifier, Builtin> builtin_funcs_;
  llvm::DenseMap<Type *, PointerType *> pointer_types_;
  llvm::DenseMap<std::pair<Type *, uint64_t>, ArrayType *> array_types_;
  llvm::DenseMap<std::pair<Type *, Type *>, MapType *> map_types_;
  llvm::DenseSet<StructType *, StructTypeKeyInfo> struct_types_;
  llvm::DenseSet<FunctionType *, FunctionTypeKeyInfo> func_types_;

  explicit Implementation(Context *ctx)
      : string_table_(K_DEFAULT_STRING_TABLE_CAPACITY, util::LLVMRegionAllocator(ctx->GetRegion())) {
    // Instantiate all the builtins
#define F(BKind, CppType, ...) \
  BKind##Type = new (ctx->GetRegion()) BuiltinType(ctx, sizeof(CppType), alignof(CppType), BuiltinType::BKind);
    BUILTIN_TYPE_LIST(F, F, F)
#undef F

    string_type_ = new (ctx->GetRegion()) StringType(ctx);
  }
};

Context::Context(util::Region *region, sema::ErrorReporter *error_reporter)
    : region_(region),
      error_reporter_(error_reporter),
      node_factory_(std::make_unique<AstNodeFactory>(region)),
      impl_(std::make_unique<Implementation>(this)) {
  // Put all builtins into list
#define F(BKind, ...) Impl()->builtin_types_list_.push_back(Impl()->BKind##Type);
  BUILTIN_TYPE_LIST(F, F, F)
#undef F

  // Put all builtins into cache by name
#define PRIM(BKind, CppType, TplName) Impl()->builtin_types_[GetIdentifier(TplName)] = Impl()->BKind##Type;
#define OTHERS(BKind, CppType) Impl()->builtin_types_[GetIdentifier(#BKind)] = Impl()->BKind##Type;
  BUILTIN_TYPE_LIST(PRIM, OTHERS, OTHERS)
#undef OTHERS
#undef PRIM

  // Builtin aliases
  Impl()->builtin_types_[GetIdentifier("int")] = Impl()->Int32Type;
  Impl()->builtin_types_[GetIdentifier("float")] = Impl()->Float32Type;
  Impl()->builtin_types_[GetIdentifier("void")] = Impl()->NilType;

  // Initialize builtin functions
#define BUILTIN_FUNC(Name, ...) \
  Impl()->builtin_funcs_[GetIdentifier(Builtins::GetFunctionName(Builtin::Name))] = Builtin::Name;
  BUILTINS_LIST(BUILTIN_FUNC)
#undef BUILTIN_FUNC
}

Context::~Context() = default;

Identifier Context::GetIdentifier(llvm::StringRef str) {
  if (str.empty()) {
    auto iter = Impl()->string_table_.insert(std::make_pair("", static_cast<char>(0))).first;
    return Identifier(iter->getKeyData());
  }

  auto iter = Impl()->string_table_.insert(std::make_pair(str, static_cast<char>(0))).first;
  return Identifier(iter->getKeyData());
}

Type *Context::LookupBuiltinType(Identifier name) const {
  auto iter = Impl()->builtin_types_.find(name);
  return (iter == Impl()->builtin_types_.end() ? nullptr : iter->second);
}

bool Context::IsBuiltinFunction(Identifier name, Builtin *builtin) const {
  if (auto iter = Impl()->builtin_funcs_.find(name); iter != Impl()->builtin_funcs_.end()) {
    if (builtin != nullptr) {
      *builtin = iter->second;
    }
    return true;
  }

  return false;
}

Identifier Context::GetBuiltinFunction(Builtin builtin) { return GetIdentifier(Builtins::GetFunctionName(builtin)); }

Identifier Context::GetBuiltinType(BuiltinType::Kind kind) {
  return GetIdentifier(Impl()->builtin_types_list_[kind]->GetTplName());
}

PointerType *Type::PointerTo() { return PointerType::Get(this); }

// static
BuiltinType *BuiltinType::Get(Context *ctx, BuiltinType::Kind kind) { return ctx->Impl()->builtin_types_list_[kind]; }

// static
StringType *StringType::Get(Context *ctx) { return ctx->Impl()->string_type_; }

// static
PointerType *PointerType::Get(Type *base) {
  Context *ctx = base->GetContext();

  PointerType *&pointer_type = ctx->Impl()->pointer_types_[base];

  if (pointer_type == nullptr) {
    pointer_type = new (ctx->GetRegion()) PointerType(base);
  }

  return pointer_type;
}

// static
ArrayType *ArrayType::Get(uint64_t length, Type *elem_type) {
  Context *ctx = elem_type->GetContext();

  ArrayType *&array_type = ctx->Impl()->array_types_[{elem_type, length}];

  if (array_type == nullptr) {
    array_type = new (ctx->GetRegion()) ArrayType(length, elem_type);
  }

  return array_type;
}

// static
MapType *MapType::Get(Type *key_type, Type *value_type) {
  Context *ctx = key_type->GetContext();

  MapType *&map_type = ctx->Impl()->map_types_[{key_type, value_type}];

  if (map_type == nullptr) {
    map_type = new (ctx->GetRegion()) MapType(key_type, value_type);
  }

  return map_type;
}

<<<<<<< HEAD
Field StructType::CreatePaddingElement(uint32_t size, Context *ctx, uint32_t *remainder) {
  // We only need a placeholder name. The identifier for the placeholder
  // does not have to be unique since TPL code will never refer to a
  // placeholder field and LLVM IR does not rely on field names.
  ast::Identifier name = ctx->GetIdentifier("__field$0$");

  // Can always pad with 1 byte
  ast::BuiltinType::Kind pad_type = ast::BuiltinType::Int8;
  uint32_t pad_size = 1;

  // We can only create a padding element of this size only if the modulo
  // is equal to zero. Otherwise we risk violating alignment requirements
  // with the padding elements.
  //
  // For instance, if we need to pad 7 bytes, we want to create a padding
  // element of size 1, then 2, and finally 4.
  if (size % sizeof(int32_t) == 0) {
    pad_type = ast::BuiltinType::Int32;
    pad_size = sizeof(int32_t);
  } else if (size % sizeof(int16_t) == 0) {
    pad_type = ast::BuiltinType::Int16;
    pad_size = sizeof(int16_t);
  }

  *remainder = size - pad_size;
  return Field(name, ast::BuiltinType::Get(ctx, pad_type));
=======
Field StructType::CreatePaddingElement(uint32_t id, uint32_t size, Context *ctx) {
  ast::Identifier name = ctx->GetIdentifier("__field$" + std::to_string(id) + "$");
  auto *pad_type = ast::BuiltinType::Get(ctx, ast::BuiltinType::Int8);
  return Field(name, ast::ArrayType::Get(size, pad_type));
>>>>>>> 40aacdb7
}

// static
StructType *StructType::Get(Context *ctx, util::RegionVector<Field> &&fields) {
  // Empty structs get an artificial element
  if (fields.empty()) {
    // Empty structs get an artificial byte field to ensure non-zero size
    ast::Identifier name = ctx->GetIdentifier("__field$0$");
    ast::Type *byte_type = ast::BuiltinType::Get(ctx, ast::BuiltinType::Int8);
    fields.emplace_back(name, byte_type);
  }

  const StructTypeKeyInfo::KeyTy key(fields);

  auto insert_res = ctx->Impl()->struct_types_.insert_as(nullptr, key);
  auto iter = insert_res.first;
  auto inserted = insert_res.second;

  StructType *struct_type = nullptr;

  if (inserted) {
    // Compute size and alignment. Alignment of struct is alignment of largest
    // struct element.
    uint32_t size = 0;
    uint32_t alignment = 0;
    util::RegionVector<Field> all_fields(ctx->GetRegion());
    util::RegionVector<uint32_t> field_offsets(ctx->GetRegion());
    for (const auto &field : fields) {
      auto *field_type = field.type_;

      // Check if the type needs to be padded
      uint32_t field_align = field_type->GetAlignment();
      if (!common::MathUtil::IsAligned(size, field_align)) {
        auto new_size = static_cast<uint32_t>(common::MathUtil::AlignTo(size, field_align));
<<<<<<< HEAD
        while (new_size > size) {
          uint32_t remainder = 0;
          all_fields.emplace_back(CreatePaddingElement(new_size - size, ctx, &remainder));
          field_offsets.push_back(size);
          size += (new_size - size - remainder);
        }
=======
        all_fields.emplace_back(CreatePaddingElement(size, new_size - size, ctx));
        field_offsets.push_back(size);
        size = new_size;
>>>>>>> 40aacdb7
      }

      // Update size and calculate alignment
      field_offsets.push_back(size);
      all_fields.emplace_back(field);
      size += field_type->GetSize();
      alignment = std::max(alignment, field_type->GetAlignment());
    }

    // Empty structs have an alignment of 1 byte
    if (alignment == 0) {
      alignment = 1;
    }

    // Add padding at end so that these structs can be placed compactly in an
    // array and still respect alignment
    if (!common::MathUtil::IsAligned(size, alignment)) {
      auto new_size = static_cast<uint32_t>(common::MathUtil::AlignTo(size, alignment));
      all_fields.emplace_back(CreatePaddingElement(size, new_size - size, ctx));
      field_offsets.push_back(size);
      size = new_size;
    }

    // Create type
    struct_type = new (ctx->GetRegion())
        StructType(ctx, size, alignment, std::move(all_fields), std::move(fields), std::move(field_offsets));
    // Set in cache
    *iter = struct_type;
  } else {
    struct_type = *iter;
  }

  return struct_type;
}

// static
StructType *StructType::Get(util::RegionVector<Field> &&fields) {
  TERRIER_ASSERT(!fields.empty(), "Cannot use StructType::Get(fields) with an empty list of fields");
  return StructType::Get(fields[0].type_->GetContext(), std::move(fields));
}

// static
FunctionType *FunctionType::Get(util::RegionVector<Field> &&params, Type *ret) {
  Context *ctx = ret->GetContext();

  const FunctionTypeKeyInfo::KeyTy key(ret, params);

  auto insert_res = ctx->Impl()->func_types_.insert_as(nullptr, key);
  auto iter = insert_res.first;
  auto inserted = insert_res.second;

  FunctionType *func_type = nullptr;

  if (inserted) {
    // The function type was not in the cache, create the type now and insert it
    // into the cache
    func_type = new (ctx->GetRegion()) FunctionType(std::move(params), ret);
    *iter = func_type;
  } else {
    func_type = *iter;
  }

  return func_type;
}

}  // namespace terrier::execution::ast<|MERGE_RESOLUTION|>--- conflicted
+++ resolved
@@ -277,39 +277,10 @@
   return map_type;
 }
 
-<<<<<<< HEAD
-Field StructType::CreatePaddingElement(uint32_t size, Context *ctx, uint32_t *remainder) {
-  // We only need a placeholder name. The identifier for the placeholder
-  // does not have to be unique since TPL code will never refer to a
-  // placeholder field and LLVM IR does not rely on field names.
-  ast::Identifier name = ctx->GetIdentifier("__field$0$");
-
-  // Can always pad with 1 byte
-  ast::BuiltinType::Kind pad_type = ast::BuiltinType::Int8;
-  uint32_t pad_size = 1;
-
-  // We can only create a padding element of this size only if the modulo
-  // is equal to zero. Otherwise we risk violating alignment requirements
-  // with the padding elements.
-  //
-  // For instance, if we need to pad 7 bytes, we want to create a padding
-  // element of size 1, then 2, and finally 4.
-  if (size % sizeof(int32_t) == 0) {
-    pad_type = ast::BuiltinType::Int32;
-    pad_size = sizeof(int32_t);
-  } else if (size % sizeof(int16_t) == 0) {
-    pad_type = ast::BuiltinType::Int16;
-    pad_size = sizeof(int16_t);
-  }
-
-  *remainder = size - pad_size;
-  return Field(name, ast::BuiltinType::Get(ctx, pad_type));
-=======
 Field StructType::CreatePaddingElement(uint32_t id, uint32_t size, Context *ctx) {
   ast::Identifier name = ctx->GetIdentifier("__field$" + std::to_string(id) + "$");
   auto *pad_type = ast::BuiltinType::Get(ctx, ast::BuiltinType::Int8);
   return Field(name, ast::ArrayType::Get(size, pad_type));
->>>>>>> 40aacdb7
 }
 
 // static
@@ -344,18 +315,9 @@
       uint32_t field_align = field_type->GetAlignment();
       if (!common::MathUtil::IsAligned(size, field_align)) {
         auto new_size = static_cast<uint32_t>(common::MathUtil::AlignTo(size, field_align));
-<<<<<<< HEAD
-        while (new_size > size) {
-          uint32_t remainder = 0;
-          all_fields.emplace_back(CreatePaddingElement(new_size - size, ctx, &remainder));
-          field_offsets.push_back(size);
-          size += (new_size - size - remainder);
-        }
-=======
         all_fields.emplace_back(CreatePaddingElement(size, new_size - size, ctx));
         field_offsets.push_back(size);
         size = new_size;
->>>>>>> 40aacdb7
       }
 
       // Update size and calculate alignment
