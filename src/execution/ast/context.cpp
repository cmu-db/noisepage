#include "execution/ast/context.h"

#include <llvm/ADT/DenseMap.h>
#include <llvm/ADT/DenseSet.h>
#include <llvm/ADT/StringMap.h>

#include <algorithm>
#include <memory>
#include <string>
#include <tuple>
#include <unordered_set>
#include <utility>
#include <vector>

#include "brain/operating_unit.h"
#include "common/math_util.h"
#include "execution/ast/ast_node_factory.h"
#include "execution/ast/builtins.h"
#include "execution/ast/type.h"
#include "execution/sql/aggregation_hash_table.h"
#include "execution/sql/aggregators.h"
#include "execution/sql/filter_manager.h"
#include "execution/sql/index_iterator.h"
#include "execution/sql/join_hash_table.h"
#include "execution/sql/join_hash_table_vector_probe.h"
#include "execution/sql/sorter.h"
#include "execution/sql/table_vector_iterator.h"
#include "execution/sql/thread_state_container.h"
#include "execution/sql/value.h"
// #include "execution/util/csv_reader.h" Fix later.
#include "execution/util/execution_common.h"

namespace {

terrier::execution::ast::Field CreatePaddingElement(uint32_t id, uint32_t size, terrier::execution::ast::Context *ctx) {
  terrier::execution::ast::Identifier name = ctx->GetIdentifier("__pad$" + std::to_string(id) + "$");
  auto *pad_type = terrier::execution::ast::BuiltinType::Get(ctx, terrier::execution::ast::BuiltinType::Int8);
  return terrier::execution::ast::Field(name, terrier::execution::ast::ArrayType::Get(size, pad_type));
}

};  // namespace

namespace terrier::execution::ast {

// ---------------------------------------------------------
// Key type used in the cache for struct types in the context
// ---------------------------------------------------------

/**
 * Compute a hash_code for a field
 */
llvm::hash_code hash_value(const Field &field) {  // NOLINT
  return llvm::hash_combine(field.name_.GetData(), field.type_);
}

/*
 * Struct required to store TPL struct types in LLVM DenseMaps.
 */
struct StructTypeKeyInfo {
  struct KeyTy {
    const util::RegionVector<Field> &elements_;

    explicit KeyTy(const util::RegionVector<Field> &es) : elements_(es) {}

    explicit KeyTy(const StructType *struct_type) : elements_(struct_type->GetFieldsWithoutPadding()) {}

    bool operator==(const KeyTy &that) const { return elements_ == that.elements_; }

    bool operator!=(const KeyTy &that) const { return !this->operator==(that); }
  };

  // NOLINTNEXTLINE (LLVM DenseMap expects these names)
  static inline StructType *getEmptyKey() { return llvm::DenseMapInfo<StructType *>::getEmptyKey(); }

  // NOLINTNEXTLINE (LLVM DenseMap expects these names)
  static inline StructType *getTombstoneKey() { return llvm::DenseMapInfo<StructType *>::getTombstoneKey(); }

  // NOLINTNEXTLINE (LLVM DenseMap expects these names)
  static std::size_t getHashValue(const KeyTy &key) {
    return llvm::hash_combine_range(key.elements_.begin(), key.elements_.end());
  }

  // NOLINTNEXTLINE (LLVM DenseMap expects these names)
  static std::size_t getHashValue(const StructType *struct_type) { return getHashValue(KeyTy(struct_type)); }

  // NOLINTNEXTLINE (LLVM DenseMap expects these names)
  static bool isEqual(const KeyTy &lhs, const StructType *rhs) {
    if (rhs == getEmptyKey() || rhs == getTombstoneKey()) return false;
    return lhs == KeyTy(rhs);
  }

  // NOLINTNEXTLINE (LLVM DenseMap expects these names)
  static bool isEqual(const StructType *lhs, const StructType *rhs) { return lhs == rhs; }
};

// ---------------------------------------------------------
// Key type used in the cache for function types in the context
// ---------------------------------------------------------

/*
 * Struct required to store TPL function types in LLVM DenseMaps.
 */
struct FunctionTypeKeyInfo {
  struct KeyTy {
    Type *const ret_type_;
    const util::RegionVector<Field> &params_;

    explicit KeyTy(Type *ret_type, const util::RegionVector<Field> &ps) : ret_type_(ret_type), params_(ps) {}

    explicit KeyTy(const FunctionType *func_type)
        : ret_type_(func_type->GetReturnType()), params_(func_type->GetParams()) {}

    bool operator==(const KeyTy &that) const { return ret_type_ == that.ret_type_ && params_ == that.params_; }

    bool operator!=(const KeyTy &that) const { return !this->operator==(that); }
  };

  // NOLINTNEXTLINE
  static FunctionType *getEmptyKey() { return llvm::DenseMapInfo<FunctionType *>::getEmptyKey(); }

  // NOLINTNEXTLINE
  static FunctionType *getTombstoneKey() { return llvm::DenseMapInfo<FunctionType *>::getTombstoneKey(); }

  // NOLINTNEXTLINE
  static std::size_t getHashValue(const KeyTy &key) {
    return llvm::hash_combine(key.ret_type_, llvm::hash_combine_range(key.params_.begin(), key.params_.end()));
  }

  // NOLINTNEXTLINE
  static std::size_t getHashValue(const FunctionType *func_type) { return getHashValue(KeyTy(func_type)); }

  // NOLINTNEXTLINE
  static bool isEqual(const KeyTy &lhs, const FunctionType *rhs) {
    if (rhs == getEmptyKey() || rhs == getTombstoneKey()) return false;
    return lhs == KeyTy(rhs);
  }

  // NOLINTNEXTLINE
  static bool isEqual(const FunctionType *lhs, const FunctionType *rhs) { return lhs == rhs; }
};

struct Context::Implementation {
  static constexpr const uint32_t K_DEFAULT_STRING_TABLE_CAPACITY = 32;

  // -------------------------------------------------------
  // Builtin types
  // -------------------------------------------------------

#define F(BKind, ...) BuiltinType *BKind##Type;
  BUILTIN_TYPE_LIST(F, F, F)
#undef F
  StringType *string_type_;

  // -------------------------------------------------------
  // Type caches
  // -------------------------------------------------------

  llvm::StringMap<char, util::LLVMRegionAllocator> string_table_;
  std::vector<BuiltinType *> builtin_types_list_;
  llvm::DenseMap<Identifier, Type *> builtin_types_;
  llvm::DenseMap<Identifier, Builtin> builtin_funcs_;
  llvm::DenseMap<Type *, PointerType *> pointer_types_;
  llvm::DenseMap<std::pair<Type *, uint64_t>, ArrayType *> array_types_;
  llvm::DenseMap<std::pair<Type *, Type *>, MapType *> map_types_;
  llvm::DenseSet<StructType *, StructTypeKeyInfo> struct_types_;
  llvm::DenseSet<FunctionType *, FunctionTypeKeyInfo> func_types_;

  explicit Implementation(Context *ctx)
      : string_table_(K_DEFAULT_STRING_TABLE_CAPACITY, util::LLVMRegionAllocator(ctx->GetRegion())) {
    // Instantiate all the builtins
#define F(BKind, CppType, ...) \
  BKind##Type = new (ctx->GetRegion()) BuiltinType(ctx, sizeof(CppType), alignof(CppType), BuiltinType::BKind);
    BUILTIN_TYPE_LIST(F, F, F)
#undef F

    string_type_ = new (ctx->GetRegion()) StringType(ctx);
  }
};

Context::Context(util::Region *region, sema::ErrorReporter *error_reporter)
    : region_(region),
      error_reporter_(error_reporter),
      node_factory_(std::make_unique<AstNodeFactory>(region)),
      impl_(std::make_unique<Implementation>(this)) {
  // Put all builtins into list
#define F(BKind, ...) Impl()->builtin_types_list_.push_back(Impl()->BKind##Type);
  BUILTIN_TYPE_LIST(F, F, F)
#undef F

  // Put all builtins into cache by name
#define PRIM(BKind, CppType, TplName) Impl()->builtin_types_[GetIdentifier(TplName)] = Impl()->BKind##Type;
#define OTHERS(BKind, CppType) Impl()->builtin_types_[GetIdentifier(#BKind)] = Impl()->BKind##Type;
  BUILTIN_TYPE_LIST(PRIM, OTHERS, OTHERS)
#undef OTHERS
#undef PRIM

  // Builtin aliases
  Impl()->builtin_types_[GetIdentifier("int")] = Impl()->Int32Type;
  Impl()->builtin_types_[GetIdentifier("float")] = Impl()->Float32Type;
  Impl()->builtin_types_[GetIdentifier("void")] = Impl()->NilType;

  // Initialize builtin functions
#define BUILTIN_FUNC(Name, ...) \
  Impl()->builtin_funcs_[GetIdentifier(Builtins::GetFunctionName(Builtin::Name))] = Builtin::Name;
  BUILTINS_LIST(BUILTIN_FUNC)
#undef BUILTIN_FUNC
}

Context::~Context() = default;

Identifier Context::GetIdentifier(llvm::StringRef str) {
  if (str.empty()) {
    auto iter = Impl()->string_table_.insert(std::make_pair("", static_cast<char>(0))).first;
    return Identifier(iter->getKeyData());
  }

  auto iter = Impl()->string_table_.insert(std::make_pair(str, static_cast<char>(0))).first;
  return Identifier(iter->getKeyData());
}

Type *Context::LookupBuiltinType(Identifier name) const {
  auto iter = Impl()->builtin_types_.find(name);
  return (iter == Impl()->builtin_types_.end() ? nullptr : iter->second);
}

bool Context::IsBuiltinFunction(Identifier name, Builtin *builtin) const {
  if (auto iter = Impl()->builtin_funcs_.find(name); iter != Impl()->builtin_funcs_.end()) {
    if (builtin != nullptr) {
      *builtin = iter->second;
    }
    return true;
  }

  return false;
}

Identifier Context::GetBuiltinFunction(Builtin builtin) { return GetIdentifier(Builtins::GetFunctionName(builtin)); }

Identifier Context::GetBuiltinType(BuiltinType::Kind kind) {
  return GetIdentifier(Impl()->builtin_types_list_[kind]->GetTplName());
}

PointerType *Type::PointerTo() { return PointerType::Get(this); }

// static
BuiltinType *BuiltinType::Get(Context *ctx, BuiltinType::Kind kind) { return ctx->Impl()->builtin_types_list_[kind]; }

// static
StringType *StringType::Get(Context *ctx) { return ctx->Impl()->string_type_; }

// static
PointerType *PointerType::Get(Type *base) {
  Context *ctx = base->GetContext();

  PointerType *&pointer_type = ctx->Impl()->pointer_types_[base];

  if (pointer_type == nullptr) {
    pointer_type = new (ctx->GetRegion()) PointerType(base);
  }

  return pointer_type;
}

// static
ArrayType *ArrayType::Get(uint64_t length, Type *elem_type) {
  Context *ctx = elem_type->GetContext();

  ArrayType *&array_type = ctx->Impl()->array_types_[{elem_type, length}];

  if (array_type == nullptr) {
    array_type = new (ctx->GetRegion()) ArrayType(length, elem_type);
  }

  return array_type;
}

// static
MapType *MapType::Get(Type *key_type, Type *value_type) {
  Context *ctx = key_type->GetContext();

  MapType *&map_type = ctx->Impl()->map_types_[{key_type, value_type}];

  if (map_type == nullptr) {
    map_type = new (ctx->GetRegion()) MapType(key_type, value_type);
  }

  return map_type;
}

namespace {

Field CreatePaddingElement(uint32_t id, uint32_t size, Context *ctx) {
  Identifier name = ctx->GetIdentifier("__pad$" + std::to_string(id) + "$");
  auto *pad_type = BuiltinType::Get(ctx, BuiltinType::Int8);
  return Field(name, ArrayType::Get(size, pad_type));
}

};  // namespace

// static
StructType *StructType::Get(Context *ctx, util::RegionVector<Field> &&fields) {
  // Empty structs get an artificial element
  if (fields.empty()) {
    // Empty structs get an artificial byte field to ensure non-zero size
    ast::Identifier name = ctx->GetIdentifier("__field$0$");
    ast::Type *byte_type = ast::BuiltinType::Get(ctx, ast::BuiltinType::Int8);
    fields.emplace_back(name, byte_type);
  }

  const StructTypeKeyInfo::KeyTy key(fields);

  auto insert_res = ctx->Impl()->struct_types_.insert_as(nullptr, key);
  auto iter = insert_res.first;
  auto inserted = insert_res.second;

  StructType *struct_type = nullptr;

  if (inserted) {
    // Compute size and alignment. Alignment of struct is alignment of largest
    // struct element.
    uint32_t size = 0;
    uint32_t alignment = 0;
    util::RegionVector<Field> all_fields(ctx->GetRegion());
    util::RegionVector<uint32_t> field_offsets(ctx->GetRegion());
    all_fields.reserve(fields.size());
    field_offsets.reserve(fields.size());
    for (const auto &field : fields) {
      auto *field_type = field.type_;

      // Check if the type needs to be padded
<<<<<<< HEAD
      uint32_t field_align = field_type->GetAlignment();
=======
      const uint32_t field_align = field_type->GetAlignment();
>>>>>>> 7b5a924f
      if (!common::MathUtil::IsAligned(size, field_align)) {
        auto new_size = static_cast<uint32_t>(common::MathUtil::AlignTo(size, field_align));
        all_fields.emplace_back(CreatePaddingElement(size, new_size - size, ctx));
        field_offsets.push_back(size);
        size = new_size;
      }

      // Update size and calculate alignment
      field_offsets.push_back(size);
      all_fields.emplace_back(field);
      size += field_type->GetSize();
<<<<<<< HEAD
      alignment = std::max(alignment, field_type->GetAlignment());
=======
      alignment = std::max(alignment, field_align);
>>>>>>> 7b5a924f
    }

    // Empty structs have an alignment of 1 byte
    if (alignment == 0) {
      alignment = 1;
    }

    // Add padding at end so that these structs can be placed compactly in an
    // array and still respect alignment
    if (!common::MathUtil::IsAligned(size, alignment)) {
      auto new_size = static_cast<uint32_t>(common::MathUtil::AlignTo(size, alignment));
      all_fields.emplace_back(CreatePaddingElement(size, new_size - size, ctx));
      field_offsets.push_back(size);
      size = new_size;
    }

    // Create type
    struct_type = new (ctx->GetRegion())
        StructType(ctx, size, alignment, std::move(all_fields), std::move(fields), std::move(field_offsets));
    // Set in cache
    *iter = struct_type;
  } else {
    struct_type = *iter;
  }

  return struct_type;
}

// static
StructType *StructType::Get(util::RegionVector<Field> &&fields) {
  TERRIER_ASSERT(!fields.empty(), "Cannot use StructType::Get(fields) with an empty list of fields");
  return StructType::Get(fields[0].type_->GetContext(), std::move(fields));
}

// static
FunctionType *FunctionType::Get(util::RegionVector<Field> &&params, Type *ret) {
  Context *ctx = ret->GetContext();

  const FunctionTypeKeyInfo::KeyTy key(ret, params);

  auto insert_res = ctx->Impl()->func_types_.insert_as(nullptr, key);
  auto iter = insert_res.first;
  auto inserted = insert_res.second;

  FunctionType *func_type = nullptr;

  if (inserted) {
    // The function type was not in the cache, create the type now and insert it
    // into the cache
    func_type = new (ctx->GetRegion()) FunctionType(std::move(params), ret);
    *iter = func_type;
  } else {
    func_type = *iter;
  }

  return func_type;
}

}  // namespace terrier::execution::ast<|MERGE_RESOLUTION|>--- conflicted
+++ resolved
@@ -30,16 +30,6 @@
 // #include "execution/util/csv_reader.h" Fix later.
 #include "execution/util/execution_common.h"
 
-namespace {
-
-terrier::execution::ast::Field CreatePaddingElement(uint32_t id, uint32_t size, terrier::execution::ast::Context *ctx) {
-  terrier::execution::ast::Identifier name = ctx->GetIdentifier("__pad$" + std::to_string(id) + "$");
-  auto *pad_type = terrier::execution::ast::BuiltinType::Get(ctx, terrier::execution::ast::BuiltinType::Int8);
-  return terrier::execution::ast::Field(name, terrier::execution::ast::ArrayType::Get(size, pad_type));
-}
-
-};  // namespace
-
 namespace terrier::execution::ast {
 
 // ---------------------------------------------------------
@@ -328,11 +318,7 @@
       auto *field_type = field.type_;
 
       // Check if the type needs to be padded
-<<<<<<< HEAD
-      uint32_t field_align = field_type->GetAlignment();
-=======
       const uint32_t field_align = field_type->GetAlignment();
->>>>>>> 7b5a924f
       if (!common::MathUtil::IsAligned(size, field_align)) {
         auto new_size = static_cast<uint32_t>(common::MathUtil::AlignTo(size, field_align));
         all_fields.emplace_back(CreatePaddingElement(size, new_size - size, ctx));
@@ -344,11 +330,7 @@
       field_offsets.push_back(size);
       all_fields.emplace_back(field);
       size += field_type->GetSize();
-<<<<<<< HEAD
-      alignment = std::max(alignment, field_type->GetAlignment());
-=======
       alignment = std::max(alignment, field_align);
->>>>>>> 7b5a924f
     }
 
     // Empty structs have an alignment of 1 byte
