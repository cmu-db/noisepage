#include "execution/sql/aggregation_hash_table.h"

#include <tbb/parallel_for_each.h>
#include <tbb/task_scheduler_init.h>

#include <algorithm>
#include <memory>
#include <numeric>
#include <utility>
#include <vector>

#include "common/error/exception.h"
#include "common/math_util.h"
#include "execution/exec/execution_context.h"
#include "execution/sql/constant_vector.h"
#include "execution/sql/generic_value.h"
#include "execution/sql/thread_state_container.h"
#include "execution/sql/vector_operations/unary_operation_executor.h"
#include "execution/sql/vector_operations/vector_operations.h"
#include "execution/sql/vector_projection_iterator.h"
#include "execution/util/bit_util.h"
#include "execution/util/cpu_info.h"
#include "execution/util/timer.h"
#include "libcount/hll.h"
#include "loggers/execution_logger.h"
#include "spdlog/fmt/fmt.h"

namespace terrier::execution::sql {

class AggregationHashTable::HashToGroupIdMap {
  // Marker indicating an empty slot in the hash table
  static constexpr const uint16_t EMPTY = std::numeric_limits<uint16_t>::max();

 public:
  // An entry in the hash table.
  struct Entry {
    uint16_t gid_;
    uint16_t next_;
  };

  HashToGroupIdMap() {
    const uint64_t max_size = common::Constants::K_DEFAULT_VECTOR_SIZE;
    capacity_ = max_size * 2;
    mask_ = capacity_ - 1;
    entries_ = std::unique_ptr<uint16_t[]>(new uint16_t[capacity_]{EMPTY});
    storage_ = std::make_unique<Entry[]>(max_size);
    storage_used_ = 0;
  }

  // This class cannot be copied or moved.
  DISALLOW_COPY_AND_MOVE(HashToGroupIdMap);

  // Remove all elements from the hash table.
  void Clear() {
    storage_used_ = 0;
    std::memset(entries_.get(), EMPTY, capacity_ * sizeof(uint16_t));
  }

  // Find the group associated to the input hash, but only if the predicate is
  // true. If no such value is found, return a nullptr.
  template <typename P>
  uint16_t *Find(const hash_t hash, P p) {
    uint16_t candidate = entries_[hash & mask_];
    if (candidate == EMPTY) {
      return nullptr;
    }
    for (auto candidate_ptr = &storage_[candidate]; candidate != EMPTY;
         candidate = candidate_ptr->next_, candidate_ptr = &storage_[candidate]) {
      if (p(candidate_ptr->gid_)) {
        return &candidate_ptr->gid_;
      }
    }
    return nullptr;
  }

  // Insert a new hash-group mapping.
  void Insert(const hash_t hash, const uint16_t gid) {
    TERRIER_ASSERT(storage_used_ < common::Constants::K_DEFAULT_VECTOR_SIZE, "Too many elements in table");

    // Determine the spot in the storage the new entry occupies.
    uint16_t entry_pos = storage_used_++;
    Entry *entry = &storage_[entry_pos];

    // Put the new entry at the head of the chain.
    entry->next_ = entries_[hash & mask_];
    entries_[hash & mask_] = entry_pos;

    // Fill the group ID.
    entry->gid_ = gid;
  }

  // Iterators.
  Entry *begin() { return storage_.get(); }                // NOLINT to match C++ iterators
  Entry *end() { return storage_.get() + storage_used_; }  // NOLINT to match C++ iterators

 private:
  // The mask to use to map hashes to slots in the 'entries' array.
  hash_t mask_;
  // The main entries directory mapping to indexes of storage slots.
  std::unique_ptr<uint16_t[]> entries_;
  // Main array storage of hash table data (keys, values, hashes, etc.)
  std::unique_ptr<Entry[]> storage_;
  // The capacity of the directory.
  uint16_t capacity_;
  // The number of slots of storage that have been used.
  uint16_t storage_used_;
};

// ---------------------------------------------------------
// Batch Process State
// ---------------------------------------------------------

AggregationHashTable::BatchProcessState::BatchProcessState(std::unique_ptr<libcount::HLL> estimator,
                                                           std::unique_ptr<HashToGroupIdMap> hash_to_group_map)
    : hll_estimator_(std::move(estimator)),
      hash_to_group_map_(std::move(hash_to_group_map)),
      groups_not_found_(common::Constants::K_DEFAULT_VECTOR_SIZE),
      groups_found_(common::Constants::K_DEFAULT_VECTOR_SIZE),
      key_not_equal_(common::Constants::K_DEFAULT_VECTOR_SIZE),
      key_equal_(common::Constants::K_DEFAULT_VECTOR_SIZE) {
  hash_and_entries_.Initialize({TypeId::Hash, TypeId::Pointer});
}

AggregationHashTable::BatchProcessState::~BatchProcessState() = default;

void AggregationHashTable::BatchProcessState::Reset(VectorProjectionIterator *input_batch) {
  // Resize the lists if they don't match the input. This should only happen
  // once, on the last input batch where the size may be less than one full
  // vector.
  if (const auto count = input_batch->GetTotalTupleCount(); count != hash_and_entries_.GetTotalTupleCount()) {
    hash_and_entries_.Reset(count);
    groups_not_found_.Resize(count);
    groups_found_.Resize(count);
    key_not_equal_.Resize(count);
    key_equal_.Resize(count);
  }

  // Initially, there are no groups found and all keys are unequal.
  input_batch->GetVectorProjection()->CopySelectionsTo(&groups_not_found_);
  input_batch->GetVectorProjection()->CopySelectionsTo(&key_not_equal_);

  // Clear the rest of the lists.
  groups_found_.Clear();
  key_equal_.Clear();

  // Clear the collision table.
  hash_to_group_map_->Clear();
}

// ---------------------------------------------------------
// Aggregation Hash Table
// ---------------------------------------------------------

AggregationHashTable::AggregationHashTable(const exec::ExecutionSettings &exec_settings,
                                           exec::ExecutionContext *exec_ctx, const std::size_t payload_size,
                                           const uint32_t initial_size)
    : exec_settings_(exec_settings),
      exec_ctx_(exec_ctx),
      memory_(exec_ctx->GetMemoryPool()),
      payload_size_(payload_size),
      entries_(HashTableEntry::ComputeEntrySize(payload_size_), MemoryPoolAllocator<byte>(memory_)),
      owned_entries_(memory_),
      hash_table_(DEFAULT_LOAD_FACTOR),
      batch_state_(nullptr),
      merge_partition_fn_(nullptr),
      partition_heads_(nullptr),
      partition_tails_(nullptr),
      partition_estimates_(nullptr),
      partition_tables_(nullptr),
      partition_shift_bits_(util::BitUtil::CountLeadingZeros(uint64_t(DEFAULT_NUM_PARTITIONS) - 1)) {
  hash_table_.SetSize(initial_size, memory_->GetTracker());
  max_fill_ = std::llround(hash_table_.GetCapacity() * hash_table_.GetLoadFactor());

  // Compute flush threshold. In partitioned mode, we want the thread-local
  // pre-aggregation hash table to be sized to fit in cache. Target L2.
  const uint64_t l2_size = CpuInfo::Instance()->GetCacheSize(CpuInfo::L2_CACHE);
  flush_threshold_ = std::llround(static_cast<float>(l2_size) / entries_.ElementSize() * DEFAULT_LOAD_FACTOR);
  flush_threshold_ = std::max(uint64_t{256}, common::MathUtil::PowerOf2Floor(flush_threshold_));
}

AggregationHashTable::AggregationHashTable(const exec::ExecutionSettings &exec_settings,
                                           exec::ExecutionContext *exec_ctx, std::size_t payload_size)
    : AggregationHashTable(exec_settings, exec_ctx, payload_size, DEFAULT_INITIAL_TABLE_SIZE) {}

AggregationHashTable::~AggregationHashTable() {
  if (batch_state_ != nullptr) {
    memory_->DeleteObject(std::move(batch_state_));
  }
  if (partition_heads_ != nullptr) {
    memory_->DeallocateArray(partition_heads_, DEFAULT_NUM_PARTITIONS);
  }
  if (partition_tails_ != nullptr) {
    memory_->DeallocateArray(partition_tails_, DEFAULT_NUM_PARTITIONS);
  }
  if (partition_estimates_ != nullptr) {
    // The estimates array uses HLL instances acquired from libcount. We own
    // them so we have to delete them manually.
    for (uint32_t i = 0; i < DEFAULT_NUM_PARTITIONS; i++) {
      delete partition_estimates_[i];
    }
    memory_->DeallocateArray(partition_estimates_, DEFAULT_NUM_PARTITIONS);
  }
  if (partition_tables_ != nullptr) {
    for (uint32_t i = 0; i < DEFAULT_NUM_PARTITIONS; i++) {
      if (partition_tables_[i] != nullptr) {
        partition_tables_[i]->~AggregationHashTable();
        memory_->Deallocate(partition_tables_[i], sizeof(AggregationHashTable));
      }
    }
    memory_->DeallocateArray(partition_tables_, DEFAULT_NUM_PARTITIONS);
  }
}

void AggregationHashTable::Grow() {
  // Resize table
  const uint64_t new_size = hash_table_.GetCapacity() * 2;
  hash_table_.SetSize(new_size, memory_->GetTracker());
  max_fill_ = std::llround(hash_table_.GetCapacity() * hash_table_.GetLoadFactor());

  // Insert elements again
  for (byte *untyped_entry : entries_) {
    auto *entry = reinterpret_cast<HashTableEntry *>(untyped_entry);
    hash_table_.Insert<false>(entry);
  }

  // Update stats
  stats_.num_growths_++;
}

HashTableEntry *AggregationHashTable::AllocateEntryInternal(const hash_t hash) {
  // Allocate an entry
  auto *entry = reinterpret_cast<HashTableEntry *>(entries_.Append());
  entry->hash_ = hash;
  entry->next_ = nullptr;

  // Insert into table
  hash_table_.Insert<false>(entry);

  // Done
  return entry;
}

byte *AggregationHashTable::AllocInputTuple(const hash_t hash) {
  stats_.num_inserts_++;

  // Grow if need be
  if (NeedsToGrow()) {
    Grow();
  }

  // Allocate an entry
  HashTableEntry *entry = AllocateEntryInternal(hash);

  // Return the payload so the client can write into it
  return entry->payload_;
}

void AggregationHashTable::AllocateOverflowPartitions() {
  TERRIER_ASSERT((partition_heads_ == nullptr) == (partition_tails_ == nullptr),
                 "Head and tail of overflow partitions list are not equally allocated");

  if (partition_heads_ == nullptr) {
    partition_heads_ = memory_->AllocateArray<HashTableEntry *>(DEFAULT_NUM_PARTITIONS, true);
    partition_tails_ = memory_->AllocateArray<HashTableEntry *>(DEFAULT_NUM_PARTITIONS, true);
    partition_estimates_ = memory_->AllocateArray<libcount::HLL *>(DEFAULT_NUM_PARTITIONS, false);
    for (uint32_t i = 0; i < DEFAULT_NUM_PARTITIONS; i++) {
      partition_estimates_[i] = libcount::HLL::Create(DEFAULT_HLL_PRECISION).release();
    }
    partition_tables_ = memory_->AllocateArray<AggregationHashTable *>(DEFAULT_NUM_PARTITIONS, true);
  }
}

void AggregationHashTable::FlushToOverflowPartitions() {
  if (UNLIKELY(partition_heads_ == nullptr)) {
    AllocateOverflowPartitions();
  }

  // Dump all entries from the hash table into the overflow partitions. For each
  // entry in the table, we compute its destination partition using the highest
  // log(P) bits for P partitions. For each partition, we also track an estimate
  // of the number of unique hash values so that when the partitions are merged,
  // we can appropriately size the table before merging. The issue is that both
  // the bits used for partition selection and unique hash estimation are the
  // same! Thus, the estimates are inaccurate. To solve this, we scramble the
  // hash values using a bijective hash scrambling before feeding them to the
  // estimator.

  hash_table_.FlushEntries([this](HashTableEntry *entry) {
    const uint64_t partition_idx = (entry->hash_ >> partition_shift_bits_);
    entry->next_ = partition_heads_[partition_idx];
    partition_heads_[partition_idx] = entry;
    if (UNLIKELY(partition_tails_[partition_idx] == nullptr)) {
      partition_tails_[partition_idx] = entry;
    }
    partition_estimates_[partition_idx]->Update(common::HashUtil::ScrambleHash(entry->hash_));
  });

  // Update stats
  stats_.num_flushes_++;
}

byte *AggregationHashTable::AllocInputTuplePartitioned(hash_t hash) {
  byte *ret = AllocInputTuple(hash);
  if (NeedsToFlushToOverflowPartitions()) {
    FlushToOverflowPartitions();
  }
  return ret;
}

void AggregationHashTable::ComputeHash(VectorProjectionIterator *input_batch,
                                       const std::vector<uint32_t> &key_indexes) {
  input_batch->GetVectorProjection()->Hash(key_indexes, batch_state_->Hashes());
}

void AggregationHashTable::LookupInitial() {
  // Probe the hash table for every active hash in the hashes vector. Store the
  // result in the entries vector, copying NULLs and the filter, too.
  // TODO(pmenon): Move bulk lookup into ChainingHashTable? Batch lookups should
  //               use SIMD gathers if hashes vector is full. For some reason it
  //               isn't. Investigate why.
  UnaryOperationExecutor::Execute<hash_t, const HashTableEntry *>(
      exec_settings_, *batch_state_->Hashes(),
      batch_state_->Entries(), [&](const hash_t hash) noexcept { return hash_table_.FindChainHead(hash); });

  // Find non-null entries whose keys must be checked and place them in the
  // key-not-equal list which is used during key equality checking.
  ConstantVector null_ptr(GenericValue::CreatePointer(0));
  VectorOps::SelectNotEqual(exec_settings_, *batch_state_->Entries(), null_ptr, batch_state_->KeyNotEqual());
}

void AggregationHashTable::CheckKeyEquality(VectorProjectionIterator *input_batch,
                                            const std::vector<uint32_t> &key_indexes) {
  // The list of tuples whose keys need to be checked is stored in
  // key-not-equal. We copy it to the key-equal list which we'll use as the
  // running list of tuples that DO have matching keys to table aggregates.
  batch_state_->KeyEqual()->AssignFrom(*batch_state_->KeyNotEqual());

  // If no tuples to check, we can exit.
  if (batch_state_->KeyEqual()->IsEmpty()) {
    return;
  }

  // Check all key components one at a time.
  std::size_t key_offset = HashTableEntry::ComputePayloadOffset();
  for (const auto key_index : key_indexes) {
    const Vector *key_vector = input_batch->GetVectorProjection()->GetColumn(key_index);
    VectorOps::GatherAndSelectEqual(*key_vector, *batch_state_->Entries(), key_offset, batch_state_->KeyEqual());
    key_offset += GetTypeIdSize(key_vector->GetTypeId());
  }

  // The key-equal list now contains the TIDs of all tuples that succeeded in
  // matching keys with their associated group. Add them to the running list
  // of groups-found.
  batch_state_->GroupsFound()->UnionWith(*batch_state_->KeyEqual());

  // Tuples that didn't match keys need to proceed through the chain of
  // candidate entries. Collect them in the key-not-equal list.
  batch_state_->KeyNotEqual()->UnsetFrom(*batch_state_->KeyEqual());
}

void AggregationHashTable::FollowNext() {
  auto *raw_entries = reinterpret_cast<HashTableEntry **>(batch_state_->Entries()->GetData());
  batch_state_->KeyNotEqual()->Filter([&](uint64_t i) { return (raw_entries[i] = raw_entries[i]->next_) != nullptr; });
}

void AggregationHashTable::FindGroups(VectorProjectionIterator *input_batch, const std::vector<uint32_t> &key_indexes) {
  // Perform initial lookup.
  LookupInitial();

  // Check keys.
  CheckKeyEquality(input_batch, key_indexes);

  // While we have unmatched keys, move along chain.
  while (!batch_state_->KeyNotEqual()->IsEmpty()) {
    FollowNext();
    CheckKeyEquality(input_batch, key_indexes);
  }
}

namespace {

template <typename T, typename F>
void TemplatedFixGrouping(AggregationHashTable::HashToGroupIdMap *hash_to_group_map, const Vector &hashes,
                          const Vector &entries, const Vector &probe_keys, TupleIdList *tid_list, F f) {
  auto *RESTRICT raw_hashes = reinterpret_cast<const hash_t *>(hashes.GetData());
  auto *RESTRICT raw_entries = reinterpret_cast<const HashTableEntry **>(entries.GetData());
  auto *RESTRICT raw_keys = reinterpret_cast<const T *>(probe_keys.GetData());
  tid_list->Filter([&](const uint64_t i) {
    auto *gid =
        hash_to_group_map->Find(raw_hashes[i], [&](const uint16_t gid) { return raw_keys[gid] == raw_keys[i]; });
    if (gid != nullptr) {
      raw_entries[i] = raw_entries[*gid];
    } else {
      hash_to_group_map->Insert(raw_hashes[i], i);
      raw_entries[i] = f(raw_hashes[i]);
    }
    return gid != nullptr;
  });
}

template <typename F>
void FixGrouping(AggregationHashTable::HashToGroupIdMap *groups, const Vector &hashes, const Vector &entries,
                 const Vector &probe_keys, TupleIdList *tid_list, F f) {
  switch (probe_keys.GetTypeId()) {
    case TypeId::Boolean:
      TemplatedFixGrouping<bool>(groups, hashes, entries, probe_keys, tid_list, f);
      break;
    case TypeId::TinyInt:
      TemplatedFixGrouping<int8_t>(groups, hashes, entries, probe_keys, tid_list, f);
      break;
    case TypeId::SmallInt:
      TemplatedFixGrouping<int16_t>(groups, hashes, entries, probe_keys, tid_list, f);
      break;
    case TypeId::Integer:
      TemplatedFixGrouping<int32_t>(groups, hashes, entries, probe_keys, tid_list, f);
      break;
    case TypeId::BigInt:
      TemplatedFixGrouping<int64_t>(groups, hashes, entries, probe_keys, tid_list, f);
      break;
    case TypeId::Float:
      TemplatedFixGrouping<float>(groups, hashes, entries, probe_keys, tid_list, f);
      break;
    case TypeId::Double:
      TemplatedFixGrouping<double>(groups, hashes, entries, probe_keys, tid_list, f);
      break;
    case TypeId::Date:
      TemplatedFixGrouping<Date>(groups, hashes, entries, probe_keys, tid_list, f);
      break;
    case TypeId::Timestamp:
      TemplatedFixGrouping<Timestamp>(groups, hashes, entries, probe_keys, tid_list, f);
      break;
    case TypeId::Varchar:
      TemplatedFixGrouping<storage::VarlenEntry>(groups, hashes, entries, probe_keys, tid_list, f);
      break;
    case TypeId::Varbinary:
      TemplatedFixGrouping<Blob>(groups, hashes, entries, probe_keys, tid_list, f);
      break;
    default:
      throw NOT_IMPLEMENTED_EXCEPTION("Unsupported type for key comparison.");
  }
}

}  // namespace

void AggregationHashTable::CreateMissingGroups(VectorProjectionIterator *input_batch,
                                               const std::vector<uint32_t> &key_indexes,
                                               const AggregationHashTable::VectorInitAggFn init_agg_fn) {
  // The groups-found list contains all tuples that found a matching group in
  // the aggregation hash table. Thus, the list of tuples that did not find a
  // match is the complement of the groups-found list.
  batch_state_->GroupsNotFound()->UnsetFrom(*batch_state_->GroupsFound());

  // If all tuples found a matching group, we don't need to create any.
  if (batch_state_->GroupsNotFound()->IsEmpty()) {
    return;
  }

  // Find and resolve duplicate keys in this batch.
  batch_state_->KeyNotEqual()->AssignFrom(*batch_state_->GroupsNotFound());
  batch_state_->KeyEqual()->AssignFrom(*batch_state_->GroupsNotFound());
  for (const auto key_index : key_indexes) {
    const Vector *key_vector = input_batch->GetVectorProjection()->GetColumn(key_index);
    FixGrouping(batch_state_->HashToGroupMap(),  // Hash-to-group mapping
                *batch_state_->Hashes(),         // Hashes
                *batch_state_->Entries(),        // Entries
                *key_vector,                     // Keys
                batch_state_->KeyEqual(),        // The running list of tuples that found a match
                [this](const hash_t hash) { return AllocateEntryInternal(hash); });
  }

  // The key-not-equal list contains the list of all TIDs that did not find a
  // matching group. The key-equal list contains TIDs tuples that found a
  // matching group WITHIN this batch. The difference between these lists is
  // the list of tuples that require NEW groups.
  batch_state_->KeyNotEqual()->UnsetFrom(*batch_state_->KeyEqual());

  // Let the initialization function handle all the newly created aggregates.
  VectorProjectionIterator iter(batch_state_->Projection(), batch_state_->KeyNotEqual());
  input_batch->SetVectorProjection(input_batch->GetVectorProjection(), batch_state_->KeyNotEqual());
  init_agg_fn(&iter, input_batch);

  // All new aggregates have been created. Add in the new groups into found
  // groups; this is the final list.
  batch_state_->GroupsFound()->UnionWith(*batch_state_->GroupsNotFound());
}

void AggregationHashTable::AdvanceGroups(VectorProjectionIterator *input_batch,
                                         const AggregationHashTable::VectorAdvanceAggFn advance_agg_fn) {
  // Let the callback handle updating the aggregates.
  VectorProjectionIterator iter(batch_state_->Projection(), batch_state_->GroupsFound());
  input_batch->SetVectorProjection(input_batch->GetVectorProjection(), batch_state_->GroupsFound());
  advance_agg_fn(&iter, input_batch);
}

void AggregationHashTable::ProcessBatch(VectorProjectionIterator *input_batch, const std::vector<uint32_t> &key_indexes,
                                        const AggregationHashTable::VectorInitAggFn init_agg_fn,
                                        const AggregationHashTable::VectorAdvanceAggFn advance_agg_fn,
                                        const bool partitioned_aggregation) {
  // No-op if the iterator is empty.
  if (input_batch->IsEmpty()) {
    return;
  }

  // Initialize the batch state if need be. Note: this is only performed once.
  if (UNLIKELY(batch_state_ == nullptr)) {
    batch_state_ = memory_->MakeObject<BatchProcessState>(
        libcount::HLL::Create(DEFAULT_HLL_PRECISION),  // The Hyper-Log-Log estimator
        std::make_unique<HashToGroupIdMap>());         // The Hash-to-GroupID map
  }

  // Reset state for the incoming batch.
  batch_state_->Reset(input_batch);

  // Compute the hashes.
  ComputeHash(input_batch, key_indexes);

  // Find groups.
  FindGroups(input_batch, key_indexes);

  // Creating missing groups.
  CreateMissingGroups(input_batch, key_indexes, init_agg_fn);

  // If the caller requested a partitioned aggregation, drain the main hash
  // table out to the overflow partitions, but only if needed.
  if (partitioned_aggregation) {
    if (NeedsToFlushToOverflowPartitions()) {
      FlushToOverflowPartitions();
    }
  } else {
    if (NeedsToGrow()) {
      Grow();
    }
  }

  // Advance the aggregates for all tuples that found a match.
  AdvanceGroups(input_batch, advance_agg_fn);
}

<<<<<<< HEAD
void AggregationHashTable::TransferMemoryAndPartitions(exec::ExecutionContext *exec_ctx,
                                                       execution::pipeline_id_t pipeline_id,
                                                       ThreadStateContainer *thread_states, std::size_t agg_ht_offset,
                                                       MergePartitionFn merge_partition_fn) {
  bool has_pipeline =
      exec_ctx->GetPipelineOperatingUnits() && exec_ctx->GetPipelineOperatingUnits()->HasPipelineFeatures(pipeline_id);
  brain::ExecOUFeatureVector ouvec;
  if (has_pipeline) {
    exec_ctx->InitializeParallelOUFeatureVector(&ouvec, pipeline_id);
    exec_ctx->StartPipelineTracker(pipeline_id);
  }
=======
void AggregationHashTable::TransferMemoryAndPartitions(ThreadStateContainer *thread_states, std::size_t agg_ht_offset,
                                                       MergePartitionFn merge_partition_fn) {
  auto pre_hook = static_cast<uint32_t>(HookOffsets::StartHook);
  auto post_hook = static_cast<uint32_t>(HookOffsets::EndHook);
  auto *tls = thread_states->AccessCurrentThreadState();
  exec_ctx_->InvokeHook(pre_hook, tls, nullptr);
>>>>>>> 95362dc9

  // Set the partition merging function. This function tells us how to merge a
  // set of overflow partitions into an AggregationHashTable.
  merge_partition_fn_ = merge_partition_fn;

  // Allocate the set of overflow partitions so that we can link in all
  // thread-local overflow partitions to us.
  AllocateOverflowPartitions();

  // If, by chance, we have some un-flushed aggregate data, flush it out now to
  // ensure partitioned build captures it.
  size_t tuple_count = stats_.num_inserts_;
  if (GetTupleCount() > 0) {
    FlushToOverflowPartitions();
  }

  // Okay, now we actually pull out the thread-local aggregation hash tables and
  // move both their main entry data and the overflow partitions to us.
  std::vector<AggregationHashTable *> tl_agg_ht;
  thread_states->CollectThreadLocalStateElementsAs(&tl_agg_ht, agg_ht_offset);
  for (auto *table : tl_agg_ht) {
    // Flush each table to ensure their hash tables are empty and their overflow
    // partitions contain all partial aggregates
<<<<<<< HEAD
    tuple_count += table->stats_.num_inserts_;
=======
    stats_.num_inserts_ += table->stats_.num_inserts_;
>>>>>>> 95362dc9
    table->FlushToOverflowPartitions();

    // Now, move over their memory
    owned_entries_.emplace_back(std::move(table->entries_));

    TERRIER_ASSERT(table->owned_entries_.empty(),
                   "A thread-local aggregation table should not have any owned "
                   "entries themselves. Nested/recursive aggregations not supported.");

    // Now, move over their overflow partitions list
    for (uint32_t part_idx = 0; part_idx < DEFAULT_NUM_PARTITIONS; part_idx++) {
      if (table->partition_heads_[part_idx] != nullptr) {
        // Link in the partition list
        table->partition_tails_[part_idx]->next_ = partition_heads_[part_idx];
        partition_heads_[part_idx] = table->partition_heads_[part_idx];
        if (partition_tails_[part_idx] == nullptr) {
          partition_tails_[part_idx] = table->partition_tails_[part_idx];
        }
        // Update the partition's unique-count estimate
        partition_estimates_[part_idx]->Merge(table->partition_estimates_[part_idx]);
      }
    }
  }

<<<<<<< HEAD
  if (has_pipeline) {
    // Set # rows to be total number of entries in all agg tables
    // Set cardinality to be # of per-task tables being built from
    (*ouvec.pipeline_features_)[0].SetNumRows(tuple_count);
    (*ouvec.pipeline_features_)[0].SetCardinality(tl_agg_ht.size());
    (*ouvec.pipeline_features_)[0].SetNumConcurrent(0);
    exec_ctx->EndPipelineTracker(exec_ctx->GetQueryId(), pipeline_id, &ouvec);
  }
=======
  exec_ctx_->InvokeHook(post_hook, tls, reinterpret_cast<void *>(tl_agg_ht.size()));
>>>>>>> 95362dc9
}

AggregationHashTable *AggregationHashTable::GetOrBuildTableOverPartition(void *query_state,
                                                                         const uint32_t partition_idx) {
  TERRIER_ASSERT(partition_idx < DEFAULT_NUM_PARTITIONS, "Out-of-bounds partition access");
  TERRIER_ASSERT(partition_heads_[partition_idx] != nullptr,
                 "Should not build aggregation table over empty partition!");
  TERRIER_ASSERT(merge_partition_fn_ != nullptr,
                 "Merging function was not provided! Did you forget to call TransferMemoryAndPartitions()?");

  // If the table has already been built, return it
  if (partition_tables_[partition_idx] != nullptr) {
    return partition_tables_[partition_idx];
  }

  // Create it
  auto estimated_size = partition_estimates_[partition_idx]->Estimate();
  auto *agg_table = new (memory_->AllocateAligned(sizeof(AggregationHashTable), alignof(AggregationHashTable), false))
      AggregationHashTable(exec_settings_, exec_ctx_, payload_size_, estimated_size);

  util::Timer<std::milli> timer;
  timer.Start();

  // Build it
  AHTOverflowPartitionIterator iter(partition_heads_ + partition_idx, partition_heads_ + partition_idx + 1);
  merge_partition_fn_(query_state, agg_table, &iter);

  timer.Stop();
  EXECUTION_LOG_DEBUG("Overflow Partition {}: estimated size = {}, actual size = {}, build time = {:2f} ms",
                      partition_idx, estimated_size, agg_table->GetTupleCount(), timer.GetElapsed());

  // Set it
  partition_tables_[partition_idx] = agg_table;

  // Return it
  return agg_table;
}

void AggregationHashTable::ExecutePartitionedScan(void *query_state, AggregationHashTable::ScanPartitionFn scan_fn) {
  TERRIER_ASSERT(partition_heads_ != nullptr && merge_partition_fn_ != nullptr,
                 "No overflow partitions allocated, or no merging function allocated. Did you call "
                 "TransferMemoryAndPartitions() before issuing the partitioned scan?");

  // Determine the non-empty overflow partitions.
  for (uint32_t part_idx = 0; part_idx < DEFAULT_NUM_PARTITIONS; part_idx++) {
    if (partition_heads_[part_idx] != nullptr) {
      // Get or build the table on the partition.
      auto agg_table_partition = GetOrBuildTableOverPartition(query_state, part_idx);
      // Scan the partition.
      scan_fn(query_state, nullptr, agg_table_partition, 0);
    }
  }
}

void AggregationHashTable::ExecuteParallelPartitionedScan(void *query_state, ThreadStateContainer *thread_states,
                                                          const AggregationHashTable::ScanPartitionFn scan_fn) {
  // At this point, this aggregation table has a list of overflow partitions
  // that must be merged into a single aggregation hash table. For simplicity,
  // we create a new aggregation hash table per overflow partition, and merge
  // the contents of that partition into the new hash table. We use the HLL
  // estimates to size the hash table before construction so as to minimize the
  // growth factor. Each aggregation hash table partition will be built and
  // scanned in parallel.

  TERRIER_ASSERT(partition_heads_ != nullptr && merge_partition_fn_ != nullptr,
                 "No overflow partitions allocated, or no merging function allocated. Did you call "
                 "TransferMemoryAndPartitions() before issuing the partitioned scan?");

  // Determine the non-empty overflow partitions
  std::vector<uint32_t> nonempty_parts;
  nonempty_parts.reserve(DEFAULT_NUM_PARTITIONS);
  for (uint32_t i = 0; i < DEFAULT_NUM_PARTITIONS; i++) {
    if (partition_heads_[i] != nullptr) {
      nonempty_parts.push_back(i);
    }
  }

  util::Timer<std::milli> timer;
  timer.Start();

  size_t num_threads = tbb::task_scheduler_init::default_num_threads();
  size_t num_tasks = nonempty_parts.size();
  size_t concurrent_estimate = std::min(num_threads, num_tasks);
<<<<<<< HEAD
=======
  exec_ctx_->SetNumConcurrentEstimate(concurrent_estimate);

>>>>>>> 95362dc9
  tbb::parallel_for_each(nonempty_parts, [&](const uint32_t part_idx) {
    // TODO(wz2): Resource trackers are started and stopped within scan_fn. It might be more correct
    // to start the trackers here manually -- or have TransferMemoryAndPartitions build all the tables
    // over each partition (but that would require storing the agg table pointers).

    // Build a hash table over the given partition
    auto agg_table_partition = GetOrBuildTableOverPartition(query_state, part_idx);

    // Get a handle to the thread-local state of the executing thread
    auto thread_state = thread_states->AccessCurrentThreadState();

    // Scan the partition
    scan_fn(query_state, thread_state, agg_table_partition, concurrent_estimate);
  });

  exec_ctx_->SetNumConcurrentEstimate(0);
  timer.Stop();

  const uint64_t tuple_count =
      std::accumulate(nonempty_parts.begin(), nonempty_parts.end(), uint64_t{0},
                      [&](const auto curr, const auto idx) { return curr + partition_tables_[idx]->GetTupleCount(); });

  double tps = (tuple_count / timer.GetElapsed()) / 1000.0;
  EXECUTION_LOG_TRACE("Built and scanned {} tables totalling {} tuples in {:.2f} ms ({:.2f} mtps)",
                      nonempty_parts.size(), tuple_count, timer.GetElapsed(), tps);
}

void AggregationHashTable::BuildAllPartitions(void *query_state) {
  TERRIER_ASSERT(partition_tables_ == nullptr, "Should not have built aggregation hash tables already");
  partition_tables_ = memory_->AllocateArray<AggregationHashTable *>(DEFAULT_NUM_PARTITIONS, true);

  // Find non-empty partitions.
  std::vector<uint32_t> nonempty_parts;
  nonempty_parts.reserve(DEFAULT_NUM_PARTITIONS);
  for (uint32_t part_idx = 0; part_idx < DEFAULT_NUM_PARTITIONS; part_idx++) {
    if (partition_heads_[part_idx] != nullptr) {
      nonempty_parts.push_back(part_idx);
    }
  }

  // For each valid partition, build a hash table over its contents.
  tbb::parallel_for_each(nonempty_parts,
                         [&](const uint32_t part_idx) { GetOrBuildTableOverPartition(query_state, part_idx); });
}

void AggregationHashTable::Repartition() {
  // Find all non-empty partitions.
  std::vector<AggregationHashTable *> nonempty_tables;
  nonempty_tables.reserve(DEFAULT_NUM_PARTITIONS);
  for (uint32_t part_idx = 0; part_idx < DEFAULT_NUM_PARTITIONS; part_idx++) {
    if (partition_tables_[part_idx] != nullptr) {
      nonempty_tables.push_back(partition_tables_[part_idx]);
    }
  }

  // First, flush all hash table partitions to their own overflow buckets.
  tbb::parallel_for_each(nonempty_tables, [&](auto table) { table->FlushToOverflowPartitions(); });

  // Now, transfer each hash table partition's overflow buckets to us.
  for (auto *table : nonempty_tables) {
    for (uint32_t part_idx = 0; part_idx < DEFAULT_NUM_PARTITIONS; part_idx++) {
      if (table->partition_heads_[part_idx] != nullptr) {
        table->partition_tails_[part_idx]->next_ = partition_heads_[part_idx];
        partition_heads_[part_idx] = table->partition_heads_[part_idx];
        if (partition_tails_[part_idx] == nullptr) {
          partition_tails_[part_idx] = table->partition_tails_[part_idx];
        }
      }
    }

    // Move partitioned hash table memory into this main hash table.
    owned_entries_.emplace_back(std::move(table->entries_));
  }
}

void AggregationHashTable::MergePartitions(AggregationHashTable *target, void *query_state,
                                           AggregationHashTable::MergePartitionFn merge_func) {
  if (target->partition_tables_ == nullptr) {
    target->partition_tables_ = memory_->AllocateArray<AggregationHashTable *>(DEFAULT_NUM_PARTITIONS, true);
  }

  // Find non-empty partitions.
  std::vector<uint32_t> nonempty_parts;
  nonempty_parts.reserve(DEFAULT_NUM_PARTITIONS);
  for (uint32_t part_idx = 0; part_idx < DEFAULT_NUM_PARTITIONS; part_idx++) {
    if (partition_heads_[part_idx] != nullptr) {
      nonempty_parts.push_back(part_idx);
    }
  }

  // Merge overflow data into the appropriate partitioned table in the target.
  tbb::parallel_for_each(nonempty_parts, [&](const uint32_t part_idx) {
    // Get the partitioned hash table from the target.
    auto agg_table_partition = target->GetOrBuildTableOverPartition(query_state, part_idx);

    // Merge our overflow partition into target table.
    AHTOverflowPartitionIterator iter(partition_heads_ + part_idx, partition_heads_ + part_idx + 1);
    merge_func(query_state, agg_table_partition, &iter);
  });

  // Move our memory to the target.
  target->owned_entries_.emplace_back(std::move(entries_));
}

}  // namespace terrier::execution::sql<|MERGE_RESOLUTION|>--- conflicted
+++ resolved
@@ -536,26 +536,12 @@
   AdvanceGroups(input_batch, advance_agg_fn);
 }
 
-<<<<<<< HEAD
-void AggregationHashTable::TransferMemoryAndPartitions(exec::ExecutionContext *exec_ctx,
-                                                       execution::pipeline_id_t pipeline_id,
-                                                       ThreadStateContainer *thread_states, std::size_t agg_ht_offset,
-                                                       MergePartitionFn merge_partition_fn) {
-  bool has_pipeline =
-      exec_ctx->GetPipelineOperatingUnits() && exec_ctx->GetPipelineOperatingUnits()->HasPipelineFeatures(pipeline_id);
-  brain::ExecOUFeatureVector ouvec;
-  if (has_pipeline) {
-    exec_ctx->InitializeParallelOUFeatureVector(&ouvec, pipeline_id);
-    exec_ctx->StartPipelineTracker(pipeline_id);
-  }
-=======
 void AggregationHashTable::TransferMemoryAndPartitions(ThreadStateContainer *thread_states, std::size_t agg_ht_offset,
                                                        MergePartitionFn merge_partition_fn) {
   auto pre_hook = static_cast<uint32_t>(HookOffsets::StartHook);
   auto post_hook = static_cast<uint32_t>(HookOffsets::EndHook);
   auto *tls = thread_states->AccessCurrentThreadState();
   exec_ctx_->InvokeHook(pre_hook, tls, nullptr);
->>>>>>> 95362dc9
 
   // Set the partition merging function. This function tells us how to merge a
   // set of overflow partitions into an AggregationHashTable.
@@ -579,11 +565,7 @@
   for (auto *table : tl_agg_ht) {
     // Flush each table to ensure their hash tables are empty and their overflow
     // partitions contain all partial aggregates
-<<<<<<< HEAD
-    tuple_count += table->stats_.num_inserts_;
-=======
     stats_.num_inserts_ += table->stats_.num_inserts_;
->>>>>>> 95362dc9
     table->FlushToOverflowPartitions();
 
     // Now, move over their memory
@@ -608,18 +590,7 @@
     }
   }
 
-<<<<<<< HEAD
-  if (has_pipeline) {
-    // Set # rows to be total number of entries in all agg tables
-    // Set cardinality to be # of per-task tables being built from
-    (*ouvec.pipeline_features_)[0].SetNumRows(tuple_count);
-    (*ouvec.pipeline_features_)[0].SetCardinality(tl_agg_ht.size());
-    (*ouvec.pipeline_features_)[0].SetNumConcurrent(0);
-    exec_ctx->EndPipelineTracker(exec_ctx->GetQueryId(), pipeline_id, &ouvec);
-  }
-=======
   exec_ctx_->InvokeHook(post_hook, tls, reinterpret_cast<void *>(tl_agg_ht.size()));
->>>>>>> 95362dc9
 }
 
 AggregationHashTable *AggregationHashTable::GetOrBuildTableOverPartition(void *query_state,
@@ -703,11 +674,8 @@
   size_t num_threads = tbb::task_scheduler_init::default_num_threads();
   size_t num_tasks = nonempty_parts.size();
   size_t concurrent_estimate = std::min(num_threads, num_tasks);
-<<<<<<< HEAD
-=======
   exec_ctx_->SetNumConcurrentEstimate(concurrent_estimate);
 
->>>>>>> 95362dc9
   tbb::parallel_for_each(nonempty_parts, [&](const uint32_t part_idx) {
     // TODO(wz2): Resource trackers are started and stopped within scan_fn. It might be more correct
     // to start the trackers here manually -- or have TransferMemoryAndPartitions build all the tables
