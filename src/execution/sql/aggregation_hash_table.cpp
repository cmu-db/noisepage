--- conflicted
+++ resolved
@@ -34,11 +34,7 @@
       partition_estimates_(nullptr),
       partition_tables_(nullptr),
       partition_shift_bits_(util::BitUtil::CountLeadingZeros(uint64_t(K_DEFAULT_NUM_PARTITIONS) - 1)) {
-<<<<<<< HEAD
-  hash_table_.SetSize(memory->GetTracker(), initial_size);
-=======
   hash_table_.SetSize(initial_size, memory->GetTracker());
->>>>>>> d8773a3d
   max_fill_ =
       static_cast<uint64_t>(std::llround(static_cast<float>(hash_table_.Capacity()) * hash_table_.LoadFactor()));
 
@@ -81,11 +77,7 @@
 void AggregationHashTable::Grow() {
   // Resize table
   const uint64_t new_size = hash_table_.Capacity() * 2;
-<<<<<<< HEAD
-  hash_table_.SetSize(memory_->GetTracker(), new_size);
-=======
   hash_table_.SetSize(new_size, memory_->GetTracker());
->>>>>>> d8773a3d
   max_fill_ =
       static_cast<uint64_t>(std::llround(static_cast<float>(hash_table_.Capacity()) * hash_table_.LoadFactor()));
 
