#include "execution/sql/sorter.h"

#include <llvm/ADT/STLExtras.h>
#include <tbb/parallel_for_each.h>
#include <tbb/task_scheduler_init.h>

#include <algorithm>
#include <queue>
#include <utility>
#include <vector>

#include "brain/brain_defs.h"
#include "brain/operating_unit.h"
#include "execution/exec/execution_context.h"
#include "execution/sql/thread_state_container.h"
#include "execution/util/stage_timer.h"
#include "ips4o/ips4o.hpp"
#include "loggers/execution_logger.h"

namespace terrier::execution::sql {

//===----------------------------------------------------------------------===//
//
// Sorter
//
//===----------------------------------------------------------------------===//

Sorter::Sorter(exec::ExecutionContext *exec_ctx, ComparisonFunction cmp_fn, uint32_t tuple_size)
    : exec_ctx_(exec_ctx),
      memory_(exec_ctx->GetMemoryPool()),
      tuple_storage_(tuple_size, MemoryPoolAllocator<byte>(exec_ctx->GetMemoryPool())),
      owned_tuples_(exec_ctx->GetMemoryPool()),
      cmp_fn_(cmp_fn),
      tuples_(exec_ctx->GetMemoryPool()),
      sorted_(false) {}

Sorter::~Sorter() = default;

byte *Sorter::AllocInputTuple() {
  byte *ret = tuple_storage_.Append();
  tuples_.push_back(ret);
  return ret;
}

byte *Sorter::AllocInputTupleTopK(UNUSED_ATTRIBUTE uint64_t top_k) { return AllocInputTuple(); }

void Sorter::AllocInputTupleTopKFinish(const uint64_t top_k) {
  // If the number of buffered tuples is less than top_k, we're done.
  if (tuples_.size() < top_k) {
    return;
  }

  // If we've buffered k elements, build the heap. Note: this is only ever
  // triggered once!
  if (tuples_.size() == top_k) {
    BuildHeap();
    return;
  }

  // We've buffered ONE more tuple than should be in the top-k, so we may need
  // to reorder the heap. Check if the most recently inserted tuple belongs in
  // the heap.

  const byte *last_insert = tuples_.back();
  tuples_.pop_back();

  const byte *heap_top = tuples_.front();

  if (cmp_fn_(last_insert, heap_top) <= 0) {
    // The last insertion belongs in the top-k. Swap it with the current maximum
    // and sift it down.
    tuples_.front() = last_insert;
    HeapSiftDown();
  }
}

void Sorter::BuildHeap() {
  const auto compare = [this](const byte *left, const byte *right) { return cmp_fn_(left, right) < 0; };
  std::make_heap(tuples_.begin(), tuples_.end(), compare);
}

void Sorter::HeapSiftDown() {
  const uint64_t size = tuples_.size();
  uint32_t idx = 0;

  const byte *top = tuples_[idx];

  while (true) {
    uint32_t child = (2 * idx) + 1;

    if (child >= size) {
      break;
    }

    if (child + 1 < size && cmp_fn_(tuples_[child], tuples_[child + 1]) < 0) {
      child++;
    }

    if (cmp_fn_(top, tuples_[child]) >= 0) {
      break;
    }

    std::swap(tuples_[idx], tuples_[child]);
    idx = child;
  }

  tuples_[idx] = top;
}

void Sorter::Sort() {
  // Exit if the input tuples have already been sorted
  if (IsSorted()) {
    return;
  }

  // Exit if there are no input tuples
  if (tuples_.empty()) {
    return;
  }

  // Time it
  util::Timer<std::milli> timer;
  timer.Start();

  // Sort the sucker
  const auto compare = [this](const byte *left, const byte *right) { return cmp_fn_(left, right) < 0; };
  ips4o::sort(tuples_.begin(), tuples_.end(), compare);

  timer.Stop();

  double tps = (tuples_.size() / timer.GetElapsed()) / 1000.0;
  EXECUTION_LOG_DEBUG("Sorted {} tuples in {} ms ({:.2f} mtps)", tuples_.size(), timer.GetElapsed(), tps);

  // Mark complete
  sorted_ = true;
}

namespace {

// Structure we use to track a package of merging work.
template <typename IterType>
struct MergeWork {
  using Range = std::pair<IterType, IterType>;

  std::vector<Range> input_ranges_;
  IterType destination_;

  MergeWork(std::vector<Range> &&inputs, IterType dest) : input_ranges_(std::move(inputs)), destination_(dest) {}
};

}  // namespace

<<<<<<< HEAD
void Sorter::SortParallel(exec::ExecutionContext *exec_ctx, execution::pipeline_id_t pipeline_id,
                          const ThreadStateContainer *thread_state_container, std::size_t sorter_offset) {
=======
void Sorter::SortParallel(ThreadStateContainer *thread_state_container, std::size_t sorter_offset) {
>>>>>>> 95362dc9
  const auto comp = [this](const byte *left, const byte *right) { return cmp_fn_(left, right) < 0; };
  bool has_pipeline =
      exec_ctx->GetPipelineOperatingUnits() && exec_ctx->GetPipelineOperatingUnits()->HasPipelineFeatures(pipeline_id);

  // -------------------------------------------------------
  // First, collect all non-empty thread-local sorters
  // -------------------------------------------------------

  std::vector<Sorter *> tl_sorters;
  thread_state_container->CollectThreadLocalStateElementsAs(&tl_sorters, sorter_offset);
  llvm::erase_if(tl_sorters, [](const Sorter *sorter) { return sorter->IsEmpty(); });

  // If there's nothing to sort, exit.
  if (tl_sorters.empty()) {
    sorted_ = true;
    return;
  }

  const uint64_t num_tuples =
      std::accumulate(tl_sorters.begin(), tl_sorters.end(), uint64_t(0),
                      [](const auto partial, const auto *sorter) { return partial + sorter->GetTupleCount(); });

  // If the total number of tuples across **ALL** thread-local sorter instances is less than
  // kMinTuplesForParallelSort, we execute a single-threaded sort. Parallel sorting fewer than this
  // threshold is slower due to the overhead of statistics collection and spawning sort and merge
  // jobs. The threshold value value was found empirically, but might be a good candidate for
  // adapting based on tuples sizes, CPU speeds, caches, algorithms, etc.

  if (tl_sorters.size() == 1 || num_tuples < DEFAULT_MIN_TUPLES_FOR_PARALLEL_SORT) {
    EXECUTION_LOG_DEBUG("Sorter contains {} elements. Using serial sort.", num_tuples);
    auto pre_hook = static_cast<uint32_t>(HookOffsets::StartTLSortHook);
    auto post_hook = static_cast<uint32_t>(HookOffsets::EndSingleSorterHook);
    auto *tls = thread_state_container->AccessCurrentThreadState();
    exec_ctx_->InvokeHook(pre_hook, tls, nullptr);

    // Start the tracker
    brain::ExecOUFeatureVector ouvec;
    if (has_pipeline) {
      exec_ctx->InitializeExecOUFeatureVector(&ouvec, pipeline_id);
      ouvec.pipeline_features_->erase(std::remove_if(ouvec.pipeline_features_->begin(), ouvec.pipeline_features_->end(),
                                                     [](const auto &feature) {
                                                       return feature.GetExecutionOperatingUnitType() !=
                                                              brain::ExecutionOperatingUnitType::SORT_BUILD;
                                                     }),
                                      ouvec.pipeline_features_->end());
      exec_ctx->StartPipelineTracker(pipeline_id);
    }

    // Reserve room for all tuples
    tuples_.reserve(num_tuples);
    for (auto *tl_sorter : tl_sorters) {
      tuples_.insert(tuples_.end(), tl_sorter->tuples_.begin(), tl_sorter->tuples_.end());
      owned_tuples_.emplace_back(std::move(tl_sorter->tuple_storage_));
      tl_sorter->tuples_.clear();
    }

    // Single-threaded sort
    Sort();

    if (has_pipeline) {
      (*ouvec.pipeline_features_)[0].SetNumRows(num_tuples);
      (*ouvec.pipeline_features_)[0].SetCardinality(num_tuples);
      (*ouvec.pipeline_features_)[0].SetNumConcurrent(0);
      exec_ctx->EndPipelineTracker(exec_ctx->GetQueryId(), pipeline_id, &ouvec);
    }

    // Finish
    exec_ctx_->InvokeHook(post_hook, tls, this);
    return;
  }

  // For the purpose of metrics recording, we assume that computing the splitters and
  // preparing the work is insignificant compared to the work performed to actually
  // SORT and MERGE the per-task sorters together.
  //
  // If this assumption proves to be incorrect at a future date, then we would need
  // to insert a `StartPipelineTracker` and `EndPipelineTracker` around the code
  // that follows (or potentially just the splitters.
  //
  // Note the following two:
  // 1. If placed around all code that follows, the metrics would then end up depending
  // on the time it takes to do per-task sorting and per-task merging.
  //
  // 2. tbb::parallel_for() could actually end up using the "main" thread.

#ifndef NDEBUG
  std::string msg = "Issuing parallel sort. Sorter sizes: ";
  std::for_each(tl_sorters.begin(), tl_sorters.end(), [first = true, &msg](auto *sorter) mutable {
    if (!first) msg += ",";
    first = false;
    msg += std::to_string(sorter->GetTupleCount());
  });
  EXECUTION_LOG_DEBUG("{}", msg);
#endif

  // Make room in our 'tuples_' vector for all tuples. Since w
  tuples_.resize(num_tuples);

  // -------------------------------------------------------
  // 1. Sort each thread-local sorter in parallel
  // -------------------------------------------------------

  util::StageTimer<std::milli> timer;
  timer.EnterStage("Parallel Sort Thread-Local Instances");

  tbb::task_scheduler_init sched;
<<<<<<< HEAD
  size_t num_concurrent = 0;
  {
    size_t num_threads = tbb::task_scheduler_init::default_num_threads();
    size_t num_tasks = tl_sorters.size();
    num_concurrent = std::min(num_threads, num_tasks);
  }

  tbb::parallel_for_each(tl_sorters, [exec_ctx, pipeline_id, num_concurrent, has_pipeline](Sorter *sorter) {
    brain::ExecOUFeatureVector ouvec;
    if (has_pipeline) {
      exec_ctx->RegisterThread();
      exec_ctx->InitializeParallelOUFeatureVector(&ouvec, pipeline_id);
      ouvec.pipeline_features_->erase(std::remove_if(ouvec.pipeline_features_->begin(), ouvec.pipeline_features_->end(),
                                                     [](const auto &feature) {
                                                       return feature.GetExecutionOperatingUnitType() !=
                                                              brain::ExecutionOperatingUnitType::PARALLEL_SORT_STEP;
                                                     }),
                                      ouvec.pipeline_features_->end());
      exec_ctx->StartPipelineTracker(pipeline_id);
    }

    sorter->Sort();

    if (has_pipeline) {
      size_t num_tuples = sorter->GetTupleCount();
      (*ouvec.pipeline_features_)[0].SetNumRows(num_tuples);
      (*ouvec.pipeline_features_)[0].SetCardinality(num_tuples);
      (*ouvec.pipeline_features_)[0].SetNumConcurrent(num_concurrent);
      exec_ctx->EndPipelineTracker(exec_ctx->GetQueryId(), pipeline_id, &ouvec);
      if (exec_ctx->GetMetricsManager()) {
        exec_ctx->GetMetricsManager()->Aggregate();
      }
    }
=======
  {
    size_t num_threads = tbb::task_scheduler_init::default_num_threads();
    size_t num_tasks = tl_sorters.size();
    size_t num_concurrent = std::min(num_threads, num_tasks);
    exec_ctx_->SetNumConcurrentEstimate(num_concurrent);
  }

  tbb::parallel_for_each(tl_sorters, [thread_state_container, this](Sorter *sorter) {
    auto pre_hook = static_cast<uint32_t>(HookOffsets::StartTLSortHook);
    auto post_hook = static_cast<uint32_t>(HookOffsets::EndTLSortHook);
    auto *tls = thread_state_container->AccessCurrentThreadState();
    auto *exec_ctx = this->exec_ctx_;
    exec_ctx->InvokeHook(pre_hook, tls, nullptr);

    sorter->Sort();

    exec_ctx->InvokeHook(post_hook, tls, nullptr);
>>>>>>> 95362dc9
  });

  exec_ctx_->SetNumConcurrentEstimate(0);
  timer.ExitStage();

  // -------------------------------------------------------
  // 2. Compute splitters
  // -------------------------------------------------------

  timer.EnterStage("Compute Splitters");

  // Let B be the number of buckets we wish to decompose our input into, let N be the number of
  // sorter instances we have; then, 'splitters' is a [B-1 x N] matrix where each row of the matrix
  // contains a list of candidate splitters found in each sorter, and each column indicates the set
  // of splitter keys in a single sorter. In other words, splitters[i][j] indicates the i-th
  // splitter key found in the j-th sorter instance.

  const uint64_t num_buckets = tl_sorters.size();
  std::vector<std::vector<const byte *>> splitters(num_buckets - 1);
  for (auto &splitter : splitters) {
    splitter.resize(tl_sorters.size());
  }

  for (uint64_t sorter_idx = 0; sorter_idx < tl_sorters.size(); sorter_idx++) {
    const Sorter *const sorter = tl_sorters[sorter_idx];
    auto part_size = sorter->GetTupleCount() / (splitters.size() + 1);
    for (uint64_t i = 0; i < splitters.size(); i++) {
      splitters[i][sorter_idx] = sorter->tuples_[(i + 1) * part_size];
    }
  }

  timer.ExitStage();

  // -------------------------------------------------------
  // 3. Compute work packages
  // -------------------------------------------------------

  timer.EnterStage("Compute Work Packages");

  // Where the merging work units are collected
  using SeqType = decltype(tuples_);
  using SeqTypeIter = SeqType::iterator;
  using MergeWorkType = MergeWork<SeqTypeIter>;
  std::vector<MergeWorkType> merge_work;

  {
    // This tracks the current position in the global output (i.e., this sorter's tuples vector)
    // where the next merge package will begin writing results into. It begins at the front; as we
    // generate merge packages, we calculate the next position by computing the sizes of the merge
    // packages. We've already perfectly sized the output so this memory is allocated and ready to
    // be written to.
    auto write_pos = tuples_.begin();

    // This vector tracks, for each sorter, the position of the start of the next input range. As we
    // move through the splitters, we bump this pointer so that we don't need to perform two binary
    // searches to find the lower and upper range around the splitter key.
    std::vector<SeqTypeIter> next_start(tl_sorters.size());

    for (uint64_t idx = 0; idx < splitters.size(); idx++) {
      // Sort the local separators and choose the median
      ips4o::sort(splitters[idx].begin(), splitters[idx].end(), comp);

      // Find the median-of-medians splitter key
      const byte *splitter = splitters[idx][tl_sorters.size() / 2];

      // The vector where we collect all input ranges that feed the merge work
      std::vector<MergeWork<SeqTypeIter>::Range> input_ranges;

      SeqTypeIter::difference_type part_size = 0;
      for (uint64_t sorter_idx = 0; sorter_idx < tl_sorters.size(); sorter_idx++) {
        // Get the [start,end) range in the current sorter such that start <= splitter < end
        Sorter *const sorter = tl_sorters[sorter_idx];
        auto start = (idx == 0 ? sorter->tuples_.begin() : next_start[sorter_idx]);
        auto end = sorter->tuples_.end();
        if (idx < splitters.size() - 1) {
          end = std::upper_bound(start, end, splitter, comp);
        }

        // If the the range [start, end) is non-empty, push it in as work
        if (start != end) {
          input_ranges.emplace_back(start, end);
        }

        part_size += (end - start);
        next_start[sorter_idx] = end;
      }

      // Add work
      merge_work.emplace_back(std::move(input_ranges), write_pos);

      // Bump new write position
      write_pos += part_size;
    }
  }

  timer.ExitStage();

  // -------------------------------------------------------
  // 4. Parallel merge
  // -------------------------------------------------------

  timer.EnterStage("Parallel Merge");

  auto heap_cmp = [this](const MergeWorkType::Range &l, const MergeWorkType::Range &r) {
    return cmp_fn_(*l.first, *r.first) >= 0;
  };

<<<<<<< HEAD
  size_t concurrent = 0;
  {
    size_t num_threads = tbb::task_scheduler_init::default_num_threads();
    size_t num_tasks = merge_work.size();
    concurrent = std::min(num_threads, num_tasks);
  }

  tbb::parallel_for_each(
      merge_work, [&heap_cmp, exec_ctx, pipeline_id, concurrent, has_pipeline](const MergeWork<SeqTypeIter> &work) {
        brain::ExecOUFeatureVector ouvec;
        if (has_pipeline) {
          exec_ctx->RegisterThread();
          exec_ctx->InitializeParallelOUFeatureVector(&ouvec, pipeline_id);
          ouvec.pipeline_features_->erase(
              std::remove_if(ouvec.pipeline_features_->begin(), ouvec.pipeline_features_->end(),
                             [](const auto &feature) {
                               return feature.GetExecutionOperatingUnitType() !=
                                      brain::ExecutionOperatingUnitType::PARALLEL_SORT_MERGE_STEP;
                             }),
              ouvec.pipeline_features_->end());
          exec_ctx->StartPipelineTracker(pipeline_id);
        }

        std::priority_queue<MergeWorkType::Range, std::vector<MergeWorkType::Range>, decltype(heap_cmp)> heap(
            heap_cmp, work.input_ranges_);
        SeqTypeIter dest = work.destination_;
        size_t num_iters = 0;
        while (!heap.empty()) {
          num_iters++;

          auto top = heap.top();
          heap.pop();
          *dest++ = *top.first;
          if (top.first + 1 != top.second) {
            heap.emplace(top.first + 1, top.second);
          }
        }

        if (has_pipeline) {
          (*ouvec.pipeline_features_)[0].SetNumRows(num_iters);
          (*ouvec.pipeline_features_)[0].SetCardinality(num_iters);
          (*ouvec.pipeline_features_)[0].SetNumConcurrent(concurrent);
          exec_ctx->EndPipelineTracker(exec_ctx->GetQueryId(), pipeline_id, &ouvec);
          if (exec_ctx->GetMetricsManager()) {
            exec_ctx->GetMetricsManager()->Aggregate();
          }
        }
      });
=======
  {
    size_t num_threads = tbb::task_scheduler_init::default_num_threads();
    size_t num_tasks = merge_work.size();
    size_t concurrent = std::min(num_threads, num_tasks);
    exec_ctx_->SetNumConcurrentEstimate(concurrent);
  }

  tbb::parallel_for_each(merge_work, [&heap_cmp, thread_state_container, this](const MergeWork<SeqTypeIter> &work) {
    auto pre_hook = static_cast<uint32_t>(HookOffsets::StartTLMergeHook);
    auto post_hook = static_cast<uint32_t>(HookOffsets::EndTLMergeHook);
    auto *tls = thread_state_container->AccessCurrentThreadState();
    auto *exec_ctx = this->exec_ctx_;
    exec_ctx->InvokeHook(pre_hook, tls, nullptr);

    std::priority_queue<MergeWorkType::Range, std::vector<MergeWorkType::Range>, decltype(heap_cmp)> heap(
        heap_cmp, work.input_ranges_);
    SeqTypeIter dest = work.destination_;
    size_t num_iters = 0;
    while (!heap.empty()) {
      num_iters++;

      auto top = heap.top();
      heap.pop();
      *dest++ = *top.first;
      if (top.first + 1 != top.second) {
        heap.emplace(top.first + 1, top.second);
      }
    }

    exec_ctx->InvokeHook(post_hook, tls, reinterpret_cast<void *>(num_iters));
  });
>>>>>>> 95362dc9

  exec_ctx_->SetNumConcurrentEstimate(0);
  timer.ExitStage();

  // -------------------------------------------------------
  // 5. Move thread-local data into this sorter
  // -------------------------------------------------------

  timer.EnterStage("Transfer Tuple Ownership");

  owned_tuples_.reserve(tl_sorters.size());
  for (auto *tl_sorter : tl_sorters) {
    owned_tuples_.emplace_back(std::move(tl_sorter->tuple_storage_));
    tl_sorter->tuples_.clear();
  }

  timer.ExitStage();

  // -------------------------------------------------------
  // Done
  // -------------------------------------------------------

  sorted_ = true;

  UNUSED_ATTRIBUTE double tps = (tuples_.size() / timer.GetTotalElapsedTime()) / 1000.0;
  EXECUTION_LOG_DEBUG("Sort Stats: {} tuples ({:.2f} mtps)", GetTupleCount(), tps);
  for (const auto &stage : timer.GetStages()) {
    EXECUTION_LOG_DEBUG("  {}: {.2f} ms", stage.Name(), stage.Time());
  }
}

<<<<<<< HEAD
void Sorter::SortTopKParallel(exec::ExecutionContext *exec_ctx, execution::pipeline_id_t pipeline_id,
                              const ThreadStateContainer *thread_state_container, uint32_t sorter_offset,
                              uint64_t top_k) {
=======
void Sorter::SortTopKParallel(ThreadStateContainer *thread_state_container, uint32_t sorter_offset, uint64_t top_k) {
>>>>>>> 95362dc9
  // Parallel sort
  SortParallel(exec_ctx, pipeline_id, thread_state_container, sorter_offset);

  // Trim to top-K
  if (top_k < GetTupleCount()) {
    tuples_.resize(top_k);
  }
}

//===----------------------------------------------------------------------===//
//
// Sorter Iterator
//
//===----------------------------------------------------------------------===//

SorterIterator::SorterIterator(const Sorter &sorter) : iter_(sorter.tuples_.begin()), end_(sorter.tuples_.end()) {}

void SorterIterator::AdvanceBy(uint64_t n) {
  if (n > NumRemaining()) {
    iter_ = end_;
    return;
  }
  iter_ += n;
}

}  // namespace terrier::execution::sql<|MERGE_RESOLUTION|>--- conflicted
+++ resolved
@@ -150,12 +150,7 @@
 
 }  // namespace
 
-<<<<<<< HEAD
-void Sorter::SortParallel(exec::ExecutionContext *exec_ctx, execution::pipeline_id_t pipeline_id,
-                          const ThreadStateContainer *thread_state_container, std::size_t sorter_offset) {
-=======
 void Sorter::SortParallel(ThreadStateContainer *thread_state_container, std::size_t sorter_offset) {
->>>>>>> 95362dc9
   const auto comp = [this](const byte *left, const byte *right) { return cmp_fn_(left, right) < 0; };
   bool has_pipeline =
       exec_ctx->GetPipelineOperatingUnits() && exec_ctx->GetPipelineOperatingUnits()->HasPipelineFeatures(pipeline_id);
@@ -262,41 +257,6 @@
   timer.EnterStage("Parallel Sort Thread-Local Instances");
 
   tbb::task_scheduler_init sched;
-<<<<<<< HEAD
-  size_t num_concurrent = 0;
-  {
-    size_t num_threads = tbb::task_scheduler_init::default_num_threads();
-    size_t num_tasks = tl_sorters.size();
-    num_concurrent = std::min(num_threads, num_tasks);
-  }
-
-  tbb::parallel_for_each(tl_sorters, [exec_ctx, pipeline_id, num_concurrent, has_pipeline](Sorter *sorter) {
-    brain::ExecOUFeatureVector ouvec;
-    if (has_pipeline) {
-      exec_ctx->RegisterThread();
-      exec_ctx->InitializeParallelOUFeatureVector(&ouvec, pipeline_id);
-      ouvec.pipeline_features_->erase(std::remove_if(ouvec.pipeline_features_->begin(), ouvec.pipeline_features_->end(),
-                                                     [](const auto &feature) {
-                                                       return feature.GetExecutionOperatingUnitType() !=
-                                                              brain::ExecutionOperatingUnitType::PARALLEL_SORT_STEP;
-                                                     }),
-                                      ouvec.pipeline_features_->end());
-      exec_ctx->StartPipelineTracker(pipeline_id);
-    }
-
-    sorter->Sort();
-
-    if (has_pipeline) {
-      size_t num_tuples = sorter->GetTupleCount();
-      (*ouvec.pipeline_features_)[0].SetNumRows(num_tuples);
-      (*ouvec.pipeline_features_)[0].SetCardinality(num_tuples);
-      (*ouvec.pipeline_features_)[0].SetNumConcurrent(num_concurrent);
-      exec_ctx->EndPipelineTracker(exec_ctx->GetQueryId(), pipeline_id, &ouvec);
-      if (exec_ctx->GetMetricsManager()) {
-        exec_ctx->GetMetricsManager()->Aggregate();
-      }
-    }
-=======
   {
     size_t num_threads = tbb::task_scheduler_init::default_num_threads();
     size_t num_tasks = tl_sorters.size();
@@ -314,7 +274,6 @@
     sorter->Sort();
 
     exec_ctx->InvokeHook(post_hook, tls, nullptr);
->>>>>>> 95362dc9
   });
 
   exec_ctx_->SetNumConcurrentEstimate(0);
@@ -422,56 +381,6 @@
     return cmp_fn_(*l.first, *r.first) >= 0;
   };
 
-<<<<<<< HEAD
-  size_t concurrent = 0;
-  {
-    size_t num_threads = tbb::task_scheduler_init::default_num_threads();
-    size_t num_tasks = merge_work.size();
-    concurrent = std::min(num_threads, num_tasks);
-  }
-
-  tbb::parallel_for_each(
-      merge_work, [&heap_cmp, exec_ctx, pipeline_id, concurrent, has_pipeline](const MergeWork<SeqTypeIter> &work) {
-        brain::ExecOUFeatureVector ouvec;
-        if (has_pipeline) {
-          exec_ctx->RegisterThread();
-          exec_ctx->InitializeParallelOUFeatureVector(&ouvec, pipeline_id);
-          ouvec.pipeline_features_->erase(
-              std::remove_if(ouvec.pipeline_features_->begin(), ouvec.pipeline_features_->end(),
-                             [](const auto &feature) {
-                               return feature.GetExecutionOperatingUnitType() !=
-                                      brain::ExecutionOperatingUnitType::PARALLEL_SORT_MERGE_STEP;
-                             }),
-              ouvec.pipeline_features_->end());
-          exec_ctx->StartPipelineTracker(pipeline_id);
-        }
-
-        std::priority_queue<MergeWorkType::Range, std::vector<MergeWorkType::Range>, decltype(heap_cmp)> heap(
-            heap_cmp, work.input_ranges_);
-        SeqTypeIter dest = work.destination_;
-        size_t num_iters = 0;
-        while (!heap.empty()) {
-          num_iters++;
-
-          auto top = heap.top();
-          heap.pop();
-          *dest++ = *top.first;
-          if (top.first + 1 != top.second) {
-            heap.emplace(top.first + 1, top.second);
-          }
-        }
-
-        if (has_pipeline) {
-          (*ouvec.pipeline_features_)[0].SetNumRows(num_iters);
-          (*ouvec.pipeline_features_)[0].SetCardinality(num_iters);
-          (*ouvec.pipeline_features_)[0].SetNumConcurrent(concurrent);
-          exec_ctx->EndPipelineTracker(exec_ctx->GetQueryId(), pipeline_id, &ouvec);
-          if (exec_ctx->GetMetricsManager()) {
-            exec_ctx->GetMetricsManager()->Aggregate();
-          }
-        }
-      });
-=======
   {
     size_t num_threads = tbb::task_scheduler_init::default_num_threads();
     size_t num_tasks = merge_work.size();
@@ -503,7 +412,6 @@
 
     exec_ctx->InvokeHook(post_hook, tls, reinterpret_cast<void *>(num_iters));
   });
->>>>>>> 95362dc9
 
   exec_ctx_->SetNumConcurrentEstimate(0);
   timer.ExitStage();
@@ -535,13 +443,7 @@
   }
 }
 
-<<<<<<< HEAD
-void Sorter::SortTopKParallel(exec::ExecutionContext *exec_ctx, execution::pipeline_id_t pipeline_id,
-                              const ThreadStateContainer *thread_state_container, uint32_t sorter_offset,
-                              uint64_t top_k) {
-=======
 void Sorter::SortTopKParallel(ThreadStateContainer *thread_state_container, uint32_t sorter_offset, uint64_t top_k) {
->>>>>>> 95362dc9
   // Parallel sort
   SortParallel(exec_ctx, pipeline_id, thread_state_container, sorter_offset);
 
