#include "execution/sql/join_hash_table.h"

#include <llvm/ADT/STLExtras.h>
#include <tbb/parallel_for_each.h>
#include <tbb/task_scheduler_init.h>

#include <algorithm>
#include <limits>
#include <utility>
#include <vector>

#include "execution/exec/execution_context.h"
#include "execution/sql/memory_pool.h"
#include "execution/sql/thread_state_container.h"
#include "execution/sql/vector.h"
#include "execution/sql/vector_operations/unary_operation_executor.h"
#include "execution/util/cpu_info.h"
#include "execution/util/memory.h"
#include "execution/util/timer.h"
#include "libcount/hll.h"
#include "loggers/execution_logger.h"

namespace terrier::execution::sql {

JoinHashTable::JoinHashTable(const exec::ExecutionSettings &exec_settings, exec::ExecutionContext *exec_ctx,
                             uint32_t tuple_size, bool use_concise_ht)
    : exec_settings_(exec_settings),
      exec_ctx_(exec_ctx),
      entries_(HashTableEntry::ComputeEntrySize(tuple_size), MemoryPoolAllocator<byte>(exec_ctx->GetMemoryPool())),
      owned_(exec_ctx->GetMemoryPool()),
      concise_hash_table_(0),
      hll_estimator_(libcount::HLL::Create(DEFAULT_HLL_PRECISION)),
      built_(false),
      use_concise_ht_(use_concise_ht),
      tracker_(exec_ctx->GetMemoryPool()->GetTracker()) {}

// Needed because we forward-declared HLL from libcount
JoinHashTable::~JoinHashTable() = default;

byte *JoinHashTable::AllocInputTuple(const hash_t hash) {
  // Add to unique_count estimation
  hll_estimator_->Update(hash);

  // Allocate space for a new tuple
  auto *entry = reinterpret_cast<HashTableEntry *>(entries_.Append());
  entry->hash_ = hash;
  entry->next_ = nullptr;
  return entry->payload_;
}

void JoinHashTable::BuildChainingHashTable() {
  // Perfectly size the generic hash table in preparation for bulk-load.
  chaining_hash_table_.SetSize(GetTupleCount(), tracker_);

  // Bulk-load the, now correctly sized, generic hash table using a non-concurrent algorithm.
  chaining_hash_table_.InsertBatch<false>(&entries_);

#ifndef NDEBUG
  const auto [min, max, avg] = chaining_hash_table_.GetChainLengthStats();
  EXECUTION_LOG_DEBUG("ChainingHashTable chain stats: min={}, max={}, avg={}", min, max, avg);
#endif
}

namespace {

// The bits we set in the entry to mark if the entry has been buffered in the
// reorder buffer and whether the entry has been processed (i.e., if the entry
// is in its final location in either the main or overflow arenas).
constexpr const uint64_t BUFFERED_BIT = 1ull << 62ull;
constexpr const uint64_t PROCESSED_BIT = 1ull << 63ull;

// A reorder is a small piece of buffer space into which we temporarily buffer
// hash table entries for the purposes of reordering them.
class ReorderBuffer {
 public:
  // Use a 16 KB internal buffer for temporary copies
  static constexpr const uint32_t BUFFER_SIZE_IN_BYTES = 16 * 1024;

  ReorderBuffer(util::ChunkedVector<MemoryPoolAllocator<byte>> *entries, uint64_t max_elems, uint64_t begin_read_idx,
                uint64_t end_read_idx)
      : entry_size_(entries->ElementSize()),
        buf_idx_(0),
        max_elems_(std::min(max_elems, BUFFER_SIZE_IN_BYTES / entry_size_) - 1),
        temp_buf_(buffer_ + (max_elems_ * entry_size_)),
        read_idx_(begin_read_idx),
        end_read_idx_(end_read_idx),
        entries_(entries) {}

  // This class cannot be copied or moved
  DISALLOW_COPY_AND_MOVE(ReorderBuffer);

  // Return a pointer to the element at the given index in the buffer.
  template <typename T = byte>
  T *BufEntryAt(uint64_t idx) {
    return reinterpret_cast<T *>(buffer_ + (idx * entry_size_));
  }

  // Has the given entry been processed? In other words, is the input entry in
  // its final location in the entry array?
  bool IsProcessed(const HashTableEntry *entry) const { return (entry->cht_slot_ & PROCESSED_BIT) != 0u; }

  // Mark the given entry as processed and in its final location.
  void SetProcessed(HashTableEntry *entry) const { entry->cht_slot_ |= PROCESSED_BIT; }

  // Has the given entry been buffered in this reorder buffer?
  bool IsBuffered(const HashTableEntry *entry) const { return (entry->cht_slot_ & BUFFERED_BIT) != 0u; }

  // Mark the given entry as buffered in the reorder buffer.
  void SetBuffered(HashTableEntry *entry) const { entry->cht_slot_ |= BUFFERED_BIT; }

  // Fill this reorder buffer with as many entries as possible. Each entry that
  // is inserted is marked/tagged as buffered.
  bool Fill() {
    while (buf_idx_ < max_elems_ && read_idx_ < end_read_idx_) {
      auto *entry = reinterpret_cast<HashTableEntry *>((*entries_)[read_idx_++]);

      if (IsProcessed(entry)) {
        continue;
      }

      byte *const buf_space = BufEntryAt(buf_idx_++);
      std::memcpy(buf_space, static_cast<void *>(entry), entry_size_);
      SetBuffered(entry);
    }

    return buf_idx_ > 0;
  }

  // Reset the index where the next buffered entry goes.
  void Reset(const uint64_t new_buf_idx) { buf_idx_ = new_buf_idx; }

  // Return the number of currently buffered entries
  uint64_t GetNumEntries() const { return buf_idx_; }

  // Return the pointer buffer used for temporary copies
  byte *GetTempBuffer() const { return temp_buf_; }

 private:
  // Size of entries
  const uint64_t entry_size_;

  // Buffer space for entries
  byte buffer_[BUFFER_SIZE_IN_BYTES];

  // The index into the buffer where the next element is written
  uint64_t buf_idx_;

  // The maximum number of elements to buffer
  const uint64_t max_elems_;

  // A pointer to the last entry slot in the buffer space; used for costly swaps
  byte *const temp_buf_;

  // The index of the next element to read from the entries list
  uint64_t read_idx_;

  // The exclusive upper bound index to read from the entries list
  const uint64_t end_read_idx_;

  // Source of all entries
  util::ChunkedVector<MemoryPoolAllocator<byte>> *entries_;
};

}  // namespace

template <bool PrefetchCHT, bool PrefetchEntries>
void JoinHashTable::ReorderMainEntries() {
  const uint64_t elem_size = entries_.ElementSize();
  const uint64_t num_overflow_entries = concise_hash_table_.GetOverflowEntryCount();
  const uint64_t num_main_entries = entries_.size() - num_overflow_entries;
  uint64_t overflow_idx = num_main_entries;

  if (num_main_entries == 0) {
    return;
  }

  // This function reorders entries in-place in the main arena according to the
  // order it should appear in the concise hash table. This function uses a
  // order buffer, a temporary workspace, to perform the reordering. The
  // procedure is:
  // 1. Buffer N tuples. These can be either main or overflow entries.
  // 2. Find and store their destination addresses in the 'targets' buffer
  // 3. Try and store the buffered entry into discovered target space from (2)
  //    There are a few cases we handle:
  //    3a. If the target entry is 'PROCESSED', then the buffered entry is an
  //        overflow entry. We acquire an overflow slot and store the buffered
  //        entry there.
  //    3b. If the target entry is 'BUFFERED', it is either stored somewhere in
  //        the reorder buffer, or has been stored into its own target space.
  //        Either way, we can directly overwrite the target with the buffered
  //        entry and be done with it.
  //    3c. We need to swap the target and buffer entry. If the reorder buffer
  //        has room, copy the target into the buffer and write the buffered
  //        entry out.
  //    3d. If the reorder buffer has no room for this target entry, we use a
  //        temporary space to perform a (costly) three-way swap to buffer the
  //        target entry into the reorder buffer and write the buffered entry
  //        out. This should happen infrequently.
  // 4. Reset the reorder buffer and repeat.

  HashTableEntry *targets[common::Constants::K_DEFAULT_VECTOR_SIZE];
  ReorderBuffer reorder_buf(&entries_, common::Constants::K_DEFAULT_VECTOR_SIZE, 0, overflow_idx);

  while (reorder_buf.Fill()) {
    const uint64_t num_buf_entries = reorder_buf.GetNumEntries();

    for (uint64_t idx = 0, prefetch_idx = idx + common::Constants::K_PREFETCH_DISTANCE; idx < num_buf_entries;
         idx++, prefetch_idx++) {
      if constexpr (PrefetchCHT) {  // NOLINT
        if (LIKELY(prefetch_idx < num_buf_entries)) {
          auto *pf_entry = reorder_buf.BufEntryAt<HashTableEntry>(prefetch_idx);
          concise_hash_table_.PrefetchSlotGroup<true>(pf_entry->hash_);
        }
      }

      const auto *const entry = reorder_buf.BufEntryAt<HashTableEntry>(idx);
      uint64_t dest_idx = concise_hash_table_.NumFilledSlotsBefore(entry->cht_slot_);
      targets[idx] = EntryAt(dest_idx);
    }

    uint64_t buf_write_idx = 0;
    for (uint64_t idx = 0, prefetch_idx = idx + common::Constants::K_PREFETCH_DISTANCE; idx < num_buf_entries;
         idx++, prefetch_idx++) {
      if constexpr (PrefetchEntries) {  // NOLINT
        if (LIKELY(prefetch_idx < num_buf_entries)) {
          util::Memory::Prefetch<false, Locality::Low>(targets[prefetch_idx]);
        }
      }

      // Where we'll try to write the buffered entry
      HashTableEntry *dest = targets[idx];

      // The buffered entry we're looking at
      byte *const buf_entry = reorder_buf.BufEntryAt(idx);

      if (reorder_buf.IsProcessed(dest)) {
        dest = EntryAt(overflow_idx++);
      } else {
        reorder_buf.SetProcessed(reinterpret_cast<HashTableEntry *>(buf_entry));
      }

      if (reorder_buf.IsBuffered(dest)) {
        std::memcpy(static_cast<void *>(dest), buf_entry, elem_size);
      } else if (buf_write_idx < idx) {
        std::memcpy(reorder_buf.BufEntryAt(buf_write_idx++), static_cast<void *>(dest), elem_size);
        std::memcpy(static_cast<void *>(dest), buf_entry, elem_size);
      } else {
        byte *const tmp = reorder_buf.GetTempBuffer();
        std::memcpy(tmp, static_cast<void *>(dest), elem_size);
        std::memcpy(static_cast<void *>(dest), buf_entry, elem_size);
        std::memcpy(reorder_buf.BufEntryAt(buf_write_idx++), tmp, elem_size);
      }
    }

    reorder_buf.Reset(buf_write_idx);
  }
}

template <bool PrefetchCHT, bool PrefetchEntries>
void JoinHashTable::ReorderOverflowEntries() {
  const uint64_t elem_size = entries_.ElementSize();
  const uint64_t num_entries = entries_.size();
  const uint64_t num_overflow_entries = concise_hash_table_.GetOverflowEntryCount();
  const uint64_t num_main_entries = num_entries - num_overflow_entries;
  const uint64_t overflow_start_idx = num_main_entries;
  const uint64_t no_overflow = std::numeric_limits<uint64_t>::max();

  // General idea:
  // -------------
  // This function reorders the overflow entries in-place. The high-level idea
  // is to reorder the entries stored in the overflow area so that probe chains
  // are stored contiguously. We also need to hook up the 'next' entries from
  // the main arena to the overflow arena.
  //
  // Step 1:
  // -------
  // For each main entry, we maintain an "overflow count" which also acts as an
  // index in the entries array where overflow elements for the entry belongs.
  // We begin by clearing these counts (which were modified earlier when
  // rearranging the main entries).

  for (uint64_t idx = 0; idx < num_main_entries; idx++) {
    EntryAt(idx)->overflow_count_ = 0;
  }

  // If there arne't any overflow entries, we can early exit. We just NULLed
  // overflow pointers in all main arena entries in the loop above.

  if (num_overflow_entries == 0) {
    return;
  }

  // Step 2:
  // -------
  // Now iterate over the overflow entries (in vectors) and update the overflow
  // count for each overflow entry's parent. At the end of this process if a
  // main arena entry has an overflow chain the "overflow count" will count the
  // length of the chain.

  HashTableEntry *parents[common::Constants::K_DEFAULT_VECTOR_SIZE];

  for (uint64_t start = overflow_start_idx; start < num_entries; start += common::Constants::K_DEFAULT_VECTOR_SIZE) {
    const uint64_t vec_size = std::min(uint64_t{common::Constants::K_DEFAULT_VECTOR_SIZE}, num_entries - start);
    const uint64_t end = start + vec_size;

    for (uint64_t idx = start, write_idx = 0, prefetch_idx = idx + common::Constants::K_PREFETCH_DISTANCE; idx < end;
         idx++, write_idx++, prefetch_idx++) {
      if constexpr (PrefetchCHT) {  // NOLINT
        if (LIKELY(prefetch_idx < end)) {
          HashTableEntry *prefetch_entry = EntryAt(prefetch_idx);
          concise_hash_table_.NumFilledSlotsBefore(prefetch_entry->cht_slot_);
        }
      }

      HashTableEntry *entry = EntryAt(idx);
      uint64_t chain_idx = concise_hash_table_.NumFilledSlotsBefore(entry->cht_slot_);
      parents[write_idx] = EntryAt(chain_idx);
    }

    for (uint64_t idx = 0; idx < vec_size; idx++) {
      parents[idx]->overflow_count_++;
    }
  }

  // Step 3:
  // -------
  // Now iterate over all main arena entries and compute a prefix sum of the
  // overflow counts. At the end of this process, if a main entry has an
  // overflow, the "overflow count" will be one greater than the index of the
  // last overflow entry in the overflow chain. We use these indexes in the last
  // step when assigning overflow entries to their final locations.

  for (uint64_t idx = 0, count = 0; idx < num_main_entries; idx++) {
    HashTableEntry *entry = EntryAt(idx);
    count += entry->overflow_count_;
    entry->overflow_count_ = (entry->overflow_count_ == 0 ? no_overflow : num_main_entries + count);
  }

  // Step 4:
  // ------
  // Buffer N overflow entries into a reorder buffer and find each's main arena
  // parent. Use the "overflow count" in the main arena entry as the destination
  // index to write the overflow entry into.

  ReorderBuffer reorder_buf(&entries_, common::Constants::K_DEFAULT_VECTOR_SIZE, overflow_start_idx, num_entries);
  while (reorder_buf.Fill()) {
    const uint64_t num_buf_entries = reorder_buf.GetNumEntries();

    // For each overflow entry, find its main entry parent in the overflow chain
    for (uint64_t idx = 0, prefetch_idx = idx + common::Constants::K_PREFETCH_DISTANCE; idx < num_buf_entries;
         idx++, prefetch_idx++) {
      if constexpr (PrefetchCHT) {  // NOLINT
        if (LIKELY(prefetch_idx < num_buf_entries)) {
          auto *pf_entry = reorder_buf.BufEntryAt<HashTableEntry>(prefetch_idx);
          concise_hash_table_.PrefetchSlotGroup<true>(pf_entry->hash_);
        }
      }

      auto *entry = reorder_buf.BufEntryAt<HashTableEntry>(idx);
      uint64_t dest_idx = concise_hash_table_.NumFilledSlotsBefore(entry->cht_slot_);
      parents[idx] = EntryAt(dest_idx);
    }

    // For each overflow entry, look at the overflow count in its main parent
    // to acquire a slot in the overflow arena.
    uint64_t buf_write_idx = 0;
    for (uint64_t idx = 0, prefetch_idx = idx + common::Constants::K_PREFETCH_DISTANCE; idx < num_buf_entries;
         idx++, prefetch_idx++) {
      if constexpr (PrefetchEntries) {  // NOLINT
        if (LIKELY(prefetch_idx < num_buf_entries)) {
          util::Memory::Prefetch<false, Locality::Low>(parents[prefetch_idx]);
        }
      }

      // The buffered entry we're going to process
      byte *const buf_entry = reorder_buf.BufEntryAt(idx);
      reorder_buf.SetProcessed(reinterpret_cast<HashTableEntry *>(buf_entry));

      // Where we'll try to write the buffered entry
      HashTableEntry *target = EntryAt(--parents[idx]->overflow_count_);

      if (reorder_buf.IsBuffered(target)) {
        std::memcpy(static_cast<void *>(target), buf_entry, elem_size);
      } else if (buf_write_idx < idx) {
        std::memcpy(reorder_buf.BufEntryAt(buf_write_idx++), static_cast<void *>(target), elem_size);
        std::memcpy(static_cast<void *>(target), buf_entry, elem_size);
      } else {
        byte *const tmp = reorder_buf.GetTempBuffer();
        std::memcpy(tmp, static_cast<void *>(target), elem_size);
        std::memcpy(static_cast<void *>(target), buf_entry, elem_size);
        std::memcpy(reorder_buf.BufEntryAt(buf_write_idx++), tmp, elem_size);
      }
    }

    reorder_buf.Reset(buf_write_idx);
  }

  // Step 5:
  // -------
  // Final chain hookup. We decompose this into two parts: one loop for the main
  // arena entries and one loop for the overflow entries.
  //
  // If an entry in the main arena has an overflow chain, the "overflow count"
  // field will contain the index of the next entry in the overflow chain in
  // the overflow arena.
  //
  // For the overflow entries, we connect all overflow entries mapping to the
  // same CHT slot. At this point, entries with the same CHT slot are guaranteed
  // to be store contiguously.

  for (uint64_t idx = 0; idx < num_main_entries; idx++) {
    HashTableEntry *entry = EntryAt(idx);
    const bool has_overflow = (entry->overflow_count_ != no_overflow);
    entry->next_ = (has_overflow ? EntryAt(entry->overflow_count_) : nullptr);
  }

  for (uint64_t idx = overflow_start_idx + 1; idx < num_entries; idx++) {
    HashTableEntry *prev = EntryAt(idx - 1);
    HashTableEntry *curr = EntryAt(idx);
    prev->next_ = (prev->cht_slot_ == curr->cht_slot_ ? curr : nullptr);
  }

  // Don't forget the last gal
  EntryAt(num_entries - 1)->next_ = nullptr;
}

void JoinHashTable::VerifyMainEntryOrder() {
#ifndef NDEBUG
  constexpr const uint64_t cht_slot_mask = BUFFERED_BIT - 1;

  const uint64_t overflow_idx = entries_.size() - concise_hash_table_.GetOverflowEntryCount();
  for (uint32_t idx = 0; idx < overflow_idx; idx++) {
    auto *entry = reinterpret_cast<HashTableEntry *>(entries_[idx]);
    auto dest_idx = concise_hash_table_.NumFilledSlotsBefore(entry->cht_slot_ & cht_slot_mask);
    if (idx != dest_idx) {
      EXECUTION_LOG_ERROR("Entry {} has CHT slot {}. Found @ {}, but should be @ {}", static_cast<void *>(entry),
                          entry->cht_slot_, idx, dest_idx);
    }
  }
#endif
}

void JoinHashTable::VerifyOverflowEntryOrder() {
#ifndef NDEBUG
#endif
}

template <bool PrefetchCHT, bool PrefetchEntries>
void JoinHashTable::BuildConciseHashTableInternal() {
  // Bulk-load all buffered tuples, then build
  concise_hash_table_.InsertBatch(&entries_);
  concise_hash_table_.Build();

  EXECUTION_LOG_TRACE("Concise Table Stats: {} entries, {} overflow ({} % overflow)", entries_.size(),
                      concise_hash_table_.GetOverflowEntryCount(),
                      100.0 * (concise_hash_table_.GetOverflowEntryCount() * 1.0 / entries_.size()));

  // Reorder all the main entries in place according to CHT order
  ReorderMainEntries<PrefetchCHT, PrefetchEntries>();

  // Verify (no-op in debug)
  VerifyMainEntryOrder();

  // Reorder all the overflow entries in place according to CHT order
  ReorderOverflowEntries<PrefetchCHT, PrefetchEntries>();

  // Verify (no-op in debug)
  VerifyOverflowEntryOrder();
}

void JoinHashTable::BuildConciseHashTable() {
  // Perfectly size the concise hash table in preparation for bulk-load.
  concise_hash_table_.SetSize(GetTupleCount(), tracker_);

  // Dispatch to internal function based on prefetching requirements. If the CHT
  // is larger than L3 then the total size of all buffered build-side tuples is
  // also larger than L3; in this case prefetch from both when building the CHT.
  // If the CHT fits in cache, it's still possible that build tuples do not.

  uint64_t l3_cache_size = CpuInfo::Instance()->GetCacheSize(CpuInfo::L3_CACHE);
  if (concise_hash_table_.GetTotalMemoryUsage() > l3_cache_size) {
    BuildConciseHashTableInternal<true, true>();
  } else if (GetBufferedTupleMemoryUsage() > l3_cache_size) {
    BuildConciseHashTableInternal<false, true>();
  } else {
    BuildConciseHashTableInternal<false, false>();
  }
}

void JoinHashTable::Build() {
  if (IsBuilt()) {
    return;
  }

  EXECUTION_LOG_DEBUG("Unique estimate: {}", hll_estimator_->Estimate());

  util::Timer<> timer;
  timer.Start();

  // Build
  if (UsingConciseHashTable()) {
    BuildConciseHashTable();
  } else {
    BuildChainingHashTable();
  }

  timer.Stop();
  UNUSED_ATTRIBUTE double tps = (GetTupleCount() / timer.GetElapsed()) / 1000.0;
  EXECUTION_LOG_DEBUG("JHT: built {} tuples in {} ms ({:.2f} tps)", GetTupleCount(), timer.GetElapsed(), tps);

  built_ = true;
}

// TODO(pmenon): Vectorized bloom filter pre-filtering.
// TODO(pmenon): Implement prefetching.

void JoinHashTable::LookupBatchInChainingHashTable(const Vector &hashes, Vector *results) const {
  UnaryOperationExecutor::Execute<hash_t, const HashTableEntry *>(
      exec_settings_, hashes,
      results, [&](const hash_t hash_val) noexcept { return chaining_hash_table_.FindChainHead(hash_val); });
}

void JoinHashTable::LookupBatchInConciseHashTable(const Vector &hashes, Vector *results) const {
  UnaryOperationExecutor::Execute<hash_t, const HashTableEntry *>(
      exec_settings_, hashes, results, [&](const hash_t hash_val) noexcept {
        const auto [found, entry_idx] = concise_hash_table_.Lookup(hash_val);
        return (found ? EntryAt(entry_idx) : nullptr);
      });
}

void JoinHashTable::LookupBatch(const Vector &hashes, Vector *results) const {
  TERRIER_ASSERT(IsBuilt(), "Cannot perform lookup before table is built!");
  if (UsingConciseHashTable()) {
    LookupBatchInConciseHashTable(hashes, results);
  } else {
    LookupBatchInChainingHashTable(hashes, results);
  }
}

template <bool Concurrent>
void JoinHashTable::MergeIncomplete(JoinHashTable *source) {
  // TODO(pmenon): Support merging build of concise tables
  TERRIER_ASSERT(!source->UsingConciseHashTable(), "Merging incomplete concise tables not supported");

  // First, bulk-load all entries in the source table into our hash table
  chaining_hash_table_.InsertBatch<Concurrent>(&source->entries_);

  // Next, take ownership of source table's memory
  common::SpinLatch::ScopedSpinLatch latch(&owned_latch_);
  owned_.emplace_back(std::move(source->entries_));
}

<<<<<<< HEAD
void JoinHashTable::MergeParallel(exec::ExecutionContext *exec_ctx, execution::pipeline_id_t pipeline_id,
                                  const ThreadStateContainer *thread_state_container, const std::size_t jht_offset) {
  bool has_pipeline =
      exec_ctx->GetPipelineOperatingUnits() && exec_ctx->GetPipelineOperatingUnits()->HasPipelineFeatures(pipeline_id);

=======
void JoinHashTable::MergeParallel(ThreadStateContainer *thread_state_container, const std::size_t jht_offset) {
>>>>>>> 95362dc9
  // Collect thread-local hash tables
  std::vector<JoinHashTable *> tl_join_tables;
  thread_state_container->CollectThreadLocalStateElementsAs(&tl_join_tables, jht_offset);

  // Combine HLL counts to get a global estimate
  for (auto *jht : tl_join_tables) {
    hll_estimator_->Merge(jht->hll_estimator_.get());
  }

  // Size the global hash table
  uint64_t num_elem_estimate = hll_estimator_->Estimate();
  chaining_hash_table_.SetSize(num_elem_estimate, tracker_);

  // Resize the owned entries vector now to avoid resizing concurrently during
  // merge. All the thread-local join table data will get placed into our owned
  // entries vector.
  owned_.reserve(tl_join_tables.size());

  util::Timer<std::milli> timer;
  timer.Start();

  const bool use_serial_build = num_elem_estimate < DEFAULT_MIN_SIZE_FOR_PARALLEL_MERGE;
  if (use_serial_build) {
    // TODO(pmenon): Switch to parallel-mode if estimate is wrong.
    EXECUTION_LOG_TRACE("JHT: Estimated {} elements < {} element parallel threshold. Using serial merge.",
                        num_elem_estimate, DEFAULT_MIN_SIZE_FOR_PARALLEL_MERGE);

<<<<<<< HEAD
    brain::ExecOUFeatureVector ouvec;
    if (has_pipeline) {
      exec_ctx->InitializeParallelOUFeatureVector(&ouvec, pipeline_id);
      exec_ctx->StartPipelineTracker(pipeline_id);
    }

    llvm::for_each(tl_join_tables, [this](auto *source) { MergeIncomplete<false>(source); });

    if (has_pipeline) {
      // Reach in and modify the feature directly
      // # rows is number of tuples
      // Cardinality is number of hash tables merging from
      (*ouvec.pipeline_features_)[0].SetNumRows(num_elem_estimate);
      (*ouvec.pipeline_features_)[0].SetCardinality(owned_.size());
      (*ouvec.pipeline_features_)[0].SetNumConcurrent(0);
      exec_ctx->EndPipelineTracker(exec_ctx->GetQueryId(), pipeline_id, &ouvec);
    }
=======
    auto pre_hook = static_cast<uint32_t>(HookOffsets::StartHook);
    auto post_hook = static_cast<uint32_t>(HookOffsets::EndHook);
    auto *tls = thread_state_container->AccessCurrentThreadState();
    this->exec_ctx_->InvokeHook(pre_hook, tls, nullptr);

    llvm::for_each(tl_join_tables, [this](auto *source) { MergeIncomplete<false>(source); });

    this->exec_ctx_->InvokeHook(post_hook, tls, reinterpret_cast<void *>(num_elem_estimate));
>>>>>>> 95362dc9
  } else {
    EXECUTION_LOG_TRACE("JHT: Estimated {} elements >= {} element parallel threshold. Using parallel merge.",
                        num_elem_estimate, DEFAULT_MIN_SIZE_FOR_PARALLEL_MERGE);

    size_t num_threads = tbb::task_scheduler_init::default_num_threads();
    size_t num_tasks = tl_join_tables.size();
    auto estimate = std::min(num_threads, num_tasks);
<<<<<<< HEAD
    tbb::parallel_for_each(tl_join_tables, [this, exec_ctx, pipeline_id, estimate, has_pipeline](auto source) {
      brain::ExecOUFeatureVector ouvec;
      if (has_pipeline) {
        exec_ctx->RegisterThread();
        exec_ctx->InitializeParallelOUFeatureVector(&ouvec, pipeline_id);
        exec_ctx->StartPipelineTracker(pipeline_id);
      }

      size_t size = source->entries_.size();
      MergeIncomplete<true>(source);

      if (has_pipeline) {
        // Reach in and modify the feature directly
        // Just set the cardinality to match # rows for now.
        (*ouvec.pipeline_features_)[0].SetNumRows(size);
        (*ouvec.pipeline_features_)[0].SetCardinality(size);
        (*ouvec.pipeline_features_)[0].SetNumConcurrent(estimate);
        exec_ctx->EndPipelineTracker(exec_ctx->GetQueryId(), pipeline_id, &ouvec);
        if (exec_ctx->GetMetricsManager()) {
          exec_ctx->GetMetricsManager()->Aggregate();
        }
      }
    });
=======
    exec_ctx_->SetNumConcurrentEstimate(estimate);
    tbb::parallel_for_each(tl_join_tables, [this, thread_state_container](auto source) {
      auto pre_hook = static_cast<uint32_t>(HookOffsets::StartHook);
      auto post_hook = static_cast<uint32_t>(HookOffsets::EndHook);
      auto *tls = thread_state_container->AccessCurrentThreadState();
      this->exec_ctx_->InvokeHook(pre_hook, tls, nullptr);

      size_t size = source->entries_.size();
      MergeIncomplete<true>(source);
      this->exec_ctx_->InvokeHook(post_hook, tls, reinterpret_cast<void *>(size));
    });
    exec_ctx_->SetNumConcurrentEstimate(0);
>>>>>>> 95362dc9
  }

  timer.Stop();

  const double tps = (chaining_hash_table_.GetElementCount() / timer.GetElapsed()) / 1000.0;
  EXECUTION_LOG_TRACE("JHT: {} merged {} JHTs. Estimated {}, actual {}. Time: {:.2f} ms ({:.2f} mtps)",
                      use_serial_build ? "Serial" : "Parallel", tl_join_tables.size(), num_elem_estimate,
                      chaining_hash_table_.GetElementCount(), timer.GetElapsed(), tps);

  built_ = true;
}

}  // namespace terrier::execution::sql<|MERGE_RESOLUTION|>--- conflicted
+++ resolved
@@ -550,15 +550,7 @@
   owned_.emplace_back(std::move(source->entries_));
 }
 
-<<<<<<< HEAD
-void JoinHashTable::MergeParallel(exec::ExecutionContext *exec_ctx, execution::pipeline_id_t pipeline_id,
-                                  const ThreadStateContainer *thread_state_container, const std::size_t jht_offset) {
-  bool has_pipeline =
-      exec_ctx->GetPipelineOperatingUnits() && exec_ctx->GetPipelineOperatingUnits()->HasPipelineFeatures(pipeline_id);
-
-=======
 void JoinHashTable::MergeParallel(ThreadStateContainer *thread_state_container, const std::size_t jht_offset) {
->>>>>>> 95362dc9
   // Collect thread-local hash tables
   std::vector<JoinHashTable *> tl_join_tables;
   thread_state_container->CollectThreadLocalStateElementsAs(&tl_join_tables, jht_offset);
@@ -586,25 +578,6 @@
     EXECUTION_LOG_TRACE("JHT: Estimated {} elements < {} element parallel threshold. Using serial merge.",
                         num_elem_estimate, DEFAULT_MIN_SIZE_FOR_PARALLEL_MERGE);
 
-<<<<<<< HEAD
-    brain::ExecOUFeatureVector ouvec;
-    if (has_pipeline) {
-      exec_ctx->InitializeParallelOUFeatureVector(&ouvec, pipeline_id);
-      exec_ctx->StartPipelineTracker(pipeline_id);
-    }
-
-    llvm::for_each(tl_join_tables, [this](auto *source) { MergeIncomplete<false>(source); });
-
-    if (has_pipeline) {
-      // Reach in and modify the feature directly
-      // # rows is number of tuples
-      // Cardinality is number of hash tables merging from
-      (*ouvec.pipeline_features_)[0].SetNumRows(num_elem_estimate);
-      (*ouvec.pipeline_features_)[0].SetCardinality(owned_.size());
-      (*ouvec.pipeline_features_)[0].SetNumConcurrent(0);
-      exec_ctx->EndPipelineTracker(exec_ctx->GetQueryId(), pipeline_id, &ouvec);
-    }
-=======
     auto pre_hook = static_cast<uint32_t>(HookOffsets::StartHook);
     auto post_hook = static_cast<uint32_t>(HookOffsets::EndHook);
     auto *tls = thread_state_container->AccessCurrentThreadState();
@@ -613,7 +586,6 @@
     llvm::for_each(tl_join_tables, [this](auto *source) { MergeIncomplete<false>(source); });
 
     this->exec_ctx_->InvokeHook(post_hook, tls, reinterpret_cast<void *>(num_elem_estimate));
->>>>>>> 95362dc9
   } else {
     EXECUTION_LOG_TRACE("JHT: Estimated {} elements >= {} element parallel threshold. Using parallel merge.",
                         num_elem_estimate, DEFAULT_MIN_SIZE_FOR_PARALLEL_MERGE);
@@ -621,31 +593,7 @@
     size_t num_threads = tbb::task_scheduler_init::default_num_threads();
     size_t num_tasks = tl_join_tables.size();
     auto estimate = std::min(num_threads, num_tasks);
-<<<<<<< HEAD
-    tbb::parallel_for_each(tl_join_tables, [this, exec_ctx, pipeline_id, estimate, has_pipeline](auto source) {
-      brain::ExecOUFeatureVector ouvec;
-      if (has_pipeline) {
-        exec_ctx->RegisterThread();
-        exec_ctx->InitializeParallelOUFeatureVector(&ouvec, pipeline_id);
-        exec_ctx->StartPipelineTracker(pipeline_id);
-      }
-
-      size_t size = source->entries_.size();
-      MergeIncomplete<true>(source);
-
-      if (has_pipeline) {
-        // Reach in and modify the feature directly
-        // Just set the cardinality to match # rows for now.
-        (*ouvec.pipeline_features_)[0].SetNumRows(size);
-        (*ouvec.pipeline_features_)[0].SetCardinality(size);
-        (*ouvec.pipeline_features_)[0].SetNumConcurrent(estimate);
-        exec_ctx->EndPipelineTracker(exec_ctx->GetQueryId(), pipeline_id, &ouvec);
-        if (exec_ctx->GetMetricsManager()) {
-          exec_ctx->GetMetricsManager()->Aggregate();
-        }
-      }
-    });
-=======
+
     exec_ctx_->SetNumConcurrentEstimate(estimate);
     tbb::parallel_for_each(tl_join_tables, [this, thread_state_container](auto source) {
       auto pre_hook = static_cast<uint32_t>(HookOffsets::StartHook);
@@ -658,7 +606,6 @@
       this->exec_ctx_->InvokeHook(post_hook, tls, reinterpret_cast<void *>(size));
     });
     exec_ctx_->SetNumConcurrentEstimate(0);
->>>>>>> 95362dc9
   }
 
   timer.Stop();
