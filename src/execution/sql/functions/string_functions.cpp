--- conflicted
+++ resolved
@@ -369,7 +369,6 @@
   result->val_ = sql::Like{}(string.val_, pattern.val_);  // NOLINT
 }
 
-<<<<<<< HEAD
 void StringFunctions::StartsWith(BoolVal *result, exec::ExecutionContext *ctx, const StringVal &str,
                                  const StringVal &start) {
   if (str.is_null_ || start.is_null_) {
@@ -379,8 +378,6 @@
   *result = BoolVal(start.GetLength() <= str.GetLength() &&
                     strncmp(str.GetContent(), start.GetContent(), static_cast<size_t>(start.GetLength())) == 0);
 }
-
-=======
 void StringFunctions::Position(Integer *result, exec::ExecutionContext *ctx, const StringVal &search_str,
                                const StringVal &search_sub_str) {
   if (search_str.is_null_ || search_sub_str.is_null_) {
@@ -449,5 +446,4 @@
     }
   }
 }
->>>>>>> 29e1cc51
 }  // namespace terrier::execution::sql