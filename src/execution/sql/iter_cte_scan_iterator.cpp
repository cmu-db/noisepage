
#include <execution/sql/iter_cte_scan_iterator.h>

#include "execution/sql/cte_scan_iterator.h"
#include "execution/sql/iter_cte_scan_iterator.h"

#include "parser/expression/constant_value_expression.h"
#include "transaction/deferred_action_manager.h"
#include "transaction/transaction_context.h"

namespace terrier::execution::sql {

IterCteScanIterator::IterCteScanIterator(exec::ExecutionContext *exec_ctx,
                                         uint32_t *schema_cols_type, uint32_t num_schema_cols,
                                         bool is_recursive)
    :
      cte_scan_1_{exec_ctx, schema_cols_type, num_schema_cols},
      cte_scan_2_{exec_ctx, schema_cols_type, num_schema_cols},
      cte_scan_3_{exec_ctx, schema_cols_type, num_schema_cols},
      cte_scan_read_{&cte_scan_2_},
      cte_scan_write_{&cte_scan_3_},
      txn_{exec_ctx->GetTxn()},
      written_{false},
      is_recursive_{is_recursive}
{}

CteScanIterator *IterCteScanIterator::GetWriteCte() { return cte_scan_write_; }

CteScanIterator *IterCteScanIterator::GetReadCte() { return cte_scan_read_; }

CteScanIterator *IterCteScanIterator::GetResultCTE() {
  if (is_recursive_) {
    return &cte_scan_1_;
  }
  else {
    return cte_scan_read_;
  }
}

catalog::table_oid_t IterCteScanIterator::GetReadTableOid() { return cte_scan_read_->GetTableOid(); }

storage::ProjectedRow *IterCteScanIterator::GetInsertTempTablePR() { return cte_scan_write_->GetInsertTempTablePR(); }

storage::TupleSlot IterCteScanIterator::TableInsert() {
  written_ = true;
  return cte_scan_write_->TableInsert();
}

bool IterCteScanIterator::Accumulate() {
<<<<<<< HEAD
  if (is_recursive_) {
    // dump read table into table_1
    cte_scan_1_.GetTable()->CopyTable(txn_, common::ManagedPointer(cte_scan_read_->GetTable()));
  }

=======
  // Dump contents from read table into table_1, and then swap read and write
  // dump read table into table_1
  cte_scan_1_.GetTable()->CopyTable(txn_, common::ManagedPointer(cte_scan_read_->GetTable()));
>>>>>>> 5101d79a
  if (written_) {
    // swap the table
    auto temp_table = cte_scan_write_;
    cte_scan_write_ = cte_scan_read_;
    cte_scan_read_ = temp_table;

    // clear new write table
    cte_scan_write_->GetTable()->Reset();
  }

  bool old_written_ = written_;
  written_ = false;
  return old_written_;
}

}  // namespace terrier::execution::sql<|MERGE_RESOLUTION|>--- conflicted
+++ resolved
@@ -47,17 +47,10 @@
 }
 
 bool IterCteScanIterator::Accumulate() {
-<<<<<<< HEAD
   if (is_recursive_) {
     // dump read table into table_1
     cte_scan_1_.GetTable()->CopyTable(txn_, common::ManagedPointer(cte_scan_read_->GetTable()));
   }
-
-=======
-  // Dump contents from read table into table_1, and then swap read and write
-  // dump read table into table_1
-  cte_scan_1_.GetTable()->CopyTable(txn_, common::ManagedPointer(cte_scan_read_->GetTable()));
->>>>>>> 5101d79a
   if (written_) {
     // swap the table
     auto temp_table = cte_scan_write_;
