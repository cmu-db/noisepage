#include "execution/sql/storage_interface.h"

#include <algorithm>
#include <vector>

#include "execution/exec/execution_context.h"
#include "execution/util/execution_common.h"

namespace terrier::execution::sql {

StorageInterface::StorageInterface(exec::ExecutionContext *exec_ctx, catalog::table_oid_t table_oid, uint32_t *col_oids,
                                   uint32_t num_oids, bool need_indexes)
    : table_oid_{table_oid},
      db_accessor_(exec_ctx->GetAccessor()),
      table_(exec_ctx->GetAccessor()->GetTable(table_oid)),
      exec_ctx_(exec_ctx),
      col_oids_(col_oids, col_oids + num_oids),
      need_indexes_(need_indexes) {
  // Initialize the index projected row if needed.
  if (need_indexes_) {
    // Get index pr size
    max_pr_size_ = 0;
    auto index_oids = exec_ctx->GetAccessor()->GetIndexOids(table_oid);
    for (auto index_oid : index_oids) {
      auto index_ptr = exec_ctx->GetAccessor()->GetIndex(index_oid);
      max_pr_size_ = std::max(max_pr_size_, index_ptr->GetProjectedRowInitializer().ProjectedRowSize());
    }
    // Allocate pr buffer.
    index_pr_buffer_ = exec_ctx->GetMemoryPool()->AllocateAligned(max_pr_size_, alignof(uint64_t), false);
  }
}

StorageInterface::~StorageInterface() {
  if (need_indexes_) exec_ctx_->GetMemoryPool()->Deallocate(index_pr_buffer_, max_pr_size_);
}

storage::ProjectedRow *StorageInterface::GetTablePR() {
  // We need all the columns
  storage::ProjectedRowInitializer pri = table_->InitializerForProjectedRow(col_oids_);
  auto txn = exec_ctx_->GetTxn();
  table_redo_ = txn->StageWrite(exec_ctx_->DBOid(), table_oid_, pri);
  return table_redo_->Delta();
}

storage::ProjectedRow *StorageInterface::GetIndexPR(catalog::index_oid_t index_oid) {
  curr_index_ = exec_ctx_->GetAccessor()->GetIndex(index_oid);
  index_pr_ = curr_index_->GetProjectedRowInitializer().InitializeRow(index_pr_buffer_);
  return index_pr_;
}

bool StorageInterface::VerifyTableInsertConstraint() {
  auto *pr = table_redo_->Delta();
  return db_accessor_->VerifyTableInsertConstraint(table_oid_, pr);
}

<<<<<<< HEAD
bool StorageInterface::UpdateCascade(storage::TupleSlot tuple_slot) {
  return true;
}

bool StorageInterface::UpdateVerify() {
  return true;
}

bool StorageInterface::DeleteCascade(storage::TupleSlot tuple_slot) {
  return true;
=======
bool StorageInterface::UpdateVerify() {
    return true;
}

bool StorageInterface::UpdateCascade(storage::TupleSlot table_tuple_slot) {
  return db_accessor_->UpdateCascade(table_oid_, table_tuple_slot);
}

bool StorageInterface::DeleteCascade(storage::TupleSlot table_tuple_slot) {
  return db_accessor_->UpdateCascade(table_oid_, table_tuple_slot);
>>>>>>> 25f6681b
}

storage::TupleSlot StorageInterface::TableInsert() {
  exec_ctx_->RowsAffected()++;  // believe this should only happen in root plan nodes, so should reflect count of query
  return table_->Insert(exec_ctx_->GetTxn(), table_redo_);
}

bool StorageInterface::TableDelete(storage::TupleSlot table_tuple_slot) {
  exec_ctx_->RowsAffected()++;  // believe this should only happen in root plan nodes, so should reflect count of query
  auto txn = exec_ctx_->GetTxn();
  txn->StageDelete(exec_ctx_->DBOid(), table_oid_, table_tuple_slot);
  return table_->Delete(exec_ctx_->GetTxn(), table_tuple_slot);
}

bool StorageInterface::TableUpdate(storage::TupleSlot table_tuple_slot) {
  exec_ctx_->RowsAffected()++;  // believe this should only happen in root plan nodes, so should reflect count of query
  table_redo_->SetTupleSlot(table_tuple_slot);
  return table_->Update(exec_ctx_->GetTxn(), table_redo_);
}

bool StorageInterface::IndexInsert() {
  TERRIER_ASSERT(need_indexes_, "Index PR not allocated!");
  return curr_index_->Insert(exec_ctx_->GetTxn(), *index_pr_, table_redo_->GetTupleSlot());
}

bool StorageInterface::IndexInsertUnique() {
  TERRIER_ASSERT(need_indexes_, "Index PR not allocated!");
  return curr_index_->InsertUnique(exec_ctx_->GetTxn(), *index_pr_, table_redo_->GetTupleSlot());
}

void StorageInterface::IndexDelete(storage::TupleSlot table_tuple_slot) {
  TERRIER_ASSERT(need_indexes_, "Index PR not allocated!");
  curr_index_->Delete(exec_ctx_->GetTxn(), *index_pr_, table_tuple_slot);
}

}  // namespace terrier::execution::sql<|MERGE_RESOLUTION|>--- conflicted
+++ resolved
@@ -53,18 +53,6 @@
   return db_accessor_->VerifyTableInsertConstraint(table_oid_, pr);
 }
 
-<<<<<<< HEAD
-bool StorageInterface::UpdateCascade(storage::TupleSlot tuple_slot) {
-  return true;
-}
-
-bool StorageInterface::UpdateVerify() {
-  return true;
-}
-
-bool StorageInterface::DeleteCascade(storage::TupleSlot tuple_slot) {
-  return true;
-=======
 bool StorageInterface::UpdateVerify() {
     return true;
 }
@@ -75,7 +63,6 @@
 
 bool StorageInterface::DeleteCascade(storage::TupleSlot table_tuple_slot) {
   return db_accessor_->UpdateCascade(table_oid_, table_tuple_slot);
->>>>>>> 25f6681b
 }
 
 storage::TupleSlot StorageInterface::TableInsert() {
