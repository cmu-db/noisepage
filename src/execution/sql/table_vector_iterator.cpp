#include "execution/sql/table_vector_iterator.h"

#include <tbb/parallel_for.h>
#include <tbb/task_arena.h>
#include <tbb/task_scheduler_init.h>

#include <limits>
#include <numeric>
#include <utility>
#include <vector>

#include "catalog/catalog_accessor.h"
#include "execution/exec/execution_context.h"
#include "execution/sql/storage_interface.h"
#include "execution/sql/thread_state_container.h"
#include "execution/util/timer.h"
#include "loggers/execution_logger.h"
#include "storage/index/index.h"

namespace terrier::execution::sql {

TableVectorIterator::TableVectorIterator(exec::ExecutionContext *exec_ctx, uint32_t table_oid, uint32_t *col_oids,
                                         uint32_t num_oids)
    : exec_ctx_(exec_ctx), table_oid_(table_oid), col_oids_(col_oids, col_oids + num_oids) {}

TableVectorIterator::~TableVectorIterator() = default;

bool TableVectorIterator::Init() { return Init(0, storage::DataTable::GetMaxBlocks()); }

bool TableVectorIterator::Init(uint32_t block_start, uint32_t block_end) {
  // No-op if already initialized
  if (IsInitialized()) {
    return true;
  }

  // Set up the table and the iterator.
  table_ = exec_ctx_->GetAccessor()->GetTable(table_oid_);
  TERRIER_ASSERT(table_ != nullptr, "Table must exist!!");
  if (block_start == 0 && block_end == storage::DataTable::GetMaxBlocks()) {
    iter_ = std::make_unique<storage::DataTable::SlotIterator>(table_->begin());
  } else {
    iter_ = std::make_unique<storage::DataTable::SlotIterator>(table_->GetBlockedSlotIterator(block_start, block_end));
  }
  const auto &table_col_map = table_->GetColumnMap();

  // Configure the vector projection, create the column iterators.
  std::vector<storage::col_id_t> col_ids;
  std::vector<TypeId> col_types(col_oids_.size());
  for (uint64_t idx = 0; idx < col_oids_.size(); idx++) {
    auto col_oid = col_oids_[idx];
    auto col_type = GetTypeId(table_col_map.at(col_oid).col_type_);
    auto storage_col_id = table_col_map.at(col_oid).col_id_;

    col_ids.emplace_back(storage_col_id);
    col_types[idx] = col_type;
  }

  // Create an owning vector.
  vector_projection_.SetStorageColIds(col_ids);
  vector_projection_.Initialize(col_types);
  vector_projection_.Reset(common::Constants::K_DEFAULT_VECTOR_SIZE);

  // All good.
  initialized_ = true;
  return true;
}

bool TableVectorIterator::Advance() {
  // Cannot advance if not initialized.
  if (!IsInitialized()) {
    return false;
  }

  // If the iterator is out of data, then we are done.
  if (*iter_ == table_->end() || (**iter_).GetBlock() == nullptr) {
    return false;
  }

  // Otherwise, scan the table to set the vector projection.
  table_->Scan(exec_ctx_->GetTxn(), iter_.get(), &vector_projection_);
  vector_projection_iterator_.SetVectorProjection(&vector_projection_);

  return true;
}

namespace {

class ScanTask {
 public:
  ScanTask(uint32_t table_oid, uint32_t *col_oids, uint32_t num_oids, void *const query_state,
           exec::ExecutionContext *exec_ctx, TableVectorIterator::ScanFn scanner, size_t concurrent_estimate)
      : exec_ctx_(exec_ctx),
        table_oid_(table_oid),
        col_oids_(col_oids),
        num_oids_(num_oids),
        query_state_(query_state),
        thread_state_container_(exec_ctx->GetThreadStateContainer()),
        scanner_(scanner),
        concurrent_estimate_(concurrent_estimate) {}

  void operator()(const tbb::blocked_range<uint32_t> &block_range) const {
    // Create the iterator over the specified block range
    TableVectorIterator iter{exec_ctx_, table_oid_, col_oids_, num_oids_};

    // Initialize it
    if (!iter.Init(block_range.begin(), block_range.end())) {
      return;
    }

    // Pull out the thread-local state
    byte *const thread_state = thread_state_container_->AccessCurrentThreadState();
    // Call scanning function
    scanner_(query_state_, thread_state, &iter, concurrent_estimate_);
  }

 private:
  exec::ExecutionContext *exec_ctx_;
  uint32_t table_oid_;
  uint32_t *col_oids_;
  uint32_t num_oids_;
  void *const query_state_;
  ThreadStateContainer *const thread_state_container_;
<<<<<<< HEAD
  TableVectorIterator::ScanFn scanner_;
  uint32_t concurrent_estimate_;
=======
  TableVectorIterator::ScanFn scanner_ = nullptr;
};

class CreateIndexTask {
 public:
  CreateIndexTask(uint32_t table_oid, uint32_t *col_oids, uint32_t num_oids, void *const query_state,
                  exec::ExecutionContext *exec_ctx, TableVectorIterator::CreateIndexFn create_index_fn,
                  sql::StorageInterface *storage_interface, uint32_t index_oid)
      : exec_ctx_(exec_ctx),
        table_oid_(table_oid),
        col_oids_(col_oids),
        num_oids_(num_oids),
        query_state_(query_state),
        thread_state_container_(exec_ctx->GetThreadStateContainer()),
        create_index_fn_(create_index_fn),
        storage_interface_(storage_interface),
        index_oid_(index_oid) {}

  void operator()(const tbb::blocked_range<uint32_t> &block_range) const {
    // Create the iterator over the specified block range
    TableVectorIterator iter{exec_ctx_, table_oid_, col_oids_, num_oids_};

    // Initialize it
    if (!iter.Init(block_range.begin(), block_range.end())) {
      return;
    }

    // Pull out the thread-local state
    byte *const thread_state = thread_state_container_->AccessCurrentThreadState();
    // tbb::this_tbb_thread::get_id() could be used here to confirm thread id and the number of tasks
    // An index pr is allocated here to ensure it is thread local to avoid conflict
    auto curr_index = exec_ctx_->GetAccessor()->GetIndex(catalog::index_oid_t(index_oid_));
    auto index_pr_buffer = exec_ctx_->GetMemoryPool()->AllocateAligned(
        curr_index->GetProjectedRowInitializer().ProjectedRowSize(), alignof(uint64_t), false);
    auto index_pr = curr_index->GetProjectedRowInitializer().InitializeRow(index_pr_buffer);
    // calling the scan and insert function
    create_index_fn_(query_state_, thread_state, &iter, index_pr, storage_interface_);
    // deallocate index pr
    exec_ctx_->GetMemoryPool()->Deallocate(index_pr_buffer,
                                           curr_index->GetProjectedRowInitializer().ProjectedRowSize());
  }

 private:
  exec::ExecutionContext *exec_ctx_;
  uint32_t table_oid_;
  uint32_t *col_oids_;
  uint32_t num_oids_;
  void *const query_state_;
  ThreadStateContainer *const thread_state_container_;
  TableVectorIterator::CreateIndexFn create_index_fn_ = nullptr;
  sql::StorageInterface *storage_interface_ = nullptr;
  uint32_t index_oid_ = 0;
>>>>>>> cb0eea08
};

}  // namespace

bool TableVectorIterator::ParallelScan(uint32_t table_oid, uint32_t *col_oids, uint32_t num_oids,
                                       void *const query_state, exec::ExecutionContext *exec_ctx,
                                       const TableVectorIterator::ScanFn scan_fn, const uint32_t min_grain_size) {
  // Lookup table
  const auto table = exec_ctx->GetAccessor()->GetTable(catalog::table_oid_t{table_oid});
  if (table == nullptr) {
    return false;
  }

  // Time
  util::Timer<std::milli> timer;
  timer.Start();

  // Execute parallel scan
  tbb::task_scheduler_init scan_scheduler(2);
  size_t num_threads = tbb::task_scheduler_init::default_num_threads();
  size_t num_tasks = (table->table_.data_table_->GetNumBlocks() / min_grain_size) + 1;
  size_t concurrent_estimate = std::min(num_threads, num_tasks) > 0 ? (std::min(num_threads, num_tasks) - 1) : 0;

  tbb::blocked_range<uint32_t> block_range(0, table->table_.data_table_->GetNumBlocks(), min_grain_size);
  tbb::parallel_for(block_range,
                    ScanTask(table_oid, col_oids, num_oids, query_state, exec_ctx, scan_fn, concurrent_estimate));

  timer.Stop();

  TERRIER_ASSERT(common::thread_context.metrics_store_ != nullptr, "non-null metrics store");

  double tps = table->GetNumTuple() / timer.GetElapsed() / 1000.0;
  EXECUTION_LOG_TRACE("Scanned {} blocks ({} tuples) in {} ms ({:.3f} mtps)", table->table_.data_table_->GetNumBlocks(),
                      table->GetNumTuple(), timer.GetElapsed(), tps);

  return true;
}

bool TableVectorIterator::ParallelCreateIndex(uint32_t table_oid, uint32_t *col_oids, uint32_t num_oids,
                                              void *const query_state, exec::ExecutionContext *exec_ctx,
                                              const TableVectorIterator::CreateIndexFn create_index_fn,
                                              sql::StorageInterface *storage_interface, uint32_t index_oid) {
  // Lookup table
  const auto table = exec_ctx->GetAccessor()->GetTable(catalog::table_oid_t{table_oid});
  if (table == nullptr) {
    return false;
  }

  // Do we need this?
  util::Timer<std::milli> timer;
  timer.Start();
  // Specify the number of thread for execution
  tbb::task_arena limited_arena(4);
  tbb::blocked_range<uint32_t> block_range(0, table->table_.data_table_->GetNumBlocks());
  // TODO(wuwenw): A static partitioner is used for the experimental purpose, may need a better way to split workload
  limited_arena.execute([&block_range, &table_oid, &col_oids, &num_oids, &query_state, &exec_ctx, &create_index_fn,
                         &storage_interface, &index_oid] {
    tbb::parallel_for(block_range,
                      CreateIndexTask(table_oid, col_oids, num_oids, query_state, exec_ctx, create_index_fn,
                                      storage_interface, index_oid),
                      tbb::static_partitioner());
  });

  timer.Stop();

  double tps = table->GetNumTuple() / timer.GetElapsed() / 1000.0;
  EXECUTION_LOG_TRACE("Scanned {} blocks ({} tuples) in {} ms ({:.3f} mtps)", table->table_.data_table_->GetNumBlocks(),
                      table->GetNumTuple(), timer.GetElapsed(), tps);

  return true;
}
}  // namespace terrier::execution::sql<|MERGE_RESOLUTION|>--- conflicted
+++ resolved
@@ -11,6 +11,7 @@
 
 #include "catalog/catalog_accessor.h"
 #include "execution/exec/execution_context.h"
+#include "execution/exec/execution_settings.h"
 #include "execution/sql/storage_interface.h"
 #include "execution/sql/thread_state_container.h"
 #include "execution/util/timer.h"
@@ -120,18 +121,15 @@
   uint32_t num_oids_;
   void *const query_state_;
   ThreadStateContainer *const thread_state_container_;
-<<<<<<< HEAD
-  TableVectorIterator::ScanFn scanner_;
+  TableVectorIterator::ScanFn scanner_ = nullptr;
   uint32_t concurrent_estimate_;
-=======
-  TableVectorIterator::ScanFn scanner_ = nullptr;
 };
 
 class CreateIndexTask {
  public:
   CreateIndexTask(uint32_t table_oid, uint32_t *col_oids, uint32_t num_oids, void *const query_state,
                   exec::ExecutionContext *exec_ctx, TableVectorIterator::CreateIndexFn create_index_fn,
-                  sql::StorageInterface *storage_interface, uint32_t index_oid)
+                  sql::StorageInterface *storage_interface, uint32_t index_oid, uint32_t concurrent_estimate)
       : exec_ctx_(exec_ctx),
         table_oid_(table_oid),
         col_oids_(col_oids),
@@ -140,7 +138,8 @@
         thread_state_container_(exec_ctx->GetThreadStateContainer()),
         create_index_fn_(create_index_fn),
         storage_interface_(storage_interface),
-        index_oid_(index_oid) {}
+        index_oid_(index_oid),
+        concurrent_estimate_(concurrent_estimate) {}
 
   void operator()(const tbb::blocked_range<uint32_t> &block_range) const {
     // Create the iterator over the specified block range
@@ -160,7 +159,7 @@
         curr_index->GetProjectedRowInitializer().ProjectedRowSize(), alignof(uint64_t), false);
     auto index_pr = curr_index->GetProjectedRowInitializer().InitializeRow(index_pr_buffer);
     // calling the scan and insert function
-    create_index_fn_(query_state_, thread_state, &iter, index_pr, storage_interface_);
+    create_index_fn_(query_state_, thread_state, &iter, index_pr, storage_interface_, concurrent_estimate_);
     // deallocate index pr
     exec_ctx_->GetMemoryPool()->Deallocate(index_pr_buffer,
                                            curr_index->GetProjectedRowInitializer().ProjectedRowSize());
@@ -176,7 +175,7 @@
   TableVectorIterator::CreateIndexFn create_index_fn_ = nullptr;
   sql::StorageInterface *storage_interface_ = nullptr;
   uint32_t index_oid_ = 0;
->>>>>>> cb0eea08
+  uint32_t concurrent_estimate_ = 0;
 };
 
 }  // namespace
@@ -195,10 +194,10 @@
   timer.Start();
 
   // Execute parallel scan
-  tbb::task_scheduler_init scan_scheduler(2);
+  tbb::task_scheduler_init scan_scheduler;
   size_t num_threads = tbb::task_scheduler_init::default_num_threads();
   size_t num_tasks = (table->table_.data_table_->GetNumBlocks() / min_grain_size) + 1;
-  size_t concurrent_estimate = std::min(num_threads, num_tasks) > 0 ? (std::min(num_threads, num_tasks) - 1) : 0;
+  size_t concurrent_estimate = std::min(num_threads, num_tasks);
 
   tbb::blocked_range<uint32_t> block_range(0, table->table_.data_table_->GetNumBlocks(), min_grain_size);
   tbb::parallel_for(block_range,
@@ -218,7 +217,8 @@
 bool TableVectorIterator::ParallelCreateIndex(uint32_t table_oid, uint32_t *col_oids, uint32_t num_oids,
                                               void *const query_state, exec::ExecutionContext *exec_ctx,
                                               const TableVectorIterator::CreateIndexFn create_index_fn,
-                                              sql::StorageInterface *storage_interface, uint32_t index_oid) {
+                                              sql::StorageInterface *storage_interface, uint32_t index_oid,
+                                              execution::pipeline_id_t pipeline_id) {
   // Lookup table
   const auto table = exec_ctx->GetAccessor()->GetTable(catalog::table_oid_t{table_oid});
   if (table == nullptr) {
@@ -228,19 +228,41 @@
   // Do we need this?
   util::Timer<std::milli> timer;
   timer.Start();
+
   // Specify the number of thread for execution
-  tbb::task_arena limited_arena(4);
+  // TODO(wz2) Should we be using K_MIN_BLOCK_RANGE_SIZE
+  size_t num_threads = exec_ctx->GetExecutionSettings().GetNumCreateIndexThreads();
+  size_t num_tasks = table->table_.data_table_->GetNumBlocks();
+  tbb::task_arena limited_arena(num_threads);
   tbb::blocked_range<uint32_t> block_range(0, table->table_.data_table_->GetNumBlocks());
+  size_t concurrent_estimate = std::min(num_threads, num_tasks);
+
   // TODO(wuwenw): A static partitioner is used for the experimental purpose, may need a better way to split workload
   limited_arena.execute([&block_range, &table_oid, &col_oids, &num_oids, &query_state, &exec_ctx, &create_index_fn,
-                         &storage_interface, &index_oid] {
+                         &storage_interface, &index_oid, concurrent_estimate] {
     tbb::parallel_for(block_range,
                       CreateIndexTask(table_oid, col_oids, num_oids, query_state, exec_ctx, create_index_fn,
-                                      storage_interface, index_oid),
+                                      storage_interface, index_oid, concurrent_estimate),
                       tbb::static_partitioner());
   });
 
   timer.Stop();
+
+  // Register a CREATE_INDEX_MAIN for the memory
+  brain::ExecOUFeatureVector ouvec;
+  auto index = exec_ctx->GetAccessor()->GetIndex(catalog::index_oid_t(index_oid));
+  exec_ctx->InitializeParallelOUFeatureVector(&ouvec, pipeline_id);
+  size_t tuples = index->GetSize();
+  ouvec.pipeline_features_[0].SetNumRows(tuples);
+
+  // Without more significant overhead, we actually don't have the cardinality
+  // of the input tuples. As an unfortunate approximation, we just use the
+  // number of tuples inserted into the index.
+  ouvec.pipeline_features_[0].SetCardinality(tuples);
+  ouvec.pipeline_features_[0].SetNumConcurrent(0);
+  exec_ctx->SetMemoryUseOverride(index->EstimateHeapUsage());
+  exec_ctx->StartPipelineTracker(pipeline_id);
+  exec_ctx->EndPipelineTracker(exec_ctx->GetQueryId(), pipeline_id, &ouvec);
 
   double tps = table->GetNumTuple() / timer.GetElapsed() / 1000.0;
   EXECUTION_LOG_TRACE("Scanned {} blocks ({} tuples) in {} ms ({:.3f} mtps)", table->table_.data_table_->GetNumBlocks(),
