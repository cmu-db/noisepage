--- conflicted
+++ resolved
@@ -47,11 +47,7 @@
 }
 
 void TableVectorIterator::Reset() {
-<<<<<<< HEAD
-  if (!initialized) return;
-=======
   if (!initialized_) return;
->>>>>>> 58110047
   iter_ = std::make_unique<storage::DataTable::SlotIterator>(table_->begin());
 }
 
