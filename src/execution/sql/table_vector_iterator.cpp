#include "execution/sql/table_vector_iterator.h"

#include <tbb/parallel_for.h>
#include <tbb/task_arena.h>
#include <tbb/task_scheduler_init.h>

#include <limits>
#include <numeric>
#include <utility>
#include <vector>

#include "catalog/catalog_accessor.h"
#include "execution/exec/execution_context.h"
#include "execution/exec/execution_settings.h"
#include "execution/sql/thread_state_container.h"
#include "execution/util/timer.h"
#include "loggers/execution_logger.h"
#include "storage/index/index.h"

namespace terrier::execution::sql {

TableVectorIterator::TableVectorIterator(exec::ExecutionContext *exec_ctx, uint32_t table_oid, uint32_t *col_oids,
                                         uint32_t num_oids)
    : exec_ctx_(exec_ctx), table_oid_(table_oid), col_oids_(col_oids, col_oids + num_oids) {}

TableVectorIterator::~TableVectorIterator() = default;

bool TableVectorIterator::Init() { return Init(0, storage::DataTable::GetMaxBlocks()); }

bool TableVectorIterator::Init(uint32_t block_start, uint32_t block_end) {
  // No-op if already initialized
  if (IsInitialized()) {
    return true;
  }

  // Set up the table and the iterator.
  table_ = exec_ctx_->GetAccessor()->GetTable(table_oid_);
  TERRIER_ASSERT(table_ != nullptr, "Table must exist!!");
  if (block_start == 0 && block_end == storage::DataTable::GetMaxBlocks()) {
    iter_ = std::make_unique<storage::DataTable::SlotIterator>(table_->begin());
  } else {
    iter_ = std::make_unique<storage::DataTable::SlotIterator>(table_->GetBlockedSlotIterator(block_start, block_end));
  }
  const auto &table_col_map = table_->GetColumnMap();

  // Configure the vector projection, create the column iterators.
  std::vector<storage::col_id_t> col_ids;
  std::vector<TypeId> col_types(col_oids_.size());
  for (uint64_t idx = 0; idx < col_oids_.size(); idx++) {
    auto col_oid = col_oids_[idx];
    auto col_type = GetTypeId(table_col_map.at(col_oid).col_type_);
    auto storage_col_id = table_col_map.at(col_oid).col_id_;

    col_ids.emplace_back(storage_col_id);
    col_types[idx] = col_type;
  }

  // Create an owning vector.
  vector_projection_.SetStorageColIds(col_ids);
  vector_projection_.Initialize(col_types);
  vector_projection_.Reset(common::Constants::K_DEFAULT_VECTOR_SIZE);

  // All good.
  initialized_ = true;
  return true;
}

bool TableVectorIterator::Advance() {
  // Cannot advance if not initialized.
  if (!IsInitialized()) {
    return false;
  }

  // If the iterator is out of data, then we are done.
  if (*iter_ == table_->end() || (**iter_).GetBlock() == nullptr) {
    return false;
  }

  // Otherwise, scan the table to set the vector projection.
  table_->Scan(exec_ctx_->GetTxn(), iter_.get(), &vector_projection_);
  vector_projection_iterator_.SetVectorProjection(&vector_projection_);

  return true;
}

namespace {

class ScanTask {
 public:
  ScanTask(uint32_t table_oid, uint32_t *col_oids, uint32_t num_oids, void *const query_state,
           exec::ExecutionContext *exec_ctx, TableVectorIterator::ScanFn scanner, size_t concurrent_estimate)
      : exec_ctx_(exec_ctx),
        table_oid_(table_oid),
        col_oids_(col_oids),
        num_oids_(num_oids),
        query_state_(query_state),
        thread_state_container_(exec_ctx->GetThreadStateContainer()),
        scanner_(scanner),
        concurrent_estimate_(concurrent_estimate) {}

  void operator()(const tbb::blocked_range<uint32_t> &block_range) const {
    // Create the iterator over the specified block range
    TableVectorIterator iter{exec_ctx_, table_oid_, col_oids_, num_oids_};

    // Initialize it
    if (!iter.Init(block_range.begin(), block_range.end())) {
      return;
    }

    // Pull out the thread-local state
    byte *const thread_state = thread_state_container_->AccessCurrentThreadState();
    // Call scanning function
    scanner_(query_state_, thread_state, &iter, concurrent_estimate_);
  }

 private:
  exec::ExecutionContext *exec_ctx_;
  uint32_t table_oid_;
  uint32_t *col_oids_;
  uint32_t num_oids_;
  void *const query_state_;
  ThreadStateContainer *const thread_state_container_;
  TableVectorIterator::ScanFn scanner_ = nullptr;
<<<<<<< HEAD
  uint32_t concurrent_estimate_;
=======
>>>>>>> 95362dc9
};

}  // namespace

bool TableVectorIterator::ParallelScan(uint32_t table_oid, uint32_t *col_oids, uint32_t num_oids,
                                       void *const query_state, exec::ExecutionContext *exec_ctx,
                                       const TableVectorIterator::ScanFn scan_fn, execution::pipeline_id_t pipeline_id,
                                       catalog::index_oid_t index_oid, const uint32_t min_grain_size) {
  // Lookup table
  const auto table = exec_ctx->GetAccessor()->GetTable(catalog::table_oid_t{table_oid});
  if (table == nullptr) {
    return false;
  }

  // Time
  util::Timer<std::milli> timer;
  timer.Start();

  // Execute parallel scan
<<<<<<< HEAD
  size_t num_threads = exec_ctx->GetExecutionSettings().GetNumberofThreads();
  const bool is_static_partitioned = exec_ctx->GetExecutionSettings().GetIsStaticPartitionerEnabled();
  tbb::task_arena limited_arena(num_threads);
  tbb::blocked_range<uint32_t> block_range(0, table->table_.data_table_->GetNumBlocks(), min_grain_size);
  size_t num_tasks = std::ceil(table->table_.data_table_->GetNumBlocks() * 1.0 / min_grain_size);
  size_t concurrent = std::min(num_threads, num_tasks);

  limited_arena.execute([&block_range, &table_oid, &col_oids, &num_oids, &query_state, &exec_ctx, &scan_fn,
                         is_static_partitioned, concurrent] {
    is_static_partitioned
        ? tbb::parallel_for(block_range,
                            ScanTask(table_oid, col_oids, num_oids, query_state, exec_ctx, scan_fn, concurrent),
                            tbb::static_partitioner())
        : tbb::parallel_for(block_range,
                            ScanTask(table_oid, col_oids, num_oids, query_state, exec_ctx, scan_fn, concurrent));
  });
=======
  size_t num_threads = std::max(exec_ctx->GetExecutionSettings().GetNumberofThreads(), 0);
  size_t num_tasks = std::ceil(table->table_.data_table_->GetNumBlocks() * 1.0 / min_grain_size);
  size_t concurrent = std::min(num_threads, num_tasks);
  exec_ctx->SetNumConcurrentEstimate(concurrent);

  tbb::task_arena limited_arena(num_threads);
  tbb::blocked_range<uint32_t> block_range(0, table->table_.data_table_->GetNumBlocks(), min_grain_size);
  const bool is_static_partitioned = exec_ctx->GetExecutionSettings().GetIsStaticPartitionerEnabled();
  limited_arena.execute(
      [&block_range, &table_oid, &col_oids, &num_oids, &query_state, &exec_ctx, &scan_fn, is_static_partitioned] {
        is_static_partitioned
            ? tbb::parallel_for(block_range, ScanTask(table_oid, col_oids, num_oids, query_state, exec_ctx, scan_fn),
                                tbb::static_partitioner())
            : tbb::parallel_for(block_range, ScanTask(table_oid, col_oids, num_oids, query_state, exec_ctx, scan_fn));
      });
>>>>>>> 95362dc9

  exec_ctx->SetNumConcurrentEstimate(0);
  timer.Stop();

<<<<<<< HEAD
  // Register a CREATE_INDEX_MAIN for the memory
  bool is_create_idx = false;
  if (exec_ctx->GetPipelineOperatingUnits() &&
      exec_ctx->GetPipelineOperatingUnits()->HasPipelineFeatures(pipeline_id)) {
    brain::ExecOUFeatureVector ouvec;
    exec_ctx->InitializeExecOUFeatureVector(&ouvec, pipeline_id);
    for (auto &feature : *ouvec.pipeline_features_) {
      if (feature.GetExecutionOperatingUnitType() == brain::ExecutionOperatingUnitType::CREATE_INDEX) {
        is_create_idx = true;
        break;
      }
    }
  }

  if (is_create_idx && common::thread_context.metrics_store_ != nullptr) {
    brain::ExecOUFeatureVector ouvec;
    exec_ctx->InitializeParallelOUFeatureVector(&ouvec, pipeline_id);
    auto index = exec_ctx->GetAccessor()->GetIndex(index_oid);
    size_t tuples = index->GetSize();
    (*ouvec.pipeline_features_)[0].SetNumRows(tuples);

    // Without more significant overhead, we actually don't have the cardinality
    // of the input tuples. As an unfortunate approximation, we just use the
    // number of tuples inserted into the index.
    (*ouvec.pipeline_features_)[0].SetCardinality(tuples);
    (*ouvec.pipeline_features_)[0].SetNumConcurrent(0);
    exec_ctx->SetMemoryUseOverride(index->EstimateHeapUsage());
    exec_ctx->StartPipelineTracker(pipeline_id);
    exec_ctx->EndPipelineTracker(exec_ctx->GetQueryId(), pipeline_id, &ouvec);
  }
=======
  auto *tsc = exec_ctx->GetThreadStateContainer();
  auto *tls = tsc->AccessCurrentThreadState();
  exec_ctx->InvokeHook(static_cast<uint32_t>(HookOffsets::EndHook), tls, nullptr);
>>>>>>> 95362dc9

  double tps = table->GetNumTuple() / timer.GetElapsed() / 1000.0;
  EXECUTION_LOG_TRACE("Scanned {} blocks ({} tuples) in {} ms ({:.3f} mtps)", table->table_.data_table_->GetNumBlocks(),
                      table->GetNumTuple(), timer.GetElapsed(), tps);

  return true;
}

}  // namespace terrier::execution::sql<|MERGE_RESOLUTION|>--- conflicted
+++ resolved
@@ -121,10 +121,6 @@
   void *const query_state_;
   ThreadStateContainer *const thread_state_container_;
   TableVectorIterator::ScanFn scanner_ = nullptr;
-<<<<<<< HEAD
-  uint32_t concurrent_estimate_;
-=======
->>>>>>> 95362dc9
 };
 
 }  // namespace
@@ -144,24 +140,6 @@
   timer.Start();
 
   // Execute parallel scan
-<<<<<<< HEAD
-  size_t num_threads = exec_ctx->GetExecutionSettings().GetNumberofThreads();
-  const bool is_static_partitioned = exec_ctx->GetExecutionSettings().GetIsStaticPartitionerEnabled();
-  tbb::task_arena limited_arena(num_threads);
-  tbb::blocked_range<uint32_t> block_range(0, table->table_.data_table_->GetNumBlocks(), min_grain_size);
-  size_t num_tasks = std::ceil(table->table_.data_table_->GetNumBlocks() * 1.0 / min_grain_size);
-  size_t concurrent = std::min(num_threads, num_tasks);
-
-  limited_arena.execute([&block_range, &table_oid, &col_oids, &num_oids, &query_state, &exec_ctx, &scan_fn,
-                         is_static_partitioned, concurrent] {
-    is_static_partitioned
-        ? tbb::parallel_for(block_range,
-                            ScanTask(table_oid, col_oids, num_oids, query_state, exec_ctx, scan_fn, concurrent),
-                            tbb::static_partitioner())
-        : tbb::parallel_for(block_range,
-                            ScanTask(table_oid, col_oids, num_oids, query_state, exec_ctx, scan_fn, concurrent));
-  });
-=======
   size_t num_threads = std::max(exec_ctx->GetExecutionSettings().GetNumberofThreads(), 0);
   size_t num_tasks = std::ceil(table->table_.data_table_->GetNumBlocks() * 1.0 / min_grain_size);
   size_t concurrent = std::min(num_threads, num_tasks);
@@ -177,47 +155,13 @@
                                 tbb::static_partitioner())
             : tbb::parallel_for(block_range, ScanTask(table_oid, col_oids, num_oids, query_state, exec_ctx, scan_fn));
       });
->>>>>>> 95362dc9
 
   exec_ctx->SetNumConcurrentEstimate(0);
   timer.Stop();
 
-<<<<<<< HEAD
-  // Register a CREATE_INDEX_MAIN for the memory
-  bool is_create_idx = false;
-  if (exec_ctx->GetPipelineOperatingUnits() &&
-      exec_ctx->GetPipelineOperatingUnits()->HasPipelineFeatures(pipeline_id)) {
-    brain::ExecOUFeatureVector ouvec;
-    exec_ctx->InitializeExecOUFeatureVector(&ouvec, pipeline_id);
-    for (auto &feature : *ouvec.pipeline_features_) {
-      if (feature.GetExecutionOperatingUnitType() == brain::ExecutionOperatingUnitType::CREATE_INDEX) {
-        is_create_idx = true;
-        break;
-      }
-    }
-  }
-
-  if (is_create_idx && common::thread_context.metrics_store_ != nullptr) {
-    brain::ExecOUFeatureVector ouvec;
-    exec_ctx->InitializeParallelOUFeatureVector(&ouvec, pipeline_id);
-    auto index = exec_ctx->GetAccessor()->GetIndex(index_oid);
-    size_t tuples = index->GetSize();
-    (*ouvec.pipeline_features_)[0].SetNumRows(tuples);
-
-    // Without more significant overhead, we actually don't have the cardinality
-    // of the input tuples. As an unfortunate approximation, we just use the
-    // number of tuples inserted into the index.
-    (*ouvec.pipeline_features_)[0].SetCardinality(tuples);
-    (*ouvec.pipeline_features_)[0].SetNumConcurrent(0);
-    exec_ctx->SetMemoryUseOverride(index->EstimateHeapUsage());
-    exec_ctx->StartPipelineTracker(pipeline_id);
-    exec_ctx->EndPipelineTracker(exec_ctx->GetQueryId(), pipeline_id, &ouvec);
-  }
-=======
   auto *tsc = exec_ctx->GetThreadStateContainer();
   auto *tls = tsc->AccessCurrentThreadState();
   exec_ctx->InvokeHook(static_cast<uint32_t>(HookOffsets::EndHook), tls, nullptr);
->>>>>>> 95362dc9
 
   double tps = table->GetNumTuple() / timer.GetElapsed() / 1000.0;
   EXECUTION_LOG_TRACE("Scanned {} blocks ({} tuples) in {} ms ({:.3f} mtps)", table->table_.data_table_->GetNumBlocks(),
