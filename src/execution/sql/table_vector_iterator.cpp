#include "execution/sql/table_vector_iterator.h"

#include <tbb/parallel_for.h>
#include <tbb/task_scheduler_init.h>

#include <limits>
#include <numeric>
#include <utility>
#include <vector>

#include "execution/exec/execution_context.h"
#include "execution/sql/thread_state_container.h"
#include "execution/util/timer.h"
#include "loggers/execution_logger.h"

namespace terrier::execution::sql {

TableVectorIterator::TableVectorIterator(exec::ExecutionContext *exec_ctx, uint32_t table_oid, uint32_t *col_oids,
                                         uint32_t num_oids)
    : exec_ctx_(exec_ctx), table_oid_(table_oid), col_oids_(col_oids, col_oids + num_oids) {}

TableVectorIterator::~TableVectorIterator() = default;

bool TableVectorIterator::Init() { return Init(0, storage::DataTable::GetMaxBlocks()); }

bool TableVectorIterator::Init(uint32_t block_start, uint32_t block_end) {
  // No-op if already initialized
  if (IsInitialized()) {
    return true;
  }

  // Set up the table and the iterator.
  table_ = exec_ctx_->GetAccessor()->GetTable(table_oid_);
  TERRIER_ASSERT(table_ != nullptr, "Table must exist!!");
  if (block_start == 0 && block_end == storage::DataTable::GetMaxBlocks()) {
    iter_ = std::make_unique<storage::DataTable::SlotIterator>(table_->begin());
  } else {
    iter_ = std::make_unique<storage::DataTable::SlotIterator>(table_->GetBlockedSlotIterator(block_start, block_end));
  }
  const auto &table_col_map = table_->GetColumnMap();

  // Configure the vector projection, create the column iterators.
  std::vector<storage::col_id_t> col_ids;
  std::vector<TypeId> col_types(col_oids_.size());
  for (uint64_t idx = 0; idx < col_oids_.size(); idx++) {
    auto col_oid = col_oids_[idx];
    auto col_type = GetTypeId(table_col_map.at(col_oid).col_type_);
    auto storage_col_id = table_col_map.at(col_oid).col_id_;

    col_ids.emplace_back(storage_col_id);
    col_types[idx] = col_type;
  }

  // Create an owning vector.
  vector_projection_.SetStorageColIds(col_ids);
  vector_projection_.Initialize(col_types);
  vector_projection_.Reset(common::Constants::K_DEFAULT_VECTOR_SIZE);

  // All good.
  initialized_ = true;
  return true;
}

bool TableVectorIterator::Advance() {
  // Cannot advance if not initialized.
  if (!IsInitialized()) {
    return false;
  }

  // If the iterator is out of data, then we are done.
  if (*iter_ == table_->end() || (**iter_).GetBlock() == nullptr) {
    return false;
  }

  // Otherwise, scan the table to set the vector projection.
  table_->Scan(exec_ctx_->GetTxn(), iter_.get(), &vector_projection_);
  vector_projection_iterator_.SetVectorProjection(&vector_projection_);

  return true;
}

namespace {

class ScanTask {
 public:
  ScanTask(uint32_t table_oid, uint32_t *col_oids, uint32_t num_oids, void *const query_state,
           exec::ExecutionContext *exec_ctx, TableVectorIterator::ScanFn scanner)
      : exec_ctx_(exec_ctx),
        table_oid_(table_oid),
        col_oids_(col_oids),
        num_oids_(num_oids),
        query_state_(query_state),
        thread_state_container_(exec_ctx->GetThreadStateContainer()),
        scanner_(scanner) {}

  void operator()(const tbb::blocked_range<uint32_t> &block_range) const {
    // Create the iterator over the specified block range
    TableVectorIterator iter{exec_ctx_, table_oid_, col_oids_, num_oids_};

    // Initialize it
    if (!iter.Init(block_range.begin(), block_range.end())) {
      return;
    }

    // Pull out the thread-local state
    byte *const thread_state = thread_state_container_->AccessCurrentThreadState();

    // Call scanning function
<<<<<<< HEAD
    scanner_(query_state_, thread_state, &iter, exec_ctx_);
=======
    scanner_(query_state_, thread_state, &iter);
>>>>>>> dd60a115
  }

 private:
  exec::ExecutionContext *exec_ctx_;
  uint32_t table_oid_;
  uint32_t *col_oids_;
  uint32_t num_oids_;
  void *const query_state_;
  ThreadStateContainer *const thread_state_container_;
  TableVectorIterator::ScanFn scanner_;
};

}  // namespace

bool TableVectorIterator::ParallelScan(uint32_t table_oid, uint32_t *col_oids, uint32_t num_oids,
                                       void *const query_state, exec::ExecutionContext *exec_ctx,
                                       const TableVectorIterator::ScanFn scan_fn, const uint32_t min_grain_size) {
  // Lookup table
  const auto table = exec_ctx->GetAccessor()->GetTable(catalog::table_oid_t{table_oid});
  if (table == nullptr) {
    return false;
  }

  // Time
  util::Timer<std::milli> timer;
  timer.Start();

  // Execute parallel scan
  tbb::task_scheduler_init scan_scheduler;
  tbb::blocked_range<uint32_t> block_range(0, table->table_.data_table_->GetNumBlocks(), min_grain_size);
  tbb::parallel_for(block_range, ScanTask(table_oid, col_oids, num_oids, query_state, exec_ctx, scan_fn));

  timer.Stop();

  double tps = table->GetNumTuple() / timer.GetElapsed() / 1000.0;
  EXECUTION_LOG_TRACE("Scanned {} blocks ({} tuples) in {} ms ({:.3f} mtps)", table->table_.data_table_->GetNumBlocks(),
                      table->GetNumTuple(), timer.GetElapsed(), tps);

  return true;
}
}  // namespace terrier::execution::sql<|MERGE_RESOLUTION|>--- conflicted
+++ resolved
@@ -106,11 +106,7 @@
     byte *const thread_state = thread_state_container_->AccessCurrentThreadState();
 
     // Call scanning function
-<<<<<<< HEAD
-    scanner_(query_state_, thread_state, &iter, exec_ctx_);
-=======
     scanner_(query_state_, thread_state, &iter);
->>>>>>> dd60a115
   }
 
  private:
