--- conflicted
+++ resolved
@@ -157,15 +157,12 @@
   exec_ctx->SetNumConcurrentEstimate(0);
   timer.Stop();
 
-<<<<<<< HEAD
   auto *tsc = exec_ctx->GetThreadStateContainer();
   auto *tls = tsc->AccessCurrentThreadState();
   exec_ctx->InvokeHook(static_cast<uint32_t>(HookOffsets::EndHook), tls, nullptr);
 
   double tps = table->GetNumTuple() / timer.GetElapsed() / 1000.0;
-=======
   UNUSED_ATTRIBUTE double tps = table->GetNumTuple() / timer.GetElapsed() / 1000.0;
->>>>>>> 8536b675
   EXECUTION_LOG_TRACE("Scanned {} blocks ({} tuples) in {} ms ({:.3f} mtps)", table->table_.data_table_->GetNumBlocks(),
                       table->GetNumTuple(), timer.GetElapsed(), tps);
 
