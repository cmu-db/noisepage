--- conflicted
+++ resolved
@@ -40,13 +40,8 @@
   }
 
   // Set up the table and the iterator.
-<<<<<<< HEAD
-  table_ = exec_ctx_->GetAccessor()->GetTable(table_oid_);
-  NOISEPAGE_ASSERT(table_ != nullptr, "Table must exist!!");
-=======
   table_ = table;
   TERRIER_ASSERT(table_ != nullptr, "Table must exist!!");
->>>>>>> e525dcd2
   if (block_start == 0 && block_end == storage::DataTable::GetMaxBlocks()) {
     iter_ = std::make_unique<storage::DataTable::SlotIterator>(table_->begin());
   } else {
