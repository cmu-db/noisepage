--- conflicted
+++ resolved
@@ -205,18 +205,11 @@
 // static
 std::unique_ptr<ExecutableQuery> CompilationContext::Compile(
     const planner::AbstractPlanNode &plan, const exec::ExecutionSettings &exec_settings,
-<<<<<<< HEAD
     catalog::CatalogAccessor *accessor, CompilationMode mode, std::optional<execution::query_id_t> override_qid,
     common::ManagedPointer<planner::PlanMetaData> plan_meta_data, common::ManagedPointer<const std::string> query_text,
     ast::LambdaExpr *output_callback, common::ManagedPointer<ast::Context> context) {
-  // The query for which we're generating code.
-  auto query = std::make_unique<ExecutableQuery>(plan, exec_settings, context.Get());
-=======
-    catalog::CatalogAccessor *accessor, const CompilationMode mode, std::optional<execution::query_id_t> override_qid,
-    common::ManagedPointer<planner::PlanMetaData> plan_meta_data) {
-  // The query we're generating code for.
-  auto query = std::make_unique<ExecutableQuery>(plan, exec_settings, accessor->GetTxn()->StartTime());
->>>>>>> ab85c960
+  // The query for which we're generating code
+  auto query = std::make_unique<ExecutableQuery>(plan, exec_settings, accessor->GetTxn()->StartTime(), context.Get());
   if (override_qid.has_value()) {
     query->SetQueryId(override_qid.value());
   }
