#include "execution/compiler/compilation_context.h"

#include <algorithm>
#include <atomic>
#include <sstream>

#include "brain/operating_unit_recorder.h"
#include "common/error/exception.h"
#include "common/macros.h"
#include "execution/ast/context.h"
#include "execution/compiler/codegen.h"
#include "execution/compiler/executable_query.h"
#include "execution/compiler/executable_query_builder.h"
#include "execution/compiler/expression/arithmetic_translator.h"
#include "execution/compiler/expression/column_value_translator.h"
#include "execution/compiler/expression/comparison_translator.h"
#include "execution/compiler/expression/conjunction_translator.h"
#include "execution/compiler/expression/constant_translator.h"
#include "execution/compiler/expression/derived_value_translator.h"
#include "execution/compiler/expression/function_translator.h"
#include "execution/compiler/expression/null_check_translator.h"
#include "execution/compiler/expression/param_value_translator.h"
#include "execution/compiler/expression/star_translator.h"
#include "execution/compiler/expression/unary_translator.h"
#include "execution/compiler/function_builder.h"
#include "execution/compiler/operator/csv_scan_translator.h"
#include "execution/compiler/operator/delete_translator.h"
#include "execution/compiler/operator/hash_aggregation_translator.h"
#include "execution/compiler/operator/hash_join_translator.h"
#include "execution/compiler/operator/index_create_translator.h"
#include "execution/compiler/operator/index_join_translator.h"
#include "execution/compiler/operator/index_scan_translator.h"
#include "execution/compiler/operator/insert_translator.h"
#include "execution/compiler/operator/limit_translator.h"
#include "execution/compiler/operator/nested_loop_join_translator.h"
#include "execution/compiler/operator/operator_translator.h"
#include "execution/compiler/operator/output_translator.h"
#include "execution/compiler/operator/projection_translator.h"
#include "execution/compiler/operator/seq_scan_translator.h"
#include "execution/compiler/operator/sort_translator.h"
#include "execution/compiler/operator/static_aggregation_translator.h"
#include "execution/compiler/operator/update_translator.h"
#include "execution/compiler/pipeline.h"
#include "execution/exec/execution_settings.h"
#include "parser/expression/abstract_expression.h"
#include "parser/expression/column_value_expression.h"
#include "parser/expression/comparison_expression.h"
#include "parser/expression/conjunction_expression.h"
#include "parser/expression/constant_value_expression.h"
#include "parser/expression/derived_value_expression.h"
#include "parser/expression/function_expression.h"
#include "parser/expression/operator_expression.h"
#include "parser/expression/parameter_value_expression.h"
#include "parser/expression/star_expression.h"
#include "planner/plannodes/abstract_plan_node.h"
#include "planner/plannodes/aggregate_plan_node.h"
#include "planner/plannodes/create_index_plan_node.h"
#include "planner/plannodes/csv_scan_plan_node.h"
#include "planner/plannodes/delete_plan_node.h"
#include "planner/plannodes/hash_join_plan_node.h"
#include "planner/plannodes/index_join_plan_node.h"
#include "planner/plannodes/index_scan_plan_node.h"
#include "planner/plannodes/insert_plan_node.h"
#include "planner/plannodes/limit_plan_node.h"
#include "planner/plannodes/nested_loop_join_plan_node.h"
#include "planner/plannodes/order_by_plan_node.h"
#include "planner/plannodes/projection_plan_node.h"
#include "planner/plannodes/seq_scan_plan_node.h"
#include "planner/plannodes/set_op_plan_node.h"
#include "planner/plannodes/update_plan_node.h"
#include "spdlog/fmt/fmt.h"

namespace terrier::execution::compiler {

namespace {
// A unique ID generator used to generate globally unique TPL function names and keep track of query ID for minirunners.
std::atomic<uint32_t> unique_ids{0};
}  // namespace

CompilationContext::CompilationContext(ExecutableQuery *query, catalog::CatalogAccessor *accessor,
<<<<<<< HEAD
                                       const CompilationMode mode, bool counters_enabled)
=======
                                       const CompilationMode mode, const exec::ExecutionSettings &settings)
>>>>>>> 95362dc9
    : unique_id_(unique_ids++),
      query_(query),
      mode_(mode),
      codegen_(query_->GetContext(), accessor),
      query_state_var_(codegen_.MakeIdentifier("queryState")),
      query_state_type_(codegen_.MakeIdentifier("QueryState")),
      query_state_(query_state_type_, [this](CodeGen *codegen) { return codegen->MakeExpr(query_state_var_); }),
<<<<<<< HEAD
      counters_enabled_(counters_enabled) {}
=======
      counters_enabled_(settings.GetIsCountersEnabled()),
      pipeline_metrics_enabled_(settings.GetIsPipelineMetricsEnabled()) {}
>>>>>>> 95362dc9

ast::FunctionDecl *CompilationContext::GenerateInitFunction() {
  const auto name = codegen_.MakeIdentifier(GetFunctionPrefix() + "_Init");
  FunctionBuilder builder(&codegen_, name, QueryParams(), codegen_.Nil());
  {
    // Request new scope for the function.
    CodeGen::CodeScope code_scope(&codegen_);
    for (auto &[_, op] : ops_) {
      (void)_;
      op->InitializeQueryState(&builder);
    }
  }
  return builder.Finish();
}

ast::FunctionDecl *CompilationContext::GenerateTearDownFunction() {
  const auto name = codegen_.MakeIdentifier(GetFunctionPrefix() + "_TearDown");
  FunctionBuilder builder(&codegen_, name, QueryParams(), codegen_.Nil());
  {
    // Request new scope for the function.
    CodeGen::CodeScope code_scope(&codegen_);
    for (auto &[_, op] : ops_) {
      (void)_;
      op->TearDownQueryState(&builder);
    }
  }
  return builder.Finish();
}

void CompilationContext::GeneratePlan(const planner::AbstractPlanNode &plan) {
  exec_ctx_ =
      query_state_.DeclareStateEntry(GetCodeGen(), "execCtx", codegen_.PointerType(ast::BuiltinType::ExecutionContext));

  // Recursively prepare all translators for the query.
  Pipeline main_pipeline(this);
  if (plan.GetOutputSchema()->NumColumns() != 0) {
    PrepareOut(plan, &main_pipeline);
  } else {
    Prepare(plan, &main_pipeline);
  }
  query_state_.ConstructFinalType(&codegen_);

  // Collect top-level structures and declarations.
  util::RegionVector<ast::StructDecl *> top_level_structs(query_->GetContext()->GetRegion());
  util::RegionVector<ast::FunctionDecl *> top_level_funcs(query_->GetContext()->GetRegion());
  for (auto &[_, op] : ops_) {
    (void)_;
    op->DefineHelperStructs(&top_level_structs);
    op->DefineHelperFunctions(&top_level_funcs);
  }
  top_level_structs.push_back(query_state_.GetType());

  // All fragments.
  std::vector<std::unique_ptr<ExecutableQuery::Fragment>> fragments;

  // The main builder. The initialization and tear-down code go here. In
  // one-shot compilation, all query code goes here, too.
  ExecutableQueryFragmentBuilder main_builder(query_->GetContext());
  main_builder.DeclareAll(top_level_structs);
  main_builder.DeclareAll(top_level_funcs);
  main_builder.RegisterStep(GenerateInitFunction());

  // Generate each pipeline.
  std::vector<Pipeline *> execution_order;
  main_pipeline.CollectDependencies(&execution_order);
  for (auto *pipeline : execution_order) {
    // Extract and record the translators.
    // Pipelines require obtaining feature IDs, but features don't exist until translators are extracted.
    // Therefore translator extraction must happen before pipelines are generated.
    brain::OperatingUnitRecorder recorder(common::ManagedPointer(codegen_.GetCatalogAccessor()),
                                          common::ManagedPointer(codegen_.GetAstContext()),
                                          common::ManagedPointer(pipeline), query_->GetQueryText());
    auto features = recorder.RecordTranslators(pipeline->GetTranslators());
    codegen_.GetPipelineOperatingUnits()->RecordOperatingUnit(pipeline->GetPipelineId(), std::move(features));

    pipeline->Prepare(query_->GetExecutionSettings());
    pipeline->GeneratePipeline(&main_builder, query_id_t{unique_id_});
  }

  // Register the tear-down function.
  auto teardown = GenerateTearDownFunction();
  main_builder.RegisterStep(teardown);

  main_builder.AddTeardownFn(teardown);

  // Compile and finish.
  fragments.emplace_back(main_builder.Compile());
  query_->Setup(std::move(fragments), query_state_.GetSize(), codegen_.ReleasePipelineOperatingUnits());
}

// static
std::unique_ptr<ExecutableQuery> CompilationContext::Compile(const planner::AbstractPlanNode &plan,
                                                             const exec::ExecutionSettings &exec_settings,
                                                             catalog::CatalogAccessor *accessor,
                                                             const CompilationMode mode,
                                                             common::ManagedPointer<const std::string> query_text) {
  // The query we're generating code for.
  auto query = std::make_unique<ExecutableQuery>(plan, exec_settings);
  // TODO(Lin): Hacking... remove this after getting the counters in
  query->SetQueryText(query_text);

  // Generate the plan for the query
<<<<<<< HEAD
  CompilationContext ctx(query.get(), accessor, mode, exec_settings.GetIsCountersEnabled());
=======
  CompilationContext ctx(query.get(), accessor, mode, exec_settings);
>>>>>>> 95362dc9
  ctx.GeneratePlan(plan);

  // Done
  return query;
}

uint32_t CompilationContext::RegisterPipeline(Pipeline *pipeline) {
  TERRIER_ASSERT(std::find(pipelines_.begin(), pipelines_.end(), pipeline) == pipelines_.end(),
                 "Duplicate pipeline in context");
  pipelines_.push_back(pipeline);
  return pipelines_.size();
}

void CompilationContext::PrepareOut(const planner::AbstractPlanNode &plan, Pipeline *pipeline) {
  auto translator = std::make_unique<OutputTranslator>(plan, this, pipeline);
  ops_[nullptr] = std::move(translator);
}

void CompilationContext::Prepare(const planner::AbstractPlanNode &plan, Pipeline *pipeline) {
  std::unique_ptr<OperatorTranslator> translator;

  switch (plan.GetPlanNodeType()) {
    case planner::PlanNodeType::AGGREGATE: {
      const auto &aggregation = dynamic_cast<const planner::AggregatePlanNode &>(plan);
      if (aggregation.GetAggregateStrategyType() == planner::AggregateStrategyType::SORTED) {
        throw NOT_IMPLEMENTED_EXCEPTION("Code generation for sort-based aggregations.");
      }
      if (aggregation.IsStaticAggregation()) {
        translator = std::make_unique<StaticAggregationTranslator>(aggregation, this, pipeline);
      } else {
        translator = std::make_unique<HashAggregationTranslator>(aggregation, this, pipeline);
      }
      break;
    }
    case planner::PlanNodeType::CSVSCAN: {
      const auto &scan_plan = dynamic_cast<const planner::CSVScanPlanNode &>(plan);
      translator = std::make_unique<CSVScanTranslator>(scan_plan, this, pipeline);
      break;
    }
    case planner::PlanNodeType::HASHJOIN: {
      const auto &hash_join = dynamic_cast<const planner::HashJoinPlanNode &>(plan);
      translator = std::make_unique<HashJoinTranslator>(hash_join, this, pipeline);
      break;
    }
    case planner::PlanNodeType::LIMIT: {
      const auto &limit = dynamic_cast<const planner::LimitPlanNode &>(plan);
      translator = std::make_unique<LimitTranslator>(limit, this, pipeline);
      break;
    }
    case planner::PlanNodeType::NESTLOOP: {
      const auto &nested_loop = dynamic_cast<const planner::NestedLoopJoinPlanNode &>(plan);
      translator = std::make_unique<NestedLoopJoinTranslator>(nested_loop, this, pipeline);
      break;
    }
    case planner::PlanNodeType::ORDERBY: {
      const auto &sort = dynamic_cast<const planner::OrderByPlanNode &>(plan);
      translator = std::make_unique<SortTranslator>(sort, this, pipeline);
      break;
    }
    case planner::PlanNodeType::PROJECTION: {
      const auto &projection = dynamic_cast<const planner::ProjectionPlanNode &>(plan);
      translator = std::make_unique<ProjectionTranslator>(projection, this, pipeline);
      break;
    }
    case planner::PlanNodeType::SEQSCAN: {
      const auto &seq_scan = dynamic_cast<const planner::SeqScanPlanNode &>(plan);
      translator = std::make_unique<SeqScanTranslator>(seq_scan, this, pipeline);
      break;
    }
    case planner::PlanNodeType::INSERT: {
      const auto &insert = dynamic_cast<const planner::InsertPlanNode &>(plan);
      translator = std::make_unique<InsertTranslator>(insert, this, pipeline);
      break;
    }
    case planner::PlanNodeType::DELETE: {
      const auto &delete_node = dynamic_cast<const planner::DeletePlanNode &>(plan);
      translator = std::make_unique<DeleteTranslator>(delete_node, this, pipeline);
      break;
    }
    case planner::PlanNodeType::UPDATE: {
      const auto &update_node = dynamic_cast<const planner::UpdatePlanNode &>(plan);
      translator = std::make_unique<UpdateTranslator>(update_node, this, pipeline);
      break;
    }
    case planner::PlanNodeType::INDEXSCAN: {
      const auto &index_scan = dynamic_cast<const planner::IndexScanPlanNode &>(plan);
      translator = std::make_unique<IndexScanTranslator>(index_scan, this, pipeline);
      break;
    }
    case planner::PlanNodeType::INDEXNLJOIN: {
      const auto &index_join = dynamic_cast<const planner::IndexJoinPlanNode &>(plan);
      translator = std::make_unique<IndexJoinTranslator>(index_join, this, pipeline);
      break;
    }
    case planner::PlanNodeType::CREATE_INDEX: {
      const auto &create_index = dynamic_cast<const planner::CreateIndexPlanNode &>(plan);
      translator = std::make_unique<IndexCreateTranslator>(create_index, this, pipeline);
      break;
    }
    default: {
      throw NOT_IMPLEMENTED_EXCEPTION(fmt::format("code generation for plan node type '{}'",
                                                  planner::PlanNodeTypeToString(plan.GetPlanNodeType())));
    }
  }

  ops_[&plan] = std::move(translator);
}

void CompilationContext::Prepare(const parser::AbstractExpression &expression) {
  std::unique_ptr<ExpressionTranslator> translator;

  switch (expression.GetExpressionType()) {
    case parser::ExpressionType::COLUMN_VALUE: {
      const auto &column_value = dynamic_cast<const parser::ColumnValueExpression &>(expression);
      translator = std::make_unique<ColumnValueTranslator>(column_value, this);
      break;
    }
    case parser::ExpressionType::COMPARE_EQUAL:
    case parser::ExpressionType::COMPARE_GREATER_THAN:
    case parser::ExpressionType::COMPARE_GREATER_THAN_OR_EQUAL_TO:
    case parser::ExpressionType::COMPARE_LESS_THAN:
    case parser::ExpressionType::COMPARE_LESS_THAN_OR_EQUAL_TO:
    case parser::ExpressionType::COMPARE_NOT_EQUAL:
    case parser::ExpressionType::COMPARE_LIKE:
    case parser::ExpressionType::COMPARE_IN:
    case parser::ExpressionType::COMPARE_NOT_LIKE: {
      const auto &comparison = dynamic_cast<const parser::ComparisonExpression &>(expression);
      translator = std::make_unique<ComparisonTranslator>(comparison, this);
      break;
    }
    case parser::ExpressionType::CONJUNCTION_AND:
    case parser::ExpressionType::CONJUNCTION_OR: {
      const auto &conjunction = dynamic_cast<const parser::ConjunctionExpression &>(expression);
      translator = std::make_unique<ConjunctionTranslator>(conjunction, this);
      break;
    }
    case parser::ExpressionType::OPERATOR_PLUS:
    case parser::ExpressionType::OPERATOR_MINUS:
    case parser::ExpressionType::OPERATOR_MULTIPLY:
    case parser::ExpressionType::OPERATOR_DIVIDE:
    case parser::ExpressionType::OPERATOR_MOD: {
      const auto &operator_expr = dynamic_cast<const parser::OperatorExpression &>(expression);
      translator = std::make_unique<ArithmeticTranslator>(operator_expr, this);
      break;
    }
    case parser::ExpressionType::OPERATOR_NOT:
    case parser::ExpressionType::OPERATOR_UNARY_MINUS: {
      const auto &operator_expr = dynamic_cast<const parser::OperatorExpression &>(expression);
      translator = std::make_unique<UnaryTranslator>(operator_expr, this);
      break;
    }
    case parser::ExpressionType::OPERATOR_IS_NULL:
    case parser::ExpressionType::OPERATOR_IS_NOT_NULL: {
      const auto &operator_expr = dynamic_cast<const parser::OperatorExpression &>(expression);
      translator = std::make_unique<NullCheckTranslator>(operator_expr, this);
      break;
    }
    case parser::ExpressionType::VALUE_CONSTANT: {
      const auto &constant = dynamic_cast<const parser::ConstantValueExpression &>(expression);
      translator = std::make_unique<ConstantTranslator>(constant, this);
      break;
    }
    case parser::ExpressionType::VALUE_TUPLE: {
      const auto &derived_value = dynamic_cast<const parser::DerivedValueExpression &>(expression);
      translator = std::make_unique<DerivedValueTranslator>(derived_value, this);
      break;
    }
    case parser::ExpressionType::VALUE_PARAMETER: {
      const auto &param = dynamic_cast<const parser::ParameterValueExpression &>(expression);
      translator = std::make_unique<ParamValueTranslator>(param, this);
      break;
    }
    case parser::ExpressionType::STAR: {
      const auto &star = dynamic_cast<const parser::StarExpression &>(expression);
      translator = std::make_unique<StarTranslator>(star, this);
      break;
    }
    case parser::ExpressionType::FUNCTION: {
      const auto &fn = dynamic_cast<const parser::FunctionExpression &>(expression);
      translator = std::make_unique<FunctionTranslator>(fn, this);
      break;
    }
    default: {
      throw NOT_IMPLEMENTED_EXCEPTION(
          fmt::format("Code generation for expression type '{}' not supported.",
                      parser::ExpressionTypeToString(expression.GetExpressionType(), false)));
    }
  }

  expressions_[&expression] = std::move(translator);
}

OperatorTranslator *CompilationContext::LookupTranslator(const planner::AbstractPlanNode &node) const {
  if (auto iter = ops_.find(&node); iter != ops_.end()) {
    return iter->second.get();
  }
  return nullptr;
}

ExpressionTranslator *CompilationContext::LookupTranslator(const parser::AbstractExpression &expr) const {
  if (auto iter = expressions_.find(&expr); iter != expressions_.end()) {
    return iter->second.get();
  }
  return nullptr;
}

std::string CompilationContext::GetFunctionPrefix() const { return "Query" + std::to_string(unique_id_); }

util::RegionVector<ast::FieldDecl *> CompilationContext::QueryParams() const {
  ast::Expr *state_type = codegen_.PointerType(codegen_.MakeExpr(query_state_type_));
  ast::FieldDecl *field = codegen_.MakeField(query_state_var_, state_type);
  return codegen_.MakeFieldList({field});
}

ast::Expr *CompilationContext::GetExecutionContextPtrFromQueryState() { return exec_ctx_.Get(&codegen_); }

}  // namespace terrier::execution::compiler<|MERGE_RESOLUTION|>--- conflicted
+++ resolved
@@ -78,11 +78,7 @@
 }  // namespace
 
 CompilationContext::CompilationContext(ExecutableQuery *query, catalog::CatalogAccessor *accessor,
-<<<<<<< HEAD
-                                       const CompilationMode mode, bool counters_enabled)
-=======
                                        const CompilationMode mode, const exec::ExecutionSettings &settings)
->>>>>>> 95362dc9
     : unique_id_(unique_ids++),
       query_(query),
       mode_(mode),
@@ -90,12 +86,8 @@
       query_state_var_(codegen_.MakeIdentifier("queryState")),
       query_state_type_(codegen_.MakeIdentifier("QueryState")),
       query_state_(query_state_type_, [this](CodeGen *codegen) { return codegen->MakeExpr(query_state_var_); }),
-<<<<<<< HEAD
-      counters_enabled_(counters_enabled) {}
-=======
       counters_enabled_(settings.GetIsCountersEnabled()),
       pipeline_metrics_enabled_(settings.GetIsPipelineMetricsEnabled()) {}
->>>>>>> 95362dc9
 
 ast::FunctionDecl *CompilationContext::GenerateInitFunction() {
   const auto name = codegen_.MakeIdentifier(GetFunctionPrefix() + "_Init");
@@ -198,11 +190,7 @@
   query->SetQueryText(query_text);
 
   // Generate the plan for the query
-<<<<<<< HEAD
-  CompilationContext ctx(query.get(), accessor, mode, exec_settings.GetIsCountersEnabled());
-=======
   CompilationContext ctx(query.get(), accessor, mode, exec_settings);
->>>>>>> 95362dc9
   ctx.GeneratePlan(plan);
 
   // Done
