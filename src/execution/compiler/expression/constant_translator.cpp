#include "execution/compiler/expression/constant_translator.h"

#include "common/error/exception.h"
#include "execution/compiler/codegen.h"
#include "execution/compiler/work_context.h"
#include "execution/sql/generic_value.h"
#include "parser/expression/constant_value_expression.h"
#include "spdlog/fmt/fmt.h"

namespace noisepage::execution::compiler {

ConstantTranslator::ConstantTranslator(const parser::ConstantValueExpression &expr,
                                       CompilationContext *compilation_context)
    : ExpressionTranslator(expr, compilation_context) {}

ast::Expr *ConstantTranslator::DeriveValue(WorkContext *ctx, const ColumnValueProvider *provider) const {
  auto *codegen = GetCodeGen();
  const auto &val = GetExpressionAs<const parser::ConstantValueExpression>();
  const auto type_id = sql::GetTypeId(val.GetReturnValueType());

  if (val.IsNull()) {
<<<<<<< HEAD
    // initSqlNull(&expr) produces a NULL of expr's type.
    ast::Expr *dummy_expr;
    switch (val.GetReturnValueType()) {
      case type::TypeId::BOOLEAN:
        dummy_expr = codegen->BoolToSql(false);
        break;
      case type::TypeId::TINYINT:   // fallthrough
      case type::TypeId::SMALLINT:  // fallthrough
      case type::TypeId::INTEGER:   // fallthrough
      case type::TypeId::BIGINT:
        dummy_expr = codegen->IntToSql(0);
        break;
      case type::TypeId::DATE:
        dummy_expr = codegen->DateToSql(0, 0, 0);
        break;
      case type::TypeId::TIMESTAMP:
        dummy_expr = codegen->TimestampToSql(0);
        break;
      case type::TypeId::VARCHAR:
        dummy_expr = codegen->StringToSql("");
        break;
      case type::TypeId::DECIMAL:
        dummy_expr = codegen->FloatToSql(0.0);
        break;
      case type::TypeId::FIXEDDECIMAL:
        dummy_expr = codegen->FixedDecimalToSql(terrier::execution::sql::Decimal128(0), 0);
        break;
      case type::TypeId::VARBINARY:
      default:
        UNREACHABLE("Unsupported NULL type!");
    }
    return codegen->CallBuiltin(ast::Builtin::InitSqlNull, {codegen->PointerType(dummy_expr)});
=======
    return codegen->ConstNull(val.GetReturnValueType());
>>>>>>> 11d21d04
  }

  switch (type_id) {
    case sql::TypeId::Boolean:
      return codegen->BoolToSql(val.GetBoolVal().val_);
    case sql::TypeId::TinyInt:
    case sql::TypeId::SmallInt:
    case sql::TypeId::Integer:
    case sql::TypeId::BigInt:
      return codegen->IntToSql(val.GetInteger().val_);
    case sql::TypeId::Float:
    case sql::TypeId::Double:
      return codegen->FloatToSql(val.GetReal().val_);
    case sql::TypeId::Date:
      return codegen->DateToSql(val.GetDateVal().val_);
    case sql::TypeId::Timestamp:
      return codegen->TimestampToSql(val.GetTimestampVal().val_);
    case sql::TypeId::Varchar:
      return codegen->StringToSql(val.GetStringVal().StringView());
    case sql::TypeId::FixedDecimal:
      return codegen->FixedDecimalToSql(val.GetDecimal().val_, val.GetDecimal().precision_);
    default:
      throw NOT_IMPLEMENTED_EXCEPTION(fmt::format("Translation of constant type {}", TypeIdToString(type_id)));
  }
}

}  // namespace noisepage::execution::compiler<|MERGE_RESOLUTION|>--- conflicted
+++ resolved
@@ -19,42 +19,7 @@
   const auto type_id = sql::GetTypeId(val.GetReturnValueType());
 
   if (val.IsNull()) {
-<<<<<<< HEAD
-    // initSqlNull(&expr) produces a NULL of expr's type.
-    ast::Expr *dummy_expr;
-    switch (val.GetReturnValueType()) {
-      case type::TypeId::BOOLEAN:
-        dummy_expr = codegen->BoolToSql(false);
-        break;
-      case type::TypeId::TINYINT:   // fallthrough
-      case type::TypeId::SMALLINT:  // fallthrough
-      case type::TypeId::INTEGER:   // fallthrough
-      case type::TypeId::BIGINT:
-        dummy_expr = codegen->IntToSql(0);
-        break;
-      case type::TypeId::DATE:
-        dummy_expr = codegen->DateToSql(0, 0, 0);
-        break;
-      case type::TypeId::TIMESTAMP:
-        dummy_expr = codegen->TimestampToSql(0);
-        break;
-      case type::TypeId::VARCHAR:
-        dummy_expr = codegen->StringToSql("");
-        break;
-      case type::TypeId::DECIMAL:
-        dummy_expr = codegen->FloatToSql(0.0);
-        break;
-      case type::TypeId::FIXEDDECIMAL:
-        dummy_expr = codegen->FixedDecimalToSql(terrier::execution::sql::Decimal128(0), 0);
-        break;
-      case type::TypeId::VARBINARY:
-      default:
-        UNREACHABLE("Unsupported NULL type!");
-    }
-    return codegen->CallBuiltin(ast::Builtin::InitSqlNull, {codegen->PointerType(dummy_expr)});
-=======
     return codegen->ConstNull(val.GetReturnValueType());
->>>>>>> 11d21d04
   }
 
   switch (type_id) {
