#include "execution/compiler/pipeline.h"

#include <algorithm>

#include "common/macros.h"
#include "common/settings.h"
#include "execution/compiler/codegen.h"
#include "execution/compiler/compilation_context.h"
#include "execution/compiler/executable_query_builder.h"
#include "execution/compiler/function_builder.h"
#include "execution/compiler/operator/operator_translator.h"
#include "execution/compiler/pipeline_driver.h"
#include "execution/compiler/work_context.h"
#include "execution/exec/execution_settings.h"
#include "loggers/execution_logger.h"
#include "metrics/metrics_defs.h"
#include "planner/plannodes/abstract_plan_node.h"
#include "spdlog/fmt/fmt.h"

namespace terrier::execution::compiler {

Pipeline::Pipeline(CompilationContext *ctx)
    : id_(ctx->RegisterPipeline(this)),
      compilation_context_(ctx),
      codegen_(compilation_context_->GetCodeGen()),
      driver_(nullptr),
      parallelism_(Parallelism::Parallel),
      check_parallelism_(true),
      state_var_(codegen_->MakeIdentifier("pipelineState")),
      state_(codegen_->MakeIdentifier(fmt::format("P{}_State", id_)),
             [this](CodeGen *codegen) { return codegen_->MakeExpr(state_var_); }) {}

Pipeline::Pipeline(OperatorTranslator *op, Pipeline::Parallelism parallelism) : Pipeline(op->GetCompilationContext()) {
  RegisterStep(op);
}

void Pipeline::RegisterStep(OperatorTranslator *op) {
  TERRIER_ASSERT(std::count(steps_.begin(), steps_.end(), op) == 0, "Duplicate registration of operator in pipeline.");
  auto num_steps = steps_.size();
  if (num_steps > 0) {
    auto last_step = common::ManagedPointer(steps_[num_steps - 1]);
    // TODO(WAN): MAYDAY CHECK WITH LIN AND PRASHANTH, did ordering of these change?
    last_step->SetChildTranslator(common::ManagedPointer(op));
    op->SetParentTranslator(last_step);
  }
  steps_.push_back(op);
}

void Pipeline::RegisterSource(PipelineDriver *driver, Pipeline::Parallelism parallelism) {
  driver_ = driver;
  UpdateParallelism(parallelism);
}

void Pipeline::UpdateParallelism(Pipeline::Parallelism parallelism) {
  if (check_parallelism_) {
    parallelism_ = std::min(parallelism, parallelism_);
  }
}

void Pipeline::SetParallelCheck(bool check) { check_parallelism_ = check; }

void Pipeline::RegisterExpression(ExpressionTranslator *expression) {
  TERRIER_ASSERT(std::find(expressions_.begin(), expressions_.end(), expression) == expressions_.end(),
                 "Expression already registered in pipeline");
  expressions_.push_back(expression);
}

StateDescriptor::Entry Pipeline::DeclarePipelineStateEntry(const std::string &name, ast::Expr *type_repr) {
  return state_.DeclareStateEntry(codegen_, name, type_repr);
}

std::string Pipeline::CreatePipelineFunctionName(const std::string &func_name) const {
  auto result = fmt::format("{}_Pipeline{}", compilation_context_->GetFunctionPrefix(), id_);
  if (!func_name.empty()) {
    result += "_" + func_name;
  }
  return result;
}

ast::Identifier Pipeline::GetSetupPipelineStateFunctionName() const {
  return codegen_->MakeIdentifier(CreatePipelineFunctionName("InitPipelineState"));
}

ast::Identifier Pipeline::GetTearDownPipelineStateFunctionName() const {
  return codegen_->MakeIdentifier(CreatePipelineFunctionName("TearDownPipelineState"));
}

ast::Identifier Pipeline::GetWorkFunctionName() const {
  return codegen_->MakeIdentifier(CreatePipelineFunctionName(IsParallel() ? "ParallelWork" : "SerialWork"));
}

void Pipeline::InjectStartResourceTracker(FunctionBuilder *builder, bool is_hook) const {
  if (compilation_context_->IsPipelineMetricsEnabled()) {
    auto *exec_ctx = compilation_context_->GetExecutionContextPtrFromQueryState();

    // Initialize the feature vector, register and start tracker
    std::vector<ast::Expr *> args{exec_ctx, oufeatures_.GetPtr(codegen_),
                                  codegen_->Const64(GetPipelineId().UnderlyingValue()), codegen_->ConstBool(is_hook)};
    auto call = codegen_->CallBuiltin(ast::Builtin::ExecOUFeatureVectorInitialize, args);
    builder->Append(codegen_->MakeStmt(call));

    args = {exec_ctx};
    call = codegen_->CallBuiltin(ast::Builtin::RegisterMetricsThread, args);
    builder->Append(codegen_->MakeStmt(call));

    // Inject StartPipelineTracker()
    args = {exec_ctx, codegen_->Const64(GetPipelineId().UnderlyingValue())};
    auto start_call = codegen_->CallBuiltin(ast::Builtin::ExecutionContextStartPipelineTracker, args);
    builder->Append(codegen_->MakeStmt(start_call));
  }
}

void Pipeline::InjectEndResourceTracker(FunctionBuilder *builder, query_id_t query_id, bool is_hook) const {
  if (compilation_context_->IsPipelineMetricsEnabled()) {
    auto *exec_ctx = compilation_context_->GetExecutionContextPtrFromQueryState();

    // Inject EndPipelineTracker();
    std::vector<ast::Expr *> args = {exec_ctx};
    args.push_back(codegen_->Const64(query_id.UnderlyingValue()));
    args.push_back(codegen_->Const64(GetPipelineId().UnderlyingValue()));
    args.push_back(oufeatures_.GetPtr(codegen_));
    auto end_call = codegen_->CallBuiltin(ast::Builtin::ExecutionContextEndPipelineTracker, args);
    builder->Append(codegen_->MakeStmt(end_call));

    // Aggregate
    if (IsParallel()) {
      std::vector<ast::Expr *> args{exec_ctx};
      auto call = codegen_->CallBuiltin(ast::Builtin::AggregateMetricsThread, args);
      builder->Append(codegen_->MakeStmt(call));
    }
  }
}

util::RegionVector<ast::FieldDecl *> Pipeline::PipelineParams() const {
  // The main query parameters.
  util::RegionVector<ast::FieldDecl *> query_params = compilation_context_->QueryParams();
  // Tag on the pipeline state.
  ast::Expr *pipeline_state = codegen_->PointerType(codegen_->MakeExpr(state_.GetTypeName()));
  query_params.push_back(codegen_->MakeField(state_var_, pipeline_state));
  return query_params;
}

void Pipeline::LinkSourcePipeline(Pipeline *dependency) {
  TERRIER_ASSERT(dependency != nullptr, "Source cannot be null");
  dependencies_.push_back(dependency);
}

void Pipeline::CollectDependencies(std::vector<Pipeline *> *deps) {
  for (auto *pipeline : dependencies_) {
    pipeline->CollectDependencies(deps);
  }
  deps->push_back(this);
}

void Pipeline::Prepare(const exec::ExecutionSettings &exec_settings) {
  // Finalize the execution mode. We choose serial execution if ANY of the below
  // conditions are satisfied:
  //  1. If parallel execution is globally disabled.
  //  2. If the consumer doesn't support parallel execution.
  //  3. If ANY operator in the pipeline explicitly requested serial execution.

  const bool parallel_exec_disabled = !exec_settings.GetIsParallelQueryExecutionEnabled();
  const bool parallel_consumer = true;
  if (parallel_exec_disabled || !parallel_consumer || parallelism_ == Pipeline::Parallelism::Serial) {
    parallelism_ = Pipeline::Parallelism::Serial;
  } else {
    parallelism_ = Pipeline::Parallelism::Parallel;
  }

  // Finalize the pipeline state.
  ast::Expr *type = codegen_->BuiltinType(ast::BuiltinType::ExecOUFeatureVector);
  oufeatures_ = DeclarePipelineStateEntry("execFeatures", type);
  state_.ConstructFinalType(codegen_);

  // Pretty print.
  {
    std::string result;
    bool first = true;
    for (auto iter = Begin(), end = End(); iter != end; ++iter) {
      if (!first) result += " --> ";
      first = false;
      std::string plan_type = planner::PlanNodeTypeToString((*iter)->GetPlan().GetPlanNodeType());
      std::transform(plan_type.begin(), plan_type.end(), plan_type.begin(), ::tolower);
      result.append(plan_type);
    }
    EXECUTION_LOG_TRACE("Pipeline-{}: parallel={}, vectorized={}, steps=[{}]", id_, IsParallel(), IsVectorized(),
                        result);
  }
}

ast::FunctionDecl *Pipeline::GenerateSetupPipelineStateFunction() const {
  auto name = GetSetupPipelineStateFunctionName();
  FunctionBuilder builder(codegen_, name, PipelineParams(), codegen_->Nil());
  {
    // Request new scope for the function.
    CodeGen::CodeScope code_scope(codegen_);
    for (auto *op : steps_) {
      op->InitializePipelineState(*this, &builder);
    }
  }
  return builder.Finish();
}

ast::FunctionDecl *Pipeline::GenerateTearDownPipelineStateFunction() const {
  auto name = GetTearDownPipelineStateFunctionName();
  FunctionBuilder builder(codegen_, name, PipelineParams(), codegen_->Nil());
  {
    // Request new scope for the function.
    CodeGen::CodeScope code_scope(codegen_);
    for (auto *op : steps_) {
      op->TearDownPipelineState(*this, &builder);
    }

    if (compilation_context_->IsPipelineMetricsEnabled()) {
      // Destroy the pipeline features
      std::vector<ast::Expr *> args{oufeatures_.GetPtr(codegen_)};
      auto call = codegen_->CallBuiltin(ast::Builtin::ExecOUFeatureVectorDestroy, args);
      builder.Append(codegen_->MakeStmt(call));
    }
  }
  return builder.Finish();
}

ast::FunctionDecl *Pipeline::GenerateInitPipelineFunction() const {
  auto query_state = compilation_context_->GetQueryState();
  auto name = codegen_->MakeIdentifier(CreatePipelineFunctionName("Init"));
  FunctionBuilder builder(codegen_, name, compilation_context_->QueryParams(), codegen_->Nil());
  {
    CodeGen::CodeScope code_scope(codegen_);
    // var tls = @execCtxGetTLS(exec_ctx)
    ast::Expr *exec_ctx = compilation_context_->GetExecutionContextPtrFromQueryState();
    ast::Identifier tls = codegen_->MakeFreshIdentifier("threadStateContainer");
    builder.Append(codegen_->DeclareVarWithInit(tls, codegen_->ExecCtxGetTLS(exec_ctx)));
    // @tlsReset(tls, @sizeOf(ThreadState), init, tearDown, queryState)
    ast::Expr *state_ptr = query_state->GetStatePointer(codegen_);
    builder.Append(codegen_->TLSReset(codegen_->MakeExpr(tls), state_.GetTypeName(),
                                      GetSetupPipelineStateFunctionName(), GetTearDownPipelineStateFunctionName(),
                                      state_ptr));
  }
  return builder.Finish();
}

ast::FunctionDecl *Pipeline::GeneratePipelineWorkFunction() const {
  auto params = PipelineParams();

  if (IsParallel()) {
    auto additional_params = driver_->GetWorkerParams();
    params.insert(params.end(), additional_params.begin(), additional_params.end());
  }

  FunctionBuilder builder(codegen_, GetWorkFunctionName(), std::move(params), codegen_->Nil());
  {
    // Begin a new code scope for fresh variables.
    CodeGen::CodeScope code_scope(codegen_);
    if (IsParallel()) {
      for (auto *op : steps_) {
        op->BeginParallelPipelineWork(*this, &builder);
      }

      InjectStartResourceTracker(&builder, false);
    }

    // Create the working context and push it through the pipeline.
    WorkContext context(compilation_context_, *this);
    (*Begin())->PerformPipelineWork(&context, &builder);

    if (IsParallel()) {
      for (auto *op : steps_) {
        op->EndParallelPipelineWork(*this, &builder);
      }

      InjectEndResourceTracker(&builder, query_id_, false);
    }
  }
  return builder.Finish();
}

ast::FunctionDecl *Pipeline::GenerateRunPipelineFunction() {
  bool started_tracker = false;
  auto name = codegen_->MakeIdentifier(CreatePipelineFunctionName("Run"));
  FunctionBuilder builder(codegen_, name, compilation_context_->QueryParams(), codegen_->Nil());
  {
    // Begin a new code scope for fresh variables.
    CodeGen::CodeScope code_scope(codegen_);

    // TODO(abalakum): This shouldn't actually be dependent on order and the loop can be simplified
    // after issue #1154 is fixed
    // Let the operators perform some initialization work in this pipeline.
    for (auto iter = Begin(), end = End(); iter != end; ++iter) {
      (*iter)->BeginPipelineWork(*this, &builder);
    }

<<<<<<< HEAD
=======
    // var pipelineState = @tlsGetCurrentThreadState(...)
    auto exec_ctx = compilation_context_->GetExecutionContextPtrFromQueryState();
    auto tls = codegen_->ExecCtxGetTLS(exec_ctx);
    auto state = codegen_->TLSAccessCurrentThreadState(tls, state_.GetTypeName());
    builder.Append(codegen_->DeclareVarWithInit(state_var_, state));

    InjectStartPipelineTracker(&builder);

>>>>>>> aa8b2788
    // Launch pipeline work.
    if (IsParallel()) {
      driver_->LaunchWork(&builder, GetWorkFunctionName());
    } else {
      // SerialWork(queryState, pipelineState)
<<<<<<< HEAD
      builder.Append(codegen_->DeclareVarWithInit(state_var_, state));

      InjectStartResourceTracker(&builder, false);
      started_tracker = true;

=======
>>>>>>> aa8b2788
      builder.Append(
          codegen_->Call(GetWorkFunctionName(), {builder.GetParameterByPosition(0), codegen_->MakeExpr(state_var_)}));
    }

    // TODO(abalakum): This shouldn't actually be dependent on order and the loop can be simplified
    // after issue #1154 is fixed
    // Let the operators perform some completion work in this pipeline.
    for (auto iter = Begin(), end = End(); iter != end; ++iter) {
      (*iter)->FinishPipelineWork(*this, &builder);
    }

    if (started_tracker) {
      InjectEndResourceTracker(&builder, query_id_, false);
    }
  }

  return builder.Finish();
}

ast::FunctionDecl *Pipeline::GenerateTearDownPipelineFunction() const {
  auto name = codegen_->MakeIdentifier(CreatePipelineFunctionName("TearDown"));
  FunctionBuilder builder(codegen_, name, compilation_context_->QueryParams(), codegen_->Nil());
  {
    // Begin a new code scope for fresh variables.
    CodeGen::CodeScope code_scope(codegen_);
    // Tear down thread local state if parallel pipeline.
    ast::Expr *exec_ctx = compilation_context_->GetExecutionContextPtrFromQueryState();
    builder.Append(codegen_->TLSClear(codegen_->ExecCtxGetTLS(exec_ctx)));

    auto call = codegen_->CallBuiltin(ast::Builtin::CheckTrackersStopped, {exec_ctx});
    builder.Append(codegen_->MakeStmt(call));
  }
  return builder.Finish();
}

void Pipeline::GeneratePipeline(ExecutableQueryFragmentBuilder *builder, query_id_t query_id) {
  TERRIER_ASSERT(query_id_ == query_id_t(0), "GenerateRunPipelineFunction re-entrant");
  query_id_ = query_id;
  pipeline_builder_ = builder;

  // Declare the pipeline state.
  builder->DeclareStruct(state_.GetType());

  // Generate pipeline state initialization and tear-down functions.
  builder->DeclareFunction(GenerateSetupPipelineStateFunction());
  builder->DeclareFunction(GenerateTearDownPipelineStateFunction());

  // Generate main pipeline logic.
  builder->DeclareFunction(GeneratePipelineWorkFunction());

  // Register the main init, run, tear-down functions as steps, in that order.
  builder->RegisterStep(GenerateInitPipelineFunction());
  builder->RegisterStep(GenerateRunPipelineFunction());
  auto teardown = GenerateTearDownPipelineFunction();
  builder->RegisterStep(teardown);
  builder->AddTeardownFn(teardown);

  query_id_ = query_id_t(0);
  pipeline_builder_ = nullptr;
}

void Pipeline::DeclareTLSDependentFunction(ast::FunctionDecl *fn) const {
  TERRIER_ASSERT(pipeline_builder_, "Builder cannot be null");
  pipeline_builder_->DeclareFunction(fn);
}

}  // namespace terrier::execution::compiler<|MERGE_RESOLUTION|>--- conflicted
+++ resolved
@@ -290,30 +290,20 @@
       (*iter)->BeginPipelineWork(*this, &builder);
     }
 
-<<<<<<< HEAD
-=======
     // var pipelineState = @tlsGetCurrentThreadState(...)
     auto exec_ctx = compilation_context_->GetExecutionContextPtrFromQueryState();
     auto tls = codegen_->ExecCtxGetTLS(exec_ctx);
     auto state = codegen_->TLSAccessCurrentThreadState(tls, state_.GetTypeName());
     builder.Append(codegen_->DeclareVarWithInit(state_var_, state));
 
-    InjectStartPipelineTracker(&builder);
-
->>>>>>> aa8b2788
     // Launch pipeline work.
     if (IsParallel()) {
       driver_->LaunchWork(&builder, GetWorkFunctionName());
     } else {
       // SerialWork(queryState, pipelineState)
-<<<<<<< HEAD
-      builder.Append(codegen_->DeclareVarWithInit(state_var_, state));
-
       InjectStartResourceTracker(&builder, false);
       started_tracker = true;
 
-=======
->>>>>>> aa8b2788
       builder.Append(
           codegen_->Call(GetWorkFunctionName(), {builder.GetParameterByPosition(0), codegen_->MakeExpr(state_var_)}));
     }
