#include "execution/compiler/pipeline.h"

#include <algorithm>

#include "common/macros.h"
#include "common/settings.h"
#include "execution/compiler/codegen.h"
#include "execution/compiler/compilation_context.h"
#include "execution/compiler/executable_query_builder.h"
#include "execution/compiler/function_builder.h"
#include "execution/compiler/operator/operator_translator.h"
#include "execution/compiler/pipeline_driver.h"
#include "execution/compiler/work_context.h"
#include "execution/exec/execution_settings.h"
#include "loggers/execution_logger.h"
#include "metrics/metrics_defs.h"
#include "planner/plannodes/abstract_plan_node.h"
#include "spdlog/fmt/fmt.h"

namespace terrier::execution::compiler {

Pipeline::Pipeline(CompilationContext *ctx)
    : id_(ctx->RegisterPipeline(this)),
      compilation_context_(ctx),
      codegen_(compilation_context_->GetCodeGen()),
<<<<<<< HEAD
=======
      driver_(nullptr),
>>>>>>> dd60a115
      parallelism_(Parallelism::Parallel),
      check_parallelism_(true),
      state_var_(codegen_->MakeIdentifier("pipelineState")),
      state_(codegen_->MakeIdentifier(fmt::format("P{}_State", id_)),
             [this](CodeGen *codegen) { return codegen_->MakeExpr(state_var_); }) {}

Pipeline::Pipeline(OperatorTranslator *op, Pipeline::Parallelism parallelism) : Pipeline(op->GetCompilationContext()) {
  RegisterStep(op);
}

void Pipeline::RegisterStep(OperatorTranslator *op) {
  TERRIER_ASSERT(std::count(steps_.begin(), steps_.end(), op) == 0, "Duplicate registration of operator in pipeline.");
  auto num_steps = steps_.size();
  if (num_steps > 0) {
    auto last_step = common::ManagedPointer(steps_[num_steps - 1]);
    // TODO(WAN): MAYDAY CHECK WITH LIN AND PRASHANTH, did ordering of these change?
    last_step->SetChildTranslator(common::ManagedPointer(op));
    op->SetParentTranslator(last_step);
  }
  steps_.push_back(op);
}

void Pipeline::RegisterSource(PipelineDriver *driver, Pipeline::Parallelism parallelism) {
  driver_ = driver;
  UpdateParallelism(parallelism);
}

void Pipeline::UpdateParallelism(Pipeline::Parallelism parallelism) {
  if (check_parallelism_) {
    parallelism_ = std::min(parallelism, parallelism_);
  }
}

void Pipeline::SetParallelCheck(bool check) { check_parallelism_ = check; }

void Pipeline::RegisterExpression(ExpressionTranslator *expression) {
  TERRIER_ASSERT(std::find(expressions_.begin(), expressions_.end(), expression) == expressions_.end(),
                 "Expression already registered in pipeline");
  expressions_.push_back(expression);
}

StateDescriptor::Entry Pipeline::DeclarePipelineStateEntry(const std::string &name, ast::Expr *type_repr) {
  return state_.DeclareStateEntry(codegen_, name, type_repr);
}

std::string Pipeline::CreatePipelineFunctionName(const std::string &func_name) const {
  auto result = fmt::format("{}_Pipeline{}", compilation_context_->GetFunctionPrefix(), id_);
  if (!func_name.empty()) {
    result += "_" + func_name;
  }
  return result;
}

ast::Identifier Pipeline::GetSetupPipelineStateFunctionName() const {
  return codegen_->MakeIdentifier(CreatePipelineFunctionName("InitPipelineState"));
}

ast::Identifier Pipeline::GetTearDownPipelineStateFunctionName() const {
  return codegen_->MakeIdentifier(CreatePipelineFunctionName("TearDownPipelineState"));
}

ast::Identifier Pipeline::GetWorkFunctionName() const {
  return codegen_->MakeIdentifier(CreatePipelineFunctionName(IsParallel() ? "ParallelWork" : "SerialWork"));
}

util::RegionVector<ast::FieldDecl *> Pipeline::PipelineParams() const {
  // The main query parameters.
  util::RegionVector<ast::FieldDecl *> query_params = compilation_context_->QueryParams();
  // Tag on the pipeline state.
  ast::Expr *pipeline_state = codegen_->PointerType(codegen_->MakeExpr(state_.GetTypeName()));
  query_params.push_back(codegen_->MakeField(state_var_, pipeline_state));
  return query_params;
}

void Pipeline::LinkSourcePipeline(Pipeline *dependency) {
  TERRIER_ASSERT(dependency != nullptr, "Source cannot be null");
  dependencies_.push_back(dependency);
}

void Pipeline::CollectDependencies(std::vector<Pipeline *> *deps) {
  for (auto *pipeline : dependencies_) {
    pipeline->CollectDependencies(deps);
  }
  deps->push_back(this);
}

void Pipeline::Prepare(const exec::ExecutionSettings &exec_settings) {
  // Finalize the pipeline state.
  state_.ConstructFinalType(codegen_);

  // Finalize the execution mode. We choose serial execution if ANY of the below
  // conditions are satisfied:
  //  1. If parallel execution is globally disabled.
  //  2. If the consumer doesn't support parallel execution.
  //  3. If ANY operator in the pipeline explicitly requested serial execution.

<<<<<<< HEAD
  const bool parallel_exec_disabled = exec_settings.GetIsParallelQueryExecution();
=======
  const bool parallel_exec_disabled = !exec_settings.GetIsParallelQueryExecutionEnabled();
>>>>>>> dd60a115
  const bool parallel_consumer = true;
  if (parallel_exec_disabled || !parallel_consumer || parallelism_ == Pipeline::Parallelism::Serial) {
    parallelism_ = Pipeline::Parallelism::Serial;
  } else {
    parallelism_ = Pipeline::Parallelism::Parallel;
  }

  // Pretty print.
  {
    std::string result;
    bool first = true;
    for (auto iter = Begin(), end = End(); iter != end; ++iter) {
      if (!first) result += " --> ";
      first = false;
      std::string plan_type = planner::PlanNodeTypeToString((*iter)->GetPlan().GetPlanNodeType());
      std::transform(plan_type.begin(), plan_type.end(), plan_type.begin(), ::tolower);
      result.append(plan_type);
    }
    EXECUTION_LOG_TRACE("Pipeline-{}: parallel={}, vectorized={}, steps=[{}]", id_, IsParallel(), IsVectorized(),
                        result);
  }
}

ast::FunctionDecl *Pipeline::GenerateSetupPipelineStateFunction() const {
  auto name = GetSetupPipelineStateFunctionName();
  FunctionBuilder builder(codegen_, name, PipelineParams(), codegen_->Nil());
  {
    // Request new scope for the function.
    CodeGen::CodeScope code_scope(codegen_);
    for (auto *op : steps_) {
      op->InitializePipelineState(*this, &builder);
    }
  }
  return builder.Finish();
}

ast::FunctionDecl *Pipeline::GenerateTearDownPipelineStateFunction() const {
  auto name = GetTearDownPipelineStateFunctionName();
  FunctionBuilder builder(codegen_, name, PipelineParams(), codegen_->Nil());
  {
    // Request new scope for the function.
    CodeGen::CodeScope code_scope(codegen_);
    for (auto *op : steps_) {
      op->TearDownPipelineState(*this, &builder);
    }
  }
  return builder.Finish();
}

ast::FunctionDecl *Pipeline::GenerateInitPipelineFunction() const {
  auto query_state = compilation_context_->GetQueryState();
  auto name = codegen_->MakeIdentifier(CreatePipelineFunctionName("Init"));
  FunctionBuilder builder(codegen_, name, compilation_context_->QueryParams(), codegen_->Nil());
  {
    CodeGen::CodeScope code_scope(codegen_);
    // var tls = @execCtxGetTLS(exec_ctx)
    ast::Expr *exec_ctx = compilation_context_->GetExecutionContextPtrFromQueryState();
    ast::Identifier tls = codegen_->MakeFreshIdentifier("threadStateContainer");
    builder.Append(codegen_->DeclareVarWithInit(tls, codegen_->ExecCtxGetTLS(exec_ctx)));
    // @tlsReset(tls, @sizeOf(ThreadState), init, tearDown, queryState)
    ast::Expr *state_ptr = query_state->GetStatePointer(codegen_);
    builder.Append(codegen_->TLSReset(codegen_->MakeExpr(tls), state_.GetTypeName(),
                                      GetSetupPipelineStateFunctionName(), GetTearDownPipelineStateFunctionName(),
                                      state_ptr));
  }
  return builder.Finish();
}

<<<<<<< HEAD
ast::FunctionDecl *Pipeline::GeneratePipelineWorkFunction() const {
=======
ast::FunctionDecl *Pipeline::GeneratePipelineWorkFunction(query_id_t query_id) const {
>>>>>>> dd60a115
  auto params = PipelineParams();

  if (IsParallel()) {
    auto additional_params = driver_->GetWorkerParams();
    params.insert(params.end(), additional_params.begin(), additional_params.end());
  }

  FunctionBuilder builder(codegen_, GetWorkFunctionName(), std::move(params), codegen_->Nil());
  {
<<<<<<< HEAD
=======
    // Inject StartResourceTracker()
    std::vector<ast::Expr *> args{
        compilation_context_->GetExecutionContextPtrFromQueryState(),
        codegen_->Const64(static_cast<uint8_t>(metrics::MetricsComponent::EXECUTION_PIPELINE))};
    auto start_call = codegen_->CallBuiltin(ast::Builtin::ExecutionContextStartResourceTracker, args);

    builder.Append(codegen_->MakeStmt(start_call));
>>>>>>> dd60a115
    // Begin a new code scope for fresh variables.
    CodeGen::CodeScope code_scope(codegen_);
    // Create the working context and push it through the pipeline.
    WorkContext context(compilation_context_, *this);
    (*Begin())->PerformPipelineWork(&context, &builder);
<<<<<<< HEAD
=======

    // Inject EndPipelineTracker();
    args = {compilation_context_->GetExecutionContextPtrFromQueryState()};
    args.push_back(codegen_->Const64(!query_id));
    args.push_back(codegen_->Const64(!GetPipelineId()));
    auto end_call = codegen_->CallBuiltin(ast::Builtin::ExecutionContextEndPipelineTracker, args);
    builder.Append(codegen_->MakeStmt(end_call));
>>>>>>> dd60a115
  }
  return builder.Finish();
}

<<<<<<< HEAD
ast::FunctionDecl *Pipeline::GenerateRunPipelineFunction(query_id_t query_id) const {
  auto name = codegen_->MakeIdentifier(CreatePipelineFunctionName("Run"));
  FunctionBuilder builder(codegen_, name, compilation_context_->QueryParams(), codegen_->Nil());
  {
    // Inject StartResourceTracker()
    std::vector<ast::Expr *> args{
        compilation_context_->GetExecutionContextPtrFromQueryState(),
        codegen_->Const64(static_cast<uint8_t>(metrics::MetricsComponent::EXECUTION_PIPELINE))};
    auto start_call = codegen_->CallBuiltin(ast::Builtin::ExecutionContextStartResourceTracker, args);
    builder.Append(codegen_->MakeStmt(start_call));

=======
ast::FunctionDecl *Pipeline::GenerateRunPipelineFunction() const {
  auto name = codegen_->MakeIdentifier(CreatePipelineFunctionName("Run"));
  FunctionBuilder builder(codegen_, name, compilation_context_->QueryParams(), codegen_->Nil());
  {
>>>>>>> dd60a115
    // Begin a new code scope for fresh variables.
    CodeGen::CodeScope code_scope(codegen_);

    // Let the operators perform some initialization work in this pipeline.
    for (auto op : steps_) {
      op->BeginPipelineWork(*this, &builder);
    }

    // Launch pipeline work.
    if (IsParallel()) {
      driver_->LaunchWork(&builder, GetWorkFunctionName());
    } else {
      auto exec_ctx = compilation_context_->GetExecutionContextPtrFromQueryState();
      auto tls = codegen_->ExecCtxGetTLS(exec_ctx);
      auto state = codegen_->TLSAccessCurrentThreadState(tls, state_.GetTypeName());
      // var pipelineState = @tlsGetCurrentThreadState(...)
      // SerialWork(queryState, pipelineState)
      builder.Append(codegen_->DeclareVarWithInit(state_var_, state));
      builder.Append(
          codegen_->Call(GetWorkFunctionName(), {builder.GetParameterByPosition(0), codegen_->MakeExpr(state_var_)}));
    }

    // Let the operators perform some completion work in this pipeline.
    for (auto op : steps_) {
      op->FinishPipelineWork(*this, &builder);
    }
<<<<<<< HEAD

    // Inject EndPipelineTracker();
    args = {compilation_context_->GetExecutionContextPtrFromQueryState()};
    args.push_back(codegen_->Const64(!query_id));
    args.push_back(codegen_->Const64(!GetPipelineId()));
    auto end_call = codegen_->CallBuiltin(ast::Builtin::ExecutionContextEndPipelineTracker, args);
    builder.Append(codegen_->MakeStmt(end_call));
=======
>>>>>>> dd60a115
  }
  return builder.Finish();
}

ast::FunctionDecl *Pipeline::GenerateTearDownPipelineFunction() const {
  auto name = codegen_->MakeIdentifier(CreatePipelineFunctionName("TearDown"));
  FunctionBuilder builder(codegen_, name, compilation_context_->QueryParams(), codegen_->Nil());
  {
    // Begin a new code scope for fresh variables.
    CodeGen::CodeScope code_scope(codegen_);
    // Tear down thread local state if parallel pipeline.
    ast::Expr *exec_ctx = compilation_context_->GetExecutionContextPtrFromQueryState();
    builder.Append(codegen_->TLSClear(codegen_->ExecCtxGetTLS(exec_ctx)));
  }
  return builder.Finish();
}

void Pipeline::GeneratePipeline(ExecutableQueryFragmentBuilder *builder, query_id_t query_id) const {
  // Declare the pipeline state.
  builder->DeclareStruct(state_.GetType());

  // Generate pipeline state initialization and tear-down functions.
  builder->DeclareFunction(GenerateSetupPipelineStateFunction());
  builder->DeclareFunction(GenerateTearDownPipelineStateFunction());

  // Generate main pipeline logic.
<<<<<<< HEAD
  builder->DeclareFunction(GeneratePipelineWorkFunction());

  // Register the main init, run, tear-down functions as steps, in that order.
  builder->RegisterStep(GenerateInitPipelineFunction());
  builder->RegisterStep(GenerateRunPipelineFunction(query_id));
=======
  builder->DeclareFunction(GeneratePipelineWorkFunction(query_id));

  // Register the main init, run, tear-down functions as steps, in that order.
  builder->RegisterStep(GenerateInitPipelineFunction());
  builder->RegisterStep(GenerateRunPipelineFunction());
>>>>>>> dd60a115
  auto teardown = GenerateTearDownPipelineFunction();
  builder->RegisterStep(teardown);
  builder->AddTeardownFn(teardown);
}

}  // namespace terrier::execution::compiler<|MERGE_RESOLUTION|>--- conflicted
+++ resolved
@@ -23,10 +23,7 @@
     : id_(ctx->RegisterPipeline(this)),
       compilation_context_(ctx),
       codegen_(compilation_context_->GetCodeGen()),
-<<<<<<< HEAD
-=======
       driver_(nullptr),
->>>>>>> dd60a115
       parallelism_(Parallelism::Parallel),
       check_parallelism_(true),
       state_var_(codegen_->MakeIdentifier("pipelineState")),
@@ -123,11 +120,7 @@
   //  2. If the consumer doesn't support parallel execution.
   //  3. If ANY operator in the pipeline explicitly requested serial execution.
 
-<<<<<<< HEAD
-  const bool parallel_exec_disabled = exec_settings.GetIsParallelQueryExecution();
-=======
   const bool parallel_exec_disabled = !exec_settings.GetIsParallelQueryExecutionEnabled();
->>>>>>> dd60a115
   const bool parallel_consumer = true;
   if (parallel_exec_disabled || !parallel_consumer || parallelism_ == Pipeline::Parallelism::Serial) {
     parallelism_ = Pipeline::Parallelism::Serial;
@@ -196,11 +189,7 @@
   return builder.Finish();
 }
 
-<<<<<<< HEAD
 ast::FunctionDecl *Pipeline::GeneratePipelineWorkFunction() const {
-=======
-ast::FunctionDecl *Pipeline::GeneratePipelineWorkFunction(query_id_t query_id) const {
->>>>>>> dd60a115
   auto params = PipelineParams();
 
   if (IsParallel()) {
@@ -210,36 +199,15 @@
 
   FunctionBuilder builder(codegen_, GetWorkFunctionName(), std::move(params), codegen_->Nil());
   {
-<<<<<<< HEAD
-=======
-    // Inject StartResourceTracker()
-    std::vector<ast::Expr *> args{
-        compilation_context_->GetExecutionContextPtrFromQueryState(),
-        codegen_->Const64(static_cast<uint8_t>(metrics::MetricsComponent::EXECUTION_PIPELINE))};
-    auto start_call = codegen_->CallBuiltin(ast::Builtin::ExecutionContextStartResourceTracker, args);
-
-    builder.Append(codegen_->MakeStmt(start_call));
->>>>>>> dd60a115
     // Begin a new code scope for fresh variables.
     CodeGen::CodeScope code_scope(codegen_);
     // Create the working context and push it through the pipeline.
     WorkContext context(compilation_context_, *this);
     (*Begin())->PerformPipelineWork(&context, &builder);
-<<<<<<< HEAD
-=======
-
-    // Inject EndPipelineTracker();
-    args = {compilation_context_->GetExecutionContextPtrFromQueryState()};
-    args.push_back(codegen_->Const64(!query_id));
-    args.push_back(codegen_->Const64(!GetPipelineId()));
-    auto end_call = codegen_->CallBuiltin(ast::Builtin::ExecutionContextEndPipelineTracker, args);
-    builder.Append(codegen_->MakeStmt(end_call));
->>>>>>> dd60a115
-  }
-  return builder.Finish();
-}
-
-<<<<<<< HEAD
+  }
+  return builder.Finish();
+}
+
 ast::FunctionDecl *Pipeline::GenerateRunPipelineFunction(query_id_t query_id) const {
   auto name = codegen_->MakeIdentifier(CreatePipelineFunctionName("Run"));
   FunctionBuilder builder(codegen_, name, compilation_context_->QueryParams(), codegen_->Nil());
@@ -251,12 +219,6 @@
     auto start_call = codegen_->CallBuiltin(ast::Builtin::ExecutionContextStartResourceTracker, args);
     builder.Append(codegen_->MakeStmt(start_call));
 
-=======
-ast::FunctionDecl *Pipeline::GenerateRunPipelineFunction() const {
-  auto name = codegen_->MakeIdentifier(CreatePipelineFunctionName("Run"));
-  FunctionBuilder builder(codegen_, name, compilation_context_->QueryParams(), codegen_->Nil());
-  {
->>>>>>> dd60a115
     // Begin a new code scope for fresh variables.
     CodeGen::CodeScope code_scope(codegen_);
 
@@ -283,7 +245,6 @@
     for (auto op : steps_) {
       op->FinishPipelineWork(*this, &builder);
     }
-<<<<<<< HEAD
 
     // Inject EndPipelineTracker();
     args = {compilation_context_->GetExecutionContextPtrFromQueryState()};
@@ -291,8 +252,6 @@
     args.push_back(codegen_->Const64(!GetPipelineId()));
     auto end_call = codegen_->CallBuiltin(ast::Builtin::ExecutionContextEndPipelineTracker, args);
     builder.Append(codegen_->MakeStmt(end_call));
-=======
->>>>>>> dd60a115
   }
   return builder.Finish();
 }
@@ -319,19 +278,11 @@
   builder->DeclareFunction(GenerateTearDownPipelineStateFunction());
 
   // Generate main pipeline logic.
-<<<<<<< HEAD
   builder->DeclareFunction(GeneratePipelineWorkFunction());
 
   // Register the main init, run, tear-down functions as steps, in that order.
   builder->RegisterStep(GenerateInitPipelineFunction());
   builder->RegisterStep(GenerateRunPipelineFunction(query_id));
-=======
-  builder->DeclareFunction(GeneratePipelineWorkFunction(query_id));
-
-  // Register the main init, run, tear-down functions as steps, in that order.
-  builder->RegisterStep(GenerateInitPipelineFunction());
-  builder->RegisterStep(GenerateRunPipelineFunction());
->>>>>>> dd60a115
   auto teardown = GenerateTearDownPipelineFunction();
   builder->RegisterStep(teardown);
   builder->AddTeardownFn(teardown);
