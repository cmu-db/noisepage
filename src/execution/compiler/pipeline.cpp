--- conflicted
+++ resolved
@@ -27,11 +27,7 @@
       compilation_context_(ctx),
       codegen_(compilation_context_->GetCodeGen()),
       state_var_(codegen_->MakeIdentifier("pipelineState")),
-<<<<<<< HEAD
       state_(codegen_->MakeIdentifier(fmt::format("P{}{}_State", ctx->GetFunctionPrefix(), id_)),
-=======
-      state_(codegen_->MakeIdentifier(fmt::format("P{}_State", id_)),
->>>>>>> 8f38abf4
              [this](CodeGen *codegen) { return codegen_->MakeExpr(state_var_); }),
       driver_(nullptr),
       parallelism_(Parallelism::Parallel),
@@ -175,8 +171,10 @@
   if (!pipeline->nested_) {
     pipeline->nested_ = true;
     // add to pipeline params
-    size_t i = 0;
+    std::size_t i = 0;
     for (auto &col : op->GetPlan().GetOutputSchema()->GetColumns()) {
+      NOISEPAGE_ASSERT(pipeline->extra_pipeline_params_.empty(),
+                       "We do not support two pipelines nesting the same pipeline yet");
       pipeline->extra_pipeline_params_.push_back(
           codegen_->MakeField(codegen_->MakeIdentifier("row" + std::to_string(i++)),
                               codegen_->PointerType(codegen_->TplType(sql::GetTypeId(col.GetType())))));
@@ -184,27 +182,6 @@
   }
 }
 
-void Pipeline::LinkNestedPipeline(Pipeline *nested_pipeline, const OperatorTranslator *op) {
-  NOISEPAGE_ASSERT(nested_pipeline != nullptr, "Nested pipeline cannot be null");
-  // if pipeline is in my dependencies let's not do this to avoid circularity
-  if (std::find(dependencies_.begin(), dependencies_.end(), nested_pipeline) == dependencies_.end()) {
-    nested_pipeline->nested_pipelines_.push_back(this);
-  }
-  if (!nested_pipeline->nested_) {
-    nested_pipeline->nested_ = true;
-    nested_pipeline->parent_ = this;
-    // add to pipeline params
-    size_t i = 0;
-    for (auto &col : op->GetPlan().GetOutputSchema()->GetColumns()) {
-      NOISEPAGE_ASSERT(nested_pipeline->extra_pipeline_params_.empty(),
-                       "We do not support two pipelines nesting the same pipeline yet");
-      nested_pipeline->extra_pipeline_params_.push_back(
-          codegen_->MakeField(codegen_->MakeIdentifier("row" + std::to_string(i++)),
-                              codegen_->PointerType(codegen_->TplType(sql::GetTypeId(col.GetType())))));
-    }
-  }
-}
-
 void Pipeline::CollectDependencies(std::vector<Pipeline *> *deps) {
   for (auto *pipeline : dependencies_) {
     pipeline->CollectDependencies(deps);
@@ -216,20 +193,6 @@
     pipeline->CollectDependencies(deps);
   }
   deps->push_back(this);
-}
-
-void Pipeline::CollectDependencies(std::vector<const Pipeline *> *deps) const {
-  for (auto *pipeline : dependencies_) {
-    pipeline->CollectDependencies(deps);
-  }
-
-  for (auto *pipeline : nested_pipelines_) {
-    pipeline->CollectDependencies(deps);
-  }
-  deps->push_back(this);
-  for (auto *pipeline : nested_pipelines_) {
-    pipeline->CollectDependencies(deps);
-  }
 }
 
 void Pipeline::CollectDependencies(std::vector<const Pipeline *> *deps) const {
@@ -249,11 +212,7 @@
     ast::Expr *type = codegen_->BuiltinType(ast::BuiltinType::ExecOUFeatureVector);
     oufeatures_ = DeclarePipelineStateEntry("execFeatures", type);
   }
-<<<<<<< HEAD
-=======
-
->>>>>>> 8f38abf4
-  // if this pipeline is nested, it doesn't own its pipeline state
+  // If this pipeline is nested, it doesn't own its pipeline state
   state_.ConstructFinalType(codegen_);
 
   // Finalize the execution mode. We choose serial execution if ANY of the below
@@ -272,10 +231,12 @@
 
   // Pretty print.
   {
-    std::string result;
+    std::string result{};
     bool first = true;
     for (auto iter = Begin(), end = End(); iter != end; ++iter) {
-      if (!first) result += " --> ";
+      if (!first) {
+        result += " --> ";
+      }
       first = false;
       std::string plan_type = planner::PlanNodeTypeToString((*iter)->GetPlan().GetPlanNodeType());
       std::transform(plan_type.begin(), plan_type.end(), plan_type.begin(), ::tolower);
@@ -351,14 +312,8 @@
   auto params = compilation_context_->QueryParams();
   ast::FieldDecl *p_state_ptr = nullptr;
   auto &state = GetPipelineStateDescriptor();
-<<<<<<< HEAD
   uint32_t p_state_ind = 0;
   if (nested_ || output_callback) {
-=======
-  // Need to initialize this to stop compiler from complaining
-  uint32_t p_state_ind = -1;
-  if (nested_) {
->>>>>>> 8f38abf4
     p_state_ptr = codegen_->MakeField(codegen_->MakeFreshIdentifier("pipeline_state"),
                                       codegen_->PointerType(codegen_->MakeExpr(state.GetTypeName())));
     params.push_back(p_state_ptr);
@@ -373,21 +328,12 @@
     builder.Append(codegen_->DeclareVarWithInit(tls, codegen_->ExecCtxGetTLS(exec_ctx)));
     // @tlsReset(tls, @sizeOf(ThreadState), init, tearDown, queryState)
     ast::Expr *state_ptr = query_state->GetStatePointer(codegen_);
-<<<<<<< HEAD
     if (!nested_ && !output_callback) {
-=======
-    auto &state = GetPipelineStateDescriptor();
-    if (!nested_) {
-      // TLS reset if this is not a nested pipeline, i.e: we OWN the TLS
->>>>>>> 8f38abf4
       builder.Append(codegen_->TLSReset(codegen_->MakeExpr(tls), state.GetTypeName(),
                                         GetSetupPipelineStateFunctionName(), GetTearDownPipelineStateFunctionName(),
                                         state_ptr));
     } else {
-<<<<<<< HEAD
-=======
       // no TLS reset if pipeline is nested
->>>>>>> 8f38abf4
       auto pipeline_state = builder.GetParameterByPosition(p_state_ind);
       builder.Append(codegen_->Call(GetSetupPipelineStateFunctionName(), {state_ptr, pipeline_state}));
     }
@@ -438,11 +384,7 @@
   return builder.Finish();
 }
 
-<<<<<<< HEAD
 std::vector<ast::Expr *> Pipeline::CallSingleRunPipelineFunction() const {
-=======
-std::vector<ast::Expr *> Pipeline::GenerateSingleRunPipelineFunction() const {
->>>>>>> 8f38abf4
   NOISEPAGE_ASSERT(!nested_, "can't call a nested pipeline like this");
   return {
       codegen_->Call(GetInitPipelineFunctionName(), {compilation_context_->GetQueryState()->GetStatePointer(codegen_)}),
@@ -470,8 +412,6 @@
   function->Append(codegen_->Call(GetRunPipelineFunctionName(), params_vec));
   function->Append(codegen_->Call(GetTeardownPipelineFunctionName(),
                                   {compilation_context_->GetQueryState()->GetStatePointer(codegen_), p_state_ptr}));
-<<<<<<< HEAD
-  return;
 }
 
 std::vector<ast::Expr *> Pipeline::CallRunPipelineFunction() const {
@@ -486,8 +426,6 @@
     }
   }
   return calls;
-=======
->>>>>>> 8f38abf4
 }
 
 ast::Identifier Pipeline::GetInitPipelineFunctionName() const {
@@ -502,7 +440,6 @@
   return codegen_->MakeIdentifier(CreatePipelineFunctionName("Run"));
 }
 
-<<<<<<< HEAD
 ast::Expr *Pipeline::GetNestedInputArg(const std::size_t index) const {
   NOISEPAGE_ASSERT(nested_, "Requested nested input argument on non-nested pipeline");
   NOISEPAGE_ASSERT(index < extra_pipeline_params_.size(), "Requested nested index argument out of range");
@@ -514,33 +451,15 @@
   auto name = codegen_->MakeIdentifier(CreatePipelineFunctionName("Run"));
   auto params = compilation_context_->QueryParams();
   if (nested_ || output_callback) {
-=======
-ast::Expr *Pipeline::GetNestedInputArg(uint32_t index) const {
-  NOISEPAGE_ASSERT(nested_, "Asking for input arg on non-nested pipeline");
-  NOISEPAGE_ASSERT(index < extra_pipeline_params_.size(),
-                   "Asking for input arg on non-nested pipeline that doesn't exist");
-  return codegen_->UnaryOp(parsing::Token::Type::STAR, codegen_->MakeExpr(extra_pipeline_params_[index]->Name()));
-}
-
-ast::FunctionDecl *Pipeline::GenerateRunPipelineFunction() const {
-  bool started_tracker = false;
-  auto name = codegen_->MakeIdentifier(CreatePipelineFunctionName("Run"));
-  auto params = compilation_context_->QueryParams();
-  if (nested_) {
-    // if we're nested we also take in the pipeline state as an argument
->>>>>>> 8f38abf4
     params.push_back(codegen_->MakeField(state_var_, codegen_->PointerType(state_.GetTypeName())));
   }
   for (auto field : extra_pipeline_params_) {
     params.push_back(field);
   }
-<<<<<<< HEAD
   if (output_callback) {
     params.push_back(codegen_->MakeField(output_callback->GetName(),
                                          codegen_->LambdaType(output_callback->GetFunctionLitExpr()->TypeRepr())));
   }
-=======
->>>>>>> 8f38abf4
   FunctionBuilder builder(codegen_, name, std::move(params), codegen_->Nil());
   {
     // Begin a new code scope for fresh variables.
@@ -568,18 +487,9 @@
       //      if(!nested_) {
       InjectStartResourceTracker(&builder, false);
       started_tracker = true;
-<<<<<<< HEAD
-
-      std::vector<ast::Expr *> args = {builder.GetParameterByPosition(0), codegen_->MakeExpr(state_var_)};
+
+      std::vector<ast::Expr *> args{builder.GetParameterByPosition(0), codegen_->MakeExpr(state_var_)};
       if (nested_) {
-=======
-      //      }
-
-      std::vector<ast::Expr *> args = {builder.GetParameterByPosition(0), codegen_->MakeExpr(state_var_)};
-      if (nested_) {
-        // if this is a nested pipeline we also pop in all the extra arguments that the nested pipeline takes
-        // i starts at arg size because the first two args of run pipeline are query state and pipelien state
->>>>>>> 8f38abf4
         size_t i = args.size();
         ast::Expr *arg = builder.GetParameterByPosition(i++);
         while (arg != nullptr) {
@@ -587,14 +497,10 @@
           arg = builder.GetParameterByPosition(i++);
         }
       }
-<<<<<<< HEAD
       if (output_callback && !nested_) {
         args.push_back(codegen_->MakeExpr(output_callback->GetName()));
       }
       builder.Append(codegen_->Call(GetWorkFunctionName(), std::move(args)));
-=======
-      builder.Append(codegen_->Call(GetWorkFunctionName(), args));
->>>>>>> 8f38abf4
     }
 
     // TODO(abalakum): This shouldn't actually be dependent on order and the loop can be simplified
@@ -617,15 +523,8 @@
   auto params = compilation_context_->QueryParams();
   ast::FieldDecl *p_state_ptr = nullptr;
   auto &state = GetPipelineStateDescriptor();
-<<<<<<< HEAD
   uint32_t p_state_index = 0;
   if (nested_ || output_callback) {
-=======
-  // Need to initialize this to stop compiler from complaining
-  uint32_t p_state_index = -1;
-  if (nested_) {
-    // if we're nested we also take in the pipeline state as an argument
->>>>>>> 8f38abf4
     p_state_ptr = codegen_->MakeField(codegen_->MakeFreshIdentifier("pipeline_state"),
                                       codegen_->PointerType(codegen_->MakeExpr(state.GetTypeName())));
     params.push_back(p_state_ptr);
@@ -636,7 +535,6 @@
   {
     // Begin a new code scope for fresh variables.
     CodeGen::CodeScope code_scope(codegen_);
-<<<<<<< HEAD
     if (!nested_ && !output_callback) {
       // Tear down thread local state if parallel pipeline.
       ast::Expr *exec_ctx = compilation_context_->GetExecutionContextPtrFromQueryState();
@@ -648,21 +546,6 @@
       auto query_state = compilation_context_->GetQueryState();
       auto state_ptr = query_state->GetStatePointer(codegen_);
 
-=======
-    if (!nested_) {
-      // Tear down thread local state if parallel pipeline
-      // again this is only applicable if we OWN the TLS (not nested)
-      ast::Expr *exec_ctx = compilation_context_->GetExecutionContextPtrFromQueryState();
-      builder.Append(codegen_->TLSClear(codegen_->ExecCtxGetTLS(exec_ctx)));
-
-      auto call = codegen_->CallBuiltin(ast::Builtin::EnsureTrackersStopped, {exec_ctx});
-      builder.Append(codegen_->MakeStmt(call));
-    } else {
-      // nested pipelines don't own the TLS so we won't
-      auto query_state = compilation_context_->GetQueryState();
-      auto state_ptr = query_state->GetStatePointer(codegen_);
-
->>>>>>> 8f38abf4
       auto pipeline_state = builder.GetParameterByPosition(p_state_index);
       auto call = codegen_->Call(GetTearDownPipelineStateFunctionName(), {state_ptr, pipeline_state});
       builder.Append(codegen_->MakeStmt(call));
@@ -686,7 +569,6 @@
   auto teardown = GenerateTearDownPipelineFunction(output_callback);
   builder->DeclareFunction(teardown);
 
-<<<<<<< HEAD
   // Register the main init, run, tear-down functions as steps, in that order.
   if (output_callback) {
     auto fn = GeneratePipelineWrapperFunction(output_callback);
@@ -696,24 +578,6 @@
     builder->RegisterStep(GenerateInitPipelineFunction(output_callback));
     builder->RegisterStep(GenerateRunPipelineFunction(query_id, output_callback));
     builder->RegisterStep(teardown);
-=======
-  auto init_fn = GenerateInitPipelineFunction();
-  auto run_fn = GenerateRunPipelineFunction();
-  auto teardown = GenerateTearDownPipelineFunction();
-
-  // Register the main init, run, tear-down functions as steps, in that order only if this isn't nested
-  // if this is nested, we don't want to register these things as steps as a nested pipeline's functions
-  // will be called by other pipeline functions
-  if (!nested_) {
-    builder->RegisterStep(init_fn);
-    builder->RegisterStep(run_fn);
-    builder->RegisterStep(teardown);
-  } else {
-    // we have to manually declare these, in the other case, RegisterStep did the equivalent
-    builder->DeclareFunction(init_fn);
-    builder->DeclareFunction(run_fn);
-    builder->DeclareFunction(teardown);
->>>>>>> 8f38abf4
   }
   builder->AddTeardownFn(teardown);
 }
