#include "execution/compiler/operator/aggregate_translator.h"
#include <utility>
#include <vector>
#include "execution/compiler/function_builder.h"
#include "execution/compiler/operator/seq_scan_translator.h"
#include "execution/compiler/translator_factory.h"

namespace terrier::execution::compiler {
AggregateBottomTranslator::AggregateBottomTranslator(const terrier::planner::AggregatePlanNode *op, CodeGen *codegen)
    : OperatorTranslator(codegen, brain::ExecutionOperatingUnitType::AGGREGATE_BUILD), op_(op), helper_(codegen, op) {}

void AggregateBottomTranslator::InitializeStateFields(util::RegionVector<ast::FieldDecl *> *state_fields) {
  // There the aggregation hash tables.
  helper_.DeclareAHTs(state_fields);
}

void AggregateBottomTranslator::InitializeStructs(util::RegionVector<ast::Decl *> *decls) {
  // Declare the values struct.
  helper_.GenValuesStruct(decls);
  // Declare the struct of each distinct aggregate.
  helper_.GenAHTStructs(decls);
}

void AggregateBottomTranslator::InitializeHelperFunctions(util::RegionVector<ast::Decl *> *decls) {
  // Generate the key check functions.
  helper_.GenKeyChecks(decls);
}

void AggregateBottomTranslator::InitializeSetup(util::RegionVector<ast::Stmt *> *setup_stmts) {
  // Initialize all hash tables.
  helper_.InitAHTs(setup_stmts);
}

void AggregateBottomTranslator::InitializeTeardown(util::RegionVector<ast::Stmt *> *teardown_stmts) {
  // Free all hash tables
  helper_.FreeAHTs(teardown_stmts);
}

void AggregateBottomTranslator::Produce(FunctionBuilder *builder) { child_translator_->Produce(builder); }

void AggregateBottomTranslator::Abort(FunctionBuilder *builder) { child_translator_->Abort(builder); }

void AggregateBottomTranslator::Consume(FunctionBuilder *builder) {
  // Generate Values
  helper_.FillValues(builder, this);
  // Generate hashes
  helper_.GenHashCalls(builder);
  // Construct new hash table entries
  helper_.GenConstruct(builder);
  // Advance non distinct aggregates
  helper_.GenAdvanceNonDistinct(builder);
}

ast::Expr *AggregateBottomTranslator::GetGroupByOutput(uint32_t term_idx) {
  auto global_aht = helper_.GetGlobalAHT();
  return codegen_->MemberExpr(global_aht->Entry(), helper_.GetGroupBy(term_idx));
}

ast::Expr *AggregateBottomTranslator::GetAggregateOutput(uint32_t term_idx) {
  auto global_aht = helper_.GetGlobalAHT();
  auto agg = codegen_->MemberExpr(global_aht->Entry(), helper_.GetAggregate(term_idx));
  return codegen_->OneArgCall(ast::Builtin::AggResult, codegen_->PointerTo(agg));
}

ast::Expr *AggregateBottomTranslator::GetChildOutput(uint32_t child_idx, uint32_t attr_idx,
                                                     terrier::type::TypeId type) {
  return child_translator_->GetOutput(attr_idx);
}

<<<<<<< HEAD
ast::Expr *AggregateBottomTranslator::GetGroupByTerm(ast::Identifier object, uint32_t idx) {
  ast::Identifier member = codegen_->Context()->GetIdentifier(GROUP_BY_TERM_NAMES + std::to_string(idx));
  return codegen_->MemberExpr(object, member);
}

ast::Expr *AggregateBottomTranslator::GetAggTerm(ast::Identifier object, uint32_t idx, bool ptr) {
  ast::Identifier member = codegen_->Context()->GetIdentifier(AGG_TERM_NAMES + std::to_string(idx));
  ast::Expr *agg_term = codegen_->MemberExpr(object, member);
  if (ptr) {
    // Return a pointer to the term
    return codegen_->UnaryOp(parsing::Token::Type::AMPERSAND, agg_term);
  }
  // Return the term itself
  return agg_term;
}

/*
 * Generate the aggregation hash table's payload struct
 */
void AggregateBottomTranslator::GenPayloadStruct(util::RegionVector<ast::Decl *> *decls) {
  util::RegionVector<ast::FieldDecl *> fields{codegen_->Region()};
  // Create a field for every group by term
  uint32_t term_idx = 0;
  for (const auto &term : op_->GetGroupByTerms()) {
    ast::Identifier field_name = codegen_->Context()->GetIdentifier(GROUP_BY_TERM_NAMES + std::to_string(term_idx));
    ast::Expr *type = codegen_->TplType(term->GetReturnValueType());
    fields.emplace_back(codegen_->MakeField(field_name, type));
    term_idx++;
  }

  // Create a field for every aggregate term
  term_idx = 0;
  for (const auto &term : op_->GetAggregateTerms()) {
    ast::Identifier field_name = codegen_->Context()->GetIdentifier(AGG_TERM_NAMES + std::to_string(term_idx));
    ast::Expr *type = codegen_->AggregateType(term->GetExpressionType(), term->GetChild(0)->GetReturnValueType());
    fields.emplace_back(codegen_->MakeField(field_name, type));
    term_idx++;
  }

  // Make the struct
  decls->emplace_back(codegen_->MakeStruct(payload_struct_, std::move(fields)));
}

/*
 * Generate the aggregation's input values
 */
void AggregateBottomTranslator::GenValuesStruct(util::RegionVector<ast::Decl *> *decls) {
  util::RegionVector<ast::FieldDecl *> fields{codegen_->Region()};
  // Create a field for every group by term
  uint32_t term_idx = 0;
  for (const auto &term : op_->GetGroupByTerms()) {
    ast::Identifier field_name = codegen_->Context()->GetIdentifier(GROUP_BY_TERM_NAMES + std::to_string(term_idx));
    ast::Expr *type = codegen_->TplType(term->GetReturnValueType());
    fields.emplace_back(codegen_->MakeField(field_name, type));
    term_idx++;
  }

  // Create a field of every aggregate term.
  // Unlike the payload, these are scalar types, not aggregate types
  term_idx = 0;
  for (const auto &term : op_->GetAggregateTerms()) {
    ast::Identifier field_name = codegen_->Context()->GetIdentifier(AGG_TERM_NAMES + std::to_string(term_idx));
    ast::Expr *type = codegen_->TplType(term->GetChild(0)->GetReturnValueType());
    fields.emplace_back(codegen_->MakeField(field_name, type));
    term_idx++;
  }

  // Make the struct
  decls->emplace_back(codegen_->MakeStruct(values_struct_, std::move(fields)));
}

/*
 * Generate the key check logic
 */
void AggregateBottomTranslator::GenKeyCheck(FunctionBuilder *builder) {
  // Compare group by terms one by one
  // Generate if (payload.term_i )
  for (uint32_t term_idx = 0; term_idx < op_->GetGroupByTerms().size(); term_idx++) {
    ast::Expr *lhs = GetGroupByTerm(agg_payload_, term_idx);
    ast::Expr *rhs = GetGroupByTerm(agg_values_, term_idx);
    ast::Expr *cond = codegen_->Compare(parsing::Token::Type::BANG_EQUAL, lhs, rhs);
    builder->StartIfStmt(cond);
    builder->Append(codegen_->ReturnStmt(codegen_->BoolLiteral(false)));
    builder->FinishBlockStmt();
  }
  builder->Append(codegen_->ReturnStmt(codegen_->BoolLiteral(true)));
}

/*
 * First declare var agg_values : AggValues
 * For each group by term, generate agg_values.term_i = group_by_term_i
 * For each aggregation expression, agg_values.expr_i = agg_expr_i
 */
void AggregateBottomTranslator::FillValues(FunctionBuilder *builder) {
  // First declare var agg_values: AggValues
  builder->Append(codegen_->DeclareVariable(agg_values_, codegen_->MakeExpr(values_struct_), nullptr));

  // Add group by terms
  uint32_t term_idx = 0;
  for (const auto &term : op_->GetGroupByTerms()) {
    // Set agg_values.term_i = group_term_i
    ast::Expr *lhs = GetGroupByTerm(agg_values_, term_idx);
    auto term_translator = TranslatorFactory::CreateExpressionTranslator(term.Get(), codegen_);
    ast::Expr *rhs = term_translator->DeriveExpr(this);
    builder->Append(codegen_->Assign(lhs, rhs));
    term_idx++;
  }
  // Add aggregates
  term_idx = 0;
  for (const auto &term : op_->GetAggregateTerms()) {
    // Set agg_values.expr_i = agg_expr_i
    ast::Expr *lhs = GetAggTerm(agg_values_, term_idx, false);
    auto term_translator = TranslatorFactory::CreateExpressionTranslator(term->GetChild(0).Get(), codegen_);
    ast::Expr *rhs = term_translator->DeriveExpr(this);
    builder->Append(codegen_->Assign(lhs, rhs));
    term_idx++;
  }
}

// Generate var agg_payload = @ptrCast(*AggPayload, @aggHTLookup(&state.agg_ht, agg_hash_val, keyCheck, &agg_values))
void AggregateBottomTranslator::GenLookupCall(FunctionBuilder *builder) {
  // First create @aggHTLookup((&state.agg_ht, agg_hash_val, keyCheck, &agg_values)
  std::vector<ast::Expr *> lookup_args{codegen_->GetStateMemberPtr(agg_ht_), codegen_->MakeExpr(hash_val_),
                                       codegen_->MakeExpr(key_check_), codegen_->PointerTo(agg_values_)};
  ast::Expr *lookup_call = codegen_->BuiltinCall(ast::Builtin::AggHashTableLookup, std::move(lookup_args));

  // Gen create @ptrcast(*AggPayload, ...)
  ast::Expr *cast_call = codegen_->PtrCast(payload_struct_, lookup_call);

  // Declare var agg_payload
  builder->Append(codegen_->DeclareVariable(agg_payload_, nullptr, cast_call));
}

/*
 * First check if agg_payload == nil
 * If so, set agg_payload.term_i = agg_values.term_i for each group by terms
 * Add call @aggInit(&agg_payload.expr_i) for each expression
 */
void AggregateBottomTranslator::GenConstruct(FunctionBuilder *builder) {
  // Make the if statement
  ast::Expr *nil = codegen_->NilLiteral();
  ast::Expr *payload = codegen_->MakeExpr(agg_payload_);
  ast::Expr *cond = codegen_->Compare(parsing::Token::Type::EQUAL_EQUAL, nil, payload);
  builder->StartIfStmt(cond);

  // Set agg_payload = @ptrCast(*AggPayload, @aggHTInsert(&state.agg_table, agg_hash_val))
  std::vector<ast::Expr *> insert_args{codegen_->GetStateMemberPtr(agg_ht_), codegen_->MakeExpr(hash_val_)};
  ast::Expr *insert_call = codegen_->BuiltinCall(ast::Builtin::AggHashTableInsert, std::move(insert_args));
  ast::Expr *cast_call = codegen_->PtrCast(payload_struct_, insert_call);
  builder->Append(codegen_->Assign(codegen_->MakeExpr(agg_payload_), cast_call));

  // Set the Aggregate Keys (agg_payload.term_i = agg_value.term_i)
  for (uint32_t term_idx = 0; term_idx < op_->GetGroupByTerms().size(); term_idx++) {
    ast::Expr *lhs = GetGroupByTerm(agg_payload_, term_idx);
    ast::Expr *rhs = GetGroupByTerm(agg_values_, term_idx);
    builder->Append(codegen_->Assign(lhs, rhs));
  }
  // Call @aggInit(&agg_payload.expr_i) for each expression
  for (uint32_t term_idx = 0; term_idx < op_->GetAggregateTerms().size(); term_idx++) {
    ast::Expr *init_call = codegen_->BuiltinCall(ast::Builtin::AggInit, {GetAggTerm(agg_payload_, term_idx, true)});
    builder->Append(codegen_->MakeStmt(init_call));
  }
  // Finish the if stmt
  builder->FinishBlockStmt();
}

/*
 * For each aggregate expression, call @aggAdvance(&agg_payload.expr_i, &agg_values.expr_i)
 */
void AggregateBottomTranslator::GenAdvance(FunctionBuilder *builder) {
  // Call @aggAdvance(&agg_payload.expr_i) for each expression
  for (uint32_t term_idx = 0; term_idx < op_->GetAggregateTerms().size(); term_idx++) {
    ast::Expr *arg1 = GetAggTerm(agg_payload_, term_idx, true);
    ast::Expr *arg2 = GetAggTerm(agg_values_, term_idx, true);
    ast::Expr *advance_call = codegen_->BuiltinCall(ast::Builtin::AggAdvance, {arg1, arg2});
    builder->Append(codegen_->MakeStmt(advance_call));
  }
}

// Generate var agg_hash_val = @hash(groub_by_term1, group_by_term2, ...)
void AggregateBottomTranslator::GenHashCall(FunctionBuilder *builder) {
  // Create the @hash(group_by_term1, group_by_term2, ...) call
  std::vector<ast::Expr *> hash_args{};
  for (uint32_t term_idx = 0; term_idx < op_->GetGroupByTerms().size(); term_idx++) {
    hash_args.emplace_back(GetGroupByTerm(agg_values_, term_idx));
  }
  // TODO(Amadou): In case there is no group by term, we can actually bypass the hash table.
  // For now, I am passing in a constant hash value.
  if (hash_args.empty()) {
    hash_args.emplace_back(codegen_->IntToSql(0));
  }
  ast::Expr *hash_call = codegen_->BuiltinCall(ast::Builtin::Hash, std::move(hash_args));

  // Create the variable declaration
  builder->Append(codegen_->DeclareVariable(hash_val_, nullptr, hash_call));
}

void AggregateBottomTranslator::GenSingleKeyCheckFn(util::RegionVector<terrier::execution::ast::Decl *> *decls) {
  // Generate the function type (*AggPayload, *AggValues) -> bool
  // First make agg_payload: *AggPayload
  ast::Expr *payload_struct_ptr = codegen_->PointerType(payload_struct_);
  ast::FieldDecl *param1 = codegen_->MakeField(agg_payload_, payload_struct_ptr);

  // Then make agg_values: *AggValues
  ast::Expr *values_struct_ptr = codegen_->PointerType(values_struct_);
  ast::FieldDecl *param2 = codegen_->MakeField(agg_values_, values_struct_ptr);

  // Now create the function
  util::RegionVector<ast::FieldDecl *> params({param1, param2}, codegen_->Region());
  ast::Expr *ret_type = codegen_->BuiltinType(ast::BuiltinType::Kind::Bool);
  FunctionBuilder builder(codegen_, key_check_, std::move(params), ret_type);
  // Fill up the function
  GenKeyCheck(&builder);
  // Add it to top level declarations
  decls->emplace_back(builder.Finish());
}

=======
>>>>>>> 589c2594
///////////////////////////////////////////////
///// Top Translator
///////////////////////////////////////////////

void AggregateTopTranslator::Produce(FunctionBuilder *builder) {
  DeclareIterator(builder);
  // In case of nested loop joins, let the child produce
  if (child_translator_ != nullptr) {
    child_translator_->Produce(builder);
  } else {
    // Otherwise directly consume the bottom's output
    Consume(builder);
  }
}

void AggregateTopTranslator::Consume(FunctionBuilder *builder) {
  GenHTLoop(builder);
  DeclareResult(builder);
  bool has_having = GenHaving(builder);
  parent_translator_->Consume(builder);

  // Close having statement
  if (has_having) {
    builder->FinishBlockStmt();
  }
  // Close HT loop
  builder->FinishBlockStmt();
  // Close iterator
  CloseIterator(builder);
}

void AggregateTopTranslator::Abort(FunctionBuilder *builder) {
  // Close iterator
  CloseIterator(builder);
  if (child_translator_ != nullptr) child_translator_->Abort(builder);
}

ast::Expr *AggregateTopTranslator::GetChildOutput(uint32_t child_idx, uint32_t attr_idx, terrier::type::TypeId type) {
<<<<<<< HEAD
  return bottom_->GetOutput(attr_idx + child_idx * bottom_->num_group_by_terms_);
=======
  if (child_idx == 0) return bottom_->GetGroupByOutput(attr_idx);
  return bottom_->GetAggregateOutput(attr_idx);
>>>>>>> 589c2594
}

// Let the bottom translator handle this call
ast::Expr *AggregateTopTranslator::GetOutput(uint32_t attr_idx) {
  auto output_expr = op_->GetOutputSchema()->GetColumn(attr_idx).GetExpr();
  auto translator = TranslatorFactory::CreateExpressionTranslator(output_expr.Get(), codegen_);
  return translator->DeriveExpr(this);
}

// Declare var agg_iterator: *AggregationHashTableIterator
void AggregateTopTranslator::DeclareIterator(FunctionBuilder *builder) {
  ast::Expr *iter_type = codegen_->BuiltinType(ast::BuiltinType::AggregationHashTableIterator);
  builder->Append(codegen_->DeclareVariable(agg_iterator_, iter_type, nullptr));
}

// for (@aggHTIterInit(&agg_iter, &state.table); @aggHTIterHasNext(&agg_iter); @aggHTIterNext(&agg_iter)) {...}
void AggregateTopTranslator::GenHTLoop(FunctionBuilder *builder) {
  auto global_aht = bottom_->helper_.GetGlobalAHT();
  // Loop Initialization
  std::vector<ast::Expr *> init_args{codegen_->PointerTo(agg_iterator_), codegen_->GetStateMemberPtr(global_aht->HT())};
  ast::Expr *init_call = codegen_->BuiltinCall(ast::Builtin::AggHashTableIterInit, std::move(init_args));
  ast::Stmt *loop_init = codegen_->MakeStmt(init_call);
  // Loop condition
  ast::Expr *has_next_call = codegen_->OneArgCall(ast::Builtin::AggHashTableIterHasNext, agg_iterator_, true);
  // Loop update
  ast::Expr *next_call = codegen_->OneArgCall(ast::Builtin::AggHashTableIterNext, agg_iterator_, true);
  ast::Stmt *loop_update = codegen_->MakeStmt(next_call);
  // Make the loop
  builder->StartForStmt(loop_init, has_next_call, loop_update);
}

// Declare var agg_payload = @ptrCast(*AggPayload, @aggHTIterGetRow(&agg_iter))
void AggregateTopTranslator::DeclareResult(FunctionBuilder *builder) {
  auto global_aht = bottom_->helper_.GetGlobalAHT();
  // @aggHTIterGetRow(&agg_iter)
  ast::Expr *get_row_call = codegen_->OneArgCall(ast::Builtin::AggHashTableIterGetRow, agg_iterator_, true);

  // @ptrcast(*AggPayload, ...)
  ast::Expr *cast_call = codegen_->PtrCast(global_aht->StructType(), get_row_call);

  // Declare var agg_payload
  builder->Append(codegen_->DeclareVariable(global_aht->Entry(), nullptr, cast_call));
}

void AggregateTopTranslator::CloseIterator(FunctionBuilder *builder) {
  // Call @aggHTIterCLose(agg_iter)
  ast::Expr *close_call = codegen_->OneArgCall(ast::Builtin::AggHashTableIterClose, agg_iterator_, true);
  builder->Append(codegen_->MakeStmt(close_call));
}

bool AggregateTopTranslator::GenHaving(execution::compiler::FunctionBuilder *builder) {
  if (op_->GetHavingClausePredicate() != nullptr) {
    auto predicate = op_->GetHavingClausePredicate().Get();
    auto translator = TranslatorFactory::CreateExpressionTranslator(predicate, codegen_);
    ast::Expr *cond = translator->DeriveExpr(this);
    builder->StartIfStmt(cond);
    return true;
  }
  return false;
}

}  // namespace terrier::execution::compiler<|MERGE_RESOLUTION|>--- conflicted
+++ resolved
@@ -67,226 +67,6 @@
   return child_translator_->GetOutput(attr_idx);
 }
 
-<<<<<<< HEAD
-ast::Expr *AggregateBottomTranslator::GetGroupByTerm(ast::Identifier object, uint32_t idx) {
-  ast::Identifier member = codegen_->Context()->GetIdentifier(GROUP_BY_TERM_NAMES + std::to_string(idx));
-  return codegen_->MemberExpr(object, member);
-}
-
-ast::Expr *AggregateBottomTranslator::GetAggTerm(ast::Identifier object, uint32_t idx, bool ptr) {
-  ast::Identifier member = codegen_->Context()->GetIdentifier(AGG_TERM_NAMES + std::to_string(idx));
-  ast::Expr *agg_term = codegen_->MemberExpr(object, member);
-  if (ptr) {
-    // Return a pointer to the term
-    return codegen_->UnaryOp(parsing::Token::Type::AMPERSAND, agg_term);
-  }
-  // Return the term itself
-  return agg_term;
-}
-
-/*
- * Generate the aggregation hash table's payload struct
- */
-void AggregateBottomTranslator::GenPayloadStruct(util::RegionVector<ast::Decl *> *decls) {
-  util::RegionVector<ast::FieldDecl *> fields{codegen_->Region()};
-  // Create a field for every group by term
-  uint32_t term_idx = 0;
-  for (const auto &term : op_->GetGroupByTerms()) {
-    ast::Identifier field_name = codegen_->Context()->GetIdentifier(GROUP_BY_TERM_NAMES + std::to_string(term_idx));
-    ast::Expr *type = codegen_->TplType(term->GetReturnValueType());
-    fields.emplace_back(codegen_->MakeField(field_name, type));
-    term_idx++;
-  }
-
-  // Create a field for every aggregate term
-  term_idx = 0;
-  for (const auto &term : op_->GetAggregateTerms()) {
-    ast::Identifier field_name = codegen_->Context()->GetIdentifier(AGG_TERM_NAMES + std::to_string(term_idx));
-    ast::Expr *type = codegen_->AggregateType(term->GetExpressionType(), term->GetChild(0)->GetReturnValueType());
-    fields.emplace_back(codegen_->MakeField(field_name, type));
-    term_idx++;
-  }
-
-  // Make the struct
-  decls->emplace_back(codegen_->MakeStruct(payload_struct_, std::move(fields)));
-}
-
-/*
- * Generate the aggregation's input values
- */
-void AggregateBottomTranslator::GenValuesStruct(util::RegionVector<ast::Decl *> *decls) {
-  util::RegionVector<ast::FieldDecl *> fields{codegen_->Region()};
-  // Create a field for every group by term
-  uint32_t term_idx = 0;
-  for (const auto &term : op_->GetGroupByTerms()) {
-    ast::Identifier field_name = codegen_->Context()->GetIdentifier(GROUP_BY_TERM_NAMES + std::to_string(term_idx));
-    ast::Expr *type = codegen_->TplType(term->GetReturnValueType());
-    fields.emplace_back(codegen_->MakeField(field_name, type));
-    term_idx++;
-  }
-
-  // Create a field of every aggregate term.
-  // Unlike the payload, these are scalar types, not aggregate types
-  term_idx = 0;
-  for (const auto &term : op_->GetAggregateTerms()) {
-    ast::Identifier field_name = codegen_->Context()->GetIdentifier(AGG_TERM_NAMES + std::to_string(term_idx));
-    ast::Expr *type = codegen_->TplType(term->GetChild(0)->GetReturnValueType());
-    fields.emplace_back(codegen_->MakeField(field_name, type));
-    term_idx++;
-  }
-
-  // Make the struct
-  decls->emplace_back(codegen_->MakeStruct(values_struct_, std::move(fields)));
-}
-
-/*
- * Generate the key check logic
- */
-void AggregateBottomTranslator::GenKeyCheck(FunctionBuilder *builder) {
-  // Compare group by terms one by one
-  // Generate if (payload.term_i )
-  for (uint32_t term_idx = 0; term_idx < op_->GetGroupByTerms().size(); term_idx++) {
-    ast::Expr *lhs = GetGroupByTerm(agg_payload_, term_idx);
-    ast::Expr *rhs = GetGroupByTerm(agg_values_, term_idx);
-    ast::Expr *cond = codegen_->Compare(parsing::Token::Type::BANG_EQUAL, lhs, rhs);
-    builder->StartIfStmt(cond);
-    builder->Append(codegen_->ReturnStmt(codegen_->BoolLiteral(false)));
-    builder->FinishBlockStmt();
-  }
-  builder->Append(codegen_->ReturnStmt(codegen_->BoolLiteral(true)));
-}
-
-/*
- * First declare var agg_values : AggValues
- * For each group by term, generate agg_values.term_i = group_by_term_i
- * For each aggregation expression, agg_values.expr_i = agg_expr_i
- */
-void AggregateBottomTranslator::FillValues(FunctionBuilder *builder) {
-  // First declare var agg_values: AggValues
-  builder->Append(codegen_->DeclareVariable(agg_values_, codegen_->MakeExpr(values_struct_), nullptr));
-
-  // Add group by terms
-  uint32_t term_idx = 0;
-  for (const auto &term : op_->GetGroupByTerms()) {
-    // Set agg_values.term_i = group_term_i
-    ast::Expr *lhs = GetGroupByTerm(agg_values_, term_idx);
-    auto term_translator = TranslatorFactory::CreateExpressionTranslator(term.Get(), codegen_);
-    ast::Expr *rhs = term_translator->DeriveExpr(this);
-    builder->Append(codegen_->Assign(lhs, rhs));
-    term_idx++;
-  }
-  // Add aggregates
-  term_idx = 0;
-  for (const auto &term : op_->GetAggregateTerms()) {
-    // Set agg_values.expr_i = agg_expr_i
-    ast::Expr *lhs = GetAggTerm(agg_values_, term_idx, false);
-    auto term_translator = TranslatorFactory::CreateExpressionTranslator(term->GetChild(0).Get(), codegen_);
-    ast::Expr *rhs = term_translator->DeriveExpr(this);
-    builder->Append(codegen_->Assign(lhs, rhs));
-    term_idx++;
-  }
-}
-
-// Generate var agg_payload = @ptrCast(*AggPayload, @aggHTLookup(&state.agg_ht, agg_hash_val, keyCheck, &agg_values))
-void AggregateBottomTranslator::GenLookupCall(FunctionBuilder *builder) {
-  // First create @aggHTLookup((&state.agg_ht, agg_hash_val, keyCheck, &agg_values)
-  std::vector<ast::Expr *> lookup_args{codegen_->GetStateMemberPtr(agg_ht_), codegen_->MakeExpr(hash_val_),
-                                       codegen_->MakeExpr(key_check_), codegen_->PointerTo(agg_values_)};
-  ast::Expr *lookup_call = codegen_->BuiltinCall(ast::Builtin::AggHashTableLookup, std::move(lookup_args));
-
-  // Gen create @ptrcast(*AggPayload, ...)
-  ast::Expr *cast_call = codegen_->PtrCast(payload_struct_, lookup_call);
-
-  // Declare var agg_payload
-  builder->Append(codegen_->DeclareVariable(agg_payload_, nullptr, cast_call));
-}
-
-/*
- * First check if agg_payload == nil
- * If so, set agg_payload.term_i = agg_values.term_i for each group by terms
- * Add call @aggInit(&agg_payload.expr_i) for each expression
- */
-void AggregateBottomTranslator::GenConstruct(FunctionBuilder *builder) {
-  // Make the if statement
-  ast::Expr *nil = codegen_->NilLiteral();
-  ast::Expr *payload = codegen_->MakeExpr(agg_payload_);
-  ast::Expr *cond = codegen_->Compare(parsing::Token::Type::EQUAL_EQUAL, nil, payload);
-  builder->StartIfStmt(cond);
-
-  // Set agg_payload = @ptrCast(*AggPayload, @aggHTInsert(&state.agg_table, agg_hash_val))
-  std::vector<ast::Expr *> insert_args{codegen_->GetStateMemberPtr(agg_ht_), codegen_->MakeExpr(hash_val_)};
-  ast::Expr *insert_call = codegen_->BuiltinCall(ast::Builtin::AggHashTableInsert, std::move(insert_args));
-  ast::Expr *cast_call = codegen_->PtrCast(payload_struct_, insert_call);
-  builder->Append(codegen_->Assign(codegen_->MakeExpr(agg_payload_), cast_call));
-
-  // Set the Aggregate Keys (agg_payload.term_i = agg_value.term_i)
-  for (uint32_t term_idx = 0; term_idx < op_->GetGroupByTerms().size(); term_idx++) {
-    ast::Expr *lhs = GetGroupByTerm(agg_payload_, term_idx);
-    ast::Expr *rhs = GetGroupByTerm(agg_values_, term_idx);
-    builder->Append(codegen_->Assign(lhs, rhs));
-  }
-  // Call @aggInit(&agg_payload.expr_i) for each expression
-  for (uint32_t term_idx = 0; term_idx < op_->GetAggregateTerms().size(); term_idx++) {
-    ast::Expr *init_call = codegen_->BuiltinCall(ast::Builtin::AggInit, {GetAggTerm(agg_payload_, term_idx, true)});
-    builder->Append(codegen_->MakeStmt(init_call));
-  }
-  // Finish the if stmt
-  builder->FinishBlockStmt();
-}
-
-/*
- * For each aggregate expression, call @aggAdvance(&agg_payload.expr_i, &agg_values.expr_i)
- */
-void AggregateBottomTranslator::GenAdvance(FunctionBuilder *builder) {
-  // Call @aggAdvance(&agg_payload.expr_i) for each expression
-  for (uint32_t term_idx = 0; term_idx < op_->GetAggregateTerms().size(); term_idx++) {
-    ast::Expr *arg1 = GetAggTerm(agg_payload_, term_idx, true);
-    ast::Expr *arg2 = GetAggTerm(agg_values_, term_idx, true);
-    ast::Expr *advance_call = codegen_->BuiltinCall(ast::Builtin::AggAdvance, {arg1, arg2});
-    builder->Append(codegen_->MakeStmt(advance_call));
-  }
-}
-
-// Generate var agg_hash_val = @hash(groub_by_term1, group_by_term2, ...)
-void AggregateBottomTranslator::GenHashCall(FunctionBuilder *builder) {
-  // Create the @hash(group_by_term1, group_by_term2, ...) call
-  std::vector<ast::Expr *> hash_args{};
-  for (uint32_t term_idx = 0; term_idx < op_->GetGroupByTerms().size(); term_idx++) {
-    hash_args.emplace_back(GetGroupByTerm(agg_values_, term_idx));
-  }
-  // TODO(Amadou): In case there is no group by term, we can actually bypass the hash table.
-  // For now, I am passing in a constant hash value.
-  if (hash_args.empty()) {
-    hash_args.emplace_back(codegen_->IntToSql(0));
-  }
-  ast::Expr *hash_call = codegen_->BuiltinCall(ast::Builtin::Hash, std::move(hash_args));
-
-  // Create the variable declaration
-  builder->Append(codegen_->DeclareVariable(hash_val_, nullptr, hash_call));
-}
-
-void AggregateBottomTranslator::GenSingleKeyCheckFn(util::RegionVector<terrier::execution::ast::Decl *> *decls) {
-  // Generate the function type (*AggPayload, *AggValues) -> bool
-  // First make agg_payload: *AggPayload
-  ast::Expr *payload_struct_ptr = codegen_->PointerType(payload_struct_);
-  ast::FieldDecl *param1 = codegen_->MakeField(agg_payload_, payload_struct_ptr);
-
-  // Then make agg_values: *AggValues
-  ast::Expr *values_struct_ptr = codegen_->PointerType(values_struct_);
-  ast::FieldDecl *param2 = codegen_->MakeField(agg_values_, values_struct_ptr);
-
-  // Now create the function
-  util::RegionVector<ast::FieldDecl *> params({param1, param2}, codegen_->Region());
-  ast::Expr *ret_type = codegen_->BuiltinType(ast::BuiltinType::Kind::Bool);
-  FunctionBuilder builder(codegen_, key_check_, std::move(params), ret_type);
-  // Fill up the function
-  GenKeyCheck(&builder);
-  // Add it to top level declarations
-  decls->emplace_back(builder.Finish());
-}
-
-=======
->>>>>>> 589c2594
 ///////////////////////////////////////////////
 ///// Top Translator
 ///////////////////////////////////////////////
@@ -325,12 +105,8 @@
 }
 
 ast::Expr *AggregateTopTranslator::GetChildOutput(uint32_t child_idx, uint32_t attr_idx, terrier::type::TypeId type) {
-<<<<<<< HEAD
-  return bottom_->GetOutput(attr_idx + child_idx * bottom_->num_group_by_terms_);
-=======
   if (child_idx == 0) return bottom_->GetGroupByOutput(attr_idx);
   return bottom_->GetAggregateOutput(attr_idx);
->>>>>>> 589c2594
 }
 
 // Let the bottom translator handle this call
