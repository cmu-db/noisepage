#include "execution/compiler/operator/aggregate_translator.h"
#include <utility>
#include <vector>
#include "execution/compiler/function_builder.h"
#include "execution/compiler/operator/seq_scan_translator.h"
#include "execution/compiler/translator_factory.h"

namespace terrier::execution::compiler {
AggregateBottomTranslator::AggregateBottomTranslator(const terrier::planner::AggregatePlanNode *op, CodeGen *codegen)
<<<<<<< HEAD
    : OperatorTranslator(codegen, brain::ExecutionOperatingUnitType::AGGREGATE_BUILD),
      num_group_by_terms_{static_cast<uint32_t>(op->GetGroupByTerms().size())},
      op_(op),
      hash_val_(codegen->NewIdentifier("hash_val")),
      agg_values_(codegen->NewIdentifier("agg_value")),
      values_struct_(codegen->NewIdentifier("AggValues")),
      payload_struct_(codegen->NewIdentifier("AggPayload")),
      agg_payload_(codegen->NewIdentifier("agg_payload")),
      key_check_(codegen->NewIdentifier("aggKeyCheckFn")),
      agg_ht_(codegen->NewIdentifier("agg_ht")) {}
=======
    : OperatorTranslator(codegen), op_(op), helper_(codegen, op) {}
>>>>>>> 1d72083e

void AggregateBottomTranslator::InitializeStateFields(util::RegionVector<ast::FieldDecl *> *state_fields) {
  // There the aggregation hash tables.
  helper_.DeclareAHTs(state_fields);
}

void AggregateBottomTranslator::InitializeStructs(util::RegionVector<ast::Decl *> *decls) {
  // Declare the values struct.
  helper_.GenValuesStruct(decls);
  // Declare the struct of each distinct aggregate.
  helper_.GenAHTStructs(decls);
}

void AggregateBottomTranslator::InitializeHelperFunctions(util::RegionVector<ast::Decl *> *decls) {
  // Generate the key check functions.
  helper_.GenKeyChecks(decls);
}

void AggregateBottomTranslator::InitializeSetup(util::RegionVector<ast::Stmt *> *setup_stmts) {
  // Initialize all hash tables.
  helper_.InitAHTs(setup_stmts);
}

void AggregateBottomTranslator::InitializeTeardown(util::RegionVector<ast::Stmt *> *teardown_stmts) {
  // Free all hash tables
  helper_.FreeAHTs(teardown_stmts);
}

void AggregateBottomTranslator::Produce(FunctionBuilder *builder) { child_translator_->Produce(builder); }

void AggregateBottomTranslator::Abort(FunctionBuilder *builder) { child_translator_->Abort(builder); }

void AggregateBottomTranslator::Consume(FunctionBuilder *builder) {
  // Generate Values
  helper_.FillValues(builder, this);
  // Generate hashes
  helper_.GenHashCalls(builder);
  // Construct new hash table entries
  helper_.GenConstruct(builder);
  // Advance non distinct aggregates
  helper_.GenAdvanceNonDistinct(builder);
}

ast::Expr *AggregateBottomTranslator::GetGroupByOutput(uint32_t term_idx) {
  auto global_aht = helper_.GetGlobalAHT();
  return codegen_->MemberExpr(global_aht->Entry(), helper_.GetGroupBy(term_idx));
}

ast::Expr *AggregateBottomTranslator::GetAggregateOutput(uint32_t term_idx) {
  auto global_aht = helper_.GetGlobalAHT();
  auto agg = codegen_->MemberExpr(global_aht->Entry(), helper_.GetAggregate(term_idx));
  return codegen_->OneArgCall(ast::Builtin::AggResult, codegen_->PointerTo(agg));
}

ast::Expr *AggregateBottomTranslator::GetChildOutput(uint32_t child_idx, uint32_t attr_idx,
                                                     terrier::type::TypeId type) {
  return child_translator_->GetOutput(attr_idx);
}

///////////////////////////////////////////////
///// Top Translator
///////////////////////////////////////////////

void AggregateTopTranslator::Produce(FunctionBuilder *builder) {
  DeclareIterator(builder);
  // In case of nested loop joins, let the child produce
  if (child_translator_ != nullptr) {
    child_translator_->Produce(builder);
  } else {
    // Otherwise directly consume the bottom's output
    Consume(builder);
  }
}

void AggregateTopTranslator::Consume(FunctionBuilder *builder) {
  GenHTLoop(builder);
  DeclareResult(builder);
  bool has_having = GenHaving(builder);
  parent_translator_->Consume(builder);

  // Close having statement
  if (has_having) {
    builder->FinishBlockStmt();
  }
  // Close HT loop
  builder->FinishBlockStmt();
  // Close iterator
  CloseIterator(builder);
}

void AggregateTopTranslator::Abort(FunctionBuilder *builder) {
  // Close iterator
  CloseIterator(builder);
  if (child_translator_ != nullptr) child_translator_->Abort(builder);
}

ast::Expr *AggregateTopTranslator::GetChildOutput(uint32_t child_idx, uint32_t attr_idx, terrier::type::TypeId type) {
  if (child_idx == 0) return bottom_->GetGroupByOutput(attr_idx);
  return bottom_->GetAggregateOutput(attr_idx);
}

// Let the bottom translator handle this call
ast::Expr *AggregateTopTranslator::GetOutput(uint32_t attr_idx) {
  auto output_expr = op_->GetOutputSchema()->GetColumn(attr_idx).GetExpr();
  auto translator = TranslatorFactory::CreateExpressionTranslator(output_expr.Get(), codegen_);
  return translator->DeriveExpr(this);
}

// Declare var agg_iterator: *AggregationHashTableIterator
void AggregateTopTranslator::DeclareIterator(FunctionBuilder *builder) {
  ast::Expr *iter_type = codegen_->BuiltinType(ast::BuiltinType::AggregationHashTableIterator);
  builder->Append(codegen_->DeclareVariable(agg_iterator_, iter_type, nullptr));
}

// for (@aggHTIterInit(&agg_iter, &state.table); @aggHTIterHasNext(&agg_iter); @aggHTIterNext(&agg_iter)) {...}
void AggregateTopTranslator::GenHTLoop(FunctionBuilder *builder) {
  auto global_aht = bottom_->helper_.GetGlobalAHT();
  // Loop Initialization
  std::vector<ast::Expr *> init_args{codegen_->PointerTo(agg_iterator_), codegen_->GetStateMemberPtr(global_aht->HT())};
  ast::Expr *init_call = codegen_->BuiltinCall(ast::Builtin::AggHashTableIterInit, std::move(init_args));
  ast::Stmt *loop_init = codegen_->MakeStmt(init_call);
  // Loop condition
  ast::Expr *has_next_call = codegen_->OneArgCall(ast::Builtin::AggHashTableIterHasNext, agg_iterator_, true);
  // Loop update
  ast::Expr *next_call = codegen_->OneArgCall(ast::Builtin::AggHashTableIterNext, agg_iterator_, true);
  ast::Stmt *loop_update = codegen_->MakeStmt(next_call);
  // Make the loop
  builder->StartForStmt(loop_init, has_next_call, loop_update);
}

// Declare var agg_payload = @ptrCast(*AggPayload, @aggHTIterGetRow(&agg_iter))
void AggregateTopTranslator::DeclareResult(FunctionBuilder *builder) {
  auto global_aht = bottom_->helper_.GetGlobalAHT();
  // @aggHTIterGetRow(&agg_iter)
  ast::Expr *get_row_call = codegen_->OneArgCall(ast::Builtin::AggHashTableIterGetRow, agg_iterator_, true);

  // @ptrcast(*AggPayload, ...)
  ast::Expr *cast_call = codegen_->PtrCast(global_aht->StructType(), get_row_call);

  // Declare var agg_payload
  builder->Append(codegen_->DeclareVariable(global_aht->Entry(), nullptr, cast_call));
}

void AggregateTopTranslator::CloseIterator(FunctionBuilder *builder) {
  // Call @aggHTIterCLose(agg_iter)
  ast::Expr *close_call = codegen_->OneArgCall(ast::Builtin::AggHashTableIterClose, agg_iterator_, true);
  builder->Append(codegen_->MakeStmt(close_call));
}

bool AggregateTopTranslator::GenHaving(execution::compiler::FunctionBuilder *builder) {
  if (op_->GetHavingClausePredicate() != nullptr) {
    auto predicate = op_->GetHavingClausePredicate().Get();
    auto translator = TranslatorFactory::CreateExpressionTranslator(predicate, codegen_);
    ast::Expr *cond = translator->DeriveExpr(this);
    builder->StartIfStmt(cond);
    return true;
  }
  return false;
}

}  // namespace terrier::execution::compiler<|MERGE_RESOLUTION|>--- conflicted
+++ resolved
@@ -7,20 +7,7 @@
 
 namespace terrier::execution::compiler {
 AggregateBottomTranslator::AggregateBottomTranslator(const terrier::planner::AggregatePlanNode *op, CodeGen *codegen)
-<<<<<<< HEAD
-    : OperatorTranslator(codegen, brain::ExecutionOperatingUnitType::AGGREGATE_BUILD),
-      num_group_by_terms_{static_cast<uint32_t>(op->GetGroupByTerms().size())},
-      op_(op),
-      hash_val_(codegen->NewIdentifier("hash_val")),
-      agg_values_(codegen->NewIdentifier("agg_value")),
-      values_struct_(codegen->NewIdentifier("AggValues")),
-      payload_struct_(codegen->NewIdentifier("AggPayload")),
-      agg_payload_(codegen->NewIdentifier("agg_payload")),
-      key_check_(codegen->NewIdentifier("aggKeyCheckFn")),
-      agg_ht_(codegen->NewIdentifier("agg_ht")) {}
-=======
     : OperatorTranslator(codegen), op_(op), helper_(codegen, op) {}
->>>>>>> 1d72083e
 
 void AggregateBottomTranslator::InitializeStateFields(util::RegionVector<ast::FieldDecl *> *state_fields) {
   // There the aggregation hash tables.
