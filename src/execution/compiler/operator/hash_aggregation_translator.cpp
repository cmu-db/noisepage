--- conflicted
+++ resolved
@@ -281,15 +281,9 @@
 
 void HashAggregationTranslator::InitializeQueryState(FunctionBuilder *function) const {
   InitializeAggregationHashTable(function, global_agg_ht_.GetPtr(GetCodeGen()));
-<<<<<<< HEAD
-=======
   for (auto &p : distinct_filters_) {
-    p.second.Initialize(GetCodeGen(), function, GetExecutionContext(), GetMemoryPool());
-  }
-
-  CounterSet(function, num_agg_inputs_, 0);
-  CounterSet(function, num_agg_outputs_, 0);
->>>>>>> 1d677fdb
+    p.second.Initialize(GetCodeGen(), function, GetExecutionContext());
+  }
 }
 
 void HashAggregationTranslator::TearDownQueryState(FunctionBuilder *function) const {
