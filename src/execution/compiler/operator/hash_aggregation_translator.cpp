#include "execution/compiler/operator/hash_aggregation_translator.h"

#include "execution/compiler/codegen.h"
#include "execution/compiler/compilation_context.h"
#include "execution/compiler/function_builder.h"
#include "execution/compiler/if.h"
#include "execution/compiler/loop.h"
#include "execution/compiler/work_context.h"
#include "planner/plannodes/aggregate_plan_node.h"

namespace terrier::execution::compiler {

namespace {
constexpr char GROUP_BY_TERM_ATTR_PREFIX[] = "gb_term_attr";
constexpr char AGGREGATE_TERM_ATTR_PREFIX[] = "agg_term_attr";
}  // namespace

HashAggregationTranslator::HashAggregationTranslator(const planner::AggregatePlanNode &plan,
                                                     CompilationContext *compilation_context, Pipeline *pipeline)
    : OperatorTranslator(plan, compilation_context, pipeline, brain::ExecutionOperatingUnitType::DUMMY),
      agg_row_var_(GetCodeGen()->MakeFreshIdentifier("aggRow")),
      agg_payload_type_(GetCodeGen()->MakeFreshIdentifier("AggPayload")),
      agg_values_type_(GetCodeGen()->MakeFreshIdentifier("AggValues")),
      key_check_fn_(GetCodeGen()->MakeFreshIdentifier(pipeline->CreatePipelineFunctionName("KeyCheck"))),
      key_check_partial_fn_(GetCodeGen()->MakeFreshIdentifier(pipeline->CreatePipelineFunctionName("KeyCheckPartial"))),
      merge_partitions_fn_(GetCodeGen()->MakeFreshIdentifier(pipeline->CreatePipelineFunctionName("MergePartitions"))),
      build_pipeline_(this, Pipeline::Parallelism::Parallel) {
  TERRIER_ASSERT(!plan.GetGroupByTerms().empty(), "Hash aggregation should have grouping keys");
  TERRIER_ASSERT(plan.GetAggregateStrategyType() == planner::AggregateStrategyType::HASH,
                 "Expected hash-based aggregation plan node");
  TERRIER_ASSERT(plan.GetChildrenSize() == 1, "Hash aggregations should only have one child");
  // The produce pipeline begins after the build.
  pipeline->LinkSourcePipeline(&build_pipeline_);

  // Prepare the child.
  compilation_context->Prepare(*plan.GetChild(0), &build_pipeline_);

  // If the build-side is parallel, the produce side is parallel.
  pipeline->RegisterSource(
      this, build_pipeline_.IsParallel() ? Pipeline::Parallelism::Parallel : Pipeline::Parallelism::Serial);

  // Prepare all grouping and aggregate expressions.
  for (const auto group_by_term : plan.GetGroupByTerms()) {
    compilation_context->Prepare(*group_by_term);
  }
  for (const auto agg_term : plan.GetAggregateTerms()) {
    compilation_context->Prepare(*agg_term->GetChild(0));
  }

  // If there's a having clause, prepare it, too.
  if (const auto having_clause = plan.GetHavingClausePredicate(); having_clause != nullptr) {
    compilation_context->Prepare(*having_clause);
  }

  // Declare the global hash table.
  auto *codegen = GetCodeGen();
  ast::Expr *agg_ht_type = codegen->BuiltinType(ast::BuiltinType::AggregationHashTable);
  global_agg_ht_ = compilation_context->GetQueryState()->DeclareStateEntry(codegen, "aggHashTable", agg_ht_type);

  // In parallel mode, declare a local hash table, too.
  if (build_pipeline_.IsParallel()) {
    local_agg_ht_ = build_pipeline_.DeclarePipelineStateEntry("aggHashTable", agg_ht_type);
  }

  if (pipeline->IsParallel()) {
    iterate_agg_ht_ = pipeline->DeclarePipelineStateEntry("iterateAggHashTable", codegen->PointerType(agg_ht_type));
  }

  num_agg_inputs_ = CounterDeclare("num_agg_inputs", &build_pipeline_);
  agg_count_ = CounterDeclare("agg_count", &build_pipeline_);
  num_agg_outputs_ = CounterDeclare("num_agg_outputs", pipeline);
}

ast::StructDecl *HashAggregationTranslator::GeneratePayloadStruct() {
  auto *codegen = GetCodeGen();
  auto fields = codegen->MakeEmptyFieldList();
  fields.reserve(GetAggPlan().GetGroupByTerms().size() + GetAggPlan().GetAggregateTerms().size());

  // Create a field for every group by term.
  uint32_t term_idx = 0;
  for (const auto &term : GetAggPlan().GetGroupByTerms()) {
    auto field_name = codegen->MakeIdentifier(GROUP_BY_TERM_ATTR_PREFIX + std::to_string(term_idx));
    auto type = codegen->TplType(sql::GetTypeId(term->GetReturnValueType()));
    fields.push_back(codegen->MakeField(field_name, type));
    term_idx++;
  }

  // Create a field for every aggregate term.
  term_idx = 0;
  for (const auto &term : GetAggPlan().GetAggregateTerms()) {
    auto field_name = codegen->MakeIdentifier(AGGREGATE_TERM_ATTR_PREFIX + std::to_string(term_idx));
    auto type = codegen->AggregateType(term->GetExpressionType(), sql::GetTypeId(term->GetReturnValueType()));
    fields.push_back(codegen->MakeField(field_name, type));
    term_idx++;
  }

  struct_decl_ = codegen->DeclareStruct(agg_payload_type_, std::move(fields));
  return struct_decl_;
}

ast::StructDecl *HashAggregationTranslator::GenerateInputValuesStruct() {
  auto *codegen = GetCodeGen();
  auto fields = codegen->MakeEmptyFieldList();
  fields.reserve(GetAggPlan().GetGroupByTerms().size() + GetAggPlan().GetAggregateTerms().size());

  // Create a field for every group by term.
  uint32_t term_idx = 0;
  for (const auto &term : GetAggPlan().GetGroupByTerms()) {
    auto field_name = codegen->MakeIdentifier(GROUP_BY_TERM_ATTR_PREFIX + std::to_string(term_idx));
    auto type = codegen->TplType(sql::GetTypeId(term->GetReturnValueType()));
    fields.push_back(codegen->MakeField(field_name, type));
    term_idx++;
  }

  // Create a field for every aggregate term.
  term_idx = 0;
  for (const auto &term : GetAggPlan().GetAggregateTerms()) {
    auto field_name = codegen->MakeIdentifier(AGGREGATE_TERM_ATTR_PREFIX + std::to_string(term_idx));
    auto type = codegen->TplType(sql::GetTypeId(term->GetChild(0)->GetReturnValueType()));
    fields.push_back(codegen->MakeField(field_name, type));
    term_idx++;
  }

  return codegen->DeclareStruct(agg_values_type_, std::move(fields));
}

void HashAggregationTranslator::DefineHelperStructs(util::RegionVector<ast::StructDecl *> *decls) {
  decls->push_back(GeneratePayloadStruct());
  decls->push_back(GenerateInputValuesStruct());
}

void HashAggregationTranslator::MergeOverflowPartitions(FunctionBuilder *function, ast::Expr *agg_ht, ast::Expr *iter) {
  auto *codegen = GetCodeGen();

  Loop loop(function, nullptr, codegen->AggPartitionIteratorHasNext(iter),
            codegen->MakeStmt(codegen->AggPartitionIteratorNext(iter)));
  {
    // Get hash from overflow entry.
    auto hash_val = codegen->MakeFreshIdentifier("hashVal");
    function->Append(codegen->DeclareVarWithInit(hash_val, codegen->AggPartitionIteratorGetHash(iter)));

    // Get the partial aggregate row from the overflow entry.
    auto partial_row = codegen->MakeFreshIdentifier("partialRow");
    function->Append(
        codegen->DeclareVarWithInit(partial_row, codegen->AggPartitionIteratorGetRow(iter, agg_payload_type_)));

    // Perform lookup.
    auto lookup_result = codegen->MakeFreshIdentifier("aggPayload");
    function->Append(codegen->DeclareVarWithInit(
        lookup_result, codegen->AggHashTableLookup(agg_ht, codegen->MakeExpr(hash_val), key_check_partial_fn_,
                                                   codegen->MakeExpr(partial_row), agg_payload_type_)));

    If check_found(function, codegen->IsNilPointer(codegen->MakeExpr(lookup_result)));
    {
      // Link entry.
      auto entry = codegen->AggPartitionIteratorGetRowEntry(iter);
      function->Append(codegen->AggHashTableLinkEntry(agg_ht, entry));
    }
    check_found.Else();
    {
      // Merge partial aggregate.
      for (uint32_t term_idx = 0; term_idx < GetAggPlan().GetAggregateTerms().size(); term_idx++) {
        auto lhs = GetAggregateTermPtr(lookup_result, term_idx);
        auto rhs = GetAggregateTermPtr(partial_row, term_idx);
        function->Append(codegen->AggregatorMerge(lhs, rhs));
      }
    }
    check_found.EndIf();
  }
}

ast::FunctionDecl *HashAggregationTranslator::GeneratePartialKeyCheckFunction() {
  auto *codegen = GetCodeGen();

  auto lhs_arg = codegen->MakeIdentifier("lhs");
  auto rhs_arg = codegen->MakeIdentifier("rhs");
  auto params = codegen->MakeFieldList({
      codegen->MakeField(lhs_arg, codegen->PointerType(agg_payload_type_)),
      codegen->MakeField(rhs_arg, codegen->PointerType(agg_payload_type_)),
  });
  auto ret_type = codegen->BuiltinType(ast::BuiltinType::Kind::Bool);
  FunctionBuilder builder(codegen, key_check_partial_fn_, std::move(params), ret_type);
  {
    for (uint32_t term_idx = 0; term_idx < GetAggPlan().GetGroupByTerms().size(); term_idx++) {
      auto lhs = GetGroupByTerm(lhs_arg, term_idx);
      auto rhs = GetGroupByTerm(rhs_arg, term_idx);
      If check_match(&builder, codegen->Compare(parsing::Token::Type::BANG_EQUAL, lhs, rhs));
      builder.Append(codegen->Return(codegen->ConstBool(false)));
    }
    builder.Append(codegen->Return(codegen->ConstBool(true)));
  }
  return builder.Finish();
}

ast::FunctionDecl *HashAggregationTranslator::GenerateMergeOverflowPartitionsFunction() {
  // The partition merge function has the following signature:
  // (*QueryState, *AggregationHashTable, *AHTOverflowPartitionIterator) -> nil

  auto *codegen = GetCodeGen();
  auto params = GetCompilationContext()->QueryParams();

  // Then the aggregation hash table and the overflow partition iterator.
  auto agg_ht = codegen->MakeIdentifier("aggHashTable");
  auto overflow_iter = codegen->MakeIdentifier("ahtOvfIter");
  params.push_back(codegen->MakeField(agg_ht, codegen->PointerType(ast::BuiltinType::AggregationHashTable)));
  params.push_back(
      codegen->MakeField(overflow_iter, codegen->PointerType(ast::BuiltinType::AHTOverflowPartitionIterator)));

  auto ret_type = codegen->BuiltinType(ast::BuiltinType::Kind::Nil);
  FunctionBuilder builder(codegen, merge_partitions_fn_, std::move(params), ret_type);
  {
    // Main merging logic.
    MergeOverflowPartitions(&builder, codegen->MakeExpr(agg_ht), codegen->MakeExpr(overflow_iter));
  }
  return builder.Finish();
}

ast::FunctionDecl *HashAggregationTranslator::GenerateKeyCheckFunction() {
  auto *codegen = GetCodeGen();
  auto agg_payload = codegen->MakeIdentifier("aggPayload");
  auto agg_values = codegen->MakeIdentifier("aggValues");
  auto params = codegen->MakeFieldList({
      codegen->MakeField(agg_payload, codegen->PointerType(agg_payload_type_)),
      codegen->MakeField(agg_values, codegen->PointerType(agg_values_type_)),
  });
  auto ret_type = codegen->BuiltinType(ast::BuiltinType::Kind::Bool);
  FunctionBuilder builder(codegen, key_check_fn_, std::move(params), ret_type);
  {
    for (uint32_t term_idx = 0; term_idx < GetAggPlan().GetGroupByTerms().size(); term_idx++) {
      auto lhs = GetGroupByTerm(agg_payload, term_idx);
      auto rhs = GetGroupByTerm(agg_values, term_idx);
      If check_match(&builder, codegen->Compare(parsing::Token::Type::BANG_EQUAL, lhs, rhs));
      builder.Append(codegen->Return(codegen->ConstBool(false)));
    }
    builder.Append(codegen->Return(codegen->ConstBool(true)));
  }
  return builder.Finish();
}

void HashAggregationTranslator::DefineHelperFunctions(util::RegionVector<ast::FunctionDecl *> *decls) {
  if (build_pipeline_.IsParallel()) {
    decls->push_back(GeneratePartialKeyCheckFunction());
    decls->push_back(GenerateMergeOverflowPartitionsFunction());
  }
  decls->push_back(GenerateKeyCheckFunction());
}

void HashAggregationTranslator::InitializeAggregationHashTable(FunctionBuilder *function, ast::Expr *agg_ht) const {
  function->Append(GetCodeGen()->AggHashTableInit(agg_ht, GetExecutionContext(), GetMemoryPool(), agg_payload_type_));
}

void HashAggregationTranslator::TearDownAggregationHashTable(FunctionBuilder *function, ast::Expr *agg_ht) const {
  function->Append(GetCodeGen()->AggHashTableFree(agg_ht));
}

void HashAggregationTranslator::InitializeQueryState(FunctionBuilder *function) const {
  InitializeAggregationHashTable(function, global_agg_ht_.GetPtr(GetCodeGen()));
}

void HashAggregationTranslator::TearDownQueryState(FunctionBuilder *function) const {
  TearDownAggregationHashTable(function, global_agg_ht_.GetPtr(GetCodeGen()));
}

void HashAggregationTranslator::InitializePipelineState(const Pipeline &pipeline, FunctionBuilder *function) const {
  if (IsBuildPipeline(pipeline)) {
    if (build_pipeline_.IsParallel()) {
      InitializeAggregationHashTable(function, local_agg_ht_.GetPtr(GetCodeGen()));
      CounterSet(function, agg_count_, 0);
    }
  }

  InitializeCounters(pipeline, function);
}

void HashAggregationTranslator::InitializeCounters(const Pipeline &pipeline, FunctionBuilder *function) const {
  if (IsBuildPipeline(pipeline)) {
    CounterSet(function, num_agg_inputs_, 0);
  } else {
    CounterSet(function, num_agg_outputs_, 0);
  }
}

void HashAggregationTranslator::TearDownPipelineState(const Pipeline &pipeline, FunctionBuilder *function) const {
  if (IsBuildPipeline(pipeline)) {
    if (build_pipeline_.IsParallel()) {
      TearDownAggregationHashTable(function, local_agg_ht_.GetPtr(GetCodeGen()));
    }
  }
}

void HashAggregationTranslator::RecordCounters(const Pipeline &pipeline, FunctionBuilder *function) const {
  auto *codegen = GetCodeGen();
  if (IsBuildPipeline(pipeline)) {
    const auto &agg_ht = pipeline.IsParallel() ? local_agg_ht_ : global_agg_ht_;
    FeatureRecord(function, brain::ExecutionOperatingUnitType::AGGREGATE_BUILD,
                  brain::ExecutionOperatingUnitFeatureAttribute::NUM_ROWS, pipeline, CounterVal(num_agg_inputs_));

    if (build_pipeline_.IsParallel()) {
      FeatureRecord(function, brain::ExecutionOperatingUnitType::AGGREGATE_BUILD,
                    brain::ExecutionOperatingUnitFeatureAttribute::CONCURRENT, pipeline, pipeline.ConcurrentState());

      // In parallel mode, we subtract from the insert count of the last task that might
      // have been run with the current thread. This is to more correctly model the
      // amount of work performed by the current task.
      auto *ins_count = codegen->CallBuiltin(ast::Builtin::AggHashTableGetInsertCount, {agg_ht.GetPtr(codegen)});
      auto *minus = codegen->BinaryOp(parsing::Token::Type::MINUS, ins_count, agg_count_.Get(codegen));
      FeatureRecord(function, brain::ExecutionOperatingUnitType::AGGREGATE_BUILD,
                    brain::ExecutionOperatingUnitFeatureAttribute::CARDINALITY, pipeline, minus);
    } else {
      FeatureRecord(function, brain::ExecutionOperatingUnitType::AGGREGATE_BUILD,
                    brain::ExecutionOperatingUnitFeatureAttribute::CARDINALITY, pipeline,
                    codegen->CallBuiltin(ast::Builtin::AggHashTableGetTupleCount, {agg_ht.GetPtr(codegen)}));
    }

    FeatureArithmeticRecordMul(function, pipeline, GetTranslatorId(), CounterVal(num_agg_inputs_));
  } else {
    ast::Expr *agg_ht;
    if (pipeline.IsParallel()) {
      agg_ht = iterate_agg_ht_.Get(codegen);
    } else {
      agg_ht = global_agg_ht_.GetPtr(codegen);
    }

    FeatureRecord(function, brain::ExecutionOperatingUnitType::AGGREGATE_ITERATE,
                  brain::ExecutionOperatingUnitFeatureAttribute::NUM_ROWS, pipeline, CounterVal(num_agg_outputs_));

    FeatureRecord(function, brain::ExecutionOperatingUnitType::AGGREGATE_ITERATE,
                  brain::ExecutionOperatingUnitFeatureAttribute::CARDINALITY, pipeline,
                  codegen->CallBuiltin(ast::Builtin::AggHashTableGetTupleCount, {agg_ht}));

    if (pipeline.IsParallel()) {
      FeatureRecord(function, brain::ExecutionOperatingUnitType::AGGREGATE_ITERATE,
                    brain::ExecutionOperatingUnitFeatureAttribute::CONCURRENT, pipeline, pipeline.ConcurrentState());
    }

    FeatureArithmeticRecordMul(function, pipeline, GetTranslatorId(), CounterVal(num_agg_outputs_));
  }
}

void HashAggregationTranslator::EndParallelPipelineWork(const Pipeline &pipeline, FunctionBuilder *function) const {
  RecordCounters(pipeline, function);

  if (IsBuildPipeline(pipeline)) {
    auto *codegen = GetCodeGen();
    const auto &agg_ht = local_agg_ht_;
    auto *tuple_count = codegen->CallBuiltin(ast::Builtin::AggHashTableGetInsertCount, {agg_ht.GetPtr(codegen)});
    function->Append(codegen->Assign(agg_count_.Get(codegen), tuple_count));
  }
}

ast::Expr *HashAggregationTranslator::GetGroupByTerm(ast::Identifier agg_row, uint32_t attr_idx) const {
  auto *codegen = GetCodeGen();
  auto member = codegen->MakeIdentifier(GROUP_BY_TERM_ATTR_PREFIX + std::to_string(attr_idx));
  return codegen->AccessStructMember(codegen->MakeExpr(agg_row), member);
}

ast::Expr *HashAggregationTranslator::GetAggregateTerm(ast::Identifier agg_row, uint32_t attr_idx) const {
  auto *codegen = GetCodeGen();
  auto member = codegen->MakeIdentifier(AGGREGATE_TERM_ATTR_PREFIX + std::to_string(attr_idx));
  return codegen->AccessStructMember(codegen->MakeExpr(agg_row), member);
}

ast::Expr *HashAggregationTranslator::GetAggregateTermPtr(ast::Identifier agg_row, uint32_t attr_idx) const {
  return GetCodeGen()->AddressOf(GetAggregateTerm(agg_row, attr_idx));
}

ast::Identifier HashAggregationTranslator::FillInputValues(FunctionBuilder *function, WorkContext *ctx) const {
  auto *codegen = GetCodeGen();

  // var aggValues : AggValues
  auto agg_values = codegen->MakeFreshIdentifier("aggValues");
  function->Append(codegen->DeclareVarNoInit(agg_values, codegen->MakeExpr(agg_values_type_)));

  // Populate the grouping terms.
  uint32_t term_idx = 0;
  for (const auto &term : GetAggPlan().GetGroupByTerms()) {
    auto lhs = GetGroupByTerm(agg_values, term_idx);
    auto rhs = ctx->DeriveValue(*term, this);
    function->Append(codegen->Assign(lhs, rhs));
    term_idx++;
  }

  // Populate the raw aggregate values.
  term_idx = 0;
  for (const auto &term : GetAggPlan().GetAggregateTerms()) {
    auto lhs = GetAggregateTerm(agg_values, term_idx);
    auto rhs = ctx->DeriveValue(*term->GetChild(0), this);
    function->Append(codegen->Assign(lhs, rhs));
    term_idx++;
  }

  return agg_values;
}

ast::Identifier HashAggregationTranslator::HashInputKeys(FunctionBuilder *function, ast::Identifier agg_values) const {
  std::vector<ast::Expr *> keys;
  for (uint32_t term_idx = 0; term_idx < GetAggPlan().GetGroupByTerms().size(); term_idx++) {
    keys.push_back(GetGroupByTerm(agg_values, term_idx));
  }

  // var hashVal = @hash(...)
  auto *codegen = GetCodeGen();
  auto hash_val = codegen->MakeFreshIdentifier("hashVal");
  function->Append(codegen->DeclareVarWithInit(hash_val, codegen->Hash(keys)));
  return hash_val;
}

ast::Identifier HashAggregationTranslator::PerformLookup(FunctionBuilder *function, ast::Expr *agg_ht,
                                                         ast::Identifier hash_val, ast::Identifier agg_values) const {
  auto *codegen = GetCodeGen();
  // var aggPayload = @ptrCast(*AggPayload, @aggHTLookup())
  auto lookup_call = codegen->AggHashTableLookup(agg_ht, codegen->MakeExpr(hash_val), key_check_fn_,
                                                 codegen->AddressOf(codegen->MakeExpr(agg_values)), agg_payload_type_);
  auto agg_payload = codegen->MakeFreshIdentifier("aggPayload");
  function->Append(codegen->DeclareVarWithInit(agg_payload, lookup_call));
  return agg_payload;
}

void HashAggregationTranslator::ConstructNewAggregate(FunctionBuilder *function, ast::Expr *agg_ht,
                                                      ast::Identifier agg_payload, ast::Identifier agg_values,
                                                      ast::Identifier hash_val) const {
  auto *codegen = GetCodeGen();

  // aggRow = @ptrCast(*AggPayload, @aggHTInsert(&state.agg_table, agg_hash_val))
  bool partitioned = build_pipeline_.IsParallel();
  auto insert_call = codegen->AggHashTableInsert(agg_ht, codegen->MakeExpr(hash_val), partitioned, agg_payload_type_);
  function->Append(codegen->Assign(codegen->MakeExpr(agg_payload), insert_call));

  // Copy the grouping keys.
  for (uint32_t term_idx = 0; term_idx < GetAggPlan().GetGroupByTerms().size(); term_idx++) {
    auto lhs = GetGroupByTerm(agg_payload, term_idx);
    auto rhs = GetGroupByTerm(agg_values, term_idx);
    function->Append(codegen->Assign(lhs, rhs));
  }

  // Initialize all aggregate terms.
  for (uint32_t term_idx = 0; term_idx < GetAggPlan().GetAggregateTerms().size(); term_idx++) {
    auto agg_term = GetAggregateTermPtr(agg_payload, term_idx);
    function->Append(codegen->AggregatorInit(agg_term));
  }
}

void HashAggregationTranslator::AdvanceAggregate(FunctionBuilder *function, ast::Identifier agg_payload,
                                                 ast::Identifier agg_values) const {
  auto *codegen = GetCodeGen();
  for (uint32_t term_idx = 0; term_idx < GetAggPlan().GetAggregateTerms().size(); term_idx++) {
    auto agg = GetAggregateTermPtr(agg_payload, term_idx);
    auto val = GetAggregateTermPtr(agg_values, term_idx);
    function->Append(codegen->AggregatorAdvance(agg, val));
  }
}

void HashAggregationTranslator::UpdateAggregates(WorkContext *context, FunctionBuilder *function,
                                                 ast::Expr *agg_ht) const {
  auto *codegen = GetCodeGen();

  auto agg_values = FillInputValues(function, context);
  auto hash_val = HashInputKeys(function, agg_values);
  auto agg_payload = PerformLookup(function, agg_ht, hash_val, agg_values);

  If check_new_agg(function, codegen->IsNilPointer(codegen->MakeExpr(agg_payload)));
  ConstructNewAggregate(function, agg_ht, agg_payload, agg_values, hash_val);
  check_new_agg.EndIf();

  // Advance aggregate.
  AdvanceAggregate(function, agg_payload, agg_values);

  CounterAdd(function, num_agg_inputs_, 1);
}

void HashAggregationTranslator::ScanAggregationHashTable(WorkContext *context, FunctionBuilder *function,
                                                         ast::Expr *agg_ht) const {
  auto *codegen = GetCodeGen();

  // var iterBase: AHTIterator
  ast::Identifier aht_iter_base = codegen->MakeFreshIdentifier("iterBase");
  ast::Expr *aht_iter_type = codegen->BuiltinType(ast::BuiltinType::AHTIterator);
  function->Append(codegen->DeclareVarNoInit(aht_iter_base, aht_iter_type));

  // var ahtIter = &ahtIterBase
  ast::Identifier aht_iter = codegen->MakeFreshIdentifier("iter");
  ast::Expr *aht_iter_init = codegen->AddressOf(codegen->MakeExpr(aht_iter_base));
  function->Append(codegen->DeclareVarWithInit(aht_iter, aht_iter_init));

  Loop loop(function, codegen->MakeStmt(codegen->AggHashTableIteratorInit(codegen->MakeExpr(aht_iter), agg_ht)),
            codegen->AggHashTableIteratorHasNext(codegen->MakeExpr(aht_iter)),
            codegen->MakeStmt(codegen->AggHashTableIteratorNext(codegen->MakeExpr(aht_iter))));
  {
    // var aggRow = @ahtIterGetRow()
    function->Append(codegen->DeclareVarWithInit(
        agg_row_var_, codegen->AggHashTableIteratorGetRow(codegen->MakeExpr(aht_iter), agg_payload_type_)));

    // Check having clause.
    if (const auto having = GetAggPlan().GetHavingClausePredicate(); having != nullptr) {
      If check_having(function, context->DeriveValue(*having, this));
      context->Push(function);
    } else {
      context->Push(function);
    }

    CounterAdd(function, num_agg_outputs_, 1);
  }
  loop.EndLoop();

  // Close iterator.
  function->Append(codegen->AggHashTableIteratorClose(codegen->MakeExpr(aht_iter)));
}

void HashAggregationTranslator::PerformPipelineWork(WorkContext *context, FunctionBuilder *function) const {
  auto *codegen = GetCodeGen();
  if (IsBuildPipeline(context->GetPipeline())) {
    const auto &agg_ht = build_pipeline_.IsParallel() ? local_agg_ht_ : global_agg_ht_;
    UpdateAggregates(context, function, agg_ht.GetPtr(codegen));
  } else {
    TERRIER_ASSERT(IsProducePipeline(context->GetPipeline()), "Pipeline is unknown to hash aggregation translator");
    ast::Expr *agg_ht;
    if (GetPipeline()->IsParallel()) {
      function->Append(
          codegen->Assign(GetPipeline()->ConcurrentState(), codegen->MakeExpr(codegen->MakeIdentifier("concurrent"))));

      // In parallel-mode, we would've issued a parallel partitioned scan. In
      // this case, the aggregation hash table we're to scan is provided as a
      // function parameter; specifically, the last argument in the worker
      // function which we're generating right now. Pull it out.
      auto agg_ht_param_position = GetPipeline()->PipelineParams().size();
      agg_ht = function->GetParameterByPosition(agg_ht_param_position);
      function->Append(codegen->Assign(iterate_agg_ht_.Get(codegen), agg_ht));
      ScanAggregationHashTable(context, function, agg_ht);
    } else {
      agg_ht = global_agg_ht_.GetPtr(codegen);
      ScanAggregationHashTable(context, function, agg_ht);
    }
  }
}

void HashAggregationTranslator::FinishPipelineWork(const Pipeline &pipeline, FunctionBuilder *function) const {
<<<<<<< HEAD
  if (IsBuildPipeline(pipeline)) {
    if (build_pipeline_.IsParallel()) {
      auto *codegen = GetCodeGen();
      auto global_agg_ht = global_agg_ht_.GetPtr(codegen);
      auto thread_state_container = GetThreadStateContainer();
      auto tl_agg_ht_offset = local_agg_ht_.OffsetFromState(codegen);
      auto pipeline_id = codegen->Const32(pipeline.GetPipelineId().UnderlyingValue());
      function->Append(codegen->AggHashTableMovePartitions(global_agg_ht, GetExecutionContext(), pipeline_id,
                                                           thread_state_container, tl_agg_ht_offset,
                                                           merge_partitions_fn_));
    } else {
      RecordCounters(pipeline, function);
    }
  } else if (!pipeline.IsParallel()) {
    RecordCounters(pipeline, function);
=======
  auto *codegen = GetCodeGen();
  const auto &agg_ht = build_pipeline_.IsParallel() ? local_agg_ht_ : global_agg_ht_;

  if (IsBuildPipeline(pipeline)) {
    if (build_pipeline_.IsParallel()) {
      auto global_agg_ht = global_agg_ht_.GetPtr(codegen);
      auto thread_state_container = GetThreadStateContainer();
      auto tl_agg_ht_offset = local_agg_ht_.OffsetFromState(codegen);
      function->Append(codegen->AggHashTableMovePartitions(global_agg_ht, thread_state_container, tl_agg_ht_offset,
                                                           merge_partitions_fn_));
    }

    FeatureRecord(function, brain::ExecutionOperatingUnitType::AGGREGATE_BUILD,
                  brain::ExecutionOperatingUnitFeatureAttribute::NUM_ROWS, pipeline, CounterVal(num_agg_inputs_));
    FeatureRecord(function, brain::ExecutionOperatingUnitType::AGGREGATE_BUILD,
                  brain::ExecutionOperatingUnitFeatureAttribute::CARDINALITY, pipeline,
                  codegen->CallBuiltin(ast::Builtin::AggHashTableGetTupleCount, {agg_ht.GetPtr(codegen)}));
    FeatureArithmeticRecordMul(function, pipeline, GetTranslatorId(), CounterVal(num_agg_inputs_));
  } else {
    FeatureRecord(function, brain::ExecutionOperatingUnitType::AGGREGATE_ITERATE,
                  brain::ExecutionOperatingUnitFeatureAttribute::NUM_ROWS, pipeline, CounterVal(num_agg_outputs_));
    FeatureRecord(function, brain::ExecutionOperatingUnitType::AGGREGATE_ITERATE,
                  brain::ExecutionOperatingUnitFeatureAttribute::CARDINALITY, pipeline,
                  codegen->CallBuiltin(ast::Builtin::AggHashTableGetTupleCount, {agg_ht.GetPtr(codegen)}));
    FeatureArithmeticRecordMul(function, pipeline, GetTranslatorId(), CounterVal(num_agg_outputs_));
>>>>>>> cbe2f08b
  }
}

ast::Expr *HashAggregationTranslator::GetChildOutput(WorkContext *context, uint32_t child_idx,
                                                     uint32_t attr_idx) const {
  if (IsProducePipeline(context->GetPipeline())) {
    if (child_idx == 0) {
      return GetGroupByTerm(agg_row_var_, attr_idx);
    }
    return GetCodeGen()->AggregatorResult(GetAggregateTermPtr(agg_row_var_, attr_idx));
  }
  // The request is in the build pipeline. Forward to child translator.
  return OperatorTranslator::GetChildOutput(context, child_idx, attr_idx);
}

util::RegionVector<ast::FieldDecl *> HashAggregationTranslator::GetWorkerParams() const {
  TERRIER_ASSERT(build_pipeline_.IsParallel(), "Should not issue parallel scan if pipeline isn't parallelized.");
  auto *codegen = GetCodeGen();
  auto *uint32_type = codegen->BuiltinType(ast::BuiltinType::Uint32);
  return codegen->MakeFieldList({codegen->MakeField(codegen->MakeIdentifier("aggHashTable"),
                                                    codegen->PointerType(ast::BuiltinType::AggregationHashTable)),
                                 codegen->MakeField(codegen->MakeIdentifier("concurrent"), uint32_type)});
}

void HashAggregationTranslator::LaunchWork(FunctionBuilder *function, ast::Identifier work_func_name) const {
  TERRIER_ASSERT(build_pipeline_.IsParallel(), "Should not issue parallel scan if pipeline isn't parallelized.");
  auto *codegen = GetCodeGen();
  function->Append(codegen->AggHashTableParallelScan(global_agg_ht_.GetPtr(codegen), GetQueryStatePtr(),
                                                     GetThreadStateContainer(), work_func_name));
}

}  // namespace terrier::execution::compiler<|MERGE_RESOLUTION|>--- conflicted
+++ resolved
@@ -534,7 +534,6 @@
 }
 
 void HashAggregationTranslator::FinishPipelineWork(const Pipeline &pipeline, FunctionBuilder *function) const {
-<<<<<<< HEAD
   if (IsBuildPipeline(pipeline)) {
     if (build_pipeline_.IsParallel()) {
       auto *codegen = GetCodeGen();
@@ -550,33 +549,6 @@
     }
   } else if (!pipeline.IsParallel()) {
     RecordCounters(pipeline, function);
-=======
-  auto *codegen = GetCodeGen();
-  const auto &agg_ht = build_pipeline_.IsParallel() ? local_agg_ht_ : global_agg_ht_;
-
-  if (IsBuildPipeline(pipeline)) {
-    if (build_pipeline_.IsParallel()) {
-      auto global_agg_ht = global_agg_ht_.GetPtr(codegen);
-      auto thread_state_container = GetThreadStateContainer();
-      auto tl_agg_ht_offset = local_agg_ht_.OffsetFromState(codegen);
-      function->Append(codegen->AggHashTableMovePartitions(global_agg_ht, thread_state_container, tl_agg_ht_offset,
-                                                           merge_partitions_fn_));
-    }
-
-    FeatureRecord(function, brain::ExecutionOperatingUnitType::AGGREGATE_BUILD,
-                  brain::ExecutionOperatingUnitFeatureAttribute::NUM_ROWS, pipeline, CounterVal(num_agg_inputs_));
-    FeatureRecord(function, brain::ExecutionOperatingUnitType::AGGREGATE_BUILD,
-                  brain::ExecutionOperatingUnitFeatureAttribute::CARDINALITY, pipeline,
-                  codegen->CallBuiltin(ast::Builtin::AggHashTableGetTupleCount, {agg_ht.GetPtr(codegen)}));
-    FeatureArithmeticRecordMul(function, pipeline, GetTranslatorId(), CounterVal(num_agg_inputs_));
-  } else {
-    FeatureRecord(function, brain::ExecutionOperatingUnitType::AGGREGATE_ITERATE,
-                  brain::ExecutionOperatingUnitFeatureAttribute::NUM_ROWS, pipeline, CounterVal(num_agg_outputs_));
-    FeatureRecord(function, brain::ExecutionOperatingUnitType::AGGREGATE_ITERATE,
-                  brain::ExecutionOperatingUnitFeatureAttribute::CARDINALITY, pipeline,
-                  codegen->CallBuiltin(ast::Builtin::AggHashTableGetTupleCount, {agg_ht.GetPtr(codegen)}));
-    FeatureArithmeticRecordMul(function, pipeline, GetTranslatorId(), CounterVal(num_agg_outputs_));
->>>>>>> cbe2f08b
   }
 }
 
