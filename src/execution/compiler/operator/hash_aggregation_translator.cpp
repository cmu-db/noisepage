--- conflicted
+++ resolved
@@ -282,7 +282,7 @@
 
     FeatureRecord(function, brain::ExecutionOperatingUnitType::AGGREGATE_BUILD,
                   brain::ExecutionOperatingUnitFeatureAttribute::NUM_ROWS, pipeline,
-                  num_agg_inputs_.Get(codegen));
+                  CounterVal(num_agg_inputs_));
     FeatureRecord(function, brain::ExecutionOperatingUnitType::AGGREGATE_BUILD,
                   brain::ExecutionOperatingUnitFeatureAttribute::CARDINALITY, pipeline,
                   codegen->CallBuiltin(ast::Builtin::AggHashTableGetTupleCount, {agg_ht.GetPtr(codegen)}));
@@ -292,6 +292,8 @@
                     brain::ExecutionOperatingUnitFeatureAttribute::CONCURRENT, pipeline,
                     pipeline.ConcurrentState());
     }
+
+    FeatureArithmeticRecordMul(function, pipeline, GetTranslatorId(), CounterVal(num_agg_inputs_));
   } else {
     ast::Expr *agg_ht;
     if (pipeline.IsParallel()) {
@@ -302,7 +304,7 @@
 
     FeatureRecord(function, brain::ExecutionOperatingUnitType::AGGREGATE_ITERATE,
                   brain::ExecutionOperatingUnitFeatureAttribute::NUM_ROWS, pipeline,
-                  num_agg_outputs_.Get(codegen));
+                  CounterVal(num_agg_outputs_));
     FeatureRecord(function, brain::ExecutionOperatingUnitType::AGGREGATE_ITERATE,
                   brain::ExecutionOperatingUnitFeatureAttribute::CARDINALITY, pipeline,
                   codegen->CallBuiltin(ast::Builtin::AggHashTableGetTupleCount, {agg_ht}));
@@ -312,6 +314,8 @@
                     brain::ExecutionOperatingUnitFeatureAttribute::CONCURRENT, pipeline,
                     pipeline.ConcurrentState());
     }
+
+    FeatureArithmeticRecordMul(function, pipeline,, GetTranslatorId(), CounterVal(num_agg_outputs_));
   }
 }
 
@@ -478,17 +482,6 @@
   if (IsBuildPipeline(context->GetPipeline())) {
     const auto &agg_ht = build_pipeline_.IsParallel() ? local_agg_ht_ : global_agg_ht_;
     UpdateAggregates(context, function, agg_ht.GetPtr(codegen));
-<<<<<<< HEAD
-=======
-
-    FeatureRecord(function, brain::ExecutionOperatingUnitType::AGGREGATE_BUILD,
-                  brain::ExecutionOperatingUnitFeatureAttribute::NUM_ROWS, context->GetPipeline(),
-                  CounterVal(num_agg_inputs_));
-    FeatureRecord(function, brain::ExecutionOperatingUnitType::AGGREGATE_BUILD,
-                  brain::ExecutionOperatingUnitFeatureAttribute::CARDINALITY, context->GetPipeline(),
-                  codegen->CallBuiltin(ast::Builtin::AggHashTableGetTupleCount, {agg_ht.GetPtr(codegen)}));
-    FeatureArithmeticRecordMul(function, context->GetPipeline(), GetTranslatorId(), CounterVal(num_agg_inputs_));
->>>>>>> e6c8d44b
   } else {
     TERRIER_ASSERT(IsProducePipeline(context->GetPipeline()), "Pipeline is unknown to hash aggregation translator");
     ast::Expr *agg_ht;
@@ -507,17 +500,6 @@
       agg_ht = global_agg_ht_.GetPtr(codegen);
       ScanAggregationHashTable(context, function, agg_ht);
     }
-<<<<<<< HEAD
-=======
-
-    FeatureRecord(function, brain::ExecutionOperatingUnitType::AGGREGATE_ITERATE,
-                  brain::ExecutionOperatingUnitFeatureAttribute::NUM_ROWS, context->GetPipeline(),
-                  CounterVal(num_agg_outputs_));
-    FeatureRecord(function, brain::ExecutionOperatingUnitType::AGGREGATE_ITERATE,
-                  brain::ExecutionOperatingUnitFeatureAttribute::CARDINALITY, context->GetPipeline(),
-                  codegen->CallBuiltin(ast::Builtin::AggHashTableGetTupleCount, {agg_ht}));
-    FeatureArithmeticRecordMul(function, context->GetPipeline(), GetTranslatorId(), CounterVal(num_agg_outputs_));
->>>>>>> e6c8d44b
   }
 }
 
