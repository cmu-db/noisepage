--- conflicted
+++ resolved
@@ -76,15 +76,6 @@
     local_agg_ht_ = build_pipeline_.DeclarePipelineStateEntry("aggHashTable", agg_ht_type);
   }
 
-<<<<<<< HEAD
-  if (pipeline->IsParallel()) {
-    iterate_agg_ht_ = pipeline->DeclarePipelineStateEntry("iterateAggHashTable", codegen->PointerType(agg_ht_type));
-  }
-
-  num_agg_inputs_ = CounterDeclare("num_agg_inputs", &build_pipeline_);
-  agg_count_ = CounterDeclare("agg_count", &build_pipeline_);
-  num_agg_outputs_ = CounterDeclare("num_agg_outputs", pipeline);
-=======
   num_agg_inputs_ = CounterDeclare("num_agg_inputs", &build_pipeline_);
   agg_count_ = CounterDeclare("agg_count", &build_pipeline_);
   num_agg_outputs_ = CounterDeclare("num_agg_outputs", pipeline);
@@ -95,7 +86,6 @@
     parallel_build_post_hook_fn_ =
         GetCodeGen()->MakeFreshIdentifier(build_pipeline_.CreatePipelineFunctionName("PostHook"));
   }
->>>>>>> 95362dc9
 }
 
 ast::StructDecl *HashAggregationTranslator::GeneratePayloadStruct() {
@@ -291,12 +281,9 @@
 
 void HashAggregationTranslator::InitializeQueryState(FunctionBuilder *function) const {
   InitializeAggregationHashTable(function, global_agg_ht_.GetPtr(GetCodeGen()));
-<<<<<<< HEAD
-=======
   for (auto &p : distinct_filters_) {
     p.second.Initialize(GetCodeGen(), function, GetExecutionContext());
   }
->>>>>>> 95362dc9
 }
 
 void HashAggregationTranslator::TearDownQueryState(FunctionBuilder *function) const {
@@ -346,12 +333,6 @@
 }
 
 void HashAggregationTranslator::InitializePipelineState(const Pipeline &pipeline, FunctionBuilder *function) const {
-<<<<<<< HEAD
-  if (IsBuildPipeline(pipeline)) {
-    if (build_pipeline_.IsParallel()) {
-      InitializeAggregationHashTable(function, local_agg_ht_.GetPtr(GetCodeGen()));
-      CounterSet(function, agg_count_, 0);
-=======
   if (IsBuildPipeline(pipeline) && build_pipeline_.IsParallel()) {
     InitializeAggregationHashTable(function, local_agg_ht_.GetPtr(GetCodeGen()));
 
@@ -362,7 +343,6 @@
     if (IsPipelineMetricsEnabled()) {
       build_pipeline_.DeclareTLSDependentFunction(GenerateStartHookFunction());
       build_pipeline_.DeclareTLSDependentFunction(GenerateEndHookFunction());
->>>>>>> 95362dc9
     }
   }
 
@@ -392,22 +372,11 @@
     FeatureRecord(function, brain::ExecutionOperatingUnitType::AGGREGATE_BUILD,
                   brain::ExecutionOperatingUnitFeatureAttribute::NUM_ROWS, pipeline, CounterVal(num_agg_inputs_));
 
-<<<<<<< HEAD
-    if (build_pipeline_.IsParallel()) {
-      FeatureRecord(function, brain::ExecutionOperatingUnitType::AGGREGATE_BUILD,
-                    brain::ExecutionOperatingUnitFeatureAttribute::CONCURRENT, pipeline, pipeline.ConcurrentState());
-
-      // In parallel mode, we subtract from the insert count of the last task that might
-      // have been run with the current thread. This is to more correctly model the
-      // amount of work performed by the current task.
-=======
     if (build_pipeline_.IsParallel() && IsCountersEnabled()) {
       // In parallel mode, we subtract from the insert count of the last task that might
       // have been run with the current thread. This is to more correctly model the
       // amount of work performed by the current task.
       // @see HashAggregationTranslator::agg_count_ for further information.
->>>>>>> 95362dc9
-      auto *ins_count = codegen->CallBuiltin(ast::Builtin::AggHashTableGetInsertCount, {agg_ht.GetPtr(codegen)});
       auto *minus = codegen->BinaryOp(parsing::Token::Type::MINUS, ins_count, agg_count_.Get(codegen));
       FeatureRecord(function, brain::ExecutionOperatingUnitType::AGGREGATE_BUILD,
                     brain::ExecutionOperatingUnitFeatureAttribute::CARDINALITY, pipeline, minus);
@@ -421,14 +390,10 @@
   } else {
     ast::Expr *agg_ht;
     if (pipeline.IsParallel()) {
-<<<<<<< HEAD
-      agg_ht = iterate_agg_ht_.Get(codegen);
-=======
       // See note in PerformPipelineWork(), the aggregation table is
       // provided as a function parameter.
       auto agg_ht_param_position = pipeline.PipelineParams().size();
       agg_ht = function->GetParameterByPosition(agg_ht_param_position);
->>>>>>> 95362dc9
     } else {
       agg_ht = global_agg_ht_.GetPtr(codegen);
     }
@@ -439,15 +404,6 @@
     FeatureRecord(function, brain::ExecutionOperatingUnitType::AGGREGATE_ITERATE,
                   brain::ExecutionOperatingUnitFeatureAttribute::CARDINALITY, pipeline,
                   codegen->CallBuiltin(ast::Builtin::AggHashTableGetTupleCount, {agg_ht}));
-<<<<<<< HEAD
-
-    if (pipeline.IsParallel()) {
-      FeatureRecord(function, brain::ExecutionOperatingUnitType::AGGREGATE_ITERATE,
-                    brain::ExecutionOperatingUnitFeatureAttribute::CONCURRENT, pipeline, pipeline.ConcurrentState());
-    }
-
-=======
->>>>>>> 95362dc9
     FeatureArithmeticRecordMul(function, pipeline, GetTranslatorId(), CounterVal(num_agg_outputs_));
   }
 }
@@ -455,11 +411,7 @@
 void HashAggregationTranslator::EndParallelPipelineWork(const Pipeline &pipeline, FunctionBuilder *function) const {
   RecordCounters(pipeline, function);
 
-<<<<<<< HEAD
-  if (IsBuildPipeline(pipeline)) {
-=======
   if (IsBuildPipeline(pipeline) && IsCountersEnabled()) {
->>>>>>> 95362dc9
     auto *codegen = GetCodeGen();
     const auto &agg_ht = local_agg_ht_;
     auto *tuple_count = codegen->CallBuiltin(ast::Builtin::AggHashTableGetInsertCount, {agg_ht.GetPtr(codegen)});
@@ -673,8 +625,6 @@
   if (IsBuildPipeline(pipeline)) {
     if (build_pipeline_.IsParallel()) {
       auto *codegen = GetCodeGen();
-<<<<<<< HEAD
-=======
       if (IsPipelineMetricsEnabled()) {
         // Setup the hooks
         auto *exec_ctx = GetExecutionContext();
@@ -686,7 +636,6 @@
         function->Append(codegen->ExecCtxRegisterHook(exec_ctx, post, parallel_build_post_hook_fn_));
       }
 
->>>>>>> 95362dc9
       auto global_agg_ht = global_agg_ht_.GetPtr(codegen);
       auto thread_state_container = GetThreadStateContainer();
       auto tl_agg_ht_offset = local_agg_ht_.OffsetFromState(codegen);
@@ -694,14 +643,11 @@
       function->Append(codegen->AggHashTableMovePartitions(global_agg_ht, GetExecutionContext(), pipeline_id,
                                                            thread_state_container, tl_agg_ht_offset,
                                                            merge_partitions_fn_));
-<<<<<<< HEAD
-=======
 
       if (IsPipelineMetricsEnabled()) {
         auto *exec_ctx = GetExecutionContext();
         function->Append(codegen->ExecCtxClearHooks(exec_ctx));
       }
->>>>>>> 95362dc9
     } else {
       RecordCounters(pipeline, function);
     }
