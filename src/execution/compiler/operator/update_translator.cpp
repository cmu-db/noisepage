#include "execution/compiler/operator/update_translator.h"

#include <utility>
#include <vector>

#include "catalog/catalog_accessor.h"
#include "execution/compiler/codegen.h"
#include "execution/compiler/compilation_context.h"
#include "execution/compiler/function_builder.h"
#include "execution/compiler/if.h"
#include "execution/compiler/work_context.h"
#include "planner/plannodes/update_plan_node.h"
#include "storage/index/index.h"
#include "storage/sql_table.h"

namespace noisepage::execution::compiler {
UpdateTranslator::UpdateTranslator(const planner::UpdatePlanNode &plan, CompilationContext *compilation_context,
                                   Pipeline *pipeline)
    : OperatorTranslator(plan, compilation_context, pipeline, selfdriving::ExecutionOperatingUnitType::UPDATE),
      updater_(GetCodeGen()->MakeFreshIdentifier("updater")),
      update_pr_(GetCodeGen()->MakeFreshIdentifier("update_pr")),
      col_oids_(GetCodeGen()->MakeFreshIdentifier("col_oids")),
      table_schema_(GetCodeGen()->GetCatalogAccessor()->GetSchema(plan.GetTableOid())),
      all_oids_(CollectOids(table_schema_)),
      table_pm_(GetCodeGen()->GetCatalogAccessor()->GetTable(plan.GetTableOid())->ProjectionMapForOids(all_oids_)) {
  pipeline->RegisterSource(this, Pipeline::Parallelism::Serial);
  compilation_context->Prepare(*plan.GetChild(0), pipeline);

  for (const auto &clause : plan.GetSetClauses()) {
    compilation_context->Prepare(*clause.second);
  }

  auto &index_oids = GetPlanAs<planner::UpdatePlanNode>().GetIndexOids();
  for (auto &index_oid : index_oids) {
    const auto &index_schema = GetCodeGen()->GetCatalogAccessor()->GetIndexSchema(index_oid);
    for (const auto &index_col : index_schema.GetColumns()) {
      compilation_context->Prepare(*index_col.StoredExpression());
    }
  }

  num_updates_ = CounterDeclare("num_updates", pipeline);
}

void UpdateTranslator::InitializePipelineState(const Pipeline &pipeline, FunctionBuilder *function) const {
  CounterSet(function, num_updates_, 0);
}

void UpdateTranslator::PerformPipelineWork(WorkContext *context, FunctionBuilder *function) const {
  // var col_oids: [num_cols]uint32
  // col_oids[i] = ...
  // var updater : StorageInterface
  // @storageInterfaceInit(updater, execCtx, table_oid, col_oids, true)
  DeclareUpdater(function);
  // var update_pr : *ProjectedRow
  DeclareUpdatePR(function);

  const auto &op = GetPlanAs<planner::UpdatePlanNode>();

  if (op.GetIndexedUpdate()) {
    // For indexed updates, we need to call delete first.
    // if (!@tableDelete(&deleter, &slot)) { Abort(); }
    GenTableDelete(function);
  }

  // var update_pr = @getTablePR(&updater)
  // @prSet(update_pr, ... @vpiGet(...) ...)
  GetUpdatePR(function);

  // For each set clause, @prSet(update_pr, ...)
  GenSetTablePR(function, context);

  if (op.GetIndexedUpdate()) {
    // For indexed updates, we need to re-insert into the table, and then delete-and-insert into every index.
    // var insert_slot = @tableInsert(&updater_)
    GenTableInsert(function);
    const auto &indexes = GetPlanAs<planner::UpdatePlanNode>().GetIndexOids();
    for (const auto &index_oid : indexes) {
      GenIndexDelete(function, context, index_oid);
      GenIndexInsert(context, function, index_oid);
    }
  } else {
    // Non-indexed updates just update.
    GenTableUpdate(function);
  }
  function->Append(GetCodeGen()->ExecCtxAddRowsAffected(GetExecutionContext(), 1));

  CounterAdd(function, num_updates_, 1);

  // @storageInterfaceFree(&updater)
  GenUpdaterFree(function);
}

void UpdateTranslator::FinishPipelineWork(const Pipeline &pipeline, FunctionBuilder *function) const {
  if (GetPlanAs<planner::UpdatePlanNode>().GetIndexOids().empty()) {
    FeatureRecord(function, selfdriving::ExecutionOperatingUnitType::UPDATE,
                  selfdriving::ExecutionOperatingUnitFeatureAttribute::NUM_ROWS, pipeline, CounterVal(num_updates_));
    FeatureRecord(function, selfdriving::ExecutionOperatingUnitType::UPDATE,
                  selfdriving::ExecutionOperatingUnitFeatureAttribute::CARDINALITY, pipeline, CounterVal(num_updates_));
  } else {
    FeatureRecord(function, selfdriving::ExecutionOperatingUnitType::INSERT,
                  selfdriving::ExecutionOperatingUnitFeatureAttribute::NUM_ROWS, pipeline, CounterVal(num_updates_));
    FeatureRecord(function, selfdriving::ExecutionOperatingUnitType::INSERT,
                  selfdriving::ExecutionOperatingUnitFeatureAttribute::CARDINALITY, pipeline, CounterVal(num_updates_));
    FeatureRecord(function, selfdriving::ExecutionOperatingUnitType::DELETE,
                  selfdriving::ExecutionOperatingUnitFeatureAttribute::NUM_ROWS, pipeline, CounterVal(num_updates_));
    FeatureRecord(function, selfdriving::ExecutionOperatingUnitType::DELETE,
                  selfdriving::ExecutionOperatingUnitFeatureAttribute::CARDINALITY, pipeline, CounterVal(num_updates_));
  }

  FeatureArithmeticRecordMul(function, pipeline, GetTranslatorId(), CounterVal(num_updates_));
}

void UpdateTranslator::DeclareUpdater(noisepage::execution::compiler::FunctionBuilder *builder) const {
  // var col_oids: [num_cols]uint32
  // col_oids[i] = ...
  SetOids(builder);
  // var updater : StorageInterface
  auto *storage_interface_type = GetCodeGen()->BuiltinType(ast::BuiltinType::Kind::StorageInterface);
  builder->Append(GetCodeGen()->DeclareVar(updater_, storage_interface_type, nullptr));
  // @storageInterfaceInit(updater, execCtx, table_oid, col_oids, true)
  ast::Expr *updater_setup = GetCodeGen()->StorageInterfaceInit(
      updater_, GetExecutionContext(), GetPlanAs<planner::UpdatePlanNode>().GetTableOid().UnderlyingValue(), col_oids_,
      true);
  builder->Append(GetCodeGen()->MakeStmt(updater_setup));
}

void UpdateTranslator::GenUpdaterFree(noisepage::execution::compiler::FunctionBuilder *builder) const {
  // @storageInterfaceFree(&updater)
  ast::Expr *updater_free =
      GetCodeGen()->CallBuiltin(ast::Builtin::StorageInterfaceFree, {GetCodeGen()->AddressOf(updater_)});
  builder->Append(GetCodeGen()->MakeStmt(updater_free));
}

ast::Expr *UpdateTranslator::GetChildOutput(WorkContext *context, uint32_t child_idx, uint32_t attr_idx) const {
  NOISEPAGE_ASSERT(child_idx == 0, "Update plan can only have one child");
  const auto &op = GetPlanAs<planner::UpdatePlanNode>();
  const auto &child_translator = GetCompilationContext()->LookupTranslator(*op.GetChild(0));
  return child_translator->GetOutput(context, attr_idx);
}

ast::Expr *UpdateTranslator::GetTableColumn(catalog::col_oid_t col_oid) const {
  auto column = table_schema_.GetColumn(col_oid);
  auto type = column.Type();
  auto nullable = column.Nullable();
  auto attr_index = table_pm_.find(col_oid)->second;
  if(sql::GetTypeId(type) == sql::TypeId::FixedDecimal) {
    auto get_expr = GetCodeGen()->PRGet(GetCodeGen()->MakeExpr(update_pr_), type, nullable, attr_index);
    return GetCodeGen()->SetPrecisionFixedDecimal(get_expr, table_schema_.GetColumn(col_oid).MaxVarlenSize());
  }
  return GetCodeGen()->PRGet(GetCodeGen()->MakeExpr(update_pr_), type, nullable, attr_index);
}

void UpdateTranslator::SetOids(FunctionBuilder *builder) const {
  // var col_oids: [num_cols]uint32
  ast::Expr *arr_type = GetCodeGen()->ArrayType(all_oids_.size(), ast::BuiltinType::Kind::Uint32);
  builder->Append(GetCodeGen()->DeclareVar(col_oids_, arr_type, nullptr));

  for (uint16_t i = 0; i < all_oids_.size(); i++) {
    // col_oids[i] = col_oid
    ast::Expr *lhs = GetCodeGen()->ArrayAccess(col_oids_, i);
    ast::Expr *rhs = GetCodeGen()->Const32(all_oids_[i].UnderlyingValue());
    builder->Append(GetCodeGen()->Assign(lhs, rhs));
  }
}

void UpdateTranslator::DeclareUpdatePR(noisepage::execution::compiler::FunctionBuilder *builder) const {
  // var update_pr : *ProjectedRow
  auto *pr_type = GetCodeGen()->BuiltinType(ast::BuiltinType::Kind::ProjectedRow);
  builder->Append(GetCodeGen()->DeclareVar(update_pr_, GetCodeGen()->PointerType(pr_type), nullptr));
}

void UpdateTranslator::GetUpdatePR(noisepage::execution::compiler::FunctionBuilder *builder) const {
  // var update_pr = @getTablePR(&updater)
  auto *get_pr_call = GetCodeGen()->CallBuiltin(ast::Builtin::GetTablePR, {GetCodeGen()->AddressOf(updater_)});
  builder->Append(GetCodeGen()->Assign(GetCodeGen()->MakeExpr(update_pr_), get_pr_call));
<<<<<<< HEAD

  const auto &op = GetPlanAs<planner::UpdatePlanNode>();
  auto *update_pr = GetCodeGen()->MakeExpr(update_pr_);
  // TODO(WAN): is this a hack?
  // Set the update_pr from the child so that updates can safely refer to themselves, e.g. UPDATE a = a+1.
  // @prSet(update_pr, ...)
  if (op.GetChildrenSize() > 0) {
    const auto *child = GetCompilationContext()->LookupTranslator(*op.GetChild(0));

    for (const auto oid : all_oids_) {
      const auto &col = table_schema_.GetColumn(oid);
      const auto idx = table_pm_.find(oid)->second;

      ast::Expr *child_expr = child->GetTableColumn(oid);
      ast::Expr *set_pr = GetCodeGen()->PRSet(update_pr, col.Type(), col.Nullable(), idx, child_expr, true,
                                              col.MaxVarlenSize());
      builder->Append(GetCodeGen()->MakeStmt(set_pr));
    }
  }
=======
>>>>>>> 958cc0b9
}

void UpdateTranslator::GenSetTablePR(FunctionBuilder *builder, WorkContext *context) const {
  const auto &op = GetPlanAs<planner::UpdatePlanNode>();
  const auto &clauses = op.GetSetClauses();

  std::unordered_set<catalog::col_oid_t> set_oids;
  for (const auto &clause : clauses) {
    // @prSet(update_pr, ...)
    const auto &table_col_oid = clause.first;
    const auto &table_col = table_schema_.GetColumn(table_col_oid);
    const auto &clause_expr = context->DeriveValue(*clause.second, this);
    auto *pr_set_call = GetCodeGen()->PRSet(GetCodeGen()->MakeExpr(update_pr_), table_col.Type(), table_col.Nullable(),
                                            table_pm_.find(table_col_oid)->second, clause_expr, true,
                                            table_col.MaxVarlenSize());
    builder->Append(GetCodeGen()->MakeStmt(pr_set_call));

    set_oids.insert(table_col_oid);
  }

  for (const auto oid : all_oids_) {
    if (set_oids.find(oid) == set_oids.end()) {
      // For columns not modified by an update clause, copy the original value.
      const auto &col = table_schema_.GetColumn(oid);
      const auto idx = table_pm_.find(oid)->second;

      const auto *provider = GetCompilationContext()->LookupTranslator(*op.GetChild(0));
      ast::Expr *child_expr = provider->GetTableColumn(oid);
      ast::Expr *set_pr =
          GetCodeGen()->PRSet(GetCodeGen()->MakeExpr(update_pr_), col.Type(), col.Nullable(), idx, child_expr, true);
      builder->Append(GetCodeGen()->MakeStmt(set_pr));
    }
  }
}

void UpdateTranslator::GenTableUpdate(FunctionBuilder *builder) const {
  // if (!tableUpdate(&updater) { Abort(); }
  const auto &op = GetPlanAs<planner::UpdatePlanNode>();
  const auto &child_translator = GetCompilationContext()->LookupTranslator(*op.GetChild(0));
  const auto &update_slot = child_translator->GetSlotAddress();
  std::vector<ast::Expr *> update_args{GetCodeGen()->AddressOf(updater_), update_slot};
  auto *update_call = GetCodeGen()->CallBuiltin(ast::Builtin::TableUpdate, update_args);

  auto *cond = GetCodeGen()->UnaryOp(parsing::Token::Type::BANG, update_call);
  If success(builder, cond);
  builder->Append(GetCodeGen()->AbortTxn(GetExecutionContext()));
  success.EndIf();
}

void UpdateTranslator::GenTableInsert(FunctionBuilder *builder) const {
  // var insert_slot = @tableInsert(&updater_)
  const auto &insert_slot = GetCodeGen()->MakeFreshIdentifier("insert_slot");
  auto *insert_call = GetCodeGen()->CallBuiltin(ast::Builtin::TableInsert, {GetCodeGen()->AddressOf(updater_)});
  builder->Append(GetCodeGen()->DeclareVar(insert_slot, nullptr, insert_call));
}

void UpdateTranslator::GenIndexInsert(WorkContext *context, FunctionBuilder *builder,
                                      const catalog::index_oid_t &index_oid) const {
  // var insert_index_pr = @getIndexPR(&updater, oid)
  const auto &insert_index_pr = GetCodeGen()->MakeFreshIdentifier("insert_index_pr");
  std::vector<ast::Expr *> pr_call_args{GetCodeGen()->AddressOf(updater_),
                                        GetCodeGen()->Const32(index_oid.UnderlyingValue())};
  auto *get_index_pr_call = GetCodeGen()->CallBuiltin(ast::Builtin::GetIndexPR, pr_call_args);
  builder->Append(GetCodeGen()->DeclareVar(insert_index_pr, nullptr, get_index_pr_call));

  const auto &index = GetCodeGen()->GetCatalogAccessor()->GetIndex(index_oid);
  const auto &index_pm = index->GetKeyOidToOffsetMap();
  const auto &index_schema = GetCodeGen()->GetCatalogAccessor()->GetIndexSchema(index_oid);
  auto *index_pr_expr = GetCodeGen()->MakeExpr(insert_index_pr);

  for (const auto &index_col : index_schema.GetColumns()) {
    // @prSet(insert_index_pr, attr_idx, val, true)
    const auto &col_expr = context->DeriveValue(*index_col.StoredExpression().Get(), this);
    uint16_t attr_offset = index_pm.at(index_col.Oid());
    type::TypeId attr_type = index_col.Type();
    bool nullable = index_col.Nullable();
    auto *set_key_call = GetCodeGen()->PRSet(index_pr_expr, attr_type, nullable, attr_offset, col_expr, true,
                                             index_col.MaxVarlenSize());
    builder->Append(GetCodeGen()->MakeStmt(set_key_call));
  }

  // if (!@indexInsert(&updater)) { Abort(); }
  const auto &builtin = index_schema.Unique() ? ast::Builtin::IndexInsertUnique : ast::Builtin::IndexInsert;
  auto *index_insert_call = GetCodeGen()->CallBuiltin(builtin, {GetCodeGen()->AddressOf(updater_)});
  auto *cond = GetCodeGen()->UnaryOp(parsing::Token::Type::BANG, index_insert_call);
  If success(builder, cond);
  { builder->Append(GetCodeGen()->AbortTxn(GetExecutionContext())); }
  success.EndIf();
}

void UpdateTranslator::GenTableDelete(FunctionBuilder *builder) const {
  // if (!@tableDelete(&deleter, &slot)) { Abort(); }
  const auto &op = GetPlanAs<planner::UpdatePlanNode>();
  const auto &child = GetCompilationContext()->LookupTranslator(*op.GetChild(0));
  NOISEPAGE_ASSERT(child != nullptr, "delete should have a child");
  const auto &delete_slot = child->GetSlotAddress();
  std::vector<ast::Expr *> delete_args{GetCodeGen()->AddressOf(updater_), delete_slot};
  auto *delete_call = GetCodeGen()->CallBuiltin(ast::Builtin::TableDelete, delete_args);
  auto *delete_failed = GetCodeGen()->UnaryOp(parsing::Token::Type::BANG, delete_call);
  If check(builder, delete_failed);
  {
    // The delete was not successful; abort the transaction.
    builder->Append(GetCodeGen()->AbortTxn(GetExecutionContext()));
  }
  check.EndIf();
}

void UpdateTranslator::GenIndexDelete(FunctionBuilder *builder, WorkContext *context,
                                      const catalog::index_oid_t &index_oid) const {
  // var delete_index_pr = @getIndexPR(&updater, oid)
  auto delete_index_pr = GetCodeGen()->MakeFreshIdentifier("delete_index_pr");
  std::vector<ast::Expr *> pr_call_args{GetCodeGen()->AddressOf(updater_),
                                        GetCodeGen()->Const32(index_oid.UnderlyingValue())};
  auto *get_index_pr_call = GetCodeGen()->CallBuiltin(ast::Builtin::GetIndexPR, pr_call_args);
  builder->Append(GetCodeGen()->DeclareVar(delete_index_pr, nullptr, get_index_pr_call));

  auto index = GetCodeGen()->GetCatalogAccessor()->GetIndex(index_oid);
  const auto &index_pm = index->GetKeyOidToOffsetMap();
  const auto &index_schema = GetCodeGen()->GetCatalogAccessor()->GetIndexSchema(index_oid);
  const auto &index_cols = index_schema.GetColumns();

  const auto &op = GetPlanAs<planner::UpdatePlanNode>();
  const auto &child = GetCompilationContext()->LookupTranslator(*op.GetChild(0));
  for (const auto &index_col : index_cols) {
    // @prSetCall(delete_index_pr, type, nullable, attr_idx, val)
    // NOTE: index expressions refer to columns in the child translator.
    // For example, if the child is a seq scan, the index expressions would contain ColumnValueExpressions
    const auto &val = context->DeriveValue(*index_col.StoredExpression().Get(), child);
    auto *pr_set_call = GetCodeGen()->PRSet(GetCodeGen()->MakeExpr(delete_index_pr), index_col.Type(),
                                            index_col.Nullable(), index_pm.at(index_col.Oid()), val, true,
                                            index_col.MaxVarlenSize());
    builder->Append(GetCodeGen()->MakeStmt(pr_set_call));
  }

  // @indexDelete(&updater)
  std::vector<ast::Expr *> delete_args{GetCodeGen()->AddressOf(updater_), child->GetSlotAddress()};
  auto *index_delete_call = GetCodeGen()->CallBuiltin(ast::Builtin::IndexDelete, delete_args);
  builder->Append(GetCodeGen()->MakeStmt(index_delete_call));
}

std::vector<catalog::col_oid_t> UpdateTranslator::CollectOids(const catalog::Schema &schema) {
  std::vector<catalog::col_oid_t> oids;
  for (const auto &col : schema.GetColumns()) {
    oids.emplace_back(col.Oid());
  }
  return oids;
}

}  // namespace noisepage::execution::compiler<|MERGE_RESOLUTION|>--- conflicted
+++ resolved
@@ -145,7 +145,7 @@
   auto attr_index = table_pm_.find(col_oid)->second;
   if(sql::GetTypeId(type) == sql::TypeId::FixedDecimal) {
     auto get_expr = GetCodeGen()->PRGet(GetCodeGen()->MakeExpr(update_pr_), type, nullable, attr_index);
-    return GetCodeGen()->SetPrecisionFixedDecimal(get_expr, table_schema_.GetColumn(col_oid).MaxVarlenSize());
+    return GetCodeGen()->SetPrecisionFixedDecimal(get_expr, table_schema_.GetColumn(col_oid).TypeModifier());
   }
   return GetCodeGen()->PRGet(GetCodeGen()->MakeExpr(update_pr_), type, nullable, attr_index);
 }
@@ -173,28 +173,6 @@
   // var update_pr = @getTablePR(&updater)
   auto *get_pr_call = GetCodeGen()->CallBuiltin(ast::Builtin::GetTablePR, {GetCodeGen()->AddressOf(updater_)});
   builder->Append(GetCodeGen()->Assign(GetCodeGen()->MakeExpr(update_pr_), get_pr_call));
-<<<<<<< HEAD
-
-  const auto &op = GetPlanAs<planner::UpdatePlanNode>();
-  auto *update_pr = GetCodeGen()->MakeExpr(update_pr_);
-  // TODO(WAN): is this a hack?
-  // Set the update_pr from the child so that updates can safely refer to themselves, e.g. UPDATE a = a+1.
-  // @prSet(update_pr, ...)
-  if (op.GetChildrenSize() > 0) {
-    const auto *child = GetCompilationContext()->LookupTranslator(*op.GetChild(0));
-
-    for (const auto oid : all_oids_) {
-      const auto &col = table_schema_.GetColumn(oid);
-      const auto idx = table_pm_.find(oid)->second;
-
-      ast::Expr *child_expr = child->GetTableColumn(oid);
-      ast::Expr *set_pr = GetCodeGen()->PRSet(update_pr, col.Type(), col.Nullable(), idx, child_expr, true,
-                                              col.MaxVarlenSize());
-      builder->Append(GetCodeGen()->MakeStmt(set_pr));
-    }
-  }
-=======
->>>>>>> 958cc0b9
 }
 
 void UpdateTranslator::GenSetTablePR(FunctionBuilder *builder, WorkContext *context) const {
@@ -209,7 +187,7 @@
     const auto &clause_expr = context->DeriveValue(*clause.second, this);
     auto *pr_set_call = GetCodeGen()->PRSet(GetCodeGen()->MakeExpr(update_pr_), table_col.Type(), table_col.Nullable(),
                                             table_pm_.find(table_col_oid)->second, clause_expr, true,
-                                            table_col.MaxVarlenSize());
+                                            table_col.TypeModifier());
     builder->Append(GetCodeGen()->MakeStmt(pr_set_call));
 
     set_oids.insert(table_col_oid);
@@ -272,7 +250,7 @@
     type::TypeId attr_type = index_col.Type();
     bool nullable = index_col.Nullable();
     auto *set_key_call = GetCodeGen()->PRSet(index_pr_expr, attr_type, nullable, attr_offset, col_expr, true,
-                                             index_col.MaxVarlenSize());
+                                             index_col.TypeModifier());
     builder->Append(GetCodeGen()->MakeStmt(set_key_call));
   }
 
@@ -325,7 +303,7 @@
     const auto &val = context->DeriveValue(*index_col.StoredExpression().Get(), child);
     auto *pr_set_call = GetCodeGen()->PRSet(GetCodeGen()->MakeExpr(delete_index_pr), index_col.Type(),
                                             index_col.Nullable(), index_pm.at(index_col.Oid()), val, true,
-                                            index_col.MaxVarlenSize());
+                                            index_col.TypeModifier());
     builder->Append(GetCodeGen()->MakeStmt(pr_set_call));
   }
 
