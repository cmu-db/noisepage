--- conflicted
+++ resolved
@@ -338,12 +338,8 @@
       return i;
     }
   }
-<<<<<<< HEAD
-  throw EXECUTION_EXCEPTION(fmt::format("Seq scan translator: col OID {} not found.", col_oid.UnderlyingValue()));
-=======
   throw EXECUTION_EXCEPTION(fmt::format("Seq scan translator: col OID {} not found.", col_oid.UnderlyingValue()),
                             common::ErrorCode::ERRCODE_INTERNAL_ERROR);
->>>>>>> d60db2a5
 }
 
 std::vector<catalog::col_oid_t> SeqScanTranslator::MakeInputOids(const catalog::Schema &schema,
