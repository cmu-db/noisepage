#include "execution/compiler/operator/seq_scan_translator.h"

#include "catalog/catalog_accessor.h"
#include "common/error/error_code.h"
#include "common/error/exception.h"
#include "execution/compiler/codegen.h"
#include "execution/compiler/compilation_context.h"
#include "execution/compiler/function_builder.h"
#include "execution/compiler/if.h"
#include "execution/compiler/loop.h"
#include "execution/compiler/operator/cte_scan_translator.h"
#include "execution/compiler/pipeline.h"
#include "execution/compiler/work_context.h"
#include "parser/expression/column_value_expression.h"
#include "parser/expression_util.h"
#include "planner/plannodes/seq_scan_plan_node.h"
#include "storage/sql_table.h"

namespace noisepage::execution::compiler {

SeqScanTranslator::SeqScanTranslator(const planner::SeqScanPlanNode &plan, CompilationContext *compilation_context,
                                     Pipeline *pipeline)
<<<<<<< HEAD
    : OperatorTranslator(plan, compilation_context, pipeline, brain::ExecutionOperatingUnitType::SEQ_SCAN),
=======
    : OperatorTranslator(plan, compilation_context, pipeline, selfdriving::ExecutionOperatingUnitType::SEQ_SCAN),
      tvi_var_(GetCodeGen()->MakeFreshIdentifier("tvi")),
>>>>>>> de6ec081
      vpi_var_(GetCodeGen()->MakeFreshIdentifier("vpi")),
      slot_var_(GetCodeGen()->MakeFreshIdentifier("slot")),
      col_oids_(
          MakeInputOids(*(GetCodeGen()->GetCatalogAccessor()), GetTableOid(), GetPlanAs<planner::SeqScanPlanNode>())),
      tvi_var_(GetCodeGen()->MakeFreshIdentifier("tvi")),
      col_oids_var_(GetCodeGen()->MakeFreshIdentifier("col_oids")) {
  pipeline->RegisterSource(this, Pipeline::Parallelism::Parallel);
  // If there's a predicate, prepare the expression and register a filter manager.
  if (HasPredicate()) {
    compilation_context->Prepare(*plan.GetScanPredicate());

    ast::Expr *fm_type = GetCodeGen()->BuiltinType(ast::BuiltinType::FilterManager);
    local_filter_manager_ = pipeline->DeclarePipelineStateEntry("filterManager", fm_type);
  }

  num_scans_ = CounterDeclare("num_scans", pipeline);
}

bool SeqScanTranslator::HasPredicate() const {
  return GetPlanAs<planner::SeqScanPlanNode>().GetScanPredicate() != nullptr;
}

catalog::Schema SeqScanTranslator::GetPlanSchema() const {
  return GetCodeGen()->GetCatalogAccessor()->GetSchema(GetPlanAs<planner::SeqScanPlanNode>().GetTableOid());
}

catalog::table_oid_t SeqScanTranslator::GetTableOid() const {
  return GetPlanAs<planner::SeqScanPlanNode>().GetTableOid();
}

void SeqScanTranslator::GenerateGenericTerm(FunctionBuilder *function,
                                            common::ManagedPointer<parser::AbstractExpression> term,
                                            ast::Expr *vector_proj, ast::Expr *tid_list) {
  auto *codegen = GetCodeGen();

  // var vpiBase: VectorProjectionIterator
  // var vpi = &vpiBase
  auto vpi_base = codegen->MakeFreshIdentifier("vpiBase");
  function->Append(codegen->DeclareVarNoInit(vpi_base, ast::BuiltinType::VectorProjectionIterator));
  function->Append(codegen->DeclareVarWithInit(vpi_var_, codegen->AddressOf(codegen->MakeExpr(vpi_base))));

  // @vpiInit()
  auto vpi = codegen->MakeExpr(vpi_var_);
  function->Append(codegen->VPIInit(vpi, vector_proj, tid_list));

  auto gen_body = [&](const bool is_filtered) {
    Loop vpi_loop(function, nullptr,                                          // No init;
                  codegen->VPIHasNext(vpi, is_filtered),                      // @vpiHasNext[Filtered]();
                  codegen->MakeStmt(codegen->VPIAdvance(vpi, is_filtered)));  // @vpiAdvance[Filtered]()
    {
      WorkContext context(GetCompilationContext(), *GetPipeline());
      auto cond_translator = GetCompilationContext()->LookupTranslator(*term);
      auto match = cond_translator->DeriveValue(&context, this);
      function->Append(codegen->VPIMatch(vpi, match));
    }
    vpi_loop.EndLoop();
  };

  If check_filtered(function, codegen->VPIIsFiltered(vpi));
  { gen_body(true); }
  check_filtered.Else();
  { gen_body(false); }
  check_filtered.EndIf();
}

void SeqScanTranslator::GenerateFilterClauseFunctions(util::RegionVector<ast::FunctionDecl *> *decls,
                                                      common::ManagedPointer<parser::AbstractExpression> predicate,
                                                      std::vector<ast::Identifier> *curr_clause,
                                                      bool seen_conjunction) {
  // The top-most disjunctions in the tree form separate clauses in the filter manager.
  // For a SQL statement like "SELECT * FROM tbl WHERE a=1 OR b=2 OR c=3;", its predicate is an AbstractExpression
  // with type CONJUNCTION_OR, and it has 3 children expression with type COMPARE_EQUAL. For each child, this function
  // is recursively called to append the predicate to the filter. seen_conjunction is used to indicate if DNF is
  // violated, if so (such as an OR nested within an AND), then we treat it as a generic term.
  if (!seen_conjunction && predicate->GetExpressionType() == parser::ExpressionType::CONJUNCTION_OR) {
    for (size_t idx = 0; idx < predicate->GetChildrenSize() - 1; ++idx) {
      std::vector<ast::Identifier> next_clause;
      GenerateFilterClauseFunctions(decls, predicate->GetChild(idx), &next_clause, false);
      filters_.emplace_back(std::move(next_clause));
    }
    // Last predicate is handled separately to keep api unitform
    GenerateFilterClauseFunctions(decls, predicate->GetChild(predicate->GetChildrenSize() - 1), curr_clause, false);
    return;
  }

  // Consecutive conjunctions are part of the same clause.
  if (predicate->GetExpressionType() == parser::ExpressionType::CONJUNCTION_AND) {
    for (const auto &child : predicate->GetChildren()) {
      GenerateFilterClauseFunctions(decls, child, curr_clause, true);
    }
    return;
  }

  // At this point, we create a term.
  // Signature: (execCtx: *ExecutionContext, vp: *VectorProjection, tids: *TupleIdList, ctx: *uint8) -> nil
  auto *codegen = GetCodeGen();
  auto fn_name = codegen->MakeFreshIdentifier(GetPipeline()->CreatePipelineFunctionName("FilterClause"));
  util::RegionVector<ast::FieldDecl *> params = codegen->MakeFieldList({
      codegen->MakeField(codegen->MakeIdentifier("execCtx"), codegen->PointerType(ast::BuiltinType::ExecutionContext)),
      codegen->MakeField(codegen->MakeIdentifier("vp"), codegen->PointerType(ast::BuiltinType::VectorProjection)),
      codegen->MakeField(codegen->MakeIdentifier("tids"), codegen->PointerType(ast::BuiltinType::TupleIdList)),
      codegen->MakeField(codegen->MakeIdentifier("context"), codegen->PointerType(ast::BuiltinType::Uint8)),
  });
  FunctionBuilder builder(codegen, fn_name, std::move(params), codegen->Nil());
  {
    ast::Expr *exec_ctx = builder.GetParameterByPosition(0);
    ast::Expr *vector_proj = builder.GetParameterByPosition(1);
    ast::Expr *tid_list = builder.GetParameterByPosition(2);
    if (parser::ExpressionUtil::IsColumnCompareWithConst(*predicate)) {
      auto cve = predicate->GetChild(0).CastManagedPointerTo<parser::ColumnValueExpression>();
      auto translator = GetCompilationContext()->LookupTranslator(*predicate->GetChild(1));
      auto col_index = GetColOidIndex(cve->GetColumnOid());
      auto const_val = translator->DeriveValue(nullptr, nullptr);
      auto cmp_type = predicate->GetExpressionType();
      cmp_type = cmp_type == parser::ExpressionType::COMPARE_IN ? parser::ExpressionType::COMPARE_EQUAL : cmp_type;
      builder.Append(codegen->VPIFilter(exec_ctx,     // The execution context
                                        vector_proj,  // The vector projection
                                        cmp_type,     // Comparison type
                                        col_index,    // Column index
                                        const_val,    // Constant value
                                        tid_list));   // TID list
    } else if (parser::ExpressionUtil::IsColumnCompareWithParam(*predicate)) {
      // TODO(WAN): temporary hacky implementation, poke Prashanth...
      auto cve = predicate->GetChild(0).CastManagedPointerTo<parser::ColumnValueExpression>();
      auto col_index = GetColOidIndex(cve->GetColumnOid());

      auto param_val = predicate->GetChild(1).CastManagedPointerTo<parser::ParameterValueExpression>();
      auto param_idx = param_val->GetValueIdx();
      ast::Builtin builtin;
      switch (param_val->GetReturnValueType()) {
        case type::TypeId::BOOLEAN:
          builtin = ast::Builtin::GetParamBool;
          break;
        case type::TypeId::TINYINT:
          builtin = ast::Builtin::GetParamTinyInt;
          break;
        case type::TypeId::SMALLINT:
          builtin = ast::Builtin::GetParamSmallInt;
          break;
        case type::TypeId::INTEGER:
          builtin = ast::Builtin::GetParamInt;
          break;
        case type::TypeId::BIGINT:
          builtin = ast::Builtin::GetParamBigInt;
          break;
        case type::TypeId::REAL:
          builtin = ast::Builtin::GetParamDouble;
          break;
        case type::TypeId::DATE:
          builtin = ast::Builtin::GetParamDate;
          break;
        case type::TypeId::TIMESTAMP:
          builtin = ast::Builtin::GetParamTimestamp;
          break;
        case type::TypeId::VARCHAR:
          builtin = ast::Builtin::GetParamString;
          break;
        default:
          UNREACHABLE("Unsupported parameter type");
      }
      auto const_val = codegen->CallBuiltin(
          builtin, {codegen->MakeExpr(codegen->MakeIdentifier("execCtx")), codegen->Const32(param_idx)});
      builder.Append(codegen->VPIFilter(exec_ctx,                        // The execution context
                                        vector_proj,                     // The vector projection
                                        predicate->GetExpressionType(),  // Comparison type
                                        col_index,                       // Column index
                                        const_val,                       // Constant value
                                        tid_list));                      // TID list
    } else if (parser::ExpressionUtil::IsConstCompareWithColumn(*predicate)) {
      throw NOT_IMPLEMENTED_EXCEPTION("const <op> col vector filter comparison not implemented");
    } else {
      // If we ever reach this point, the current node in the expression tree
      // violates strict DNF. Its subtree is treated as a generic,
      // non-vectorized filter.
      GenerateGenericTerm(&builder, predicate, vector_proj, tid_list);
    }
  }
  curr_clause->push_back(fn_name);
  decls->push_back(builder.Finish());
}

void SeqScanTranslator::DefineHelperFunctions(util::RegionVector<ast::FunctionDecl *> *decls) {
  if (HasPredicate()) {
    std::vector<ast::Identifier> curr_clause;
    auto root_expr = GetPlanAs<planner::SeqScanPlanNode>().GetScanPredicate();
    GenerateFilterClauseFunctions(decls, root_expr, &curr_clause, false);
    filters_.emplace_back(std::move(curr_clause));
  }
}

void SeqScanTranslator::ScanVPI(WorkContext *ctx, FunctionBuilder *function, ast::Expr *vpi) const {
  auto *codegen = GetCodeGen();

  auto gen_vpi_loop = [&](bool is_filtered) {
    Loop vpi_loop(function, nullptr, codegen->VPIHasNext(vpi, is_filtered),
                  codegen->MakeStmt(codegen->VPIAdvance(vpi, is_filtered)));
    {
      // var slot = @tableIterGetSlot(vpi)
      auto make_slot = codegen->CallBuiltin(ast::Builtin::VPIGetSlot, {codegen->MakeExpr(vpi_var_)});
      auto assign = codegen->Assign(codegen->MakeExpr(slot_var_), make_slot);
      function->Append(assign);
      // Push to parent.
      ctx->Push(function);
    }
    vpi_loop.EndLoop();
  };
  // TODO(Amadou): What if the predicate doesn't filter out anything?
  gen_vpi_loop(HasPredicate());

  // var vpi_num_tuples = @tableIterGetNumTuples(tvi)
  ast::Identifier vpi_num_tuples = codegen->MakeFreshIdentifier("vpi_num_tuples");
  function->Append(codegen->DeclareVarWithInit(
      vpi_num_tuples, codegen->CallBuiltin(ast::Builtin::TableIterGetVPINumTuples, {codegen->MakeExpr(tvi_var_)})));
  CounterAdd(function, num_scans_, vpi_num_tuples);
}

void SeqScanTranslator::ScanTable(WorkContext *ctx, FunctionBuilder *function) const {
  auto *codegen = GetCodeGen();
  // for (@tableIterAdvance(tvi))
  Loop tvi_loop(function, codegen->TableIterAdvance(codegen->MakeExpr(tvi_var_)));
  {
    // var vpi = @tableIterGetVPI(tvi)
    auto vpi = codegen->MakeExpr(vpi_var_);
    function->Append(codegen->DeclareVarWithInit(vpi_var_, codegen->TableIterGetVPI(codegen->MakeExpr(tvi_var_))));

    // if (predicate)
    if (HasPredicate()) {
      auto filter_manager = local_filter_manager_.GetPtr(codegen);
      function->Append(codegen->FilterManagerRunFilters(filter_manager, vpi, GetExecutionContext()));
    }

    if (!ctx->GetPipeline().IsVectorized()) {
      ScanVPI(ctx, function, vpi);
    }
  }
  tvi_loop.EndLoop();
}

void SeqScanTranslator::InitializePipelineState(const Pipeline &pipeline, FunctionBuilder *function) const {
  auto *codegen = GetCodeGen();
  if (HasPredicate()) {
    function->Append(codegen->FilterManagerInit(local_filter_manager_.GetPtr(codegen), GetExecutionContext()));
    for (const auto &clause : filters_) {
      function->Append(codegen->FilterManagerInsert(local_filter_manager_.GetPtr(codegen), clause));
    }
  }

  InitializeCounters(pipeline, function);
}

void SeqScanTranslator::TearDownPipelineState(const Pipeline &pipeline, FunctionBuilder *function) const {
  if (HasPredicate()) {
    auto filter_manager = local_filter_manager_.GetPtr(GetCodeGen());
    function->Append(GetCodeGen()->FilterManagerFree(filter_manager));
  }
}

ast::Expr *SeqScanTranslator::TableIterInitExpr() const {
  return GetCodeGen()->TableIterInit(GetCodeGen()->MakeExpr(tvi_var_), GetExecutionContext(), GetTableOid(),
                                     col_oids_var_);
}

void SeqScanTranslator::InitializeCounters(const Pipeline &pipeline, FunctionBuilder *function) const {
  CounterSet(function, num_scans_, 0);
}

void SeqScanTranslator::RecordCounters(const Pipeline &pipeline, FunctionBuilder *function) const {
  FeatureRecord(function, selfdriving::ExecutionOperatingUnitType::SEQ_SCAN,
                selfdriving::ExecutionOperatingUnitFeatureAttribute::NUM_ROWS, pipeline, CounterVal(num_scans_));
  FeatureRecord(function, selfdriving::ExecutionOperatingUnitType::SEQ_SCAN,
                selfdriving::ExecutionOperatingUnitFeatureAttribute::CARDINALITY, pipeline, CounterVal(num_scans_));
  FeatureArithmeticRecordMul(function, pipeline, GetTranslatorId(), CounterVal(num_scans_));
}

void SeqScanTranslator::PerformPipelineWork(WorkContext *context, FunctionBuilder *function) const {
  auto *codegen = GetCodeGen();
  const bool declare_local_tvi = !GetPipeline()->IsParallel() || !GetPipeline()->IsDriver(this);
  if (declare_local_tvi) {
    // var tviBase: TableVectorIterator
    // var tvi = &tviBase
    auto tvi_base = codegen->MakeFreshIdentifier("tviBase");
    function->Append(codegen->DeclareVarNoInit(tvi_base, ast::BuiltinType::TableVectorIterator));
    function->Append(codegen->DeclareVarWithInit(tvi_var_, codegen->AddressOf(tvi_base)));
    // Declare the col_oids variable.
    DeclareColOids(function);
    // @tableIterInit(tvi, exec_ctx, table_oid, col_oids)
    function->Append(TableIterInitExpr());
  }

  auto declare_slot = codegen->DeclareVarNoInit(slot_var_, ast::BuiltinType::TupleSlot);
  function->Append(declare_slot);

  // Scan it.
  ScanTable(context, function);

  // Close TVI, if need be.
  if (declare_local_tvi) {
    function->Append(codegen->TableIterClose(codegen->MakeExpr(tvi_var_)));
  }

  if (!GetPipeline()->IsParallel()) {
    RecordCounters(*GetPipeline(), function);
  }
}

util::RegionVector<ast::FieldDecl *> SeqScanTranslator::GetWorkerParams() const {
  auto *codegen = GetCodeGen();
  auto *tvi_type = codegen->PointerType(ast::BuiltinType::TableVectorIterator);
  return codegen->MakeFieldList({codegen->MakeField(tvi_var_, tvi_type)});
}

void SeqScanTranslator::LaunchWork(FunctionBuilder *function, ast::Identifier work_func) const {
  DeclareColOids(function);
  function->Append(GetCodeGen()->IterateTableParallel(GetTableOid(), col_oids_var_, GetQueryStatePtr(),
                                                      GetExecutionContext(), work_func));
}

ast::Expr *SeqScanTranslator::GetTableColumn(catalog::col_oid_t col_oid) const {
  type::TypeId type;
  bool nullable;
  if (catalog::IsTempOid(GetTableOid())) {
    const auto &schema = *GetPlanAs<planner::CteScanPlanNode>().GetTableSchema();
    type = schema.GetColumn(col_oid).Type();
    nullable = schema.GetColumn(col_oid).Nullable();
  } else {
    const auto &schema = GetCodeGen()->GetCatalogAccessor()->GetSchema(GetTableOid());
    type = schema.GetColumn(col_oid).Type();
    nullable = schema.GetColumn(col_oid).Nullable();
  }

  auto col_index = GetColOidIndex(col_oid);
  return GetCodeGen()->VPIGet(GetCodeGen()->MakeExpr(vpi_var_), sql::GetTypeId(type), nullable, col_index);
}

ast::Expr *SeqScanTranslator::GetSlotAddress() const { return GetCodeGen()->AddressOf(slot_var_); }

ast::Expr *SeqScanTranslator::GetVPI() const { return GetCodeGen()->MakeExpr(vpi_var_); }

void SeqScanTranslator::DeclareColOids(FunctionBuilder *function) const {
  auto *codegen = GetCodeGen();
  const auto &col_oids = col_oids_;

  // var col_oids: [num_cols]uint32
  ast::Expr *arr_type = codegen->ArrayType(col_oids.size(), ast::BuiltinType::Kind::Uint32);
  function->Append(codegen->DeclareVarNoInit(col_oids_var_, arr_type));

  // For each oid, set col_oids[i] = col_oid
  for (uint16_t i = 0; i < col_oids.size(); i++) {
    ast::Expr *lhs = codegen->ArrayAccess(col_oids_var_, i);
    ast::Expr *rhs = codegen->Const32(col_oids[i].UnderlyingValue());
    function->Append(codegen->Assign(lhs, rhs));
  }
}

uint32_t SeqScanTranslator::GetColOidIndex(catalog::col_oid_t col_oid) const {
  // TODO(WAN): this is sad code. How can we avoid doing this?
  const auto &col_oids = col_oids_;
  for (uint32_t i = 0; i < col_oids.size(); ++i) {
    if (col_oids[i] == col_oid) {
      return i;
    }
  }
  throw EXECUTION_EXCEPTION(fmt::format("Seq scan translator: col OID {} not found.", col_oid.UnderlyingValue()),
                            common::ErrorCode::ERRCODE_INTERNAL_ERROR);
}

std::vector<catalog::col_oid_t> SeqScanTranslator::MakeInputOids(const catalog::CatalogAccessor &accessor,
                                                                 catalog::table_oid_t table,
                                                                 const planner::SeqScanPlanNode &op) {
  if (op.GetColumnOids().empty()) {
    catalog::Schema schema;
    if (catalog::IsTempOid(table)) {
      schema = *reinterpret_cast<const planner::CteScanPlanNode *>(&op)->GetTableSchema();
    } else {
      schema = accessor.GetSchema(table);
    }
    return {schema.GetColumn(0).Oid()};
  }
  return op.GetColumnOids();
}

}  // namespace noisepage::execution::compiler<|MERGE_RESOLUTION|>--- conflicted
+++ resolved
@@ -20,12 +20,7 @@
 
 SeqScanTranslator::SeqScanTranslator(const planner::SeqScanPlanNode &plan, CompilationContext *compilation_context,
                                      Pipeline *pipeline)
-<<<<<<< HEAD
-    : OperatorTranslator(plan, compilation_context, pipeline, brain::ExecutionOperatingUnitType::SEQ_SCAN),
-=======
     : OperatorTranslator(plan, compilation_context, pipeline, selfdriving::ExecutionOperatingUnitType::SEQ_SCAN),
-      tvi_var_(GetCodeGen()->MakeFreshIdentifier("tvi")),
->>>>>>> de6ec081
       vpi_var_(GetCodeGen()->MakeFreshIdentifier("vpi")),
       slot_var_(GetCodeGen()->MakeFreshIdentifier("slot")),
       col_oids_(
