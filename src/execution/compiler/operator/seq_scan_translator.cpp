--- conflicted
+++ resolved
@@ -290,13 +290,8 @@
 
 void SeqScanTranslator::LaunchWork(FunctionBuilder *function, ast::Identifier work_func) const {
   DeclareColOids(function);
-<<<<<<< HEAD
-  function->Append(GetCodeGen()->IterateTableParallel(GetExecutionContext(), GetTableOid(), col_oids_var_,
-                                                      GetQueryStatePtr(), GetThreadStateContainer(), work_func));
-=======
   function->Append(GetCodeGen()->IterateTableParallel(GetTableOid(), col_oids_var_, GetQueryStatePtr(),
                                                       GetExecutionContext(), work_func));
->>>>>>> dd60a115
 }
 
 ast::Expr *SeqScanTranslator::GetTableColumn(catalog::col_oid_t col_oid) const {
