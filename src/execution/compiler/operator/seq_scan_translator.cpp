--- conflicted
+++ resolved
@@ -280,36 +280,11 @@
                 brain::ExecutionOperatingUnitFeatureAttribute::NUM_ROWS, pipeline, CounterVal(num_scans_));
   FeatureRecord(function, brain::ExecutionOperatingUnitType::SEQ_SCAN,
                 brain::ExecutionOperatingUnitFeatureAttribute::CARDINALITY, pipeline, CounterVal(num_scans_));
-<<<<<<< HEAD
-
-  if (pipeline.IsParallel()) {
-    FeatureRecord(function, brain::ExecutionOperatingUnitType::SEQ_SCAN,
-                  brain::ExecutionOperatingUnitFeatureAttribute::CONCURRENT, pipeline, pipeline.ConcurrentState());
-  }
-
   FeatureArithmeticRecordMul(function, pipeline, GetTranslatorId(), CounterVal(num_scans_));
 }
 
-void SeqScanTranslator::BeginParallelPipelineWork(const Pipeline &pipeline, FunctionBuilder *function) const {
-  auto *codegen = GetCodeGen();
-  auto val = codegen->MakeExpr(codegen->MakeIdentifier("concurrent"));
-  function->Append(codegen->Assign(GetPipeline()->ConcurrentState(), val));
-  InitializeCounters(pipeline, function);
-}
-
-void SeqScanTranslator::EndParallelPipelineWork(const Pipeline &pipeline, FunctionBuilder *function) const {
-  RecordCounters(pipeline, function);
-}
-
 void SeqScanTranslator::PerformPipelineWork(WorkContext *context, FunctionBuilder *function) const {
   auto *codegen = GetCodeGen();
-=======
-  FeatureArithmeticRecordMul(function, pipeline, GetTranslatorId(), CounterVal(num_scans_));
-}
-
-void SeqScanTranslator::PerformPipelineWork(WorkContext *context, FunctionBuilder *function) const {
-  auto *codegen = GetCodeGen();
->>>>>>> 95362dc9
   const bool declare_local_tvi = !GetPipeline()->IsParallel() || !GetPipeline()->IsDriver(this);
   if (declare_local_tvi) {
     // var tviBase: TableVectorIterator
@@ -351,16 +326,8 @@
 void SeqScanTranslator::LaunchWork(FunctionBuilder *function, ast::Identifier work_func) const {
   auto *codegen = GetCodeGen();
   DeclareColOids(function);
-<<<<<<< HEAD
-  auto pipeline_id = codegen->Const32(GetPipeline()->GetPipelineId().UnderlyingValue());
-  auto index_oid = codegen->Const32(0);
-  auto col_oid = codegen->MakeExpr(col_oids_var_);
-  function->Append(GetCodeGen()->IterateTableParallel(GetTableOid(), col_oid, GetQueryStatePtr(), GetExecutionContext(),
-                                                      work_func, pipeline_id, index_oid));
-=======
   function->Append(GetCodeGen()->IterateTableParallel(GetTableOid(), GetCodeGen()->MakeExpr(col_oids_var_),
                                                       GetQueryStatePtr(), GetExecutionContext(), work_func));
->>>>>>> 95362dc9
 }
 
 ast::Expr *SeqScanTranslator::GetTableColumn(catalog::col_oid_t col_oid) const {
