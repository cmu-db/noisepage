--- conflicted
+++ resolved
@@ -272,16 +272,18 @@
 
   FeatureRecord(function, brain::ExecutionOperatingUnitType::SEQ_SCAN,
                 brain::ExecutionOperatingUnitFeatureAttribute::NUM_ROWS, pipeline,
-                num_scans_.Get(GetCodeGen()));
+                CounterVal(num_scans_));
   FeatureRecord(function, brain::ExecutionOperatingUnitType::SEQ_SCAN,
                 brain::ExecutionOperatingUnitFeatureAttribute::CARDINALITY, pipeline,
-                num_scans_.Get(GetCodeGen()));
+                CounterVal(num_scans_));
 
   if (pipeline.IsParallel()) {
     FeatureRecord(function, brain::ExecutionOperatingUnitType::SEQ_SCAN,
                   brain::ExecutionOperatingUnitFeatureAttribute::CONCURRENT, pipeline,
                   pipeline.ConcurrentState());
   }
+
+  FeatureArithmeticRecordMul(function, pipeline, GetTranslatorId(), CounterVal(num_scans_));
 }
 
 void SeqScanTranslator::PerformPipelineWork(WorkContext *context, FunctionBuilder *function) const {
@@ -314,17 +316,6 @@
   if (declare_local_tvi) {
     function->Append(codegen->TableIterClose(codegen->MakeExpr(tvi_var_)));
   }
-<<<<<<< HEAD
-=======
-
-  FeatureRecord(function, brain::ExecutionOperatingUnitType::SEQ_SCAN,
-                brain::ExecutionOperatingUnitFeatureAttribute::NUM_ROWS, context->GetPipeline(),
-                CounterVal(num_scans_));
-  FeatureRecord(function, brain::ExecutionOperatingUnitType::SEQ_SCAN,
-                brain::ExecutionOperatingUnitFeatureAttribute::CARDINALITY, context->GetPipeline(),
-                CounterVal(num_scans_));
-  FeatureArithmeticRecordMul(function, context->GetPipeline(), GetTranslatorId(), CounterVal(num_scans_));
->>>>>>> e6c8d44b
 }
 
 util::RegionVector<ast::FieldDecl *> SeqScanTranslator::GetWorkerParams() const {
