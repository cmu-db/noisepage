--- conflicted
+++ resolved
@@ -319,8 +319,4 @@
   return builder.Finish();
 }
 
-<<<<<<< HEAD
-}  // namespace terrier::execution::compiler
-=======
-}  // namespace noisepage::execution::compiler
->>>>>>> f3da5498
+}  // namespace noisepage::execution::compiler