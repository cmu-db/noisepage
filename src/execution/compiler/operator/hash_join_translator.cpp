#include "execution/compiler/operator/hash_join_translator.h"

#include "execution/ast/type.h"
#include "execution/compiler/compilation_context.h"
#include "execution/compiler/function_builder.h"
#include "execution/compiler/if.h"
#include "execution/compiler/loop.h"
#include "execution/compiler/work_context.h"
#include "planner/plannodes/hash_join_plan_node.h"

namespace terrier::execution::compiler {

namespace {
const char *build_row_attr_prefix = "attr";
}  // namespace

HashJoinTranslator::HashJoinTranslator(const planner::HashJoinPlanNode &plan, CompilationContext *compilation_context,
                                       Pipeline *pipeline)
    // The ExecutionOperatingUnitType depends on whether it is the build pipeline or probe pipeline.
    : OperatorTranslator(plan, compilation_context, pipeline, brain::ExecutionOperatingUnitType::DUMMY),
      build_row_var_(GetCodeGen()->MakeFreshIdentifier("buildRow")),
      build_row_type_(GetCodeGen()->MakeFreshIdentifier("BuildRow")),
      build_mark_(GetCodeGen()->MakeFreshIdentifier("buildMark")),
      left_pipeline_(this, Pipeline::Parallelism::Parallel) {
  TERRIER_ASSERT(!plan.GetLeftHashKeys().empty(), "Hash-join must have join keys from left input");
  TERRIER_ASSERT(!plan.GetRightHashKeys().empty(), "Hash-join must have join keys from right input");
  TERRIER_ASSERT(plan.GetJoinPredicate() != nullptr, "Hash-join must have a join predicate!");

  // Probe pipeline begins after build pipeline.
  pipeline->LinkSourcePipeline(&left_pipeline_);
  // Register left and right child in their appropriate pipelines.
  compilation_context->Prepare(*plan.GetChild(0), &left_pipeline_);
  compilation_context->Prepare(*plan.GetChild(1), pipeline);

  // Prepare join predicate, left, and right hash keys.
  compilation_context->Prepare(*plan.GetJoinPredicate());
  for (const auto left_hash_key : plan.GetLeftHashKeys()) {
    compilation_context->Prepare(*left_hash_key);
  }
  for (const auto right_hash_key : plan.GetRightHashKeys()) {
    compilation_context->Prepare(*right_hash_key);
  }

  // Declare global state.
  auto *codegen = GetCodeGen();
  ast::Expr *join_ht_type = codegen->BuiltinType(ast::BuiltinType::JoinHashTable);
  global_join_ht_ = compilation_context->GetQueryState()->DeclareStateEntry(codegen, "joinHashTable", join_ht_type);

  if (left_pipeline_.IsParallel()) {
    local_join_ht_ = left_pipeline_.DeclarePipelineStateEntry("joinHashTable", join_ht_type);
  }

  num_build_rows_ = CounterDeclare("num_build_rows", &left_pipeline_);
  num_probe_rows_ = CounterDeclare("num_probe_rows", pipeline);
  num_match_rows_ = CounterDeclare("num_match_rows", pipeline);
}

void HashJoinTranslator::DefineHelperStructs(util::RegionVector<ast::StructDecl *> *decls) {
  auto *codegen = GetCodeGen();
  auto fields = codegen->MakeEmptyFieldList();
  GetAllChildOutputFields(0, build_row_attr_prefix, &fields);
  if (GetPlanAs<planner::HashJoinPlanNode>().RequiresLeftMark()) {
    fields.push_back(codegen->MakeField(build_mark_, codegen->BoolType()));
  }
  ast::StructDecl *struct_decl = codegen->DeclareStruct(build_row_type_, std::move(fields));
  struct_decl_ = struct_decl;
  decls->push_back(struct_decl);
}

void HashJoinTranslator::InitializeJoinHashTable(FunctionBuilder *function, ast::Expr *jht_ptr) const {
  function->Append(GetCodeGen()->JoinHashTableInit(jht_ptr, GetExecutionContext(), GetMemoryPool(), build_row_type_));
}

void HashJoinTranslator::TearDownJoinHashTable(FunctionBuilder *function, ast::Expr *jht_ptr) const {
  function->Append(GetCodeGen()->JoinHashTableFree(jht_ptr));
}

void HashJoinTranslator::InitializeQueryState(FunctionBuilder *function) const {
  auto *codegen = GetCodeGen();
  InitializeJoinHashTable(function, global_join_ht_.GetPtr(codegen));
}

void HashJoinTranslator::TearDownQueryState(FunctionBuilder *function) const {
  TearDownJoinHashTable(function, global_join_ht_.GetPtr(GetCodeGen()));
}

void HashJoinTranslator::InitializePipelineState(const Pipeline &pipeline, FunctionBuilder *function) const {
  if (IsLeftPipeline(pipeline)) {
    if (left_pipeline_.IsParallel()) {
      InitializeJoinHashTable(function, local_join_ht_.GetPtr(GetCodeGen()));
    }

    CounterSet(function, num_build_rows_, 0);
  } else {
    CounterSet(function, num_probe_rows_, 0);
    CounterSet(function, num_match_rows_, 0);
  }
}

void HashJoinTranslator::TearDownPipelineState(const Pipeline &pipeline, FunctionBuilder *function) const {
  auto *codegen = GetCodeGen();
  if (IsLeftPipeline(pipeline)) {
    if (left_pipeline_.IsParallel()) {
      TearDownJoinHashTable(function, local_join_ht_.GetPtr(GetCodeGen()));
    }

    const auto join_ht = pipeline.IsParallel() ? local_join_ht_ : global_join_ht_;
    auto *jht = join_ht.GetPtr(codegen);

    FeatureRecord(function, brain::ExecutionOperatingUnitType::HASHJOIN_BUILD,
                  brain::ExecutionOperatingUnitFeatureAttribute::NUM_ROWS, pipeline, num_build_rows_.Get(codegen));
    FeatureRecord(function, brain::ExecutionOperatingUnitType::HASHJOIN_BUILD,
                  brain::ExecutionOperatingUnitFeatureAttribute::CARDINALITY, pipeline,
                  codegen->CallBuiltin(ast::Builtin::JoinHashTableGetTupleCount, {jht}));

    if (left_pipeline_.IsParallel()) {
      FeatureRecord(function, brain::ExecutionOperatingUnitType::HASHJOIN_BUILD,
                    brain::ExecutionOperatingUnitFeatureAttribute::CONCURRENT, pipeline,
                    pipeline.ConcurrentState());
    }
  } else {
    FeatureRecord(function, brain::ExecutionOperatingUnitType::HASHJOIN_PROBE,
                  brain::ExecutionOperatingUnitFeatureAttribute::NUM_ROWS, pipeline, num_probe_rows_.Get(codegen));
    FeatureRecord(function, brain::ExecutionOperatingUnitType::HASHJOIN_PROBE,
                  brain::ExecutionOperatingUnitFeatureAttribute::CARDINALITY, pipeline, num_match_rows_.Get(codegen));

    if (pipeline.IsParallel()) {
      FeatureRecord(function, brain::ExecutionOperatingUnitType::HASHJOIN_PROBE,
                    brain::ExecutionOperatingUnitFeatureAttribute::CONCURRENT, pipeline,
                    pipeline.ConcurrentState());
    }
  }
}

ast::Expr *HashJoinTranslator::HashKeys(
    WorkContext *ctx, FunctionBuilder *function,
    const std::vector<common::ManagedPointer<parser::AbstractExpression>> &hash_keys) const {
  auto *codegen = GetCodeGen();

  std::vector<ast::Expr *> key_values;
  key_values.reserve(hash_keys.size());
  for (const auto hash_key : hash_keys) {
    key_values.push_back(ctx->DeriveValue(*hash_key, this));
  }

  ast::Identifier hash_val_name = codegen->MakeFreshIdentifier("hashVal");
  function->Append(codegen->DeclareVarWithInit(hash_val_name, codegen->Hash(key_values)));

  return codegen->MakeExpr(hash_val_name);
}

ast::Expr *HashJoinTranslator::GetBuildRowAttribute(ast::Expr *build_row, uint32_t attr_idx) const {
  auto *codegen = GetCodeGen();
  auto attr_name = codegen->MakeIdentifier(build_row_attr_prefix + std::to_string(attr_idx));
  return codegen->AccessStructMember(build_row, attr_name);
}

void HashJoinTranslator::FillBuildRow(WorkContext *ctx, FunctionBuilder *function, ast::Expr *build_row) const {
  auto *codegen = GetCodeGen();
  const auto child_schema = GetPlan().GetChild(0)->GetOutputSchema();
  for (uint32_t attr_idx = 0; attr_idx < child_schema->GetColumns().size(); attr_idx++) {
    ast::Expr *lhs = GetBuildRowAttribute(build_row, attr_idx);
    ast::Expr *rhs = GetChildOutput(ctx, 0, attr_idx);
    function->Append(codegen->Assign(lhs, rhs));
  }
  const auto &join_plan = GetPlanAs<planner::HashJoinPlanNode>();
  if (join_plan.RequiresLeftMark()) {
    ast::Expr *lhs = codegen->AccessStructMember(build_row, build_mark_);
    ast::Expr *rhs = codegen->ConstBool(true);
    function->Append(codegen->Assign(lhs, rhs));
  }
}

void HashJoinTranslator::InsertIntoJoinHashTable(WorkContext *ctx, FunctionBuilder *function) const {
  auto *codegen = GetCodeGen();

  const auto join_ht = ctx->GetPipeline().IsParallel() ? local_join_ht_ : global_join_ht_;

  // var hashVal = @hash(...)
  auto hash_val = HashKeys(ctx, function, GetPlanAs<planner::HashJoinPlanNode>().GetLeftHashKeys());

  // var buildRow = @joinHTInsert(...)
  function->Append(codegen->DeclareVarWithInit(
      build_row_var_, codegen->JoinHashTableInsert(join_ht.GetPtr(codegen), hash_val, build_row_type_)));

  // Fill row.
  FillBuildRow(ctx, function, codegen->MakeExpr(build_row_var_));

  CounterAdd(function, num_build_rows_, 1);
}

void HashJoinTranslator::ProbeJoinHashTable(WorkContext *ctx, FunctionBuilder *function) const {
  auto *codegen = GetCodeGen();

  // var entryIterBase: HashTableEntryIterator
  auto iter_name_base = codegen->MakeFreshIdentifier("entryIterBase");
  function->Append(codegen->DeclareVarNoInit(iter_name_base, ast::BuiltinType::HashTableEntryIterator));

  // var entryIter = &entryIterBase
  auto iter_name = codegen->MakeFreshIdentifier("entryIter");
  function->Append(codegen->DeclareVarWithInit(iter_name, codegen->AddressOf(codegen->MakeExpr(iter_name_base))));

  auto entry_iter = codegen->MakeExpr(iter_name);
  auto hash_val = HashKeys(ctx, function, GetPlanAs<planner::HashJoinPlanNode>().GetRightHashKeys());

  // Probe matches.
  const auto &join_plan = GetPlanAs<planner::HashJoinPlanNode>();
  auto lookup_call =
      codegen->MakeStmt(codegen->JoinHashTableLookup(global_join_ht_.GetPtr(codegen), entry_iter, hash_val));
  auto has_next_call = codegen->HTEntryIterHasNext(entry_iter);

  CounterAdd(function, num_probe_rows_, 1);

  // The probe depends on the join type
  if (join_plan.RequiresRightMark()) {
    // First declare the right mark.
    ast::Identifier right_mark_var = codegen->MakeFreshIdentifier("rightMark");
    ast::Expr *right_mark = codegen->MakeExpr(right_mark_var);
    function->Append(codegen->DeclareVarWithInit(right_mark_var, codegen->ConstBool(true)));

    // Probe hash table and check for a match. Loop condition becomes false as
    // soon as a match is found.
    auto loop_cond = codegen->BinaryOp(parsing::Token::Type::AND, right_mark, has_next_call);
    Loop entry_loop(function, lookup_call, loop_cond, nullptr);
    {
      // var buildRow = @ptrCast(*BuildRow, @htEntryIterGetRow())
      function->Append(
          codegen->DeclareVarWithInit(build_row_var_, codegen->HTEntryIterGetRow(entry_iter, build_row_type_)));
      CheckRightMark(ctx, function, right_mark_var);
    }
    entry_loop.EndLoop();

    // The next step depends on the join type.
    if (join_plan.GetLogicalJoinType() == planner::LogicalJoinType::RIGHT_ANTI) {
      // If the right mark is true, then we can perform the anti join.
      // if (right_mark)
      If right_anti_check(function, codegen->MakeExpr(right_mark_var));
      ctx->Push(function);
      CounterAdd(function, num_match_rows_, 1);
      right_anti_check.EndIf();
    } else if (join_plan.GetLogicalJoinType() == planner::LogicalJoinType::RIGHT_SEMI) {
      // If the right mark is unset, then there is at least one match.
      // if (!right_mark)
      auto cond = codegen->UnaryOp(parsing::Token::Type::BANG, codegen->MakeExpr(right_mark_var));
      If right_semi_check(function, cond);
      ctx->Push(function);
      CounterAdd(function, num_match_rows_, 1);
      right_semi_check.EndIf();
    }
  } else {
    // For regular joins: while (has_next)
    Loop entry_loop(function, lookup_call, has_next_call, nullptr);
    {
      // var buildRow = @ptrCast(*BuildRow, @htEntryIterGetRow())
      function->Append(
          codegen->DeclareVarWithInit(build_row_var_, codegen->HTEntryIterGetRow(entry_iter, build_row_type_)));
      CheckJoinPredicate(ctx, function);
    }
    entry_loop.EndLoop();
  }
}

void HashJoinTranslator::CheckJoinPredicate(WorkContext *ctx, FunctionBuilder *function) const {
  const auto &join_plan = GetPlanAs<planner::HashJoinPlanNode>();
  auto *codegen = GetCodeGen();

  auto cond = ctx->DeriveValue(*join_plan.GetJoinPredicate(), this);
  if (join_plan.RequiresLeftMark()) {
    // For left-semi joins, we also need to make sure the build-side tuple
    // has not already found an earlier join partner. We enforce the check
    // by modifying the join predicate.
    auto left_mark = codegen->AccessStructMember(codegen->MakeExpr(build_row_var_), build_mark_);
    cond = codegen->BinaryOp(parsing::Token::Type::AND, left_mark, cond);
  }

  If check_condition(function, cond);
  {
    if (join_plan.RequiresLeftMark()) {
      // Mark this tuple as accessed.
      auto left_mark = codegen->AccessStructMember(codegen->MakeExpr(build_row_var_), build_mark_);
      function->Append(codegen->Assign(left_mark, codegen->ConstBool(false)));
    }
    // Move along.
    ctx->Push(function);

    CounterAdd(function, num_match_rows_, 1);
  }
  check_condition.EndIf();
}

void HashJoinTranslator::CheckRightMark(WorkContext *ctx, FunctionBuilder *function, ast::Identifier right_mark) const {
  auto *codegen = GetCodeGen();

  // Generate the join condition.
  const auto join_predicate = GetPlanAs<planner::HashJoinPlanNode>().GetJoinPredicate();
  auto cond = ctx->DeriveValue(*join_predicate, this);

  If check_condition(function, cond);
  {
    // If there is a match, unset the right mark now.
    function->Append(codegen->Assign(codegen->MakeExpr(right_mark), codegen->ConstBool(false)));
  }
  check_condition.EndIf();
}

void HashJoinTranslator::PerformPipelineWork(WorkContext *ctx, FunctionBuilder *function) const {
  if (IsLeftPipeline(ctx->GetPipeline())) {
    InsertIntoJoinHashTable(ctx, function);
  } else {
    TERRIER_ASSERT(IsRightPipeline(ctx->GetPipeline()), "Pipeline is unknown to join translator");
    ProbeJoinHashTable(ctx, function);
  }
}

void HashJoinTranslator::FinishPipelineWork(const Pipeline &pipeline, FunctionBuilder *function) const {
  auto *codegen = GetCodeGen();

  if (IsLeftPipeline(pipeline)) {
    ast::Expr *jht = global_join_ht_.GetPtr(codegen);

    if (left_pipeline_.IsParallel()) {
      auto *tls = GetThreadStateContainer();
      auto *offset = local_join_ht_.OffsetFromState(codegen);
      function->Append(codegen->JoinHashTableBuildParallel(jht, tls, offset));
    } else {
      function->Append(codegen->JoinHashTableBuild(jht));
    }
<<<<<<< HEAD
=======

    FeatureRecord(function, brain::ExecutionOperatingUnitType::HASHJOIN_BUILD,
                  brain::ExecutionOperatingUnitFeatureAttribute::NUM_ROWS, pipeline, CounterVal(num_build_rows_));
    FeatureRecord(function, brain::ExecutionOperatingUnitType::HASHJOIN_BUILD,
                  brain::ExecutionOperatingUnitFeatureAttribute::CARDINALITY, pipeline,
                  codegen->CallBuiltin(ast::Builtin::JoinHashTableGetTupleCount, {jht}));
    FeatureArithmeticRecordMul(function, pipeline, GetTranslatorId(), CounterVal(num_build_rows_));
  } else {
    FeatureRecord(function, brain::ExecutionOperatingUnitType::HASHJOIN_PROBE,
                  brain::ExecutionOperatingUnitFeatureAttribute::NUM_ROWS, pipeline, CounterVal(num_probe_rows_));
    FeatureRecord(function, brain::ExecutionOperatingUnitType::HASHJOIN_PROBE,
                  brain::ExecutionOperatingUnitFeatureAttribute::CARDINALITY, pipeline, CounterVal(num_match_rows_));
    FeatureArithmeticRecordSet(function, pipeline, GetTranslatorId(), CounterVal(num_match_rows_));
>>>>>>> e6c8d44b
  }
}

ast::Expr *HashJoinTranslator::GetChildOutput(WorkContext *context, uint32_t child_idx, uint32_t attr_idx) const {
  // If the request is in the probe pipeline and for an attribute in the left
  // child, we read it from the probe/materialized build row. Otherwise, we
  // propagate to the appropriate child.
  if (IsRightPipeline(context->GetPipeline()) && child_idx == 0) {
    return GetBuildRowAttribute(GetCodeGen()->MakeExpr(build_row_var_), attr_idx);
  }
  return OperatorTranslator::GetChildOutput(context, child_idx, attr_idx);
}

}  // namespace terrier::execution::compiler<|MERGE_RESOLUTION|>--- conflicted
+++ resolved
@@ -108,7 +108,7 @@
     auto *jht = join_ht.GetPtr(codegen);
 
     FeatureRecord(function, brain::ExecutionOperatingUnitType::HASHJOIN_BUILD,
-                  brain::ExecutionOperatingUnitFeatureAttribute::NUM_ROWS, pipeline, num_build_rows_.Get(codegen));
+                  brain::ExecutionOperatingUnitFeatureAttribute::NUM_ROWS, pipeline, CounterVal(num_build_rows_));
     FeatureRecord(function, brain::ExecutionOperatingUnitType::HASHJOIN_BUILD,
                   brain::ExecutionOperatingUnitFeatureAttribute::CARDINALITY, pipeline,
                   codegen->CallBuiltin(ast::Builtin::JoinHashTableGetTupleCount, {jht}));
@@ -118,17 +118,21 @@
                     brain::ExecutionOperatingUnitFeatureAttribute::CONCURRENT, pipeline,
                     pipeline.ConcurrentState());
     }
+
+    FeatureArithmeticRecordMul(function, pipeline, GetTranslatorId(), CounterVal(num_build_rows_));
   } else {
     FeatureRecord(function, brain::ExecutionOperatingUnitType::HASHJOIN_PROBE,
-                  brain::ExecutionOperatingUnitFeatureAttribute::NUM_ROWS, pipeline, num_probe_rows_.Get(codegen));
+                  brain::ExecutionOperatingUnitFeatureAttribute::NUM_ROWS, pipeline, CounterVal(num_probe_rows_));
     FeatureRecord(function, brain::ExecutionOperatingUnitType::HASHJOIN_PROBE,
-                  brain::ExecutionOperatingUnitFeatureAttribute::CARDINALITY, pipeline, num_match_rows_.Get(codegen));
+                  brain::ExecutionOperatingUnitFeatureAttribute::CARDINALITY, pipeline, CounterVal(num_match_rows_));
 
     if (pipeline.IsParallel()) {
       FeatureRecord(function, brain::ExecutionOperatingUnitType::HASHJOIN_PROBE,
                     brain::ExecutionOperatingUnitFeatureAttribute::CONCURRENT, pipeline,
                     pipeline.ConcurrentState());
     }
+
+    FeatureArithmeticRecordSet(function, pipeline, GetTranslatorId(), CounterVal(num_match_rows_));
   }
 }
 
@@ -325,22 +329,6 @@
     } else {
       function->Append(codegen->JoinHashTableBuild(jht));
     }
-<<<<<<< HEAD
-=======
-
-    FeatureRecord(function, brain::ExecutionOperatingUnitType::HASHJOIN_BUILD,
-                  brain::ExecutionOperatingUnitFeatureAttribute::NUM_ROWS, pipeline, CounterVal(num_build_rows_));
-    FeatureRecord(function, brain::ExecutionOperatingUnitType::HASHJOIN_BUILD,
-                  brain::ExecutionOperatingUnitFeatureAttribute::CARDINALITY, pipeline,
-                  codegen->CallBuiltin(ast::Builtin::JoinHashTableGetTupleCount, {jht}));
-    FeatureArithmeticRecordMul(function, pipeline, GetTranslatorId(), CounterVal(num_build_rows_));
-  } else {
-    FeatureRecord(function, brain::ExecutionOperatingUnitType::HASHJOIN_PROBE,
-                  brain::ExecutionOperatingUnitFeatureAttribute::NUM_ROWS, pipeline, CounterVal(num_probe_rows_));
-    FeatureRecord(function, brain::ExecutionOperatingUnitType::HASHJOIN_PROBE,
-                  brain::ExecutionOperatingUnitFeatureAttribute::CARDINALITY, pipeline, CounterVal(num_match_rows_));
-    FeatureArithmeticRecordSet(function, pipeline, GetTranslatorId(), CounterVal(num_match_rows_));
->>>>>>> e6c8d44b
   }
 }
 
