#include "execution/compiler/operator/hash_join_translator.h"

#include "execution/ast/type.h"
#include "execution/compiler/compilation_context.h"
#include "execution/compiler/function_builder.h"
#include "execution/compiler/if.h"
#include "execution/compiler/loop.h"
#include "execution/compiler/work_context.h"
#include "execution/sql/join_hash_table.h"
#include "planner/plannodes/hash_join_plan_node.h"

namespace terrier::execution::compiler {

namespace {
const char *row_attr_prefix = "attr";
}  // namespace

HashJoinTranslator::HashJoinTranslator(const planner::HashJoinPlanNode &plan, CompilationContext *compilation_context,
                                       Pipeline *pipeline)
    // The ExecutionOperatingUnitType depends on whether it is the build pipeline or probe pipeline.
    : OperatorTranslator(plan, compilation_context, pipeline, brain::ExecutionOperatingUnitType::DUMMY),
      join_consumer_flag_(false),
      build_row_var_(GetCodeGen()->MakeFreshIdentifier("buildRow")),
      build_row_type_(GetCodeGen()->MakeFreshIdentifier("BuildRow")),
      build_mark_(GetCodeGen()->MakeFreshIdentifier("buildMark")),
      probe_row_var_(GetCodeGen()->MakeFreshIdentifier("probeRow")),
      probe_row_type_(GetCodeGen()->MakeFreshIdentifier("ProbeRow")),
      join_consumer_(GetCodeGen()->MakeFreshIdentifier("joinConsumer")),
      left_pipeline_(this, Pipeline::Parallelism::Parallel) {
  TERRIER_ASSERT(!plan.GetLeftHashKeys().empty(), "Hash-join must have join keys from left input");
  TERRIER_ASSERT(!plan.GetRightHashKeys().empty(), "Hash-join must have join keys from right input");
  TERRIER_ASSERT(plan.GetJoinPredicate() != nullptr, "Hash-join must have a join predicate!");

  // Probe pipeline begins after build pipeline.
  pipeline->LinkSourcePipeline(&left_pipeline_);
  // Register left and right child in their appropriate pipelines.
  compilation_context->Prepare(*plan.GetChild(0), &left_pipeline_);
  compilation_context->Prepare(*plan.GetChild(1), pipeline);

  // Prepare join predicate, left, and right hash keys.
  compilation_context->Prepare(*plan.GetJoinPredicate());
  for (const auto left_hash_key : plan.GetLeftHashKeys()) {
    compilation_context->Prepare(*left_hash_key);
  }
  for (const auto right_hash_key : plan.GetRightHashKeys()) {
    compilation_context->Prepare(*right_hash_key);
  }

  // Declare global state.
  auto *codegen = GetCodeGen();
  ast::Expr *join_ht_type = codegen->BuiltinType(ast::BuiltinType::JoinHashTable);
  global_join_ht_ = compilation_context->GetQueryState()->DeclareStateEntry(codegen, "joinHashTable", join_ht_type);

  if (left_pipeline_.IsParallel()) {
    local_join_ht_ = left_pipeline_.DeclarePipelineStateEntry("joinHashTable", join_ht_type);
  }

  num_build_rows_ = CounterDeclare("num_build_rows", &left_pipeline_);
  num_probe_rows_ = CounterDeclare("num_probe_rows", pipeline);
  num_match_rows_ = CounterDeclare("num_match_rows", pipeline);

  if (left_pipeline_.IsParallel() && IsPipelineMetricsEnabled()) {
    parallel_build_pre_hook_fn_ =
        GetCodeGen()->MakeFreshIdentifier(left_pipeline_.CreatePipelineFunctionName("PreHook"));
    parallel_build_post_hook_fn_ =
        GetCodeGen()->MakeFreshIdentifier(left_pipeline_.CreatePipelineFunctionName("PostHook"));
  }
}

void HashJoinTranslator::DefineHelperStructs(util::RegionVector<ast::StructDecl *> *decls) {
  auto *codegen = GetCodeGen();

  /* Build row declaration */
  auto fields = codegen->MakeEmptyFieldList();
  GetAllChildOutputFields(0, row_attr_prefix, &fields);
  if (GetPlanAs<planner::HashJoinPlanNode>().RequiresLeftMark()) {
    fields.push_back(codegen->MakeField(build_mark_, codegen->BoolType()));
  }
  ast::StructDecl *struct_decl = codegen->DeclareStruct(build_row_type_, std::move(fields));
  struct_decl_ = struct_decl;
  decls->push_back(struct_decl);

  /* Probe row declaration - only for left outer joins */
  if (GetPlanAs<planner::HashJoinPlanNode>().GetLogicalJoinType() == planner::LogicalJoinType::LEFT) {
    // TODO(abalakum): support mini-runners for this struct as well
    fields = codegen->MakeEmptyFieldList();
    GetAllChildOutputFields(1, row_attr_prefix, &fields);
    struct_decl = codegen->DeclareStruct(probe_row_type_, std::move(fields));
    decls->push_back(struct_decl);
  }
}

void HashJoinTranslator::DefineHelperFunctions(util::RegionVector<ast::FunctionDecl *> *decls) {
  if (GetPlanAs<planner::HashJoinPlanNode>().GetLogicalJoinType() == planner::LogicalJoinType::LEFT) {
    auto cc = GetCompilationContext();
    auto *pipeline = GetPipeline();
    // Create a WorkContext and make the state identical to the WorkContext generated inside
    // of PerformPipelineWork
    WorkContext ctx(cc, *pipeline);
    ctx.SetSource(this);
    auto *codegen = GetCodeGen();
    util::RegionVector<ast::FieldDecl *> params = pipeline->PipelineParams();
    params.push_back(codegen->MakeField(build_row_var_, codegen->PointerType(build_row_type_)));
    params.push_back(codegen->MakeField(probe_row_var_, codegen->PointerType(probe_row_type_)));
    join_consumer_flag_ = true;
    FunctionBuilder function(codegen, join_consumer_, std::move(params), codegen->Nil());
    {
      // Push to parent
      ctx.Push(&function);
    }
    join_consumer_flag_ = false;
    decls->push_back(function.Finish());
  }
}

ast::FunctionDecl *HashJoinTranslator::GenerateStartHookFunction() const {
  auto *codegen = GetCodeGen();
  auto *pipeline = &left_pipeline_;

  auto params = GetHookParams(left_pipeline_, nullptr, nullptr);
  auto ret_type = codegen->BuiltinType(ast::BuiltinType::Kind::Nil);
  FunctionBuilder builder(codegen, parallel_build_pre_hook_fn_, std::move(params), ret_type);
  { pipeline->InjectStartResourceTracker(&builder, true); }
  return builder.Finish();
}

ast::FunctionDecl *HashJoinTranslator::GenerateEndHookFunction() const {
  auto *codegen = GetCodeGen();
  auto *pipeline = &left_pipeline_;

  auto override_value = codegen->MakeIdentifier("overrideValue");
  auto int32_type = codegen->BuiltinType(ast::BuiltinType::Uint32);
  auto params = GetHookParams(left_pipeline_, &override_value, int32_type);

  auto ret_type = codegen->BuiltinType(ast::BuiltinType::Kind::Nil);
  FunctionBuilder builder(codegen, parallel_build_post_hook_fn_, std::move(params), ret_type);
  {
    // FeatureRecord with the overrideValue
    FeatureRecord(&builder, brain::ExecutionOperatingUnitType::PARALLEL_MERGE_HASHJOIN,
                  brain::ExecutionOperatingUnitFeatureAttribute::NUM_ROWS, *pipeline,
                  codegen->MakeExpr(override_value));
    FeatureRecord(&builder, brain::ExecutionOperatingUnitType::PARALLEL_MERGE_HASHJOIN,
                  brain::ExecutionOperatingUnitFeatureAttribute::CARDINALITY, *pipeline,
                  codegen->MakeExpr(override_value));

    // End Tracker
    pipeline->InjectEndResourceTracker(&builder, pipeline->GetQueryId(), true);
  }
  return builder.Finish();
}

void HashJoinTranslator::InitializeJoinHashTable(FunctionBuilder *function, ast::Expr *jht_ptr) const {
  function->Append(GetCodeGen()->JoinHashTableInit(jht_ptr, GetExecutionContext(), build_row_type_));
}

void HashJoinTranslator::TearDownJoinHashTable(FunctionBuilder *function, ast::Expr *jht_ptr) const {
  function->Append(GetCodeGen()->JoinHashTableFree(jht_ptr));
}

void HashJoinTranslator::InitializeQueryState(FunctionBuilder *function) const {
  auto *codegen = GetCodeGen();
  InitializeJoinHashTable(function, global_join_ht_.GetPtr(codegen));
}

void HashJoinTranslator::TearDownQueryState(FunctionBuilder *function) const {
  TearDownJoinHashTable(function, global_join_ht_.GetPtr(GetCodeGen()));
}

void HashJoinTranslator::InitializePipelineState(const Pipeline &pipeline, FunctionBuilder *function) const {
  if (IsLeftPipeline(pipeline)) {
    if (left_pipeline_.IsParallel()) {
      InitializeJoinHashTable(function, local_join_ht_.GetPtr(GetCodeGen()));

      if (IsPipelineMetricsEnabled()) {
        left_pipeline_.DeclareTLSDependentFunction(GenerateStartHookFunction());
        left_pipeline_.DeclareTLSDependentFunction(GenerateEndHookFunction());
      }
    }
  }

  InitializeCounters(pipeline, function);
}

void HashJoinTranslator::TearDownPipelineState(const Pipeline &pipeline, FunctionBuilder *function) const {
  if (IsLeftPipeline(pipeline)) {
    if (left_pipeline_.IsParallel()) {
      TearDownJoinHashTable(function, local_join_ht_.GetPtr(GetCodeGen()));
    }
  }
}

void HashJoinTranslator::InitializeCounters(const Pipeline &pipeline, FunctionBuilder *function) const {
  if (IsLeftPipeline(pipeline)) {
    CounterSet(function, num_build_rows_, 0);
  } else {
    CounterSet(function, num_probe_rows_, 0);
    CounterSet(function, num_match_rows_, 0);
  }
}

void HashJoinTranslator::RecordCounters(const Pipeline &pipeline, FunctionBuilder *function) const {
  if (IsLeftPipeline(pipeline)) {
    FeatureRecord(function, brain::ExecutionOperatingUnitType::HASHJOIN_BUILD,
                  brain::ExecutionOperatingUnitFeatureAttribute::NUM_ROWS, pipeline, CounterVal(num_build_rows_));
    FeatureRecord(function, brain::ExecutionOperatingUnitType::HASHJOIN_BUILD,
                  brain::ExecutionOperatingUnitFeatureAttribute::CARDINALITY, pipeline, CounterVal(num_build_rows_));
    FeatureArithmeticRecordMul(function, pipeline, GetTranslatorId(), CounterVal(num_build_rows_));
  } else {
    FeatureRecord(function, brain::ExecutionOperatingUnitType::HASHJOIN_PROBE,
                  brain::ExecutionOperatingUnitFeatureAttribute::NUM_ROWS, pipeline, CounterVal(num_probe_rows_));
    FeatureRecord(function, brain::ExecutionOperatingUnitType::HASHJOIN_PROBE,
                  brain::ExecutionOperatingUnitFeatureAttribute::CARDINALITY, pipeline, CounterVal(num_match_rows_));
    FeatureArithmeticRecordSet(function, pipeline, GetTranslatorId(), CounterVal(num_match_rows_));
  }
}

void HashJoinTranslator::EndParallelPipelineWork(const Pipeline &pipeline, FunctionBuilder *function) const {
  RecordCounters(pipeline, function);
}

ast::Expr *HashJoinTranslator::HashKeys(
    WorkContext *ctx, FunctionBuilder *function,
    const std::vector<common::ManagedPointer<parser::AbstractExpression>> &hash_keys) const {
  auto *codegen = GetCodeGen();

  std::vector<ast::Expr *> key_values;
  key_values.reserve(hash_keys.size());
  for (const auto hash_key : hash_keys) {
    key_values.push_back(ctx->DeriveValue(*hash_key, this));
  }

  ast::Identifier hash_val_name = codegen->MakeFreshIdentifier("hashVal");
  function->Append(codegen->DeclareVarWithInit(hash_val_name, codegen->Hash(key_values)));

  return codegen->MakeExpr(hash_val_name);
}

ast::Expr *HashJoinTranslator::GetRowAttribute(ast::Expr *row, uint32_t attr_idx) const {
  auto *codegen = GetCodeGen();
  auto attr_name = codegen->MakeIdentifier(row_attr_prefix + std::to_string(attr_idx));
  return codegen->AccessStructMember(row, attr_name);
}

void HashJoinTranslator::FillBuildRow(WorkContext *ctx, FunctionBuilder *function, ast::Expr *build_row) const {
  auto *codegen = GetCodeGen();
  const auto child_schema = GetPlan().GetChild(0)->GetOutputSchema();
  for (uint32_t attr_idx = 0; attr_idx < child_schema->GetColumns().size(); attr_idx++) {
    ast::Expr *lhs = GetRowAttribute(build_row, attr_idx);
    ast::Expr *rhs = GetChildOutput(ctx, 0, attr_idx);
    function->Append(codegen->Assign(lhs, rhs));
  }
  const auto &join_plan = GetPlanAs<planner::HashJoinPlanNode>();
  if (join_plan.RequiresLeftMark()) {
    ast::Expr *lhs = codegen->AccessStructMember(build_row, build_mark_);
    ast::Expr *rhs = codegen->ConstBool(true);
    function->Append(codegen->Assign(lhs, rhs));
  }
}

void HashJoinTranslator::FillProbeRow(WorkContext *ctx, FunctionBuilder *function, ast::Expr *probe_row) const {
  auto *codegen = GetCodeGen();
  const auto child_schema = GetPlan().GetChild(1)->GetOutputSchema();
  for (uint32_t attr_idx = 0; attr_idx < child_schema->GetColumns().size(); attr_idx++) {
    ast::Expr *lhs = GetRowAttribute(probe_row, attr_idx);
    ast::Expr *rhs = GetChildOutput(ctx, 1, attr_idx);
    function->Append(codegen->Assign(lhs, rhs));
  }
}

void HashJoinTranslator::InsertIntoJoinHashTable(WorkContext *ctx, FunctionBuilder *function) const {
  auto *codegen = GetCodeGen();

  const auto join_ht = ctx->GetPipeline().IsParallel() ? local_join_ht_ : global_join_ht_;

  // var hashVal = @hash(...)
  auto hash_val = HashKeys(ctx, function, GetPlanAs<planner::HashJoinPlanNode>().GetLeftHashKeys());

  // var buildRow = @joinHTInsert(...)
  function->Append(codegen->DeclareVarWithInit(
      build_row_var_, codegen->JoinHashTableInsert(join_ht.GetPtr(codegen), hash_val, build_row_type_)));

  // Fill row.
  FillBuildRow(ctx, function, codegen->MakeExpr(build_row_var_));

  CounterAdd(function, num_build_rows_, 1);
}

void HashJoinTranslator::ProbeJoinHashTable(WorkContext *ctx, FunctionBuilder *function) const {
  auto *codegen = GetCodeGen();

  // var entryIterBase: HashTableEntryIterator
  auto iter_name_base = codegen->MakeFreshIdentifier("entryIterBase");
  function->Append(codegen->DeclareVarNoInit(iter_name_base, ast::BuiltinType::HashTableEntryIterator));

  // var entryIter = &entryIterBase
  auto iter_name = codegen->MakeFreshIdentifier("entryIter");
  function->Append(codegen->DeclareVarWithInit(iter_name, codegen->AddressOf(codegen->MakeExpr(iter_name_base))));

  auto entry_iter = codegen->MakeExpr(iter_name);
  auto hash_val = HashKeys(ctx, function, GetPlanAs<planner::HashJoinPlanNode>().GetRightHashKeys());

  // Probe matches.
  const auto &join_plan = GetPlanAs<planner::HashJoinPlanNode>();
  auto lookup_call =
      codegen->MakeStmt(codegen->JoinHashTableLookup(global_join_ht_.GetPtr(codegen), entry_iter, hash_val));
  auto has_next_call = codegen->HTEntryIterHasNext(entry_iter);

  CounterAdd(function, num_probe_rows_, 1);

  // The probe depends on the join type
  if (join_plan.RequiresRightMark()) {
    // First declare the right mark.
    ast::Identifier right_mark_var = codegen->MakeFreshIdentifier("rightMark");
    ast::Expr *right_mark = codegen->MakeExpr(right_mark_var);
    function->Append(codegen->DeclareVarWithInit(right_mark_var, codegen->ConstBool(true)));

    // Probe hash table and check for a match. Loop condition becomes false as
    // soon as a match is found.
    auto loop_cond = codegen->BinaryOp(parsing::Token::Type::AND, right_mark, has_next_call);
    Loop entry_loop(function, lookup_call, loop_cond, nullptr);
    {
      // var buildRow = @ptrCast(*BuildRow, @htEntryIterGetRow())
      function->Append(
          codegen->DeclareVarWithInit(build_row_var_, codegen->HTEntryIterGetRow(entry_iter, build_row_type_)));
      CheckRightMark(ctx, function, right_mark_var);
    }
    entry_loop.EndLoop();

    // The next step depends on the join type.
    if (join_plan.GetLogicalJoinType() == planner::LogicalJoinType::RIGHT_ANTI) {
      // If the right mark is true, then we can perform the anti join.
      // if (right_mark)
      If right_anti_check(function, codegen->MakeExpr(right_mark_var));
      ctx->Push(function);
      CounterAdd(function, num_match_rows_, 1);
      right_anti_check.EndIf();
    } else if (join_plan.GetLogicalJoinType() == planner::LogicalJoinType::RIGHT_SEMI) {
      // If the right mark is unset, then there is at least one match.
      // if (!right_mark)
      auto cond = codegen->UnaryOp(parsing::Token::Type::BANG, codegen->MakeExpr(right_mark_var));
      If right_semi_check(function, cond);
      ctx->Push(function);
      CounterAdd(function, num_match_rows_, 1);
      right_semi_check.EndIf();
    }
  } else {
    // For regular joins: while (has_next)
    Loop entry_loop(function, lookup_call, has_next_call, nullptr);
    {
      // var buildRow = @ptrCast(*BuildRow, @htEntryIterGetRow())
      function->Append(
          codegen->DeclareVarWithInit(build_row_var_, codegen->HTEntryIterGetRow(entry_iter, build_row_type_)));
      CheckJoinPredicate(ctx, function);
    }
    entry_loop.EndLoop();
  }
}

void HashJoinTranslator::CheckJoinPredicate(WorkContext *ctx, FunctionBuilder *function) const {
  const auto &join_plan = GetPlanAs<planner::HashJoinPlanNode>();
  auto *codegen = GetCodeGen();

  auto cond = ctx->DeriveValue(*join_plan.GetJoinPredicate(), this);
  if (join_plan.GetLogicalJoinType() == planner::LogicalJoinType::LEFT_SEMI) {
    // For left-semi joins, we also need to make sure the build-side tuple
    // has not already found an earlier join partner. We enforce the check
    // by modifying the join predicate.
    auto left_mark = codegen->AccessStructMember(codegen->MakeExpr(build_row_var_), build_mark_);
    cond = codegen->BinaryOp(parsing::Token::Type::AND, left_mark, cond);
  }

  If check_condition(function, cond);
  {
    if (join_plan.RequiresLeftMark()) {
      // Mark this tuple as accessed.
      auto left_mark = codegen->AccessStructMember(codegen->MakeExpr(build_row_var_), build_mark_);
      function->Append(codegen->Assign(left_mark, codegen->ConstBool(false)));
    }

    // If left outer join, then call joinConsumer in order to reduce TPL code duplication,
    // otherwise just push to parent
    if (join_plan.GetLogicalJoinType() == planner::LogicalJoinType::LEFT) {
      // var probeRow : ProbeRow
      auto probe_row_type = codegen->MakeExpr(probe_row_type_);
      auto probe_row = codegen->MakeExpr(probe_row_var_);
      function->Append(codegen->DeclareVarNoInit(probe_row_var_, probe_row_type));
      // Fill row.
      FillProbeRow(ctx, function, codegen->MakeExpr(probe_row_var_));
      // joinConsumer(queryState, pipelineState, buildRow, probeRow);
      std::initializer_list<ast::Expr *> args{GetQueryStatePtr(),
                                              codegen->MakeExpr(GetPipeline()->GetPipelineStateVar()),
                                              codegen->MakeExpr(build_row_var_), codegen->AddressOf(probe_row)};
      function->Append(codegen->Call(join_consumer_, args));
    } else {
      // Just push forward
      ctx->Push(function);
    }

    CounterAdd(function, num_match_rows_, 1);
  }

  check_condition.EndIf();
}

void HashJoinTranslator::CheckRightMark(WorkContext *ctx, FunctionBuilder *function, ast::Identifier right_mark) const {
  auto *codegen = GetCodeGen();

  // Generate the join condition.
  const auto join_predicate = GetPlanAs<planner::HashJoinPlanNode>().GetJoinPredicate();
  auto cond = ctx->DeriveValue(*join_predicate, this);

  If check_condition(function, cond);
  {
    // If there is a match, unset the right mark now.
    function->Append(codegen->Assign(codegen->MakeExpr(right_mark), codegen->ConstBool(false)));
  }
  check_condition.EndIf();
}

void HashJoinTranslator::CollectUnmatchedLeftRows(FunctionBuilder *function) const {
  auto *codegen = GetCodeGen();

  // var joinHTIterBase: JoinHashTableIterator
  auto jht_iter_base = codegen->MakeFreshIdentifier("joinHTIterBase");
  auto jht_iter_type = codegen->BuiltinType(ast::BuiltinType::JoinHashTableIterator);
  function->Append(codegen->DeclareVarNoInit(jht_iter_base, jht_iter_type));

  // var joinHTIter = &joinHTIterBase
  auto jht_iter = codegen->MakeFreshIdentifier("joinHTIter");
  auto jht_iter_init = codegen->AddressOf(codegen->MakeExpr(jht_iter_base));
  function->Append(codegen->DeclareVarWithInit(jht_iter, jht_iter_init));

  // while (hasNext()):
  auto jht = global_join_ht_.GetPtr(codegen);
  auto jht_iter_expr = codegen->MakeExpr(jht_iter);
  Loop loop(function, codegen->MakeStmt(codegen->JoinHTIteratorInit(jht_iter_expr, jht)),
            codegen->JoinHTIteratorHasNext(jht_iter_expr),
            codegen->MakeStmt(codegen->JoinHTIteratorNext(jht_iter_expr)));
  {
    // var buildRow = @joinHTIterGetRow()
    function->Append(
        codegen->DeclareVarWithInit(build_row_var_, codegen->JoinHTIteratorGetRow(jht_iter_expr, build_row_type_)));

    auto left_mark = codegen->AccessStructMember(codegen->MakeExpr(build_row_var_), build_mark_);

    // If mark is true, then row was not matched
    If check_condition(function, left_mark);
    {
      // var probeRow : ProbeRow
      auto probe_row_type = codegen->MakeExpr(probe_row_type_);
      auto probe_row = codegen->MakeExpr(probe_row_var_);
      function->Append(codegen->DeclareVarNoInit(probe_row_var_, probe_row_type));
      // Fill probe row with NULLs
      const auto child_schema = GetPlan().GetChild(1)->GetOutputSchema();
      for (uint32_t attr_idx = 0; attr_idx < child_schema->GetColumns().size(); attr_idx++) {
        auto type = child_schema->GetColumn(attr_idx).GetType();
        ast::Expr *lhs = GetRowAttribute(probe_row, attr_idx);
        ast::Expr *rhs = GetCodeGen()->ConstNull(type);
        function->Append(codegen->Assign(lhs, rhs));
      }
      // joinConsumer(queryState, pipelineState, buildRow, probeRow);
      std::initializer_list<ast::Expr *> args{GetQueryStatePtr(),
                                              codegen->MakeExpr(GetPipeline()->GetPipelineStateVar()),
                                              codegen->MakeExpr(build_row_var_), codegen->AddressOf(probe_row)};
      function->Append(codegen->Call(join_consumer_, args));
    }
  }
  loop.EndLoop();

  // Close iterator.
  function->Append(codegen->JoinHTIteratorFree(jht_iter_expr));
}

void HashJoinTranslator::PerformPipelineWork(WorkContext *ctx, FunctionBuilder *function) const {
  if (IsLeftPipeline(ctx->GetPipeline())) {
    InsertIntoJoinHashTable(ctx, function);
  } else {
    TERRIER_ASSERT(IsRightPipeline(ctx->GetPipeline()), "Pipeline is unknown to join translator");
    ProbeJoinHashTable(ctx, function);
  }
}

void HashJoinTranslator::FinishPipelineWork(const Pipeline &pipeline, FunctionBuilder *function) const {
  auto *codegen = GetCodeGen();

  if (IsLeftPipeline(pipeline)) {
    ast::Expr *jht = global_join_ht_.GetPtr(codegen);

    if (left_pipeline_.IsParallel()) {
      if (IsPipelineMetricsEnabled()) {
        // Setup the hooks
        auto *exec_ctx = GetExecutionContext();
        auto *num_hooks = codegen->Const32(static_cast<int32_t>(sql::JoinHashTable::HookOffsets::NUM_HOOKS));
        auto *pre = codegen->Const32(static_cast<int32_t>(sql::JoinHashTable::HookOffsets::StartHook));
        auto *post = codegen->Const32(static_cast<int32_t>(sql::JoinHashTable::HookOffsets::EndHook));
        function->Append(codegen->ExecCtxInitHooks(exec_ctx, num_hooks));
        function->Append(codegen->ExecCtxRegisterHook(exec_ctx, pre, parallel_build_pre_hook_fn_));
        function->Append(codegen->ExecCtxRegisterHook(exec_ctx, post, parallel_build_post_hook_fn_));
      }

      auto *tls = GetThreadStateContainer();
      auto *offset = local_join_ht_.OffsetFromState(codegen);
      function->Append(codegen->JoinHashTableBuildParallel(jht, tls, offset));

      if (IsPipelineMetricsEnabled()) {
        auto *exec_ctx = GetExecutionContext();
        function->Append(codegen->ExecCtxClearHooks(exec_ctx));
      }
    } else {
      function->Append(codegen->JoinHashTableBuild(jht));
      RecordCounters(pipeline, function);
    }
<<<<<<< HEAD
  } else if (!pipeline.IsParallel()) {
    RecordCounters(pipeline, function);
=======

    FeatureRecord(function, brain::ExecutionOperatingUnitType::HASHJOIN_BUILD,
                  brain::ExecutionOperatingUnitFeatureAttribute::NUM_ROWS, pipeline, CounterVal(num_build_rows_));
    FeatureRecord(function, brain::ExecutionOperatingUnitType::HASHJOIN_BUILD,
                  brain::ExecutionOperatingUnitFeatureAttribute::CARDINALITY, pipeline,
                  codegen->CallBuiltin(ast::Builtin::JoinHashTableGetTupleCount, {jht}));
    FeatureArithmeticRecordMul(function, pipeline, GetTranslatorId(), CounterVal(num_build_rows_));
  } else {
    if (GetPlanAs<planner::HashJoinPlanNode>().GetLogicalJoinType() == planner::LogicalJoinType::LEFT) {
      CollectUnmatchedLeftRows(function);
    }

    FeatureRecord(function, brain::ExecutionOperatingUnitType::HASHJOIN_PROBE,
                  brain::ExecutionOperatingUnitFeatureAttribute::NUM_ROWS, pipeline, CounterVal(num_probe_rows_));
    FeatureRecord(function, brain::ExecutionOperatingUnitType::HASHJOIN_PROBE,
                  brain::ExecutionOperatingUnitFeatureAttribute::CARDINALITY, pipeline, CounterVal(num_match_rows_));
    FeatureArithmeticRecordSet(function, pipeline, GetTranslatorId(), CounterVal(num_match_rows_));
>>>>>>> aa8b2788
  }
}

ast::Expr *HashJoinTranslator::GetChildOutput(WorkContext *context, uint32_t child_idx, uint32_t attr_idx) const {
  // If the request is in the probe pipeline and for an attribute in the left
  // child, we read it from the probe/materialized build row.
  //
  // Otherwise if within the joinConsumer function we read from the ProbeRow and if not propagate
  // the request to the correct child
  if (IsRightPipeline(context->GetPipeline()) && child_idx == 0) {
    auto row = GetCodeGen()->MakeExpr(build_row_var_);
    return GetRowAttribute(row, attr_idx);
  }
  if (IsRightPipeline(context->GetPipeline()) && child_idx == 1 && join_consumer_flag_) {
    auto row = GetCodeGen()->MakeExpr(probe_row_var_);
    return GetRowAttribute(row, attr_idx);
  }
  return OperatorTranslator::GetChildOutput(context, child_idx, attr_idx);
}

}  // namespace terrier::execution::compiler<|MERGE_RESOLUTION|>--- conflicted
+++ resolved
@@ -510,28 +510,14 @@
       function->Append(codegen->JoinHashTableBuild(jht));
       RecordCounters(pipeline, function);
     }
-<<<<<<< HEAD
-  } else if (!pipeline.IsParallel()) {
-    RecordCounters(pipeline, function);
-=======
-
-    FeatureRecord(function, brain::ExecutionOperatingUnitType::HASHJOIN_BUILD,
-                  brain::ExecutionOperatingUnitFeatureAttribute::NUM_ROWS, pipeline, CounterVal(num_build_rows_));
-    FeatureRecord(function, brain::ExecutionOperatingUnitType::HASHJOIN_BUILD,
-                  brain::ExecutionOperatingUnitFeatureAttribute::CARDINALITY, pipeline,
-                  codegen->CallBuiltin(ast::Builtin::JoinHashTableGetTupleCount, {jht}));
-    FeatureArithmeticRecordMul(function, pipeline, GetTranslatorId(), CounterVal(num_build_rows_));
   } else {
     if (GetPlanAs<planner::HashJoinPlanNode>().GetLogicalJoinType() == planner::LogicalJoinType::LEFT) {
       CollectUnmatchedLeftRows(function);
     }
 
-    FeatureRecord(function, brain::ExecutionOperatingUnitType::HASHJOIN_PROBE,
-                  brain::ExecutionOperatingUnitFeatureAttribute::NUM_ROWS, pipeline, CounterVal(num_probe_rows_));
-    FeatureRecord(function, brain::ExecutionOperatingUnitType::HASHJOIN_PROBE,
-                  brain::ExecutionOperatingUnitFeatureAttribute::CARDINALITY, pipeline, CounterVal(num_match_rows_));
-    FeatureArithmeticRecordSet(function, pipeline, GetTranslatorId(), CounterVal(num_match_rows_));
->>>>>>> aa8b2788
+    if (!pipeline.IsParallel()) {
+      RecordCounters(pipeline, function);
+    }
   }
 }
 
