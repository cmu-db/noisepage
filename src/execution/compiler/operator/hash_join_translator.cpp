#include "execution/compiler/operator/hash_join_translator.h"

#include "execution/ast/type.h"
#include "execution/compiler/compilation_context.h"
#include "execution/compiler/function_builder.h"
#include "execution/compiler/if.h"
#include "execution/compiler/loop.h"
#include "execution/compiler/work_context.h"
#include "planner/plannodes/hash_join_plan_node.h"

namespace terrier::execution::compiler {

namespace {
const char *row_attr_prefix = "attr";
}  // namespace

HashJoinTranslator::HashJoinTranslator(const planner::HashJoinPlanNode &plan, CompilationContext *compilation_context,
                                       Pipeline *pipeline)
<<<<<<< HEAD
    : OperatorTranslator(plan, compilation_context, pipeline, brain::ExecutionOperatingUnitType::HASH_JOIN),
      join_consumer_flag_(false),
=======
    // The ExecutionOperatingUnitType depends on whether it is the build pipeline or probe pipeline.
    : OperatorTranslator(plan, compilation_context, pipeline, brain::ExecutionOperatingUnitType::DUMMY),
>>>>>>> 70f7e9ee
      build_row_var_(GetCodeGen()->MakeFreshIdentifier("buildRow")),
      build_row_type_(GetCodeGen()->MakeFreshIdentifier("BuildRow")),
      build_mark_(GetCodeGen()->MakeFreshIdentifier("buildMark")),
      probe_row_var_(GetCodeGen()->MakeFreshIdentifier("probeRow")),
      probe_row_type_(GetCodeGen()->MakeFreshIdentifier("ProbeRow")),
      join_consumer_(GetCodeGen()->MakeFreshIdentifier("joinConsumer")),
      left_pipeline_(this, Pipeline::Parallelism::Parallel) {
  TERRIER_ASSERT(!plan.GetLeftHashKeys().empty(), "Hash-join must have join keys from left input");
  TERRIER_ASSERT(!plan.GetRightHashKeys().empty(), "Hash-join must have join keys from right input");
  TERRIER_ASSERT(plan.GetJoinPredicate() != nullptr, "Hash-join must have a join predicate!");

  // Probe pipeline begins after build pipeline.
  pipeline->LinkSourcePipeline(&left_pipeline_);
  // Register left and right child in their appropriate pipelines.
  compilation_context->Prepare(*plan.GetChild(0), &left_pipeline_);
  compilation_context->Prepare(*plan.GetChild(1), pipeline);

  // Prepare join predicate, left, and right hash keys.
  compilation_context->Prepare(*plan.GetJoinPredicate());
  for (const auto left_hash_key : plan.GetLeftHashKeys()) {
    compilation_context->Prepare(*left_hash_key);
  }
  for (const auto right_hash_key : plan.GetRightHashKeys()) {
    compilation_context->Prepare(*right_hash_key);
  }

  // Declare global state.
  auto *codegen = GetCodeGen();
  ast::Expr *join_ht_type = codegen->BuiltinType(ast::BuiltinType::JoinHashTable);
  global_join_ht_ = compilation_context->GetQueryState()->DeclareStateEntry(codegen, "joinHashTable", join_ht_type);

  if (left_pipeline_.IsParallel()) {
    local_join_ht_ = left_pipeline_.DeclarePipelineStateEntry("joinHashTable", join_ht_type);
  }

  num_build_rows_ = CounterDeclare("num_build_rows");
  num_probe_rows_ = CounterDeclare("num_probe_rows");
  num_match_rows_ = CounterDeclare("num_match_rows");
}

void HashJoinTranslator::DefineHelperStructs(util::RegionVector<ast::StructDecl *> *decls) {
  auto *codegen = GetCodeGen();

  /* Build row declaration */
  auto fields = codegen->MakeEmptyFieldList();
  GetAllChildOutputFields(0, row_attr_prefix, &fields);
  if (GetPlanAs<planner::HashJoinPlanNode>().RequiresLeftMark()) {
    fields.push_back(codegen->MakeField(build_mark_, codegen->BoolType()));
  }
  ast::StructDecl *struct_decl = codegen->DeclareStruct(build_row_type_, std::move(fields));
  struct_decl_ = struct_decl;
  decls->push_back(struct_decl);

  /* Probe row declaration - only for left outer joins */
  if (GetPlanAs<planner::HashJoinPlanNode>().GetLogicalJoinType() == planner::LogicalJoinType::LEFT) {
    // TODO(abalakum): support mini-runners for this struct as well
    fields = codegen->MakeEmptyFieldList();
    GetAllChildOutputFields(1, row_attr_prefix, &fields);
    struct_decl = codegen->DeclareStruct(probe_row_type_, std::move(fields));
    decls->push_back(struct_decl);
  }
}

void HashJoinTranslator::DefineHelperFunctions(util::RegionVector<ast::FunctionDecl *> *decls) {
  if (GetPlanAs<planner::HashJoinPlanNode>().GetLogicalJoinType() == planner::LogicalJoinType::LEFT) {
    auto cc = GetCompilationContext();
    auto *pipeline = GetPipeline();
    // Create a WorkContext and make the state identical to the WorkContext generated inside
    // of PerformPipelineWork
    WorkContext ctx(cc, *pipeline);
    ctx.SetSource(this);
    auto *codegen = GetCodeGen();
    util::RegionVector<ast::FieldDecl *> params = pipeline->PipelineParams();
    params.push_back(codegen->MakeField(build_row_var_, codegen->PointerType(build_row_type_)));
    params.push_back(codegen->MakeField(probe_row_var_, codegen->PointerType(probe_row_type_)));
    join_consumer_flag_ = true;
    FunctionBuilder function(codegen, join_consumer_, std::move(params), codegen->Nil());
    {
      // Push to parent
      ctx.Push(&function);
    }
    join_consumer_flag_ = false;
    decls->push_back(function.Finish());
  }
}

void HashJoinTranslator::InitializeJoinHashTable(FunctionBuilder *function, ast::Expr *jht_ptr) const {
  function->Append(GetCodeGen()->JoinHashTableInit(jht_ptr, GetExecutionContext(), GetMemoryPool(), build_row_type_));
}

void HashJoinTranslator::TearDownJoinHashTable(FunctionBuilder *function, ast::Expr *jht_ptr) const {
  function->Append(GetCodeGen()->JoinHashTableFree(jht_ptr));
}

void HashJoinTranslator::InitializeQueryState(FunctionBuilder *function) const {
  auto *codegen = GetCodeGen();
  InitializeJoinHashTable(function, global_join_ht_.GetPtr(codegen));

  CounterSet(function, num_build_rows_, 0);
  CounterSet(function, num_probe_rows_, 0);
  CounterSet(function, num_match_rows_, 0);
}

void HashJoinTranslator::TearDownQueryState(FunctionBuilder *function) const {
  TearDownJoinHashTable(function, global_join_ht_.GetPtr(GetCodeGen()));
}

void HashJoinTranslator::InitializePipelineState(const Pipeline &pipeline, FunctionBuilder *function) const {
  if (IsLeftPipeline(pipeline) && left_pipeline_.IsParallel()) {
    InitializeJoinHashTable(function, local_join_ht_.GetPtr(GetCodeGen()));
  }
}

void HashJoinTranslator::TearDownPipelineState(const Pipeline &pipeline, FunctionBuilder *function) const {
  if (IsLeftPipeline(pipeline) && left_pipeline_.IsParallel()) {
    TearDownJoinHashTable(function, local_join_ht_.GetPtr(GetCodeGen()));
  }
}

ast::Expr *HashJoinTranslator::HashKeys(
    WorkContext *ctx, FunctionBuilder *function,
    const std::vector<common::ManagedPointer<parser::AbstractExpression>> &hash_keys) const {
  auto *codegen = GetCodeGen();

  std::vector<ast::Expr *> key_values;
  key_values.reserve(hash_keys.size());
  for (const auto hash_key : hash_keys) {
    key_values.push_back(ctx->DeriveValue(*hash_key, this));
  }

  ast::Identifier hash_val_name = codegen->MakeFreshIdentifier("hashVal");
  function->Append(codegen->DeclareVarWithInit(hash_val_name, codegen->Hash(key_values)));

  return codegen->MakeExpr(hash_val_name);
}

ast::Expr *HashJoinTranslator::GetRowAttribute(ast::Expr *row, uint32_t attr_idx) const {
  auto *codegen = GetCodeGen();
  auto attr_name = codegen->MakeIdentifier(row_attr_prefix + std::to_string(attr_idx));
  return codegen->AccessStructMember(row, attr_name);
}

void HashJoinTranslator::FillBuildRow(WorkContext *ctx, FunctionBuilder *function, ast::Expr *build_row) const {
  auto *codegen = GetCodeGen();
  const auto child_schema = GetPlan().GetChild(0)->GetOutputSchema();
  for (uint32_t attr_idx = 0; attr_idx < child_schema->GetColumns().size(); attr_idx++) {
    ast::Expr *lhs = GetRowAttribute(build_row, attr_idx);
    ast::Expr *rhs = GetChildOutput(ctx, 0, attr_idx);
    function->Append(codegen->Assign(lhs, rhs));
  }
  const auto &join_plan = GetPlanAs<planner::HashJoinPlanNode>();
  if (join_plan.RequiresLeftMark()) {
    ast::Expr *lhs = codegen->AccessStructMember(build_row, build_mark_);
    ast::Expr *rhs = codegen->ConstBool(true);
    function->Append(codegen->Assign(lhs, rhs));
  }
}

void HashJoinTranslator::FillProbeRow(WorkContext *ctx, FunctionBuilder *function, ast::Expr *probe_row) const {
  auto *codegen = GetCodeGen();
  const auto child_schema = GetPlan().GetChild(1)->GetOutputSchema();
  for (uint32_t attr_idx = 0; attr_idx < child_schema->GetColumns().size(); attr_idx++) {
    ast::Expr *lhs = GetRowAttribute(probe_row, attr_idx);
    ast::Expr *rhs = GetChildOutput(ctx, 1, attr_idx);
    function->Append(codegen->Assign(lhs, rhs));
  }
}

void HashJoinTranslator::InsertIntoJoinHashTable(WorkContext *ctx, FunctionBuilder *function) const {
  auto *codegen = GetCodeGen();

  const auto join_ht = ctx->GetPipeline().IsParallel() ? local_join_ht_ : global_join_ht_;

  // var hashVal = @hash(...)
  auto hash_val = HashKeys(ctx, function, GetPlanAs<planner::HashJoinPlanNode>().GetLeftHashKeys());

  // var buildRow = @joinHTInsert(...)
  function->Append(codegen->DeclareVarWithInit(
      build_row_var_, codegen->JoinHashTableInsert(join_ht.GetPtr(codegen), hash_val, build_row_type_)));

  // Fill row.
  FillBuildRow(ctx, function, codegen->MakeExpr(build_row_var_));

  CounterAdd(function, num_build_rows_, 1);
}

void HashJoinTranslator::ProbeJoinHashTable(WorkContext *ctx, FunctionBuilder *function) const {
  auto *codegen = GetCodeGen();

  // var entryIterBase: HashTableEntryIterator
  auto iter_name_base = codegen->MakeFreshIdentifier("entryIterBase");
  function->Append(codegen->DeclareVarNoInit(iter_name_base, ast::BuiltinType::HashTableEntryIterator));

  // var entryIter = &entryIterBase
  auto iter_name = codegen->MakeFreshIdentifier("entryIter");
  function->Append(codegen->DeclareVarWithInit(iter_name, codegen->AddressOf(codegen->MakeExpr(iter_name_base))));

  auto entry_iter = codegen->MakeExpr(iter_name);
  auto hash_val = HashKeys(ctx, function, GetPlanAs<planner::HashJoinPlanNode>().GetRightHashKeys());

  // Probe matches.
  const auto &join_plan = GetPlanAs<planner::HashJoinPlanNode>();
  auto lookup_call =
      codegen->MakeStmt(codegen->JoinHashTableLookup(global_join_ht_.GetPtr(codegen), entry_iter, hash_val));
  auto has_next_call = codegen->HTEntryIterHasNext(entry_iter);

  CounterAdd(function, num_probe_rows_, 1);

  // The probe depends on the join type
  if (join_plan.RequiresRightMark()) {
    // First declare the right mark.
    ast::Identifier right_mark_var = codegen->MakeFreshIdentifier("rightMark");
    ast::Expr *right_mark = codegen->MakeExpr(right_mark_var);
    function->Append(codegen->DeclareVarWithInit(right_mark_var, codegen->ConstBool(true)));

    // Probe hash table and check for a match. Loop condition becomes false as
    // soon as a match is found.
    auto loop_cond = codegen->BinaryOp(parsing::Token::Type::AND, right_mark, has_next_call);
    Loop entry_loop(function, lookup_call, loop_cond, nullptr);
    {
      // var buildRow = @ptrCast(*BuildRow, @htEntryIterGetRow())
      function->Append(
          codegen->DeclareVarWithInit(build_row_var_, codegen->HTEntryIterGetRow(entry_iter, build_row_type_)));
      CheckRightMark(ctx, function, right_mark_var);
    }
    entry_loop.EndLoop();

    // The next step depends on the join type.
    if (join_plan.GetLogicalJoinType() == planner::LogicalJoinType::RIGHT_ANTI) {
      // If the right mark is true, then we can perform the anti join.
      // if (right_mark)
      If right_anti_check(function, codegen->MakeExpr(right_mark_var));
      ctx->Push(function);
      CounterAdd(function, num_match_rows_, 1);
      right_anti_check.EndIf();
    } else if (join_plan.GetLogicalJoinType() == planner::LogicalJoinType::RIGHT_SEMI) {
      // If the right mark is unset, then there is at least one match.
      // if (!right_mark)
      auto cond = codegen->UnaryOp(parsing::Token::Type::BANG, codegen->MakeExpr(right_mark_var));
      If right_semi_check(function, cond);
      ctx->Push(function);
      CounterAdd(function, num_match_rows_, 1);
      right_semi_check.EndIf();
    }
  } else {
    // For regular joins: while (has_next)
    Loop entry_loop(function, lookup_call, has_next_call, nullptr);
    {
      // var buildRow = @ptrCast(*BuildRow, @htEntryIterGetRow())
      function->Append(
          codegen->DeclareVarWithInit(build_row_var_, codegen->HTEntryIterGetRow(entry_iter, build_row_type_)));
      CheckJoinPredicate(ctx, function);
    }
    entry_loop.EndLoop();
  }
}

void HashJoinTranslator::CheckJoinPredicate(WorkContext *ctx, FunctionBuilder *function) const {
  const auto &join_plan = GetPlanAs<planner::HashJoinPlanNode>();
  auto *codegen = GetCodeGen();

  auto cond = ctx->DeriveValue(*join_plan.GetJoinPredicate(), this);
  if (join_plan.GetLogicalJoinType() == planner::LogicalJoinType::LEFT_SEMI) {
    // For left-semi joins, we also need to make sure the build-side tuple
    // has not already found an earlier join partner. We enforce the check
    // by modifying the join predicate.
    auto left_mark = codegen->AccessStructMember(codegen->MakeExpr(build_row_var_), build_mark_);
    cond = codegen->BinaryOp(parsing::Token::Type::AND, left_mark, cond);
  }

  If check_condition(function, cond);
  {
    if (join_plan.RequiresLeftMark()) {
      // Mark this tuple as accessed.
      auto left_mark = codegen->AccessStructMember(codegen->MakeExpr(build_row_var_), build_mark_);
      function->Append(codegen->Assign(left_mark, codegen->ConstBool(false)));
    }
<<<<<<< HEAD

    // If left outer join, then call joinConsumer in order to reduce TPL code duplication,
    // otherwise just push to parent
    if (join_plan.GetLogicalJoinType() == planner::LogicalJoinType::LEFT) {
      // var probeRow : ProbeRow
      auto probe_row_type = codegen->MakeExpr(probe_row_type_);
      auto probe_row = codegen->MakeExpr(probe_row_var_);
      function->Append(codegen->DeclareVarNoInit(probe_row_var_, probe_row_type));
      // Fill row.
      FillProbeRow(ctx, function, codegen->MakeExpr(probe_row_var_));
      // joinConsumer(queryState, pipelineState, buildRow, probeRow);
      std::initializer_list<ast::Expr *> args{GetQueryStatePtr(),
                                              codegen->MakeExpr(GetPipeline()->GetPipelineStateVar()),
                                              codegen->MakeExpr(build_row_var_), codegen->AddressOf(probe_row)};
      function->Append(codegen->Call(join_consumer_, args));
    } else {
      // Just push forward
      ctx->Push(function);
    }
=======
    // Move along.
    ctx->Push(function);

    CounterAdd(function, num_match_rows_, 1);
>>>>>>> 70f7e9ee
  }

  check_condition.EndIf();
}

void HashJoinTranslator::CheckRightMark(WorkContext *ctx, FunctionBuilder *function, ast::Identifier right_mark) const {
  auto *codegen = GetCodeGen();

  // Generate the join condition.
  const auto join_predicate = GetPlanAs<planner::HashJoinPlanNode>().GetJoinPredicate();
  auto cond = ctx->DeriveValue(*join_predicate, this);

  If check_condition(function, cond);
  {
    // If there is a match, unset the right mark now.
    function->Append(codegen->Assign(codegen->MakeExpr(right_mark), codegen->ConstBool(false)));
  }
  check_condition.EndIf();
}

void HashJoinTranslator::CollectUnmatchedLeftRows(FunctionBuilder *function) const {
  auto *codegen = GetCodeGen();

  // var joinHTIterBase: JoinHashTableIterator
  auto jht_iter_base = codegen->MakeFreshIdentifier("joinHTIterBase");
  auto jht_iter_type = codegen->BuiltinType(ast::BuiltinType::JoinHashTableIterator);
  function->Append(codegen->DeclareVarNoInit(jht_iter_base, jht_iter_type));

  // var joinHTIter = &joinHTIterBase
  auto jht_iter = codegen->MakeFreshIdentifier("joinHTIter");
  auto jht_iter_init = codegen->AddressOf(codegen->MakeExpr(jht_iter_base));
  function->Append(codegen->DeclareVarWithInit(jht_iter, jht_iter_init));

  // while (hasNext()):
  auto jht = global_join_ht_.GetPtr(codegen);
  auto jht_iter_expr = codegen->MakeExpr(jht_iter);
  Loop loop(function, codegen->MakeStmt(codegen->JoinHTIteratorInit(jht_iter_expr, jht)),
            codegen->JoinHTIteratorHasNext(jht_iter_expr),
            codegen->MakeStmt(codegen->JoinHTIteratorNext(jht_iter_expr)));
  {
    // var buildRow = @joinHTIterGetRow()
    function->Append(
        codegen->DeclareVarWithInit(build_row_var_, codegen->JoinHTIteratorGetRow(jht_iter_expr, build_row_type_)));

    auto left_mark = codegen->AccessStructMember(codegen->MakeExpr(build_row_var_), build_mark_);

    // If mark is true, then row was not matched
    If check_condition(function, left_mark);
    {
      // var probeRow : ProbeRow
      auto probe_row_type = codegen->MakeExpr(probe_row_type_);
      auto probe_row = codegen->MakeExpr(probe_row_var_);
      function->Append(codegen->DeclareVarNoInit(probe_row_var_, probe_row_type));
      // Fill probe row with NULLs
      const auto child_schema = GetPlan().GetChild(1)->GetOutputSchema();
      for (uint32_t attr_idx = 0; attr_idx < child_schema->GetColumns().size(); attr_idx++) {
        auto type = child_schema->GetColumn(attr_idx).GetType();
        ast::Expr *lhs = GetRowAttribute(probe_row, attr_idx);
        ast::Expr *rhs = GetCodeGen()->ConstNull(type);
        function->Append(codegen->Assign(lhs, rhs));
      }
      // joinConsumer(queryState, pipelineState, buildRow, probeRow);
      std::initializer_list<ast::Expr *> args{GetQueryStatePtr(),
                                              codegen->MakeExpr(GetPipeline()->GetPipelineStateVar()),
                                              codegen->MakeExpr(build_row_var_), codegen->AddressOf(probe_row)};
      function->Append(codegen->Call(join_consumer_, args));
    }
  }
  loop.EndLoop();

  // Close iterator.
  function->Append(codegen->JoinHTIteratorFree(jht_iter_expr));
}

void HashJoinTranslator::PerformPipelineWork(WorkContext *ctx, FunctionBuilder *function) const {
  if (IsLeftPipeline(ctx->GetPipeline())) {
    InsertIntoJoinHashTable(ctx, function);
  } else {
    TERRIER_ASSERT(IsRightPipeline(ctx->GetPipeline()), "Pipeline is unknown to join translator");
    ProbeJoinHashTable(ctx, function);
  }
}

void HashJoinTranslator::FinishPipelineWork(const Pipeline &pipeline, FunctionBuilder *function) const {
  auto *codegen = GetCodeGen();

  if (IsLeftPipeline(pipeline)) {
    ast::Expr *jht = global_join_ht_.GetPtr(codegen);

    if (left_pipeline_.IsParallel()) {
      auto *tls = GetThreadStateContainer();
      auto *offset = local_join_ht_.OffsetFromState(codegen);
      function->Append(codegen->JoinHashTableBuildParallel(jht, tls, offset));
    } else {
      function->Append(codegen->JoinHashTableBuild(jht));
    }
<<<<<<< HEAD
  } else {
    if (GetPlanAs<planner::HashJoinPlanNode>().GetLogicalJoinType() == planner::LogicalJoinType::LEFT) {
      CollectUnmatchedLeftRows(function);
    }
=======

    FeatureRecord(function, brain::ExecutionOperatingUnitType::HASHJOIN_BUILD,
                  brain::ExecutionOperatingUnitFeatureAttribute::NUM_ROWS, pipeline, CounterVal(num_build_rows_));
    FeatureRecord(function, brain::ExecutionOperatingUnitType::HASHJOIN_BUILD,
                  brain::ExecutionOperatingUnitFeatureAttribute::CARDINALITY, pipeline,
                  codegen->CallBuiltin(ast::Builtin::JoinHashTableGetTupleCount, {jht}));
    FeatureArithmeticRecordMul(function, pipeline, GetTranslatorId(), CounterVal(num_build_rows_));
  } else {
    FeatureRecord(function, brain::ExecutionOperatingUnitType::HASHJOIN_PROBE,
                  brain::ExecutionOperatingUnitFeatureAttribute::NUM_ROWS, pipeline, CounterVal(num_probe_rows_));
    FeatureRecord(function, brain::ExecutionOperatingUnitType::HASHJOIN_PROBE,
                  brain::ExecutionOperatingUnitFeatureAttribute::CARDINALITY, pipeline, CounterVal(num_match_rows_));
    FeatureArithmeticRecordSet(function, pipeline, GetTranslatorId(), CounterVal(num_match_rows_));
>>>>>>> 70f7e9ee
  }
}

ast::Expr *HashJoinTranslator::GetChildOutput(WorkContext *context, uint32_t child_idx, uint32_t attr_idx) const {
  // If the request is in the probe pipeline and for an attribute in the left
  // child, we read it from the probe/materialized build row.
  //
  // Otherwise if within the joinConsumer function we read from the ProbeRow and if not propagate
  // the request to the correct child
  if (IsRightPipeline(context->GetPipeline()) && child_idx == 0) {
    auto row = GetCodeGen()->MakeExpr(build_row_var_);
    return GetRowAttribute(row, attr_idx);
  }
  if (IsRightPipeline(context->GetPipeline()) && child_idx == 1 && join_consumer_flag_) {
    auto row = GetCodeGen()->MakeExpr(probe_row_var_);
    return GetRowAttribute(row, attr_idx);
  }
  return OperatorTranslator::GetChildOutput(context, child_idx, attr_idx);
}

}  // namespace terrier::execution::compiler<|MERGE_RESOLUTION|>--- conflicted
+++ resolved
@@ -16,13 +16,9 @@
 
 HashJoinTranslator::HashJoinTranslator(const planner::HashJoinPlanNode &plan, CompilationContext *compilation_context,
                                        Pipeline *pipeline)
-<<<<<<< HEAD
-    : OperatorTranslator(plan, compilation_context, pipeline, brain::ExecutionOperatingUnitType::HASH_JOIN),
-      join_consumer_flag_(false),
-=======
     // The ExecutionOperatingUnitType depends on whether it is the build pipeline or probe pipeline.
     : OperatorTranslator(plan, compilation_context, pipeline, brain::ExecutionOperatingUnitType::DUMMY),
->>>>>>> 70f7e9ee
+      join_consumer_flag_(false),
       build_row_var_(GetCodeGen()->MakeFreshIdentifier("buildRow")),
       build_row_type_(GetCodeGen()->MakeFreshIdentifier("BuildRow")),
       build_mark_(GetCodeGen()->MakeFreshIdentifier("buildMark")),
@@ -300,7 +296,6 @@
       auto left_mark = codegen->AccessStructMember(codegen->MakeExpr(build_row_var_), build_mark_);
       function->Append(codegen->Assign(left_mark, codegen->ConstBool(false)));
     }
-<<<<<<< HEAD
 
     // If left outer join, then call joinConsumer in order to reduce TPL code duplication,
     // otherwise just push to parent
@@ -320,12 +315,8 @@
       // Just push forward
       ctx->Push(function);
     }
-=======
-    // Move along.
-    ctx->Push(function);
 
     CounterAdd(function, num_match_rows_, 1);
->>>>>>> 70f7e9ee
   }
 
   check_condition.EndIf();
@@ -422,12 +413,6 @@
     } else {
       function->Append(codegen->JoinHashTableBuild(jht));
     }
-<<<<<<< HEAD
-  } else {
-    if (GetPlanAs<planner::HashJoinPlanNode>().GetLogicalJoinType() == planner::LogicalJoinType::LEFT) {
-      CollectUnmatchedLeftRows(function);
-    }
-=======
 
     FeatureRecord(function, brain::ExecutionOperatingUnitType::HASHJOIN_BUILD,
                   brain::ExecutionOperatingUnitFeatureAttribute::NUM_ROWS, pipeline, CounterVal(num_build_rows_));
@@ -436,12 +421,15 @@
                   codegen->CallBuiltin(ast::Builtin::JoinHashTableGetTupleCount, {jht}));
     FeatureArithmeticRecordMul(function, pipeline, GetTranslatorId(), CounterVal(num_build_rows_));
   } else {
+    if (GetPlanAs<planner::HashJoinPlanNode>().GetLogicalJoinType() == planner::LogicalJoinType::LEFT) {
+      CollectUnmatchedLeftRows(function);
+    }
+
     FeatureRecord(function, brain::ExecutionOperatingUnitType::HASHJOIN_PROBE,
                   brain::ExecutionOperatingUnitFeatureAttribute::NUM_ROWS, pipeline, CounterVal(num_probe_rows_));
     FeatureRecord(function, brain::ExecutionOperatingUnitType::HASHJOIN_PROBE,
                   brain::ExecutionOperatingUnitFeatureAttribute::CARDINALITY, pipeline, CounterVal(num_match_rows_));
     FeatureArithmeticRecordSet(function, pipeline, GetTranslatorId(), CounterVal(num_match_rows_));
->>>>>>> 70f7e9ee
   }
 }
 
