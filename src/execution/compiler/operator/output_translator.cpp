#include "execution/compiler/operator/output_translator.h"

#include "execution/compiler/codegen.h"
#include "execution/compiler/compilation_context.h"
#include "execution/compiler/function_builder.h"
#include "execution/compiler/if.h"
#include "execution/compiler/loop.h"
#include "planner/plannodes/aggregate_plan_node.h"

namespace terrier::execution::compiler {

namespace {
constexpr char OUTPUT_COL_PREFIX[] = "out";
}  // namespace

OutputTranslator::OutputTranslator(const planner::AbstractPlanNode &plan, CompilationContext *compilation_context,
                                   Pipeline *pipeline)
    : OperatorTranslator(plan, compilation_context, pipeline, brain::ExecutionOperatingUnitType::OUTPUT),
      output_var_(GetCodeGen()->MakeFreshIdentifier("outRow")),
      output_struct_(GetCodeGen()->MakeFreshIdentifier("OutputStruct")) {
  // Prepare the child.
  compilation_context->Prepare(plan, pipeline);

  output_buffer_ = pipeline->DeclarePipelineStateEntry(
      "output_buffer", GetCodeGen()->PointerType(GetCodeGen()->BuiltinType(ast::BuiltinType::OutputBuffer)));
  num_output_ = CounterDeclare("num_output", pipeline);
}

void OutputTranslator::InitializePipelineState(const Pipeline &pipeline, FunctionBuilder *function) const {
  CounterSet(function, num_output_, 0);

  auto exec_ctx = GetExecutionContext();
  auto *new_call = GetCodeGen()->CallBuiltin(ast::Builtin::ResultBufferNew, {exec_ctx});
  function->Append(GetCodeGen()->Assign(output_buffer_.Get(GetCodeGen()), new_call));
}

void OutputTranslator::PerformPipelineWork(terrier::execution::compiler::WorkContext *context,
                                           terrier::execution::compiler::FunctionBuilder *function) const {
  // First generate the call @resultBufferAllocRow(execCtx)
  auto out_buffer = output_buffer_.Get(GetCodeGen());
  ast::Expr *alloc_call = GetCodeGen()->CallBuiltin(ast::Builtin::ResultBufferAllocOutRow, {out_buffer});
  ast::Expr *cast_call = GetCodeGen()->PtrCast(output_struct_, alloc_call);
  function->Append(GetCodeGen()->DeclareVar(output_var_, nullptr, cast_call));
  const auto child_translator = GetCompilationContext()->LookupTranslator(GetPlan());

  // Now fill up the output row
  // For each column in the output, set out.col_i = col_i
  for (uint32_t attr_idx = 0; attr_idx < GetPlan().GetOutputSchema()->NumColumns(); attr_idx++) {
    ast::Identifier attr_name = GetCodeGen()->MakeIdentifier(OUTPUT_COL_PREFIX + std::to_string(attr_idx));
    ast::Expr *lhs = GetCodeGen()->AccessStructMember(GetCodeGen()->MakeExpr(output_var_), attr_name);
    ast::Expr *rhs = child_translator->GetOutput(context, attr_idx);
    function->Append(GetCodeGen()->Assign(lhs, rhs));
  }

  CounterAdd(function, num_output_, 1);
}

void OutputTranslator::RecordCounters(const Pipeline &pipeline, FunctionBuilder *function) const {
  FeatureRecord(function, brain::ExecutionOperatingUnitType::OUTPUT,
                brain::ExecutionOperatingUnitFeatureAttribute::NUM_ROWS, pipeline, CounterVal(num_output_));
<<<<<<< HEAD
  FeatureRecord(function, brain::ExecutionOperatingUnitType::OUTPUT,
                brain::ExecutionOperatingUnitFeatureAttribute::CARDINALITY, pipeline, GetCodeGen()->Const32(1));

  if (pipeline.IsParallel()) {
    FeatureRecord(function, brain::ExecutionOperatingUnitType::OUTPUT,
                  brain::ExecutionOperatingUnitFeatureAttribute::CONCURRENT, pipeline, pipeline.ConcurrentState());
  }

=======
>>>>>>> 6086b8c4
  FeatureArithmeticRecordMul(function, pipeline, GetTranslatorId(), CounterVal(num_output_));
}

void OutputTranslator::EndParallelPipelineWork(const Pipeline &pipeline, FunctionBuilder *function) const {
  auto out_buffer = output_buffer_.Get(GetCodeGen());
  function->Append(GetCodeGen()->CallBuiltin(ast::Builtin::ResultBufferFinalize, {out_buffer}));
  RecordCounters(pipeline, function);
}

void OutputTranslator::FinishPipelineWork(const Pipeline &pipeline, FunctionBuilder *function) const {
  if (!pipeline.IsParallel()) {
    auto out_buffer = output_buffer_.Get(GetCodeGen());
    function->Append(GetCodeGen()->CallBuiltin(ast::Builtin::ResultBufferFinalize, {out_buffer}));
    RecordCounters(pipeline, function);
  }
}

void OutputTranslator::DefineHelperStructs(util::RegionVector<ast::StructDecl *> *decls) {
  auto *codegen = GetCodeGen();
  auto fields = codegen->MakeEmptyFieldList();

  const auto output_schema = GetPlan().GetOutputSchema();
  fields.reserve(output_schema->NumColumns());

  // Add columns to output.
  uint32_t attr_idx = 0;
  for (const auto &col : output_schema->GetColumns()) {
    auto field_name = codegen->MakeIdentifier(OUTPUT_COL_PREFIX + std::to_string(attr_idx++));
    auto type = codegen->TplType(sql::GetTypeId(col.GetExpr()->GetReturnValueType()));
    fields.emplace_back(codegen->MakeField(field_name, type));
  }

  decls->push_back(codegen->DeclareStruct(output_struct_, std::move(fields)));
}

}  // namespace terrier::execution::compiler<|MERGE_RESOLUTION|>--- conflicted
+++ resolved
@@ -58,17 +58,12 @@
 void OutputTranslator::RecordCounters(const Pipeline &pipeline, FunctionBuilder *function) const {
   FeatureRecord(function, brain::ExecutionOperatingUnitType::OUTPUT,
                 brain::ExecutionOperatingUnitFeatureAttribute::NUM_ROWS, pipeline, CounterVal(num_output_));
-<<<<<<< HEAD
-  FeatureRecord(function, brain::ExecutionOperatingUnitType::OUTPUT,
-                brain::ExecutionOperatingUnitFeatureAttribute::CARDINALITY, pipeline, GetCodeGen()->Const32(1));
 
   if (pipeline.IsParallel()) {
     FeatureRecord(function, brain::ExecutionOperatingUnitType::OUTPUT,
                   brain::ExecutionOperatingUnitFeatureAttribute::CONCURRENT, pipeline, pipeline.ConcurrentState());
   }
 
-=======
->>>>>>> 6086b8c4
   FeatureArithmeticRecordMul(function, pipeline, GetTranslatorId(), CounterVal(num_output_));
 }
 
