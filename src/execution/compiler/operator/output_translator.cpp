--- conflicted
+++ resolved
@@ -84,16 +84,10 @@
 }
 
 void OutputTranslator::FinishPipelineWork(const Pipeline &pipeline, FunctionBuilder *function) const {
-<<<<<<< HEAD
-  if (!pipeline.IsParallel()) {
-    auto out_buffer = output_buffer_.Get(GetCodeGen());
-    function->Append(GetCodeGen()->CallBuiltin(ast::Builtin::ResultBufferFinalize, {out_buffer}));
-=======
   auto out_buffer = output_buffer_.Get(GetCodeGen());
   function->Append(GetCodeGen()->CallBuiltin(ast::Builtin::ResultBufferFinalize, {out_buffer}));
 
   if (!pipeline.IsParallel()) {
->>>>>>> 95362dc9
     RecordCounters(pipeline, function);
   }
 }
