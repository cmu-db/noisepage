#include "execution/compiler/operator/insert_translator.h"

#include <vector>

#include "catalog/catalog_accessor.h"
#include "execution/ast/builtins.h"
#include "execution/ast/type.h"
#include "execution/compiler/codegen.h"
#include "execution/compiler/compilation_context.h"
#include "execution/compiler/function_builder.h"
#include "execution/compiler/if.h"
#include "execution/compiler/work_context.h"
#include "planner/plannodes/insert_plan_node.h"
#include "storage/index/index.h"
#include "storage/sql_table.h"

namespace terrier::execution::compiler {
InsertTranslator::InsertTranslator(const planner::InsertPlanNode &plan, CompilationContext *compilation_context,
                                   Pipeline *pipeline)
    : OperatorTranslator(plan, compilation_context, pipeline, brain::ExecutionOperatingUnitType::INSERT),
      inserter_(GetCodeGen()->MakeFreshIdentifier("inserter")),
      insert_pr_(GetCodeGen()->MakeFreshIdentifier("insert_pr")),
      col_oids_(GetCodeGen()->MakeFreshIdentifier("col_oids")),
      table_schema_(GetCodeGen()->GetCatalogAccessor()->GetSchema(GetPlanAs<planner::InsertPlanNode>().GetTableOid())),
      all_oids_(AllColOids(table_schema_)),
      table_pm_(GetCodeGen()
                    ->GetCatalogAccessor()
                    ->GetTable(GetPlanAs<planner::InsertPlanNode>().GetTableOid())
                    ->ProjectionMapForOids(all_oids_)) {
<<<<<<< HEAD
=======
  pipeline->RegisterSource(this, Pipeline::Parallelism::Serial);
>>>>>>> dd60a115
  for (uint32_t idx = 0; idx < plan.GetBulkInsertCount(); idx++) {
    const auto &node_vals = GetPlanAs<planner::InsertPlanNode>().GetValues(idx);
    for (const auto &node_val : node_vals) {
      compilation_context->Prepare(*node_val);
    }
  }
  for (auto &index_oid : GetCodeGen()->GetCatalogAccessor()->GetIndexOids(plan.GetTableOid())) {
    const auto &index_schema = GetCodeGen()->GetCatalogAccessor()->GetIndexSchema(index_oid);
    for (const auto &index_col : index_schema.GetColumns()) {
      compilation_context->Prepare(*index_col.StoredExpression());
    }
  }
}

void InsertTranslator::PerformPipelineWork(WorkContext *context, FunctionBuilder *function) const {
  // var col_oids: [num_cols]uint32
  // col_oids[i] = ...
  // var inserter : StorageInterface
  // @storageInterfaceInit(inserter, execCtx, table_oid, col_oids, true)
  DeclareInserter(function);
  // var insert_pr : *ProjectedRow
  DeclareInsertPR(function);

  for (uint32_t idx = 0; idx < GetPlanAs<planner::InsertPlanNode>().GetBulkInsertCount(); idx++) {
    // var insert_pr = @getTablePR(&inserter)
    GetInsertPR(function);
    // For each attribute, @prSet(insert_pr, ...)
    GenSetTablePR(function, context, idx);
    // var insert_slot = @tableInsert(&inserter)
    GenTableInsert(function);
    function->Append(GetCodeGen()->ExecCtxAddRowsAffected(GetExecutionContext(), 1));
    const auto &table_oid = GetPlanAs<planner::InsertPlanNode>().GetTableOid();
    const auto &index_oids = GetCodeGen()->GetCatalogAccessor()->GetIndexOids(table_oid);
    for (const auto &index_oid : index_oids) {
      GenIndexInsert(context, function, index_oid);
    }
  }

  GenInserterFree(function);
}

void InsertTranslator::DeclareInserter(terrier::execution::compiler::FunctionBuilder *builder) const {
  // var col_oids: [num_cols]uint32
  // col_oids[i] = ...
  SetOids(builder);
  // var inserter : StorageInterface
  auto *storage_interface_type = GetCodeGen()->BuiltinType(ast::BuiltinType::Kind::StorageInterface);
  builder->Append(GetCodeGen()->DeclareVar(inserter_, storage_interface_type, nullptr));
  // @storageInterfaceInit(inserter, execCtx, table_oid, col_oids, true)
  ast::Expr *inserter_setup = GetCodeGen()->StorageInterfaceInit(
      inserter_, GetExecutionContext(), !GetPlanAs<planner::InsertPlanNode>().GetTableOid(), col_oids_, true);
  builder->Append(GetCodeGen()->MakeStmt(inserter_setup));
}

void InsertTranslator::GenInserterFree(terrier::execution::compiler::FunctionBuilder *builder) const {
  // Call @storageInterfaceFree
  ast::Expr *inserter_free =
      GetCodeGen()->CallBuiltin(ast::Builtin::StorageInterfaceFree, {GetCodeGen()->AddressOf(inserter_)});
  builder->Append(GetCodeGen()->MakeStmt(inserter_free));
}

ast::Expr *InsertTranslator::GetChildOutput(WorkContext *context, uint32_t child_idx, uint32_t attr_idx) const {
  TERRIER_ASSERT(child_idx == 0, "Insert plan can only have one child");

  return OperatorTranslator::GetChildOutput(context, child_idx, attr_idx);
}

ast::Expr *InsertTranslator::GetTableColumn(catalog::col_oid_t col_oid) const {
  auto column = table_schema_.GetColumn(col_oid);
  auto type = column.Type();
  auto nullable = column.Nullable();
  auto attr_index = table_pm_.find(col_oid)->second;
  return GetCodeGen()->PRGet(GetCodeGen()->MakeExpr(insert_pr_), type, nullable, attr_index);
}

void InsertTranslator::SetOids(FunctionBuilder *builder) const {
  // var col_oids: [num_cols]uint32
  ast::Expr *arr_type = GetCodeGen()->ArrayType(all_oids_.size(), ast::BuiltinType::Kind::Uint32);
  builder->Append(GetCodeGen()->DeclareVar(col_oids_, arr_type, nullptr));

  for (uint16_t i = 0; i < all_oids_.size(); i++) {
    // col_oids[i] = col_oid
    ast::Expr *lhs = GetCodeGen()->ArrayAccess(col_oids_, i);
    ast::Expr *rhs = GetCodeGen()->Const32(!all_oids_[i]);
    builder->Append(GetCodeGen()->Assign(lhs, rhs));
  }
}

void InsertTranslator::DeclareInsertPR(terrier::execution::compiler::FunctionBuilder *builder) const {
  // var insert_pr : *ProjectedRow
  auto *pr_type = GetCodeGen()->BuiltinType(ast::BuiltinType::Kind::ProjectedRow);
  builder->Append(GetCodeGen()->DeclareVar(insert_pr_, GetCodeGen()->PointerType(pr_type), nullptr));
}

void InsertTranslator::GetInsertPR(terrier::execution::compiler::FunctionBuilder *builder) const {
  // var insert_pr = @getTablePR(&inserter)
  auto *get_pr_call = GetCodeGen()->CallBuiltin(ast::Builtin::GetTablePR, {GetCodeGen()->AddressOf(inserter_)});
  builder->Append(GetCodeGen()->Assign(GetCodeGen()->MakeExpr(insert_pr_), get_pr_call));
}

void InsertTranslator::GenSetTablePR(FunctionBuilder *builder, WorkContext *context, uint32_t idx) const {
  const auto &node_vals = GetPlanAs<planner::InsertPlanNode>().GetValues(idx);
  for (size_t i = 0; i < node_vals.size(); i++) {
    // @prSet(insert_pr, ...)
    const auto &val = node_vals[i];
    auto *src = context->DeriveValue(*val.Get(), this);

    const auto &table_col_oid = all_oids_[i];
    const auto &table_col = table_schema_.GetColumn(table_col_oid);
    const auto &pr_set_call =
        GetCodeGen()->PRSet(GetCodeGen()->MakeExpr(insert_pr_), table_col.Type(), table_col.Nullable(),
                            table_pm_.find(table_col_oid)->second, src, true);
    builder->Append(GetCodeGen()->MakeStmt(pr_set_call));
  }
}

void InsertTranslator::GenTableInsert(FunctionBuilder *builder) const {
  // var insert_slot = @tableInsert(&inserter)
  const auto &insert_slot = GetCodeGen()->MakeFreshIdentifier("insert_slot");
  auto *insert_call = GetCodeGen()->CallBuiltin(ast::Builtin::TableInsert, {GetCodeGen()->AddressOf(inserter_)});
  builder->Append(GetCodeGen()->DeclareVar(insert_slot, nullptr, insert_call));
}

void InsertTranslator::GenIndexInsert(WorkContext *context, FunctionBuilder *builder,
                                      const catalog::index_oid_t &index_oid) const {
  // var insert_index_pr = @getIndexPR(&inserter, oid)
  const auto &insert_index_pr = GetCodeGen()->MakeFreshIdentifier("insert_index_pr");
  std::vector<ast::Expr *> pr_call_args{GetCodeGen()->AddressOf(inserter_), GetCodeGen()->Const32(!index_oid)};
  auto *get_index_pr_call = GetCodeGen()->CallBuiltin(ast::Builtin::GetIndexPR, pr_call_args);
  builder->Append(GetCodeGen()->DeclareVar(insert_index_pr, nullptr, get_index_pr_call));

  const auto &index = GetCodeGen()->GetCatalogAccessor()->GetIndex(index_oid);
  const auto &index_pm = index->GetKeyOidToOffsetMap();
  const auto &index_schema = GetCodeGen()->GetCatalogAccessor()->GetIndexSchema(index_oid);
  auto *index_pr_expr = GetCodeGen()->MakeExpr(insert_index_pr);

  for (const auto &index_col : index_schema.GetColumns()) {
    // @prSet(insert_index_pr, attr_idx, val, true)
    const auto &col_expr = context->DeriveValue(*index_col.StoredExpression().Get(), this);
    uint16_t attr_offset = index_pm.at(index_col.Oid());
    type::TypeId attr_type = index_col.Type();
    bool nullable = index_col.Nullable();
    auto *set_key_call = GetCodeGen()->PRSet(index_pr_expr, attr_type, nullable, attr_offset, col_expr, false);
    builder->Append(GetCodeGen()->MakeStmt(set_key_call));
  }

  // if (!@indexInsert(&inserter)) { Abort(); }
  const auto &builtin = index_schema.Unique() ? ast::Builtin::IndexInsertUnique : ast::Builtin::IndexInsert;
  auto *index_insert_call = GetCodeGen()->CallBuiltin(builtin, {GetCodeGen()->AddressOf(inserter_)});
  auto *cond = GetCodeGen()->UnaryOp(parsing::Token::Type::BANG, index_insert_call);
  If success(builder, cond);
  { builder->Append(GetCodeGen()->AbortTxn(GetExecutionContext())); }
  success.EndIf();
}

}  // namespace terrier::execution::compiler<|MERGE_RESOLUTION|>--- conflicted
+++ resolved
@@ -27,10 +27,7 @@
                     ->GetCatalogAccessor()
                     ->GetTable(GetPlanAs<planner::InsertPlanNode>().GetTableOid())
                     ->ProjectionMapForOids(all_oids_)) {
-<<<<<<< HEAD
-=======
   pipeline->RegisterSource(this, Pipeline::Parallelism::Serial);
->>>>>>> dd60a115
   for (uint32_t idx = 0; idx < plan.GetBulkInsertCount(); idx++) {
     const auto &node_vals = GetPlanAs<planner::InsertPlanNode>().GetValues(idx);
     for (const auto &node_val : node_vals) {
