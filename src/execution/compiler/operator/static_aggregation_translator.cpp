--- conflicted
+++ resolved
@@ -123,15 +123,12 @@
     decls->push_back(function.Finish());
   }
 
-<<<<<<< HEAD
-=======
   // Generate key check functions
   for (auto &p : distinct_filters_) {
     decls->push_back(p.second.GenerateDistinctCheckFunction(GetCodeGen(), {}));
   }
 }
 
->>>>>>> 95362dc9
 ast::Expr *StaticAggregationTranslator::GetAggregateTerm(ast::Expr *agg_row, uint32_t attr_idx) const {
   auto *codegen = GetCodeGen();
   auto member = codegen->MakeIdentifier(AGG_ATTR_PREFIX + std::to_string(attr_idx));
