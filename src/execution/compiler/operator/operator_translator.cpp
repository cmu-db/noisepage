--- conflicted
+++ resolved
@@ -247,8 +247,4 @@
   return params;
 }
 
-<<<<<<< HEAD
-}  // namespace terrier::execution::compiler
-=======
-}  // namespace noisepage::execution::compiler
->>>>>>> f3da5498
+}  // namespace noisepage::execution::compiler