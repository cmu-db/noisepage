--- conflicted
+++ resolved
@@ -3260,14 +3260,11 @@
     case ast::Builtin::Position:
     case ast::Builtin::Length:
     case ast::Builtin::InitCap:
-<<<<<<< HEAD
-    case ast::Builtin::Concat: {
-=======
     case ast::Builtin::Lpad:
     case ast::Builtin::Rpad:
     case ast::Builtin::Ltrim:
-    case ast::Builtin::Rtrim: {
->>>>>>> 6692a679
+    case ast::Builtin::Rtrim:
+    case ast::Builtin::Concat: {
       CheckBuiltinStringCall(call, builtin);
       break;
     }
