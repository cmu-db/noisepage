--- conflicted
+++ resolved
@@ -2421,15 +2421,9 @@
 void Sema::CheckBuiltinStringCall(ast::CallExpr *call, ast::Builtin builtin) {
   ast::BuiltinType::Kind sql_type;
   switch (builtin) {
-<<<<<<< HEAD
-    case ast::Builtin::Trim2: {
-      // check to make sure this function has three arguments
-      if (!CheckArgCount(call, 3)) {
-=======
     case ast::Builtin::Chr: {
       // check to make sure this function has two arguments
       if (!CheckArgCount(call, 2)) {
->>>>>>> 29e1cc51
         return;
       }
 
@@ -2440,41 +2434,75 @@
         return;
       }
 
-<<<<<<< HEAD
+      // checking to see if the second argument is a number
+      auto *resolved_type = call->Arguments()[1]->GetType();
+      if (!resolved_type->IsSpecificBuiltin(ast::BuiltinType::Integer)) {
+        ReportIncorrectCallArg(call, 1, ast::StringType::Get(GetContext()));
+        return;
+      }
+
+      // this function returns a string
+      sql_type = ast::BuiltinType::StringVal;
+      break;
+    }
+    case ast::Builtin::CharLength: {
+      // check to make sure this function has two arguments
+      if (!CheckArgCount(call, 2)) {
+        return;
+      }
+
+      // checking to see if the first argument is an execution context
+      auto exec_ctx_kind = ast::BuiltinType::ExecutionContext;
+      if (!IsPointerToSpecificBuiltin(call->Arguments()[0]->GetType(), exec_ctx_kind)) {
+        ReportIncorrectCallArg(call, 0, GetBuiltinType(exec_ctx_kind)->PointerTo());
+        return;
+      }
+
       // checking to see if the second argument is a string
       auto *resolved_type = call->Arguments()[1]->GetType();
       if (!resolved_type->IsSpecificBuiltin(ast::BuiltinType::StringVal)) {
-=======
-      // checking to see if the second argument is a number
+        ReportIncorrectCallArg(call, 1, ast::StringType::Get(GetContext()));
+        return;
+      }
+
+      // this function returns an Integer
+      sql_type = ast::BuiltinType::Integer;
+      break;
+    }
+    case ast::Builtin::Trim2: {
+      // check to make sure this function has three arguments
+      if (!CheckArgCount(call, 3)) {
+        return;
+      }
+
+      // checking to see if the first argument is an execution context
+      auto exec_ctx_kind = ast::BuiltinType::ExecutionContext;
+      if (!IsPointerToSpecificBuiltin(call->Arguments()[0]->GetType(), exec_ctx_kind)) {
+        ReportIncorrectCallArg(call, 0, GetBuiltinType(exec_ctx_kind)->PointerTo());
+        return;
+      }
+
+      // checking to see if the second argument is a string
       auto *resolved_type = call->Arguments()[1]->GetType();
-      if (!resolved_type->IsSpecificBuiltin(ast::BuiltinType::Integer)) {
->>>>>>> 29e1cc51
+      if (!resolved_type->IsSpecificBuiltin(ast::BuiltinType::StringVal)) {
         ReportIncorrectCallArg(call, 1, ast::StringType::Get(GetContext()));
         return;
       }
 
-<<<<<<< HEAD
       // checking to see if the third arugment is a string
       if (!call->Arguments()[2]->GetType()->IsSpecificBuiltin(ast::BuiltinType::StringVal)) {
         ReportIncorrectCallArg(call, 2, ast::StringType::Get(GetContext()));
         return;
       }
 
-=======
->>>>>>> 29e1cc51
       // this function returns a string
       sql_type = ast::BuiltinType::StringVal;
       break;
     }
-<<<<<<< HEAD
     case ast::Builtin::Trim:
     case ast::Builtin::Lower:
     case ast::Builtin::Upper:
     case ast::Builtin::Reverse: {
-=======
-
-    case ast::Builtin::CharLength: {
->>>>>>> 29e1cc51
       // check to make sure this function has two arguments
       if (!CheckArgCount(call, 2)) {
         return;
@@ -2494,9 +2522,32 @@
         return;
       }
 
-<<<<<<< HEAD
       // this function returns a string
       sql_type = ast::BuiltinType::StringVal;
+      break;
+    }
+    case ast::Builtin::ASCII: {
+      // check to make sure this function has two arguments
+      if (!CheckArgCount(call, 2)) {
+        return;
+      }
+
+      // checking to see if the first argument is an execution context
+      auto exec_ctx_kind = ast::BuiltinType::ExecutionContext;
+      if (!IsPointerToSpecificBuiltin(call->Arguments()[0]->GetType(), exec_ctx_kind)) {
+        ReportIncorrectCallArg(call, 0, GetBuiltinType(exec_ctx_kind)->PointerTo());
+        return;
+      }
+
+      // checking to see if the second argument is a string
+      auto *resolved_type = call->Arguments()[1]->GetType();
+      if (!resolved_type->IsSpecificBuiltin(ast::BuiltinType::StringVal)) {
+        ReportIncorrectCallArg(call, 1, ast::StringType::Get(GetContext()));
+        return;
+      }
+
+      // this function returns an Integer (an ASCII value)
+      sql_type = ast::BuiltinType::Integer;
       break;
     }
     case ast::Builtin::Left:
@@ -2504,15 +2555,6 @@
     case ast::Builtin::Repeat: {
       // check to make sure this function has three arguments
       if (!CheckArgCount(call, 3)) {
-=======
-      // this function returns an Integer
-      sql_type = ast::BuiltinType::Integer;
-      break;
-    }
-    case ast::Builtin::ASCII: {
-      // check to make sure this function has two arguments
-      if (!CheckArgCount(call, 2)) {
->>>>>>> 29e1cc51
         return;
       }
 
@@ -2520,7 +2562,6 @@
       auto exec_ctx_kind = ast::BuiltinType::ExecutionContext;
       if (!IsPointerToSpecificBuiltin(call->Arguments()[0]->GetType(), exec_ctx_kind)) {
         ReportIncorrectCallArg(call, 0, GetBuiltinType(exec_ctx_kind)->PointerTo());
-<<<<<<< HEAD
         return;
       }
 
@@ -2553,27 +2594,35 @@
 
       if (!IsPointerToSpecificBuiltin(call->Arguments()[0]->GetType(), exec_ctx_kind)) {
         ReportIncorrectCallArg(call, 0, GetBuiltinType(exec_ctx_kind)->PointerTo());
-=======
->>>>>>> 29e1cc51
         return;
       }
 
       // checking to see if the second argument is a string
       auto *resolved_type = call->Arguments()[1]->GetType();
-<<<<<<< HEAD
-=======
       if (!resolved_type->IsSpecificBuiltin(ast::BuiltinType::StringVal)) {
         ReportIncorrectCallArg(call, 1, ast::StringType::Get(GetContext()));
         return;
       }
 
-      // this function returns an Integer (an ASCII value)
-      sql_type = ast::BuiltinType::Integer;
-      break;
-    }
-    case ast::Builtin::Lower: {
-      // check to make sure this function has two arguments
-      if (!CheckArgCount(call, 2)) {
+      // checking to see if the third argument is an Integer
+      if (call->Arguments()[2]->GetType() != GetBuiltinType(int_t_kind)) {
+        ReportIncorrectCallArg(call, 2, GetBuiltinType(int_t_kind));
+        return;
+      }
+
+      // checking to see if the fourth argument is an Integer
+      if (call->Arguments()[3]->GetType() != GetBuiltinType(int_t_kind)) {
+        ReportIncorrectCallArg(call, 3, GetBuiltinType(int_t_kind));
+        return;
+      }
+
+      // this function returns a string
+      sql_type = ast::BuiltinType::StringVal;
+      break;
+    }
+    case ast::Builtin::Version: {
+      // check to make sure this function has one arguments
+      if (!CheckArgCount(call, 1)) {
         return;
       }
 
@@ -2584,33 +2633,13 @@
         return;
       }
 
-      // checking to see if the second argument is a string
-      auto *resolved_type = call->Arguments()[1]->GetType();
->>>>>>> 29e1cc51
-      if (!resolved_type->IsSpecificBuiltin(ast::BuiltinType::StringVal)) {
-        ReportIncorrectCallArg(call, 1, ast::StringType::Get(GetContext()));
-        return;
-      }
-
-      // checking to see if the third argument is an Integer
-      if (call->Arguments()[2]->GetType() != GetBuiltinType(int_t_kind)) {
-        ReportIncorrectCallArg(call, 2, GetBuiltinType(int_t_kind));
-        return;
-      }
-
-      // checking to see if the fourth argument is an Integer
-      if (call->Arguments()[3]->GetType() != GetBuiltinType(int_t_kind)) {
-        ReportIncorrectCallArg(call, 3, GetBuiltinType(int_t_kind));
-        return;
-      }
-
       // this function returns a string
       sql_type = ast::BuiltinType::StringVal;
       break;
     }
-    case ast::Builtin::Version: {
-      // check to make sure this function has one arguments
-      if (!CheckArgCount(call, 1)) {
+    case ast::Builtin::Position: {
+      // check to make sure this function has three arguments
+      if (!CheckArgCount(call, 3)) {
         return;
       }
 
@@ -2621,17 +2650,26 @@
         return;
       }
 
-      // this function returns a string
-      sql_type = ast::BuiltinType::StringVal;
-      break;
-    }
-<<<<<<< HEAD
+      // checking to see if the second argument is a string
+      auto *resolved_type = call->Arguments()[1]->GetType();
+      if (!resolved_type->IsSpecificBuiltin(ast::BuiltinType::StringVal)) {
+        ReportIncorrectCallArg(call, 1, ast::StringType::Get(GetContext()));
+        return;
+      }
+
+      // checking to see if the third argument is a string
+      resolved_type = Resolve(call->Arguments()[2]);
+      if (!resolved_type->IsSpecificBuiltin(ast::BuiltinType::StringVal)) {
+        ReportIncorrectCallArg(call, 2, ast::StringType::Get(GetContext()));
+        return;
+      }
+
+      // this function returns an Integer
+      sql_type = ast::BuiltinType::Integer;
+      break;
+    }
     case ast::Builtin::StartsWith: {
       // check to make sure this function has two arguments
-=======
-    case ast::Builtin::Position: {
-      // check to make sure this function has three arguments
->>>>>>> 29e1cc51
       if (!CheckArgCount(call, 3)) {
         return;
       }
@@ -2651,23 +2689,14 @@
       }
 
       // checking to see if the third argument is a string
-<<<<<<< HEAD
       resolved_type = call->Arguments()[2]->GetType();
-=======
-      resolved_type = Resolve(call->Arguments()[2]);
->>>>>>> 29e1cc51
       if (!resolved_type->IsSpecificBuiltin(ast::BuiltinType::StringVal)) {
         ReportIncorrectCallArg(call, 2, ast::StringType::Get(GetContext()));
         return;
       }
 
-<<<<<<< HEAD
       // this function returns a boolean
       sql_type = ast::BuiltinType::Boolean;
-=======
-      // this function returns an Integer
-      sql_type = ast::BuiltinType::Integer;
->>>>>>> 29e1cc51
       break;
     }
     default:
@@ -3112,7 +3141,9 @@
       CheckBuiltinParamCall(call, builtin);
       break;
     }
-<<<<<<< HEAD
+    case ast::Builtin::Chr:
+    case ast::Builtin::CharLength:
+    case ast::Builtin::ASCII:
     case ast::Builtin::Trim:
     case ast::Builtin::Trim2:
     case ast::Builtin::Lower:
@@ -3123,15 +3154,8 @@
     case ast::Builtin::Reverse:
     case ast::Builtin::Right:
     case ast::Builtin::Left:
-    case ast::Builtin::Repeat: {
-=======
-    case ast::Builtin::Chr:
-    case ast::Builtin::CharLength:
-    case ast::Builtin::ASCII:
-    case ast::Builtin::Lower:
-    case ast::Builtin::Version:
+    case ast::Builtin::Repeat:
     case ast::Builtin::Position: {
->>>>>>> 29e1cc51
       CheckBuiltinStringCall(call, builtin);
       break;
     }
