--- conflicted
+++ resolved
@@ -1851,20 +1851,6 @@
     ReportIncorrectCallArg(call, 0, "'dest' must be pointer to an integral type");
     return;
   }
-<<<<<<< HEAD
-  if (builtin == ast::Builtin::ResultBufferNew) {
-    const auto exec_ctx_kind = ast::BuiltinType::ExecutionContext;
-    if (!IsPointerToSpecificBuiltin(call->Arguments()[0]->GetType(), exec_ctx_kind)) {
-      ReportIncorrectCallArg(call, 0, GetBuiltinType(exec_ctx_kind)->PointerTo());
-      return;
-    }
-  } else {
-    const auto out_buffer_kind = ast::BuiltinType::OutputBuffer;
-    if (!IsPointerToSpecificBuiltin(call->Arguments()[0]->GetType(), out_buffer_kind)) {
-      ReportIncorrectCallArg(call, 0, GetBuiltinType(out_buffer_kind)->PointerTo());
-      return;
-    }
-=======
 
   auto builtin_type = operand_type->SafeAs<ast::BuiltinType>();
   if (builtin_type == nullptr || !builtin_type->IsIntegral()) {
@@ -1875,7 +1861,6 @@
   if (builtin_type->GetSize() > 8) {
     ReportIncorrectCallArg(call, 0, "cannot perform atomic operations on integrals wider than 8-bytes");
     return;
->>>>>>> f3da5498
   }
 
   switch (builtin) {
