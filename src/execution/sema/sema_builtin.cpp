#include "execution/ast/ast_node_factory.h"
#include "execution/ast/context.h"
#include "execution/ast/type.h"
#include "execution/sema/sema.h"

namespace terrier::execution::sema {

namespace {

bool IsPointerToSpecificBuiltin(ast::Type *type, ast::BuiltinType::Kind kind) {
  if (auto *pointee_type = type->GetPointeeType()) {
    return pointee_type->IsSpecificBuiltin(kind);
  }
  return false;
}

bool IsPointerToSQLValue(ast::Type *type) {
  if (auto *pointee_type = type->GetPointeeType()) {
    return pointee_type->IsSqlValueType();
  }
  return false;
}

bool IsPointerToAggregatorValue(ast::Type *type) {
  if (auto *pointee_type = type->GetPointeeType()) {
    return pointee_type->IsSqlAggregatorType();
  }
  return false;
}

template <typename... ArgTypes>
bool AreAllFunctions(const ArgTypes... type) {
  return (true && ... && type->IsFunctionType());
}

}  // namespace

void Sema::CheckSqlConversionCall(ast::CallExpr *call, ast::Builtin builtin) {
  // Handle the builtins whose API is different from the other builtins.
  if (builtin == ast::Builtin::DateToSql) {
    if (!CheckArgCount(call, 3)) {
      return;
    }
    const auto int32_kind = ast::BuiltinType::Int32;
    if (!call->Arguments()[0]->GetType()->IsSpecificBuiltin(int32_kind) ||
        !call->Arguments()[1]->GetType()->IsSpecificBuiltin(int32_kind) ||
        !call->Arguments()[2]->GetType()->IsSpecificBuiltin(int32_kind)) {
      GetErrorReporter()->Report(call->Position(), ErrorMessages::kInvalidCastToSqlDate,
                                 call->Arguments()[0]->GetType(), call->Arguments()[1]->GetType(),
                                 call->Arguments()[2]->GetType());
    }
    // All good. Set return type as SQL Date.
    call->SetType(GetBuiltinType(ast::BuiltinType::Date));
    return;
  }

  // SQL Timestamp.
  if (builtin == ast::Builtin::TimestampToSql) {
    if (!CheckArgCountAtLeast(call, 1)) {
      return;
    }
    auto uint64_t_kind = ast::BuiltinType::Uint64;
    // First argument (julian_usec) is a uint64_t
    if (!call->Arguments()[0]->GetType()->IsIntegerType()) {
      ReportIncorrectCallArg(call, 0, GetBuiltinType(uint64_t_kind));
      return;
    }
    call->SetType(GetBuiltinType(ast::BuiltinType::Timestamp));
    return;
  }

  // SQL Timestamp, YMDHMSMU.
  if (builtin == ast::Builtin::TimestampToSqlYMDHMSMU) {
    if (!CheckArgCountAtLeast(call, 8)) {
      return;
    }
    auto int32_t_kind = ast::BuiltinType::Int32;
    // First argument (year) is a int32_t
    if (!call->Arguments()[0]->GetType()->IsIntegerType()) {
      ReportIncorrectCallArg(call, 0, GetBuiltinType(int32_t_kind));
      return;
    }
    // Second argument (month) is a int32_t
    if (!call->Arguments()[1]->GetType()->IsIntegerType()) {
      ReportIncorrectCallArg(call, 1, GetBuiltinType(int32_t_kind));
      return;
    }
    // Third argument (day) is a int32_t
    if (!call->Arguments()[2]->GetType()->IsIntegerType()) {
      ReportIncorrectCallArg(call, 2, GetBuiltinType(int32_t_kind));
      return;
    }
    // Fourth argument (hour) is a int32_t
    if (!call->Arguments()[3]->GetType()->IsIntegerType()) {
      ReportIncorrectCallArg(call, 3, GetBuiltinType(int32_t_kind));
      return;
    }
    // Fifth argument (minute) is a int32_t
    if (!call->Arguments()[4]->GetType()->IsIntegerType()) {
      ReportIncorrectCallArg(call, 4, GetBuiltinType(int32_t_kind));
      return;
    }
    // Sixth argument (second) is a int32_t
    if (!call->Arguments()[5]->GetType()->IsIntegerType()) {
      ReportIncorrectCallArg(call, 5, GetBuiltinType(int32_t_kind));
      return;
    }
    // Seventh argument (millisecond) is a int32_t
    if (!call->Arguments()[6]->GetType()->IsIntegerType()) {
      ReportIncorrectCallArg(call, 6, GetBuiltinType(int32_t_kind));
      return;
    }
    // Eighth argument (microsecond) is a int32_t
    if (!call->Arguments()[7]->GetType()->IsIntegerType()) {
      ReportIncorrectCallArg(call, 7, GetBuiltinType(int32_t_kind));
      return;
    }
    call->SetType(GetBuiltinType(ast::BuiltinType::Timestamp));
    return;
  }

  // Handle all the one-argument builtins.
  if (!CheckArgCount(call, 1)) {
    return;
  }

  auto input_type = call->Arguments()[0]->GetType();
  switch (builtin) {
    case ast::Builtin::BoolToSql: {
      if (!input_type->IsSpecificBuiltin(ast::BuiltinType::Bool)) {
        ReportIncorrectCallArg(call, 0, "boolean literal");
        return;
      }
      call->SetType(GetBuiltinType(ast::BuiltinType::Boolean));
      break;
    }
    case ast::Builtin::IntToSql: {
      if (!input_type->IsIntegerType()) {
        ReportIncorrectCallArg(call, 0, "integer literal");
        return;
      }
      call->SetType(GetBuiltinType(ast::BuiltinType::Integer));
      break;
    }
    case ast::Builtin::FloatToSql: {
      if (!input_type->IsFloatType()) {
        ReportIncorrectCallArg(call, 0, "floating point number literal");
        return;
      }
      call->SetType(GetBuiltinType(ast::BuiltinType::Real));
      break;
    }
    case ast::Builtin::StringToSql: {
      if (!input_type->IsStringType() || !call->Arguments()[0]->IsLitExpr()) {
        ReportIncorrectCallArg(call, 0, "string literal");
      }
      call->SetType(GetBuiltinType(ast::BuiltinType::StringVal));
      break;
    }
    case ast::Builtin::SqlToBool: {
      if (!input_type->IsSpecificBuiltin(ast::BuiltinType::Boolean)) {
        GetErrorReporter()->Report(call->Position(), ErrorMessages::kInvalidSqlCastToBool, input_type);
        return;
      }
      call->SetType(GetBuiltinType(ast::BuiltinType::Bool));
      break;
    }

#define CONVERSION_CASE(Op, InputType, OutputType)                     \
  case ast::Builtin::Op: {                                             \
    if (!input_type->IsSpecificBuiltin(ast::BuiltinType::InputType)) { \
      ReportIncorrectCallArg(call, 0, "SQL " #InputType);              \
      return;                                                          \
    }                                                                  \
    call->SetType(GetBuiltinType(ast::BuiltinType::OutputType));       \
    break;                                                             \
  }
      CONVERSION_CASE(ConvertBoolToInteger, Boolean, Integer);
      CONVERSION_CASE(ConvertIntegerToReal, Integer, Real);
      CONVERSION_CASE(ConvertDateToTimestamp, Date, Timestamp);
      CONVERSION_CASE(ConvertStringToBool, StringVal, Boolean);
      CONVERSION_CASE(ConvertStringToInt, StringVal, Integer);
      CONVERSION_CASE(ConvertStringToReal, StringVal, Real);
      CONVERSION_CASE(ConvertStringToDate, StringVal, Date);
      CONVERSION_CASE(ConvertStringToTime, StringVal, Timestamp);
#undef CONVERSION_CASE

    default: {
      UNREACHABLE("Impossible SQL conversion call");
    }
  }
}

void Sema::CheckNullValueCall(ast::CallExpr *call, UNUSED_ATTRIBUTE ast::Builtin builtin) {
  if (!CheckArgCount(call, 1)) {
    return;
  }
  auto input_type = call->Arguments()[0]->GetType();
  switch (builtin) {
    case ast::Builtin::IsValNull: {
      // Input must be a SQL value.
      if (!input_type->IsSqlValueType()) {
        ReportIncorrectCallArg(call, 0, "sql_type");
        return;
      }
      // Returns a primitive boolean.
      call->SetType(GetBuiltinType(ast::BuiltinType::Bool));
      break;
    }
    case ast::Builtin::InitSqlNull: {
      if (!input_type->IsPointerType() || !input_type->GetPointeeType()->IsSqlValueType()) {
        ReportIncorrectCallArg(call, 0, "&sql_type");
        return;
      }
      call->SetType(input_type->GetPointeeType());
      break;
    }
    default:
      UNREACHABLE("Unsupported NULL type.");
  }
}

void Sema::CheckBuiltinStringLikeCall(ast::CallExpr *call) {
  if (!CheckArgCount(call, 2)) {
    return;
  }

  // Both arguments must be SQL strings
  auto str_kind = ast::BuiltinType::StringVal;
  if (!call->Arguments()[0]->GetType()->IsSpecificBuiltin(str_kind)) {
    ReportIncorrectCallArg(call, 0, GetBuiltinType(str_kind));
    return;
  }
  if (!call->Arguments()[1]->GetType()->IsSpecificBuiltin(str_kind)) {
    ReportIncorrectCallArg(call, 1, GetBuiltinType(str_kind));
    return;
  }

  // Returns a SQL boolean
  call->SetType(GetBuiltinType(ast::BuiltinType::Boolean));
}

void Sema::CheckBuiltinDateFunctionCall(ast::CallExpr *call, ast::Builtin builtin) {
  if (!CheckArgCountAtLeast(call, 1)) {
    return;
  }
  // First arg must be a date.
  auto date_kind = ast::BuiltinType::Date;
  auto integer_kind = ast::BuiltinType::Integer;
  if (!call->Arguments()[0]->GetType()->IsSpecificBuiltin(date_kind)) {
    ReportIncorrectCallArg(call, 0, GetBuiltinType(date_kind));
    return;
  }

  switch (builtin) {
    case ast::Builtin::DatePart:
      if (!call->Arguments()[1]->GetType()->IsSpecificBuiltin(integer_kind)) {
        ReportIncorrectCallArg(call, 1, GetBuiltinType(integer_kind));
        return;
      }
      call->SetType(GetBuiltinType(ast::BuiltinType::Integer));
      return;
    default:
      // TODO(Amadou): Support other date function.
      UNREACHABLE("Impossible date function");
  }
}

void Sema::CheckBuiltinAggHashTableCall(ast::CallExpr *call, ast::Builtin builtin) {
  if (!CheckArgCountAtLeast(call, 1)) {
    return;
  }

  const auto &args = call->Arguments();

  const auto agg_ht_kind = ast::BuiltinType::AggregationHashTable;
  if (!IsPointerToSpecificBuiltin(args[0]->GetType(), agg_ht_kind)) {
    ReportIncorrectCallArg(call, 0, GetBuiltinType(agg_ht_kind)->PointerTo());
    return;
  }

  switch (builtin) {
    case ast::Builtin::AggHashTableInit: {
      if (!CheckArgCount(call, 4)) {
        return;
      }
      // Second argument is the execution context.
      auto exec_ctx_kind = ast::BuiltinType::ExecutionContext;
      if (!IsPointerToSpecificBuiltin(call->Arguments()[1]->GetType(), exec_ctx_kind)) {
        ReportIncorrectCallArg(call, 1, GetBuiltinType(exec_ctx_kind)->PointerTo());
        return;
      }
      // Third argument is a memory pool pointer
      const auto mem_pool_kind = ast::BuiltinType::MemoryPool;
      if (!IsPointerToSpecificBuiltin(args[2]->GetType(), mem_pool_kind)) {
        ReportIncorrectCallArg(call, 2, GetBuiltinType(mem_pool_kind)->PointerTo());
        return;
      }
      // Fourth argument is the payload size, a 32-bit value
      const auto uint_kind = ast::BuiltinType::Uint32;
      if (!args[3]->GetType()->IsSpecificBuiltin(uint_kind)) {
        ReportIncorrectCallArg(call, 3, GetBuiltinType(uint_kind));
        return;
      }
      // Nil return
      call->SetType(GetBuiltinType(ast::BuiltinType::Nil));
      break;
    }
    case ast::Builtin::AggHashTableInsert: {
      if (!CheckArgCountAtLeast(call, 2)) {
        return;
      }
      // Second argument is the hash value
      const auto hash_val_kind = ast::BuiltinType::Uint64;
      if (!args[1]->GetType()->IsSpecificBuiltin(hash_val_kind)) {
        ReportIncorrectCallArg(call, 1, GetBuiltinType(hash_val_kind));
        return;
      }
      // If there's a third argument indicating regular or partitioned insertion, it must be a bool
      if (args.size() > 2 &&
          (!args[2]->IsLitExpr() || !args[2]->GetType()->IsSpecificBuiltin(ast::BuiltinType::Bool))) {
        ReportIncorrectCallArg(call, 2, GetBuiltinType(ast::BuiltinType::Bool));
        return;
      }
      // Return a byte pointer
      call->SetType(GetBuiltinType(ast::BuiltinType::Uint8)->PointerTo());
      break;
    }
    case ast::Builtin::AggHashTableLinkEntry: {
      if (!CheckArgCount(call, 2)) {
        return;
      }
      // Second argument is a HashTableEntry*
      const auto entry_kind = ast::BuiltinType::HashTableEntry;
      if (!IsPointerToSpecificBuiltin(args[1]->GetType(), entry_kind)) {
        ReportIncorrectCallArg(call, 1, GetBuiltinType(entry_kind)->PointerTo());
        return;
      }
      // Return nothing
      call->SetType(GetBuiltinType(ast::BuiltinType::Nil));
      break;
    }
    case ast::Builtin::AggHashTableLookup: {
      if (!CheckArgCount(call, 4)) {
        return;
      }
      // Second argument is the hash value
      const auto hash_val_kind = ast::BuiltinType::Uint64;
      if (!args[1]->GetType()->IsSpecificBuiltin(hash_val_kind)) {
        ReportIncorrectCallArg(call, 1, GetBuiltinType(hash_val_kind));
        return;
      }
      // Third argument is the key equality function
      if (!args[2]->GetType()->IsFunctionType()) {
        ReportIncorrectCallArg(call, 2, GetBuiltinType(hash_val_kind));
        return;
      }
      // Fourth argument is the probe tuple, but any pointer will do
      call->SetType(GetBuiltinType(ast::BuiltinType::Uint8)->PointerTo());
      break;
    }
    case ast::Builtin::AggHashTableProcessBatch: {
      if (!CheckArgCount(call, 6)) {
        return;
      }
      // Second argument is the input VPI.
      const auto vpi_kind = ast::BuiltinType::VectorProjectionIterator;
      if (!IsPointerToSpecificBuiltin(args[1]->GetType(), vpi_kind)) {
        ReportIncorrectCallArg(call, 1, GetBuiltinType(vpi_kind)->PointerTo());
        return;
      }
      // Third argument is an array of key columns.
      if (auto array_type = args[2]->GetType()->SafeAs<ast::ArrayType>();
          array_type == nullptr || !array_type->HasKnownLength()) {
        ReportIncorrectCallArg(call, 2, "array with known length");
        return;
      }
      // Fourth and fifth argument is the initialization and advance functions.
      if (!AreAllFunctions(args[3]->GetType(), args[4]->GetType())) {
        ReportIncorrectCallArg(call, 3, "function");
        return;
      }
      // Last arg must be a boolean.
      if (!args[5]->GetType()->IsBoolType()) {
        ReportIncorrectCallArg(call, 5, GetBuiltinType(ast::BuiltinType::Bool));
        return;
      }
      call->SetType(GetBuiltinType(ast::BuiltinType::Nil));
      break;
    }
    case ast::Builtin::AggHashTableMovePartitions: {
      if (!CheckArgCount(call, 4)) {
        return;
      }
      // Second argument is the thread state container pointer
      const auto tls_kind = ast::BuiltinType::ThreadStateContainer;
      if (!IsPointerToSpecificBuiltin(args[1]->GetType(), tls_kind)) {
        ReportIncorrectCallArg(call, 1, GetBuiltinType(tls_kind)->PointerTo());
        return;
      }
      // Third argument is the offset of the hash table in thread local state
      const auto uint32_kind = ast::BuiltinType::Uint32;
      if (!args[2]->GetType()->IsSpecificBuiltin(uint32_kind)) {
        ReportIncorrectCallArg(call, 2, GetBuiltinType(uint32_kind));
        return;
      }
      // Fourth argument is the merging function
      if (!args[3]->GetType()->IsFunctionType()) {
        ReportIncorrectCallArg(call, 3, GetBuiltinType(uint32_kind));
        return;
      }

      call->SetType(GetBuiltinType(ast::BuiltinType::Nil));
      break;
    }
    case ast::Builtin::AggHashTableParallelPartitionedScan: {
      if (!CheckArgCount(call, 4)) {
        return;
      }
      // Second argument is an opaque context pointer
      if (!args[1]->GetType()->IsPointerType()) {
        ReportIncorrectCallArg(call, 1, GetBuiltinType(agg_ht_kind));
        return;
      }
      // Third argument is the thread state container pointer
      const auto tls_kind = ast::BuiltinType::ThreadStateContainer;
      if (!IsPointerToSpecificBuiltin(args[2]->GetType(), tls_kind)) {
        ReportIncorrectCallArg(call, 2, GetBuiltinType(tls_kind)->PointerTo());
        return;
      }
      // Fourth argument is the scanning function
      if (!args[3]->GetType()->IsFunctionType()) {
        ReportIncorrectCallArg(call, 3, GetBuiltinType(tls_kind));
        return;
      }

      call->SetType(GetBuiltinType(ast::BuiltinType::Nil));
      break;
    }
    case ast::Builtin::AggHashTableFree: {
      call->SetType(GetBuiltinType(ast::BuiltinType::Nil));
      break;
    }
    default: {
      UNREACHABLE("Impossible aggregation hash table call");
    }
  }
}

void Sema::CheckBuiltinAggHashTableIterCall(ast::CallExpr *call, ast::Builtin builtin) {
  if (!CheckArgCountAtLeast(call, 1)) {
    return;
  }

  const auto &args = call->Arguments();

  const auto agg_ht_iter_kind = ast::BuiltinType::AHTIterator;
  if (!IsPointerToSpecificBuiltin(args[0]->GetType(), agg_ht_iter_kind)) {
    ReportIncorrectCallArg(call, 0, GetBuiltinType(agg_ht_iter_kind)->PointerTo());
    return;
  }

  switch (builtin) {
    case ast::Builtin::AggHashTableIterInit: {
      if (!CheckArgCount(call, 2)) {
        return;
      }
      const auto agg_ht_kind = ast::BuiltinType::AggregationHashTable;
      if (!IsPointerToSpecificBuiltin(args[1]->GetType(), agg_ht_kind)) {
        ReportIncorrectCallArg(call, 1, GetBuiltinType(agg_ht_kind)->PointerTo());
        return;
      }
      call->SetType(GetBuiltinType(ast::BuiltinType::Nil));
      break;
    }
    case ast::Builtin::AggHashTableIterHasNext: {
      if (!CheckArgCount(call, 1)) {
        return;
      }
      call->SetType(GetBuiltinType(ast::BuiltinType::Bool));
      break;
    }
    case ast::Builtin::AggHashTableIterNext: {
      if (!CheckArgCount(call, 1)) {
        return;
      }
      call->SetType(GetBuiltinType(ast::BuiltinType::Nil));
      break;
    }
    case ast::Builtin::AggHashTableIterGetRow: {
      if (!CheckArgCount(call, 1)) {
        return;
      }
      const auto byte_kind = ast::BuiltinType::Uint8;
      call->SetType(GetBuiltinType(byte_kind)->PointerTo());
      break;
    }
    case ast::Builtin::AggHashTableIterClose: {
      if (!CheckArgCount(call, 1)) {
        return;
      }
      call->SetType(GetBuiltinType(ast::BuiltinType::Nil));
      break;
    }
    default: {
      UNREACHABLE("Impossible aggregation hash table iterator call");
    }
  }
}

void Sema::CheckBuiltinAggPartIterCall(ast::CallExpr *call, ast::Builtin builtin) {
  if (!CheckArgCount(call, 1)) {
    return;
  }

  const auto &args = call->Arguments();

  const auto part_iter_kind = ast::BuiltinType::AHTOverflowPartitionIterator;
  if (!IsPointerToSpecificBuiltin(args[0]->GetType(), part_iter_kind)) {
    ReportIncorrectCallArg(call, 0, GetBuiltinType(part_iter_kind)->PointerTo());
    return;
  }

  switch (builtin) {
    case ast::Builtin::AggPartIterHasNext: {
      call->SetType(GetBuiltinType(ast::BuiltinType::Bool));
      break;
    }
    case ast::Builtin::AggPartIterNext: {
      call->SetType(GetBuiltinType(ast::BuiltinType::Nil));
      break;
    }
    case ast::Builtin::AggPartIterGetRowEntry: {
      call->SetType(GetBuiltinType(ast::BuiltinType::HashTableEntry)->PointerTo());
      break;
    }
    case ast::Builtin::AggPartIterGetRow: {
      call->SetType(GetBuiltinType(ast::BuiltinType::Uint8)->PointerTo());
      break;
    }
    case ast::Builtin::AggPartIterGetHash: {
      call->SetType(GetBuiltinType(ast::BuiltinType::Uint64));
      break;
    }
    default: {
      UNREACHABLE("Impossible aggregation partition iterator call");
    }
  }
}

void Sema::CheckBuiltinAggregatorCall(ast::CallExpr *call, ast::Builtin builtin) {
  const auto &args = call->Arguments();
  switch (builtin) {
    case ast::Builtin::AggInit:
    case ast::Builtin::AggReset: {
      // All arguments to @aggInit() or @aggReset() must be SQL aggregators
      for (uint32_t idx = 0; idx < call->NumArgs(); idx++) {
        if (!IsPointerToAggregatorValue(args[idx]->GetType())) {
          GetErrorReporter()->Report(call->Position(), ErrorMessages::kNotASQLAggregate, args[idx]->GetType());
          return;
        }
      }
      // Init returns nil
      call->SetType(GetBuiltinType(ast::BuiltinType::Nil));
      break;
    }
    case ast::Builtin::AggAdvance: {
      if (!CheckArgCount(call, 2)) {
        return;
      }
      // First argument to @aggAdvance() must be a SQL aggregator, second must be a SQL value
      if (!IsPointerToAggregatorValue(args[0]->GetType())) {
        GetErrorReporter()->Report(call->Position(), ErrorMessages::kNotASQLAggregate, args[0]->GetType());
        return;
      }
      if (!IsPointerToSQLValue(args[1]->GetType())) {
        GetErrorReporter()->Report(call->Position(), ErrorMessages::kNotASQLAggregate, args[1]->GetType());
        return;
      }
      // Advance returns nil
      call->SetType(GetBuiltinType(ast::BuiltinType::Nil));
      break;
    }
    case ast::Builtin::AggMerge: {
      if (!CheckArgCount(call, 2)) {
        return;
      }
      // Both arguments must be SQL aggregators
      bool arg0_is_agg = IsPointerToAggregatorValue(args[0]->GetType());
      bool arg1_is_agg = IsPointerToAggregatorValue(args[1]->GetType());
      if (!arg0_is_agg || !arg1_is_agg) {
        GetErrorReporter()->Report(call->Position(), ErrorMessages::kNotASQLAggregate,
                                   (!arg0_is_agg ? args[0]->GetType() : args[1]->GetType()));
        return;
      }
      // Merge returns nil
      call->SetType(GetBuiltinType(ast::BuiltinType::Nil));
      break;
    }
    case ast::Builtin::AggResult: {
      if (!CheckArgCount(call, 1)) {
        return;
      }
      // Argument must be a SQL aggregator
      if (!IsPointerToAggregatorValue(args[0]->GetType())) {
        GetErrorReporter()->Report(call->Position(), ErrorMessages::kNotASQLAggregate, args[0]->GetType());
        return;
      }
      switch (args[0]->GetType()->GetPointeeType()->As<ast::BuiltinType>()->GetKind()) {
        case ast::BuiltinType::Kind::CountAggregate:
        case ast::BuiltinType::Kind::CountStarAggregate:
        case ast::BuiltinType::Kind::IntegerMaxAggregate:
        case ast::BuiltinType::Kind::IntegerMinAggregate:
        case ast::BuiltinType::Kind::IntegerSumAggregate:
          call->SetType(GetBuiltinType(ast::BuiltinType::Integer));
          break;
        case ast::BuiltinType::Kind::RealMaxAggregate:
        case ast::BuiltinType::Kind::RealMinAggregate:
        case ast::BuiltinType::Kind::RealSumAggregate:
        case ast::BuiltinType::Kind::AvgAggregate:
          call->SetType(GetBuiltinType(ast::BuiltinType::Real));
          break;
        default:
          UNREACHABLE("Impossible aggregate type!");
      }
      break;
    }
    default: {
      UNREACHABLE("Impossible aggregator call");
    }
  }
}

void Sema::CheckBuiltinJoinHashTableInit(ast::CallExpr *call) {
  if (!CheckArgCount(call, 4)) {
    return;
  }

  const auto &args = call->Arguments();

  // First argument must be a pointer to a JoinHashTable
  const auto jht_kind = ast::BuiltinType::JoinHashTable;
  if (!IsPointerToSpecificBuiltin(args[0]->GetType(), jht_kind)) {
    ReportIncorrectCallArg(call, 0, GetBuiltinType(jht_kind)->PointerTo());
    return;
  }

  // Second argument is the execution context.
  auto exec_ctx_kind = ast::BuiltinType::ExecutionContext;
  if (!IsPointerToSpecificBuiltin(call->Arguments()[1]->GetType(), exec_ctx_kind)) {
    ReportIncorrectCallArg(call, 1, GetBuiltinType(exec_ctx_kind)->PointerTo());
    return;
  }

  // Third argument must be a pointer to a MemoryPool
  const auto region_kind = ast::BuiltinType::MemoryPool;
  if (!IsPointerToSpecificBuiltin(args[2]->GetType(), region_kind)) {
    ReportIncorrectCallArg(call, 2, GetBuiltinType(region_kind)->PointerTo());
    return;
  }

  // Fourth and last argument must be a 32-bit number representing the tuple size
  if (!args[3]->GetType()->IsIntegerType()) {
    ReportIncorrectCallArg(call, 3, GetBuiltinType(ast::BuiltinType::Uint32));
    return;
  }

  // This call returns nothing
  call->SetType(GetBuiltinType(ast::BuiltinType::Nil));
}

void Sema::CheckBuiltinJoinHashTableInsert(ast::CallExpr *call) {
  if (!CheckArgCount(call, 2)) {
    return;
  }

  const auto &args = call->Arguments();

  // First argument is a pointer to a JoinHashTable
  const auto jht_kind = ast::BuiltinType::JoinHashTable;
  if (!IsPointerToSpecificBuiltin(args[0]->GetType(), jht_kind)) {
    ReportIncorrectCallArg(call, 0, GetBuiltinType(jht_kind)->PointerTo());
    return;
  }

  // Second argument is a 64-bit unsigned hash value
  if (!args[1]->GetType()->IsSpecificBuiltin(ast::BuiltinType::Uint64)) {
    ReportIncorrectCallArg(call, 1, GetBuiltinType(ast::BuiltinType::Uint64));
    return;
  }

  // This call returns a byte pointer
  const auto byte_kind = ast::BuiltinType::Uint8;
  call->SetType(GetBuiltinType(byte_kind)->PointerTo());
}

void Sema::CheckBuiltinJoinHashTableBuild(ast::CallExpr *call, ast::Builtin builtin) {
  if (!CheckArgCountAtLeast(call, 1)) {
    return;
  }

  const auto &call_args = call->Arguments();

  // The first and only argument must be a pointer to a JoinHashTable
  const auto jht_kind = ast::BuiltinType::JoinHashTable;
  if (!IsPointerToSpecificBuiltin(call_args[0]->GetType(), jht_kind)) {
    ReportIncorrectCallArg(call, 0, GetBuiltinType(jht_kind)->PointerTo());
    return;
  }

  switch (builtin) {
    case ast::Builtin::JoinHashTableBuild: {
      break;
    }
    case ast::Builtin::JoinHashTableBuildParallel: {
      if (!CheckArgCount(call, 3)) {
        return;
      }
      // Second argument must be a thread state container pointer
      const auto tls_kind = ast::BuiltinType::ThreadStateContainer;
      if (!IsPointerToSpecificBuiltin(call_args[1]->GetType(), tls_kind)) {
        ReportIncorrectCallArg(call, 1, GetBuiltinType(tls_kind)->PointerTo());
        return;
      }
      // Third argument must be a 32-bit integer representing the offset
      const auto uint32_kind = ast::BuiltinType::Uint32;
      if (!call_args[2]->GetType()->IsSpecificBuiltin(uint32_kind)) {
        ReportIncorrectCallArg(call, 2, GetBuiltinType(uint32_kind));
        return;
      }
      break;
    }
    default: {
      UNREACHABLE("Impossible join hash table build call");
    }
  }

  // This call returns nothing
  call->SetType(GetBuiltinType(ast::BuiltinType::Nil));
}

void Sema::CheckBuiltinJoinHashTableLookup(ast::CallExpr *call) {
  if (!CheckArgCount(call, 3)) {
    return;
  }

  const auto &args = call->Arguments();

  // First argument must be a pointer to a JoinHashTable
  const auto jht_kind = ast::BuiltinType::JoinHashTable;
  if (!IsPointerToSpecificBuiltin(args[0]->GetType(), jht_kind)) {
    ReportIncorrectCallArg(call, 0, GetBuiltinType(jht_kind)->PointerTo());
    return;
  }

  // Second argument is a HashTableEntryIterator
  auto iter_kind = ast::BuiltinType::HashTableEntryIterator;
  if (!IsPointerToSpecificBuiltin(call->Arguments()[1]->GetType(), iter_kind)) {
    ReportIncorrectCallArg(call, 1, GetBuiltinType(iter_kind)->PointerTo());
    return;
  }

  // Third argument is a 64-bit unsigned hash value
  if (!args[2]->GetType()->IsSpecificBuiltin(ast::BuiltinType::Uint64)) {
    ReportIncorrectCallArg(call, 2, GetBuiltinType(ast::BuiltinType::Uint64));
    return;
  }

  call->SetType(GetBuiltinType(ast::BuiltinType::HashTableEntryIterator));
}

void Sema::CheckBuiltinJoinHashTableFree(ast::CallExpr *call) {
  if (!CheckArgCount(call, 1)) {
    return;
  }

  const auto &args = call->Arguments();

  // The first and only argument must be a pointer to a JoinHashTable
  const auto jht_kind = ast::BuiltinType::JoinHashTable;
  if (!IsPointerToSpecificBuiltin(args[0]->GetType(), jht_kind)) {
    ReportIncorrectCallArg(call, 0, GetBuiltinType(jht_kind)->PointerTo());
    return;
  }

  // This call returns nothing
  call->SetType(GetBuiltinType(ast::BuiltinType::Nil));
}

void Sema::CheckBuiltinHashTableEntryIterCall(ast::CallExpr *call, ast::Builtin builtin) {
  if (!CheckArgCount(call, 1)) {
    return;
  }

  // First argument must be the hash table entry iterator
  auto iter_kind = ast::BuiltinType::HashTableEntryIterator;
  if (!IsPointerToSpecificBuiltin(call->Arguments()[0]->GetType(), iter_kind)) {
    ReportIncorrectCallArg(call, 0, GetBuiltinType(iter_kind)->PointerTo());
    return;
  }

  switch (builtin) {
    case ast::Builtin::HashTableEntryIterHasNext: {
      call->SetType(GetBuiltinType(ast::BuiltinType::Bool));
      break;
    }
    case ast::Builtin::HashTableEntryIterGetRow: {
      call->SetType(GetBuiltinType(ast::BuiltinType::Uint8)->PointerTo());
      break;
    }
    default: {
      UNREACHABLE("Impossible hash table entry iterator call");
    }
  }
}

void Sema::CheckBuiltinExecutionContextCall(ast::CallExpr *call, ast::Builtin builtin) {
  uint32_t expected_arg_count = 1;

  switch (builtin) {
    case ast::Builtin::ExecutionContextGetMemoryPool:
    case ast::Builtin::ExecutionContextGetTLS:
      expected_arg_count = 1;
      break;
    case ast::Builtin::ExecutionContextAddRowsAffected:
    case ast::Builtin::ExecutionContextStartResourceTracker:
    case ast::Builtin::ExecutionContextEndResourceTracker:
      expected_arg_count = 2;
      break;
    case ast::Builtin::ExecutionContextEndPipelineTracker:
      expected_arg_count = 3;
      break;
    default:
      UNREACHABLE("Impossible execution context call");
  }

  if (!CheckArgCount(call, expected_arg_count)) {
    return;
  }

  const auto &call_args = call->Arguments();

  // First argument should be the execution context
  auto exec_ctx_kind = ast::BuiltinType::ExecutionContext;
  if (!IsPointerToSpecificBuiltin(call_args[0]->GetType(), exec_ctx_kind)) {
    ReportIncorrectCallArg(call, 0, GetBuiltinType(exec_ctx_kind)->PointerTo());
    return;
  }

  switch (builtin) {
    case ast::Builtin::ExecutionContextAddRowsAffected: {
      if (!CheckArgCount(call, 2)) {
        return;
      }

      // Number of rows affected, can be negative.
      if (!call_args[1]->GetType()->IsIntegerType()) {
        ReportIncorrectCallArg(call, 1, "Second argument should be an integer type.");
        return;
      }

      call->SetType(GetBuiltinType(ast::BuiltinType::Nil));
      break;
    }
    case ast::Builtin::ExecutionContextGetMemoryPool: {
      call->SetType(GetBuiltinType(ast::BuiltinType::MemoryPool)->PointerTo());
      break;
    }
    case ast::Builtin::ExecutionContextGetTLS: {
      call->SetType(GetBuiltinType(ast::BuiltinType::ThreadStateContainer)->PointerTo());
      break;
    }
    case ast::Builtin::ExecutionContextEndResourceTracker: {
      // Second argument is a string name
      if (!call_args[1]->GetType()->IsSqlValueType()) {
        ReportIncorrectCallArg(call, 1, GetBuiltinType(ast::BuiltinType::StringVal));
        return;
      }
      call->SetType(GetBuiltinType(ast::BuiltinType::Nil));
      break;
    }
    case ast::Builtin::ExecutionContextEndPipelineTracker: {
      // query_id
      if (!call_args[1]->IsIntegerLiteral()) {
        ReportIncorrectCallArg(call, 1, GetBuiltinType(ast::BuiltinType::Uint64));
        return;
      }
      // pipeline_id
      if (!call_args[2]->IsIntegerLiteral()) {
        ReportIncorrectCallArg(call, 2, GetBuiltinType(ast::BuiltinType::Uint64));
        return;
      }
      call->SetType(GetBuiltinType(ast::BuiltinType::Nil));
      break;
    }
    case ast::Builtin::ExecutionContextStartResourceTracker: {
      // MetricsComponent
      if (!call_args[1]->IsIntegerLiteral()) {
        ReportIncorrectCallArg(call, 1, GetBuiltinType(ast::BuiltinType::Uint64));
        return;
      }
      // Init returns nil
      call->SetType(GetBuiltinType(ast::BuiltinType::Nil));
      break;
    }
    default: {
      UNREACHABLE("Impossible execution context call");
    }
  }
}

void Sema::CheckBuiltinThreadStateContainerCall(ast::CallExpr *call, ast::Builtin builtin) {
  if (!CheckArgCountAtLeast(call, 1)) {
    return;
  }

  const auto &call_args = call->Arguments();

  // First argument must be thread state container pointer
  auto tls_kind = ast::BuiltinType::ThreadStateContainer;
  if (!IsPointerToSpecificBuiltin(call_args[0]->GetType(), tls_kind)) {
    ReportIncorrectCallArg(call, 0, GetBuiltinType(tls_kind)->PointerTo());
    return;
  }

  switch (builtin) {
    case ast::Builtin::ThreadStateContainerClear: {
      call->SetType(GetBuiltinType(ast::BuiltinType::Nil));
      break;
    }
    case ast::Builtin::ThreadStateContainerGetState: {
      call->SetType(GetBuiltinType(ast::BuiltinType::Uint8)->PointerTo());
      break;
    }
    case ast::Builtin::ThreadStateContainerReset: {
      if (!CheckArgCount(call, 5)) {
        return;
      }
      // Second argument must be an integer size of the state
      const auto uint_kind = ast::BuiltinType::Uint32;
      if (!call_args[1]->GetType()->IsSpecificBuiltin(uint_kind)) {
        ReportIncorrectCallArg(call, 1, GetBuiltinType(uint_kind));
        return;
      }
      // Third and fourth arguments must be functions
      // TODO(pmenon): More thorough check
      if (!AreAllFunctions(call_args[2]->GetType(), call_args[3]->GetType())) {
        ReportIncorrectCallArg(call, 2, GetBuiltinType(ast::BuiltinType::Uint32));
        return;
      }
      // Fifth argument must be a pointer to something or nil
      if (!call_args[4]->GetType()->IsPointerType() && !call_args[4]->GetType()->IsNilType()) {
        ReportIncorrectCallArg(call, 4, GetBuiltinType(ast::BuiltinType::Uint32));
        return;
      }
      call->SetType(GetBuiltinType(ast::BuiltinType::Nil));
      break;
    }
    case ast::Builtin::ThreadStateContainerIterate: {
      if (!CheckArgCount(call, 3)) {
        return;
      }
      // Second argument is a pointer to some context
      if (!call_args[1]->GetType()->IsPointerType()) {
        ReportIncorrectCallArg(call, 1, GetBuiltinType(ast::BuiltinType::Uint32));
        return;
      }
      // Third argument is the iteration function callback
      if (!call_args[2]->GetType()->IsFunctionType()) {
        ReportIncorrectCallArg(call, 2, GetBuiltinType(ast::BuiltinType::Uint32));
        return;
      }
      call->SetType(GetBuiltinType(ast::BuiltinType::Nil));
      break;
    }
    default: {
      UNREACHABLE("Impossible table iteration call");
    }
  }
}

void Sema::CheckBuiltinTableIterCall(ast::CallExpr *call, ast::Builtin builtin) {
  const auto &call_args = call->Arguments();

  const auto tvi_kind = ast::BuiltinType::TableVectorIterator;
  if (!IsPointerToSpecificBuiltin(call_args[0]->GetType(), tvi_kind)) {
    ReportIncorrectCallArg(call, 0, GetBuiltinType(tvi_kind)->PointerTo());
    return;
  }

  switch (builtin) {
    case ast::Builtin::TableIterInit: {
      if (!CheckArgCount(call, 4)) {
        return;
      }
      // The second argument is the execution context
      auto exec_ctx_kind = ast::BuiltinType::ExecutionContext;
      if (!IsPointerToSpecificBuiltin(call_args[1]->GetType(), exec_ctx_kind)) {
        ReportIncorrectCallArg(call, 1, GetBuiltinType(exec_ctx_kind)->PointerTo());
        return;
      }
      // The third argument is a table oid
      if (!call_args[2]->GetType()->IsIntegerType()) {
        ReportIncorrectCallArg(call, 2, "Second argument should be an integer type.");
        return;
      }
      // The fourth argument is a uint32_t array
      if (!call_args[3]->GetType()->IsArrayType()) {
        ReportIncorrectCallArg(call, 3, "Fourth argument should be a fixed length uint32 array");
        return;
      }
      auto *arr_type = call_args[3]->GetType()->SafeAs<ast::ArrayType>();
      if (!arr_type->GetElementType()->IsSpecificBuiltin(ast::BuiltinType::Uint32) || !arr_type->HasKnownLength()) {
        ReportIncorrectCallArg(call, 3, "Fourth argument should be a fixed length uint32 array");
      }
      call->SetType(GetBuiltinType(ast::BuiltinType::Nil));
      break;
    }
    case ast::Builtin::TableIterAdvance: {
      // A single-arg builtin returning a boolean
      call->SetType(GetBuiltinType(ast::BuiltinType::Bool));
      break;
    }
    case ast::Builtin::TableIterGetVPI: {
      // A single-arg builtin return a pointer to the current VPI
      const auto vpi_kind = ast::BuiltinType::VectorProjectionIterator;
      call->SetType(GetBuiltinType(vpi_kind)->PointerTo());
      break;
    }
    case ast::Builtin::TableIterClose: {
      // A single-arg builtin returning void
      call->SetType(GetBuiltinType(ast::BuiltinType::Nil));
      break;
    }
    default: {
      UNREACHABLE("Impossible table iteration call");
    }
  }
}

void Sema::CheckBuiltinTableIterParCall(ast::CallExpr *call) {
  if (!CheckArgCount(call, 5)) {
    return;
  }

  const auto &call_args = call->Arguments();

  // The first argument is a table oid.
  if (!call_args[0]->GetType()->IsIntegerType()) {
    ReportIncorrectCallArg(call, 0, "First argument should be an integer type.");
    return;
  }

  // The second argument is a uint32_t array.
  if (!call_args[1]->GetType()->IsArrayType()) {
    ReportIncorrectCallArg(call, 1, "Second argument should be a fixed length uint32 array.");
    return;
  }
  auto *arr_type = call_args[1]->GetType()->SafeAs<ast::ArrayType>();
  if (!arr_type->GetElementType()->IsSpecificBuiltin(ast::BuiltinType::Uint32) || !arr_type->HasKnownLength()) {
    ReportIncorrectCallArg(call, 1, "Second argument should be a fixed length uint32 array");
  }

  // The third argument is an opaque query state. For now, check it's a pointer.
  const auto void_kind = ast::BuiltinType::Nil;
  if (!call_args[2]->GetType()->IsPointerType()) {
    ReportIncorrectCallArg(call, 2, GetBuiltinType(void_kind)->PointerTo());
    return;
  }

  // The fourth argument is the execution context.
  const auto exec_ctx_kind = ast::BuiltinType::ExecutionContext;
  if (!IsPointerToSpecificBuiltin(call_args[3]->GetType(), exec_ctx_kind)) {
    ReportIncorrectCallArg(call, 3, GetBuiltinType(exec_ctx_kind)->PointerTo());
    return;
  }

  // The fifth argument is the scanner function.
  auto *scan_fn_type = call_args[4]->GetType()->SafeAs<ast::FunctionType>();
  if (scan_fn_type == nullptr) {
    GetErrorReporter()->Report(call->Position(), ErrorMessages::kBadParallelScanFunction, call_args[4]->GetType());
    return;
  }
  // Check the type of the scanner function parameters. See TableVectorIterator::ScanFn.
  const auto tvi_kind = ast::BuiltinType::TableVectorIterator;
  const auto &params = scan_fn_type->GetParams();
  if (params.size() != 3                                         // Scan function has 3 arguments.
      || !params[0].type_->IsPointerType()                       // QueryState, must contain execCtx.
      || !params[1].type_->IsPointerType()                       // Thread state.
      || !IsPointerToSpecificBuiltin(params[2].type_, tvi_kind)  // TableVectorIterator.
  ) {
    GetErrorReporter()->Report(call->Position(), ErrorMessages::kBadParallelScanFunction, call_args[4]->GetType());
    return;
  }

  // This builtin does not return a value.
  call->SetType(GetBuiltinType(ast::BuiltinType::Nil));
}

void Sema::CheckBuiltinVPICall(ast::CallExpr *call, ast::Builtin builtin) {
  if (!CheckArgCountAtLeast(call, 1)) {
    return;
  }

  const auto &call_args = call->Arguments();

  // The first argument must be a *VPI
  const auto vpi_kind = ast::BuiltinType::VectorProjectionIterator;
  if (!IsPointerToSpecificBuiltin(call_args[0]->GetType(), vpi_kind)) {
    ReportIncorrectCallArg(call, 0, GetBuiltinType(vpi_kind)->PointerTo());
    return;
  }

  switch (builtin) {
    case ast::Builtin::VPIInit: {
      if (!CheckArgCountAtLeast(call, 2)) {
        return;
      }

      // The second argument must be a *VectorProjection
      const auto vp_kind = ast::BuiltinType::VectorProjection;
      if (!IsPointerToSpecificBuiltin(call_args[1]->GetType(), vp_kind)) {
        ReportIncorrectCallArg(call, 0, GetBuiltinType(vp_kind)->PointerTo());
        return;
      }

      // The third optional argument must be a *TupleIdList
      const auto tid_list_kind = ast::BuiltinType::TupleIdList;
      if (call_args.size() > 2 && !IsPointerToSpecificBuiltin(call_args[2]->GetType(), tid_list_kind)) {
        ReportIncorrectCallArg(call, 2, GetBuiltinType(tid_list_kind)->PointerTo());
        return;
      }

      call->SetType(GetBuiltinType(ast::BuiltinType::Nil));
      break;
    }
    case ast::Builtin::VPIFree: {
      if (!CheckArgCount(call, 1)) {
        return;
      }
      call->SetType(GetBuiltinType(ast::BuiltinType::Nil));
      break;
    }
    case ast::Builtin::VPIIsFiltered:
    case ast::Builtin::VPIHasNext:
    case ast::Builtin::VPIHasNextFiltered:
    case ast::Builtin::VPIAdvance:
    case ast::Builtin::VPIAdvanceFiltered:
    case ast::Builtin::VPIReset:
    case ast::Builtin::VPIResetFiltered: {
      call->SetType(GetBuiltinType(ast::BuiltinType::Bool));
      break;
    }
    case ast::Builtin::VPIGetSelectedRowCount: {
      call->SetType(GetBuiltinType(ast::BuiltinType::Uint32));
      break;
    }
    case ast::Builtin::VPIGetVectorProjection: {
      call->SetType(GetBuiltinType(ast::BuiltinType::VectorProjection)->PointerTo());
      break;
    }
    case ast::Builtin::VPISetPosition:
    case ast::Builtin::VPISetPositionFiltered: {
      if (!CheckArgCount(call, 2)) {
        return;
      }
      auto unsigned_kind = ast::BuiltinType::Uint32;
      if (!call_args[1]->GetType()->IsSpecificBuiltin(unsigned_kind)) {
        ReportIncorrectCallArg(call, 1, GetBuiltinType(unsigned_kind));
        return;
      }
      call->SetType(GetBuiltinType(ast::BuiltinType::Bool));
      break;
    }
    case ast::Builtin::VPIMatch: {
      if (!CheckArgCount(call, 2)) {
        return;
      }
      // If the match argument is a SQL boolean, implicitly cast to native
      ast::Expr *match_arg = call_args[1];
      if (match_arg->GetType()->IsSpecificBuiltin(ast::BuiltinType::Boolean)) {
        match_arg = ImplCastExprToType(match_arg, GetBuiltinType(ast::BuiltinType::Bool), ast::CastKind::SqlBoolToBool);
        call->SetArgument(1, match_arg);
      }
      // If the match argument isn't a native boolean , error
      if (!match_arg->GetType()->IsBoolType()) {
        ReportIncorrectCallArg(call, 1, GetBuiltinType(ast::BuiltinType::Bool));
        return;
      }
      call->SetType(GetBuiltinType(ast::BuiltinType::Nil));
      break;
    }
    case ast::Builtin::VPIGetSlot: {
      call->SetType(GetBuiltinType(ast::BuiltinType::TupleSlot));
      break;
    }
    case ast::Builtin::VPIGetBool:
    case ast::Builtin::VPIGetBoolNull: {
      if (!CheckArgCount(call, 2)) {
        return;
      }
      call->SetType(GetBuiltinType(ast::BuiltinType::Boolean));
      break;
    }
    case ast::Builtin::VPIGetTinyInt:
    case ast::Builtin::VPIGetTinyIntNull:
    case ast::Builtin::VPIGetSmallInt:
    case ast::Builtin::VPIGetSmallIntNull:
    case ast::Builtin::VPIGetInt:
    case ast::Builtin::VPIGetIntNull:
    case ast::Builtin::VPIGetBigInt:
    case ast::Builtin::VPIGetBigIntNull: {
      if (!CheckArgCount(call, 2)) {
        return;
      }
      call->SetType(GetBuiltinType(ast::BuiltinType::Integer));
      break;
    }
    case ast::Builtin::VPIGetReal:
    case ast::Builtin::VPIGetRealNull:
    case ast::Builtin::VPIGetDouble:
    case ast::Builtin::VPIGetDoubleNull: {
      if (!CheckArgCount(call, 2)) {
        return;
      }
      call->SetType(GetBuiltinType(ast::BuiltinType::Real));
      break;
    }
    case ast::Builtin::VPIGetDate:
    case ast::Builtin::VPIGetDateNull: {
      if (!CheckArgCount(call, 2)) {
        return;
      }
      call->SetType(GetBuiltinType(ast::BuiltinType::Date));
      break;
    }
    case ast::Builtin::VPIGetTimestamp:
    case ast::Builtin::VPIGetTimestampNull: {
      if (!CheckArgCount(call, 2)) {
        return;
      }
      call->SetType(GetBuiltinType(ast::BuiltinType::Timestamp));
      break;
    }
    case ast::Builtin::VPIGetString:
    case ast::Builtin::VPIGetStringNull: {
      if (!CheckArgCount(call, 2)) {
        return;
      }
      call->SetType(GetBuiltinType(ast::BuiltinType::StringVal));
      break;
    }
    case ast::Builtin::VPIGetPointer: {
      if (!CheckArgCount(call, 2)) {
        return;
      }
      call->SetType(GetBuiltinType(ast::BuiltinType::Uint8)->PointerTo());
      break;
    }
    case ast::Builtin::VPISetSmallInt:
    case ast::Builtin::VPISetSmallIntNull:
    case ast::Builtin::VPISetInt:
    case ast::Builtin::VPISetIntNull:
    case ast::Builtin::VPISetBigInt:
    case ast::Builtin::VPISetBigIntNull:
    case ast::Builtin::VPISetReal:
    case ast::Builtin::VPISetRealNull:
    case ast::Builtin::VPISetDouble:
    case ast::Builtin::VPISetDoubleNull:
    case ast::Builtin::VPISetDate:
    case ast::Builtin::VPISetDateNull:
    case ast::Builtin::VPISetTimestamp:
    case ast::Builtin::VPISetTimestampNull:
    case ast::Builtin::VPISetString:
    case ast::Builtin::VPISetStringNull: {
      if (!CheckArgCount(call, 3)) {
        return;
      }
      ast::BuiltinType::Kind sql_kind;
      switch (builtin) {
        case ast::Builtin::VPISetReal:
        case ast::Builtin::VPISetRealNull:
        case ast::Builtin::VPISetDouble:
        case ast::Builtin::VPISetDoubleNull: {
          sql_kind = ast::BuiltinType::Real;
          break;
        }
        case ast::Builtin::VPISetDate:
        case ast::Builtin::VPISetDateNull: {
          sql_kind = ast::BuiltinType::Date;
          break;
        }
        case ast::Builtin::VPISetTimestamp:
        case ast::Builtin::VPISetTimestampNull: {
          sql_kind = ast::BuiltinType::Timestamp;
          break;
        }
        default: {
          sql_kind = ast::BuiltinType::Integer;
          break;
        }
      }
      if (!call_args[1]->GetType()->IsSpecificBuiltin(sql_kind)) {
        ReportIncorrectCallArg(call, 1, GetBuiltinType(sql_kind));
        return;
      }
      // Third argument must be an integer
      const auto int32_kind = ast::BuiltinType::Int32;
      if (!call_args[2]->GetType()->IsSpecificBuiltin(int32_kind)) {
        ReportIncorrectCallArg(call, 2, GetBuiltinType(int32_kind));
        return;
      }
      break;
    }
    default: {
      UNREACHABLE("Impossible VPI call");
    }
  }
}

void Sema::CheckBuiltinHashCall(ast::CallExpr *call, UNUSED_ATTRIBUTE ast::Builtin builtin) {
  if (!CheckArgCountAtLeast(call, 1)) {
    return;
  }

  // All arguments must be SQL types
  for (const auto &arg : call->Arguments()) {
    if (!arg->GetType()->IsSqlValueType()) {
      GetErrorReporter()->Report(arg->Position(), ErrorMessages::kBadHashArg, arg->GetType());
      return;
    }
  }

  // Result is a hash value
  call->SetType(GetBuiltinType(ast::BuiltinType::Uint64));
}

void Sema::CheckBuiltinFilterManagerCall(ast::CallExpr *const call, const ast::Builtin builtin) {
  if (!CheckArgCountAtLeast(call, 1)) {
    return;
  }

  // The first argument must be a *FilterManagerBuilder
  const auto fm_kind = ast::BuiltinType::FilterManager;
  if (!IsPointerToSpecificBuiltin(call->Arguments()[0]->GetType(), fm_kind)) {
    ReportIncorrectCallArg(call, 0, GetBuiltinType(fm_kind)->PointerTo());
    return;
  }

  const auto exec_ctx_kind = ast::BuiltinType::ExecutionContext;
  switch (builtin) {
    case ast::Builtin::FilterManagerInit: {
      if (!CheckArgCount(call, 2)) {
        return;
      }
      // The second argument must be a pointer to the execution context.
      if (!IsPointerToSpecificBuiltin(call->Arguments()[1]->GetType(), exec_ctx_kind)) {
        ReportIncorrectCallArg(call, 1, GetBuiltinType(exec_ctx_kind)->PointerTo());
        return;
      }
      call->SetType(GetBuiltinType(ast::BuiltinType::Nil));
      break;
    }
    case ast::Builtin::FilterManagerFree: {
      call->SetType(GetBuiltinType(ast::BuiltinType::Nil));
      break;
    }
    case ast::Builtin::FilterManagerInsertFilter: {
      for (uint32_t arg_idx = 1; arg_idx < call->NumArgs(); arg_idx++) {
        const auto vector_proj_kind = ast::BuiltinType::VectorProjection;
        const auto tid_list_kind = ast::BuiltinType::TupleIdList;
        auto *arg_type = call->Arguments()[arg_idx]->GetType()->SafeAs<ast::FunctionType>();
        if (arg_type == nullptr || arg_type->GetNumParams() != 4 ||
            !IsPointerToSpecificBuiltin(arg_type->GetParams()[0].type_, exec_ctx_kind) ||
            !IsPointerToSpecificBuiltin(arg_type->GetParams()[1].type_, vector_proj_kind) ||
            !IsPointerToSpecificBuiltin(arg_type->GetParams()[2].type_, tid_list_kind) ||
            !arg_type->GetParams()[3].type_->IsPointerType()) {
          ReportIncorrectCallArg(call, arg_idx, "(*ExecutionContext, *VectorProjection, *TupleIdList, *uint8)->nil");
          return;
        }
      }
      call->SetType(GetBuiltinType(ast::BuiltinType::Nil));
      break;
    }
    case ast::Builtin::FilterManagerRunFilters: {
      if (!CheckArgCount(call, 3)) {
        return;
      }

      const auto vpi_kind = ast::BuiltinType::VectorProjectionIterator;
      if (!IsPointerToSpecificBuiltin(call->Arguments()[1]->GetType(), vpi_kind)) {
        ReportIncorrectCallArg(call, 1, GetBuiltinType(vpi_kind)->PointerTo());
        return;
      }
      if (!IsPointerToSpecificBuiltin(call->Arguments()[2]->GetType(), exec_ctx_kind)) {
        ReportIncorrectCallArg(call, 2, GetBuiltinType(exec_ctx_kind)->PointerTo());
        return;
      }
      call->SetType(GetBuiltinType(ast::BuiltinType::Nil));
      break;
    }
    default: {
      UNREACHABLE("Impossible FilterManager call");
    }
  }
}

void Sema::CheckBuiltinVectorFilterCall(ast::CallExpr *call) {
  if (!CheckArgCount(call, 5)) {
    return;
  }

  // The first argument must be a *ExecutionContext.
  const auto exec_ctx_kind = ast::BuiltinType::ExecutionContext;
  if (!IsPointerToSpecificBuiltin(call->Arguments()[0]->GetType(), exec_ctx_kind)) {
    ReportIncorrectCallArg(call, 0, GetBuiltinType(exec_ctx_kind)->PointerTo());
    return;
  }

  // The second argument must be a *VectorProjection.
  const auto vector_proj_kind = ast::BuiltinType::VectorProjection;
  if (!IsPointerToSpecificBuiltin(call->Arguments()[1]->GetType(), vector_proj_kind)) {
    ReportIncorrectCallArg(call, 1, GetBuiltinType(vector_proj_kind)->PointerTo());
    return;
  }

  // The third argument is the column index.
  const auto &call_args = call->Arguments();
  const auto int32_kind = ast::BuiltinType::Int32;
  const auto uint32_kind = ast::BuiltinType::Uint32;
  if (!call_args[2]->GetType()->IsSpecificBuiltin(int32_kind) &&
      !call_args[2]->GetType()->IsSpecificBuiltin(uint32_kind)) {
    ReportIncorrectCallArg(call, 2, GetBuiltinType(int32_kind));
    return;
  }

  // The fourth argument is either an integer or a pointer to a generic value.
  if (!call_args[3]->GetType()->IsSpecificBuiltin(int32_kind) && !call_args[3]->GetType()->IsSqlValueType()) {
    ReportIncorrectCallArg(call, 3, GetBuiltinType(int32_kind));
    return;
  }

  // The fifth and last argument is the *TupleIdList.
  const auto tid_list_kind = ast::BuiltinType::TupleIdList;
  if (!IsPointerToSpecificBuiltin(call_args[4]->GetType(), tid_list_kind)) {
    ReportIncorrectCallArg(call, 4, GetBuiltinType(tid_list_kind)->PointerTo());
    return;
  }

  // Done
  call->SetType(GetBuiltinType(ast::BuiltinType::Nil));
}

void Sema::CheckMathTrigCall(ast::CallExpr *call, ast::Builtin builtin) {
  const auto real_kind = ast::BuiltinType::Real;
  const auto int_kind = ast::BuiltinType::Integer;
  auto return_kind = real_kind;

  const auto &call_args = call->Arguments();
  switch (builtin) {
    case ast::Builtin::ATan2:
    case ast::Builtin::Pow: {
      if (!CheckArgCount(call, 2)) {
        return;
      }
      if (!call_args[0]->GetType()->IsSpecificBuiltin(real_kind) ||
          !call_args[1]->GetType()->IsSpecificBuiltin(real_kind)) {
        ReportIncorrectCallArg(call, 1, GetBuiltinType(real_kind));
        return;
      }
      break;
    }
    case ast::Builtin::Exp: {
      if (!CheckArgCount(call, 2)) {
        return;
      }
      if (!call_args[1]->GetType()->IsSpecificBuiltin(real_kind)) {
        ReportIncorrectCallArg(call, 0, GetBuiltinType(real_kind));
        return;
      }
      break;
    }
    case ast::Builtin::Cos:
    case ast::Builtin::Cot:
    case ast::Builtin::Sin:
    case ast::Builtin::Tan:
    case ast::Builtin::Cosh:
    case ast::Builtin::Sinh:
    case ast::Builtin::Tanh:
    case ast::Builtin::ACos:
    case ast::Builtin::ASin:
    case ast::Builtin::ATan:
    case ast::Builtin::Ceil:
    case ast::Builtin::Floor:
    case ast::Builtin::Truncate:
    case ast::Builtin::Log10:
    case ast::Builtin::Log2:
    case ast::Builtin::Sqrt:
    case ast::Builtin::Cbrt:
    case ast::Builtin::Round: {
      if (!CheckArgCount(call, 1)) {
        return;
      }
      if (!call_args[0]->GetType()->IsSpecificBuiltin(real_kind)) {
        ReportIncorrectCallArg(call, 0, GetBuiltinType(real_kind));
        return;
      }
      break;
    }
    case ast::Builtin::Abs: {
      if (!CheckArgCount(call, 1)) {
        return;
      }
      if (!call_args[0]->GetType()->IsArithmetic()) {
        // TODO(jkosh44): would be nice to be able to provide multiple types
        // to ReportIncorrectCallArg to indicate multiple valid types
        ReportIncorrectCallArg(call, 0, GetBuiltinType(real_kind));
        return;
      }
      if (call->Arguments()[0]->GetType()->IsSpecificBuiltin(ast::BuiltinType::Integer)) {
        return_kind = ast::BuiltinType::Integer;
      }
      break;
    }
    case ast::Builtin::Round2: {
      // input arguments may include decimal places
      if (!CheckArgCount(call, 2)) {
        return;
      }
      if (!call_args[0]->GetType()->IsSpecificBuiltin(real_kind)) {
        ReportIncorrectCallArg(call, 0, GetBuiltinType(real_kind));
        return;
      }
      // check to make sure the decimal_places argument is an integer
      if (!call_args[1]->GetType()->IsSpecificBuiltin(int_kind)) {
        ReportIncorrectCallArg(call, 1, GetBuiltinType(int_kind));
        return;
      }
      break;
    }
    case ast::Builtin::Mod: {
      if (!CheckArgCount(call, 2)) {
        return;
      }

      auto first_operand_type = call_args[0]->GetType();
      auto second_operand_type = call_args[1]->GetType();

      bool first_operand_type_correct = first_operand_type->IsArithmetic();
      bool second_operand_type_correct = second_operand_type->IsArithmetic();

      // TODO(jkosh44): would be nice to be able to report real or int as expected type
      if (!first_operand_type_correct && !second_operand_type_correct) {
        ReportIncorrectCallArg(call, 0, GetBuiltinType(real_kind));
        ReportIncorrectCallArg(call, 1, GetBuiltinType(real_kind));
        return;
      }

      if (!first_operand_type_correct) {
        ReportIncorrectCallArg(call, 0, GetBuiltinType(real_kind));
        return;
      }

      if (!second_operand_type_correct) {
        ReportIncorrectCallArg(call, 1, GetBuiltinType(real_kind));
        return;
      }

      // If both operands are ints then we return an int, otherwise we return a real
      if (first_operand_type->IsSpecificBuiltin(ast::BuiltinType::Integer) &&
          second_operand_type->IsSpecificBuiltin(ast::BuiltinType::Integer)) {
        return_kind = int_kind;
      }

      break;
    }

    default: {
      UNREACHABLE("Impossible math trig function call");
    }
  }

  call->SetType(GetBuiltinType(return_kind));
}

void Sema::CheckResultBufferCall(ast::CallExpr *call, ast::Builtin builtin) {
  if (!CheckArgCount(call, 1)) {
    return;
  }

  const auto exec_ctx_kind = ast::BuiltinType::ExecutionContext;
  if (!IsPointerToSpecificBuiltin(call->Arguments()[0]->GetType(), exec_ctx_kind)) {
    ReportIncorrectCallArg(call, 0, GetBuiltinType(exec_ctx_kind)->PointerTo());
    return;
  }

  if (builtin == ast::Builtin::ResultBufferAllocOutRow) {
    call->SetType(ast::BuiltinType::Get(GetContext(), ast::BuiltinType::Uint8)->PointerTo());
  } else {
    call->SetType(GetBuiltinType(ast::BuiltinType::Nil));
  }
}

/*
void Sema::CheckCSVReaderCall(ast::CallExpr *call, ast::Builtin builtin) {
  if (!CheckArgCountAtLeast(call, 1)) {
    return;
  }

  const auto &call_args = call->Arguments();

  // First argument must be a *CSVReader.
  const auto csv_reader = ast::BuiltinType::CSVReader;
  if (!IsPointerToSpecificBuiltin(call_args[0]->GetType(), csv_reader)) {
    ReportIncorrectCallArg(call, 0, GetBuiltinType(csv_reader));
    return;
  }

  switch (builtin) {
    case ast::Builtin::CSVReaderInit: {
      if (!CheckArgCount(call, 2)) {
        return;
      }

      // Second argument is either a raw string, or a string representing the
      // name of the CSV file to read. At this stage, we don't care. It just
      // needs to be a string.
      if (!call_args[1]->GetType()->IsStringType()) {
        ReportIncorrectCallArg(call, 1, GetBuiltinType(csv_reader));
        return;
      }

      // Third, fourth, and fifth must be characters.

      // Returns boolean indicating if initialization succeeded.
      call->SetType(GetBuiltinType(ast::BuiltinType::Bool));
      break;
    }
    case ast::Builtin::CSVReaderAdvance: {
      // Returns a boolean indicating if there's more data.
      call->SetType(GetBuiltinType(ast::BuiltinType::Bool));
      break;
    }
    case ast::Builtin::CSVReaderGetField: {
      if (!CheckArgCount(call, 3)) {
        return;
      }
      // Second argument must be the index, third is a pointer to a SQL string.
      if (!call_args[1]->GetType()->IsIntegerType()) {
        ReportIncorrectCallArg(call, 1, GetBuiltinType(ast::BuiltinType::Uint32));
      }
      // Second argument must be the index, third is a pointer to a SQL string.
      const auto string_kind = ast::BuiltinType::StringVal;
      if (!IsPointerToSpecificBuiltin(call_args[2]->GetType(), string_kind)) {
        ReportIncorrectCallArg(call, 2, GetBuiltinType(string_kind)->PointerTo());
      }
      // Returns nothing.
      call->SetType(GetBuiltinType(ast::BuiltinType::Nil));
      break;
    }
    case ast::Builtin::CSVReaderGetRecordNumber: {
      // Returns a 32-bit number indicating the current record number.
      call->SetType(GetBuiltinType(ast::BuiltinType::Uint32));
      break;
    }
    case ast::Builtin::CSVReaderClose: {
      // Returns nothing.
      call->SetType(GetBuiltinType(ast::BuiltinType::Nil));
      break;
    }
    default:
      UNREACHABLE("Impossible math trig function call");
  }
}
 */

void Sema::CheckBuiltinSizeOfCall(ast::CallExpr *call) {
  if (!CheckArgCount(call, 1)) {
    return;
  }

  // This call returns an unsigned 32-bit value for the size of the type
  call->SetType(GetBuiltinType(ast::BuiltinType::Uint32));
}

void Sema::CheckBuiltinOffsetOfCall(ast::CallExpr *call) {
  if (!CheckArgCount(call, 2)) {
    return;
  }

  // First argument must be a resolved composite type
  auto *type = Resolve(call->Arguments()[0]);
  if (type == nullptr || !type->IsStructType()) {
    ReportIncorrectCallArg(call, 0, "composite");
    return;
  }

  // Second argument must be an identifier expression
  auto field = call->Arguments()[1]->SafeAs<ast::IdentifierExpr>();
  if (field == nullptr) {
    ReportIncorrectCallArg(call, 1, "identifier expression");
    return;
  }

  // Field with the given name must exist in the composite type
  if (type->As<ast::StructType>()->LookupFieldByName(field->Name()) == nullptr) {
    GetErrorReporter()->Report(call->Position(), ErrorMessages::kFieldObjectDoesNotExist, field->Name(), type);
    return;
  }

  // Returns a 32-bit value for the offset of the type
  call->SetType(GetBuiltinType(ast::BuiltinType::Uint32));
}

void Sema::CheckBuiltinPtrCastCall(ast::CallExpr *call) {
  if (!CheckArgCount(call, 2)) {
    return;
  }

  // The first argument will be a UnaryOpExpr with the '*' (star) op. This is
  // because parsing function calls assumes expression arguments, not types. So,
  // something like '*Type', which would be the first argument to @ptrCast, will
  // get parsed as a dereference expression before a type expression.
  // TODO(pmenon): Fix the above to parse correctly

  auto unary_op = call->Arguments()[0]->SafeAs<ast::UnaryOpExpr>();
  if (unary_op == nullptr || unary_op->Op() != parsing::Token::Type::STAR) {
    GetErrorReporter()->Report(call->Position(), ErrorMessages::kBadArgToPtrCast, call->Arguments()[0]->GetType(), 1);
    return;
  }

  // Replace the unary with a PointerTypeRepr node and resolve it
  call->SetArgument(
      0, GetContext()->GetNodeFactory()->NewPointerType(call->Arguments()[0]->Position(), unary_op->Input()));

  for (auto *arg : call->Arguments()) {
    auto *resolved_type = Resolve(arg);
    if (resolved_type == nullptr) {
      return;
    }
  }

  // Both arguments must be pointer types
  if (!call->Arguments()[0]->GetType()->IsPointerType() || !call->Arguments()[1]->GetType()->IsPointerType()) {
    GetErrorReporter()->Report(call->Position(), ErrorMessages::kBadArgToPtrCast, call->Arguments()[0]->GetType(), 1);
    return;
  }

  // Apply the cast
  call->SetType(call->Arguments()[0]->GetType());
}

void Sema::CheckBuiltinSorterInit(ast::CallExpr *call) {
  if (!CheckArgCount(call, 4)) {
    return;
  }

  const auto &args = call->Arguments();

  // First argument must be a pointer to a Sorter
  const auto sorter_kind = ast::BuiltinType::Sorter;
  if (!IsPointerToSpecificBuiltin(args[0]->GetType(), sorter_kind)) {
    ReportIncorrectCallArg(call, 0, GetBuiltinType(sorter_kind)->PointerTo());
    return;
  }

  // Second argument must be a pointer to a MemoryPool
  const auto mem_kind = ast::BuiltinType::MemoryPool;
  if (!IsPointerToSpecificBuiltin(args[1]->GetType(), mem_kind)) {
    ReportIncorrectCallArg(call, 1, GetBuiltinType(mem_kind)->PointerTo());
    return;
  }

  // Second argument must be a function
  auto *const cmp_func_type = args[2]->GetType()->SafeAs<ast::FunctionType>();
  if (cmp_func_type == nullptr || cmp_func_type->GetNumParams() != 2 ||
      !cmp_func_type->GetReturnType()->IsSpecificBuiltin(ast::BuiltinType::Int32) ||
      !cmp_func_type->GetParams()[0].type_->IsPointerType() || !cmp_func_type->GetParams()[1].type_->IsPointerType()) {
    GetErrorReporter()->Report(call->Position(), ErrorMessages::kBadComparisonFunctionForSorter, args[2]->GetType());
    return;
  }

  // Third and last argument must be a 32-bit number representing the tuple size
  const auto uint_kind = ast::BuiltinType::Uint32;
  if (!args[3]->GetType()->IsSpecificBuiltin(uint_kind)) {
    ReportIncorrectCallArg(call, 3, GetBuiltinType(uint_kind));
    return;
  }

  // This call returns nothing
  call->SetType(GetBuiltinType(ast::BuiltinType::Nil));
}

void Sema::CheckBuiltinSorterInsert(ast::CallExpr *call, ast::Builtin builtin) {
  if (!CheckArgCountAtLeast(call, 1)) {
    return;
  }

  // First argument must be a pointer to a Sorter
  const auto sorter_kind = ast::BuiltinType::Sorter;
  if (!IsPointerToSpecificBuiltin(call->Arguments()[0]->GetType(), sorter_kind)) {
    ReportIncorrectCallArg(call, 0, GetBuiltinType(sorter_kind)->PointerTo());
    return;
  }

  // If it's an insertion for Top-K, the second argument must be an unsigned integer.
  if (builtin == ast::Builtin::SorterInsertTopK || builtin == ast::Builtin::SorterInsertTopKFinish) {
    if (!CheckArgCount(call, 2)) {
      return;
    }

    // Error if the top-k argument isn't an integer
    ast::Type *uint_type = GetBuiltinType(ast::BuiltinType::Uint32);
    if (!call->Arguments()[1]->GetType()->IsIntegerType()) {
      ReportIncorrectCallArg(call, 1, uint_type);
      return;
    }
    if (call->Arguments()[1]->GetType() != uint_type) {
      call->SetArgument(1, ImplCastExprToType(call->Arguments()[1], uint_type, ast::CastKind::IntegralCast));
    }
  } else {
    // Regular sorter insert, expect one argument.
    if (!CheckArgCount(call, 1)) {
      return;
    }
  }

  // This call returns a pointer to the allocated tuple
  call->SetType(GetBuiltinType(ast::BuiltinType::Uint8)->PointerTo());
}

void Sema::CheckBuiltinSorterSort(ast::CallExpr *call, ast::Builtin builtin) {
  if (!CheckArgCountAtLeast(call, 1)) {
    return;
  }

  const auto &call_args = call->Arguments();

  // First argument must be a pointer to a Sorter
  const auto sorter_kind = ast::BuiltinType::Sorter;
  if (!IsPointerToSpecificBuiltin(call_args[0]->GetType(), sorter_kind)) {
    ReportIncorrectCallArg(call, 0, GetBuiltinType(sorter_kind)->PointerTo());
    return;
  }

  switch (builtin) {
    case ast::Builtin::SorterSort: {
      if (!CheckArgCount(call, 1)) {
        return;
      }
      break;
    }
    case ast::Builtin::SorterSortParallel:
    case ast::Builtin::SorterSortTopKParallel: {
      // Second argument is the *ThreadStateContainer.
      const auto tls_kind = ast::BuiltinType::ThreadStateContainer;
      if (!IsPointerToSpecificBuiltin(call_args[1]->GetType(), tls_kind)) {
        ReportIncorrectCallArg(call, 1, GetBuiltinType(tls_kind)->PointerTo());
        return;
      }

      // Third argument must be a 32-bit integer representing the offset.
      ast::Type *uint_type = GetBuiltinType(ast::BuiltinType::Uint32);
      if (call_args[2]->GetType() != uint_type) {
        ReportIncorrectCallArg(call, 2, uint_type);
        return;
      }

      // If it's for top-k, the last argument must be the top-k value
      if (builtin == ast::Builtin::SorterSortParallel) {
        if (!CheckArgCount(call, 3)) {
          return;
        }
      } else {
        if (!CheckArgCount(call, 4)) {
          return;
        }
        if (!call_args[3]->GetType()->IsIntegerType()) {
          ReportIncorrectCallArg(call, 3, uint_type);
          return;
        }
        if (call_args[3]->GetType() != uint_type) {
          call->SetArgument(3, ImplCastExprToType(call_args[3], uint_type, ast::CastKind::IntegralCast));
        }
      }
      break;
    }
    default: {
      UNREACHABLE("Impossible sorter sort call");
    }
  }

  // This call returns nothing
  call->SetType(GetBuiltinType(ast::BuiltinType::Nil));
}

void Sema::CheckBuiltinSorterFree(ast::CallExpr *call) {
  if (!CheckArgCount(call, 1)) {
    return;
  }

  // First argument must be a pointer to a Sorter
  const auto sorter_kind = ast::BuiltinType::Sorter;
  if (!IsPointerToSpecificBuiltin(call->Arguments()[0]->GetType(), sorter_kind)) {
    ReportIncorrectCallArg(call, 0, GetBuiltinType(sorter_kind)->PointerTo());
    return;
  }

  // This call returns nothing
  call->SetType(GetBuiltinType(ast::BuiltinType::Nil));
}

void Sema::CheckBuiltinSorterIterCall(ast::CallExpr *call, ast::Builtin builtin) {
  if (!CheckArgCountAtLeast(call, 1)) {
    return;
  }

  const auto &args = call->Arguments();

  const auto sorter_iter_kind = ast::BuiltinType::SorterIterator;
  if (!IsPointerToSpecificBuiltin(args[0]->GetType(), sorter_iter_kind)) {
    ReportIncorrectCallArg(call, 0, GetBuiltinType(sorter_iter_kind)->PointerTo());
    return;
  }

  switch (builtin) {
    case ast::Builtin::SorterIterInit: {
      if (!CheckArgCount(call, 2)) {
        return;
      }

      // The second argument is the sorter instance to iterate over
      const auto sorter_kind = ast::BuiltinType::Sorter;
      if (!IsPointerToSpecificBuiltin(args[1]->GetType(), sorter_kind)) {
        ReportIncorrectCallArg(call, 1, GetBuiltinType(sorter_kind)->PointerTo());
        return;
      }
      call->SetType(GetBuiltinType(ast::BuiltinType::Nil));
      break;
    }
    case ast::Builtin::SorterIterHasNext: {
      call->SetType(GetBuiltinType(ast::BuiltinType::Bool));
      break;
    }
    case ast::Builtin::SorterIterNext: {
      call->SetType(GetBuiltinType(ast::BuiltinType::Nil));
      break;
    }
    case ast::Builtin::SorterIterSkipRows: {
      if (!CheckArgCount(call, 2)) {
        return;
      }
      const auto uint_kind = ast::BuiltinType::Kind::Uint32;
      if (!args[1]->GetType()->IsIntegerType()) {
        ReportIncorrectCallArg(call, 1, GetBuiltinType(uint_kind));
        return;
      }
      call->SetType(GetBuiltinType(ast::BuiltinType::Nil));
      break;
    }
    case ast::Builtin::SorterIterGetRow: {
      call->SetType(GetBuiltinType(ast::BuiltinType::Uint8)->PointerTo());
      break;
    }
    case ast::Builtin::SorterIterClose: {
      call->SetType(GetBuiltinType(ast::BuiltinType::Nil));
      break;
    }
    default: {
      UNREACHABLE("Impossible table iteration call");
    }
  }
}

void Sema::CheckBuiltinIndexIteratorInit(execution::ast::CallExpr *call, ast::Builtin builtin) {
  // First argument must be a pointer to a IndexIterator
  const auto index_kind = ast::BuiltinType::IndexIterator;
  if (!IsPointerToSpecificBuiltin(call->Arguments()[0]->GetType(), index_kind)) {
    ReportIncorrectCallArg(call, 0, GetBuiltinType(index_kind)->PointerTo());
    return;
  }
  switch (builtin) {
    case ast::Builtin::IndexIteratorInit: {
      if (!CheckArgCount(call, 6)) {
        return;
      }
      // The second argument is an execution context
      auto exec_ctx_kind = ast::BuiltinType::ExecutionContext;
      if (!IsPointerToSpecificBuiltin(call->Arguments()[1]->GetType(), exec_ctx_kind)) {
        ReportIncorrectCallArg(call, 1, GetBuiltinType(exec_ctx_kind)->PointerTo());
        return;
      }
      // The third argument is num_attrs
      if (!call->Arguments()[2]->GetType()->IsIntegerType()) {
        ReportIncorrectCallArg(call, 2, GetBuiltinType(ast::BuiltinType::Int32));
        return;
      }
      // The fourth argument is a table oid
      if (!call->Arguments()[3]->GetType()->IsIntegerType()) {
        ReportIncorrectCallArg(call, 3, GetBuiltinType(ast::BuiltinType::Int32));
        return;
      }
      // The fifth argument is an index oid
      if (!call->Arguments()[4]->GetType()->IsIntegerType()) {
        ReportIncorrectCallArg(call, 4, GetBuiltinType(ast::BuiltinType::Int32));
        return;
      }
      // The sixth argument is a uint32_t array
      if (!call->Arguments()[5]->GetType()->IsArrayType()) {
        ReportIncorrectCallArg(call, 5, "Sixth argument should be a fixed length uint32 array");
        return;
      }
      auto *arr_type = call->Arguments()[5]->GetType()->SafeAs<ast::ArrayType>();
      auto uint32_t_kind = ast::BuiltinType::Uint32;
      if (!arr_type->GetElementType()->IsSpecificBuiltin(uint32_t_kind) || !arr_type->HasKnownLength()) {
        ReportIncorrectCallArg(call, 5, "Sixth argument should be a fixed length uint32 array");
      }
      break;
    }
    default:
      UNREACHABLE("Unreachable index iterator in builtin");
  }

  // Return nothing
  call->SetType(GetBuiltinType(ast::BuiltinType::Nil));
}

void Sema::CheckBuiltinIndexIteratorScan(execution::ast::CallExpr *call, ast::Builtin builtin) {
  if (!CheckArgCountAtLeast(call, 1)) {
    return;
  }
  // First argument must be a pointer to a IndexIterator
  auto index_kind = ast::BuiltinType::IndexIterator;
  if (!IsPointerToSpecificBuiltin(call->Arguments()[0]->GetType(), index_kind)) {
    ReportIncorrectCallArg(call, 0, GetBuiltinType(index_kind)->PointerTo());
    return;
  }

  switch (builtin) {
    case ast::Builtin::IndexIteratorScanKey:
    case ast::Builtin::IndexIteratorScanDescending: {
      if (!CheckArgCount(call, 1)) return;
      break;
    }
    case ast::Builtin::IndexIteratorScanAscending: {
      if (!CheckArgCount(call, 3)) return;
      break;
    }
    case ast::Builtin::IndexIteratorScanLimitDescending: {
      if (!CheckArgCount(call, 2)) return;
      auto uint32_kind = ast::BuiltinType::Uint32;
      // Second argument is an integer
      if (!call->Arguments()[1]->GetType()->IsIntegerType()) {
        ReportIncorrectCallArg(call, 1, GetBuiltinType(uint32_kind));
        return;
      }
      break;
    }
    default:
      UNREACHABLE("Impossible Scan call!");
  }
  // Return nothing
  call->SetType(GetBuiltinType(ast::BuiltinType::Nil));
}

void Sema::CheckBuiltinIndexIteratorAdvance(execution::ast::CallExpr *call) {
  if (!CheckArgCount(call, 1)) {
    return;
  }
  // First argument must be a pointer to a IndexIterator
  auto index_kind = ast::BuiltinType::IndexIterator;
  if (!IsPointerToSpecificBuiltin(call->Arguments()[0]->GetType(), index_kind)) {
    ReportIncorrectCallArg(call, 0, GetBuiltinType(index_kind)->PointerTo());
    return;
  }

  // Return boolean
  call->SetType(ast::BuiltinType::Get(GetContext(), ast::BuiltinType::Bool));
}

void Sema::CheckBuiltinIndexIteratorFree(execution::ast::CallExpr *call) {
  if (!CheckArgCount(call, 1)) {
    return;
  }
  // First argument must be a pointer to a IndexIterator
  auto *index_type = call->Arguments()[0]->GetType()->GetPointeeType();
  if (index_type == nullptr || !index_type->IsSpecificBuiltin(ast::BuiltinType::IndexIterator)) {
    GetErrorReporter()->Report(call->Position(), ErrorMessages::kBadArgToIndexIteratorFree,
                               call->Arguments()[0]->GetType(), 0);
    return;
  }
  // Return nothing
  call->SetType(GetBuiltinType(ast::BuiltinType::Nil));
}

void Sema::CheckBuiltinIndexIteratorPRCall(ast::CallExpr *call, ast::Builtin builtin) {
  if (!CheckArgCount(call, 1)) {
    return;
  }
  // First argument must be a pointer to a IndexIterator
  auto *index_type = call->Arguments()[0]->GetType()->GetPointeeType();
  if (index_type == nullptr || !index_type->IsSpecificBuiltin(ast::BuiltinType::IndexIterator)) {
    ReportIncorrectCallArg(call, 0, GetBuiltinType(ast::BuiltinType::IndexIterator)->PointerTo());
    return;
  }
  switch (builtin) {
    case ast::Builtin::IndexIteratorGetPR:
    case ast::Builtin::IndexIteratorGetLoPR:
    case ast::Builtin::IndexIteratorGetHiPR:
    case ast::Builtin::IndexIteratorGetTablePR:
      call->SetType(GetBuiltinType(ast::BuiltinType::ProjectedRow)->PointerTo());
      break;
    case ast::Builtin::IndexIteratorGetSlot:
      call->SetType(GetBuiltinType(ast::BuiltinType::TupleSlot));
      break;
    default:
      UNREACHABLE("Impossible Index PR call!");
  }
}

void Sema::CheckBuiltinPRCall(ast::CallExpr *call, ast::Builtin builtin) {
  if (!CheckArgCountAtLeast(call, 2)) {
    return;
  }
  // Calls to set varlen take an extra boolean to indicate ownership.
  bool is_set_varlen = false;
  bool is_set_call = false;
  // Type of the input or output sql value
  ast::BuiltinType::Kind sql_type;
  switch (builtin) {
    case ast::Builtin::PRSetBool:
    case ast::Builtin::PRSetBoolNull: {
      is_set_call = true;
      sql_type = ast::BuiltinType::Boolean;
      break;
    }
    case ast::Builtin::PRSetTinyInt:
    case ast::Builtin::PRSetSmallInt:
    case ast::Builtin::PRSetInt:
    case ast::Builtin::PRSetBigInt:
    case ast::Builtin::PRSetTinyIntNull:
    case ast::Builtin::PRSetSmallIntNull:
    case ast::Builtin::PRSetIntNull:
    case ast::Builtin::PRSetBigIntNull: {
      is_set_call = true;
      sql_type = ast::BuiltinType::Integer;
      break;
    }
    case ast::Builtin::PRSetReal:
    case ast::Builtin::PRSetDouble:
    case ast::Builtin::PRSetRealNull:
    case ast::Builtin::PRSetDoubleNull: {
      is_set_call = true;
      sql_type = ast::BuiltinType::Real;
      break;
    }
    case ast::Builtin::PRSetDate:
    case ast::Builtin::PRSetDateNull: {
      is_set_call = true;
      sql_type = ast::BuiltinType::Date;
      break;
    }
    case ast::Builtin::PRSetTimestamp:
    case ast::Builtin::PRSetTimestampNull: {
      is_set_call = true;
      sql_type = ast::BuiltinType::Timestamp;
      break;
    }
    case ast::Builtin::PRSetVarlen:
    case ast::Builtin::PRSetVarlenNull: {
      is_set_call = true;
      is_set_varlen = true;
      sql_type = ast::BuiltinType::StringVal;
      break;
    }
    case ast::Builtin::PRGetBool:
    case ast::Builtin::PRGetBoolNull: {
      sql_type = ast::BuiltinType::Boolean;
      break;
    }
    case ast::Builtin::PRGetTinyInt:
    case ast::Builtin::PRGetSmallInt:
    case ast::Builtin::PRGetInt:
    case ast::Builtin::PRGetBigInt:
    case ast::Builtin::PRGetTinyIntNull:
    case ast::Builtin::PRGetSmallIntNull:
    case ast::Builtin::PRGetIntNull:
    case ast::Builtin::PRGetBigIntNull: {
      sql_type = ast::BuiltinType::Integer;
      break;
    }
    case ast::Builtin::PRGetReal:
    case ast::Builtin::PRGetDouble:
    case ast::Builtin::PRGetRealNull:
    case ast::Builtin::PRGetDoubleNull: {
      sql_type = ast::BuiltinType::Real;
      break;
    }
    case ast::Builtin::PRGetDate:
    case ast::Builtin::PRGetDateNull: {
      sql_type = ast::BuiltinType::Date;
      break;
    }
    case ast::Builtin::PRGetTimestamp:
    case ast::Builtin::PRGetTimestampNull: {
      sql_type = ast::BuiltinType::Timestamp;
      break;
    }
    case ast::Builtin::PRGetVarlen:
    case ast::Builtin::PRGetVarlenNull: {
      sql_type = ast::BuiltinType::StringVal;
      break;
    }
    default:
      UNREACHABLE("Undefined projected row call!!");
  }

  // First argument must be a pointer to a ProjectedRow
  auto pr_kind = ast::BuiltinType::ProjectedRow;
  if (!IsPointerToSpecificBuiltin(call->Arguments()[0]->GetType(), pr_kind)) {
    ReportIncorrectCallArg(call, 0, GetBuiltinType(pr_kind)->PointerTo());
    return;
  }
  // Second argument must be an integer literal
  if (!call->Arguments()[1]->GetType()->IsIntegerType()) {
    ReportIncorrectCallArg(call, 1, GetBuiltinType(ast::BuiltinType::Int32));
    return;
  }
  if (is_set_call) {
    if (!CheckArgCount(call, is_set_varlen ? 4 : 3)) {
      return;
    }
    // Third argument depends of call
    if (GetBuiltinType(sql_type) != call->Arguments()[2]->GetType()) {
      ReportIncorrectCallArg(call, 2, GetBuiltinType(sql_type));
      return;
    }
    // For varlens, there is a fourth boolean argument.
    if (is_set_varlen) {
      auto bool_kind = ast::BuiltinType::Bool;
      if (!call->Arguments()[3]->GetType()->IsSpecificBuiltin(bool_kind)) {
        ReportIncorrectCallArg(call, 3, GetBuiltinType(bool_kind));
        return;
      }
    }
    // Return nothing
    call->SetType(GetBuiltinType(ast::BuiltinType::Nil));
  } else {
    if (!CheckArgCount(call, 2)) {
      return;
    }
    // Return sql type
    call->SetType(ast::BuiltinType::Get(GetContext(), sql_type));
  }
}

void Sema::CheckBuiltinStorageInterfaceCall(ast::CallExpr *call, ast::Builtin builtin) {
  const auto &call_args = call->Arguments();

  const auto storage_interface_kind = ast::BuiltinType::StorageInterface;
  const auto int32_kind = ast::BuiltinType::Int32;

  if (!CheckArgCountAtLeast(call, 1)) {
    return;
  }
  if (!IsPointerToSpecificBuiltin(call_args[0]->GetType(), storage_interface_kind)) {
    ReportIncorrectCallArg(call, 0, GetBuiltinType(storage_interface_kind)->PointerTo());
    return;
  }

  switch (builtin) {
    case ast::Builtin::StorageInterfaceInit: {
      if (!CheckArgCount(call, 5)) {
        return;
      }

      // exec_ctx
      auto exec_ctx_kind = ast::BuiltinType::ExecutionContext;
      if (!IsPointerToSpecificBuiltin(call_args[1]->GetType(), exec_ctx_kind)) {
        ReportIncorrectCallArg(call, 1, GetBuiltinType(exec_ctx_kind)->PointerTo());
        return;
      }

      // table_oid
      if (!call_args[2]->GetType()->IsIntegerType()) {
        ReportIncorrectCallArg(call, 2, GetBuiltinType(int32_kind));
        return;
      }

      // uint32_t *col_oids
      if (!call_args[3]->GetType()->IsArrayType()) {
        ReportIncorrectCallArg(call, 3, "Third argument should be a fixed length uint32 array");
        return;
      }
      auto *arr_type = call_args[3]->GetType()->SafeAs<ast::ArrayType>();
      auto uint32_t_kind = ast::BuiltinType::Uint32;
      if (!arr_type->GetElementType()->IsSpecificBuiltin(uint32_t_kind)) {
        ReportIncorrectCallArg(call, 3, "Third argument should be a fixed length uint32 array");
      }

      // needs_indexes for non-indexed updates
      if (!call_args[4]->GetType()->IsBoolType()) {
        ReportIncorrectCallArg(call, 4, GetBuiltinType(ast::BuiltinType::Bool));
        return;
      }

      // void
      call->SetType(GetBuiltinType(ast::BuiltinType::Nil));
      break;
    }
    case ast::Builtin::GetTablePR: {
      if (!CheckArgCount(call, 1)) {
        return;
      }
      call->SetType(GetBuiltinType(ast::BuiltinType::ProjectedRow)->PointerTo());
      break;
    }
    case ast::Builtin::TableInsert: {
      if (!CheckArgCount(call, 1)) {
        return;
      }

      auto tuple_slot_type = ast::BuiltinType::TupleSlot;
      call->SetType(GetBuiltinType(tuple_slot_type));
      break;
    }
    case ast::Builtin::TableDelete: {
      if (!CheckArgCount(call, 2)) {
        return;
      }

      auto tuple_slot_type = ast::BuiltinType::TupleSlot;
      if (!IsPointerToSpecificBuiltin(call_args[1]->GetType(), tuple_slot_type)) {
        ReportIncorrectCallArg(call, 1, GetBuiltinType(tuple_slot_type)->PointerTo());
        return;
      }

      call->SetType(GetBuiltinType(ast::BuiltinType::Bool));
      break;
    }
    case ast::Builtin::TableUpdate: {
      if (!CheckArgCount(call, 2)) {
        return;
      }

      auto tuple_slot_type = ast::BuiltinType::TupleSlot;
      if (!IsPointerToSpecificBuiltin(call_args[1]->GetType(), tuple_slot_type)) {
        ReportIncorrectCallArg(call, 1, GetBuiltinType(tuple_slot_type)->PointerTo());
        return;
      }

      call->SetType(GetBuiltinType(ast::BuiltinType::Bool));
      break;
    }
    case ast::Builtin::GetIndexPR: {
      if (!CheckArgCount(call, 2)) {
        return;
      }

      if (!call_args[1]->GetType()->IsIntegerType()) {
        ReportIncorrectCallArg(call, 1, GetBuiltinType(int32_kind));
        return;
      }

      call->SetType(GetBuiltinType(ast::BuiltinType::ProjectedRow)->PointerTo());
      break;
    }
    case ast::Builtin::IndexInsert: {
      if (!CheckArgCount(call, 1)) {
        return;
      }
      call->SetType(GetBuiltinType(ast::BuiltinType::Bool));
      break;
    }
    case ast::Builtin::IndexInsertUnique: {
      if (!CheckArgCount(call, 1)) {
        return;
      }
      call->SetType(GetBuiltinType(ast::BuiltinType::Bool));
      break;
    }
    case ast::Builtin::IndexDelete: {
      if (!CheckArgCount(call, 2)) {
        return;
      }
      // Second argument is a tuple slot
      auto tuple_slot_type = ast::BuiltinType::TupleSlot;
      if (!IsPointerToSpecificBuiltin(call_args[1]->GetType(), tuple_slot_type)) {
        ReportIncorrectCallArg(call, 1, GetBuiltinType(tuple_slot_type)->PointerTo());
        return;
      }
      call->SetType(GetBuiltinType(ast::BuiltinType::Nil));
      break;
    }
    case ast::Builtin::StorageInterfaceFree: {
      if (!CheckArgCount(call, 1)) {
        return;
      }
      // Return nothing
      call->SetType(GetBuiltinType(ast::BuiltinType::Nil));
      break;
    }
    default:
      UNREACHABLE("Undefined updater call!");
  }
}

void Sema::CheckBuiltinAbortCall(ast::CallExpr *call) {
  if (!CheckArgCount(call, 1)) {
    return;
  }

  if (!IsPointerToSpecificBuiltin(call->Arguments()[0]->GetType(), ast::BuiltinType::ExecutionContext)) {
    ReportIncorrectCallArg(call, 0, GetBuiltinType(ast::BuiltinType::ExecutionContext)->PointerTo());
    return;
  }

  call->SetType(GetBuiltinType(ast::BuiltinType::Nil));
}

void Sema::CheckBuiltinParamCall(ast::CallExpr *call, ast::Builtin builtin) {
  if (!CheckArgCount(call, 2)) {
    return;
  }

  // first argument is an exec ctx
  auto exec_ctx_kind = ast::BuiltinType::ExecutionContext;
  if (!IsPointerToSpecificBuiltin(call->Arguments()[0]->GetType(), exec_ctx_kind)) {
    ReportIncorrectCallArg(call, 0, GetBuiltinType(exec_ctx_kind)->PointerTo());
    return;
  }

  // second argument is the index of the parameter
  if (!call->Arguments()[1]->GetType()->IsIntegerType()) {
    ReportIncorrectCallArg(call, 0, GetBuiltinType(ast::BuiltinType::Kind::Uint32));
    return;
  }

  // Type output sql value
  ast::BuiltinType::Kind sql_type;
  switch (builtin) {
    case ast::Builtin::GetParamBool: {
      sql_type = ast::BuiltinType::Boolean;
      break;
    }
    case ast::Builtin::GetParamTinyInt:
    case ast::Builtin::GetParamSmallInt:
    case ast::Builtin::GetParamInt:
    case ast::Builtin::GetParamBigInt: {
      sql_type = ast::BuiltinType::Integer;
      break;
    }
    case ast::Builtin::GetParamReal:
    case ast::Builtin::GetParamDouble: {
      sql_type = ast::BuiltinType::Real;
      break;
    }
    case ast::Builtin::GetParamDate: {
      sql_type = ast::BuiltinType::Date;
      break;
    }
    case ast::Builtin::GetParamTimestamp: {
      sql_type = ast::BuiltinType::Timestamp;
      break;
    }
    case ast::Builtin::GetParamString: {
      sql_type = ast::BuiltinType::StringVal;
      break;
    }
    default:
      UNREACHABLE("Undefined parameter call!!");
  }

  // Return sql type
  call->SetType(ast::BuiltinType::Get(GetContext(), sql_type));
}

void Sema::CheckBuiltinStringCall(ast::CallExpr *call, ast::Builtin builtin) {
  ast::BuiltinType::Kind sql_type;

  // Checking to see if the first argument is an execution context
  // All string functions have the execution context as their first argument
  auto exec_ctx_kind = ast::BuiltinType::ExecutionContext;
  if (!IsPointerToSpecificBuiltin(call->Arguments()[0]->GetType(), exec_ctx_kind)) {
    ReportIncorrectCallArg(call, 0, GetBuiltinType(exec_ctx_kind)->PointerTo());
    return;
  }

  switch (builtin) {
    case ast::Builtin::SplitPart: {
      // check to make sure this function has four arguments
      if (!CheckArgCount(call, 4)) {
        return;
      }

      // checking to see if the second argument is a string
      if (!call->Arguments()[1]->GetType()->IsSpecificBuiltin(ast::BuiltinType::StringVal)) {
        ReportIncorrectCallArg(call, 1, ast::StringType::Get(GetContext()));
        return;
      }

      // checking to see if the third argument is a string
      if (!call->Arguments()[2]->GetType()->IsSpecificBuiltin(ast::BuiltinType::StringVal)) {
        ReportIncorrectCallArg(call, 2, ast::StringType::Get(GetContext()));
        return;
      }

      // checking to see if the forth argument is an integer
      if (!call->Arguments()[3]->GetType()->IsSpecificBuiltin(ast::BuiltinType::Integer)) {
        ReportIncorrectCallArg(call, 3, GetBuiltinType(ast::BuiltinType::Int32));
        return;
      }

      // this function returns a string
      sql_type = ast::BuiltinType::StringVal;
      break;
    }
    case ast::Builtin::Chr: {
      // check to make sure this function has two arguments
      if (!CheckArgCount(call, 2)) {
        return;
      }

      // checking to see if the second argument is a number
      auto *resolved_type = call->Arguments()[1]->GetType();
      if (!resolved_type->IsSpecificBuiltin(ast::BuiltinType::Integer)) {
        ReportIncorrectCallArg(call, 1, ast::StringType::Get(GetContext()));
        return;
      }

      // this function returns a string
      sql_type = ast::BuiltinType::StringVal;
      break;
    }
    case ast::Builtin::ASCII:
    case ast::Builtin::CharLength: {
      // check to make sure this function has two arguments
      if (!CheckArgCount(call, 2)) {
        return;
      }

      // checking to see if the second argument is a string
      auto *resolved_type = call->Arguments()[1]->GetType();
      if (!resolved_type->IsSpecificBuiltin(ast::BuiltinType::StringVal)) {
        ReportIncorrectCallArg(call, 1, ast::StringType::Get(GetContext()));
        return;
      }

      // this function returns an Integer
      sql_type = ast::BuiltinType::Integer;
      break;
    }
    case ast::Builtin::Trim2: {
      // check to make sure this function has three arguments
      if (!CheckArgCount(call, 3)) {
        return;
      }

      // checking to see if the second argument is a string
      auto *resolved_type = call->Arguments()[1]->GetType();
      if (!resolved_type->IsSpecificBuiltin(ast::BuiltinType::StringVal)) {
        ReportIncorrectCallArg(call, 1, ast::StringType::Get(GetContext()));
        return;
      }

      // checking to see if the third argument is a string
      if (!call->Arguments()[2]->GetType()->IsSpecificBuiltin(ast::BuiltinType::StringVal)) {
        ReportIncorrectCallArg(call, 2, ast::StringType::Get(GetContext()));
        return;
      }

      // this function returns a string
      sql_type = ast::BuiltinType::StringVal;
      break;
    }
    case ast::Builtin::Trim:
    case ast::Builtin::Lower:
    case ast::Builtin::Upper:
    case ast::Builtin::Reverse:
    case ast::Builtin::InitCap: {
      // check to make sure this function has two arguments
      if (!CheckArgCount(call, 2)) {
        return;
      }

      // checking to see if the second argument is a string
      auto *resolved_type = call->Arguments()[1]->GetType();
      if (!resolved_type->IsSpecificBuiltin(ast::BuiltinType::StringVal)) {
        ReportIncorrectCallArg(call, 1, ast::StringType::Get(GetContext()));
        return;
      }

      // this function returns a string
      sql_type = ast::BuiltinType::StringVal;
      break;
    }
    case ast::Builtin::Left:
    case ast::Builtin::Right:
    case ast::Builtin::Repeat: {
      // check to make sure this function has three arguments
      if (!CheckArgCount(call, 3)) {
        return;
      }

      // checking to see if the second argument is a string
      auto *resolved_type = call->Arguments()[1]->GetType();
      if (!resolved_type->IsSpecificBuiltin(ast::BuiltinType::StringVal)) {
        ReportIncorrectCallArg(call, 1, ast::StringType::Get(GetContext()));
        return;
      }

      resolved_type = call->Arguments()[2]->GetType();
      if (!resolved_type->IsSpecificBuiltin(ast::BuiltinType::Integer)) {
        ReportIncorrectCallArg(call, 2, GetBuiltinType(ast::BuiltinType::Integer));
        return;
      }

      // this function returns a string
      sql_type = ast::BuiltinType::StringVal;
      break;
    }
    case ast::Builtin::Substring: {
      // check to make sure this function has four arguments
      if (!CheckArgCount(call, 4)) {
        return;
      }

      // checking to see if the second argument is a string
      auto *resolved_type = call->Arguments()[1]->GetType();
      if (!resolved_type->IsSpecificBuiltin(ast::BuiltinType::StringVal)) {
        ReportIncorrectCallArg(call, 1, ast::StringType::Get(GetContext()));
        return;
      }

      auto int_t_kind = ast::BuiltinType::Integer;
      // checking to see if the third argument is an Integer
      if (call->Arguments()[2]->GetType() != GetBuiltinType(int_t_kind)) {
        ReportIncorrectCallArg(call, 2, GetBuiltinType(int_t_kind));
        return;
      }

      // checking to see if the fourth argument is an Integer
      if (call->Arguments()[3]->GetType() != GetBuiltinType(int_t_kind)) {
        ReportIncorrectCallArg(call, 3, GetBuiltinType(int_t_kind));
        return;
      }

      // this function returns a string
      sql_type = ast::BuiltinType::StringVal;
      break;
    }
    case ast::Builtin::Version: {
      // check to make sure this function has one arguments
      if (!CheckArgCount(call, 1)) {
        return;
      }

      // this function returns a string
      sql_type = ast::BuiltinType::StringVal;
      break;
    }
    case ast::Builtin::Position: {
      // check to make sure this function has three arguments
      if (!CheckArgCount(call, 3)) {
        return;
      }

      // checking to see if the second argument is a string
      auto *resolved_type = call->Arguments()[1]->GetType();
      if (!resolved_type->IsSpecificBuiltin(ast::BuiltinType::StringVal)) {
        ReportIncorrectCallArg(call, 1, ast::StringType::Get(GetContext()));
        return;
      }

      // checking to see if the third argument is a string
      resolved_type = call->Arguments()[2]->GetType();
      if (!resolved_type->IsSpecificBuiltin(ast::BuiltinType::StringVal)) {
        ReportIncorrectCallArg(call, 2, ast::StringType::Get(GetContext()));
        return;
      }

      // this function returns an Integer
      sql_type = ast::BuiltinType::Integer;
      break;
    }
    case ast::Builtin::Length: {
      // check to make sure this function has two arguments
      if (!CheckArgCount(call, 2)) {
        return;
      }

      // checking to see if the second argument is a string
      if (!call->Arguments()[1]->GetType()->IsSpecificBuiltin(ast::BuiltinType::StringVal)) {
        ReportIncorrectCallArg(call, 1, ast::StringType::Get(GetContext()));
        return;
      }

      // this function returns an integer
      sql_type = ast::BuiltinType::Integer;
      break;
    }
    case ast::Builtin::StartsWith: {
      // check to make sure this function has two arguments
      if (!CheckArgCount(call, 3)) {
        return;
      }

      // checking to see if the second argument is a string
      auto *resolved_type = call->Arguments()[1]->GetType();
      if (!resolved_type->IsSpecificBuiltin(ast::BuiltinType::StringVal)) {
        ReportIncorrectCallArg(call, 1, ast::StringType::Get(GetContext()));
        return;
      }

      // checking to see if the third argument is a string
      resolved_type = call->Arguments()[2]->GetType();
      if (!resolved_type->IsSpecificBuiltin(ast::BuiltinType::StringVal)) {
        ReportIncorrectCallArg(call, 2, ast::StringType::Get(GetContext()));
        return;
      }

      // this function returns a boolean
      sql_type = ast::BuiltinType::Boolean;
      break;
    }
    case ast::Builtin::Lpad:
    case ast::Builtin::Rpad: {
      if (!CheckArgCountBetween(call, 3, 4)) {
        return;
      }

      // checking to see if the first argument is an execution context
      auto exec_ctx_kind = ast::BuiltinType::ExecutionContext;
      if (!IsPointerToSpecificBuiltin(call->Arguments()[0]->GetType(), exec_ctx_kind)) {
        ReportIncorrectCallArg(call, 0, GetBuiltinType(exec_ctx_kind)->PointerTo());
        return;
      }

      // checking to see if the second argument is a string
      if (!call->Arguments()[1]->GetType()->IsSpecificBuiltin(ast::BuiltinType::StringVal)) {
        ReportIncorrectCallArg(call, 1, ast::StringType::Get(GetContext()));
        return;
      }

      // checking to see if the third argument is an integer
      if (call->Arguments()[2]->GetType()->IsSpecificBuiltin(ast::BuiltinType::Integer)) {
        ReportIncorrectCallArg(call, 2, GetBuiltinType(ast::BuiltinType::Integer));
        return;
      }

      if (call->NumArgs() == 4 && !call->Arguments()[3]->GetType()->IsSpecificBuiltin(ast::BuiltinType::StringVal)) {
        ReportIncorrectCallArg(call, 3, ast::StringType::Get(GetContext()));
        return;
      }

      // this function returns a string
      sql_type = ast::BuiltinType::StringVal;
      break;
    }
    case ast::Builtin::Ltrim:
    case ast::Builtin::Rtrim: {
      if (!CheckArgCountBetween(call, 2, 3)) {
        return;
      }

      // checking to see if the first argument is an execution context
      auto exec_ctx_kind = ast::BuiltinType::ExecutionContext;
      if (!IsPointerToSpecificBuiltin(call->Arguments()[0]->GetType(), exec_ctx_kind)) {
        ReportIncorrectCallArg(call, 0, GetBuiltinType(exec_ctx_kind)->PointerTo());
        return;
      }

      // checking to see if the second argument is a string
      if (!call->Arguments()[1]->GetType()->IsSpecificBuiltin(ast::BuiltinType::StringVal)) {
        ReportIncorrectCallArg(call, 1, ast::StringType::Get(GetContext()));
        return;
      }

      // checking to see if the third argument is a string
      if (call->NumArgs() == 3 && !call->Arguments()[2]->GetType()->IsSpecificBuiltin(ast::BuiltinType::StringVal)) {
        ReportIncorrectCallArg(call, 2, ast::StringType::Get(GetContext()));
        return;
      }

      // this function returns a string
      sql_type = ast::BuiltinType::StringVal;
      break;
    }
    default:
      UNREACHABLE("Unimplemented string call!!");
  }
  call->SetType(ast::BuiltinType::Get(GetContext(), sql_type));
}

void Sema::CheckBuiltinTestCatalogLookup(ast::CallExpr *call) {
  if (!CheckArgCount(call, 3)) {
    return;
  }
  if (!IsPointerToSpecificBuiltin(call->Arguments()[0]->GetType(), ast::BuiltinType::ExecutionContext)) {
    ReportIncorrectCallArg(call, 0, GetBuiltinType(ast::BuiltinType::ExecutionContext)->PointerTo());
    return;
  }
  if (!call->Arguments()[1]->GetType()->IsStringType() || !call->Arguments()[1]->IsLitExpr()) {
    ReportIncorrectCallArg(call, 1, "string literal");
    return;
  }
  if (!call->Arguments()[2]->GetType()->IsStringType() || !call->Arguments()[2]->IsLitExpr()) {
    ReportIncorrectCallArg(call, 2, "string literal");
    return;
  }
  call->SetType(GetBuiltinType(ast::BuiltinType::Uint32));
}

void Sema::CheckBuiltinTestCatalogIndexLookup(ast::CallExpr *call) {
  if (!CheckArgCount(call, 2)) {
    return;
  }
  if (!IsPointerToSpecificBuiltin(call->Arguments()[0]->GetType(), ast::BuiltinType::ExecutionContext)) {
    ReportIncorrectCallArg(call, 0, GetBuiltinType(ast::BuiltinType::ExecutionContext)->PointerTo());
    return;
  }
  if (!call->Arguments()[1]->GetType()->IsStringType() || !call->Arguments()[1]->IsLitExpr()) {
    ReportIncorrectCallArg(call, 1, "string literal");
    return;
  }
  call->SetType(GetBuiltinType(ast::BuiltinType::Uint32));
}

void Sema::CheckBuiltinCall(ast::CallExpr *call) {
  ast::Builtin builtin;
  if (!GetContext()->IsBuiltinFunction(call->GetFuncName(), &builtin)) {
    GetErrorReporter()->Report(call->Function()->Position(), ErrorMessages::kInvalidBuiltinFunction,
                               call->GetFuncName());
    return;
  }

  if (builtin == ast::Builtin::PtrCast) {
    CheckBuiltinPtrCastCall(call);
    return;
  }

  if (builtin == ast::Builtin::OffsetOf) {
    CheckBuiltinOffsetOfCall(call);
    return;
  }

  // First, resolve all call arguments. If any fail, exit immediately.
  for (auto *arg : call->Arguments()) {
    auto *resolved_type = Resolve(arg);
    if (resolved_type == nullptr) {
      return;
    }
  }

  switch (builtin) {
    case ast::Builtin::BoolToSql:
    case ast::Builtin::IntToSql:
    case ast::Builtin::FloatToSql:
    case ast::Builtin::DateToSql:
    case ast::Builtin::TimestampToSql:
    case ast::Builtin::TimestampToSqlYMDHMSMU:
    case ast::Builtin::StringToSql:
    case ast::Builtin::SqlToBool:
    case ast::Builtin::ConvertBoolToInteger:
    case ast::Builtin::ConvertIntegerToReal:
    case ast::Builtin::ConvertDateToTimestamp:
    case ast::Builtin::ConvertStringToBool:
    case ast::Builtin::ConvertStringToInt:
    case ast::Builtin::ConvertStringToReal:
    case ast::Builtin::ConvertStringToDate:
    case ast::Builtin::ConvertStringToTime: {
      CheckSqlConversionCall(call, builtin);
      break;
    }
    case ast::Builtin::IsValNull:
    case ast::Builtin::InitSqlNull: {
      CheckNullValueCall(call, builtin);
      break;
    }
    case ast::Builtin::Like: {
      CheckBuiltinStringLikeCall(call);
      break;
    }
    case ast::Builtin::DatePart: {
      CheckBuiltinDateFunctionCall(call, builtin);
      break;
    }
    case ast::Builtin::ExecutionContextAddRowsAffected:
    case ast::Builtin::ExecutionContextGetMemoryPool:
    case ast::Builtin::ExecutionContextGetTLS:
    case ast::Builtin::ExecutionContextStartResourceTracker:
    case ast::Builtin::ExecutionContextEndResourceTracker:
    case ast::Builtin::ExecutionContextEndPipelineTracker: {
      CheckBuiltinExecutionContextCall(call, builtin);
      break;
    }
    case ast::Builtin::ThreadStateContainerReset:
    case ast::Builtin::ThreadStateContainerGetState:
    case ast::Builtin::ThreadStateContainerIterate:
    case ast::Builtin::ThreadStateContainerClear: {
      CheckBuiltinThreadStateContainerCall(call, builtin);
      break;
    }
    case ast::Builtin::TableIterInit:
    case ast::Builtin::TableIterAdvance:
    case ast::Builtin::TableIterGetVPI:
    case ast::Builtin::TableIterClose: {
      CheckBuiltinTableIterCall(call, builtin);
      break;
    }
    case ast::Builtin::TableIterParallel: {
      CheckBuiltinTableIterParCall(call);
      break;
    }
    case ast::Builtin::VPIInit:
    case ast::Builtin::VPIFree:
    case ast::Builtin::VPIIsFiltered:
    case ast::Builtin::VPIGetSelectedRowCount:
    case ast::Builtin::VPIGetVectorProjection:
    case ast::Builtin::VPIHasNext:
    case ast::Builtin::VPIHasNextFiltered:
    case ast::Builtin::VPIAdvance:
    case ast::Builtin::VPIAdvanceFiltered:
    case ast::Builtin::VPISetPosition:
    case ast::Builtin::VPISetPositionFiltered:
    case ast::Builtin::VPIMatch:
    case ast::Builtin::VPIReset:
    case ast::Builtin::VPIResetFiltered:
    case ast::Builtin::VPIGetSlot:
    case ast::Builtin::VPIGetBool:
    case ast::Builtin::VPIGetBoolNull:
    case ast::Builtin::VPIGetTinyInt:
    case ast::Builtin::VPIGetTinyIntNull:
    case ast::Builtin::VPIGetSmallInt:
    case ast::Builtin::VPIGetSmallIntNull:
    case ast::Builtin::VPIGetInt:
    case ast::Builtin::VPIGetIntNull:
    case ast::Builtin::VPIGetBigInt:
    case ast::Builtin::VPIGetBigIntNull:
    case ast::Builtin::VPIGetReal:
    case ast::Builtin::VPIGetRealNull:
    case ast::Builtin::VPIGetDouble:
    case ast::Builtin::VPIGetDoubleNull:
    case ast::Builtin::VPIGetDate:
    case ast::Builtin::VPIGetDateNull:
    case ast::Builtin::VPIGetTimestamp:
    case ast::Builtin::VPIGetTimestampNull:
    case ast::Builtin::VPIGetString:
    case ast::Builtin::VPIGetStringNull:
    case ast::Builtin::VPIGetPointer:
    case ast::Builtin::VPISetBool:
    case ast::Builtin::VPISetBoolNull:
    case ast::Builtin::VPISetTinyInt:
    case ast::Builtin::VPISetTinyIntNull:
    case ast::Builtin::VPISetSmallInt:
    case ast::Builtin::VPISetSmallIntNull:
    case ast::Builtin::VPISetInt:
    case ast::Builtin::VPISetIntNull:
    case ast::Builtin::VPISetBigInt:
    case ast::Builtin::VPISetBigIntNull:
    case ast::Builtin::VPISetReal:
    case ast::Builtin::VPISetRealNull:
    case ast::Builtin::VPISetDouble:
    case ast::Builtin::VPISetDoubleNull:
    case ast::Builtin::VPISetDate:
    case ast::Builtin::VPISetDateNull:
    case ast::Builtin::VPISetTimestamp:
    case ast::Builtin::VPISetTimestampNull:
    case ast::Builtin::VPISetString:
    case ast::Builtin::VPISetStringNull: {
      CheckBuiltinVPICall(call, builtin);
      break;
    }
    case ast::Builtin::Hash: {
      CheckBuiltinHashCall(call, builtin);
      break;
    }
    case ast::Builtin::FilterManagerInit:
    case ast::Builtin::FilterManagerInsertFilter:
    case ast::Builtin::FilterManagerRunFilters:
    case ast::Builtin::FilterManagerFree: {
      CheckBuiltinFilterManagerCall(call, builtin);
      break;
    }
    case ast::Builtin::VectorFilterEqual:
    case ast::Builtin::VectorFilterGreaterThan:
    case ast::Builtin::VectorFilterGreaterThanEqual:
    case ast::Builtin::VectorFilterLessThan:
    case ast::Builtin::VectorFilterLessThanEqual:
    case ast::Builtin::VectorFilterNotEqual:
    case ast::Builtin::VectorFilterLike:
    case ast::Builtin::VectorFilterNotLike: {
      CheckBuiltinVectorFilterCall(call);
      break;
    }
    case ast::Builtin::AggHashTableInit:
    case ast::Builtin::AggHashTableInsert:
    case ast::Builtin::AggHashTableLinkEntry:
    case ast::Builtin::AggHashTableLookup:
    case ast::Builtin::AggHashTableProcessBatch:
    case ast::Builtin::AggHashTableMovePartitions:
    case ast::Builtin::AggHashTableParallelPartitionedScan:
    case ast::Builtin::AggHashTableFree: {
      CheckBuiltinAggHashTableCall(call, builtin);
      break;
    }
    case ast::Builtin::AggHashTableIterInit:
    case ast::Builtin::AggHashTableIterHasNext:
    case ast::Builtin::AggHashTableIterNext:
    case ast::Builtin::AggHashTableIterGetRow:
    case ast::Builtin::AggHashTableIterClose: {
      CheckBuiltinAggHashTableIterCall(call, builtin);
      break;
    }
    case ast::Builtin::AggPartIterHasNext:
    case ast::Builtin::AggPartIterNext:
    case ast::Builtin::AggPartIterGetRow:
    case ast::Builtin::AggPartIterGetRowEntry:
    case ast::Builtin::AggPartIterGetHash: {
      CheckBuiltinAggPartIterCall(call, builtin);
      break;
    }
    case ast::Builtin::AggInit:
    case ast::Builtin::AggAdvance:
    case ast::Builtin::AggMerge:
    case ast::Builtin::AggReset:
    case ast::Builtin::AggResult: {
      CheckBuiltinAggregatorCall(call, builtin);
      break;
    }
    case ast::Builtin::JoinHashTableInit: {
      CheckBuiltinJoinHashTableInit(call);
      break;
    }
    case ast::Builtin::JoinHashTableInsert: {
      CheckBuiltinJoinHashTableInsert(call);
      break;
    }
    case ast::Builtin::JoinHashTableBuild:
    case ast::Builtin::JoinHashTableBuildParallel: {
      CheckBuiltinJoinHashTableBuild(call, builtin);
      break;
    }
    case ast::Builtin::JoinHashTableLookup: {
      CheckBuiltinJoinHashTableLookup(call);
      break;
    }
    case ast::Builtin::JoinHashTableFree: {
      CheckBuiltinJoinHashTableFree(call);
      break;
    }
    case ast::Builtin::HashTableEntryIterHasNext:
    case ast::Builtin::HashTableEntryIterGetRow: {
      CheckBuiltinHashTableEntryIterCall(call, builtin);
      break;
    }
    case ast::Builtin::SorterInit: {
      CheckBuiltinSorterInit(call);
      break;
    }
    case ast::Builtin::SorterInsert:
    case ast::Builtin::SorterInsertTopK:
    case ast::Builtin::SorterInsertTopKFinish: {
      CheckBuiltinSorterInsert(call, builtin);
      break;
    }
    case ast::Builtin::SorterSort:
    case ast::Builtin::SorterSortParallel:
    case ast::Builtin::SorterSortTopKParallel: {
      CheckBuiltinSorterSort(call, builtin);
      break;
    }
    case ast::Builtin::SorterFree: {
      CheckBuiltinSorterFree(call);
      break;
    }
    case ast::Builtin::SorterIterInit:
    case ast::Builtin::SorterIterHasNext:
    case ast::Builtin::SorterIterNext:
    case ast::Builtin::SorterIterSkipRows:
    case ast::Builtin::SorterIterGetRow:
    case ast::Builtin::SorterIterClose: {
      CheckBuiltinSorterIterCall(call, builtin);
      break;
    }
    case ast::Builtin::ResultBufferAllocOutRow:
    case ast::Builtin::ResultBufferFinalize: {
      CheckResultBufferCall(call, builtin);
      break;
    }
    case ast::Builtin::IndexIteratorInit: {
      CheckBuiltinIndexIteratorInit(call, builtin);
      break;
    }
    case ast::Builtin::IndexIteratorScanKey:
    case ast::Builtin::IndexIteratorScanAscending:
    case ast::Builtin::IndexIteratorScanDescending:
    case ast::Builtin::IndexIteratorScanLimitDescending: {
      CheckBuiltinIndexIteratorScan(call, builtin);
      break;
    }
    case ast::Builtin::IndexIteratorAdvance: {
      CheckBuiltinIndexIteratorAdvance(call);
      break;
    }
    case ast::Builtin::IndexIteratorGetPR:
    case ast::Builtin::IndexIteratorGetLoPR:
    case ast::Builtin::IndexIteratorGetHiPR:
    case ast::Builtin::IndexIteratorGetSlot:
    case ast::Builtin::IndexIteratorGetTablePR: {
      CheckBuiltinIndexIteratorPRCall(call, builtin);
      break;
    }
    case ast::Builtin::IndexIteratorFree: {
      CheckBuiltinIndexIteratorFree(call);
      break;
    }
      /*
    case ast::Builtin::CSVReaderInit:
    case ast::Builtin::CSVReaderAdvance:
    case ast::Builtin::CSVReaderGetField:
    case ast::Builtin::CSVReaderGetRecordNumber:
    case ast::Builtin::CSVReaderClose: {
      CheckCSVReaderCall(call, builtin);
      break;
    }
       */
    case ast::Builtin::PRSetBool:
    case ast::Builtin::PRSetTinyInt:
    case ast::Builtin::PRSetSmallInt:
    case ast::Builtin::PRSetInt:
    case ast::Builtin::PRSetBigInt:
    case ast::Builtin::PRSetReal:
    case ast::Builtin::PRSetDouble:
    case ast::Builtin::PRSetDate:
    case ast::Builtin::PRSetTimestamp:
    case ast::Builtin::PRSetVarlen:
    case ast::Builtin::PRSetBoolNull:
    case ast::Builtin::PRSetTinyIntNull:
    case ast::Builtin::PRSetSmallIntNull:
    case ast::Builtin::PRSetIntNull:
    case ast::Builtin::PRSetBigIntNull:
    case ast::Builtin::PRSetRealNull:
    case ast::Builtin::PRSetDoubleNull:
    case ast::Builtin::PRSetDateNull:
    case ast::Builtin::PRSetTimestampNull:
    case ast::Builtin::PRSetVarlenNull:
    case ast::Builtin::PRGetBool:
    case ast::Builtin::PRGetTinyInt:
    case ast::Builtin::PRGetSmallInt:
    case ast::Builtin::PRGetInt:
    case ast::Builtin::PRGetBigInt:
    case ast::Builtin::PRGetReal:
    case ast::Builtin::PRGetDouble:
    case ast::Builtin::PRGetDate:
    case ast::Builtin::PRGetTimestamp:
    case ast::Builtin::PRGetVarlen:
    case ast::Builtin::PRGetBoolNull:
    case ast::Builtin::PRGetTinyIntNull:
    case ast::Builtin::PRGetSmallIntNull:
    case ast::Builtin::PRGetIntNull:
    case ast::Builtin::PRGetBigIntNull:
    case ast::Builtin::PRGetRealNull:
    case ast::Builtin::PRGetDoubleNull:
    case ast::Builtin::PRGetDateNull:
    case ast::Builtin::PRGetTimestampNull:
    case ast::Builtin::PRGetVarlenNull: {
      CheckBuiltinPRCall(call, builtin);
      break;
    }
    case ast::Builtin::StorageInterfaceInit:
    case ast::Builtin::GetTablePR:
    case ast::Builtin::TableInsert:
    case ast::Builtin::TableDelete:
    case ast::Builtin::TableUpdate:
    case ast::Builtin::GetIndexPR:
    case ast::Builtin::IndexInsert:
    case ast::Builtin::IndexInsertUnique:
    case ast::Builtin::IndexDelete:
    case ast::Builtin::StorageInterfaceFree: {
      CheckBuiltinStorageInterfaceCall(call, builtin);
      break;
    }
    case ast::Builtin::Mod:
    case ast::Builtin::Exp:
    case ast::Builtin::ACos:
    case ast::Builtin::ASin:
    case ast::Builtin::ATan:
    case ast::Builtin::ATan2:
    case ast::Builtin::Cosh:
    case ast::Builtin::Sinh:
    case ast::Builtin::Tanh:
    case ast::Builtin::Cos:
    case ast::Builtin::Cot:
    case ast::Builtin::Sin:
    case ast::Builtin::Tan:
    case ast::Builtin::Ceil:
    case ast::Builtin::Floor:
    case ast::Builtin::Truncate:
    case ast::Builtin::Log10:
    case ast::Builtin::Log2:
    case ast::Builtin::Abs:
    case ast::Builtin::Sqrt:
    case ast::Builtin::Cbrt:
    case ast::Builtin::Round:
    case ast::Builtin::Round2:
    case ast::Builtin::Pow: {
      CheckMathTrigCall(call, builtin);
      break;
    }
    case ast::Builtin::SizeOf: {
      CheckBuiltinSizeOfCall(call);
      break;
    }
    case ast::Builtin::OffsetOf: {
      CheckBuiltinOffsetOfCall(call);
      break;
    }
    case ast::Builtin::PtrCast: {
      UNREACHABLE("Pointer cast should be handled outside switch ...");
    }
    case ast::Builtin::AbortTxn: {
      CheckBuiltinAbortCall(call);
      break;
    }
    case ast::Builtin::GetParamBool:
    case ast::Builtin::GetParamTinyInt:
    case ast::Builtin::GetParamSmallInt:
    case ast::Builtin::GetParamInt:
    case ast::Builtin::GetParamBigInt:
    case ast::Builtin::GetParamReal:
    case ast::Builtin::GetParamDouble:
    case ast::Builtin::GetParamDate:
    case ast::Builtin::GetParamTimestamp:
    case ast::Builtin::GetParamString: {
      CheckBuiltinParamCall(call, builtin);
      break;
    }
    case ast::Builtin::SplitPart:
    case ast::Builtin::Chr:
    case ast::Builtin::CharLength:
    case ast::Builtin::ASCII:
    case ast::Builtin::Trim:
    case ast::Builtin::Trim2:
    case ast::Builtin::Lower:
    case ast::Builtin::Upper:
    case ast::Builtin::Version:
    case ast::Builtin::StartsWith:
    case ast::Builtin::Substring:
    case ast::Builtin::Reverse:
    case ast::Builtin::Right:
    case ast::Builtin::Left:
    case ast::Builtin::Repeat:
    case ast::Builtin::Position:
<<<<<<< HEAD
    case ast::Builtin::Lpad:
    case ast::Builtin::Rpad:
    case ast::Builtin::Ltrim:
    case ast::Builtin::Rtrim: {
=======
    case ast::Builtin::Length:
    case ast::Builtin::InitCap: {
>>>>>>> dabbbef0
      CheckBuiltinStringCall(call, builtin);
      break;
    }
    case ast::Builtin::NpRunnersEmitInt:
    case ast::Builtin::NpRunnersEmitReal: {
      if (!CheckArgCount(call, 5)) {
        return;
      }

      // checking to see if the first argument is an execution context
      auto exec_ctx_kind = ast::BuiltinType::ExecutionContext;
      if (!IsPointerToSpecificBuiltin(call->Arguments()[0]->GetType(), exec_ctx_kind)) {
        ReportIncorrectCallArg(call, 0, GetBuiltinType(exec_ctx_kind)->PointerTo());
        return;
      }

      const auto &call_args = call->Arguments();
      if (!call_args[1]->GetType()->IsSpecificBuiltin(ast::BuiltinType::Integer)) {
        ReportIncorrectCallArg(call, 1, GetBuiltinType(ast::BuiltinType::Integer));
        return;
      }

      if (!call_args[2]->GetType()->IsSpecificBuiltin(ast::BuiltinType::Integer)) {
        ReportIncorrectCallArg(call, 2, GetBuiltinType(ast::BuiltinType::Integer));
        return;
      }

      if (!call_args[3]->GetType()->IsSpecificBuiltin(ast::BuiltinType::Integer)) {
        ReportIncorrectCallArg(call, 3, GetBuiltinType(ast::BuiltinType::Integer));
        return;
      }

      if (!call_args[4]->GetType()->IsSpecificBuiltin(ast::BuiltinType::Integer)) {
        ReportIncorrectCallArg(call, 4, GetBuiltinType(ast::BuiltinType::Integer));
        return;
      }

      auto builtin_type = GetBuiltinType(ast::BuiltinType::Integer);
      if (builtin == ast::Builtin::NpRunnersEmitReal) builtin_type = GetBuiltinType(ast::BuiltinType::Real);
      call->SetType(builtin_type);
      break;
    }
    case ast::Builtin::NpRunnersDummyInt:
    case ast::Builtin::NpRunnersDummyReal: {
      if (!CheckArgCount(call, 1)) {
        return;
      }

      // checking to see if the first argument is an execution context
      auto exec_ctx_kind = ast::BuiltinType::ExecutionContext;
      if (!IsPointerToSpecificBuiltin(call->Arguments()[0]->GetType(), exec_ctx_kind)) {
        ReportIncorrectCallArg(call, 0, GetBuiltinType(exec_ctx_kind)->PointerTo());
        return;
      }

      auto builtin_type = GetBuiltinType(ast::BuiltinType::Integer);
      if (builtin == ast::Builtin::NpRunnersDummyReal) builtin_type = GetBuiltinType(ast::BuiltinType::Real);
      call->SetType(builtin_type);
      break;
    }
    case ast::Builtin::TestCatalogLookup: {
      CheckBuiltinTestCatalogLookup(call);
      break;
    }
    case ast::Builtin::TestCatalogIndexLookup: {
      CheckBuiltinTestCatalogIndexLookup(call);
      break;
    }
    default:
      UNREACHABLE("Unhandled builtin!");
  }
}

}  // namespace terrier::execution::sema<|MERGE_RESOLUTION|>--- conflicted
+++ resolved
@@ -2729,13 +2729,6 @@
         return;
       }
 
-      // checking to see if the first argument is an execution context
-      auto exec_ctx_kind = ast::BuiltinType::ExecutionContext;
-      if (!IsPointerToSpecificBuiltin(call->Arguments()[0]->GetType(), exec_ctx_kind)) {
-        ReportIncorrectCallArg(call, 0, GetBuiltinType(exec_ctx_kind)->PointerTo());
-        return;
-      }
-
       // checking to see if the second argument is a string
       if (!call->Arguments()[1]->GetType()->IsSpecificBuiltin(ast::BuiltinType::StringVal)) {
         ReportIncorrectCallArg(call, 1, ast::StringType::Get(GetContext()));
@@ -2760,13 +2753,6 @@
     case ast::Builtin::Ltrim:
     case ast::Builtin::Rtrim: {
       if (!CheckArgCountBetween(call, 2, 3)) {
-        return;
-      }
-
-      // checking to see if the first argument is an execution context
-      auto exec_ctx_kind = ast::BuiltinType::ExecutionContext;
-      if (!IsPointerToSpecificBuiltin(call->Arguments()[0]->GetType(), exec_ctx_kind)) {
-        ReportIncorrectCallArg(call, 0, GetBuiltinType(exec_ctx_kind)->PointerTo());
         return;
       }
 
@@ -3252,15 +3238,12 @@
     case ast::Builtin::Left:
     case ast::Builtin::Repeat:
     case ast::Builtin::Position:
-<<<<<<< HEAD
+    case ast::Builtin::Length:
+    case ast::Builtin::InitCap:
     case ast::Builtin::Lpad:
     case ast::Builtin::Rpad:
     case ast::Builtin::Ltrim:
     case ast::Builtin::Rtrim: {
-=======
-    case ast::Builtin::Length:
-    case ast::Builtin::InitCap: {
->>>>>>> dabbbef0
       CheckBuiltinStringCall(call, builtin);
       break;
     }
