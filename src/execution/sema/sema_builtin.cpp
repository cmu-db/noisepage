#include "execution/ast/ast_node_factory.h"
#include "execution/ast/context.h"
#include "execution/ast/type.h"
#include "execution/sema/sema.h"

namespace terrier::execution::sema {

namespace {

bool IsPointerToSpecificBuiltin(ast::Type *type, ast::BuiltinType::Kind kind) {
  if (auto *pointee_type = type->GetPointeeType()) {
    return pointee_type->IsSpecificBuiltin(kind);
  }
  return false;
}

bool IsPointerToSQLValue(ast::Type *type) {
  if (auto *pointee_type = type->GetPointeeType()) {
    return pointee_type->IsSqlValueType();
  }
  return false;
}

bool IsPointerToAggregatorValue(ast::Type *type) {
  if (auto *pointee_type = type->GetPointeeType()) {
    return pointee_type->IsSqlAggregatorType();
  }
  return false;
}

template <typename... ArgTypes>
bool AreAllFunctions(const ArgTypes... type) {
  return (true && ... && type->IsFunctionType());
}

}  // namespace

void Sema::CheckSqlConversionCall(ast::CallExpr *call, ast::Builtin builtin) {
  // Handle the builtins whose API is different from the other builtins.
  if (builtin == ast::Builtin::DateToSql) {
    if (!CheckArgCount(call, 3)) {
      return;
    }
    const auto int32_kind = ast::BuiltinType::Int32;
    if (!call->Arguments()[0]->GetType()->IsSpecificBuiltin(int32_kind) ||
        !call->Arguments()[1]->GetType()->IsSpecificBuiltin(int32_kind) ||
        !call->Arguments()[2]->GetType()->IsSpecificBuiltin(int32_kind)) {
      GetErrorReporter()->Report(call->Position(), ErrorMessages::kInvalidCastToSqlDate,
                                 call->Arguments()[0]->GetType(), call->Arguments()[1]->GetType(),
                                 call->Arguments()[2]->GetType());
    }
    // All good. Set return type as SQL Date.
    call->SetType(GetBuiltinType(ast::BuiltinType::Date));
    return;
  }

  // SQL Timestamp.
  if (builtin == ast::Builtin::TimestampToSql) {
    if (!CheckArgCountAtLeast(call, 1)) {
      return;
    }
    auto uint64_t_kind = ast::BuiltinType::Uint64;
    // First argument (julian_usec) is a uint64_t
    if (!call->Arguments()[0]->GetType()->IsIntegerType()) {
      ReportIncorrectCallArg(call, 0, GetBuiltinType(uint64_t_kind));
      return;
    }
    call->SetType(GetBuiltinType(ast::BuiltinType::Timestamp));
    return;
  }

  // SQL Timestamp, YMDHMSMU.
  if (builtin == ast::Builtin::TimestampToSqlYMDHMSMU) {
    if (!CheckArgCountAtLeast(call, 8)) {
      return;
    }
    auto int32_t_kind = ast::BuiltinType::Int32;
    // First argument (year) is a int32_t
    if (!call->Arguments()[0]->GetType()->IsIntegerType()) {
      ReportIncorrectCallArg(call, 0, GetBuiltinType(int32_t_kind));
      return;
    }
    // Second argument (month) is a int32_t
    if (!call->Arguments()[1]->GetType()->IsIntegerType()) {
      ReportIncorrectCallArg(call, 1, GetBuiltinType(int32_t_kind));
      return;
    }
    // Third argument (day) is a int32_t
    if (!call->Arguments()[2]->GetType()->IsIntegerType()) {
      ReportIncorrectCallArg(call, 2, GetBuiltinType(int32_t_kind));
      return;
    }
    // Fourth argument (hour) is a int32_t
    if (!call->Arguments()[3]->GetType()->IsIntegerType()) {
      ReportIncorrectCallArg(call, 3, GetBuiltinType(int32_t_kind));
      return;
    }
    // Fifth argument (minute) is a int32_t
    if (!call->Arguments()[4]->GetType()->IsIntegerType()) {
      ReportIncorrectCallArg(call, 4, GetBuiltinType(int32_t_kind));
      return;
    }
    // Sixth argument (second) is a int32_t
    if (!call->Arguments()[5]->GetType()->IsIntegerType()) {
      ReportIncorrectCallArg(call, 5, GetBuiltinType(int32_t_kind));
      return;
    }
    // Seventh argument (millisecond) is a int32_t
    if (!call->Arguments()[6]->GetType()->IsIntegerType()) {
      ReportIncorrectCallArg(call, 6, GetBuiltinType(int32_t_kind));
      return;
    }
    // Eighth argument (microsecond) is a int32_t
    if (!call->Arguments()[7]->GetType()->IsIntegerType()) {
      ReportIncorrectCallArg(call, 7, GetBuiltinType(int32_t_kind));
      return;
    }
    call->SetType(GetBuiltinType(ast::BuiltinType::Timestamp));
    return;
  }

  // Handle all the one-argument builtins.
  if (!CheckArgCount(call, 1)) {
    return;
  }

  auto input_type = call->Arguments()[0]->GetType();
  switch (builtin) {
    case ast::Builtin::BoolToSql: {
      if (!input_type->IsSpecificBuiltin(ast::BuiltinType::Bool)) {
        ReportIncorrectCallArg(call, 0, "boolean literal");
        return;
      }
      call->SetType(GetBuiltinType(ast::BuiltinType::Boolean));
      break;
    }
    case ast::Builtin::IntToSql: {
      if (!input_type->IsIntegerType()) {
        ReportIncorrectCallArg(call, 0, "integer literal");
        return;
      }
      call->SetType(GetBuiltinType(ast::BuiltinType::Integer));
      break;
    }
    case ast::Builtin::FloatToSql: {
      if (!input_type->IsFloatType()) {
        ReportIncorrectCallArg(call, 0, "floating point number literal");
        return;
      }
      call->SetType(GetBuiltinType(ast::BuiltinType::Real));
      break;
    }
    case ast::Builtin::StringToSql: {
      if (!input_type->IsStringType() || !call->Arguments()[0]->IsLitExpr()) {
        ReportIncorrectCallArg(call, 0, "string literal");
      }
      call->SetType(GetBuiltinType(ast::BuiltinType::StringVal));
      break;
    }
    case ast::Builtin::SqlToBool: {
      if (!input_type->IsSpecificBuiltin(ast::BuiltinType::Boolean)) {
        GetErrorReporter()->Report(call->Position(), ErrorMessages::kInvalidSqlCastToBool, input_type);
        return;
      }
      call->SetType(GetBuiltinType(ast::BuiltinType::Bool));
      break;
    }

#define CONVERSION_CASE(Op, InputType, OutputType)                     \
  case ast::Builtin::Op: {                                             \
    if (!input_type->IsSpecificBuiltin(ast::BuiltinType::InputType)) { \
      ReportIncorrectCallArg(call, 0, "SQL " #InputType);              \
      return;                                                          \
    }                                                                  \
    call->SetType(GetBuiltinType(ast::BuiltinType::OutputType));       \
    break;                                                             \
  }
      CONVERSION_CASE(ConvertBoolToInteger, Boolean, Integer);
      CONVERSION_CASE(ConvertIntegerToReal, Integer, Real);
      CONVERSION_CASE(ConvertDateToTimestamp, Date, Timestamp);
      CONVERSION_CASE(ConvertStringToBool, StringVal, Boolean);
      CONVERSION_CASE(ConvertStringToInt, StringVal, Integer);
      CONVERSION_CASE(ConvertStringToReal, StringVal, Real);
      CONVERSION_CASE(ConvertStringToDate, StringVal, Date);
      CONVERSION_CASE(ConvertStringToTime, StringVal, Timestamp);
#undef CONVERSION_CASE

    default: {
      UNREACHABLE("Impossible SQL conversion call");
    }
  }
}

void Sema::CheckNullValueCall(ast::CallExpr *call, UNUSED_ATTRIBUTE ast::Builtin builtin) {
  if (!CheckArgCount(call, 1)) {
    return;
  }
  auto input_type = call->Arguments()[0]->GetType();
  switch (builtin) {
    case ast::Builtin::IsValNull: {
      // Input must be a SQL value.
      if (!input_type->IsSqlValueType()) {
        ReportIncorrectCallArg(call, 0, "sql_type");
        return;
      }
      // Returns a primitive boolean.
      call->SetType(GetBuiltinType(ast::BuiltinType::Bool));
      break;
    }
    case ast::Builtin::InitSqlNull: {
      if (!input_type->IsPointerType() || !input_type->GetPointeeType()->IsSqlValueType()) {
        ReportIncorrectCallArg(call, 0, "&sql_type");
        return;
      }
      call->SetType(input_type->GetPointeeType());
      break;
    }
    default:
      UNREACHABLE("Unsupported NULL type.");
  }
}

void Sema::CheckBuiltinStringLikeCall(ast::CallExpr *call) {
  if (!CheckArgCount(call, 2)) {
    return;
  }

  // Both arguments must be SQL strings
  auto str_kind = ast::BuiltinType::StringVal;
  if (!call->Arguments()[0]->GetType()->IsSpecificBuiltin(str_kind)) {
    ReportIncorrectCallArg(call, 0, GetBuiltinType(str_kind));
    return;
  }
  if (!call->Arguments()[1]->GetType()->IsSpecificBuiltin(str_kind)) {
    ReportIncorrectCallArg(call, 1, GetBuiltinType(str_kind));
    return;
  }

  // Returns a SQL boolean
  call->SetType(GetBuiltinType(ast::BuiltinType::Boolean));
}

void Sema::CheckBuiltinDateFunctionCall(ast::CallExpr *call, ast::Builtin builtin) {
  if (!CheckArgCountAtLeast(call, 1)) {
    return;
  }
  // First arg must be a date.
  auto date_kind = ast::BuiltinType::Date;
  auto integer_kind = ast::BuiltinType::Integer;
  if (!call->Arguments()[0]->GetType()->IsSpecificBuiltin(date_kind)) {
    ReportIncorrectCallArg(call, 0, GetBuiltinType(date_kind));
    return;
  }

  switch (builtin) {
    case ast::Builtin::DatePart:
      if (!call->Arguments()[1]->GetType()->IsSpecificBuiltin(integer_kind)) {
        ReportIncorrectCallArg(call, 1, GetBuiltinType(integer_kind));
        return;
      }
      call->SetType(GetBuiltinType(ast::BuiltinType::Integer));
      return;
    default:
      // TODO(Amadou): Support other date function.
      UNREACHABLE("Impossible date function");
  }
}

void Sema::CheckBuiltinAggHashTableCall(ast::CallExpr *call, ast::Builtin builtin) {
  if (!CheckArgCountAtLeast(call, 1)) {
    return;
  }

  const auto &args = call->Arguments();

  const auto agg_ht_kind = ast::BuiltinType::AggregationHashTable;
  if (!IsPointerToSpecificBuiltin(args[0]->GetType(), agg_ht_kind)) {
    ReportIncorrectCallArg(call, 0, GetBuiltinType(agg_ht_kind)->PointerTo());
    return;
  }

  switch (builtin) {
    case ast::Builtin::AggHashTableInit: {
      if (!CheckArgCount(call, 3)) {
        return;
      }
      // Second argument is the execution context.
      auto exec_ctx_kind = ast::BuiltinType::ExecutionContext;
      if (!IsPointerToSpecificBuiltin(call->Arguments()[1]->GetType(), exec_ctx_kind)) {
        ReportIncorrectCallArg(call, 1, GetBuiltinType(exec_ctx_kind)->PointerTo());
        return;
      }
      // Third argument is the payload size, a 32-bit value
      const auto uint_kind = ast::BuiltinType::Uint32;
      if (!args[2]->GetType()->IsSpecificBuiltin(uint_kind)) {
        ReportIncorrectCallArg(call, 2, GetBuiltinType(uint_kind));
        return;
      }
      // Nil return
      call->SetType(GetBuiltinType(ast::BuiltinType::Nil));
      break;
    }
    case ast::Builtin::AggHashTableGetTupleCount: {
      call->SetType(GetBuiltinType(ast::BuiltinType::Uint32));
      break;
    }
    case ast::Builtin::AggHashTableGetInsertCount: {
      call->SetType(GetBuiltinType(ast::BuiltinType::Uint32));
      break;
    }
    case ast::Builtin::AggHashTableInsert: {
      if (!CheckArgCountAtLeast(call, 2)) {
        return;
      }
      // Second argument is the hash value
      const auto hash_val_kind = ast::BuiltinType::Uint64;
      if (!args[1]->GetType()->IsSpecificBuiltin(hash_val_kind)) {
        ReportIncorrectCallArg(call, 1, GetBuiltinType(hash_val_kind));
        return;
      }
      // If there's a third argument indicating regular or partitioned insertion, it must be a bool
      if (args.size() > 2 &&
          (!args[2]->IsLitExpr() || !args[2]->GetType()->IsSpecificBuiltin(ast::BuiltinType::Bool))) {
        ReportIncorrectCallArg(call, 2, GetBuiltinType(ast::BuiltinType::Bool));
        return;
      }
      // Return a byte pointer
      call->SetType(GetBuiltinType(ast::BuiltinType::Uint8)->PointerTo());
      break;
    }
    case ast::Builtin::AggHashTableLinkEntry: {
      if (!CheckArgCount(call, 2)) {
        return;
      }
      // Second argument is a HashTableEntry*
      const auto entry_kind = ast::BuiltinType::HashTableEntry;
      if (!IsPointerToSpecificBuiltin(args[1]->GetType(), entry_kind)) {
        ReportIncorrectCallArg(call, 1, GetBuiltinType(entry_kind)->PointerTo());
        return;
      }
      // Return nothing
      call->SetType(GetBuiltinType(ast::BuiltinType::Nil));
      break;
    }
    case ast::Builtin::AggHashTableLookup: {
      if (!CheckArgCount(call, 4)) {
        return;
      }
      // Second argument is the hash value
      const auto hash_val_kind = ast::BuiltinType::Uint64;
      if (!args[1]->GetType()->IsSpecificBuiltin(hash_val_kind)) {
        ReportIncorrectCallArg(call, 1, GetBuiltinType(hash_val_kind));
        return;
      }
      // Third argument is the key equality function
      if (!args[2]->GetType()->IsFunctionType()) {
        ReportIncorrectCallArg(call, 2, GetBuiltinType(hash_val_kind));
        return;
      }
      // Fourth argument is the probe tuple, but any pointer will do
      call->SetType(GetBuiltinType(ast::BuiltinType::Uint8)->PointerTo());
      break;
    }
    case ast::Builtin::AggHashTableProcessBatch: {
      if (!CheckArgCount(call, 6)) {
        return;
      }
      // Second argument is the input VPI.
      const auto vpi_kind = ast::BuiltinType::VectorProjectionIterator;
      if (!IsPointerToSpecificBuiltin(args[1]->GetType(), vpi_kind)) {
        ReportIncorrectCallArg(call, 1, GetBuiltinType(vpi_kind)->PointerTo());
        return;
      }
      // Third argument is an array of key columns.
      if (auto array_type = args[2]->GetType()->SafeAs<ast::ArrayType>();
          array_type == nullptr || !array_type->HasKnownLength()) {
        ReportIncorrectCallArg(call, 2, "array with known length");
        return;
      }
      // Fourth and fifth argument is the initialization and advance functions.
      if (!AreAllFunctions(args[3]->GetType(), args[4]->GetType())) {
        ReportIncorrectCallArg(call, 3, "function");
        return;
      }
      // Last arg must be a boolean.
      if (!args[5]->GetType()->IsBoolType()) {
        ReportIncorrectCallArg(call, 5, GetBuiltinType(ast::BuiltinType::Bool));
        return;
      }
      call->SetType(GetBuiltinType(ast::BuiltinType::Nil));
      break;
    }
    case ast::Builtin::AggHashTableMovePartitions: {
      if (!CheckArgCount(call, 6)) {
        return;
      }
      auto exec_ctx_kind = ast::BuiltinType::ExecutionContext;
      if (!IsPointerToSpecificBuiltin(call->Arguments()[1]->GetType(), exec_ctx_kind)) {
        ReportIncorrectCallArg(call, 1, GetBuiltinType(exec_ctx_kind)->PointerTo());
        return;
      }
      // pipeline_id
      if (!args[2]->IsIntegerLiteral()) {
        ReportIncorrectCallArg(call, 2, GetBuiltinType(ast::BuiltinType::Uint64));
        return;
      }
      // Second argument is the thread state container pointer
      const auto tls_kind = ast::BuiltinType::ThreadStateContainer;
      if (!IsPointerToSpecificBuiltin(args[3]->GetType(), tls_kind)) {
        ReportIncorrectCallArg(call, 3, GetBuiltinType(tls_kind)->PointerTo());
        return;
      }
      // Third argument is the offset of the hash table in thread local state
      const auto uint32_kind = ast::BuiltinType::Uint32;
      if (!args[4]->GetType()->IsSpecificBuiltin(uint32_kind)) {
        ReportIncorrectCallArg(call, 4, GetBuiltinType(uint32_kind));
        return;
      }
      // Fourth argument is the merging function
      if (!args[5]->GetType()->IsFunctionType()) {
        ReportIncorrectCallArg(call, 5, GetBuiltinType(uint32_kind));
        return;
      }

      call->SetType(GetBuiltinType(ast::BuiltinType::Nil));
      break;
    }
    case ast::Builtin::AggHashTableParallelPartitionedScan: {
      if (!CheckArgCount(call, 4)) {
        return;
      }
      // Second argument is an opaque context pointer
      if (!args[1]->GetType()->IsPointerType()) {
        ReportIncorrectCallArg(call, 1, GetBuiltinType(agg_ht_kind));
        return;
      }
      // Third argument is the thread state container pointer
      const auto tls_kind = ast::BuiltinType::ThreadStateContainer;
      if (!IsPointerToSpecificBuiltin(args[2]->GetType(), tls_kind)) {
        ReportIncorrectCallArg(call, 2, GetBuiltinType(tls_kind)->PointerTo());
        return;
      }
      // Fourth argument is the scanning function
      if (!args[3]->GetType()->IsFunctionType()) {
        ReportIncorrectCallArg(call, 3, GetBuiltinType(tls_kind));
        return;
      }

      call->SetType(GetBuiltinType(ast::BuiltinType::Nil));
      break;
    }
    case ast::Builtin::AggHashTableFree: {
      call->SetType(GetBuiltinType(ast::BuiltinType::Nil));
      break;
    }
    default: {
      UNREACHABLE("Impossible aggregation hash table call");
    }
  }
}

void Sema::CheckBuiltinAggHashTableIterCall(ast::CallExpr *call, ast::Builtin builtin) {
  if (!CheckArgCountAtLeast(call, 1)) {
    return;
  }

  const auto &args = call->Arguments();

  const auto agg_ht_iter_kind = ast::BuiltinType::AHTIterator;
  if (!IsPointerToSpecificBuiltin(args[0]->GetType(), agg_ht_iter_kind)) {
    ReportIncorrectCallArg(call, 0, GetBuiltinType(agg_ht_iter_kind)->PointerTo());
    return;
  }

  switch (builtin) {
    case ast::Builtin::AggHashTableIterInit: {
      if (!CheckArgCount(call, 2)) {
        return;
      }
      const auto agg_ht_kind = ast::BuiltinType::AggregationHashTable;
      if (!IsPointerToSpecificBuiltin(args[1]->GetType(), agg_ht_kind)) {
        ReportIncorrectCallArg(call, 1, GetBuiltinType(agg_ht_kind)->PointerTo());
        return;
      }
      call->SetType(GetBuiltinType(ast::BuiltinType::Nil));
      break;
    }
    case ast::Builtin::AggHashTableIterHasNext: {
      if (!CheckArgCount(call, 1)) {
        return;
      }
      call->SetType(GetBuiltinType(ast::BuiltinType::Bool));
      break;
    }
    case ast::Builtin::AggHashTableIterNext: {
      if (!CheckArgCount(call, 1)) {
        return;
      }
      call->SetType(GetBuiltinType(ast::BuiltinType::Nil));
      break;
    }
    case ast::Builtin::AggHashTableIterGetRow: {
      if (!CheckArgCount(call, 1)) {
        return;
      }
      const auto byte_kind = ast::BuiltinType::Uint8;
      call->SetType(GetBuiltinType(byte_kind)->PointerTo());
      break;
    }
    case ast::Builtin::AggHashTableIterClose: {
      if (!CheckArgCount(call, 1)) {
        return;
      }
      call->SetType(GetBuiltinType(ast::BuiltinType::Nil));
      break;
    }
    default: {
      UNREACHABLE("Impossible aggregation hash table iterator call");
    }
  }
}

void Sema::CheckBuiltinAggPartIterCall(ast::CallExpr *call, ast::Builtin builtin) {
  if (!CheckArgCount(call, 1)) {
    return;
  }

  const auto &args = call->Arguments();

  const auto part_iter_kind = ast::BuiltinType::AHTOverflowPartitionIterator;
  if (!IsPointerToSpecificBuiltin(args[0]->GetType(), part_iter_kind)) {
    ReportIncorrectCallArg(call, 0, GetBuiltinType(part_iter_kind)->PointerTo());
    return;
  }

  switch (builtin) {
    case ast::Builtin::AggPartIterHasNext: {
      call->SetType(GetBuiltinType(ast::BuiltinType::Bool));
      break;
    }
    case ast::Builtin::AggPartIterNext: {
      call->SetType(GetBuiltinType(ast::BuiltinType::Nil));
      break;
    }
    case ast::Builtin::AggPartIterGetRowEntry: {
      call->SetType(GetBuiltinType(ast::BuiltinType::HashTableEntry)->PointerTo());
      break;
    }
    case ast::Builtin::AggPartIterGetRow: {
      call->SetType(GetBuiltinType(ast::BuiltinType::Uint8)->PointerTo());
      break;
    }
    case ast::Builtin::AggPartIterGetHash: {
      call->SetType(GetBuiltinType(ast::BuiltinType::Uint64));
      break;
    }
    default: {
      UNREACHABLE("Impossible aggregation partition iterator call");
    }
  }
}

void Sema::CheckBuiltinAggregatorCall(ast::CallExpr *call, ast::Builtin builtin) {
  const auto &args = call->Arguments();
  switch (builtin) {
    case ast::Builtin::AggInit:
    case ast::Builtin::AggReset: {
      // All arguments to @aggInit() or @aggReset() must be SQL aggregators
      for (uint32_t idx = 0; idx < call->NumArgs(); idx++) {
        if (!IsPointerToAggregatorValue(args[idx]->GetType())) {
          GetErrorReporter()->Report(call->Position(), ErrorMessages::kNotASQLAggregate, args[idx]->GetType());
          return;
        }
      }
      // Init returns nil
      call->SetType(GetBuiltinType(ast::BuiltinType::Nil));
      break;
    }
    case ast::Builtin::AggAdvance: {
      if (!CheckArgCount(call, 2)) {
        return;
      }
      // First argument to @aggAdvance() must be a SQL aggregator, second must be a SQL value
      if (!IsPointerToAggregatorValue(args[0]->GetType())) {
        GetErrorReporter()->Report(call->Position(), ErrorMessages::kNotASQLAggregate, args[0]->GetType());
        return;
      }
      if (!IsPointerToSQLValue(args[1]->GetType())) {
        GetErrorReporter()->Report(call->Position(), ErrorMessages::kNotASQLAggregate, args[1]->GetType());
        return;
      }
      // Advance returns nil
      call->SetType(GetBuiltinType(ast::BuiltinType::Nil));
      break;
    }
    case ast::Builtin::AggMerge: {
      if (!CheckArgCount(call, 2)) {
        return;
      }
      // Both arguments must be SQL aggregators
      bool arg0_is_agg = IsPointerToAggregatorValue(args[0]->GetType());
      bool arg1_is_agg = IsPointerToAggregatorValue(args[1]->GetType());
      if (!arg0_is_agg || !arg1_is_agg) {
        GetErrorReporter()->Report(call->Position(), ErrorMessages::kNotASQLAggregate,
                                   (!arg0_is_agg ? args[0]->GetType() : args[1]->GetType()));
        return;
      }
      // Merge returns nil
      call->SetType(GetBuiltinType(ast::BuiltinType::Nil));
      break;
    }
    case ast::Builtin::AggResult: {
      if (!CheckArgCount(call, 1)) {
        return;
      }
      // Argument must be a SQL aggregator
      if (!IsPointerToAggregatorValue(args[0]->GetType())) {
        GetErrorReporter()->Report(call->Position(), ErrorMessages::kNotASQLAggregate, args[0]->GetType());
        return;
      }
      auto type = args[0]->GetType()->GetPointeeType()->As<ast::BuiltinType>()->GetKind();
      switch (type) {
        case ast::BuiltinType::Kind::CountAggregate:
        case ast::BuiltinType::Kind::CountStarAggregate:
        case ast::BuiltinType::Kind::IntegerMaxAggregate:
        case ast::BuiltinType::Kind::IntegerMinAggregate:
        case ast::BuiltinType::Kind::IntegerSumAggregate:
          call->SetType(GetBuiltinType(ast::BuiltinType::Integer));
          break;
        case ast::BuiltinType::Kind::RealMaxAggregate:
        case ast::BuiltinType::Kind::RealMinAggregate:
        case ast::BuiltinType::Kind::RealSumAggregate:
        case ast::BuiltinType::Kind::AvgAggregate:
          call->SetType(GetBuiltinType(ast::BuiltinType::Real));
          break;
        case ast::BuiltinType::Kind::StringMaxAggregate:
        case ast::BuiltinType::Kind::StringMinAggregate:
          call->SetType(GetBuiltinType(ast::BuiltinType::StringVal));
          break;
        default:
          UNREACHABLE("Impossible aggregate type!");
      }
      break;
    }
    default: {
      UNREACHABLE("Impossible aggregator call");
    }
  }
}

void Sema::CheckBuiltinJoinHashTableInit(ast::CallExpr *call) {
  if (!CheckArgCount(call, 3)) {
    return;
  }

  const auto &args = call->Arguments();

  // First argument must be a pointer to a JoinHashTable
  const auto jht_kind = ast::BuiltinType::JoinHashTable;
  if (!IsPointerToSpecificBuiltin(args[0]->GetType(), jht_kind)) {
    ReportIncorrectCallArg(call, 0, GetBuiltinType(jht_kind)->PointerTo());
    return;
  }

  // Second argument is the execution context.
  auto exec_ctx_kind = ast::BuiltinType::ExecutionContext;
  if (!IsPointerToSpecificBuiltin(call->Arguments()[1]->GetType(), exec_ctx_kind)) {
    ReportIncorrectCallArg(call, 1, GetBuiltinType(exec_ctx_kind)->PointerTo());
    return;
  }

  // Third and last argument must be a 32-bit number representing the tuple size
  if (!args[2]->GetType()->IsIntegerType()) {
    ReportIncorrectCallArg(call, 2, GetBuiltinType(ast::BuiltinType::Uint32));
    return;
  }

  // This call returns nothing
  call->SetType(GetBuiltinType(ast::BuiltinType::Nil));
}

void Sema::CheckBuiltinJoinHashTableInsert(ast::CallExpr *call) {
  if (!CheckArgCount(call, 2)) {
    return;
  }

  const auto &args = call->Arguments();

  // First argument is a pointer to a JoinHashTable
  const auto jht_kind = ast::BuiltinType::JoinHashTable;
  if (!IsPointerToSpecificBuiltin(args[0]->GetType(), jht_kind)) {
    ReportIncorrectCallArg(call, 0, GetBuiltinType(jht_kind)->PointerTo());
    return;
  }

  // Second argument is a 64-bit unsigned hash value
  if (!args[1]->GetType()->IsSpecificBuiltin(ast::BuiltinType::Uint64)) {
    ReportIncorrectCallArg(call, 1, GetBuiltinType(ast::BuiltinType::Uint64));
    return;
  }

  // This call returns a byte pointer
  const auto byte_kind = ast::BuiltinType::Uint8;
  call->SetType(GetBuiltinType(byte_kind)->PointerTo());
}

void Sema::CheckBuiltinJoinHashTableGetTupleCount(ast::CallExpr *call) {
  if (!CheckArgCount(call, 1)) {
    return;
  }

  const auto &call_args = call->Arguments();

  // The first and only argument must be a pointer to a JoinHashTable.
  const auto jht_kind = ast::BuiltinType::JoinHashTable;
  if (!IsPointerToSpecificBuiltin(call_args[0]->GetType(), jht_kind)) {
    ReportIncorrectCallArg(call, 0, GetBuiltinType(jht_kind)->PointerTo());
    return;
  }

  // This call returns the tuple count.
  call->SetType(GetBuiltinType(ast::BuiltinType::Uint32));
}

void Sema::CheckBuiltinJoinHashTableBuild(ast::CallExpr *call, ast::Builtin builtin) {
  if (!CheckArgCountAtLeast(call, 1)) {
    return;
  }

  const auto &call_args = call->Arguments();

  // The first argument must be a pointer to a JoinHashTable
  const auto jht_kind = ast::BuiltinType::JoinHashTable;
  if (!IsPointerToSpecificBuiltin(call_args[0]->GetType(), jht_kind)) {
    ReportIncorrectCallArg(call, 0, GetBuiltinType(jht_kind)->PointerTo());
    return;
  }

  switch (builtin) {
    case ast::Builtin::JoinHashTableBuild: {
      break;
    }
    case ast::Builtin::JoinHashTableBuildParallel: {
      if (!CheckArgCount(call, 5)) {
        return;
      }
      auto exec_ctx_kind = ast::BuiltinType::ExecutionContext;
      if (!IsPointerToSpecificBuiltin(call->Arguments()[1]->GetType(), exec_ctx_kind)) {
        ReportIncorrectCallArg(call, 1, GetBuiltinType(exec_ctx_kind)->PointerTo());
        return;
      }
      // pipeline_id
      if (!call_args[2]->IsIntegerLiteral()) {
        ReportIncorrectCallArg(call, 2, GetBuiltinType(ast::BuiltinType::Uint64));
        return;
      }
      // Second argument must be a thread state container pointer
      const auto tls_kind = ast::BuiltinType::ThreadStateContainer;
      if (!IsPointerToSpecificBuiltin(call_args[3]->GetType(), tls_kind)) {
        ReportIncorrectCallArg(call, 3, GetBuiltinType(tls_kind)->PointerTo());
        return;
      }
      // Third argument must be a 32-bit integer representing the offset
      const auto uint32_kind = ast::BuiltinType::Uint32;
      if (!call_args[4]->GetType()->IsSpecificBuiltin(uint32_kind)) {
        ReportIncorrectCallArg(call, 4, GetBuiltinType(uint32_kind));
        return;
      }
      break;
    }
    default: {
      UNREACHABLE("Impossible join hash table build call");
    }
  }

  // This call returns nothing
  call->SetType(GetBuiltinType(ast::BuiltinType::Nil));
}

void Sema::CheckBuiltinJoinHashTableLookup(ast::CallExpr *call) {
  if (!CheckArgCount(call, 3)) {
    return;
  }

  const auto &args = call->Arguments();

  // First argument must be a pointer to a JoinHashTable
  const auto jht_kind = ast::BuiltinType::JoinHashTable;
  if (!IsPointerToSpecificBuiltin(args[0]->GetType(), jht_kind)) {
    ReportIncorrectCallArg(call, 0, GetBuiltinType(jht_kind)->PointerTo());
    return;
  }

  // Second argument is a HashTableEntryIterator
  auto iter_kind = ast::BuiltinType::HashTableEntryIterator;
  if (!IsPointerToSpecificBuiltin(call->Arguments()[1]->GetType(), iter_kind)) {
    ReportIncorrectCallArg(call, 1, GetBuiltinType(iter_kind)->PointerTo());
    return;
  }

  // Third argument is a 64-bit unsigned hash value
  if (!args[2]->GetType()->IsSpecificBuiltin(ast::BuiltinType::Uint64)) {
    ReportIncorrectCallArg(call, 2, GetBuiltinType(ast::BuiltinType::Uint64));
    return;
  }

  call->SetType(GetBuiltinType(ast::BuiltinType::HashTableEntryIterator));
}

void Sema::CheckBuiltinJoinHashTableFree(ast::CallExpr *call) {
  if (!CheckArgCount(call, 1)) {
    return;
  }

  const auto &args = call->Arguments();

  // The first and only argument must be a pointer to a JoinHashTable
  const auto jht_kind = ast::BuiltinType::JoinHashTable;
  if (!IsPointerToSpecificBuiltin(args[0]->GetType(), jht_kind)) {
    ReportIncorrectCallArg(call, 0, GetBuiltinType(jht_kind)->PointerTo());
    return;
  }

  // This call returns nothing
  call->SetType(GetBuiltinType(ast::BuiltinType::Nil));
}

void Sema::CheckBuiltinHashTableEntryIterCall(ast::CallExpr *call, ast::Builtin builtin) {
  if (!CheckArgCount(call, 1)) {
    return;
  }

  // First argument must be the hash table entry iterator
  auto iter_kind = ast::BuiltinType::HashTableEntryIterator;
  if (!IsPointerToSpecificBuiltin(call->Arguments()[0]->GetType(), iter_kind)) {
    ReportIncorrectCallArg(call, 0, GetBuiltinType(iter_kind)->PointerTo());
    return;
  }

  switch (builtin) {
    case ast::Builtin::HashTableEntryIterHasNext: {
      call->SetType(GetBuiltinType(ast::BuiltinType::Bool));
      break;
    }
    case ast::Builtin::HashTableEntryIterGetRow: {
      call->SetType(GetBuiltinType(ast::BuiltinType::Uint8)->PointerTo());
      break;
    }
    default: {
      UNREACHABLE("Impossible hash table entry iterator call");
    }
  }
}

void Sema::CheckBuiltinJoinHashTableIterCall(ast::CallExpr *call, ast::Builtin builtin) {
  if (!CheckArgCountAtLeast(call, 1)) {
    return;
  }

  const auto &args = call->Arguments();

  const auto ht_iter_kind = ast::BuiltinType::JoinHashTableIterator;
  if (!IsPointerToSpecificBuiltin(args[0]->GetType(), ht_iter_kind)) {
    ReportIncorrectCallArg(call, 0, GetBuiltinType(ht_iter_kind)->PointerTo());
    return;
  }

  switch (builtin) {
    case ast::Builtin::JoinHashTableIterInit: {
      if (!CheckArgCount(call, 2)) {
        return;
      }
      const auto ht_kind = ast::BuiltinType::JoinHashTable;
      if (!IsPointerToSpecificBuiltin(args[1]->GetType(), ht_kind)) {
        ReportIncorrectCallArg(call, 1, GetBuiltinType(ht_kind)->PointerTo());
        return;
      }
      call->SetType(GetBuiltinType(ast::BuiltinType::Nil));
      break;
    }
    case ast::Builtin::JoinHashTableIterHasNext: {
      if (!CheckArgCount(call, 1)) {
        return;
      }
      call->SetType(GetBuiltinType(ast::BuiltinType::Bool));
      break;
    }
    case ast::Builtin::JoinHashTableIterNext: {
      if (!CheckArgCount(call, 1)) {
        return;
      }
      call->SetType(GetBuiltinType(ast::BuiltinType::Nil));
      break;
    }
    case ast::Builtin::JoinHashTableIterGetRow: {
      if (!CheckArgCount(call, 1)) {
        return;
      }
      const auto byte_kind = ast::BuiltinType::Uint8;
      call->SetType(GetBuiltinType(byte_kind)->PointerTo());
      break;
    }
    case ast::Builtin::JoinHashTableIterFree: {
      if (!CheckArgCount(call, 1)) {
        return;
      }
      call->SetType(GetBuiltinType(ast::BuiltinType::Nil));
      break;
    }
    default: {
      UNREACHABLE("Impossible hash table naive iterator call");
    }
  }
}

void Sema::CheckBuiltinExecutionContextCall(ast::CallExpr *call, ast::Builtin builtin) {
  uint32_t expected_arg_count = 1;

  switch (builtin) {
    case ast::Builtin::RegisterMetricsThread:
    case ast::Builtin::CheckTrackersStopped:
    case ast::Builtin::AggregateMetricsThread:
    case ast::Builtin::ExecutionContextGetMemoryPool:
    case ast::Builtin::ExecutionContextGetTLS:
    case ast::Builtin::ExecutionContextClearHooks:
      expected_arg_count = 1;
      break;
    case ast::Builtin::ExecutionContextAddRowsAffected:
    case ast::Builtin::ExecutionContextInitHooks:
    case ast::Builtin::ExecutionContextStartResourceTracker:
    case ast::Builtin::ExecutionContextStartPipelineTracker:
    case ast::Builtin::ExecutionContextSetMemoryUseOverride:
    case ast::Builtin::ExecutionContextEndResourceTracker:
      expected_arg_count = 2;
      break;
<<<<<<< HEAD
=======
    case ast::Builtin::ExecutionContextRegisterHook:
      expected_arg_count = 3;
      break;
>>>>>>> 95362dc9
    case ast::Builtin::ExecutionContextEndPipelineTracker:
      expected_arg_count = 4;
      break;
    case ast::Builtin::ExecOUFeatureVectorInitialize:
<<<<<<< HEAD
      expected_arg_count = 3;
=======
      expected_arg_count = 4;
>>>>>>> 95362dc9
      break;
    default:
      UNREACHABLE("Impossible execution context call");
  }

  if (!CheckArgCount(call, expected_arg_count)) {
    return;
  }

  const auto &call_args = call->Arguments();

  // First argument should be the execution context
  auto exec_ctx_kind = ast::BuiltinType::ExecutionContext;
  if (!IsPointerToSpecificBuiltin(call_args[0]->GetType(), exec_ctx_kind)) {
    ReportIncorrectCallArg(call, 0, GetBuiltinType(exec_ctx_kind)->PointerTo());
    return;
  }

  switch (builtin) {
    case ast::Builtin::RegisterMetricsThread:
    case ast::Builtin::CheckTrackersStopped:
    case ast::Builtin::AggregateMetricsThread: {
      call->SetType(GetBuiltinType(ast::BuiltinType::Nil));
      break;
    }
    case ast::Builtin::ExecutionContextAddRowsAffected: {
      if (!CheckArgCount(call, 2)) {
        return;
      }

      // Number of rows affected, can be negative.
      if (!call_args[1]->GetType()->IsIntegerType()) {
        ReportIncorrectCallArg(call, 1, "Second argument should be an integer type.");
        return;
      }

      call->SetType(GetBuiltinType(ast::BuiltinType::Nil));
      break;
    }
    case ast::Builtin::ExecutionContextClearHooks: {
      if (!CheckArgCount(call, 1)) {
        return;
      }
      call->SetType(GetBuiltinType(ast::BuiltinType::Nil));
      break;
    }
    case ast::Builtin::ExecutionContextRegisterHook: {
      if (!CheckArgCount(call, 3)) {
        return;
      }

      // Hook Index
      if (!call_args[1]->GetType()->IsIntegerType()) {
        ReportIncorrectCallArg(call, 1, "Second argument should be an integer type.");
        return;
      }

      auto *hook_fn_type = call_args[2]->GetType()->SafeAs<ast::FunctionType>();
      if (hook_fn_type == nullptr) {
        GetErrorReporter()->Report(call->Position(), ErrorMessages::kBadHookFunction, call_args[2]->GetType());
        return;
      }

      call->SetType(GetBuiltinType(ast::BuiltinType::Nil));
      break;
    }
    case ast::Builtin::ExecutionContextInitHooks: {
      if (!CheckArgCount(call, 2)) {
        return;
      }

      // Number of hooks
      if (!call_args[1]->GetType()->IsIntegerType()) {
        ReportIncorrectCallArg(call, 1, "Second argument should be an integer type.");
        return;
      }

      call->SetType(GetBuiltinType(ast::BuiltinType::Nil));
      break;
    }
    case ast::Builtin::ExecutionContextGetMemoryPool: {
      call->SetType(GetBuiltinType(ast::BuiltinType::MemoryPool)->PointerTo());
      break;
    }
    case ast::Builtin::ExecutionContextGetTLS: {
      call->SetType(GetBuiltinType(ast::BuiltinType::ThreadStateContainer)->PointerTo());
      break;
    }
    case ast::Builtin::ExecutionContextEndResourceTracker: {
      // Second argument is a string name
      if (!call_args[1]->GetType()->IsSqlValueType()) {
        ReportIncorrectCallArg(call, 1, GetBuiltinType(ast::BuiltinType::StringVal));
        return;
      }
      call->SetType(GetBuiltinType(ast::BuiltinType::Nil));
      break;
    }
    case ast::Builtin::ExecutionContextEndPipelineTracker: {
      // query_id
      if (!call_args[1]->IsIntegerLiteral()) {
        ReportIncorrectCallArg(call, 1, GetBuiltinType(ast::BuiltinType::Uint64));
        return;
      }
      // pipeline_id
      if (!call_args[2]->IsIntegerLiteral()) {
        ReportIncorrectCallArg(call, 2, GetBuiltinType(ast::BuiltinType::Uint64));
        return;
      }
      auto ou_kind = ast::BuiltinType::ExecOUFeatureVector;
      if (!IsPointerToSpecificBuiltin(call_args[3]->GetType(), ou_kind)) {
        ReportIncorrectCallArg(call, 3, GetBuiltinType(ou_kind)->PointerTo());
        return;
      }
      call->SetType(GetBuiltinType(ast::BuiltinType::Nil));
      break;
    }
    case ast::Builtin::ExecutionContextStartResourceTracker: {
      // MetricsComponent
      if (!call_args[1]->IsIntegerLiteral()) {
        ReportIncorrectCallArg(call, 1, GetBuiltinType(ast::BuiltinType::Uint64));
        return;
      }
      // Init returns nil
      call->SetType(GetBuiltinType(ast::BuiltinType::Nil));
      break;
    }
    case ast::Builtin::ExecutionContextSetMemoryUseOverride: {
      if (!call_args[1]->GetType()->IsIntegerType()) {
        ReportIncorrectCallArg(call, 1, GetBuiltinType(ast::BuiltinType::Uint32));
        return;
      }
      // Init returns nil
      call->SetType(GetBuiltinType(ast::BuiltinType::Nil));
      break;
    }
    case ast::Builtin::ExecutionContextStartPipelineTracker: {
      // Pipeline ID.
      if (!call_args[1]->IsIntegerLiteral()) {
        ReportIncorrectCallArg(call, 1, GetBuiltinType(ast::BuiltinType::Uint64));
        return;
      }
      // Init returns nil
      call->SetType(GetBuiltinType(ast::BuiltinType::Nil));
      break;
    }
    case ast::Builtin::ExecOUFeatureVectorInitialize: {
      auto ou_kind = ast::BuiltinType::ExecOUFeatureVector;
<<<<<<< HEAD
      if (!IsPointerToSpecificBuiltin(call_args[1]->GetType(), ou_kind)) {
=======
      auto *outype = call_args[1]->GetType();
      if (!outype->IsPointerType() || !IsPointerToSpecificBuiltin(outype, ou_kind)) {
>>>>>>> 95362dc9
        ReportIncorrectCallArg(call, 1, GetBuiltinType(ou_kind)->PointerTo());
        return;
      }
      // Pipeline ID.
      if (!call_args[2]->IsIntegerLiteral()) {
        ReportIncorrectCallArg(call, 2, GetBuiltinType(ast::BuiltinType::Uint32));
        return;
      }
<<<<<<< HEAD
=======
      // is_parallel
      ast::Expr *is_parallel_arg = call_args[3];
      if (is_parallel_arg->GetType()->IsSpecificBuiltin(ast::BuiltinType::Boolean)) {
        is_parallel_arg =
            ImplCastExprToType(is_parallel_arg, GetBuiltinType(ast::BuiltinType::Bool), ast::CastKind::SqlBoolToBool);
        call->SetArgument(3, is_parallel_arg);
      }
>>>>>>> 95362dc9
      call->SetType(GetBuiltinType(ast::BuiltinType::Nil));
      break;
    }
    default: {
      UNREACHABLE("Impossible execution context call");
    }
  }
}

void Sema::CheckBuiltinThreadStateContainerCall(ast::CallExpr *call, ast::Builtin builtin) {
  if (!CheckArgCountAtLeast(call, 1)) {
    return;
  }

  const auto &call_args = call->Arguments();

  // First argument must be thread state container pointer
  auto tls_kind = ast::BuiltinType::ThreadStateContainer;
  if (!IsPointerToSpecificBuiltin(call_args[0]->GetType(), tls_kind)) {
    ReportIncorrectCallArg(call, 0, GetBuiltinType(tls_kind)->PointerTo());
    return;
  }

  switch (builtin) {
    case ast::Builtin::ThreadStateContainerClear: {
      call->SetType(GetBuiltinType(ast::BuiltinType::Nil));
      break;
    }
    case ast::Builtin::ThreadStateContainerGetState: {
      call->SetType(GetBuiltinType(ast::BuiltinType::Uint8)->PointerTo());
      break;
    }
    case ast::Builtin::ThreadStateContainerReset: {
      if (!CheckArgCount(call, 5)) {
        return;
      }
      // Second argument must be an integer size of the state
      const auto uint_kind = ast::BuiltinType::Uint32;
      if (!call_args[1]->GetType()->IsSpecificBuiltin(uint_kind)) {
        ReportIncorrectCallArg(call, 1, GetBuiltinType(uint_kind));
        return;
      }
      // Third and fourth arguments must be functions
      // TODO(pmenon): More thorough check
      if (!AreAllFunctions(call_args[2]->GetType(), call_args[3]->GetType())) {
        ReportIncorrectCallArg(call, 2, GetBuiltinType(ast::BuiltinType::Uint32));
        return;
      }
      // Fifth argument must be a pointer to something or nil
      if (!call_args[4]->GetType()->IsPointerType() && !call_args[4]->GetType()->IsNilType()) {
        ReportIncorrectCallArg(call, 4, GetBuiltinType(ast::BuiltinType::Uint32));
        return;
      }
      call->SetType(GetBuiltinType(ast::BuiltinType::Nil));
      break;
    }
    case ast::Builtin::ThreadStateContainerIterate: {
      if (!CheckArgCount(call, 3)) {
        return;
      }
      // Second argument is a pointer to some context
      if (!call_args[1]->GetType()->IsPointerType()) {
        ReportIncorrectCallArg(call, 1, GetBuiltinType(ast::BuiltinType::Uint32));
        return;
      }
      // Third argument is the iteration function callback
      if (!call_args[2]->GetType()->IsFunctionType()) {
        ReportIncorrectCallArg(call, 2, GetBuiltinType(ast::BuiltinType::Uint32));
        return;
      }
      call->SetType(GetBuiltinType(ast::BuiltinType::Nil));
      break;
    }
    default: {
      UNREACHABLE("Impossible table iteration call");
    }
  }
}

void Sema::CheckBuiltinTableIterCall(ast::CallExpr *call, ast::Builtin builtin) {
  const auto &call_args = call->Arguments();

  const auto tvi_kind = ast::BuiltinType::TableVectorIterator;
  if (!IsPointerToSpecificBuiltin(call_args[0]->GetType(), tvi_kind)) {
    ReportIncorrectCallArg(call, 0, GetBuiltinType(tvi_kind)->PointerTo());
    return;
  }

  switch (builtin) {
    case ast::Builtin::TableIterInit: {
      if (!CheckArgCount(call, 4)) {
        return;
      }
      // The second argument is the execution context
      auto exec_ctx_kind = ast::BuiltinType::ExecutionContext;
      if (!IsPointerToSpecificBuiltin(call_args[1]->GetType(), exec_ctx_kind)) {
        ReportIncorrectCallArg(call, 1, GetBuiltinType(exec_ctx_kind)->PointerTo());
        return;
      }
      // The third argument is a table oid
      if (!call_args[2]->GetType()->IsIntegerType()) {
        ReportIncorrectCallArg(call, 2, "Second argument should be an integer type.");
        return;
      }
      // The fourth argument is a uint32_t array
      if (!call_args[3]->GetType()->IsArrayType()) {
        ReportIncorrectCallArg(call, 3, "Fourth argument should be a fixed length uint32 array");
        return;
      }
      auto *arr_type = call_args[3]->GetType()->SafeAs<ast::ArrayType>();
      if (!arr_type->GetElementType()->IsSpecificBuiltin(ast::BuiltinType::Uint32) || !arr_type->HasKnownLength()) {
        ReportIncorrectCallArg(call, 3, "Fourth argument should be a fixed length uint32 array");
      }
      call->SetType(GetBuiltinType(ast::BuiltinType::Nil));
      break;
    }
    case ast::Builtin::TableIterAdvance: {
      // A single-arg builtin returning a boolean
      call->SetType(GetBuiltinType(ast::BuiltinType::Bool));
      break;
    }
    case ast::Builtin::TableIterGetVPINumTuples: {
      // A single-arg builtin returning the number of tuples in the table's current VPI.
      call->SetType(GetBuiltinType(ast::BuiltinType::Uint32));
      break;
    }
    case ast::Builtin::TableIterGetVPI: {
      // A single-arg builtin return a pointer to the current VPI
      const auto vpi_kind = ast::BuiltinType::VectorProjectionIterator;
      call->SetType(GetBuiltinType(vpi_kind)->PointerTo());
      break;
    }
    case ast::Builtin::TableIterClose: {
      // A single-arg builtin returning void
      call->SetType(GetBuiltinType(ast::BuiltinType::Nil));
      break;
    }
    default: {
      UNREACHABLE("Impossible table iteration call");
    }
  }
}

void Sema::CheckBuiltinTableIterParCall(ast::CallExpr *call) {
  if (!CheckArgCount(call, 7)) {
    return;
  }

  const auto &call_args = call->Arguments();

  // The first argument is a table oid.
  if (!call_args[0]->GetType()->IsIntegerType()) {
    ReportIncorrectCallArg(call, 0, "First argument should be an integer type.");
    return;
  }

  // The second argument is a uint32_t array.
  if (!call_args[1]->GetType()->IsArrayType()) {
    ReportIncorrectCallArg(call, 1, "Second argument should be a fixed length uint32 array.");
    return;
  }
  auto *arr_type = call_args[1]->GetType()->SafeAs<ast::ArrayType>();
  if (!arr_type->GetElementType()->IsSpecificBuiltin(ast::BuiltinType::Uint32) || !arr_type->HasKnownLength()) {
    ReportIncorrectCallArg(call, 1, "Second argument should be a fixed length uint32 array");
  }

  // The third argument is an opaque query state. For now, check it's a pointer.
  const auto void_kind = ast::BuiltinType::Nil;
  if (!call_args[2]->GetType()->IsPointerType()) {
    ReportIncorrectCallArg(call, 2, GetBuiltinType(void_kind)->PointerTo());
    return;
  }

  // The second argument must be a pointer to the execution context.
  const auto exec_ctx_kind = ast::BuiltinType::ExecutionContext;
  if (!IsPointerToSpecificBuiltin(call->Arguments()[3]->GetType(), exec_ctx_kind)) {
    ReportIncorrectCallArg(call, 3, GetBuiltinType(exec_ctx_kind)->PointerTo());
    return;
  }

  // The fourth argument is the scanner function.
  auto *scan_fn_type = call_args[4]->GetType()->SafeAs<ast::FunctionType>();
  if (scan_fn_type == nullptr) {
    GetErrorReporter()->Report(call->Position(), ErrorMessages::kBadParallelScanFunction, call_args[4]->GetType());
    return;
  }
  // Check the type of the scanner function parameters. See TableVectorIterator::ScanFn.
  const auto tvi_kind = ast::BuiltinType::TableVectorIterator;
  const auto &params = scan_fn_type->GetParams();
<<<<<<< HEAD
  if (params.size() != 4                                         // Scan function has 4 arguments.
      || !params[0].type_->IsPointerType()                       // QueryState, must contain execCtx.
      || !params[1].type_->IsPointerType()                       // Thread state.
      || !IsPointerToSpecificBuiltin(params[2].type_, tvi_kind)  // TableVectorIterator.
      || !params[3].type_->IsIntegerType()) {
=======
  if (params.size() != 3                                            // Scan function has 3 arguments.
      || !params[0].type_->IsPointerType()                          // QueryState, must contain execCtx.
      || !params[1].type_->IsPointerType()                          // Thread state.
      || !IsPointerToSpecificBuiltin(params[2].type_, tvi_kind)) {  // TableVectorIterator.
>>>>>>> 95362dc9
    GetErrorReporter()->Report(call->Position(), ErrorMessages::kBadParallelScanFunction, call_args[4]->GetType());
    return;
  }
  // pipeline_id
  if (!call_args[5]->IsIntegerLiteral()) {
    ReportIncorrectCallArg(call, 5, GetBuiltinType(ast::BuiltinType::Uint64));
    return;
  }
  // index_oid
  if (!call_args[6]->IsIntegerLiteral()) {
    ReportIncorrectCallArg(call, 6, GetBuiltinType(ast::BuiltinType::Uint64));
    return;
  }

  // This builtin does not return a value.
  call->SetType(GetBuiltinType(ast::BuiltinType::Nil));
}

void Sema::CheckBuiltinVPICall(ast::CallExpr *call, ast::Builtin builtin) {
  if (!CheckArgCountAtLeast(call, 1)) {
    return;
  }

  const auto &call_args = call->Arguments();

  // The first argument must be a *VPI
  const auto vpi_kind = ast::BuiltinType::VectorProjectionIterator;
  if (!IsPointerToSpecificBuiltin(call_args[0]->GetType(), vpi_kind)) {
    ReportIncorrectCallArg(call, 0, GetBuiltinType(vpi_kind)->PointerTo());
    return;
  }

  switch (builtin) {
    case ast::Builtin::VPIInit: {
      if (!CheckArgCountAtLeast(call, 2)) {
        return;
      }

      // The second argument must be a *VectorProjection
      const auto vp_kind = ast::BuiltinType::VectorProjection;
      if (!IsPointerToSpecificBuiltin(call_args[1]->GetType(), vp_kind)) {
        ReportIncorrectCallArg(call, 0, GetBuiltinType(vp_kind)->PointerTo());
        return;
      }

      // The third optional argument must be a *TupleIdList
      const auto tid_list_kind = ast::BuiltinType::TupleIdList;
      if (call_args.size() > 2 && !IsPointerToSpecificBuiltin(call_args[2]->GetType(), tid_list_kind)) {
        ReportIncorrectCallArg(call, 2, GetBuiltinType(tid_list_kind)->PointerTo());
        return;
      }

      call->SetType(GetBuiltinType(ast::BuiltinType::Nil));
      break;
    }
    case ast::Builtin::VPIFree: {
      if (!CheckArgCount(call, 1)) {
        return;
      }
      call->SetType(GetBuiltinType(ast::BuiltinType::Nil));
      break;
    }
    case ast::Builtin::VPIIsFiltered:
    case ast::Builtin::VPIHasNext:
    case ast::Builtin::VPIHasNextFiltered:
    case ast::Builtin::VPIAdvance:
    case ast::Builtin::VPIAdvanceFiltered:
    case ast::Builtin::VPIReset:
    case ast::Builtin::VPIResetFiltered: {
      call->SetType(GetBuiltinType(ast::BuiltinType::Bool));
      break;
    }
    case ast::Builtin::VPIGetSelectedRowCount: {
      call->SetType(GetBuiltinType(ast::BuiltinType::Uint32));
      break;
    }
    case ast::Builtin::VPIGetVectorProjection: {
      call->SetType(GetBuiltinType(ast::BuiltinType::VectorProjection)->PointerTo());
      break;
    }
    case ast::Builtin::VPISetPosition:
    case ast::Builtin::VPISetPositionFiltered: {
      if (!CheckArgCount(call, 2)) {
        return;
      }
      auto unsigned_kind = ast::BuiltinType::Uint32;
      if (!call_args[1]->GetType()->IsSpecificBuiltin(unsigned_kind)) {
        ReportIncorrectCallArg(call, 1, GetBuiltinType(unsigned_kind));
        return;
      }
      call->SetType(GetBuiltinType(ast::BuiltinType::Bool));
      break;
    }
    case ast::Builtin::VPIMatch: {
      if (!CheckArgCount(call, 2)) {
        return;
      }
      // If the match argument is a SQL boolean, implicitly cast to native
      ast::Expr *match_arg = call_args[1];
      if (match_arg->GetType()->IsSpecificBuiltin(ast::BuiltinType::Boolean)) {
        match_arg = ImplCastExprToType(match_arg, GetBuiltinType(ast::BuiltinType::Bool), ast::CastKind::SqlBoolToBool);
        call->SetArgument(1, match_arg);
      }
      // If the match argument isn't a native boolean , error
      if (!match_arg->GetType()->IsBoolType()) {
        ReportIncorrectCallArg(call, 1, GetBuiltinType(ast::BuiltinType::Bool));
        return;
      }
      call->SetType(GetBuiltinType(ast::BuiltinType::Nil));
      break;
    }
    case ast::Builtin::VPIGetSlot: {
      call->SetType(GetBuiltinType(ast::BuiltinType::TupleSlot));
      break;
    }
    case ast::Builtin::VPIGetBool:
    case ast::Builtin::VPIGetBoolNull: {
      if (!CheckArgCount(call, 2)) {
        return;
      }
      call->SetType(GetBuiltinType(ast::BuiltinType::Boolean));
      break;
    }
    case ast::Builtin::VPIGetTinyInt:
    case ast::Builtin::VPIGetTinyIntNull:
    case ast::Builtin::VPIGetSmallInt:
    case ast::Builtin::VPIGetSmallIntNull:
    case ast::Builtin::VPIGetInt:
    case ast::Builtin::VPIGetIntNull:
    case ast::Builtin::VPIGetBigInt:
    case ast::Builtin::VPIGetBigIntNull: {
      if (!CheckArgCount(call, 2)) {
        return;
      }
      call->SetType(GetBuiltinType(ast::BuiltinType::Integer));
      break;
    }
    case ast::Builtin::VPIGetReal:
    case ast::Builtin::VPIGetRealNull:
    case ast::Builtin::VPIGetDouble:
    case ast::Builtin::VPIGetDoubleNull: {
      if (!CheckArgCount(call, 2)) {
        return;
      }
      call->SetType(GetBuiltinType(ast::BuiltinType::Real));
      break;
    }
    case ast::Builtin::VPIGetDate:
    case ast::Builtin::VPIGetDateNull: {
      if (!CheckArgCount(call, 2)) {
        return;
      }
      call->SetType(GetBuiltinType(ast::BuiltinType::Date));
      break;
    }
    case ast::Builtin::VPIGetTimestamp:
    case ast::Builtin::VPIGetTimestampNull: {
      if (!CheckArgCount(call, 2)) {
        return;
      }
      call->SetType(GetBuiltinType(ast::BuiltinType::Timestamp));
      break;
    }
    case ast::Builtin::VPIGetString:
    case ast::Builtin::VPIGetStringNull: {
      if (!CheckArgCount(call, 2)) {
        return;
      }
      call->SetType(GetBuiltinType(ast::BuiltinType::StringVal));
      break;
    }
    case ast::Builtin::VPIGetPointer: {
      if (!CheckArgCount(call, 2)) {
        return;
      }
      call->SetType(GetBuiltinType(ast::BuiltinType::Uint8)->PointerTo());
      break;
    }
    case ast::Builtin::VPISetSmallInt:
    case ast::Builtin::VPISetSmallIntNull:
    case ast::Builtin::VPISetInt:
    case ast::Builtin::VPISetIntNull:
    case ast::Builtin::VPISetBigInt:
    case ast::Builtin::VPISetBigIntNull:
    case ast::Builtin::VPISetReal:
    case ast::Builtin::VPISetRealNull:
    case ast::Builtin::VPISetDouble:
    case ast::Builtin::VPISetDoubleNull:
    case ast::Builtin::VPISetDate:
    case ast::Builtin::VPISetDateNull:
    case ast::Builtin::VPISetTimestamp:
    case ast::Builtin::VPISetTimestampNull:
    case ast::Builtin::VPISetString:
    case ast::Builtin::VPISetStringNull: {
      if (!CheckArgCount(call, 3)) {
        return;
      }
      ast::BuiltinType::Kind sql_kind;
      switch (builtin) {
        case ast::Builtin::VPISetReal:
        case ast::Builtin::VPISetRealNull:
        case ast::Builtin::VPISetDouble:
        case ast::Builtin::VPISetDoubleNull: {
          sql_kind = ast::BuiltinType::Real;
          break;
        }
        case ast::Builtin::VPISetDate:
        case ast::Builtin::VPISetDateNull: {
          sql_kind = ast::BuiltinType::Date;
          break;
        }
        case ast::Builtin::VPISetTimestamp:
        case ast::Builtin::VPISetTimestampNull: {
          sql_kind = ast::BuiltinType::Timestamp;
          break;
        }
        default: {
          sql_kind = ast::BuiltinType::Integer;
          break;
        }
      }
      if (!call_args[1]->GetType()->IsSpecificBuiltin(sql_kind)) {
        ReportIncorrectCallArg(call, 1, GetBuiltinType(sql_kind));
        return;
      }
      // Third argument must be an integer
      const auto int32_kind = ast::BuiltinType::Int32;
      if (!call_args[2]->GetType()->IsSpecificBuiltin(int32_kind)) {
        ReportIncorrectCallArg(call, 2, GetBuiltinType(int32_kind));
        return;
      }
      break;
    }
    default: {
      UNREACHABLE("Impossible VPI call");
    }
  }
}

void Sema::CheckBuiltinHashCall(ast::CallExpr *call, UNUSED_ATTRIBUTE ast::Builtin builtin) {
  if (!CheckArgCountAtLeast(call, 1)) {
    return;
  }

  // All arguments must be SQL types
  for (const auto &arg : call->Arguments()) {
    if (!arg->GetType()->IsSqlValueType()) {
      GetErrorReporter()->Report(arg->Position(), ErrorMessages::kBadHashArg, arg->GetType());
      return;
    }
  }

  // Result is a hash value
  call->SetType(GetBuiltinType(ast::BuiltinType::Uint64));
}

void Sema::CheckBuiltinFilterManagerCall(ast::CallExpr *const call, const ast::Builtin builtin) {
  if (!CheckArgCountAtLeast(call, 1)) {
    return;
  }

  // The first argument must be a *FilterManagerBuilder
  const auto fm_kind = ast::BuiltinType::FilterManager;
  if (!IsPointerToSpecificBuiltin(call->Arguments()[0]->GetType(), fm_kind)) {
    ReportIncorrectCallArg(call, 0, GetBuiltinType(fm_kind)->PointerTo());
    return;
  }

  const auto exec_ctx_kind = ast::BuiltinType::ExecutionContext;
  switch (builtin) {
    case ast::Builtin::FilterManagerInit: {
      if (!CheckArgCount(call, 2)) {
        return;
      }
      // The second argument must be a pointer to the execution context.
      if (!IsPointerToSpecificBuiltin(call->Arguments()[1]->GetType(), exec_ctx_kind)) {
        ReportIncorrectCallArg(call, 1, GetBuiltinType(exec_ctx_kind)->PointerTo());
        return;
      }
      call->SetType(GetBuiltinType(ast::BuiltinType::Nil));
      break;
    }
    case ast::Builtin::FilterManagerFree: {
      call->SetType(GetBuiltinType(ast::BuiltinType::Nil));
      break;
    }
    case ast::Builtin::FilterManagerInsertFilter: {
      for (uint32_t arg_idx = 1; arg_idx < call->NumArgs(); arg_idx++) {
        const auto vector_proj_kind = ast::BuiltinType::VectorProjection;
        const auto tid_list_kind = ast::BuiltinType::TupleIdList;
        auto *arg_type = call->Arguments()[arg_idx]->GetType()->SafeAs<ast::FunctionType>();
        if (arg_type == nullptr || arg_type->GetNumParams() != 4 ||
            !IsPointerToSpecificBuiltin(arg_type->GetParams()[0].type_, exec_ctx_kind) ||
            !IsPointerToSpecificBuiltin(arg_type->GetParams()[1].type_, vector_proj_kind) ||
            !IsPointerToSpecificBuiltin(arg_type->GetParams()[2].type_, tid_list_kind) ||
            !arg_type->GetParams()[3].type_->IsPointerType()) {
          ReportIncorrectCallArg(call, arg_idx, "(*ExecutionContext, *VectorProjection, *TupleIdList, *uint8)->nil");
          return;
        }
      }
      call->SetType(GetBuiltinType(ast::BuiltinType::Nil));
      break;
    }
    case ast::Builtin::FilterManagerRunFilters: {
      if (!CheckArgCount(call, 3)) {
        return;
      }

      const auto vpi_kind = ast::BuiltinType::VectorProjectionIterator;
      if (!IsPointerToSpecificBuiltin(call->Arguments()[1]->GetType(), vpi_kind)) {
        ReportIncorrectCallArg(call, 1, GetBuiltinType(vpi_kind)->PointerTo());
        return;
      }
      if (!IsPointerToSpecificBuiltin(call->Arguments()[2]->GetType(), exec_ctx_kind)) {
        ReportIncorrectCallArg(call, 2, GetBuiltinType(exec_ctx_kind)->PointerTo());
        return;
      }
      call->SetType(GetBuiltinType(ast::BuiltinType::Nil));
      break;
    }
    default: {
      UNREACHABLE("Impossible FilterManager call");
    }
  }
}

void Sema::CheckBuiltinVectorFilterCall(ast::CallExpr *call) {
  if (!CheckArgCount(call, 5)) {
    return;
  }

  // The first argument must be a *ExecutionContext.
  const auto exec_ctx_kind = ast::BuiltinType::ExecutionContext;
  if (!IsPointerToSpecificBuiltin(call->Arguments()[0]->GetType(), exec_ctx_kind)) {
    ReportIncorrectCallArg(call, 0, GetBuiltinType(exec_ctx_kind)->PointerTo());
    return;
  }

  // The second argument must be a *VectorProjection.
  const auto vector_proj_kind = ast::BuiltinType::VectorProjection;
  if (!IsPointerToSpecificBuiltin(call->Arguments()[1]->GetType(), vector_proj_kind)) {
    ReportIncorrectCallArg(call, 1, GetBuiltinType(vector_proj_kind)->PointerTo());
    return;
  }

  // The third argument is the column index.
  const auto &call_args = call->Arguments();
  const auto int32_kind = ast::BuiltinType::Int32;
  const auto uint32_kind = ast::BuiltinType::Uint32;
  if (!call_args[2]->GetType()->IsSpecificBuiltin(int32_kind) &&
      !call_args[2]->GetType()->IsSpecificBuiltin(uint32_kind)) {
    ReportIncorrectCallArg(call, 2, GetBuiltinType(int32_kind));
    return;
  }

  // The fourth argument is either an integer or a pointer to a generic value.
  if (!call_args[3]->GetType()->IsSpecificBuiltin(int32_kind) && !call_args[3]->GetType()->IsSqlValueType()) {
    ReportIncorrectCallArg(call, 3, GetBuiltinType(int32_kind));
    return;
  }

  // The fifth and last argument is the *TupleIdList.
  const auto tid_list_kind = ast::BuiltinType::TupleIdList;
  if (!IsPointerToSpecificBuiltin(call_args[4]->GetType(), tid_list_kind)) {
    ReportIncorrectCallArg(call, 4, GetBuiltinType(tid_list_kind)->PointerTo());
    return;
  }

  // Done
  call->SetType(GetBuiltinType(ast::BuiltinType::Nil));
}

void Sema::CheckMathTrigCall(ast::CallExpr *call, ast::Builtin builtin) {
  const auto real_kind = ast::BuiltinType::Real;
  const auto int_kind = ast::BuiltinType::Integer;
  auto return_kind = real_kind;

  const auto &call_args = call->Arguments();
  switch (builtin) {
    case ast::Builtin::ATan2:
    case ast::Builtin::Pow: {
      if (!CheckArgCount(call, 2)) {
        return;
      }
      if (!call_args[0]->GetType()->IsSpecificBuiltin(real_kind) ||
          !call_args[1]->GetType()->IsSpecificBuiltin(real_kind)) {
        ReportIncorrectCallArg(call, 1, GetBuiltinType(real_kind));
        return;
      }
      break;
    }
    case ast::Builtin::Exp: {
      if (!CheckArgCount(call, 2)) {
        return;
      }
      if (!call_args[1]->GetType()->IsSpecificBuiltin(real_kind)) {
        ReportIncorrectCallArg(call, 0, GetBuiltinType(real_kind));
        return;
      }
      break;
    }
    case ast::Builtin::Cos:
    case ast::Builtin::Cot:
    case ast::Builtin::Sin:
    case ast::Builtin::Tan:
    case ast::Builtin::Cosh:
    case ast::Builtin::Sinh:
    case ast::Builtin::Tanh:
    case ast::Builtin::ACos:
    case ast::Builtin::ASin:
    case ast::Builtin::ATan:
    case ast::Builtin::Ceil:
    case ast::Builtin::Floor:
    case ast::Builtin::Truncate:
    case ast::Builtin::Log10:
    case ast::Builtin::Log2:
    case ast::Builtin::Sqrt:
    case ast::Builtin::Cbrt:
    case ast::Builtin::Round: {
      if (!CheckArgCount(call, 1)) {
        return;
      }
      if (!call_args[0]->GetType()->IsSpecificBuiltin(real_kind)) {
        ReportIncorrectCallArg(call, 0, GetBuiltinType(real_kind));
        return;
      }
      break;
    }
    case ast::Builtin::Abs: {
      if (!CheckArgCount(call, 1)) {
        return;
      }
      if (!call_args[0]->GetType()->IsArithmetic()) {
        // TODO(jkosh44): would be nice to be able to provide multiple types
        // to ReportIncorrectCallArg to indicate multiple valid types
        ReportIncorrectCallArg(call, 0, GetBuiltinType(real_kind));
        return;
      }
      if (call->Arguments()[0]->GetType()->IsSpecificBuiltin(ast::BuiltinType::Integer)) {
        return_kind = ast::BuiltinType::Integer;
      }
      break;
    }
    case ast::Builtin::Round2: {
      // input arguments may include decimal places
      if (!CheckArgCount(call, 2)) {
        return;
      }
      if (!call_args[0]->GetType()->IsSpecificBuiltin(real_kind)) {
        ReportIncorrectCallArg(call, 0, GetBuiltinType(real_kind));
        return;
      }
      // check to make sure the decimal_places argument is an integer
      if (!call_args[1]->GetType()->IsSpecificBuiltin(int_kind)) {
        ReportIncorrectCallArg(call, 1, GetBuiltinType(int_kind));
        return;
      }
      break;
    }
    case ast::Builtin::Mod: {
      if (!CheckArgCount(call, 2)) {
        return;
      }

      auto first_operand_type = call_args[0]->GetType();
      auto second_operand_type = call_args[1]->GetType();

      bool first_operand_type_correct = first_operand_type->IsArithmetic();
      bool second_operand_type_correct = second_operand_type->IsArithmetic();

      // TODO(jkosh44): would be nice to be able to report real or int as expected type
      if (!first_operand_type_correct && !second_operand_type_correct) {
        ReportIncorrectCallArg(call, 0, GetBuiltinType(real_kind));
        ReportIncorrectCallArg(call, 1, GetBuiltinType(real_kind));
        return;
      }

      if (!first_operand_type_correct) {
        ReportIncorrectCallArg(call, 0, GetBuiltinType(real_kind));
        return;
      }

      if (!second_operand_type_correct) {
        ReportIncorrectCallArg(call, 1, GetBuiltinType(real_kind));
        return;
      }

      // If both operands are ints then we return an int, otherwise we return a real
      if (first_operand_type->IsSpecificBuiltin(ast::BuiltinType::Integer) &&
          second_operand_type->IsSpecificBuiltin(ast::BuiltinType::Integer)) {
        return_kind = int_kind;
      }

      break;
    }

    default: {
      UNREACHABLE("Impossible math trig function call");
    }
  }

  call->SetType(GetBuiltinType(return_kind));
}

void Sema::CheckResultBufferCall(ast::CallExpr *call, ast::Builtin builtin) {
  if (!CheckArgCount(call, 1)) {
    return;
  }
  if (builtin == ast::Builtin::ResultBufferNew) {
    const auto exec_ctx_kind = ast::BuiltinType::ExecutionContext;
    if (!IsPointerToSpecificBuiltin(call->Arguments()[0]->GetType(), exec_ctx_kind)) {
      ReportIncorrectCallArg(call, 0, GetBuiltinType(exec_ctx_kind)->PointerTo());
      return;
    }
  } else {
    const auto out_buffer_kind = ast::BuiltinType::OutputBuffer;
    if (!IsPointerToSpecificBuiltin(call->Arguments()[0]->GetType(), out_buffer_kind)) {
      ReportIncorrectCallArg(call, 0, GetBuiltinType(out_buffer_kind)->PointerTo());
      return;
    }
  }

  if (builtin == ast::Builtin::ResultBufferAllocOutRow) {
    call->SetType(ast::BuiltinType::Get(GetContext(), ast::BuiltinType::Uint8)->PointerTo());
  } else if (builtin == ast::Builtin::ResultBufferNew) {
    call->SetType(ast::BuiltinType::Get(GetContext(), ast::BuiltinType::OutputBuffer)->PointerTo());
  } else {
    call->SetType(GetBuiltinType(ast::BuiltinType::Nil));
  }
}

/*
void Sema::CheckCSVReaderCall(ast::CallExpr *call, ast::Builtin builtin) {
  if (!CheckArgCountAtLeast(call, 1)) {
    return;
  }

  const auto &call_args = call->Arguments();

  // First argument must be a *CSVReader.
  const auto csv_reader = ast::BuiltinType::CSVReader;
  if (!IsPointerToSpecificBuiltin(call_args[0]->GetType(), csv_reader)) {
    ReportIncorrectCallArg(call, 0, GetBuiltinType(csv_reader));
    return;
  }

  switch (builtin) {
    case ast::Builtin::CSVReaderInit: {
      if (!CheckArgCount(call, 2)) {
        return;
      }

      // Second argument is either a raw string, or a string representing the
      // name of the CSV file to read. At this stage, we don't care. It just
      // needs to be a string.
      if (!call_args[1]->GetType()->IsStringType()) {
        ReportIncorrectCallArg(call, 1, GetBuiltinType(csv_reader));
        return;
      }

      // Third, fourth, and fifth must be characters.

      // Returns boolean indicating if initialization succeeded.
      call->SetType(GetBuiltinType(ast::BuiltinType::Bool));
      break;
    }
    case ast::Builtin::CSVReaderAdvance: {
      // Returns a boolean indicating if there's more data.
      call->SetType(GetBuiltinType(ast::BuiltinType::Bool));
      break;
    }
    case ast::Builtin::CSVReaderGetField: {
      if (!CheckArgCount(call, 3)) {
        return;
      }
      // Second argument must be the index, third is a pointer to a SQL string.
      if (!call_args[1]->GetType()->IsIntegerType()) {
        ReportIncorrectCallArg(call, 1, GetBuiltinType(ast::BuiltinType::Uint32));
      }
      // Second argument must be the index, third is a pointer to a SQL string.
      const auto string_kind = ast::BuiltinType::StringVal;
      if (!IsPointerToSpecificBuiltin(call_args[2]->GetType(), string_kind)) {
        ReportIncorrectCallArg(call, 2, GetBuiltinType(string_kind)->PointerTo());
      }
      // Returns nothing.
      call->SetType(GetBuiltinType(ast::BuiltinType::Nil));
      break;
    }
    case ast::Builtin::CSVReaderGetRecordNumber: {
      // Returns a 32-bit number indicating the current record number.
      call->SetType(GetBuiltinType(ast::BuiltinType::Uint32));
      break;
    }
    case ast::Builtin::CSVReaderClose: {
      // Returns nothing.
      call->SetType(GetBuiltinType(ast::BuiltinType::Nil));
      break;
    }
    default:
      UNREACHABLE("Impossible math trig function call");
  }
}
 */

void Sema::CheckBuiltinSizeOfCall(ast::CallExpr *call) {
  if (!CheckArgCount(call, 1)) {
    return;
  }

  // This call returns an unsigned 32-bit value for the size of the type
  call->SetType(GetBuiltinType(ast::BuiltinType::Uint32));
}

void Sema::CheckBuiltinOffsetOfCall(ast::CallExpr *call) {
  if (!CheckArgCount(call, 2)) {
    return;
  }

  // First argument must be a resolved composite type
  auto *type = Resolve(call->Arguments()[0]);
  if (type == nullptr || !type->IsStructType()) {
    ReportIncorrectCallArg(call, 0, "composite");
    return;
  }

  // Second argument must be an identifier expression
  auto field = call->Arguments()[1]->SafeAs<ast::IdentifierExpr>();
  if (field == nullptr) {
    ReportIncorrectCallArg(call, 1, "identifier expression");
    return;
  }

  // Field with the given name must exist in the composite type
  if (type->As<ast::StructType>()->LookupFieldByName(field->Name()) == nullptr) {
    GetErrorReporter()->Report(call->Position(), ErrorMessages::kFieldObjectDoesNotExist, field->Name(), type);
    return;
  }

  // Returns a 32-bit value for the offset of the type
  call->SetType(GetBuiltinType(ast::BuiltinType::Uint32));
}

void Sema::CheckBuiltinPtrCastCall(ast::CallExpr *call) {
  if (!CheckArgCount(call, 2)) {
    return;
  }

  // The first argument will be a UnaryOpExpr with the '*' (star) op. This is
  // because parsing function calls assumes expression arguments, not types. So,
  // something like '*Type', which would be the first argument to @ptrCast, will
  // get parsed as a dereference expression before a type expression.
  // TODO(pmenon): Fix the above to parse correctly

  auto unary_op = call->Arguments()[0]->SafeAs<ast::UnaryOpExpr>();
  if (unary_op == nullptr || unary_op->Op() != parsing::Token::Type::STAR) {
    GetErrorReporter()->Report(call->Position(), ErrorMessages::kBadArgToPtrCast, call->Arguments()[0]->GetType(), 1);
    return;
  }

  // Replace the unary with a PointerTypeRepr node and resolve it
  call->SetArgument(
      0, GetContext()->GetNodeFactory()->NewPointerType(call->Arguments()[0]->Position(), unary_op->Input()));

  for (auto *arg : call->Arguments()) {
    auto *resolved_type = Resolve(arg);
    if (resolved_type == nullptr) {
      return;
    }
  }

  // Both arguments must be pointer types
  if (!call->Arguments()[0]->GetType()->IsPointerType() || !call->Arguments()[1]->GetType()->IsPointerType()) {
    GetErrorReporter()->Report(call->Position(), ErrorMessages::kBadArgToPtrCast, call->Arguments()[0]->GetType(), 1);
    return;
  }

  // Apply the cast
  call->SetType(call->Arguments()[0]->GetType());
}

void Sema::CheckBuiltinSorterInit(ast::CallExpr *call) {
  if (!CheckArgCount(call, 4)) {
    return;
  }

  const auto &args = call->Arguments();

  // First argument must be a pointer to a Sorter
  const auto sorter_kind = ast::BuiltinType::Sorter;
  if (!IsPointerToSpecificBuiltin(args[0]->GetType(), sorter_kind)) {
    ReportIncorrectCallArg(call, 0, GetBuiltinType(sorter_kind)->PointerTo());
    return;
  }

  // Second argument must be a pointer to a ExecutionContext
  const auto exec_ctx_kind = ast::BuiltinType::ExecutionContext;
  if (!IsPointerToSpecificBuiltin(args[1]->GetType(), exec_ctx_kind)) {
    ReportIncorrectCallArg(call, 1, GetBuiltinType(exec_ctx_kind)->PointerTo());
    return;
  }

  // Third argument must be a function
  auto *const cmp_func_type = args[2]->GetType()->SafeAs<ast::FunctionType>();
  if (cmp_func_type == nullptr || cmp_func_type->GetNumParams() != 2 ||
      !cmp_func_type->GetReturnType()->IsSpecificBuiltin(ast::BuiltinType::Int32) ||
      !cmp_func_type->GetParams()[0].type_->IsPointerType() || !cmp_func_type->GetParams()[1].type_->IsPointerType()) {
    GetErrorReporter()->Report(call->Position(), ErrorMessages::kBadComparisonFunctionForSorter, args[2]->GetType());
    return;
  }

  // Fourth and last argument must be a 32-bit number representing the tuple size
  const auto uint_kind = ast::BuiltinType::Uint32;
  if (!args[3]->GetType()->IsSpecificBuiltin(uint_kind)) {
    ReportIncorrectCallArg(call, 3, GetBuiltinType(uint_kind));
    return;
  }

  // This call returns nothing
  call->SetType(GetBuiltinType(ast::BuiltinType::Nil));
}

void Sema::CheckBuiltinSorterGetTupleCount(ast::CallExpr *call) {
  if (!CheckArgCount(call, 1)) {
    return;
  }

  const auto &args = call->Arguments();

  // First argument must be a pointer to a Sorter
  const auto sorter_kind = ast::BuiltinType::Sorter;
  if (!IsPointerToSpecificBuiltin(args[0]->GetType(), sorter_kind)) {
    ReportIncorrectCallArg(call, 0, GetBuiltinType(sorter_kind)->PointerTo());
    return;
  }

  call->SetType(GetBuiltinType(ast::BuiltinType::Uint32));
}

void Sema::CheckBuiltinSorterInsert(ast::CallExpr *call, ast::Builtin builtin) {
  if (!CheckArgCountAtLeast(call, 1)) {
    return;
  }

  // First argument must be a pointer to a Sorter
  const auto sorter_kind = ast::BuiltinType::Sorter;
  if (!IsPointerToSpecificBuiltin(call->Arguments()[0]->GetType(), sorter_kind)) {
    ReportIncorrectCallArg(call, 0, GetBuiltinType(sorter_kind)->PointerTo());
    return;
  }

  // If it's an insertion for Top-K, the second argument must be an unsigned integer.
  if (builtin == ast::Builtin::SorterInsertTopK || builtin == ast::Builtin::SorterInsertTopKFinish) {
    if (!CheckArgCount(call, 2)) {
      return;
    }

    // Error if the top-k argument isn't an integer
    ast::Type *uint_type = GetBuiltinType(ast::BuiltinType::Uint32);
    if (!call->Arguments()[1]->GetType()->IsIntegerType()) {
      ReportIncorrectCallArg(call, 1, uint_type);
      return;
    }
    if (call->Arguments()[1]->GetType() != uint_type) {
      call->SetArgument(1, ImplCastExprToType(call->Arguments()[1], uint_type, ast::CastKind::IntegralCast));
    }
  } else {
    // Regular sorter insert, expect one argument.
    if (!CheckArgCount(call, 1)) {
      return;
    }
  }

  // This call returns a pointer to the allocated tuple
  call->SetType(GetBuiltinType(ast::BuiltinType::Uint8)->PointerTo());
}

void Sema::CheckBuiltinSorterSort(ast::CallExpr *call, ast::Builtin builtin) {
  if (!CheckArgCountAtLeast(call, 1)) {
    return;
  }

  const auto &call_args = call->Arguments();

  // First argument must be a pointer to a Sorter
  const auto sorter_kind = ast::BuiltinType::Sorter;
  if (!IsPointerToSpecificBuiltin(call_args[0]->GetType(), sorter_kind)) {
    ReportIncorrectCallArg(call, 0, GetBuiltinType(sorter_kind)->PointerTo());
    return;
  }

  switch (builtin) {
    case ast::Builtin::SorterSort: {
      if (!CheckArgCount(call, 1)) {
        return;
      }
      break;
    }
    case ast::Builtin::SorterSortParallel:
    case ast::Builtin::SorterSortTopKParallel: {
      auto exec_ctx_kind = ast::BuiltinType::ExecutionContext;
      if (!IsPointerToSpecificBuiltin(call->Arguments()[1]->GetType(), exec_ctx_kind)) {
        ReportIncorrectCallArg(call, 1, GetBuiltinType(exec_ctx_kind)->PointerTo());
        return;
      }
      // pipeline_id
      if (!call_args[2]->IsIntegerLiteral()) {
        ReportIncorrectCallArg(call, 2, GetBuiltinType(ast::BuiltinType::Uint64));
        return;
      }
      // Second argument is the *ThreadStateContainer.
      const auto tls_kind = ast::BuiltinType::ThreadStateContainer;
      if (!IsPointerToSpecificBuiltin(call_args[3]->GetType(), tls_kind)) {
        ReportIncorrectCallArg(call, 3, GetBuiltinType(tls_kind)->PointerTo());
        return;
      }

      // Third argument must be a 32-bit integer representing the offset.
      ast::Type *uint_type = GetBuiltinType(ast::BuiltinType::Uint32);
      if (call_args[4]->GetType() != uint_type) {
        ReportIncorrectCallArg(call, 4, uint_type);
        return;
      }

      // If it's for top-k, the last argument must be the top-k value
      if (builtin == ast::Builtin::SorterSortParallel) {
        if (!CheckArgCount(call, 5)) {
          return;
        }
      } else {
        if (!CheckArgCount(call, 6)) {
          return;
        }
        if (!call_args[5]->GetType()->IsIntegerType()) {
          ReportIncorrectCallArg(call, 5, uint_type);
          return;
        }
        if (call_args[5]->GetType() != uint_type) {
          call->SetArgument(5, ImplCastExprToType(call_args[5], uint_type, ast::CastKind::IntegralCast));
        }
      }
      break;
    }
    default: {
      UNREACHABLE("Impossible sorter sort call");
    }
  }

  // This call returns nothing
  call->SetType(GetBuiltinType(ast::BuiltinType::Nil));
}

void Sema::CheckBuiltinSorterFree(ast::CallExpr *call) {
  if (!CheckArgCount(call, 1)) {
    return;
  }

  // First argument must be a pointer to a Sorter
  const auto sorter_kind = ast::BuiltinType::Sorter;
  if (!IsPointerToSpecificBuiltin(call->Arguments()[0]->GetType(), sorter_kind)) {
    ReportIncorrectCallArg(call, 0, GetBuiltinType(sorter_kind)->PointerTo());
    return;
  }

  // This call returns nothing
  call->SetType(GetBuiltinType(ast::BuiltinType::Nil));
}

void Sema::CheckBuiltinSorterIterCall(ast::CallExpr *call, ast::Builtin builtin) {
  if (!CheckArgCountAtLeast(call, 1)) {
    return;
  }

  const auto &args = call->Arguments();

  const auto sorter_iter_kind = ast::BuiltinType::SorterIterator;
  if (!IsPointerToSpecificBuiltin(args[0]->GetType(), sorter_iter_kind)) {
    ReportIncorrectCallArg(call, 0, GetBuiltinType(sorter_iter_kind)->PointerTo());
    return;
  }

  switch (builtin) {
    case ast::Builtin::SorterIterInit: {
      if (!CheckArgCount(call, 2)) {
        return;
      }

      // The second argument is the sorter instance to iterate over
      const auto sorter_kind = ast::BuiltinType::Sorter;
      if (!IsPointerToSpecificBuiltin(args[1]->GetType(), sorter_kind)) {
        ReportIncorrectCallArg(call, 1, GetBuiltinType(sorter_kind)->PointerTo());
        return;
      }
      call->SetType(GetBuiltinType(ast::BuiltinType::Nil));
      break;
    }
    case ast::Builtin::SorterIterHasNext: {
      call->SetType(GetBuiltinType(ast::BuiltinType::Bool));
      break;
    }
    case ast::Builtin::SorterIterNext: {
      call->SetType(GetBuiltinType(ast::BuiltinType::Nil));
      break;
    }
    case ast::Builtin::SorterIterSkipRows: {
      if (!CheckArgCount(call, 2)) {
        return;
      }
      const auto uint_kind = ast::BuiltinType::Kind::Uint32;
      if (!args[1]->GetType()->IsIntegerType()) {
        ReportIncorrectCallArg(call, 1, GetBuiltinType(uint_kind));
        return;
      }
      call->SetType(GetBuiltinType(ast::BuiltinType::Nil));
      break;
    }
    case ast::Builtin::SorterIterGetRow: {
      call->SetType(GetBuiltinType(ast::BuiltinType::Uint8)->PointerTo());
      break;
    }
    case ast::Builtin::SorterIterClose: {
      call->SetType(GetBuiltinType(ast::BuiltinType::Nil));
      break;
    }
    default: {
      UNREACHABLE("Impossible table iteration call");
    }
  }
}

void Sema::CheckBuiltinIndexIteratorInit(execution::ast::CallExpr *call, ast::Builtin builtin) {
  // First argument must be a pointer to a IndexIterator
  const auto index_kind = ast::BuiltinType::IndexIterator;
  if (!IsPointerToSpecificBuiltin(call->Arguments()[0]->GetType(), index_kind)) {
    ReportIncorrectCallArg(call, 0, GetBuiltinType(index_kind)->PointerTo());
    return;
  }
  switch (builtin) {
    case ast::Builtin::IndexIteratorInit: {
      if (!CheckArgCount(call, 6)) {
        return;
      }
      // The second argument is an execution context
      auto exec_ctx_kind = ast::BuiltinType::ExecutionContext;
      if (!IsPointerToSpecificBuiltin(call->Arguments()[1]->GetType(), exec_ctx_kind)) {
        ReportIncorrectCallArg(call, 1, GetBuiltinType(exec_ctx_kind)->PointerTo());
        return;
      }
      // The third argument is num_attrs
      if (!call->Arguments()[2]->GetType()->IsIntegerType()) {
        ReportIncorrectCallArg(call, 2, GetBuiltinType(ast::BuiltinType::Int32));
        return;
      }
      // The fourth argument is a table oid
      if (!call->Arguments()[3]->GetType()->IsIntegerType()) {
        ReportIncorrectCallArg(call, 3, GetBuiltinType(ast::BuiltinType::Int32));
        return;
      }
      // The fifth argument is an index oid
      if (!call->Arguments()[4]->GetType()->IsIntegerType()) {
        ReportIncorrectCallArg(call, 4, GetBuiltinType(ast::BuiltinType::Int32));
        return;
      }
      // The sixth argument is a uint32_t array
      if (!call->Arguments()[5]->GetType()->IsArrayType()) {
        ReportIncorrectCallArg(call, 5, "Sixth argument should be a fixed length uint32 array");
        return;
      }
      auto *arr_type = call->Arguments()[5]->GetType()->SafeAs<ast::ArrayType>();
      auto uint32_t_kind = ast::BuiltinType::Uint32;
      if (!arr_type->GetElementType()->IsSpecificBuiltin(uint32_t_kind) || !arr_type->HasKnownLength()) {
        ReportIncorrectCallArg(call, 5, "Sixth argument should be a fixed length uint32 array");
      }
      break;
    }
    default:
      UNREACHABLE("Unreachable index iterator in builtin");
  }

  // Return nothing
  call->SetType(GetBuiltinType(ast::BuiltinType::Nil));
}

void Sema::CheckBuiltinIndexIteratorGetSize(execution::ast::CallExpr *call) {
  // First argument must be a pointer to an IndexIterator
  const auto index_kind = ast::BuiltinType::IndexIterator;
  if (!IsPointerToSpecificBuiltin(call->Arguments()[0]->GetType(), index_kind)) {
    ReportIncorrectCallArg(call, 0, GetBuiltinType(index_kind)->PointerTo());
    return;
  }
  call->SetType(GetBuiltinType(ast::BuiltinType::Uint32));
}

void Sema::CheckBuiltinIndexIteratorScan(execution::ast::CallExpr *call, ast::Builtin builtin) {
  if (!CheckArgCountAtLeast(call, 1)) {
    return;
  }
  // First argument must be a pointer to a IndexIterator
  auto index_kind = ast::BuiltinType::IndexIterator;
  if (!IsPointerToSpecificBuiltin(call->Arguments()[0]->GetType(), index_kind)) {
    ReportIncorrectCallArg(call, 0, GetBuiltinType(index_kind)->PointerTo());
    return;
  }

  switch (builtin) {
    case ast::Builtin::IndexIteratorScanKey:
    case ast::Builtin::IndexIteratorScanDescending: {
      if (!CheckArgCount(call, 1)) return;
      break;
    }
    case ast::Builtin::IndexIteratorScanAscending: {
      if (!CheckArgCount(call, 3)) return;
      break;
    }
    case ast::Builtin::IndexIteratorScanLimitDescending: {
      if (!CheckArgCount(call, 2)) return;
      auto uint32_kind = ast::BuiltinType::Uint32;
      // Second argument is an integer
      if (!call->Arguments()[1]->GetType()->IsIntegerType()) {
        ReportIncorrectCallArg(call, 1, GetBuiltinType(uint32_kind));
        return;
      }
      break;
    }
    default:
      UNREACHABLE("Impossible Scan call!");
  }
  // Return nothing
  call->SetType(GetBuiltinType(ast::BuiltinType::Nil));
}

void Sema::CheckBuiltinIndexIteratorAdvance(execution::ast::CallExpr *call) {
  if (!CheckArgCount(call, 1)) {
    return;
  }
  // First argument must be a pointer to a IndexIterator
  auto index_kind = ast::BuiltinType::IndexIterator;
  if (!IsPointerToSpecificBuiltin(call->Arguments()[0]->GetType(), index_kind)) {
    ReportIncorrectCallArg(call, 0, GetBuiltinType(index_kind)->PointerTo());
    return;
  }

  // Return boolean
  call->SetType(ast::BuiltinType::Get(GetContext(), ast::BuiltinType::Bool));
}

void Sema::CheckBuiltinIndexIteratorFree(execution::ast::CallExpr *call) {
  if (!CheckArgCount(call, 1)) {
    return;
  }
  // First argument must be a pointer to a IndexIterator
  auto *index_type = call->Arguments()[0]->GetType()->GetPointeeType();
  if (index_type == nullptr || !index_type->IsSpecificBuiltin(ast::BuiltinType::IndexIterator)) {
    GetErrorReporter()->Report(call->Position(), ErrorMessages::kBadArgToIndexIteratorFree,
                               call->Arguments()[0]->GetType(), 0);
    return;
  }
  // Return nothing
  call->SetType(GetBuiltinType(ast::BuiltinType::Nil));
}

void Sema::CheckBuiltinIndexIteratorPRCall(ast::CallExpr *call, ast::Builtin builtin) {
  if (!CheckArgCount(call, 1)) {
    return;
  }
  // First argument must be a pointer to a IndexIterator
  auto *index_type = call->Arguments()[0]->GetType()->GetPointeeType();
  if (index_type == nullptr || !index_type->IsSpecificBuiltin(ast::BuiltinType::IndexIterator)) {
    ReportIncorrectCallArg(call, 0, GetBuiltinType(ast::BuiltinType::IndexIterator)->PointerTo());
    return;
  }
  switch (builtin) {
    case ast::Builtin::IndexIteratorGetPR:
    case ast::Builtin::IndexIteratorGetLoPR:
    case ast::Builtin::IndexIteratorGetHiPR:
    case ast::Builtin::IndexIteratorGetTablePR:
      call->SetType(GetBuiltinType(ast::BuiltinType::ProjectedRow)->PointerTo());
      break;
    case ast::Builtin::IndexIteratorGetSlot:
      call->SetType(GetBuiltinType(ast::BuiltinType::TupleSlot));
      break;
    default:
      UNREACHABLE("Impossible Index PR call!");
  }
}

void Sema::CheckBuiltinPRCall(ast::CallExpr *call, ast::Builtin builtin) {
  if (!CheckArgCountAtLeast(call, 2)) {
    return;
  }
  // Calls to set varlen take an extra boolean to indicate ownership.
  bool is_set_varlen = false;
  bool is_set_call = false;
  // Type of the input or output sql value
  ast::BuiltinType::Kind sql_type;
  switch (builtin) {
    case ast::Builtin::PRSetBool:
    case ast::Builtin::PRSetBoolNull: {
      is_set_call = true;
      sql_type = ast::BuiltinType::Boolean;
      break;
    }
    case ast::Builtin::PRSetTinyInt:
    case ast::Builtin::PRSetSmallInt:
    case ast::Builtin::PRSetInt:
    case ast::Builtin::PRSetBigInt:
    case ast::Builtin::PRSetTinyIntNull:
    case ast::Builtin::PRSetSmallIntNull:
    case ast::Builtin::PRSetIntNull:
    case ast::Builtin::PRSetBigIntNull: {
      is_set_call = true;
      sql_type = ast::BuiltinType::Integer;
      break;
    }
    case ast::Builtin::PRSetReal:
    case ast::Builtin::PRSetDouble:
    case ast::Builtin::PRSetRealNull:
    case ast::Builtin::PRSetDoubleNull: {
      is_set_call = true;
      sql_type = ast::BuiltinType::Real;
      break;
    }
    case ast::Builtin::PRSetDate:
    case ast::Builtin::PRSetDateNull: {
      is_set_call = true;
      sql_type = ast::BuiltinType::Date;
      break;
    }
    case ast::Builtin::PRSetTimestamp:
    case ast::Builtin::PRSetTimestampNull: {
      is_set_call = true;
      sql_type = ast::BuiltinType::Timestamp;
      break;
    }
    case ast::Builtin::PRSetVarlen:
    case ast::Builtin::PRSetVarlenNull: {
      is_set_call = true;
      is_set_varlen = true;
      sql_type = ast::BuiltinType::StringVal;
      break;
    }
    case ast::Builtin::PRGetBool:
    case ast::Builtin::PRGetBoolNull: {
      sql_type = ast::BuiltinType::Boolean;
      break;
    }
    case ast::Builtin::PRGetTinyInt:
    case ast::Builtin::PRGetSmallInt:
    case ast::Builtin::PRGetInt:
    case ast::Builtin::PRGetBigInt:
    case ast::Builtin::PRGetTinyIntNull:
    case ast::Builtin::PRGetSmallIntNull:
    case ast::Builtin::PRGetIntNull:
    case ast::Builtin::PRGetBigIntNull: {
      sql_type = ast::BuiltinType::Integer;
      break;
    }
    case ast::Builtin::PRGetReal:
    case ast::Builtin::PRGetDouble:
    case ast::Builtin::PRGetRealNull:
    case ast::Builtin::PRGetDoubleNull: {
      sql_type = ast::BuiltinType::Real;
      break;
    }
    case ast::Builtin::PRGetDate:
    case ast::Builtin::PRGetDateNull: {
      sql_type = ast::BuiltinType::Date;
      break;
    }
    case ast::Builtin::PRGetTimestamp:
    case ast::Builtin::PRGetTimestampNull: {
      sql_type = ast::BuiltinType::Timestamp;
      break;
    }
    case ast::Builtin::PRGetVarlen:
    case ast::Builtin::PRGetVarlenNull: {
      sql_type = ast::BuiltinType::StringVal;
      break;
    }
    default:
      UNREACHABLE("Undefined projected row call!!");
  }

  // First argument must be a pointer to a ProjectedRow
  auto pr_kind = ast::BuiltinType::ProjectedRow;
  if (!IsPointerToSpecificBuiltin(call->Arguments()[0]->GetType(), pr_kind)) {
    ReportIncorrectCallArg(call, 0, GetBuiltinType(pr_kind)->PointerTo());
    return;
  }
  // Second argument must be an integer literal
  if (!call->Arguments()[1]->GetType()->IsIntegerType()) {
    ReportIncorrectCallArg(call, 1, GetBuiltinType(ast::BuiltinType::Int32));
    return;
  }
  if (is_set_call) {
    if (!CheckArgCount(call, is_set_varlen ? 4 : 3)) {
      return;
    }
    // Third argument depends of call
    if (GetBuiltinType(sql_type) != call->Arguments()[2]->GetType()) {
      ReportIncorrectCallArg(call, 2, GetBuiltinType(sql_type));
      return;
    }
    // For varlens, there is a fourth boolean argument.
    if (is_set_varlen) {
      auto bool_kind = ast::BuiltinType::Bool;
      if (!call->Arguments()[3]->GetType()->IsSpecificBuiltin(bool_kind)) {
        ReportIncorrectCallArg(call, 3, GetBuiltinType(bool_kind));
        return;
      }
    }
    // Return nothing
    call->SetType(GetBuiltinType(ast::BuiltinType::Nil));
  } else {
    if (!CheckArgCount(call, 2)) {
      return;
    }
    // Return sql type
    call->SetType(ast::BuiltinType::Get(GetContext(), sql_type));
  }
}

void Sema::CheckBuiltinStorageInterfaceCall(ast::CallExpr *call, ast::Builtin builtin) {
  const auto &call_args = call->Arguments();

  const auto storage_interface_kind = ast::BuiltinType::StorageInterface;
  const auto int32_kind = ast::BuiltinType::Int32;

  if (!CheckArgCountAtLeast(call, 1)) {
    return;
  }
  if (!IsPointerToSpecificBuiltin(call_args[0]->GetType(), storage_interface_kind)) {
    ReportIncorrectCallArg(call, 0, GetBuiltinType(storage_interface_kind)->PointerTo());
    return;
  }

  switch (builtin) {
    case ast::Builtin::StorageInterfaceInit: {
      if (!CheckArgCount(call, 5)) {
        return;
      }

      // exec_ctx
      auto exec_ctx_kind = ast::BuiltinType::ExecutionContext;
      if (!IsPointerToSpecificBuiltin(call_args[1]->GetType(), exec_ctx_kind)) {
        ReportIncorrectCallArg(call, 1, GetBuiltinType(exec_ctx_kind)->PointerTo());
        return;
      }

      // table_oid
      if (!call_args[2]->GetType()->IsIntegerType()) {
        ReportIncorrectCallArg(call, 2, GetBuiltinType(int32_kind));
        return;
      }

      // uint32_t *col_oids
      if (!call_args[3]->GetType()->IsArrayType()) {
        ReportIncorrectCallArg(call, 3, "Third argument should be a fixed length uint32 array");
        return;
      }
      auto *arr_type = call_args[3]->GetType()->SafeAs<ast::ArrayType>();
      auto uint32_t_kind = ast::BuiltinType::Uint32;
      if (!arr_type->GetElementType()->IsSpecificBuiltin(uint32_t_kind)) {
        ReportIncorrectCallArg(call, 3, "Third argument should be a fixed length uint32 array");
      }

      // needs_indexes for non-indexed updates
      if (!call_args[4]->GetType()->IsBoolType()) {
        ReportIncorrectCallArg(call, 4, GetBuiltinType(ast::BuiltinType::Bool));
        return;
      }

      // void
      call->SetType(GetBuiltinType(ast::BuiltinType::Nil));
      break;
    }
    case ast::Builtin::GetTablePR: {
      if (!CheckArgCount(call, 1)) {
        return;
      }
      call->SetType(GetBuiltinType(ast::BuiltinType::ProjectedRow)->PointerTo());
      break;
    }
    case ast::Builtin::TableInsert: {
      if (!CheckArgCount(call, 1)) {
        return;
      }

      auto tuple_slot_type = ast::BuiltinType::TupleSlot;
      call->SetType(GetBuiltinType(tuple_slot_type));
      break;
    }
    case ast::Builtin::TableDelete: {
      if (!CheckArgCount(call, 2)) {
        return;
      }

      auto tuple_slot_type = ast::BuiltinType::TupleSlot;
      if (!IsPointerToSpecificBuiltin(call_args[1]->GetType(), tuple_slot_type)) {
        ReportIncorrectCallArg(call, 1, GetBuiltinType(tuple_slot_type)->PointerTo());
        return;
      }

      call->SetType(GetBuiltinType(ast::BuiltinType::Bool));
      break;
    }
    case ast::Builtin::TableUpdate: {
      if (!CheckArgCount(call, 2)) {
        return;
      }

      auto tuple_slot_type = ast::BuiltinType::TupleSlot;
      if (!IsPointerToSpecificBuiltin(call_args[1]->GetType(), tuple_slot_type)) {
        ReportIncorrectCallArg(call, 1, GetBuiltinType(tuple_slot_type)->PointerTo());
        return;
      }

      call->SetType(GetBuiltinType(ast::BuiltinType::Bool));
      break;
    }
    case ast::Builtin::GetIndexPR: {
      if (!CheckArgCount(call, 2)) {
        return;
      }

      if (!call_args[1]->GetType()->IsIntegerType()) {
        ReportIncorrectCallArg(call, 1, GetBuiltinType(int32_kind));
        return;
      }

      call->SetType(GetBuiltinType(ast::BuiltinType::ProjectedRow)->PointerTo());
      break;
    }
    case ast::Builtin::IndexGetSize: {
      if (!CheckArgCount(call, 1)) {
        return;
      }
      call->SetType(GetBuiltinType(ast::BuiltinType::Uint32));
      break;
    }
    case ast::Builtin::StorageInterfaceGetIndexHeapSize: {
      if (!CheckArgCount(call, 1)) {
        return;
      }

      call->SetType(GetBuiltinType(ast::BuiltinType::Uint32));
      break;
    }
    case ast::Builtin::IndexInsert: {
      if (!CheckArgCount(call, 1)) {
        return;
      }
      call->SetType(GetBuiltinType(ast::BuiltinType::Bool));
      break;
    }
    case ast::Builtin::IndexInsertUnique: {
      if (!CheckArgCount(call, 1)) {
        return;
      }
      call->SetType(GetBuiltinType(ast::BuiltinType::Bool));
      break;
    }
    case ast::Builtin::IndexInsertWithSlot: {
      if (!CheckArgCount(call, 3)) {
        return;
      }
      // Second argument is a tuple slot
      auto tuple_slot_type = ast::BuiltinType::TupleSlot;
      if (!IsPointerToSpecificBuiltin(call_args[1]->GetType(), tuple_slot_type)) {
        ReportIncorrectCallArg(call, 1, GetBuiltinType(tuple_slot_type)->PointerTo());
        return;
      }
      // Third argument is an bool
      if (!call_args[2]->GetType()->IsBoolType()) {
        ReportIncorrectCallArg(call, 2, GetBuiltinType(ast::BuiltinType::Bool));
        return;
      }

      call->SetType(GetBuiltinType(ast::BuiltinType::Bool));
      break;
    }
    case ast::Builtin::IndexDelete: {
      if (!CheckArgCount(call, 2)) {
        return;
      }
      // Second argument is a tuple slot
      auto tuple_slot_type = ast::BuiltinType::TupleSlot;
      if (!IsPointerToSpecificBuiltin(call_args[1]->GetType(), tuple_slot_type)) {
        ReportIncorrectCallArg(call, 1, GetBuiltinType(tuple_slot_type)->PointerTo());
        return;
      }
      call->SetType(GetBuiltinType(ast::BuiltinType::Nil));
      break;
    }
    case ast::Builtin::StorageInterfaceFree: {
      if (!CheckArgCount(call, 1)) {
        return;
      }
      // Return nothing
      call->SetType(GetBuiltinType(ast::BuiltinType::Nil));
      break;
    }
    default:
      UNREACHABLE("Undefined updater call!");
  }
}

void Sema::CheckBuiltinAbortCall(ast::CallExpr *call) {
  if (!CheckArgCount(call, 1)) {
    return;
  }

  if (!IsPointerToSpecificBuiltin(call->Arguments()[0]->GetType(), ast::BuiltinType::ExecutionContext)) {
    ReportIncorrectCallArg(call, 0, GetBuiltinType(ast::BuiltinType::ExecutionContext)->PointerTo());
    return;
  }

  call->SetType(GetBuiltinType(ast::BuiltinType::Nil));
}

void Sema::CheckBuiltinParamCall(ast::CallExpr *call, ast::Builtin builtin) {
  if (!CheckArgCount(call, 2)) {
    return;
  }

  // first argument is an exec ctx
  auto exec_ctx_kind = ast::BuiltinType::ExecutionContext;
  if (!IsPointerToSpecificBuiltin(call->Arguments()[0]->GetType(), exec_ctx_kind)) {
    ReportIncorrectCallArg(call, 0, GetBuiltinType(exec_ctx_kind)->PointerTo());
    return;
  }

  // second argument is the index of the parameter
  if (!call->Arguments()[1]->GetType()->IsIntegerType()) {
    ReportIncorrectCallArg(call, 0, GetBuiltinType(ast::BuiltinType::Kind::Uint32));
    return;
  }

  // Type output sql value
  ast::BuiltinType::Kind sql_type;
  switch (builtin) {
    case ast::Builtin::GetParamBool: {
      sql_type = ast::BuiltinType::Boolean;
      break;
    }
    case ast::Builtin::GetParamTinyInt:
    case ast::Builtin::GetParamSmallInt:
    case ast::Builtin::GetParamInt:
    case ast::Builtin::GetParamBigInt: {
      sql_type = ast::BuiltinType::Integer;
      break;
    }
    case ast::Builtin::GetParamReal:
    case ast::Builtin::GetParamDouble: {
      sql_type = ast::BuiltinType::Real;
      break;
    }
    case ast::Builtin::GetParamDate: {
      sql_type = ast::BuiltinType::Date;
      break;
    }
    case ast::Builtin::GetParamTimestamp: {
      sql_type = ast::BuiltinType::Timestamp;
      break;
    }
    case ast::Builtin::GetParamString: {
      sql_type = ast::BuiltinType::StringVal;
      break;
    }
    default:
      UNREACHABLE("Undefined parameter call!!");
  }

  // Return sql type
  call->SetType(ast::BuiltinType::Get(GetContext(), sql_type));
}

void Sema::CheckBuiltinStringCall(ast::CallExpr *call, ast::Builtin builtin) {
  ast::BuiltinType::Kind sql_type;

  // Checking to see if the first argument is an execution context
  // All string functions have the execution context as their first argument
  auto exec_ctx_kind = ast::BuiltinType::ExecutionContext;
  if (!IsPointerToSpecificBuiltin(call->Arguments()[0]->GetType(), exec_ctx_kind)) {
    ReportIncorrectCallArg(call, 0, GetBuiltinType(exec_ctx_kind)->PointerTo());
    return;
  }

  switch (builtin) {
    case ast::Builtin::SplitPart: {
      // check to make sure this function has four arguments
      if (!CheckArgCount(call, 4)) {
        return;
      }

      // checking to see if the second argument is a string
      if (!call->Arguments()[1]->GetType()->IsSpecificBuiltin(ast::BuiltinType::StringVal)) {
        ReportIncorrectCallArg(call, 1, ast::StringType::Get(GetContext()));
        return;
      }

      // checking to see if the third argument is a string
      if (!call->Arguments()[2]->GetType()->IsSpecificBuiltin(ast::BuiltinType::StringVal)) {
        ReportIncorrectCallArg(call, 2, ast::StringType::Get(GetContext()));
        return;
      }

      // checking to see if the forth argument is an integer
      if (!call->Arguments()[3]->GetType()->IsSpecificBuiltin(ast::BuiltinType::Integer)) {
        ReportIncorrectCallArg(call, 3, GetBuiltinType(ast::BuiltinType::Int32));
        return;
      }

      // this function returns a string
      sql_type = ast::BuiltinType::StringVal;
      break;
    }
    case ast::Builtin::Chr: {
      // check to make sure this function has two arguments
      if (!CheckArgCount(call, 2)) {
        return;
      }

      // checking to see if the second argument is a number
      auto *resolved_type = call->Arguments()[1]->GetType();
      if (!resolved_type->IsSpecificBuiltin(ast::BuiltinType::Integer)) {
        ReportIncorrectCallArg(call, 1, ast::StringType::Get(GetContext()));
        return;
      }

      // this function returns a string
      sql_type = ast::BuiltinType::StringVal;
      break;
    }
    case ast::Builtin::ASCII:
    case ast::Builtin::CharLength: {
      // check to make sure this function has two arguments
      if (!CheckArgCount(call, 2)) {
        return;
      }

      // checking to see if the second argument is a string
      auto *resolved_type = call->Arguments()[1]->GetType();
      if (!resolved_type->IsSpecificBuiltin(ast::BuiltinType::StringVal)) {
        ReportIncorrectCallArg(call, 1, ast::StringType::Get(GetContext()));
        return;
      }

      // this function returns an Integer
      sql_type = ast::BuiltinType::Integer;
      break;
    }
    case ast::Builtin::Trim2:
    case ast::Builtin::Concat: {
      // check to make sure this function has three arguments
      if (!CheckArgCountAtLeast(call, 2)) {
        return;
      }

      // checking to see if the arguments are strings
      for (uint32_t i = 1; i < call->NumArgs(); i++) {
        auto *resolved_type = call->Arguments()[i]->GetType();
        if (!resolved_type->IsSpecificBuiltin(ast::BuiltinType::StringVal)) {
          ReportIncorrectCallArg(call, i, ast::StringType::Get(GetContext()));
          return;
        }
      }

      // this function returns a string
      sql_type = ast::BuiltinType::StringVal;
      break;
    }
    case ast::Builtin::Trim:
    case ast::Builtin::Lower:
    case ast::Builtin::Upper:
    case ast::Builtin::Reverse:
    case ast::Builtin::InitCap: {
      // check to make sure this function has two arguments
      if (!CheckArgCount(call, 2)) {
        return;
      }

      // checking to see if the second argument is a string
      auto *resolved_type = call->Arguments()[1]->GetType();
      if (!resolved_type->IsSpecificBuiltin(ast::BuiltinType::StringVal)) {
        ReportIncorrectCallArg(call, 1, ast::StringType::Get(GetContext()));
        return;
      }

      // this function returns a string
      sql_type = ast::BuiltinType::StringVal;
      break;
    }
    case ast::Builtin::Left:
    case ast::Builtin::Right:
    case ast::Builtin::Repeat: {
      // check to make sure this function has three arguments
      if (!CheckArgCount(call, 3)) {
        return;
      }

      // checking to see if the second argument is a string
      auto *resolved_type = call->Arguments()[1]->GetType();
      if (!resolved_type->IsSpecificBuiltin(ast::BuiltinType::StringVal)) {
        ReportIncorrectCallArg(call, 1, ast::StringType::Get(GetContext()));
        return;
      }

      resolved_type = call->Arguments()[2]->GetType();
      if (!resolved_type->IsSpecificBuiltin(ast::BuiltinType::Integer)) {
        ReportIncorrectCallArg(call, 2, GetBuiltinType(ast::BuiltinType::Integer));
        return;
      }

      // this function returns a string
      sql_type = ast::BuiltinType::StringVal;
      break;
    }
    case ast::Builtin::Substring: {
      // check to make sure this function has four arguments
      if (!CheckArgCount(call, 4)) {
        return;
      }

      // checking to see if the second argument is a string
      auto *resolved_type = call->Arguments()[1]->GetType();
      if (!resolved_type->IsSpecificBuiltin(ast::BuiltinType::StringVal)) {
        ReportIncorrectCallArg(call, 1, ast::StringType::Get(GetContext()));
        return;
      }

      auto int_t_kind = ast::BuiltinType::Integer;
      // checking to see if the third argument is an Integer
      if (call->Arguments()[2]->GetType() != GetBuiltinType(int_t_kind)) {
        ReportIncorrectCallArg(call, 2, GetBuiltinType(int_t_kind));
        return;
      }

      // checking to see if the fourth argument is an Integer
      if (call->Arguments()[3]->GetType() != GetBuiltinType(int_t_kind)) {
        ReportIncorrectCallArg(call, 3, GetBuiltinType(int_t_kind));
        return;
      }

      // this function returns a string
      sql_type = ast::BuiltinType::StringVal;
      break;
    }
    case ast::Builtin::Version: {
      // check to make sure this function has one arguments
      if (!CheckArgCount(call, 1)) {
        return;
      }

      // this function returns a string
      sql_type = ast::BuiltinType::StringVal;
      break;
    }
    case ast::Builtin::Position: {
      // check to make sure this function has three arguments
      if (!CheckArgCount(call, 3)) {
        return;
      }

      // checking to see if the second argument is a string
      auto *resolved_type = call->Arguments()[1]->GetType();
      if (!resolved_type->IsSpecificBuiltin(ast::BuiltinType::StringVal)) {
        ReportIncorrectCallArg(call, 1, ast::StringType::Get(GetContext()));
        return;
      }

      // checking to see if the third argument is a string
      resolved_type = call->Arguments()[2]->GetType();
      if (!resolved_type->IsSpecificBuiltin(ast::BuiltinType::StringVal)) {
        ReportIncorrectCallArg(call, 2, ast::StringType::Get(GetContext()));
        return;
      }

      // this function returns an Integer
      sql_type = ast::BuiltinType::Integer;
      break;
    }
    case ast::Builtin::Length: {
      // check to make sure this function has two arguments
      if (!CheckArgCount(call, 2)) {
        return;
      }

      // checking to see if the second argument is a string
      if (!call->Arguments()[1]->GetType()->IsSpecificBuiltin(ast::BuiltinType::StringVal)) {
        ReportIncorrectCallArg(call, 1, ast::StringType::Get(GetContext()));
        return;
      }

      // this function returns an integer
      sql_type = ast::BuiltinType::Integer;
      break;
    }
    case ast::Builtin::StartsWith: {
      // check to make sure this function has two arguments
      if (!CheckArgCount(call, 3)) {
        return;
      }

      // checking to see if the second argument is a string
      auto *resolved_type = call->Arguments()[1]->GetType();
      if (!resolved_type->IsSpecificBuiltin(ast::BuiltinType::StringVal)) {
        ReportIncorrectCallArg(call, 1, ast::StringType::Get(GetContext()));
        return;
      }

      // checking to see if the third argument is a string
      resolved_type = call->Arguments()[2]->GetType();
      if (!resolved_type->IsSpecificBuiltin(ast::BuiltinType::StringVal)) {
        ReportIncorrectCallArg(call, 2, ast::StringType::Get(GetContext()));
        return;
      }

      // this function returns a boolean
      sql_type = ast::BuiltinType::Boolean;
      break;
    }
    case ast::Builtin::Lpad:
    case ast::Builtin::Rpad: {
      if (!CheckArgCountBetween(call, 3, 4)) {
        return;
      }

      // checking to see if the second argument is a string
      if (!call->Arguments()[1]->GetType()->IsSpecificBuiltin(ast::BuiltinType::StringVal)) {
        ReportIncorrectCallArg(call, 1, ast::StringType::Get(GetContext()));
        return;
      }

      // checking to see if the third argument is an integer
      if (!call->Arguments()[2]->GetType()->IsSpecificBuiltin(ast::BuiltinType::Integer)) {
        ReportIncorrectCallArg(call, 2, GetBuiltinType(ast::BuiltinType::Integer));
        return;
      }

      if (call->NumArgs() == 4 && !call->Arguments()[3]->GetType()->IsSpecificBuiltin(ast::BuiltinType::StringVal)) {
        ReportIncorrectCallArg(call, 3, ast::StringType::Get(GetContext()));
        return;
      }

      // this function returns a string
      sql_type = ast::BuiltinType::StringVal;
      break;
    }
    case ast::Builtin::Ltrim:
    case ast::Builtin::Rtrim: {
      if (!CheckArgCountBetween(call, 2, 3)) {
        return;
      }

      // checking to see if the second argument is a string
      if (!call->Arguments()[1]->GetType()->IsSpecificBuiltin(ast::BuiltinType::StringVal)) {
        ReportIncorrectCallArg(call, 1, ast::StringType::Get(GetContext()));
        return;
      }

      // checking to see if the third argument is a string
      if (call->NumArgs() == 3 && !call->Arguments()[2]->GetType()->IsSpecificBuiltin(ast::BuiltinType::StringVal)) {
        ReportIncorrectCallArg(call, 2, ast::StringType::Get(GetContext()));
        return;
      }

      // this function returns a string
      sql_type = ast::BuiltinType::StringVal;
      break;
    }
    default:
      UNREACHABLE("Unimplemented string call!!");
  }
  call->SetType(ast::BuiltinType::Get(GetContext(), sql_type));
}

void Sema::CheckBuiltinTestCatalogLookup(ast::CallExpr *call) {
  if (!CheckArgCount(call, 3)) {
    return;
  }
  if (!IsPointerToSpecificBuiltin(call->Arguments()[0]->GetType(), ast::BuiltinType::ExecutionContext)) {
    ReportIncorrectCallArg(call, 0, GetBuiltinType(ast::BuiltinType::ExecutionContext)->PointerTo());
    return;
  }
  if (!call->Arguments()[1]->GetType()->IsStringType() || !call->Arguments()[1]->IsLitExpr()) {
    ReportIncorrectCallArg(call, 1, "string literal");
    return;
  }
  if (!call->Arguments()[2]->GetType()->IsStringType() || !call->Arguments()[2]->IsLitExpr()) {
    ReportIncorrectCallArg(call, 2, "string literal");
    return;
  }
  call->SetType(GetBuiltinType(ast::BuiltinType::Uint32));
}

void Sema::CheckBuiltinTestCatalogIndexLookup(ast::CallExpr *call) {
  if (!CheckArgCount(call, 2)) {
    return;
  }
  if (!IsPointerToSpecificBuiltin(call->Arguments()[0]->GetType(), ast::BuiltinType::ExecutionContext)) {
    ReportIncorrectCallArg(call, 0, GetBuiltinType(ast::BuiltinType::ExecutionContext)->PointerTo());
    return;
  }
  if (!call->Arguments()[1]->GetType()->IsStringType() || !call->Arguments()[1]->IsLitExpr()) {
    ReportIncorrectCallArg(call, 1, "string literal");
    return;
  }
  call->SetType(GetBuiltinType(ast::BuiltinType::Uint32));
}

void Sema::CheckBuiltinCall(ast::CallExpr *call) {
  ast::Builtin builtin;
  if (!GetContext()->IsBuiltinFunction(call->GetFuncName(), &builtin)) {
    GetErrorReporter()->Report(call->Function()->Position(), ErrorMessages::kInvalidBuiltinFunction,
                               call->GetFuncName());
    return;
  }

  if (builtin == ast::Builtin::PtrCast) {
    CheckBuiltinPtrCastCall(call);
    return;
  }

  if (builtin == ast::Builtin::OffsetOf) {
    CheckBuiltinOffsetOfCall(call);
    return;
  }

  // First, resolve all call arguments. If any fail, exit immediately.
  for (auto *arg : call->Arguments()) {
    auto *resolved_type = Resolve(arg);
    if (resolved_type == nullptr) {
      return;
    }
  }

  switch (builtin) {
    case ast::Builtin::BoolToSql:
    case ast::Builtin::IntToSql:
    case ast::Builtin::FloatToSql:
    case ast::Builtin::DateToSql:
    case ast::Builtin::TimestampToSql:
    case ast::Builtin::TimestampToSqlYMDHMSMU:
    case ast::Builtin::StringToSql:
    case ast::Builtin::SqlToBool:
    case ast::Builtin::ConvertBoolToInteger:
    case ast::Builtin::ConvertIntegerToReal:
    case ast::Builtin::ConvertDateToTimestamp:
    case ast::Builtin::ConvertStringToBool:
    case ast::Builtin::ConvertStringToInt:
    case ast::Builtin::ConvertStringToReal:
    case ast::Builtin::ConvertStringToDate:
    case ast::Builtin::ConvertStringToTime: {
      CheckSqlConversionCall(call, builtin);
      break;
    }
    case ast::Builtin::IsValNull:
    case ast::Builtin::InitSqlNull: {
      CheckNullValueCall(call, builtin);
      break;
    }
    case ast::Builtin::Like: {
      CheckBuiltinStringLikeCall(call);
      break;
    }
    case ast::Builtin::DatePart: {
      CheckBuiltinDateFunctionCall(call, builtin);
      break;
    }
    case ast::Builtin::RegisterMetricsThread:
    case ast::Builtin::CheckTrackersStopped:
    case ast::Builtin::AggregateMetricsThread:
    case ast::Builtin::ExecutionContextAddRowsAffected:
    case ast::Builtin::ExecutionContextRegisterHook:
    case ast::Builtin::ExecutionContextClearHooks:
    case ast::Builtin::ExecutionContextInitHooks:
    case ast::Builtin::ExecutionContextGetMemoryPool:
    case ast::Builtin::ExecutionContextGetTLS:
    case ast::Builtin::ExecutionContextStartResourceTracker:
    case ast::Builtin::ExecutionContextSetMemoryUseOverride:
    case ast::Builtin::ExecutionContextEndResourceTracker:
    case ast::Builtin::ExecutionContextStartPipelineTracker:
    case ast::Builtin::ExecutionContextEndPipelineTracker:
    case ast::Builtin::ExecOUFeatureVectorInitialize: {
      CheckBuiltinExecutionContextCall(call, builtin);
      break;
    }
<<<<<<< HEAD
    case ast::Builtin::ExecOUFeatureVectorDestroy: {
=======
    case ast::Builtin::ExecOUFeatureVectorReset: {
      if (!CheckArgCount(call, 1)) {
        return;
      }

>>>>>>> 95362dc9
      const auto &args = call->Arguments();
      auto ou_kind = ast::BuiltinType::ExecOUFeatureVector;
      if (!IsPointerToSpecificBuiltin(args[0]->GetType(), ou_kind)) {
        ReportIncorrectCallArg(call, 0, GetBuiltinType(ou_kind)->PointerTo());
        return;
      }
      call->SetType(GetBuiltinType(ast::BuiltinType::Nil));
      break;
    }
<<<<<<< HEAD
=======
    case ast::Builtin::ExecOUFeatureVectorFilter: {
      const auto &call_args = call->Arguments();
      auto ou_kind = ast::BuiltinType::ExecOUFeatureVector;
      if (!IsPointerToSpecificBuiltin(call_args[0]->GetType(), ou_kind)) {
        ReportIncorrectCallArg(call, 0, GetBuiltinType(ou_kind)->PointerTo());
        return;
      }
      // Filter
      if (!call_args[1]->IsIntegerLiteral()) {
        ReportIncorrectCallArg(call, 1, GetBuiltinType(ast::BuiltinType::Uint32));
        return;
      }
      call->SetType(GetBuiltinType(ast::BuiltinType::Nil));
      break;
    }
>>>>>>> 95362dc9
    case ast::Builtin::ExecOUFeatureVectorRecordFeature: {
      // ExecOperatingUnitFeatureVector
      const auto &args = call->Arguments();
      const auto kind = ast::BuiltinType::ExecOUFeatureVector;
      if (!IsPointerToSpecificBuiltin(args[0]->GetType(), kind)) {
        ReportIncorrectCallArg(call, 0, GetBuiltinType(kind));
      }
      // Pipeline ID.
      if (!args[1]->IsIntegerLiteral()) {
        ReportIncorrectCallArg(call, 1, GetBuiltinType(ast::BuiltinType::Uint32));
        return;
      }
      // Feature ID.
      if (!args[2]->IsIntegerLiteral()) {
        ReportIncorrectCallArg(call, 2, GetBuiltinType(ast::BuiltinType::Uint32));
        return;
      }
      // Feature attribute.
      if (!args[3]->IsIntegerLiteral()) {
        ReportIncorrectCallArg(call, 3, GetBuiltinType(ast::BuiltinType::Uint32));
        return;
      }
      // Update Mode
      if (!args[4]->IsIntegerLiteral()) {
        ReportIncorrectCallArg(call, 4, GetBuiltinType(ast::BuiltinType::Uint32));
        return;
      }
      // call_args[5] is the value to be recorded, currently unchecked.
      // Doesn't return anything.
      call->SetType(GetBuiltinType(ast::BuiltinType::Nil));
      break;
    }
    case ast::Builtin::ThreadStateContainerReset:
    case ast::Builtin::ThreadStateContainerGetState:
    case ast::Builtin::ThreadStateContainerIterate:
    case ast::Builtin::ThreadStateContainerClear: {
      CheckBuiltinThreadStateContainerCall(call, builtin);
      break;
    }
    case ast::Builtin::TableIterInit:
    case ast::Builtin::TableIterAdvance:
    case ast::Builtin::TableIterGetVPINumTuples:
    case ast::Builtin::TableIterGetVPI:
    case ast::Builtin::TableIterClose: {
      CheckBuiltinTableIterCall(call, builtin);
      break;
    }
    case ast::Builtin::TableIterParallel: {
      CheckBuiltinTableIterParCall(call);
      break;
    }
    case ast::Builtin::VPIInit:
    case ast::Builtin::VPIFree:
    case ast::Builtin::VPIIsFiltered:
    case ast::Builtin::VPIGetSelectedRowCount:
    case ast::Builtin::VPIGetVectorProjection:
    case ast::Builtin::VPIHasNext:
    case ast::Builtin::VPIHasNextFiltered:
    case ast::Builtin::VPIAdvance:
    case ast::Builtin::VPIAdvanceFiltered:
    case ast::Builtin::VPISetPosition:
    case ast::Builtin::VPISetPositionFiltered:
    case ast::Builtin::VPIMatch:
    case ast::Builtin::VPIReset:
    case ast::Builtin::VPIResetFiltered:
    case ast::Builtin::VPIGetSlot:
    case ast::Builtin::VPIGetBool:
    case ast::Builtin::VPIGetBoolNull:
    case ast::Builtin::VPIGetTinyInt:
    case ast::Builtin::VPIGetTinyIntNull:
    case ast::Builtin::VPIGetSmallInt:
    case ast::Builtin::VPIGetSmallIntNull:
    case ast::Builtin::VPIGetInt:
    case ast::Builtin::VPIGetIntNull:
    case ast::Builtin::VPIGetBigInt:
    case ast::Builtin::VPIGetBigIntNull:
    case ast::Builtin::VPIGetReal:
    case ast::Builtin::VPIGetRealNull:
    case ast::Builtin::VPIGetDouble:
    case ast::Builtin::VPIGetDoubleNull:
    case ast::Builtin::VPIGetDate:
    case ast::Builtin::VPIGetDateNull:
    case ast::Builtin::VPIGetTimestamp:
    case ast::Builtin::VPIGetTimestampNull:
    case ast::Builtin::VPIGetString:
    case ast::Builtin::VPIGetStringNull:
    case ast::Builtin::VPIGetPointer:
    case ast::Builtin::VPISetBool:
    case ast::Builtin::VPISetBoolNull:
    case ast::Builtin::VPISetTinyInt:
    case ast::Builtin::VPISetTinyIntNull:
    case ast::Builtin::VPISetSmallInt:
    case ast::Builtin::VPISetSmallIntNull:
    case ast::Builtin::VPISetInt:
    case ast::Builtin::VPISetIntNull:
    case ast::Builtin::VPISetBigInt:
    case ast::Builtin::VPISetBigIntNull:
    case ast::Builtin::VPISetReal:
    case ast::Builtin::VPISetRealNull:
    case ast::Builtin::VPISetDouble:
    case ast::Builtin::VPISetDoubleNull:
    case ast::Builtin::VPISetDate:
    case ast::Builtin::VPISetDateNull:
    case ast::Builtin::VPISetTimestamp:
    case ast::Builtin::VPISetTimestampNull:
    case ast::Builtin::VPISetString:
    case ast::Builtin::VPISetStringNull: {
      CheckBuiltinVPICall(call, builtin);
      break;
    }
    case ast::Builtin::Hash: {
      CheckBuiltinHashCall(call, builtin);
      break;
    }
    case ast::Builtin::FilterManagerInit:
    case ast::Builtin::FilterManagerInsertFilter:
    case ast::Builtin::FilterManagerRunFilters:
    case ast::Builtin::FilterManagerFree: {
      CheckBuiltinFilterManagerCall(call, builtin);
      break;
    }
    case ast::Builtin::VectorFilterEqual:
    case ast::Builtin::VectorFilterGreaterThan:
    case ast::Builtin::VectorFilterGreaterThanEqual:
    case ast::Builtin::VectorFilterLessThan:
    case ast::Builtin::VectorFilterLessThanEqual:
    case ast::Builtin::VectorFilterNotEqual:
    case ast::Builtin::VectorFilterLike:
    case ast::Builtin::VectorFilterNotLike: {
      CheckBuiltinVectorFilterCall(call);
      break;
    }
    case ast::Builtin::AggHashTableInit:
    case ast::Builtin::AggHashTableGetTupleCount:
    case ast::Builtin::AggHashTableGetInsertCount:
    case ast::Builtin::AggHashTableInsert:
    case ast::Builtin::AggHashTableLinkEntry:
    case ast::Builtin::AggHashTableLookup:
    case ast::Builtin::AggHashTableProcessBatch:
    case ast::Builtin::AggHashTableMovePartitions:
    case ast::Builtin::AggHashTableParallelPartitionedScan:
    case ast::Builtin::AggHashTableFree: {
      CheckBuiltinAggHashTableCall(call, builtin);
      break;
    }
    case ast::Builtin::AggHashTableIterInit:
    case ast::Builtin::AggHashTableIterHasNext:
    case ast::Builtin::AggHashTableIterNext:
    case ast::Builtin::AggHashTableIterGetRow:
    case ast::Builtin::AggHashTableIterClose: {
      CheckBuiltinAggHashTableIterCall(call, builtin);
      break;
    }
    case ast::Builtin::AggPartIterHasNext:
    case ast::Builtin::AggPartIterNext:
    case ast::Builtin::AggPartIterGetRow:
    case ast::Builtin::AggPartIterGetRowEntry:
    case ast::Builtin::AggPartIterGetHash: {
      CheckBuiltinAggPartIterCall(call, builtin);
      break;
    }
    case ast::Builtin::AggInit:
    case ast::Builtin::AggAdvance:
    case ast::Builtin::AggMerge:
    case ast::Builtin::AggReset:
    case ast::Builtin::AggResult: {
      CheckBuiltinAggregatorCall(call, builtin);
      break;
    }
    case ast::Builtin::JoinHashTableInit: {
      CheckBuiltinJoinHashTableInit(call);
      break;
    }
    case ast::Builtin::JoinHashTableInsert: {
      CheckBuiltinJoinHashTableInsert(call);
      break;
    }
    case ast::Builtin::JoinHashTableGetTupleCount: {
      CheckBuiltinJoinHashTableGetTupleCount(call);
      break;
    }
    case ast::Builtin::JoinHashTableBuild:
    case ast::Builtin::JoinHashTableBuildParallel: {
      CheckBuiltinJoinHashTableBuild(call, builtin);
      break;
    }
    case ast::Builtin::JoinHashTableLookup: {
      CheckBuiltinJoinHashTableLookup(call);
      break;
    }
    case ast::Builtin::JoinHashTableFree: {
      CheckBuiltinJoinHashTableFree(call);
      break;
    }
    case ast::Builtin::HashTableEntryIterHasNext:
    case ast::Builtin::HashTableEntryIterGetRow: {
      CheckBuiltinHashTableEntryIterCall(call, builtin);
      break;
    }
    case ast::Builtin::JoinHashTableIterInit:
    case ast::Builtin::JoinHashTableIterHasNext:
    case ast::Builtin::JoinHashTableIterNext:
    case ast::Builtin::JoinHashTableIterGetRow:
    case ast::Builtin::JoinHashTableIterFree: {
      CheckBuiltinJoinHashTableIterCall(call, builtin);
      break;
    }
    case ast::Builtin::SorterInit: {
      CheckBuiltinSorterInit(call);
      break;
    }
    case ast::Builtin::SorterGetTupleCount: {
      CheckBuiltinSorterGetTupleCount(call);
      break;
    }
    case ast::Builtin::SorterInsert:
    case ast::Builtin::SorterInsertTopK:
    case ast::Builtin::SorterInsertTopKFinish: {
      CheckBuiltinSorterInsert(call, builtin);
      break;
    }
    case ast::Builtin::SorterSort:
    case ast::Builtin::SorterSortParallel:
    case ast::Builtin::SorterSortTopKParallel: {
      CheckBuiltinSorterSort(call, builtin);
      break;
    }
    case ast::Builtin::SorterFree: {
      CheckBuiltinSorterFree(call);
      break;
    }
    case ast::Builtin::SorterIterInit:
    case ast::Builtin::SorterIterHasNext:
    case ast::Builtin::SorterIterNext:
    case ast::Builtin::SorterIterSkipRows:
    case ast::Builtin::SorterIterGetRow:
    case ast::Builtin::SorterIterClose: {
      CheckBuiltinSorterIterCall(call, builtin);
      break;
    }
    case ast::Builtin::ResultBufferNew:
    case ast::Builtin::ResultBufferAllocOutRow:
    case ast::Builtin::ResultBufferFinalize:
    case ast::Builtin::ResultBufferFree: {
      CheckResultBufferCall(call, builtin);
      break;
    }
    case ast::Builtin::IndexIteratorInit: {
      CheckBuiltinIndexIteratorInit(call, builtin);
      break;
    }
    case ast::Builtin::IndexIteratorGetSize: {
      CheckBuiltinIndexIteratorGetSize(call);
      break;
    }
    case ast::Builtin::IndexIteratorScanKey:
    case ast::Builtin::IndexIteratorScanAscending:
    case ast::Builtin::IndexIteratorScanDescending:
    case ast::Builtin::IndexIteratorScanLimitDescending: {
      CheckBuiltinIndexIteratorScan(call, builtin);
      break;
    }
    case ast::Builtin::IndexIteratorAdvance: {
      CheckBuiltinIndexIteratorAdvance(call);
      break;
    }
    case ast::Builtin::IndexIteratorGetPR:
    case ast::Builtin::IndexIteratorGetLoPR:
    case ast::Builtin::IndexIteratorGetHiPR:
    case ast::Builtin::IndexIteratorGetSlot:
    case ast::Builtin::IndexIteratorGetTablePR: {
      CheckBuiltinIndexIteratorPRCall(call, builtin);
      break;
    }
    case ast::Builtin::IndexIteratorFree: {
      CheckBuiltinIndexIteratorFree(call);
      break;
    }
      /*
    case ast::Builtin::CSVReaderInit:
    case ast::Builtin::CSVReaderAdvance:
    case ast::Builtin::CSVReaderGetField:
    case ast::Builtin::CSVReaderGetRecordNumber:
    case ast::Builtin::CSVReaderClose: {
      CheckCSVReaderCall(call, builtin);
      break;
    }
       */
    case ast::Builtin::PRSetBool:
    case ast::Builtin::PRSetTinyInt:
    case ast::Builtin::PRSetSmallInt:
    case ast::Builtin::PRSetInt:
    case ast::Builtin::PRSetBigInt:
    case ast::Builtin::PRSetReal:
    case ast::Builtin::PRSetDouble:
    case ast::Builtin::PRSetDate:
    case ast::Builtin::PRSetTimestamp:
    case ast::Builtin::PRSetVarlen:
    case ast::Builtin::PRSetBoolNull:
    case ast::Builtin::PRSetTinyIntNull:
    case ast::Builtin::PRSetSmallIntNull:
    case ast::Builtin::PRSetIntNull:
    case ast::Builtin::PRSetBigIntNull:
    case ast::Builtin::PRSetRealNull:
    case ast::Builtin::PRSetDoubleNull:
    case ast::Builtin::PRSetDateNull:
    case ast::Builtin::PRSetTimestampNull:
    case ast::Builtin::PRSetVarlenNull:
    case ast::Builtin::PRGetBool:
    case ast::Builtin::PRGetTinyInt:
    case ast::Builtin::PRGetSmallInt:
    case ast::Builtin::PRGetInt:
    case ast::Builtin::PRGetBigInt:
    case ast::Builtin::PRGetReal:
    case ast::Builtin::PRGetDouble:
    case ast::Builtin::PRGetDate:
    case ast::Builtin::PRGetTimestamp:
    case ast::Builtin::PRGetVarlen:
    case ast::Builtin::PRGetBoolNull:
    case ast::Builtin::PRGetTinyIntNull:
    case ast::Builtin::PRGetSmallIntNull:
    case ast::Builtin::PRGetIntNull:
    case ast::Builtin::PRGetBigIntNull:
    case ast::Builtin::PRGetRealNull:
    case ast::Builtin::PRGetDoubleNull:
    case ast::Builtin::PRGetDateNull:
    case ast::Builtin::PRGetTimestampNull:
    case ast::Builtin::PRGetVarlenNull: {
      CheckBuiltinPRCall(call, builtin);
      break;
    }
    case ast::Builtin::StorageInterfaceInit:
    case ast::Builtin::GetTablePR:
    case ast::Builtin::StorageInterfaceGetIndexHeapSize:
    case ast::Builtin::TableInsert:
    case ast::Builtin::TableDelete:
    case ast::Builtin::TableUpdate:
    case ast::Builtin::GetIndexPR:
    case ast::Builtin::IndexGetSize:
    case ast::Builtin::IndexInsert:
    case ast::Builtin::IndexInsertUnique:
    case ast::Builtin::IndexInsertWithSlot:
    case ast::Builtin::IndexDelete:
    case ast::Builtin::StorageInterfaceFree: {
      CheckBuiltinStorageInterfaceCall(call, builtin);
      break;
    }
    case ast::Builtin::Mod:
    case ast::Builtin::Exp:
    case ast::Builtin::ACos:
    case ast::Builtin::ASin:
    case ast::Builtin::ATan:
    case ast::Builtin::ATan2:
    case ast::Builtin::Cosh:
    case ast::Builtin::Sinh:
    case ast::Builtin::Tanh:
    case ast::Builtin::Cos:
    case ast::Builtin::Cot:
    case ast::Builtin::Sin:
    case ast::Builtin::Tan:
    case ast::Builtin::Ceil:
    case ast::Builtin::Floor:
    case ast::Builtin::Truncate:
    case ast::Builtin::Log10:
    case ast::Builtin::Log2:
    case ast::Builtin::Abs:
    case ast::Builtin::Sqrt:
    case ast::Builtin::Cbrt:
    case ast::Builtin::Round:
    case ast::Builtin::Round2:
    case ast::Builtin::Pow: {
      CheckMathTrigCall(call, builtin);
      break;
    }
    case ast::Builtin::SizeOf: {
      CheckBuiltinSizeOfCall(call);
      break;
    }
    case ast::Builtin::OffsetOf: {
      CheckBuiltinOffsetOfCall(call);
      break;
    }
    case ast::Builtin::PtrCast: {
      UNREACHABLE("Pointer cast should be handled outside switch ...");
    }
    case ast::Builtin::AbortTxn: {
      CheckBuiltinAbortCall(call);
      break;
    }
    case ast::Builtin::GetParamBool:
    case ast::Builtin::GetParamTinyInt:
    case ast::Builtin::GetParamSmallInt:
    case ast::Builtin::GetParamInt:
    case ast::Builtin::GetParamBigInt:
    case ast::Builtin::GetParamReal:
    case ast::Builtin::GetParamDouble:
    case ast::Builtin::GetParamDate:
    case ast::Builtin::GetParamTimestamp:
    case ast::Builtin::GetParamString: {
      CheckBuiltinParamCall(call, builtin);
      break;
    }
    case ast::Builtin::SplitPart:
    case ast::Builtin::Chr:
    case ast::Builtin::CharLength:
    case ast::Builtin::ASCII:
    case ast::Builtin::Trim:
    case ast::Builtin::Trim2:
    case ast::Builtin::Lower:
    case ast::Builtin::Upper:
    case ast::Builtin::Version:
    case ast::Builtin::StartsWith:
    case ast::Builtin::Substring:
    case ast::Builtin::Reverse:
    case ast::Builtin::Right:
    case ast::Builtin::Left:
    case ast::Builtin::Repeat:
    case ast::Builtin::Position:
    case ast::Builtin::Length:
    case ast::Builtin::InitCap:
    case ast::Builtin::Lpad:
    case ast::Builtin::Rpad:
    case ast::Builtin::Ltrim:
    case ast::Builtin::Rtrim:
    case ast::Builtin::Concat: {
      CheckBuiltinStringCall(call, builtin);
      break;
    }
    case ast::Builtin::NpRunnersEmitInt:
    case ast::Builtin::NpRunnersEmitReal: {
      if (!CheckArgCount(call, 5)) {
        return;
      }

      // checking to see if the first argument is an execution context
      auto exec_ctx_kind = ast::BuiltinType::ExecutionContext;
      if (!IsPointerToSpecificBuiltin(call->Arguments()[0]->GetType(), exec_ctx_kind)) {
        ReportIncorrectCallArg(call, 0, GetBuiltinType(exec_ctx_kind)->PointerTo());
        return;
      }

      const auto &call_args = call->Arguments();
      if (!call_args[1]->GetType()->IsSpecificBuiltin(ast::BuiltinType::Integer)) {
        ReportIncorrectCallArg(call, 1, GetBuiltinType(ast::BuiltinType::Integer));
        return;
      }

      if (!call_args[2]->GetType()->IsSpecificBuiltin(ast::BuiltinType::Integer)) {
        ReportIncorrectCallArg(call, 2, GetBuiltinType(ast::BuiltinType::Integer));
        return;
      }

      if (!call_args[3]->GetType()->IsSpecificBuiltin(ast::BuiltinType::Integer)) {
        ReportIncorrectCallArg(call, 3, GetBuiltinType(ast::BuiltinType::Integer));
        return;
      }

      if (!call_args[4]->GetType()->IsSpecificBuiltin(ast::BuiltinType::Integer)) {
        ReportIncorrectCallArg(call, 4, GetBuiltinType(ast::BuiltinType::Integer));
        return;
      }

      auto builtin_type = GetBuiltinType(ast::BuiltinType::Integer);
      if (builtin == ast::Builtin::NpRunnersEmitReal) builtin_type = GetBuiltinType(ast::BuiltinType::Real);
      call->SetType(builtin_type);
      break;
    }
    case ast::Builtin::NpRunnersDummyInt:
    case ast::Builtin::NpRunnersDummyReal: {
      if (!CheckArgCount(call, 1)) {
        return;
      }

      // checking to see if the first argument is an execution context
      auto exec_ctx_kind = ast::BuiltinType::ExecutionContext;
      if (!IsPointerToSpecificBuiltin(call->Arguments()[0]->GetType(), exec_ctx_kind)) {
        ReportIncorrectCallArg(call, 0, GetBuiltinType(exec_ctx_kind)->PointerTo());
        return;
      }

      auto builtin_type = GetBuiltinType(ast::BuiltinType::Integer);
      if (builtin == ast::Builtin::NpRunnersDummyReal) builtin_type = GetBuiltinType(ast::BuiltinType::Real);
      call->SetType(builtin_type);
      break;
    }
    case ast::Builtin::TestCatalogLookup: {
      CheckBuiltinTestCatalogLookup(call);
      break;
    }
    case ast::Builtin::TestCatalogIndexLookup: {
      CheckBuiltinTestCatalogIndexLookup(call);
      break;
    }
    default:
      UNREACHABLE("Unhandled builtin!");
  }
}

}  // namespace terrier::execution::sema<|MERGE_RESOLUTION|>--- conflicted
+++ resolved
@@ -933,21 +933,14 @@
     case ast::Builtin::ExecutionContextEndResourceTracker:
       expected_arg_count = 2;
       break;
-<<<<<<< HEAD
-=======
     case ast::Builtin::ExecutionContextRegisterHook:
       expected_arg_count = 3;
       break;
->>>>>>> 95362dc9
     case ast::Builtin::ExecutionContextEndPipelineTracker:
       expected_arg_count = 4;
       break;
     case ast::Builtin::ExecOUFeatureVectorInitialize:
-<<<<<<< HEAD
-      expected_arg_count = 3;
-=======
       expected_arg_count = 4;
->>>>>>> 95362dc9
       break;
     default:
       UNREACHABLE("Impossible execution context call");
@@ -1095,12 +1088,8 @@
     }
     case ast::Builtin::ExecOUFeatureVectorInitialize: {
       auto ou_kind = ast::BuiltinType::ExecOUFeatureVector;
-<<<<<<< HEAD
-      if (!IsPointerToSpecificBuiltin(call_args[1]->GetType(), ou_kind)) {
-=======
       auto *outype = call_args[1]->GetType();
       if (!outype->IsPointerType() || !IsPointerToSpecificBuiltin(outype, ou_kind)) {
->>>>>>> 95362dc9
         ReportIncorrectCallArg(call, 1, GetBuiltinType(ou_kind)->PointerTo());
         return;
       }
@@ -1109,8 +1098,6 @@
         ReportIncorrectCallArg(call, 2, GetBuiltinType(ast::BuiltinType::Uint32));
         return;
       }
-<<<<<<< HEAD
-=======
       // is_parallel
       ast::Expr *is_parallel_arg = call_args[3];
       if (is_parallel_arg->GetType()->IsSpecificBuiltin(ast::BuiltinType::Boolean)) {
@@ -1118,7 +1105,6 @@
             ImplCastExprToType(is_parallel_arg, GetBuiltinType(ast::BuiltinType::Bool), ast::CastKind::SqlBoolToBool);
         call->SetArgument(3, is_parallel_arg);
       }
->>>>>>> 95362dc9
       call->SetType(GetBuiltinType(ast::BuiltinType::Nil));
       break;
     }
@@ -1308,18 +1294,10 @@
   // Check the type of the scanner function parameters. See TableVectorIterator::ScanFn.
   const auto tvi_kind = ast::BuiltinType::TableVectorIterator;
   const auto &params = scan_fn_type->GetParams();
-<<<<<<< HEAD
-  if (params.size() != 4                                         // Scan function has 4 arguments.
-      || !params[0].type_->IsPointerType()                       // QueryState, must contain execCtx.
-      || !params[1].type_->IsPointerType()                       // Thread state.
-      || !IsPointerToSpecificBuiltin(params[2].type_, tvi_kind)  // TableVectorIterator.
-      || !params[3].type_->IsIntegerType()) {
-=======
   if (params.size() != 3                                            // Scan function has 3 arguments.
       || !params[0].type_->IsPointerType()                          // QueryState, must contain execCtx.
       || !params[1].type_->IsPointerType()                          // Thread state.
       || !IsPointerToSpecificBuiltin(params[2].type_, tvi_kind)) {  // TableVectorIterator.
->>>>>>> 95362dc9
     GetErrorReporter()->Report(call->Position(), ErrorMessages::kBadParallelScanFunction, call_args[4]->GetType());
     return;
   }
@@ -3207,15 +3185,11 @@
       CheckBuiltinExecutionContextCall(call, builtin);
       break;
     }
-<<<<<<< HEAD
-    case ast::Builtin::ExecOUFeatureVectorDestroy: {
-=======
     case ast::Builtin::ExecOUFeatureVectorReset: {
       if (!CheckArgCount(call, 1)) {
         return;
       }
 
->>>>>>> 95362dc9
       const auto &args = call->Arguments();
       auto ou_kind = ast::BuiltinType::ExecOUFeatureVector;
       if (!IsPointerToSpecificBuiltin(args[0]->GetType(), ou_kind)) {
@@ -3225,8 +3199,6 @@
       call->SetType(GetBuiltinType(ast::BuiltinType::Nil));
       break;
     }
-<<<<<<< HEAD
-=======
     case ast::Builtin::ExecOUFeatureVectorFilter: {
       const auto &call_args = call->Arguments();
       auto ou_kind = ast::BuiltinType::ExecOUFeatureVector;
@@ -3242,7 +3214,6 @@
       call->SetType(GetBuiltinType(ast::BuiltinType::Nil));
       break;
     }
->>>>>>> 95362dc9
     case ast::Builtin::ExecOUFeatureVectorRecordFeature: {
       // ExecOperatingUnitFeatureVector
       const auto &args = call->Arguments();
