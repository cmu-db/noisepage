--- conflicted
+++ resolved
@@ -1,7 +1,8 @@
+#include "execution/sema/sema.h"
+
 #include "execution/ast/ast_node_factory.h"
 #include "execution/ast/context.h"
 #include "execution/ast/type.h"
-#include "execution/sema/sema.h"
 
 namespace terrier::execution::sema {
 
@@ -1517,16 +1518,10 @@
   switch (builtin) {
     case ast::Builtin::IndexIteratorScanKey:
     case ast::Builtin::IndexIteratorScanAscending:
-<<<<<<< HEAD
-    case ast::Builtin::IndexIteratorScanDescending:
-      if (!CheckArgCount(call, 1)) return;
-      break;
-=======
     case ast::Builtin::IndexIteratorScanDescending: {
       if (!CheckArgCount(call, 1)) return;
       break;
     }
->>>>>>> a95b33c6
     case ast::Builtin::IndexIteratorScanLimitAscending:
     case ast::Builtin::IndexIteratorScanLimitDescending: {
       if (!CheckArgCount(call, 2)) return;
@@ -1582,12 +1577,7 @@
   // First argument must be a pointer to a IndexIterator
   auto *index_type = call->Arguments()[0]->GetType()->GetPointeeType();
   if (index_type == nullptr || !index_type->IsSpecificBuiltin(ast::BuiltinType::IndexIterator)) {
-<<<<<<< HEAD
-    GetErrorReporter()->Report(call->Position(), ErrorMessages::kBadArgToIndexIteratorFree,
-                               call->Arguments()[0]->GetType(), 0);
-=======
     ReportIncorrectCallArg(call, 0, GetBuiltinType(ast::BuiltinType::IndexIterator)->PointerTo());
->>>>>>> a95b33c6
     return;
   }
   switch (builtin) {
@@ -1595,11 +1585,7 @@
     case ast::Builtin::IndexIteratorGetLoPR:
     case ast::Builtin::IndexIteratorGetHiPR:
     case ast::Builtin::IndexIteratorGetTablePR:
-<<<<<<< HEAD
-      call->SetType(GetBuiltinType(ast::BuiltinType::ProjectedRow));
-=======
       call->SetType(GetBuiltinType(ast::BuiltinType::ProjectedRow)->PointerTo());
->>>>>>> a95b33c6
       break;
     case ast::Builtin::IndexIteratorGetSlot:
       call->SetType(GetBuiltinType(ast::BuiltinType::TupleSlot));
@@ -1624,29 +1610,6 @@
     case ast::Builtin::PRSetTinyIntNull:
     case ast::Builtin::PRSetSmallIntNull:
     case ast::Builtin::PRSetIntNull:
-<<<<<<< HEAD
-    case ast::Builtin::PRSetBigIntNull:
-      is_set_call = true;
-      sql_type = ast::BuiltinType::Integer;
-      break;
-    case ast::Builtin::PRSetReal:
-    case ast::Builtin::PRSetDouble:
-    case ast::Builtin::PRSetRealNull:
-    case ast::Builtin::PRSetDoubleNull:
-      is_set_call = true;
-      sql_type = ast::BuiltinType::Real;
-      break;
-    case ast::Builtin::PRSetDate:
-    case ast::Builtin::PRSetDateNull:
-      is_set_call = true;
-      sql_type = ast::BuiltinType::Date;
-      break;
-    case ast::Builtin::PRSetVarlen:
-    case ast::Builtin::PRSetVarlenNull:
-      is_set_call = true;
-      sql_type = ast::BuiltinType::StringVal;
-      break;
-=======
     case ast::Builtin::PRSetBigIntNull: {
       is_set_call = true;
       sql_type = ast::BuiltinType::Integer;
@@ -1672,7 +1635,6 @@
       sql_type = ast::BuiltinType::StringVal;
       break;
     }
->>>>>>> a95b33c6
     case ast::Builtin::PRGetTinyInt:
     case ast::Builtin::PRGetSmallInt:
     case ast::Builtin::PRGetInt:
@@ -1680,25 +1642,6 @@
     case ast::Builtin::PRGetTinyIntNull:
     case ast::Builtin::PRGetSmallIntNull:
     case ast::Builtin::PRGetIntNull:
-<<<<<<< HEAD
-    case ast::Builtin::PRGetBigIntNull:
-      sql_type = ast::BuiltinType::Integer;
-      break;
-    case ast::Builtin::PRGetReal:
-    case ast::Builtin::PRGetDouble:
-    case ast::Builtin::PRGetRealNull:
-    case ast::Builtin::PRGetDoubleNull:
-      sql_type = ast::BuiltinType::Real;
-      break;
-    case ast::Builtin::PRGetDate:
-    case ast::Builtin::PRGetDateNull:
-      sql_type = ast::BuiltinType::Date;
-      break;
-    case ast::Builtin::PRGetVarlen:
-    case ast::Builtin::PRGetVarlenNull:
-      sql_type = ast::BuiltinType::StringVal;
-      break;
-=======
     case ast::Builtin::PRGetBigIntNull: {
       sql_type = ast::BuiltinType::Integer;
       break;
@@ -1720,7 +1663,6 @@
       sql_type = ast::BuiltinType::StringVal;
       break;
     }
->>>>>>> a95b33c6
     default:
       UNREACHABLE("Undefined projected row call!!");
   }
@@ -1853,11 +1795,7 @@
       if (!CheckArgCount(call, 1)) {
         return;
       }
-<<<<<<< HEAD
-      call->SetType(GetBuiltinType(ast::BuiltinType::ProjectedRow));
-=======
       call->SetType(GetBuiltinType(ast::BuiltinType::ProjectedRow)->PointerTo());
->>>>>>> a95b33c6
       break;
     }
     case ast::Builtin::TableInsert: {
@@ -1907,11 +1845,7 @@
         return;
       }
 
-<<<<<<< HEAD
-      call->SetType(GetBuiltinType(ast::BuiltinType::ProjectedRow));
-=======
       call->SetType(GetBuiltinType(ast::BuiltinType::ProjectedRow)->PointerTo());
->>>>>>> a95b33c6
       break;
     }
     case ast::Builtin::GetIndexPRBind: {
@@ -1924,11 +1858,7 @@
         return;
       }
 
-<<<<<<< HEAD
-      call->SetType(GetBuiltinType(ast::BuiltinType::ProjectedRow));
-=======
       call->SetType(GetBuiltinType(ast::BuiltinType::ProjectedRow)->PointerTo());
->>>>>>> a95b33c6
       break;
     }
     case ast::Builtin::IndexInsert: {
