#include "execution/ast/ast_node_factory.h"
#include "execution/ast/context.h"
#include "execution/ast/type.h"
#include "execution/sema/sema.h"

namespace terrier::execution::sema {

namespace {

bool IsPointerToSpecificBuiltin(ast::Type *type, ast::BuiltinType::Kind kind) {
  if (auto *pointee_type = type->GetPointeeType()) {
    return pointee_type->IsSpecificBuiltin(kind);
  }
  return false;
}

bool IsPointerToSQLValue(ast::Type *type) {
  if (auto *pointee_type = type->GetPointeeType()) {
    return pointee_type->IsSqlValueType();
  }
  return false;
}

bool IsPointerToAggregatorValue(ast::Type *type) {
  if (auto *pointee_type = type->GetPointeeType()) {
    return pointee_type->IsSqlAggregatorType();
  }
  return false;
}

template <typename... ArgTypes>
bool AreAllFunctions(const ArgTypes... type) {
  return (true && ... && type->IsFunctionType());
}

}  // namespace

void Sema::CheckSqlConversionCall(ast::CallExpr *call, ast::Builtin builtin) {
  // Handle this builtin because it's API is different than the other builtins; we expect three
  // 32-bit integer arguments.
  if (builtin == ast::Builtin::DateToSql) {
    if (!CheckArgCount(call, 3)) {
      return;
    }
    const auto int64_kind = ast::BuiltinType::Int64;
    if (!call->Arguments()[0]->GetType()->IsSpecificBuiltin(int64_kind) ||
        !call->Arguments()[1]->GetType()->IsSpecificBuiltin(int64_kind) ||
        !call->Arguments()[2]->GetType()->IsSpecificBuiltin(int64_kind)) {
      GetErrorReporter()->Report(call->Position(), ErrorMessages::kInvalidCastToSqlDate,
                                 call->Arguments()[0]->GetType(), call->Arguments()[1]->GetType(),
                                 call->Arguments()[2]->GetType());
    }
    // All good. Set return type as SQL Date.
    call->SetType(GetBuiltinType(ast::BuiltinType::Date));
    return;
  }

  // SQL Timestamp.
  if (builtin == ast::Builtin::TimestampToSql) {
    if (!CheckArgCountAtLeast(call, 1)) {
      return;
    }
    auto uint64_t_kind = ast::BuiltinType::Uint64;
    // First argument (julian_usec) is a uint64_t
    if (!call->Arguments()[0]->GetType()->IsIntegerType()) {
      ReportIncorrectCallArg(call, 0, GetBuiltinType(uint64_t_kind));
      return;
    }
    call->SetType(GetBuiltinType(ast::BuiltinType::Timestamp));
    return;
  }

  // SQL Timestamp, HMSu.
  if (builtin == ast::Builtin::TimestampToSqlHMSu) {
    if (!CheckArgCountAtLeast(call, 7)) {
      return;
    }
    auto int32_t_kind = ast::BuiltinType::Int32;
    auto uint8_t_kind = ast::BuiltinType::Uint8;
    auto uint32_t_kind = ast::BuiltinType::Uint32;
    auto uint64_t_kind = ast::BuiltinType::Uint64;
    // First argument (year) is a int32_t
    if (!call->Arguments()[0]->GetType()->IsIntegerType()) {
      ReportIncorrectCallArg(call, 0, GetBuiltinType(int32_t_kind));
      return;
    }
    // Second argument (month) is a uint32_t
    if (!call->Arguments()[1]->GetType()->IsIntegerType()) {
      ReportIncorrectCallArg(call, 1, GetBuiltinType(uint32_t_kind));
      return;
    }
    // Third argument (day) is a uint32_t
    if (!call->Arguments()[2]->GetType()->IsIntegerType()) {
      ReportIncorrectCallArg(call, 2, GetBuiltinType(uint32_t_kind));
      return;
    }
    // Fourth argument (hour) is a uint8_t
    if (!call->Arguments()[3]->GetType()->IsIntegerType()) {
      ReportIncorrectCallArg(call, 3, GetBuiltinType(uint8_t_kind));
      return;
    }
    // Fifth argument (minute) is a uint8_t
    if (!call->Arguments()[4]->GetType()->IsIntegerType()) {
      ReportIncorrectCallArg(call, 4, GetBuiltinType(uint8_t_kind));
      return;
    }
    // Sixth argument (second) is a uint8_t
    if (!call->Arguments()[5]->GetType()->IsIntegerType()) {
      ReportIncorrectCallArg(call, 5, GetBuiltinType(uint8_t_kind));
      return;
    }
    // Seventh argument (microsecond) is a uint64_t
    if (!call->Arguments()[6]->GetType()->IsIntegerType()) {
      ReportIncorrectCallArg(call, 6, GetBuiltinType(uint64_t_kind));
      return;
    }
    call->SetType(GetBuiltinType(ast::BuiltinType::Timestamp));
    return;
  }

  if (!CheckArgCount(call, 1)) {
    return;
  }

  auto input_type = call->Arguments()[0]->GetType();
  switch (builtin) {
    case ast::Builtin::BoolToSql: {
      if (!input_type->IsSpecificBuiltin(ast::BuiltinType::Bool)) {
        ReportIncorrectCallArg(call, 0, "boolean literal");
        return;
      }
      call->SetType(GetBuiltinType(ast::BuiltinType::Boolean));
      break;
    }
    case ast::Builtin::IntToSql: {
      if (!input_type->IsIntegerType()) {
        ReportIncorrectCallArg(call, 0, "integer literal");
        return;
      }
      call->SetType(GetBuiltinType(ast::BuiltinType::Integer));
      break;
    }
    case ast::Builtin::FloatToSql: {
      if (!input_type->IsFloatType()) {
        ReportIncorrectCallArg(call, 0, "floating point number literal");
        return;
      }
      call->SetType(GetBuiltinType(ast::BuiltinType::Real));
      break;
    }
    case ast::Builtin::StringToSql: {
      if (!input_type->IsStringType() || !call->Arguments()[0]->IsLitExpr()) {
        ReportIncorrectCallArg(call, 0, "string literal");
      }
      call->SetType(GetBuiltinType(ast::BuiltinType::StringVal));
      break;
    }
    case ast::Builtin::SqlToBool: {
      if (!input_type->IsSpecificBuiltin(ast::BuiltinType::Boolean)) {
        GetErrorReporter()->Report(call->Position(), ErrorMessages::kInvalidSqlCastToBool, input_type);
        return;
      }
      call->SetType(GetBuiltinType(ast::BuiltinType::Bool));
      break;
    }

#define CONVERSION_CASE(Op, InputType, OutputType)                     \
  case ast::Builtin::Op: {                                             \
    if (!input_type->IsSpecificBuiltin(ast::BuiltinType::InputType)) { \
      ReportIncorrectCallArg(call, 0, "SQL " #InputType);              \
      return;                                                          \
    }                                                                  \
    call->SetType(GetBuiltinType(ast::BuiltinType::OutputType));       \
    break;                                                             \
  }
      CONVERSION_CASE(ConvertBoolToInteger, Boolean, Integer);
      CONVERSION_CASE(ConvertIntegerToReal, Integer, Real);
      CONVERSION_CASE(ConvertDateToTimestamp, Date, Timestamp);
      CONVERSION_CASE(ConvertStringToBool, StringVal, Boolean);
      CONVERSION_CASE(ConvertStringToInt, StringVal, Integer);
      CONVERSION_CASE(ConvertStringToReal, StringVal, Real);
      CONVERSION_CASE(ConvertStringToDate, StringVal, Date);
      CONVERSION_CASE(ConvertStringToTime, StringVal, Timestamp);
#undef CONVERSION_CASE

    default: {
      UNREACHABLE("Impossible SQL conversion call");
    }
  }
}

void Sema::CheckBuiltinStringLikeCall(ast::CallExpr *call) {
  if (!CheckArgCount(call, 2)) {
    return;
  }

  // Both arguments must be SQL strings
  auto str_kind = ast::BuiltinType::StringVal;
  if (!call->Arguments()[0]->GetType()->IsSpecificBuiltin(str_kind)) {
    ReportIncorrectCallArg(call, 0, GetBuiltinType(str_kind));
    return;
  }
  if (!call->Arguments()[1]->GetType()->IsSpecificBuiltin(str_kind)) {
    ReportIncorrectCallArg(call, 1, GetBuiltinType(str_kind));
    return;
  }

  // Returns a SQL boolean
  call->SetType(GetBuiltinType(ast::BuiltinType::Boolean));
}

void Sema::CheckBuiltinSqlNullCall(ast::CallExpr *call, ast::Builtin builtin) {
  if (!CheckArgCount(call, 1)) {
    return;
  }
  auto input_type = call->Arguments()[0]->GetType();
  switch (builtin) {
    case ast::Builtin::IsSqlNull: /* fall-through */
    case ast::Builtin::IsSqlNotNull: {
      if (!input_type->IsSqlValueType()) {
        ReportIncorrectCallArg(call, 0, "sql_type");
        return;
      }
      call->SetType(GetBuiltinType(ast::BuiltinType::Bool));
      break;
    }
    case ast::Builtin::NullToSql: {
      if (!input_type->IsPointerType() || !input_type->GetPointeeType()->IsSqlValueType()) {
        ReportIncorrectCallArg(call, 0, "&sql_type");
        return;
      }
      call->SetType(input_type->GetPointeeType());
      break;
    }
    default:
      UNREACHABLE("Unsupported NULL type.");
  }
}

void Sema::CheckBuiltinFilterCall(ast::CallExpr *call) {
  if (!CheckArgCount(call, 4)) {
    return;
  }

  const auto &args = call->Arguments();

  // The first call argument must be a pointer to a VectorProjectionIterator
  const auto vpi_kind = ast::BuiltinType::VectorProjectionIterator;
  if (!IsPointerToSpecificBuiltin(args[0]->GetType(), vpi_kind)) {
    ReportIncorrectCallArg(call, 0, GetBuiltinType(vpi_kind)->PointerTo());
    return;
  }

  // The second call argument must be an integer for the column index
  auto int64_kind = ast::BuiltinType::Int64;
  if (!args[1]->IsIntegerLiteral()) {
    ReportIncorrectCallArg(call, 1, GetBuiltinType(int64_kind));
    return;
  }

  // The third call argument must be an type represented by an integer.
  // TODO(Amadou): This is subject to change. Ideally, there should be a builtin for every type like for VPIGet.
  if (!args[2]->IsIntegerLiteral()) {
    ReportIncorrectCallArg(call, 2, GetBuiltinType(int64_kind));
    return;
  }

  // Set return type
  call->SetType(GetBuiltinType(ast::BuiltinType::Int64));
}

// void Sema::CheckBuiltinHashTableEntryIterCall(ast::CallExpr *call, ast::Builtin builtin) {
//  if (!CheckArgCount(call, 1)) {
//    return;
//  }
//
//  // First argument must be the hash table entry iterator
//  auto iter_kind = ast::BuiltinType::HashTableEntryIterator;
//  if (!IsPointerToSpecificBuiltin(call->Arguments()[0]->GetType(), iter_kind)) {
//    ReportIncorrectCallArg(call, 0, GetBuiltinType(iter_kind)->PointerTo());
//    return;
//  }
//
//  switch (builtin) {
//    case ast::Builtin::HashTableEntryIterHasNext: {
//      call->SetType(GetBuiltinType(ast::BuiltinType::Bool));
//      break;
//    }
//    case ast::Builtin::HashTableEntryIterGetRow: {
//      call->SetType(GetBuiltinType(ast::BuiltinType::Uint8)->PointerTo());
//      break;
//    }
//    default: {
//      UNREACHABLE("Impossible hash table entry iterator call");
//    }
//  }
//}

void Sema::CheckNullValueCall(ast::CallExpr *call, UNUSED_ATTRIBUTE ast::Builtin builtin) {
  if (!CheckArgCount(call, 1)) {
    return;
  }
  // Input must be a SQL value.
  if (auto type = call->Arguments()[0]->GetType(); !type->IsSqlValueType()) {
    GetErrorReporter()->Report(call->Position(), ErrorMessages::kIsValNullExpectsSqlValue, type);
    return;
  }
  // Returns a primitive boolean.
  call->SetType(GetBuiltinType(ast::BuiltinType::Bool));
}

void Sema::CheckBuiltinDateFunctionCall(ast::CallExpr *call, ast::Builtin builtin) {
  if (!CheckArgCountAtLeast(call, 1)) {
    return;
  }
  // First arg must be a date.
  auto date_kind = ast::BuiltinType::Date;
  if (!call->Arguments()[0]->GetType()->IsSpecificBuiltin(date_kind)) {
    ReportIncorrectCallArg(call, 0, GetBuiltinType(date_kind));
    return;
  }

  switch (builtin) {
    case ast::Builtin::ExtractYear:
      call->SetType(GetBuiltinType(ast::BuiltinType::Integer));
      return;
    default:
      // TODO(Amadou): Support other date function.
      UNREACHABLE("Impossible date function");
  }
}

void Sema::CheckBuiltinAggHashTableCall(ast::CallExpr *call, ast::Builtin builtin) {
  if (!CheckArgCountAtLeast(call, 1)) {
    return;
  }

  const auto &args = call->Arguments();

  const auto agg_ht_kind = ast::BuiltinType::AggregationHashTable;
  if (!IsPointerToSpecificBuiltin(args[0]->GetType(), agg_ht_kind)) {
    ReportIncorrectCallArg(call, 0, GetBuiltinType(agg_ht_kind)->PointerTo());
    return;
  }

  switch (builtin) {
    case ast::Builtin::AggHashTableInit: {
      if (!CheckArgCount(call, 3)) {
        return;
      }
      // Second argument is a memory pool pointer
      const auto mem_pool_kind = ast::BuiltinType::MemoryPool;
      if (!IsPointerToSpecificBuiltin(args[1]->GetType(), mem_pool_kind)) {
        ReportIncorrectCallArg(call, 1, GetBuiltinType(mem_pool_kind)->PointerTo());
        return;
      }
      // Third argument is the payload size, a 32-bit value
      const auto uint_kind = ast::BuiltinType::Uint32;
      if (!args[2]->GetType()->IsSpecificBuiltin(uint_kind)) {
        ReportIncorrectCallArg(call, 2, GetBuiltinType(uint_kind));
        return;
      }
      // Nil return
      call->SetType(GetBuiltinType(ast::BuiltinType::Nil));
      break;
    }
    case ast::Builtin::AggHashTableInsert: {
      if (!CheckArgCountAtLeast(call, 2)) {
        return;
      }
      // Second argument is the hash value
      const auto hash_val_kind = ast::BuiltinType::Uint64;
      if (!args[1]->GetType()->IsSpecificBuiltin(hash_val_kind)) {
        ReportIncorrectCallArg(call, 1, GetBuiltinType(hash_val_kind));
        return;
      }
      // If there's a third argument indicating regular or partitioned insertion, it must be a bool
      if (args.size() > 2 &&
          (!args[2]->IsLitExpr() || !args[2]->GetType()->IsSpecificBuiltin(ast::BuiltinType::Bool))) {
        ReportIncorrectCallArg(call, 2, GetBuiltinType(ast::BuiltinType::Bool));
        return;
      }
      // Return a byte pointer
      call->SetType(GetBuiltinType(ast::BuiltinType::Uint8)->PointerTo());
      break;
    }
    case ast::Builtin::AggHashTableLinkEntry: {
      if (!CheckArgCount(call, 2)) {
        return;
      }
      // Second argument is a HashTableEntry*
      const auto entry_kind = ast::BuiltinType::HashTableEntry;
      if (!IsPointerToSpecificBuiltin(args[1]->GetType(), entry_kind)) {
        ReportIncorrectCallArg(call, 1, GetBuiltinType(entry_kind)->PointerTo());
        return;
      }
      // Return nothing
      call->SetType(GetBuiltinType(ast::BuiltinType::Nil));
      break;
    }
    case ast::Builtin::AggHashTableLookup: {
      if (!CheckArgCount(call, 4)) {
        return;
      }
      // Second argument is the hash value
      const auto hash_val_kind = ast::BuiltinType::Uint64;
      if (!args[1]->GetType()->IsSpecificBuiltin(hash_val_kind)) {
        ReportIncorrectCallArg(call, 1, GetBuiltinType(hash_val_kind));
        return;
      }
      // Third argument is the key equality function
      if (!args[2]->GetType()->IsFunctionType()) {
        ReportIncorrectCallArg(call, 2, GetBuiltinType(hash_val_kind));
        return;
      }
      // Fourth argument is the probe tuple, but any pointer will do
      call->SetType(GetBuiltinType(ast::BuiltinType::Uint8)->PointerTo());
      break;
    }
    case ast::Builtin::AggHashTableProcessBatch: {
      if (!CheckArgCount(call, 7)) {
        return;
      }
      // Second argument is the VPIs
      const auto vpi_kind = ast::BuiltinType::Uint64;
      if (!args[1]->GetType()->IsPointerType() ||
          IsPointerToSpecificBuiltin(args[1]->GetType()->GetPointeeType(), vpi_kind)) {
        ReportIncorrectCallArg(call, 1, GetBuiltinType(vpi_kind)->PointerTo());
        return;
      }
      // Third, fourth, fifth, and sixth are all functions
      if (!AreAllFunctions(args[2]->GetType(), args[3]->GetType(), args[4]->GetType(), args[5]->GetType())) {
        ReportIncorrectCallArg(call, 2, "function");
        return;
      }
      // Last arg must be a boolean
      if (!args[6]->GetType()->IsBoolType()) {
        ReportIncorrectCallArg(call, 6, GetBuiltinType(ast::BuiltinType::Bool));
        return;
      }
      call->SetType(GetBuiltinType(ast::BuiltinType::Nil));
      break;
    }
    case ast::Builtin::AggHashTableMovePartitions: {
      if (!CheckArgCount(call, 4)) {
        return;
      }
      // Second argument is the thread state container pointer
      const auto tls_kind = ast::BuiltinType::ThreadStateContainer;
      if (!IsPointerToSpecificBuiltin(args[1]->GetType(), tls_kind)) {
        ReportIncorrectCallArg(call, 1, GetBuiltinType(tls_kind)->PointerTo());
        return;
      }
      // Third argument is the offset of the hash table in thread local state
      const auto uint32_kind = ast::BuiltinType::Uint32;
      if (!args[2]->GetType()->IsSpecificBuiltin(uint32_kind)) {
        ReportIncorrectCallArg(call, 2, GetBuiltinType(uint32_kind));
        return;
      }
      // Fourth argument is the merging function
      if (!args[3]->GetType()->IsFunctionType()) {
        ReportIncorrectCallArg(call, 3, GetBuiltinType(uint32_kind));
        return;
      }

      call->SetType(GetBuiltinType(ast::BuiltinType::Nil));
      break;
    }
    case ast::Builtin::AggHashTableParallelPartitionedScan: {
      if (!CheckArgCount(call, 4)) {
        return;
      }
      // Second argument is an opaque context pointer
      if (!args[1]->GetType()->IsPointerType()) {
        ReportIncorrectCallArg(call, 1, GetBuiltinType(agg_ht_kind));
        return;
      }
      // Third argument is the thread state container pointer
      const auto tls_kind = ast::BuiltinType::ThreadStateContainer;
      if (!IsPointerToSpecificBuiltin(args[2]->GetType(), tls_kind)) {
        ReportIncorrectCallArg(call, 2, GetBuiltinType(tls_kind)->PointerTo());
        return;
      }
      // Fourth argument is the scanning function
      if (!args[3]->GetType()->IsFunctionType()) {
        ReportIncorrectCallArg(call, 3, GetBuiltinType(tls_kind));
        return;
      }

      call->SetType(GetBuiltinType(ast::BuiltinType::Nil));
      break;
    }
    case ast::Builtin::AggHashTableFree: {
      call->SetType(GetBuiltinType(ast::BuiltinType::Nil));
      break;
    }
    default: {
      UNREACHABLE("Impossible aggregation hash table call");
    }
  }
}

void Sema::CheckBuiltinAggHashTableIterCall(ast::CallExpr *call, ast::Builtin builtin) {
  if (!CheckArgCountAtLeast(call, 1)) {
    return;
  }

  const auto &args = call->Arguments();

  const auto agg_ht_iter_kind = ast::BuiltinType::AHTIterator;
  if (!IsPointerToSpecificBuiltin(args[0]->GetType(), agg_ht_iter_kind)) {
    ReportIncorrectCallArg(call, 0, GetBuiltinType(agg_ht_iter_kind)->PointerTo());
    return;
  }

  switch (builtin) {
    case ast::Builtin::AggHashTableIterInit: {
      if (!CheckArgCount(call, 2)) {
        return;
      }
      const auto agg_ht_kind = ast::BuiltinType::AggregationHashTable;
      if (!IsPointerToSpecificBuiltin(args[1]->GetType(), agg_ht_kind)) {
        ReportIncorrectCallArg(call, 1, GetBuiltinType(agg_ht_kind)->PointerTo());
        return;
      }
      call->SetType(GetBuiltinType(ast::BuiltinType::Nil));
      break;
    }
    case ast::Builtin::AggHashTableIterHasNext: {
      if (!CheckArgCount(call, 1)) {
        return;
      }
      call->SetType(GetBuiltinType(ast::BuiltinType::Bool));
      break;
    }
    case ast::Builtin::AggHashTableIterNext: {
      if (!CheckArgCount(call, 1)) {
        return;
      }
      call->SetType(GetBuiltinType(ast::BuiltinType::Nil));
      break;
    }
    case ast::Builtin::AggHashTableIterGetRow: {
      if (!CheckArgCount(call, 1)) {
        return;
      }
      const auto byte_kind = ast::BuiltinType::Uint8;
      call->SetType(GetBuiltinType(byte_kind)->PointerTo());
      break;
    }
    case ast::Builtin::AggHashTableIterClose: {
      if (!CheckArgCount(call, 1)) {
        return;
      }
      call->SetType(GetBuiltinType(ast::BuiltinType::Nil));
      break;
    }
    default: {
      UNREACHABLE("Impossible aggregation hash table iterator call");
    }
  }
}

void Sema::CheckBuiltinAggPartIterCall(ast::CallExpr *call, ast::Builtin builtin) {
  if (!CheckArgCount(call, 1)) {
    return;
  }

  const auto &args = call->Arguments();

  const auto part_iter_kind = ast::BuiltinType::AHTOverflowPartitionIterator;
  if (!IsPointerToSpecificBuiltin(args[0]->GetType(), part_iter_kind)) {
    ReportIncorrectCallArg(call, 0, GetBuiltinType(part_iter_kind)->PointerTo());
    return;
  }

  switch (builtin) {
    case ast::Builtin::AggPartIterHasNext: {
      call->SetType(GetBuiltinType(ast::BuiltinType::Bool));
      break;
    }
    case ast::Builtin::AggPartIterNext: {
      call->SetType(GetBuiltinType(ast::BuiltinType::Nil));
      break;
    }
    case ast::Builtin::AggPartIterGetRow: {
      const auto byte_kind = ast::BuiltinType::Uint8;
      call->SetType(GetBuiltinType(byte_kind)->PointerTo());
      break;
    }
    case ast::Builtin::AggPartIterGetHash: {
      const auto hash_val_kind = ast::BuiltinType::Uint64;
      call->SetType(GetBuiltinType(hash_val_kind));
      break;
    }
    default: {
      UNREACHABLE("Impossible aggregation partition iterator call");
    }
  }
}

void Sema::CheckBuiltinAggregatorCall(ast::CallExpr *call, ast::Builtin builtin) {
  const auto &args = call->Arguments();
  switch (builtin) {
    case ast::Builtin::AggInit:
    case ast::Builtin::AggReset: {
      // All arguments to @aggInit() or @aggReset() must be SQL aggregators
      for (uint32_t idx = 0; idx < call->NumArgs(); idx++) {
        if (!IsPointerToAggregatorValue(args[idx]->GetType())) {
          GetErrorReporter()->Report(call->Position(), ErrorMessages::kNotASQLAggregate, args[idx]->GetType());
          return;
        }
      }
      // Init returns nil
      call->SetType(GetBuiltinType(ast::BuiltinType::Nil));
      break;
    }
    case ast::Builtin::AggAdvance: {
      if (!CheckArgCount(call, 2)) {
        return;
      }
      // First argument to @aggAdvance() must be a SQL aggregator, second must
      // be a SQL value
      if (!IsPointerToAggregatorValue(args[0]->GetType())) {
        GetErrorReporter()->Report(call->Position(), ErrorMessages::kNotASQLAggregate, args[0]->GetType());
        return;
      }
      if (!IsPointerToSQLValue(args[1]->GetType())) {
        GetErrorReporter()->Report(call->Position(), ErrorMessages::kNotASQLAggregate, args[1]->GetType());
        return;
      }
      // Advance returns nil
      call->SetType(GetBuiltinType(ast::BuiltinType::Nil));
      break;
    }
    case ast::Builtin::AggMerge: {
      if (!CheckArgCount(call, 2)) {
        return;
      }
      // Both arguments must be SQL aggregators
      bool arg0_is_agg = IsPointerToAggregatorValue(args[0]->GetType());
      bool arg1_is_agg = IsPointerToAggregatorValue(args[1]->GetType());
      if (!arg0_is_agg || !arg1_is_agg) {
        GetErrorReporter()->Report(call->Position(), ErrorMessages::kNotASQLAggregate,
                                   (!arg0_is_agg ? args[0]->GetType() : args[1]->GetType()));
        return;
      }
      // Merge returns nil
      call->SetType(GetBuiltinType(ast::BuiltinType::Nil));
      break;
    }
    case ast::Builtin::AggResult: {
      if (!CheckArgCount(call, 1)) {
        return;
      }
      // Argument must be a SQL aggregator
      if (!IsPointerToAggregatorValue(args[0]->GetType())) {
        GetErrorReporter()->Report(call->Position(), ErrorMessages::kNotASQLAggregate, args[0]->GetType());
        return;
      }
      // Set the return type according to the aggregate type.
      switch (args[0]->GetType()->GetPointeeType()->As<ast::BuiltinType>()->GetKind()) {
        case ast::BuiltinType::Kind::CountAggregate:
        case ast::BuiltinType::Kind::CountStarAggregate:
        case ast::BuiltinType::Kind::IntegerMaxAggregate:
        case ast::BuiltinType::Kind::IntegerMinAggregate:
        case ast::BuiltinType::Kind::IntegerSumAggregate:
          call->SetType(GetBuiltinType(ast::BuiltinType::Integer));
          break;
        case ast::BuiltinType::Kind::RealMaxAggregate:
        case ast::BuiltinType::Kind::RealMinAggregate:
        case ast::BuiltinType::Kind::RealSumAggregate:
        case ast::BuiltinType::Kind::RealAvgAggregate:
        case ast::BuiltinType::Kind::IntegerAvgAggregate:
          call->SetType(GetBuiltinType(ast::BuiltinType::Real));
          break;
        default:
          UNREACHABLE("Impossible aggregate type!");
      }
      break;
    }
    default: {
      UNREACHABLE("Impossible aggregator call");
    }
  }
}

void Sema::CheckBuiltinJoinHashTableInit(ast::CallExpr *call) {
  if (!CheckArgCount(call, 3)) {
    return;
  }

  const auto &args = call->Arguments();

  // First argument must be a pointer to a JoinHashTable
  const auto jht_kind = ast::BuiltinType::JoinHashTable;
  if (!IsPointerToSpecificBuiltin(args[0]->GetType(), jht_kind)) {
    ReportIncorrectCallArg(call, 0, GetBuiltinType(jht_kind)->PointerTo());
    return;
  }

  // Second argument must be a pointer to a MemoryPool
  const auto region_kind = ast::BuiltinType::MemoryPool;
  if (!IsPointerToSpecificBuiltin(args[1]->GetType(), region_kind)) {
    ReportIncorrectCallArg(call, 1, GetBuiltinType(region_kind)->PointerTo());
    return;
  }

  // Third and last argument must be a 32-bit number representing the tuple size
  if (!args[2]->GetType()->IsIntegerType()) {
    ReportIncorrectCallArg(call, 2, GetBuiltinType(ast::BuiltinType::Uint32));
    return;
  }

  // This call returns nothing
  call->SetType(GetBuiltinType(ast::BuiltinType::Nil));
}

void Sema::CheckBuiltinJoinHashTableInsert(ast::CallExpr *call) {
  if (!CheckArgCount(call, 2)) {
    return;
  }

  const auto &args = call->Arguments();

  // First argument is a pointer to a JoinHashTable
  const auto jht_kind = ast::BuiltinType::JoinHashTable;
  if (!IsPointerToSpecificBuiltin(args[0]->GetType(), jht_kind)) {
    ReportIncorrectCallArg(call, 0, GetBuiltinType(jht_kind)->PointerTo());
    return;
  }

  // Second argument is a 64-bit unsigned hash value
  if (!args[1]->GetType()->IsSpecificBuiltin(ast::BuiltinType::Uint64)) {
    ReportIncorrectCallArg(call, 1, GetBuiltinType(ast::BuiltinType::Uint64));
    return;
  }

  // This call returns a byte pointer
  const auto byte_kind = ast::BuiltinType::Uint8;
  call->SetType(GetBuiltinType(byte_kind)->PointerTo());
}

void Sema::CheckBuiltinJoinHashTableBuild(ast::CallExpr *call, ast::Builtin builtin) {
  if (!CheckArgCountAtLeast(call, 1)) {
    return;
  }

  const auto &call_args = call->Arguments();

  // The first and only argument must be a pointer to a JoinHashTable
  const auto jht_kind = ast::BuiltinType::JoinHashTable;
  if (!IsPointerToSpecificBuiltin(call_args[0]->GetType(), jht_kind)) {
    ReportIncorrectCallArg(call, 0, GetBuiltinType(jht_kind)->PointerTo());
    return;
  }

  switch (builtin) {
    case ast::Builtin::JoinHashTableBuild: {
      break;
    }
    case ast::Builtin::JoinHashTableBuildParallel: {
      if (!CheckArgCount(call, 3)) {
        return;
      }
      // Second argument must be a thread state container pointer
      const auto tls_kind = ast::BuiltinType::ThreadStateContainer;
      if (!IsPointerToSpecificBuiltin(call_args[1]->GetType(), tls_kind)) {
        ReportIncorrectCallArg(call, 1, GetBuiltinType(tls_kind)->PointerTo());
        return;
      }
      // Third argument must be a 32-bit integer representing the offset
      const auto uint32_kind = ast::BuiltinType::Uint32;
      if (!call_args[2]->GetType()->IsSpecificBuiltin(uint32_kind)) {
        ReportIncorrectCallArg(call, 2, GetBuiltinType(uint32_kind));
        return;
      }
      break;
    }
    default: {
      UNREACHABLE("Impossible join hash table build call");
    }
  }

  // This call returns nothing
  call->SetType(GetBuiltinType(ast::BuiltinType::Nil));
}

// void Sema::CheckBuiltinJoinHashTableLookup(ast::CallExpr *call) {
//  if (!CheckArgCount(call, 3)) {
//    return;
//  }
//
//  const auto &args = call->Arguments();
//
//  // First argument must be a pointer to a JoinHashTable
//  const auto jht_kind = ast::BuiltinType::JoinHashTable;
//  if (!IsPointerToSpecificBuiltin(args[0]->GetType(), jht_kind)) {
//    ReportIncorrectCallArg(call, 0, GetBuiltinType(jht_kind)->PointerTo());
//    return;
//  }
//
//  // Second argument is a HashTableEntryIterator
//  auto iter_kind = ast::BuiltinType::HashTableEntryIterator;
//  if (!IsPointerToSpecificBuiltin(call->Arguments()[1]->GetType(), iter_kind)) {
//    ReportIncorrectCallArg(call, 1, GetBuiltinType(iter_kind)->PointerTo());
//    return;
//  }
//
//  // Third argument is a 64-bit unsigned hash value
//  if (!args[2]->GetType()->IsSpecificBuiltin(ast::BuiltinType::Uint64)) {
//    ReportIncorrectCallArg(call, 2, GetBuiltinType(ast::BuiltinType::Uint64));
//    return;
//  }
//
//  call->SetType(GetBuiltinType(ast::BuiltinType::HashTableEntryIterator));
//}

void Sema::CheckBuiltinJoinHashTableFree(ast::CallExpr *call) {
  if (!CheckArgCount(call, 1)) {
    return;
  }

  const auto &args = call->Arguments();

  // The first and only argument must be a pointer to a JoinHashTable
  const auto jht_kind = ast::BuiltinType::JoinHashTable;
  if (!IsPointerToSpecificBuiltin(args[0]->GetType(), jht_kind)) {
    ReportIncorrectCallArg(call, 0, GetBuiltinType(jht_kind)->PointerTo());
    return;
  }

  // This call returns nothing
  call->SetType(GetBuiltinType(ast::BuiltinType::Nil));
}

void Sema::CheckBuiltinJoinHashTableIterInit(ast::CallExpr *call) {
  if (!CheckArgCount(call, 3)) {
    return;
  }

  const auto &args = call->Arguments();

  // TODO(WAN)
  UNREACHABLE("PORT ME");
#if 0
  // First argument is a pointer to a JoinHashTableIterator
  const auto jht_iterator_kind = ast::BuiltinType::JoinHashTableIterator;
  if (!IsPointerToSpecificBuiltin(args[0]->GetType(), jht_iterator_kind)) {
    ReportIncorrectCallArg(call, 0, GetBuiltinType(jht_iterator_kind)->PointerTo());
    return;
  }
#endif

  // Second argument is a pointer to a JoinHashTable
  const auto jht_kind = ast::BuiltinType::JoinHashTable;
  if (!IsPointerToSpecificBuiltin(args[1]->GetType(), jht_kind)) {
    ReportIncorrectCallArg(call, 1, GetBuiltinType(jht_kind)->PointerTo());
    return;
  }

  // Third argument is a 64-bit unsigned hash value
  if (!args[2]->GetType()->IsSpecificBuiltin(ast::BuiltinType::Uint64)) {
    ReportIncorrectCallArg(call, 2, GetBuiltinType(ast::BuiltinType::Uint64));
    return;
  }

  // This call returns nothing
  call->SetType(GetBuiltinType(ast::BuiltinType::Nil));
}

void Sema::CheckBuiltinJoinHashTableIterHasNext(ast::CallExpr *call) {
  if (!CheckArgCount(call, 4)) {
    return;
  }

  const auto &args = call->Arguments();

  // TODO(WAN): port
  UNREACHABLE("PORT ME");
#if 0
  // First argument is a pointer to a JoinHashTableIterator
  const auto jht_iterator_kind = ast::BuiltinType::JoinHashTableIterator;
  if (!IsPointerToSpecificBuiltin(args[0]->GetType(), jht_iterator_kind)) {
    ReportIncorrectCallArg(call, 0, GetBuiltinType(jht_iterator_kind)->PointerTo());
    return;
  }
#endif

  // Second argument is a key equality function
  auto *const key_eq_type = args[1]->GetType()->SafeAs<ast::FunctionType>();
  if (key_eq_type == nullptr || key_eq_type->GetNumParams() != 3 ||
      !key_eq_type->GetReturnType()->IsSpecificBuiltin(ast::BuiltinType::Bool) ||
      !key_eq_type->GetParams()[0].type_->IsPointerType() || !key_eq_type->GetParams()[1].type_->IsPointerType() ||
      !key_eq_type->GetParams()[2].type_->IsPointerType()) {
    GetErrorReporter()->Report(call->Position(), ErrorMessages::kBadEqualityFunctionForJHTGetNext, args[1]->GetType(),
                               1);
    return;
  }

  // Third argument is an arbitrary pointer
  if (!args[2]->GetType()->IsPointerType()) {
    GetErrorReporter()->Report(call->Position(), ErrorMessages::kBadPointerForJHTGetNext, args[2]->GetType(), 2);
    return;
  }

  // Fourth argument is an arbitrary pointer
  if (!args[3]->GetType()->IsPointerType()) {
    GetErrorReporter()->Report(call->Position(), ErrorMessages::kBadPointerForJHTGetNext, args[3]->GetType(), 3);
    return;
  }

  // This call returns a bool
  call->SetType(GetBuiltinType(ast::BuiltinType::Bool));
}

void Sema::CheckBuiltinJoinHashTableIterGetRow(execution::ast::CallExpr *call) {
  if (!CheckArgCount(call, 1)) {
    return;
  }

  // TODO(WAN): port
  UNREACHABLE("PORT ME");
#if 0
  const auto &args = call->Arguments();

  // The first argument is a pointer to a JoinHashTableIterator
  const auto jht_iterator_kind = ast::BuiltinType::JoinHashTableIterator;
  if (!IsPointerToSpecificBuiltin(args[0]->GetType(), jht_iterator_kind)) {
    ReportIncorrectCallArg(call, 0, GetBuiltinType(jht_iterator_kind)->PointerTo());
    return;
  }
#endif

  // This call returns a byte pointer
  const auto byte_kind = ast::BuiltinType::Uint8;
  call->SetType(ast::BuiltinType::Get(GetContext(), byte_kind)->PointerTo());
}

void Sema::CheckBuiltinJoinHashTableIterClose(execution::ast::CallExpr *call) {
  if (!CheckArgCount(call, 1)) {
    return;
  }

  // TODO(WAN): port
  UNREACHABLE("PORT ME");
#if 0
  const auto &args = call->Arguments();

  // The first argument is a pointer to a JoinHashTableIterator
  const auto jht_iterator_kind = ast::BuiltinType::JoinHashTableIterator;
  if (!IsPointerToSpecificBuiltin(args[0]->GetType(), jht_iterator_kind)) {
    ReportIncorrectCallArg(call, 0, GetBuiltinType(jht_iterator_kind)->PointerTo());
    return;
  }
#endif

  // This call returns nothing
  call->SetType(GetBuiltinType(ast::BuiltinType::Nil));
}

void Sema::CheckBuiltinExecutionContextCall(ast::CallExpr *call, UNUSED_ATTRIBUTE ast::Builtin builtin) {
  uint32_t expected_arg_count = 1;

  switch (builtin) {
    case ast::Builtin::ExecutionContextStartResourceTracker:
      expected_arg_count = 2;
      break;
    case ast::Builtin::ExecutionContextEndResourceTracker:
      expected_arg_count = 2;
      break;
    case ast::Builtin::ExecutionContextEndPipelineTracker:
      expected_arg_count = 3;
      break;
    case ast::Builtin::ExecutionContextGetMemoryPool:
      expected_arg_count = 1;
      break;
    default:
      UNREACHABLE("Impossible execution context call");
  }

  if (!CheckArgCount(call, expected_arg_count)) {
    return;
  }

  const auto &call_args = call->Arguments();

  auto exec_ctx_kind = ast::BuiltinType::ExecutionContext;
  if (!IsPointerToSpecificBuiltin(call_args[0]->GetType(), exec_ctx_kind)) {
    ReportIncorrectCallArg(call, 0, GetBuiltinType(exec_ctx_kind)->PointerTo());
    return;
  }

  switch (builtin) {
    case ast::Builtin::ExecutionContextEndResourceTracker: {
      // Second argument is a string name
      if (!call_args[1]->GetType()->IsSqlValueType()) {
        ReportIncorrectCallArg(call, 1, GetBuiltinType(ast::BuiltinType::StringVal));
        return;
      }
      call->SetType(GetBuiltinType(ast::BuiltinType::Nil));
      break;
    }
    case ast::Builtin::ExecutionContextEndPipelineTracker: {
      // query_id
      if (!call_args[1]->IsIntegerLiteral()) {
        ReportIncorrectCallArg(call, 1, GetBuiltinType(ast::BuiltinType::Uint64));
        return;
      }
      // pipeline_id
      if (!call_args[2]->IsIntegerLiteral()) {
        ReportIncorrectCallArg(call, 2, GetBuiltinType(ast::BuiltinType::Uint64));
        return;
      }
      call->SetType(GetBuiltinType(ast::BuiltinType::Nil));
      break;
    }
    case ast::Builtin::ExecutionContextStartResourceTracker: {
      // MetricsComponent
      if (!call_args[1]->IsIntegerLiteral()) {
        ReportIncorrectCallArg(call, 1, GetBuiltinType(ast::BuiltinType::Uint64));
        return;
      }
      // Init returns nil
      call->SetType(GetBuiltinType(ast::BuiltinType::Nil));
      break;
    }
    case ast::Builtin::ExecutionContextGetMemoryPool: {
      auto mem_pool_kind = ast::BuiltinType::MemoryPool;
      call->SetType(GetBuiltinType(mem_pool_kind)->PointerTo());
      break;
    }
    default: {
      UNREACHABLE("Impossible execution context call");
    }
  }
}

void Sema::CheckBuiltinThreadStateContainerCall(ast::CallExpr *call, ast::Builtin builtin) {
  if (!CheckArgCountAtLeast(call, 1)) {
    return;
  }

  const auto &call_args = call->Arguments();

  // First argument must be thread state container pointer
  auto tls_kind = ast::BuiltinType::ThreadStateContainer;
  if (!IsPointerToSpecificBuiltin(call_args[0]->GetType(), tls_kind)) {
    ReportIncorrectCallArg(call, 0, GetBuiltinType(tls_kind)->PointerTo());
    return;
  }

  switch (builtin) {
    case ast::Builtin::ThreadStateContainerClear: {
      call->SetType(GetBuiltinType(ast::BuiltinType::Nil));
      break;
    }
    case ast::Builtin::ThreadStateContainerGetState: {
      call->SetType(GetBuiltinType(ast::BuiltinType::Uint8)->PointerTo());
      break;
    }
    case ast::Builtin::ThreadStateContainerReset: {
      if (!CheckArgCount(call, 5)) {
        return;
      }
      // Second argument must be an integer size of the state
      const auto uint_kind = ast::BuiltinType::Uint32;
      if (!call_args[1]->GetType()->IsSpecificBuiltin(uint_kind)) {
        ReportIncorrectCallArg(call, 1, GetBuiltinType(uint_kind));
        return;
      }
      // Third and fourth arguments must be functions
      // TODO(pmenon): More thorough check
      if (!call_args[2]->GetType()->IsFunctionType() || !call_args[3]->GetType()->IsFunctionType()) {
        ReportIncorrectCallArg(call, 2, GetBuiltinType(ast::BuiltinType::Uint32));
        return;
      }
      // Fifth argument must be a pointer to something or nil
      if (!call_args[4]->GetType()->IsPointerType() && !call_args[4]->GetType()->IsNilType()) {
        ReportIncorrectCallArg(call, 4, GetBuiltinType(ast::BuiltinType::Uint32));
        return;
      }
      break;
    }
    case ast::Builtin::ThreadStateContainerIterate: {
      if (!CheckArgCount(call, 3)) {
        return;
      }
      // Second argument is a pointer to some context
      if (!call_args[1]->GetType()->IsPointerType()) {
        ReportIncorrectCallArg(call, 1, GetBuiltinType(ast::BuiltinType::Uint32));
        return;
      }
      // Third argument is the iteration function callback
      if (!call_args[2]->GetType()->IsFunctionType()) {
        ReportIncorrectCallArg(call, 2, GetBuiltinType(ast::BuiltinType::Uint32));
        return;
      }
      break;
    }
    default: {
      UNREACHABLE("Impossible table iteration call");
    }
  }

  // All these calls return nil
  call->SetType(GetBuiltinType(ast::BuiltinType::Nil));
}

void Sema::CheckBuiltinTableIterCall(ast::CallExpr *call, ast::Builtin builtin) {
  const auto &call_args = call->Arguments();

  const auto tvi_kind = ast::BuiltinType::TableVectorIterator;
  if (!IsPointerToSpecificBuiltin(call_args[0]->GetType(), tvi_kind)) {
    ReportIncorrectCallArg(call, 0, GetBuiltinType(tvi_kind)->PointerTo());
    return;
  }

  switch (builtin) {
    case ast::Builtin::TableIterInit: {
      auto exec_ctx_kind = ast::BuiltinType::ExecutionContext;
      if (!IsPointerToSpecificBuiltin(call_args[1]->GetType(), exec_ctx_kind)) {
        ReportIncorrectCallArg(call, 1, GetBuiltinType(exec_ctx_kind)->PointerTo());
        return;
      }

      // The third argument is a table oid
      if (!call_args[2]->IsIntegerLiteral()) {
        ReportIncorrectCallArg(call, 2, GetBuiltinType(ast::BuiltinType::Int32));
        return;
      }
      // The fourth argument is a uint32_t array
      if (!call_args[3]->GetType()->IsArrayType()) {
        ReportIncorrectCallArg(call, 3, "Fourth argument should be a fixed length uint32 array");
        return;
      }
      auto *arr_type = call_args[3]->GetType()->SafeAs<ast::ArrayType>();
      auto uint32_t_kind = ast::BuiltinType::Uint32;
      if (!arr_type->GetElementType()->IsSpecificBuiltin(uint32_t_kind) || !arr_type->HasKnownLength()) {
        ReportIncorrectCallArg(call, 3, "Fourth argument should be a fixed length uint32 array");
      }
      call->SetType(GetBuiltinType(ast::BuiltinType::Nil));
      break;
    }
    case ast::Builtin::TableIterInitBind: {
      if (!CheckArgCount(call, 4)) {
        return;
      }
      // The second argument is the execution context
      auto exec_ctx_kind = ast::BuiltinType::ExecutionContext;
      if (!IsPointerToSpecificBuiltin(call_args[1]->GetType(), exec_ctx_kind)) {
        ReportIncorrectCallArg(call, 1, GetBuiltinType(exec_ctx_kind)->PointerTo());
        return;
      }
      // The third argument is the table name as a literal string
      if (!call_args[2]->IsStringLiteral()) {
        ReportIncorrectCallArg(call, 2, ast::StringType::Get(GetContext()));
        return;
      }
      // The fourth argument is a uint32_t array
      if (!call_args[3]->GetType()->IsArrayType()) {
        ReportIncorrectCallArg(call, 3, "Fourth argument should be a uint32 array");
        return;
      }
      auto *arr_type = call_args[3]->GetType()->SafeAs<ast::ArrayType>();
      auto uint32_t_kind = ast::BuiltinType::Uint32;
      if (!arr_type->GetElementType()->IsSpecificBuiltin(uint32_t_kind)) {
        ReportIncorrectCallArg(call, 3, "Fourth argument should be a uint32 array");
      }
      call->SetType(GetBuiltinType(ast::BuiltinType::Nil));
      break;
    }
    case ast::Builtin::TableIterAdvance: {
      // A single-arg builtin returning a boolean
      call->SetType(GetBuiltinType(ast::BuiltinType::Bool));
      break;
    }
    case ast::Builtin::TableIterReset: {
      // Return nothing
      call->SetType(GetBuiltinType(ast::BuiltinType::Nil));
      break;
    }
<<<<<<< HEAD
    case ast::Builtin::TableIterGetVPI: {
      // A single-arg builtin return a pointer to the current VPI
      const auto vpi_kind = ast::BuiltinType::VectorProjectionIterator;
      call->SetType(GetBuiltinType(vpi_kind)->PointerTo());
=======
    case ast::Builtin::TableIterGetPCI: {
      // A single-arg builtin return a pointer to the current VPI
      const auto pci_kind = ast::BuiltinType::ProjectedColumnsIterator;
      call->SetType(GetBuiltinType(pci_kind)->PointerTo());
>>>>>>> 98dedf3f
      break;
    }
    case ast::Builtin::TableIterClose: {
      // A single-arg builtin returning void
      call->SetType(GetBuiltinType(ast::BuiltinType::Nil));
      break;
    }
    default: {
      UNREACHABLE("Impossible table iteration call");
    }
  }
}

void Sema::CheckBuiltinTableIterParCall(ast::CallExpr *call) {
  if (!CheckArgCount(call, 4)) {
    return;
  }

  const auto &call_args = call->Arguments();

  // First argument is table name as a string literal
  if (!call_args[0]->IsStringLiteral()) {
    ReportIncorrectCallArg(call, 0, ast::StringType::Get(GetContext()));
    return;
  }

  // Second argument is an opaque query state. For now, check it's a pointer.
  const auto void_kind = ast::BuiltinType::Nil;
  if (!call_args[1]->GetType()->IsPointerType()) {
    ReportIncorrectCallArg(call, 1, GetBuiltinType(void_kind)->PointerTo());
    return;
  }

  // Third argument is the thread state container
  const auto tls_kind = ast::BuiltinType::ThreadStateContainer;
  if (!IsPointerToSpecificBuiltin(call_args[2]->GetType(), tls_kind)) {
    ReportIncorrectCallArg(call, 2, GetBuiltinType(tls_kind)->PointerTo());
    return;
  }

  // Third argument is scanner function
  auto *scan_fn_type = call_args[3]->GetType()->SafeAs<ast::FunctionType>();
  if (scan_fn_type == nullptr) {
    GetErrorReporter()->Report(call->Position(), ErrorMessages::kBadParallelScanFunction, call_args[3]->GetType());
    return;
  }
  // Check type
  const auto tvi_kind = ast::BuiltinType::TableVectorIterator;
  const auto &params = scan_fn_type->GetParams();
  if (params.size() != 3 || !params[0].type_->IsPointerType() || !params[1].type_->IsPointerType() ||
      !IsPointerToSpecificBuiltin(params[2].type_, tvi_kind)) {
    GetErrorReporter()->Report(call->Position(), ErrorMessages::kBadParallelScanFunction, call_args[3]->GetType());
    return;
  }

  // Nil
  call->SetType(GetBuiltinType(ast::BuiltinType::Nil));
}

void Sema::CheckBuiltinVPICall(ast::CallExpr *call, ast::Builtin builtin) {
  if (!CheckArgCountAtLeast(call, 1)) {
    return;
  }

  // The first argument must be a *VPI
  const auto vpi_kind = ast::BuiltinType::VectorProjectionIterator;
  if (!IsPointerToSpecificBuiltin(call->Arguments()[0]->GetType(), vpi_kind)) {
    ReportIncorrectCallArg(call, 0, GetBuiltinType(vpi_kind)->PointerTo());
    return;
  }

  switch (builtin) {
    case ast::Builtin::VPIIsFiltered:
    case ast::Builtin::VPIHasNext:
    case ast::Builtin::VPIHasNextFiltered:
    case ast::Builtin::VPIAdvance:
    case ast::Builtin::VPIAdvanceFiltered:
    case ast::Builtin::VPIReset:
    case ast::Builtin::VPIResetFiltered: {
      call->SetType(GetBuiltinType(ast::BuiltinType::Bool));
      break;
    }
    case ast::Builtin::VPIMatch: {
      if (!CheckArgCount(call, 2)) {
        return;
      }
      // If the match argument is a SQL boolean, implicitly cast to native
      ast::Expr *match_arg = call->Arguments()[1];
      if (match_arg->GetType()->IsSpecificBuiltin(ast::BuiltinType::Boolean)) {
        match_arg = ImplCastExprToType(match_arg, GetBuiltinType(ast::BuiltinType::Bool), ast::CastKind::SqlBoolToBool);
        call->SetArgument(1, match_arg);
      }
      // If the match argument isn't a native boolean , error
      if (!match_arg->GetType()->IsBoolType()) {
        ReportIncorrectCallArg(call, 1, GetBuiltinType(ast::BuiltinType::Bool));
        return;
      }
      call->SetType(GetBuiltinType(ast::BuiltinType::Nil));
      break;
    }
    case ast::Builtin::VPIGetSlot: {
      if (!CheckArgCount(call, 1)) {
        return;
      }
      call->SetType(GetBuiltinType(ast::BuiltinType::TupleSlot));
      break;
    }
    case ast::Builtin::VPIGetBool:
    case ast::Builtin::VPIGetBoolNull: {
      call->SetType(GetBuiltinType(ast::BuiltinType::Boolean));
      break;
    }
    case ast::Builtin::VPIGetTinyInt:
    case ast::Builtin::VPIGetTinyIntNull:
    case ast::Builtin::VPIGetSmallInt:
    case ast::Builtin::VPIGetSmallIntNull:
    case ast::Builtin::VPIGetInt:
    case ast::Builtin::VPIGetIntNull:
    case ast::Builtin::VPIGetBigInt:
    case ast::Builtin::VPIGetBigIntNull: {
      call->SetType(GetBuiltinType(ast::BuiltinType::Integer));
      break;
    }
    case ast::Builtin::VPIGetReal:
    case ast::Builtin::VPIGetRealNull:
    case ast::Builtin::VPIGetDouble:
    case ast::Builtin::VPIGetDoubleNull: {
      call->SetType(GetBuiltinType(ast::BuiltinType::Real));
      break;
    }
    case ast::Builtin::VPIGetDate:
    case ast::Builtin::VPIGetDateNull: {
      call->SetType(GetBuiltinType(ast::BuiltinType::Date));
      break;
    }
    case ast::Builtin::VPIGetTimestamp:
    case ast::Builtin::VPIGetTimestampNull: {
      call->SetType(GetBuiltinType(ast::BuiltinType::Timestamp));
      break;
    }
    case ast::Builtin::VPIGetVarlen:
    case ast::Builtin::VPIGetVarlenNull: {
      call->SetType(GetBuiltinType(ast::BuiltinType::StringVal));
      break;
    }
    default: {
      UNREACHABLE("Impossible VPI call");
    }
  }
}

void Sema::CheckBuiltinHashCall(ast::CallExpr *call, UNUSED_ATTRIBUTE ast::Builtin builtin) {
  if (!CheckArgCountAtLeast(call, 1)) {
    return;
  }

  // All arguments must be SQL types
  for (const auto &arg : call->Arguments()) {
    if (!arg->GetType()->IsSqlValueType()) {
      GetErrorReporter()->Report(arg->Position(), ErrorMessages::kBadHashArg, arg->GetType());
      return;
    }
  }

  // Result is a hash value
  call->SetType(GetBuiltinType(ast::BuiltinType::Uint64));
}

void Sema::CheckBuiltinFilterManagerCall(ast::CallExpr *const call, const ast::Builtin builtin) {
  if (!CheckArgCountAtLeast(call, 1)) {
    return;
  }

  // The first argument must be a *FilterManagerBuilder
  const auto fm_kind = ast::BuiltinType::FilterManager;
  if (!IsPointerToSpecificBuiltin(call->Arguments()[0]->GetType(), fm_kind)) {
    ReportIncorrectCallArg(call, 0, GetBuiltinType(fm_kind)->PointerTo());
    return;
  }

  switch (builtin) {
    case ast::Builtin::FilterManagerInit:
    case ast::Builtin::FilterManagerFinalize:
    case ast::Builtin::FilterManagerFree: {
      call->SetType(GetBuiltinType(ast::BuiltinType::Nil));
      break;
    }
    case ast::Builtin::FilterManagerInsertFilter: {
      // TODO(tanujnay112): Port over new implementation from TPL repo after TupleIDList is ported
      for (uint32_t arg_idx = 1; arg_idx < call->NumArgs(); arg_idx++) {
        // clang-format off
        auto *arg_type = call->Arguments()[arg_idx]->GetType()->SafeAs<ast::FunctionType>();
        if (arg_type == nullptr ||                                              // not a function
            !arg_type->GetReturnType()->IsIntegerType() ||                        // doesn't return an integer
            arg_type->GetNumParams() != 1 ||                                      // isn't a single-arg func
<<<<<<< HEAD
            arg_type->GetParams()[0].type_->GetPointeeType() == nullptr ||          // first arg isn't a *VPI
            !arg_type->GetParams()[0].type_->GetPointeeType()->IsSpecificBuiltin(
                ast::BuiltinType::VectorProjectionIterator)) {
=======
            arg_type->GetParams()[0].type_->GetPointeeType() == nullptr ||          // first arg isn't a *PCI
            !arg_type->GetParams()[0].type_->GetPointeeType()->IsSpecificBuiltin(
                ast::BuiltinType::ProjectedColumnsIterator)) {
>>>>>>> 98dedf3f
          // error
          GetErrorReporter()->Report(
              call->Position(), ErrorMessages::kIncorrectCallArgType,
              call->GetFuncName(),
              ast::BuiltinType::Get(GetContext(), fm_kind)->PointerTo(), arg_idx,
              call->Arguments()[arg_idx]->GetType());
          return;
        }
        // clang-format on
      }
      call->SetType(GetBuiltinType(ast::BuiltinType::Nil));
      break;
    }
    case ast::Builtin::FilterManagerRunFilters: {
<<<<<<< HEAD
      const auto vpi_kind = ast::BuiltinType::VectorProjectionIterator;
      if (!IsPointerToSpecificBuiltin(call->Arguments()[1]->GetType(), vpi_kind)) {
        ReportIncorrectCallArg(call, 1, GetBuiltinType(vpi_kind)->PointerTo());
=======
      if (!CheckArgCount(call, 2)) {
        return;
      }

      const auto pci_kind = ast::BuiltinType::ProjectedColumnsIterator;
      if (!IsPointerToSpecificBuiltin(call->Arguments()[1]->GetType(), pci_kind)) {
        ReportIncorrectCallArg(call, 1, GetBuiltinType(pci_kind)->PointerTo());
>>>>>>> 98dedf3f
        return;
      }
      call->SetType(GetBuiltinType(ast::BuiltinType::Nil));
      break;
    }
    default: {
      UNREACHABLE("Impossible FilterManager call");
    }
  }
}

// void Sema::CheckBuiltinVectorFilterCall(ast::CallExpr *call) {
//  if (!CheckArgCount(call, 4)) {
//    return;
//  }
//
//  // The first argument must be a *VectorProjection
//  const auto vector_proj_kind = ast::BuiltinType::VectorProjection;
//  if (!IsPointerToSpecificBuiltin(call->Arguments()[0]->GetType(), vector_proj_kind)) {
//    ReportIncorrectCallArg(call, 0, GetBuiltinType(vector_proj_kind)->PointerTo());
//    return;
//  }
//
//  // Second argument is the column index
//  const auto &call_args = call->Arguments();
//  const auto int32_kind = ast::BuiltinType::Int64;
//  const auto uint32_kind = ast::BuiltinType::Uint32;
//  if (!call_args[1]->GetType()->IsSpecificBuiltin(int32_kind) &&
//      !call_args[1]->GetType()->IsSpecificBuiltin(uint32_kind)) {
//    ReportIncorrectCallArg(call, 1, GetBuiltinType(int32_kind));
//    return;
//  }
//
//  // Third argument is either an integer or a pointer to a generic value
//  if (!call_args[2]->GetType()->IsSpecificBuiltin(int32_kind) &&
//      !call_args[2]->GetType()->IsSqlValueType()) {
//    ReportIncorrectCallArg(call, 2, GetBuiltinType(int32_kind));
//    return;
//  }
//
//  // Fourth and last argument is the *TupleIdList
//  const auto tid_list_kind = ast::BuiltinType::TupleIdList;
//  if (!IsPointerToSpecificBuiltin(call_args[3]->GetType(), tid_list_kind)) {
//    ReportIncorrectCallArg(call, 3, GetBuiltinType(tid_list_kind)->PointerTo());
//    return;
//  }
//
//  // Done
//  call->SetType(GetBuiltinType(ast::BuiltinType::Nil));
//}

void Sema::CheckMathTrigCall(ast::CallExpr *call, ast::Builtin builtin) {
  const auto real_kind = ast::BuiltinType::Real;

  const auto &call_args = call->Arguments();
  switch (builtin) {
    case ast::Builtin::ATan2: {
      // check to make sure we have the right number of arguments
      if (!CheckArgCount(call, 2)) {
        return;
      }

      // check to make sure the arguments are of the correct type
      if (!call_args[0]->GetType()->IsSpecificBuiltin(real_kind) ||
          !call_args[1]->GetType()->IsSpecificBuiltin(real_kind)) {
        ReportIncorrectCallArg(call, 1, GetBuiltinType(real_kind));
        return;
      }
      break;
    }
    case ast::Builtin::Cos:
    case ast::Builtin::Cot:
    case ast::Builtin::Sin:
    case ast::Builtin::Tan:
    case ast::Builtin::ACos:
    case ast::Builtin::ASin:
    case ast::Builtin::ATan: {
      if (!CheckArgCount(call, 1)) {
        return;
      }
      if (!call_args[0]->GetType()->IsSpecificBuiltin(real_kind)) {
        ReportIncorrectCallArg(call, 0, GetBuiltinType(real_kind));
        return;
      }
      break;
    }
    default: {
      UNREACHABLE("Impossible math trig function call");
    }
  }

  // Trig functions return real values (important)
  call->SetType(GetBuiltinType(real_kind));
}

// void Sema::CheckCSVReaderCall(ast::CallExpr *call, ast::Builtin builtin) {
//  if (!CheckArgCountAtLeast(call, 1)) {
//    return;
//  }
//
//  const auto &call_args = call->Arguments();
//
//  // First argument must be a *CSVReader.
//  const auto csv_reader = ast::BuiltinType::CSVReader;
//  if (!IsPointerToSpecificBuiltin(call_args[0]->GetType(), csv_reader)) {
//    ReportIncorrectCallArg(call, 0, GetBuiltinType(csv_reader));
//    return;
//  }
//
//  switch (builtin) {
//    case ast::Builtin::CSVReaderInit: {
//      if (!CheckArgCount(call, 2)) {
//        return;
//      }
//
//      // Second argument is either a raw string, or a string representing the
//      // name of the CSV file to read. At this stage, we don't care. It just
//      // needs to be a string.
//      if (!call_args[1]->GetType()->IsStringType()) {
//        ReportIncorrectCallArg(call, 1, GetBuiltinType(csv_reader));
//        return;
//      }
//
//      // Third, fourth, and fifth must be characters.
//
//      // Returns boolean indicating if initialization succeeded.
//      call->SetType(GetBuiltinType(ast::BuiltinType::Bool));
//      break;
//    }
//    case ast::Builtin::CSVReaderAdvance: {
//      // Returns a boolean indicating if there's more data.
//      call->SetType(GetBuiltinType(ast::BuiltinType::Bool));
//      break;
//    }
//    case ast::Builtin::CSVReaderGetField: {
//      if (!CheckArgCount(call, 3)) {
//        return;
//      }
//      // Second argument must be the index, third is a pointer to a SQL string.
//      if (!call_args[1]->GetType()->IsIntegerType()) {
//        ReportIncorrectCallArg(call, 1, GetBuiltinType(ast::BuiltinType::Uint32));
//      }
//      // Second argument must be the index, third is a pointer to a SQL string.
//      const auto string_kind = ast::BuiltinType::StringVal;
//      if (!IsPointerToSpecificBuiltin(call_args[2]->GetType(), string_kind)) {
//        ReportIncorrectCallArg(call, 2, GetBuiltinType(string_kind)->PointerTo());
//      }
//      // Returns nothing.
//      call->SetType(GetBuiltinType(ast::BuiltinType::Nil));
//      break;
//    }
//    case ast::Builtin::CSVReaderGetRecordNumber: {
//      // Returns a 32-bit number indicating the current record number.
//      call->SetType(GetBuiltinType(ast::BuiltinType::Uint32));
//      break;
//    }
//    case ast::Builtin::CSVReaderClose: {
//      // Returns nothing.
//      call->SetType(GetBuiltinType(ast::BuiltinType::Nil));
//      break;
//    }
//    default:
//      UNREACHABLE("Impossible math trig function call");
//  }
//}

void Sema::CheckBuiltinSizeOfCall(ast::CallExpr *call) {
  if (!CheckArgCount(call, 1)) {
    return;
  }

  // This call returns an unsigned 32-bit value for the size of the type
  call->SetType(GetBuiltinType(ast::BuiltinType::Uint32));
}

void Sema::CheckBuiltinOffsetOfCall(ast::CallExpr *call) {
  if (!CheckArgCount(call, 2)) {
    return;
  }

  // First argument must be a resolved composite type
  auto *type = Resolve(call->Arguments()[0]);
  if (type == nullptr || !type->IsStructType()) {
    ReportIncorrectCallArg(call, 0, "composite");
    return;
  }

  // Second argument must be an identifier expression
  auto field = call->Arguments()[1]->SafeAs<ast::IdentifierExpr>();
  if (field == nullptr) {
    ReportIncorrectCallArg(call, 1, "identifier expression");
    return;
  }

  // Field with the given name must exist in the composite type
  if (type->As<ast::StructType>()->LookupFieldByName(field->Name()) == nullptr) {
    GetErrorReporter()->Report(call->Position(), ErrorMessages::kFieldObjectDoesNotExist, field->Name(), type);
    return;
  }

  // Returns a 32-bit value for the offset of the type
  call->SetType(GetBuiltinType(ast::BuiltinType::Uint32));
}

void Sema::CheckBuiltinPtrCastCall(ast::CallExpr *call) {
  if (!CheckArgCount(call, 2)) {
    return;
  }

  // The first argument will be a UnaryOpExpr with the '*' (star) op. This is
  // because parsing function calls assumes expression arguments, not types. So,
  // something like '*Type', which would be the first argument to @ptrCast, will
  // get parsed as a dereference expression before a type expression.
  // TODO(pmenon): Fix the above to parse correctly

  auto unary_op = call->Arguments()[0]->SafeAs<ast::UnaryOpExpr>();
  if (unary_op == nullptr || unary_op->Op() != parsing::Token::Type::STAR) {
    GetErrorReporter()->Report(call->Position(), ErrorMessages::kBadArgToPtrCast, call->Arguments()[0]->GetType(), 1);
    return;
  }

  // Replace the unary with a PointerTypeRepr node and resolve it
  call->SetArgument(
      0, GetContext()->GetNodeFactory()->NewPointerType(call->Arguments()[0]->Position(), unary_op->Input()));

  for (auto *arg : call->Arguments()) {
    auto *resolved_type = Resolve(arg);
    if (resolved_type == nullptr) {
      return;
    }
  }

  // Both arguments must be pointer types
  if (!call->Arguments()[0]->GetType()->IsPointerType() || !call->Arguments()[1]->GetType()->IsPointerType()) {
    GetErrorReporter()->Report(call->Position(), ErrorMessages::kBadArgToPtrCast, call->Arguments()[0]->GetType(), 1);
    return;
  }

  // Apply the cast
  call->SetType(call->Arguments()[0]->GetType());
}

void Sema::CheckBuiltinSorterInit(ast::CallExpr *call) {
  if (!CheckArgCount(call, 4)) {
    return;
  }

  const auto &args = call->Arguments();

  // First argument must be a pointer to a Sorter
  const auto sorter_kind = ast::BuiltinType::Sorter;
  if (!IsPointerToSpecificBuiltin(args[0]->GetType(), sorter_kind)) {
    ReportIncorrectCallArg(call, 0, GetBuiltinType(sorter_kind)->PointerTo());
    return;
  }

  // Second argument must be a pointer to a MemoryPool
  const auto mem_kind = ast::BuiltinType::MemoryPool;
  if (!IsPointerToSpecificBuiltin(args[1]->GetType(), mem_kind)) {
    ReportIncorrectCallArg(call, 1, GetBuiltinType(mem_kind)->PointerTo());
    return;
  }

  // Second argument must be a function
  auto *const cmp_func_type = args[2]->GetType()->SafeAs<ast::FunctionType>();
  if (cmp_func_type == nullptr || cmp_func_type->GetNumParams() != 2 ||
      !cmp_func_type->GetReturnType()->IsSpecificBuiltin(ast::BuiltinType::Int32) ||
      !cmp_func_type->GetParams()[0].type_->IsPointerType() || !cmp_func_type->GetParams()[1].type_->IsPointerType()) {
    GetErrorReporter()->Report(call->Position(), ErrorMessages::kBadComparisonFunctionForSorter, args[2]->GetType());
    return;
  }

  // Third and last argument must be a 32-bit number representing the tuple size
  const auto uint_kind = ast::BuiltinType::Uint32;
  if (!args[3]->GetType()->IsSpecificBuiltin(uint_kind)) {
    ReportIncorrectCallArg(call, 3, GetBuiltinType(uint_kind));
    return;
  }

  // This call returns nothing
  call->SetType(GetBuiltinType(ast::BuiltinType::Nil));
}

void Sema::CheckBuiltinSorterInsert(ast::CallExpr *call, ast::Builtin builtin) {
  if (!CheckArgCountAtLeast(call, 1)) {
    return;
  }

  // First argument must be a pointer to a Sorter
  const auto sorter_kind = ast::BuiltinType::Sorter;
  if (!IsPointerToSpecificBuiltin(call->Arguments()[0]->GetType(), sorter_kind)) {
    ReportIncorrectCallArg(call, 0, GetBuiltinType(sorter_kind)->PointerTo());
    return;
  }

  switch (builtin) {
    case ast::Builtin::SorterInsert: {
      if (!CheckArgCount(call, 1)) {
        return;
      }
      // This call returns a byte buffer
      call->SetType(GetBuiltinType(ast::BuiltinType::Uint8)->PointerTo());
      break;
    }
    case ast::Builtin::SorterInsertTopK: {
      if (!CheckArgCount(call, 2)) {
        return;
      }
      // Second argument is the limit
      if (!call->Arguments()[1]->IsIntegerLiteral()) {
        ReportIncorrectCallArg(call, 1, GetBuiltinType(ast::BuiltinType::Uint64));
        return;
      }
      // This call returns a byte buffer
      call->SetType(GetBuiltinType(ast::BuiltinType::Uint8)->PointerTo());
      break;
    }
    case ast::Builtin::SorterInsertTopKFinish:
      if (!CheckArgCount(call, 2)) {
        return;
      }
      // Second argument is the limit
      if (!call->Arguments()[1]->IsIntegerLiteral()) {
        ReportIncorrectCallArg(call, 1, GetBuiltinType(ast::BuiltinType::Uint64));
        return;
      }
      // This call returns nothing
      call->SetType(GetBuiltinType(ast::BuiltinType::Nil));
      break;
    default:
      UNREACHABLE("Impossible sorter insert call");
  }
}

void Sema::CheckBuiltinSorterSort(ast::CallExpr *call, ast::Builtin builtin) {
  if (!CheckArgCountAtLeast(call, 1)) {
    return;
  }

  const auto &call_args = call->Arguments();

  // First argument must be a pointer to a Sorter
  const auto sorter_kind = ast::BuiltinType::Sorter;
  if (!IsPointerToSpecificBuiltin(call_args[0]->GetType(), sorter_kind)) {
    ReportIncorrectCallArg(call, 0, GetBuiltinType(sorter_kind)->PointerTo());
    return;
  }

  switch (builtin) {
    case ast::Builtin::SorterSort: {
      if (!CheckArgCount(call, 1)) {
        return;
      }
      break;
    }
    case ast::Builtin::SorterSortParallel:
    case ast::Builtin::SorterSortTopKParallel: {
      const auto tls_kind = ast::BuiltinType::ThreadStateContainer;
      if (!IsPointerToSpecificBuiltin(call_args[1]->GetType(), tls_kind)) {
        ReportIncorrectCallArg(call, 1, GetBuiltinType(tls_kind)->PointerTo());
        return;
      }
      // Third argument must be a 32-bit integer representing the offset
      const auto uint32_kind = ast::BuiltinType::Uint32;
      if (!call_args[2]->GetType()->IsSpecificBuiltin(uint32_kind)) {
        ReportIncorrectCallArg(call, 2, GetBuiltinType(uint32_kind));
        return;
      }

      if (builtin == ast::Builtin::SorterSortTopKParallel) {
        if (!CheckArgCount(call, 4)) {
          return;
        }

        // Last argument must be the TopK value
        const auto uint64_kind = ast::BuiltinType::Uint64;
        if (!call_args[3]->GetType()->IsSpecificBuiltin(uint64_kind)) {
          ReportIncorrectCallArg(call, 3, GetBuiltinType(uint64_kind));
          return;
        }
      }
      break;
    }
    default: {
      UNREACHABLE("Impossible sorter sort call");
    }
  }

  // This call returns nothing
  call->SetType(GetBuiltinType(ast::BuiltinType::Nil));
}

void Sema::CheckBuiltinSorterFree(ast::CallExpr *call) {
  if (!CheckArgCount(call, 1)) {
    return;
  }

  // First argument must be a pointer to a Sorter
  const auto sorter_kind = ast::BuiltinType::Sorter;
  if (!IsPointerToSpecificBuiltin(call->Arguments()[0]->GetType(), sorter_kind)) {
    ReportIncorrectCallArg(call, 0, GetBuiltinType(sorter_kind)->PointerTo());
    return;
  }

  // This call returns nothing
  call->SetType(GetBuiltinType(ast::BuiltinType::Nil));
}

void Sema::CheckBuiltinSorterIterCall(ast::CallExpr *call, ast::Builtin builtin) {
  if (!CheckArgCountAtLeast(call, 1)) {
    return;
  }

  const auto &args = call->Arguments();

  const auto sorter_iter_kind = ast::BuiltinType::SorterIterator;
  if (!IsPointerToSpecificBuiltin(args[0]->GetType(), sorter_iter_kind)) {
    ReportIncorrectCallArg(call, 0, GetBuiltinType(sorter_iter_kind)->PointerTo());
    return;
  }

  switch (builtin) {
    case ast::Builtin::SorterIterInit: {
      if (!CheckArgCount(call, 2)) {
        return;
      }

      // The second argument is the sorter instance to iterate over
      const auto sorter_kind = ast::BuiltinType::Sorter;
      if (!IsPointerToSpecificBuiltin(args[1]->GetType(), sorter_kind)) {
        ReportIncorrectCallArg(call, 1, GetBuiltinType(sorter_kind)->PointerTo());
        return;
      }
      call->SetType(GetBuiltinType(ast::BuiltinType::Nil));
      break;
    }
    case ast::Builtin::SorterIterHasNext: {
      call->SetType(GetBuiltinType(ast::BuiltinType::Bool));
      break;
    }
    case ast::Builtin::SorterIterNext: {
      call->SetType(GetBuiltinType(ast::BuiltinType::Nil));
      break;
    }
    case ast::Builtin::SorterIterGetRow: {
      call->SetType(GetBuiltinType(ast::BuiltinType::Uint8)->PointerTo());
      break;
    }
    case ast::Builtin::SorterIterClose: {
      call->SetType(GetBuiltinType(ast::BuiltinType::Nil));
      break;
    }
    default: {
      UNREACHABLE("Impossible table iteration call");
    }
  }
}

void Sema::CheckBuiltinOutputAlloc(execution::ast::CallExpr *call) {
  if (!CheckArgCount(call, 1)) {
    return;
  }

  // The first call argument must an execution context
  auto exec_ctx_kind = ast::BuiltinType::ExecutionContext;
  if (!IsPointerToSpecificBuiltin(call->Arguments()[0]->GetType(), exec_ctx_kind)) {
    ReportIncorrectCallArg(call, 0, GetBuiltinType(exec_ctx_kind)->PointerTo());
    return;
  }

  // Return a byte*
  ast::Type *ret_type = ast::BuiltinType::Get(GetContext(), ast::BuiltinType::Uint8)->PointerTo();
  call->SetType(ret_type);
}

void Sema::CheckBuiltinOutputFinalize(execution::ast::CallExpr *call) {
  if (!CheckArgCount(call, 1)) {
    return;
  }

  // The first call argument must an execution context
  auto exec_ctx_kind = ast::BuiltinType::ExecutionContext;
  if (!IsPointerToSpecificBuiltin(call->Arguments()[0]->GetType(), exec_ctx_kind)) {
    ReportIncorrectCallArg(call, 0, GetBuiltinType(exec_ctx_kind)->PointerTo());
    return;
  }

  // Return nothing
  call->SetType(GetBuiltinType(ast::BuiltinType::Nil));
}

void Sema::CheckBuiltinIndexIteratorInit(execution::ast::CallExpr *call, ast::Builtin builtin) {
  // First argument must be a pointer to a IndexIterator
  const auto index_kind = ast::BuiltinType::IndexIterator;
  if (!IsPointerToSpecificBuiltin(call->Arguments()[0]->GetType(), index_kind)) {
    ReportIncorrectCallArg(call, 0, GetBuiltinType(index_kind)->PointerTo());
    return;
  }
  switch (builtin) {
    case ast::Builtin::IndexIteratorInit: {
      if (!CheckArgCount(call, 6)) {
        return;
      }
      // The second argument is an execution context
      auto exec_ctx_kind = ast::BuiltinType::ExecutionContext;
      if (!IsPointerToSpecificBuiltin(call->Arguments()[1]->GetType(), exec_ctx_kind)) {
        ReportIncorrectCallArg(call, 1, GetBuiltinType(exec_ctx_kind)->PointerTo());
        return;
      }
      // The third argument is num_attrs
      if (!call->Arguments()[2]->IsIntegerLiteral()) {
        ReportIncorrectCallArg(call, 2, GetBuiltinType(ast::BuiltinType::Int64));
        return;
      }
      // The fourth argument is a table oid
      if (!call->Arguments()[3]->IsIntegerLiteral()) {
        ReportIncorrectCallArg(call, 3, GetBuiltinType(ast::BuiltinType::Int64));
        return;
      }
      // The fifth argument is an index oid
      if (!call->Arguments()[4]->IsIntegerLiteral()) {
        ReportIncorrectCallArg(call, 4, GetBuiltinType(ast::BuiltinType::Int64));
        return;
      }
      // The sixth argument is a uint32_t array
      if (!call->Arguments()[5]->GetType()->IsArrayType()) {
        ReportIncorrectCallArg(call, 5, "Sixth argument should be a fixed length uint32 array");
        return;
      }
      auto *arr_type = call->Arguments()[5]->GetType()->SafeAs<ast::ArrayType>();
      auto uint32_t_kind = ast::BuiltinType::Uint32;
      if (!arr_type->GetElementType()->IsSpecificBuiltin(uint32_t_kind) || !arr_type->HasKnownLength()) {
        ReportIncorrectCallArg(call, 5, "Sixth argument should be a fixed length uint32 array");
      }
      break;
    }
    case ast::Builtin::IndexIteratorInitBind: {
      if (!CheckArgCount(call, 6)) {
        return;
      }
      // The second call argument must an execution context
      auto exec_ctx_kind = ast::BuiltinType::ExecutionContext;
      if (!IsPointerToSpecificBuiltin(call->Arguments()[1]->GetType(), exec_ctx_kind)) {
        ReportIncorrectCallArg(call, 1, GetBuiltinType(exec_ctx_kind)->PointerTo());
        return;
      }
      // The third argument is number of attributes set
      if (!call->Arguments()[2]->IsIntegerLiteral()) {
        ReportIncorrectCallArg(call, 2, GetBuiltinType(ast::BuiltinType::Int64));
        return;
      }
      // The fourth argument must be the table's name
      if (!call->Arguments()[3]->GetType()->IsStringType()) {
        ReportIncorrectCallArg(call, 3, ast::StringType::Get(GetContext()));
        return;
      }
      // The fifth argument is the index's name
      if (!call->Arguments()[4]->GetType()->IsStringType()) {
        ReportIncorrectCallArg(call, 4, ast::StringType::Get(GetContext()));
        return;
      }
      // The sixth argument is a uint32_t array
      if (!call->Arguments()[5]->GetType()->IsArrayType()) {
        ReportIncorrectCallArg(call, 5, "Sixth argument should be a fixed length uint32 array");
        return;
      }
      auto *arr_type = call->Arguments()[5]->GetType()->SafeAs<ast::ArrayType>();
      auto uint32_t_kind = ast::BuiltinType::Uint32;
      if (!arr_type->GetElementType()->IsSpecificBuiltin(uint32_t_kind) || !arr_type->HasKnownLength()) {
        ReportIncorrectCallArg(call, 5, "Sixth argument should be a fixed length uint32 array");
      }
      break;
    }
    default:
      UNREACHABLE("Unreachable index iterator in builtin");
  }

  // Return nothing
  call->SetType(GetBuiltinType(ast::BuiltinType::Nil));
}

void Sema::CheckBuiltinIndexIteratorAdvance(execution::ast::CallExpr *call) {
  if (!CheckArgCount(call, 1)) {
    return;
  }
  // First argument must be a pointer to a IndexIterator
  auto index_kind = ast::BuiltinType::IndexIterator;
  if (!IsPointerToSpecificBuiltin(call->Arguments()[0]->GetType(), index_kind)) {
    ReportIncorrectCallArg(call, 0, GetBuiltinType(index_kind)->PointerTo());
    return;
  }

  // Return boolean
  call->SetType(ast::BuiltinType::Get(GetContext(), ast::BuiltinType::Bool));
}

void Sema::CheckBuiltinIndexIteratorScan(execution::ast::CallExpr *call, ast::Builtin builtin) {
  if (!CheckArgCountAtLeast(call, 1)) {
    return;
  }
  // First argument must be a pointer to a IndexIterator
  auto index_kind = ast::BuiltinType::IndexIterator;
  if (!IsPointerToSpecificBuiltin(call->Arguments()[0]->GetType(), index_kind)) {
    ReportIncorrectCallArg(call, 0, GetBuiltinType(index_kind)->PointerTo());
    return;
  }

  switch (builtin) {
    case ast::Builtin::IndexIteratorScanKey:
    case ast::Builtin::IndexIteratorScanDescending: {
      if (!CheckArgCount(call, 1)) return;
      break;
    }
    case ast::Builtin::IndexIteratorScanAscending: {
      if (!CheckArgCount(call, 3)) return;
      break;
    }
    case ast::Builtin::IndexIteratorScanLimitDescending: {
      if (!CheckArgCount(call, 2)) return;
      auto uint32_kind = ast::BuiltinType::Uint32;
      // Second argument is an integer
      if (!call->Arguments()[1]->GetType()->IsIntegerType()) {
        ReportIncorrectCallArg(call, 1, GetBuiltinType(uint32_kind));
        return;
      }
      break;
    }
    default:
      UNREACHABLE("Impossible Scan call!");
  }
  // Return nothing
  call->SetType(GetBuiltinType(ast::BuiltinType::Nil));
}

void Sema::CheckBuiltinIndexIteratorFree(execution::ast::CallExpr *call) {
  if (!CheckArgCount(call, 1)) {
    return;
  }
  // First argument must be a pointer to a IndexIterator
  auto *index_type = call->Arguments()[0]->GetType()->GetPointeeType();
  if (index_type == nullptr || !index_type->IsSpecificBuiltin(ast::BuiltinType::IndexIterator)) {
    GetErrorReporter()->Report(call->Position(), ErrorMessages::kBadArgToIndexIteratorFree,
                               call->Arguments()[0]->GetType(), 0);
    return;
  }
  // Return nothing
  call->SetType(GetBuiltinType(ast::BuiltinType::Nil));
}

void Sema::CheckBuiltinIndexIteratorPRCall(ast::CallExpr *call, ast::Builtin builtin) {
  if (!CheckArgCount(call, 1)) {
    return;
  }
  // First argument must be a pointer to a IndexIterator
  auto *index_type = call->Arguments()[0]->GetType()->GetPointeeType();
  if (index_type == nullptr || !index_type->IsSpecificBuiltin(ast::BuiltinType::IndexIterator)) {
    ReportIncorrectCallArg(call, 0, GetBuiltinType(ast::BuiltinType::IndexIterator)->PointerTo());
    return;
  }
  switch (builtin) {
    case ast::Builtin::IndexIteratorGetPR:
    case ast::Builtin::IndexIteratorGetLoPR:
    case ast::Builtin::IndexIteratorGetHiPR:
    case ast::Builtin::IndexIteratorGetTablePR:
      call->SetType(GetBuiltinType(ast::BuiltinType::ProjectedRow)->PointerTo());
      break;
    case ast::Builtin::IndexIteratorGetSlot:
      call->SetType(GetBuiltinType(ast::BuiltinType::TupleSlot));
      break;
    default:
      UNREACHABLE("Impossible Index PR call!");
  }
}

void Sema::CheckBuiltinPRCall(ast::CallExpr *call, ast::Builtin builtin) {
  if (!CheckArgCountAtLeast(call, 2)) {
    return;
  }
  // Calls to set varlen take an extra boolean to indicate ownership.
  bool is_set_varlen = false;
  bool is_set_call = false;
  // Type of the input or output sql value
  ast::BuiltinType::Kind sql_type;
  switch (builtin) {
    case ast::Builtin::PRSetBool:
    case ast::Builtin::PRSetBoolNull: {
      is_set_call = true;
      sql_type = ast::BuiltinType::Bool;
      break;
    }
    case ast::Builtin::PRSetTinyInt:
    case ast::Builtin::PRSetSmallInt:
    case ast::Builtin::PRSetInt:
    case ast::Builtin::PRSetBigInt:
    case ast::Builtin::PRSetTinyIntNull:
    case ast::Builtin::PRSetSmallIntNull:
    case ast::Builtin::PRSetIntNull:
    case ast::Builtin::PRSetBigIntNull: {
      is_set_call = true;
      sql_type = ast::BuiltinType::Integer;
      break;
    }
    case ast::Builtin::PRSetReal:
    case ast::Builtin::PRSetDouble:
    case ast::Builtin::PRSetRealNull:
    case ast::Builtin::PRSetDoubleNull: {
      is_set_call = true;
      sql_type = ast::BuiltinType::Real;
      break;
    }
    case ast::Builtin::PRSetDate:
    case ast::Builtin::PRSetDateNull: {
      is_set_call = true;
      sql_type = ast::BuiltinType::Date;
      break;
    }
    case ast::Builtin::PRSetTimestamp:
    case ast::Builtin::PRSetTimestampNull: {
      is_set_call = true;
      sql_type = ast::BuiltinType::Timestamp;
      break;
    }
    case ast::Builtin::PRSetVarlen:
    case ast::Builtin::PRSetVarlenNull: {
      is_set_call = true;
      is_set_varlen = true;
      sql_type = ast::BuiltinType::StringVal;
      break;
    }
    case ast::Builtin::PRGetBool:
    case ast::Builtin::PRGetBoolNull: {
      sql_type = ast::BuiltinType::Bool;
      break;
    }
    case ast::Builtin::PRGetTinyInt:
    case ast::Builtin::PRGetSmallInt:
    case ast::Builtin::PRGetInt:
    case ast::Builtin::PRGetBigInt:
    case ast::Builtin::PRGetTinyIntNull:
    case ast::Builtin::PRGetSmallIntNull:
    case ast::Builtin::PRGetIntNull:
    case ast::Builtin::PRGetBigIntNull: {
      sql_type = ast::BuiltinType::Integer;
      break;
    }
    case ast::Builtin::PRGetReal:
    case ast::Builtin::PRGetDouble:
    case ast::Builtin::PRGetRealNull:
    case ast::Builtin::PRGetDoubleNull: {
      sql_type = ast::BuiltinType::Real;
      break;
    }
    case ast::Builtin::PRGetDate:
    case ast::Builtin::PRGetDateNull: {
      sql_type = ast::BuiltinType::Date;
      break;
    }
    case ast::Builtin::PRGetTimestamp:
    case ast::Builtin::PRGetTimestampNull: {
      sql_type = ast::BuiltinType::Timestamp;
      break;
    }
    case ast::Builtin::PRGetVarlen:
    case ast::Builtin::PRGetVarlenNull: {
      sql_type = ast::BuiltinType::StringVal;
      break;
    }
    default:
      UNREACHABLE("Undefined projected row call!!");
  }

  // First argument must be a pointer to a ProjectedRow
  auto pr_kind = ast::BuiltinType::ProjectedRow;
  if (!IsPointerToSpecificBuiltin(call->Arguments()[0]->GetType(), pr_kind)) {
    ReportIncorrectCallArg(call, 0, GetBuiltinType(pr_kind)->PointerTo());
    return;
  }
  // Second argument must be an integer literal
  if (!call->Arguments()[1]->IsIntegerLiteral()) {
    ReportIncorrectCallArg(call, 1, GetBuiltinType(ast::BuiltinType::Int64));
    return;
  }
  if (is_set_call) {
    if (!CheckArgCount(call, is_set_varlen ? 4 : 3)) {
      return;
    }
    // Third argument depends of call
    if (GetBuiltinType(sql_type) != call->Arguments()[2]->GetType()) {
      ReportIncorrectCallArg(call, 2, GetBuiltinType(sql_type));
      return;
    }
    // For varlens, there is a fourth boolean argument.
    if (is_set_varlen) {
      auto bool_kind = ast::BuiltinType::Bool;
      if (!call->Arguments()[3]->GetType()->IsSpecificBuiltin(bool_kind)) {
        ReportIncorrectCallArg(call, 3, GetBuiltinType(bool_kind));
        return;
      }
    }
    // Return nothing
    call->SetType(GetBuiltinType(ast::BuiltinType::Nil));
  } else {
    if (!CheckArgCount(call, 2)) {
      return;
    }
    // Return sql type
    call->SetType(ast::BuiltinType::Get(GetContext(), sql_type));
  }
}

void Sema::CheckBuiltinStorageInterfaceCall(ast::CallExpr *call, ast::Builtin builtin) {
  const auto &call_args = call->Arguments();

  const auto storage_interface_kind = ast::BuiltinType::StorageInterface;
  const auto int32_kind = ast::BuiltinType::Int64;

  if (!CheckArgCountAtLeast(call, 1)) {
    return;
  }
  if (!IsPointerToSpecificBuiltin(call_args[0]->GetType(), storage_interface_kind)) {
    ReportIncorrectCallArg(call, 0, GetBuiltinType(storage_interface_kind)->PointerTo());
    return;
  }

  switch (builtin) {
    case ast::Builtin::StorageInterfaceInit: {
      if (!CheckArgCount(call, 5)) {
        return;
      }

      // exec_ctx
      auto exec_ctx_kind = ast::BuiltinType::ExecutionContext;
      if (!IsPointerToSpecificBuiltin(call_args[1]->GetType(), exec_ctx_kind)) {
        ReportIncorrectCallArg(call, 1, GetBuiltinType(exec_ctx_kind)->PointerTo());
        return;
      }

      // table_oid
      if (!call_args[2]->IsIntegerLiteral()) {
        ReportIncorrectCallArg(call, 2, GetBuiltinType(int32_kind));
        return;
      }

      // uint32_t *col_oids
      if (!call_args[3]->GetType()->IsArrayType()) {
        ReportIncorrectCallArg(call, 3, "Third argument should be a fixed length uint32 array");
        return;
      }
      auto *arr_type = call_args[3]->GetType()->SafeAs<ast::ArrayType>();
      auto uint32_t_kind = ast::BuiltinType::Uint32;
      if (!arr_type->GetElementType()->IsSpecificBuiltin(uint32_t_kind) || !arr_type->HasKnownLength()) {
        ReportIncorrectCallArg(call, 3, "Third argument should be a fixed length uint32 array");
      }

      // needs_indexes for non-indexed updates
      if (!call_args[4]->GetType()->IsBoolType()) {
        ReportIncorrectCallArg(call, 4, GetBuiltinType(ast::BuiltinType::Bool));
        return;
      }

      // void
      call->SetType(GetBuiltinType(ast::BuiltinType::Nil));
      break;
    }
    case ast::Builtin::StorageInterfaceInitBind: {
      if (!CheckArgCount(call, 5)) {
        return;
      }

      // exec_ctx
      auto exec_ctx_kind = ast::BuiltinType::ExecutionContext;
      if (!IsPointerToSpecificBuiltin(call_args[1]->GetType(), exec_ctx_kind)) {
        ReportIncorrectCallArg(call, 1, GetBuiltinType(exec_ctx_kind)->PointerTo());
        return;
      }

      // table_name
      if (!call_args[2]->IsStringLiteral()) {
        ReportIncorrectCallArg(call, 2, ast::StringType::Get(GetContext()));
        return;
      }

      // uint32_t *col_oids
      if (!call_args[3]->GetType()->IsArrayType()) {
        ReportIncorrectCallArg(call, 3, "Third argument should be a fixed length uint32 array");
        return;
      }
      auto *arr_type = call_args[3]->GetType()->SafeAs<ast::ArrayType>();
      auto uint32_t_kind = ast::BuiltinType::Uint32;
      if (!arr_type->GetElementType()->IsSpecificBuiltin(uint32_t_kind) || !arr_type->HasKnownLength()) {
        ReportIncorrectCallArg(call, 3, "Fourth argument should be a fixed length uint32 array");
      }

      // needs indexes
      if (!call_args[4]->GetType()->IsBoolType()) {
        ReportIncorrectCallArg(call, 4, GetBuiltinType(ast::BuiltinType::Bool));
        return;
      }

      // void
      call->SetType(GetBuiltinType(ast::BuiltinType::Nil));
      break;
    }
    case ast::Builtin::GetTablePR: {
      if (!CheckArgCount(call, 1)) {
        return;
      }
      call->SetType(GetBuiltinType(ast::BuiltinType::ProjectedRow)->PointerTo());
      break;
    }
    case ast::Builtin::TableInsert: {
      if (!CheckArgCount(call, 1)) {
        return;
      }

      auto tuple_slot_type = ast::BuiltinType::TupleSlot;
      call->SetType(GetBuiltinType(tuple_slot_type));
      break;
    }
    case ast::Builtin::TableDelete: {
      if (!CheckArgCount(call, 2)) {
        return;
      }

      auto tuple_slot_type = ast::BuiltinType::TupleSlot;
      if (!IsPointerToSpecificBuiltin(call_args[1]->GetType(), tuple_slot_type)) {
        ReportIncorrectCallArg(call, 1, GetBuiltinType(tuple_slot_type)->PointerTo());
        return;
      }

      call->SetType(GetBuiltinType(ast::BuiltinType::Bool));
      break;
    }
    case ast::Builtin::TableUpdate: {
      if (!CheckArgCount(call, 2)) {
        return;
      }

      auto tuple_slot_type = ast::BuiltinType::TupleSlot;
      if (!IsPointerToSpecificBuiltin(call_args[1]->GetType(), tuple_slot_type)) {
        ReportIncorrectCallArg(call, 1, GetBuiltinType(tuple_slot_type)->PointerTo());
        return;
      }

      call->SetType(GetBuiltinType(ast::BuiltinType::Bool));
      break;
    }
    case ast::Builtin::GetIndexPR: {
      if (!CheckArgCount(call, 2)) {
        return;
      }

      if (!call_args[1]->IsIntegerLiteral()) {
        ReportIncorrectCallArg(call, 1, GetBuiltinType(int32_kind));
        return;
      }

      call->SetType(GetBuiltinType(ast::BuiltinType::ProjectedRow)->PointerTo());
      break;
    }
    case ast::Builtin::GetIndexPRBind: {
      if (!CheckArgCount(call, 2)) {
        return;
      }

      if (!call_args[1]->IsStringLiteral()) {
        ReportIncorrectCallArg(call, 1, ast::StringType::Get(GetContext()));
        return;
      }

      call->SetType(GetBuiltinType(ast::BuiltinType::ProjectedRow)->PointerTo());
      break;
    }
    case ast::Builtin::IndexInsert: {
      if (!CheckArgCount(call, 1)) {
        return;
      }
      call->SetType(GetBuiltinType(ast::BuiltinType::Bool));
      break;
    }
    case ast::Builtin::IndexInsertUnique: {
      if (!CheckArgCount(call, 1)) {
        return;
      }
      call->SetType(GetBuiltinType(ast::BuiltinType::Bool));
      break;
    }
    case ast::Builtin::IndexDelete: {
      if (!CheckArgCount(call, 2)) {
        return;
      }
      // Second argument is a tuple slot
      auto tuple_slot_type = ast::BuiltinType::TupleSlot;
      if (!IsPointerToSpecificBuiltin(call_args[1]->GetType(), tuple_slot_type)) {
        ReportIncorrectCallArg(call, 1, GetBuiltinType(tuple_slot_type)->PointerTo());
        return;
      }
      call->SetType(GetBuiltinType(ast::BuiltinType::Nil));
      break;
    }
    case ast::Builtin::StorageInterfaceFree: {
      if (!CheckArgCount(call, 1)) {
        return;
      }
      // Return nothing
      call->SetType(GetBuiltinType(ast::BuiltinType::Nil));
      break;
    }
    default:
      UNREACHABLE("Undefined updater call!");
  }
}

void Sema::CheckBuiltinParamCall(ast::CallExpr *call, ast::Builtin builtin) {
  if (!CheckArgCount(call, 2)) {
    return;
  }

  // first argument is an exec ctx
  auto exec_ctx_kind = ast::BuiltinType::ExecutionContext;
  if (!IsPointerToSpecificBuiltin(call->Arguments()[0]->GetType(), exec_ctx_kind)) {
    ReportIncorrectCallArg(call, 0, GetBuiltinType(exec_ctx_kind)->PointerTo());
    return;
  }

  // second argument is the index of the parameter
  if (!call->Arguments()[1]->GetType()->IsIntegerType()) {
    ReportIncorrectCallArg(call, 0, GetBuiltinType(ast::BuiltinType::Kind::Uint32));
    return;
  }

  // Type output sql value
  ast::BuiltinType::Kind sql_type;
  switch (builtin) {
    case ast::Builtin::GetParamBool: {
      sql_type = ast::BuiltinType::Bool;
      break;
    }
    case ast::Builtin::GetParamTinyInt:
    case ast::Builtin::GetParamSmallInt:
    case ast::Builtin::GetParamInt:
    case ast::Builtin::GetParamBigInt: {
      sql_type = ast::BuiltinType::Integer;
      break;
    }
    case ast::Builtin::GetParamReal:
    case ast::Builtin::GetParamDouble: {
      sql_type = ast::BuiltinType::Real;
      break;
    }
    case ast::Builtin::GetParamDate: {
      sql_type = ast::BuiltinType::Date;
      break;
    }
    case ast::Builtin::GetParamTimestamp: {
      sql_type = ast::BuiltinType::Timestamp;
      break;
    }
    case ast::Builtin::GetParamString: {
      sql_type = ast::BuiltinType::StringVal;
      break;
    }
    default:
      UNREACHABLE("Undefined parameter call!!");
  }

  // Return sql type
  call->SetType(ast::BuiltinType::Get(GetContext(), sql_type));
}

void Sema::CheckBuiltinStringCall(ast::CallExpr *call, ast::Builtin builtin) {
  ast::BuiltinType::Kind sql_type;
  switch (builtin) {
    case ast::Builtin::Lower: {
      // check to make sure this function has two arguments
      if (!CheckArgCount(call, 2)) {
        return;
      }

      // checking to see if the first argument is an execution context
      auto exec_ctx_kind = ast::BuiltinType::ExecutionContext;
      if (!IsPointerToSpecificBuiltin(call->Arguments()[0]->GetType(), exec_ctx_kind)) {
        ReportIncorrectCallArg(call, 0, GetBuiltinType(exec_ctx_kind)->PointerTo());
        return;
      }

      // checking to see if the second argument is a string
      auto *resolved_type = Resolve(call->Arguments()[1]);
      if (resolved_type == nullptr) {
        return;
      }
      if (!resolved_type->IsSpecificBuiltin(ast::BuiltinType::StringVal)) {
        ReportIncorrectCallArg(call, 1, ast::StringType::Get(GetContext()));
        return;
      }

      // this function returns a string
      sql_type = ast::BuiltinType::StringVal;
      break;
    }
    default:
      UNREACHABLE("Unimplemented string call!!");
  }

  call->SetType(ast::BuiltinType::Get(GetContext(), sql_type));
}

void Sema::CheckBuiltinCall(ast::CallExpr *call) {
  ast::Builtin builtin;
  if (!GetContext()->IsBuiltinFunction(call->GetFuncName(), &builtin)) {
    GetErrorReporter()->Report(call->Function()->Position(), ErrorMessages::kInvalidBuiltinFunction,
                               call->GetFuncName());
    return;
  }

  if (builtin == ast::Builtin::PtrCast) {
    CheckBuiltinPtrCastCall(call);
    return;
  }

  // First, resolve all call arguments. If any fail, exit immediately.
  for (auto *arg : call->Arguments()) {
    auto *resolved_type = Resolve(arg);
    if (resolved_type == nullptr) {
      return;
    }
  }

  switch (builtin) {
    case ast::Builtin::IsSqlNull:
    case ast::Builtin::IsSqlNotNull:
    case ast::Builtin::NullToSql: {
      CheckBuiltinSqlNullCall(call, builtin);
      break;
    }
    case ast::Builtin::BoolToSql:
    case ast::Builtin::IntToSql:
    case ast::Builtin::FloatToSql:
    case ast::Builtin::StringToSql:
    case ast::Builtin::VarlenToSql:
    case ast::Builtin::DateToSql:
    case ast::Builtin::TimestampToSql:
    case ast::Builtin::TimestampToSqlHMSu:
    case ast::Builtin::SqlToBool: {
      CheckSqlConversionCall(call, builtin);
      break;
    }
    case ast::Builtin::ExtractYear: {
      CheckBuiltinDateFunctionCall(call, builtin);
      break;
    }
    case ast::Builtin::FilterManagerInit:
    case ast::Builtin::FilterManagerInsertFilter:
    case ast::Builtin::FilterManagerFinalize:
    case ast::Builtin::FilterManagerRunFilters:
    case ast::Builtin::FilterManagerFree: {
      CheckBuiltinFilterManagerCall(call, builtin);
      break;
    }
    case ast::Builtin::FilterEq:
    case ast::Builtin::FilterGe:
    case ast::Builtin::FilterGt:
    case ast::Builtin::FilterLt:
    case ast::Builtin::FilterNe:
    case ast::Builtin::FilterLe: {
      CheckBuiltinFilterCall(call);
      break;
    }
    case ast::Builtin::ExecutionContextGetMemoryPool:
    case ast::Builtin::ExecutionContextStartResourceTracker:
    case ast::Builtin::ExecutionContextEndResourceTracker:
    case ast::Builtin::ExecutionContextEndPipelineTracker: {
      CheckBuiltinExecutionContextCall(call, builtin);
      break;
    }
    case ast::Builtin::ThreadStateContainerClear:
    case ast::Builtin::ThreadStateContainerGetState:
    case ast::Builtin::ThreadStateContainerReset:
    case ast::Builtin::ThreadStateContainerIterate: {
      CheckBuiltinThreadStateContainerCall(call, builtin);
      break;
    }
    case ast::Builtin::TableIterInit:
    case ast::Builtin::TableIterInitBind:
<<<<<<< HEAD
    case ast::Builtin::TableIterAdvance:
    case ast::Builtin::TableIterReset:
    case ast::Builtin::TableIterGetVPI:
=======
    case ast::Builtin::TableIterGetPCI:
    case ast::Builtin::TableIterParallel:
    case ast::Builtin::TableIterReset:
    case ast::Builtin::TableIterAdvance:
>>>>>>> 98dedf3f
    case ast::Builtin::TableIterClose: {
      CheckBuiltinTableIterCall(call, builtin);
      break;
    }
<<<<<<< HEAD
    case ast::Builtin::TableIterParallel: {
      CheckBuiltinTableIterParCall(call);
      break;
    }
    case ast::Builtin::VPIIsFiltered:
    case ast::Builtin::VPIHasNext:
    case ast::Builtin::VPIHasNextFiltered:
    case ast::Builtin::VPIAdvance:
    case ast::Builtin::VPIAdvanceFiltered:
    case ast::Builtin::VPIGetSlot:
    case ast::Builtin::VPIMatch:
    case ast::Builtin::VPIReset:
    case ast::Builtin::VPIResetFiltered:
    case ast::Builtin::VPIGetBool:
    case ast::Builtin::VPIGetBoolNull:
    case ast::Builtin::VPIGetTinyInt:
    case ast::Builtin::VPIGetTinyIntNull:
    case ast::Builtin::VPIGetSmallInt:
    case ast::Builtin::VPIGetSmallIntNull:
    case ast::Builtin::VPIGetInt:
    case ast::Builtin::VPIGetIntNull:
    case ast::Builtin::VPIGetBigInt:
    case ast::Builtin::VPIGetBigIntNull:
    case ast::Builtin::VPIGetReal:
    case ast::Builtin::VPIGetRealNull:
    case ast::Builtin::VPIGetDouble:
    case ast::Builtin::VPIGetDoubleNull:
    case ast::Builtin::VPIGetDate:
    case ast::Builtin::VPIGetDateNull:
    case ast::Builtin::VPIGetTimestamp:
    case ast::Builtin::VPIGetTimestampNull:
    case ast::Builtin::VPIGetVarlen:
    case ast::Builtin::VPIGetVarlenNull: {
      CheckBuiltinVPICall(call, builtin);
=======
    case ast::Builtin::PCIIsFiltered:
    case ast::Builtin::PCIHasNext:
    case ast::Builtin::PCIHasNextFiltered:
    case ast::Builtin::PCIAdvance:
    case ast::Builtin::PCIAdvanceFiltered:
    case ast::Builtin::PCIGetSlot:
    case ast::Builtin::PCIMatch:
    case ast::Builtin::PCIReset:
    case ast::Builtin::PCIResetFiltered:
    case ast::Builtin::PCIGetBool:
    case ast::Builtin::PCIGetBoolNull:
    case ast::Builtin::PCIGetTinyInt:
    case ast::Builtin::PCIGetTinyIntNull:
    case ast::Builtin::PCIGetSmallInt:
    case ast::Builtin::PCIGetSmallIntNull:
    case ast::Builtin::PCIGetInt:
    case ast::Builtin::PCIGetIntNull:
    case ast::Builtin::PCIGetBigInt:
    case ast::Builtin::PCIGetBigIntNull:
    case ast::Builtin::PCIGetReal:
    case ast::Builtin::PCIGetRealNull:
    case ast::Builtin::PCIGetDouble:
    case ast::Builtin::PCIGetDoubleNull:
    case ast::Builtin::PCIGetDate:
    case ast::Builtin::PCIGetDateNull:
    case ast::Builtin::PCIGetTimestamp:
    case ast::Builtin::PCIGetTimestampNull:
    case ast::Builtin::PCIGetVarlen:
    case ast::Builtin::PCIGetVarlenNull: {
      CheckBuiltinPCICall(call, builtin);
>>>>>>> 98dedf3f
      break;
    }
    case ast::Builtin::Hash: {
      CheckBuiltinHashCall(call, builtin);
      break;
    }
      //    case ast::Builtin::CSVReaderInit:
      //    case ast::Builtin::CSVReaderAdvance:
      //    case ast::Builtin::CSVReaderGetField:
      //    case ast::Builtin::CSVReaderGetRecordNumber:
      //    case ast::Builtin::CSVReaderClose: {
      //      CheckCSVReaderCall(call, builtin);
      //      break;
      //    }
    case ast::Builtin::AggHashTableInit:
    case ast::Builtin::AggHashTableInsert:
    case ast::Builtin::AggHashTableLookup:
    case ast::Builtin::AggHashTableProcessBatch:
    case ast::Builtin::AggHashTableMovePartitions:
    case ast::Builtin::AggHashTableParallelPartitionedScan:
    case ast::Builtin::AggHashTableFree: {
      CheckBuiltinAggHashTableCall(call, builtin);
      break;
    }
    case ast::Builtin::AggHashTableIterInit:
    case ast::Builtin::AggHashTableIterHasNext:
    case ast::Builtin::AggHashTableIterNext:
    case ast::Builtin::AggHashTableIterGetRow:
    case ast::Builtin::AggHashTableIterClose: {
      CheckBuiltinAggHashTableIterCall(call, builtin);
      break;
    }
    case ast::Builtin::AggPartIterHasNext:
    case ast::Builtin::AggPartIterNext:
    case ast::Builtin::AggPartIterGetRow:
    case ast::Builtin::AggPartIterGetHash: {
      CheckBuiltinAggPartIterCall(call, builtin);
      break;
    }
    case ast::Builtin::AggInit:
    case ast::Builtin::AggAdvance:
    case ast::Builtin::AggMerge:
    case ast::Builtin::AggReset:
    case ast::Builtin::AggResult: {
      CheckBuiltinAggregatorCall(call, builtin);
      break;
    }
    case ast::Builtin::JoinHashTableInit: {
      CheckBuiltinJoinHashTableInit(call);
      break;
    }
    case ast::Builtin::JoinHashTableInsert: {
      CheckBuiltinJoinHashTableInsert(call);
      break;
    }
    case ast::Builtin::JoinHashTableIterInit: {
      CheckBuiltinJoinHashTableIterInit(call);
      break;
    }
    case ast::Builtin::JoinHashTableIterHasNext: {
      CheckBuiltinJoinHashTableIterHasNext(call);
      break;
    }
    case ast::Builtin::JoinHashTableIterGetRow: {
      CheckBuiltinJoinHashTableIterGetRow(call);
      break;
    }
    case ast::Builtin::JoinHashTableIterClose: {
      CheckBuiltinJoinHashTableIterClose(call);
      break;
    }
    case ast::Builtin::JoinHashTableBuild:
    case ast::Builtin::JoinHashTableBuildParallel: {
      CheckBuiltinJoinHashTableBuild(call, builtin);
      break;
    }
    case ast::Builtin::JoinHashTableFree: {
      CheckBuiltinJoinHashTableFree(call);
      break;
    }
    case ast::Builtin::SorterInit: {
      CheckBuiltinSorterInit(call);
      break;
    }
    case ast::Builtin::SorterInsert:
    case ast::Builtin::SorterInsertTopK:
    case ast::Builtin::SorterInsertTopKFinish: {
      CheckBuiltinSorterInsert(call, builtin);
      break;
    }
    case ast::Builtin::SorterSort:
    case ast::Builtin::SorterSortParallel:
    case ast::Builtin::SorterSortTopKParallel: {
      CheckBuiltinSorterSort(call, builtin);
      break;
    }
    case ast::Builtin::SorterFree: {
      CheckBuiltinSorterFree(call);
      break;
    }
    case ast::Builtin::SorterIterInit:
    case ast::Builtin::SorterIterHasNext:
    case ast::Builtin::SorterIterNext:
    case ast::Builtin::SorterIterGetRow:
    case ast::Builtin::SorterIterClose: {
      CheckBuiltinSorterIterCall(call, builtin);
      break;
    }
    case ast::Builtin::SizeOf: {
      CheckBuiltinSizeOfCall(call);
      break;
    }
    case ast::Builtin::OutputAlloc: {
      CheckBuiltinOutputAlloc(call);
      break;
    }
    case ast::Builtin::OutputFinalize: {
      CheckBuiltinOutputFinalize(call);
      break;
    }
    case ast::Builtin::IndexIteratorInit:
    case ast::Builtin::IndexIteratorInitBind: {
      CheckBuiltinIndexIteratorInit(call, builtin);
      break;
    }
    case ast::Builtin::IndexIteratorScanKey:
    case ast::Builtin::IndexIteratorScanAscending:
    case ast::Builtin::IndexIteratorScanDescending:
    case ast::Builtin::IndexIteratorScanLimitDescending: {
      CheckBuiltinIndexIteratorScan(call, builtin);
      break;
    }
    case ast::Builtin::IndexIteratorAdvance: {
      CheckBuiltinIndexIteratorAdvance(call);
      break;
    }
    case ast::Builtin::IndexIteratorGetPR:
    case ast::Builtin::IndexIteratorGetLoPR:
    case ast::Builtin::IndexIteratorGetHiPR:
    case ast::Builtin::IndexIteratorGetSlot:
    case ast::Builtin::IndexIteratorGetTablePR: {
      CheckBuiltinIndexIteratorPRCall(call, builtin);
      break;
    }
    case ast::Builtin::IndexIteratorFree: {
      CheckBuiltinIndexIteratorFree(call);
      break;
    }
    case ast::Builtin::ACos:
    case ast::Builtin::ASin:
    case ast::Builtin::ATan:
    case ast::Builtin::ATan2:
    case ast::Builtin::Cos:
    case ast::Builtin::Cot:
    case ast::Builtin::Sin:
    case ast::Builtin::Tan: {
      CheckMathTrigCall(call, builtin);
      break;
    }
    case ast::Builtin::PRSetBool:
    case ast::Builtin::PRSetTinyInt:
    case ast::Builtin::PRSetSmallInt:
    case ast::Builtin::PRSetInt:
    case ast::Builtin::PRSetBigInt:
    case ast::Builtin::PRSetReal:
    case ast::Builtin::PRSetDouble:
    case ast::Builtin::PRSetDate:
    case ast::Builtin::PRSetTimestamp:
    case ast::Builtin::PRSetVarlen:
    case ast::Builtin::PRSetBoolNull:
    case ast::Builtin::PRSetTinyIntNull:
    case ast::Builtin::PRSetSmallIntNull:
    case ast::Builtin::PRSetIntNull:
    case ast::Builtin::PRSetBigIntNull:
    case ast::Builtin::PRSetRealNull:
    case ast::Builtin::PRSetDoubleNull:
    case ast::Builtin::PRSetDateNull:
    case ast::Builtin::PRSetTimestampNull:
    case ast::Builtin::PRSetVarlenNull:
    case ast::Builtin::PRGetBool:
    case ast::Builtin::PRGetTinyInt:
    case ast::Builtin::PRGetSmallInt:
    case ast::Builtin::PRGetInt:
    case ast::Builtin::PRGetBigInt:
    case ast::Builtin::PRGetReal:
    case ast::Builtin::PRGetDouble:
    case ast::Builtin::PRGetDate:
    case ast::Builtin::PRGetTimestamp:
    case ast::Builtin::PRGetVarlen:
    case ast::Builtin::PRGetBoolNull:
    case ast::Builtin::PRGetTinyIntNull:
    case ast::Builtin::PRGetSmallIntNull:
    case ast::Builtin::PRGetIntNull:
    case ast::Builtin::PRGetBigIntNull:
    case ast::Builtin::PRGetRealNull:
    case ast::Builtin::PRGetDoubleNull:
    case ast::Builtin::PRGetDateNull:
    case ast::Builtin::PRGetTimestampNull:
    case ast::Builtin::PRGetVarlenNull: {
      CheckBuiltinPRCall(call, builtin);
      break;
    }
    case ast::Builtin::StorageInterfaceInit:
    case ast::Builtin::StorageInterfaceInitBind:
    case ast::Builtin::GetTablePR:
    case ast::Builtin::TableInsert:
    case ast::Builtin::TableDelete:
    case ast::Builtin::TableUpdate:
    case ast::Builtin::GetIndexPR:
    case ast::Builtin::GetIndexPRBind:
    case ast::Builtin::IndexInsert:
    case ast::Builtin::IndexInsertUnique:
    case ast::Builtin::IndexDelete:
    case ast::Builtin::StorageInterfaceFree: {
      CheckBuiltinStorageInterfaceCall(call, builtin);
      break;
    }
    case ast::Builtin::GetParamBool:
    case ast::Builtin::GetParamTinyInt:
    case ast::Builtin::GetParamSmallInt:
    case ast::Builtin::GetParamInt:
    case ast::Builtin::GetParamBigInt:
    case ast::Builtin::GetParamReal:
    case ast::Builtin::GetParamDouble:
    case ast::Builtin::GetParamDate:
    case ast::Builtin::GetParamTimestamp:
    case ast::Builtin::GetParamString: {
      CheckBuiltinParamCall(call, builtin);
      break;
    }
    case ast::Builtin::Lower: {
      CheckBuiltinStringCall(call, builtin);
      break;
    }
    default: {
      UNREACHABLE("Unhandled builtin!");
    }
  }
}

}  // namespace terrier::execution::sema<|MERGE_RESOLUTION|>--- conflicted
+++ resolved
@@ -1180,17 +1180,10 @@
       call->SetType(GetBuiltinType(ast::BuiltinType::Nil));
       break;
     }
-<<<<<<< HEAD
     case ast::Builtin::TableIterGetVPI: {
       // A single-arg builtin return a pointer to the current VPI
       const auto vpi_kind = ast::BuiltinType::VectorProjectionIterator;
       call->SetType(GetBuiltinType(vpi_kind)->PointerTo());
-=======
-    case ast::Builtin::TableIterGetPCI: {
-      // A single-arg builtin return a pointer to the current VPI
-      const auto pci_kind = ast::BuiltinType::ProjectedColumnsIterator;
-      call->SetType(GetBuiltinType(pci_kind)->PointerTo());
->>>>>>> 98dedf3f
       break;
     }
     case ast::Builtin::TableIterClose: {
@@ -1386,15 +1379,9 @@
         if (arg_type == nullptr ||                                              // not a function
             !arg_type->GetReturnType()->IsIntegerType() ||                        // doesn't return an integer
             arg_type->GetNumParams() != 1 ||                                      // isn't a single-arg func
-<<<<<<< HEAD
             arg_type->GetParams()[0].type_->GetPointeeType() == nullptr ||          // first arg isn't a *VPI
             !arg_type->GetParams()[0].type_->GetPointeeType()->IsSpecificBuiltin(
                 ast::BuiltinType::VectorProjectionIterator)) {
-=======
-            arg_type->GetParams()[0].type_->GetPointeeType() == nullptr ||          // first arg isn't a *PCI
-            !arg_type->GetParams()[0].type_->GetPointeeType()->IsSpecificBuiltin(
-                ast::BuiltinType::ProjectedColumnsIterator)) {
->>>>>>> 98dedf3f
           // error
           GetErrorReporter()->Report(
               call->Position(), ErrorMessages::kIncorrectCallArgType,
@@ -1409,19 +1396,13 @@
       break;
     }
     case ast::Builtin::FilterManagerRunFilters: {
-<<<<<<< HEAD
+      if (!CheckArgCount(call, 2)) {
+        return;
+      }
+
       const auto vpi_kind = ast::BuiltinType::VectorProjectionIterator;
       if (!IsPointerToSpecificBuiltin(call->Arguments()[1]->GetType(), vpi_kind)) {
         ReportIncorrectCallArg(call, 1, GetBuiltinType(vpi_kind)->PointerTo());
-=======
-      if (!CheckArgCount(call, 2)) {
-        return;
-      }
-
-      const auto pci_kind = ast::BuiltinType::ProjectedColumnsIterator;
-      if (!IsPointerToSpecificBuiltin(call->Arguments()[1]->GetType(), pci_kind)) {
-        ReportIncorrectCallArg(call, 1, GetBuiltinType(pci_kind)->PointerTo());
->>>>>>> 98dedf3f
         return;
       }
       call->SetType(GetBuiltinType(ast::BuiltinType::Nil));
@@ -2606,23 +2587,12 @@
     }
     case ast::Builtin::TableIterInit:
     case ast::Builtin::TableIterInitBind:
-<<<<<<< HEAD
-    case ast::Builtin::TableIterAdvance:
-    case ast::Builtin::TableIterReset:
-    case ast::Builtin::TableIterGetVPI:
-=======
     case ast::Builtin::TableIterGetPCI:
     case ast::Builtin::TableIterParallel:
     case ast::Builtin::TableIterReset:
-    case ast::Builtin::TableIterAdvance:
->>>>>>> 98dedf3f
+    case ast::Builtin::TableIterGetVPI:
     case ast::Builtin::TableIterClose: {
       CheckBuiltinTableIterCall(call, builtin);
-      break;
-    }
-<<<<<<< HEAD
-    case ast::Builtin::TableIterParallel: {
-      CheckBuiltinTableIterParCall(call);
       break;
     }
     case ast::Builtin::VPIIsFiltered:
@@ -2655,38 +2625,6 @@
     case ast::Builtin::VPIGetVarlen:
     case ast::Builtin::VPIGetVarlenNull: {
       CheckBuiltinVPICall(call, builtin);
-=======
-    case ast::Builtin::PCIIsFiltered:
-    case ast::Builtin::PCIHasNext:
-    case ast::Builtin::PCIHasNextFiltered:
-    case ast::Builtin::PCIAdvance:
-    case ast::Builtin::PCIAdvanceFiltered:
-    case ast::Builtin::PCIGetSlot:
-    case ast::Builtin::PCIMatch:
-    case ast::Builtin::PCIReset:
-    case ast::Builtin::PCIResetFiltered:
-    case ast::Builtin::PCIGetBool:
-    case ast::Builtin::PCIGetBoolNull:
-    case ast::Builtin::PCIGetTinyInt:
-    case ast::Builtin::PCIGetTinyIntNull:
-    case ast::Builtin::PCIGetSmallInt:
-    case ast::Builtin::PCIGetSmallIntNull:
-    case ast::Builtin::PCIGetInt:
-    case ast::Builtin::PCIGetIntNull:
-    case ast::Builtin::PCIGetBigInt:
-    case ast::Builtin::PCIGetBigIntNull:
-    case ast::Builtin::PCIGetReal:
-    case ast::Builtin::PCIGetRealNull:
-    case ast::Builtin::PCIGetDouble:
-    case ast::Builtin::PCIGetDoubleNull:
-    case ast::Builtin::PCIGetDate:
-    case ast::Builtin::PCIGetDateNull:
-    case ast::Builtin::PCIGetTimestamp:
-    case ast::Builtin::PCIGetTimestampNull:
-    case ast::Builtin::PCIGetVarlen:
-    case ast::Builtin::PCIGetVarlenNull: {
-      CheckBuiltinPCICall(call, builtin);
->>>>>>> 98dedf3f
       break;
     }
     case ast::Builtin::Hash: {
