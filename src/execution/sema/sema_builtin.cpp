--- conflicted
+++ resolved
@@ -310,13 +310,10 @@
       call->SetType(GetBuiltinType(ast::BuiltinType::Uint32));
       break;
     }
-<<<<<<< HEAD
     case ast::Builtin::AggHashTableGetInsertCount: {
       call->SetType(GetBuiltinType(ast::BuiltinType::Uint32));
       break;
     }
-=======
->>>>>>> cmudb/master
     case ast::Builtin::AggHashTableInsert: {
       if (!CheckArgCountAtLeast(call, 2)) {
         return;
@@ -884,12 +881,6 @@
     case ast::Builtin::ExecOUFeatureVectorInitialize:
       expected_arg_count = 3;
       break;
-    case ast::Builtin::ExecutionContextGetFeature:
-      expected_arg_count = 4;
-      break;
-    case ast::Builtin::ExecutionContextRecordFeature:
-      expected_arg_count = 5;
-      break;
     default:
       UNREACHABLE("Impossible execution context call");
   }
@@ -987,7 +978,6 @@
       call->SetType(GetBuiltinType(ast::BuiltinType::Nil));
       break;
     }
-<<<<<<< HEAD
     case ast::Builtin::ExecOUFeatureVectorInitialize: {
       auto ou_kind = ast::BuiltinType::ExecOUFeatureVector;
       if (!IsPointerToSpecificBuiltin(call_args[1]->GetType(), ou_kind)) {
@@ -995,49 +985,10 @@
         return;
       }
       // Pipeline ID.
-=======
-    case ast::Builtin::ExecutionContextGetFeature: {
-      // Pipeline ID.
-      if (!call_args[1]->IsIntegerLiteral()) {
-        ReportIncorrectCallArg(call, 1, GetBuiltinType(ast::BuiltinType::Uint32));
-        return;
-      }
-      // Feature ID.
       if (!call_args[2]->IsIntegerLiteral()) {
         ReportIncorrectCallArg(call, 2, GetBuiltinType(ast::BuiltinType::Uint32));
         return;
       }
-      // Feature attribute.
-      if (!call_args[3]->IsIntegerLiteral()) {
-        ReportIncorrectCallArg(call, 3, GetBuiltinType(ast::BuiltinType::Uint32));
-        return;
-      }
-      // Features are 32-bit integers.
-      call->SetType(GetBuiltinType(ast::BuiltinType::Uint32));
-      break;
-    }
-    case ast::Builtin::ExecutionContextRecordFeature: {
-      // Pipeline ID.
-      if (!call_args[1]->IsIntegerLiteral()) {
-        ReportIncorrectCallArg(call, 1, GetBuiltinType(ast::BuiltinType::Uint32));
-        return;
-      }
-      // Feature ID.
->>>>>>> cmudb/master
-      if (!call_args[2]->IsIntegerLiteral()) {
-        ReportIncorrectCallArg(call, 2, GetBuiltinType(ast::BuiltinType::Uint32));
-        return;
-      }
-<<<<<<< HEAD
-=======
-      // Feature attribute.
-      if (!call_args[3]->IsIntegerLiteral()) {
-        ReportIncorrectCallArg(call, 3, GetBuiltinType(ast::BuiltinType::Uint32));
-        return;
-      }
-      // call_args[4] is the value to be recorded, currently unchecked.
-      // Doesn't return anything.
->>>>>>> cmudb/master
       call->SetType(GetBuiltinType(ast::BuiltinType::Nil));
       break;
     }
@@ -1182,7 +1133,7 @@
 }
 
 void Sema::CheckBuiltinTableIterParCall(ast::CallExpr *call) {
-  if (!CheckArgCount(call, 5)) {
+  if (!CheckArgCount(call, 7)) {
     return;
   }
 
@@ -1235,89 +1186,14 @@
     GetErrorReporter()->Report(call->Position(), ErrorMessages::kBadParallelScanFunction, call_args[4]->GetType());
     return;
   }
-
-  // This builtin does not return a value.
-  call->SetType(GetBuiltinType(ast::BuiltinType::Nil));
-}
-
-void Sema::CheckBuiltinCreateIndexParCall(ast::CallExpr *call) {
-  if (!CheckArgCount(call, 8)) {
-    return;
-  }
-
-  const auto &call_args = call->Arguments();
-
-  // The first argument is a table oid.
-  if (!call_args[0]->GetType()->IsIntegerType()) {
-    ReportIncorrectCallArg(call, 0, "First argument should be an integer type.");
-    return;
-  }
-
-  // The second argument is a uint32_t array.
-  if (!call_args[1]->GetType()->IsArrayType()) {
-    ReportIncorrectCallArg(call, 1, "Second argument should be a fixed length uint32 array.");
-    return;
-  }
-  auto *arr_type = call_args[1]->GetType()->SafeAs<ast::ArrayType>();
-  if (!arr_type->GetElementType()->IsSpecificBuiltin(ast::BuiltinType::Uint32) || !arr_type->HasKnownLength()) {
-    ReportIncorrectCallArg(call, 1, "Second argument should be a fixed length uint32 array");
-  }
-
-  // The third argument is an opaque query state. For now, check it's a pointer.
-  const auto void_kind = ast::BuiltinType::Nil;
-  if (!call_args[2]->GetType()->IsPointerType()) {
-    ReportIncorrectCallArg(call, 2, GetBuiltinType(void_kind)->PointerTo());
-    return;
-  }
-
-  // The fourth argument is the execution context.
-  const auto exec_ctx_kind = ast::BuiltinType::ExecutionContext;
-  if (!IsPointerToSpecificBuiltin(call_args[3]->GetType(), exec_ctx_kind)) {
-    ReportIncorrectCallArg(call, 3, GetBuiltinType(exec_ctx_kind)->PointerTo());
-    return;
-  }
-
-  // The fifth argument is the scanner function.
-  auto *scan_fn_type = call_args[4]->GetType()->SafeAs<ast::FunctionType>();
-  if (scan_fn_type == nullptr) {
-    GetErrorReporter()->Report(call->Position(), ErrorMessages::kBadParallelCreateIndexFunction,
-                               call_args[4]->GetType());
-    return;
-  }
-  // Check the type of the scanner function parameters. See TableVectorIterator::ScanFn.
-
-  const auto tvi_kind = ast::BuiltinType::TableVectorIterator;
-  const auto index_pr_kind = ast::BuiltinType::ProjectedRow;
-  const auto inserter_kind = ast::BuiltinType::StorageInterface;
-  const auto &params = scan_fn_type->GetParams();
-  if (params.size() != 6                                              // Scan function has 5 arguments.
-      || !params[0].type_->IsPointerType()                            // QueryState, must contain execCtx.
-      || !params[1].type_->IsPointerType()                            // Thread state.
-      || !IsPointerToSpecificBuiltin(params[2].type_, tvi_kind)       // TableVectorIterator.
-      || !IsPointerToSpecificBuiltin(params[3].type_, index_pr_kind)  // Index pr
-      || !IsPointerToSpecificBuiltin(params[4].type_, inserter_kind)  // Storage interface
-      || !params[5].type_->IsIntegerType()) {
-    GetErrorReporter()->Report(call->Position(), ErrorMessages::kBadParallelCreateIndexFunction,
-                               call_args[4]->GetType());
-    return;
-  }
-
-  // The sixth argument is a pointer to storage interface
-  const auto storage_interface_kind = ast::BuiltinType::StorageInterface;
-  if (!IsPointerToSpecificBuiltin(call_args[5]->GetType(), storage_interface_kind)) {
-    ReportIncorrectCallArg(call, 5, GetBuiltinType(storage_interface_kind)->PointerTo());
-    return;
-  }
-
-  // The seventh argument is a index oid.
-  if (!call_args[6]->GetType()->IsIntegerType()) {
-    ReportIncorrectCallArg(call, 6, "Seventh argument should be an integer type.");
-    return;
-  }
-
   // pipeline_id
-  if (!call_args[7]->IsIntegerLiteral()) {
-    ReportIncorrectCallArg(call, 7, GetBuiltinType(ast::BuiltinType::Uint64));
+  if (!call_args[5]->IsIntegerLiteral()) {
+    ReportIncorrectCallArg(call, 5, GetBuiltinType(ast::BuiltinType::Uint64));
+    return;
+  }
+  // index_oid
+  if (!call_args[6]->IsIntegerLiteral()) {
+    ReportIncorrectCallArg(call, 6, GetBuiltinType(ast::BuiltinType::Uint64));
     return;
   }
 
@@ -2669,32 +2545,18 @@
       break;
     }
     case ast::Builtin::IndexInsertWithSlot: {
-      if (!CheckArgCount(call, 4)) {
-        return;
-      }
-      // Second argument is a Projected Row
-      auto projected_row_type = ast::BuiltinType::ProjectedRow;
-      if (!IsPointerToSpecificBuiltin(call_args[1]->GetType(), projected_row_type)) {
-        ReportIncorrectCallArg(call, 1, GetBuiltinType(projected_row_type)->PointerTo());
-        return;
-      }
-
-      // Third argument is a tuple slot
+      if (!CheckArgCount(call, 3)) {
+        return;
+      }
+      // Second argument is a TupleSlot
       auto tuple_slot_type = ast::BuiltinType::TupleSlot;
-      if (!IsPointerToSpecificBuiltin(call_args[2]->GetType(), tuple_slot_type)) {
-        ReportIncorrectCallArg(call, 2, GetBuiltinType(tuple_slot_type)->PointerTo());
-        return;
-      }
-<<<<<<< HEAD
-
-      // Fourth argument is an int32
-      if (!call_args[3]->GetType()->IsIntegerType()) {
-        ReportIncorrectCallArg(call, 3, GetBuiltinType(int32_kind));
-=======
+      if (!IsPointerToSpecificBuiltin(call_args[1]->GetType(), tuple_slot_type)) {
+        ReportIncorrectCallArg(call, 1, GetBuiltinType(tuple_slot_type)->PointerTo());
+        return;
+      }
       // Third argument is an bool
       if (!call_args[2]->GetType()->IsBoolType()) {
         ReportIncorrectCallArg(call, 2, GetBuiltinType(ast::BuiltinType::Bool));
->>>>>>> abc88f66
         return;
       }
 
@@ -3243,12 +3105,7 @@
     case ast::Builtin::ExecutionContextEndResourceTracker:
     case ast::Builtin::ExecutionContextStartPipelineTracker:
     case ast::Builtin::ExecutionContextEndPipelineTracker:
-<<<<<<< HEAD
     case ast::Builtin::ExecOUFeatureVectorInitialize: {
-=======
-    case ast::Builtin::ExecutionContextGetFeature:
-    case ast::Builtin::ExecutionContextRecordFeature: {
->>>>>>> cmudb/master
       CheckBuiltinExecutionContextCall(call, builtin);
       break;
     }
@@ -3301,10 +3158,6 @@
     }
     case ast::Builtin::TableIterParallel: {
       CheckBuiltinTableIterParCall(call);
-      break;
-    }
-    case ast::Builtin::TableIterCreateIndexParallel: {
-      CheckBuiltinCreateIndexParCall(call);
       break;
     }
     case ast::Builtin::VPIInit:
@@ -3390,10 +3243,7 @@
     }
     case ast::Builtin::AggHashTableInit:
     case ast::Builtin::AggHashTableGetTupleCount:
-<<<<<<< HEAD
     case ast::Builtin::AggHashTableGetInsertCount:
-=======
->>>>>>> cmudb/master
     case ast::Builtin::AggHashTableInsert:
     case ast::Builtin::AggHashTableLinkEntry:
     case ast::Builtin::AggHashTableLookup:
