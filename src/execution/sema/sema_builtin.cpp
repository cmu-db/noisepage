--- conflicted
+++ resolved
@@ -1453,10 +1453,7 @@
 
 void Sema::CheckMathTrigCall(ast::CallExpr *call, ast::Builtin builtin) {
   const auto real_kind = ast::BuiltinType::Real;
-<<<<<<< HEAD
   const auto int_kind = ast::BuiltinType::Integer;
-=======
->>>>>>> 10e0cafb
   auto return_kind = real_kind;
 
   const auto &call_args = call->Arguments();
@@ -1510,7 +1507,22 @@
       }
       break;
     }
-<<<<<<< HEAD
+    case ast::Builtin::Abs: {
+      if (!CheckArgCount(call, 1)) {
+        return;
+      }
+      if (!call_args[0]->GetType()->IsArithmetic()) {
+        // TODO(jkosh44): would be nice to be able to provide multiple types
+        // to ReportIncorrectCallArg to indicate multiple valid types
+        ReportIncorrectCallArg(call, 0, GetBuiltinType(real_kind));
+        return;
+      }
+      if (call->Arguments()[0]->GetType()->IsIntegerType() ||
+          call->Arguments()[0]->GetType()->IsSpecificBuiltin(ast::BuiltinType::Integer)) {
+        return_kind = ast::BuiltinType::Integer;
+      }
+      break;
+    }
     case ast::Builtin::Round2: {
       // input arguments may include decimal places
       if (!CheckArgCount(call, 2)) {
@@ -1564,33 +1576,12 @@
       break;
     }
 
-=======
-    case ast::Builtin::Abs: {
-      if (!CheckArgCount(call, 1)) {
-        return;
-      }
-      if (!call_args[0]->GetType()->IsArithmetic()) {
-        // TODO(jkosh44): would be nice to be able to provide multiple types
-        // to ReportIncorrectCallArg to indicate multiple valid types
-        ReportIncorrectCallArg(call, 0, GetBuiltinType(real_kind));
-        return;
-      }
-      if (call->Arguments()[0]->GetType()->IsIntegerType() ||
-          call->Arguments()[0]->GetType()->IsSpecificBuiltin(ast::BuiltinType::Integer)) {
-        return_kind = ast::BuiltinType::Integer;
-      }
-      break;
-    }
->>>>>>> 10e0cafb
     default: {
       UNREACHABLE("Impossible math trig function call");
     }
   }
 
-<<<<<<< HEAD
   // Trig functions return real values
-=======
->>>>>>> 10e0cafb
   call->SetType(GetBuiltinType(return_kind));
 }
 
@@ -2579,6 +2570,13 @@
         return;
       }
 
+      // checking to see if the first argument is an execution context
+      auto exec_ctx_kind = ast::BuiltinType::ExecutionContext;
+      if (!IsPointerToSpecificBuiltin(call->Arguments()[0]->GetType(), exec_ctx_kind)) {
+        ReportIncorrectCallArg(call, 0, GetBuiltinType(exec_ctx_kind)->PointerTo());
+        return;
+      }
+
       // checking to see if the second argument is a string
       auto *resolved_type = call->Arguments()[1]->GetType();
       if (!resolved_type->IsSpecificBuiltin(ast::BuiltinType::StringVal)) {
@@ -2596,16 +2594,10 @@
       sql_type = ast::BuiltinType::StringVal;
       break;
     }
-<<<<<<< HEAD
-    case ast::Builtin::Lower:
-    case ast::Builtin::Md5:
-    case ast::Builtin::InitCap: {
-=======
     case ast::Builtin::Trim:
     case ast::Builtin::Lower:
     case ast::Builtin::Upper:
     case ast::Builtin::Reverse: {
->>>>>>> 10e0cafb
       // check to make sure this function has two arguments
       if (!CheckArgCount(call, 2)) {
         return;
@@ -2654,18 +2646,11 @@
       sql_type = ast::BuiltinType::StringVal;
       break;
     }
-    case ast::Builtin::Substring: {
-      // check to make sure this function has four arguments
-      if (!CheckArgCount(call, 4)) {
-        return;
-      }
-
-      // checking to see if the first argument is an execution context
-      auto exec_ctx_kind = ast::BuiltinType::ExecutionContext;
-      auto int_t_kind = ast::BuiltinType::Integer;
-
-      if (!IsPointerToSpecificBuiltin(call->Arguments()[0]->GetType(), exec_ctx_kind)) {
-        ReportIncorrectCallArg(call, 0, GetBuiltinType(exec_ctx_kind)->PointerTo());
+    case ast::Builtin::Lower:
+    case ast::Builtin::Md5:
+    case ast::Builtin::InitCap: {
+      // check to make sure this function has two arguments
+      if (!CheckArgCount(call, 2)) {
         return;
       }
 
@@ -2676,6 +2661,32 @@
         return;
       }
 
+      // this function returns a string
+      sql_type = ast::BuiltinType::StringVal;
+      break;
+    }
+    case ast::Builtin::Substring: {
+      // check to make sure this function has four arguments
+      if (!CheckArgCount(call, 4)) {
+        return;
+      }
+
+      // checking to see if the first argument is an execution context
+      auto exec_ctx_kind = ast::BuiltinType::ExecutionContext;
+      auto int_t_kind = ast::BuiltinType::Integer;
+
+      if (!IsPointerToSpecificBuiltin(call->Arguments()[0]->GetType(), exec_ctx_kind)) {
+        ReportIncorrectCallArg(call, 0, GetBuiltinType(exec_ctx_kind)->PointerTo());
+        return;
+      }
+
+      // checking to see if the second argument is a string
+      auto *resolved_type = call->Arguments()[1]->GetType();
+      if (!resolved_type->IsSpecificBuiltin(ast::BuiltinType::StringVal)) {
+        ReportIncorrectCallArg(call, 1, ast::StringType::Get(GetContext()));
+        return;
+      }
+
       // checking to see if the third argument is an Integer
       if (call->Arguments()[2]->GetType() != GetBuiltinType(int_t_kind)) {
         ReportIncorrectCallArg(call, 2, GetBuiltinType(int_t_kind));
@@ -2733,15 +2744,9 @@
       sql_type = ast::BuiltinType::Integer;
       break;
     }
-<<<<<<< HEAD
     case ast::Builtin::Length: {
       // check to make sure this function has two arguments
       if (!CheckArgCount(call, 2)) {
-=======
-    case ast::Builtin::StartsWith: {
-      // check to make sure this function has two arguments
-      if (!CheckArgCount(call, 3)) {
->>>>>>> 10e0cafb
         return;
       }
 
@@ -2753,7 +2758,6 @@
       }
 
       // checking to see if the second argument is a string
-<<<<<<< HEAD
       auto *resolved_type = Resolve(call->Arguments()[1]);
       if (resolved_type == nullptr) {
         return;
@@ -2765,7 +2769,22 @@
 
       // this function returns an integer
       sql_type = ast::BuiltinType::Integer;
-=======
+      break;
+    }
+    case ast::Builtin::StartsWith: {
+      // check to make sure this function has two arguments
+      if (!CheckArgCount(call, 3)) {
+        return;
+      }
+
+      // checking to see if the first argument is an execution context
+      auto exec_ctx_kind = ast::BuiltinType::ExecutionContext;
+      if (!IsPointerToSpecificBuiltin(call->Arguments()[0]->GetType(), exec_ctx_kind)) {
+        ReportIncorrectCallArg(call, 0, GetBuiltinType(exec_ctx_kind)->PointerTo());
+        return;
+      }
+
+      // checking to see if the second argument is a string
       auto *resolved_type = call->Arguments()[1]->GetType();
       if (!resolved_type->IsSpecificBuiltin(ast::BuiltinType::StringVal)) {
         ReportIncorrectCallArg(call, 1, ast::StringType::Get(GetContext()));
@@ -2781,7 +2800,6 @@
 
       // this function returns a boolean
       sql_type = ast::BuiltinType::Boolean;
->>>>>>> 10e0cafb
       break;
     }
     default:
@@ -3197,15 +3215,12 @@
     case ast::Builtin::Truncate:
     case ast::Builtin::Log10:
     case ast::Builtin::Log2:
-<<<<<<< HEAD
+    case ast::Builtin::Abs:
     case ast::Builtin::Sqrt:
     case ast::Builtin::Cbrt:
     case ast::Builtin::Round:
     case ast::Builtin::Round2:
     case ast::Builtin::Pow: {
-=======
-    case ast::Builtin::Abs: {
->>>>>>> 10e0cafb
       CheckMathTrigCall(call, builtin);
       break;
     }
@@ -3246,20 +3261,16 @@
     case ast::Builtin::Lower:
     case ast::Builtin::Upper:
     case ast::Builtin::Version:
-<<<<<<< HEAD
-    case ast::Builtin::Position:
-    case ast::Builtin::Length:
-    case ast::Builtin::Md5:
-    case ast::Builtin::InitCap: {
-=======
     case ast::Builtin::StartsWith:
     case ast::Builtin::Substring:
     case ast::Builtin::Reverse:
     case ast::Builtin::Right:
     case ast::Builtin::Left:
     case ast::Builtin::Repeat:
-    case ast::Builtin::Position: {
->>>>>>> 10e0cafb
+    case ast::Builtin::Position:
+    case ast::Builtin::Length:
+    case ast::Builtin::Md5:
+    case ast::Builtin::InitCap: {
       CheckBuiltinStringCall(call, builtin);
       break;
     }
