--- conflicted
+++ resolved
@@ -59,18 +59,13 @@
 void ExecutionContext::EndPipelineTracker(query_id_t query_id, pipeline_id_t pipeline_id) {
   if (common::thread_context.metrics_store_ != nullptr && common::thread_context.resource_tracker_.IsRunning()) {
     common::thread_context.resource_tracker_.Stop();
-<<<<<<< HEAD
-    common::thread_context.resource_tracker_.SetMemory(mem_tracker_->GetAllocatedSize());
-    const auto &resource_metrics = common::thread_context.resource_tracker_.GetMetrics();
-=======
     auto mem_size = mem_tracker_->GetAllocatedSize();
     if (memory_use_override_) {
       mem_size = memory_use_override_value_;
     }
 
     common::thread_context.resource_tracker_.SetMemory(mem_size);
-    auto &resource_metrics = common::thread_context.resource_tracker_.GetMetrics();
->>>>>>> fa7fecd7
+    const auto &resource_metrics = common::thread_context.resource_tracker_.GetMetrics();
 
     common::thread_context.metrics_store_->RecordPipelineData(query_id, pipeline_id, execution_mode_,
                                                               std::move(current_pipeline_features_), resource_metrics);
