--- conflicted
+++ resolved
@@ -47,23 +47,14 @@
 }
 
 void ExecutionContext::RegisterThreadWithMetricsManager() {
-<<<<<<< HEAD
-  if (terrier::common::thread_context.metrics_store_ == nullptr && GetMetricsManager()) {
-=======
   if (noisepage::common::thread_context.metrics_store_ == nullptr && GetMetricsManager()) {
->>>>>>> f3da5498
     GetMetricsManager()->RegisterThread();
   }
 }
 
 void ExecutionContext::CheckTrackersStopped() {
-<<<<<<< HEAD
-  if (terrier::common::thread_context.metrics_store_ != nullptr &&
-      terrier::common::thread_context.resource_tracker_.IsRunning()) {
-=======
   if (noisepage::common::thread_context.metrics_store_ != nullptr &&
       noisepage::common::thread_context.resource_tracker_.IsRunning()) {
->>>>>>> f3da5498
     UNREACHABLE("Resource Trackers should have stopped");
   }
 }
@@ -101,19 +92,11 @@
   if (common::thread_context.metrics_store_ != nullptr &&
       common::thread_context.metrics_store_->ComponentToRecord(component)) {
     // Start the resource tracker.
-<<<<<<< HEAD
-    TERRIER_ASSERT(!common::thread_context.resource_tracker_.IsRunning(), "ResourceTrackers cannot be nested");
-    common::thread_context.resource_tracker_.Start();
-    mem_tracker_->Reset();
-
-    TERRIER_ASSERT(pipeline_operating_units_ != nullptr, "PipelineOperatingUnits should not be null");
-=======
     NOISEPAGE_ASSERT(!common::thread_context.resource_tracker_.IsRunning(), "ResourceTrackers cannot be nested");
     common::thread_context.resource_tracker_.Start();
     mem_tracker_->Reset();
 
     NOISEPAGE_ASSERT(pipeline_operating_units_ != nullptr, "PipelineOperatingUnits should not be null");
->>>>>>> f3da5498
   }
 }
 
@@ -129,11 +112,7 @@
     common::thread_context.resource_tracker_.SetMemory(mem_size);
     const auto &resource_metrics = common::thread_context.resource_tracker_.GetMetrics();
 
-<<<<<<< HEAD
-    TERRIER_ASSERT(pipeline_id == ouvec->pipeline_id_, "Incorrect feature vector pipeline id?");
-=======
     NOISEPAGE_ASSERT(pipeline_id == ouvec->pipeline_id_, "Incorrect feature vector pipeline id?");
->>>>>>> f3da5498
     brain::ExecutionOperatingUnitFeatureVector features(ouvec->pipeline_features_->begin(),
                                                         ouvec->pipeline_features_->end());
     common::thread_context.metrics_store_->RecordPipelineData(query_id, pipeline_id, execution_mode_,
@@ -166,22 +145,14 @@
   auto features = pipeline_operating_units_->GetPipelineFeatures(pipeline_id);
   for (auto &feat : features) {
     if (brain::OperatingUnitUtil::IsOperatingUnitTypeBlocking(feat.GetExecutionOperatingUnitType())) {
-<<<<<<< HEAD
-      TERRIER_ASSERT(!found_blocking, "Pipeline should only have 1 blocking");
-=======
       NOISEPAGE_ASSERT(!found_blocking, "Pipeline should only have 1 blocking");
->>>>>>> f3da5498
       found_blocking = true;
       feature = feat;
     }
   }
 
   if (!found_blocking) {
-<<<<<<< HEAD
-    TERRIER_ASSERT(false, "Pipeline should have 1 blocking");
-=======
     NOISEPAGE_ASSERT(false, "Pipeline should have 1 blocking");
->>>>>>> f3da5498
     return;
   }
 
@@ -200,11 +171,7 @@
       vec->pipeline_features_->emplace_back(brain::ExecutionOperatingUnitType::CREATE_INDEX_MAIN, feature);
       break;
     default:
-<<<<<<< HEAD
-      TERRIER_ASSERT(false, "Unsupported parallel OU");
-=======
       NOISEPAGE_ASSERT(false, "Unsupported parallel OU");
->>>>>>> f3da5498
   }
 
   // Update num_concurrent
@@ -218,11 +185,7 @@
 }
 
 void ExecutionContext::RegisterHook(size_t hook_idx, HookFn hook) {
-<<<<<<< HEAD
-  TERRIER_ASSERT(hook_idx < hooks_.capacity(), "Incorrect number of reserved hooks");
-=======
   NOISEPAGE_ASSERT(hook_idx < hooks_.capacity(), "Incorrect number of reserved hooks");
->>>>>>> f3da5498
   hooks_[hook_idx] = hook;
 }
 
@@ -234,8 +197,4 @@
 
 void ExecutionContext::InitHooks(size_t num_hooks) { hooks_.resize(num_hooks); }
 
-<<<<<<< HEAD
-}  // namespace terrier::execution::exec
-=======
-}  // namespace noisepage::execution::exec
->>>>>>> f3da5498
+}  // namespace noisepage::execution::exec