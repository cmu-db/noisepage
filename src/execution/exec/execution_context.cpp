#include "execution/exec/execution_context.h"

#include "brain/operating_unit.h"
#include "brain/operating_unit_util.h"
#include "common/thread_context.h"
#include "execution/sql/value.h"
#include "metrics/metrics_store.h"
#include "parser/expression/constant_value_expression.h"

namespace terrier::execution::exec {

OutputBuffer *ExecutionContext::OutputBufferNew() {
  if (schema_ == nullptr) {
    return nullptr;
  }

  // Use C++ placement new
  auto size = sizeof(OutputBuffer);
  auto *buffer = reinterpret_cast<OutputBuffer *>(mem_pool_->Allocate(size));
  new (buffer) OutputBuffer(mem_pool_.get(), schema_->GetColumns().size(), ComputeTupleSize(schema_), callback_);
  return buffer;
}

uint32_t ExecutionContext::ComputeTupleSize(const planner::OutputSchema *schema) {
  uint32_t tuple_size = 0;
  for (const auto &col : schema->GetColumns()) {
    auto alignment = sql::ValUtil::GetSqlAlignment(col.GetType());
    if (!common::MathUtil::IsAligned(tuple_size, alignment)) {
      tuple_size = static_cast<uint32_t>(common::MathUtil::AlignTo(tuple_size, alignment));
    }
    tuple_size += sql::ValUtil::GetSqlSize(col.GetType());
  }
  return tuple_size;
}

void ExecutionContext::RegisterThread() {
  if (terrier::common::thread_context.metrics_store_ == nullptr && GetMetricsManager()) {
    GetMetricsManager()->RegisterThread();
  }
}

void ExecutionContext::CheckTrackersStopped() {
  if (terrier::common::thread_context.metrics_store_ != nullptr &&
      terrier::common::thread_context.resource_tracker_.IsRunning()) {
    UNREACHABLE("Resource Trackers should have stopped");
  }
}

void ExecutionContext::AggregateMetricsThread() {
  if (GetMetricsManager()) {
    GetMetricsManager()->Aggregate();
  }
}

void ExecutionContext::StartResourceTracker(metrics::MetricsComponent component) {
  TERRIER_ASSERT(component == metrics::MetricsComponent::EXECUTION,
                 "StartResourceTracker() invoked with incorrect MetricsComponent");

  if (common::thread_context.metrics_store_ != nullptr &&
      common::thread_context.metrics_store_->ComponentToRecord(component)) {
    // start the operating unit resource tracker
    common::thread_context.resource_tracker_.Start();
    mem_tracker_->Reset();
  }
}

void ExecutionContext::EndResourceTracker(const char *name, uint32_t len) {
  if (common::thread_context.metrics_store_ != nullptr && common::thread_context.resource_tracker_.IsRunning()) {
    common::thread_context.resource_tracker_.Stop();
    common::thread_context.resource_tracker_.SetMemory(mem_tracker_->GetAllocatedSize());
    const auto &resource_metrics = common::thread_context.resource_tracker_.GetMetrics();
    common::thread_context.metrics_store_->RecordExecutionData(name, len, execution_mode_, resource_metrics);
  }
}

void ExecutionContext::StartPipelineTracker(pipeline_id_t pipeline_id) {
  constexpr metrics::MetricsComponent component = metrics::MetricsComponent::EXECUTION_PIPELINE;

  if (common::thread_context.metrics_store_ != nullptr &&
      common::thread_context.metrics_store_->ComponentToRecord(component)) {
    // Start the resource tracker.
    TERRIER_ASSERT(!common::thread_context.resource_tracker_.IsRunning(), "ResourceTrackers cannot be nested");
    common::thread_context.resource_tracker_.Start();
    mem_tracker_->Reset();

    TERRIER_ASSERT(pipeline_operating_units_ != nullptr, "PipelineOperatingUnits should not be null");
  }
}

void ExecutionContext::EndPipelineTracker(query_id_t query_id, pipeline_id_t pipeline_id,
                                          brain::ExecOUFeatureVector *ouvec) {
  if (common::thread_context.metrics_store_ != nullptr && common::thread_context.resource_tracker_.IsRunning()) {
    common::thread_context.resource_tracker_.Stop();
    auto mem_size = mem_tracker_->GetAllocatedSize();
    if (memory_use_override_) {
      mem_size = memory_use_override_value_;
    }

    common::thread_context.resource_tracker_.SetMemory(mem_size);
    const auto &resource_metrics = common::thread_context.resource_tracker_.GetMetrics();

    TERRIER_ASSERT(pipeline_id == ouvec->pipeline_id_, "Incorrect feature vector pipeline id?");
<<<<<<< HEAD
    common::thread_context.metrics_store_->RecordPipelineData(query_id, pipeline_id, execution_mode_,
                                                              std::move(*ouvec->pipeline_features_), resource_metrics);
  }
}

void ExecutionContext::InitializeExecOUFeatureVector(brain::ExecOUFeatureVector *ouvec, pipeline_id_t pipeline_id) {
  if (ouvec->pipeline_features_ != nullptr) {
    ouvec->Destroy();
=======
    brain::ExecutionOperatingUnitFeatureVector features(ouvec->pipeline_features_->begin(),
                                                        ouvec->pipeline_features_->end());
    common::thread_context.metrics_store_->RecordPipelineData(query_id, pipeline_id, execution_mode_,
                                                              std::move(features), resource_metrics);
  }
}

void ExecutionContext::InitializeOUFeatureVector(brain::ExecOUFeatureVector *ouvec, pipeline_id_t pipeline_id) {
  auto *vec = new (ouvec) brain::ExecOUFeatureVector();
  vec->pipeline_id_ = pipeline_id;

  auto &features = pipeline_operating_units_->GetPipelineFeatures(pipeline_id);
  vec->pipeline_features_ = std::make_unique<execution::sql::MemPoolVector<brain::ExecutionOperatingUnitFeature>>(
      features.begin(), features.end(), GetMemoryPool());

  // Update num_concurrent
  for (auto &feature : *vec->pipeline_features_) {
    feature.SetNumConcurrent(num_concurrent_estimate_);
>>>>>>> 95362dc9
  }

<<<<<<< HEAD
  ouvec->pipeline_id_ = pipeline_id;
  ouvec->pipeline_features_ =
      new brain::ExecutionOperatingUnitFeatureVector(pipeline_operating_units_->GetPipelineFeatures(pipeline_id));
}

void ExecutionContext::InitializeParallelOUFeatureVector(brain::ExecOUFeatureVector *ouvec, pipeline_id_t pipeline_id) {
  ouvec->pipeline_id_ = pipeline_id;
=======
void ExecutionContext::InitializeParallelOUFeatureVector(brain::ExecOUFeatureVector *ouvec, pipeline_id_t pipeline_id) {
  auto *vec = new (ouvec) brain::ExecOUFeatureVector();
  vec->pipeline_id_ = pipeline_id;
  vec->pipeline_features_ =
      std::make_unique<execution::sql::MemPoolVector<brain::ExecutionOperatingUnitFeature>>(GetMemoryPool());
>>>>>>> 95362dc9

  bool found_blocking = false;
  brain::ExecutionOperatingUnitFeature feature;
  auto features = pipeline_operating_units_->GetPipelineFeatures(pipeline_id);
  for (auto &feat : features) {
    if (brain::OperatingUnitUtil::IsOperatingUnitTypeBlocking(feat.GetExecutionOperatingUnitType())) {
      TERRIER_ASSERT(!found_blocking, "Pipeline should only have 1 blocking");
      found_blocking = true;
      feature = feat;
    }
  }

  if (!found_blocking) {
    TERRIER_ASSERT(false, "Pipeline should have 1 blocking");
    return;
  }

<<<<<<< HEAD
  ouvec->pipeline_features_ = new brain::ExecutionOperatingUnitFeatureVector();
  switch (feature.GetExecutionOperatingUnitType()) {
    case brain::ExecutionOperatingUnitType::HASHJOIN_BUILD:
      ouvec->pipeline_features_->emplace_back(brain::ExecutionOperatingUnitType::PARALLEL_MERGE_HASHJOIN, feature);
      break;
    case brain::ExecutionOperatingUnitType::AGGREGATE_BUILD:
      ouvec->pipeline_features_->emplace_back(brain::ExecutionOperatingUnitType::PARALLEL_MERGE_AGGBUILD, feature);
      break;
    case brain::ExecutionOperatingUnitType::SORT_BUILD:
      ouvec->pipeline_features_->emplace_back(brain::ExecutionOperatingUnitType::PARALLEL_SORT_STEP, feature);
      ouvec->pipeline_features_->emplace_back(brain::ExecutionOperatingUnitType::PARALLEL_SORT_MERGE_STEP, feature);
      break;
    case brain::ExecutionOperatingUnitType::CREATE_INDEX:
      ouvec->pipeline_features_->emplace_back(brain::ExecutionOperatingUnitType::CREATE_INDEX_MAIN, feature);
      break;
    default:
      TERRIER_ASSERT(false, "Unsupported parallel OU");
=======
  switch (feature.GetExecutionOperatingUnitType()) {
    case brain::ExecutionOperatingUnitType::HASHJOIN_BUILD:
      vec->pipeline_features_->emplace_back(brain::ExecutionOperatingUnitType::PARALLEL_MERGE_HASHJOIN, feature);
      break;
    case brain::ExecutionOperatingUnitType::AGGREGATE_BUILD:
      vec->pipeline_features_->emplace_back(brain::ExecutionOperatingUnitType::PARALLEL_MERGE_AGGBUILD, feature);
      break;
    case brain::ExecutionOperatingUnitType::SORT_BUILD:
      vec->pipeline_features_->emplace_back(brain::ExecutionOperatingUnitType::PARALLEL_SORT_STEP, feature);
      vec->pipeline_features_->emplace_back(brain::ExecutionOperatingUnitType::PARALLEL_SORT_MERGE_STEP, feature);
      break;
    case brain::ExecutionOperatingUnitType::CREATE_INDEX:
      vec->pipeline_features_->emplace_back(brain::ExecutionOperatingUnitType::CREATE_INDEX_MAIN, feature);
      break;
    default:
      TERRIER_ASSERT(false, "Unsupported parallel OU");
  }

  // Update num_concurrent
  for (auto &feature : *vec->pipeline_features_) {
    feature.SetNumConcurrent(num_concurrent_estimate_);
>>>>>>> 95362dc9
  }
}

const parser::ConstantValueExpression &ExecutionContext::GetParam(const uint32_t param_idx) const {
  return (*params_)[param_idx];
}

void ExecutionContext::RegisterHook(size_t hook_idx, HookFn hook) {
  TERRIER_ASSERT(hook_idx < hooks_.capacity(), "Incorrect number of reserved hooks");
  hooks_[hook_idx] = hook;
}

void ExecutionContext::InvokeHook(size_t hookIndex, void *tls, void *arg) {
  if (hookIndex < hooks_.size() && hooks_[hookIndex] != nullptr) {
    hooks_[hookIndex](this->query_state_, tls, arg);
  }
}

void ExecutionContext::InitHooks(size_t num_hooks) { hooks_.resize(num_hooks); }

}  // namespace terrier::execution::exec<|MERGE_RESOLUTION|>--- conflicted
+++ resolved
@@ -100,16 +100,6 @@
     const auto &resource_metrics = common::thread_context.resource_tracker_.GetMetrics();
 
     TERRIER_ASSERT(pipeline_id == ouvec->pipeline_id_, "Incorrect feature vector pipeline id?");
-<<<<<<< HEAD
-    common::thread_context.metrics_store_->RecordPipelineData(query_id, pipeline_id, execution_mode_,
-                                                              std::move(*ouvec->pipeline_features_), resource_metrics);
-  }
-}
-
-void ExecutionContext::InitializeExecOUFeatureVector(brain::ExecOUFeatureVector *ouvec, pipeline_id_t pipeline_id) {
-  if (ouvec->pipeline_features_ != nullptr) {
-    ouvec->Destroy();
-=======
     brain::ExecutionOperatingUnitFeatureVector features(ouvec->pipeline_features_->begin(),
                                                         ouvec->pipeline_features_->end());
     common::thread_context.metrics_store_->RecordPipelineData(query_id, pipeline_id, execution_mode_,
@@ -128,24 +118,13 @@
   // Update num_concurrent
   for (auto &feature : *vec->pipeline_features_) {
     feature.SetNumConcurrent(num_concurrent_estimate_);
->>>>>>> 95362dc9
   }
 
-<<<<<<< HEAD
-  ouvec->pipeline_id_ = pipeline_id;
-  ouvec->pipeline_features_ =
-      new brain::ExecutionOperatingUnitFeatureVector(pipeline_operating_units_->GetPipelineFeatures(pipeline_id));
-}
-
-void ExecutionContext::InitializeParallelOUFeatureVector(brain::ExecOUFeatureVector *ouvec, pipeline_id_t pipeline_id) {
-  ouvec->pipeline_id_ = pipeline_id;
-=======
 void ExecutionContext::InitializeParallelOUFeatureVector(brain::ExecOUFeatureVector *ouvec, pipeline_id_t pipeline_id) {
   auto *vec = new (ouvec) brain::ExecOUFeatureVector();
   vec->pipeline_id_ = pipeline_id;
   vec->pipeline_features_ =
       std::make_unique<execution::sql::MemPoolVector<brain::ExecutionOperatingUnitFeature>>(GetMemoryPool());
->>>>>>> 95362dc9
 
   bool found_blocking = false;
   brain::ExecutionOperatingUnitFeature feature;
@@ -163,25 +142,6 @@
     return;
   }
 
-<<<<<<< HEAD
-  ouvec->pipeline_features_ = new brain::ExecutionOperatingUnitFeatureVector();
-  switch (feature.GetExecutionOperatingUnitType()) {
-    case brain::ExecutionOperatingUnitType::HASHJOIN_BUILD:
-      ouvec->pipeline_features_->emplace_back(brain::ExecutionOperatingUnitType::PARALLEL_MERGE_HASHJOIN, feature);
-      break;
-    case brain::ExecutionOperatingUnitType::AGGREGATE_BUILD:
-      ouvec->pipeline_features_->emplace_back(brain::ExecutionOperatingUnitType::PARALLEL_MERGE_AGGBUILD, feature);
-      break;
-    case brain::ExecutionOperatingUnitType::SORT_BUILD:
-      ouvec->pipeline_features_->emplace_back(brain::ExecutionOperatingUnitType::PARALLEL_SORT_STEP, feature);
-      ouvec->pipeline_features_->emplace_back(brain::ExecutionOperatingUnitType::PARALLEL_SORT_MERGE_STEP, feature);
-      break;
-    case brain::ExecutionOperatingUnitType::CREATE_INDEX:
-      ouvec->pipeline_features_->emplace_back(brain::ExecutionOperatingUnitType::CREATE_INDEX_MAIN, feature);
-      break;
-    default:
-      TERRIER_ASSERT(false, "Unsupported parallel OU");
-=======
   switch (feature.GetExecutionOperatingUnitType()) {
     case brain::ExecutionOperatingUnitType::HASHJOIN_BUILD:
       vec->pipeline_features_->emplace_back(brain::ExecutionOperatingUnitType::PARALLEL_MERGE_HASHJOIN, feature);
@@ -203,7 +163,6 @@
   // Update num_concurrent
   for (auto &feature : *vec->pipeline_features_) {
     feature.SetNumConcurrent(num_concurrent_estimate_);
->>>>>>> 95362dc9
   }
 }
 
