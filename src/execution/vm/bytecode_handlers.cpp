#include "execution/vm/bytecode_handlers.h"

#include "catalog/catalog_defs.h"
#include "execution/exec/execution_context.h"
#include "execution/sql/projected_columns_iterator.h"

extern "C" {

// ---------------------------------------------------------
// Thread State Container
// ---------------------------------------------------------

void OpThreadStateContainerInit(terrier::execution::sql::ThreadStateContainer *const thread_state_container,
                                terrier::execution::sql::MemoryPool *const memory) {
  new (thread_state_container) terrier::execution::sql::ThreadStateContainer(memory);
}

void OpThreadStateContainerFree(terrier::execution::sql::ThreadStateContainer *const thread_state_container) {
  thread_state_container->~ThreadStateContainer();
}

// ---------------------------------------------------------
// Table Vector Iterator
// ---------------------------------------------------------

void OpTableVectorIteratorInit(terrier::execution::sql::TableVectorIterator *iter,
                               terrier::execution::exec::ExecutionContext *exec_ctx, uint32_t table_oid,
                               uint32_t *col_oids, uint32_t num_oids) {
  TERRIER_ASSERT(iter != nullptr, "Null iterator to initialize");
  new (iter) terrier::execution::sql::TableVectorIterator(exec_ctx, table_oid, col_oids, num_oids);
}

void OpTableVectorIteratorPerformInit(terrier::execution::sql::TableVectorIterator *iter) { iter->Init(); }

void OpTableVectorIteratorReset(terrier::execution::sql::TableVectorIterator *iter) {
  TERRIER_ASSERT(iter != nullptr, "NULL iterator given to reset");
  iter->Reset();
}

void OpTableVectorIteratorFree(terrier::execution::sql::TableVectorIterator *iter) {
  TERRIER_ASSERT(iter != nullptr, "NULL iterator given to close");
  iter->~TableVectorIterator();
}

void OpPCIFilterEqual(uint64_t *size, terrier::execution::sql::ProjectedColumnsIterator *iter, uint32_t col_idx,
                      int8_t type, int64_t val) {
  auto sql_type = static_cast<terrier::type::TypeId>(type);
  auto v = iter->MakeFilterVal(val, sql_type);
  *size = iter->FilterColByVal<std::equal_to>(col_idx, sql_type, v);
}

void OpPCIFilterGreaterThan(uint64_t *size, terrier::execution::sql::ProjectedColumnsIterator *iter, uint32_t col_idx,
                            int8_t type, int64_t val) {
  auto sql_type = static_cast<terrier::type::TypeId>(type);
  auto v = iter->MakeFilterVal(val, sql_type);
  *size = iter->FilterColByVal<std::greater>(col_idx, sql_type, v);
}

void OpPCIFilterGreaterThanEqual(uint64_t *size, terrier::execution::sql::ProjectedColumnsIterator *iter,
                                 uint32_t col_idx, int8_t type, int64_t val) {
  auto sql_type = static_cast<terrier::type::TypeId>(type);
  auto v = iter->MakeFilterVal(val, sql_type);
  *size = iter->FilterColByVal<std::greater_equal>(col_idx, sql_type, v);
}

void OpPCIFilterLessThan(uint64_t *size, terrier::execution::sql::ProjectedColumnsIterator *iter, uint32_t col_idx,
                         int8_t type, int64_t val) {
  auto sql_type = static_cast<terrier::type::TypeId>(type);
  auto v = iter->MakeFilterVal(val, sql_type);
  *size = iter->FilterColByVal<std::less>(col_idx, sql_type, v);
}

void OpPCIFilterLessThanEqual(uint64_t *size, terrier::execution::sql::ProjectedColumnsIterator *iter, uint32_t col_idx,
                              int8_t type, int64_t val) {
  auto sql_type = static_cast<terrier::type::TypeId>(type);
  auto v = iter->MakeFilterVal(val, sql_type);
  *size = iter->FilterColByVal<std::less_equal>(col_idx, sql_type, v);
}

void OpPCIFilterNotEqual(uint64_t *size, terrier::execution::sql::ProjectedColumnsIterator *iter, uint32_t col_idx,
                         int8_t type, int64_t val) {
  auto sql_type = static_cast<terrier::type::TypeId>(type);
  auto v = iter->MakeFilterVal(val, sql_type);
  *size = iter->FilterColByVal<std::not_equal_to>(col_idx, sql_type, v);
}

// ---------------------------------------------------------
// Filter Manager
// ---------------------------------------------------------

void OpFilterManagerInit(terrier::execution::sql::FilterManager *filter_manager) {
  new (filter_manager) terrier::execution::sql::FilterManager();
}

void OpFilterManagerStartNewClause(terrier::execution::sql::FilterManager *filter_manager) {
  filter_manager->StartNewClause();
}

void OpFilterManagerInsertFlavor(terrier::execution::sql::FilterManager *filter_manager,
                                 terrier::execution::sql::FilterManager::MatchFn flavor) {
  filter_manager->InsertClauseFlavor(flavor);
}

void OpFilterManagerFinalize(terrier::execution::sql::FilterManager *filter_manager) { filter_manager->Finalize(); }

void OpFilterManagerRunFilters(terrier::execution::sql::FilterManager *filter_manager,
                               terrier::execution::sql::ProjectedColumnsIterator *pci) {
  filter_manager->RunFilters(pci);
}

void OpFilterManagerFree(terrier::execution::sql::FilterManager *filter_manager) { filter_manager->~FilterManager(); }

// ---------------------------------------------------------
// Join Hash Table
// ---------------------------------------------------------

void OpJoinHashTableInit(terrier::execution::sql::JoinHashTable *join_hash_table,
                         terrier::execution::sql::MemoryPool *memory, uint32_t tuple_size) {
  new (join_hash_table) terrier::execution::sql::JoinHashTable(memory, tuple_size);
}

void OpJoinHashTableBuild(terrier::execution::sql::JoinHashTable *join_hash_table) { join_hash_table->Build(); }

void OpJoinHashTableBuildParallel(terrier::execution::sql::JoinHashTable *join_hash_table,
                                  terrier::execution::sql::ThreadStateContainer *thread_state_container,
                                  uint32_t jht_offset) {
  join_hash_table->MergeParallel(thread_state_container, jht_offset);
}

void OpJoinHashTableFree(terrier::execution::sql::JoinHashTable *join_hash_table) { join_hash_table->~JoinHashTable(); }

// ---------------------------------------------------------
// Aggregation Hash Table
// ---------------------------------------------------------

void OpAggregationHashTableInit(terrier::execution::sql::AggregationHashTable *const agg_hash_table,
                                terrier::execution::sql::MemoryPool *const memory, const uint32_t payload_size) {
  new (agg_hash_table) terrier::execution::sql::AggregationHashTable(memory, payload_size);
}

void OpAggregationHashTableFree(terrier::execution::sql::AggregationHashTable *const agg_hash_table) {
  agg_hash_table->~AggregationHashTable();
}

void OpAggregationHashTableIteratorInit(terrier::execution::sql::AggregationHashTableIterator *iter,
                                        terrier::execution::sql::AggregationHashTable *agg_hash_table) {
  TERRIER_ASSERT(agg_hash_table != nullptr, "Null hash table");
  new (iter) terrier::execution::sql::AggregationHashTableIterator(*agg_hash_table);
}

void OpAggregationHashTableIteratorFree(terrier::execution::sql::AggregationHashTableIterator *iter) {
  iter->~AggregationHashTableIterator();
}

// ---------------------------------------------------------
// Sorters
// ---------------------------------------------------------

void OpSorterInit(terrier::execution::sql::Sorter *const sorter, terrier::execution::sql::MemoryPool *const memory,
                  const terrier::execution::sql::Sorter::ComparisonFunction cmp_fn, const uint32_t tuple_size) {
  new (sorter) terrier::execution::sql::Sorter(memory, cmp_fn, tuple_size);
}

void OpSorterSort(terrier::execution::sql::Sorter *sorter) { sorter->Sort(); }

void OpSorterSortParallel(terrier::execution::sql::Sorter *sorter,
                          terrier::execution::sql::ThreadStateContainer *thread_state_container,
                          uint32_t sorter_offset) {
  sorter->SortParallel(thread_state_container, sorter_offset);
}

void OpSorterSortTopKParallel(terrier::execution::sql::Sorter *sorter,
                              terrier::execution::sql::ThreadStateContainer *thread_state_container,
                              uint32_t sorter_offset, uint64_t top_k) {
  sorter->SortTopKParallel(thread_state_container, sorter_offset, top_k);
}

void OpSorterFree(terrier::execution::sql::Sorter *sorter) { sorter->~Sorter(); }

void OpSorterIteratorInit(terrier::execution::sql::SorterIterator *iter, terrier::execution::sql::Sorter *sorter) {
  new (iter) terrier::execution::sql::SorterIterator(sorter);
}

void OpSorterIteratorFree(terrier::execution::sql::SorterIterator *iter) { iter->~SorterIterator(); }

// -------------------------------------------------------------
// StorageInterface Calls
// -------------------------------------------------------------

void OpStorageInterfaceInit(terrier::execution::sql::StorageInterface *storage_interface,
                            terrier::execution::exec::ExecutionContext *exec_ctx, uint32_t table_oid,
                            uint32_t *col_oids, uint32_t num_oids, bool need_indexes) {
  new (storage_interface) terrier::execution::sql::StorageInterface(exec_ctx, terrier::catalog::table_oid_t(table_oid),
                                                                    col_oids, num_oids, need_indexes);
}

<<<<<<< HEAD
void OpStorageInterfaceGetTablePR(terrier::execution::sql::ProjectedRowWrapper *pr_result,
                                  terrier::execution::sql::StorageInterface *storage_interface) {
  *pr_result = terrier::execution::sql::ProjectedRowWrapper(storage_interface->GetTablePR());
=======
void OpStorageInterfaceGetTablePR(terrier::storage::ProjectedRow **pr_result,
                                  terrier::execution::sql::StorageInterface *storage_interface) {
  *pr_result = storage_interface->GetTablePR();
>>>>>>> a95b33c6
}

void OpStorageInterfaceTableUpdate(bool *result, terrier::execution::sql::StorageInterface *storage_interface,
                                   terrier::storage::TupleSlot *tuple_slot) {
  *result = storage_interface->TableUpdate(*tuple_slot);
}

void OpStorageInterfaceTableDelete(bool *result, terrier::execution::sql::StorageInterface *storage_interface,
                                   terrier::storage::TupleSlot *tuple_slot) {
  *result = storage_interface->TableDelete(*tuple_slot);
}

void OpStorageInterfaceTableInsert(terrier::storage::TupleSlot *tuple_slot,
                                   terrier::execution::sql::StorageInterface *storage_interface) {
  *tuple_slot = storage_interface->TableInsert();
}

<<<<<<< HEAD
void OpStorageInterfaceGetIndexPR(terrier::execution::sql::ProjectedRowWrapper *pr_result,
                                  terrier::execution::sql::StorageInterface *storage_interface, uint32_t index_oid) {
  *pr_result = terrier::execution::sql::ProjectedRowWrapper(
      storage_interface->GetIndexPR(terrier::catalog::index_oid_t(index_oid)));
=======
void OpStorageInterfaceGetIndexPR(terrier::storage::ProjectedRow **pr_result,
                                  terrier::execution::sql::StorageInterface *storage_interface, uint32_t index_oid) {
  *pr_result = storage_interface->GetIndexPR(terrier::catalog::index_oid_t(index_oid));
>>>>>>> a95b33c6
}

void OpStorageInterfaceIndexInsert(bool *result, terrier::execution::sql::StorageInterface *storage_interface) {
  *result = storage_interface->IndexInsert();
}

void OpStorageInterfaceIndexDelete(terrier::execution::sql::StorageInterface *storage_interface,
                                   terrier::storage::TupleSlot *tuple_slot) {
  storage_interface->IndexDelete(*tuple_slot);
}

void OpStorageInterfaceFree(terrier::execution::sql::StorageInterface *storage_interface) {
  storage_interface->~StorageInterface();
}

// -------------------------------------------------------------
// Output
// ------------------------------------------------------------
void OpOutputAlloc(terrier::execution::exec::ExecutionContext *exec_ctx, terrier::byte **result) {
  *result = exec_ctx->GetOutputBuffer()->AllocOutputSlot();
}

void OpOutputFinalize(terrier::execution::exec::ExecutionContext *exec_ctx) { exec_ctx->GetOutputBuffer()->Finalize(); }

// -------------------------------------------------------------------
// Index Iterator
// -------------------------------------------------------------------
void OpIndexIteratorInit(terrier::execution::sql::IndexIterator *iter,
                         terrier::execution::exec::ExecutionContext *exec_ctx, uint32_t table_oid, uint32_t index_oid,
                         uint32_t *col_oids, uint32_t num_oids) {
  new (iter) terrier::execution::sql::IndexIterator(exec_ctx, table_oid, index_oid, col_oids, num_oids);
}

void OpIndexIteratorPerformInit(terrier::execution::sql::IndexIterator *iter) { iter->Init(); }

void OpIndexIteratorFree(terrier::execution::sql::IndexIterator *iter) { iter->~IndexIterator(); }

}  //<|MERGE_RESOLUTION|>--- conflicted
+++ resolved
@@ -194,15 +194,9 @@
                                                                     col_oids, num_oids, need_indexes);
 }
 
-<<<<<<< HEAD
-void OpStorageInterfaceGetTablePR(terrier::execution::sql::ProjectedRowWrapper *pr_result,
-                                  terrier::execution::sql::StorageInterface *storage_interface) {
-  *pr_result = terrier::execution::sql::ProjectedRowWrapper(storage_interface->GetTablePR());
-=======
 void OpStorageInterfaceGetTablePR(terrier::storage::ProjectedRow **pr_result,
                                   terrier::execution::sql::StorageInterface *storage_interface) {
   *pr_result = storage_interface->GetTablePR();
->>>>>>> a95b33c6
 }
 
 void OpStorageInterfaceTableUpdate(bool *result, terrier::execution::sql::StorageInterface *storage_interface,
@@ -220,16 +214,9 @@
   *tuple_slot = storage_interface->TableInsert();
 }
 
-<<<<<<< HEAD
-void OpStorageInterfaceGetIndexPR(terrier::execution::sql::ProjectedRowWrapper *pr_result,
-                                  terrier::execution::sql::StorageInterface *storage_interface, uint32_t index_oid) {
-  *pr_result = terrier::execution::sql::ProjectedRowWrapper(
-      storage_interface->GetIndexPR(terrier::catalog::index_oid_t(index_oid)));
-=======
 void OpStorageInterfaceGetIndexPR(terrier::storage::ProjectedRow **pr_result,
                                   terrier::execution::sql::StorageInterface *storage_interface, uint32_t index_oid) {
   *pr_result = storage_interface->GetIndexPR(terrier::catalog::index_oid_t(index_oid));
->>>>>>> a95b33c6
 }
 
 void OpStorageInterfaceIndexInsert(bool *result, terrier::execution::sql::StorageInterface *storage_interface) {
