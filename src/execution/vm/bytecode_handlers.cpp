#include "execution/vm/bytecode_handlers.h"

#include "brain/brain_defs.h"
#include "catalog/catalog_defs.h"
#include "execution/exec/execution_context.h"
#include "execution/sql/index_iterator.h"
#include "execution/sql/storage_interface.h"
#include "execution/sql/vector_projection_iterator.h"

extern "C" {

// ---------------------------------------------------------
// Table Vector Iterator
// ---------------------------------------------------------

void OpTableVectorIteratorInit(noisepage::execution::sql::TableVectorIterator *iter,
                               noisepage::execution::exec::ExecutionContext *exec_ctx, uint32_t table_oid,
                               uint32_t *col_oids, uint32_t num_oids) {
  NOISEPAGE_ASSERT(iter != nullptr, "Null iterator to initialize");
  new (iter) noisepage::execution::sql::TableVectorIterator(exec_ctx, table_oid, col_oids, num_oids);
}

void OpTableVectorIteratorPerformInit(noisepage::execution::sql::TableVectorIterator *iter) {
  NOISEPAGE_ASSERT(iter != nullptr, "NULL iterator given to init");
  iter->Init();
}

void OpTableVectorIteratorFree(noisepage::execution::sql::TableVectorIterator *iter) {
  NOISEPAGE_ASSERT(iter != nullptr, "NULL iterator given to close");
  iter->~TableVectorIterator();
}

void OpVPIInit(noisepage::execution::sql::VectorProjectionIterator *vpi,
               noisepage::execution::sql::VectorProjection *vp) {
  new (vpi) noisepage::execution::sql::VectorProjectionIterator(vp);
}

void OpVPIInitWithList(noisepage::execution::sql::VectorProjectionIterator *vpi,
                       noisepage::execution::sql::VectorProjection *vp,
                       noisepage::execution::sql::TupleIdList *tid_list) {
  new (vpi) noisepage::execution::sql::VectorProjectionIterator(vp, tid_list);
}

void OpVPIFree(noisepage::execution::sql::VectorProjectionIterator *vpi) { vpi->~VectorProjectionIterator(); }

// ---------------------------------------------------------
// Filter Manager
// ---------------------------------------------------------

void OpFilterManagerInit(noisepage::execution::sql::FilterManager *filter_manager,
                         const noisepage::execution::exec::ExecutionSettings &exec_settings) {
  new (filter_manager) noisepage::execution::sql::FilterManager(exec_settings);
}

void OpFilterManagerStartNewClause(noisepage::execution::sql::FilterManager *filter_manager) {
  filter_manager->StartNewClause();
}

void OpFilterManagerInsertFilter(noisepage::execution::sql::FilterManager *filter_manager,
                                 noisepage::execution::sql::FilterManager::MatchFn clause) {
  filter_manager->InsertClauseTerm(clause);
}

void OpFilterManagerRunFilters(noisepage::execution::sql::FilterManager *filter_manager,
                               noisepage::execution::sql::VectorProjectionIterator *vpi,
                               noisepage::execution::exec::ExecutionContext *exec_ctx) {
  filter_manager->RunFilters(exec_ctx, vpi);
}

void OpFilterManagerFree(noisepage::execution::sql::FilterManager *filter_manager) { filter_manager->~FilterManager(); }

// ---------------------------------------------------------
// Join Hash Table
// ---------------------------------------------------------

<<<<<<< HEAD
void OpJoinHashTableInit(terrier::execution::sql::JoinHashTable *join_hash_table,
                         terrier::execution::exec::ExecutionContext *exec_ctx, uint32_t tuple_size) {
  new (join_hash_table) terrier::execution::sql::JoinHashTable(exec_ctx->GetExecutionSettings(), exec_ctx, tuple_size);
=======
void OpJoinHashTableInit(noisepage::execution::sql::JoinHashTable *join_hash_table,
                         noisepage::execution::exec::ExecutionContext *exec_ctx, uint32_t tuple_size) {
  new (join_hash_table)
      noisepage::execution::sql::JoinHashTable(exec_ctx->GetExecutionSettings(), exec_ctx, tuple_size);
>>>>>>> f3da5498
}

void OpJoinHashTableBuild(noisepage::execution::sql::JoinHashTable *join_hash_table) { join_hash_table->Build(); }

void OpJoinHashTableBuildParallel(noisepage::execution::sql::JoinHashTable *join_hash_table,
                                  noisepage::execution::sql::ThreadStateContainer *thread_state_container,
                                  uint32_t jht_offset) {
  join_hash_table->MergeParallel(thread_state_container, jht_offset);
}

void OpJoinHashTableFree(noisepage::execution::sql::JoinHashTable *join_hash_table) {
  join_hash_table->~JoinHashTable();
}

void OpJoinHashTableIteratorInit(noisepage::execution::sql::JoinHashTableIterator *iter,
                                 noisepage::execution::sql::JoinHashTable *join_hash_table) {
  NOISEPAGE_ASSERT(join_hash_table != nullptr, "Null hash table");
  new (iter) noisepage::execution::sql::JoinHashTableIterator(*join_hash_table);
}

void OpJoinHashTableIteratorFree(noisepage::execution::sql::JoinHashTableIterator *iter) {
  iter->~JoinHashTableIterator();
}

// ---------------------------------------------------------
// Aggregation Hash Table
// ---------------------------------------------------------

<<<<<<< HEAD
void OpAggregationHashTableInit(terrier::execution::sql::AggregationHashTable *const agg_hash_table,
                                terrier::execution::exec::ExecutionContext *exec_ctx, const uint32_t payload_size) {
  new (agg_hash_table)
      terrier::execution::sql::AggregationHashTable(exec_ctx->GetExecutionSettings(), exec_ctx, payload_size);
=======
void OpAggregationHashTableInit(noisepage::execution::sql::AggregationHashTable *const agg_hash_table,
                                noisepage::execution::exec::ExecutionContext *exec_ctx, const uint32_t payload_size) {
  new (agg_hash_table)
      noisepage::execution::sql::AggregationHashTable(exec_ctx->GetExecutionSettings(), exec_ctx, payload_size);
>>>>>>> f3da5498
}

void OpAggregationHashTableGetTupleCount(uint32_t *result,
                                         noisepage::execution::sql::AggregationHashTable *const agg_hash_table) {
  *result = agg_hash_table->GetTupleCount();
}

void OpAggregationHashTableGetInsertCount(uint32_t *result,
<<<<<<< HEAD
                                          terrier::execution::sql::AggregationHashTable *const agg_hash_table) {
  *result = agg_hash_table->GetInsertCount();
}

void OpAggregationHashTableFree(terrier::execution::sql::AggregationHashTable *const agg_hash_table) {
=======
                                          noisepage::execution::sql::AggregationHashTable *const agg_hash_table) {
  *result = agg_hash_table->GetInsertCount();
}

void OpAggregationHashTableFree(noisepage::execution::sql::AggregationHashTable *const agg_hash_table) {
>>>>>>> f3da5498
  agg_hash_table->~AggregationHashTable();
}

void OpAggregationHashTableIteratorInit(noisepage::execution::sql::AHTIterator *iter,
                                        noisepage::execution::sql::AggregationHashTable *agg_hash_table) {
  NOISEPAGE_ASSERT(agg_hash_table != nullptr, "Null hash table");
  new (iter) noisepage::execution::sql::AHTIterator(*agg_hash_table);
}

void OpAggregationHashTableBuildAllHashTablePartitions(noisepage::execution::sql::AggregationHashTable *agg_hash_table,
                                                       void *query_state) {
  agg_hash_table->BuildAllPartitions(query_state);
}

void OpAggregationHashTableRepartition(noisepage::execution::sql::AggregationHashTable *agg_hash_table) {
  agg_hash_table->Repartition();
}

void OpAggregationHashTableMergePartitions(
    noisepage::execution::sql::AggregationHashTable *agg_hash_table,
    noisepage::execution::sql::AggregationHashTable *target_agg_hash_table, void *query_state,
    noisepage::execution::sql::AggregationHashTable::MergePartitionFn merge_partition_fn) {
  agg_hash_table->MergePartitions(target_agg_hash_table, query_state, merge_partition_fn);
}

void OpAggregationHashTableIteratorFree(noisepage::execution::sql::AHTIterator *iter) { iter->~AHTIterator(); }

// ---------------------------------------------------------
// Sorters
// ---------------------------------------------------------

<<<<<<< HEAD
void OpSorterInit(terrier::execution::sql::Sorter *const sorter,
                  terrier::execution::exec::ExecutionContext *const exec_ctx,
                  const terrier::execution::sql::Sorter::ComparisonFunction cmp_fn, const uint32_t tuple_size) {
  new (sorter) terrier::execution::sql::Sorter(exec_ctx, cmp_fn, tuple_size);
=======
void OpSorterInit(noisepage::execution::sql::Sorter *const sorter,
                  noisepage::execution::exec::ExecutionContext *const exec_ctx,
                  const noisepage::execution::sql::Sorter::ComparisonFunction cmp_fn, const uint32_t tuple_size) {
  new (sorter) noisepage::execution::sql::Sorter(exec_ctx, cmp_fn, tuple_size);
>>>>>>> f3da5498
}

void OpSorterSort(noisepage::execution::sql::Sorter *sorter) { sorter->Sort(); }

void OpSorterSortParallel(noisepage::execution::sql::Sorter *sorter,
                          noisepage::execution::sql::ThreadStateContainer *thread_state_container,
                          uint32_t sorter_offset) {
  sorter->SortParallel(thread_state_container, sorter_offset);
}

void OpSorterSortTopKParallel(noisepage::execution::sql::Sorter *sorter,
                              noisepage::execution::sql::ThreadStateContainer *thread_state_container,
                              uint32_t sorter_offset, uint64_t top_k) {
  sorter->SortTopKParallel(thread_state_container, sorter_offset, top_k);
}

void OpSorterFree(noisepage::execution::sql::Sorter *sorter) { sorter->~Sorter(); }

void OpSorterIteratorInit(noisepage::execution::sql::SorterIterator *iter, noisepage::execution::sql::Sorter *sorter) {
  new (iter) noisepage::execution::sql::SorterIterator(*sorter);
}

void OpSorterIteratorFree(noisepage::execution::sql::SorterIterator *iter) { iter->~SorterIterator(); }

// ---------------------------------------------------------
// CSV Reader
// ---------------------------------------------------------
#if 0
void OpCSVReaderInit(noisepage::execution::util::CSVReader *reader, const uint8_t *file_name, uint32_t len) {
  std::string_view fname(reinterpret_cast<const char *>(file_name), len);
  new (reader) noisepage::execution::util::CSVReader(std::make_unique<noisepage::execution::util::CSVFile>(fname));
}

void OpCSVReaderPerformInit(bool *result, noisepage::execution::util::CSVReader *reader) {
  *result = reader->Initialize();
}

void OpCSVReaderClose(noisepage::execution::util::CSVReader *reader) { std::destroy_at(reader); }
#endif
// -------------------------------------------------------------
// StorageInterface Calls
// -------------------------------------------------------------

void OpStorageInterfaceInit(noisepage::execution::sql::StorageInterface *storage_interface,
                            noisepage::execution::exec::ExecutionContext *exec_ctx, uint32_t table_oid,
                            uint32_t *col_oids, uint32_t num_oids, bool need_indexes) {
  new (storage_interface) noisepage::execution::sql::StorageInterface(
      exec_ctx, noisepage::catalog::table_oid_t(table_oid), col_oids, num_oids, need_indexes);
}

void OpStorageInterfaceGetTablePR(noisepage::storage::ProjectedRow **pr_result,
                                  noisepage::execution::sql::StorageInterface *storage_interface) {
  *pr_result = storage_interface->GetTablePR();
}

void OpStorageInterfaceTableUpdate(bool *result, noisepage::execution::sql::StorageInterface *storage_interface,
                                   noisepage::storage::TupleSlot *tuple_slot) {
  *result = storage_interface->TableUpdate(*tuple_slot);
}

void OpStorageInterfaceTableDelete(bool *result, noisepage::execution::sql::StorageInterface *storage_interface,
                                   noisepage::storage::TupleSlot *tuple_slot) {
  *result = storage_interface->TableDelete(*tuple_slot);
}

void OpStorageInterfaceTableInsert(noisepage::storage::TupleSlot *tuple_slot,
                                   noisepage::execution::sql::StorageInterface *storage_interface) {
  *tuple_slot = storage_interface->TableInsert();
}

void OpStorageInterfaceGetIndexPR(noisepage::storage::ProjectedRow **pr_result,
                                  noisepage::execution::sql::StorageInterface *storage_interface, uint32_t index_oid) {
  *pr_result = storage_interface->GetIndexPR(noisepage::catalog::index_oid_t(index_oid));
}

void OpStorageInterfaceGetIndexHeapSize(uint32_t *size,
                                        noisepage::execution::sql::StorageInterface *storage_interface) {
  *size = storage_interface->GetIndexHeapSize();
}

// TODO(WAN): this should be uint64_t, but see #1049
void OpStorageInterfaceIndexGetSize(uint32_t *result, noisepage::execution::sql::StorageInterface *storage_interface) {
  *result = storage_interface->IndexGetSize();
}

void OpStorageInterfaceIndexInsert(bool *result, noisepage::execution::sql::StorageInterface *storage_interface) {
  *result = storage_interface->IndexInsert();
}

void OpStorageInterfaceIndexInsertUnique(bool *result, noisepage::execution::sql::StorageInterface *storage_interface) {
  *result = storage_interface->IndexInsertUnique();
}
void OpStorageInterfaceIndexInsertWithSlot(bool *result, noisepage::execution::sql::StorageInterface *storage_interface,
                                           noisepage::storage::TupleSlot *tuple_slot, bool unique) {
  *result = storage_interface->IndexInsertWithTuple(*tuple_slot, unique);
}
void OpStorageInterfaceIndexDelete(noisepage::execution::sql::StorageInterface *storage_interface,
                                   noisepage::storage::TupleSlot *tuple_slot) {
  storage_interface->IndexDelete(*tuple_slot);
}

void OpStorageInterfaceFree(noisepage::execution::sql::StorageInterface *storage_interface) {
  storage_interface->~StorageInterface();
}

// -------------------------------------------------------------------
// Index Iterator
// -------------------------------------------------------------------
void OpIndexIteratorInit(noisepage::execution::sql::IndexIterator *iter,
                         noisepage::execution::exec::ExecutionContext *exec_ctx, uint32_t num_attrs, uint32_t table_oid,
                         uint32_t index_oid, uint32_t *col_oids, uint32_t num_oids) {
  new (iter) noisepage::execution::sql::IndexIterator(exec_ctx, num_attrs, table_oid, index_oid, col_oids, num_oids);
}

// TODO(WAN): this should be uint64_t, but see #1049
void OpIndexIteratorGetSize(uint32_t *index_size, noisepage::execution::sql::IndexIterator *iter) {
  *index_size = iter->GetIndexSize();
}

void OpIndexIteratorPerformInit(noisepage::execution::sql::IndexIterator *iter) { iter->Init(); }

void OpIndexIteratorFree(noisepage::execution::sql::IndexIterator *iter) { iter->~IndexIterator(); }

void OpExecutionContextRegisterHook(noisepage::execution::exec::ExecutionContext *exec_ctx, uint32_t hook_idx,
                                    noisepage::execution::exec::ExecutionContext::HookFn hook) {
  exec_ctx->RegisterHook(hook_idx, hook);
}

void OpExecutionContextClearHooks(noisepage::execution::exec::ExecutionContext *exec_ctx) { exec_ctx->ClearHooks(); }

void OpExecutionContextInitHooks(noisepage::execution::exec::ExecutionContext *exec_ctx, uint32_t num_hooks) {
  exec_ctx->InitHooks(num_hooks);
}

void OpExecutionContextStartPipelineTracker(noisepage::execution::exec::ExecutionContext *const exec_ctx,
                                            noisepage::execution::pipeline_id_t pipeline_id) {
  exec_ctx->StartPipelineTracker(pipeline_id);
}

void OpExecutionContextEndPipelineTracker(noisepage::execution::exec::ExecutionContext *const exec_ctx,
                                          noisepage::execution::query_id_t query_id,
                                          noisepage::execution::pipeline_id_t pipeline_id,
                                          noisepage::brain::ExecOUFeatureVector *const ouvec) {
  exec_ctx->EndPipelineTracker(query_id, pipeline_id, ouvec);
}

void OpExecOUFeatureVectorRecordFeature(noisepage::brain::ExecOUFeatureVector *ouvec,
                                        noisepage::execution::pipeline_id_t pipeline_id,
                                        noisepage::execution::feature_id_t feature_id,
                                        noisepage::brain::ExecutionOperatingUnitFeatureAttribute feature_attribute,
                                        noisepage::brain::ExecutionOperatingUnitFeatureUpdateMode mode,
                                        uint32_t value) {
  ouvec->UpdateFeature(pipeline_id, feature_id, feature_attribute, mode, value);
}

void OpExecOUFeatureVectorInitialize(noisepage::execution::exec::ExecutionContext *const exec_ctx,
                                     noisepage::brain::ExecOUFeatureVector *const ouvec,
                                     noisepage::execution::pipeline_id_t pipeline_id, bool is_parallel) {
  if (is_parallel)
    exec_ctx->InitializeParallelOUFeatureVector(ouvec, pipeline_id);
  else
    exec_ctx->InitializeOUFeatureVector(ouvec, pipeline_id);
}

void OpExecOUFeatureVectorReset(noisepage::brain::ExecOUFeatureVector *const ouvec) { ouvec->Reset(); }

void OpExecutionContextSetMemoryUseOverride(noisepage::execution::exec::ExecutionContext *const exec_ctx,
                                            uint32_t memory_use) {
  exec_ctx->SetMemoryUseOverride(memory_use);
}

void OpExecOUFeatureVectorFilter(noisepage::brain::ExecOUFeatureVector *const ouvec,
                                 noisepage::brain::ExecutionOperatingUnitType filter) {
  ouvec->pipeline_features_->erase(
      std::remove_if(ouvec->pipeline_features_->begin(), ouvec->pipeline_features_->end(),
                     [filter](const auto &feature) {
                       return (filter != noisepage::brain::ExecutionOperatingUnitType::INVALID) &&
                              (filter != feature.GetExecutionOperatingUnitType());
                     }),
      ouvec->pipeline_features_->end());
}

void OpRegisterThreadWithMetricsManager(noisepage::execution::exec::ExecutionContext *exec_ctx) {
  exec_ctx->RegisterThreadWithMetricsManager();
}

void OpCheckTrackersStopped(noisepage::execution::exec::ExecutionContext *exec_ctx) {
  exec_ctx->CheckTrackersStopped();
}

void OpAggregateMetricsThread(noisepage::execution::exec::ExecutionContext *exec_ctx) {
  exec_ctx->AggregateMetricsThread();
}

void OpExecutionContextRegisterHook(terrier::execution::exec::ExecutionContext *exec_ctx, uint32_t hook_idx,
                                    terrier::execution::exec::ExecutionContext::HookFn hook) {
  exec_ctx->RegisterHook(hook_idx, hook);
}

void OpExecutionContextClearHooks(terrier::execution::exec::ExecutionContext *exec_ctx) { exec_ctx->ClearHooks(); }

void OpExecutionContextInitHooks(terrier::execution::exec::ExecutionContext *exec_ctx, uint32_t num_hooks) {
  exec_ctx->InitHooks(num_hooks);
}

void OpExecutionContextStartPipelineTracker(terrier::execution::exec::ExecutionContext *const exec_ctx,
                                            terrier::execution::pipeline_id_t pipeline_id) {
  exec_ctx->StartPipelineTracker(pipeline_id);
}

void OpExecutionContextEndPipelineTracker(terrier::execution::exec::ExecutionContext *const exec_ctx,
                                          terrier::execution::query_id_t query_id,
                                          terrier::execution::pipeline_id_t pipeline_id,
                                          terrier::brain::ExecOUFeatureVector *const ouvec) {
  exec_ctx->EndPipelineTracker(query_id, pipeline_id, ouvec);
}

void OpExecOUFeatureVectorRecordFeature(terrier::brain::ExecOUFeatureVector *ouvec,
                                        terrier::execution::pipeline_id_t pipeline_id,
                                        terrier::execution::feature_id_t feature_id,
                                        terrier::brain::ExecutionOperatingUnitFeatureAttribute feature_attribute,
                                        terrier::brain::ExecutionOperatingUnitFeatureUpdateMode mode, uint32_t value) {
  ouvec->UpdateFeature(pipeline_id, feature_id, feature_attribute, mode, value);
}

void OpExecOUFeatureVectorInitialize(terrier::execution::exec::ExecutionContext *const exec_ctx,
                                     terrier::brain::ExecOUFeatureVector *const ouvec,
                                     terrier::execution::pipeline_id_t pipeline_id, bool is_parallel) {
  if (is_parallel)
    exec_ctx->InitializeParallelOUFeatureVector(ouvec, pipeline_id);
  else
    exec_ctx->InitializeOUFeatureVector(ouvec, pipeline_id);
}

void OpExecOUFeatureVectorReset(terrier::brain::ExecOUFeatureVector *const ouvec) { ouvec->Reset(); }

void OpExecutionContextSetMemoryUseOverride(terrier::execution::exec::ExecutionContext *const exec_ctx,
                                            uint32_t memory_use) {
  exec_ctx->SetMemoryUseOverride(memory_use);
}

void OpExecOUFeatureVectorFilter(terrier::brain::ExecOUFeatureVector *const ouvec,
                                 terrier::brain::ExecutionOperatingUnitType filter) {
  ouvec->pipeline_features_->erase(
      std::remove_if(ouvec->pipeline_features_->begin(), ouvec->pipeline_features_->end(),
                     [filter](const auto &feature) {
                       return (filter != terrier::brain::ExecutionOperatingUnitType::INVALID) &&
                              (filter != feature.GetExecutionOperatingUnitType());
                     }),
      ouvec->pipeline_features_->end());
}

void OpRegisterThreadWithMetricsManager(terrier::execution::exec::ExecutionContext *exec_ctx) {
  exec_ctx->RegisterThreadWithMetricsManager();
}

void OpCheckTrackersStopped(terrier::execution::exec::ExecutionContext *exec_ctx) { exec_ctx->CheckTrackersStopped(); }

void OpAggregateMetricsThread(terrier::execution::exec::ExecutionContext *exec_ctx) {
  exec_ctx->AggregateMetricsThread();
}

}  //<|MERGE_RESOLUTION|>--- conflicted
+++ resolved
@@ -73,16 +73,10 @@
 // Join Hash Table
 // ---------------------------------------------------------
 
-<<<<<<< HEAD
-void OpJoinHashTableInit(terrier::execution::sql::JoinHashTable *join_hash_table,
-                         terrier::execution::exec::ExecutionContext *exec_ctx, uint32_t tuple_size) {
-  new (join_hash_table) terrier::execution::sql::JoinHashTable(exec_ctx->GetExecutionSettings(), exec_ctx, tuple_size);
-=======
 void OpJoinHashTableInit(noisepage::execution::sql::JoinHashTable *join_hash_table,
                          noisepage::execution::exec::ExecutionContext *exec_ctx, uint32_t tuple_size) {
   new (join_hash_table)
       noisepage::execution::sql::JoinHashTable(exec_ctx->GetExecutionSettings(), exec_ctx, tuple_size);
->>>>>>> f3da5498
 }
 
 void OpJoinHashTableBuild(noisepage::execution::sql::JoinHashTable *join_hash_table) { join_hash_table->Build(); }
@@ -111,17 +105,10 @@
 // Aggregation Hash Table
 // ---------------------------------------------------------
 
-<<<<<<< HEAD
-void OpAggregationHashTableInit(terrier::execution::sql::AggregationHashTable *const agg_hash_table,
-                                terrier::execution::exec::ExecutionContext *exec_ctx, const uint32_t payload_size) {
-  new (agg_hash_table)
-      terrier::execution::sql::AggregationHashTable(exec_ctx->GetExecutionSettings(), exec_ctx, payload_size);
-=======
 void OpAggregationHashTableInit(noisepage::execution::sql::AggregationHashTable *const agg_hash_table,
                                 noisepage::execution::exec::ExecutionContext *exec_ctx, const uint32_t payload_size) {
   new (agg_hash_table)
       noisepage::execution::sql::AggregationHashTable(exec_ctx->GetExecutionSettings(), exec_ctx, payload_size);
->>>>>>> f3da5498
 }
 
 void OpAggregationHashTableGetTupleCount(uint32_t *result,
@@ -130,19 +117,11 @@
 }
 
 void OpAggregationHashTableGetInsertCount(uint32_t *result,
-<<<<<<< HEAD
-                                          terrier::execution::sql::AggregationHashTable *const agg_hash_table) {
-  *result = agg_hash_table->GetInsertCount();
-}
-
-void OpAggregationHashTableFree(terrier::execution::sql::AggregationHashTable *const agg_hash_table) {
-=======
                                           noisepage::execution::sql::AggregationHashTable *const agg_hash_table) {
   *result = agg_hash_table->GetInsertCount();
 }
 
 void OpAggregationHashTableFree(noisepage::execution::sql::AggregationHashTable *const agg_hash_table) {
->>>>>>> f3da5498
   agg_hash_table->~AggregationHashTable();
 }
 
@@ -174,17 +153,10 @@
 // Sorters
 // ---------------------------------------------------------
 
-<<<<<<< HEAD
-void OpSorterInit(terrier::execution::sql::Sorter *const sorter,
-                  terrier::execution::exec::ExecutionContext *const exec_ctx,
-                  const terrier::execution::sql::Sorter::ComparisonFunction cmp_fn, const uint32_t tuple_size) {
-  new (sorter) terrier::execution::sql::Sorter(exec_ctx, cmp_fn, tuple_size);
-=======
 void OpSorterInit(noisepage::execution::sql::Sorter *const sorter,
                   noisepage::execution::exec::ExecutionContext *const exec_ctx,
                   const noisepage::execution::sql::Sorter::ComparisonFunction cmp_fn, const uint32_t tuple_size) {
   new (sorter) noisepage::execution::sql::Sorter(exec_ctx, cmp_fn, tuple_size);
->>>>>>> f3da5498
 }
 
 void OpSorterSort(noisepage::execution::sql::Sorter *sorter) { sorter->Sort(); }
