--- conflicted
+++ resolved
@@ -1477,7 +1477,6 @@
 #undef GEN_PR_SET
 
   /////////////////////////////////
-<<<<<<< HEAD
   //// Inserter Calls
   /////////////////////////////////
 
@@ -1519,7 +1518,10 @@
     auto *inserter = frame->LocalAt<sql::Inserter *>(READ_LOCAL_ID());
     auto index_oid = READ_UIMM4();
     OpInserterIndexInsert(inserter, index_oid);
-=======
+    DISPATCH_NEXT();
+  }
+  
+  /////////////////////////////////
   //// Deleter Calls
   /////////////////////////////////
 
@@ -1609,7 +1611,6 @@
     auto *updater = frame->LocalAt<sql::Updater *>(READ_LOCAL_ID());
     auto index_oid = READ_UIMM4();
     OpUpdaterIndexDelete(updater, index_oid);
->>>>>>> 1dba7182
     DISPATCH_NEXT();
   }
 
