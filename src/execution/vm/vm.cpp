--- conflicted
+++ resolved
@@ -1581,13 +1581,9 @@
   GEN_PR_SET(BigInt, sql::Integer)
   GEN_PR_SET(Real, sql::Real)
   GEN_PR_SET(Double, sql::Real)
-<<<<<<< HEAD
   GEN_PR_SET(DateVal, sql::DateVal)
   GEN_PR_SET(TimestampVal, sql::TimestampVal)
   GEN_PR_SET(Varlen, sql::StringVal)
-=======
-  GEN_PR_SET(Date, sql::Date)
->>>>>>> c48af944
 #undef GEN_PR_SET
 
   OP(PRSetVarlen) : {
