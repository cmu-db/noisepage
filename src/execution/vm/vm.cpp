--- conflicted
+++ resolved
@@ -1972,17 +1972,17 @@
     DISPATCH_NEXT();
   }
 
-<<<<<<< HEAD
   OP(StorageInterfaceIndexGetSize) : {
     auto *result = frame->LocalAt<uint32_t *>(READ_LOCAL_ID());
     auto *storage_interface = frame->LocalAt<sql::StorageInterface *>(READ_LOCAL_ID());
     OpStorageInterfaceIndexGetSize(result, storage_interface);
-=======
+    DISPATCH_NEXT();
+  }
+
   OP(StorageInterfaceGetIndexHeapSize) : {
     auto *size = frame->LocalAt<uint32_t *>(READ_LOCAL_ID());
     auto *storage_interface = frame->LocalAt<sql::StorageInterface *>(READ_LOCAL_ID());
     OpStorageInterfaceGetIndexHeapSize(size, storage_interface);
->>>>>>> fa7fecd7
     DISPATCH_NEXT();
   }
 
