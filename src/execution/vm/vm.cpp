--- conflicted
+++ resolved
@@ -1441,76 +1441,32 @@
   }
 
   OP(IndexIteratorGetPR) : {
-<<<<<<< HEAD
-    auto *pr = frame->LocalAt<sql::ProjectedRowWrapper *>(READ_LOCAL_ID());
-=======
     auto *pr = frame->LocalAt<storage::ProjectedRow **>(READ_LOCAL_ID());
->>>>>>> a95b33c6
     auto *iter = frame->LocalAt<sql::IndexIterator *>(READ_LOCAL_ID());
     OpIndexIteratorGetPR(pr, iter);
     DISPATCH_NEXT();
   }
 
   OP(IndexIteratorGetLoPR) : {
-<<<<<<< HEAD
-    auto *pr = frame->LocalAt<sql::ProjectedRowWrapper *>(READ_LOCAL_ID());
-=======
     auto *pr = frame->LocalAt<storage::ProjectedRow **>(READ_LOCAL_ID());
->>>>>>> a95b33c6
     auto *iter = frame->LocalAt<sql::IndexIterator *>(READ_LOCAL_ID());
     OpIndexIteratorGetLoPR(pr, iter);
     DISPATCH_NEXT();
   }
 
   OP(IndexIteratorGetHiPR) : {
-<<<<<<< HEAD
-    auto *pr = frame->LocalAt<sql::ProjectedRowWrapper *>(READ_LOCAL_ID());
-=======
     auto *pr = frame->LocalAt<storage::ProjectedRow **>(READ_LOCAL_ID());
->>>>>>> a95b33c6
     auto *iter = frame->LocalAt<sql::IndexIterator *>(READ_LOCAL_ID());
     OpIndexIteratorGetHiPR(pr, iter);
     DISPATCH_NEXT();
   }
 
   OP(IndexIteratorGetTablePR) : {
-<<<<<<< HEAD
-    auto *pr = frame->LocalAt<sql::ProjectedRowWrapper *>(READ_LOCAL_ID());
-=======
     auto *pr = frame->LocalAt<storage::ProjectedRow **>(READ_LOCAL_ID());
->>>>>>> a95b33c6
     auto *iter = frame->LocalAt<sql::IndexIterator *>(READ_LOCAL_ID());
     OpIndexIteratorGetTablePR(pr, iter);
     DISPATCH_NEXT();
   }
-<<<<<<< HEAD
-
-  OP(IndexIteratorGetSlot) : {
-    auto *slot = frame->LocalAt<storage::TupleSlot *>(READ_LOCAL_ID());
-    auto *iter = frame->LocalAt<sql::IndexIterator *>(READ_LOCAL_ID());
-    OpIndexIteratorGetSlot(slot, iter);
-    DISPATCH_NEXT();
-  }
-
-  /////////////////////////////////
-  //// PR Calls
-  /////////////////////////////////
-
-#define GEN_PR_ACCESS(type_str, type)                                       \
-  OP(PRGet##type_str) : {                                                   \
-    auto *result = frame->LocalAt<type *>(READ_LOCAL_ID());                 \
-    auto *pr = frame->LocalAt<sql::ProjectedRowWrapper *>(READ_LOCAL_ID()); \
-    auto col_idx = READ_UIMM2();                                            \
-    OpPRGet##type_str(result, pr, col_idx);                                 \
-    DISPATCH_NEXT();                                                        \
-  }                                                                         \
-  OP(PRGet##type_str##Null) : {                                             \
-    auto *result = frame->LocalAt<type *>(READ_LOCAL_ID());                 \
-    auto *pr = frame->LocalAt<sql::ProjectedRowWrapper *>(READ_LOCAL_ID()); \
-    auto col_idx = READ_UIMM2();                                            \
-    OpPRGet##type_str##Null(result, pr, col_idx);                           \
-    DISPATCH_NEXT();                                                        \
-=======
 
   OP(IndexIteratorGetSlot) : {
     auto *slot = frame->LocalAt<storage::TupleSlot *>(READ_LOCAL_ID());
@@ -1537,7 +1493,6 @@
     auto col_idx = READ_UIMM2();                                         \
     OpPRGet##type_str##Null(result, pr, col_idx);                        \
     DISPATCH_NEXT();                                                     \
->>>>>>> a95b33c6
   }
   GEN_PR_ACCESS(TinyInt, sql::Integer)
   GEN_PR_ACCESS(SmallInt, sql::Integer)
@@ -1549,22 +1504,6 @@
   GEN_PR_ACCESS(Varlen, sql::StringVal)
 #undef GEN_PR_ACCESS
 
-<<<<<<< HEAD
-#define GEN_PR_SET(type_str, type)                                          \
-  OP(PRSet##type_str) : {                                                   \
-    auto *pr = frame->LocalAt<sql::ProjectedRowWrapper *>(READ_LOCAL_ID()); \
-    auto col_idx = READ_UIMM2();                                            \
-    auto val = frame->LocalAt<type *>(READ_LOCAL_ID());                     \
-    OpPRSet##type_str(pr, col_idx, val);                                    \
-    DISPATCH_NEXT();                                                        \
-  }                                                                         \
-  OP(PRSet##type_str##Null) : {                                             \
-    auto *pr = frame->LocalAt<sql::ProjectedRowWrapper *>(READ_LOCAL_ID()); \
-    auto col_idx = READ_UIMM2();                                            \
-    auto val = frame->LocalAt<type *>(READ_LOCAL_ID());                     \
-    OpPRSet##type_str##Null(pr, col_idx, val);                              \
-    DISPATCH_NEXT();                                                        \
-=======
 #define GEN_PR_SET(type_str, type)                                       \
   OP(PRSet##type_str) : {                                                \
     auto *pr = frame->LocalAt<storage::ProjectedRow *>(READ_LOCAL_ID()); \
@@ -1579,7 +1518,6 @@
     auto val = frame->LocalAt<type *>(READ_LOCAL_ID());                  \
     OpPRSet##type_str##Null(pr, col_idx, val);                           \
     DISPATCH_NEXT();                                                     \
->>>>>>> a95b33c6
   }
   GEN_PR_SET(TinyInt, sql::Integer)
   GEN_PR_SET(SmallInt, sql::Integer)
@@ -1591,15 +1529,9 @@
   GEN_PR_SET(Varlen, sql::StringVal)
 #undef GEN_PR_SET
 
-<<<<<<< HEAD
-  /////////////////////////////////
-  //// StorageInterface Calls
-  /////////////////////////////////
-=======
   // -------------------------------------------------------
   // StorageInterface Calls
   // -------------------------------------------------------
->>>>>>> a95b33c6
 
   OP(StorageInterfaceInit) : {
     auto *storage_interface = frame->LocalAt<sql::StorageInterface *>(READ_LOCAL_ID());
@@ -1614,11 +1546,7 @@
   }
 
   OP(StorageInterfaceGetTablePR) : {
-<<<<<<< HEAD
-    auto *pr_result = frame->LocalAt<sql::ProjectedRowWrapper *>(READ_LOCAL_ID());
-=======
     auto *pr_result = frame->LocalAt<storage::ProjectedRow **>(READ_LOCAL_ID());
->>>>>>> a95b33c6
     auto *storage_interface = frame->LocalAt<sql::StorageInterface *>(READ_LOCAL_ID());
 
     OpStorageInterfaceGetTablePR(pr_result, storage_interface);
@@ -1652,11 +1580,7 @@
   }
 
   OP(StorageInterfaceGetIndexPR) : {
-<<<<<<< HEAD
-    auto *pr_result = frame->LocalAt<sql::ProjectedRowWrapper *>(READ_LOCAL_ID());
-=======
     auto *pr_result = frame->LocalAt<storage::ProjectedRow **>(READ_LOCAL_ID());
->>>>>>> a95b33c6
     auto *storage_interface = frame->LocalAt<sql::StorageInterface *>(READ_LOCAL_ID());
     auto index_oid = READ_UIMM4();
 
