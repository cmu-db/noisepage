#include "execution/vm/vm.h"

#include <numeric>
#include <string>
#include <vector>

#include "execution/sql/projected_columns_iterator.h"
#include "execution/sql/value.h"
#include "execution/util/execution_common.h"
#include "execution/util/memory.h"
#include "execution/util/timer.h"
#include "execution/vm/bytecode_function_info.h"
#include "execution/vm/bytecode_handlers.h"
#include "execution/vm/module.h"

namespace terrier::execution::vm {

/**
 * An execution frame where all function's local variables and parameters live
 * for the duration of the function's lifetime.
 */
class VM::Frame {
  friend class VM;

 public:
  /**
   * Constructor
   */
  Frame(uint8_t *frame_data, std::size_t frame_size) : frame_data_(frame_data), frame_size_(frame_size) {
    TERRIER_ASSERT(frame_data_ != nullptr, "Frame data cannot be null");
    TERRIER_ASSERT(frame_size_ >= 0, "Frame size must be >= 0");
    (void)frame_size_;
  }

  /**
   * Access the local variable at the given index in the fame. @em index is an
   * encoded LocalVar that contains both the byte offset of the variable to
   * load and the access mode, i.e., whether the local variable is accessed
   * accessed by address or value.
   * @tparam T The type of the variable the user expects
   * @param index The encoded index into the frame where the variable is
   * @return The value of the variable. Note that this is copied!
   */
  template <typename T>
  T LocalAt(uint32_t index) const {
    LocalVar local = LocalVar::Decode(index);

    EnsureInFrame(local);

    auto val = reinterpret_cast<uintptr_t>(&frame_data_[local.GetOffset()]);

    if (local.GetAddressMode() == LocalVar::AddressMode::Value) {
      return *reinterpret_cast<T *>(val);
    }

    return (T)(val);  // NOLINT (both static/reinterpret cast semantics)
  }

 private:
#ifndef NDEBUG
  // Ensure the local variable is valid
  void EnsureInFrame(LocalVar var) const {
    if (var.GetOffset() >= frame_size_) {
      std::string error_msg =
          fmt::format("Accessing local at offset {}, beyond frame of size {}", var.GetOffset(), frame_size_);
      EXECUTION_LOG_ERROR("{}", error_msg);
      throw std::runtime_error(error_msg);
    }
  }
#else
  void EnsureInFrame(UNUSED_ATTRIBUTE LocalVar var) const {}
#endif

 private:
  uint8_t *frame_data_;
  std::size_t frame_size_;
};

// ---------------------------------------------------------
// Virtual Machine
// ---------------------------------------------------------

// The maximum amount of stack to use. If the function requires more than 16K
// bytes, acquire space from the heap.
static constexpr const uint32_t K_MAX_STACK_ALLOC_SIZE = 1ull << 14ull;
// A soft-maximum amount of stack to use. If a function's frame requires more
// than 4K (the soft max), try the stack and fallback to heap. If the function
// requires less, use the stack.
static constexpr const uint32_t K_SOFT_MAX_STACK_ALLOC_SIZE = 1ull << 12ull;

VM::VM(const Module *module) : module_(module) {}

// static
void VM::InvokeFunction(const Module *module, const FunctionId func_id, const uint8_t args[]) {
  // The function's info
  const FunctionInfo *func_info = module->GetFuncInfoById(func_id);
  TERRIER_ASSERT(func_info != nullptr, "Function doesn't exist in module!");
  std::size_t frame_size = func_info->FrameSize();
  // Let's try to get some space
  bool used_heap = false;
  uint8_t *raw_frame = nullptr;
  if (frame_size > K_MAX_STACK_ALLOC_SIZE) {
    used_heap = true;
    frame_size = common::MathUtil::AlignTo(frame_size, alignof(uint64_t));
    raw_frame = static_cast<uint8_t *>(util::MallocAligned(frame_size, alignof(uint64_t)));
  } else if (frame_size > K_SOFT_MAX_STACK_ALLOC_SIZE) {
    // TODO(pmenon): Check stack before allocation
    raw_frame = static_cast<uint8_t *>(alloca(frame_size));
  } else {
    raw_frame = static_cast<uint8_t *>(alloca(frame_size));
  }

  // Copy args into frame
  std::memcpy(raw_frame + func_info->ParamsStartPos(), args, func_info->ParamsSize());

  EXECUTION_LOG_DEBUG("Executing function '{}'", func_info->Name());

  // Let's go. First, create the virtual machine instance.
  VM vm(module);

  // Now get the bytecode for the function and fire it off
  const uint8_t *bytecode = module->GetBytecodeModule()->GetBytecodeForFunction(*func_info);
  TERRIER_ASSERT(bytecode != nullptr, "Bytecode cannot be null");
  Frame frame(raw_frame, frame_size);
  vm.Interpret(bytecode, &frame);

  // Cleanup
  if (used_heap) {
    std::free(raw_frame);
  }
}

namespace {

template <typename T>
inline ALWAYS_INLINE T Read(const uint8_t **ip) {
  static_assert(std::is_arithmetic_v<T>,
                "Read() should only be used to read primitive integer types "
                "directly from the bytecode instruction stream");
  auto ret = *reinterpret_cast<const T *>(*ip);
  (*ip) += sizeof(T);
  return ret;
}

template <typename T>
inline ALWAYS_INLINE T Peek(const uint8_t **ip) {
  static_assert(std::is_arithmetic_v<T>,
                "Peek() should only be used to read primitive integer types "
                "directly from the bytecode instruction stream");
  return *reinterpret_cast<const T *>(*ip);
}

}  // namespace

// NOLINTNEXTLINE (google-readability-function-size,readability-function-size)
void VM::Interpret(const uint8_t *ip, Frame *frame) {
  static void *kDispatchTable[] = {
#define ENTRY(name, ...) &&op_##name,
      BYTECODE_LIST(ENTRY)
#undef ENTRY
  };

#ifdef TPL_DEBUG_TRACE_INSTRUCTIONS
#define DEBUG_TRACE_INSTRUCTIONS(op)                                                                                  \
  do {                                                                                                                \
    auto bytecode = Bytecodes::FromByte(op);                                                                          \
    bytecode_counts_[op]++;                                                                                           \
    EXECUTION_LOG_INFO("{0:p}: {1:s}", ip - sizeof(std::underlying_type_t<Bytecode>), Bytecodes::ToString(bytecode)); \
  } while (false)
#else
#define DEBUG_TRACE_INSTRUCTIONS(op) (void)op
#endif

  // TODO(pmenon): Should these READ/PEEK macros take in a vm::OperandType so
  // that we can infer primitive types using traits? This minimizes number of
  // changes if the underlying offset/bytecode/register sizes_ changes?
#define PEEK_JMP_OFFSET() Peek<int32_t>(&ip)
#define READ_IMM1() Read<int8_t>(&ip)
#define READ_IMM2() Read<int16_t>(&ip)
#define READ_IMM4() Read<int32_t>(&ip)
#define READ_IMM8() Read<int64_t>(&ip)
#define READ_IMM4F() Read<float>(&ip)
#define READ_IMM8F() Read<double>(&ip)
#define READ_UIMM2() Read<uint16_t>(&ip)
#define READ_UIMM4() Read<uint32_t>(&ip)
#define READ_JMP_OFFSET() READ_IMM4()
#define READ_LOCAL_ID() Read<uint32_t>(&ip)
#define READ_OP() Read<std::underlying_type_t<Bytecode>>(&ip)
#define READ_FUNC_ID() READ_UIMM2()

#define OP(name) op_##name
#define DISPATCH_NEXT()           \
  do {                            \
    auto op = READ_OP();          \
    DEBUG_TRACE_INSTRUCTIONS(op); \
    goto *kDispatchTable[op];     \
  } while (false)

  /*****************************************************************************
   *
   * Below this comment begins the primary section of TPL's register-based
   * virtual machine (VM) dispatch area. The VM uses indirect threaded
   * interpretation; each bytecode handler's label is statically generated and
   * stored in @ref kDispatchTable at server compile time. Bytecode handler
   * logic is written as a case using the CASE_OP macro. Handlers can read from
   * and write to registers using the local execution frame's register file
   * (i.e., through @ref Frame::LocalAt()).
   *
   * Upon entry, the instruction pointer (IP) points to the first bytecode of
   * function that is running. The READ_* macros can be used to directly read
   * values from the bytecode stream. The READ_* macros read values from the
   * bytecode stream and advance the IP whereas the PEEK_* macros do only the
   * former, leaving the IP unmodified.
   *
   * IMPORTANT:
   * ----------
   * Bytecode handler code here should only be simple register/IP manipulation
   * (i.e., reading from and writing to registers). Actual full-blown bytecode
   * logic must be implemented externally and invoked from stubs here. This is a
   * strict requirement necessary because it makes code generation to LLVM much
   * simpler.
   *
   ****************************************************************************/

  // Jump to the first instruction
  DISPATCH_NEXT();

  // -------------------------------------------------------
  // Primitive comparison operations
  // -------------------------------------------------------

#define DO_GEN_COMPARISON(op, type)                       \
  OP(op##_##type) : {                                     \
    auto *dest = frame->LocalAt<bool *>(READ_LOCAL_ID()); \
    auto lhs = frame->LocalAt<type>(READ_LOCAL_ID());     \
    auto rhs = frame->LocalAt<type>(READ_LOCAL_ID());     \
    Op##op##_##type(dest, lhs, rhs);                      \
    DISPATCH_NEXT();                                      \
  }
#define GEN_COMPARISON_TYPES(type, ...)     \
  DO_GEN_COMPARISON(GreaterThan, type)      \
  DO_GEN_COMPARISON(GreaterThanEqual, type) \
  DO_GEN_COMPARISON(Equal, type)            \
  DO_GEN_COMPARISON(LessThan, type)         \
  DO_GEN_COMPARISON(LessThanEqual, type)    \
  DO_GEN_COMPARISON(NotEqual, type)

  ALL_TYPES(GEN_COMPARISON_TYPES)
#undef GEN_COMPARISON_TYPES
#undef DO_GEN_COMPARISON

  // -------------------------------------------------------
  // Primitive arithmetic
  // -------------------------------------------------------

#define DO_GEN_ARITHMETIC_OP(op, test, type)              \
  OP(op##_##type) : {                                     \
    auto *dest = frame->LocalAt<type *>(READ_LOCAL_ID()); \
    auto lhs = frame->LocalAt<type>(READ_LOCAL_ID());     \
    auto rhs = frame->LocalAt<type>(READ_LOCAL_ID());     \
    if ((test) && rhs == 0u) {                            \
      /* TODO(pmenon): Proper error */                    \
      EXECUTION_LOG_ERROR("Division by zero error!");     \
    }                                                     \
    Op##op##_##type(dest, lhs, rhs);                      \
    DISPATCH_NEXT();                                      \
  }
#define GEN_ARITHMETIC_OP(type, ...)     \
  DO_GEN_ARITHMETIC_OP(Add, false, type) \
  DO_GEN_ARITHMETIC_OP(Sub, false, type) \
  DO_GEN_ARITHMETIC_OP(Mul, false, type) \
  DO_GEN_ARITHMETIC_OP(Div, true, type)  \
  DO_GEN_ARITHMETIC_OP(Rem, true, type)

  ALL_NUMERIC_TYPES(GEN_ARITHMETIC_OP)
#undef GEN_ARITHMETIC_OP
#undef DO_GEN_ARITHMETIC_OP

  // -------------------------------------------------------
  // Arithmetic negation
  // -------------------------------------------------------

#define GEN_NEG_OP(type, ...)                             \
  OP(Neg##_##type) : {                                    \
    auto *dest = frame->LocalAt<type *>(READ_LOCAL_ID()); \
    auto input = frame->LocalAt<type>(READ_LOCAL_ID());   \
    OpNeg##_##type(dest, input);                          \
    DISPATCH_NEXT();                                      \
  }

  ALL_NUMERIC_TYPES(GEN_NEG_OP)
#undef GEN_NEG_OP

  // -------------------------------------------------------
  // Bitwise operations
  // -------------------------------------------------------

#define DO_GEN_BIT_OP(op, type)                           \
  OP(op##_##type) : {                                     \
    auto *dest = frame->LocalAt<type *>(READ_LOCAL_ID()); \
    auto lhs = frame->LocalAt<type>(READ_LOCAL_ID());     \
    auto rhs = frame->LocalAt<type>(READ_LOCAL_ID());     \
    Op##op##_##type(dest, lhs, rhs);                      \
    DISPATCH_NEXT();                                      \
  }
#define DO_GEN_NEG_OP(type, ...)                          \
  OP(BitNeg##_##type) : {                                 \
    auto *dest = frame->LocalAt<type *>(READ_LOCAL_ID()); \
    auto input = frame->LocalAt<type>(READ_LOCAL_ID());   \
    OpBitNeg##_##type(dest, input);                       \
    DISPATCH_NEXT();                                      \
  }
#define GEN_BIT_OP(type, ...) \
  DO_GEN_BIT_OP(BitAnd, type) \
  DO_GEN_BIT_OP(BitOr, type)  \
  DO_GEN_BIT_OP(BitXor, type) \
  DO_GEN_NEG_OP(type)

  INT_TYPES(GEN_BIT_OP)
#undef GEN_BIT_OP
#undef GEN_NEG_OP
#undef DO_GEN_BIT_OP

  OP(Not) : {
    auto *dest = frame->LocalAt<bool *>(READ_LOCAL_ID());
    auto input = frame->LocalAt<bool>(READ_LOCAL_ID());
    OpNot(dest, input);
    DISPATCH_NEXT();
  }

  // -------------------------------------------------------
  // Jumps
  // -------------------------------------------------------

  OP(Jump) : {
    auto skip = PEEK_JMP_OFFSET();
    if (LIKELY(OpJump())) {
      ip += skip;
    }
    DISPATCH_NEXT();
  }

  OP(JumpIfTrue) : {
    auto cond = frame->LocalAt<bool>(READ_LOCAL_ID());
    auto skip = PEEK_JMP_OFFSET();
    if (OpJumpIfTrue(cond)) {
      ip += skip;
    } else {
      READ_JMP_OFFSET();
    }
    DISPATCH_NEXT();
  }

  OP(JumpIfFalse) : {
    auto cond = frame->LocalAt<bool>(READ_LOCAL_ID());
    auto skip = PEEK_JMP_OFFSET();
    if (OpJumpIfFalse(cond)) {
      ip += skip;
    } else {
      READ_JMP_OFFSET();
    }
    DISPATCH_NEXT();
  }

  // -------------------------------------------------------
  // Low-level memory operations
  // -------------------------------------------------------

  OP(IsNullPtr) : {
    auto *result = frame->LocalAt<bool *>(READ_LOCAL_ID());
    auto *input_ptr = frame->LocalAt<const void *>(READ_LOCAL_ID());
    OpIsNullPtr(result, input_ptr);
    DISPATCH_NEXT();
  }

  OP(IsNotNullPtr) : {
    auto *result = frame->LocalAt<bool *>(READ_LOCAL_ID());
    auto *input_ptr = frame->LocalAt<const void *>(READ_LOCAL_ID());
    OpIsNotNullPtr(result, input_ptr);
    DISPATCH_NEXT();
  }

#define GEN_DEREF(type, size)                             \
  OP(Deref##size) : {                                     \
    auto *dest = frame->LocalAt<type *>(READ_LOCAL_ID()); \
    auto *src = frame->LocalAt<type *>(READ_LOCAL_ID());  \
    OpDeref##size(dest, src);                             \
    DISPATCH_NEXT();                                      \
  }
  GEN_DEREF(int8_t, 1);
  GEN_DEREF(int16_t, 2);
  GEN_DEREF(int32_t, 4);
  GEN_DEREF(int64_t, 8);
#undef GEN_DEREF

  OP(DerefN) : {
    auto *dest = frame->LocalAt<byte *>(READ_LOCAL_ID());
    auto *src = frame->LocalAt<byte *>(READ_LOCAL_ID());
    auto len = READ_UIMM4();
    OpDerefN(dest, src, len);
    DISPATCH_NEXT();
  }

#define GEN_ASSIGN(type, size)                            \
  OP(Assign##size) : {                                    \
    auto *dest = frame->LocalAt<type *>(READ_LOCAL_ID()); \
    auto src = frame->LocalAt<type>(READ_LOCAL_ID());     \
    OpAssign##size(dest, src);                            \
    DISPATCH_NEXT();                                      \
  }                                                       \
  OP(AssignImm##size) : {                                 \
    auto *dest = frame->LocalAt<type *>(READ_LOCAL_ID()); \
    OpAssignImm##size(dest, READ_IMM##size());            \
    DISPATCH_NEXT();                                      \
  }
  GEN_ASSIGN(int8_t, 1);
  GEN_ASSIGN(int16_t, 2);
  GEN_ASSIGN(int32_t, 4);
  GEN_ASSIGN(int64_t, 8);
#undef GEN_ASSIGN

  OP(AssignImm4F) : {
    auto *dest = frame->LocalAt<float *>(READ_LOCAL_ID());
    OpAssignImm4F(dest, READ_IMM4F());
    DISPATCH_NEXT();
  }

  OP(AssignImm8F) : {
    auto *dest = frame->LocalAt<double *>(READ_LOCAL_ID());
    OpAssignImm8F(dest, READ_IMM8F());
    DISPATCH_NEXT();
  }

  OP(Lea) : {
    auto **dest = frame->LocalAt<byte **>(READ_LOCAL_ID());
    auto *src = frame->LocalAt<byte *>(READ_LOCAL_ID());
    auto offset = READ_UIMM4();
    OpLea(dest, src, offset);
    DISPATCH_NEXT();
  }

  OP(LeaScaled) : {
    auto **dest = frame->LocalAt<byte **>(READ_LOCAL_ID());
    auto *src = frame->LocalAt<byte *>(READ_LOCAL_ID());
    auto index = frame->LocalAt<uint32_t>(READ_LOCAL_ID());
    auto scale = READ_UIMM4();
    auto offset = READ_UIMM4();
    OpLeaScaled(dest, src, index, scale, offset);
    DISPATCH_NEXT();
  }

  OP(Call) : {
    ip = ExecuteCall(ip, frame);
    DISPATCH_NEXT();
  }

  OP(Return) : {
    OpReturn();
    return;
  }

  // -------------------------------------------------------
  // Execution Context
  // -------------------------------------------------------

  OP(ExecutionContextGetMemoryPool) : {
    auto *memory_pool = frame->LocalAt<sql::MemoryPool **>(READ_LOCAL_ID());
    auto *exec_ctx = frame->LocalAt<exec::ExecutionContext *>(READ_LOCAL_ID());
    OpExecutionContextGetMemoryPool(memory_pool, exec_ctx);
    DISPATCH_NEXT();
  }

  OP(ExecutionContextStartResourceTracker) : {
    auto *exec_ctx = frame->LocalAt<exec::ExecutionContext *>(READ_LOCAL_ID());
<<<<<<< HEAD
    OpExecutionContextStartResourceTracker(exec_ctx);
=======
    auto cmp = static_cast<metrics::MetricsComponent>(frame->LocalAt<uint64_t>(READ_LOCAL_ID()));
    OpExecutionContextStartResourceTracker(exec_ctx, cmp);
>>>>>>> f6573002
    DISPATCH_NEXT();
  }

  OP(ExecutionContextEndResourceTracker) : {
    auto *exec_ctx = frame->LocalAt<exec::ExecutionContext *>(READ_LOCAL_ID());
<<<<<<< HEAD
    auto *name = frame->LocalAt<sql::StringVal*>(READ_LOCAL_ID());
=======
    auto *name = frame->LocalAt<sql::StringVal *>(READ_LOCAL_ID());
>>>>>>> f6573002
    OpExecutionContextEndResourceTracker(exec_ctx, *name);
    DISPATCH_NEXT();
  }

<<<<<<< HEAD
=======
  OP(ExecutionContextEndPipelineTracker) : {
    auto *exec_ctx = frame->LocalAt<exec::ExecutionContext *>(READ_LOCAL_ID());
    auto query_id = execution::query_id_t{frame->LocalAt<uint64_t>(READ_LOCAL_ID())};
    auto pipeline_id = execution::pipeline_id_t{frame->LocalAt<uint64_t>(READ_LOCAL_ID())};
    OpExecutionContextEndPipelineTracker(exec_ctx, query_id, pipeline_id);
    DISPATCH_NEXT();
  }

>>>>>>> f6573002
  OP(ThreadStateContainerInit) : {
    auto *thread_state_container = frame->LocalAt<sql::ThreadStateContainer *>(READ_LOCAL_ID());
    auto *memory = frame->LocalAt<execution::sql::MemoryPool *>(READ_LOCAL_ID());
    OpThreadStateContainerInit(thread_state_container, memory);
    DISPATCH_NEXT();
  }

  OP(ThreadStateContainerIterate) : {
    auto *thread_state_container = frame->LocalAt<sql::ThreadStateContainer *>(READ_LOCAL_ID());
    auto ctx = frame->LocalAt<void *>(READ_LOCAL_ID());
    auto iterate_fn_id = READ_FUNC_ID();

    auto iterate_fn =
        reinterpret_cast<sql::ThreadStateContainer::IterateFn>(module_->GetRawFunctionImpl(iterate_fn_id));
    OpThreadStateContainerIterate(thread_state_container, ctx, iterate_fn);
    DISPATCH_NEXT();
  }

  OP(ThreadStateContainerReset) : {
    auto *thread_state_container = frame->LocalAt<sql::ThreadStateContainer *>(READ_LOCAL_ID());
    auto size = frame->LocalAt<uint32_t>(READ_LOCAL_ID());
    auto init_fn_id = READ_FUNC_ID();
    auto destroy_fn_id = READ_FUNC_ID();
    auto *ctx = frame->LocalAt<void *>(READ_LOCAL_ID());

    auto init_fn = reinterpret_cast<sql::ThreadStateContainer::InitFn>(module_->GetRawFunctionImpl(init_fn_id));
    auto destroy_fn =
        reinterpret_cast<sql::ThreadStateContainer::DestroyFn>(module_->GetRawFunctionImpl(destroy_fn_id));
    OpThreadStateContainerReset(thread_state_container, size, init_fn, destroy_fn, ctx);
    DISPATCH_NEXT();
  }

  OP(ThreadStateContainerFree) : {
    auto *thread_state_container = frame->LocalAt<sql::ThreadStateContainer *>(READ_LOCAL_ID());
    OpThreadStateContainerFree(thread_state_container);
    DISPATCH_NEXT();
  }

  // -------------------------------------------------------
  // Table Vector and ProjectedColumns Iterator (PCI) ops
  // -------------------------------------------------------

  OP(TableVectorIteratorInit) : {
    auto *iter = frame->LocalAt<sql::TableVectorIterator *>(READ_LOCAL_ID());
    auto exec_ctx = frame->LocalAt<exec::ExecutionContext *>(READ_LOCAL_ID());
    auto table_oid = READ_UIMM4();
    auto col_oids = frame->LocalAt<uint32_t *>(READ_LOCAL_ID());
    auto num_oids = READ_UIMM4();
    OpTableVectorIteratorInit(iter, exec_ctx, table_oid, col_oids, num_oids);
    DISPATCH_NEXT();
  }

  OP(TableVectorIteratorPerformInit) : {
    auto *iter = frame->LocalAt<sql::TableVectorIterator *>(READ_LOCAL_ID());
    OpTableVectorIteratorPerformInit(iter);
    DISPATCH_NEXT();
  }

  OP(TableVectorIteratorNext) : {
    auto *has_more = frame->LocalAt<bool *>(READ_LOCAL_ID());
    auto *iter = frame->LocalAt<sql::TableVectorIterator *>(READ_LOCAL_ID());
    OpTableVectorIteratorNext(has_more, iter);
    DISPATCH_NEXT();
  }

  OP(TableVectorIteratorReset) : {
    auto *iter = frame->LocalAt<sql::TableVectorIterator *>(READ_LOCAL_ID());
    OpTableVectorIteratorReset(iter);
    DISPATCH_NEXT();
  }

  OP(TableVectorIteratorFree) : {
    auto *iter = frame->LocalAt<sql::TableVectorIterator *>(READ_LOCAL_ID());
    OpTableVectorIteratorFree(iter);
    DISPATCH_NEXT();
  }

  OP(TableVectorIteratorGetPCI) : {
    auto *pci = frame->LocalAt<sql::ProjectedColumnsIterator **>(READ_LOCAL_ID());
    auto *iter = frame->LocalAt<sql::TableVectorIterator *>(READ_LOCAL_ID());
    OpTableVectorIteratorGetPCI(pci, iter);
    DISPATCH_NEXT();
  }

  OP(ParallelScanTable) : {
    auto db_oid = READ_UIMM4();
    auto table_oid = READ_UIMM4();
    auto query_state = frame->LocalAt<void *>(READ_LOCAL_ID());
    auto thread_state_container = frame->LocalAt<sql::ThreadStateContainer *>(READ_LOCAL_ID());
    auto scan_fn_id = READ_FUNC_ID();

    auto scan_fn = reinterpret_cast<sql::TableVectorIterator::ScanFn>(module_->GetRawFunctionImpl(scan_fn_id));
    OpParallelScanTable(db_oid, table_oid, query_state, thread_state_container, scan_fn);
    DISPATCH_NEXT();
  }

  // -------------------------------------------------------
  // PCI iteration operations
  // -------------------------------------------------------

  OP(PCIIsFiltered) : {
    auto *is_filtered = frame->LocalAt<bool *>(READ_LOCAL_ID());
    auto *iter = frame->LocalAt<sql::ProjectedColumnsIterator *>(READ_LOCAL_ID());
    OpPCIIsFiltered(is_filtered, iter);
    DISPATCH_NEXT();
  }

  OP(PCIHasNext) : {
    auto *has_more = frame->LocalAt<bool *>(READ_LOCAL_ID());
    auto *iter = frame->LocalAt<sql::ProjectedColumnsIterator *>(READ_LOCAL_ID());
    OpPCIHasNext(has_more, iter);
    DISPATCH_NEXT();
  }

  OP(PCIHasNextFiltered) : {
    auto *has_more = frame->LocalAt<bool *>(READ_LOCAL_ID());
    auto *iter = frame->LocalAt<sql::ProjectedColumnsIterator *>(READ_LOCAL_ID());
    OpPCIHasNextFiltered(has_more, iter);
    DISPATCH_NEXT();
  }

  OP(PCIAdvance) : {
    auto *iter = frame->LocalAt<sql::ProjectedColumnsIterator *>(READ_LOCAL_ID());
    OpPCIAdvance(iter);
    DISPATCH_NEXT();
  }

  OP(PCIAdvanceFiltered) : {
    auto *iter = frame->LocalAt<sql::ProjectedColumnsIterator *>(READ_LOCAL_ID());
    OpPCIAdvanceFiltered(iter);
    DISPATCH_NEXT();
  }

  OP(PCIMatch) : {
    auto *iter = frame->LocalAt<sql::ProjectedColumnsIterator *>(READ_LOCAL_ID());
    auto match = frame->LocalAt<bool>(READ_LOCAL_ID());
    OpPCIMatch(iter, match);
    DISPATCH_NEXT();
  }

  OP(PCIReset) : {
    auto *iter = frame->LocalAt<sql::ProjectedColumnsIterator *>(READ_LOCAL_ID());
    OpPCIReset(iter);
    DISPATCH_NEXT();
  }

  OP(PCIResetFiltered) : {
    auto *iter = frame->LocalAt<sql::ProjectedColumnsIterator *>(READ_LOCAL_ID());
    OpPCIResetFiltered(iter);
    DISPATCH_NEXT();
  }

  OP(PCIGetSlot) : {
    auto *slot = frame->LocalAt<storage::TupleSlot *>(READ_LOCAL_ID());
    auto *iter = frame->LocalAt<sql::ProjectedColumnsIterator *>(READ_LOCAL_ID());
    OpPCIGetSlot(slot, iter);
    DISPATCH_NEXT();
  }

  // -------------------------------------------------------
  // PCI element access
  // -------------------------------------------------------

#define GEN_PCI_ACCESS(type_str, type)                                            \
  OP(PCIGet##type_str) : {                                                        \
    auto *result = frame->LocalAt<type *>(READ_LOCAL_ID());                       \
    auto *pci = frame->LocalAt<sql::ProjectedColumnsIterator *>(READ_LOCAL_ID()); \
    auto col_idx = READ_UIMM2();                                                  \
    OpPCIGet##type_str(result, pci, col_idx);                                     \
    DISPATCH_NEXT();                                                              \
  }                                                                               \
  OP(PCIGet##type_str##Null) : {                                                  \
    auto *result = frame->LocalAt<type *>(READ_LOCAL_ID());                       \
    auto *pci = frame->LocalAt<sql::ProjectedColumnsIterator *>(READ_LOCAL_ID()); \
    auto col_idx = READ_UIMM2();                                                  \
    OpPCIGet##type_str##Null(result, pci, col_idx);                               \
    DISPATCH_NEXT();                                                              \
  }
  GEN_PCI_ACCESS(Bool, sql::BoolVal)
  GEN_PCI_ACCESS(TinyInt, sql::Integer)
  GEN_PCI_ACCESS(SmallInt, sql::Integer)
  GEN_PCI_ACCESS(Integer, sql::Integer)
  GEN_PCI_ACCESS(BigInt, sql::Integer)
  GEN_PCI_ACCESS(Real, sql::Real)
  GEN_PCI_ACCESS(Double, sql::Real)
  GEN_PCI_ACCESS(Decimal, sql::Decimal)
  GEN_PCI_ACCESS(DateVal, sql::DateVal)
  GEN_PCI_ACCESS(TimestampVal, sql::TimestampVal)
  GEN_PCI_ACCESS(Varlen, sql::StringVal)
#undef GEN_PCI_ACCESS

#define GEN_PCI_FILTER(Op)                                                         \
  OP(PCIFilter##Op) : {                                                            \
    auto *size = frame->LocalAt<uint64_t *>(READ_LOCAL_ID());                      \
    auto *iter = frame->LocalAt<sql::ProjectedColumnsIterator *>(READ_LOCAL_ID()); \
    auto col_idx = READ_UIMM4();                                                   \
    auto type = READ_IMM1();                                                       \
    auto val = READ_IMM8();                                                        \
    OpPCIFilter##Op(size, iter, col_idx, type, val);                               \
    DISPATCH_NEXT();                                                               \
  }
  GEN_PCI_FILTER(Equal)
  GEN_PCI_FILTER(GreaterThan)
  GEN_PCI_FILTER(GreaterThanEqual)
  GEN_PCI_FILTER(LessThan)
  GEN_PCI_FILTER(LessThanEqual)
  GEN_PCI_FILTER(NotEqual)
#undef GEN_PCI_FILTER

  // ------------------------------------------------------
  // Hashing
  // ------------------------------------------------------

  OP(HashInt) : {
    auto *hash_val = frame->LocalAt<hash_t *>(READ_LOCAL_ID());
    auto *input = frame->LocalAt<sql::Integer *>(READ_LOCAL_ID());
    OpHashInt(hash_val, input);
    DISPATCH_NEXT();
  }

  OP(HashReal) : {
    auto *hash_val = frame->LocalAt<hash_t *>(READ_LOCAL_ID());
    auto *input = frame->LocalAt<sql::Real *>(READ_LOCAL_ID());
    OpHashReal(hash_val, input);
    DISPATCH_NEXT();
  }

  OP(HashString) : {
    auto *hash_val = frame->LocalAt<hash_t *>(READ_LOCAL_ID());
    auto *input = frame->LocalAt<sql::StringVal *>(READ_LOCAL_ID());
    OpHashString(hash_val, input);
    DISPATCH_NEXT();
  }

  OP(HashCombine) : {
    auto *hash_val = frame->LocalAt<hash_t *>(READ_LOCAL_ID());
    auto new_hash_val = frame->LocalAt<hash_t>(READ_LOCAL_ID());
    OpHashCombine(hash_val, new_hash_val);
    DISPATCH_NEXT();
  }

  // ------------------------------------------------------
  // Filter Manager
  // ------------------------------------------------------

  OP(FilterManagerInit) : {
    auto *filter_manager = frame->LocalAt<sql::FilterManager *>(READ_LOCAL_ID());
    OpFilterManagerInit(filter_manager);
    DISPATCH_NEXT();
  }

  OP(FilterManagerStartNewClause) : {
    auto *filter_manager = frame->LocalAt<sql::FilterManager *>(READ_LOCAL_ID());
    OpFilterManagerStartNewClause(filter_manager);
    DISPATCH_NEXT();
  }

  OP(FilterManagerInsertFlavor) : {
    auto *filter_manager = frame->LocalAt<sql::FilterManager *>(READ_LOCAL_ID());
    auto func_id = READ_FUNC_ID();
    auto fn = reinterpret_cast<sql::FilterManager::MatchFn>(module_->GetRawFunctionImpl(func_id));
    OpFilterManagerInsertFlavor(filter_manager, fn);
    DISPATCH_NEXT();
  }

  OP(FilterManagerFinalize) : {
    auto *filter_manager = frame->LocalAt<sql::FilterManager *>(READ_LOCAL_ID());
    OpFilterManagerFinalize(filter_manager);
    DISPATCH_NEXT();
  }

  OP(FilterManagerRunFilters) : {
    auto *filter_manager = frame->LocalAt<sql::FilterManager *>(READ_LOCAL_ID());
    auto *pci = frame->LocalAt<sql::ProjectedColumnsIterator *>(READ_LOCAL_ID());
    OpFilterManagerRunFilters(filter_manager, pci);
    DISPATCH_NEXT();
  }

  OP(FilterManagerFree) : {
    auto *filter_manager = frame->LocalAt<sql::FilterManager *>(READ_LOCAL_ID());
    OpFilterManagerFree(filter_manager);
    DISPATCH_NEXT();
  }

  // -------------------------------------------------------
  // SQL Comparison Operations
  // -------------------------------------------------------

  OP(ForceBoolTruth) : {
    auto *result = frame->LocalAt<bool *>(READ_LOCAL_ID());
    auto *sql_bool = frame->LocalAt<sql::BoolVal *>(READ_LOCAL_ID());
    OpForceBoolTruth(result, sql_bool);
    DISPATCH_NEXT();
  }

  OP(InitBoolVal) : {
    auto *sql_bool = frame->LocalAt<sql::BoolVal *>(READ_LOCAL_ID());
    auto val = frame->LocalAt<bool>(READ_LOCAL_ID());
    OpInitBoolVal(sql_bool, val);
    DISPATCH_NEXT();
  }

  OP(InitInteger) : {
    auto *sql_int = frame->LocalAt<sql::Integer *>(READ_LOCAL_ID());
    auto val = frame->LocalAt<int32_t>(READ_LOCAL_ID());
    OpInitInteger(sql_int, val);
    DISPATCH_NEXT();
  }

  OP(InitReal) : {
    auto *sql_real = frame->LocalAt<sql::Real *>(READ_LOCAL_ID());
    auto val = frame->LocalAt<double>(READ_LOCAL_ID());
    OpInitReal(sql_real, val);
    DISPATCH_NEXT();
  }

  OP(InitDate) : {
    auto *sql_date = frame->LocalAt<sql::DateVal *>(READ_LOCAL_ID());
    auto year = frame->LocalAt<int32_t>(READ_LOCAL_ID());
    auto month = frame->LocalAt<uint32_t>(READ_LOCAL_ID());
    auto day = frame->LocalAt<uint32_t>(READ_LOCAL_ID());
    OpInitDate(sql_date, year, month, day);
    DISPATCH_NEXT();
  }

  OP(InitTimestamp) : {
    auto *sql_timestamp = frame->LocalAt<sql::TimestampVal *>(READ_LOCAL_ID());
    auto usec = frame->LocalAt<uint64_t>(READ_LOCAL_ID());
    OpInitTimestamp(sql_timestamp, usec);
    DISPATCH_NEXT();
  }

  OP(InitTimestampHMSu) : {
    auto *sql_timestamp = frame->LocalAt<sql::TimestampVal *>(READ_LOCAL_ID());
    auto year = frame->LocalAt<int32_t>(READ_LOCAL_ID());
    auto month = frame->LocalAt<uint32_t>(READ_LOCAL_ID());
    auto day = frame->LocalAt<uint32_t>(READ_LOCAL_ID());
    auto h = frame->LocalAt<uint8_t>(READ_LOCAL_ID());
    auto m = frame->LocalAt<uint8_t>(READ_LOCAL_ID());
    auto s = frame->LocalAt<uint8_t>(READ_LOCAL_ID());
    auto us = frame->LocalAt<uint64_t>(READ_LOCAL_ID());
    OpInitTimestampHMSu(sql_timestamp, year, month, day, h, m, s, us);
    DISPATCH_NEXT();
  }

  OP(InitString) : {
    auto *sql_string = frame->LocalAt<sql::StringVal *>(READ_LOCAL_ID());
    auto length = static_cast<uint64_t>(READ_IMM8());
    auto data = static_cast<uintptr_t>(READ_IMM8());
    OpInitString(sql_string, length, data);
    DISPATCH_NEXT();
  }

  OP(InitVarlen) : {
    auto *sql_string = frame->LocalAt<sql::StringVal *>(READ_LOCAL_ID());
    auto data = frame->LocalAt<uintptr_t>(READ_LOCAL_ID());
    OpInitVarlen(sql_string, data);
    DISPATCH_NEXT();
  }

#define GEN_CMP(op)                                                     \
  OP(op##BoolVal) : {                                                   \
    auto *result = frame->LocalAt<sql::BoolVal *>(READ_LOCAL_ID());     \
    auto *left = frame->LocalAt<sql::BoolVal *>(READ_LOCAL_ID());       \
    auto *right = frame->LocalAt<sql::BoolVal *>(READ_LOCAL_ID());      \
    Op##op##BoolVal(result, left, right);                               \
    DISPATCH_NEXT();                                                    \
  }                                                                     \
  OP(op##Integer) : {                                                   \
    auto *result = frame->LocalAt<sql::BoolVal *>(READ_LOCAL_ID());     \
    auto *left = frame->LocalAt<sql::Integer *>(READ_LOCAL_ID());       \
    auto *right = frame->LocalAt<sql::Integer *>(READ_LOCAL_ID());      \
    Op##op##Integer(result, left, right);                               \
    DISPATCH_NEXT();                                                    \
  }                                                                     \
  OP(op##Real) : {                                                      \
    auto *result = frame->LocalAt<sql::BoolVal *>(READ_LOCAL_ID());     \
    auto *left = frame->LocalAt<sql::Real *>(READ_LOCAL_ID());          \
    auto *right = frame->LocalAt<sql::Real *>(READ_LOCAL_ID());         \
    Op##op##Real(result, left, right);                                  \
    DISPATCH_NEXT();                                                    \
  }                                                                     \
  OP(op##StringVal) : {                                                 \
    auto *result = frame->LocalAt<sql::BoolVal *>(READ_LOCAL_ID());     \
    auto *left = frame->LocalAt<sql::StringVal *>(READ_LOCAL_ID());     \
    auto *right = frame->LocalAt<sql::StringVal *>(READ_LOCAL_ID());    \
    Op##op##StringVal(result, left, right);                             \
    DISPATCH_NEXT();                                                    \
  }                                                                     \
  OP(op##DateVal) : {                                                   \
    auto *result = frame->LocalAt<sql::BoolVal *>(READ_LOCAL_ID());     \
    auto *left = frame->LocalAt<sql::DateVal *>(READ_LOCAL_ID());       \
    auto *right = frame->LocalAt<sql::DateVal *>(READ_LOCAL_ID());      \
    Op##op##DateVal(result, left, right);                               \
    DISPATCH_NEXT();                                                    \
  }                                                                     \
  OP(op##TimestampVal) : {                                              \
    auto *result = frame->LocalAt<sql::BoolVal *>(READ_LOCAL_ID());     \
    auto *left = frame->LocalAt<sql::TimestampVal *>(READ_LOCAL_ID());  \
    auto *right = frame->LocalAt<sql::TimestampVal *>(READ_LOCAL_ID()); \
    Op##op##TimestampVal(result, left, right);                          \
    DISPATCH_NEXT();                                                    \
  }
  GEN_CMP(GreaterThan);
  GEN_CMP(GreaterThanEqual);
  GEN_CMP(Equal);
  GEN_CMP(LessThan);
  GEN_CMP(LessThanEqual);
  GEN_CMP(NotEqual);
#undef GEN_CMP

#define GEN_UNARY_MATH_OPS(op)                                      \
  OP(op##Integer) : {                                               \
    auto *result = frame->LocalAt<sql::Integer *>(READ_LOCAL_ID()); \
    auto *input = frame->LocalAt<sql::Integer *>(READ_LOCAL_ID());  \
    Op##op##Integer(result, input);                                 \
    DISPATCH_NEXT();                                                \
  }                                                                 \
  OP(op##Real) : {                                                  \
    auto *result = frame->LocalAt<sql::Real *>(READ_LOCAL_ID());    \
    auto *input = frame->LocalAt<sql::Real *>(READ_LOCAL_ID());     \
    Op##op##Real(result, input);                                    \
    DISPATCH_NEXT();                                                \
  }

  GEN_UNARY_MATH_OPS(Abs)

#undef GEN_UNARY_MATH_OPS

  OP(ValIsNull) : {
    auto *result = frame->LocalAt<sql::BoolVal *>(READ_LOCAL_ID());
    auto *val = frame->LocalAt<const sql::Val *>(READ_LOCAL_ID());
    OpValIsNull(result, val);
    DISPATCH_NEXT();
  }

  OP(ValIsNotNull) : {
    auto *result = frame->LocalAt<sql::BoolVal *>(READ_LOCAL_ID());
    auto *val = frame->LocalAt<const sql::Val *>(READ_LOCAL_ID());
    OpValIsNotNull(result, val);
    DISPATCH_NEXT();
  }

#define GEN_MATH_OPS(op)                                            \
  OP(op##Integer) : {                                               \
    auto *result = frame->LocalAt<sql::Integer *>(READ_LOCAL_ID()); \
    auto *left = frame->LocalAt<sql::Integer *>(READ_LOCAL_ID());   \
    auto *right = frame->LocalAt<sql::Integer *>(READ_LOCAL_ID());  \
    Op##op##Integer(result, left, right);                           \
    DISPATCH_NEXT();                                                \
  }                                                                 \
  OP(op##Real) : {                                                  \
    auto *result = frame->LocalAt<sql::Real *>(READ_LOCAL_ID());    \
    auto *left = frame->LocalAt<sql::Real *>(READ_LOCAL_ID());      \
    auto *right = frame->LocalAt<sql::Real *>(READ_LOCAL_ID());     \
    Op##op##Real(result, left, right);                              \
    DISPATCH_NEXT();                                                \
  }

  GEN_MATH_OPS(Add)
  GEN_MATH_OPS(Sub)
  GEN_MATH_OPS(Mul)
  GEN_MATH_OPS(Div)
  GEN_MATH_OPS(Rem)

#undef GEN_MATH_OPS

  // -------------------------------------------------------
  // Aggregations
  // -------------------------------------------------------

  OP(AggregationHashTableInit) : {
    auto *agg_hash_table = frame->LocalAt<sql::AggregationHashTable *>(READ_LOCAL_ID());
    auto *memory = frame->LocalAt<execution::sql::MemoryPool *>(READ_LOCAL_ID());
    auto payload_size = frame->LocalAt<uint32_t>(READ_LOCAL_ID());
    OpAggregationHashTableInit(agg_hash_table, memory, payload_size);
    DISPATCH_NEXT();
  }

  OP(AggregationHashTableInsert) : {
    auto *result = frame->LocalAt<byte **>(READ_LOCAL_ID());
    auto *agg_hash_table = frame->LocalAt<sql::AggregationHashTable *>(READ_LOCAL_ID());
    auto hash = frame->LocalAt<hash_t>(READ_LOCAL_ID());
    OpAggregationHashTableInsert(result, agg_hash_table, hash);
    DISPATCH_NEXT();
  }

  OP(AggregationHashTableLookup) : {
    auto *result = frame->LocalAt<byte **>(READ_LOCAL_ID());
    auto *agg_hash_table = frame->LocalAt<sql::AggregationHashTable *>(READ_LOCAL_ID());
    auto hash = frame->LocalAt<hash_t>(READ_LOCAL_ID());
    auto key_eq_fn_id = READ_FUNC_ID();
    auto *iters = frame->LocalAt<void **>(READ_LOCAL_ID());

    auto key_eq_fn = reinterpret_cast<sql::AggregationHashTable::KeyEqFn>(module_->GetRawFunctionImpl(key_eq_fn_id));
    OpAggregationHashTableLookup(result, agg_hash_table, hash, key_eq_fn, iters);
    DISPATCH_NEXT();
  }

  OP(AggregationHashTableProcessBatch) : {
    auto *agg_hash_table = frame->LocalAt<sql::AggregationHashTable *>(READ_LOCAL_ID());
    auto **iters = frame->LocalAt<sql::ProjectedColumnsIterator **>(READ_LOCAL_ID());
    auto hash_fn_id = READ_FUNC_ID();
    auto key_eq_fn_id = READ_FUNC_ID();
    auto init_agg_fn_id = READ_FUNC_ID();
    auto merge_agg_fn_id = READ_FUNC_ID();

    auto hash_fn = reinterpret_cast<sql::AggregationHashTable::HashFn>(module_->GetRawFunctionImpl(hash_fn_id));
    auto key_eq_fn = reinterpret_cast<sql::AggregationHashTable::KeyEqFn>(module_->GetRawFunctionImpl(key_eq_fn_id));
    auto init_agg_fn =
        reinterpret_cast<sql::AggregationHashTable::InitAggFn>(module_->GetRawFunctionImpl(init_agg_fn_id));
    auto advance_agg_fn =
        reinterpret_cast<sql::AggregationHashTable::AdvanceAggFn>(module_->GetRawFunctionImpl(merge_agg_fn_id));
    OpAggregationHashTableProcessBatch(agg_hash_table, iters, hash_fn, key_eq_fn, init_agg_fn, advance_agg_fn);
    DISPATCH_NEXT();
  }

  OP(AggregationHashTableTransferPartitions) : {
    auto *agg_hash_table = frame->LocalAt<sql::AggregationHashTable *>(READ_LOCAL_ID());
    auto *thread_state_container = frame->LocalAt<sql::ThreadStateContainer *>(READ_LOCAL_ID());
    auto agg_ht_offset = frame->LocalAt<uint32_t>(READ_LOCAL_ID());
    auto merge_partition_fn_id = READ_FUNC_ID();

    auto merge_partition_fn = reinterpret_cast<sql::AggregationHashTable::MergePartitionFn>(
        module_->GetRawFunctionImpl(merge_partition_fn_id));
    OpAggregationHashTableTransferPartitions(agg_hash_table, thread_state_container, agg_ht_offset, merge_partition_fn);
    DISPATCH_NEXT();
  }

  OP(AggregationHashTableParallelPartitionedScan) : {
    auto *agg_hash_table = frame->LocalAt<sql::AggregationHashTable *>(READ_LOCAL_ID());
    auto *query_state = frame->LocalAt<void *>(READ_LOCAL_ID());
    auto *thread_state_container = frame->LocalAt<sql::ThreadStateContainer *>(READ_LOCAL_ID());
    auto scan_partition_fn_id = READ_FUNC_ID();

    auto scan_partition_fn =
        reinterpret_cast<sql::AggregationHashTable::ScanPartitionFn>(module_->GetRawFunctionImpl(scan_partition_fn_id));
    OpAggregationHashTableParallelPartitionedScan(agg_hash_table, query_state, thread_state_container,
                                                  scan_partition_fn);
    DISPATCH_NEXT();
  }

  OP(AggregationHashTableFree) : {
    auto *agg_hash_table = frame->LocalAt<sql::AggregationHashTable *>(READ_LOCAL_ID());
    OpAggregationHashTableFree(agg_hash_table);
    DISPATCH_NEXT();
  }

  OP(AggregationHashTableIteratorInit) : {
    auto *iter = frame->LocalAt<sql::AggregationHashTableIterator *>(READ_LOCAL_ID());
    auto *agg_hash_table = frame->LocalAt<sql::AggregationHashTable *>(READ_LOCAL_ID());
    OpAggregationHashTableIteratorInit(iter, agg_hash_table);
    DISPATCH_NEXT();
  }

  OP(AggregationHashTableIteratorHasNext) : {
    auto *has_more = frame->LocalAt<bool *>(READ_LOCAL_ID());
    auto *iter = frame->LocalAt<sql::AggregationHashTableIterator *>(READ_LOCAL_ID());
    OpAggregationHashTableIteratorHasNext(has_more, iter);
    DISPATCH_NEXT();
  }

  OP(AggregationHashTableIteratorNext) : {
    auto *agg_hash_table_iter = frame->LocalAt<sql::AggregationHashTableIterator *>(READ_LOCAL_ID());
    OpAggregationHashTableIteratorNext(agg_hash_table_iter);
    DISPATCH_NEXT();
  }

  OP(AggregationHashTableIteratorGetRow) : {
    auto *row = frame->LocalAt<const byte **>(READ_LOCAL_ID());
    auto *iter = frame->LocalAt<sql::AggregationHashTableIterator *>(READ_LOCAL_ID());
    OpAggregationHashTableIteratorGetRow(row, iter);
    DISPATCH_NEXT();
  }

  OP(AggregationHashTableIteratorFree) : {
    auto *agg_hash_table_iter = frame->LocalAt<sql::AggregationHashTableIterator *>(READ_LOCAL_ID());
    OpAggregationHashTableIteratorFree(agg_hash_table_iter);
    DISPATCH_NEXT();
  }

  OP(AggregationOverflowPartitionIteratorHasNext) : {
    auto *has_more = frame->LocalAt<bool *>(READ_LOCAL_ID());
    auto *overflow_iter = frame->LocalAt<sql::AggregationOverflowPartitionIterator *>(READ_LOCAL_ID());
    OpAggregationOverflowPartitionIteratorHasNext(has_more, overflow_iter);
    DISPATCH_NEXT();
  }

  OP(AggregationOverflowPartitionIteratorNext) : {
    auto *overflow_iter = frame->LocalAt<sql::AggregationOverflowPartitionIterator *>(READ_LOCAL_ID());
    OpAggregationOverflowPartitionIteratorNext(overflow_iter);
    DISPATCH_NEXT();
  }

  OP(AggregationOverflowPartitionIteratorGetHash) : {
    auto *hash = frame->LocalAt<hash_t *>(READ_LOCAL_ID());
    auto *overflow_iter = frame->LocalAt<sql::AggregationOverflowPartitionIterator *>(READ_LOCAL_ID());
    OpAggregationOverflowPartitionIteratorGetHash(hash, overflow_iter);
    DISPATCH_NEXT();
  }

  OP(AggregationOverflowPartitionIteratorGetRow) : {
    auto *row = frame->LocalAt<const byte **>(READ_LOCAL_ID());
    auto *overflow_iter = frame->LocalAt<sql::AggregationOverflowPartitionIterator *>(READ_LOCAL_ID());
    OpAggregationOverflowPartitionIteratorGetRow(row, overflow_iter);
    DISPATCH_NEXT();
  }

  OP(CountAggregateInit) : {
    auto *agg = frame->LocalAt<sql::CountAggregate *>(READ_LOCAL_ID());
    OpCountAggregateInit(agg);
    DISPATCH_NEXT();
  }

  OP(CountAggregateAdvance) : {
    auto *agg = frame->LocalAt<sql::CountAggregate *>(READ_LOCAL_ID());
    auto *val = frame->LocalAt<sql::Val *>(READ_LOCAL_ID());
    OpCountAggregateAdvance(agg, val);
    DISPATCH_NEXT();
  }

  OP(CountAggregateMerge) : {
    auto *agg_1 = frame->LocalAt<sql::CountAggregate *>(READ_LOCAL_ID());
    auto *agg_2 = frame->LocalAt<sql::CountAggregate *>(READ_LOCAL_ID());
    OpCountAggregateMerge(agg_1, agg_2);
    DISPATCH_NEXT();
  }

  OP(CountAggregateReset) : {
    auto *agg = frame->LocalAt<sql::CountAggregate *>(READ_LOCAL_ID());
    OpCountAggregateReset(agg);
    DISPATCH_NEXT();
  }

  OP(CountAggregateGetResult) : {
    auto *result = frame->LocalAt<sql::Integer *>(READ_LOCAL_ID());
    auto *agg = frame->LocalAt<sql::CountAggregate *>(READ_LOCAL_ID());
    OpCountAggregateGetResult(result, agg);
    DISPATCH_NEXT();
  }

  OP(CountAggregateFree) : {
    auto *agg = frame->LocalAt<sql::CountAggregate *>(READ_LOCAL_ID());
    OpCountAggregateFree(agg);
    DISPATCH_NEXT();
  }

  OP(CountStarAggregateInit) : {
    auto *agg = frame->LocalAt<sql::CountStarAggregate *>(READ_LOCAL_ID());
    OpCountStarAggregateInit(agg);
    DISPATCH_NEXT();
  }

  OP(CountStarAggregateAdvance) : {
    auto *agg = frame->LocalAt<sql::CountStarAggregate *>(READ_LOCAL_ID());
    auto *val = frame->LocalAt<sql::Val *>(READ_LOCAL_ID());
    OpCountStarAggregateAdvance(agg, val);
    DISPATCH_NEXT();
  }

  OP(CountStarAggregateMerge) : {
    auto *agg_1 = frame->LocalAt<sql::CountStarAggregate *>(READ_LOCAL_ID());
    auto *agg_2 = frame->LocalAt<sql::CountStarAggregate *>(READ_LOCAL_ID());
    OpCountStarAggregateMerge(agg_1, agg_2);
    DISPATCH_NEXT();
  }

  OP(CountStarAggregateReset) : {
    auto *agg = frame->LocalAt<sql::CountStarAggregate *>(READ_LOCAL_ID());
    OpCountStarAggregateReset(agg);
    DISPATCH_NEXT();
  }

  OP(CountStarAggregateGetResult) : {
    auto *result = frame->LocalAt<sql::Integer *>(READ_LOCAL_ID());
    auto *agg = frame->LocalAt<sql::CountStarAggregate *>(READ_LOCAL_ID());
    OpCountStarAggregateGetResult(result, agg);
    DISPATCH_NEXT();
  }

  OP(CountStarAggregateFree) : {
    auto *agg = frame->LocalAt<sql::CountStarAggregate *>(READ_LOCAL_ID());
    OpCountStarAggregateFree(agg);
    DISPATCH_NEXT();
  }

#define GEN_AGGREGATE(SQL_TYPE, AGG_TYPE)                            \
  OP(AGG_TYPE##Init) : {                                             \
    auto *agg = frame->LocalAt<sql::AGG_TYPE *>(READ_LOCAL_ID());    \
    Op##AGG_TYPE##Init(agg);                                         \
    DISPATCH_NEXT();                                                 \
  }                                                                  \
  OP(AGG_TYPE##Advance) : {                                          \
    auto *agg = frame->LocalAt<sql::AGG_TYPE *>(READ_LOCAL_ID());    \
    auto *val = frame->LocalAt<sql::SQL_TYPE *>(READ_LOCAL_ID());    \
    Op##AGG_TYPE##Advance(agg, val);                                 \
    DISPATCH_NEXT();                                                 \
  }                                                                  \
  OP(AGG_TYPE##Merge) : {                                            \
    auto *agg_1 = frame->LocalAt<sql::AGG_TYPE *>(READ_LOCAL_ID());  \
    auto *agg_2 = frame->LocalAt<sql::AGG_TYPE *>(READ_LOCAL_ID());  \
    Op##AGG_TYPE##Merge(agg_1, agg_2);                               \
    DISPATCH_NEXT();                                                 \
  }                                                                  \
  OP(AGG_TYPE##Reset) : {                                            \
    auto *agg = frame->LocalAt<sql::AGG_TYPE *>(READ_LOCAL_ID());    \
    Op##AGG_TYPE##Reset(agg);                                        \
    DISPATCH_NEXT();                                                 \
  }                                                                  \
  OP(AGG_TYPE##GetResult) : {                                        \
    auto *result = frame->LocalAt<sql::SQL_TYPE *>(READ_LOCAL_ID()); \
    auto *agg = frame->LocalAt<sql::AGG_TYPE *>(READ_LOCAL_ID());    \
    Op##AGG_TYPE##GetResult(result, agg);                            \
    DISPATCH_NEXT();                                                 \
  }                                                                  \
  OP(AGG_TYPE##Free) : {                                             \
    auto *agg = frame->LocalAt<sql::AGG_TYPE *>(READ_LOCAL_ID());    \
    Op##AGG_TYPE##Free(agg);                                         \
    DISPATCH_NEXT();                                                 \
  }

  GEN_AGGREGATE(Integer, IntegerSumAggregate);
  GEN_AGGREGATE(Integer, IntegerMaxAggregate);
  GEN_AGGREGATE(Integer, IntegerMinAggregate);
  GEN_AGGREGATE(Real, RealSumAggregate);
  GEN_AGGREGATE(Real, RealMaxAggregate);
  GEN_AGGREGATE(Real, RealMinAggregate);

#undef GEN_AGGREGATE

  OP(AvgAggregateInit) : {
    auto *agg = frame->LocalAt<sql::AvgAggregate *>(READ_LOCAL_ID());
    OpAvgAggregateInit(agg);
    DISPATCH_NEXT();
  }

  OP(IntegerAvgAggregateAdvance) : {
    auto *agg = frame->LocalAt<sql::AvgAggregate *>(READ_LOCAL_ID());
    auto *val = frame->LocalAt<sql::Integer *>(READ_LOCAL_ID());
    OpIntegerAvgAggregateAdvance(agg, val);
    DISPATCH_NEXT();
  }

  OP(RealAvgAggregateAdvance) : {
    auto *agg = frame->LocalAt<sql::AvgAggregate *>(READ_LOCAL_ID());
    auto *val = frame->LocalAt<sql::Real *>(READ_LOCAL_ID());
    OpRealAvgAggregateAdvance(agg, val);
    DISPATCH_NEXT();
  }

  OP(AvgAggregateMerge) : {
    auto *agg_1 = frame->LocalAt<sql::AvgAggregate *>(READ_LOCAL_ID());
    auto *agg_2 = frame->LocalAt<sql::AvgAggregate *>(READ_LOCAL_ID());
    OpAvgAggregateMerge(agg_1, agg_2);
    DISPATCH_NEXT();
  }

  OP(AvgAggregateReset) : {
    auto *agg = frame->LocalAt<sql::AvgAggregate *>(READ_LOCAL_ID());
    OpAvgAggregateReset(agg);
    DISPATCH_NEXT();
  }

  OP(AvgAggregateGetResult) : {
    auto *result = frame->LocalAt<sql::Real *>(READ_LOCAL_ID());
    auto *agg = frame->LocalAt<sql::AvgAggregate *>(READ_LOCAL_ID());
    OpAvgAggregateGetResult(result, agg);
    DISPATCH_NEXT();
  }

  OP(AvgAggregateFree) : {
    auto *agg = frame->LocalAt<sql::AvgAggregate *>(READ_LOCAL_ID());
    OpAvgAggregateFree(agg);
    DISPATCH_NEXT();
  }

  // -------------------------------------------------------
  // Hash Joins
  // -------------------------------------------------------

  OP(JoinHashTableInit) : {
    auto *join_hash_table = frame->LocalAt<sql::JoinHashTable *>(READ_LOCAL_ID());
    auto *memory = frame->LocalAt<sql::MemoryPool *>(READ_LOCAL_ID());
    auto tuple_size = frame->LocalAt<uint32_t>(READ_LOCAL_ID());
    OpJoinHashTableInit(join_hash_table, memory, tuple_size);
    DISPATCH_NEXT();
  }

  OP(JoinHashTableAllocTuple) : {
    auto *result = frame->LocalAt<byte **>(READ_LOCAL_ID());
    auto *join_hash_table = frame->LocalAt<sql::JoinHashTable *>(READ_LOCAL_ID());
    auto hash = frame->LocalAt<hash_t>(READ_LOCAL_ID());
    OpJoinHashTableAllocTuple(result, join_hash_table, hash);
    DISPATCH_NEXT();
  }

  OP(JoinHashTableIterInit) : {
    auto *iterator = frame->LocalAt<sql::JoinHashTableIterator *>(READ_LOCAL_ID());
    auto *join_hash_table = frame->LocalAt<sql::JoinHashTable *>(READ_LOCAL_ID());
    auto hash = frame->LocalAt<hash_t>(READ_LOCAL_ID());
    OpJoinHashTableIterInit(iterator, join_hash_table, hash);
    DISPATCH_NEXT();
  }

  OP(JoinHashTableIterHasNext) : {
    auto *has_more = frame->LocalAt<bool *>(READ_LOCAL_ID());
    auto *iterator = frame->LocalAt<sql::JoinHashTableIterator *>(READ_LOCAL_ID());
    auto cmp_func_id = READ_FUNC_ID();
    auto cmp_fn = reinterpret_cast<sql::JoinHashTableIterator::KeyEq>(module_->GetRawFunctionImpl(cmp_func_id));
    auto *opaque_ctx = frame->LocalAt<void *>(READ_LOCAL_ID());
    auto *probe_tuple = frame->LocalAt<void *>(READ_LOCAL_ID());
    OpJoinHashTableIterHasNext(has_more, iterator, cmp_fn, opaque_ctx, probe_tuple);
    DISPATCH_NEXT();
  }

  OP(JoinHashTableIterGetRow) : {
    auto *result = frame->LocalAt<const byte **>(READ_LOCAL_ID());
    auto *iterator = frame->LocalAt<sql::JoinHashTableIterator *>(READ_LOCAL_ID());
    OpJoinHashTableIterGetRow(result, iterator);
    DISPATCH_NEXT();
  }

  OP(JoinHashTableIterClose) : {
    auto *iterator = frame->LocalAt<sql::JoinHashTableIterator *>(READ_LOCAL_ID());
    OpJoinHashTableIterClose(iterator);
    DISPATCH_NEXT();
  }

  OP(JoinHashTableBuild) : {
    auto *join_hash_table = frame->LocalAt<sql::JoinHashTable *>(READ_LOCAL_ID());
    OpJoinHashTableBuild(join_hash_table);
    DISPATCH_NEXT();
  }

  OP(JoinHashTableBuildParallel) : {
    auto *join_hash_table = frame->LocalAt<sql::JoinHashTable *>(READ_LOCAL_ID());
    auto *thread_state_container = frame->LocalAt<sql::ThreadStateContainer *>(READ_LOCAL_ID());
    auto jht_offset = frame->LocalAt<uint32_t>(READ_LOCAL_ID());
    OpJoinHashTableBuildParallel(join_hash_table, thread_state_container, jht_offset);
    DISPATCH_NEXT();
  }

  OP(JoinHashTableFree) : {
    auto *join_hash_table = frame->LocalAt<sql::JoinHashTable *>(READ_LOCAL_ID());
    OpJoinHashTableFree(join_hash_table);
    DISPATCH_NEXT();
  }

  // -------------------------------------------------------
  // Sorting
  // -------------------------------------------------------

  OP(SorterInit) : {
    auto *sorter = frame->LocalAt<sql::Sorter *>(READ_LOCAL_ID());
    auto *memory = frame->LocalAt<execution::sql::MemoryPool *>(READ_LOCAL_ID());
    auto cmp_func_id = READ_FUNC_ID();
    auto tuple_size = frame->LocalAt<uint32_t>(READ_LOCAL_ID());

    auto cmp_fn = reinterpret_cast<sql::Sorter::ComparisonFunction>(module_->GetRawFunctionImpl(cmp_func_id));
    OpSorterInit(sorter, memory, cmp_fn, tuple_size);
    DISPATCH_NEXT();
  }

  OP(SorterAllocTuple) : {
    auto *result = frame->LocalAt<byte **>(READ_LOCAL_ID());
    auto *sorter = frame->LocalAt<sql::Sorter *>(READ_LOCAL_ID());
    OpSorterAllocTuple(result, sorter);
    DISPATCH_NEXT();
  }

  OP(SorterAllocTupleTopK) : {
    auto *result = frame->LocalAt<byte **>(READ_LOCAL_ID());
    auto *sorter = frame->LocalAt<sql::Sorter *>(READ_LOCAL_ID());
    auto top_k = frame->LocalAt<uint64_t>(READ_LOCAL_ID());
    OpSorterAllocTupleTopK(result, sorter, top_k);
    DISPATCH_NEXT();
  }

  OP(SorterAllocTupleTopKFinish) : {
    auto *sorter = frame->LocalAt<sql::Sorter *>(READ_LOCAL_ID());
    auto top_k = frame->LocalAt<uint64_t>(READ_LOCAL_ID());
    OpSorterAllocTupleTopKFinish(sorter, top_k);
    DISPATCH_NEXT();
  }

  OP(SorterSort) : {
    auto *sorter = frame->LocalAt<sql::Sorter *>(READ_LOCAL_ID());
    OpSorterSort(sorter);
    DISPATCH_NEXT();
  }

  OP(SorterSortParallel) : {
    auto *sorter = frame->LocalAt<sql::Sorter *>(READ_LOCAL_ID());
    auto *thread_state_container = frame->LocalAt<sql::ThreadStateContainer *>(READ_LOCAL_ID());
    auto sorter_offset = frame->LocalAt<uint32_t>(READ_LOCAL_ID());
    OpSorterSortParallel(sorter, thread_state_container, sorter_offset);
    DISPATCH_NEXT();
  }

  OP(SorterSortTopKParallel) : {
    auto *sorter = frame->LocalAt<sql::Sorter *>(READ_LOCAL_ID());
    auto *thread_state_container = frame->LocalAt<sql::ThreadStateContainer *>(READ_LOCAL_ID());
    auto sorter_offset = frame->LocalAt<uint32_t>(READ_LOCAL_ID());
    auto top_k = frame->LocalAt<uint64_t>(READ_LOCAL_ID());
    OpSorterSortTopKParallel(sorter, thread_state_container, sorter_offset, top_k);
    DISPATCH_NEXT();
  }

  OP(SorterFree) : {
    auto *sorter = frame->LocalAt<sql::Sorter *>(READ_LOCAL_ID());
    OpSorterFree(sorter);
    DISPATCH_NEXT();
  }

  OP(SorterIteratorInit) : {
    auto *iter = frame->LocalAt<sql::SorterIterator *>(READ_LOCAL_ID());
    auto *sorter = frame->LocalAt<sql::Sorter *>(READ_LOCAL_ID());
    OpSorterIteratorInit(iter, sorter);
    DISPATCH_NEXT();
  }

  OP(SorterIteratorHasNext) : {
    auto *has_more = frame->LocalAt<bool *>(READ_LOCAL_ID());
    auto *iter = frame->LocalAt<sql::SorterIterator *>(READ_LOCAL_ID());
    OpSorterIteratorHasNext(has_more, iter);
    DISPATCH_NEXT();
  }

  OP(SorterIteratorNext) : {
    auto *iter = frame->LocalAt<sql::SorterIterator *>(READ_LOCAL_ID());
    OpSorterIteratorNext(iter);
    DISPATCH_NEXT();
  }

  OP(SorterIteratorGetRow) : {
    const auto **row = frame->LocalAt<const byte **>(READ_LOCAL_ID());
    auto *iter = frame->LocalAt<sql::SorterIterator *>(READ_LOCAL_ID());
    OpSorterIteratorGetRow(row, iter);
    DISPATCH_NEXT();
  }

  OP(SorterIteratorFree) : {
    auto *iter = frame->LocalAt<sql::SorterIterator *>(READ_LOCAL_ID());
    OpSorterIteratorFree(iter);
    DISPATCH_NEXT();
  }

  // -------------------------------------------------------
  // Output Calls
  // -------------------------------------------------------
  OP(OutputAlloc) : {
    auto exec_ctx = frame->LocalAt<exec::ExecutionContext *>(READ_LOCAL_ID());
    auto *result = frame->LocalAt<byte **>(READ_LOCAL_ID());
    OpOutputAlloc(exec_ctx, result);
    DISPATCH_NEXT();
  }

  OP(OutputFinalize) : {
    auto exec_ctx = frame->LocalAt<exec::ExecutionContext *>(READ_LOCAL_ID());
    OpOutputFinalize(exec_ctx);
    DISPATCH_NEXT();
  }

  // -------------------------------------------------------
  // Index Iterator
  // -------------------------------------------------------
  OP(IndexIteratorInit) : {
    auto *iter = frame->LocalAt<sql::IndexIterator *>(READ_LOCAL_ID());
    auto exec_ctx = frame->LocalAt<exec::ExecutionContext *>(READ_LOCAL_ID());
    auto num_attrs = READ_UIMM4();
    auto table_oid = READ_UIMM4();
    auto index_oid = READ_UIMM4();
    auto col_oids = frame->LocalAt<uint32_t *>(READ_LOCAL_ID());
    auto num_oids = READ_UIMM4();
    OpIndexIteratorInit(iter, exec_ctx, num_attrs, table_oid, index_oid, col_oids, num_oids);
    DISPATCH_NEXT();
  }

  OP(IndexIteratorPerformInit) : {
    auto *iter = frame->LocalAt<sql::IndexIterator *>(READ_LOCAL_ID());
    OpIndexIteratorPerformInit(iter);
    DISPATCH_NEXT();
  }

  OP(IndexIteratorScanKey) : {
    auto *iter = frame->LocalAt<sql::IndexIterator *>(READ_LOCAL_ID());
    OpIndexIteratorScanKey(iter);
    DISPATCH_NEXT();
  }

  OP(IndexIteratorScanAscending) : {
    auto *iter = frame->LocalAt<sql::IndexIterator *>(READ_LOCAL_ID());
    auto scan_type = frame->LocalAt<storage::index::ScanType>(READ_LOCAL_ID());
    auto limit = frame->LocalAt<uint32_t>(READ_LOCAL_ID());
    OpIndexIteratorScanAscending(iter, scan_type, limit);
    DISPATCH_NEXT();
  }

  OP(IndexIteratorScanDescending) : {
    auto *iter = frame->LocalAt<sql::IndexIterator *>(READ_LOCAL_ID());
    OpIndexIteratorScanDescending(iter);
    DISPATCH_NEXT();
  }

  OP(IndexIteratorScanLimitDescending) : {
    auto *iter = frame->LocalAt<sql::IndexIterator *>(READ_LOCAL_ID());
    auto limit = frame->LocalAt<uint32_t>(READ_LOCAL_ID());
    OpIndexIteratorScanLimitDescending(iter, limit);
    DISPATCH_NEXT();
  }

  OP(IndexIteratorFree) : {
    auto *iter = frame->LocalAt<sql::IndexIterator *>(READ_LOCAL_ID());
    OpIndexIteratorFree(iter);
    DISPATCH_NEXT();
  }

  OP(IndexIteratorAdvance) : {
    auto *has_more = frame->LocalAt<bool *>(READ_LOCAL_ID());
    auto *iter = frame->LocalAt<sql::IndexIterator *>(READ_LOCAL_ID());
    OpIndexIteratorAdvance(has_more, iter);
    DISPATCH_NEXT();
  }

  OP(IndexIteratorGetPR) : {
    auto *pr = frame->LocalAt<storage::ProjectedRow **>(READ_LOCAL_ID());
    auto *iter = frame->LocalAt<sql::IndexIterator *>(READ_LOCAL_ID());
    OpIndexIteratorGetPR(pr, iter);
    DISPATCH_NEXT();
  }

  OP(IndexIteratorGetLoPR) : {
    auto *pr = frame->LocalAt<storage::ProjectedRow **>(READ_LOCAL_ID());
    auto *iter = frame->LocalAt<sql::IndexIterator *>(READ_LOCAL_ID());
    OpIndexIteratorGetLoPR(pr, iter);
    DISPATCH_NEXT();
  }

  OP(IndexIteratorGetHiPR) : {
    auto *pr = frame->LocalAt<storage::ProjectedRow **>(READ_LOCAL_ID());
    auto *iter = frame->LocalAt<sql::IndexIterator *>(READ_LOCAL_ID());
    OpIndexIteratorGetHiPR(pr, iter);
    DISPATCH_NEXT();
  }

  OP(IndexIteratorGetTablePR) : {
    auto *pr = frame->LocalAt<storage::ProjectedRow **>(READ_LOCAL_ID());
    auto *iter = frame->LocalAt<sql::IndexIterator *>(READ_LOCAL_ID());
    OpIndexIteratorGetTablePR(pr, iter);
    DISPATCH_NEXT();
  }

  OP(IndexIteratorGetSlot) : {
    auto *slot = frame->LocalAt<storage::TupleSlot *>(READ_LOCAL_ID());
    auto *iter = frame->LocalAt<sql::IndexIterator *>(READ_LOCAL_ID());
    OpIndexIteratorGetSlot(slot, iter);
    DISPATCH_NEXT();
  }

  // -------------------------------------------------------
  // PR Calls
  // -------------------------------------------------------

#define GEN_PR_ACCESS(type_str, type)                                    \
  OP(PRGet##type_str) : {                                                \
    auto *result = frame->LocalAt<type *>(READ_LOCAL_ID());              \
    auto *pr = frame->LocalAt<storage::ProjectedRow *>(READ_LOCAL_ID()); \
    auto col_idx = READ_UIMM2();                                         \
    OpPRGet##type_str(result, pr, col_idx);                              \
    DISPATCH_NEXT();                                                     \
  }                                                                      \
  OP(PRGet##type_str##Null) : {                                          \
    auto *result = frame->LocalAt<type *>(READ_LOCAL_ID());              \
    auto *pr = frame->LocalAt<storage::ProjectedRow *>(READ_LOCAL_ID()); \
    auto col_idx = READ_UIMM2();                                         \
    OpPRGet##type_str##Null(result, pr, col_idx);                        \
    DISPATCH_NEXT();                                                     \
  }
  GEN_PR_ACCESS(Bool, sql::BoolVal)
  GEN_PR_ACCESS(TinyInt, sql::Integer)
  GEN_PR_ACCESS(SmallInt, sql::Integer)
  GEN_PR_ACCESS(Int, sql::Integer)
  GEN_PR_ACCESS(BigInt, sql::Integer)
  GEN_PR_ACCESS(Real, sql::Real)
  GEN_PR_ACCESS(Double, sql::Real)
  GEN_PR_ACCESS(DateVal, sql::DateVal)
  GEN_PR_ACCESS(TimestampVal, sql::TimestampVal)
  GEN_PR_ACCESS(Varlen, sql::StringVal)
#undef GEN_PR_ACCESS

#define GEN_PR_SET(type_str, type)                                       \
  OP(PRSet##type_str) : {                                                \
    auto *pr = frame->LocalAt<storage::ProjectedRow *>(READ_LOCAL_ID()); \
    auto col_idx = READ_UIMM2();                                         \
    auto val = frame->LocalAt<type *>(READ_LOCAL_ID());                  \
    OpPRSet##type_str(pr, col_idx, val);                                 \
    DISPATCH_NEXT();                                                     \
  }                                                                      \
  OP(PRSet##type_str##Null) : {                                          \
    auto *pr = frame->LocalAt<storage::ProjectedRow *>(READ_LOCAL_ID()); \
    auto col_idx = READ_UIMM2();                                         \
    auto val = frame->LocalAt<type *>(READ_LOCAL_ID());                  \
    OpPRSet##type_str##Null(pr, col_idx, val);                           \
    DISPATCH_NEXT();                                                     \
  }
  GEN_PR_SET(Bool, sql::BoolVal)
  GEN_PR_SET(TinyInt, sql::Integer)
  GEN_PR_SET(SmallInt, sql::Integer)
  GEN_PR_SET(Int, sql::Integer)
  GEN_PR_SET(BigInt, sql::Integer)
  GEN_PR_SET(Real, sql::Real)
  GEN_PR_SET(Double, sql::Real)
  GEN_PR_SET(DateVal, sql::DateVal)
  GEN_PR_SET(TimestampVal, sql::TimestampVal)
#undef GEN_PR_SET

  OP(PRSetVarlen) : {
    auto *pr = frame->LocalAt<storage::ProjectedRow *>(READ_LOCAL_ID());
    auto col_idx = READ_UIMM2();
    auto val = frame->LocalAt<sql::StringVal *>(READ_LOCAL_ID());
    auto own = frame->LocalAt<bool>(READ_LOCAL_ID());
    OpPRSetVarlen(pr, col_idx, val, own);
    DISPATCH_NEXT();
  }

  OP(PRSetVarlenNull) : {
    auto *pr = frame->LocalAt<storage::ProjectedRow *>(READ_LOCAL_ID());
    auto col_idx = READ_UIMM2();
    auto val = frame->LocalAt<sql::StringVal *>(READ_LOCAL_ID());
    auto own = frame->LocalAt<bool>(READ_LOCAL_ID());
    OpPRSetVarlenNull(pr, col_idx, val, own);
    DISPATCH_NEXT();
  }

  // -------------------------------------------------------
  // StorageInterface Calls
  // -------------------------------------------------------

  OP(StorageInterfaceInit) : {
    auto *storage_interface = frame->LocalAt<sql::StorageInterface *>(READ_LOCAL_ID());
    auto *exec_ctx = frame->LocalAt<exec::ExecutionContext *>(READ_LOCAL_ID());
    auto table_oid = READ_UIMM4();
    auto *col_oids = frame->LocalAt<uint32_t *>(READ_LOCAL_ID());
    auto num_oids = READ_UIMM4();
    auto need_indexes = frame->LocalAt<bool>(READ_LOCAL_ID());

    OpStorageInterfaceInit(storage_interface, exec_ctx, table_oid, col_oids, num_oids, need_indexes);
    DISPATCH_NEXT();
  }

  OP(StorageInterfaceGetTablePR) : {
    auto *pr_result = frame->LocalAt<storage::ProjectedRow **>(READ_LOCAL_ID());
    auto *storage_interface = frame->LocalAt<sql::StorageInterface *>(READ_LOCAL_ID());

    OpStorageInterfaceGetTablePR(pr_result, storage_interface);
    DISPATCH_NEXT();
  }

  OP(StorageInterfaceTableInsert) : {
    auto *tuple_slot = frame->LocalAt<storage::TupleSlot *>(READ_LOCAL_ID());
    auto *storage_interface = frame->LocalAt<sql::StorageInterface *>(READ_LOCAL_ID());

    OpStorageInterfaceTableInsert(tuple_slot, storage_interface);
    DISPATCH_NEXT();
  }

  OP(StorageInterfaceTableDelete) : {
    auto *result = frame->LocalAt<bool *>(READ_LOCAL_ID());
    auto *storage_interface = frame->LocalAt<sql::StorageInterface *>(READ_LOCAL_ID());
    auto *tuple_slot = frame->LocalAt<storage::TupleSlot *>(READ_LOCAL_ID());

    OpStorageInterfaceTableDelete(result, storage_interface, tuple_slot);
    DISPATCH_NEXT();
  }

  OP(StorageInterfaceTableUpdate) : {
    auto *result = frame->LocalAt<bool *>(READ_LOCAL_ID());
    auto *storage_interface = frame->LocalAt<sql::StorageInterface *>(READ_LOCAL_ID());
    auto *tuple_slot = frame->LocalAt<storage::TupleSlot *>(READ_LOCAL_ID());

    OpStorageInterfaceTableUpdate(result, storage_interface, tuple_slot);
    DISPATCH_NEXT();
  }

  OP(StorageInterfaceGetIndexPR) : {
    auto *pr_result = frame->LocalAt<storage::ProjectedRow **>(READ_LOCAL_ID());
    auto *storage_interface = frame->LocalAt<sql::StorageInterface *>(READ_LOCAL_ID());
    auto index_oid = READ_UIMM4();

    OpStorageInterfaceGetIndexPR(pr_result, storage_interface, index_oid);
    DISPATCH_NEXT();
  }

  OP(StorageInterfaceIndexInsert) : {
    auto *result = frame->LocalAt<bool *>(READ_LOCAL_ID());
    auto *storage_interface = frame->LocalAt<sql::StorageInterface *>(READ_LOCAL_ID());
    OpStorageInterfaceIndexInsert(result, storage_interface);
    DISPATCH_NEXT();
  }

  OP(StorageInterfaceIndexInsertUnique) : {
    auto *result = frame->LocalAt<bool *>(READ_LOCAL_ID());
    auto *storage_interface = frame->LocalAt<sql::StorageInterface *>(READ_LOCAL_ID());
    OpStorageInterfaceIndexInsertUnique(result, storage_interface);
    DISPATCH_NEXT();
  }

  OP(StorageInterfaceIndexDelete) : {
    auto *storage_interface = frame->LocalAt<sql::StorageInterface *>(READ_LOCAL_ID());
    auto *tuple_slot = frame->LocalAt<storage::TupleSlot *>(READ_LOCAL_ID());
    OpStorageInterfaceIndexDelete(storage_interface, tuple_slot);
    DISPATCH_NEXT();
  }

  OP(StorageInterfaceFree) : {
    auto *storage_interface = frame->LocalAt<sql::StorageInterface *>(READ_LOCAL_ID());
    OpStorageInterfaceFree(storage_interface);
    DISPATCH_NEXT();
  }

  // ----------------------------
  // Parameter calls
  // -----------------------------
#define GEN_PARAM_GET(Name, SqlType)                                            \
  OP(GetParam##Name) : {                                                        \
    auto *ret = frame->LocalAt<sql::SqlType *>(READ_LOCAL_ID());                \
    auto *exec_ctx = frame->LocalAt<exec::ExecutionContext *>(READ_LOCAL_ID()); \
    auto param_idx = frame->LocalAt<uint32_t>(READ_LOCAL_ID());                 \
    OpGetParam##Name(ret, exec_ctx, param_idx);                                 \
    DISPATCH_NEXT();                                                            \
  }

  GEN_PARAM_GET(Bool, BoolVal)
  GEN_PARAM_GET(TinyInt, Integer)
  GEN_PARAM_GET(SmallInt, Integer)
  GEN_PARAM_GET(Int, Integer)
  GEN_PARAM_GET(BigInt, Integer)
  GEN_PARAM_GET(Real, Real)
  GEN_PARAM_GET(Double, Real)
  GEN_PARAM_GET(DateVal, DateVal)
  GEN_PARAM_GET(TimestampVal, TimestampVal)
  GEN_PARAM_GET(String, StringVal)
#undef GEN_PARAM_GET

  // -------------------------------------------------------
  // Real-value functions
  // -------------------------------------------------------

  // -------------------------------------------------------
  // Trig functions
  // -------------------------------------------------------

  OP(Pi) : {
    auto *result = frame->LocalAt<sql::Real *>(READ_LOCAL_ID());
    OpPi(result);
    DISPATCH_NEXT();
  }

  OP(E) : {
    auto *result = frame->LocalAt<sql::Real *>(READ_LOCAL_ID());
    OpE(result);
    DISPATCH_NEXT();
  }

#define UNARY_REAL_MATH_OP(TOP)                                       \
  OP(TOP) : {                                                         \
    auto *result = frame->LocalAt<sql::Real *>(READ_LOCAL_ID());      \
    auto *input = frame->LocalAt<const sql::Real *>(READ_LOCAL_ID()); \
    Op##TOP(result, input);                                           \
    DISPATCH_NEXT();                                                  \
  }

#define BINARY_REAL_MATH_OP(TOP)                                       \
  OP(TOP) : {                                                          \
    auto *result = frame->LocalAt<sql::Real *>(READ_LOCAL_ID());       \
    auto *input1 = frame->LocalAt<const sql::Real *>(READ_LOCAL_ID()); \
    auto *input2 = frame->LocalAt<const sql::Real *>(READ_LOCAL_ID()); \
    Op##TOP(result, input1, input2);                                   \
    DISPATCH_NEXT();                                                   \
  }

  UNARY_REAL_MATH_OP(Sin);
  UNARY_REAL_MATH_OP(Asin);
  UNARY_REAL_MATH_OP(Cos);
  UNARY_REAL_MATH_OP(Acos);
  UNARY_REAL_MATH_OP(Tan);
  UNARY_REAL_MATH_OP(Cot);
  UNARY_REAL_MATH_OP(Atan);
  UNARY_REAL_MATH_OP(Cosh);
  UNARY_REAL_MATH_OP(Tanh);
  UNARY_REAL_MATH_OP(Sinh);
  UNARY_REAL_MATH_OP(Sqrt);
  UNARY_REAL_MATH_OP(Cbrt);
  UNARY_REAL_MATH_OP(Exp);
  UNARY_REAL_MATH_OP(Ceil);
  UNARY_REAL_MATH_OP(Floor);
  UNARY_REAL_MATH_OP(Truncate);
  UNARY_REAL_MATH_OP(Ln);
  UNARY_REAL_MATH_OP(Log2);
  UNARY_REAL_MATH_OP(Log10);
  UNARY_REAL_MATH_OP(Sign);
  UNARY_REAL_MATH_OP(Radians);
  UNARY_REAL_MATH_OP(Degrees);
  UNARY_REAL_MATH_OP(Round);
  BINARY_REAL_MATH_OP(Atan2);
  BINARY_REAL_MATH_OP(Log);
  BINARY_REAL_MATH_OP(Pow);

  OP(RoundUpTo) : {
    auto *result = frame->LocalAt<sql::Real *>(READ_LOCAL_ID());
    auto *v = frame->LocalAt<const sql::Real *>(READ_LOCAL_ID());
    auto *scale = frame->LocalAt<const sql::Integer *>(READ_LOCAL_ID());
    OpRoundUpTo(result, v, scale);
    DISPATCH_NEXT();
  }

#undef BINARY_REAL_MATH_OP
#undef UNARY_REAL_MATH_OP

  // -------------------------------------------------------
  // String functions
  // -------------------------------------------------------

  OP(Left) : {
    auto *exec_ctx = frame->LocalAt<exec::ExecutionContext *>(READ_LOCAL_ID());
    auto *result = frame->LocalAt<sql::StringVal *>(READ_LOCAL_ID());
    auto *input = frame->LocalAt<const sql::StringVal *>(READ_LOCAL_ID());
    auto *n = frame->LocalAt<const sql::Integer *>(READ_LOCAL_ID());
    OpLeft(exec_ctx, result, input, n);
    DISPATCH_NEXT();
  }

  OP(Length) : {
    auto *exec_ctx = frame->LocalAt<exec::ExecutionContext *>(READ_LOCAL_ID());
    auto *result = frame->LocalAt<sql::Integer *>(READ_LOCAL_ID());
    auto *input = frame->LocalAt<const sql::StringVal *>(READ_LOCAL_ID());
    OpLength(exec_ctx, result, input);
    DISPATCH_NEXT();
  }

  OP(Lower) : {
    auto *exec_ctx = frame->LocalAt<exec::ExecutionContext *>(READ_LOCAL_ID());
    auto *result = frame->LocalAt<sql::StringVal *>(READ_LOCAL_ID());
    auto *input = frame->LocalAt<const sql::StringVal *>(READ_LOCAL_ID());
    OpLower(exec_ctx, result, input);
    DISPATCH_NEXT();
  }

  OP(LPad) : {
    auto *exec_ctx = frame->LocalAt<exec::ExecutionContext *>(READ_LOCAL_ID());
    auto *result = frame->LocalAt<sql::StringVal *>(READ_LOCAL_ID());
    auto *input = frame->LocalAt<const sql::StringVal *>(READ_LOCAL_ID());
    auto *n = frame->LocalAt<const sql::Integer *>(READ_LOCAL_ID());
    auto *chars = frame->LocalAt<const sql::StringVal *>(READ_LOCAL_ID());
    OpLPad(exec_ctx, result, input, n, chars);
    DISPATCH_NEXT();
  }

  OP(LTrim) : {
    auto *exec_ctx = frame->LocalAt<exec::ExecutionContext *>(READ_LOCAL_ID());
    auto *result = frame->LocalAt<sql::StringVal *>(READ_LOCAL_ID());
    auto *input = frame->LocalAt<const sql::StringVal *>(READ_LOCAL_ID());
    auto *chars = frame->LocalAt<const sql::StringVal *>(READ_LOCAL_ID());
    OpLTrim(exec_ctx, result, input, chars);
    DISPATCH_NEXT();
  }

  OP(Repeat) : {
    auto *exec_ctx = frame->LocalAt<exec::ExecutionContext *>(READ_LOCAL_ID());
    auto *result = frame->LocalAt<sql::StringVal *>(READ_LOCAL_ID());
    auto *input = frame->LocalAt<const sql::StringVal *>(READ_LOCAL_ID());
    auto *n = frame->LocalAt<const sql::Integer *>(READ_LOCAL_ID());
    OpRepeat(exec_ctx, result, input, n);
    DISPATCH_NEXT();
  }

  OP(Reverse) : {
    auto *exec_ctx = frame->LocalAt<exec::ExecutionContext *>(READ_LOCAL_ID());
    auto *result = frame->LocalAt<sql::StringVal *>(READ_LOCAL_ID());
    auto *input = frame->LocalAt<const sql::StringVal *>(READ_LOCAL_ID());
    OpReverse(exec_ctx, result, input);
    DISPATCH_NEXT();
  }

  OP(Right) : {
    auto *exec_ctx = frame->LocalAt<exec::ExecutionContext *>(READ_LOCAL_ID());
    auto *result = frame->LocalAt<sql::StringVal *>(READ_LOCAL_ID());
    auto *input = frame->LocalAt<const sql::StringVal *>(READ_LOCAL_ID());
    auto *n = frame->LocalAt<const sql::Integer *>(READ_LOCAL_ID());
    OpRight(exec_ctx, result, input, n);
    DISPATCH_NEXT();
  }

  OP(RPad) : {
    auto *exec_ctx = frame->LocalAt<exec::ExecutionContext *>(READ_LOCAL_ID());
    auto *result = frame->LocalAt<sql::StringVal *>(READ_LOCAL_ID());
    auto *input = frame->LocalAt<const sql::StringVal *>(READ_LOCAL_ID());
    auto *n = frame->LocalAt<const sql::Integer *>(READ_LOCAL_ID());
    auto *chars = frame->LocalAt<const sql::StringVal *>(READ_LOCAL_ID());
    OpRPad(exec_ctx, result, input, n, chars);
    DISPATCH_NEXT();
  }

  OP(RTrim) : {
    auto *exec_ctx = frame->LocalAt<exec::ExecutionContext *>(READ_LOCAL_ID());
    auto *result = frame->LocalAt<sql::StringVal *>(READ_LOCAL_ID());
    auto *input = frame->LocalAt<const sql::StringVal *>(READ_LOCAL_ID());
    auto *chars = frame->LocalAt<const sql::StringVal *>(READ_LOCAL_ID());
    OpRTrim(exec_ctx, result, input, chars);
    DISPATCH_NEXT();
  }

  OP(SplitPart) : {
    auto *exec_ctx = frame->LocalAt<exec::ExecutionContext *>(READ_LOCAL_ID());
    auto *result = frame->LocalAt<sql::StringVal *>(READ_LOCAL_ID());
    auto *str = frame->LocalAt<const sql::StringVal *>(READ_LOCAL_ID());
    auto *delim = frame->LocalAt<const sql::StringVal *>(READ_LOCAL_ID());
    auto *field = frame->LocalAt<const sql::Integer *>(READ_LOCAL_ID());
    OpSplitPart(exec_ctx, result, str, delim, field);
    DISPATCH_NEXT();
  }

  OP(Substring) : {
    auto *exec_ctx = frame->LocalAt<exec::ExecutionContext *>(READ_LOCAL_ID());
    auto *result = frame->LocalAt<sql::StringVal *>(READ_LOCAL_ID());
    auto *str = frame->LocalAt<const sql::StringVal *>(READ_LOCAL_ID());
    auto *pos = frame->LocalAt<const sql::Integer *>(READ_LOCAL_ID());
    auto *len = frame->LocalAt<const sql::Integer *>(READ_LOCAL_ID());
    OpSubstring(exec_ctx, result, str, pos, len);
    DISPATCH_NEXT();
  }

  OP(Trim) : {
    auto *exec_ctx = frame->LocalAt<exec::ExecutionContext *>(READ_LOCAL_ID());
    auto *result = frame->LocalAt<sql::StringVal *>(READ_LOCAL_ID());
    auto *str = frame->LocalAt<const sql::StringVal *>(READ_LOCAL_ID());
    auto *chars = frame->LocalAt<const sql::StringVal *>(READ_LOCAL_ID());
    OpTrim(exec_ctx, result, str, chars);
    DISPATCH_NEXT();
  }

  OP(Upper) : {
    auto *exec_ctx = frame->LocalAt<exec::ExecutionContext *>(READ_LOCAL_ID());
    auto *result = frame->LocalAt<sql::StringVal *>(READ_LOCAL_ID());
    auto *str = frame->LocalAt<const sql::StringVal *>(READ_LOCAL_ID());
    OpUpper(exec_ctx, result, str);
    DISPATCH_NEXT();
  }

  // Impossible
  UNREACHABLE("Impossible to reach end of interpreter loop. Bad code!");
}  // NOLINT (function is too long)

const uint8_t *VM::ExecuteCall(const uint8_t *ip, VM::Frame *caller) {
  // Read the function ID and the argument count to the function first
  const auto func_id = READ_FUNC_ID();
  const auto num_params = READ_UIMM2();

  // Lookup the function
  const FunctionInfo *func_info = module_->GetFuncInfoById(func_id);
  TERRIER_ASSERT(func_info != nullptr, "Function doesn't exist in module!");
  const std::size_t frame_size = func_info->FrameSize();

  // Get some space for the function's frame
  bool used_heap = false;
  uint8_t *raw_frame = nullptr;
  if (frame_size > K_MAX_STACK_ALLOC_SIZE) {
    used_heap = true;
    raw_frame = static_cast<uint8_t *>(util::MallocAligned(frame_size, alignof(uint64_t)));
  } else if (frame_size > K_SOFT_MAX_STACK_ALLOC_SIZE) {
    // TODO(pmenon): Check stack before allocation
    raw_frame = static_cast<uint8_t *>(alloca(frame_size));
  } else {
    raw_frame = static_cast<uint8_t *>(alloca(frame_size));
  }

  // Set up the arguments to the function
  for (uint32_t i = 0; i < num_params; i++) {
    const LocalInfo &param_info = func_info->Locals()[i];
    const void *param = caller->LocalAt<void *>(READ_LOCAL_ID());
    std::memcpy(raw_frame + param_info.Offset(), &param, param_info.Size());
  }

  EXECUTION_LOG_DEBUG("Executing function '{}'", func_info->Name());

  // Let's go
  const uint8_t *bytecode = module_->GetBytecodeModule()->GetBytecodeForFunction(*func_info);
  TERRIER_ASSERT(bytecode != nullptr, "Bytecode cannot be null");
  VM::Frame callee(raw_frame, func_info->FrameSize());
  Interpret(bytecode, &callee);

  if (used_heap) {
    std::free(raw_frame);
  }

  return ip;
}

}  // namespace terrier::execution::vm<|MERGE_RESOLUTION|>--- conflicted
+++ resolved
@@ -472,28 +472,18 @@
 
   OP(ExecutionContextStartResourceTracker) : {
     auto *exec_ctx = frame->LocalAt<exec::ExecutionContext *>(READ_LOCAL_ID());
-<<<<<<< HEAD
-    OpExecutionContextStartResourceTracker(exec_ctx);
-=======
     auto cmp = static_cast<metrics::MetricsComponent>(frame->LocalAt<uint64_t>(READ_LOCAL_ID()));
     OpExecutionContextStartResourceTracker(exec_ctx, cmp);
->>>>>>> f6573002
     DISPATCH_NEXT();
   }
 
   OP(ExecutionContextEndResourceTracker) : {
     auto *exec_ctx = frame->LocalAt<exec::ExecutionContext *>(READ_LOCAL_ID());
-<<<<<<< HEAD
-    auto *name = frame->LocalAt<sql::StringVal*>(READ_LOCAL_ID());
-=======
     auto *name = frame->LocalAt<sql::StringVal *>(READ_LOCAL_ID());
->>>>>>> f6573002
     OpExecutionContextEndResourceTracker(exec_ctx, *name);
     DISPATCH_NEXT();
   }
 
-<<<<<<< HEAD
-=======
   OP(ExecutionContextEndPipelineTracker) : {
     auto *exec_ctx = frame->LocalAt<exec::ExecutionContext *>(READ_LOCAL_ID());
     auto query_id = execution::query_id_t{frame->LocalAt<uint64_t>(READ_LOCAL_ID())};
@@ -502,7 +492,6 @@
     DISPATCH_NEXT();
   }
 
->>>>>>> f6573002
   OP(ThreadStateContainerInit) : {
     auto *thread_state_container = frame->LocalAt<sql::ThreadStateContainer *>(READ_LOCAL_ID());
     auto *memory = frame->LocalAt<execution::sql::MemoryPool *>(READ_LOCAL_ID());
