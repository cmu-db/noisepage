#include "execution/vm/vm.h"

#include <numeric>
#include <string>
#include <vector>

#include "execution/sql/projected_columns_iterator.h"
#include "execution/sql/value.h"
#include "execution/util/execution_common.h"
#include "execution/util/memory.h"
#include "execution/util/timer.h"
#include "execution/vm/bytecode_function_info.h"
#include "execution/vm/bytecode_handlers.h"
#include "execution/vm/module.h"

namespace terrier::execution::vm {

/**
 * An execution frame where all function's local variables and parameters live
 * for the duration of the function's lifetime.
 */
class VM::Frame {
  friend class VM;

 public:
  /**
   * Constructor
   */
  Frame(uint8_t *frame_data, std::size_t frame_size) : frame_data_(frame_data), frame_size_(frame_size) {
    TERRIER_ASSERT(frame_data_ != nullptr, "Frame data cannot be null");
    TERRIER_ASSERT(frame_size_ >= 0, "Frame size must be >= 0");
    (void)frame_size_;
  }

  /**
   * Access the local variable at the given index in the fame. @em index is an
   * encoded LocalVar that contains both the byte offset of the variable to
   * load and the access mode, i.e., whether the local variable is accessed
   * accessed by address or value.
   * @tparam T The type of the variable the user expects
   * @param index The encoded index into the frame where the variable is
   * @return The value of the variable. Note that this is copied!
   */
  template <typename T>
  T LocalAt(uint32_t index) const {
    LocalVar local = LocalVar::Decode(index);

    EnsureInFrame(local);

    auto val = reinterpret_cast<uintptr_t>(&frame_data_[local.GetOffset()]);

    if (local.GetAddressMode() == LocalVar::AddressMode::Value) {
      return *reinterpret_cast<T *>(val);
    }

    return (T)(val);  // NOLINT (both static/reinterpret cast semantics)
  }

 private:
#ifndef NDEBUG
  // Ensure the local variable is valid
  void EnsureInFrame(LocalVar var) const {
    if (var.GetOffset() >= frame_size_) {
      std::string error_msg =
          fmt::format("Accessing local at offset {}, beyond frame of size {}", var.GetOffset(), frame_size_);
      EXECUTION_LOG_ERROR("{}", error_msg);
      throw std::runtime_error(error_msg);
    }
  }
#else
  void EnsureInFrame(UNUSED_ATTRIBUTE LocalVar var) const {}
#endif

 private:
  uint8_t *frame_data_;
  std::size_t frame_size_;
};

// ---------------------------------------------------------
// Virtual Machine
// ---------------------------------------------------------

// The maximum amount of stack to use. If the function requires more than 16K
// bytes, acquire space from the heap.
static constexpr const uint32_t K_MAX_STACK_ALLOC_SIZE = 1ull << 14ull;
// A soft-maximum amount of stack to use. If a function's frame requires more
// than 4K (the soft max), try the stack and fallback to heap. If the function
// requires less, use the stack.
static constexpr const uint32_t K_SOFT_MAX_STACK_ALLOC_SIZE = 1ull << 12ull;

VM::VM(const Module *module) : module_(module) {}

// static
void VM::InvokeFunction(const Module *module, const FunctionId func_id, const uint8_t args[]) {
  // The function's info
  const FunctionInfo *func_info = module->GetFuncInfoById(func_id);
  TERRIER_ASSERT(func_info != nullptr, "Function doesn't exist in module!");
  const std::size_t frame_size = func_info->FrameSize();
  // Let's try to get some space
  bool used_heap = false;
  uint8_t *raw_frame = nullptr;
  if (frame_size > K_MAX_STACK_ALLOC_SIZE) {
    used_heap = true;
    raw_frame = static_cast<uint8_t *>(util::MallocAligned(frame_size, alignof(uint64_t)));
  } else if (frame_size > K_SOFT_MAX_STACK_ALLOC_SIZE) {
    // TODO(pmenon): Check stack before allocation
    raw_frame = static_cast<uint8_t *>(alloca(frame_size));
  } else {
    raw_frame = static_cast<uint8_t *>(alloca(frame_size));
  }

  // Copy args into frame
  std::memcpy(raw_frame + func_info->ParamsStartPos(), args, func_info->ParamsSize());

  EXECUTION_LOG_DEBUG("Executing function '{}'", func_info->Name());

  // Let's go. First, create the virtual machine instance.
  VM vm(module);

  // Now get the bytecode for the function and fire it off
  const uint8_t *bytecode = module->GetBytecodeModule()->GetBytecodeForFunction(*func_info);
  TERRIER_ASSERT(bytecode != nullptr, "Bytecode cannot be null");
  Frame frame(raw_frame, frame_size);
  vm.Interpret(bytecode, &frame);

  // Cleanup
  if (used_heap) {
    std::free(raw_frame);
  }
}

namespace {

template <typename T>
inline ALWAYS_INLINE T Read(const uint8_t **ip) {
  static_assert(std::is_arithmetic_v<T>,
                "Read() should only be used to read primitive integer types "
                "directly from the bytecode instruction stream");
  auto ret = *reinterpret_cast<const T *>(*ip);
  (*ip) += sizeof(T);
  return ret;
}

template <typename T>
inline ALWAYS_INLINE T Peek(const uint8_t **ip) {
  static_assert(std::is_arithmetic_v<T>,
                "Peek() should only be used to read primitive integer types "
                "directly from the bytecode instruction stream");
  return *reinterpret_cast<const T *>(*ip);
}

}  // namespace

// NOLINTNEXTLINE (google-readability-function-size,readability-function-size)
void VM::Interpret(const uint8_t *ip, Frame *frame) {
  static void *kDispatchTable[] = {
#define ENTRY(name, ...) &&op_##name,
      BYTECODE_LIST(ENTRY)
#undef ENTRY
  };

#ifdef TPL_DEBUG_TRACE_INSTRUCTIONS
#define DEBUG_TRACE_INSTRUCTIONS(op)                                                                                  \
  do {                                                                                                                \
    auto bytecode = Bytecodes::FromByte(op);                                                                          \
    bytecode_counts_[op]++;                                                                                           \
    EXECUTION_LOG_INFO("{0:p}: {1:s}", ip - sizeof(std::underlying_type_t<Bytecode>), Bytecodes::ToString(bytecode)); \
  } while (false)
#else
#define DEBUG_TRACE_INSTRUCTIONS(op) (void)op
#endif

  // TODO(pmenon): Should these READ/PEEK macros take in a vm::OperandType so
  // that we can infer primitive types using traits? This minimizes number of
  // changes if the underlying offset/bytecode/register sizes_ changes?
#define PEEK_JMP_OFFSET() Peek<int32_t>(&ip)
#define READ_IMM1() Read<int8_t>(&ip)
#define READ_IMM2() Read<int16_t>(&ip)
#define READ_IMM4() Read<int32_t>(&ip)
#define READ_IMM8() Read<int64_t>(&ip)
#define READ_IMM4F() Read<float>(&ip)
#define READ_IMM8F() Read<double>(&ip)
#define READ_UIMM2() Read<uint16_t>(&ip)
#define READ_UIMM4() Read<uint32_t>(&ip)
#define READ_JMP_OFFSET() READ_IMM4()
#define READ_LOCAL_ID() Read<uint32_t>(&ip)
#define READ_OP() Read<std::underlying_type_t<Bytecode>>(&ip)
#define READ_FUNC_ID() READ_UIMM2()

#define OP(name) op_##name
#define DISPATCH_NEXT()           \
  do {                            \
    auto op = READ_OP();          \
    DEBUG_TRACE_INSTRUCTIONS(op); \
    goto *kDispatchTable[op];     \
  } while (false)

  /*****************************************************************************
   *
   * Below this comment begins the primary section of TPL's register-based
   * virtual machine (VM) dispatch area. The VM uses indirect threaded
   * interpretation; each bytecode handler's label is statically generated and
   * stored in @ref kDispatchTable at server compile time. Bytecode handler
   * logic is written as a case using the CASE_OP macro. Handlers can read from
   * and write to registers using the local execution frame's register file
   * (i.e., through @ref Frame::LocalAt()).
   *
   * Upon entry, the instruction pointer (IP) points to the first bytecode of
   * function that is running. The READ_* macros can be used to directly read
   * values from the bytecode stream. The READ_* macros read values from the
   * bytecode stream and advance the IP whereas the PEEK_* macros do only the
   * former, leaving the IP unmodified.
   *
   * IMPORTANT:
   * ----------
   * Bytecode handler code here should only be simple register/IP manipulation
   * (i.e., reading from and writing to registers). Actual full-blown bytecode
   * logic must be implemented externally and invoked from stubs here. This is a
   * strict requirement necessary because it makes code generation to LLVM much
   * simpler.
   *
   ****************************************************************************/

  // Jump to the first instruction
  DISPATCH_NEXT();

  // -------------------------------------------------------
  // Primitive comparison operations
  // -------------------------------------------------------

#define DO_GEN_COMPARISON(op, type)                       \
  OP(op##_##type) : {                                     \
    auto *dest = frame->LocalAt<bool *>(READ_LOCAL_ID()); \
    auto lhs = frame->LocalAt<type>(READ_LOCAL_ID());     \
    auto rhs = frame->LocalAt<type>(READ_LOCAL_ID());     \
    Op##op##_##type(dest, lhs, rhs);                      \
    DISPATCH_NEXT();                                      \
  }
#define GEN_COMPARISON_TYPES(type, ...)     \
  DO_GEN_COMPARISON(GreaterThan, type)      \
  DO_GEN_COMPARISON(GreaterThanEqual, type) \
  DO_GEN_COMPARISON(Equal, type)            \
  DO_GEN_COMPARISON(LessThan, type)         \
  DO_GEN_COMPARISON(LessThanEqual, type)    \
  DO_GEN_COMPARISON(NotEqual, type)

  ALL_TYPES(GEN_COMPARISON_TYPES)
#undef GEN_COMPARISON_TYPES
#undef DO_GEN_COMPARISON

  // -------------------------------------------------------
  // Primitive arithmetic
  // -------------------------------------------------------

#define DO_GEN_ARITHMETIC_OP(op, test, type)              \
  OP(op##_##type) : {                                     \
    auto *dest = frame->LocalAt<type *>(READ_LOCAL_ID()); \
    auto lhs = frame->LocalAt<type>(READ_LOCAL_ID());     \
    auto rhs = frame->LocalAt<type>(READ_LOCAL_ID());     \
    if ((test) && rhs == 0u) {                            \
      /* TODO(pmenon): Proper error */                    \
      EXECUTION_LOG_ERROR("Division by zero error!");     \
    }                                                     \
    Op##op##_##type(dest, lhs, rhs);                      \
    DISPATCH_NEXT();                                      \
  }
#define GEN_ARITHMETIC_OP(type, ...)     \
  DO_GEN_ARITHMETIC_OP(Add, false, type) \
  DO_GEN_ARITHMETIC_OP(Sub, false, type) \
  DO_GEN_ARITHMETIC_OP(Mul, false, type) \
  DO_GEN_ARITHMETIC_OP(Div, true, type)  \
  DO_GEN_ARITHMETIC_OP(Rem, true, type)

  ALL_NUMERIC_TYPES(GEN_ARITHMETIC_OP)
#undef GEN_ARITHMETIC_OP
#undef DO_GEN_ARITHMETIC_OP

  // -------------------------------------------------------
  // Arithmetic negation
  // -------------------------------------------------------

#define GEN_NEG_OP(type, ...)                             \
  OP(Neg##_##type) : {                                    \
    auto *dest = frame->LocalAt<type *>(READ_LOCAL_ID()); \
    auto input = frame->LocalAt<type>(READ_LOCAL_ID());   \
    OpNeg##_##type(dest, input);                          \
    DISPATCH_NEXT();                                      \
  }

  ALL_NUMERIC_TYPES(GEN_NEG_OP)
#undef GEN_NEG_OP

  // -------------------------------------------------------
  // Bitwise operations
  // -------------------------------------------------------

#define DO_GEN_BIT_OP(op, type)                           \
  OP(op##_##type) : {                                     \
    auto *dest = frame->LocalAt<type *>(READ_LOCAL_ID()); \
    auto lhs = frame->LocalAt<type>(READ_LOCAL_ID());     \
    auto rhs = frame->LocalAt<type>(READ_LOCAL_ID());     \
    Op##op##_##type(dest, lhs, rhs);                      \
    DISPATCH_NEXT();                                      \
  }
#define DO_GEN_NEG_OP(type, ...)                          \
  OP(BitNeg##_##type) : {                                 \
    auto *dest = frame->LocalAt<type *>(READ_LOCAL_ID()); \
    auto input = frame->LocalAt<type>(READ_LOCAL_ID());   \
    OpBitNeg##_##type(dest, input);                       \
    DISPATCH_NEXT();                                      \
  }
#define GEN_BIT_OP(type, ...) \
  DO_GEN_BIT_OP(BitAnd, type) \
  DO_GEN_BIT_OP(BitOr, type)  \
  DO_GEN_BIT_OP(BitXor, type) \
  DO_GEN_NEG_OP(type)

  INT_TYPES(GEN_BIT_OP)
#undef GEN_BIT_OP
#undef GEN_NEG_OP
#undef DO_GEN_BIT_OP

  OP(Not) : {
    auto *dest = frame->LocalAt<bool *>(READ_LOCAL_ID());
    auto input = frame->LocalAt<bool>(READ_LOCAL_ID());
    OpNot(dest, input);
    DISPATCH_NEXT();
  }

  // -------------------------------------------------------
  // Jumps
  // -------------------------------------------------------

  OP(Jump) : {
    auto skip = PEEK_JMP_OFFSET();
    if (LIKELY(OpJump())) {
      ip += skip;
    }
    DISPATCH_NEXT();
  }

  OP(JumpIfTrue) : {
    auto cond = frame->LocalAt<bool>(READ_LOCAL_ID());
    auto skip = PEEK_JMP_OFFSET();
    if (OpJumpIfTrue(cond)) {
      ip += skip;
    } else {
      READ_JMP_OFFSET();
    }
    DISPATCH_NEXT();
  }

  OP(JumpIfFalse) : {
    auto cond = frame->LocalAt<bool>(READ_LOCAL_ID());
    auto skip = PEEK_JMP_OFFSET();
    if (OpJumpIfFalse(cond)) {
      ip += skip;
    } else {
      READ_JMP_OFFSET();
    }
    DISPATCH_NEXT();
  }

  // -------------------------------------------------------
  // Low-level memory operations
  // -------------------------------------------------------

  OP(IsNullPtr) : {
    auto *result = frame->LocalAt<bool *>(READ_LOCAL_ID());
    auto *input_ptr = frame->LocalAt<const void *>(READ_LOCAL_ID());
    OpIsNullPtr(result, input_ptr);
    DISPATCH_NEXT();
  }

  OP(IsNotNullPtr) : {
    auto *result = frame->LocalAt<bool *>(READ_LOCAL_ID());
    auto *input_ptr = frame->LocalAt<const void *>(READ_LOCAL_ID());
    OpIsNotNullPtr(result, input_ptr);
    DISPATCH_NEXT();
  }

#define GEN_DEREF(type, size)                             \
  OP(Deref##size) : {                                     \
    auto *dest = frame->LocalAt<type *>(READ_LOCAL_ID()); \
    auto *src = frame->LocalAt<type *>(READ_LOCAL_ID());  \
    OpDeref##size(dest, src);                             \
    DISPATCH_NEXT();                                      \
  }
  GEN_DEREF(int8_t, 1);
  GEN_DEREF(int16_t, 2);
  GEN_DEREF(int32_t, 4);
  GEN_DEREF(int64_t, 8);
#undef GEN_DEREF

  OP(DerefN) : {
    auto *dest = frame->LocalAt<byte *>(READ_LOCAL_ID());
    auto *src = frame->LocalAt<byte *>(READ_LOCAL_ID());
    auto len = READ_UIMM4();
    OpDerefN(dest, src, len);
    DISPATCH_NEXT();
  }

#define GEN_ASSIGN(type, size)                            \
  OP(Assign##size) : {                                    \
    auto *dest = frame->LocalAt<type *>(READ_LOCAL_ID()); \
    auto src = frame->LocalAt<type>(READ_LOCAL_ID());     \
    OpAssign##size(dest, src);                            \
    DISPATCH_NEXT();                                      \
  }                                                       \
  OP(AssignImm##size) : {                                 \
    auto *dest = frame->LocalAt<type *>(READ_LOCAL_ID()); \
    OpAssignImm##size(dest, READ_IMM##size());            \
    DISPATCH_NEXT();                                      \
  }
  GEN_ASSIGN(int8_t, 1);
  GEN_ASSIGN(int16_t, 2);
  GEN_ASSIGN(int32_t, 4);
  GEN_ASSIGN(int64_t, 8);
#undef GEN_ASSIGN

  OP(AssignImm4F) : {
    auto *dest = frame->LocalAt<float *>(READ_LOCAL_ID());
    OpAssignImm4F(dest, READ_IMM4F());
    DISPATCH_NEXT();
  }

  OP(AssignImm8F) : {
    auto *dest = frame->LocalAt<double *>(READ_LOCAL_ID());
    OpAssignImm8F(dest, READ_IMM8F());
    DISPATCH_NEXT();
  }

  OP(Lea) : {
    auto **dest = frame->LocalAt<byte **>(READ_LOCAL_ID());
    auto *src = frame->LocalAt<byte *>(READ_LOCAL_ID());
    auto offset = READ_UIMM4();
    OpLea(dest, src, offset);
    DISPATCH_NEXT();
  }

  OP(LeaScaled) : {
    auto **dest = frame->LocalAt<byte **>(READ_LOCAL_ID());
    auto *src = frame->LocalAt<byte *>(READ_LOCAL_ID());
    auto index = frame->LocalAt<uint32_t>(READ_LOCAL_ID());
    auto scale = READ_UIMM4();
    auto offset = READ_UIMM4();
    OpLeaScaled(dest, src, index, scale, offset);
    DISPATCH_NEXT();
  }

  OP(Call) : {
    ip = ExecuteCall(ip, frame);
    DISPATCH_NEXT();
  }

  OP(Return) : {
    OpReturn();
    return;
  }

  // -------------------------------------------------------
  // Execution Context
  // -------------------------------------------------------

  OP(ExecutionContextGetMemoryPool) : {
    auto *memory_pool = frame->LocalAt<sql::MemoryPool **>(READ_LOCAL_ID());
    auto *exec_ctx = frame->LocalAt<exec::ExecutionContext *>(READ_LOCAL_ID());
    OpExecutionContextGetMemoryPool(memory_pool, exec_ctx);
    DISPATCH_NEXT();
  }

  OP(ThreadStateContainerInit) : {
    auto *thread_state_container = frame->LocalAt<sql::ThreadStateContainer *>(READ_LOCAL_ID());
    auto *memory = frame->LocalAt<execution::sql::MemoryPool *>(READ_LOCAL_ID());
    OpThreadStateContainerInit(thread_state_container, memory);
    DISPATCH_NEXT();
  }

  OP(ThreadStateContainerIterate) : {
    auto *thread_state_container = frame->LocalAt<sql::ThreadStateContainer *>(READ_LOCAL_ID());
    auto ctx = frame->LocalAt<void *>(READ_LOCAL_ID());
    auto iterate_fn_id = READ_FUNC_ID();

    auto iterate_fn =
        reinterpret_cast<sql::ThreadStateContainer::IterateFn>(module_->GetRawFunctionImpl(iterate_fn_id));
    OpThreadStateContainerIterate(thread_state_container, ctx, iterate_fn);
    DISPATCH_NEXT();
  }

  OP(ThreadStateContainerReset) : {
    auto *thread_state_container = frame->LocalAt<sql::ThreadStateContainer *>(READ_LOCAL_ID());
    auto size = frame->LocalAt<uint32_t>(READ_LOCAL_ID());
    auto init_fn_id = READ_FUNC_ID();
    auto destroy_fn_id = READ_FUNC_ID();
    auto *ctx = frame->LocalAt<void *>(READ_LOCAL_ID());

    auto init_fn = reinterpret_cast<sql::ThreadStateContainer::InitFn>(module_->GetRawFunctionImpl(init_fn_id));
    auto destroy_fn =
        reinterpret_cast<sql::ThreadStateContainer::DestroyFn>(module_->GetRawFunctionImpl(destroy_fn_id));
    OpThreadStateContainerReset(thread_state_container, size, init_fn, destroy_fn, ctx);
    DISPATCH_NEXT();
  }

  OP(ThreadStateContainerFree) : {
    auto *thread_state_container = frame->LocalAt<sql::ThreadStateContainer *>(READ_LOCAL_ID());
    OpThreadStateContainerFree(thread_state_container);
    DISPATCH_NEXT();
  }

  // -------------------------------------------------------
  // Table Vector and ProjectedColumns Iterator (PCI) ops
  // -------------------------------------------------------

  OP(TableVectorIteratorInit) : {
    auto *iter = frame->LocalAt<sql::TableVectorIterator *>(READ_LOCAL_ID());
    auto exec_ctx = frame->LocalAt<exec::ExecutionContext *>(READ_LOCAL_ID());
    auto table_oid = READ_UIMM4();
    auto col_oids = frame->LocalAt<uint32_t *>(READ_LOCAL_ID());
    auto num_oids = READ_UIMM4();
    OpTableVectorIteratorInit(iter, exec_ctx, table_oid, col_oids, num_oids);
    DISPATCH_NEXT();
  }

  OP(TableVectorIteratorPerformInit) : {
    auto *iter = frame->LocalAt<sql::TableVectorIterator *>(READ_LOCAL_ID());
    OpTableVectorIteratorPerformInit(iter);
    DISPATCH_NEXT();
  }

  OP(TableVectorIteratorNext) : {
    auto *has_more = frame->LocalAt<bool *>(READ_LOCAL_ID());
    auto *iter = frame->LocalAt<sql::TableVectorIterator *>(READ_LOCAL_ID());
    OpTableVectorIteratorNext(has_more, iter);
    DISPATCH_NEXT();
  }

  OP(TableVectorIteratorReset) : {
    auto *iter = frame->LocalAt<sql::TableVectorIterator *>(READ_LOCAL_ID());
    OpTableVectorIteratorReset(iter);
    DISPATCH_NEXT();
  }

  OP(TableVectorIteratorFree) : {
    auto *iter = frame->LocalAt<sql::TableVectorIterator *>(READ_LOCAL_ID());
    OpTableVectorIteratorFree(iter);
    DISPATCH_NEXT();
  }

  OP(TableVectorIteratorGetPCI) : {
    auto *pci = frame->LocalAt<sql::ProjectedColumnsIterator **>(READ_LOCAL_ID());
    auto *iter = frame->LocalAt<sql::TableVectorIterator *>(READ_LOCAL_ID());
    OpTableVectorIteratorGetPCI(pci, iter);
    DISPATCH_NEXT();
  }

  OP(ParallelScanTable) : {
    auto db_oid = READ_UIMM4();
    auto table_oid = READ_UIMM4();
    auto query_state = frame->LocalAt<void *>(READ_LOCAL_ID());
    auto thread_state_container = frame->LocalAt<sql::ThreadStateContainer *>(READ_LOCAL_ID());
    auto scan_fn_id = READ_FUNC_ID();

    auto scan_fn = reinterpret_cast<sql::TableVectorIterator::ScanFn>(module_->GetRawFunctionImpl(scan_fn_id));
    OpParallelScanTable(db_oid, table_oid, query_state, thread_state_container, scan_fn);
    DISPATCH_NEXT();
  }

  // -------------------------------------------------------
  // PCI iteration operations
  // -------------------------------------------------------

  OP(PCIIsFiltered) : {
    auto *is_filtered = frame->LocalAt<bool *>(READ_LOCAL_ID());
    auto *iter = frame->LocalAt<sql::ProjectedColumnsIterator *>(READ_LOCAL_ID());
    OpPCIIsFiltered(is_filtered, iter);
    DISPATCH_NEXT();
  }

  OP(PCIHasNext) : {
    auto *has_more = frame->LocalAt<bool *>(READ_LOCAL_ID());
    auto *iter = frame->LocalAt<sql::ProjectedColumnsIterator *>(READ_LOCAL_ID());
    OpPCIHasNext(has_more, iter);
    DISPATCH_NEXT();
  }

  OP(PCIHasNextFiltered) : {
    auto *has_more = frame->LocalAt<bool *>(READ_LOCAL_ID());
    auto *iter = frame->LocalAt<sql::ProjectedColumnsIterator *>(READ_LOCAL_ID());
    OpPCIHasNextFiltered(has_more, iter);
    DISPATCH_NEXT();
  }

  OP(PCIAdvance) : {
    auto *iter = frame->LocalAt<sql::ProjectedColumnsIterator *>(READ_LOCAL_ID());
    OpPCIAdvance(iter);
    DISPATCH_NEXT();
  }

  OP(PCIAdvanceFiltered) : {
    auto *iter = frame->LocalAt<sql::ProjectedColumnsIterator *>(READ_LOCAL_ID());
    OpPCIAdvanceFiltered(iter);
    DISPATCH_NEXT();
  }

  OP(PCIMatch) : {
    auto *iter = frame->LocalAt<sql::ProjectedColumnsIterator *>(READ_LOCAL_ID());
    auto match = frame->LocalAt<bool>(READ_LOCAL_ID());
    OpPCIMatch(iter, match);
    DISPATCH_NEXT();
  }

  OP(PCIReset) : {
    auto *iter = frame->LocalAt<sql::ProjectedColumnsIterator *>(READ_LOCAL_ID());
    OpPCIReset(iter);
    DISPATCH_NEXT();
  }

  OP(PCIResetFiltered) : {
    auto *iter = frame->LocalAt<sql::ProjectedColumnsIterator *>(READ_LOCAL_ID());
    OpPCIResetFiltered(iter);
    DISPATCH_NEXT();
  }

  OP(PCIGetSlot) : {
    auto *slot = frame->LocalAt<storage::TupleSlot *>(READ_LOCAL_ID());
    auto *iter = frame->LocalAt<sql::ProjectedColumnsIterator *>(READ_LOCAL_ID());
    OpPCIGetSlot(slot, iter);
    DISPATCH_NEXT();
  }

  // -------------------------------------------------------
  // PCI element access
  // -------------------------------------------------------

#define GEN_PCI_ACCESS(type_str, type)                                            \
  OP(PCIGet##type_str) : {                                                        \
    auto *result = frame->LocalAt<type *>(READ_LOCAL_ID());                       \
    auto *pci = frame->LocalAt<sql::ProjectedColumnsIterator *>(READ_LOCAL_ID()); \
    auto col_idx = READ_UIMM2();                                                  \
    OpPCIGet##type_str(result, pci, col_idx);                                     \
    DISPATCH_NEXT();                                                              \
  }                                                                               \
  OP(PCIGet##type_str##Null) : {                                                  \
    auto *result = frame->LocalAt<type *>(READ_LOCAL_ID());                       \
    auto *pci = frame->LocalAt<sql::ProjectedColumnsIterator *>(READ_LOCAL_ID()); \
    auto col_idx = READ_UIMM2();                                                  \
    OpPCIGet##type_str##Null(result, pci, col_idx);                               \
    DISPATCH_NEXT();                                                              \
  }
  GEN_PCI_ACCESS(Bool, sql::BoolVal)
  GEN_PCI_ACCESS(TinyInt, sql::Integer)
  GEN_PCI_ACCESS(SmallInt, sql::Integer)
  GEN_PCI_ACCESS(Integer, sql::Integer)
  GEN_PCI_ACCESS(BigInt, sql::Integer)
  GEN_PCI_ACCESS(Real, sql::Real)
  GEN_PCI_ACCESS(Double, sql::Real)
  GEN_PCI_ACCESS(Decimal, sql::Decimal)
  GEN_PCI_ACCESS(DateVal, sql::DateVal)
  GEN_PCI_ACCESS(TimestampVal, sql::TimestampVal)
  GEN_PCI_ACCESS(Varlen, sql::StringVal)
#undef GEN_PCI_ACCESS

#define GEN_PCI_FILTER(Op)                                                         \
  OP(PCIFilter##Op) : {                                                            \
    auto *size = frame->LocalAt<uint64_t *>(READ_LOCAL_ID());                      \
    auto *iter = frame->LocalAt<sql::ProjectedColumnsIterator *>(READ_LOCAL_ID()); \
    auto col_idx = READ_UIMM4();                                                   \
    auto type = READ_IMM1();                                                       \
    auto val = READ_IMM8();                                                        \
    OpPCIFilter##Op(size, iter, col_idx, type, val);                               \
    DISPATCH_NEXT();                                                               \
  }
  GEN_PCI_FILTER(Equal)
  GEN_PCI_FILTER(GreaterThan)
  GEN_PCI_FILTER(GreaterThanEqual)
  GEN_PCI_FILTER(LessThan)
  GEN_PCI_FILTER(LessThanEqual)
  GEN_PCI_FILTER(NotEqual)
#undef GEN_PCI_FILTER

  // ------------------------------------------------------
  // Hashing
  // ------------------------------------------------------

  OP(HashInt) : {
    auto *hash_val = frame->LocalAt<hash_t *>(READ_LOCAL_ID());
    auto *input = frame->LocalAt<sql::Integer *>(READ_LOCAL_ID());
    OpHashInt(hash_val, input);
    DISPATCH_NEXT();
  }

  OP(HashReal) : {
    auto *hash_val = frame->LocalAt<hash_t *>(READ_LOCAL_ID());
    auto *input = frame->LocalAt<sql::Real *>(READ_LOCAL_ID());
    OpHashReal(hash_val, input);
    DISPATCH_NEXT();
  }

  OP(HashString) : {
    auto *hash_val = frame->LocalAt<hash_t *>(READ_LOCAL_ID());
    auto *input = frame->LocalAt<sql::StringVal *>(READ_LOCAL_ID());
    OpHashString(hash_val, input);
    DISPATCH_NEXT();
  }

  OP(HashCombine) : {
    auto *hash_val = frame->LocalAt<hash_t *>(READ_LOCAL_ID());
    auto new_hash_val = frame->LocalAt<hash_t>(READ_LOCAL_ID());
    OpHashCombine(hash_val, new_hash_val);
    DISPATCH_NEXT();
  }

  // ------------------------------------------------------
  // Filter Manager
  // ------------------------------------------------------

  OP(FilterManagerInit) : {
    auto *filter_manager = frame->LocalAt<sql::FilterManager *>(READ_LOCAL_ID());
    OpFilterManagerInit(filter_manager);
    DISPATCH_NEXT();
  }

  OP(FilterManagerStartNewClause) : {
    auto *filter_manager = frame->LocalAt<sql::FilterManager *>(READ_LOCAL_ID());
    OpFilterManagerStartNewClause(filter_manager);
    DISPATCH_NEXT();
  }

  OP(FilterManagerInsertFlavor) : {
    auto *filter_manager = frame->LocalAt<sql::FilterManager *>(READ_LOCAL_ID());
    auto func_id = READ_FUNC_ID();
    auto fn = reinterpret_cast<sql::FilterManager::MatchFn>(module_->GetRawFunctionImpl(func_id));
    OpFilterManagerInsertFlavor(filter_manager, fn);
    DISPATCH_NEXT();
  }

  OP(FilterManagerFinalize) : {
    auto *filter_manager = frame->LocalAt<sql::FilterManager *>(READ_LOCAL_ID());
    OpFilterManagerFinalize(filter_manager);
    DISPATCH_NEXT();
  }

  OP(FilterManagerRunFilters) : {
    auto *filter_manager = frame->LocalAt<sql::FilterManager *>(READ_LOCAL_ID());
    auto *pci = frame->LocalAt<sql::ProjectedColumnsIterator *>(READ_LOCAL_ID());
    OpFilterManagerRunFilters(filter_manager, pci);
    DISPATCH_NEXT();
  }

  OP(FilterManagerFree) : {
    auto *filter_manager = frame->LocalAt<sql::FilterManager *>(READ_LOCAL_ID());
    OpFilterManagerFree(filter_manager);
    DISPATCH_NEXT();
  }

  // -------------------------------------------------------
  // SQL Comparison Operations
  // -------------------------------------------------------

  OP(ForceBoolTruth) : {
    auto *result = frame->LocalAt<bool *>(READ_LOCAL_ID());
    auto *sql_bool = frame->LocalAt<sql::BoolVal *>(READ_LOCAL_ID());
    OpForceBoolTruth(result, sql_bool);
    DISPATCH_NEXT();
  }

  OP(InitBoolVal) : {
    auto *sql_bool = frame->LocalAt<sql::BoolVal *>(READ_LOCAL_ID());
    auto val = frame->LocalAt<bool>(READ_LOCAL_ID());
    OpInitBoolVal(sql_bool, val);
    DISPATCH_NEXT();
  }

  OP(InitInteger) : {
    auto *sql_int = frame->LocalAt<sql::Integer *>(READ_LOCAL_ID());
    auto val = frame->LocalAt<int32_t>(READ_LOCAL_ID());
    OpInitInteger(sql_int, val);
    DISPATCH_NEXT();
  }

  OP(InitReal) : {
    auto *sql_real = frame->LocalAt<sql::Real *>(READ_LOCAL_ID());
    auto val = frame->LocalAt<double>(READ_LOCAL_ID());
    OpInitReal(sql_real, val);
    DISPATCH_NEXT();
  }

  OP(InitDate) : {
    auto *sql_date = frame->LocalAt<sql::DateVal *>(READ_LOCAL_ID());
    auto year = frame->LocalAt<int32_t>(READ_LOCAL_ID());
    auto month = frame->LocalAt<uint32_t>(READ_LOCAL_ID());
    auto day = frame->LocalAt<uint32_t>(READ_LOCAL_ID());
    OpInitDate(sql_date, year, month, day);
    DISPATCH_NEXT();
  }

  OP(InitTimestamp) : {
    auto *sql_timestamp = frame->LocalAt<sql::TimestampVal *>(READ_LOCAL_ID());
    auto usec = frame->LocalAt<uint64_t>(READ_LOCAL_ID());
    OpInitTimestamp(sql_timestamp, usec);
    DISPATCH_NEXT();
  }

  OP(InitTimestampHMSu) : {
    auto *sql_timestamp = frame->LocalAt<sql::TimestampVal *>(READ_LOCAL_ID());
    auto year = frame->LocalAt<int32_t>(READ_LOCAL_ID());
    auto month = frame->LocalAt<uint32_t>(READ_LOCAL_ID());
    auto day = frame->LocalAt<uint32_t>(READ_LOCAL_ID());
    auto h = frame->LocalAt<uint8_t>(READ_LOCAL_ID());
    auto m = frame->LocalAt<uint8_t>(READ_LOCAL_ID());
    auto s = frame->LocalAt<uint8_t>(READ_LOCAL_ID());
    auto us = frame->LocalAt<uint64_t>(READ_LOCAL_ID());
    OpInitTimestampHMSu(sql_timestamp, year, month, day, h, m, s, us);
    DISPATCH_NEXT();
  }

  OP(InitString) : {
    auto *sql_string = frame->LocalAt<sql::StringVal *>(READ_LOCAL_ID());
    auto length = static_cast<uint64_t>(READ_IMM8());
    auto data = static_cast<uintptr_t>(READ_IMM8());
    OpInitString(sql_string, length, data);
    DISPATCH_NEXT();
  }

  OP(InitVarlen) : {
    auto *sql_string = frame->LocalAt<sql::StringVal *>(READ_LOCAL_ID());
    auto data = frame->LocalAt<uintptr_t>(READ_LOCAL_ID());
    OpInitVarlen(sql_string, data);
    DISPATCH_NEXT();
  }

#define GEN_CMP(op)                                                     \
  OP(op##BoolVal) : {                                                   \
    auto *result = frame->LocalAt<sql::BoolVal *>(READ_LOCAL_ID());     \
    auto *left = frame->LocalAt<sql::BoolVal *>(READ_LOCAL_ID());       \
    auto *right = frame->LocalAt<sql::BoolVal *>(READ_LOCAL_ID());      \
    Op##op##BoolVal(result, left, right);                               \
    DISPATCH_NEXT();                                                    \
  }                                                                     \
  OP(op##Integer) : {                                                   \
    auto *result = frame->LocalAt<sql::BoolVal *>(READ_LOCAL_ID());     \
    auto *left = frame->LocalAt<sql::Integer *>(READ_LOCAL_ID());       \
    auto *right = frame->LocalAt<sql::Integer *>(READ_LOCAL_ID());      \
    Op##op##Integer(result, left, right);                               \
    DISPATCH_NEXT();                                                    \
  }                                                                     \
  OP(op##Real) : {                                                      \
    auto *result = frame->LocalAt<sql::BoolVal *>(READ_LOCAL_ID());     \
    auto *left = frame->LocalAt<sql::Real *>(READ_LOCAL_ID());          \
    auto *right = frame->LocalAt<sql::Real *>(READ_LOCAL_ID());         \
    Op##op##Real(result, left, right);                                  \
    DISPATCH_NEXT();                                                    \
  }                                                                     \
  OP(op##StringVal) : {                                                 \
    auto *result = frame->LocalAt<sql::BoolVal *>(READ_LOCAL_ID());     \
    auto *left = frame->LocalAt<sql::StringVal *>(READ_LOCAL_ID());     \
    auto *right = frame->LocalAt<sql::StringVal *>(READ_LOCAL_ID());    \
    Op##op##StringVal(result, left, right);                             \
    DISPATCH_NEXT();                                                    \
  }                                                                     \
  OP(op##DateVal) : {                                                   \
    auto *result = frame->LocalAt<sql::BoolVal *>(READ_LOCAL_ID());     \
    auto *left = frame->LocalAt<sql::DateVal *>(READ_LOCAL_ID());       \
    auto *right = frame->LocalAt<sql::DateVal *>(READ_LOCAL_ID());      \
    Op##op##DateVal(result, left, right);                               \
    DISPATCH_NEXT();                                                    \
  }                                                                     \
  OP(op##TimestampVal) : {                                              \
    auto *result = frame->LocalAt<sql::BoolVal *>(READ_LOCAL_ID());     \
    auto *left = frame->LocalAt<sql::TimestampVal *>(READ_LOCAL_ID());  \
    auto *right = frame->LocalAt<sql::TimestampVal *>(READ_LOCAL_ID()); \
    Op##op##TimestampVal(result, left, right);                          \
    DISPATCH_NEXT();                                                    \
  }
  GEN_CMP(GreaterThan);
  GEN_CMP(GreaterThanEqual);
  GEN_CMP(Equal);
  GEN_CMP(LessThan);
  GEN_CMP(LessThanEqual);
  GEN_CMP(NotEqual);
#undef GEN_CMP

#define GEN_UNARY_MATH_OPS(op)                                      \
  OP(op##Integer) : {                                               \
    auto *result = frame->LocalAt<sql::Integer *>(READ_LOCAL_ID()); \
    auto *input = frame->LocalAt<sql::Integer *>(READ_LOCAL_ID());  \
    Op##op##Integer(result, input);                                 \
    DISPATCH_NEXT();                                                \
  }                                                                 \
  OP(op##Real) : {                                                  \
    auto *result = frame->LocalAt<sql::Real *>(READ_LOCAL_ID());    \
    auto *input = frame->LocalAt<sql::Real *>(READ_LOCAL_ID());     \
    Op##op##Real(result, input);                                    \
    DISPATCH_NEXT();                                                \
  }

  GEN_UNARY_MATH_OPS(Abs)

#undef GEN_UNARY_MATH_OPS

  OP(ValIsNull) : {
    auto *result = frame->LocalAt<sql::BoolVal *>(READ_LOCAL_ID());
    auto *val = frame->LocalAt<const sql::Val *>(READ_LOCAL_ID());
    OpValIsNull(result, val);
    DISPATCH_NEXT();
  }

  OP(ValIsNotNull) : {
    auto *result = frame->LocalAt<sql::BoolVal *>(READ_LOCAL_ID());
    auto *val = frame->LocalAt<const sql::Val *>(READ_LOCAL_ID());
    OpValIsNotNull(result, val);
    DISPATCH_NEXT();
  }

#define GEN_MATH_OPS(op)                                            \
  OP(op##Integer) : {                                               \
    auto *result = frame->LocalAt<sql::Integer *>(READ_LOCAL_ID()); \
    auto *left = frame->LocalAt<sql::Integer *>(READ_LOCAL_ID());   \
    auto *right = frame->LocalAt<sql::Integer *>(READ_LOCAL_ID());  \
    Op##op##Integer(result, left, right);                           \
    DISPATCH_NEXT();                                                \
  }                                                                 \
  OP(op##Real) : {                                                  \
    auto *result = frame->LocalAt<sql::Real *>(READ_LOCAL_ID());    \
    auto *left = frame->LocalAt<sql::Real *>(READ_LOCAL_ID());      \
    auto *right = frame->LocalAt<sql::Real *>(READ_LOCAL_ID());     \
    Op##op##Real(result, left, right);                              \
    DISPATCH_NEXT();                                                \
  }

  GEN_MATH_OPS(Add)
  GEN_MATH_OPS(Sub)
  GEN_MATH_OPS(Mul)
  GEN_MATH_OPS(Div)
  GEN_MATH_OPS(Rem)

#undef GEN_MATH_OPS

  // -------------------------------------------------------
  // Aggregations
  // -------------------------------------------------------

  OP(AggregationHashTableInit) : {
    auto *agg_hash_table = frame->LocalAt<sql::AggregationHashTable *>(READ_LOCAL_ID());
    auto *memory = frame->LocalAt<execution::sql::MemoryPool *>(READ_LOCAL_ID());
    auto payload_size = frame->LocalAt<uint32_t>(READ_LOCAL_ID());
    OpAggregationHashTableInit(agg_hash_table, memory, payload_size);
    DISPATCH_NEXT();
  }

  OP(AggregationHashTableInsert) : {
    auto *result = frame->LocalAt<byte **>(READ_LOCAL_ID());
    auto *agg_hash_table = frame->LocalAt<sql::AggregationHashTable *>(READ_LOCAL_ID());
    auto hash = frame->LocalAt<hash_t>(READ_LOCAL_ID());
    OpAggregationHashTableInsert(result, agg_hash_table, hash);
    DISPATCH_NEXT();
  }

  OP(AggregationHashTableLookup) : {
    auto *result = frame->LocalAt<byte **>(READ_LOCAL_ID());
    auto *agg_hash_table = frame->LocalAt<sql::AggregationHashTable *>(READ_LOCAL_ID());
    auto hash = frame->LocalAt<hash_t>(READ_LOCAL_ID());
    auto key_eq_fn_id = READ_FUNC_ID();
    auto *iters = frame->LocalAt<void **>(READ_LOCAL_ID());

    auto key_eq_fn = reinterpret_cast<sql::AggregationHashTable::KeyEqFn>(module_->GetRawFunctionImpl(key_eq_fn_id));
    OpAggregationHashTableLookup(result, agg_hash_table, hash, key_eq_fn, iters);
    DISPATCH_NEXT();
  }

  OP(AggregationHashTableProcessBatch) : {
    auto *agg_hash_table = frame->LocalAt<sql::AggregationHashTable *>(READ_LOCAL_ID());
    auto **iters = frame->LocalAt<sql::ProjectedColumnsIterator **>(READ_LOCAL_ID());
    auto hash_fn_id = READ_FUNC_ID();
    auto key_eq_fn_id = READ_FUNC_ID();
    auto init_agg_fn_id = READ_FUNC_ID();
    auto merge_agg_fn_id = READ_FUNC_ID();

    auto hash_fn = reinterpret_cast<sql::AggregationHashTable::HashFn>(module_->GetRawFunctionImpl(hash_fn_id));
    auto key_eq_fn = reinterpret_cast<sql::AggregationHashTable::KeyEqFn>(module_->GetRawFunctionImpl(key_eq_fn_id));
    auto init_agg_fn =
        reinterpret_cast<sql::AggregationHashTable::InitAggFn>(module_->GetRawFunctionImpl(init_agg_fn_id));
    auto advance_agg_fn =
        reinterpret_cast<sql::AggregationHashTable::AdvanceAggFn>(module_->GetRawFunctionImpl(merge_agg_fn_id));
    OpAggregationHashTableProcessBatch(agg_hash_table, iters, hash_fn, key_eq_fn, init_agg_fn, advance_agg_fn);
    DISPATCH_NEXT();
  }

  OP(AggregationHashTableTransferPartitions) : {
    auto *agg_hash_table = frame->LocalAt<sql::AggregationHashTable *>(READ_LOCAL_ID());
    auto *thread_state_container = frame->LocalAt<sql::ThreadStateContainer *>(READ_LOCAL_ID());
    auto agg_ht_offset = frame->LocalAt<uint32_t>(READ_LOCAL_ID());
    auto merge_partition_fn_id = READ_FUNC_ID();

    auto merge_partition_fn = reinterpret_cast<sql::AggregationHashTable::MergePartitionFn>(
        module_->GetRawFunctionImpl(merge_partition_fn_id));
    OpAggregationHashTableTransferPartitions(agg_hash_table, thread_state_container, agg_ht_offset, merge_partition_fn);
    DISPATCH_NEXT();
  }

  OP(AggregationHashTableParallelPartitionedScan) : {
    auto *agg_hash_table = frame->LocalAt<sql::AggregationHashTable *>(READ_LOCAL_ID());
    auto *query_state = frame->LocalAt<void *>(READ_LOCAL_ID());
    auto *thread_state_container = frame->LocalAt<sql::ThreadStateContainer *>(READ_LOCAL_ID());
    auto scan_partition_fn_id = READ_FUNC_ID();

    auto scan_partition_fn =
        reinterpret_cast<sql::AggregationHashTable::ScanPartitionFn>(module_->GetRawFunctionImpl(scan_partition_fn_id));
    OpAggregationHashTableParallelPartitionedScan(agg_hash_table, query_state, thread_state_container,
                                                  scan_partition_fn);
    DISPATCH_NEXT();
  }

  OP(AggregationHashTableFree) : {
    auto *agg_hash_table = frame->LocalAt<sql::AggregationHashTable *>(READ_LOCAL_ID());
    OpAggregationHashTableFree(agg_hash_table);
    DISPATCH_NEXT();
  }

  OP(AggregationHashTableIteratorInit) : {
    auto *iter = frame->LocalAt<sql::AggregationHashTableIterator *>(READ_LOCAL_ID());
    auto *agg_hash_table = frame->LocalAt<sql::AggregationHashTable *>(READ_LOCAL_ID());
    OpAggregationHashTableIteratorInit(iter, agg_hash_table);
    DISPATCH_NEXT();
  }

  OP(AggregationHashTableIteratorHasNext) : {
    auto *has_more = frame->LocalAt<bool *>(READ_LOCAL_ID());
    auto *iter = frame->LocalAt<sql::AggregationHashTableIterator *>(READ_LOCAL_ID());
    OpAggregationHashTableIteratorHasNext(has_more, iter);
    DISPATCH_NEXT();
  }

  OP(AggregationHashTableIteratorNext) : {
    auto *agg_hash_table_iter = frame->LocalAt<sql::AggregationHashTableIterator *>(READ_LOCAL_ID());
    OpAggregationHashTableIteratorNext(agg_hash_table_iter);
    DISPATCH_NEXT();
  }

  OP(AggregationHashTableIteratorGetRow) : {
    auto *row = frame->LocalAt<const byte **>(READ_LOCAL_ID());
    auto *iter = frame->LocalAt<sql::AggregationHashTableIterator *>(READ_LOCAL_ID());
    OpAggregationHashTableIteratorGetRow(row, iter);
    DISPATCH_NEXT();
  }

  OP(AggregationHashTableIteratorFree) : {
    auto *agg_hash_table_iter = frame->LocalAt<sql::AggregationHashTableIterator *>(READ_LOCAL_ID());
    OpAggregationHashTableIteratorFree(agg_hash_table_iter);
    DISPATCH_NEXT();
  }

  OP(AggregationOverflowPartitionIteratorHasNext) : {
    auto *has_more = frame->LocalAt<bool *>(READ_LOCAL_ID());
    auto *overflow_iter = frame->LocalAt<sql::AggregationOverflowPartitionIterator *>(READ_LOCAL_ID());
    OpAggregationOverflowPartitionIteratorHasNext(has_more, overflow_iter);
    DISPATCH_NEXT();
  }

  OP(AggregationOverflowPartitionIteratorNext) : {
    auto *overflow_iter = frame->LocalAt<sql::AggregationOverflowPartitionIterator *>(READ_LOCAL_ID());
    OpAggregationOverflowPartitionIteratorNext(overflow_iter);
    DISPATCH_NEXT();
  }

  OP(AggregationOverflowPartitionIteratorGetHash) : {
    auto *hash = frame->LocalAt<hash_t *>(READ_LOCAL_ID());
    auto *overflow_iter = frame->LocalAt<sql::AggregationOverflowPartitionIterator *>(READ_LOCAL_ID());
    OpAggregationOverflowPartitionIteratorGetHash(hash, overflow_iter);
    DISPATCH_NEXT();
  }

  OP(AggregationOverflowPartitionIteratorGetRow) : {
    auto *row = frame->LocalAt<const byte **>(READ_LOCAL_ID());
    auto *overflow_iter = frame->LocalAt<sql::AggregationOverflowPartitionIterator *>(READ_LOCAL_ID());
    OpAggregationOverflowPartitionIteratorGetRow(row, overflow_iter);
    DISPATCH_NEXT();
  }

  OP(CountAggregateInit) : {
    auto *agg = frame->LocalAt<sql::CountAggregate *>(READ_LOCAL_ID());
    OpCountAggregateInit(agg);
    DISPATCH_NEXT();
  }

  OP(CountAggregateAdvance) : {
    auto *agg = frame->LocalAt<sql::CountAggregate *>(READ_LOCAL_ID());
    auto *val = frame->LocalAt<sql::Val *>(READ_LOCAL_ID());
    OpCountAggregateAdvance(agg, val);
    DISPATCH_NEXT();
  }

  OP(CountAggregateMerge) : {
    auto *agg_1 = frame->LocalAt<sql::CountAggregate *>(READ_LOCAL_ID());
    auto *agg_2 = frame->LocalAt<sql::CountAggregate *>(READ_LOCAL_ID());
    OpCountAggregateMerge(agg_1, agg_2);
    DISPATCH_NEXT();
  }

  OP(CountAggregateReset) : {
    auto *agg = frame->LocalAt<sql::CountAggregate *>(READ_LOCAL_ID());
    OpCountAggregateReset(agg);
    DISPATCH_NEXT();
  }

  OP(CountAggregateGetResult) : {
    auto *result = frame->LocalAt<sql::Integer *>(READ_LOCAL_ID());
    auto *agg = frame->LocalAt<sql::CountAggregate *>(READ_LOCAL_ID());
    OpCountAggregateGetResult(result, agg);
    DISPATCH_NEXT();
  }

  OP(CountAggregateFree) : {
    auto *agg = frame->LocalAt<sql::CountAggregate *>(READ_LOCAL_ID());
    OpCountAggregateFree(agg);
    DISPATCH_NEXT();
  }

  OP(CountStarAggregateInit) : {
    auto *agg = frame->LocalAt<sql::CountStarAggregate *>(READ_LOCAL_ID());
    OpCountStarAggregateInit(agg);
    DISPATCH_NEXT();
  }

  OP(CountStarAggregateAdvance) : {
    auto *agg = frame->LocalAt<sql::CountStarAggregate *>(READ_LOCAL_ID());
    auto *val = frame->LocalAt<sql::Val *>(READ_LOCAL_ID());
    OpCountStarAggregateAdvance(agg, val);
    DISPATCH_NEXT();
  }

  OP(CountStarAggregateMerge) : {
    auto *agg_1 = frame->LocalAt<sql::CountStarAggregate *>(READ_LOCAL_ID());
    auto *agg_2 = frame->LocalAt<sql::CountStarAggregate *>(READ_LOCAL_ID());
    OpCountStarAggregateMerge(agg_1, agg_2);
    DISPATCH_NEXT();
  }

  OP(CountStarAggregateReset) : {
    auto *agg = frame->LocalAt<sql::CountStarAggregate *>(READ_LOCAL_ID());
    OpCountStarAggregateReset(agg);
    DISPATCH_NEXT();
  }

  OP(CountStarAggregateGetResult) : {
    auto *result = frame->LocalAt<sql::Integer *>(READ_LOCAL_ID());
    auto *agg = frame->LocalAt<sql::CountStarAggregate *>(READ_LOCAL_ID());
    OpCountStarAggregateGetResult(result, agg);
    DISPATCH_NEXT();
  }

  OP(CountStarAggregateFree) : {
    auto *agg = frame->LocalAt<sql::CountStarAggregate *>(READ_LOCAL_ID());
    OpCountStarAggregateFree(agg);
    DISPATCH_NEXT();
  }

#define GEN_AGGREGATE(SQL_TYPE, AGG_TYPE)                            \
  OP(AGG_TYPE##Init) : {                                             \
    auto *agg = frame->LocalAt<sql::AGG_TYPE *>(READ_LOCAL_ID());    \
    Op##AGG_TYPE##Init(agg);                                         \
    DISPATCH_NEXT();                                                 \
  }                                                                  \
  OP(AGG_TYPE##Advance) : {                                          \
    auto *agg = frame->LocalAt<sql::AGG_TYPE *>(READ_LOCAL_ID());    \
    auto *val = frame->LocalAt<sql::SQL_TYPE *>(READ_LOCAL_ID());    \
    Op##AGG_TYPE##Advance(agg, val);                                 \
    DISPATCH_NEXT();                                                 \
  }                                                                  \
  OP(AGG_TYPE##Merge) : {                                            \
    auto *agg_1 = frame->LocalAt<sql::AGG_TYPE *>(READ_LOCAL_ID());  \
    auto *agg_2 = frame->LocalAt<sql::AGG_TYPE *>(READ_LOCAL_ID());  \
    Op##AGG_TYPE##Merge(agg_1, agg_2);                               \
    DISPATCH_NEXT();                                                 \
  }                                                                  \
  OP(AGG_TYPE##Reset) : {                                            \
    auto *agg = frame->LocalAt<sql::AGG_TYPE *>(READ_LOCAL_ID());    \
    Op##AGG_TYPE##Reset(agg);                                        \
    DISPATCH_NEXT();                                                 \
  }                                                                  \
  OP(AGG_TYPE##GetResult) : {                                        \
    auto *result = frame->LocalAt<sql::SQL_TYPE *>(READ_LOCAL_ID()); \
    auto *agg = frame->LocalAt<sql::AGG_TYPE *>(READ_LOCAL_ID());    \
    Op##AGG_TYPE##GetResult(result, agg);                            \
    DISPATCH_NEXT();                                                 \
  }                                                                  \
  OP(AGG_TYPE##Free) : {                                             \
    auto *agg = frame->LocalAt<sql::AGG_TYPE *>(READ_LOCAL_ID());    \
    Op##AGG_TYPE##Free(agg);                                         \
    DISPATCH_NEXT();                                                 \
  }

  GEN_AGGREGATE(Integer, IntegerSumAggregate);
  GEN_AGGREGATE(Integer, IntegerMaxAggregate);
  GEN_AGGREGATE(Integer, IntegerMinAggregate);
  GEN_AGGREGATE(Real, RealSumAggregate);
  GEN_AGGREGATE(Real, RealMaxAggregate);
  GEN_AGGREGATE(Real, RealMinAggregate);

#undef GEN_AGGREGATE

  OP(AvgAggregateInit) : {
    auto *agg = frame->LocalAt<sql::AvgAggregate *>(READ_LOCAL_ID());
    OpAvgAggregateInit(agg);
    DISPATCH_NEXT();
  }

  OP(IntegerAvgAggregateAdvance) : {
    auto *agg = frame->LocalAt<sql::AvgAggregate *>(READ_LOCAL_ID());
    auto *val = frame->LocalAt<sql::Integer *>(READ_LOCAL_ID());
    OpIntegerAvgAggregateAdvance(agg, val);
    DISPATCH_NEXT();
  }

  OP(RealAvgAggregateAdvance) : {
    auto *agg = frame->LocalAt<sql::AvgAggregate *>(READ_LOCAL_ID());
    auto *val = frame->LocalAt<sql::Real *>(READ_LOCAL_ID());
    OpRealAvgAggregateAdvance(agg, val);
    DISPATCH_NEXT();
  }

  OP(AvgAggregateMerge) : {
    auto *agg_1 = frame->LocalAt<sql::AvgAggregate *>(READ_LOCAL_ID());
    auto *agg_2 = frame->LocalAt<sql::AvgAggregate *>(READ_LOCAL_ID());
    OpAvgAggregateMerge(agg_1, agg_2);
    DISPATCH_NEXT();
  }

  OP(AvgAggregateReset) : {
    auto *agg = frame->LocalAt<sql::AvgAggregate *>(READ_LOCAL_ID());
    OpAvgAggregateReset(agg);
    DISPATCH_NEXT();
  }

  OP(AvgAggregateGetResult) : {
    auto *result = frame->LocalAt<sql::Real *>(READ_LOCAL_ID());
    auto *agg = frame->LocalAt<sql::AvgAggregate *>(READ_LOCAL_ID());
    OpAvgAggregateGetResult(result, agg);
    DISPATCH_NEXT();
  }

  OP(AvgAggregateFree) : {
    auto *agg = frame->LocalAt<sql::AvgAggregate *>(READ_LOCAL_ID());
    OpAvgAggregateFree(agg);
    DISPATCH_NEXT();
  }

  // -------------------------------------------------------
  // Hash Joins
  // -------------------------------------------------------

  OP(JoinHashTableInit) : {
    auto *join_hash_table = frame->LocalAt<sql::JoinHashTable *>(READ_LOCAL_ID());
    auto *memory = frame->LocalAt<sql::MemoryPool *>(READ_LOCAL_ID());
    auto tuple_size = frame->LocalAt<uint32_t>(READ_LOCAL_ID());
    OpJoinHashTableInit(join_hash_table, memory, tuple_size);
    DISPATCH_NEXT();
  }

  OP(JoinHashTableAllocTuple) : {
    auto *result = frame->LocalAt<byte **>(READ_LOCAL_ID());
    auto *join_hash_table = frame->LocalAt<sql::JoinHashTable *>(READ_LOCAL_ID());
    auto hash = frame->LocalAt<hash_t>(READ_LOCAL_ID());
    OpJoinHashTableAllocTuple(result, join_hash_table, hash);
    DISPATCH_NEXT();
  }

  OP(JoinHashTableIterInit) : {
    auto *iterator = frame->LocalAt<sql::JoinHashTableIterator *>(READ_LOCAL_ID());
    auto *join_hash_table = frame->LocalAt<sql::JoinHashTable *>(READ_LOCAL_ID());
    auto hash = frame->LocalAt<hash_t>(READ_LOCAL_ID());
    OpJoinHashTableIterInit(iterator, join_hash_table, hash);
    DISPATCH_NEXT();
  }

  OP(JoinHashTableIterHasNext) : {
    auto *has_more = frame->LocalAt<bool *>(READ_LOCAL_ID());
    auto *iterator = frame->LocalAt<sql::JoinHashTableIterator *>(READ_LOCAL_ID());
    auto cmp_func_id = READ_FUNC_ID();
    auto cmp_fn = reinterpret_cast<sql::JoinHashTableIterator::KeyEq>(module_->GetRawFunctionImpl(cmp_func_id));
    auto *opaque_ctx = frame->LocalAt<void *>(READ_LOCAL_ID());
    auto *probe_tuple = frame->LocalAt<void *>(READ_LOCAL_ID());
    OpJoinHashTableIterHasNext(has_more, iterator, cmp_fn, opaque_ctx, probe_tuple);
    DISPATCH_NEXT();
  }

  OP(JoinHashTableIterGetRow) : {
    auto *result = frame->LocalAt<const byte **>(READ_LOCAL_ID());
    auto *iterator = frame->LocalAt<sql::JoinHashTableIterator *>(READ_LOCAL_ID());
    OpJoinHashTableIterGetRow(result, iterator);
    DISPATCH_NEXT();
  }

  OP(JoinHashTableIterClose) : {
    auto *iterator = frame->LocalAt<sql::JoinHashTableIterator *>(READ_LOCAL_ID());
    OpJoinHashTableIterClose(iterator);
    DISPATCH_NEXT();
  }

  OP(JoinHashTableBuild) : {
    auto *join_hash_table = frame->LocalAt<sql::JoinHashTable *>(READ_LOCAL_ID());
    OpJoinHashTableBuild(join_hash_table);
    DISPATCH_NEXT();
  }

  OP(JoinHashTableBuildParallel) : {
    auto *join_hash_table = frame->LocalAt<sql::JoinHashTable *>(READ_LOCAL_ID());
    auto *thread_state_container = frame->LocalAt<sql::ThreadStateContainer *>(READ_LOCAL_ID());
    auto jht_offset = frame->LocalAt<uint32_t>(READ_LOCAL_ID());
    OpJoinHashTableBuildParallel(join_hash_table, thread_state_container, jht_offset);
    DISPATCH_NEXT();
  }

  OP(JoinHashTableFree) : {
    auto *join_hash_table = frame->LocalAt<sql::JoinHashTable *>(READ_LOCAL_ID());
    OpJoinHashTableFree(join_hash_table);
    DISPATCH_NEXT();
  }

  // -------------------------------------------------------
  // Sorting
  // -------------------------------------------------------

  OP(SorterInit) : {
    auto *sorter = frame->LocalAt<sql::Sorter *>(READ_LOCAL_ID());
    auto *memory = frame->LocalAt<execution::sql::MemoryPool *>(READ_LOCAL_ID());
    auto cmp_func_id = READ_FUNC_ID();
    auto tuple_size = frame->LocalAt<uint32_t>(READ_LOCAL_ID());

    auto cmp_fn = reinterpret_cast<sql::Sorter::ComparisonFunction>(module_->GetRawFunctionImpl(cmp_func_id));
    OpSorterInit(sorter, memory, cmp_fn, tuple_size);
    DISPATCH_NEXT();
  }

  OP(SorterAllocTuple) : {
    auto *result = frame->LocalAt<byte **>(READ_LOCAL_ID());
    auto *sorter = frame->LocalAt<sql::Sorter *>(READ_LOCAL_ID());
    OpSorterAllocTuple(result, sorter);
    DISPATCH_NEXT();
  }

  OP(SorterAllocTupleTopK) : {
    auto *result = frame->LocalAt<byte **>(READ_LOCAL_ID());
    auto *sorter = frame->LocalAt<sql::Sorter *>(READ_LOCAL_ID());
    auto top_k = frame->LocalAt<uint64_t>(READ_LOCAL_ID());
    OpSorterAllocTupleTopK(result, sorter, top_k);
    DISPATCH_NEXT();
  }

  OP(SorterAllocTupleTopKFinish) : {
    auto *sorter = frame->LocalAt<sql::Sorter *>(READ_LOCAL_ID());
    auto top_k = frame->LocalAt<uint64_t>(READ_LOCAL_ID());
    OpSorterAllocTupleTopKFinish(sorter, top_k);
    DISPATCH_NEXT();
  }

  OP(SorterSort) : {
    auto *sorter = frame->LocalAt<sql::Sorter *>(READ_LOCAL_ID());
    OpSorterSort(sorter);
    DISPATCH_NEXT();
  }

  OP(SorterSortParallel) : {
    auto *sorter = frame->LocalAt<sql::Sorter *>(READ_LOCAL_ID());
    auto *thread_state_container = frame->LocalAt<sql::ThreadStateContainer *>(READ_LOCAL_ID());
    auto sorter_offset = frame->LocalAt<uint32_t>(READ_LOCAL_ID());
    OpSorterSortParallel(sorter, thread_state_container, sorter_offset);
    DISPATCH_NEXT();
  }

  OP(SorterSortTopKParallel) : {
    auto *sorter = frame->LocalAt<sql::Sorter *>(READ_LOCAL_ID());
    auto *thread_state_container = frame->LocalAt<sql::ThreadStateContainer *>(READ_LOCAL_ID());
    auto sorter_offset = frame->LocalAt<uint32_t>(READ_LOCAL_ID());
    auto top_k = frame->LocalAt<uint64_t>(READ_LOCAL_ID());
    OpSorterSortTopKParallel(sorter, thread_state_container, sorter_offset, top_k);
    DISPATCH_NEXT();
  }

  OP(SorterFree) : {
    auto *sorter = frame->LocalAt<sql::Sorter *>(READ_LOCAL_ID());
    OpSorterFree(sorter);
    DISPATCH_NEXT();
  }

  OP(SorterIteratorInit) : {
    auto *iter = frame->LocalAt<sql::SorterIterator *>(READ_LOCAL_ID());
    auto *sorter = frame->LocalAt<sql::Sorter *>(READ_LOCAL_ID());
    OpSorterIteratorInit(iter, sorter);
    DISPATCH_NEXT();
  }

  OP(SorterIteratorHasNext) : {
    auto *has_more = frame->LocalAt<bool *>(READ_LOCAL_ID());
    auto *iter = frame->LocalAt<sql::SorterIterator *>(READ_LOCAL_ID());
    OpSorterIteratorHasNext(has_more, iter);
    DISPATCH_NEXT();
  }

  OP(SorterIteratorNext) : {
    auto *iter = frame->LocalAt<sql::SorterIterator *>(READ_LOCAL_ID());
    OpSorterIteratorNext(iter);
    DISPATCH_NEXT();
  }

  OP(SorterIteratorGetRow) : {
    const auto **row = frame->LocalAt<const byte **>(READ_LOCAL_ID());
    auto *iter = frame->LocalAt<sql::SorterIterator *>(READ_LOCAL_ID());
    OpSorterIteratorGetRow(row, iter);
    DISPATCH_NEXT();
  }

  OP(SorterIteratorFree) : {
    auto *iter = frame->LocalAt<sql::SorterIterator *>(READ_LOCAL_ID());
    OpSorterIteratorFree(iter);
    DISPATCH_NEXT();
  }

  // -------------------------------------------------------
  // Output Calls
  // -------------------------------------------------------
  OP(OutputAlloc) : {
    auto exec_ctx = frame->LocalAt<exec::ExecutionContext *>(READ_LOCAL_ID());
    auto *result = frame->LocalAt<byte **>(READ_LOCAL_ID());
    OpOutputAlloc(exec_ctx, result);
    DISPATCH_NEXT();
  }

  OP(OutputFinalize) : {
    auto exec_ctx = frame->LocalAt<exec::ExecutionContext *>(READ_LOCAL_ID());
    OpOutputFinalize(exec_ctx);
    DISPATCH_NEXT();
  }

  // -------------------------------------------------------
  // Index Iterator
  // -------------------------------------------------------
  OP(IndexIteratorInit) : {
    auto *iter = frame->LocalAt<sql::IndexIterator *>(READ_LOCAL_ID());
    auto exec_ctx = frame->LocalAt<exec::ExecutionContext *>(READ_LOCAL_ID());
    auto num_attrs = READ_UIMM4();
    auto table_oid = READ_UIMM4();
    auto index_oid = READ_UIMM4();
    auto col_oids = frame->LocalAt<uint32_t *>(READ_LOCAL_ID());
    auto num_oids = READ_UIMM4();
    OpIndexIteratorInit(iter, exec_ctx, num_attrs, table_oid, index_oid, col_oids, num_oids);
    DISPATCH_NEXT();
  }

  OP(IndexIteratorPerformInit) : {
    auto *iter = frame->LocalAt<sql::IndexIterator *>(READ_LOCAL_ID());
    OpIndexIteratorPerformInit(iter);
    DISPATCH_NEXT();
  }

  OP(IndexIteratorScanKey) : {
    auto *iter = frame->LocalAt<sql::IndexIterator *>(READ_LOCAL_ID());
    OpIndexIteratorScanKey(iter);
    DISPATCH_NEXT();
  }

  OP(IndexIteratorScanAscending) : {
    auto *iter = frame->LocalAt<sql::IndexIterator *>(READ_LOCAL_ID());
    auto scan_type = frame->LocalAt<storage::index::ScanType>(READ_LOCAL_ID());
    auto limit = frame->LocalAt<uint32_t>(READ_LOCAL_ID());
    OpIndexIteratorScanAscending(iter, scan_type, limit);
    DISPATCH_NEXT();
  }

  OP(IndexIteratorScanDescending) : {
    auto *iter = frame->LocalAt<sql::IndexIterator *>(READ_LOCAL_ID());
    OpIndexIteratorScanDescending(iter);
    DISPATCH_NEXT();
  }

  OP(IndexIteratorScanLimitDescending) : {
    auto *iter = frame->LocalAt<sql::IndexIterator *>(READ_LOCAL_ID());
    auto limit = frame->LocalAt<uint32_t>(READ_LOCAL_ID());
    OpIndexIteratorScanLimitDescending(iter, limit);
    DISPATCH_NEXT();
  }

  OP(IndexIteratorFree) : {
    auto *iter = frame->LocalAt<sql::IndexIterator *>(READ_LOCAL_ID());
    OpIndexIteratorFree(iter);
    DISPATCH_NEXT();
  }

  OP(IndexIteratorAdvance) : {
    auto *has_more = frame->LocalAt<bool *>(READ_LOCAL_ID());
    auto *iter = frame->LocalAt<sql::IndexIterator *>(READ_LOCAL_ID());
    OpIndexIteratorAdvance(has_more, iter);
    DISPATCH_NEXT();
  }

  OP(IndexIteratorGetPR) : {
    auto *pr = frame->LocalAt<storage::ProjectedRow **>(READ_LOCAL_ID());
    auto *iter = frame->LocalAt<sql::IndexIterator *>(READ_LOCAL_ID());
    OpIndexIteratorGetPR(pr, iter);
    DISPATCH_NEXT();
  }

  OP(IndexIteratorGetLoPR) : {
    auto *pr = frame->LocalAt<storage::ProjectedRow **>(READ_LOCAL_ID());
    auto *iter = frame->LocalAt<sql::IndexIterator *>(READ_LOCAL_ID());
    OpIndexIteratorGetLoPR(pr, iter);
    DISPATCH_NEXT();
  }

  OP(IndexIteratorGetHiPR) : {
    auto *pr = frame->LocalAt<storage::ProjectedRow **>(READ_LOCAL_ID());
    auto *iter = frame->LocalAt<sql::IndexIterator *>(READ_LOCAL_ID());
    OpIndexIteratorGetHiPR(pr, iter);
    DISPATCH_NEXT();
  }

  OP(IndexIteratorGetTablePR) : {
    auto *pr = frame->LocalAt<storage::ProjectedRow **>(READ_LOCAL_ID());
    auto *iter = frame->LocalAt<sql::IndexIterator *>(READ_LOCAL_ID());
    OpIndexIteratorGetTablePR(pr, iter);
    DISPATCH_NEXT();
  }

  OP(IndexIteratorGetSlot) : {
    auto *slot = frame->LocalAt<storage::TupleSlot *>(READ_LOCAL_ID());
    auto *iter = frame->LocalAt<sql::IndexIterator *>(READ_LOCAL_ID());
    OpIndexIteratorGetSlot(slot, iter);
    DISPATCH_NEXT();
  }

  // -------------------------------------------------------
  // PR Calls
  // -------------------------------------------------------

#define GEN_PR_ACCESS(type_str, type)                                    \
  OP(PRGet##type_str) : {                                                \
    auto *result = frame->LocalAt<type *>(READ_LOCAL_ID());              \
    auto *pr = frame->LocalAt<storage::ProjectedRow *>(READ_LOCAL_ID()); \
    auto col_idx = READ_UIMM2();                                         \
    OpPRGet##type_str(result, pr, col_idx);                              \
    DISPATCH_NEXT();                                                     \
  }                                                                      \
  OP(PRGet##type_str##Null) : {                                          \
    auto *result = frame->LocalAt<type *>(READ_LOCAL_ID());              \
    auto *pr = frame->LocalAt<storage::ProjectedRow *>(READ_LOCAL_ID()); \
    auto col_idx = READ_UIMM2();                                         \
    OpPRGet##type_str##Null(result, pr, col_idx);                        \
    DISPATCH_NEXT();                                                     \
  }
  GEN_PR_ACCESS(Bool, sql::BoolVal)
  GEN_PR_ACCESS(TinyInt, sql::Integer)
  GEN_PR_ACCESS(SmallInt, sql::Integer)
  GEN_PR_ACCESS(Int, sql::Integer)
  GEN_PR_ACCESS(BigInt, sql::Integer)
  GEN_PR_ACCESS(Real, sql::Real)
  GEN_PR_ACCESS(Double, sql::Real)
  GEN_PR_ACCESS(DateVal, sql::DateVal)
  GEN_PR_ACCESS(TimestampVal, sql::TimestampVal)
  GEN_PR_ACCESS(Varlen, sql::StringVal)
#undef GEN_PR_ACCESS

#define GEN_PR_SET(type_str, type)                                       \
  OP(PRSet##type_str) : {                                                \
    auto *pr = frame->LocalAt<storage::ProjectedRow *>(READ_LOCAL_ID()); \
    auto col_idx = READ_UIMM2();                                         \
    auto val = frame->LocalAt<type *>(READ_LOCAL_ID());                  \
    OpPRSet##type_str(pr, col_idx, val);                                 \
    DISPATCH_NEXT();                                                     \
  }                                                                      \
  OP(PRSet##type_str##Null) : {                                          \
    auto *pr = frame->LocalAt<storage::ProjectedRow *>(READ_LOCAL_ID()); \
    auto col_idx = READ_UIMM2();                                         \
    auto val = frame->LocalAt<type *>(READ_LOCAL_ID());                  \
    OpPRSet##type_str##Null(pr, col_idx, val);                           \
    DISPATCH_NEXT();                                                     \
  }
  GEN_PR_SET(Bool, sql::BoolVal)
  GEN_PR_SET(TinyInt, sql::Integer)
  GEN_PR_SET(SmallInt, sql::Integer)
  GEN_PR_SET(Int, sql::Integer)
  GEN_PR_SET(BigInt, sql::Integer)
  GEN_PR_SET(Real, sql::Real)
  GEN_PR_SET(Double, sql::Real)
<<<<<<< HEAD
  GEN_PR_SET(Date, sql::Date)
=======
  GEN_PR_SET(DateVal, sql::DateVal)
  GEN_PR_SET(TimestampVal, sql::TimestampVal)
>>>>>>> 1ea5f8de
#undef GEN_PR_SET

  OP(PRSetVarlen) : {
    auto *pr = frame->LocalAt<storage::ProjectedRow *>(READ_LOCAL_ID());
    auto col_idx = READ_UIMM2();
    auto val = frame->LocalAt<sql::StringVal *>(READ_LOCAL_ID());
    auto own = frame->LocalAt<bool>(READ_LOCAL_ID());
    OpPRSetVarlen(pr, col_idx, val, own);
    DISPATCH_NEXT();
  }

  OP(PRSetVarlenNull) : {
    auto *pr = frame->LocalAt<storage::ProjectedRow *>(READ_LOCAL_ID());
    auto col_idx = READ_UIMM2();
    auto val = frame->LocalAt<sql::StringVal *>(READ_LOCAL_ID());
    auto own = frame->LocalAt<bool>(READ_LOCAL_ID());
    OpPRSetVarlenNull(pr, col_idx, val, own);
    DISPATCH_NEXT();
  }

  // -------------------------------------------------------
  // StorageInterface Calls
  // -------------------------------------------------------

  OP(StorageInterfaceInit) : {
    auto *storage_interface = frame->LocalAt<sql::StorageInterface *>(READ_LOCAL_ID());
    auto *exec_ctx = frame->LocalAt<exec::ExecutionContext *>(READ_LOCAL_ID());
    auto table_oid = READ_UIMM4();
    auto *col_oids = frame->LocalAt<uint32_t *>(READ_LOCAL_ID());
    auto num_oids = READ_UIMM4();
    auto need_indexes = frame->LocalAt<bool>(READ_LOCAL_ID());

    OpStorageInterfaceInit(storage_interface, exec_ctx, table_oid, col_oids, num_oids, need_indexes);
    DISPATCH_NEXT();
  }

  OP(StorageInterfaceGetTablePR) : {
    auto *pr_result = frame->LocalAt<storage::ProjectedRow **>(READ_LOCAL_ID());
    auto *storage_interface = frame->LocalAt<sql::StorageInterface *>(READ_LOCAL_ID());

    OpStorageInterfaceGetTablePR(pr_result, storage_interface);
    DISPATCH_NEXT();
  }

  OP(StorageInterfaceTableInsert) : {
    auto *tuple_slot = frame->LocalAt<storage::TupleSlot *>(READ_LOCAL_ID());
    auto *storage_interface = frame->LocalAt<sql::StorageInterface *>(READ_LOCAL_ID());

    OpStorageInterfaceTableInsert(tuple_slot, storage_interface);
    DISPATCH_NEXT();
  }

  OP(StorageInterfaceTableDelete) : {
    auto *result = frame->LocalAt<bool *>(READ_LOCAL_ID());
    auto *storage_interface = frame->LocalAt<sql::StorageInterface *>(READ_LOCAL_ID());
    auto *tuple_slot = frame->LocalAt<storage::TupleSlot *>(READ_LOCAL_ID());

    OpStorageInterfaceTableDelete(result, storage_interface, tuple_slot);
    DISPATCH_NEXT();
  }

  OP(StorageInterfaceTableUpdate) : {
    auto *result = frame->LocalAt<bool *>(READ_LOCAL_ID());
    auto *storage_interface = frame->LocalAt<sql::StorageInterface *>(READ_LOCAL_ID());
    auto *tuple_slot = frame->LocalAt<storage::TupleSlot *>(READ_LOCAL_ID());

    OpStorageInterfaceTableUpdate(result, storage_interface, tuple_slot);
    DISPATCH_NEXT();
  }

  OP(StorageInterfaceGetIndexPR) : {
    auto *pr_result = frame->LocalAt<storage::ProjectedRow **>(READ_LOCAL_ID());
    auto *storage_interface = frame->LocalAt<sql::StorageInterface *>(READ_LOCAL_ID());
    auto index_oid = READ_UIMM4();

    OpStorageInterfaceGetIndexPR(pr_result, storage_interface, index_oid);
    DISPATCH_NEXT();
  }

  OP(StorageInterfaceIndexInsert) : {
    auto *result = frame->LocalAt<bool *>(READ_LOCAL_ID());
    auto *storage_interface = frame->LocalAt<sql::StorageInterface *>(READ_LOCAL_ID());
    OpStorageInterfaceIndexInsert(result, storage_interface);
    DISPATCH_NEXT();
  }

  OP(StorageInterfaceIndexInsertUnique) : {
    auto *result = frame->LocalAt<bool *>(READ_LOCAL_ID());
    auto *storage_interface = frame->LocalAt<sql::StorageInterface *>(READ_LOCAL_ID());
    OpStorageInterfaceIndexInsertUnique(result, storage_interface);
    DISPATCH_NEXT();
  }

  OP(StorageInterfaceIndexDelete) : {
    auto *storage_interface = frame->LocalAt<sql::StorageInterface *>(READ_LOCAL_ID());
    auto *tuple_slot = frame->LocalAt<storage::TupleSlot *>(READ_LOCAL_ID());
    OpStorageInterfaceIndexDelete(storage_interface, tuple_slot);
    DISPATCH_NEXT();
  }

  OP(StorageInterfaceFree) : {
    auto *storage_interface = frame->LocalAt<sql::StorageInterface *>(READ_LOCAL_ID());
    OpStorageInterfaceFree(storage_interface);
    DISPATCH_NEXT();
  }

  // ----------------------------
  // Parameter calls
  // -----------------------------
#define GEN_PARAM_GET(Name, SqlType)                                            \
  OP(GetParam##Name) : {                                                        \
    auto *ret = frame->LocalAt<sql::SqlType *>(READ_LOCAL_ID());                \
    auto *exec_ctx = frame->LocalAt<exec::ExecutionContext *>(READ_LOCAL_ID()); \
    auto param_idx = frame->LocalAt<uint32_t>(READ_LOCAL_ID());                 \
    OpGetParam##Name(ret, exec_ctx, param_idx);                                 \
    DISPATCH_NEXT();                                                            \
  }

  GEN_PARAM_GET(Bool, BoolVal)
  GEN_PARAM_GET(TinyInt, Integer)
  GEN_PARAM_GET(SmallInt, Integer)
  GEN_PARAM_GET(Int, Integer)
  GEN_PARAM_GET(BigInt, Integer)
  GEN_PARAM_GET(Real, Real)
  GEN_PARAM_GET(Double, Real)
  GEN_PARAM_GET(DateVal, DateVal)
  GEN_PARAM_GET(TimestampVal, TimestampVal)
  GEN_PARAM_GET(String, StringVal)
#undef GEN_PARAM_GET

  // -------------------------------------------------------
  // Real-value functions
  // -------------------------------------------------------

  // -------------------------------------------------------
  // Trig functions
  // -------------------------------------------------------

  OP(Pi) : {
    auto *result = frame->LocalAt<sql::Real *>(READ_LOCAL_ID());
    OpPi(result);
    DISPATCH_NEXT();
  }

  OP(E) : {
    auto *result = frame->LocalAt<sql::Real *>(READ_LOCAL_ID());
    OpE(result);
    DISPATCH_NEXT();
  }

#define UNARY_REAL_MATH_OP(TOP)                                       \
  OP(TOP) : {                                                         \
    auto *result = frame->LocalAt<sql::Real *>(READ_LOCAL_ID());      \
    auto *input = frame->LocalAt<const sql::Real *>(READ_LOCAL_ID()); \
    Op##TOP(result, input);                                           \
    DISPATCH_NEXT();                                                  \
  }

#define BINARY_REAL_MATH_OP(TOP)                                       \
  OP(TOP) : {                                                          \
    auto *result = frame->LocalAt<sql::Real *>(READ_LOCAL_ID());       \
    auto *input1 = frame->LocalAt<const sql::Real *>(READ_LOCAL_ID()); \
    auto *input2 = frame->LocalAt<const sql::Real *>(READ_LOCAL_ID()); \
    Op##TOP(result, input1, input2);                                   \
    DISPATCH_NEXT();                                                   \
  }

  UNARY_REAL_MATH_OP(Sin);
  UNARY_REAL_MATH_OP(Asin);
  UNARY_REAL_MATH_OP(Cos);
  UNARY_REAL_MATH_OP(Acos);
  UNARY_REAL_MATH_OP(Tan);
  UNARY_REAL_MATH_OP(Cot);
  UNARY_REAL_MATH_OP(Atan);
  UNARY_REAL_MATH_OP(Cosh);
  UNARY_REAL_MATH_OP(Tanh);
  UNARY_REAL_MATH_OP(Sinh);
  UNARY_REAL_MATH_OP(Sqrt);
  UNARY_REAL_MATH_OP(Cbrt);
  UNARY_REAL_MATH_OP(Exp);
  UNARY_REAL_MATH_OP(Ceil);
  UNARY_REAL_MATH_OP(Floor);
  UNARY_REAL_MATH_OP(Truncate);
  UNARY_REAL_MATH_OP(Ln);
  UNARY_REAL_MATH_OP(Log2);
  UNARY_REAL_MATH_OP(Log10);
  UNARY_REAL_MATH_OP(Sign);
  UNARY_REAL_MATH_OP(Radians);
  UNARY_REAL_MATH_OP(Degrees);
  UNARY_REAL_MATH_OP(Round);
  BINARY_REAL_MATH_OP(Atan2);
  BINARY_REAL_MATH_OP(Log);
  BINARY_REAL_MATH_OP(Pow);

  OP(RoundUpTo) : {
    auto *result = frame->LocalAt<sql::Real *>(READ_LOCAL_ID());
    auto *v = frame->LocalAt<const sql::Real *>(READ_LOCAL_ID());
    auto *scale = frame->LocalAt<const sql::Integer *>(READ_LOCAL_ID());
    OpRoundUpTo(result, v, scale);
    DISPATCH_NEXT();
  }

#undef BINARY_REAL_MATH_OP
#undef UNARY_REAL_MATH_OP

  // -------------------------------------------------------
  // String functions
  // -------------------------------------------------------

  OP(Left) : {
    auto *exec_ctx = frame->LocalAt<exec::ExecutionContext *>(READ_LOCAL_ID());
    auto *result = frame->LocalAt<sql::StringVal *>(READ_LOCAL_ID());
    auto *input = frame->LocalAt<const sql::StringVal *>(READ_LOCAL_ID());
    auto *n = frame->LocalAt<const sql::Integer *>(READ_LOCAL_ID());
    OpLeft(exec_ctx, result, input, n);
    DISPATCH_NEXT();
  }

  OP(Length) : {
    auto *exec_ctx = frame->LocalAt<exec::ExecutionContext *>(READ_LOCAL_ID());
    auto *result = frame->LocalAt<sql::Integer *>(READ_LOCAL_ID());
    auto *input = frame->LocalAt<const sql::StringVal *>(READ_LOCAL_ID());
    OpLength(exec_ctx, result, input);
    DISPATCH_NEXT();
  }

  OP(Lower) : {
    auto *exec_ctx = frame->LocalAt<exec::ExecutionContext *>(READ_LOCAL_ID());
    auto *result = frame->LocalAt<sql::StringVal *>(READ_LOCAL_ID());
    auto *input = frame->LocalAt<const sql::StringVal *>(READ_LOCAL_ID());
    OpLower(exec_ctx, result, input);
    DISPATCH_NEXT();
  }

  OP(LPad) : {
    auto *exec_ctx = frame->LocalAt<exec::ExecutionContext *>(READ_LOCAL_ID());
    auto *result = frame->LocalAt<sql::StringVal *>(READ_LOCAL_ID());
    auto *input = frame->LocalAt<const sql::StringVal *>(READ_LOCAL_ID());
    auto *n = frame->LocalAt<const sql::Integer *>(READ_LOCAL_ID());
    auto *chars = frame->LocalAt<const sql::StringVal *>(READ_LOCAL_ID());
    OpLPad(exec_ctx, result, input, n, chars);
    DISPATCH_NEXT();
  }

  OP(LTrim) : {
    auto *exec_ctx = frame->LocalAt<exec::ExecutionContext *>(READ_LOCAL_ID());
    auto *result = frame->LocalAt<sql::StringVal *>(READ_LOCAL_ID());
    auto *input = frame->LocalAt<const sql::StringVal *>(READ_LOCAL_ID());
    auto *chars = frame->LocalAt<const sql::StringVal *>(READ_LOCAL_ID());
    OpLTrim(exec_ctx, result, input, chars);
    DISPATCH_NEXT();
  }

  OP(Repeat) : {
    auto *exec_ctx = frame->LocalAt<exec::ExecutionContext *>(READ_LOCAL_ID());
    auto *result = frame->LocalAt<sql::StringVal *>(READ_LOCAL_ID());
    auto *input = frame->LocalAt<const sql::StringVal *>(READ_LOCAL_ID());
    auto *n = frame->LocalAt<const sql::Integer *>(READ_LOCAL_ID());
    OpRepeat(exec_ctx, result, input, n);
    DISPATCH_NEXT();
  }

  OP(Reverse) : {
    auto *exec_ctx = frame->LocalAt<exec::ExecutionContext *>(READ_LOCAL_ID());
    auto *result = frame->LocalAt<sql::StringVal *>(READ_LOCAL_ID());
    auto *input = frame->LocalAt<const sql::StringVal *>(READ_LOCAL_ID());
    OpReverse(exec_ctx, result, input);
    DISPATCH_NEXT();
  }

  OP(Right) : {
    auto *exec_ctx = frame->LocalAt<exec::ExecutionContext *>(READ_LOCAL_ID());
    auto *result = frame->LocalAt<sql::StringVal *>(READ_LOCAL_ID());
    auto *input = frame->LocalAt<const sql::StringVal *>(READ_LOCAL_ID());
    auto *n = frame->LocalAt<const sql::Integer *>(READ_LOCAL_ID());
    OpRight(exec_ctx, result, input, n);
    DISPATCH_NEXT();
  }

  OP(RPad) : {
    auto *exec_ctx = frame->LocalAt<exec::ExecutionContext *>(READ_LOCAL_ID());
    auto *result = frame->LocalAt<sql::StringVal *>(READ_LOCAL_ID());
    auto *input = frame->LocalAt<const sql::StringVal *>(READ_LOCAL_ID());
    auto *n = frame->LocalAt<const sql::Integer *>(READ_LOCAL_ID());
    auto *chars = frame->LocalAt<const sql::StringVal *>(READ_LOCAL_ID());
    OpRPad(exec_ctx, result, input, n, chars);
    DISPATCH_NEXT();
  }

  OP(RTrim) : {
    auto *exec_ctx = frame->LocalAt<exec::ExecutionContext *>(READ_LOCAL_ID());
    auto *result = frame->LocalAt<sql::StringVal *>(READ_LOCAL_ID());
    auto *input = frame->LocalAt<const sql::StringVal *>(READ_LOCAL_ID());
    auto *chars = frame->LocalAt<const sql::StringVal *>(READ_LOCAL_ID());
    OpRTrim(exec_ctx, result, input, chars);
    DISPATCH_NEXT();
  }

  OP(SplitPart) : {
    auto *exec_ctx = frame->LocalAt<exec::ExecutionContext *>(READ_LOCAL_ID());
    auto *result = frame->LocalAt<sql::StringVal *>(READ_LOCAL_ID());
    auto *str = frame->LocalAt<const sql::StringVal *>(READ_LOCAL_ID());
    auto *delim = frame->LocalAt<const sql::StringVal *>(READ_LOCAL_ID());
    auto *field = frame->LocalAt<const sql::Integer *>(READ_LOCAL_ID());
    OpSplitPart(exec_ctx, result, str, delim, field);
    DISPATCH_NEXT();
  }

  OP(Substring) : {
    auto *exec_ctx = frame->LocalAt<exec::ExecutionContext *>(READ_LOCAL_ID());
    auto *result = frame->LocalAt<sql::StringVal *>(READ_LOCAL_ID());
    auto *str = frame->LocalAt<const sql::StringVal *>(READ_LOCAL_ID());
    auto *pos = frame->LocalAt<const sql::Integer *>(READ_LOCAL_ID());
    auto *len = frame->LocalAt<const sql::Integer *>(READ_LOCAL_ID());
    OpSubstring(exec_ctx, result, str, pos, len);
    DISPATCH_NEXT();
  }

  OP(Trim) : {
    auto *exec_ctx = frame->LocalAt<exec::ExecutionContext *>(READ_LOCAL_ID());
    auto *result = frame->LocalAt<sql::StringVal *>(READ_LOCAL_ID());
    auto *str = frame->LocalAt<const sql::StringVal *>(READ_LOCAL_ID());
    auto *chars = frame->LocalAt<const sql::StringVal *>(READ_LOCAL_ID());
    OpTrim(exec_ctx, result, str, chars);
    DISPATCH_NEXT();
  }

  OP(Upper) : {
    auto *exec_ctx = frame->LocalAt<exec::ExecutionContext *>(READ_LOCAL_ID());
    auto *result = frame->LocalAt<sql::StringVal *>(READ_LOCAL_ID());
    auto *str = frame->LocalAt<const sql::StringVal *>(READ_LOCAL_ID());
    OpUpper(exec_ctx, result, str);
    DISPATCH_NEXT();
  }

  // Impossible
  UNREACHABLE("Impossible to reach end of interpreter loop. Bad code!");
}  // NOLINT (function is too long)

const uint8_t *VM::ExecuteCall(const uint8_t *ip, VM::Frame *caller) {
  // Read the function ID and the argument count to the function first
  const auto func_id = READ_FUNC_ID();
  const auto num_params = READ_UIMM2();

  // Lookup the function
  const FunctionInfo *func_info = module_->GetFuncInfoById(func_id);
  TERRIER_ASSERT(func_info != nullptr, "Function doesn't exist in module!");
  const std::size_t frame_size = func_info->FrameSize();

  // Get some space for the function's frame
  bool used_heap = false;
  uint8_t *raw_frame = nullptr;
  if (frame_size > K_MAX_STACK_ALLOC_SIZE) {
    used_heap = true;
    raw_frame = static_cast<uint8_t *>(util::MallocAligned(frame_size, alignof(uint64_t)));
  } else if (frame_size > K_SOFT_MAX_STACK_ALLOC_SIZE) {
    // TODO(pmenon): Check stack before allocation
    raw_frame = static_cast<uint8_t *>(alloca(frame_size));
  } else {
    raw_frame = static_cast<uint8_t *>(alloca(frame_size));
  }

  // Set up the arguments to the function
  for (uint32_t i = 0; i < num_params; i++) {
    const LocalInfo &param_info = func_info->Locals()[i];
    const void *param = caller->LocalAt<void *>(READ_LOCAL_ID());
    std::memcpy(raw_frame + param_info.Offset(), &param, param_info.Size());
  }

  EXECUTION_LOG_DEBUG("Executing function '{}'", func_info->Name());

  // Let's go
  const uint8_t *bytecode = module_->GetBytecodeModule()->GetBytecodeForFunction(*func_info);
  TERRIER_ASSERT(bytecode != nullptr, "Bytecode cannot be null");
  VM::Frame callee(raw_frame, func_info->FrameSize());
  Interpret(bytecode, &callee);

  if (used_heap) {
    std::free(raw_frame);
  }

  return ip;
}

}  // namespace terrier::execution::vm<|MERGE_RESOLUTION|>--- conflicted
+++ resolved
@@ -95,12 +95,13 @@
   // The function's info
   const FunctionInfo *func_info = module->GetFuncInfoById(func_id);
   TERRIER_ASSERT(func_info != nullptr, "Function doesn't exist in module!");
-  const std::size_t frame_size = func_info->FrameSize();
+  std::size_t frame_size = func_info->FrameSize();
   // Let's try to get some space
   bool used_heap = false;
   uint8_t *raw_frame = nullptr;
   if (frame_size > K_MAX_STACK_ALLOC_SIZE) {
     used_heap = true;
+    frame_size = common::MathUtil::AlignTo(frame_size, alignof(uint64_t));
     raw_frame = static_cast<uint8_t *>(util::MallocAligned(frame_size, alignof(uint64_t)));
   } else if (frame_size > K_SOFT_MAX_STACK_ALLOC_SIZE) {
     // TODO(pmenon): Check stack before allocation
@@ -1581,12 +1582,8 @@
   GEN_PR_SET(BigInt, sql::Integer)
   GEN_PR_SET(Real, sql::Real)
   GEN_PR_SET(Double, sql::Real)
-<<<<<<< HEAD
-  GEN_PR_SET(Date, sql::Date)
-=======
   GEN_PR_SET(DateVal, sql::DateVal)
   GEN_PR_SET(TimestampVal, sql::TimestampVal)
->>>>>>> 1ea5f8de
 #undef GEN_PR_SET
 
   OP(PRSetVarlen) : {
