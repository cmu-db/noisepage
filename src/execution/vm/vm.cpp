#include "execution/vm/vm.h"

#include <numeric>
#include <string>

#include "execution/sql/value.h"
#include "execution/util/memory.h"
#include "execution/vm/bytecode_function_info.h"
#include "execution/vm/bytecode_handlers.h"
#include "execution/vm/module.h"
#include "loggers/execution_logger.h"

namespace terrier::execution::vm {

/**
 * An execution frame where all function's local variables and parameters live
 * for the duration of the function's lifetime.
 */
class VM::Frame {
  friend class VM;

 public:
  Frame(uint8_t *frame_data, std::size_t frame_size) : frame_data_(frame_data), frame_size_(frame_size) {
    TERRIER_ASSERT(frame_data_ != nullptr, "Frame data cannot be null");
    TERRIER_ASSERT(frame_size_ >= 0, "Frame size must be >= 0");
    (void)frame_size_;
  }

  void *PtrToLocalAt(const LocalVar local) const {
    EnsureInFrame(local);
    return frame_data_ + local.GetOffset();
  }

  /**
   * Access the local variable at the given index in the fame. @em index is an encoded LocalVar that
   * contains both the byte offset of the variable to load and the access mode, i.e., whether the
   * local variable is accessed accessed by address or value.
   * @tparam T The type of the variable the user expects.
   * @param index The encoded index into the frame where the variable is.
   * @return The value of the variable. Note that this is copied!
   */
  template <typename T>
  T LocalAt(uint32_t index) const {  // NOLINT (clang tidy doesn't like const unsigned long instantiation)
    LocalVar local = LocalVar::Decode(index);
    const auto val = reinterpret_cast<uintptr_t>(PtrToLocalAt(local));
    if (local.GetAddressMode() == LocalVar::AddressMode::Value) {
      return *reinterpret_cast<T *>(val);
    }
    return (T)(val);  // NOLINT (both static/reinterpret cast semantics)
  }

 private:
#ifndef NDEBUG
  // Ensure the local variable is valid
  void EnsureInFrame(LocalVar var) const {
    if (var.GetOffset() >= frame_size_) {
      std::string error_msg =
          fmt::format("Accessing local at offset {}, beyond frame of size {}", var.GetOffset(), frame_size_);
      EXECUTION_LOG_ERROR("{}", error_msg);
      throw std::runtime_error(error_msg);
    }
  }
#else
  void EnsureInFrame(UNUSED_ATTRIBUTE LocalVar var) const {}
#endif

 private:
  uint8_t *frame_data_;
  std::size_t frame_size_;
};

// ---------------------------------------------------------
// Virtual Machine
// ---------------------------------------------------------

// The maximum amount of stack to use. If the function requires more than 16K
// bytes, acquire space from the heap.
static constexpr const uint32_t MAX_STACK_ALLOC_SIZE = 1ull << 14ull;
// A soft-maximum amount of stack to use. If a function's frame requires more
// than 4K (the soft max), try the stack and fallback to heap. If the function
// requires less, use the stack.
static constexpr const uint32_t SOFT_MAX_STACK_ALLOC_SIZE = 1ull << 12ull;

VM::VM(const Module *module) : module_(module) {}

// static
void VM::InvokeFunction(const Module *module, const FunctionId func_id, const uint8_t args[]) {
  // The function's info
  const FunctionInfo *func_info = module->GetFuncInfoById(func_id);
  TERRIER_ASSERT(func_info != nullptr, "Function doesn't exist in module!");
  const std::size_t frame_size = func_info->GetFrameSize();

  // Let's try to get some space
  bool used_heap = false;
  uint8_t *raw_frame = nullptr;
  if (frame_size > MAX_STACK_ALLOC_SIZE) {
    used_heap = true;
    raw_frame = static_cast<uint8_t *>(util::Memory::MallocAligned(frame_size, alignof(uint64_t)));
  } else if (frame_size > SOFT_MAX_STACK_ALLOC_SIZE) {
    // TODO(pmenon): Check stack before allocation
    raw_frame = static_cast<uint8_t *>(alloca(frame_size));
  } else {
    raw_frame = static_cast<uint8_t *>(alloca(frame_size));
  }

  // Copy args into frame
  std::memcpy(raw_frame + func_info->GetParamsStartPos(), args, func_info->GetParamsSize());

  // Let's go!
  VM vm(module);
  Frame frame(raw_frame, frame_size);
  vm.Interpret(module->GetBytecodeModule()->AccessBytecodeForFunctionRaw(*func_info), &frame);

  // Done. Now, let's cleanup.
  if (used_heap) {
    std::free(raw_frame);
  }
}

namespace {

template <typename T>
inline ALWAYS_INLINE T Read(const uint8_t **ip) {
  static_assert(std::is_arithmetic_v<T>,
                "Read() should only be used to read primitive arithmetic types "
                "directly from the bytecode instruction stream");
  auto ret = *reinterpret_cast<const T *>(*ip);
  (*ip) += sizeof(T);
  return ret;
}

template <typename T>
inline ALWAYS_INLINE T Peek(const uint8_t **ip) {
  static_assert(std::is_integral_v<T>,
                "Peek() should only be used to read primitive arithmetic types "
                "directly from the bytecode instruction stream");
  return *reinterpret_cast<const T *>(*ip);
}

}  // namespace

void VM::Interpret(const uint8_t *ip, Frame *frame) {  // NOLINT
  static void *kDispatchTable[] = {
#define ENTRY(name, ...) &&op_##name,
      BYTECODE_LIST(ENTRY)
#undef ENTRY
  };

#ifdef TPL_DEBUG_TRACE_INSTRUCTIONS
#define DEBUG_TRACE_INSTRUCTIONS(op)                                                                                   \
  do {                                                                                                                 \
    auto bytecode = Bytecodes::FromByte(op);                                                                           \
    bytecode_counts_[op]++;                                                                                            \
    EXECUTION_LOG_DEBUG("{0:p}: {1:s}", ip - sizeof(std::underlying_type_t<Bytecode>), Bytecodes::ToString(bytecode)); \
  } while (false)
#else
#define DEBUG_TRACE_INSTRUCTIONS(op) (void)op
#endif

  // TODO(pmenon): Should these READ/PEEK macros take in a vm::OperandType so
  // that we can infer primitive types using traits? This minimizes number of
  // changes if the underlying offset/bytecode/register sizes changes?
#define PEEK_JMP_OFFSET() Peek<int32_t>(&ip)                  /* NOLINT */
#define READ_IMM1() Read<int8_t>(&ip)                         /* NOLINT */
#define READ_IMM2() Read<int16_t>(&ip)                        /* NOLINT */
#define READ_IMM4() Read<int32_t>(&ip)                        /* NOLINT */
#define READ_IMM8() Read<int64_t>(&ip)                        /* NOLINT */
#define READ_IMM4F() Read<float>(&ip)                         /* NOLINT */
#define READ_IMM8F() Read<double>(&ip)                        /* NOLINT */
#define READ_UIMM2() Read<uint16_t>(&ip)                      /* NOLINT */
#define READ_UIMM4() Read<uint32_t>(&ip)                      /* NOLINT */
#define READ_JMP_OFFSET() READ_IMM4()                         /* NOLINT */
#define READ_LOCAL_ID() Read<uint32_t>(&ip)                   /* NOLINT */
#define READ_STATIC_LOCAL_ID() Read<uint32_t>(&ip)            /* NOLINT */
#define READ_OP() Read<std::underlying_type_t<Bytecode>>(&ip) /* NOLINT */
#define READ_FUNC_ID() READ_UIMM2()                           /* NOLINT */

#define OP(name) op_##name
#define DISPATCH_NEXT()           \
  do {                            \
    auto op = READ_OP();          \
    DEBUG_TRACE_INSTRUCTIONS(op); \
    goto *kDispatchTable[op];     \
  } while (false)

  /*****************************************************************************
   *
   * Below this comment begins the primary section of TPL's register-based
   * virtual machine (VM) dispatch area. The VM uses indirect threaded
   * interpretation; each bytecode handler's label is statically generated and
   * stored in @ref kDispatchTable at server compile time. Bytecode handler
   * logic is written as a case using the CASE_OP macro. Handlers can read from
   * and write to registers using the local execution frame's register file
   * (i.e., through @ref Frame::LocalAt()).
   *
   * Upon entry, the instruction pointer (IP) points to the first bytecode of
   * function that is running. The READ_* macros can be used to directly read
   * values from the bytecode stream. The READ_* macros read values from the
   * bytecode stream and advance the IP whereas the PEEK_* macros do only the
   * former, leaving the IP unmodified.
   *
   * IMPORTANT:
   * ----------
   * Bytecode handler code here should only be simple register/IP manipulation
   * (i.e., reading from and writing to registers). Actual full-blown bytecode
   * logic must be implemented externally and invoked from stubs here. This is a
   * strict requirement necessary because it makes code generation to LLVM much
   * simpler.
   *
   ****************************************************************************/

  // Jump to the first instruction
  DISPATCH_NEXT();

  // -------------------------------------------------------
  // Primitive comparison operations
  // -------------------------------------------------------

#define DO_GEN_COMPARISON(op, type)                       \
  OP(op##_##type) : {                                     \
    auto *dest = frame->LocalAt<bool *>(READ_LOCAL_ID()); \
    auto lhs = frame->LocalAt<type>(READ_LOCAL_ID());     \
    auto rhs = frame->LocalAt<type>(READ_LOCAL_ID());     \
    Op##op##_##type(dest, lhs, rhs);                      \
    DISPATCH_NEXT();                                      \
  }
#define GEN_COMPARISON_TYPES(type, ...)     \
  DO_GEN_COMPARISON(GreaterThan, type)      \
  DO_GEN_COMPARISON(GreaterThanEqual, type) \
  DO_GEN_COMPARISON(Equal, type)            \
  DO_GEN_COMPARISON(LessThan, type)         \
  DO_GEN_COMPARISON(LessThanEqual, type)    \
  DO_GEN_COMPARISON(NotEqual, type)

  ALL_TYPES(GEN_COMPARISON_TYPES)
#undef GEN_COMPARISON_TYPES
#undef DO_GEN_COMPARISON

  // -------------------------------------------------------
  // Primitive arithmetic
  // -------------------------------------------------------

#define DO_GEN_ARITHMETIC_OP(op, test, type)              \
  OP(op##_##type) : {                                     \
    auto *dest = frame->LocalAt<type *>(READ_LOCAL_ID()); \
    auto lhs = frame->LocalAt<type>(READ_LOCAL_ID());     \
    auto rhs = frame->LocalAt<type>(READ_LOCAL_ID());     \
    if ((test) && rhs == 0u) {                            \
      /* TODO(pmenon): Proper error */                    \
      EXECUTION_LOG_ERROR("Division by zero error!");     \
    }                                                     \
    Op##op##_##type(dest, lhs, rhs);                      \
    DISPATCH_NEXT();                                      \
  }
#define GEN_ARITHMETIC_OP(type, ...)     \
  DO_GEN_ARITHMETIC_OP(Add, false, type) \
  DO_GEN_ARITHMETIC_OP(Sub, false, type) \
  DO_GEN_ARITHMETIC_OP(Mul, false, type) \
  DO_GEN_ARITHMETIC_OP(Div, true, type)  \
  DO_GEN_ARITHMETIC_OP(Mod, true, type)

  ALL_NUMERIC_TYPES(GEN_ARITHMETIC_OP)
#undef GEN_ARITHMETIC_OP
#undef DO_GEN_ARITHMETIC_OP

  // -------------------------------------------------------
  // Arithmetic negation
  // -------------------------------------------------------

#define GEN_NEG_OP(type, ...)                             \
  OP(Neg##_##type) : {                                    \
    auto *dest = frame->LocalAt<type *>(READ_LOCAL_ID()); \
    auto input = frame->LocalAt<type>(READ_LOCAL_ID());   \
    OpNeg##_##type(dest, input);                          \
    DISPATCH_NEXT();                                      \
  }

  ALL_NUMERIC_TYPES(GEN_NEG_OP)
#undef GEN_NEG_OP

  // -------------------------------------------------------
  // Bitwise operations
  // -------------------------------------------------------

#define DO_GEN_BIT_OP(op, type)                           \
  OP(op##_##type) : {                                     \
    auto *dest = frame->LocalAt<type *>(READ_LOCAL_ID()); \
    auto lhs = frame->LocalAt<type>(READ_LOCAL_ID());     \
    auto rhs = frame->LocalAt<type>(READ_LOCAL_ID());     \
    Op##op##_##type(dest, lhs, rhs);                      \
    DISPATCH_NEXT();                                      \
  }
#define DO_GEN_NEG_OP(type, ...)                          \
  OP(BitNeg##_##type) : {                                 \
    auto *dest = frame->LocalAt<type *>(READ_LOCAL_ID()); \
    auto input = frame->LocalAt<type>(READ_LOCAL_ID());   \
    OpBitNeg##_##type(dest, input);                       \
    DISPATCH_NEXT();                                      \
  }
#define GEN_BIT_OP(type, ...) \
  DO_GEN_BIT_OP(BitAnd, type) \
  DO_GEN_BIT_OP(BitOr, type)  \
  DO_GEN_BIT_OP(BitXor, type) \
  DO_GEN_NEG_OP(type)

  INT_TYPES(GEN_BIT_OP)
#undef GEN_BIT_OP
#undef GEN_NEG_OP
#undef DO_GEN_BIT_OP

  OP(Not) : {
    auto *dest = frame->LocalAt<bool *>(READ_LOCAL_ID());
    auto input = frame->LocalAt<bool>(READ_LOCAL_ID());
    OpNot(dest, input);
    DISPATCH_NEXT();
  }

  OP(NotSql) : {
    auto *dest = frame->LocalAt<sql::BoolVal *>(READ_LOCAL_ID());
    auto *input = frame->LocalAt<sql::BoolVal *>(READ_LOCAL_ID());
    OpNotSql(dest, input);
    DISPATCH_NEXT();
  }

  // -------------------------------------------------------
  // Jumps
  // -------------------------------------------------------

  OP(Jump) : {
    auto skip = PEEK_JMP_OFFSET();
    if (LIKELY(OpJump())) {
      ip += skip;
    }
    DISPATCH_NEXT();
  }

  OP(JumpIfTrue) : {
    auto cond = frame->LocalAt<bool>(READ_LOCAL_ID());
    auto skip = PEEK_JMP_OFFSET();
    if (OpJumpIfTrue(cond)) {
      ip += skip;
    } else {
      READ_JMP_OFFSET();
    }
    DISPATCH_NEXT();
  }

  OP(JumpIfFalse) : {
    auto cond = frame->LocalAt<bool>(READ_LOCAL_ID());
    auto skip = PEEK_JMP_OFFSET();
    if (OpJumpIfFalse(cond)) {
      ip += skip;
    } else {
      READ_JMP_OFFSET();
    }
    DISPATCH_NEXT();
  }

  // -------------------------------------------------------
  // Low-level memory operations
  // -------------------------------------------------------

  OP(IsNullPtr) : {
    auto *result = frame->LocalAt<bool *>(READ_LOCAL_ID());
    auto *input_ptr = frame->LocalAt<const void *>(READ_LOCAL_ID());
    OpIsNullPtr(result, input_ptr);
    DISPATCH_NEXT();
  }

  OP(IsNotNullPtr) : {
    auto *result = frame->LocalAt<bool *>(READ_LOCAL_ID());
    auto *input_ptr = frame->LocalAt<const void *>(READ_LOCAL_ID());
    OpIsNotNullPtr(result, input_ptr);
    DISPATCH_NEXT();
  }

#define GEN_DEREF(type, size)                             \
  OP(Deref##size) : {                                     \
    auto *dest = frame->LocalAt<type *>(READ_LOCAL_ID()); \
    auto *src = frame->LocalAt<type *>(READ_LOCAL_ID());  \
    OpDeref##size(dest, src);                             \
    DISPATCH_NEXT();                                      \
  }
  GEN_DEREF(int8_t, 1);
  GEN_DEREF(int16_t, 2);
  GEN_DEREF(int32_t, 4);
  GEN_DEREF(int64_t, 8);
#undef GEN_DEREF

  OP(DerefN) : {
    auto *dest = frame->LocalAt<byte *>(READ_LOCAL_ID());
    auto *src = frame->LocalAt<byte *>(READ_LOCAL_ID());
    auto len = READ_UIMM4();
    OpDerefN(dest, src, len);
    DISPATCH_NEXT();
  }

#define GEN_ASSIGN(type, size)                            \
  OP(Assign##size) : {                                    \
    auto *dest = frame->LocalAt<type *>(READ_LOCAL_ID()); \
    auto src = frame->LocalAt<type>(READ_LOCAL_ID());     \
    OpAssign##size(dest, src);                            \
    DISPATCH_NEXT();                                      \
  }                                                       \
  OP(AssignImm##size) : {                                 \
    auto *dest = frame->LocalAt<type *>(READ_LOCAL_ID()); \
    OpAssignImm##size(dest, READ_IMM##size());            \
    DISPATCH_NEXT();                                      \
  }
  GEN_ASSIGN(int8_t, 1);
  GEN_ASSIGN(int16_t, 2);
  GEN_ASSIGN(int32_t, 4);
  GEN_ASSIGN(int64_t, 8);
#undef GEN_ASSIGN

  OP(AssignImm4F) : {
    auto *dest = frame->LocalAt<float *>(READ_LOCAL_ID());
    OpAssignImm4F(dest, READ_IMM4F());
    DISPATCH_NEXT();
  }

  OP(AssignImm8F) : {
    auto *dest = frame->LocalAt<double *>(READ_LOCAL_ID());
    OpAssignImm8F(dest, READ_IMM8F());
    DISPATCH_NEXT();
  }

  OP(Lea) : {
    auto **dest = frame->LocalAt<byte **>(READ_LOCAL_ID());
    auto *src = frame->LocalAt<byte *>(READ_LOCAL_ID());
    auto offset = READ_UIMM4();
    OpLea(dest, src, offset);
    DISPATCH_NEXT();
  }

  OP(LeaScaled) : {
    auto **dest = frame->LocalAt<byte **>(READ_LOCAL_ID());
    auto *src = frame->LocalAt<byte *>(READ_LOCAL_ID());
    auto index = frame->LocalAt<uint32_t>(READ_LOCAL_ID());
    auto scale = READ_UIMM4();
    auto offset = READ_UIMM4();
    OpLeaScaled(dest, src, index, scale, offset);
    DISPATCH_NEXT();
  }

  OP(Call) : {
    ip = ExecuteCall(ip, frame);
    DISPATCH_NEXT();
  }

  OP(Return) : {
    OpReturn();
    return;
  }

  // -------------------------------------------------------
  // Execution Context
  // -------------------------------------------------------

  OP(ExecutionContextAddRowsAffected) : {
    auto *exec_ctx = frame->LocalAt<exec::ExecutionContext *>(READ_LOCAL_ID());
    auto rows_affected = frame->LocalAt<int32_t>(READ_LOCAL_ID());

    OpExecutionContextAddRowsAffected(exec_ctx, rows_affected);
    DISPATCH_NEXT();
  }

  OP(ExecutionContextGetMemoryPool) : {
    auto *memory_pool = frame->LocalAt<sql::MemoryPool **>(READ_LOCAL_ID());
    auto *exec_ctx = frame->LocalAt<exec::ExecutionContext *>(READ_LOCAL_ID());
    OpExecutionContextGetMemoryPool(memory_pool, exec_ctx);
    DISPATCH_NEXT();
  }

  OP(ExecutionContextRegisterHook) : {
    auto *exec_ctx = frame->LocalAt<exec::ExecutionContext *>(READ_LOCAL_ID());
    auto idx = frame->LocalAt<uint32_t>(READ_LOCAL_ID());

    auto fn_id = READ_FUNC_ID();
    auto fn = reinterpret_cast<exec::ExecutionContext::HookFn>(module_->GetRawFunctionImpl(fn_id));

    OpExecutionContextRegisterHook(exec_ctx, idx, fn);
    DISPATCH_NEXT();
  }

  OP(ExecutionContextClearHooks) : {
    auto *exec_ctx = frame->LocalAt<exec::ExecutionContext *>(READ_LOCAL_ID());
    OpExecutionContextClearHooks(exec_ctx);
    DISPATCH_NEXT();
  }

  OP(ExecutionContextInitHooks) : {
    auto *exec_ctx = frame->LocalAt<exec::ExecutionContext *>(READ_LOCAL_ID());
    auto size = frame->LocalAt<uint32_t>(READ_LOCAL_ID());
    OpExecutionContextInitHooks(exec_ctx, size);
    DISPATCH_NEXT();
  }

  OP(ExecutionContextGetTLS) : {
    auto *thread_state_container = frame->LocalAt<sql::ThreadStateContainer **>(READ_LOCAL_ID());
    auto *exec_ctx = frame->LocalAt<exec::ExecutionContext *>(READ_LOCAL_ID());
    OpExecutionContextGetTLS(thread_state_container, exec_ctx);
    DISPATCH_NEXT();
  }

  OP(ExecutionContextStartResourceTracker) : {
    auto *exec_ctx = frame->LocalAt<exec::ExecutionContext *>(READ_LOCAL_ID());
    auto metrics_component = static_cast<metrics::MetricsComponent>(frame->LocalAt<uint64_t>(READ_LOCAL_ID()));
    OpExecutionContextStartResourceTracker(exec_ctx, metrics_component);
    DISPATCH_NEXT();
  }

  OP(ExecutionContextSetMemoryUseOverride) : {
    auto *exec_ctx = frame->LocalAt<exec::ExecutionContext *>(READ_LOCAL_ID());
    auto size = frame->LocalAt<uint32_t>(READ_LOCAL_ID());
    OpExecutionContextSetMemoryUseOverride(exec_ctx, size);
    DISPATCH_NEXT();
  }

  OP(ExecutionContextEndResourceTracker) : {
    auto *exec_ctx = frame->LocalAt<exec::ExecutionContext *>(READ_LOCAL_ID());
    auto *name = frame->LocalAt<sql::StringVal *>(READ_LOCAL_ID());
    OpExecutionContextEndResourceTracker(exec_ctx, *name);
    DISPATCH_NEXT();
  }

  OP(ExecutionContextStartPipelineTracker) : {
    auto *exec_ctx = frame->LocalAt<exec::ExecutionContext *>(READ_LOCAL_ID());
    auto pipeline_id = execution::pipeline_id_t{frame->LocalAt<uint32_t>(READ_LOCAL_ID())};
    OpExecutionContextStartPipelineTracker(exec_ctx, pipeline_id);
    DISPATCH_NEXT();
  }

  OP(ExecutionContextEndPipelineTracker) : {
    auto *exec_ctx = frame->LocalAt<exec::ExecutionContext *>(READ_LOCAL_ID());
    auto query_id = execution::query_id_t{frame->LocalAt<uint32_t>(READ_LOCAL_ID())};
    auto pipeline_id = execution::pipeline_id_t{frame->LocalAt<uint32_t>(READ_LOCAL_ID())};
    auto *ouvec = frame->LocalAt<brain::ExecOUFeatureVector *>(READ_LOCAL_ID());
    OpExecutionContextEndPipelineTracker(exec_ctx, query_id, pipeline_id, ouvec);
    DISPATCH_NEXT();
  }

  OP(ExecOUFeatureVectorRecordFeature) : {
    auto *ouvec = frame->LocalAt<brain::ExecOUFeatureVector *>(READ_LOCAL_ID());
    auto pipeline_id = execution::pipeline_id_t{frame->LocalAt<uint32_t>(READ_LOCAL_ID())};
    auto feature_id = execution::feature_id_t{frame->LocalAt<uint32_t>(READ_LOCAL_ID())};
    auto feature_attribute =
        static_cast<brain::ExecutionOperatingUnitFeatureAttribute>(frame->LocalAt<uint32_t>(READ_LOCAL_ID()));
    auto mode = static_cast<brain::ExecutionOperatingUnitFeatureUpdateMode>(frame->LocalAt<uint32_t>(READ_LOCAL_ID()));
    auto value = frame->LocalAt<uint32_t>(READ_LOCAL_ID());
    OpExecOUFeatureVectorRecordFeature(ouvec, pipeline_id, feature_id, feature_attribute, mode, value);
    DISPATCH_NEXT();
  }

  OP(ExecOUFeatureVectorInitialize) : {
    auto *exec_ctx = frame->LocalAt<exec::ExecutionContext *>(READ_LOCAL_ID());
    auto *ouvec = frame->LocalAt<brain::ExecOUFeatureVector *>(READ_LOCAL_ID());
    auto pipeline_id = execution::pipeline_id_t{frame->LocalAt<uint32_t>(READ_LOCAL_ID())};
<<<<<<< HEAD
    OpExecOUFeatureVectorInitialize(exec_ctx, ouvec, pipeline_id);
    DISPATCH_NEXT();
  }

  OP(ExecOUFeatureVectorDestroy) : {
    auto *ouvec = frame->LocalAt<brain::ExecOUFeatureVector *>(READ_LOCAL_ID());
    OpExecOUFeatureVectorDestroy(ouvec);
=======
    auto is_parallel = frame->LocalAt<bool>(READ_LOCAL_ID());
    OpExecOUFeatureVectorInitialize(exec_ctx, ouvec, pipeline_id, is_parallel);
    DISPATCH_NEXT();
  }

  OP(ExecOUFeatureVectorFilter) : {
    auto *ouvec = frame->LocalAt<brain::ExecOUFeatureVector *>(READ_LOCAL_ID());
    auto type = static_cast<brain::ExecutionOperatingUnitType>(frame->LocalAt<uint32_t>(READ_LOCAL_ID()));
    OpExecOUFeatureVectorFilter(ouvec, type);
    DISPATCH_NEXT();
  }

  OP(ExecOUFeatureVectorReset) : {
    auto *ouvec = frame->LocalAt<brain::ExecOUFeatureVector *>(READ_LOCAL_ID());
    OpExecOUFeatureVectorReset(ouvec);
>>>>>>> 95362dc9
    DISPATCH_NEXT();
  }

  OP(RegisterMetricsThread) : {
    auto *exec_ctx = frame->LocalAt<exec::ExecutionContext *>(READ_LOCAL_ID());
    OpRegisterMetricsThread(exec_ctx);
    DISPATCH_NEXT();
  }

  OP(CheckTrackersStopped) : {
    auto *exec_ctx = frame->LocalAt<exec::ExecutionContext *>(READ_LOCAL_ID());
    OpCheckTrackersStopped(exec_ctx);
    DISPATCH_NEXT();
  }

  OP(AggregateMetricsThread) : {
    auto *exec_ctx = frame->LocalAt<exec::ExecutionContext *>(READ_LOCAL_ID());
    OpAggregateMetricsThread(exec_ctx);
    DISPATCH_NEXT();
  }

  OP(ThreadStateContainerAccessCurrentThreadState) : {
    auto *state = frame->LocalAt<byte **>(READ_LOCAL_ID());
    auto *thread_state_container = frame->LocalAt<sql::ThreadStateContainer *>(READ_LOCAL_ID());
    OpThreadStateContainerAccessCurrentThreadState(state, thread_state_container);
    DISPATCH_NEXT();
  }

  OP(ThreadStateContainerIterate) : {
    auto *thread_state_container = frame->LocalAt<sql::ThreadStateContainer *>(READ_LOCAL_ID());
    auto ctx = frame->LocalAt<void *>(READ_LOCAL_ID());
    auto iterate_fn_id = READ_FUNC_ID();

    auto iterate_fn =
        reinterpret_cast<sql::ThreadStateContainer::IterateFn>(module_->GetRawFunctionImpl(iterate_fn_id));
    OpThreadStateContainerIterate(thread_state_container, ctx, iterate_fn);
    DISPATCH_NEXT();
  }

  OP(ThreadStateContainerReset) : {
    auto *thread_state_container = frame->LocalAt<sql::ThreadStateContainer *>(READ_LOCAL_ID());
    auto size = frame->LocalAt<uint32_t>(READ_LOCAL_ID());
    auto init_fn_id = READ_FUNC_ID();
    auto destroy_fn_id = READ_FUNC_ID();
    auto *ctx = frame->LocalAt<void *>(READ_LOCAL_ID());

    auto init_fn = reinterpret_cast<sql::ThreadStateContainer::InitFn>(module_->GetRawFunctionImpl(init_fn_id));
    auto destroy_fn =
        reinterpret_cast<sql::ThreadStateContainer::DestroyFn>(module_->GetRawFunctionImpl(destroy_fn_id));
    OpThreadStateContainerReset(thread_state_container, size, init_fn, destroy_fn, ctx);
    DISPATCH_NEXT();
  }

  OP(ThreadStateContainerClear) : {
    auto *thread_state_container = frame->LocalAt<sql::ThreadStateContainer *>(READ_LOCAL_ID());
    OpThreadStateContainerClear(thread_state_container);
    DISPATCH_NEXT();
  }

  // -------------------------------------------------------
  // Table Vector and Vector Projection Iterator (VPI) ops
  // -------------------------------------------------------

  OP(TableVectorIteratorInit) : {
    auto *iter = frame->LocalAt<sql::TableVectorIterator *>(READ_LOCAL_ID());
    auto exec_ctx = frame->LocalAt<exec::ExecutionContext *>(READ_LOCAL_ID());
    auto table_oid = frame->LocalAt<uint32_t>(READ_LOCAL_ID());
    auto col_oids = frame->LocalAt<uint32_t *>(READ_LOCAL_ID());
    auto num_oids = READ_UIMM4();
    OpTableVectorIteratorInit(iter, exec_ctx, table_oid, col_oids, num_oids);
    DISPATCH_NEXT();
  }

  OP(TableVectorIteratorPerformInit) : {
    auto *iter = frame->LocalAt<sql::TableVectorIterator *>(READ_LOCAL_ID());
    OpTableVectorIteratorPerformInit(iter);
    DISPATCH_NEXT();
  }

  OP(TableVectorIteratorNext) : {
    auto *has_more = frame->LocalAt<bool *>(READ_LOCAL_ID());
    auto *iter = frame->LocalAt<sql::TableVectorIterator *>(READ_LOCAL_ID());
    OpTableVectorIteratorNext(has_more, iter);
    DISPATCH_NEXT();
  }

  OP(TableVectorIteratorFree) : {
    auto *iter = frame->LocalAt<sql::TableVectorIterator *>(READ_LOCAL_ID());
    OpTableVectorIteratorFree(iter);
    DISPATCH_NEXT();
  }

  OP(TableVectorIteratorGetVPINumTuples) : {
    auto *num_tuples_vpi = frame->LocalAt<uint32_t *>(READ_LOCAL_ID());
    auto *iter = frame->LocalAt<sql::TableVectorIterator *>(READ_LOCAL_ID());
    OpTableVectorIteratorGetVPINumTuples(num_tuples_vpi, iter);
    DISPATCH_NEXT();
  }

  OP(TableVectorIteratorGetVPI) : {
    auto *vpi = frame->LocalAt<sql::VectorProjectionIterator **>(READ_LOCAL_ID());
    auto *iter = frame->LocalAt<sql::TableVectorIterator *>(READ_LOCAL_ID());
    OpTableVectorIteratorGetVPI(vpi, iter);
    DISPATCH_NEXT();
  }

  OP(ParallelScanTable) : {
    auto table_oid = frame->LocalAt<uint32_t>(READ_LOCAL_ID());
    auto col_oids = frame->LocalAt<uint32_t *>(READ_LOCAL_ID());
    auto num_oids = READ_UIMM4();
    auto query_state = frame->LocalAt<void *>(READ_LOCAL_ID());
    auto *exec_context = frame->LocalAt<exec::ExecutionContext *>(READ_LOCAL_ID());
    auto scan_fn_id = READ_FUNC_ID();
    auto pipeline_id = execution::pipeline_id_t{frame->LocalAt<uint32_t>(READ_LOCAL_ID())};
    auto index_oid = catalog::index_oid_t{frame->LocalAt<uint32_t>(READ_LOCAL_ID())};

    auto scan_fn = reinterpret_cast<sql::TableVectorIterator::ScanFn>(module_->GetRawFunctionImpl(scan_fn_id));
<<<<<<< HEAD
    OpParallelScanTable(table_oid, col_oids, num_oids, query_state, exec_ctx, scan_fn, pipeline_id, index_oid);
=======
    OpParallelScanTable(table_oid, col_oids, num_oids, query_state, exec_context, scan_fn);
>>>>>>> 95362dc9
    DISPATCH_NEXT();
  }

  // -------------------------------------------------------
  // VPI iteration operations
  // -------------------------------------------------------

  OP(VPIInit) : {
    auto *iter = frame->LocalAt<sql::VectorProjectionIterator *>(READ_LOCAL_ID());
    auto *vector_projection = frame->LocalAt<sql::VectorProjection *>(READ_LOCAL_ID());
    OpVPIInit(iter, vector_projection);
    DISPATCH_NEXT();
  }

  OP(VPIInitWithList) : {
    auto *iter = frame->LocalAt<sql::VectorProjectionIterator *>(READ_LOCAL_ID());
    auto *vector_projection = frame->LocalAt<sql::VectorProjection *>(READ_LOCAL_ID());
    auto *tid_list = frame->LocalAt<sql::TupleIdList *>(READ_LOCAL_ID());
    OpVPIInitWithList(iter, vector_projection, tid_list);
    DISPATCH_NEXT();
  }

  OP(VPIIsFiltered) : {
    auto *is_filtered = frame->LocalAt<bool *>(READ_LOCAL_ID());
    auto *iter = frame->LocalAt<sql::VectorProjectionIterator *>(READ_LOCAL_ID());
    OpVPIIsFiltered(is_filtered, iter);
    DISPATCH_NEXT();
  }

  OP(VPIGetSelectedRowCount) : {
    auto *count = frame->LocalAt<uint32_t *>(READ_LOCAL_ID());
    auto *iter = frame->LocalAt<sql::VectorProjectionIterator *>(READ_LOCAL_ID());
    OpVPIGetSelectedRowCount(count, iter);
    DISPATCH_NEXT();
  }

  OP(VPIGetVectorProjection) : {
    auto *vector_projection = frame->LocalAt<sql::VectorProjection **>(READ_LOCAL_ID());
    auto *iter = frame->LocalAt<sql::VectorProjectionIterator *>(READ_LOCAL_ID());
    OpVPIGetVectorProjection(vector_projection, iter);
    DISPATCH_NEXT();
  }

  OP(VPIHasNext) : {
    auto *has_more = frame->LocalAt<bool *>(READ_LOCAL_ID());
    auto *iter = frame->LocalAt<sql::VectorProjectionIterator *>(READ_LOCAL_ID());
    OpVPIHasNext(has_more, iter);
    DISPATCH_NEXT();
  }

  OP(VPIHasNextFiltered) : {
    auto *has_more = frame->LocalAt<bool *>(READ_LOCAL_ID());
    auto *iter = frame->LocalAt<sql::VectorProjectionIterator *>(READ_LOCAL_ID());
    OpVPIHasNextFiltered(has_more, iter);
    DISPATCH_NEXT();
  }

  OP(VPIAdvance) : {
    auto *iter = frame->LocalAt<sql::VectorProjectionIterator *>(READ_LOCAL_ID());
    OpVPIAdvance(iter);
    DISPATCH_NEXT();
  }

  OP(VPIAdvanceFiltered) : {
    auto *iter = frame->LocalAt<sql::VectorProjectionIterator *>(READ_LOCAL_ID());
    OpVPIAdvanceFiltered(iter);
    DISPATCH_NEXT();
  }

  OP(VPISetPosition) : {
    auto *iter = frame->LocalAt<sql::VectorProjectionIterator *>(READ_LOCAL_ID());
    auto index = frame->LocalAt<uint32_t>(READ_LOCAL_ID());
    OpVPISetPosition(iter, index);
    DISPATCH_NEXT();
  }

  OP(VPISetPositionFiltered) : {
    auto *iter = frame->LocalAt<sql::VectorProjectionIterator *>(READ_LOCAL_ID());
    auto index = frame->LocalAt<uint32_t>(READ_LOCAL_ID());
    OpVPISetPositionFiltered(iter, index);
    DISPATCH_NEXT();
  }

  OP(VPIMatch) : {
    auto *iter = frame->LocalAt<sql::VectorProjectionIterator *>(READ_LOCAL_ID());
    auto match = frame->LocalAt<bool>(READ_LOCAL_ID());
    OpVPIMatch(iter, match);
    DISPATCH_NEXT();
  }

  OP(VPIReset) : {
    auto *iter = frame->LocalAt<sql::VectorProjectionIterator *>(READ_LOCAL_ID());
    OpVPIReset(iter);
    DISPATCH_NEXT();
  }

  OP(VPIResetFiltered) : {
    auto *iter = frame->LocalAt<sql::VectorProjectionIterator *>(READ_LOCAL_ID());
    OpVPIResetFiltered(iter);
    DISPATCH_NEXT();
  }

  OP(VPIFree) : {
    auto *iter = frame->LocalAt<sql::VectorProjectionIterator *>(READ_LOCAL_ID());
    OpVPIFree(iter);
    DISPATCH_NEXT();
  }

  OP(VPIGetSlot) : {
    auto *slot = frame->LocalAt<storage::TupleSlot *>(READ_LOCAL_ID());
    auto *vpi = frame->LocalAt<sql::VectorProjectionIterator *>(READ_LOCAL_ID());
    OpVPIGetSlot(slot, vpi);
    DISPATCH_NEXT();
  }

  // -------------------------------------------------------
  // VPI element access
  // -------------------------------------------------------

#define GEN_VPI_ACCESS(NAME, CPP_TYPE)                                            \
  OP(VPIGet##NAME) : {                                                            \
    auto *result = frame->LocalAt<CPP_TYPE *>(READ_LOCAL_ID());                   \
    auto *vpi = frame->LocalAt<sql::VectorProjectionIterator *>(READ_LOCAL_ID()); \
    auto col_idx = READ_UIMM4();                                                  \
    OpVPIGet##NAME(result, vpi, col_idx);                                         \
    DISPATCH_NEXT();                                                              \
  }                                                                               \
  OP(VPIGet##NAME##Null) : {                                                      \
    auto *result = frame->LocalAt<CPP_TYPE *>(READ_LOCAL_ID());                   \
    auto *vpi = frame->LocalAt<sql::VectorProjectionIterator *>(READ_LOCAL_ID()); \
    auto col_idx = READ_UIMM4();                                                  \
    OpVPIGet##NAME##Null(result, vpi, col_idx);                                   \
    DISPATCH_NEXT();                                                              \
  }                                                                               \
  OP(VPISet##NAME) : {                                                            \
    auto *vpi = frame->LocalAt<sql::VectorProjectionIterator *>(READ_LOCAL_ID()); \
    auto *input = frame->LocalAt<CPP_TYPE *>(READ_LOCAL_ID());                    \
    auto col_idx = READ_UIMM4();                                                  \
    OpVPISet##NAME(vpi, input, col_idx);                                          \
    DISPATCH_NEXT();                                                              \
  }                                                                               \
  OP(VPISet##NAME##Null) : {                                                      \
    auto *vpi = frame->LocalAt<sql::VectorProjectionIterator *>(READ_LOCAL_ID()); \
    auto *input = frame->LocalAt<CPP_TYPE *>(READ_LOCAL_ID());                    \
    auto col_idx = READ_UIMM4();                                                  \
    OpVPISet##NAME##Null(vpi, input, col_idx);                                    \
    DISPATCH_NEXT();                                                              \
  }
  GEN_VPI_ACCESS(Bool, sql::BoolVal)
  GEN_VPI_ACCESS(TinyInt, sql::Integer)
  GEN_VPI_ACCESS(SmallInt, sql::Integer)
  GEN_VPI_ACCESS(Integer, sql::Integer)
  GEN_VPI_ACCESS(BigInt, sql::Integer)
  GEN_VPI_ACCESS(Real, sql::Real)
  GEN_VPI_ACCESS(Double, sql::Real)
  GEN_VPI_ACCESS(Decimal, sql::DecimalVal)
  GEN_VPI_ACCESS(Date, sql::DateVal)
  GEN_VPI_ACCESS(Timestamp, sql::TimestampVal)
  GEN_VPI_ACCESS(String, sql::StringVal)
#undef GEN_VPI_ACCESS

  OP(VPIGetPointer) : {
    auto result = frame->LocalAt<byte **>(READ_LOCAL_ID());
    auto vpi = frame->LocalAt<sql::VectorProjectionIterator *>(READ_LOCAL_ID());
    auto col_idx = READ_UIMM4();
    OpVPIGetPointer(result, vpi, col_idx);
    DISPATCH_NEXT();
  }

  // ------------------------------------------------------
  // Hashing
  // ------------------------------------------------------

#define GEN_HASH(NAME, CPP_TYPE)                                \
  OP(Hash##NAME) : {                                            \
    auto *hash_val = frame->LocalAt<hash_t *>(READ_LOCAL_ID()); \
    auto *input = frame->LocalAt<CPP_TYPE *>(READ_LOCAL_ID());  \
    auto seed = frame->LocalAt<const hash_t>(READ_LOCAL_ID());  \
    OpHash##NAME(hash_val, input, seed);                        \
    DISPATCH_NEXT();                                            \
  }

  GEN_HASH(Int, sql::Integer)
  GEN_HASH(Bool, sql::BoolVal)
  GEN_HASH(Real, sql::Real)
  GEN_HASH(Date, sql::DateVal)
  GEN_HASH(Timestamp, sql::TimestampVal)
  GEN_HASH(String, sql::StringVal)
#undef GEN_HASH

  OP(HashCombine) : {
    auto *hash_val = frame->LocalAt<hash_t *>(READ_LOCAL_ID());
    auto new_hash_val = frame->LocalAt<hash_t>(READ_LOCAL_ID());
    OpHashCombine(hash_val, new_hash_val);
    DISPATCH_NEXT();
  }

  // ------------------------------------------------------
  // Filter Manager
  // ------------------------------------------------------

  OP(FilterManagerInit) : {
    auto *filter_manager = frame->LocalAt<sql::FilterManager *>(READ_LOCAL_ID());
    auto *exec_context = frame->LocalAt<exec::ExecutionContext *>(READ_LOCAL_ID());
    OpFilterManagerInit(filter_manager, exec_context->GetExecutionSettings());
    DISPATCH_NEXT();
  }

  OP(FilterManagerStartNewClause) : {
    auto *filter_manager = frame->LocalAt<sql::FilterManager *>(READ_LOCAL_ID());
    OpFilterManagerStartNewClause(filter_manager);
    DISPATCH_NEXT();
  }

  OP(FilterManagerInsertFilter) : {
    auto *filter_manager = frame->LocalAt<sql::FilterManager *>(READ_LOCAL_ID());
    auto func_id = READ_FUNC_ID();
    auto fn = reinterpret_cast<sql::FilterManager::MatchFn>(module_->GetRawFunctionImpl(func_id));
    OpFilterManagerInsertFilter(filter_manager, fn);
    DISPATCH_NEXT();
  }

  OP(FilterManagerRunFilters) : {
    auto *filter_manager = frame->LocalAt<sql::FilterManager *>(READ_LOCAL_ID());
    auto *vpi = frame->LocalAt<sql::VectorProjectionIterator *>(READ_LOCAL_ID());
    auto *exec_ctx = frame->LocalAt<exec::ExecutionContext *>(READ_LOCAL_ID());
    OpFilterManagerRunFilters(filter_manager, vpi, exec_ctx);
    DISPATCH_NEXT();
  }

  OP(FilterManagerFree) : {
    auto *filter_manager = frame->LocalAt<sql::FilterManager *>(READ_LOCAL_ID());
    OpFilterManagerFree(filter_manager);
    DISPATCH_NEXT();
  }

  // ------------------------------------------------------
  // Vector Filter Executor
  // ------------------------------------------------------

#define GEN_VEC_FILTER(BYTECODE)                                                                               \
  OP(BYTECODE) : {                                                                                             \
    auto *exec_ctx = frame->LocalAt<exec::ExecutionContext *>(READ_LOCAL_ID());                                \
    auto *vector_projection = frame->LocalAt<sql::VectorProjection *>(READ_LOCAL_ID());                        \
    auto left_col_idx = frame->LocalAt<uint32_t>(READ_LOCAL_ID());                                             \
    auto right_col_idx = frame->LocalAt<uint32_t>(READ_LOCAL_ID());                                            \
    auto *tid_list = frame->LocalAt<sql::TupleIdList *>(READ_LOCAL_ID());                                      \
    Op##BYTECODE(exec_ctx->GetExecutionSettings(), vector_projection, left_col_idx, right_col_idx, tid_list);  \
    DISPATCH_NEXT();                                                                                           \
  }                                                                                                            \
  OP(BYTECODE##Val) : {                                                                                        \
    auto *exec_ctx = frame->LocalAt<exec::ExecutionContext *>(READ_LOCAL_ID());                                \
    auto *vector_projection = frame->LocalAt<sql::VectorProjection *>(READ_LOCAL_ID());                        \
    auto left_col_idx = frame->LocalAt<uint32_t>(READ_LOCAL_ID());                                             \
    auto right_val = frame->LocalAt<sql::Val *>(READ_LOCAL_ID());                                              \
    auto *tid_list = frame->LocalAt<sql::TupleIdList *>(READ_LOCAL_ID());                                      \
    Op##BYTECODE##Val(exec_ctx->GetExecutionSettings(), vector_projection, left_col_idx, right_val, tid_list); \
    DISPATCH_NEXT();                                                                                           \
  }

  GEN_VEC_FILTER(VectorFilterEqual)
  GEN_VEC_FILTER(VectorFilterGreaterThan)
  GEN_VEC_FILTER(VectorFilterGreaterThanEqual)
  GEN_VEC_FILTER(VectorFilterLessThan)
  GEN_VEC_FILTER(VectorFilterLessThanEqual)
  GEN_VEC_FILTER(VectorFilterNotEqual)
  GEN_VEC_FILTER(VectorFilterLike)
  GEN_VEC_FILTER(VectorFilterNotLike)

#undef GEN_VEC_FILTER

  // -------------------------------------------------------
  // SQL Value Creation.
  // -------------------------------------------------------

  OP(ForceBoolTruth) : {
    auto *result = frame->LocalAt<bool *>(READ_LOCAL_ID());
    auto *sql_bool = frame->LocalAt<sql::BoolVal *>(READ_LOCAL_ID());
    OpForceBoolTruth(result, sql_bool);
    DISPATCH_NEXT();
  }

  OP(InitSqlNull) : {
    auto *sql_null = frame->LocalAt<sql::Val *>(READ_LOCAL_ID());
    OpInitSqlNull(sql_null);
    DISPATCH_NEXT();
  }

  OP(InitBool) : {
    auto *sql_bool = frame->LocalAt<sql::BoolVal *>(READ_LOCAL_ID());
    auto val = frame->LocalAt<bool>(READ_LOCAL_ID());
    OpInitBool(sql_bool, val);
    DISPATCH_NEXT();
  }

  OP(InitInteger) : {
    auto *sql_int = frame->LocalAt<sql::Integer *>(READ_LOCAL_ID());
    auto val = frame->LocalAt<int32_t>(READ_LOCAL_ID());
    OpInitInteger(sql_int, val);
    DISPATCH_NEXT();
  }

  OP(InitInteger64) : {
    auto *sql_int = frame->LocalAt<sql::Integer *>(READ_LOCAL_ID());
    auto val = frame->LocalAt<int64_t>(READ_LOCAL_ID());
    OpInitInteger64(sql_int, val);
    DISPATCH_NEXT();
  }

  OP(InitReal) : {
    auto *sql_real = frame->LocalAt<sql::Real *>(READ_LOCAL_ID());
    auto val = frame->LocalAt<double>(READ_LOCAL_ID());
    OpInitReal(sql_real, val);
    DISPATCH_NEXT();
  }

  OP(InitDate) : {
    auto *sql_date = frame->LocalAt<sql::DateVal *>(READ_LOCAL_ID());
    auto year = frame->LocalAt<int32_t>(READ_LOCAL_ID());
    auto month = frame->LocalAt<int32_t>(READ_LOCAL_ID());
    auto day = frame->LocalAt<int32_t>(READ_LOCAL_ID());
    OpInitDate(sql_date, year, month, day);
    DISPATCH_NEXT();
  }

  OP(InitTimestamp) : {
    auto *sql_timestamp = frame->LocalAt<sql::TimestampVal *>(READ_LOCAL_ID());
    auto usec = frame->LocalAt<uint64_t>(READ_LOCAL_ID());
    OpInitTimestamp(sql_timestamp, usec);
    DISPATCH_NEXT();
  }

  OP(InitTimestampYMDHMSMU) : {
    auto *sql_timestamp = frame->LocalAt<sql::TimestampVal *>(READ_LOCAL_ID());
    auto year = frame->LocalAt<int32_t>(READ_LOCAL_ID());
    auto month = frame->LocalAt<int32_t>(READ_LOCAL_ID());
    auto day = frame->LocalAt<int32_t>(READ_LOCAL_ID());
    auto h = frame->LocalAt<int32_t>(READ_LOCAL_ID());
    auto m = frame->LocalAt<int32_t>(READ_LOCAL_ID());
    auto s = frame->LocalAt<int32_t>(READ_LOCAL_ID());
    auto ms = frame->LocalAt<int32_t>(READ_LOCAL_ID());
    auto us = frame->LocalAt<int32_t>(READ_LOCAL_ID());
    OpInitTimestampYMDHMSMU(sql_timestamp, year, month, day, h, m, s, ms, us);
    DISPATCH_NEXT();
  }

  OP(InitString) : {
    auto *sql_string = frame->LocalAt<sql::StringVal *>(READ_LOCAL_ID());
    auto *string = module_->GetBytecodeModule()->AccessStaticLocalDataRaw(LocalVar::Decode(READ_STATIC_LOCAL_ID()));
    auto length = READ_UIMM4();
    OpInitString(sql_string, string, length);
    DISPATCH_NEXT();
  }

  // -------------------------------------------------------
  // SQL Value Casts.
  // -------------------------------------------------------

#define GEN_CONVERT_TO_STRING(Bytecode, InputType)                              \
  OP(Bytecode) : {                                                              \
    auto *result = frame->LocalAt<sql::StringVal *>(READ_LOCAL_ID());           \
    auto *exec_ctx = frame->LocalAt<exec::ExecutionContext *>(READ_LOCAL_ID()); \
    auto *input = frame->LocalAt<InputType *>(READ_LOCAL_ID());                 \
    Op##Bytecode(result, exec_ctx, input);                                      \
    DISPATCH_NEXT();                                                            \
  }

  // Convert something to string.
  GEN_CONVERT_TO_STRING(IntegerToString, sql::Integer);
  GEN_CONVERT_TO_STRING(RealToString, sql::Real);
  GEN_CONVERT_TO_STRING(DateToString, sql::DateVal);
  GEN_CONVERT_TO_STRING(TimestampToString, sql::TimestampVal);
#undef GEN_CONVERT_TO_STRING

#define GEN_CONVERSION(Bytecode, InputType, OutputType)           \
  OP(Bytecode) : {                                                \
    auto *result = frame->LocalAt<OutputType *>(READ_LOCAL_ID()); \
    auto *input = frame->LocalAt<InputType *>(READ_LOCAL_ID());   \
    Op##Bytecode(result, input);                                  \
    DISPATCH_NEXT();                                              \
  }

  // Boolean to something.
  GEN_CONVERSION(BoolToInteger, sql::BoolVal, sql::Integer);
  // Integer to something.
  GEN_CONVERSION(IntegerToBool, sql::Integer, sql::BoolVal);
  GEN_CONVERSION(IntegerToReal, sql::Integer, sql::Real);
  // Real to something.
  GEN_CONVERSION(RealToBool, sql::Real, sql::BoolVal);
  GEN_CONVERSION(RealToInteger, sql::Real, sql::Integer);
  // Date to something.
  GEN_CONVERSION(DateToTimestamp, sql::DateVal, sql::TimestampVal);
  // Timestamp to something.
  GEN_CONVERSION(TimestampToDate, sql::TimestampVal, sql::DateVal);
  // String to something.
  GEN_CONVERSION(StringToBool, sql::StringVal, sql::BoolVal);
  GEN_CONVERSION(StringToInteger, sql::StringVal, sql::Integer);
  GEN_CONVERSION(StringToReal, sql::StringVal, sql::Real);
  GEN_CONVERSION(StringToDate, sql::StringVal, sql::DateVal);
  GEN_CONVERSION(StringToTimestamp, sql::StringVal, sql::TimestampVal);

#undef GEN_CONVERSION

  // -------------------------------------------------------
  // Comparisons.
  // -------------------------------------------------------

#define GEN_CMP(op)                                                     \
  OP(op##Bool) : {                                                      \
    auto *result = frame->LocalAt<sql::BoolVal *>(READ_LOCAL_ID());     \
    auto *left = frame->LocalAt<sql::BoolVal *>(READ_LOCAL_ID());       \
    auto *right = frame->LocalAt<sql::BoolVal *>(READ_LOCAL_ID());      \
    Op##op##Bool(result, left, right);                                  \
    DISPATCH_NEXT();                                                    \
  }                                                                     \
  OP(op##Integer) : {                                                   \
    auto *result = frame->LocalAt<sql::BoolVal *>(READ_LOCAL_ID());     \
    auto *left = frame->LocalAt<sql::Integer *>(READ_LOCAL_ID());       \
    auto *right = frame->LocalAt<sql::Integer *>(READ_LOCAL_ID());      \
    Op##op##Integer(result, left, right);                               \
    DISPATCH_NEXT();                                                    \
  }                                                                     \
  OP(op##Real) : {                                                      \
    auto *result = frame->LocalAt<sql::BoolVal *>(READ_LOCAL_ID());     \
    auto *left = frame->LocalAt<sql::Real *>(READ_LOCAL_ID());          \
    auto *right = frame->LocalAt<sql::Real *>(READ_LOCAL_ID());         \
    Op##op##Real(result, left, right);                                  \
    DISPATCH_NEXT();                                                    \
  }                                                                     \
  OP(op##Date) : {                                                      \
    auto *result = frame->LocalAt<sql::BoolVal *>(READ_LOCAL_ID());     \
    auto *left = frame->LocalAt<sql::DateVal *>(READ_LOCAL_ID());       \
    auto *right = frame->LocalAt<sql::DateVal *>(READ_LOCAL_ID());      \
    Op##op##Date(result, left, right);                                  \
    DISPATCH_NEXT();                                                    \
  }                                                                     \
  OP(op##Timestamp) : {                                                 \
    auto *result = frame->LocalAt<sql::BoolVal *>(READ_LOCAL_ID());     \
    auto *left = frame->LocalAt<sql::TimestampVal *>(READ_LOCAL_ID());  \
    auto *right = frame->LocalAt<sql::TimestampVal *>(READ_LOCAL_ID()); \
    Op##op##Timestamp(result, left, right);                             \
    DISPATCH_NEXT();                                                    \
  }                                                                     \
  OP(op##String) : {                                                    \
    auto *result = frame->LocalAt<sql::BoolVal *>(READ_LOCAL_ID());     \
    auto *left = frame->LocalAt<sql::StringVal *>(READ_LOCAL_ID());     \
    auto *right = frame->LocalAt<sql::StringVal *>(READ_LOCAL_ID());    \
    Op##op##String(result, left, right);                                \
    DISPATCH_NEXT();                                                    \
  }
  GEN_CMP(GreaterThan);
  GEN_CMP(GreaterThanEqual);
  GEN_CMP(Equal);
  GEN_CMP(LessThan);
  GEN_CMP(LessThanEqual);
  GEN_CMP(NotEqual);
#undef GEN_CMP

#define GEN_UNARY_MATH_OPS(op)                                      \
  OP(op##Integer) : {                                               \
    auto *result = frame->LocalAt<sql::Integer *>(READ_LOCAL_ID()); \
    auto *input = frame->LocalAt<sql::Integer *>(READ_LOCAL_ID());  \
    Op##op##Integer(result, input);                                 \
    DISPATCH_NEXT();                                                \
  }                                                                 \
  OP(op##Real) : {                                                  \
    auto *result = frame->LocalAt<sql::Real *>(READ_LOCAL_ID());    \
    auto *input = frame->LocalAt<sql::Real *>(READ_LOCAL_ID());     \
    Op##op##Real(result, input);                                    \
    DISPATCH_NEXT();                                                \
  }

  GEN_UNARY_MATH_OPS(Abs)

#undef GEN_UNARY_MATH_OPS

  OP(ValIsNull) : {
    auto *result = frame->LocalAt<bool *>(READ_LOCAL_ID());
    auto *val = frame->LocalAt<const sql::Val *>(READ_LOCAL_ID());
    OpValIsNull(result, val);
    DISPATCH_NEXT();
  }

  OP(ValIsNotNull) : {
    auto *result = frame->LocalAt<bool *>(READ_LOCAL_ID());
    auto *val = frame->LocalAt<const sql::Val *>(READ_LOCAL_ID());
    OpValIsNotNull(result, val);
    DISPATCH_NEXT();
  }

#define GEN_MATH_OPS(op)                                            \
  OP(op##Integer) : {                                               \
    auto *result = frame->LocalAt<sql::Integer *>(READ_LOCAL_ID()); \
    auto *left = frame->LocalAt<sql::Integer *>(READ_LOCAL_ID());   \
    auto *right = frame->LocalAt<sql::Integer *>(READ_LOCAL_ID());  \
    Op##op##Integer(result, left, right);                           \
    DISPATCH_NEXT();                                                \
  }                                                                 \
  OP(op##Real) : {                                                  \
    auto *result = frame->LocalAt<sql::Real *>(READ_LOCAL_ID());    \
    auto *left = frame->LocalAt<sql::Real *>(READ_LOCAL_ID());      \
    auto *right = frame->LocalAt<sql::Real *>(READ_LOCAL_ID());     \
    Op##op##Real(result, left, right);                              \
    DISPATCH_NEXT();                                                \
  }

  GEN_MATH_OPS(Add)
  GEN_MATH_OPS(Sub)
  GEN_MATH_OPS(Mul)
  GEN_MATH_OPS(Div)
  GEN_MATH_OPS(Mod)

#undef GEN_MATH_OPS

  // -------------------------------------------------------
  // Aggregations
  // -------------------------------------------------------

  OP(AggregationHashTableInit) : {
    auto *agg_hash_table = frame->LocalAt<sql::AggregationHashTable *>(READ_LOCAL_ID());
    auto *exec_ctx = frame->LocalAt<exec::ExecutionContext *>(READ_LOCAL_ID());
    auto payload_size = frame->LocalAt<uint32_t>(READ_LOCAL_ID());
    OpAggregationHashTableInit(agg_hash_table, exec_ctx, payload_size);
    DISPATCH_NEXT();
  }

  OP(AggregationHashTableGetTupleCount) : {
    auto *result = frame->LocalAt<uint32_t *>(READ_LOCAL_ID());
    auto *agg_hash_table = frame->LocalAt<sql::AggregationHashTable *>(READ_LOCAL_ID());
    OpAggregationHashTableGetTupleCount(result, agg_hash_table);
    DISPATCH_NEXT();
  }

  OP(AggregationHashTableGetInsertCount) : {
    auto *result = frame->LocalAt<uint32_t *>(READ_LOCAL_ID());
    auto *agg_hash_table = frame->LocalAt<sql::AggregationHashTable *>(READ_LOCAL_ID());
    OpAggregationHashTableGetInsertCount(result, agg_hash_table);
    DISPATCH_NEXT();
  }

  OP(AggregationHashTableAllocTuple) : {
    auto *result = frame->LocalAt<byte **>(READ_LOCAL_ID());
    auto *agg_hash_table = frame->LocalAt<sql::AggregationHashTable *>(READ_LOCAL_ID());
    auto hash = frame->LocalAt<hash_t>(READ_LOCAL_ID());
    OpAggregationHashTableAllocTuple(result, agg_hash_table, hash);
    DISPATCH_NEXT();
  }

  OP(AggregationHashTableAllocTuplePartitioned) : {
    auto *result = frame->LocalAt<byte **>(READ_LOCAL_ID());
    auto *agg_hash_table = frame->LocalAt<sql::AggregationHashTable *>(READ_LOCAL_ID());
    auto hash = frame->LocalAt<hash_t>(READ_LOCAL_ID());
    OpAggregationHashTableAllocTuplePartitioned(result, agg_hash_table, hash);
    DISPATCH_NEXT();
  }

  OP(AggregationHashTableLinkHashTableEntry) : {
    auto *agg_hash_table = frame->LocalAt<sql::AggregationHashTable *>(READ_LOCAL_ID());
    auto *entry = frame->LocalAt<sql::HashTableEntry *>(READ_LOCAL_ID());
    OpAggregationHashTableLinkHashTableEntry(agg_hash_table, entry);
    DISPATCH_NEXT();
  }

  OP(AggregationHashTableLookup) : {
    auto *result = frame->LocalAt<byte **>(READ_LOCAL_ID());
    auto *agg_hash_table = frame->LocalAt<sql::AggregationHashTable *>(READ_LOCAL_ID());
    auto hash = frame->LocalAt<hash_t>(READ_LOCAL_ID());
    auto key_eq_fn_id = READ_FUNC_ID();
    auto *probe_tuple = frame->LocalAt<void *>(READ_LOCAL_ID());

    auto key_eq_fn = reinterpret_cast<sql::AggregationHashTable::KeyEqFn>(module_->GetRawFunctionImpl(key_eq_fn_id));
    OpAggregationHashTableLookup(result, agg_hash_table, hash, key_eq_fn, probe_tuple);
    DISPATCH_NEXT();
  }

  OP(AggregationHashTableProcessBatch) : {
    auto *agg_hash_table = frame->LocalAt<sql::AggregationHashTable *>(READ_LOCAL_ID());
    auto *vpi = frame->LocalAt<sql::VectorProjectionIterator *>(READ_LOCAL_ID());
    auto num_keys = READ_UIMM4();
    auto key_cols = frame->LocalAt<uint32_t *>(READ_LOCAL_ID());
    auto init_agg_fn_id = READ_FUNC_ID();
    auto merge_agg_fn_id = READ_FUNC_ID();
    auto partitioned = frame->LocalAt<bool>(READ_LOCAL_ID());

    auto init_agg_fn =
        reinterpret_cast<sql::AggregationHashTable::VectorInitAggFn>(module_->GetRawFunctionImpl(init_agg_fn_id));
    auto merge_agg_fn =
        reinterpret_cast<sql::AggregationHashTable::VectorAdvanceAggFn>(module_->GetRawFunctionImpl(merge_agg_fn_id));
    OpAggregationHashTableProcessBatch(agg_hash_table, vpi, num_keys, key_cols, init_agg_fn, merge_agg_fn, partitioned);
    DISPATCH_NEXT();
  }

  OP(AggregationHashTableTransferPartitions) : {
    auto *agg_hash_table = frame->LocalAt<sql::AggregationHashTable *>(READ_LOCAL_ID());
    auto *exec_ctx = frame->LocalAt<exec::ExecutionContext *>(READ_LOCAL_ID());
    auto pipeline_id = execution::pipeline_id_t{frame->LocalAt<uint32_t>(READ_LOCAL_ID())};
    auto *thread_state_container = frame->LocalAt<sql::ThreadStateContainer *>(READ_LOCAL_ID());
    auto agg_ht_offset = frame->LocalAt<uint32_t>(READ_LOCAL_ID());
    auto merge_partition_fn_id = READ_FUNC_ID();

    auto merge_partition_fn = reinterpret_cast<sql::AggregationHashTable::MergePartitionFn>(
        module_->GetRawFunctionImpl(merge_partition_fn_id));
    OpAggregationHashTableTransferPartitions(exec_ctx, pipeline_id, agg_hash_table, thread_state_container,
                                             agg_ht_offset, merge_partition_fn);
    DISPATCH_NEXT();
  }

  OP(AggregationHashTableBuildAllHashTablePartitions) : {
    auto *agg_hash_table = frame->LocalAt<sql::AggregationHashTable *>(READ_LOCAL_ID());
    auto *query_state = frame->LocalAt<void *>(READ_LOCAL_ID());
    OpAggregationHashTableBuildAllHashTablePartitions(agg_hash_table, query_state);
    DISPATCH_NEXT();
  }

  OP(AggregationHashTableRepartition) : {
    auto *agg_hash_table = frame->LocalAt<sql::AggregationHashTable *>(READ_LOCAL_ID());
    OpAggregationHashTableRepartition(agg_hash_table);
    DISPATCH_NEXT();
  }

  OP(AggregationHashTableMergePartitions) : {
    auto *agg_hash_table = frame->LocalAt<sql::AggregationHashTable *>(READ_LOCAL_ID());
    auto *target_agg_hash_table = frame->LocalAt<sql::AggregationHashTable *>(READ_LOCAL_ID());
    auto *query_state = frame->LocalAt<void *>(READ_LOCAL_ID());
    auto merge_partition_fn_id = READ_FUNC_ID();
    auto merge_partition_fn = reinterpret_cast<sql::AggregationHashTable::MergePartitionFn>(
        module_->GetRawFunctionImpl(merge_partition_fn_id));
    OpAggregationHashTableMergePartitions(agg_hash_table, target_agg_hash_table, query_state, merge_partition_fn);
    DISPATCH_NEXT();
  }

  OP(AggregationHashTableParallelPartitionedScan) : {
    auto *agg_hash_table = frame->LocalAt<sql::AggregationHashTable *>(READ_LOCAL_ID());
    auto *query_state = frame->LocalAt<void *>(READ_LOCAL_ID());
    auto *thread_state_container = frame->LocalAt<sql::ThreadStateContainer *>(READ_LOCAL_ID());
    auto scan_partition_fn_id = READ_FUNC_ID();

    auto scan_partition_fn =
        reinterpret_cast<sql::AggregationHashTable::ScanPartitionFn>(module_->GetRawFunctionImpl(scan_partition_fn_id));
    OpAggregationHashTableParallelPartitionedScan(agg_hash_table, query_state, thread_state_container,
                                                  scan_partition_fn);
    DISPATCH_NEXT();
  }

  OP(AggregationHashTableFree) : {
    auto *agg_hash_table = frame->LocalAt<sql::AggregationHashTable *>(READ_LOCAL_ID());
    OpAggregationHashTableFree(agg_hash_table);
    DISPATCH_NEXT();
  }

  OP(AggregationHashTableIteratorInit) : {
    auto *iter = frame->LocalAt<sql::AHTIterator *>(READ_LOCAL_ID());
    auto *agg_hash_table = frame->LocalAt<sql::AggregationHashTable *>(READ_LOCAL_ID());
    OpAggregationHashTableIteratorInit(iter, agg_hash_table);
    DISPATCH_NEXT();
  }

  OP(AggregationHashTableIteratorHasNext) : {
    auto *has_more = frame->LocalAt<bool *>(READ_LOCAL_ID());
    auto *iter = frame->LocalAt<sql::AHTIterator *>(READ_LOCAL_ID());
    OpAggregationHashTableIteratorHasNext(has_more, iter);
    DISPATCH_NEXT();
  }

  OP(AggregationHashTableIteratorNext) : {
    auto *agg_hash_table_iter = frame->LocalAt<sql::AHTIterator *>(READ_LOCAL_ID());
    OpAggregationHashTableIteratorNext(agg_hash_table_iter);
    DISPATCH_NEXT();
  }

  OP(AggregationHashTableIteratorGetRow) : {
    auto *row = frame->LocalAt<const byte **>(READ_LOCAL_ID());
    auto *iter = frame->LocalAt<sql::AHTIterator *>(READ_LOCAL_ID());
    OpAggregationHashTableIteratorGetRow(row, iter);
    DISPATCH_NEXT();
  }

  OP(AggregationHashTableIteratorFree) : {
    auto *agg_hash_table_iter = frame->LocalAt<sql::AHTIterator *>(READ_LOCAL_ID());
    OpAggregationHashTableIteratorFree(agg_hash_table_iter);
    DISPATCH_NEXT();
  }

  OP(AggregationOverflowPartitionIteratorHasNext) : {
    auto *has_more = frame->LocalAt<bool *>(READ_LOCAL_ID());
    auto *overflow_iter = frame->LocalAt<sql::AHTOverflowPartitionIterator *>(READ_LOCAL_ID());
    OpAggregationOverflowPartitionIteratorHasNext(has_more, overflow_iter);
    DISPATCH_NEXT();
  }

  OP(AggregationOverflowPartitionIteratorNext) : {
    auto *overflow_iter = frame->LocalAt<sql::AHTOverflowPartitionIterator *>(READ_LOCAL_ID());
    OpAggregationOverflowPartitionIteratorNext(overflow_iter);
    DISPATCH_NEXT();
  }

  OP(AggregationOverflowPartitionIteratorGetHash) : {
    auto *hash = frame->LocalAt<hash_t *>(READ_LOCAL_ID());
    auto *overflow_iter = frame->LocalAt<sql::AHTOverflowPartitionIterator *>(READ_LOCAL_ID());
    OpAggregationOverflowPartitionIteratorGetHash(hash, overflow_iter);
    DISPATCH_NEXT();
  }

  OP(AggregationOverflowPartitionIteratorGetRow) : {
    auto *row = frame->LocalAt<const byte **>(READ_LOCAL_ID());
    auto *overflow_iter = frame->LocalAt<sql::AHTOverflowPartitionIterator *>(READ_LOCAL_ID());
    OpAggregationOverflowPartitionIteratorGetRow(row, overflow_iter);
    DISPATCH_NEXT();
  }

  OP(AggregationOverflowPartitionIteratorGetRowEntry) : {
    auto *entry = frame->LocalAt<sql::HashTableEntry **>(READ_LOCAL_ID());
    auto *overflow_iter = frame->LocalAt<sql::AHTOverflowPartitionIterator *>(READ_LOCAL_ID());
    OpAggregationOverflowPartitionIteratorGetRowEntry(entry, overflow_iter);
    DISPATCH_NEXT();
  }

  // -------------------------------------------------------
  // Aggregates
  // -------------------------------------------------------

#define GEN_COUNT_AGG(AGG_TYPE)                                     \
  OP(AGG_TYPE##Init) : {                                            \
    auto *agg = frame->LocalAt<sql::AGG_TYPE *>(READ_LOCAL_ID());   \
    Op##AGG_TYPE##Init(agg);                                        \
    DISPATCH_NEXT();                                                \
  }                                                                 \
                                                                    \
  OP(AGG_TYPE##Advance) : {                                         \
    auto *agg = frame->LocalAt<sql::AGG_TYPE *>(READ_LOCAL_ID());   \
    auto *val = frame->LocalAt<sql::Val *>(READ_LOCAL_ID());        \
    Op##AGG_TYPE##Advance(agg, val);                                \
    DISPATCH_NEXT();                                                \
  }                                                                 \
                                                                    \
  OP(AGG_TYPE##Merge) : {                                           \
    auto *agg_1 = frame->LocalAt<sql::AGG_TYPE *>(READ_LOCAL_ID()); \
    auto *agg_2 = frame->LocalAt<sql::AGG_TYPE *>(READ_LOCAL_ID()); \
    Op##AGG_TYPE##Merge(agg_1, agg_2);                              \
    DISPATCH_NEXT();                                                \
  }                                                                 \
                                                                    \
  OP(AGG_TYPE##Reset) : {                                           \
    auto *agg = frame->LocalAt<sql::AGG_TYPE *>(READ_LOCAL_ID());   \
    Op##AGG_TYPE##Reset(agg);                                       \
    DISPATCH_NEXT();                                                \
  }                                                                 \
                                                                    \
  OP(AGG_TYPE##GetResult) : {                                       \
    auto *result = frame->LocalAt<sql::Integer *>(READ_LOCAL_ID()); \
    auto *agg = frame->LocalAt<sql::AGG_TYPE *>(READ_LOCAL_ID());   \
    Op##AGG_TYPE##GetResult(result, agg);                           \
    DISPATCH_NEXT();                                                \
  }                                                                 \
                                                                    \
  OP(AGG_TYPE##Free) : {                                            \
    auto *agg = frame->LocalAt<sql::AGG_TYPE *>(READ_LOCAL_ID());   \
    Op##AGG_TYPE##Free(agg);                                        \
    DISPATCH_NEXT();                                                \
  }

  GEN_COUNT_AGG(CountAggregate)
  GEN_COUNT_AGG(CountStarAggregate)

#undef GEN_COUNT_AGG

#define GEN_AGGREGATE(SQL_TYPE, AGG_TYPE)                            \
  OP(AGG_TYPE##Init) : {                                             \
    auto *agg = frame->LocalAt<sql::AGG_TYPE *>(READ_LOCAL_ID());    \
    Op##AGG_TYPE##Init(agg);                                         \
    DISPATCH_NEXT();                                                 \
  }                                                                  \
  OP(AGG_TYPE##Advance) : {                                          \
    auto *agg = frame->LocalAt<sql::AGG_TYPE *>(READ_LOCAL_ID());    \
    auto *val = frame->LocalAt<sql::SQL_TYPE *>(READ_LOCAL_ID());    \
    Op##AGG_TYPE##Advance(agg, val);                                 \
    DISPATCH_NEXT();                                                 \
  }                                                                  \
  OP(AGG_TYPE##Merge) : {                                            \
    auto *agg_1 = frame->LocalAt<sql::AGG_TYPE *>(READ_LOCAL_ID());  \
    auto *agg_2 = frame->LocalAt<sql::AGG_TYPE *>(READ_LOCAL_ID());  \
    Op##AGG_TYPE##Merge(agg_1, agg_2);                               \
    DISPATCH_NEXT();                                                 \
  }                                                                  \
  OP(AGG_TYPE##Reset) : {                                            \
    auto *agg = frame->LocalAt<sql::AGG_TYPE *>(READ_LOCAL_ID());    \
    Op##AGG_TYPE##Reset(agg);                                        \
    DISPATCH_NEXT();                                                 \
  }                                                                  \
  OP(AGG_TYPE##GetResult) : {                                        \
    auto *result = frame->LocalAt<sql::SQL_TYPE *>(READ_LOCAL_ID()); \
    auto *agg = frame->LocalAt<sql::AGG_TYPE *>(READ_LOCAL_ID());    \
    Op##AGG_TYPE##GetResult(result, agg);                            \
    DISPATCH_NEXT();                                                 \
  }                                                                  \
  OP(AGG_TYPE##Free) : {                                             \
    auto *agg = frame->LocalAt<sql::AGG_TYPE *>(READ_LOCAL_ID());    \
    Op##AGG_TYPE##Free(agg);                                         \
    DISPATCH_NEXT();                                                 \
  }

  GEN_AGGREGATE(Integer, IntegerSumAggregate);
  GEN_AGGREGATE(Integer, IntegerMaxAggregate);
  GEN_AGGREGATE(Integer, IntegerMinAggregate);
  GEN_AGGREGATE(Real, RealSumAggregate);
  GEN_AGGREGATE(Real, RealMaxAggregate);
  GEN_AGGREGATE(Real, RealMinAggregate);
  GEN_AGGREGATE(DateVal, DateMaxAggregate);
  GEN_AGGREGATE(DateVal, DateMinAggregate);
  GEN_AGGREGATE(StringVal, StringMaxAggregate);
  GEN_AGGREGATE(StringVal, StringMinAggregate);

#undef GEN_AGGREGATE

  OP(AvgAggregateInit) : {
    auto *agg = frame->LocalAt<sql::AvgAggregate *>(READ_LOCAL_ID());
    OpAvgAggregateInit(agg);
    DISPATCH_NEXT();
  }

  OP(AvgAggregateAdvanceInteger) : {
    auto *agg = frame->LocalAt<sql::AvgAggregate *>(READ_LOCAL_ID());
    auto *val = frame->LocalAt<sql::Integer *>(READ_LOCAL_ID());
    OpAvgAggregateAdvanceInteger(agg, val);
    DISPATCH_NEXT();
  }

  OP(AvgAggregateAdvanceReal) : {
    auto *agg = frame->LocalAt<sql::AvgAggregate *>(READ_LOCAL_ID());
    auto *val = frame->LocalAt<sql::Real *>(READ_LOCAL_ID());
    OpAvgAggregateAdvanceReal(agg, val);
    DISPATCH_NEXT();
  }

  OP(AvgAggregateMerge) : {
    auto *agg_1 = frame->LocalAt<sql::AvgAggregate *>(READ_LOCAL_ID());
    auto *agg_2 = frame->LocalAt<sql::AvgAggregate *>(READ_LOCAL_ID());
    OpAvgAggregateMerge(agg_1, agg_2);
    DISPATCH_NEXT();
  }

  OP(AvgAggregateReset) : {
    auto *agg = frame->LocalAt<sql::AvgAggregate *>(READ_LOCAL_ID());
    OpAvgAggregateReset(agg);
    DISPATCH_NEXT();
  }

  OP(AvgAggregateGetResult) : {
    auto *result = frame->LocalAt<sql::Real *>(READ_LOCAL_ID());
    auto *agg = frame->LocalAt<sql::AvgAggregate *>(READ_LOCAL_ID());
    OpAvgAggregateGetResult(result, agg);
    DISPATCH_NEXT();
  }

  OP(AvgAggregateFree) : {
    auto *agg = frame->LocalAt<sql::AvgAggregate *>(READ_LOCAL_ID());
    OpAvgAggregateFree(agg);
    DISPATCH_NEXT();
  }

  // -------------------------------------------------------
  // Hash Joins
  // -------------------------------------------------------

  OP(JoinHashTableInit) : {
    auto *join_hash_table = frame->LocalAt<sql::JoinHashTable *>(READ_LOCAL_ID());
    auto *exec_ctx = frame->LocalAt<exec::ExecutionContext *>(READ_LOCAL_ID());
    auto tuple_size = frame->LocalAt<uint32_t>(READ_LOCAL_ID());
    OpJoinHashTableInit(join_hash_table, exec_ctx, tuple_size);
    DISPATCH_NEXT();
  }

  OP(JoinHashTableAllocTuple) : {
    auto *result = frame->LocalAt<byte **>(READ_LOCAL_ID());
    auto *join_hash_table = frame->LocalAt<sql::JoinHashTable *>(READ_LOCAL_ID());
    auto hash = frame->LocalAt<hash_t>(READ_LOCAL_ID());
    OpJoinHashTableAllocTuple(result, join_hash_table, hash);
    DISPATCH_NEXT();
  }

  OP(JoinHashTableGetTupleCount) : {
    auto *result = frame->LocalAt<uint32_t *>(READ_LOCAL_ID());
    auto *join_hash_table = frame->LocalAt<sql::JoinHashTable *>(READ_LOCAL_ID());
    OpJoinHashTableGetTupleCount(result, join_hash_table);
    DISPATCH_NEXT();
  }

  OP(JoinHashTableBuild) : {
    auto *join_hash_table = frame->LocalAt<sql::JoinHashTable *>(READ_LOCAL_ID());
    OpJoinHashTableBuild(join_hash_table);
    DISPATCH_NEXT();
  }

  OP(JoinHashTableBuildParallel) : {
    auto *join_hash_table = frame->LocalAt<sql::JoinHashTable *>(READ_LOCAL_ID());
    auto *exec_ctx = frame->LocalAt<exec::ExecutionContext *>(READ_LOCAL_ID());
    auto pipeline_id = execution::pipeline_id_t{frame->LocalAt<uint32_t>(READ_LOCAL_ID())};
    auto *thread_state_container = frame->LocalAt<sql::ThreadStateContainer *>(READ_LOCAL_ID());
    auto jht_offset = frame->LocalAt<uint32_t>(READ_LOCAL_ID());
    OpJoinHashTableBuildParallel(join_hash_table, exec_ctx, pipeline_id, thread_state_container, jht_offset);
    DISPATCH_NEXT();
  }

  OP(JoinHashTableLookup) : {
    auto *join_hash_table = frame->LocalAt<sql::JoinHashTable *>(READ_LOCAL_ID());
    auto *ht_entry_iter = frame->LocalAt<sql::HashTableEntryIterator *>(READ_LOCAL_ID());
    auto hash_val = frame->LocalAt<hash_t>(READ_LOCAL_ID());
    OpJoinHashTableLookup(join_hash_table, ht_entry_iter, hash_val);
    DISPATCH_NEXT();
  }

  OP(JoinHashTableFree) : {
    auto *join_hash_table = frame->LocalAt<sql::JoinHashTable *>(READ_LOCAL_ID());
    OpJoinHashTableFree(join_hash_table);
    DISPATCH_NEXT();
  }

  OP(HashTableEntryIteratorHasNext) : {
    auto *has_next = frame->LocalAt<bool *>(READ_LOCAL_ID());
    auto *ht_entry_iter = frame->LocalAt<sql::HashTableEntryIterator *>(READ_LOCAL_ID());
    OpHashTableEntryIteratorHasNext(has_next, ht_entry_iter);
    DISPATCH_NEXT();
  }

  OP(HashTableEntryIteratorGetRow) : {
    const auto **row = frame->LocalAt<const byte **>(READ_LOCAL_ID());
    auto *ht_entry_iter = frame->LocalAt<sql::HashTableEntryIterator *>(READ_LOCAL_ID());
    OpHashTableEntryIteratorGetRow(row, ht_entry_iter);
    DISPATCH_NEXT();
  }

  OP(JoinHashTableIteratorInit) : {
    auto *iter = frame->LocalAt<sql::JoinHashTableIterator *>(READ_LOCAL_ID());
    auto *hash_table = frame->LocalAt<sql::JoinHashTable *>(READ_LOCAL_ID());
    OpJoinHashTableIteratorInit(iter, hash_table);
    DISPATCH_NEXT();
  }

  OP(JoinHashTableIteratorHasNext) : {
    auto *has_more = frame->LocalAt<bool *>(READ_LOCAL_ID());
    auto *iter = frame->LocalAt<sql::JoinHashTableIterator *>(READ_LOCAL_ID());
    OpJoinHashTableIteratorHasNext(has_more, iter);
    DISPATCH_NEXT();
  }

  OP(JoinHashTableIteratorNext) : {
    auto *hash_table_iter = frame->LocalAt<sql::JoinHashTableIterator *>(READ_LOCAL_ID());
    OpJoinHashTableIteratorNext(hash_table_iter);
    DISPATCH_NEXT();
  }

  OP(JoinHashTableIteratorGetRow) : {
    auto *row = frame->LocalAt<const byte **>(READ_LOCAL_ID());
    auto *iter = frame->LocalAt<sql::JoinHashTableIterator *>(READ_LOCAL_ID());
    OpJoinHashTableIteratorGetRow(row, iter);
    DISPATCH_NEXT();
  }

  OP(JoinHashTableIteratorFree) : {
    auto *hash_table_iter = frame->LocalAt<sql::JoinHashTableIterator *>(READ_LOCAL_ID());
    OpJoinHashTableIteratorFree(hash_table_iter);
    DISPATCH_NEXT();
  }

  // -------------------------------------------------------
  // Sorting
  // -------------------------------------------------------

  OP(SorterInit) : {
    auto *sorter = frame->LocalAt<sql::Sorter *>(READ_LOCAL_ID());
    auto *exec_ctx = frame->LocalAt<terrier::execution::exec::ExecutionContext *>(READ_LOCAL_ID());
    auto cmp_func_id = READ_FUNC_ID();
    auto tuple_size = frame->LocalAt<uint32_t>(READ_LOCAL_ID());

    auto cmp_fn = reinterpret_cast<sql::Sorter::ComparisonFunction>(module_->GetRawFunctionImpl(cmp_func_id));
    OpSorterInit(sorter, exec_ctx, cmp_fn, tuple_size);
    DISPATCH_NEXT();
  }

  OP(SorterGetTupleCount) : {
    auto *result = frame->LocalAt<uint32_t *>(READ_LOCAL_ID());
    auto *sorter = frame->LocalAt<sql::Sorter *>(READ_LOCAL_ID());
    OpSorterGetTupleCount(result, sorter);
    DISPATCH_NEXT();
  }

  OP(SorterAllocTuple) : {
    auto *result = frame->LocalAt<byte **>(READ_LOCAL_ID());
    auto *sorter = frame->LocalAt<sql::Sorter *>(READ_LOCAL_ID());
    OpSorterAllocTuple(result, sorter);
    DISPATCH_NEXT();
  }

  OP(SorterAllocTupleTopK) : {
    auto *result = frame->LocalAt<byte **>(READ_LOCAL_ID());
    auto *sorter = frame->LocalAt<sql::Sorter *>(READ_LOCAL_ID());
    auto top_k = frame->LocalAt<uint32_t>(READ_LOCAL_ID());
    OpSorterAllocTupleTopK(result, sorter, top_k);
    DISPATCH_NEXT();
  }

  OP(SorterAllocTupleTopKFinish) : {
    auto *sorter = frame->LocalAt<sql::Sorter *>(READ_LOCAL_ID());
    auto top_k = frame->LocalAt<uint32_t>(READ_LOCAL_ID());
    OpSorterAllocTupleTopKFinish(sorter, top_k);
    DISPATCH_NEXT();
  }

  OP(SorterSort) : {
    auto *sorter = frame->LocalAt<sql::Sorter *>(READ_LOCAL_ID());
    OpSorterSort(sorter);
    DISPATCH_NEXT();
  }

  OP(SorterSortParallel) : {
    auto *sorter = frame->LocalAt<sql::Sorter *>(READ_LOCAL_ID());
    auto *exec_ctx = frame->LocalAt<exec::ExecutionContext *>(READ_LOCAL_ID());
    auto pipeline_id = execution::pipeline_id_t{frame->LocalAt<uint32_t>(READ_LOCAL_ID())};
    auto *thread_state_container = frame->LocalAt<sql::ThreadStateContainer *>(READ_LOCAL_ID());
    auto sorter_offset = frame->LocalAt<uint32_t>(READ_LOCAL_ID());
    OpSorterSortParallel(sorter, exec_ctx, pipeline_id, thread_state_container, sorter_offset);
    DISPATCH_NEXT();
  }

  OP(SorterSortTopKParallel) : {
    auto *sorter = frame->LocalAt<sql::Sorter *>(READ_LOCAL_ID());
    auto *exec_ctx = frame->LocalAt<exec::ExecutionContext *>(READ_LOCAL_ID());
    auto pipeline_id = execution::pipeline_id_t{frame->LocalAt<uint32_t>(READ_LOCAL_ID())};
    auto *thread_state_container = frame->LocalAt<sql::ThreadStateContainer *>(READ_LOCAL_ID());
    auto sorter_offset = frame->LocalAt<uint32_t>(READ_LOCAL_ID());
    auto top_k = frame->LocalAt<uint32_t>(READ_LOCAL_ID());
    OpSorterSortTopKParallel(sorter, exec_ctx, pipeline_id, thread_state_container, sorter_offset, top_k);
    DISPATCH_NEXT();
  }

  OP(SorterFree) : {
    auto *sorter = frame->LocalAt<sql::Sorter *>(READ_LOCAL_ID());
    OpSorterFree(sorter);
    DISPATCH_NEXT();
  }

  OP(SorterIteratorInit) : {
    auto *iter = frame->LocalAt<sql::SorterIterator *>(READ_LOCAL_ID());
    auto *sorter = frame->LocalAt<sql::Sorter *>(READ_LOCAL_ID());
    OpSorterIteratorInit(iter, sorter);
    DISPATCH_NEXT();
  }

  OP(SorterIteratorHasNext) : {
    auto *has_more = frame->LocalAt<bool *>(READ_LOCAL_ID());
    auto *iter = frame->LocalAt<sql::SorterIterator *>(READ_LOCAL_ID());
    OpSorterIteratorHasNext(has_more, iter);
    DISPATCH_NEXT();
  }

  OP(SorterIteratorNext) : {
    auto *iter = frame->LocalAt<sql::SorterIterator *>(READ_LOCAL_ID());
    OpSorterIteratorNext(iter);
    DISPATCH_NEXT();
  }

  OP(SorterIteratorSkipRows) : {
    auto *iter = frame->LocalAt<sql::SorterIterator *>(READ_LOCAL_ID());
    auto n = frame->LocalAt<uint32_t>(READ_LOCAL_ID());
    OpSorterIteratorSkipRows(iter, n);
    DISPATCH_NEXT();
  }

  OP(SorterIteratorGetRow) : {
    const auto **row = frame->LocalAt<const byte **>(READ_LOCAL_ID());
    auto *iter = frame->LocalAt<sql::SorterIterator *>(READ_LOCAL_ID());
    OpSorterIteratorGetRow(row, iter);
    DISPATCH_NEXT();
  }

  OP(SorterIteratorFree) : {
    auto *iter = frame->LocalAt<sql::SorterIterator *>(READ_LOCAL_ID());
    OpSorterIteratorFree(iter);
    DISPATCH_NEXT();
  }

  // -------------------------------------------------------
  // Output
  // -------------------------------------------------------

  OP(ResultBufferNew) : {
    auto *result = frame->LocalAt<exec::OutputBuffer **>(READ_LOCAL_ID());
    auto *exec_ctx = frame->LocalAt<exec::ExecutionContext *>(READ_LOCAL_ID());
    OpResultBufferNew(result, exec_ctx);
    DISPATCH_NEXT();
  }

  OP(ResultBufferAllocOutputRow) : {
    auto *result = frame->LocalAt<byte **>(READ_LOCAL_ID());
    auto *out = frame->LocalAt<exec::OutputBuffer *>(READ_LOCAL_ID());
    OpResultBufferAllocOutputRow(result, out);
    DISPATCH_NEXT();
  }

  OP(ResultBufferFinalize) : {
    auto *out = frame->LocalAt<exec::OutputBuffer *>(READ_LOCAL_ID());
    OpResultBufferFinalize(out);
    DISPATCH_NEXT();
  }

  OP(ResultBufferFree) : {
    auto *out = frame->LocalAt<exec::OutputBuffer *>(READ_LOCAL_ID());
    OpResultBufferFree(out);
    DISPATCH_NEXT();
  }

  // -------------------------------------------------------
  // CSV Reader
  // -------------------------------------------------------
#if 0
  OP(CSVReaderInit) : {
    auto *reader = frame->LocalAt<util::CSVReader *>(READ_LOCAL_ID());
    auto *file_name = module_->GetBytecodeModule()->AccessStaticLocalDataRaw(LocalVar::Decode(READ_STATIC_LOCAL_ID()));
    auto length = READ_UIMM4();
    OpCSVReaderInit(reader, file_name, length);
    DISPATCH_NEXT();
  }

  OP(CSVReaderPerformInit) : {
    auto *result = frame->LocalAt<bool *>(READ_LOCAL_ID());
    auto *reader = frame->LocalAt<util::CSVReader *>(READ_LOCAL_ID());
    OpCSVReaderPerformInit(result, reader);
    DISPATCH_NEXT();
  }

  OP(CSVReaderAdvance) : {
    auto *has_more = frame->LocalAt<bool *>(READ_LOCAL_ID());
    auto *reader = frame->LocalAt<util::CSVReader *>(READ_LOCAL_ID());
    OpCSVReaderAdvance(has_more, reader);
    DISPATCH_NEXT();
  }

  OP(CSVReaderGetField) : {
    auto reader = frame->LocalAt<util::CSVReader *>(READ_LOCAL_ID());
    auto field_index = frame->LocalAt<uint32_t>(READ_LOCAL_ID());
    auto field = frame->LocalAt<sql::StringVal *>(READ_LOCAL_ID());
    OpCSVReaderGetField(reader, field_index, field);
    DISPATCH_NEXT();
  }

  OP(CSVReaderGetRecordNumber) : {
    auto record_num = frame->LocalAt<uint32_t *>(READ_LOCAL_ID());
    auto reader = frame->LocalAt<util::CSVReader *>(READ_LOCAL_ID());
    OpCSVReaderGetRecordNumber(record_num, reader);
    DISPATCH_NEXT();
  }

  OP(CSVReaderClose) : {
    auto *reader = frame->LocalAt<util::CSVReader *>(READ_LOCAL_ID());
    OpCSVReaderClose(reader);
    DISPATCH_NEXT();
  }
#endif
  // -------------------------------------------------------
  // Index Iterator
  // -------------------------------------------------------
  OP(IndexIteratorInit) : {
    auto *iter = frame->LocalAt<sql::IndexIterator *>(READ_LOCAL_ID());
    auto exec_ctx = frame->LocalAt<exec::ExecutionContext *>(READ_LOCAL_ID());
    auto num_attrs = READ_UIMM4();
    auto table_oid = frame->LocalAt<uint32_t>(READ_LOCAL_ID());
    auto index_oid = frame->LocalAt<uint32_t>(READ_LOCAL_ID());
    auto col_oids = frame->LocalAt<uint32_t *>(READ_LOCAL_ID());
    auto num_oids = READ_UIMM4();
    OpIndexIteratorInit(iter, exec_ctx, num_attrs, table_oid, index_oid, col_oids, num_oids);
    DISPATCH_NEXT();
  }

  OP(IndexIteratorPerformInit) : {
    auto *iter = frame->LocalAt<sql::IndexIterator *>(READ_LOCAL_ID());
    OpIndexIteratorPerformInit(iter);
    DISPATCH_NEXT();
  }

  OP(IndexIteratorGetSize) : {
    auto *index_size = frame->LocalAt<uint32_t *>(READ_LOCAL_ID());
    auto *iter = frame->LocalAt<sql::IndexIterator *>(READ_LOCAL_ID());
    OpIndexIteratorGetSize(index_size, iter);
    DISPATCH_NEXT();
  }

  OP(IndexIteratorScanKey) : {
    auto *iter = frame->LocalAt<sql::IndexIterator *>(READ_LOCAL_ID());
    OpIndexIteratorScanKey(iter);
    DISPATCH_NEXT();
  }

  OP(IndexIteratorScanAscending) : {
    auto *iter = frame->LocalAt<sql::IndexIterator *>(READ_LOCAL_ID());
    auto scan_type = frame->LocalAt<storage::index::ScanType>(READ_LOCAL_ID());
    auto limit = frame->LocalAt<uint32_t>(READ_LOCAL_ID());
    OpIndexIteratorScanAscending(iter, scan_type, limit);
    DISPATCH_NEXT();
  }

  OP(IndexIteratorScanDescending) : {
    auto *iter = frame->LocalAt<sql::IndexIterator *>(READ_LOCAL_ID());
    OpIndexIteratorScanDescending(iter);
    DISPATCH_NEXT();
  }

  OP(IndexIteratorScanLimitDescending) : {
    auto *iter = frame->LocalAt<sql::IndexIterator *>(READ_LOCAL_ID());
    auto limit = frame->LocalAt<uint32_t>(READ_LOCAL_ID());
    OpIndexIteratorScanLimitDescending(iter, limit);
    DISPATCH_NEXT();
  }

  OP(IndexIteratorFree) : {
    auto *iter = frame->LocalAt<sql::IndexIterator *>(READ_LOCAL_ID());
    OpIndexIteratorFree(iter);
    DISPATCH_NEXT();
  }

  OP(IndexIteratorAdvance) : {
    auto *has_more = frame->LocalAt<bool *>(READ_LOCAL_ID());
    auto *iter = frame->LocalAt<sql::IndexIterator *>(READ_LOCAL_ID());
    OpIndexIteratorAdvance(has_more, iter);
    DISPATCH_NEXT();
  }

  OP(IndexIteratorGetPR) : {
    auto *pr = frame->LocalAt<storage::ProjectedRow **>(READ_LOCAL_ID());
    auto *iter = frame->LocalAt<sql::IndexIterator *>(READ_LOCAL_ID());
    OpIndexIteratorGetPR(pr, iter);
    DISPATCH_NEXT();
  }

  OP(IndexIteratorGetLoPR) : {
    auto *pr = frame->LocalAt<storage::ProjectedRow **>(READ_LOCAL_ID());
    auto *iter = frame->LocalAt<sql::IndexIterator *>(READ_LOCAL_ID());
    OpIndexIteratorGetLoPR(pr, iter);
    DISPATCH_NEXT();
  }

  OP(IndexIteratorGetHiPR) : {
    auto *pr = frame->LocalAt<storage::ProjectedRow **>(READ_LOCAL_ID());
    auto *iter = frame->LocalAt<sql::IndexIterator *>(READ_LOCAL_ID());
    OpIndexIteratorGetHiPR(pr, iter);
    DISPATCH_NEXT();
  }

  OP(IndexIteratorGetTablePR) : {
    auto *pr = frame->LocalAt<storage::ProjectedRow **>(READ_LOCAL_ID());
    auto *iter = frame->LocalAt<sql::IndexIterator *>(READ_LOCAL_ID());
    OpIndexIteratorGetTablePR(pr, iter);
    DISPATCH_NEXT();
  }

  OP(IndexIteratorGetSlot) : {
    auto *slot = frame->LocalAt<storage::TupleSlot *>(READ_LOCAL_ID());
    auto *iter = frame->LocalAt<sql::IndexIterator *>(READ_LOCAL_ID());
    OpIndexIteratorGetSlot(slot, iter);
    DISPATCH_NEXT();
  }

  OP(AbortTxn) : {
    auto *exec_ctx = frame->LocalAt<exec::ExecutionContext *>(READ_LOCAL_ID());
    OpAbortTxn(exec_ctx);
    DISPATCH_NEXT();
  }

  // -------------------------------------------------------
  // PR Calls
  // -------------------------------------------------------

#define GEN_PR_ACCESS(type_str, type)                                    \
  OP(PRGet##type_str) : {                                                \
    auto *result = frame->LocalAt<type *>(READ_LOCAL_ID());              \
    auto *pr = frame->LocalAt<storage::ProjectedRow *>(READ_LOCAL_ID()); \
    auto col_idx = READ_UIMM2();                                         \
    OpPRGet##type_str(result, pr, col_idx);                              \
    DISPATCH_NEXT();                                                     \
  }                                                                      \
  OP(PRGet##type_str##Null) : {                                          \
    auto *result = frame->LocalAt<type *>(READ_LOCAL_ID());              \
    auto *pr = frame->LocalAt<storage::ProjectedRow *>(READ_LOCAL_ID()); \
    auto col_idx = READ_UIMM2();                                         \
    OpPRGet##type_str##Null(result, pr, col_idx);                        \
    DISPATCH_NEXT();                                                     \
  }
  GEN_PR_ACCESS(Bool, sql::BoolVal)
  GEN_PR_ACCESS(TinyInt, sql::Integer)
  GEN_PR_ACCESS(SmallInt, sql::Integer)
  GEN_PR_ACCESS(Int, sql::Integer)
  GEN_PR_ACCESS(BigInt, sql::Integer)
  GEN_PR_ACCESS(Real, sql::Real)
  GEN_PR_ACCESS(Double, sql::Real)
  GEN_PR_ACCESS(DateVal, sql::DateVal)
  GEN_PR_ACCESS(TimestampVal, sql::TimestampVal)
  GEN_PR_ACCESS(Varlen, sql::StringVal)
#undef GEN_PR_ACCESS

#define GEN_PR_SET(type_str, type)                                       \
  OP(PRSet##type_str) : {                                                \
    auto *pr = frame->LocalAt<storage::ProjectedRow *>(READ_LOCAL_ID()); \
    auto col_idx = READ_UIMM2();                                         \
    auto val = frame->LocalAt<type *>(READ_LOCAL_ID());                  \
    OpPRSet##type_str(pr, col_idx, val);                                 \
    DISPATCH_NEXT();                                                     \
  }                                                                      \
  OP(PRSet##type_str##Null) : {                                          \
    auto *pr = frame->LocalAt<storage::ProjectedRow *>(READ_LOCAL_ID()); \
    auto col_idx = READ_UIMM2();                                         \
    auto val = frame->LocalAt<type *>(READ_LOCAL_ID());                  \
    OpPRSet##type_str##Null(pr, col_idx, val);                           \
    DISPATCH_NEXT();                                                     \
  }
  GEN_PR_SET(Bool, sql::BoolVal)
  GEN_PR_SET(TinyInt, sql::Integer)
  GEN_PR_SET(SmallInt, sql::Integer)
  GEN_PR_SET(Int, sql::Integer)
  GEN_PR_SET(BigInt, sql::Integer)
  GEN_PR_SET(Real, sql::Real)
  GEN_PR_SET(Double, sql::Real)
  GEN_PR_SET(DateVal, sql::DateVal)
  GEN_PR_SET(TimestampVal, sql::TimestampVal)
#undef GEN_PR_SET

  OP(PRSetVarlen) : {
    auto *pr = frame->LocalAt<storage::ProjectedRow *>(READ_LOCAL_ID());
    auto col_idx = READ_UIMM2();
    auto val = frame->LocalAt<sql::StringVal *>(READ_LOCAL_ID());
    auto own = frame->LocalAt<bool>(READ_LOCAL_ID());
    OpPRSetVarlen(pr, col_idx, val, own);
    DISPATCH_NEXT();
  }

  OP(PRSetVarlenNull) : {
    auto *pr = frame->LocalAt<storage::ProjectedRow *>(READ_LOCAL_ID());
    auto col_idx = READ_UIMM2();
    auto val = frame->LocalAt<sql::StringVal *>(READ_LOCAL_ID());
    auto own = frame->LocalAt<bool>(READ_LOCAL_ID());
    OpPRSetVarlenNull(pr, col_idx, val, own);
    DISPATCH_NEXT();
  }

  // -------------------------------------------------------
  // StorageInterface Calls
  // -------------------------------------------------------

  OP(StorageInterfaceInit) : {
    auto *storage_interface = frame->LocalAt<sql::StorageInterface *>(READ_LOCAL_ID());
    auto *exec_ctx = frame->LocalAt<exec::ExecutionContext *>(READ_LOCAL_ID());
    auto table_oid = frame->LocalAt<uint32_t>(READ_LOCAL_ID());
    auto *col_oids = frame->LocalAt<uint32_t *>(READ_LOCAL_ID());
    auto num_oids = READ_UIMM4();
    auto need_indexes = frame->LocalAt<bool>(READ_LOCAL_ID());

    OpStorageInterfaceInit(storage_interface, exec_ctx, table_oid, col_oids, num_oids, need_indexes);
    DISPATCH_NEXT();
  }

  OP(StorageInterfaceGetTablePR) : {
    auto *pr_result = frame->LocalAt<storage::ProjectedRow **>(READ_LOCAL_ID());
    auto *storage_interface = frame->LocalAt<sql::StorageInterface *>(READ_LOCAL_ID());

    OpStorageInterfaceGetTablePR(pr_result, storage_interface);
    DISPATCH_NEXT();
  }

  OP(StorageInterfaceTableInsert) : {
    auto *tuple_slot = frame->LocalAt<storage::TupleSlot *>(READ_LOCAL_ID());
    auto *storage_interface = frame->LocalAt<sql::StorageInterface *>(READ_LOCAL_ID());

    OpStorageInterfaceTableInsert(tuple_slot, storage_interface);
    DISPATCH_NEXT();
  }

  OP(StorageInterfaceTableDelete) : {
    auto *result = frame->LocalAt<bool *>(READ_LOCAL_ID());
    auto *storage_interface = frame->LocalAt<sql::StorageInterface *>(READ_LOCAL_ID());
    auto *tuple_slot = frame->LocalAt<storage::TupleSlot *>(READ_LOCAL_ID());

    OpStorageInterfaceTableDelete(result, storage_interface, tuple_slot);
    DISPATCH_NEXT();
  }

  OP(StorageInterfaceTableUpdate) : {
    auto *result = frame->LocalAt<bool *>(READ_LOCAL_ID());
    auto *storage_interface = frame->LocalAt<sql::StorageInterface *>(READ_LOCAL_ID());
    auto *tuple_slot = frame->LocalAt<storage::TupleSlot *>(READ_LOCAL_ID());

    OpStorageInterfaceTableUpdate(result, storage_interface, tuple_slot);
    DISPATCH_NEXT();
  }

  OP(StorageInterfaceGetIndexPR) : {
    auto *pr_result = frame->LocalAt<storage::ProjectedRow **>(READ_LOCAL_ID());
    auto *storage_interface = frame->LocalAt<sql::StorageInterface *>(READ_LOCAL_ID());
    auto index_oid = frame->LocalAt<uint32_t>(READ_LOCAL_ID());

    OpStorageInterfaceGetIndexPR(pr_result, storage_interface, index_oid);
    DISPATCH_NEXT();
  }

  OP(StorageInterfaceIndexGetSize) : {
    auto *result = frame->LocalAt<uint32_t *>(READ_LOCAL_ID());
    auto *storage_interface = frame->LocalAt<sql::StorageInterface *>(READ_LOCAL_ID());
    OpStorageInterfaceIndexGetSize(result, storage_interface);
    DISPATCH_NEXT();
  }

  OP(StorageInterfaceGetIndexHeapSize) : {
    auto *size = frame->LocalAt<uint32_t *>(READ_LOCAL_ID());
    auto *storage_interface = frame->LocalAt<sql::StorageInterface *>(READ_LOCAL_ID());
    OpStorageInterfaceGetIndexHeapSize(size, storage_interface);
    DISPATCH_NEXT();
  }

  OP(StorageInterfaceIndexInsert) : {
    auto *result = frame->LocalAt<bool *>(READ_LOCAL_ID());
    auto *storage_interface = frame->LocalAt<sql::StorageInterface *>(READ_LOCAL_ID());
    OpStorageInterfaceIndexInsert(result, storage_interface);
    DISPATCH_NEXT();
  }

  OP(StorageInterfaceIndexInsertUnique) : {
    auto *result = frame->LocalAt<bool *>(READ_LOCAL_ID());
    auto *storage_interface = frame->LocalAt<sql::StorageInterface *>(READ_LOCAL_ID());
    OpStorageInterfaceIndexInsertUnique(result, storage_interface);
    DISPATCH_NEXT();
  }

  OP(StorageInterfaceIndexInsertWithSlot) : {
    auto *result = frame->LocalAt<bool *>(READ_LOCAL_ID());
    auto *storage_interface = frame->LocalAt<sql::StorageInterface *>(READ_LOCAL_ID());
    auto *tuple_slot = frame->LocalAt<storage::TupleSlot *>(READ_LOCAL_ID());
    auto unique = frame->LocalAt<bool>(READ_LOCAL_ID());
    OpStorageInterfaceIndexInsertWithSlot(result, storage_interface, tuple_slot, unique);
    DISPATCH_NEXT();
  }

  OP(StorageInterfaceIndexDelete) : {
    auto *storage_interface = frame->LocalAt<sql::StorageInterface *>(READ_LOCAL_ID());
    auto *tuple_slot = frame->LocalAt<storage::TupleSlot *>(READ_LOCAL_ID());
    OpStorageInterfaceIndexDelete(storage_interface, tuple_slot);
    DISPATCH_NEXT();
  }

  OP(StorageInterfaceFree) : {
    auto *storage_interface = frame->LocalAt<sql::StorageInterface *>(READ_LOCAL_ID());
    OpStorageInterfaceFree(storage_interface);
    DISPATCH_NEXT();
  }

  // ----------------------------
  // Parameter calls
  // -----------------------------
#define GEN_PARAM_GET(Name, SqlType)                                            \
  OP(GetParam##Name) : {                                                        \
    auto *ret = frame->LocalAt<sql::SqlType *>(READ_LOCAL_ID());                \
    auto *exec_ctx = frame->LocalAt<exec::ExecutionContext *>(READ_LOCAL_ID()); \
    auto param_idx = frame->LocalAt<uint32_t>(READ_LOCAL_ID());                 \
    OpGetParam##Name(ret, exec_ctx, param_idx);                                 \
    DISPATCH_NEXT();                                                            \
  }

  GEN_PARAM_GET(Bool, BoolVal)
  GEN_PARAM_GET(TinyInt, Integer)
  GEN_PARAM_GET(SmallInt, Integer)
  GEN_PARAM_GET(Int, Integer)
  GEN_PARAM_GET(BigInt, Integer)
  GEN_PARAM_GET(Real, Real)
  GEN_PARAM_GET(Double, Real)
  GEN_PARAM_GET(DateVal, DateVal)
  GEN_PARAM_GET(TimestampVal, TimestampVal)
  GEN_PARAM_GET(String, StringVal)
#undef GEN_PARAM_GET

  // -------------------------------------------------------
  // Trig functions
  // -------------------------------------------------------

  OP(Pi) : {
    auto *result = frame->LocalAt<sql::Real *>(READ_LOCAL_ID());
    OpPi(result);
    DISPATCH_NEXT();
  }

  OP(E) : {
    auto *result = frame->LocalAt<sql::Real *>(READ_LOCAL_ID());
    OpE(result);
    DISPATCH_NEXT();
  }

#define UNARY_REAL_MATH_OP(TOP)                                       \
  OP(TOP) : {                                                         \
    auto *result = frame->LocalAt<sql::Real *>(READ_LOCAL_ID());      \
    auto *input = frame->LocalAt<const sql::Real *>(READ_LOCAL_ID()); \
    Op##TOP(result, input);                                           \
    DISPATCH_NEXT();                                                  \
  }

#define BINARY_REAL_MATH_OP(TOP)                                       \
  OP(TOP) : {                                                          \
    auto *result = frame->LocalAt<sql::Real *>(READ_LOCAL_ID());       \
    auto *input1 = frame->LocalAt<const sql::Real *>(READ_LOCAL_ID()); \
    auto *input2 = frame->LocalAt<const sql::Real *>(READ_LOCAL_ID()); \
    Op##TOP(result, input1, input2);                                   \
    DISPATCH_NEXT();                                                   \
  }

  UNARY_REAL_MATH_OP(Sin);
  UNARY_REAL_MATH_OP(Asin);
  UNARY_REAL_MATH_OP(Cos);
  UNARY_REAL_MATH_OP(Acos);
  UNARY_REAL_MATH_OP(Tan);
  UNARY_REAL_MATH_OP(Cot);
  UNARY_REAL_MATH_OP(Atan);
  UNARY_REAL_MATH_OP(Cosh);
  UNARY_REAL_MATH_OP(Tanh);
  UNARY_REAL_MATH_OP(Sinh);
  UNARY_REAL_MATH_OP(Sqrt);
  UNARY_REAL_MATH_OP(Cbrt);
  UNARY_REAL_MATH_OP(Exp);
  UNARY_REAL_MATH_OP(Ceil);
  UNARY_REAL_MATH_OP(Floor);
  UNARY_REAL_MATH_OP(Truncate);
  UNARY_REAL_MATH_OP(Ln);
  UNARY_REAL_MATH_OP(Log2);
  UNARY_REAL_MATH_OP(Log10);
  UNARY_REAL_MATH_OP(Sign);
  UNARY_REAL_MATH_OP(Radians);
  UNARY_REAL_MATH_OP(Degrees);
  UNARY_REAL_MATH_OP(Round);
  BINARY_REAL_MATH_OP(Atan2);
  BINARY_REAL_MATH_OP(Log);
  BINARY_REAL_MATH_OP(Pow);

  OP(Round2) : {
    auto *result = frame->LocalAt<sql::Real *>(READ_LOCAL_ID());
    auto *v = frame->LocalAt<const sql::Real *>(READ_LOCAL_ID());
    auto *precision = frame->LocalAt<const sql::Integer *>(READ_LOCAL_ID());
    OpRound2(result, v, precision);
    DISPATCH_NEXT();
  }

#undef BINARY_REAL_MATH_OP
#undef UNARY_REAL_MATH_OP

  // -------------------------------------------------------
  // Mini runners functions
  // -------------------------------------------------------

  OP(NpRunnersEmitInt) : {
    auto *ctx = frame->LocalAt<exec::ExecutionContext *>(READ_LOCAL_ID());
    auto *num_tuple = frame->LocalAt<const sql::Integer *>(READ_LOCAL_ID());
    auto *num_col = frame->LocalAt<const sql::Integer *>(READ_LOCAL_ID());
    auto *num_int = frame->LocalAt<const sql::Integer *>(READ_LOCAL_ID());
    auto *num_real = frame->LocalAt<const sql::Integer *>(READ_LOCAL_ID());
    OpNpRunnersEmitInt(ctx, num_tuple, num_col, num_int, num_real);
    DISPATCH_NEXT();
  }

  OP(NpRunnersEmitReal) : {
    auto *ctx = frame->LocalAt<exec::ExecutionContext *>(READ_LOCAL_ID());
    auto *num_tuple = frame->LocalAt<const sql::Integer *>(READ_LOCAL_ID());
    auto *num_col = frame->LocalAt<const sql::Integer *>(READ_LOCAL_ID());
    auto *num_int = frame->LocalAt<const sql::Integer *>(READ_LOCAL_ID());
    auto *num_real = frame->LocalAt<const sql::Integer *>(READ_LOCAL_ID());
    OpNpRunnersEmitReal(ctx, num_tuple, num_col, num_int, num_real);
    DISPATCH_NEXT();
  }

  OP(NpRunnersDummyInt) : {
    auto *ctx = frame->LocalAt<exec::ExecutionContext *>(READ_LOCAL_ID());
    OpNpRunnersDummyInt(ctx);
    DISPATCH_NEXT();
  }

  OP(NpRunnersDummyReal) : {
    auto *ctx = frame->LocalAt<exec::ExecutionContext *>(READ_LOCAL_ID());
    OpNpRunnersDummyReal(ctx);
    DISPATCH_NEXT();
  }

  // -------------------------------------------------------
  // String functions
  // -------------------------------------------------------
  OP(Chr) : {
    auto *result = frame->LocalAt<sql::StringVal *>(READ_LOCAL_ID());
    auto *exec_ctx = frame->LocalAt<exec::ExecutionContext *>(READ_LOCAL_ID());
    auto *input = frame->LocalAt<const sql::Integer *>(READ_LOCAL_ID());
    OpChr(result, exec_ctx, input);
    DISPATCH_NEXT();
  }

  OP(CharLength) : {
    auto *result = frame->LocalAt<sql::Integer *>(READ_LOCAL_ID());
    auto *exec_ctx = frame->LocalAt<exec::ExecutionContext *>(READ_LOCAL_ID());
    auto *input = frame->LocalAt<const sql::StringVal *>(READ_LOCAL_ID());
    OpCharLength(result, exec_ctx, input);
    DISPATCH_NEXT();
  }

  OP(ASCII) : {
    auto *result = frame->LocalAt<sql::Integer *>(READ_LOCAL_ID());
    auto *exec_ctx = frame->LocalAt<exec::ExecutionContext *>(READ_LOCAL_ID());
    auto *input = frame->LocalAt<const sql::StringVal *>(READ_LOCAL_ID());
    OpASCII(result, exec_ctx, input);
    DISPATCH_NEXT();
  }

  OP(Concat) : {
    auto *result = frame->LocalAt<sql::StringVal *>(READ_LOCAL_ID());
    auto *exec_ctx = frame->LocalAt<exec::ExecutionContext *>(READ_LOCAL_ID());
    auto **inputs = frame->LocalAt<const sql::StringVal **>(READ_LOCAL_ID());
    auto num_inputs = READ_UIMM4();
    OpConcat(result, exec_ctx, inputs, num_inputs);
    DISPATCH_NEXT();
  }

  OP(Left) : {
    auto *result = frame->LocalAt<sql::StringVal *>(READ_LOCAL_ID());
    auto *exec_ctx = frame->LocalAt<exec::ExecutionContext *>(READ_LOCAL_ID());
    auto *input = frame->LocalAt<const sql::StringVal *>(READ_LOCAL_ID());
    auto *n = frame->LocalAt<const sql::Integer *>(READ_LOCAL_ID());
    OpLeft(result, exec_ctx, input, n);
    DISPATCH_NEXT();
  }

  OP(Length) : {
    auto *result = frame->LocalAt<sql::Integer *>(READ_LOCAL_ID());
    auto *exec_ctx = frame->LocalAt<exec::ExecutionContext *>(READ_LOCAL_ID());
    auto *input = frame->LocalAt<const sql::StringVal *>(READ_LOCAL_ID());
    OpLength(result, exec_ctx, input);
    DISPATCH_NEXT();
  }

  OP(Like) : {
    auto *result = frame->LocalAt<sql::BoolVal *>(READ_LOCAL_ID());
    auto *input = frame->LocalAt<const sql::StringVal *>(READ_LOCAL_ID());
    auto *pattern = frame->LocalAt<const sql::StringVal *>(READ_LOCAL_ID());
    OpLike(result, input, pattern);
    DISPATCH_NEXT();
  }

  OP(Lower) : {
    auto *result = frame->LocalAt<sql::StringVal *>(READ_LOCAL_ID());
    auto *exec_ctx = frame->LocalAt<exec::ExecutionContext *>(READ_LOCAL_ID());
    auto *input = frame->LocalAt<const sql::StringVal *>(READ_LOCAL_ID());
    OpLower(result, exec_ctx, input);
    DISPATCH_NEXT();
  }

  OP(Position) : {
    auto *result = frame->LocalAt<sql::Integer *>(READ_LOCAL_ID());
    auto *exec_ctx = frame->LocalAt<exec::ExecutionContext *>(READ_LOCAL_ID());
    auto *search_str = frame->LocalAt<const sql::StringVal *>(READ_LOCAL_ID());
    auto *search_sub_str = frame->LocalAt<const sql::StringVal *>(READ_LOCAL_ID());
    OpPosition(result, exec_ctx, search_str, search_sub_str);
    DISPATCH_NEXT();
  }

  OP(LPad3Arg) : {
    auto *result = frame->LocalAt<sql::StringVal *>(READ_LOCAL_ID());
    auto *exec_ctx = frame->LocalAt<exec::ExecutionContext *>(READ_LOCAL_ID());
    auto *input = frame->LocalAt<const sql::StringVal *>(READ_LOCAL_ID());
    auto *n = frame->LocalAt<const sql::Integer *>(READ_LOCAL_ID());
    auto *chars = frame->LocalAt<const sql::StringVal *>(READ_LOCAL_ID());
    OpLPad3Arg(result, exec_ctx, input, n, chars);
    DISPATCH_NEXT();
  }

  OP(LPad2Arg) : {
    auto *result = frame->LocalAt<sql::StringVal *>(READ_LOCAL_ID());
    auto *exec_ctx = frame->LocalAt<exec::ExecutionContext *>(READ_LOCAL_ID());
    auto *input = frame->LocalAt<const sql::StringVal *>(READ_LOCAL_ID());
    auto *n = frame->LocalAt<const sql::Integer *>(READ_LOCAL_ID());
    OpLPad2Arg(result, exec_ctx, input, n);
    DISPATCH_NEXT();
  }

  OP(LTrim2Arg) : {
    auto *result = frame->LocalAt<sql::StringVal *>(READ_LOCAL_ID());
    auto *exec_ctx = frame->LocalAt<exec::ExecutionContext *>(READ_LOCAL_ID());
    auto *input = frame->LocalAt<const sql::StringVal *>(READ_LOCAL_ID());
    auto *chars = frame->LocalAt<const sql::StringVal *>(READ_LOCAL_ID());
    OpLTrim2Arg(result, exec_ctx, input, chars);
    DISPATCH_NEXT();
  }

  OP(LTrim1Arg) : {
    auto *result = frame->LocalAt<sql::StringVal *>(READ_LOCAL_ID());
    auto *exec_ctx = frame->LocalAt<exec::ExecutionContext *>(READ_LOCAL_ID());
    auto *input = frame->LocalAt<const sql::StringVal *>(READ_LOCAL_ID());
    OpLTrim1Arg(result, exec_ctx, input);
    DISPATCH_NEXT();
  }

  OP(Repeat) : {
    auto *result = frame->LocalAt<sql::StringVal *>(READ_LOCAL_ID());
    auto *exec_ctx = frame->LocalAt<exec::ExecutionContext *>(READ_LOCAL_ID());
    auto *input = frame->LocalAt<const sql::StringVal *>(READ_LOCAL_ID());
    auto *n = frame->LocalAt<const sql::Integer *>(READ_LOCAL_ID());
    OpRepeat(result, exec_ctx, input, n);
    DISPATCH_NEXT();
  }

  OP(Reverse) : {
    auto *result = frame->LocalAt<sql::StringVal *>(READ_LOCAL_ID());
    auto *exec_ctx = frame->LocalAt<exec::ExecutionContext *>(READ_LOCAL_ID());
    auto *input = frame->LocalAt<const sql::StringVal *>(READ_LOCAL_ID());
    OpReverse(result, exec_ctx, input);
    DISPATCH_NEXT();
  }

  OP(Right) : {
    auto *result = frame->LocalAt<sql::StringVal *>(READ_LOCAL_ID());
    auto *exec_ctx = frame->LocalAt<exec::ExecutionContext *>(READ_LOCAL_ID());
    auto *input = frame->LocalAt<const sql::StringVal *>(READ_LOCAL_ID());
    auto *n = frame->LocalAt<const sql::Integer *>(READ_LOCAL_ID());
    OpRight(result, exec_ctx, input, n);
    DISPATCH_NEXT();
  }

  OP(RPad3Arg) : {
    auto *result = frame->LocalAt<sql::StringVal *>(READ_LOCAL_ID());
    auto *exec_ctx = frame->LocalAt<exec::ExecutionContext *>(READ_LOCAL_ID());
    auto *input = frame->LocalAt<const sql::StringVal *>(READ_LOCAL_ID());
    auto *n = frame->LocalAt<const sql::Integer *>(READ_LOCAL_ID());
    auto *chars = frame->LocalAt<const sql::StringVal *>(READ_LOCAL_ID());
    OpRPad3Arg(result, exec_ctx, input, n, chars);
    DISPATCH_NEXT();
  }

  OP(RPad2Arg) : {
    auto *result = frame->LocalAt<sql::StringVal *>(READ_LOCAL_ID());
    auto *exec_ctx = frame->LocalAt<exec::ExecutionContext *>(READ_LOCAL_ID());
    auto *input = frame->LocalAt<const sql::StringVal *>(READ_LOCAL_ID());
    auto *n = frame->LocalAt<const sql::Integer *>(READ_LOCAL_ID());
    OpRPad2Arg(result, exec_ctx, input, n);
    DISPATCH_NEXT();
  }

  OP(RTrim2Arg) : {
    auto *result = frame->LocalAt<sql::StringVal *>(READ_LOCAL_ID());
    auto *exec_ctx = frame->LocalAt<exec::ExecutionContext *>(READ_LOCAL_ID());
    auto *input = frame->LocalAt<const sql::StringVal *>(READ_LOCAL_ID());
    auto *chars = frame->LocalAt<const sql::StringVal *>(READ_LOCAL_ID());
    OpRTrim2Arg(result, exec_ctx, input, chars);
    DISPATCH_NEXT();
  }

  OP(RTrim1Arg) : {
    auto *result = frame->LocalAt<sql::StringVal *>(READ_LOCAL_ID());
    auto *exec_ctx = frame->LocalAt<exec::ExecutionContext *>(READ_LOCAL_ID());
    auto *input = frame->LocalAt<const sql::StringVal *>(READ_LOCAL_ID());
    OpRTrim1Arg(result, exec_ctx, input);
    DISPATCH_NEXT();
  }

  OP(SplitPart) : {
    auto *result = frame->LocalAt<sql::StringVal *>(READ_LOCAL_ID());
    auto *exec_ctx = frame->LocalAt<exec::ExecutionContext *>(READ_LOCAL_ID());
    auto *str = frame->LocalAt<const sql::StringVal *>(READ_LOCAL_ID());
    auto *delim = frame->LocalAt<const sql::StringVal *>(READ_LOCAL_ID());
    auto *field = frame->LocalAt<const sql::Integer *>(READ_LOCAL_ID());
    OpSplitPart(result, exec_ctx, str, delim, field);
    DISPATCH_NEXT();
  }

  OP(Substring) : {
    auto *result = frame->LocalAt<sql::StringVal *>(READ_LOCAL_ID());
    auto *exec_ctx = frame->LocalAt<exec::ExecutionContext *>(READ_LOCAL_ID());
    auto *str = frame->LocalAt<const sql::StringVal *>(READ_LOCAL_ID());
    auto *pos = frame->LocalAt<const sql::Integer *>(READ_LOCAL_ID());
    auto *len = frame->LocalAt<const sql::Integer *>(READ_LOCAL_ID());
    OpSubstring(result, exec_ctx, str, pos, len);
    DISPATCH_NEXT();
  }

  OP(StartsWith) : {
    auto *result = frame->LocalAt<sql::BoolVal *>(READ_LOCAL_ID());
    auto *exec_ctx = frame->LocalAt<exec::ExecutionContext *>(READ_LOCAL_ID());
    auto *str = frame->LocalAt<const sql::StringVal *>(READ_LOCAL_ID());
    auto *start = frame->LocalAt<const sql::StringVal *>(READ_LOCAL_ID());
    OpStartsWith(result, exec_ctx, str, start);
    DISPATCH_NEXT();
  }

  OP(Trim) : {
    auto *result = frame->LocalAt<sql::StringVal *>(READ_LOCAL_ID());
    auto *exec_ctx = frame->LocalAt<exec::ExecutionContext *>(READ_LOCAL_ID());
    auto *str = frame->LocalAt<const sql::StringVal *>(READ_LOCAL_ID());
    OpTrim(result, exec_ctx, str);
    DISPATCH_NEXT();
  }

  OP(Trim2) : {
    auto *result = frame->LocalAt<sql::StringVal *>(READ_LOCAL_ID());
    auto *exec_ctx = frame->LocalAt<exec::ExecutionContext *>(READ_LOCAL_ID());
    auto *str = frame->LocalAt<const sql::StringVal *>(READ_LOCAL_ID());
    auto *chars = frame->LocalAt<const sql::StringVal *>(READ_LOCAL_ID());
    OpTrim2(result, exec_ctx, str, chars);
    DISPATCH_NEXT();
  }

  OP(Upper) : {
    auto *result = frame->LocalAt<sql::StringVal *>(READ_LOCAL_ID());
    auto *exec_ctx = frame->LocalAt<exec::ExecutionContext *>(READ_LOCAL_ID());
    auto *str = frame->LocalAt<const sql::StringVal *>(READ_LOCAL_ID());
    OpUpper(result, exec_ctx, str);
    DISPATCH_NEXT();
  }

  // -------------------------------------------------------
  // Date functions
  // -------------------------------------------------------

  OP(ExtractYearFromDate) : {
    auto *result = frame->LocalAt<sql::Integer *>(READ_LOCAL_ID());
    auto *input = frame->LocalAt<sql::DateVal *>(READ_LOCAL_ID());
    OpExtractYearFromDate(result, input);
    DISPATCH_NEXT();
  }

  // -------------------------------------------------------
  // Testing only functions
  // -------------------------------------------------------

  OP(TestCatalogLookup) : {
    auto *oid_var = frame->LocalAt<uint32_t *>(READ_LOCAL_ID());
    auto *exec_ctx = frame->LocalAt<exec::ExecutionContext *>(READ_LOCAL_ID());
    auto *table_name = module_->GetBytecodeModule()->AccessStaticLocalDataRaw(LocalVar::Decode(READ_STATIC_LOCAL_ID()));
    auto table_name_len = READ_IMM4();
    auto *col_name = module_->GetBytecodeModule()->AccessStaticLocalDataRaw(LocalVar::Decode(READ_STATIC_LOCAL_ID()));
    auto col_name_len = READ_IMM4();
    OpTestCatalogLookup(oid_var, exec_ctx, table_name, table_name_len, col_name, col_name_len);
    DISPATCH_NEXT();
  }

  OP(TestCatalogIndexLookup) : {
    auto *oid_var = frame->LocalAt<uint32_t *>(READ_LOCAL_ID());
    auto *exec_ctx = frame->LocalAt<exec::ExecutionContext *>(READ_LOCAL_ID());
    auto *table_name = module_->GetBytecodeModule()->AccessStaticLocalDataRaw(LocalVar::Decode(READ_STATIC_LOCAL_ID()));
    auto table_name_len = READ_IMM4();
    OpTestCatalogIndexLookup(oid_var, exec_ctx, table_name, table_name_len);
    DISPATCH_NEXT();
  }

  OP(Version) : {
    auto *result = frame->LocalAt<sql::StringVal *>(READ_LOCAL_ID());
    auto *exec_ctx = frame->LocalAt<exec::ExecutionContext *>(READ_LOCAL_ID());
    OpVersion(exec_ctx, result);
    DISPATCH_NEXT();
  }

  OP(InitCap) : {
    auto *result = frame->LocalAt<sql::StringVal *>(READ_LOCAL_ID());
    auto *exec_ctx = frame->LocalAt<exec::ExecutionContext *>(READ_LOCAL_ID());
    auto *str = frame->LocalAt<const sql::StringVal *>(READ_LOCAL_ID());
    OpInitCap(result, exec_ctx, str);
    DISPATCH_NEXT();
  }

  // Impossible
  UNREACHABLE("Impossible to reach end of interpreter loop. Bad code!");
}  // NOLINT(readability/fn_size)

const uint8_t *VM::ExecuteCall(const uint8_t *ip, VM::Frame *caller) {
  // Read the function ID and the argument count to the function first
  const uint16_t func_id = READ_FUNC_ID();   // NOLINT (something wrong with clang tidy)
  const uint16_t num_params = READ_UIMM2();  // NOLINT (something wrong with clang tidy)

  // Lookup the function
  const FunctionInfo *func_info = module_->GetFuncInfoById(func_id);
  TERRIER_ASSERT(func_info != nullptr, "Function doesn't exist in module!");
  const std::size_t frame_size = func_info->GetFrameSize();

  // Get some space for the function's frame
  bool used_heap = false;
  uint8_t *raw_frame = nullptr;
  if (frame_size > MAX_STACK_ALLOC_SIZE) {
    used_heap = true;
    raw_frame = static_cast<uint8_t *>(util::Memory::MallocAligned(frame_size, alignof(uint64_t)));
  } else if (frame_size > SOFT_MAX_STACK_ALLOC_SIZE) {
    // TODO(pmenon): Check stack before allocation
    raw_frame = static_cast<uint8_t *>(alloca(frame_size));
  } else {
    raw_frame = static_cast<uint8_t *>(alloca(frame_size));
  }

  // Set up the arguments to the function
  for (uint32_t i = 0; i < num_params; i++) {
    const LocalInfo &param_info = func_info->GetLocals()[i];
    const LocalVar param = LocalVar::Decode(READ_LOCAL_ID());
    const void *param_ptr = caller->PtrToLocalAt(param);
    if (param.GetAddressMode() == LocalVar::AddressMode::Address) {
      std::memcpy(raw_frame + param_info.GetOffset(), &param_ptr, param_info.GetSize());
    } else {
      std::memcpy(raw_frame + param_info.GetOffset(), param_ptr, param_info.GetSize());
    }
  }

  // Let's go
  Frame callee(raw_frame, func_info->GetFrameSize());
  Interpret(module_->GetBytecodeModule()->AccessBytecodeForFunctionRaw(*func_info), &callee);

  // Done. Now, let's cleanup.
  if (used_heap) {
    std::free(raw_frame);
  }

  return ip;
}

}  // namespace terrier::execution::vm<|MERGE_RESOLUTION|>--- conflicted
+++ resolved
@@ -556,15 +556,6 @@
     auto *exec_ctx = frame->LocalAt<exec::ExecutionContext *>(READ_LOCAL_ID());
     auto *ouvec = frame->LocalAt<brain::ExecOUFeatureVector *>(READ_LOCAL_ID());
     auto pipeline_id = execution::pipeline_id_t{frame->LocalAt<uint32_t>(READ_LOCAL_ID())};
-<<<<<<< HEAD
-    OpExecOUFeatureVectorInitialize(exec_ctx, ouvec, pipeline_id);
-    DISPATCH_NEXT();
-  }
-
-  OP(ExecOUFeatureVectorDestroy) : {
-    auto *ouvec = frame->LocalAt<brain::ExecOUFeatureVector *>(READ_LOCAL_ID());
-    OpExecOUFeatureVectorDestroy(ouvec);
-=======
     auto is_parallel = frame->LocalAt<bool>(READ_LOCAL_ID());
     OpExecOUFeatureVectorInitialize(exec_ctx, ouvec, pipeline_id, is_parallel);
     DISPATCH_NEXT();
@@ -580,7 +571,6 @@
   OP(ExecOUFeatureVectorReset) : {
     auto *ouvec = frame->LocalAt<brain::ExecOUFeatureVector *>(READ_LOCAL_ID());
     OpExecOUFeatureVectorReset(ouvec);
->>>>>>> 95362dc9
     DISPATCH_NEXT();
   }
 
@@ -698,11 +688,7 @@
     auto index_oid = catalog::index_oid_t{frame->LocalAt<uint32_t>(READ_LOCAL_ID())};
 
     auto scan_fn = reinterpret_cast<sql::TableVectorIterator::ScanFn>(module_->GetRawFunctionImpl(scan_fn_id));
-<<<<<<< HEAD
-    OpParallelScanTable(table_oid, col_oids, num_oids, query_state, exec_ctx, scan_fn, pipeline_id, index_oid);
-=======
     OpParallelScanTable(table_oid, col_oids, num_oids, query_state, exec_context, scan_fn);
->>>>>>> 95362dc9
     DISPATCH_NEXT();
   }
 
