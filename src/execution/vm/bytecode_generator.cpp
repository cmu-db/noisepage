#include "execution/vm/bytecode_generator.h"

#include <memory>
#include <string>
#include <utility>
#include <vector>

#include "common/error/exception.h"
#include "common/macros.h"
#include "execution/ast/builtins.h"
#include "execution/ast/context.h"
#include "execution/ast/type.h"
#include "execution/sql/sql_def.h"
#include "execution/vm/bytecode_label.h"
#include "execution/vm/bytecode_module.h"
#include "execution/vm/control_flow_builders.h"
#include "loggers/execution_logger.h"
#include "spdlog/fmt/fmt.h"

namespace terrier::execution::vm {

/**
 * ExpressionResultScope is an RAII class that provides metadata about the usage of an expression
 * and its result. Callers construct one of its subclasses to let children nodes know the context in
 * which the expression's result is needed (i.e., whether the expression is an L-Value or R-Value).
 * It also tracks <b>where</b> the result of an expression is, somewhat emulating destination-driven
 * code generation.
 *
 * This is a base class for both LValue and RValue result scope objects.
 */
class BytecodeGenerator::ExpressionResultScope {
 public:
  /**
   * Construct an expression scope of kind @em kind. The destination where the result of the
   * expression is written to is @em destination.
   * @param generator The code generator.
   * @param kind The kind of expression.
   * @param destination Where the result of the expression is written to.
   */
  ExpressionResultScope(BytecodeGenerator *generator, ast::Expr::Context kind, LocalVar destination = LocalVar())
      : generator_(generator), outer_scope_(generator->GetExecutionResult()), destination_(destination), kind_(kind) {
    generator_->SetExecutionResult(this);
  }

  /**
   * Destructor.
   */
  virtual ~ExpressionResultScope() { generator_->SetExecutionResult(outer_scope_); }

  /**
   * @return True if the expression is an L-Value expression; false otherwise.
   */
  bool IsLValue() const { return kind_ == ast::Expr::Context::LValue; }

  /**
   * @return True if the expression is an R-Value expression; false otherwise.
   */
  bool IsRValue() const { return kind_ == ast::Expr::Context::RValue; }

  /**
   * @return True if the expression has an assigned destination where the result is written to.
   */
  bool HasDestination() const { return !GetDestination().IsInvalid(); }

  /**
   * Return the destination where the result of the expression is written to. If one does not exist,
   * assign one of with type @em type and set it in this scope.
   * @param type The type of the result of the expression.
   * @return The destination where the result of the expression is written to.
   */
  LocalVar GetOrCreateDestination(ast::Type *type) {
    if (!HasDestination()) {
      destination_ = generator_->GetCurrentFunction()->NewLocal(type);
    }

    return destination_;
  }

  /**
   * @return The destination local where the result is written.
   */
  LocalVar GetDestination() const { return destination_; }

  /**
   * Set the local where the result of the expression is written to.
   */
  void SetDestination(LocalVar destination) { destination_ = destination; }

 private:
  BytecodeGenerator *generator_;
  ExpressionResultScope *outer_scope_;
  LocalVar destination_;
  ast::Expr::Context kind_;
};

/**
 * An expression result scope that indicates the result is used as an L-Value.
 */
class BytecodeGenerator::LValueResultScope : public BytecodeGenerator::ExpressionResultScope {
 public:
  explicit LValueResultScope(BytecodeGenerator *generator, LocalVar dest = LocalVar())
      : ExpressionResultScope(generator, ast::Expr::Context::LValue, dest) {}
};

/**
 * An expression result scope that indicates the result is used as an R-Value.
 */
class BytecodeGenerator::RValueResultScope : public BytecodeGenerator::ExpressionResultScope {
 public:
  explicit RValueResultScope(BytecodeGenerator *generator, LocalVar dest = LocalVar())
      : ExpressionResultScope(generator, ast::Expr::Context::RValue, dest) {}
};

/**
 * A handy scoped class that tracks the start and end positions in the bytecode for a given
 * function, automatically setting the range in the function upon going out of scope.
 */
class BytecodeGenerator::BytecodePositionScope {
 public:
  BytecodePositionScope(BytecodeGenerator *generator, FunctionInfo *func)
      : generator_(generator), func_(func), start_offset_(generator->GetEmitter()->GetPosition()) {}

  ~BytecodePositionScope() {
    const std::size_t end_offset = generator_->GetEmitter()->GetPosition();
    func_->SetBytecodeRange(start_offset_, end_offset);
  }

 private:
  BytecodeGenerator *generator_;
  FunctionInfo *func_;
  std::size_t start_offset_;
};

// ---------------------------------------------------------
// Bytecode Generator begins
// ---------------------------------------------------------

BytecodeGenerator::BytecodeGenerator() noexcept : emitter_(&code_) {}

void BytecodeGenerator::VisitIfStmt(ast::IfStmt *node) {
  IfThenElseBuilder if_builder(this);

  // Generate condition check code
  VisitExpressionForTest(node->Condition(), if_builder.GetThenLabel(), if_builder.GetElseLabel(),
                         TestFallthrough::Then);

  // Generate code in "then" block
  if_builder.Then();
  Visit(node->ThenStmt());

  // If there's an "else" block, handle it now
  if (node->ElseStmt() != nullptr) {
    if (!ast::Stmt::IsTerminating(node->ThenStmt())) {
      if_builder.JumpToEnd();
    }
    if_builder.Else();
    Visit(node->ElseStmt());
  }
}

void BytecodeGenerator::VisitIterationStatement(ast::IterationStmt *iteration, LoopBuilder *loop_builder) {
  Visit(iteration->Body());
  loop_builder->BindContinueTarget();
}

void BytecodeGenerator::VisitForStmt(ast::ForStmt *node) {
  LoopBuilder loop_builder(this);

  if (node->Init() != nullptr) {
    Visit(node->Init());
  }

  loop_builder.LoopHeader();

  if (node->Condition() != nullptr) {
    BytecodeLabel loop_body_label;
    VisitExpressionForTest(node->Condition(), &loop_body_label, loop_builder.GetBreakLabel(), TestFallthrough::Then);
  }

  VisitIterationStatement(node, &loop_builder);

  if (node->Next() != nullptr) {
    Visit(node->Next());
  }

  loop_builder.JumpToHeader();
}

void BytecodeGenerator::VisitForInStmt(UNUSED_ATTRIBUTE ast::ForInStmt *node) {
  TERRIER_ASSERT(false, "For-in statements not supported");
}

void BytecodeGenerator::VisitFieldDecl(ast::FieldDecl *node) { AstVisitor::VisitFieldDecl(node); }

void BytecodeGenerator::VisitFunctionDecl(ast::FunctionDecl *node) {
  // The function's TPL type
  auto *func_type = node->TypeRepr()->GetType()->As<ast::FunctionType>();

  // Allocate the function
  FunctionInfo *func_info = AllocateFunc(node->Name().GetData(), func_type);

  {
    // Visit the body of the function. We use this handy scope object to track
    // the start and end position of this function's bytecode in the module's
    // bytecode array. Upon destruction, the scoped class will set the bytecode
    // range in the function.
    BytecodePositionScope position_scope(this, func_info);
    Visit(node->Function());
  }
}

void BytecodeGenerator::VisitIdentifierExpr(ast::IdentifierExpr *node) {
  // Lookup the local in the current function. It must be there through a
  // previous variable declaration (or parameter declaration). What is returned
  // is a pointer to the variable.

  const std::string local_name = node->Name().GetData();
  LocalVar local = GetCurrentFunction()->LookupLocal(local_name);

  if (GetExecutionResult()->IsLValue()) {
    GetExecutionResult()->SetDestination(local);
    return;
  }

  // The caller wants the R-Value of the identifier. So, we need to load it. If
  // the caller did not provide a destination register, we're done. If the
  // caller provided a destination, we need to move the value of the identifier
  // into the provided destination.

  if (!GetExecutionResult()->HasDestination()) {
    GetExecutionResult()->SetDestination(local.ValueOf());
    return;
  }

  LocalVar dest = GetExecutionResult()->GetOrCreateDestination(node->GetType());

  // If the local we want the R-Value of is a parameter, we can't take its
  // pointer for the deref, so we use an assignment. Otherwise, a deref is good.
  if (auto *local_info = GetCurrentFunction()->LookupLocalInfoByName(local_name); local_info->IsParameter()) {
    BuildAssign(dest, local.ValueOf(), node->GetType());
  } else {
    BuildDeref(dest, local, node->GetType());
  }

  GetExecutionResult()->SetDestination(dest);
}

void BytecodeGenerator::VisitImplicitCastExpr(ast::ImplicitCastExpr *node) {
  LocalVar input = VisitExpressionForRValue(node->Input());

  switch (node->GetCastKind()) {
    case ast::CastKind::SqlBoolToBool: {
      LocalVar dest = GetExecutionResult()->GetOrCreateDestination(node->GetType());
      GetEmitter()->Emit(Bytecode::ForceBoolTruth, dest, input);
      GetExecutionResult()->SetDestination(dest.ValueOf());
      break;
    }
    case ast::CastKind::BoolToSqlBool: {
      LocalVar dest = GetExecutionResult()->GetOrCreateDestination(node->GetType());
      GetEmitter()->Emit(Bytecode::InitBool, dest, input);
      GetExecutionResult()->SetDestination(dest);
      break;
    }
    case ast::CastKind::IntToSqlInt: {
      LocalVar dest = GetExecutionResult()->GetOrCreateDestination(node->GetType());
      ast::Expr *arg = node->Input();
      Bytecode bytecode = Bytecode::InitInteger;

      if (arg->IsIntegerLiteral()) {
        int64_t input_val = arg->As<ast::LitExpr>()->Int64Val();
        bool fits_in_int = static_cast<int64_t>(std::numeric_limits<int>::lowest()) <= input_val &&
                           input_val <= static_cast<int64_t>(std::numeric_limits<int>::max());
        if (!fits_in_int) {
          bytecode = Bytecode::InitInteger64;
        }
      }
      GetEmitter()->Emit(bytecode, dest, input);
      GetExecutionResult()->SetDestination(dest);
      break;
    }
    case ast::CastKind::BitCast:
    case ast::CastKind::IntegralCast: {
      // As an optimization, we only issue a new assignment if the input and
      // output types of the cast have different sizes.
      if (node->Input()->GetType()->GetSize() != node->GetType()->GetSize()) {
        LocalVar dest = GetExecutionResult()->GetOrCreateDestination(node->GetType());
        BuildAssign(dest, input, node->GetType());
        GetExecutionResult()->SetDestination(dest.ValueOf());
      } else {
        GetExecutionResult()->SetDestination(input);
      }
      break;
    }
    case ast::CastKind::FloatToSqlReal: {
      LocalVar dest = GetExecutionResult()->GetOrCreateDestination(node->GetType());
      GetEmitter()->Emit(Bytecode::InitReal, dest, input);
      GetExecutionResult()->SetDestination(dest);
      break;
    }
    case ast::CastKind::SqlIntToSqlReal: {
      LocalVar dest = GetExecutionResult()->GetOrCreateDestination(node->GetType());
      GetEmitter()->Emit(Bytecode::IntegerToReal, dest, input);
      GetExecutionResult()->SetDestination(dest);
      break;
    }
    default: {
      throw NOT_IMPLEMENTED_EXCEPTION(
          fmt::format("'{}' cast is not implemented", ast::CastKindToString(node->GetCastKind())));
    }
  }
}

void BytecodeGenerator::VisitArrayIndexExpr(ast::IndexExpr *node) {
  // The type and the element's size
  auto *type = node->Object()->GetType()->As<ast::ArrayType>();
  auto elem_size = type->GetElementType()->GetSize();

  // First, we need to get the base address of the array
  LocalVar arr;
  if (type->HasKnownLength()) {
    arr = VisitExpressionForLValue(node->Object());
  } else {
    arr = VisitExpressionForRValue(node->Object());
  }

  // The next step is to compute the address of the element at the desired index
  // stored in the IndexExpr node. There are two cases we handle:
  //
  // 1. The index is a constant literal
  // 2. The index is variable
  //
  // If the index is a constant literal (e.g., x[4]), then we can immediately
  // compute the offset of the element, and issue a vanilla Lea instruction.
  //
  // If the index is not a constant, we need to evaluate the expression to
  // produce the index, then issue a LeaScaled instruction to compute the
  // address.

  LocalVar elem_ptr = GetCurrentFunction()->NewLocal(node->GetType()->PointerTo());

  if (node->Index()->IsIntegerLiteral()) {
    const auto index = static_cast<int32_t>(node->Index()->As<ast::LitExpr>()->Int64Val());
    TERRIER_ASSERT(index >= 0, "Array indexes must be non-negative");
    GetEmitter()->EmitLea(elem_ptr, arr, (elem_size * index));
  } else {
    LocalVar index = VisitExpressionForRValue(node->Index());
    GetEmitter()->EmitLeaScaled(elem_ptr, arr, index, elem_size, 0);
  }

  elem_ptr = elem_ptr.ValueOf();

  if (GetExecutionResult()->IsLValue()) {
    GetExecutionResult()->SetDestination(elem_ptr);
    return;
  }

  // The caller wants the value of the array element. We just computed the
  // element's pointer (in element_ptr). Just dereference it into the desired
  // location and be done with it.

  LocalVar dest = GetExecutionResult()->GetOrCreateDestination(node->GetType());
  BuildDeref(dest, elem_ptr, node->GetType());
  GetExecutionResult()->SetDestination(dest.ValueOf());
}

void BytecodeGenerator::VisitMapIndexExpr(ast::IndexExpr *node) {}

void BytecodeGenerator::VisitIndexExpr(ast::IndexExpr *node) {
  if (node->Object()->GetType()->IsArrayType()) {
    VisitArrayIndexExpr(node);
  } else {
    VisitMapIndexExpr(node);
  }
}

void BytecodeGenerator::VisitBlockStmt(ast::BlockStmt *node) {
  for (auto *stmt : node->Statements()) {
    Visit(stmt);
  }
}

void BytecodeGenerator::VisitVariableDecl(ast::VariableDecl *node) {
  // Register a new local variable in the function. If the variable has an
  // explicit type specifier, prefer using that. Otherwise, use the type of the
  // initial value resolved after semantic analysis.
  ast::Type *type = nullptr;
  if (node->TypeRepr() != nullptr) {
    TERRIER_ASSERT(node->TypeRepr()->GetType() != nullptr,
                   "Variable with explicit type declaration is missing resolved "
                   "type at runtime!");
    type = node->TypeRepr()->GetType();
  } else {
    TERRIER_ASSERT(node->Initial() != nullptr,
                   "Variable without explicit type declaration is missing an "
                   "initialization expression!");
    TERRIER_ASSERT(node->Initial()->GetType() != nullptr, "Variable with initial value is missing resolved type");
    type = node->Initial()->GetType();
  }

  // Register this variable in the function as a local
  LocalVar local = GetCurrentFunction()->NewLocal(type, node->Name().GetData());

  // If there's an initializer, generate code for it now
  if (node->Initial() != nullptr) {
    VisitExpressionForRValue(node->Initial(), local);
  }
}

void BytecodeGenerator::VisitAddressOfExpr(ast::UnaryOpExpr *op) {
  TERRIER_ASSERT(GetExecutionResult()->IsRValue(), "Address-of expressions must be R-values!");
  LocalVar addr = VisitExpressionForLValue(op->Input());
  if (GetExecutionResult()->HasDestination()) {
    LocalVar dest = GetExecutionResult()->GetDestination();
    BuildAssign(dest, addr, op->GetType());
  } else {
    GetExecutionResult()->SetDestination(addr);
  }
}

void BytecodeGenerator::VisitDerefExpr(ast::UnaryOpExpr *op) {
  LocalVar addr = VisitExpressionForRValue(op->Input());
  if (GetExecutionResult()->IsLValue()) {
    GetExecutionResult()->SetDestination(addr);
  } else {
    LocalVar dest = GetExecutionResult()->GetOrCreateDestination(op->GetType());
    BuildDeref(dest, addr, op->GetType());
    GetExecutionResult()->SetDestination(dest.ValueOf());
  }
}

void BytecodeGenerator::VisitArithmeticUnaryExpr(ast::UnaryOpExpr *op) {
  LocalVar dest = GetExecutionResult()->GetOrCreateDestination(op->GetType());
  LocalVar input = VisitExpressionForRValue(op->Input());

  Bytecode bytecode;
  switch (op->Op()) {
    case parsing::Token::Type::MINUS: {
      bytecode = GetIntTypedBytecode(GET_BASE_FOR_INT_TYPES(Bytecode::Neg), op->GetType());
      break;
    }
    case parsing::Token::Type::BIT_NOT: {
      bytecode = GetIntTypedBytecode(GET_BASE_FOR_INT_TYPES(Bytecode::BitNeg), op->GetType());
      break;
    }
    default: {
      UNREACHABLE("Impossible unary operation");
    }
  }

  // Emit
  GetEmitter()->EmitUnaryOp(bytecode, dest, input);

  // Mark where the result is
  GetExecutionResult()->SetDestination(dest.ValueOf());
}

void BytecodeGenerator::VisitLogicalNotExpr(ast::UnaryOpExpr *op) {
  LocalVar dest = GetExecutionResult()->GetOrCreateDestination(op->GetType());
  LocalVar input;
  if (op->GetType()->IsBoolType()) {
    input = VisitExpressionForRValue(op->Input());
    GetEmitter()->EmitUnaryOp(Bytecode::Not, dest, input);
    GetExecutionResult()->SetDestination(dest.ValueOf());
  } else if (op->GetType()->IsSqlBooleanType()) {
    input = VisitExpressionForLValue(op->Input());
    GetEmitter()->EmitUnaryOp(Bytecode::NotSql, dest, input);
    GetExecutionResult()->SetDestination(dest);
  }
}

void BytecodeGenerator::VisitUnaryOpExpr(ast::UnaryOpExpr *node) {
  switch (node->Op()) {
    case parsing::Token::Type::AMPERSAND: {
      VisitAddressOfExpr(node);
      break;
    }
    case parsing::Token::Type::STAR: {
      VisitDerefExpr(node);
      break;
    }
    case parsing::Token::Type::MINUS:
    case parsing::Token::Type::BIT_NOT: {
      VisitArithmeticUnaryExpr(node);
      break;
    }
    case parsing::Token::Type::BANG: {
      VisitLogicalNotExpr(node);
      break;
    }
    default: {
      UNREACHABLE("Impossible unary operation");
    }
  }
}

void BytecodeGenerator::VisitReturnStmt(ast::ReturnStmt *node) {
  if (node->Ret() != nullptr) {
    LocalVar rv = GetCurrentFunction()->GetReturnValueLocal();
    LocalVar result = VisitExpressionForRValue(node->Ret());
    BuildAssign(rv.ValueOf(), result, node->Ret()->GetType());
  }
  GetEmitter()->EmitReturn();
}

void BytecodeGenerator::VisitSqlConversionCall(ast::CallExpr *call, ast::Builtin builtin) {
  TERRIER_ASSERT(call->GetType() != nullptr, "No return type set for call!");

  LocalVar dest = GetExecutionResult()->GetOrCreateDestination(call->GetType());

  switch (builtin) {
    case ast::Builtin::BoolToSql: {
      auto input = VisitExpressionForRValue(call->Arguments()[0]);
      GetEmitter()->Emit(Bytecode::InitBool, dest, input);
      break;
    }
    case ast::Builtin::IntToSql: {
      const auto &arg = call->Arguments()[0];
      Bytecode bytecode = Bytecode::InitInteger;

      if (arg->IsIntegerLiteral()) {
        int64_t input_val = arg->As<ast::LitExpr>()->Int64Val();
        bool fits_in_int = static_cast<int64_t>(std::numeric_limits<int>::lowest()) <= input_val &&
                           input_val <= static_cast<int64_t>(std::numeric_limits<int>::max());
        if (!fits_in_int) {
          bytecode = Bytecode::InitInteger64;
        }
      }
      auto input = VisitExpressionForRValue(arg);
      GetEmitter()->Emit(bytecode, dest, input);
      break;
    }
    case ast::Builtin::FloatToSql: {
      auto input = VisitExpressionForRValue(call->Arguments()[0]);
      GetEmitter()->Emit(Bytecode::InitReal, dest, input);
      break;
    }
    case ast::Builtin::DateToSql: {
      auto year = VisitExpressionForRValue(call->Arguments()[0]);
      auto month = VisitExpressionForRValue(call->Arguments()[1]);
      auto day = VisitExpressionForRValue(call->Arguments()[2]);
      GetEmitter()->Emit(Bytecode::InitDate, dest, year, month, day);
      break;
    }
    case ast::Builtin::TimestampToSql: {
      auto usec = VisitExpressionForRValue(call->Arguments()[0]);
      GetEmitter()->Emit(Bytecode::InitTimestamp, dest, usec);
      break;
    }
    case ast::Builtin::TimestampToSqlYMDHMSMU: {
      auto year = VisitExpressionForRValue(call->Arguments()[0]);
      auto month = VisitExpressionForRValue(call->Arguments()[1]);
      auto day = VisitExpressionForRValue(call->Arguments()[2]);
      auto h = VisitExpressionForRValue(call->Arguments()[3]);
      auto m = VisitExpressionForRValue(call->Arguments()[4]);
      auto s = VisitExpressionForRValue(call->Arguments()[5]);
      auto ms = VisitExpressionForRValue(call->Arguments()[6]);
      auto us = VisitExpressionForRValue(call->Arguments()[7]);
      GetEmitter()->Emit(Bytecode::InitTimestampYMDHMSMU, dest, year, month, day, h, m, s, ms, us);
      break;
    }
    case ast::Builtin::StringToSql: {
      auto string_lit = call->Arguments()[0]->As<ast::LitExpr>()->StringVal();
      auto static_string = NewStaticString(call->GetType()->GetContext(), string_lit);
      GetEmitter()->EmitInitString(dest, static_string, string_lit.GetLength());
      break;
    }
    case ast::Builtin::SqlToBool: {
      auto input = VisitExpressionForLValue(call->Arguments()[0]);
      GetEmitter()->Emit(Bytecode::ForceBoolTruth, dest, input);
      GetExecutionResult()->SetDestination(dest.ValueOf());
      break;
    }

#define GEN_CASE(Builtin, Bytecode)                              \
  case Builtin: {                                                \
    auto input = VisitExpressionForLValue(call->Arguments()[0]); \
    GetEmitter()->Emit(Bytecode, dest, input);                   \
    break;                                                       \
  }
      GEN_CASE(ast::Builtin::ConvertBoolToInteger, Bytecode::BoolToInteger);
      GEN_CASE(ast::Builtin::ConvertIntegerToReal, Bytecode::IntegerToReal);
      GEN_CASE(ast::Builtin::ConvertDateToTimestamp, Bytecode::DateToTimestamp);
      GEN_CASE(ast::Builtin::ConvertStringToBool, Bytecode::StringToBool);
      GEN_CASE(ast::Builtin::ConvertStringToInt, Bytecode::StringToInteger);
      GEN_CASE(ast::Builtin::ConvertStringToReal, Bytecode::StringToReal);
      GEN_CASE(ast::Builtin::ConvertStringToDate, Bytecode::StringToDate);
      GEN_CASE(ast::Builtin::ConvertStringToTime, Bytecode::StringToTimestamp);
#undef GEN_CASE

    default: {
      UNREACHABLE("Impossible SQL conversion call");
    }
  }
}

void BytecodeGenerator::VisitNullValueCall(ast::CallExpr *call, UNUSED_ATTRIBUTE ast::Builtin builtin) {
  switch (builtin) {
    case ast::Builtin::IsValNull: {
      LocalVar result = GetExecutionResult()->GetOrCreateDestination(call->GetType());
      LocalVar input = VisitExpressionForLValue(call->Arguments()[0]);
      GetEmitter()->Emit(Bytecode::ValIsNull, result, input);
      GetExecutionResult()->SetDestination(result.ValueOf());
      break;
    }
    case ast::Builtin::InitSqlNull: {
      // The type of NULL to be created should have been set in sema.
      // Per discussions with pmenon, the NULL type should be determined during bytecode generation.
      // Currently, all SQL types do not need special behavior for NULLs, and it suffices to create
      // a Val::Null() to handle every use-case. However, if custom NULL objects are required in the
      // future, then the switching on the type of the NULL should also be done in this function.
      // The idea is to avoid the overhead of doing it at runtime.
      auto dest = GetExecutionResult()->GetOrCreateDestination(call->GetType());
      GetEmitter()->Emit(Bytecode::InitSqlNull, dest);
      break;
    }
    default:
      UNREACHABLE("VisitNullValueCall unknown builtin type.");
  }
}

void BytecodeGenerator::VisitSqlStringLikeCall(ast::CallExpr *call) {
  auto dest = GetExecutionResult()->GetOrCreateDestination(call->GetType());
  auto input = VisitExpressionForLValue(call->Arguments()[0]);
  auto pattern = VisitExpressionForLValue(call->Arguments()[1]);
  GetEmitter()->Emit(Bytecode::Like, dest, input, pattern);
  GetExecutionResult()->SetDestination(dest);
}

void BytecodeGenerator::VisitBuiltinDateFunctionCall(ast::CallExpr *call, ast::Builtin builtin) {
  auto dest = GetExecutionResult()->GetOrCreateDestination(call->GetType());
  auto input = VisitExpressionForLValue(call->Arguments()[0]);
  auto date_type =
      sql::DatePartType(call->Arguments()[1]->As<ast::CallExpr>()->Arguments()[0]->As<ast::LitExpr>()->Int64Val());

  switch (date_type) {
    case sql::DatePartType::YEAR:
      GetEmitter()->Emit(Bytecode::ExtractYearFromDate, dest, input);
      break;
    default:
      UNREACHABLE("Unimplemented DatePartType");
  }
  GetExecutionResult()->SetDestination(dest);
}

void BytecodeGenerator::VisitBuiltinTableIterCall(ast::CallExpr *call, ast::Builtin builtin) {
  // The first argument to all calls is a pointer to the TVI
  LocalVar iter = VisitExpressionForRValue(call->Arguments()[0]);

  switch (builtin) {
    case ast::Builtin::TableIterInit: {
      // The second argument should be the execution context
      LocalVar exec_ctx = VisitExpressionForRValue(call->Arguments()[1]);
      // The third argument is the table oid, which is integer-typed
      LocalVar table_oid = VisitExpressionForRValue(call->Arguments()[2]);
      // The fourth argument is the array of oids
      auto *arr_type = call->Arguments()[3]->GetType()->As<ast::ArrayType>();
      LocalVar arr = VisitExpressionForLValue(call->Arguments()[3]);
      // Emit the initialization codes
      GetEmitter()->EmitTableIterInit(Bytecode::TableVectorIteratorInit, iter, exec_ctx, table_oid, arr,
                                      static_cast<uint32_t>(arr_type->GetLength()));
      GetEmitter()->Emit(Bytecode::TableVectorIteratorPerformInit, iter);
      break;
    }
    case ast::Builtin::TableIterAdvance: {
      LocalVar cond = GetExecutionResult()->GetOrCreateDestination(call->GetType());
      GetEmitter()->Emit(Bytecode::TableVectorIteratorNext, cond, iter);
      GetExecutionResult()->SetDestination(cond.ValueOf());
      break;
    }
    case ast::Builtin::TableIterGetVPI: {
      LocalVar vpi = GetExecutionResult()->GetOrCreateDestination(call->GetType());
      GetEmitter()->Emit(Bytecode::TableVectorIteratorGetVPI, vpi, iter);
      GetExecutionResult()->SetDestination(vpi.ValueOf());
      break;
    }
    case ast::Builtin::TableIterClose: {
      GetEmitter()->Emit(Bytecode::TableVectorIteratorFree, iter);
      break;
    }
    default: {
      UNREACHABLE("Impossible table iteration call");
    }
  }
}

void BytecodeGenerator::VisitBuiltinTableIterParallelCall(ast::CallExpr *call) {
  // The first argument is the table oid, which is integer-typed.
  LocalVar table_oid = VisitExpressionForRValue(call->Arguments()[0]);
  // The second argument is the array of column oids.
  auto *arr_type = call->Arguments()[1]->GetType()->As<ast::ArrayType>();
  LocalVar col_oids = VisitExpressionForLValue(call->Arguments()[1]);
  // The third argument is the query state.
  LocalVar query_state = VisitExpressionForRValue(call->Arguments()[2]);
  // The fourth argument should be the execution context.
  LocalVar exec_ctx = VisitExpressionForRValue(call->Arguments()[3]);
  // The fifth argument is the scan function as an identifier.
  const auto scan_fn_name = call->Arguments()[4]->As<ast::IdentifierExpr>()->Name();
  // Emit the bytecode.
  GetEmitter()->EmitParallelTableScan(table_oid, col_oids, static_cast<uint32_t>(arr_type->GetLength()), query_state,
                                      exec_ctx, LookupFuncIdByName(scan_fn_name.GetData()));
}

void BytecodeGenerator::VisitBuiltinVPICall(ast::CallExpr *call, ast::Builtin builtin) {
  TERRIER_ASSERT(call->GetType() != nullptr, "No return type set for call!");

  // The first argument to all calls is a pointer to the VPI
  LocalVar vpi = VisitExpressionForRValue(call->Arguments()[0]);

  switch (builtin) {
    case ast::Builtin::VPIInit: {
      LocalVar vector_projection = VisitExpressionForRValue(call->Arguments()[1]);
      if (call->Arguments().size() == 3) {
        LocalVar tid_list = VisitExpressionForRValue(call->Arguments()[2]);
        GetEmitter()->Emit(Bytecode::VPIInitWithList, vpi, vector_projection, tid_list);
      } else {
        GetEmitter()->Emit(Bytecode::VPIInit, vpi, vector_projection);
      }
      break;
    }
    case ast::Builtin::VPIFree: {
      GetEmitter()->Emit(Bytecode::VPIFree, vpi);
      break;
    }
    case ast::Builtin::VPIIsFiltered: {
      LocalVar is_filtered = GetExecutionResult()->GetOrCreateDestination(call->GetType());
      GetEmitter()->Emit(Bytecode::VPIIsFiltered, is_filtered, vpi);
      GetExecutionResult()->SetDestination(is_filtered.ValueOf());
      break;
    }
    case ast::Builtin::VPIGetSelectedRowCount: {
      LocalVar count = GetExecutionResult()->GetOrCreateDestination(call->GetType());
      GetEmitter()->Emit(Bytecode::VPIGetSelectedRowCount, count, vpi);
      GetExecutionResult()->SetDestination(count.ValueOf());
      break;
    }
    case ast::Builtin::VPIGetVectorProjection: {
      LocalVar vector_projection = GetExecutionResult()->GetOrCreateDestination(call->GetType());
      GetEmitter()->Emit(Bytecode::VPIGetVectorProjection, vector_projection, vpi);
      GetExecutionResult()->SetDestination(vector_projection.ValueOf());
      break;
    }
    case ast::Builtin::VPIHasNext:
    case ast::Builtin::VPIHasNextFiltered: {
      const Bytecode bytecode =
          builtin == ast::Builtin::VPIHasNext ? Bytecode::VPIHasNext : Bytecode::VPIHasNextFiltered;
      LocalVar cond = GetExecutionResult()->GetOrCreateDestination(call->GetType());
      GetEmitter()->Emit(bytecode, cond, vpi);
      GetExecutionResult()->SetDestination(cond.ValueOf());
      break;
    }
    case ast::Builtin::VPIAdvance: {
      GetEmitter()->Emit(Bytecode::VPIAdvance, vpi);
      break;
    }
    case ast::Builtin::VPIAdvanceFiltered: {
      GetEmitter()->Emit(Bytecode::VPIAdvanceFiltered, vpi);
      break;
    }
    case ast::Builtin::VPISetPosition: {
      LocalVar index = VisitExpressionForRValue(call->Arguments()[1]);
      GetEmitter()->Emit(Bytecode::VPISetPosition, vpi, index);
      break;
    }
    case ast::Builtin::VPISetPositionFiltered: {
      LocalVar index = VisitExpressionForRValue(call->Arguments()[1]);
      GetEmitter()->Emit(Bytecode::VPISetPositionFiltered, vpi, index);
      break;
    }
    case ast::Builtin::VPIMatch: {
      LocalVar match = VisitExpressionForRValue(call->Arguments()[1]);
      GetEmitter()->Emit(Bytecode::VPIMatch, vpi, match);
      break;
    }
    case ast::Builtin::VPIReset: {
      GetEmitter()->Emit(Bytecode::VPIReset, vpi);
      break;
    }
    case ast::Builtin::VPIResetFiltered: {
      GetEmitter()->Emit(Bytecode::VPIResetFiltered, vpi);
      break;
    }
    case ast::Builtin::VPIGetSlot: {
      LocalVar slot = GetExecutionResult()->GetOrCreateDestination(call->GetType());
      GetEmitter()->Emit(Bytecode::VPIGetSlot, slot, vpi);
      GetExecutionResult()->SetDestination(slot.ValueOf());
      break;
    }

    case ast::Builtin::VPIGetPointer: {
      LocalVar result = GetExecutionResult()->GetOrCreateDestination(call->GetType());
      const uint32_t col_idx = call->Arguments()[1]->As<ast::LitExpr>()->Int64Val();
      GetEmitter()->EmitVPIGet(Bytecode::VPIGetPointer, result, vpi, col_idx);
      break;
    }
#define GEN_CASE(BuiltinName, Bytecode)                                              \
  case ast::Builtin::BuiltinName: {                                                  \
    LocalVar result = GetExecutionResult()->GetOrCreateDestination(call->GetType()); \
    const uint32_t col_idx = call->Arguments()[1]->As<ast::LitExpr>()->Int64Val();   \
    GetEmitter()->EmitVPIGet(Bytecode, result, vpi, col_idx);                        \
    break;                                                                           \
  }                                                                                  \
  case ast::Builtin::BuiltinName##Null: {                                            \
    LocalVar result = GetExecutionResult()->GetOrCreateDestination(call->GetType()); \
    const uint32_t col_idx = call->Arguments()[1]->As<ast::LitExpr>()->Int64Val();   \
    GetEmitter()->EmitVPIGet(Bytecode##Null, result, vpi, col_idx);                  \
    break;                                                                           \
  }

      GEN_CASE(VPIGetBool, Bytecode::VPIGetBool);
      GEN_CASE(VPIGetTinyInt, Bytecode::VPIGetTinyInt);
      GEN_CASE(VPIGetSmallInt, Bytecode::VPIGetSmallInt);
      GEN_CASE(VPIGetInt, Bytecode::VPIGetInteger);
      GEN_CASE(VPIGetBigInt, Bytecode::VPIGetBigInt);
      GEN_CASE(VPIGetReal, Bytecode::VPIGetReal);
      GEN_CASE(VPIGetDouble, Bytecode::VPIGetDouble);
      GEN_CASE(VPIGetDate, Bytecode::VPIGetDate);
      GEN_CASE(VPIGetTimestamp, Bytecode::VPIGetTimestamp);
      GEN_CASE(VPIGetString, Bytecode::VPIGetString);
#undef GEN_CASE

#define GEN_CASE(BuiltinName, Bytecode)                                  \
  case ast::Builtin::BuiltinName: {                                      \
    auto input = VisitExpressionForLValue(call->Arguments()[1]);         \
    auto col_idx = call->Arguments()[2]->As<ast::LitExpr>()->Int64Val(); \
    GetEmitter()->EmitVPISet(Bytecode, vpi, input, col_idx);             \
    break;                                                               \
  }                                                                      \
  case ast::Builtin::BuiltinName##Null: {                                \
    auto input = VisitExpressionForLValue(call->Arguments()[1]);         \
    auto col_idx = call->Arguments()[2]->As<ast::LitExpr>()->Int64Val(); \
    GetEmitter()->EmitVPISet(Bytecode##Null, vpi, input, col_idx);       \
    break;                                                               \
  }

      GEN_CASE(VPISetBool, Bytecode::VPISetBool);
      GEN_CASE(VPISetTinyInt, Bytecode::VPISetTinyInt);
      GEN_CASE(VPISetSmallInt, Bytecode::VPISetSmallInt);
      GEN_CASE(VPISetInt, Bytecode::VPISetInteger);
      GEN_CASE(VPISetBigInt, Bytecode::VPISetBigInt);
      GEN_CASE(VPISetReal, Bytecode::VPISetReal);
      GEN_CASE(VPISetDouble, Bytecode::VPISetDouble);
      GEN_CASE(VPISetDate, Bytecode::VPISetDate);
      GEN_CASE(VPISetTimestamp, Bytecode::VPISetTimestamp);
      GEN_CASE(VPISetString, Bytecode::VPISetString);
#undef GEN_CASE

    default: {
      UNREACHABLE("Impossible table iteration call");
    }
  }
}

void BytecodeGenerator::VisitBuiltinHashCall(ast::CallExpr *call) {
  TERRIER_ASSERT(call->GetType()->IsSpecificBuiltin(ast::BuiltinType::Uint64),
                 "Return type of @hash(...) expected to be 8-byte unsigned hash");
  TERRIER_ASSERT(!call->Arguments().empty(), "@hash() must contain at least one input argument");
  TERRIER_ASSERT(GetExecutionResult() != nullptr, "Caller of @hash() must use result");

  // The running hash value initialized to zero
  LocalVar hash_val = GetExecutionResult()->GetOrCreateDestination(call->GetType());

  GetEmitter()->EmitAssignImm8(hash_val, 0);

  for (uint32_t idx = 0; idx < call->NumArgs(); idx++) {
    TERRIER_ASSERT(call->Arguments()[idx]->GetType()->IsSqlValueType(), "Input to hash must be a SQL value type");

    LocalVar input = VisitExpressionForLValue(call->Arguments()[idx]);
    const auto *type = call->Arguments()[idx]->GetType()->As<ast::BuiltinType>();
    switch (type->GetKind()) {
      case ast::BuiltinType::Integer:
        GetEmitter()->Emit(Bytecode::HashInt, hash_val, input, hash_val.ValueOf());
        break;
      case ast::BuiltinType::Real:
        GetEmitter()->Emit(Bytecode::HashReal, hash_val, input, hash_val.ValueOf());
        break;
      case ast::BuiltinType::StringVal:
        GetEmitter()->Emit(Bytecode::HashString, hash_val, input, hash_val.ValueOf());
        break;
      case ast::BuiltinType::Date:
        GetEmitter()->Emit(Bytecode::HashDate, hash_val, input, hash_val.ValueOf());
        break;
      case ast::BuiltinType::Timestamp:
        GetEmitter()->Emit(Bytecode::HashTimestamp, hash_val, input, hash_val.ValueOf());
      default:
        UNREACHABLE("Hashing this type isn't supported!");
    }
  }

  // Set return
  GetExecutionResult()->SetDestination(hash_val.ValueOf());
}

void BytecodeGenerator::VisitBuiltinFilterManagerCall(ast::CallExpr *call, ast::Builtin builtin) {
  LocalVar filter_manager = VisitExpressionForRValue(call->Arguments()[0]);
  switch (builtin) {
    case ast::Builtin::FilterManagerInit: {
      LocalVar exec_ctx = VisitExpressionForRValue(call->Arguments()[1]);
      GetEmitter()->Emit(Bytecode::FilterManagerInit, filter_manager, exec_ctx);
      break;
    }
    case ast::Builtin::FilterManagerInsertFilter: {
      GetEmitter()->Emit(Bytecode::FilterManagerStartNewClause, filter_manager);

      // Insert all flavors
      for (uint32_t arg_idx = 1; arg_idx < call->NumArgs(); arg_idx++) {
        const std::string func_name = call->Arguments()[arg_idx]->As<ast::IdentifierExpr>()->Name().GetData();
        const FunctionId func_id = LookupFuncIdByName(func_name);
        GetEmitter()->EmitFilterManagerInsertFilter(filter_manager, func_id);
      }
      break;
    }
    case ast::Builtin::FilterManagerRunFilters: {
      LocalVar vpi = VisitExpressionForRValue(call->Arguments()[1]);
      LocalVar exec_ctx = VisitExpressionForRValue(call->Arguments()[2]);
      GetEmitter()->Emit(Bytecode::FilterManagerRunFilters, filter_manager, vpi, exec_ctx);
      break;
    }
    case ast::Builtin::FilterManagerFree: {
      GetEmitter()->Emit(Bytecode::FilterManagerFree, filter_manager);
      break;
    }
    default: {
      UNREACHABLE("Impossible filter manager call");
    }
  }
}

void BytecodeGenerator::VisitBuiltinVectorFilterCall(ast::CallExpr *call, ast::Builtin builtin) {
  LocalVar exec_ctx = VisitExpressionForRValue(call->Arguments()[0]);
  LocalVar vector_projection = VisitExpressionForRValue(call->Arguments()[1]);
  LocalVar tid_list = VisitExpressionForRValue(call->Arguments()[4]);

#define GEN_CASE(BYTECODE)                                                                         \
  LocalVar left_col = VisitExpressionForRValue(call->Arguments()[2]);                              \
  if (!call->Arguments()[3]->GetType()->IsIntegerType()) {                                         \
    LocalVar right_val = VisitExpressionForLValue(call->Arguments()[3]);                           \
    GetEmitter()->Emit(BYTECODE##Val, exec_ctx, vector_projection, left_col, right_val, tid_list); \
  } else {                                                                                         \
    LocalVar right_col = VisitExpressionForRValue(call->Arguments()[3]);                           \
    GetEmitter()->Emit(BYTECODE, exec_ctx, vector_projection, left_col, right_col, tid_list);      \
  }

  switch (builtin) {
    case ast::Builtin::VectorFilterEqual: {
      GEN_CASE(Bytecode::VectorFilterEqual);
      break;
    }
    case ast::Builtin::VectorFilterGreaterThan: {
      GEN_CASE(Bytecode::VectorFilterGreaterThan);
      break;
    }
    case ast::Builtin::VectorFilterGreaterThanEqual: {
      GEN_CASE(Bytecode::VectorFilterGreaterThanEqual);
      break;
    }
    case ast::Builtin::VectorFilterLessThan: {
      GEN_CASE(Bytecode::VectorFilterLessThan);
      break;
    }
    case ast::Builtin::VectorFilterLessThanEqual: {
      GEN_CASE(Bytecode::VectorFilterLessThanEqual);
      break;
    }
    case ast::Builtin::VectorFilterNotEqual: {
      GEN_CASE(Bytecode::VectorFilterNotEqual);
      break;
    }
    case ast::Builtin::VectorFilterLike: {
      GEN_CASE(Bytecode::VectorFilterLike);
      break;
    }
    case ast::Builtin::VectorFilterNotLike: {
      GEN_CASE(Bytecode::VectorFilterNotLike);
      break;
    }
    default: {
      UNREACHABLE("Impossible vector filter executor call");
    }
  }
#undef GEN_CASE
}

void BytecodeGenerator::VisitBuiltinAggHashTableCall(ast::CallExpr *call, ast::Builtin builtin) {
  switch (builtin) {
    case ast::Builtin::AggHashTableInit: {
      LocalVar agg_ht = VisitExpressionForRValue(call->Arguments()[0]);
      LocalVar exec_ctx = VisitExpressionForRValue(call->Arguments()[1]);
      LocalVar memory = VisitExpressionForRValue(call->Arguments()[2]);
      LocalVar entry_size = VisitExpressionForRValue(call->Arguments()[3]);
      GetEmitter()->Emit(Bytecode::AggregationHashTableInit, agg_ht, exec_ctx, memory, entry_size);
      break;
    }
    case ast::Builtin::AggHashTableInsert: {
      LocalVar dest = GetExecutionResult()->GetOrCreateDestination(call->GetType());
      LocalVar agg_ht = VisitExpressionForRValue(call->Arguments()[0]);
      LocalVar hash = VisitExpressionForRValue(call->Arguments()[1]);
      Bytecode bytecode = Bytecode::AggregationHashTableAllocTuple;
      if (call->Arguments().size() > 2) {
        TERRIER_ASSERT(call->Arguments()[2]->IsBoolLiteral(), "Last argument must be a boolean literal");
        const bool partitioned = call->Arguments()[2]->As<ast::LitExpr>()->BoolVal();
        bytecode = partitioned ? Bytecode::AggregationHashTableAllocTuplePartitioned
                               : Bytecode::AggregationHashTableAllocTuple;
      }
      GetEmitter()->Emit(bytecode, dest, agg_ht, hash);
      GetExecutionResult()->SetDestination(dest.ValueOf());
      break;
    }
    case ast::Builtin::AggHashTableLinkEntry: {
      LocalVar agg_ht = VisitExpressionForRValue(call->Arguments()[0]);
      LocalVar entry = VisitExpressionForRValue(call->Arguments()[1]);
      GetEmitter()->Emit(Bytecode::AggregationHashTableLinkHashTableEntry, agg_ht, entry);
      break;
    }
    case ast::Builtin::AggHashTableLookup: {
      LocalVar dest = GetExecutionResult()->GetOrCreateDestination(call->GetType());
      LocalVar agg_ht = VisitExpressionForRValue(call->Arguments()[0]);
      LocalVar hash = VisitExpressionForRValue(call->Arguments()[1]);
      auto key_eq_fn = LookupFuncIdByName(call->Arguments()[2]->As<ast::IdentifierExpr>()->Name().GetData());
      LocalVar arg = VisitExpressionForRValue(call->Arguments()[3]);
      GetEmitter()->EmitAggHashTableLookup(dest, agg_ht, hash, key_eq_fn, arg);
      GetExecutionResult()->SetDestination(dest.ValueOf());
      break;
    }
    case ast::Builtin::AggHashTableProcessBatch: {
      LocalVar agg_ht = VisitExpressionForRValue(call->Arguments()[0]);
      LocalVar vpi = VisitExpressionForRValue(call->Arguments()[1]);
      uint32_t num_keys = call->Arguments()[2]->GetType()->As<ast::ArrayType>()->GetLength();
      LocalVar key_cols = VisitExpressionForLValue(call->Arguments()[2]);
      auto init_agg_fn = LookupFuncIdByName(call->Arguments()[3]->As<ast::IdentifierExpr>()->Name().GetData());
      auto merge_agg_fn = LookupFuncIdByName(call->Arguments()[4]->As<ast::IdentifierExpr>()->Name().GetData());
      LocalVar partitioned = VisitExpressionForRValue(call->Arguments()[5]);
      GetEmitter()->EmitAggHashTableProcessBatch(agg_ht, vpi, num_keys, key_cols, init_agg_fn, merge_agg_fn,
                                                 partitioned);
      break;
    }
    case ast::Builtin::AggHashTableMovePartitions: {
      LocalVar agg_ht = VisitExpressionForRValue(call->Arguments()[0]);
      LocalVar tls = VisitExpressionForRValue(call->Arguments()[1]);
      LocalVar aht_offset = VisitExpressionForRValue(call->Arguments()[2]);
      auto merge_part_fn = LookupFuncIdByName(call->Arguments()[3]->As<ast::IdentifierExpr>()->Name().GetData());
      GetEmitter()->EmitAggHashTableMovePartitions(agg_ht, tls, aht_offset, merge_part_fn);
      break;
    }
    case ast::Builtin::AggHashTableParallelPartitionedScan: {
      LocalVar agg_ht = VisitExpressionForRValue(call->Arguments()[0]);
      LocalVar ctx = VisitExpressionForRValue(call->Arguments()[1]);
      LocalVar tls = VisitExpressionForRValue(call->Arguments()[2]);
      auto scan_part_fn = LookupFuncIdByName(call->Arguments()[3]->As<ast::IdentifierExpr>()->Name().GetData());
      GetEmitter()->EmitAggHashTableParallelPartitionedScan(agg_ht, ctx, tls, scan_part_fn);
      break;
    }
    case ast::Builtin::AggHashTableFree: {
      LocalVar agg_ht = VisitExpressionForRValue(call->Arguments()[0]);
      GetEmitter()->Emit(Bytecode::AggregationHashTableFree, agg_ht);
      break;
    }
    default: {
      UNREACHABLE("Impossible aggregation hash table bytecode");
    }
  }
}

void BytecodeGenerator::VisitBuiltinAggHashTableIterCall(ast::CallExpr *call, ast::Builtin builtin) {
  switch (builtin) {
    case ast::Builtin::AggHashTableIterInit: {
      LocalVar agg_ht_iter = VisitExpressionForRValue(call->Arguments()[0]);
      LocalVar agg_ht = VisitExpressionForRValue(call->Arguments()[1]);
      GetEmitter()->Emit(Bytecode::AggregationHashTableIteratorInit, agg_ht_iter, agg_ht);
      break;
    }
    case ast::Builtin::AggHashTableIterHasNext: {
      LocalVar has_more = GetExecutionResult()->GetOrCreateDestination(call->GetType());
      LocalVar agg_ht_iter = VisitExpressionForRValue(call->Arguments()[0]);
      GetEmitter()->Emit(Bytecode::AggregationHashTableIteratorHasNext, has_more, agg_ht_iter);
      GetExecutionResult()->SetDestination(has_more.ValueOf());
      break;
    }
    case ast::Builtin::AggHashTableIterNext: {
      LocalVar agg_ht_iter = VisitExpressionForRValue(call->Arguments()[0]);
      GetEmitter()->Emit(Bytecode::AggregationHashTableIteratorNext, agg_ht_iter);
      break;
    }
    case ast::Builtin::AggHashTableIterGetRow: {
      LocalVar row_ptr = GetExecutionResult()->GetOrCreateDestination(call->GetType());
      LocalVar agg_ht_iter = VisitExpressionForRValue(call->Arguments()[0]);
      GetEmitter()->Emit(Bytecode::AggregationHashTableIteratorGetRow, row_ptr, agg_ht_iter);
      GetExecutionResult()->SetDestination(row_ptr.ValueOf());
      break;
    }
    case ast::Builtin::AggHashTableIterClose: {
      LocalVar agg_ht_iter = VisitExpressionForRValue(call->Arguments()[0]);
      GetEmitter()->Emit(Bytecode::AggregationHashTableIteratorFree, agg_ht_iter);
      break;
    }
    default: {
      UNREACHABLE("Impossible aggregation hash table iteration bytecode");
    }
  }
}

void BytecodeGenerator::VisitBuiltinAggPartIterCall(ast::CallExpr *call, ast::Builtin builtin) {
  switch (builtin) {
    case ast::Builtin::AggPartIterHasNext: {
      LocalVar has_more = GetExecutionResult()->GetOrCreateDestination(call->GetType());
      LocalVar iter = VisitExpressionForRValue(call->Arguments()[0]);
      GetEmitter()->Emit(Bytecode::AggregationOverflowPartitionIteratorHasNext, has_more, iter);
      GetExecutionResult()->SetDestination(has_more.ValueOf());
      break;
    }
    case ast::Builtin::AggPartIterNext: {
      LocalVar iter = VisitExpressionForRValue(call->Arguments()[0]);
      GetEmitter()->Emit(Bytecode::AggregationOverflowPartitionIteratorNext, iter);
      break;
    }
    case ast::Builtin::AggPartIterGetRow: {
      LocalVar row = GetExecutionResult()->GetOrCreateDestination(call->GetType());
      LocalVar iter = VisitExpressionForRValue(call->Arguments()[0]);
      GetEmitter()->Emit(Bytecode::AggregationOverflowPartitionIteratorGetRow, row, iter);
      GetExecutionResult()->SetDestination(row.ValueOf());
      break;
    }
    case ast::Builtin::AggPartIterGetRowEntry: {
      LocalVar entry = GetExecutionResult()->GetOrCreateDestination(call->GetType());
      LocalVar iter = VisitExpressionForRValue(call->Arguments()[0]);
      GetEmitter()->Emit(Bytecode::AggregationOverflowPartitionIteratorGetRowEntry, entry, iter);
      GetExecutionResult()->SetDestination(entry.ValueOf());
      break;
    }
    case ast::Builtin::AggPartIterGetHash: {
      LocalVar hash = GetExecutionResult()->GetOrCreateDestination(call->GetType());
      LocalVar iter = VisitExpressionForRValue(call->Arguments()[0]);
      GetEmitter()->Emit(Bytecode::AggregationOverflowPartitionIteratorGetHash, hash, iter);
      GetExecutionResult()->SetDestination(hash.ValueOf());
      break;
    }
    default: {
      UNREACHABLE("Impossible aggregation partition iterator bytecode");
    }
  }
}

namespace {

// All aggregate types and bytecodes. Aggregates implement a common interface. Thus, their bytecode
// can be generated by only knowing the type of aggregate.
// Format: Type, Init Op, Advance Op, Result Op, Merge Op, Reset Op, Free Op
#define AGG_CODES(F)                                                                                                   \
  /* COUNT(col) */                                                                                                     \
  F(CountAggregate, CountAggregateInit, CountAggregateAdvance, CountAggregateGetResult, CountAggregateMerge,           \
    CountAggregateReset, CountAggregateFree)                                                                           \
  /* COUNT(*) */                                                                                                       \
  F(CountStarAggregate, CountStarAggregateInit, CountStarAggregateAdvance, CountStarAggregateGetResult,                \
    CountStarAggregateMerge, CountStarAggregateReset, CountStarAggregateFree)                                          \
  /* AVG(col) */                                                                                                       \
  F(AvgAggregate, AvgAggregateInit, AvgAggregateAdvanceInteger, AvgAggregateGetResult, AvgAggregateMerge,              \
    AvgAggregateReset, AvgAggregateFree)                                                                               \
  /* MAX(int_col) */                                                                                                   \
  F(IntegerMaxAggregate, IntegerMaxAggregateInit, IntegerMaxAggregateAdvance, IntegerMaxAggregateGetResult,            \
    IntegerMaxAggregateMerge, IntegerMaxAggregateReset, IntegerMaxAggregateFree)                                       \
  /* MIN(int_col) */                                                                                                   \
  F(IntegerMinAggregate, IntegerMinAggregateInit, IntegerMinAggregateAdvance, IntegerMinAggregateGetResult,            \
    IntegerMinAggregateMerge, IntegerMinAggregateReset, IntegerMinAggregateFree)                                       \
  /* SUM(int_col) */                                                                                                   \
  F(IntegerSumAggregate, IntegerSumAggregateInit, IntegerSumAggregateAdvance, IntegerSumAggregateGetResult,            \
    IntegerSumAggregateMerge, IntegerSumAggregateReset, IntegerSumAggregateFree)                                       \
  /* MAX(real_col) */                                                                                                  \
  F(RealMaxAggregate, RealMaxAggregateInit, RealMaxAggregateAdvance, RealMaxAggregateGetResult, RealMaxAggregateMerge, \
    RealMaxAggregateReset, RealMaxAggregateFree)                                                                       \
  /* MIN(real_col) */                                                                                                  \
  F(RealMinAggregate, RealMinAggregateInit, RealMinAggregateAdvance, RealMinAggregateGetResult, RealMinAggregateMerge, \
    RealMinAggregateReset, RealMinAggregateFree)                                                                       \
  /* SUM(real_col) */                                                                                                  \
  F(RealSumAggregate, RealSumAggregateInit, RealSumAggregateAdvance, RealSumAggregateGetResult, RealSumAggregateMerge, \
    RealSumAggregateReset, RealSumAggregateFree)                                                                       \
  /* MAX(date_col) */                                                                                                  \
  F(DateMaxAggregate, DateMaxAggregateInit, DateMaxAggregateAdvance, DateMaxAggregateGetResult, DateMaxAggregateMerge, \
    DateMaxAggregateReset, DateMaxAggregateFree)                                                                       \
  /* MIN(date_col) */                                                                                                  \
  F(DateMinAggregate, DateMinAggregateInit, DateMinAggregateAdvance, DateMinAggregateGetResult, DateMinAggregateMerge, \
    DateMinAggregateReset, DateMinAggregateFree)                                                                       \
  /* MAX(string_col) */                                                                                                \
  F(StringMaxAggregate, StringMaxAggregateInit, StringMaxAggregateAdvance, StringMaxAggregateGetResult,                \
    StringMaxAggregateMerge, StringMaxAggregateReset, StringMaxAggregateFree)                                          \
  /* MIN(string_col) */                                                                                                \
  F(StringMinAggregate, StringMinAggregateInit, StringMinAggregateAdvance, StringMinAggregateGetResult,                \
    StringMinAggregateMerge, StringMinAggregateReset, StringMinAggregateFree)

enum class AggOpKind : uint8_t { Init = 0, Advance = 1, GetResult = 2, Merge = 3, Reset = 4, Free = 5 };

// Given an aggregate kind and the operation to perform on it, determine the
// appropriate bytecode
template <AggOpKind OpKind>
Bytecode OpForAgg(ast::BuiltinType::Kind agg_kind);

template <>
Bytecode OpForAgg<AggOpKind::Init>(const ast::BuiltinType::Kind agg_kind) {
  switch (agg_kind) {
    default: {
      UNREACHABLE("Impossible aggregate type");
    }
#define ENTRY(Type, Init, Advance, GetResult, Merge, Reset, Free) \
  case ast::BuiltinType::Type:                                    \
    return Bytecode::Init;
      AGG_CODES(ENTRY)
#undef ENTRY
  }
}

template <>
Bytecode OpForAgg<AggOpKind::Advance>(const ast::BuiltinType::Kind agg_kind) {
  switch (agg_kind) {
    default: {
      UNREACHABLE("Impossible aggregate type");
    }
#define ENTRY(Type, Init, Advance, GetResult, Merge, Reset, Free) \
  case ast::BuiltinType::Type:                                    \
    return Bytecode::Advance;
      AGG_CODES(ENTRY)
#undef ENTRY
  }
}

template <>
Bytecode OpForAgg<AggOpKind::GetResult>(const ast::BuiltinType::Kind agg_kind) {
  switch (agg_kind) {
    default: {
      UNREACHABLE("Impossible aggregate type");
    }
#define ENTRY(Type, Init, Advance, GetResult, Merge, Reset, Free) \
  case ast::BuiltinType::Type:                                    \
    return Bytecode::GetResult;
      AGG_CODES(ENTRY)
#undef ENTRY
  }
}

template <>
Bytecode OpForAgg<AggOpKind::Merge>(const ast::BuiltinType::Kind agg_kind) {
  switch (agg_kind) {
    default: {
      UNREACHABLE("Impossible aggregate type");
    }
#define ENTRY(Type, Init, Advance, GetResult, Merge, Reset, Free) \
  case ast::BuiltinType::Type:                                    \
    return Bytecode::Merge;
      AGG_CODES(ENTRY)
#undef ENTRY
  }
}

template <>
Bytecode OpForAgg<AggOpKind::Reset>(const ast::BuiltinType::Kind agg_kind) {
  switch (agg_kind) {
    default: {
      UNREACHABLE("Impossible aggregate type");
    }
#define ENTRY(Type, Init, Advance, GetResult, Merge, Reset, Free) \
  case ast::BuiltinType::Type:                                    \
    return Bytecode::Reset;
      AGG_CODES(ENTRY)
#undef ENTRY
  }
}

}  // namespace

void BytecodeGenerator::VisitBuiltinAggregatorCall(ast::CallExpr *call, ast::Builtin builtin) {
  switch (builtin) {
    case ast::Builtin::AggInit:
    case ast::Builtin::AggReset: {
      for (const auto &arg : call->Arguments()) {
        const auto agg_kind = arg->GetType()->GetPointeeType()->As<ast::BuiltinType>()->GetKind();
        LocalVar input = VisitExpressionForRValue(arg);
        Bytecode bytecode;
        if (builtin == ast::Builtin::AggInit) {
          bytecode = OpForAgg<AggOpKind::Init>(agg_kind);
        } else {
          bytecode = OpForAgg<AggOpKind::Reset>(agg_kind);
        }
        GetEmitter()->Emit(bytecode, input);
      }
      break;
    }
    case ast::Builtin::AggAdvance: {
      const auto &args = call->Arguments();
      const auto agg_kind = args[0]->GetType()->GetPointeeType()->As<ast::BuiltinType>()->GetKind();
      LocalVar agg = VisitExpressionForRValue(args[0]);
      LocalVar input = VisitExpressionForRValue(args[1]);
      Bytecode bytecode = OpForAgg<AggOpKind::Advance>(agg_kind);

      // Hack to handle advancing AvgAggregates with float/double precision numbers. The default
      // behavior in OpForAgg() is to use AvgAggregateAdvanceInteger.
      if (agg_kind == ast::BuiltinType::AvgAggregate &&
          args[1]->GetType()->GetPointeeType()->IsSpecificBuiltin(ast::BuiltinType::Real)) {
        bytecode = Bytecode::AvgAggregateAdvanceReal;
      }

      GetEmitter()->Emit(bytecode, agg, input);
      break;
    }
    case ast::Builtin::AggMerge: {
      const auto &args = call->Arguments();
      const auto agg_kind = args[0]->GetType()->GetPointeeType()->As<ast::BuiltinType>()->GetKind();
      LocalVar agg_1 = VisitExpressionForRValue(args[0]);
      LocalVar agg_2 = VisitExpressionForRValue(args[1]);
      Bytecode bytecode = OpForAgg<AggOpKind::Merge>(agg_kind);
      GetEmitter()->Emit(bytecode, agg_1, agg_2);
      break;
    }
    case ast::Builtin::AggResult: {
      const auto &args = call->Arguments();
      const auto agg_kind = args[0]->GetType()->GetPointeeType()->As<ast::BuiltinType>()->GetKind();
      LocalVar result = GetExecutionResult()->GetOrCreateDestination(call->GetType());
      LocalVar agg = VisitExpressionForRValue(args[0]);
      Bytecode bytecode = OpForAgg<AggOpKind::GetResult>(agg_kind);
      GetEmitter()->Emit(bytecode, result, agg);
      break;
    }
    default: {
      UNREACHABLE("Impossible aggregator call");
    }
  }
}

void BytecodeGenerator::VisitBuiltinJoinHashTableCall(ast::CallExpr *call, ast::Builtin builtin) {
  // The join hash table is always the first argument to all JHT calls
  LocalVar join_hash_table = VisitExpressionForRValue(call->Arguments()[0]);

  switch (builtin) {
    case ast::Builtin::JoinHashTableInit: {
      LocalVar exec_ctx = VisitExpressionForRValue(call->Arguments()[1]);
      LocalVar memory = VisitExpressionForRValue(call->Arguments()[2]);
      LocalVar entry_size = VisitExpressionForRValue(call->Arguments()[3]);
      GetEmitter()->Emit(Bytecode::JoinHashTableInit, join_hash_table, exec_ctx, memory, entry_size);
      break;
    }
    case ast::Builtin::JoinHashTableInsert: {
      LocalVar dest = GetExecutionResult()->GetOrCreateDestination(call->GetType());
      LocalVar hash = VisitExpressionForRValue(call->Arguments()[1]);
      GetEmitter()->Emit(Bytecode::JoinHashTableAllocTuple, dest, join_hash_table, hash);
      GetExecutionResult()->SetDestination(dest.ValueOf());
      break;
    }
    case ast::Builtin::JoinHashTableBuild: {
      GetEmitter()->Emit(Bytecode::JoinHashTableBuild, join_hash_table);
      break;
    }
    case ast::Builtin::JoinHashTableBuildParallel: {
      LocalVar tls = VisitExpressionForRValue(call->Arguments()[1]);
      LocalVar jht_offset = VisitExpressionForRValue(call->Arguments()[2]);
      GetEmitter()->Emit(Bytecode::JoinHashTableBuildParallel, join_hash_table, tls, jht_offset);
      break;
    }
    case ast::Builtin::JoinHashTableLookup: {
      LocalVar ht_entry_iter = VisitExpressionForRValue(call->Arguments()[1]);
      LocalVar hash = VisitExpressionForRValue(call->Arguments()[2]);
      GetEmitter()->Emit(Bytecode::JoinHashTableLookup, join_hash_table, ht_entry_iter, hash);
      break;
    }
    case ast::Builtin::JoinHashTableFree: {
      GetEmitter()->Emit(Bytecode::JoinHashTableFree, join_hash_table);
      break;
    }
    default: {
      UNREACHABLE("Impossible join hash table call");
    }
  }
}

void BytecodeGenerator::VisitBuiltinHashTableEntryIteratorCall(ast::CallExpr *call, ast::Builtin builtin) {
  // The hash table entry iterator is always the first argument to all calls
  LocalVar ht_entry_iter = VisitExpressionForRValue(call->Arguments()[0]);

  switch (builtin) {
    case ast::Builtin::HashTableEntryIterHasNext: {
      LocalVar has_more = GetExecutionResult()->GetOrCreateDestination(call->GetType());
      GetEmitter()->Emit(Bytecode::HashTableEntryIteratorHasNext, has_more, ht_entry_iter);
      GetExecutionResult()->SetDestination(has_more.ValueOf());
      break;
    }
    case ast::Builtin::HashTableEntryIterGetRow: {
      LocalVar row = GetExecutionResult()->GetOrCreateDestination(call->GetType());
      GetEmitter()->Emit(Bytecode::HashTableEntryIteratorGetRow, row, ht_entry_iter);
      break;
    }
    default: {
      UNREACHABLE("Impossible hash table entry iterator call");
    }
  }
}

void BytecodeGenerator::VisitBuiltinSorterCall(ast::CallExpr *call, ast::Builtin builtin) {
  switch (builtin) {
    case ast::Builtin::SorterInit: {
      // TODO(pmenon): Fix me so that the comparison function doesn't have be
      // listed by name.
      LocalVar sorter = VisitExpressionForRValue(call->Arguments()[0]);
      LocalVar memory = VisitExpressionForRValue(call->Arguments()[1]);
      const std::string cmp_func_name = call->Arguments()[2]->As<ast::IdentifierExpr>()->Name().GetData();
      LocalVar entry_size = VisitExpressionForRValue(call->Arguments()[3]);
      GetEmitter()->EmitSorterInit(Bytecode::SorterInit, sorter, memory, LookupFuncIdByName(cmp_func_name), entry_size);
      break;
    }
    case ast::Builtin::SorterInsert: {
      LocalVar dest = GetExecutionResult()->GetOrCreateDestination(call->GetType());
      LocalVar sorter = VisitExpressionForRValue(call->Arguments()[0]);
      GetEmitter()->Emit(Bytecode::SorterAllocTuple, dest, sorter);
      break;
    }
    case ast::Builtin::SorterInsertTopK: {
      LocalVar dest = GetExecutionResult()->GetOrCreateDestination(call->GetType());
      LocalVar sorter = VisitExpressionForRValue(call->Arguments()[0]);
      LocalVar top_k = VisitExpressionForRValue(call->Arguments()[1]);
      GetEmitter()->Emit(Bytecode::SorterAllocTupleTopK, dest, sorter, top_k);
      break;
    }
    case ast::Builtin::SorterInsertTopKFinish: {
      LocalVar sorter = VisitExpressionForRValue(call->Arguments()[0]);
      LocalVar top_k = VisitExpressionForRValue(call->Arguments()[1]);
      GetEmitter()->Emit(Bytecode::SorterAllocTupleTopKFinish, sorter, top_k);
      break;
    }
    case ast::Builtin::SorterSort: {
      LocalVar sorter = VisitExpressionForRValue(call->Arguments()[0]);
      GetEmitter()->Emit(Bytecode::SorterSort, sorter);
      break;
    }
    case ast::Builtin::SorterSortParallel: {
      LocalVar sorter = VisitExpressionForRValue(call->Arguments()[0]);
      LocalVar tls = VisitExpressionForRValue(call->Arguments()[1]);
      LocalVar sorter_offset = VisitExpressionForRValue(call->Arguments()[2]);
      GetEmitter()->Emit(Bytecode::SorterSortParallel, sorter, tls, sorter_offset);
      break;
    }
    case ast::Builtin::SorterSortTopKParallel: {
      LocalVar sorter = VisitExpressionForRValue(call->Arguments()[0]);
      LocalVar tls = VisitExpressionForRValue(call->Arguments()[1]);
      LocalVar sorter_offset = VisitExpressionForRValue(call->Arguments()[2]);
      LocalVar top_k = VisitExpressionForRValue(call->Arguments()[3]);
      GetEmitter()->Emit(Bytecode::SorterSortTopKParallel, sorter, tls, sorter_offset, top_k);
      break;
    }
    case ast::Builtin::SorterFree: {
      LocalVar sorter = VisitExpressionForRValue(call->Arguments()[0]);
      GetEmitter()->Emit(Bytecode::SorterFree, sorter);
      break;
    }
    default: {
      UNREACHABLE("Impossible bytecode");
    }
  }
}

void BytecodeGenerator::VisitBuiltinSorterIterCall(ast::CallExpr *call, ast::Builtin builtin) {
  // The first argument to all calls is the sorter iterator instance
  const LocalVar sorter_iter = VisitExpressionForRValue(call->Arguments()[0]);

  switch (builtin) {
    case ast::Builtin::SorterIterInit: {
      LocalVar sorter = VisitExpressionForRValue(call->Arguments()[1]);
      GetEmitter()->Emit(Bytecode::SorterIteratorInit, sorter_iter, sorter);
      break;
    }
    case ast::Builtin::SorterIterHasNext: {
      LocalVar cond = GetExecutionResult()->GetOrCreateDestination(call->GetType());
      GetEmitter()->Emit(Bytecode::SorterIteratorHasNext, cond, sorter_iter);
      GetExecutionResult()->SetDestination(cond.ValueOf());
      break;
    }
    case ast::Builtin::SorterIterNext: {
      GetEmitter()->Emit(Bytecode::SorterIteratorNext, sorter_iter);
      break;
    }
    case ast::Builtin::SorterIterSkipRows: {
      LocalVar n = VisitExpressionForRValue(call->Arguments()[1]);
      GetEmitter()->Emit(Bytecode::SorterIteratorSkipRows, sorter_iter, n);
      break;
    }
    case ast::Builtin::SorterIterGetRow: {
      LocalVar row_ptr = GetExecutionResult()->GetOrCreateDestination(call->GetType());
      GetEmitter()->Emit(Bytecode::SorterIteratorGetRow, row_ptr, sorter_iter);
      GetExecutionResult()->SetDestination(row_ptr.ValueOf());
      break;
    }
    case ast::Builtin::SorterIterClose: {
      GetEmitter()->Emit(Bytecode::SorterIteratorFree, sorter_iter);
      break;
    }
    default: {
      UNREACHABLE("Impossible table iteration call");
    }
  }
}

void BytecodeGenerator::VisitResultBufferCall(ast::CallExpr *call, ast::Builtin builtin) {
  LocalVar exec_ctx = VisitExpressionForRValue(call->Arguments()[0]);
  switch (builtin) {
    case ast::Builtin::ResultBufferAllocOutRow: {
      LocalVar dest = GetExecutionResult()->GetOrCreateDestination(call->GetType());
      GetEmitter()->Emit(Bytecode::ResultBufferAllocOutputRow, dest, exec_ctx);
      break;
    }
    case ast::Builtin::ResultBufferFinalize: {
      GetEmitter()->Emit(Bytecode::ResultBufferFinalize, exec_ctx);
      break;
    }
    default: {
      UNREACHABLE("Invalid result buffer call!");
    }
  }
}

#if 0
void BytecodeGenerator::VisitCSVReaderCall(ast::CallExpr *call, ast::Builtin builtin) {
  LocalVar reader = VisitExpressionForRValue(call->Arguments()[0]);
  switch (builtin) {
    case ast::Builtin::CSVReaderInit: {
      LocalVar result = GetExecutionResult()->GetOrCreateDestination(call->GetType());
      TERRIER_ASSERT(call->Arguments()[1]->IsLitExpr(), "Second argument expected to be string literal");
      auto string_lit = call->Arguments()[1]->As<ast::LitExpr>()->StringVal();
      auto file_name = NewStaticString(call->GetType()->GetContext(), string_lit);
      GetEmitter()->EmitCSVReaderInit(reader, file_name, string_lit.GetLength());
      GetEmitter()->Emit(Bytecode::CSVReaderPerformInit, result, reader);
      GetExecutionResult()->SetDestination(result.ValueOf());
      break;
    }
    case ast::Builtin::CSVReaderAdvance: {
      LocalVar has_more = GetExecutionResult()->GetOrCreateDestination(call->GetType());
      GetEmitter()->Emit(Bytecode::CSVReaderAdvance, has_more, reader);
      GetExecutionResult()->SetDestination(has_more.ValueOf());
      break;
    }
    case ast::Builtin::CSVReaderGetField: {
      LocalVar field_index = VisitExpressionForRValue(call->Arguments()[1]);
      LocalVar field = VisitExpressionForRValue(call->Arguments()[2]);
      GetEmitter()->Emit(Bytecode::CSVReaderGetField, reader, field_index, field);
      break;
    }
    case ast::Builtin::CSVReaderGetRecordNumber: {
      LocalVar record_number = GetExecutionResult()->GetOrCreateDestination(call->GetType());
      GetEmitter()->Emit(Bytecode::CSVReaderGetRecordNumber, record_number, reader);
      break;
    }
    case ast::Builtin::CSVReaderClose: {
      GetEmitter()->Emit(Bytecode::CSVReaderClose, reader);
      break;
    }
    default: {
      UNREACHABLE("Invalid CSV reader call!");
    }
  }
}
#endif

void BytecodeGenerator::VisitExecutionContextCall(ast::CallExpr *call, ast::Builtin builtin) {
  LocalVar exec_ctx = VisitExpressionForRValue(call->Arguments()[0]);
  switch (builtin) {
    case ast::Builtin::ExecutionContextAddRowsAffected: {
      auto rows_affected = VisitExpressionForRValue(call->Arguments()[1]);
      GetEmitter()->Emit(Bytecode::ExecutionContextAddRowsAffected, exec_ctx, rows_affected);
      break;
    }
    case ast::Builtin::ExecutionContextStartResourceTracker: {
      LocalVar cmp = VisitExpressionForRValue(call->Arguments()[1]);
      GetEmitter()->Emit(Bytecode::ExecutionContextStartResourceTracker, exec_ctx, cmp);
      break;
    }
    case ast::Builtin::ExecutionContextEndResourceTracker: {
      LocalVar name = VisitExpressionForRValue(call->Arguments()[1]);
      GetEmitter()->Emit(Bytecode::ExecutionContextEndResourceTracker, exec_ctx, name);
      break;
    }
    case ast::Builtin::ExecutionContextEndPipelineTracker: {
      LocalVar query_id = VisitExpressionForRValue(call->Arguments()[1]);
      LocalVar pipeline_id = VisitExpressionForRValue(call->Arguments()[2]);
      GetEmitter()->Emit(Bytecode::ExecutionContextEndPipelineTracker, exec_ctx, query_id, pipeline_id);
      break;
    }
    case ast::Builtin::ExecutionContextGetMemoryPool: {
      LocalVar result = GetExecutionResult()->GetOrCreateDestination(call->GetType());
      GetEmitter()->Emit(Bytecode::ExecutionContextGetMemoryPool, result, exec_ctx);
      GetExecutionResult()->SetDestination(result.ValueOf());
      break;
    }
    case ast::Builtin::ExecutionContextGetTLS: {
      LocalVar result = GetExecutionResult()->GetOrCreateDestination(call->GetType());
      GetEmitter()->Emit(Bytecode::ExecutionContextGetTLS, result, exec_ctx);
      GetExecutionResult()->SetDestination(result.ValueOf());
      break;
    }
    default: {
      UNREACHABLE("Impossible execution context call");
    }
  }
}

void BytecodeGenerator::VisitBuiltinThreadStateContainerCall(ast::CallExpr *call, ast::Builtin builtin) {
  LocalVar tls = VisitExpressionForRValue(call->Arguments()[0]);
  switch (builtin) {
    case ast::Builtin::ThreadStateContainerGetState: {
      LocalVar result = GetExecutionResult()->GetOrCreateDestination(call->GetType());
      GetEmitter()->Emit(Bytecode::ThreadStateContainerAccessCurrentThreadState, result, tls);
      GetExecutionResult()->SetDestination(result.ValueOf());
      break;
    }
    case ast::Builtin::ThreadStateContainerIterate: {
      LocalVar ctx = VisitExpressionForRValue(call->Arguments()[1]);
      FunctionId iterate_fn = LookupFuncIdByName(call->Arguments()[2]->As<ast::IdentifierExpr>()->Name().GetData());
      GetEmitter()->EmitThreadStateContainerIterate(tls, ctx, iterate_fn);
      break;
    }
    case ast::Builtin::ThreadStateContainerReset: {
      LocalVar entry_size = VisitExpressionForRValue(call->Arguments()[1]);
      FunctionId init_fn = LookupFuncIdByName(call->Arguments()[2]->As<ast::IdentifierExpr>()->Name().GetData());
      FunctionId destroy_fn = LookupFuncIdByName(call->Arguments()[3]->As<ast::IdentifierExpr>()->Name().GetData());
      LocalVar ctx = VisitExpressionForRValue(call->Arguments()[4]);
      GetEmitter()->EmitThreadStateContainerReset(tls, entry_size, init_fn, destroy_fn, ctx);
      break;
    }
    case ast::Builtin::ThreadStateContainerClear: {
      GetEmitter()->Emit(Bytecode::ThreadStateContainerClear, tls);
      break;
    }
    default: {
      UNREACHABLE("Impossible thread state container call");
    }
  }
}

void BytecodeGenerator::VisitBuiltinTrigCall(ast::CallExpr *call, ast::Builtin builtin) {
  LocalVar dest = GetExecutionResult()->GetOrCreateDestination(call->GetType());
  LocalVar src = VisitExpressionForRValue(call->Arguments()[0]);

  switch (builtin) {
    case ast::Builtin::ACos: {
      GetEmitter()->Emit(Bytecode::Acos, dest, src);
      break;
    }
    case ast::Builtin::ASin: {
      GetEmitter()->Emit(Bytecode::Asin, dest, src);
      break;
    }
    case ast::Builtin::ATan: {
      GetEmitter()->Emit(Bytecode::Atan, dest, src);
      break;
    }
    case ast::Builtin::Cosh: {
      GetEmitter()->Emit(Bytecode::Cosh, dest, src);
      break;
    }
    case ast::Builtin::Sinh: {
      GetEmitter()->Emit(Bytecode::Sinh, dest, src);
      break;
    }
    case ast::Builtin::Tanh: {
      GetEmitter()->Emit(Bytecode::Tanh, dest, src);
      break;
    }
    case ast::Builtin::ATan2: {
      LocalVar src2 = VisitExpressionForRValue(call->Arguments()[1]);
      GetEmitter()->Emit(Bytecode::Atan2, dest, src, src2);
      break;
    }
    case ast::Builtin::Cos: {
      GetEmitter()->Emit(Bytecode::Cos, dest, src);
      break;
    }
    case ast::Builtin::Cot: {
      GetEmitter()->Emit(Bytecode::Cot, dest, src);
      break;
    }
    case ast::Builtin::Sin: {
      GetEmitter()->Emit(Bytecode::Sin, dest, src);
      break;
    }
    case ast::Builtin::Tan: {
      GetEmitter()->Emit(Bytecode::Tan, dest, src);
      break;
    }
    case ast::Builtin::Ceil: {
      GetEmitter()->Emit(Bytecode::Ceil, dest, src);
      break;
    }
    case ast::Builtin::Floor: {
      GetEmitter()->Emit(Bytecode::Floor, dest, src);
      break;
    }
    case ast::Builtin::Truncate: {
      GetEmitter()->Emit(Bytecode::Truncate, dest, src);
      break;
    }
    case ast::Builtin::Log10: {
      GetEmitter()->Emit(Bytecode::Log10, dest, src);
      break;
    }
    case ast::Builtin::Log2: {
      GetEmitter()->Emit(Bytecode::Log2, dest, src);
      break;
    }
    case ast::Builtin::Exp: {
      src = VisitExpressionForRValue(call->Arguments()[1]);
      GetEmitter()->Emit(Bytecode::Exp, dest, src);
      break;
    }
    case ast::Builtin::Sqrt: {
      GetEmitter()->Emit(Bytecode::Sqrt, dest, src);
      break;
    }
    case ast::Builtin::Cbrt: {
      GetEmitter()->Emit(Bytecode::Cbrt, dest, src);
      break;
    }
    case ast::Builtin::Round: {
      GetEmitter()->Emit(Bytecode::Round, dest, src);
      break;
    }
    case ast::Builtin::Round2: {
      LocalVar src2 = VisitExpressionForRValue(call->Arguments()[1]);
      GetEmitter()->Emit(Bytecode::Round2, dest, src, src2);
      break;
    }
    case ast::Builtin::Pow: {
      LocalVar src2 = VisitExpressionForRValue(call->Arguments()[1]);
      GetEmitter()->Emit(Bytecode::Pow, dest, src, src2);
      break;
    }
    default: {
      UNREACHABLE("Impossible trigonometric bytecode");
    }
  }

  GetExecutionResult()->SetDestination(dest.ValueOf());
}

void BytecodeGenerator::VisitBuiltinArithmeticCall(ast::CallExpr *call, ast::Builtin builtin) {
  LocalVar dest = GetExecutionResult()->GetOrCreateDestination(call->GetType());
  const bool is_integer_math = call->GetType()->IsSpecificBuiltin(ast::BuiltinType::Integer);

  switch (builtin) {
    case ast::Builtin::Abs: {
      LocalVar src = VisitExpressionForRValue(call->Arguments()[0]);
      GetEmitter()->Emit(is_integer_math ? Bytecode::AbsInteger : Bytecode::AbsReal, dest, src);
      break;
    }
    case ast::Builtin::Mod: {
      LocalVar first_input = VisitExpressionForRValue(call->Arguments()[0]);
      LocalVar second_input = VisitExpressionForRValue(call->Arguments()[1]);
      if (!is_integer_math) {
        TERRIER_ASSERT(call->Arguments()[0]->GetType()->IsSpecificBuiltin(ast::BuiltinType::Real) &&
                           call->Arguments()[1]->GetType()->IsSpecificBuiltin(ast::BuiltinType::Real),
                       "Inputs must both be of type Real");
      }
      GetEmitter()->Emit(is_integer_math ? Bytecode::ModInteger : Bytecode::ModReal, dest, first_input, second_input);
      break;
    }
    default:
      UNREACHABLE("Unimplemented arithmetic function!");
  }
  GetExecutionResult()->SetDestination(dest.ValueOf());
}

void BytecodeGenerator::VisitBuiltinSizeOfCall(ast::CallExpr *call) {
  ast::Type *target_type = call->Arguments()[0]->GetType();
  LocalVar size_var = GetExecutionResult()->GetOrCreateDestination(call->GetType());
  GetEmitter()->EmitAssignImm4(size_var, target_type->GetSize());
  GetExecutionResult()->SetDestination(size_var.ValueOf());
}

void BytecodeGenerator::VisitBuiltinOffsetOfCall(ast::CallExpr *call) {
  auto composite_type = call->Arguments()[0]->GetType()->As<ast::StructType>();
  auto field_name = call->Arguments()[1]->As<ast::IdentifierExpr>();
  const uint32_t offset = composite_type->GetOffsetOfFieldByName(field_name->Name());
  LocalVar offset_var = GetExecutionResult()->GetOrCreateDestination(call->GetType());
  GetEmitter()->EmitAssignImm4(offset_var, offset);
  GetExecutionResult()->SetDestination(offset_var.ValueOf());
}

void BytecodeGenerator::VisitAbortTxn(ast::CallExpr *call) {
  LocalVar exec_ctx = VisitExpressionForRValue(call->Arguments()[0]);
  GetEmitter()->EmitAbortTxn(Bytecode::AbortTxn, exec_ctx);
}

void BytecodeGenerator::VisitBuiltinTestCatalogLookup(ast::CallExpr *call) {
  LocalVar exec_ctx = VisitExpressionForRValue(call->Arguments()[0]);
  auto table_name_lit = call->Arguments()[1]->As<ast::LitExpr>()->StringVal();
  LocalVar table_name = NewStaticString(call->GetType()->GetContext(), table_name_lit);
  uint32_t table_name_len = table_name_lit.GetLength();
  auto col_name_lit = call->Arguments()[2]->As<ast::LitExpr>()->StringVal();
  LocalVar col_name = NewStaticString(call->GetType()->GetContext(), col_name_lit);
  uint32_t col_name_len = col_name_lit.GetLength();

  LocalVar oid_var = GetExecutionResult()->GetOrCreateDestination(call->GetType());
  GetEmitter()->EmitTestCatalogLookup(oid_var, exec_ctx, table_name, table_name_len, col_name, col_name_len);
  GetExecutionResult()->SetDestination(oid_var.ValueOf());
}

void BytecodeGenerator::VisitBuiltinTestCatalogIndexLookup(ast::CallExpr *call) {
  LocalVar exec_ctx = VisitExpressionForRValue(call->Arguments()[0]);
  auto table_name_lit = call->Arguments()[1]->As<ast::LitExpr>()->StringVal();
  LocalVar table_name = NewStaticString(call->GetType()->GetContext(), table_name_lit);
  uint32_t table_name_len = table_name_lit.GetLength();

  LocalVar oid_var = GetExecutionResult()->GetOrCreateDestination(call->GetType());
  GetEmitter()->EmitTestCatalogIndexLookup(oid_var, exec_ctx, table_name, table_name_len);
  GetExecutionResult()->SetDestination(oid_var.ValueOf());
}

void BytecodeGenerator::VisitBuiltinPRCall(ast::CallExpr *call, ast::Builtin builtin) {
  // First argument is always a projected row
  LocalVar pr = VisitExpressionForRValue(call->Arguments()[0]);
  ast::Context *ctx = call->GetType()->GetContext();
  switch (builtin) {
    case ast::Builtin::PRSetBool: {
      auto col_idx = static_cast<uint16_t>(call->Arguments()[1]->As<ast::LitExpr>()->Int64Val());
      LocalVar val = VisitExpressionForLValue(call->Arguments()[2]);
      GetEmitter()->EmitPRSet(Bytecode::PRSetBool, pr, col_idx, val);
      break;
    }
    case ast::Builtin::PRSetTinyInt: {
      auto col_idx = static_cast<uint16_t>(call->Arguments()[1]->As<ast::LitExpr>()->Int64Val());
      LocalVar val = VisitExpressionForLValue(call->Arguments()[2]);
      GetEmitter()->EmitPRSet(Bytecode::PRSetTinyInt, pr, col_idx, val);
      break;
    }
    case ast::Builtin::PRSetSmallInt: {
      auto col_idx = static_cast<uint16_t>(call->Arguments()[1]->As<ast::LitExpr>()->Int64Val());
      LocalVar val = VisitExpressionForLValue(call->Arguments()[2]);
      GetEmitter()->EmitPRSet(Bytecode::PRSetSmallInt, pr, col_idx, val);
      break;
    }
    case ast::Builtin::PRSetInt: {
      auto col_idx = static_cast<uint16_t>(call->Arguments()[1]->As<ast::LitExpr>()->Int64Val());
      LocalVar val = VisitExpressionForLValue(call->Arguments()[2]);
      GetEmitter()->EmitPRSet(Bytecode::PRSetInt, pr, col_idx, val);
      break;
    }
    case ast::Builtin::PRSetBigInt: {
      auto col_idx = static_cast<uint16_t>(call->Arguments()[1]->As<ast::LitExpr>()->Int64Val());
      LocalVar val = VisitExpressionForLValue(call->Arguments()[2]);
      GetEmitter()->EmitPRSet(Bytecode::PRSetBigInt, pr, col_idx, val);
      break;
    }
    case ast::Builtin::PRSetReal: {
      auto col_idx = static_cast<uint16_t>(call->Arguments()[1]->As<ast::LitExpr>()->Int64Val());
      LocalVar val = VisitExpressionForLValue(call->Arguments()[2]);
      GetEmitter()->EmitPRSet(Bytecode::PRSetReal, pr, col_idx, val);
      break;
    }
    case ast::Builtin::PRSetDouble: {
      auto col_idx = static_cast<uint16_t>(call->Arguments()[1]->As<ast::LitExpr>()->Int64Val());
      LocalVar val = VisitExpressionForLValue(call->Arguments()[2]);
      GetEmitter()->EmitPRSet(Bytecode::PRSetDouble, pr, col_idx, val);
      break;
    }
    case ast::Builtin::PRSetDate: {
      auto col_idx = static_cast<uint16_t>(call->Arguments()[1]->As<ast::LitExpr>()->Int64Val());
      LocalVar val = VisitExpressionForLValue(call->Arguments()[2]);
      GetEmitter()->EmitPRSet(Bytecode::PRSetDateVal, pr, col_idx, val);
      break;
    }
    case ast::Builtin::PRSetTimestamp: {
      auto col_idx = static_cast<uint16_t>(call->Arguments()[1]->As<ast::LitExpr>()->Int64Val());
      LocalVar val = VisitExpressionForLValue(call->Arguments()[2]);
      GetEmitter()->EmitPRSet(Bytecode::PRSetTimestampVal, pr, col_idx, val);
      break;
    }
    case ast::Builtin::PRSetVarlen: {
      auto col_idx = static_cast<uint16_t>(call->Arguments()[1]->As<ast::LitExpr>()->Int64Val());
      LocalVar val = VisitExpressionForLValue(call->Arguments()[2]);
      LocalVar own = VisitExpressionForRValue(call->Arguments()[3]);
      GetEmitter()->EmitPRSetVarlen(Bytecode::PRSetVarlen, pr, col_idx, val, own);
      break;
    }
    case ast::Builtin::PRSetBoolNull: {
      auto col_idx = static_cast<uint16_t>(call->Arguments()[1]->As<ast::LitExpr>()->Int64Val());
      LocalVar val = VisitExpressionForLValue(call->Arguments()[2]);
      GetEmitter()->EmitPRSet(Bytecode::PRSetBoolNull, pr, col_idx, val);
      break;
    }
    case ast::Builtin::PRSetTinyIntNull: {
      auto col_idx = static_cast<uint16_t>(call->Arguments()[1]->As<ast::LitExpr>()->Int64Val());
      LocalVar val = VisitExpressionForLValue(call->Arguments()[2]);
      GetEmitter()->EmitPRSet(Bytecode::PRSetTinyIntNull, pr, col_idx, val);
      break;
    }
    case ast::Builtin::PRSetSmallIntNull: {
      auto col_idx = static_cast<uint16_t>(call->Arguments()[1]->As<ast::LitExpr>()->Int64Val());
      LocalVar val = VisitExpressionForLValue(call->Arguments()[2]);
      GetEmitter()->EmitPRSet(Bytecode::PRSetSmallIntNull, pr, col_idx, val);
      break;
    }
    case ast::Builtin::PRSetIntNull: {
      auto col_idx = static_cast<uint16_t>(call->Arguments()[1]->As<ast::LitExpr>()->Int64Val());
      LocalVar val = VisitExpressionForLValue(call->Arguments()[2]);
      GetEmitter()->EmitPRSet(Bytecode::PRSetIntNull, pr, col_idx, val);
      break;
    }
    case ast::Builtin::PRSetBigIntNull: {
      auto col_idx = static_cast<uint16_t>(call->Arguments()[1]->As<ast::LitExpr>()->Int64Val());
      LocalVar val = VisitExpressionForLValue(call->Arguments()[2]);
      GetEmitter()->EmitPRSet(Bytecode::PRSetBigIntNull, pr, col_idx, val);
      break;
    }
    case ast::Builtin::PRSetRealNull: {
      auto col_idx = static_cast<uint16_t>(call->Arguments()[1]->As<ast::LitExpr>()->Int64Val());
      LocalVar val = VisitExpressionForLValue(call->Arguments()[2]);
      GetEmitter()->EmitPRSet(Bytecode::PRSetRealNull, pr, col_idx, val);
      break;
    }
    case ast::Builtin::PRSetDoubleNull: {
      auto col_idx = static_cast<uint16_t>(call->Arguments()[1]->As<ast::LitExpr>()->Int64Val());
      LocalVar val = VisitExpressionForLValue(call->Arguments()[2]);
      GetEmitter()->EmitPRSet(Bytecode::PRSetDoubleNull, pr, col_idx, val);
      break;
    }
    case ast::Builtin::PRSetDateNull: {
      auto col_idx = static_cast<uint16_t>(call->Arguments()[1]->As<ast::LitExpr>()->Int64Val());
      LocalVar val = VisitExpressionForLValue(call->Arguments()[2]);
      GetEmitter()->EmitPRSet(Bytecode::PRSetDateValNull, pr, col_idx, val);
      break;
    }
    case ast::Builtin::PRSetTimestampNull: {
      auto col_idx = static_cast<uint16_t>(call->Arguments()[1]->As<ast::LitExpr>()->Int64Val());
      LocalVar val = VisitExpressionForLValue(call->Arguments()[2]);
      GetEmitter()->EmitPRSet(Bytecode::PRSetTimestampValNull, pr, col_idx, val);
      break;
    }
    case ast::Builtin::PRSetVarlenNull: {
      auto col_idx = static_cast<uint16_t>(call->Arguments()[1]->As<ast::LitExpr>()->Int64Val());
      LocalVar val = VisitExpressionForLValue(call->Arguments()[2]);
      LocalVar own = VisitExpressionForRValue(call->Arguments()[3]);
      GetEmitter()->EmitPRSetVarlen(Bytecode::PRSetVarlenNull, pr, col_idx, val, own);
      break;
    }
    case ast::Builtin::PRGetBool: {
      LocalVar val =
          GetExecutionResult()->GetOrCreateDestination(ast::BuiltinType::Get(ctx, ast::BuiltinType::Boolean));
      auto col_idx = static_cast<uint16_t>(call->Arguments()[1]->As<ast::LitExpr>()->Int64Val());
      GetEmitter()->EmitPRGet(Bytecode::PRGetBool, val, pr, col_idx);
      break;
    }
    case ast::Builtin::PRGetTinyInt: {
      LocalVar val =
          GetExecutionResult()->GetOrCreateDestination(ast::BuiltinType::Get(ctx, ast::BuiltinType::Integer));
      auto col_idx = static_cast<uint16_t>(call->Arguments()[1]->As<ast::LitExpr>()->Int64Val());
      GetEmitter()->EmitPRGet(Bytecode::PRGetTinyInt, val, pr, col_idx);
      break;
    }
    case ast::Builtin::PRGetSmallInt: {
      LocalVar val =
          GetExecutionResult()->GetOrCreateDestination(ast::BuiltinType::Get(ctx, ast::BuiltinType::Integer));
      auto col_idx = static_cast<uint16_t>(call->Arguments()[1]->As<ast::LitExpr>()->Int64Val());
      GetEmitter()->EmitPRGet(Bytecode::PRGetSmallInt, val, pr, col_idx);
      break;
    }
    case ast::Builtin::PRGetInt: {
      LocalVar val =
          GetExecutionResult()->GetOrCreateDestination(ast::BuiltinType::Get(ctx, ast::BuiltinType::Integer));
      auto col_idx = static_cast<uint16_t>(call->Arguments()[1]->As<ast::LitExpr>()->Int64Val());
      GetEmitter()->EmitPRGet(Bytecode::PRGetInt, val, pr, col_idx);
      break;
    }
    case ast::Builtin::PRGetBigInt: {
      LocalVar val =
          GetExecutionResult()->GetOrCreateDestination(ast::BuiltinType::Get(ctx, ast::BuiltinType::Integer));
      auto col_idx = static_cast<uint16_t>(call->Arguments()[1]->As<ast::LitExpr>()->Int64Val());
      GetEmitter()->EmitPRGet(Bytecode::PRGetBigInt, val, pr, col_idx);
      break;
    }
    case ast::Builtin::PRGetReal: {
      LocalVar val = GetExecutionResult()->GetOrCreateDestination(ast::BuiltinType::Get(ctx, ast::BuiltinType::Real));
      auto col_idx = static_cast<uint16_t>(call->Arguments()[1]->As<ast::LitExpr>()->Int64Val());
      GetEmitter()->EmitPRGet(Bytecode::PRGetReal, val, pr, col_idx);
      break;
    }
    case ast::Builtin::PRGetDouble: {
      LocalVar val = GetExecutionResult()->GetOrCreateDestination(ast::BuiltinType::Get(ctx, ast::BuiltinType::Real));
      auto col_idx = static_cast<uint16_t>(call->Arguments()[1]->As<ast::LitExpr>()->Int64Val());
      GetEmitter()->EmitPRGet(Bytecode::PRGetDouble, val, pr, col_idx);
      break;
    }
    case ast::Builtin::PRGetDate: {
      LocalVar val = GetExecutionResult()->GetOrCreateDestination(ast::BuiltinType::Get(ctx, ast::BuiltinType::Date));
      auto col_idx = static_cast<uint16_t>(call->Arguments()[1]->As<ast::LitExpr>()->Int64Val());
      GetEmitter()->EmitPRGet(Bytecode::PRGetDateVal, val, pr, col_idx);
      break;
    }
    case ast::Builtin::PRGetTimestamp: {
      LocalVar val =
          GetExecutionResult()->GetOrCreateDestination(ast::BuiltinType::Get(ctx, ast::BuiltinType::Timestamp));
      auto col_idx = static_cast<uint16_t>(call->Arguments()[1]->As<ast::LitExpr>()->Int64Val());
      GetEmitter()->EmitPRGet(Bytecode::PRGetTimestampVal, val, pr, col_idx);
      break;
    }
    case ast::Builtin::PRGetVarlen: {
      LocalVar val =
          GetExecutionResult()->GetOrCreateDestination(ast::BuiltinType::Get(ctx, ast::BuiltinType::StringVal));
      auto col_idx = static_cast<uint16_t>(call->Arguments()[1]->As<ast::LitExpr>()->Int64Val());
      GetEmitter()->EmitPRGet(Bytecode::PRGetVarlen, val, pr, col_idx);
      break;
    }
    case ast::Builtin::PRGetBoolNull: {
      LocalVar val =
          GetExecutionResult()->GetOrCreateDestination(ast::BuiltinType::Get(ctx, ast::BuiltinType::Boolean));
      auto col_idx = static_cast<uint16_t>(call->Arguments()[1]->As<ast::LitExpr>()->Int64Val());
      GetEmitter()->EmitPRGet(Bytecode::PRGetBoolNull, val, pr, col_idx);
      break;
    }
    case ast::Builtin::PRGetTinyIntNull: {
      LocalVar val =
          GetExecutionResult()->GetOrCreateDestination(ast::BuiltinType::Get(ctx, ast::BuiltinType::Integer));
      auto col_idx = static_cast<uint16_t>(call->Arguments()[1]->As<ast::LitExpr>()->Int64Val());
      GetEmitter()->EmitPRGet(Bytecode::PRGetTinyIntNull, val, pr, col_idx);
      break;
    }
    case ast::Builtin::PRGetSmallIntNull: {
      LocalVar val =
          GetExecutionResult()->GetOrCreateDestination(ast::BuiltinType::Get(ctx, ast::BuiltinType::Integer));
      auto col_idx = static_cast<uint16_t>(call->Arguments()[1]->As<ast::LitExpr>()->Int64Val());
      GetEmitter()->EmitPRGet(Bytecode::PRGetSmallIntNull, val, pr, col_idx);
      break;
    }
    case ast::Builtin::PRGetIntNull: {
      LocalVar val =
          GetExecutionResult()->GetOrCreateDestination(ast::BuiltinType::Get(ctx, ast::BuiltinType::Integer));
      auto col_idx = static_cast<uint16_t>(call->Arguments()[1]->As<ast::LitExpr>()->Int64Val());
      GetEmitter()->EmitPRGet(Bytecode::PRGetIntNull, val, pr, col_idx);
      break;
    }
    case ast::Builtin::PRGetBigIntNull: {
      LocalVar val =
          GetExecutionResult()->GetOrCreateDestination(ast::BuiltinType::Get(ctx, ast::BuiltinType::Integer));
      auto col_idx = static_cast<uint16_t>(call->Arguments()[1]->As<ast::LitExpr>()->Int64Val());
      GetEmitter()->EmitPRGet(Bytecode::PRGetBigIntNull, val, pr, col_idx);
      break;
    }
    case ast::Builtin::PRGetRealNull: {
      LocalVar val = GetExecutionResult()->GetOrCreateDestination(ast::BuiltinType::Get(ctx, ast::BuiltinType::Real));
      auto col_idx = static_cast<uint16_t>(call->Arguments()[1]->As<ast::LitExpr>()->Int64Val());
      GetEmitter()->EmitPRGet(Bytecode::PRGetRealNull, val, pr, col_idx);
      break;
    }
    case ast::Builtin::PRGetDoubleNull: {
      LocalVar val = GetExecutionResult()->GetOrCreateDestination(ast::BuiltinType::Get(ctx, ast::BuiltinType::Real));
      auto col_idx = static_cast<uint16_t>(call->Arguments()[1]->As<ast::LitExpr>()->Int64Val());
      GetEmitter()->EmitPRGet(Bytecode::PRGetDoubleNull, val, pr, col_idx);
      break;
    }
    case ast::Builtin::PRGetDateNull: {
      LocalVar val = GetExecutionResult()->GetOrCreateDestination(ast::BuiltinType::Get(ctx, ast::BuiltinType::Date));
      auto col_idx = static_cast<uint16_t>(call->Arguments()[1]->As<ast::LitExpr>()->Int64Val());
      GetEmitter()->EmitPRGet(Bytecode::PRGetDateValNull, val, pr, col_idx);
      break;
    }
    case ast::Builtin::PRGetTimestampNull: {
      LocalVar val = GetExecutionResult()->GetOrCreateDestination(ast::BuiltinType::Get(ctx, ast::BuiltinType::Date));
      auto col_idx = static_cast<uint16_t>(call->Arguments()[1]->As<ast::LitExpr>()->Int64Val());
      GetEmitter()->EmitPRGet(Bytecode::PRGetTimestampValNull, val, pr, col_idx);
      break;
    }
    case ast::Builtin::PRGetVarlenNull: {
      LocalVar val =
          GetExecutionResult()->GetOrCreateDestination(ast::BuiltinType::Get(ctx, ast::BuiltinType::StringVal));
      auto col_idx = static_cast<uint16_t>(call->Arguments()[1]->As<ast::LitExpr>()->Int64Val());
      GetEmitter()->EmitPRGet(Bytecode::PRGetVarlenNull, val, pr, col_idx);
      break;
    }
    default: {
      UNREACHABLE("Impossible bytecode");
    }
  }
}

void BytecodeGenerator::VisitBuiltinStorageInterfaceCall(ast::CallExpr *call, ast::Builtin builtin) {
  ast::Context *ctx = call->GetType()->GetContext();
  LocalVar storage_interface = VisitExpressionForRValue(call->Arguments()[0]);

  switch (builtin) {
    case ast::Builtin::StorageInterfaceInit: {
      LocalVar exec_ctx = VisitExpressionForRValue(call->Arguments()[1]);
      auto table_oid = VisitExpressionForRValue(call->Arguments()[2]);
      auto *arr_type = call->Arguments()[3]->GetType()->As<ast::ArrayType>();
      auto num_oids = static_cast<uint32_t>(arr_type->GetLength());
      LocalVar col_oids = VisitExpressionForLValue(call->Arguments()[3]);
      LocalVar is_index_key_update = VisitExpressionForRValue(call->Arguments()[4]);
      GetEmitter()->EmitStorageInterfaceInit(Bytecode::StorageInterfaceInit, storage_interface, exec_ctx, table_oid,
                                             col_oids, num_oids, is_index_key_update);
      break;
    }
    case ast::Builtin::GetTablePR: {
      LocalVar pr = GetExecutionResult()->GetOrCreateDestination(call->GetType());
      GetEmitter()->Emit(Bytecode::StorageInterfaceGetTablePR, pr, storage_interface);
      break;
    }
    case ast::Builtin::TableInsert: {
      ast::Type *tuple_slot_type = ast::BuiltinType::Get(ctx, ast::BuiltinType::TupleSlot);
      LocalVar tuple_slot = GetExecutionResult()->GetOrCreateDestination(tuple_slot_type);
      GetEmitter()->Emit(Bytecode::StorageInterfaceTableInsert, tuple_slot, storage_interface);
      break;
    }
    case ast::Builtin::TableDelete: {
      LocalVar cond = GetExecutionResult()->GetOrCreateDestination(ast::BuiltinType::Get(ctx, ast::BuiltinType::Bool));
      LocalVar tuple_slot = VisitExpressionForRValue(call->Arguments()[1]);
      GetEmitter()->Emit(Bytecode::StorageInterfaceTableDelete, cond, storage_interface, tuple_slot);
      GetExecutionResult()->SetDestination(cond.ValueOf());
      break;
    }
    case ast::Builtin::TableUpdate: {
      LocalVar cond = GetExecutionResult()->GetOrCreateDestination(ast::BuiltinType::Get(ctx, ast::BuiltinType::Bool));
      LocalVar tuple_slot = VisitExpressionForRValue(call->Arguments()[1]);
      GetEmitter()->Emit(Bytecode::StorageInterfaceTableUpdate, cond, storage_interface, tuple_slot);
      GetExecutionResult()->SetDestination(cond.ValueOf());
      break;
    }
    case ast::Builtin::GetIndexPR: {
      LocalVar pr = GetExecutionResult()->GetOrCreateDestination(call->GetType());
      auto index_oid = VisitExpressionForRValue(call->Arguments()[1]);
      GetEmitter()->EmitStorageInterfaceGetIndexPR(Bytecode::StorageInterfaceGetIndexPR, pr, storage_interface,
                                                   index_oid);
      break;
    }
    case ast::Builtin::IndexInsert: {
      LocalVar cond = GetExecutionResult()->GetOrCreateDestination(ast::BuiltinType::Get(ctx, ast::BuiltinType::Bool));
      GetEmitter()->Emit(Bytecode::StorageInterfaceIndexInsert, cond, storage_interface);
      GetExecutionResult()->SetDestination(cond.ValueOf());
      break;
    }
    case ast::Builtin::IndexInsertUnique: {
      LocalVar cond = GetExecutionResult()->GetOrCreateDestination(ast::BuiltinType::Get(ctx, ast::BuiltinType::Bool));
      GetEmitter()->Emit(Bytecode::StorageInterfaceIndexInsertUnique, cond, storage_interface);
      GetExecutionResult()->SetDestination(cond.ValueOf());
      break;
    }
    case ast::Builtin::IndexInsertWithSlot: {
      LocalVar cond = GetExecutionResult()->GetOrCreateDestination(ast::BuiltinType::Get(ctx, ast::BuiltinType::Bool));
      LocalVar tuple_slot = VisitExpressionForRValue(call->Arguments()[1]);
      LocalVar unique = VisitExpressionForRValue(call->Arguments()[2]);
      GetEmitter()->Emit(Bytecode::StorageInterfaceIndexInsertWithSlot, cond, storage_interface, tuple_slot, unique);
      break;
    }
    case ast::Builtin::IndexDelete: {
      LocalVar tuple_slot = VisitExpressionForRValue(call->Arguments()[1]);
      GetEmitter()->Emit(Bytecode::StorageInterfaceIndexDelete, storage_interface, tuple_slot);
      break;
    }

    case ast::Builtin::StorageInterfaceFree: {
      GetEmitter()->Emit(Bytecode::StorageInterfaceFree, storage_interface);
      break;
    }
    default:
      UNREACHABLE("Undefined storage_interface call!");
  }
}

void BytecodeGenerator::VisitBuiltinParamCall(ast::CallExpr *call, ast::Builtin builtin) {
  LocalVar exec_ctx = VisitExpressionForRValue(call->Arguments()[0]);
  LocalVar param_idx = VisitExpressionForRValue(call->Arguments()[1]);
  LocalVar ret = GetExecutionResult()->GetOrCreateDestination(call->GetType());
  switch (builtin) {
    case ast::Builtin::GetParamBool:
      GetEmitter()->Emit(Bytecode::GetParamBool, ret, exec_ctx, param_idx);
      break;
    case ast::Builtin::GetParamTinyInt:
      GetEmitter()->Emit(Bytecode::GetParamTinyInt, ret, exec_ctx, param_idx);
      break;
    case ast::Builtin::GetParamSmallInt:
      GetEmitter()->Emit(Bytecode::GetParamSmallInt, ret, exec_ctx, param_idx);
      break;
    case ast::Builtin::GetParamInt:
      GetEmitter()->Emit(Bytecode::GetParamInt, ret, exec_ctx, param_idx);
      break;
    case ast::Builtin::GetParamBigInt:
      GetEmitter()->Emit(Bytecode::GetParamBigInt, ret, exec_ctx, param_idx);
      break;
    case ast::Builtin::GetParamReal:
      GetEmitter()->Emit(Bytecode::GetParamReal, ret, exec_ctx, param_idx);
      break;
    case ast::Builtin::GetParamDouble:
      GetEmitter()->Emit(Bytecode::GetParamDouble, ret, exec_ctx, param_idx);
      break;
    case ast::Builtin::GetParamDate:
      GetEmitter()->Emit(Bytecode::GetParamDateVal, ret, exec_ctx, param_idx);
      break;
    case ast::Builtin::GetParamTimestamp:
      GetEmitter()->Emit(Bytecode::GetParamTimestampVal, ret, exec_ctx, param_idx);
      break;
    case ast::Builtin::GetParamString:
      GetEmitter()->Emit(Bytecode::GetParamString, ret, exec_ctx, param_idx);
      break;
    default:
      UNREACHABLE("Impossible parameter call!");
  }
}

void BytecodeGenerator::VisitBuiltinStringCall(ast::CallExpr *call, ast::Builtin builtin) {
  LocalVar exec_ctx = VisitExpressionForRValue(call->Arguments()[0]);
  LocalVar ret = GetExecutionResult()->GetOrCreateDestination(call->GetType());
  switch (builtin) {
    case ast::Builtin::SplitPart: {
      LocalVar input_string = VisitExpressionForRValue(call->Arguments()[1]);
      LocalVar delim = VisitExpressionForRValue(call->Arguments()[2]);
      LocalVar field = VisitExpressionForRValue(call->Arguments()[3]);
      GetEmitter()->Emit(Bytecode::SplitPart, ret, exec_ctx, input_string, delim, field);
      break;
    }
    case ast::Builtin::Chr: {
      // input_string here is a integer type number
      LocalVar input_string = VisitExpressionForRValue(call->Arguments()[1]);
      GetEmitter()->Emit(Bytecode::Chr, ret, exec_ctx, input_string);
      break;
    }
    case ast::Builtin::CharLength: {
      LocalVar input_string = VisitExpressionForRValue(call->Arguments()[1]);
      GetEmitter()->Emit(Bytecode::CharLength, ret, exec_ctx, input_string);
      break;
    }
    case ast::Builtin::ASCII: {
      LocalVar input_string = VisitExpressionForRValue(call->Arguments()[1]);
      GetEmitter()->Emit(Bytecode::ASCII, ret, exec_ctx, input_string);
      break;
    }
    case ast::Builtin::Lower: {
      LocalVar input_string = VisitExpressionForRValue(call->Arguments()[1]);
      GetEmitter()->Emit(Bytecode::Lower, ret, exec_ctx, input_string);
      break;
    }
    case ast::Builtin::Upper: {
      LocalVar input_string = VisitExpressionForRValue(call->Arguments()[1]);
      GetEmitter()->Emit(Bytecode::Upper, ret, exec_ctx, input_string);
      break;
    }
    case ast::Builtin::Version: {
      GetEmitter()->Emit(Bytecode::Version, ret, exec_ctx);
      break;
    }
    case ast::Builtin::StartsWith: {
      LocalVar input_string = VisitExpressionForRValue(call->Arguments()[1]);
      LocalVar start_str = VisitExpressionForRValue(call->Arguments()[2]);
      GetEmitter()->Emit(Bytecode::StartsWith, ret, exec_ctx, input_string, start_str);
      break;
    }
    case ast::Builtin::Substring: {
      LocalVar input_string = VisitExpressionForRValue(call->Arguments()[1]);
      LocalVar start_ind = VisitExpressionForRValue(call->Arguments()[2]);
      LocalVar length = VisitExpressionForRValue(call->Arguments()[3]);
      GetEmitter()->Emit(Bytecode::Substring, ret, exec_ctx, input_string, start_ind, length);
      break;
    }
    case ast::Builtin::Reverse: {
      LocalVar input_string = VisitExpressionForRValue(call->Arguments()[1]);
      GetEmitter()->Emit(Bytecode::Reverse, ret, exec_ctx, input_string);
      break;
    }
    case ast::Builtin::Left: {
      LocalVar input_string = VisitExpressionForRValue(call->Arguments()[1]);
      LocalVar len = VisitExpressionForRValue(call->Arguments()[2]);
      GetEmitter()->Emit(Bytecode::Left, ret, exec_ctx, input_string, len);
      break;
    }
    case ast::Builtin::Right: {
      LocalVar input_string = VisitExpressionForRValue(call->Arguments()[1]);
      LocalVar len = VisitExpressionForRValue(call->Arguments()[2]);
      GetEmitter()->Emit(Bytecode::Right, ret, exec_ctx, input_string, len);
      break;
    }
    case ast::Builtin::Repeat: {
      LocalVar input_string = VisitExpressionForRValue(call->Arguments()[1]);
      LocalVar num_repeat = VisitExpressionForRValue(call->Arguments()[2]);
      GetEmitter()->Emit(Bytecode::Repeat, ret, exec_ctx, input_string, num_repeat);
      break;
    }
    case ast::Builtin::Trim: {
      LocalVar input_string = VisitExpressionForRValue(call->Arguments()[1]);
      GetEmitter()->Emit(Bytecode::Trim, ret, exec_ctx, input_string);
      break;
    }
    case ast::Builtin::Trim2: {
      LocalVar input_string = VisitExpressionForRValue(call->Arguments()[1]);
      LocalVar trim_str = VisitExpressionForRValue(call->Arguments()[2]);
      GetEmitter()->Emit(Bytecode::Trim2, ret, exec_ctx, input_string, trim_str);
      break;
    }
    case ast::Builtin::Position: {
      LocalVar input_string = VisitExpressionForRValue(call->Arguments()[1]);
      LocalVar sub_string = VisitExpressionForRValue(call->Arguments()[2]);
      GetEmitter()->Emit(Bytecode::Position, ret, exec_ctx, input_string, sub_string);
      break;
    }
    case ast::Builtin::Length: {
      LocalVar input_string = VisitExpressionForRValue(call->Arguments()[1]);
      GetEmitter()->Emit(Bytecode::Length, ret, exec_ctx, input_string);
      break;
    }
    case ast::Builtin::InitCap: {
      LocalVar input_string = VisitExpressionForRValue(call->Arguments()[1]);
      GetEmitter()->Emit(Bytecode::InitCap, ret, exec_ctx, input_string);
      break;
    }
<<<<<<< HEAD
    case ast::Builtin::Concat: {
      LocalVar input_string1 = VisitExpressionForRValue(call->Arguments()[1]);
      LocalVar input_string2 = VisitExpressionForRValue(call->Arguments()[2]);
      GetEmitter()->Emit(Bytecode::Concat, ret, exec_ctx, input_string1, input_string2);
=======
    case ast::Builtin::Lpad: {
      LocalVar input_string = VisitExpressionForRValue(call->Arguments()[1]);
      LocalVar len = VisitExpressionForRValue(call->Arguments()[2]);
      if (call->NumArgs() == 4) {
        LocalVar pad = VisitExpressionForRValue(call->Arguments()[3]);
        GetEmitter()->Emit(Bytecode::LPad3Arg, ret, exec_ctx, input_string, len, pad);
      } else {
        GetEmitter()->Emit(Bytecode::LPad2Arg, ret, exec_ctx, input_string, len);
      }
      break;
    }
    case ast::Builtin::Rpad: {
      LocalVar input_string = VisitExpressionForRValue(call->Arguments()[1]);
      LocalVar len = VisitExpressionForRValue(call->Arguments()[2]);
      if (call->NumArgs() == 4) {
        LocalVar pad = VisitExpressionForRValue(call->Arguments()[3]);
        GetEmitter()->Emit(Bytecode::RPad3Arg, ret, exec_ctx, input_string, len, pad);
      } else {
        GetEmitter()->Emit(Bytecode::RPad2Arg, ret, exec_ctx, input_string, len);
      }
      break;
    }
    case ast::Builtin::Ltrim: {
      LocalVar input_string = VisitExpressionForRValue(call->Arguments()[1]);
      if (call->NumArgs() == 2) {
        GetEmitter()->Emit(Bytecode::LTrim1Arg, ret, exec_ctx, input_string);
      } else {
        LocalVar chars = VisitExpressionForRValue(call->Arguments()[2]);
        GetEmitter()->Emit(Bytecode::LTrim2Arg, ret, exec_ctx, input_string, chars);
      }
      break;
    }
    case ast::Builtin::Rtrim: {
      LocalVar input_string = VisitExpressionForRValue(call->Arguments()[1]);
      if (call->NumArgs() == 2) {
        GetEmitter()->Emit(Bytecode::RTrim1Arg, ret, exec_ctx, input_string);
      } else {
        LocalVar chars = VisitExpressionForRValue(call->Arguments()[2]);
        GetEmitter()->Emit(Bytecode::RTrim2Arg, ret, exec_ctx, input_string, chars);
      }
>>>>>>> 6692a679
      break;
    }
    default:
      UNREACHABLE("Unimplemented string function!");
  }
}

void BytecodeGenerator::VisitBuiltinCallExpr(ast::CallExpr *call) {
  ast::Builtin builtin;

  ast::Context *ctx = call->GetType()->GetContext();
  ctx->IsBuiltinFunction(call->GetFuncName(), &builtin);

  switch (builtin) {
    case ast::Builtin::BoolToSql:
    case ast::Builtin::IntToSql:
    case ast::Builtin::FloatToSql:
    case ast::Builtin::DateToSql:
    case ast::Builtin::TimestampToSql:
    case ast::Builtin::TimestampToSqlYMDHMSMU:
    case ast::Builtin::StringToSql:
    case ast::Builtin::SqlToBool:
    case ast::Builtin::ConvertBoolToInteger:
    case ast::Builtin::ConvertIntegerToReal:
    case ast::Builtin::ConvertDateToTimestamp:
    case ast::Builtin::ConvertStringToBool:
    case ast::Builtin::ConvertStringToInt:
    case ast::Builtin::ConvertStringToReal:
    case ast::Builtin::ConvertStringToDate:
    case ast::Builtin::ConvertStringToTime: {
      VisitSqlConversionCall(call, builtin);
      break;
    }
    case ast::Builtin::IsValNull:
    case ast::Builtin::InitSqlNull: {
      VisitNullValueCall(call, builtin);
      break;
    }
    case ast::Builtin::Like: {
      VisitSqlStringLikeCall(call);
      break;
    }
    case ast::Builtin::DatePart: {
      VisitBuiltinDateFunctionCall(call, builtin);
      break;
    }
    case ast::Builtin::ExecutionContextAddRowsAffected:
    case ast::Builtin::ExecutionContextGetMemoryPool:
    case ast::Builtin::ExecutionContextGetTLS:
    case ast::Builtin::ExecutionContextStartResourceTracker:
    case ast::Builtin::ExecutionContextEndResourceTracker:
    case ast::Builtin::ExecutionContextEndPipelineTracker: {
      VisitExecutionContextCall(call, builtin);
      break;
    }
    case ast::Builtin::ThreadStateContainerIterate:
    case ast::Builtin::ThreadStateContainerGetState:
    case ast::Builtin::ThreadStateContainerReset:
    case ast::Builtin::ThreadStateContainerClear: {
      VisitBuiltinThreadStateContainerCall(call, builtin);
      break;
    }
    case ast::Builtin::TableIterInit:
    case ast::Builtin::TableIterAdvance:
    case ast::Builtin::TableIterGetVPI:
    case ast::Builtin::TableIterClose: {
      VisitBuiltinTableIterCall(call, builtin);
      break;
    }
    case ast::Builtin::TableIterParallel: {
      VisitBuiltinTableIterParallelCall(call);
      break;
    }
    case ast::Builtin::VPIInit:
    case ast::Builtin::VPIFree:
    case ast::Builtin::VPIIsFiltered:
    case ast::Builtin::VPIGetSelectedRowCount:
    case ast::Builtin::VPIGetVectorProjection:
    case ast::Builtin::VPIHasNext:
    case ast::Builtin::VPIHasNextFiltered:
    case ast::Builtin::VPIAdvance:
    case ast::Builtin::VPIAdvanceFiltered:
    case ast::Builtin::VPISetPosition:
    case ast::Builtin::VPISetPositionFiltered:
    case ast::Builtin::VPIMatch:
    case ast::Builtin::VPIReset:
    case ast::Builtin::VPIResetFiltered:
    case ast::Builtin::VPIGetSlot:
    case ast::Builtin::VPIGetBool:
    case ast::Builtin::VPIGetBoolNull:
    case ast::Builtin::VPIGetTinyInt:
    case ast::Builtin::VPIGetTinyIntNull:
    case ast::Builtin::VPIGetSmallInt:
    case ast::Builtin::VPIGetSmallIntNull:
    case ast::Builtin::VPIGetInt:
    case ast::Builtin::VPIGetIntNull:
    case ast::Builtin::VPIGetBigInt:
    case ast::Builtin::VPIGetBigIntNull:
    case ast::Builtin::VPIGetReal:
    case ast::Builtin::VPIGetRealNull:
    case ast::Builtin::VPIGetDouble:
    case ast::Builtin::VPIGetDoubleNull:
    case ast::Builtin::VPIGetDate:
    case ast::Builtin::VPIGetDateNull:
    case ast::Builtin::VPIGetTimestamp:
    case ast::Builtin::VPIGetTimestampNull:
    case ast::Builtin::VPIGetString:
    case ast::Builtin::VPIGetStringNull:
    case ast::Builtin::VPIGetPointer:
    case ast::Builtin::VPISetBool:
    case ast::Builtin::VPISetBoolNull:
    case ast::Builtin::VPISetTinyInt:
    case ast::Builtin::VPISetTinyIntNull:
    case ast::Builtin::VPISetSmallInt:
    case ast::Builtin::VPISetSmallIntNull:
    case ast::Builtin::VPISetInt:
    case ast::Builtin::VPISetIntNull:
    case ast::Builtin::VPISetBigInt:
    case ast::Builtin::VPISetBigIntNull:
    case ast::Builtin::VPISetReal:
    case ast::Builtin::VPISetRealNull:
    case ast::Builtin::VPISetDouble:
    case ast::Builtin::VPISetDoubleNull:
    case ast::Builtin::VPISetDate:
    case ast::Builtin::VPISetDateNull:
    case ast::Builtin::VPISetTimestamp:
    case ast::Builtin::VPISetTimestampNull:
    case ast::Builtin::VPISetString:
    case ast::Builtin::VPISetStringNull: {
      VisitBuiltinVPICall(call, builtin);
      break;
    }
    case ast::Builtin::Hash: {
      VisitBuiltinHashCall(call);
      break;
    };
    case ast::Builtin::FilterManagerInit:
    case ast::Builtin::FilterManagerInsertFilter:
    case ast::Builtin::FilterManagerRunFilters:
    case ast::Builtin::FilterManagerFree: {
      VisitBuiltinFilterManagerCall(call, builtin);
      break;
    }
    case ast::Builtin::VectorFilterEqual:
    case ast::Builtin::VectorFilterGreaterThan:
    case ast::Builtin::VectorFilterGreaterThanEqual:
    case ast::Builtin::VectorFilterLessThan:
    case ast::Builtin::VectorFilterLessThanEqual:
    case ast::Builtin::VectorFilterNotEqual:
    case ast::Builtin::VectorFilterLike:
    case ast::Builtin::VectorFilterNotLike: {
      VisitBuiltinVectorFilterCall(call, builtin);
      break;
    }
    case ast::Builtin::AggHashTableInit:
    case ast::Builtin::AggHashTableInsert:
    case ast::Builtin::AggHashTableLinkEntry:
    case ast::Builtin::AggHashTableLookup:
    case ast::Builtin::AggHashTableProcessBatch:
    case ast::Builtin::AggHashTableMovePartitions:
    case ast::Builtin::AggHashTableParallelPartitionedScan:
    case ast::Builtin::AggHashTableFree: {
      VisitBuiltinAggHashTableCall(call, builtin);
      break;
    }
    case ast::Builtin::AggPartIterHasNext:
    case ast::Builtin::AggPartIterNext:
    case ast::Builtin::AggPartIterGetRow:
    case ast::Builtin::AggPartIterGetRowEntry:
    case ast::Builtin::AggPartIterGetHash: {
      VisitBuiltinAggPartIterCall(call, builtin);
      break;
    }
    case ast::Builtin::AggHashTableIterInit:
    case ast::Builtin::AggHashTableIterHasNext:
    case ast::Builtin::AggHashTableIterNext:
    case ast::Builtin::AggHashTableIterGetRow:
    case ast::Builtin::AggHashTableIterClose: {
      VisitBuiltinAggHashTableIterCall(call, builtin);
      break;
    }
    case ast::Builtin::AggInit:
    case ast::Builtin::AggAdvance:
    case ast::Builtin::AggMerge:
    case ast::Builtin::AggReset:
    case ast::Builtin::AggResult: {
      VisitBuiltinAggregatorCall(call, builtin);
      break;
    }
    case ast::Builtin::JoinHashTableInit:
    case ast::Builtin::JoinHashTableInsert:
    case ast::Builtin::JoinHashTableBuild:
    case ast::Builtin::JoinHashTableBuildParallel:
    case ast::Builtin::JoinHashTableLookup:
    case ast::Builtin::JoinHashTableFree: {
      VisitBuiltinJoinHashTableCall(call, builtin);
      break;
    }
    case ast::Builtin::HashTableEntryIterHasNext:
    case ast::Builtin::HashTableEntryIterGetRow: {
      VisitBuiltinHashTableEntryIteratorCall(call, builtin);
      break;
    }
    case ast::Builtin::SorterInit:
    case ast::Builtin::SorterInsert:
    case ast::Builtin::SorterInsertTopK:
    case ast::Builtin::SorterInsertTopKFinish:
    case ast::Builtin::SorterSort:
    case ast::Builtin::SorterSortParallel:
    case ast::Builtin::SorterSortTopKParallel:
    case ast::Builtin::SorterFree: {
      VisitBuiltinSorterCall(call, builtin);
      break;
    }
    case ast::Builtin::SorterIterInit:
    case ast::Builtin::SorterIterHasNext:
    case ast::Builtin::SorterIterNext:
    case ast::Builtin::SorterIterSkipRows:
    case ast::Builtin::SorterIterGetRow:
    case ast::Builtin::SorterIterClose: {
      VisitBuiltinSorterIterCall(call, builtin);
      break;
    }
    case ast::Builtin::ResultBufferAllocOutRow:
    case ast::Builtin::ResultBufferFinalize: {
      VisitResultBufferCall(call, builtin);
      break;
    }
#if 0
    case ast::Builtin::CSVReaderInit:
    case ast::Builtin::CSVReaderAdvance:
    case ast::Builtin::CSVReaderGetField:
    case ast::Builtin::CSVReaderGetRecordNumber:
    case ast::Builtin::CSVReaderClose: {
      VisitCSVReaderCall(call, builtin);
      break;
    }
#endif
    case ast::Builtin::IndexIteratorInit:
    case ast::Builtin::IndexIteratorScanKey:
    case ast::Builtin::IndexIteratorScanAscending:
    case ast::Builtin::IndexIteratorScanDescending:
    case ast::Builtin::IndexIteratorScanLimitDescending:
    case ast::Builtin::IndexIteratorAdvance:
    case ast::Builtin::IndexIteratorFree:
    case ast::Builtin::IndexIteratorGetPR:
    case ast::Builtin::IndexIteratorGetLoPR:
    case ast::Builtin::IndexIteratorGetHiPR:
    case ast::Builtin::IndexIteratorGetTablePR:
    case ast::Builtin::IndexIteratorGetSlot:
      VisitBuiltinIndexIteratorCall(call, builtin);
      break;
    case ast::Builtin::Exp:
    case ast::Builtin::ACos:
    case ast::Builtin::ASin:
    case ast::Builtin::ATan:
    case ast::Builtin::ATan2:
    case ast::Builtin::Cosh:
    case ast::Builtin::Sinh:
    case ast::Builtin::Tanh:
    case ast::Builtin::Cos:
    case ast::Builtin::Cot:
    case ast::Builtin::Sin:
    case ast::Builtin::Tan:
    case ast::Builtin::Ceil:
    case ast::Builtin::Floor:
    case ast::Builtin::Truncate:
    case ast::Builtin::Log10:
    case ast::Builtin::Log2:
    case ast::Builtin::Sqrt:
    case ast::Builtin::Cbrt:
    case ast::Builtin::Round:
    case ast::Builtin::Round2:
    case ast::Builtin::Pow: {
      VisitBuiltinTrigCall(call, builtin);
      break;
    }
    case ast::Builtin::Abs:
    case ast::Builtin::Mod: {
      VisitBuiltinArithmeticCall(call, builtin);
      break;
    }
    case ast::Builtin::PRSetBool:
    case ast::Builtin::PRSetTinyInt:
    case ast::Builtin::PRSetSmallInt:
    case ast::Builtin::PRSetInt:
    case ast::Builtin::PRSetBigInt:
    case ast::Builtin::PRSetReal:
    case ast::Builtin::PRSetDouble:
    case ast::Builtin::PRSetDate:
    case ast::Builtin::PRSetTimestamp:
    case ast::Builtin::PRSetVarlen:
    case ast::Builtin::PRSetBoolNull:
    case ast::Builtin::PRSetTinyIntNull:
    case ast::Builtin::PRSetSmallIntNull:
    case ast::Builtin::PRSetIntNull:
    case ast::Builtin::PRSetBigIntNull:
    case ast::Builtin::PRSetRealNull:
    case ast::Builtin::PRSetDoubleNull:
    case ast::Builtin::PRSetDateNull:
    case ast::Builtin::PRSetTimestampNull:
    case ast::Builtin::PRSetVarlenNull:
    case ast::Builtin::PRGetBool:
    case ast::Builtin::PRGetTinyInt:
    case ast::Builtin::PRGetSmallInt:
    case ast::Builtin::PRGetInt:
    case ast::Builtin::PRGetBigInt:
    case ast::Builtin::PRGetReal:
    case ast::Builtin::PRGetDouble:
    case ast::Builtin::PRGetDate:
    case ast::Builtin::PRGetTimestamp:
    case ast::Builtin::PRGetVarlen:
    case ast::Builtin::PRGetBoolNull:
    case ast::Builtin::PRGetTinyIntNull:
    case ast::Builtin::PRGetSmallIntNull:
    case ast::Builtin::PRGetIntNull:
    case ast::Builtin::PRGetBigIntNull:
    case ast::Builtin::PRGetRealNull:
    case ast::Builtin::PRGetDoubleNull:
    case ast::Builtin::PRGetDateNull:
    case ast::Builtin::PRGetTimestampNull:
    case ast::Builtin::PRGetVarlenNull: {
      VisitBuiltinPRCall(call, builtin);
      break;
    }
    case ast::Builtin::StorageInterfaceInit:
    case ast::Builtin::GetTablePR:
    case ast::Builtin::TableInsert:
    case ast::Builtin::TableDelete:
    case ast::Builtin::TableUpdate:
    case ast::Builtin::GetIndexPR:
    case ast::Builtin::IndexInsert:
    case ast::Builtin::IndexInsertUnique:
    case ast::Builtin::IndexInsertWithSlot:
    case ast::Builtin::IndexDelete:
    case ast::Builtin::StorageInterfaceFree: {
      VisitBuiltinStorageInterfaceCall(call, builtin);
      break;
    }
    case ast::Builtin::SizeOf: {
      VisitBuiltinSizeOfCall(call);
      break;
    }
    case ast::Builtin::OffsetOf: {
      VisitBuiltinOffsetOfCall(call);
      break;
    }
    case ast::Builtin::PtrCast: {
      Visit(call->Arguments()[1]);
      break;
    }
    case ast::Builtin::AbortTxn: {
      VisitAbortTxn(call);
      break;
    }
    case ast::Builtin::GetParamBool:
    case ast::Builtin::GetParamTinyInt:
    case ast::Builtin::GetParamSmallInt:
    case ast::Builtin::GetParamInt:
    case ast::Builtin::GetParamBigInt:
    case ast::Builtin::GetParamReal:
    case ast::Builtin::GetParamDouble:
    case ast::Builtin::GetParamDate:
    case ast::Builtin::GetParamTimestamp:
    case ast::Builtin::GetParamString: {
      VisitBuiltinParamCall(call, builtin);
      break;
    }
    case ast::Builtin::SplitPart:
    case ast::Builtin::Chr:
    case ast::Builtin::CharLength:
    case ast::Builtin::ASCII:
    case ast::Builtin::Lower:
    case ast::Builtin::Upper:
    case ast::Builtin::Version:
    case ast::Builtin::Position:
    case ast::Builtin::Length:
    case ast::Builtin::InitCap:
    case ast::Builtin::StartsWith:
    case ast::Builtin::Substring:
    case ast::Builtin::Left:
    case ast::Builtin::Right:
    case ast::Builtin::Reverse:
    case ast::Builtin::Repeat:
    case ast::Builtin::Trim:
    case ast::Builtin::Trim2:
<<<<<<< HEAD
    case ast::Builtin::Concat: {
=======
    case ast::Builtin::Lpad:
    case ast::Builtin::Ltrim:
    case ast::Builtin::Rpad:
    case ast::Builtin::Rtrim: {
>>>>>>> 6692a679
      VisitBuiltinStringCall(call, builtin);
      break;
    }
    case ast::Builtin::NpRunnersEmitInt:
    case ast::Builtin::NpRunnersEmitReal: {
      LocalVar exec_ctx = VisitExpressionForRValue(call->Arguments()[0]);
      LocalVar num_tuple = VisitExpressionForRValue(call->Arguments()[1]);
      LocalVar num_col = VisitExpressionForRValue(call->Arguments()[2]);
      LocalVar int_col = VisitExpressionForRValue(call->Arguments()[3]);
      LocalVar real_col = VisitExpressionForRValue(call->Arguments()[4]);
      if (builtin == ast::Builtin::NpRunnersEmitInt) {
        GetEmitter()->Emit(Bytecode::NpRunnersEmitInt, exec_ctx, num_tuple, num_col, int_col, real_col);
      } else {
        GetEmitter()->Emit(Bytecode::NpRunnersEmitReal, exec_ctx, num_tuple, num_col, int_col, real_col);
      }

      break;
    }
    case ast::Builtin::NpRunnersDummyInt:
    case ast::Builtin::NpRunnersDummyReal: {
      LocalVar exec_ctx = VisitExpressionForRValue(call->Arguments()[0]);
      if (builtin == ast::Builtin::NpRunnersDummyInt) {
        GetEmitter()->Emit(Bytecode::NpRunnersDummyInt, exec_ctx);
      } else {
        GetEmitter()->Emit(Bytecode::NpRunnersDummyReal, exec_ctx);
      }

      break;
    }
    case ast::Builtin::TestCatalogLookup: {
      VisitBuiltinTestCatalogLookup(call);
      break;
    }
    case ast::Builtin::TestCatalogIndexLookup: {
      VisitBuiltinTestCatalogIndexLookup(call);
      break;
    }
    default:
      UNREACHABLE("Unknown builtin bytecode.");
  }
}

void BytecodeGenerator::VisitBuiltinIndexIteratorCall(ast::CallExpr *call, ast::Builtin builtin) {
  LocalVar iterator = VisitExpressionForRValue(call->Arguments()[0]);
  ast::Context *ctx = call->GetType()->GetContext();

  switch (builtin) {
    case ast::Builtin::IndexIteratorInit: {
      // Execution context
      LocalVar exec_ctx = VisitExpressionForRValue(call->Arguments()[1]);
      // Num attrs
      auto num_attrs = static_cast<uint32_t>(call->Arguments()[2]->As<ast::LitExpr>()->Int64Val());
      // Table OID
      auto table_oid = VisitExpressionForRValue(call->Arguments()[3]);
      // Index OID
      auto index_oid = VisitExpressionForRValue(call->Arguments()[4]);
      // Col OIDs
      auto *arr_type = call->Arguments()[5]->GetType()->As<ast::ArrayType>();
      LocalVar col_oids = VisitExpressionForLValue(call->Arguments()[5]);
      // Emit the initialization codes
      GetEmitter()->EmitIndexIteratorInit(Bytecode::IndexIteratorInit, iterator, exec_ctx, num_attrs, table_oid,
                                          index_oid, col_oids, static_cast<uint32_t>(arr_type->GetLength()));
      GetEmitter()->Emit(Bytecode::IndexIteratorPerformInit, iterator);
      break;
    }
    case ast::Builtin::IndexIteratorScanKey: {
      GetEmitter()->Emit(Bytecode::IndexIteratorScanKey, iterator);
      break;
    }
    case ast::Builtin::IndexIteratorScanAscending: {
      auto asc_type = VisitExpressionForRValue(call->Arguments()[1]);
      auto limit = VisitExpressionForRValue(call->Arguments()[2]);
      GetEmitter()->Emit(Bytecode::IndexIteratorScanAscending, iterator, asc_type, limit);
      break;
    }
    case ast::Builtin::IndexIteratorScanDescending: {
      GetEmitter()->Emit(Bytecode::IndexIteratorScanDescending, iterator);
      break;
    }
    case ast::Builtin::IndexIteratorScanLimitDescending: {
      auto limit = VisitExpressionForRValue(call->Arguments()[1]);
      GetEmitter()->Emit(Bytecode::IndexIteratorScanLimitDescending, iterator, limit);
      break;
    }
    case ast::Builtin::IndexIteratorAdvance: {
      LocalVar cond = GetExecutionResult()->GetOrCreateDestination(ast::BuiltinType::Get(ctx, ast::BuiltinType::Bool));
      GetEmitter()->Emit(Bytecode::IndexIteratorAdvance, cond, iterator);
      GetExecutionResult()->SetDestination(cond.ValueOf());
      break;
    }
    case ast::Builtin::IndexIteratorFree: {
      GetEmitter()->Emit(Bytecode::IndexIteratorFree, iterator);
      break;
    }
    case ast::Builtin::IndexIteratorGetPR: {
      LocalVar pr = GetExecutionResult()->GetOrCreateDestination(call->GetType());
      GetEmitter()->Emit(Bytecode::IndexIteratorGetPR, pr, iterator);
      break;
    }
    case ast::Builtin::IndexIteratorGetLoPR: {
      LocalVar pr = GetExecutionResult()->GetOrCreateDestination(call->GetType());
      GetEmitter()->Emit(Bytecode::IndexIteratorGetLoPR, pr, iterator);
      break;
    }
    case ast::Builtin::IndexIteratorGetHiPR: {
      LocalVar pr = GetExecutionResult()->GetOrCreateDestination(call->GetType());
      GetEmitter()->Emit(Bytecode::IndexIteratorGetHiPR, pr, iterator);
      break;
    }
    case ast::Builtin::IndexIteratorGetTablePR: {
      LocalVar pr = GetExecutionResult()->GetOrCreateDestination(call->GetType());
      GetEmitter()->Emit(Bytecode::IndexIteratorGetTablePR, pr, iterator);
      break;
    }
    case ast::Builtin::IndexIteratorGetSlot: {
      LocalVar pr = GetExecutionResult()->GetOrCreateDestination(call->GetType());
      GetEmitter()->Emit(Bytecode::IndexIteratorGetSlot, pr, iterator);
      break;
    }
    default: {
      UNREACHABLE("Impossible bytecode");
    }
  }
}

void BytecodeGenerator::VisitRegularCallExpr(ast::CallExpr *call) {
  bool caller_wants_result = GetExecutionResult() != nullptr;
  TERRIER_ASSERT(!caller_wants_result || GetExecutionResult()->IsRValue(), "Calls can only be R-Values!");

  std::vector<LocalVar> params;

  auto *func_type = call->Function()->GetType()->As<ast::FunctionType>();

  if (!func_type->GetReturnType()->IsNilType()) {
    LocalVar ret_val;
    if (caller_wants_result) {
      ret_val = GetExecutionResult()->GetOrCreateDestination(func_type->GetReturnType());

      // Let the caller know where the result value is
      GetExecutionResult()->SetDestination(ret_val.ValueOf());
    } else {
      ret_val = GetCurrentFunction()->NewLocal(func_type->GetReturnType());
    }

    // Push return value address into parameter list
    params.push_back(ret_val);
  }

  // Collect non-return-value parameters as usual
  for (uint32_t i = 0; i < func_type->GetNumParams(); i++) {
    params.push_back(VisitExpressionForRValue(call->Arguments()[i]));
  }

  // Emit call
  const auto func_id = LookupFuncIdByName(call->GetFuncName().GetData());
  TERRIER_ASSERT(func_id != FunctionInfo::K_INVALID_FUNC_ID, "Function not found!");
  GetEmitter()->EmitCall(func_id, params);
}

void BytecodeGenerator::VisitCallExpr(ast::CallExpr *node) {
  ast::CallExpr::CallKind call_kind = node->GetCallKind();

  if (call_kind == ast::CallExpr::CallKind::Builtin) {
    VisitBuiltinCallExpr(node);
  } else {
    VisitRegularCallExpr(node);
  }
}

void BytecodeGenerator::VisitAssignmentStmt(ast::AssignmentStmt *node) {
  LocalVar dest = VisitExpressionForLValue(node->Destination());
  VisitExpressionForRValue(node->Source(), dest);
}

void BytecodeGenerator::VisitFile(ast::File *node) {
  for (auto *decl : node->Declarations()) {
    Visit(decl);
  }
}

void BytecodeGenerator::VisitLitExpr(ast::LitExpr *node) {
  TERRIER_ASSERT(GetExecutionResult()->IsRValue(), "Literal expressions cannot be R-Values!");

  LocalVar target = GetExecutionResult()->GetOrCreateDestination(node->GetType());

  switch (node->GetLiteralKind()) {
    case ast::LitExpr::LitKind::Nil: {
      // Do nothing
      break;
    }
    case ast::LitExpr::LitKind::Boolean: {
      GetEmitter()->EmitAssignImm1(target, static_cast<int8_t>(node->BoolVal()));
      GetExecutionResult()->SetDestination(target.ValueOf());
      break;
    }
    case ast::LitExpr::LitKind::Int: {
      if (static_cast<int64_t>(std::numeric_limits<int>::lowest()) <= node->Int64Val() &&
          node->Int64Val() <= static_cast<int64_t>(std::numeric_limits<int>::max())) {
        GetEmitter()->EmitAssignImm4(target, node->Int64Val());
      } else {
        GetEmitter()->EmitAssignImm8(target, node->Int64Val());
      }
      GetExecutionResult()->SetDestination(target.ValueOf());
      break;
    }
    case ast::LitExpr::LitKind::Float: {
      GetEmitter()->EmitAssignImm8F(target, static_cast<float>(node->Float64Val()));
      GetExecutionResult()->SetDestination(target.ValueOf());
      break;
    }
    case ast::LitExpr::LitKind::String: {
      LocalVar string = NewStaticString(node->GetType()->GetContext(), node->StringVal());
      GetEmitter()->EmitAssign(Bytecode::Assign8, target, string);
      GetExecutionResult()->SetDestination(string.ValueOf());
      break;
    }
    default: {
      EXECUTION_LOG_ERROR("Non-bool or non-integer literals not supported in bytecode");
      break;
    }
  }
}

void BytecodeGenerator::VisitStructDecl(UNUSED_ATTRIBUTE ast::StructDecl *node) {
  // Nothing to do
}

void BytecodeGenerator::VisitLogicalAndOrExpr(ast::BinaryOpExpr *node) {
  TERRIER_ASSERT(GetExecutionResult()->IsRValue(), "Binary expressions must be R-Values!");
  TERRIER_ASSERT(node->GetType()->IsBoolType(), "Boolean binary operation must be of type bool");

  LocalVar dest = GetExecutionResult()->GetOrCreateDestination(node->GetType());

  // Execute left child
  VisitExpressionForRValue(node->Left(), dest);

  Bytecode conditional_jump;
  BytecodeLabel end_label;

  switch (node->Op()) {
    case parsing::Token::Type::OR: {
      conditional_jump = Bytecode::JumpIfTrue;
      break;
    }
    case parsing::Token::Type::AND: {
      conditional_jump = Bytecode::JumpIfFalse;
      break;
    }
    default: {
      UNREACHABLE("Impossible logical operation type");
    }
  }

  // Do a conditional jump
  GetEmitter()->EmitConditionalJump(conditional_jump, dest.ValueOf(), &end_label);

  // Execute the right child
  VisitExpressionForRValue(node->Right(), dest);

  // Bind the end label
  GetEmitter()->Bind(&end_label);

  // Mark where the result is
  GetExecutionResult()->SetDestination(dest.ValueOf());
}

#define MATH_BYTECODE(CODE_RESULT, MATH_OP, TPL_TYPE)                                           \
  if (TPL_TYPE->IsIntegerType()) {                                                              \
    CODE_RESULT = GetIntTypedBytecode(GET_BASE_FOR_INT_TYPES(Bytecode::MATH_OP), TPL_TYPE);     \
  } else {                                                                                      \
    TERRIER_ASSERT(TPL_TYPE->IsFloatType(), "Only integer and floating point math operations"); \
    CODE_RESULT = GetFloatTypedBytecode(GET_BASE_FOR_FLOAT_TYPES(Bytecode::MATH_OP), TPL_TYPE); \
  }

void BytecodeGenerator::VisitPrimitiveArithmeticExpr(ast::BinaryOpExpr *node) {
  TERRIER_ASSERT(GetExecutionResult()->IsRValue(), "Arithmetic expressions must be R-Values!");

  LocalVar dest = GetExecutionResult()->GetOrCreateDestination(node->GetType());
  LocalVar left = VisitExpressionForRValue(node->Left());
  LocalVar right = VisitExpressionForRValue(node->Right());

  Bytecode bytecode;
  switch (node->Op()) {
    case parsing::Token::Type::PLUS: {
      MATH_BYTECODE(bytecode, Add, node->GetType());
      break;
    }
    case parsing::Token::Type::MINUS: {
      MATH_BYTECODE(bytecode, Sub, node->GetType());
      break;
    }
    case parsing::Token::Type::STAR: {
      MATH_BYTECODE(bytecode, Mul, node->GetType());
      break;
    }
    case parsing::Token::Type::SLASH: {
      MATH_BYTECODE(bytecode, Div, node->GetType());
      break;
    }
    case parsing::Token::Type::PERCENT: {
      MATH_BYTECODE(bytecode, Mod, node->GetType());
      break;
    }
    case parsing::Token::Type::AMPERSAND: {
      bytecode = GetIntTypedBytecode(GET_BASE_FOR_INT_TYPES(Bytecode::BitAnd), node->GetType());
      break;
    }
    case parsing::Token::Type::BIT_OR: {
      bytecode = GetIntTypedBytecode(GET_BASE_FOR_INT_TYPES(Bytecode::BitOr), node->GetType());
      break;
    }
    case parsing::Token::Type::BIT_XOR: {
      bytecode = GetIntTypedBytecode(GET_BASE_FOR_INT_TYPES(Bytecode::BitXor), node->GetType());
      break;
    }
    default: {
      UNREACHABLE("Impossible binary operation");
    }
  }

  // Emit
  GetEmitter()->EmitBinaryOp(bytecode, dest, left, right);

  // Mark where the result is
  GetExecutionResult()->SetDestination(dest.ValueOf());
}

#undef MATH_BYTECODE

void BytecodeGenerator::VisitSqlArithmeticExpr(ast::BinaryOpExpr *node) {
  LocalVar dest = GetExecutionResult()->GetOrCreateDestination(node->GetType());
  LocalVar left = VisitExpressionForLValue(node->Left());
  LocalVar right = VisitExpressionForLValue(node->Right());

  const bool is_integer_math = node->GetType()->IsSpecificBuiltin(ast::BuiltinType::Integer);

  Bytecode bytecode;
  switch (node->Op()) {
    case parsing::Token::Type::PLUS: {
      bytecode = (is_integer_math ? Bytecode::AddInteger : Bytecode::AddReal);
      break;
    }
    case parsing::Token::Type::MINUS: {
      bytecode = (is_integer_math ? Bytecode::SubInteger : Bytecode::SubReal);
      break;
    }
    case parsing::Token::Type::STAR: {
      bytecode = (is_integer_math ? Bytecode::MulInteger : Bytecode::MulReal);
      break;
    }
    case parsing::Token::Type::SLASH: {
      bytecode = (is_integer_math ? Bytecode::DivInteger : Bytecode::DivReal);
      break;
    }
    case parsing::Token::Type::PERCENT: {
      bytecode = (is_integer_math ? Bytecode::ModInteger : Bytecode::ModReal);
      break;
    }
    default: {
      UNREACHABLE("Impossible arithmetic SQL operation");
    }
  }

  // Emit
  GetEmitter()->EmitBinaryOp(bytecode, dest, left, right);

  // Mark where the result is
  GetExecutionResult()->SetDestination(dest);
}

void BytecodeGenerator::VisitArithmeticExpr(ast::BinaryOpExpr *node) {
  if (node->GetType()->IsSqlValueType()) {
    VisitSqlArithmeticExpr(node);
  } else {
    VisitPrimitiveArithmeticExpr(node);
  }
}

void BytecodeGenerator::VisitBinaryOpExpr(ast::BinaryOpExpr *node) {
  switch (node->Op()) {
    case parsing::Token::Type::AND:
    case parsing::Token::Type::OR: {
      VisitLogicalAndOrExpr(node);
      break;
    }
    default: {
      VisitArithmeticExpr(node);
      break;
    }
  }
}

#define SQL_COMPARISON_BYTECODE(CODE_RESULT, COMPARISON_TYPE, ARG_KIND) \
  switch (ARG_KIND) {                                                   \
    case ast::BuiltinType::Kind::Boolean:                               \
      CODE_RESULT = Bytecode::COMPARISON_TYPE##Bool;                    \
      break;                                                            \
    case ast::BuiltinType::Kind::Integer:                               \
      CODE_RESULT = Bytecode::COMPARISON_TYPE##Integer;                 \
      break;                                                            \
    case ast::BuiltinType::Kind::Real:                                  \
      CODE_RESULT = Bytecode::COMPARISON_TYPE##Real;                    \
      break;                                                            \
    case ast::BuiltinType::Kind::Date:                                  \
      CODE_RESULT = Bytecode::COMPARISON_TYPE##Date;                    \
      break;                                                            \
    case ast::BuiltinType::Kind::Timestamp:                             \
      CODE_RESULT = Bytecode::COMPARISON_TYPE##Timestamp;               \
      break;                                                            \
    case ast::BuiltinType::Kind::StringVal:                             \
      CODE_RESULT = Bytecode::COMPARISON_TYPE##String;                  \
      break;                                                            \
    default:                                                            \
      UNREACHABLE("Undefined SQL comparison!");                         \
  }

void BytecodeGenerator::VisitSqlCompareOpExpr(ast::ComparisonOpExpr *compare) {
  LocalVar dest = GetExecutionResult()->GetOrCreateDestination(compare->GetType());
  LocalVar left = VisitExpressionForLValue(compare->Left());
  LocalVar right = VisitExpressionForLValue(compare->Right());

  TERRIER_ASSERT(compare->Left()->GetType() == compare->Right()->GetType(),
                 "Left and right input types to comparison are not equal");

  const auto arg_kind = compare->Left()->GetType()->As<ast::BuiltinType>()->GetKind();

  Bytecode code;
  switch (compare->Op()) {
    case parsing::Token::Type::GREATER: {
      SQL_COMPARISON_BYTECODE(code, GreaterThan, arg_kind);
      break;
    }
    case parsing::Token::Type::GREATER_EQUAL: {
      SQL_COMPARISON_BYTECODE(code, GreaterThanEqual, arg_kind);
      break;
    }
    case parsing::Token::Type::EQUAL_EQUAL: {
      SQL_COMPARISON_BYTECODE(code, Equal, arg_kind);
      break;
    }
    case parsing::Token::Type::LESS: {
      SQL_COMPARISON_BYTECODE(code, LessThan, arg_kind);
      break;
    }
    case parsing::Token::Type::LESS_EQUAL: {
      SQL_COMPARISON_BYTECODE(code, LessThanEqual, arg_kind);
      break;
    }
    case parsing::Token::Type::BANG_EQUAL: {
      SQL_COMPARISON_BYTECODE(code, NotEqual, arg_kind);
      break;
    }
    default: {
      UNREACHABLE("Impossible binary operation");
    }
  }

  // Emit
  GetEmitter()->EmitBinaryOp(code, dest, left, right);

  // Mark where the result is
  GetExecutionResult()->SetDestination(dest);
}

#undef SQL_COMPARISON_BYTECODE

#define COMPARISON_BYTECODE(CODE_RESULT, COMPARISON_TYPE, TPL_TYPE)                                     \
  if (TPL_TYPE->IsIntegerType()) {                                                                      \
    CODE_RESULT = GetIntTypedBytecode(GET_BASE_FOR_INT_TYPES(Bytecode::COMPARISON_TYPE), TPL_TYPE);     \
  } else if (TPL_TYPE->IsFloatType()) {                                                                 \
    CODE_RESULT = GetFloatTypedBytecode(GET_BASE_FOR_FLOAT_TYPES(Bytecode::COMPARISON_TYPE), TPL_TYPE); \
  } else {                                                                                              \
    TERRIER_ASSERT(TPL_TYPE->IsBoolType(), "Only integer, floating point, and boolean comparisons");    \
    CODE_RESULT = Bytecode::COMPARISON_TYPE##_bool;                                                     \
  }

void BytecodeGenerator::VisitPrimitiveCompareOpExpr(ast::ComparisonOpExpr *compare) {
  TERRIER_ASSERT(GetExecutionResult()->IsRValue(), "Comparison expressions must be R-Values!");

  LocalVar dest = GetExecutionResult()->GetOrCreateDestination(compare->GetType());

  // nil comparison
  if (ast::Expr * input_expr; compare->IsLiteralCompareNil(&input_expr)) {
    LocalVar input = VisitExpressionForRValue(input_expr);
    Bytecode bytecode =
        compare->Op() == parsing::Token::Type ::EQUAL_EQUAL ? Bytecode::IsNullPtr : Bytecode::IsNotNullPtr;
    GetEmitter()->Emit(bytecode, dest, input);
    GetExecutionResult()->SetDestination(dest.ValueOf());
    return;
  }

  // regular comparison

  TERRIER_ASSERT(compare->Left()->GetType()->IsArithmetic() || compare->Left()->GetType()->IsBoolType(),
                 "Invalid type to comparison");
  TERRIER_ASSERT(compare->Right()->GetType()->IsArithmetic() || compare->Right()->GetType()->IsBoolType(),
                 "Invalid type to comparison");

  LocalVar left = VisitExpressionForRValue(compare->Left());
  LocalVar right = VisitExpressionForRValue(compare->Right());

  Bytecode bytecode;
  switch (compare->Op()) {
    case parsing::Token::Type::GREATER: {
      COMPARISON_BYTECODE(bytecode, GreaterThan, compare->Left()->GetType());
      break;
    }
    case parsing::Token::Type::GREATER_EQUAL: {
      COMPARISON_BYTECODE(bytecode, GreaterThanEqual, compare->Left()->GetType());
      break;
    }
    case parsing::Token::Type::EQUAL_EQUAL: {
      COMPARISON_BYTECODE(bytecode, Equal, compare->Left()->GetType());
      break;
    }
    case parsing::Token::Type::LESS: {
      COMPARISON_BYTECODE(bytecode, LessThan, compare->Left()->GetType());
      break;
    }
    case parsing::Token::Type::LESS_EQUAL: {
      COMPARISON_BYTECODE(bytecode, LessThanEqual, compare->Left()->GetType());
      break;
    }
    case parsing::Token::Type::BANG_EQUAL: {
      COMPARISON_BYTECODE(bytecode, NotEqual, compare->Left()->GetType());
      break;
    }
    default: {
      UNREACHABLE("Impossible binary operation");
    }
  }

  // Emit
  GetEmitter()->EmitBinaryOp(bytecode, dest, left, right);

  // Mark where the result is
  GetExecutionResult()->SetDestination(dest.ValueOf());
}

#undef COMPARISON_BYTECODE

void BytecodeGenerator::VisitComparisonOpExpr(ast::ComparisonOpExpr *node) {
  const bool is_primitive_comparison = node->GetType()->IsSpecificBuiltin(ast::BuiltinType::Bool);

  if (!is_primitive_comparison) {
    VisitSqlCompareOpExpr(node);
  } else {
    VisitPrimitiveCompareOpExpr(node);
  }
}

void BytecodeGenerator::VisitFunctionLitExpr(ast::FunctionLitExpr *node) { Visit(node->Body()); }

void BytecodeGenerator::BuildAssign(LocalVar dest, LocalVar val, ast::Type *dest_type) {
  // Emit the appropriate assignment
  const uint32_t size = dest_type->GetSize();
  if (size == 1) {
    GetEmitter()->EmitAssign(Bytecode::Assign1, dest, val);
  } else if (size == 2) {
    GetEmitter()->EmitAssign(Bytecode::Assign2, dest, val);
  } else if (size == 4) {
    GetEmitter()->EmitAssign(Bytecode::Assign4, dest, val);
  } else {
    GetEmitter()->EmitAssign(Bytecode::Assign8, dest, val);
  }
}

void BytecodeGenerator::BuildDeref(LocalVar dest, LocalVar ptr, ast::Type *dest_type) {
  // Emit the appropriate deref
  const uint32_t size = dest_type->GetSize();
  if (size == 1) {
    GetEmitter()->EmitDeref(Bytecode::Deref1, dest, ptr);
  } else if (size == 2) {
    GetEmitter()->EmitDeref(Bytecode::Deref2, dest, ptr);
  } else if (size == 4) {
    GetEmitter()->EmitDeref(Bytecode::Deref4, dest, ptr);
  } else if (size == 8) {
    GetEmitter()->EmitDeref(Bytecode::Deref8, dest, ptr);
  } else {
    GetEmitter()->EmitDerefN(dest, ptr, size);
  }
}

LocalVar BytecodeGenerator::BuildLoadPointer(LocalVar double_ptr, ast::Type *type) {
  if (double_ptr.GetAddressMode() == LocalVar::AddressMode::Address) {
    return double_ptr.ValueOf();
  }

  // Need to Deref
  LocalVar ptr = GetCurrentFunction()->NewLocal(type);
  GetEmitter()->EmitDeref(Bytecode::Deref8, ptr, double_ptr);
  return ptr.ValueOf();
}

void BytecodeGenerator::VisitMemberExpr(ast::MemberExpr *node) {
  // We first need to compute the address of the object we're selecting into.
  // Thus, we get the L-Value of the object below.

  LocalVar obj_ptr = VisitExpressionForLValue(node->Object());

  // We now need to compute the offset of the field in the composite type. TPL
  // unifies C's arrow and dot syntax for field/member access. Thus, the type
  // of the object may be either a pointer to a struct or the actual struct. If
  // the type is a pointer, then the L-Value of the object is actually a double
  // pointer and we need to dereference it; otherwise, we can use the address
  // as is.

  ast::StructType *obj_type = nullptr;
  if (auto *type = node->Object()->GetType(); node->IsSugaredArrow()) {
    // Double pointer, need to dereference
    obj_ptr = BuildLoadPointer(obj_ptr, type);
    obj_type = type->As<ast::PointerType>()->GetBase()->As<ast::StructType>();
  } else {
    obj_type = type->As<ast::StructType>();
  }

  // We're now ready to compute offset. Let's lookup the field's offset in the
  // struct type.

  auto *field_name = node->Member()->As<ast::IdentifierExpr>();
  auto offset = obj_type->GetOffsetOfFieldByName(field_name->Name());

  // Now that we have a pointer to the composite object, we need to compute a
  // pointer to the field within the object. If the offset of the field in the
  // object is zero, we needn't do anything - we can just reinterpret the object
  // pointer. If the field offset is greater than zero, we generate a LEA.

  LocalVar field_ptr;
  if (offset == 0) {
    field_ptr = obj_ptr;
  } else {
    field_ptr = GetCurrentFunction()->NewLocal(node->GetType()->PointerTo());
    GetEmitter()->EmitLea(field_ptr, obj_ptr, offset);
    field_ptr = field_ptr.ValueOf();
  }

  if (GetExecutionResult()->IsLValue()) {
    TERRIER_ASSERT(!GetExecutionResult()->HasDestination(), "L-Values produce their destination");
    GetExecutionResult()->SetDestination(field_ptr);
    return;
  }

  // The caller wants the actual value of the field. We just computed a pointer
  // to the field in the object, so we need to load/dereference it. If the
  // caller provided a destination variable, use that; otherwise, create a new
  // temporary variable to store the value.

  LocalVar dest = GetExecutionResult()->GetOrCreateDestination(node->GetType());
  BuildDeref(dest, field_ptr, node->GetType());
  GetExecutionResult()->SetDestination(dest.ValueOf());
}

void BytecodeGenerator::VisitDeclStmt(ast::DeclStmt *node) { Visit(node->Declaration()); }

void BytecodeGenerator::VisitExpressionStmt(ast::ExpressionStmt *node) { Visit(node->Expression()); }

void BytecodeGenerator::VisitBadExpr(ast::BadExpr *node) {
  TERRIER_ASSERT(false, "Visiting bad expression during code generation!");
}

void BytecodeGenerator::VisitArrayTypeRepr(ast::ArrayTypeRepr *node) {
  TERRIER_ASSERT(false, "Should not visit type-representation nodes!");
}

void BytecodeGenerator::VisitFunctionTypeRepr(ast::FunctionTypeRepr *node) {
  TERRIER_ASSERT(false, "Should not visit type-representation nodes!");
}

void BytecodeGenerator::VisitPointerTypeRepr(ast::PointerTypeRepr *node) {
  TERRIER_ASSERT(false, "Should not visit type-representation nodes!");
}

void BytecodeGenerator::VisitStructTypeRepr(ast::StructTypeRepr *node) {
  TERRIER_ASSERT(false, "Should not visit type-representation nodes!");
}

void BytecodeGenerator::VisitMapTypeRepr(ast::MapTypeRepr *node) {
  TERRIER_ASSERT(false, "Should not visit type-representation nodes!");
}

FunctionInfo *BytecodeGenerator::AllocateFunc(const std::string &func_name, ast::FunctionType *const func_type) {
  // Allocate function
  const auto func_id = static_cast<FunctionId>(functions_.size());
  functions_.emplace_back(func_id, func_name, func_type);
  FunctionInfo *func = &functions_.back();

  // Register return type
  if (auto *return_type = func_type->GetReturnType(); !return_type->IsNilType()) {
    func->NewParameterLocal(return_type->PointerTo(), "hiddenRv");
  }

  // Register parameters
  for (const auto &param : func_type->GetParams()) {
    func->NewParameterLocal(param.type_, param.name_.GetData());
  }

  // Cache
  func_map_[func->GetName()] = func->GetId();

  return func;
}

FunctionId BytecodeGenerator::LookupFuncIdByName(const std::string &name) const {
  auto iter = func_map_.find(name);
  if (iter == func_map_.end()) {
    return FunctionInfo::K_INVALID_FUNC_ID;
  }
  return iter->second;
}

LocalVar BytecodeGenerator::NewStatic(const std::string &name, ast::Type *type, const void *contents) {
  std::size_t offset = data_.size();

  if (!common::MathUtil::IsAligned(offset, type->GetAlignment())) {
    offset = common::MathUtil::AlignTo(offset, type->GetAlignment());
  }

  const std::size_t padded_len = type->GetSize() + (offset - data_.size());
  data_.insert(data_.end(), padded_len, 0);
  std::memcpy(&data_[offset], contents, type->GetSize());

  uint32_t &version = static_locals_versions_[name];
  const std::string name_and_version = name + "_" + std::to_string(version++);
  static_locals_.emplace_back(name_and_version, type, offset, LocalInfo::Kind::Var);

  return LocalVar(offset, LocalVar::AddressMode::Address);
}

LocalVar BytecodeGenerator::NewStaticString(ast::Context *ctx, const ast::Identifier string) {
  // Check cache
  if (auto iter = static_string_cache_.find(string); iter != static_string_cache_.end()) {
    return LocalVar(iter->second.GetOffset(), LocalVar::AddressMode::Address);
  }

  // Create
  auto *type = ast::ArrayType::Get(string.GetLength(), ast::BuiltinType::Get(ctx, ast::BuiltinType::Uint8));
  auto static_local = NewStatic("stringConst", type, static_cast<const void *>(string.GetData()));

  // Cache
  static_string_cache_.emplace(string, static_local);

  return static_local;
}

LocalVar BytecodeGenerator::VisitExpressionForLValue(ast::Expr *expr) {
  LValueResultScope scope(this);
  Visit(expr);
  return scope.GetDestination();
}

LocalVar BytecodeGenerator::VisitExpressionForRValue(ast::Expr *expr) {
  RValueResultScope scope(this);
  Visit(expr);
  return scope.GetDestination();
}

void BytecodeGenerator::VisitExpressionForRValue(ast::Expr *expr, LocalVar dest) {
  RValueResultScope scope(this, dest);
  Visit(expr);
}

void BytecodeGenerator::VisitExpressionForTest(ast::Expr *expr, BytecodeLabel *then_label, BytecodeLabel *else_label,
                                               TestFallthrough fallthrough) {
  // Evaluate the expression
  LocalVar cond = VisitExpressionForRValue(expr);

  switch (fallthrough) {
    case TestFallthrough::Then: {
      GetEmitter()->EmitConditionalJump(Bytecode::JumpIfFalse, cond, else_label);
      break;
    }
    case TestFallthrough::Else: {
      GetEmitter()->EmitConditionalJump(Bytecode::JumpIfTrue, cond, then_label);
      break;
    }
    case TestFallthrough::None: {
      GetEmitter()->EmitConditionalJump(Bytecode::JumpIfFalse, cond, else_label);
      GetEmitter()->EmitJump(Bytecode::Jump, then_label);
      break;
    }
  }
}

Bytecode BytecodeGenerator::GetIntTypedBytecode(Bytecode bytecode, ast::Type *type) {
  TERRIER_ASSERT(type->IsIntegerType(), "Type must be integer type");
  auto int_kind = type->SafeAs<ast::BuiltinType>()->GetKind();
  auto kind_idx = static_cast<uint8_t>(int_kind - ast::BuiltinType::Int8);
  return Bytecodes::FromByte(Bytecodes::ToByte(bytecode) + kind_idx);
}

Bytecode BytecodeGenerator::GetFloatTypedBytecode(Bytecode bytecode, ast::Type *type) {
  TERRIER_ASSERT(type->IsFloatType(), "Type must be floating-point type");
  auto float_kind = type->SafeAs<ast::BuiltinType>()->GetKind();
  auto kind_idx = static_cast<uint8_t>(float_kind - ast::BuiltinType::Float32);
  return Bytecodes::FromByte(Bytecodes::ToByte(bytecode) + kind_idx);
}

// static
std::unique_ptr<BytecodeModule> BytecodeGenerator::Compile(ast::AstNode *root, const std::string &name) {
  BytecodeGenerator generator{};
  generator.Visit(root);

  // Create the bytecode module. Note that we move the bytecode and functions
  // array from the generator into the module.
  return std::make_unique<BytecodeModule>(name, std::move(generator.code_), std::move(generator.data_),
                                          std::move(generator.functions_), std::move(generator.static_locals_));
}

}  // namespace terrier::execution::vm<|MERGE_RESOLUTION|>--- conflicted
+++ resolved
@@ -2297,12 +2297,6 @@
       GetEmitter()->Emit(Bytecode::InitCap, ret, exec_ctx, input_string);
       break;
     }
-<<<<<<< HEAD
-    case ast::Builtin::Concat: {
-      LocalVar input_string1 = VisitExpressionForRValue(call->Arguments()[1]);
-      LocalVar input_string2 = VisitExpressionForRValue(call->Arguments()[2]);
-      GetEmitter()->Emit(Bytecode::Concat, ret, exec_ctx, input_string1, input_string2);
-=======
     case ast::Builtin::Lpad: {
       LocalVar input_string = VisitExpressionForRValue(call->Arguments()[1]);
       LocalVar len = VisitExpressionForRValue(call->Arguments()[2]);
@@ -2343,7 +2337,12 @@
         LocalVar chars = VisitExpressionForRValue(call->Arguments()[2]);
         GetEmitter()->Emit(Bytecode::RTrim2Arg, ret, exec_ctx, input_string, chars);
       }
->>>>>>> 6692a679
+      break;
+    }
+    case ast::Builtin::Concat: {
+      LocalVar input_string1 = VisitExpressionForRValue(call->Arguments()[1]);
+      LocalVar input_string2 = VisitExpressionForRValue(call->Arguments()[2]);
+      GetEmitter()->Emit(Bytecode::Concat, ret, exec_ctx, input_string1, input_string2);
       break;
     }
     default:
@@ -2730,14 +2729,11 @@
     case ast::Builtin::Repeat:
     case ast::Builtin::Trim:
     case ast::Builtin::Trim2:
-<<<<<<< HEAD
-    case ast::Builtin::Concat: {
-=======
     case ast::Builtin::Lpad:
     case ast::Builtin::Ltrim:
     case ast::Builtin::Rpad:
-    case ast::Builtin::Rtrim: {
->>>>>>> 6692a679
+    case ast::Builtin::Rtrim:
+    case ast::Builtin::Concat: {
       VisitBuiltinStringCall(call, builtin);
       break;
     }
