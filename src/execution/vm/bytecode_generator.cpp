--- conflicted
+++ resolved
@@ -2181,7 +2181,6 @@
       GetEmitter()->Emit(Bytecode::Version, ret, exec_ctx);
       break;
     }
-<<<<<<< HEAD
     case ast::Builtin::StartsWith: {
       LocalVar input_string = VisitExpressionForRValue(call->Arguments()[1]);
       LocalVar start_str = VisitExpressionForRValue(call->Arguments()[2]);
@@ -2227,12 +2226,12 @@
       LocalVar input_string = VisitExpressionForRValue(call->Arguments()[1]);
       LocalVar trim_str = VisitExpressionForRValue(call->Arguments()[2]);
       GetEmitter()->Emit(Bytecode::Trim2, ret, exec_ctx, input_string, trim_str);
-=======
+      break;
+    }
     case ast::Builtin::Position: {
       LocalVar input_string = VisitExpressionForRValue(call->Arguments()[1]);
       LocalVar sub_string = VisitExpressionForRValue(call->Arguments()[2]);
       GetEmitter()->Emit(Bytecode::Position, ret, exec_ctx, input_string, sub_string);
->>>>>>> 29e1cc51
       break;
     }
     default:
@@ -2596,7 +2595,6 @@
     case ast::Builtin::CharLength:
     case ast::Builtin::ASCII:
     case ast::Builtin::Lower:
-<<<<<<< HEAD
     case ast::Builtin::Upper:
     case ast::Builtin::Version:
     case ast::Builtin::StartsWith:
@@ -2606,11 +2604,8 @@
     case ast::Builtin::Reverse:
     case ast::Builtin::Repeat:
     case ast::Builtin::Trim:
-    case ast::Builtin::Trim2: {
-=======
-    case ast::Builtin::Version:
+    case ast::Builtin::Trim2:
     case ast::Builtin::Position: {
->>>>>>> 29e1cc51
       VisitBuiltinStringCall(call, builtin);
       break;
     }
