--- conflicted
+++ resolved
@@ -1610,30 +1610,10 @@
       GetEmitter()->Emit(Bytecode::ExecutionContextEndPipelineTracker, exec_ctx, query_id, pipeline_id, ouvec);
       break;
     }
-<<<<<<< HEAD
     case ast::Builtin::ExecOUFeatureVectorInitialize: {
       LocalVar ouvector = VisitExpressionForRValue(call->Arguments()[1]);
       LocalVar pipeline_id = VisitExpressionForRValue(call->Arguments()[2]);
       GetEmitter()->Emit(Bytecode::ExecOUFeatureVectorInitialize, exec_ctx, ouvector, pipeline_id);
-=======
-    case ast::Builtin::ExecutionContextGetFeature: {
-      LocalVar value = GetExecutionResult()->GetOrCreateDestination(call->GetType());
-      LocalVar pipeline_id = VisitExpressionForRValue(call->Arguments()[1]);
-      LocalVar feature_id = VisitExpressionForRValue(call->Arguments()[2]);
-      LocalVar feature_attribute = VisitExpressionForRValue(call->Arguments()[3]);
-      GetEmitter()->Emit(Bytecode::ExecutionContextGetFeature, value, exec_ctx, pipeline_id, feature_id,
-                         feature_attribute);
-      GetExecutionResult()->SetDestination(value.ValueOf());
-      break;
-    }
-    case ast::Builtin::ExecutionContextRecordFeature: {
-      LocalVar pipeline_id = VisitExpressionForRValue(call->Arguments()[1]);
-      LocalVar feature_id = VisitExpressionForRValue(call->Arguments()[2]);
-      LocalVar feature_attribute = VisitExpressionForRValue(call->Arguments()[3]);
-      LocalVar value = VisitExpressionForRValue(call->Arguments()[4]);
-      GetEmitter()->Emit(Bytecode::ExecutionContextRecordFeature, exec_ctx, pipeline_id, feature_id, feature_attribute,
-                         value);
->>>>>>> e6c8d44b
       break;
     }
     case ast::Builtin::ExecutionContextGetMemoryPool: {
