--- conflicted
+++ resolved
@@ -538,11 +538,7 @@
       break;
     }
     case ast::Builtin::TableIterReset: {
-<<<<<<< HEAD
-      emitter()->Emit(Bytecode::TableVectorIteratorReset, iter);
-=======
       Emitter()->Emit(Bytecode::TableVectorIteratorReset, iter);
->>>>>>> 58110047
       break;
     }
     case ast::Builtin::TableIterGetPCI: {
