--- conflicted
+++ resolved
@@ -1669,7 +1669,6 @@
       GetEmitter()->Emit(Bytecode::Tan, dest, src);
       break;
     }
-<<<<<<< HEAD
     case ast::Builtin::Ceil: {
       GetEmitter()->Emit(Bytecode::Ceil, dest, src);
       break;
@@ -1680,10 +1679,9 @@
     }
     case ast::Builtin::Log10: {
       GetEmitter()->Emit(Bytecode::Log10, dest, src);
-=======
+      break;
     case ast::Builtin::Log2: {
       GetEmitter()->Emit(Bytecode::Log2, dest, src);
->>>>>>> 5e2537f8
       break;
     }
     default: {
