--- conflicted
+++ resolved
@@ -2280,7 +2280,16 @@
       GetEmitter()->Emit(Bytecode::Position, ret, exec_ctx, input_string, sub_string);
       break;
     }
-<<<<<<< HEAD
+    case ast::Builtin::Length: {
+      LocalVar input_string = VisitExpressionForRValue(call->Arguments()[1]);
+      GetEmitter()->Emit(Bytecode::Length, ret, exec_ctx, input_string);
+      break;
+    }
+    case ast::Builtin::InitCap: {
+      LocalVar input_string = VisitExpressionForRValue(call->Arguments()[1]);
+      GetEmitter()->Emit(Bytecode::InitCap, ret, exec_ctx, input_string);
+      break;
+    }
     case ast::Builtin::Lpad: {
       LocalVar input_string = VisitExpressionForRValue(call->Arguments()[1]);
       LocalVar len = VisitExpressionForRValue(call->Arguments()[2]);
@@ -2321,16 +2330,6 @@
         LocalVar chars = VisitExpressionForRValue(call->Arguments()[2]);
         GetEmitter()->Emit(Bytecode::RTrim2Arg, ret, exec_ctx, input_string, chars);
       }
-=======
-    case ast::Builtin::Length: {
-      LocalVar input_string = VisitExpressionForRValue(call->Arguments()[1]);
-      GetEmitter()->Emit(Bytecode::Length, ret, exec_ctx, input_string);
-      break;
-    }
-    case ast::Builtin::InitCap: {
-      LocalVar input_string = VisitExpressionForRValue(call->Arguments()[1]);
-      GetEmitter()->Emit(Bytecode::InitCap, ret, exec_ctx, input_string);
->>>>>>> dabbbef0
       break;
     }
     default:
@@ -2715,16 +2714,11 @@
     case ast::Builtin::Reverse:
     case ast::Builtin::Repeat:
     case ast::Builtin::Trim:
-<<<<<<< HEAD
     case ast::Builtin::Trim2:
-    case ast::Builtin::Position:
     case ast::Builtin::Lpad:
     case ast::Builtin::Ltrim:
     case ast::Builtin::Rpad:
     case ast::Builtin::Rtrim: {
-=======
-    case ast::Builtin::Trim2: {
->>>>>>> dabbbef0
       VisitBuiltinStringCall(call, builtin);
       break;
     }
