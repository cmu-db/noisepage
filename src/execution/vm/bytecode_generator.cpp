#include "execution/vm/bytecode_generator.h"

#include <memory>
#include <string>
#include <utility>
#include <vector>

#include "common/error/exception.h"
#include "common/macros.h"
#include "execution/ast/builtins.h"
#include "execution/ast/context.h"
#include "execution/ast/type.h"
#include "execution/sql/sql_def.h"
#include "execution/vm/bytecode_label.h"
#include "execution/vm/bytecode_module.h"
#include "execution/vm/control_flow_builders.h"
#include "loggers/execution_logger.h"
#include "spdlog/fmt/fmt.h"

namespace terrier::execution::vm {

/**
 * ExpressionResultScope is an RAII class that provides metadata about the usage of an expression
 * and its result. Callers construct one of its subclasses to let children nodes know the context in
 * which the expression's result is needed (i.e., whether the expression is an L-Value or R-Value).
 * It also tracks <b>where</b> the result of an expression is, somewhat emulating destination-driven
 * code generation.
 *
 * This is a base class for both LValue and RValue result scope objects.
 */
class BytecodeGenerator::ExpressionResultScope {
 public:
  /**
   * Construct an expression scope of kind @em kind. The destination where the result of the
   * expression is written to is @em destination.
   * @param generator The code generator.
   * @param kind The kind of expression.
   * @param destination Where the result of the expression is written to.
   */
  ExpressionResultScope(BytecodeGenerator *generator, ast::Expr::Context kind, LocalVar destination = LocalVar())
      : generator_(generator), outer_scope_(generator->GetExecutionResult()), destination_(destination), kind_(kind) {
    generator_->SetExecutionResult(this);
  }

  /**
   * Destructor.
   */
  virtual ~ExpressionResultScope() { generator_->SetExecutionResult(outer_scope_); }

  /**
   * @return True if the expression is an L-Value expression; false otherwise.
   */
  bool IsLValue() const { return kind_ == ast::Expr::Context::LValue; }

  /**
   * @return True if the expression is an R-Value expression; false otherwise.
   */
  bool IsRValue() const { return kind_ == ast::Expr::Context::RValue; }

  /**
   * @return True if the expression has an assigned destination where the result is written to.
   */
  bool HasDestination() const { return !GetDestination().IsInvalid(); }

  /**
   * Return the destination where the result of the expression is written to. If one does not exist,
   * assign one of with type @em type and set it in this scope.
   * @param type The type of the result of the expression.
   * @return The destination where the result of the expression is written to.
   */
  LocalVar GetOrCreateDestination(ast::Type *type) {
    if (!HasDestination()) {
      destination_ = generator_->GetCurrentFunction()->NewLocal(type);
    }

    return destination_;
  }

  /**
   * @return The destination local where the result is written.
   */
  LocalVar GetDestination() const { return destination_; }

  /**
   * Set the local where the result of the expression is written to.
   */
  void SetDestination(LocalVar destination) { destination_ = destination; }

 private:
  BytecodeGenerator *generator_;
  ExpressionResultScope *outer_scope_;
  LocalVar destination_;
  ast::Expr::Context kind_;
};

/**
 * An expression result scope that indicates the result is used as an L-Value.
 */
class BytecodeGenerator::LValueResultScope : public BytecodeGenerator::ExpressionResultScope {
 public:
  explicit LValueResultScope(BytecodeGenerator *generator, LocalVar dest = LocalVar())
      : ExpressionResultScope(generator, ast::Expr::Context::LValue, dest) {}
};

/**
 * An expression result scope that indicates the result is used as an R-Value.
 */
class BytecodeGenerator::RValueResultScope : public BytecodeGenerator::ExpressionResultScope {
 public:
  explicit RValueResultScope(BytecodeGenerator *generator, LocalVar dest = LocalVar())
      : ExpressionResultScope(generator, ast::Expr::Context::RValue, dest) {}
};

/**
 * A handy scoped class that tracks the start and end positions in the bytecode for a given
 * function, automatically setting the range in the function upon going out of scope.
 */
class BytecodeGenerator::BytecodePositionScope {
 public:
  BytecodePositionScope(BytecodeGenerator *generator, FunctionInfo *func)
      : generator_(generator), func_(func), start_offset_(generator->GetEmitter()->GetPosition()) {}

  ~BytecodePositionScope() {
    const std::size_t end_offset = generator_->GetEmitter()->GetPosition();
    func_->SetBytecodeRange(start_offset_, end_offset);
  }

 private:
  BytecodeGenerator *generator_;
  FunctionInfo *func_;
  std::size_t start_offset_;
};

// ---------------------------------------------------------
// Bytecode Generator begins
// ---------------------------------------------------------

BytecodeGenerator::BytecodeGenerator() noexcept : emitter_(&code_) {}

void BytecodeGenerator::VisitIfStmt(ast::IfStmt *node) {
  IfThenElseBuilder if_builder(this);

  // Generate condition check code
  VisitExpressionForTest(node->Condition(), if_builder.GetThenLabel(), if_builder.GetElseLabel(),
                         TestFallthrough::Then);

  // Generate code in "then" block
  if_builder.Then();
  Visit(node->ThenStmt());

  // If there's an "else" block, handle it now
  if (node->ElseStmt() != nullptr) {
    if (!ast::Stmt::IsTerminating(node->ThenStmt())) {
      if_builder.JumpToEnd();
    }
    if_builder.Else();
    Visit(node->ElseStmt());
  }
}

void BytecodeGenerator::VisitIterationStatement(ast::IterationStmt *iteration, LoopBuilder *loop_builder) {
  Visit(iteration->Body());
  loop_builder->BindContinueTarget();
}

void BytecodeGenerator::VisitForStmt(ast::ForStmt *node) {
  LoopBuilder loop_builder(this);

  if (node->Init() != nullptr) {
    Visit(node->Init());
  }

  loop_builder.LoopHeader();

  if (node->Condition() != nullptr) {
    BytecodeLabel loop_body_label;
    VisitExpressionForTest(node->Condition(), &loop_body_label, loop_builder.GetBreakLabel(), TestFallthrough::Then);
  }

  VisitIterationStatement(node, &loop_builder);

  if (node->Next() != nullptr) {
    Visit(node->Next());
  }

  loop_builder.JumpToHeader();
}

void BytecodeGenerator::VisitForInStmt(UNUSED_ATTRIBUTE ast::ForInStmt *node) {
  TERRIER_ASSERT(false, "For-in statements not supported");
}

void BytecodeGenerator::VisitFieldDecl(ast::FieldDecl *node) { AstVisitor::VisitFieldDecl(node); }

void BytecodeGenerator::VisitFunctionDecl(ast::FunctionDecl *node) {
  // The function's TPL type
  auto *func_type = node->TypeRepr()->GetType()->As<ast::FunctionType>();

  // Allocate the function
  FunctionInfo *func_info = AllocateFunc(node->Name().GetData(), func_type);

  {
    // Visit the body of the function. We use this handy scope object to track
    // the start and end position of this function's bytecode in the module's
    // bytecode array. Upon destruction, the scoped class will set the bytecode
    // range in the function.
    BytecodePositionScope position_scope(this, func_info);
    Visit(node->Function());
  }
}

void BytecodeGenerator::VisitIdentifierExpr(ast::IdentifierExpr *node) {
  // Lookup the local in the current function. It must be there through a
  // previous variable declaration (or parameter declaration). What is returned
  // is a pointer to the variable.

  const std::string local_name = node->Name().GetData();
  LocalVar local = GetCurrentFunction()->LookupLocal(local_name);

  if (GetExecutionResult()->IsLValue()) {
    GetExecutionResult()->SetDestination(local);
    return;
  }

  // The caller wants the R-Value of the identifier. So, we need to load it. If
  // the caller did not provide a destination register, we're done. If the
  // caller provided a destination, we need to move the value of the identifier
  // into the provided destination.

  if (!GetExecutionResult()->HasDestination()) {
    GetExecutionResult()->SetDestination(local.ValueOf());
    return;
  }

  LocalVar dest = GetExecutionResult()->GetOrCreateDestination(node->GetType());

  // If the local we want the R-Value of is a parameter, we can't take its
  // pointer for the deref, so we use an assignment. Otherwise, a deref is good.
  if (auto *local_info = GetCurrentFunction()->LookupLocalInfoByName(local_name); local_info->IsParameter()) {
    BuildAssign(dest, local.ValueOf(), node->GetType());
  } else {
    BuildDeref(dest, local, node->GetType());
  }

  GetExecutionResult()->SetDestination(dest);
}

void BytecodeGenerator::VisitImplicitCastExpr(ast::ImplicitCastExpr *node) {
  LocalVar input = VisitExpressionForRValue(node->Input());

  switch (node->GetCastKind()) {
    case ast::CastKind::SqlBoolToBool: {
      LocalVar dest = GetExecutionResult()->GetOrCreateDestination(node->GetType());
      GetEmitter()->Emit(Bytecode::ForceBoolTruth, dest, input);
      GetExecutionResult()->SetDestination(dest.ValueOf());
      break;
    }
    case ast::CastKind::BoolToSqlBool: {
      LocalVar dest = GetExecutionResult()->GetOrCreateDestination(node->GetType());
      GetEmitter()->Emit(Bytecode::InitBool, dest, input);
      GetExecutionResult()->SetDestination(dest);
      break;
    }
    case ast::CastKind::IntToSqlInt: {
      LocalVar dest = GetExecutionResult()->GetOrCreateDestination(node->GetType());
      ast::Expr *arg = node->Input();
      Bytecode bytecode = Bytecode::InitInteger;

      if (arg->IsIntegerLiteral()) {
        int64_t input_val = arg->As<ast::LitExpr>()->Int64Val();
        bool fits_in_int = static_cast<int64_t>(std::numeric_limits<int>::lowest()) <= input_val &&
                           input_val <= static_cast<int64_t>(std::numeric_limits<int>::max());
        if (!fits_in_int) {
          bytecode = Bytecode::InitInteger64;
        }
      }
      GetEmitter()->Emit(bytecode, dest, input);
      GetExecutionResult()->SetDestination(dest);
      break;
    }
    case ast::CastKind::BitCast:
    case ast::CastKind::IntegralCast: {
      // As an optimization, we only issue a new assignment if the input and
      // output types of the cast have different sizes.
      if (node->Input()->GetType()->GetSize() != node->GetType()->GetSize()) {
        LocalVar dest = GetExecutionResult()->GetOrCreateDestination(node->GetType());
        BuildAssign(dest, input, node->GetType());
        GetExecutionResult()->SetDestination(dest.ValueOf());
      } else {
        GetExecutionResult()->SetDestination(input);
      }
      break;
    }
    case ast::CastKind::FloatToSqlReal: {
      LocalVar dest = GetExecutionResult()->GetOrCreateDestination(node->GetType());
      GetEmitter()->Emit(Bytecode::InitReal, dest, input);
      GetExecutionResult()->SetDestination(dest);
      break;
    }
    case ast::CastKind::SqlIntToSqlReal: {
      LocalVar dest = GetExecutionResult()->GetOrCreateDestination(node->GetType());
      GetEmitter()->Emit(Bytecode::IntegerToReal, dest, input);
      GetExecutionResult()->SetDestination(dest);
      break;
    }
    default: {
      throw NOT_IMPLEMENTED_EXCEPTION(
          fmt::format("'{}' cast is not implemented", ast::CastKindToString(node->GetCastKind())));
    }
  }
}

void BytecodeGenerator::VisitArrayIndexExpr(ast::IndexExpr *node) {
  // The type and the element's size
  auto *type = node->Object()->GetType()->As<ast::ArrayType>();
  auto elem_size = type->GetElementType()->GetSize();

  // First, we need to get the base address of the array
  LocalVar arr;
  if (type->HasKnownLength()) {
    arr = VisitExpressionForLValue(node->Object());
  } else {
    arr = VisitExpressionForRValue(node->Object());
  }

  // The next step is to compute the address of the element at the desired index
  // stored in the IndexExpr node. There are two cases we handle:
  //
  // 1. The index is a constant literal
  // 2. The index is variable
  //
  // If the index is a constant literal (e.g., x[4]), then we can immediately
  // compute the offset of the element, and issue a vanilla Lea instruction.
  //
  // If the index is not a constant, we need to evaluate the expression to
  // produce the index, then issue a LeaScaled instruction to compute the
  // address.

  LocalVar elem_ptr = GetCurrentFunction()->NewLocal(node->GetType()->PointerTo());

  if (node->Index()->IsIntegerLiteral()) {
    const auto index = static_cast<int32_t>(node->Index()->As<ast::LitExpr>()->Int64Val());
    TERRIER_ASSERT(index >= 0, "Array indexes must be non-negative");
    GetEmitter()->EmitLea(elem_ptr, arr, (elem_size * index));
  } else {
    LocalVar index = VisitExpressionForRValue(node->Index());
    GetEmitter()->EmitLeaScaled(elem_ptr, arr, index, elem_size, 0);
  }

  elem_ptr = elem_ptr.ValueOf();

  if (GetExecutionResult()->IsLValue()) {
    GetExecutionResult()->SetDestination(elem_ptr);
    return;
  }

  // The caller wants the value of the array element. We just computed the
  // element's pointer (in element_ptr). Just dereference it into the desired
  // location and be done with it.

  LocalVar dest = GetExecutionResult()->GetOrCreateDestination(node->GetType());
  BuildDeref(dest, elem_ptr, node->GetType());
  GetExecutionResult()->SetDestination(dest.ValueOf());
}

void BytecodeGenerator::VisitMapIndexExpr(ast::IndexExpr *node) {}

void BytecodeGenerator::VisitIndexExpr(ast::IndexExpr *node) {
  if (node->Object()->GetType()->IsArrayType()) {
    VisitArrayIndexExpr(node);
  } else {
    VisitMapIndexExpr(node);
  }
}

void BytecodeGenerator::VisitBlockStmt(ast::BlockStmt *node) {
  for (auto *stmt : node->Statements()) {
    Visit(stmt);
  }
}

void BytecodeGenerator::VisitVariableDecl(ast::VariableDecl *node) {
  // Register a new local variable in the function. If the variable has an
  // explicit type specifier, prefer using that. Otherwise, use the type of the
  // initial value resolved after semantic analysis.
  ast::Type *type = nullptr;
  if (node->TypeRepr() != nullptr) {
    TERRIER_ASSERT(node->TypeRepr()->GetType() != nullptr,
                   "Variable with explicit type declaration is missing resolved "
                   "type at runtime!");
    type = node->TypeRepr()->GetType();
  } else {
    TERRIER_ASSERT(node->Initial() != nullptr,
                   "Variable without explicit type declaration is missing an "
                   "initialization expression!");
    TERRIER_ASSERT(node->Initial()->GetType() != nullptr, "Variable with initial value is missing resolved type");
    type = node->Initial()->GetType();
  }

  // Register this variable in the function as a local
  LocalVar local = GetCurrentFunction()->NewLocal(type, node->Name().GetData());

  // If there's an initializer, generate code for it now
  if (node->Initial() != nullptr) {
    VisitExpressionForRValue(node->Initial(), local);
  }
}

void BytecodeGenerator::VisitAddressOfExpr(ast::UnaryOpExpr *op) {
  TERRIER_ASSERT(GetExecutionResult()->IsRValue(), "Address-of expressions must be R-values!");
  LocalVar addr = VisitExpressionForLValue(op->Input());
  if (GetExecutionResult()->HasDestination()) {
    LocalVar dest = GetExecutionResult()->GetDestination();
    BuildAssign(dest, addr, op->GetType());
  } else {
    GetExecutionResult()->SetDestination(addr);
  }
}

void BytecodeGenerator::VisitDerefExpr(ast::UnaryOpExpr *op) {
  LocalVar addr = VisitExpressionForRValue(op->Input());
  if (GetExecutionResult()->IsLValue()) {
    GetExecutionResult()->SetDestination(addr);
  } else {
    LocalVar dest = GetExecutionResult()->GetOrCreateDestination(op->GetType());
    BuildDeref(dest, addr, op->GetType());
    GetExecutionResult()->SetDestination(dest.ValueOf());
  }
}

void BytecodeGenerator::VisitArithmeticUnaryExpr(ast::UnaryOpExpr *op) {
  LocalVar dest = GetExecutionResult()->GetOrCreateDestination(op->GetType());
  LocalVar input = VisitExpressionForRValue(op->Input());

  Bytecode bytecode;
  switch (op->Op()) {
    case parsing::Token::Type::MINUS: {
      bytecode = GetIntTypedBytecode(GET_BASE_FOR_INT_TYPES(Bytecode::Neg), op->GetType());
      break;
    }
    case parsing::Token::Type::BIT_NOT: {
      bytecode = GetIntTypedBytecode(GET_BASE_FOR_INT_TYPES(Bytecode::BitNeg), op->GetType());
      break;
    }
    default: {
      UNREACHABLE("Impossible unary operation");
    }
  }

  // Emit
  GetEmitter()->EmitUnaryOp(bytecode, dest, input);

  // Mark where the result is
  GetExecutionResult()->SetDestination(dest.ValueOf());
}

void BytecodeGenerator::VisitLogicalNotExpr(ast::UnaryOpExpr *op) {
  LocalVar dest = GetExecutionResult()->GetOrCreateDestination(op->GetType());
  LocalVar input;
  if (op->GetType()->IsBoolType()) {
    input = VisitExpressionForRValue(op->Input());
    GetEmitter()->EmitUnaryOp(Bytecode::Not, dest, input);
    GetExecutionResult()->SetDestination(dest.ValueOf());
  } else if (op->GetType()->IsSqlBooleanType()) {
    input = VisitExpressionForLValue(op->Input());
    GetEmitter()->EmitUnaryOp(Bytecode::NotSql, dest, input);
    GetExecutionResult()->SetDestination(dest);
  }
}

void BytecodeGenerator::VisitUnaryOpExpr(ast::UnaryOpExpr *node) {
  switch (node->Op()) {
    case parsing::Token::Type::AMPERSAND: {
      VisitAddressOfExpr(node);
      break;
    }
    case parsing::Token::Type::STAR: {
      VisitDerefExpr(node);
      break;
    }
    case parsing::Token::Type::MINUS:
    case parsing::Token::Type::BIT_NOT: {
      VisitArithmeticUnaryExpr(node);
      break;
    }
    case parsing::Token::Type::BANG: {
      VisitLogicalNotExpr(node);
      break;
    }
    default: {
      UNREACHABLE("Impossible unary operation");
    }
  }
}

void BytecodeGenerator::VisitReturnStmt(ast::ReturnStmt *node) {
  if (node->Ret() != nullptr) {
    LocalVar rv = GetCurrentFunction()->GetReturnValueLocal();
    LocalVar result = VisitExpressionForRValue(node->Ret());
    BuildAssign(rv.ValueOf(), result, node->Ret()->GetType());
  }
  GetEmitter()->EmitReturn();
}

void BytecodeGenerator::VisitSqlConversionCall(ast::CallExpr *call, ast::Builtin builtin) {
  TERRIER_ASSERT(call->GetType() != nullptr, "No return type set for call!");

  LocalVar dest = GetExecutionResult()->GetOrCreateDestination(call->GetType());

  switch (builtin) {
    case ast::Builtin::BoolToSql: {
      auto input = VisitExpressionForRValue(call->Arguments()[0]);
      GetEmitter()->Emit(Bytecode::InitBool, dest, input);
      break;
    }
    case ast::Builtin::IntToSql: {
      const auto &arg = call->Arguments()[0];
      Bytecode bytecode = Bytecode::InitInteger;

      if (arg->IsIntegerLiteral()) {
        int64_t input_val = arg->As<ast::LitExpr>()->Int64Val();
        bool fits_in_int = static_cast<int64_t>(std::numeric_limits<int>::lowest()) <= input_val &&
                           input_val <= static_cast<int64_t>(std::numeric_limits<int>::max());
        if (!fits_in_int) {
          bytecode = Bytecode::InitInteger64;
        }
      }
      auto input = VisitExpressionForRValue(arg);
      GetEmitter()->Emit(bytecode, dest, input);
      break;
    }
    case ast::Builtin::FloatToSql: {
      auto input = VisitExpressionForRValue(call->Arguments()[0]);
      GetEmitter()->Emit(Bytecode::InitReal, dest, input);
      break;
    }
    case ast::Builtin::DateToSql: {
      auto year = VisitExpressionForRValue(call->Arguments()[0]);
      auto month = VisitExpressionForRValue(call->Arguments()[1]);
      auto day = VisitExpressionForRValue(call->Arguments()[2]);
      GetEmitter()->Emit(Bytecode::InitDate, dest, year, month, day);
      break;
    }
    case ast::Builtin::TimestampToSql: {
      auto usec = VisitExpressionForRValue(call->Arguments()[0]);
      GetEmitter()->Emit(Bytecode::InitTimestamp, dest, usec);
      break;
    }
    case ast::Builtin::TimestampToSqlYMDHMSMU: {
      auto year = VisitExpressionForRValue(call->Arguments()[0]);
      auto month = VisitExpressionForRValue(call->Arguments()[1]);
      auto day = VisitExpressionForRValue(call->Arguments()[2]);
      auto h = VisitExpressionForRValue(call->Arguments()[3]);
      auto m = VisitExpressionForRValue(call->Arguments()[4]);
      auto s = VisitExpressionForRValue(call->Arguments()[5]);
      auto ms = VisitExpressionForRValue(call->Arguments()[6]);
      auto us = VisitExpressionForRValue(call->Arguments()[7]);
      GetEmitter()->Emit(Bytecode::InitTimestampYMDHMSMU, dest, year, month, day, h, m, s, ms, us);
      break;
    }
    case ast::Builtin::StringToSql: {
      auto string_lit = call->Arguments()[0]->As<ast::LitExpr>()->StringVal();
      auto static_string = NewStaticString(call->GetType()->GetContext(), string_lit);
      GetEmitter()->EmitInitString(dest, static_string, string_lit.GetLength());
      break;
    }
    case ast::Builtin::SqlToBool: {
      auto input = VisitExpressionForLValue(call->Arguments()[0]);
      GetEmitter()->Emit(Bytecode::ForceBoolTruth, dest, input);
      GetExecutionResult()->SetDestination(dest.ValueOf());
      break;
    }

#define GEN_CASE(Builtin, Bytecode)                              \
  case Builtin: {                                                \
    auto input = VisitExpressionForLValue(call->Arguments()[0]); \
    GetEmitter()->Emit(Bytecode, dest, input);                   \
    break;                                                       \
  }
      GEN_CASE(ast::Builtin::ConvertBoolToInteger, Bytecode::BoolToInteger);
      GEN_CASE(ast::Builtin::ConvertIntegerToReal, Bytecode::IntegerToReal);
      GEN_CASE(ast::Builtin::ConvertDateToTimestamp, Bytecode::DateToTimestamp);
      GEN_CASE(ast::Builtin::ConvertStringToBool, Bytecode::StringToBool);
      GEN_CASE(ast::Builtin::ConvertStringToInt, Bytecode::StringToInteger);
      GEN_CASE(ast::Builtin::ConvertStringToReal, Bytecode::StringToReal);
      GEN_CASE(ast::Builtin::ConvertStringToDate, Bytecode::StringToDate);
      GEN_CASE(ast::Builtin::ConvertStringToTime, Bytecode::StringToTimestamp);
#undef GEN_CASE

    default: {
      UNREACHABLE("Impossible SQL conversion call");
    }
  }
}

void BytecodeGenerator::VisitNullValueCall(ast::CallExpr *call, UNUSED_ATTRIBUTE ast::Builtin builtin) {
  switch (builtin) {
    case ast::Builtin::IsValNull: {
      LocalVar result = GetExecutionResult()->GetOrCreateDestination(call->GetType());
      LocalVar input = VisitExpressionForLValue(call->Arguments()[0]);
      GetEmitter()->Emit(Bytecode::ValIsNull, result, input);
      GetExecutionResult()->SetDestination(result.ValueOf());
      break;
    }
    case ast::Builtin::InitSqlNull: {
      // The type of NULL to be created should have been set in sema.
      // Per discussions with pmenon, the NULL type should be determined during bytecode generation.
      // Currently, all SQL types do not need special behavior for NULLs, and it suffices to create
      // a Val::Null() to handle every use-case. However, if custom NULL objects are required in the
      // future, then the switching on the type of the NULL should also be done in this function.
      // The idea is to avoid the overhead of doing it at runtime.
      auto dest = GetExecutionResult()->GetOrCreateDestination(call->GetType());
      GetEmitter()->Emit(Bytecode::InitSqlNull, dest);
      break;
    }
    default:
      UNREACHABLE("VisitNullValueCall unknown builtin type.");
  }
}

void BytecodeGenerator::VisitSqlStringLikeCall(ast::CallExpr *call) {
  auto dest = GetExecutionResult()->GetOrCreateDestination(call->GetType());
  auto input = VisitExpressionForLValue(call->Arguments()[0]);
  auto pattern = VisitExpressionForLValue(call->Arguments()[1]);
  GetEmitter()->Emit(Bytecode::Like, dest, input, pattern);
  GetExecutionResult()->SetDestination(dest);
}

void BytecodeGenerator::VisitBuiltinDateFunctionCall(ast::CallExpr *call, ast::Builtin builtin) {
  auto dest = GetExecutionResult()->GetOrCreateDestination(call->GetType());
  auto input = VisitExpressionForLValue(call->Arguments()[0]);
  auto date_type =
      sql::DatePartType(call->Arguments()[1]->As<ast::CallExpr>()->Arguments()[0]->As<ast::LitExpr>()->Int64Val());

  switch (date_type) {
    case sql::DatePartType::YEAR:
      GetEmitter()->Emit(Bytecode::ExtractYearFromDate, dest, input);
      break;
    default:
      UNREACHABLE("Unimplemented DatePartType");
  }
  GetExecutionResult()->SetDestination(dest);
}

void BytecodeGenerator::VisitBuiltinTableIterCall(ast::CallExpr *call, ast::Builtin builtin) {
  // The first argument to all calls is a pointer to the TVI
  LocalVar iter = VisitExpressionForRValue(call->Arguments()[0]);

  switch (builtin) {
    case ast::Builtin::TableIterInit: {
      // The second argument should be the execution context
      LocalVar exec_ctx = VisitExpressionForRValue(call->Arguments()[1]);
      // The third argument is the table oid, which is integer-typed
      LocalVar table_oid = VisitExpressionForRValue(call->Arguments()[2]);
      // The fourth argument is the array of oids
      auto *arr_type = call->Arguments()[3]->GetType()->As<ast::ArrayType>();
      LocalVar arr = VisitExpressionForLValue(call->Arguments()[3]);
      // Emit the initialization codes
      GetEmitter()->EmitTableIterInit(Bytecode::TableVectorIteratorInit, iter, exec_ctx, table_oid, arr,
                                      static_cast<uint32_t>(arr_type->GetLength()));
      GetEmitter()->Emit(Bytecode::TableVectorIteratorPerformInit, iter);
      break;
    }
    case ast::Builtin::TableIterAdvance: {
      LocalVar cond = GetExecutionResult()->GetOrCreateDestination(call->GetType());
      GetEmitter()->Emit(Bytecode::TableVectorIteratorNext, cond, iter);
      GetExecutionResult()->SetDestination(cond.ValueOf());
      break;
    }
    case ast::Builtin::TableIterGetVPI: {
      LocalVar vpi = GetExecutionResult()->GetOrCreateDestination(call->GetType());
      GetEmitter()->Emit(Bytecode::TableVectorIteratorGetVPI, vpi, iter);
      GetExecutionResult()->SetDestination(vpi.ValueOf());
      break;
    }
    case ast::Builtin::TableIterClose: {
      GetEmitter()->Emit(Bytecode::TableVectorIteratorFree, iter);
      break;
    }
    default: {
      UNREACHABLE("Impossible table iteration call");
    }
  }
}

void BytecodeGenerator::VisitBuiltinTableIterParallelCall(ast::CallExpr *call) {
  // The first argument is the table oid, which is integer-typed.
  LocalVar table_oid = VisitExpressionForRValue(call->Arguments()[0]);
  // The second argument is the array of column oids.
  auto *arr_type = call->Arguments()[1]->GetType()->As<ast::ArrayType>();
  LocalVar col_oids = VisitExpressionForLValue(call->Arguments()[1]);
  // The third argument is the query state.
  LocalVar query_state = VisitExpressionForRValue(call->Arguments()[2]);
  // The fourth argument should be the execution context.
  LocalVar exec_ctx = VisitExpressionForRValue(call->Arguments()[3]);
  // The fifth argument is the scan function as an identifier.
  const auto scan_fn_name = call->Arguments()[4]->As<ast::IdentifierExpr>()->Name();
  // Emit the bytecode.
  GetEmitter()->EmitParallelTableScan(table_oid, col_oids, static_cast<uint32_t>(arr_type->GetLength()), query_state,
                                      exec_ctx, LookupFuncIdByName(scan_fn_name.GetData()));
}

void BytecodeGenerator::VisitBuiltinVPICall(ast::CallExpr *call, ast::Builtin builtin) {
  TERRIER_ASSERT(call->GetType() != nullptr, "No return type set for call!");

  // The first argument to all calls is a pointer to the VPI
  LocalVar vpi = VisitExpressionForRValue(call->Arguments()[0]);

  switch (builtin) {
    case ast::Builtin::VPIInit: {
      LocalVar vector_projection = VisitExpressionForRValue(call->Arguments()[1]);
      if (call->Arguments().size() == 3) {
        LocalVar tid_list = VisitExpressionForRValue(call->Arguments()[2]);
        GetEmitter()->Emit(Bytecode::VPIInitWithList, vpi, vector_projection, tid_list);
      } else {
        GetEmitter()->Emit(Bytecode::VPIInit, vpi, vector_projection);
      }
      break;
    }
    case ast::Builtin::VPIFree: {
      GetEmitter()->Emit(Bytecode::VPIFree, vpi);
      break;
    }
    case ast::Builtin::VPIIsFiltered: {
      LocalVar is_filtered = GetExecutionResult()->GetOrCreateDestination(call->GetType());
      GetEmitter()->Emit(Bytecode::VPIIsFiltered, is_filtered, vpi);
      GetExecutionResult()->SetDestination(is_filtered.ValueOf());
      break;
    }
    case ast::Builtin::VPIGetSelectedRowCount: {
      LocalVar count = GetExecutionResult()->GetOrCreateDestination(call->GetType());
      GetEmitter()->Emit(Bytecode::VPIGetSelectedRowCount, count, vpi);
      GetExecutionResult()->SetDestination(count.ValueOf());
      break;
    }
    case ast::Builtin::VPIGetVectorProjection: {
      LocalVar vector_projection = GetExecutionResult()->GetOrCreateDestination(call->GetType());
      GetEmitter()->Emit(Bytecode::VPIGetVectorProjection, vector_projection, vpi);
      GetExecutionResult()->SetDestination(vector_projection.ValueOf());
      break;
    }
    case ast::Builtin::VPIHasNext:
    case ast::Builtin::VPIHasNextFiltered: {
      const Bytecode bytecode =
          builtin == ast::Builtin::VPIHasNext ? Bytecode::VPIHasNext : Bytecode::VPIHasNextFiltered;
      LocalVar cond = GetExecutionResult()->GetOrCreateDestination(call->GetType());
      GetEmitter()->Emit(bytecode, cond, vpi);
      GetExecutionResult()->SetDestination(cond.ValueOf());
      break;
    }
    case ast::Builtin::VPIAdvance: {
      GetEmitter()->Emit(Bytecode::VPIAdvance, vpi);
      break;
    }
    case ast::Builtin::VPIAdvanceFiltered: {
      GetEmitter()->Emit(Bytecode::VPIAdvanceFiltered, vpi);
      break;
    }
    case ast::Builtin::VPISetPosition: {
      LocalVar index = VisitExpressionForRValue(call->Arguments()[1]);
      GetEmitter()->Emit(Bytecode::VPISetPosition, vpi, index);
      break;
    }
    case ast::Builtin::VPISetPositionFiltered: {
      LocalVar index = VisitExpressionForRValue(call->Arguments()[1]);
      GetEmitter()->Emit(Bytecode::VPISetPositionFiltered, vpi, index);
      break;
    }
    case ast::Builtin::VPIMatch: {
      LocalVar match = VisitExpressionForRValue(call->Arguments()[1]);
      GetEmitter()->Emit(Bytecode::VPIMatch, vpi, match);
      break;
    }
    case ast::Builtin::VPIReset: {
      GetEmitter()->Emit(Bytecode::VPIReset, vpi);
      break;
    }
    case ast::Builtin::VPIResetFiltered: {
      GetEmitter()->Emit(Bytecode::VPIResetFiltered, vpi);
      break;
    }
    case ast::Builtin::VPIGetSlot: {
      LocalVar slot = GetExecutionResult()->GetOrCreateDestination(call->GetType());
      GetEmitter()->Emit(Bytecode::VPIGetSlot, slot, vpi);
      GetExecutionResult()->SetDestination(slot.ValueOf());
      break;
    }

    case ast::Builtin::VPIGetPointer: {
      LocalVar result = GetExecutionResult()->GetOrCreateDestination(call->GetType());
      const uint32_t col_idx = call->Arguments()[1]->As<ast::LitExpr>()->Int64Val();
      GetEmitter()->EmitVPIGet(Bytecode::VPIGetPointer, result, vpi, col_idx);
      break;
    }
#define GEN_CASE(BuiltinName, Bytecode)                                              \
  case ast::Builtin::BuiltinName: {                                                  \
    LocalVar result = GetExecutionResult()->GetOrCreateDestination(call->GetType()); \
    const uint32_t col_idx = call->Arguments()[1]->As<ast::LitExpr>()->Int64Val();   \
    GetEmitter()->EmitVPIGet(Bytecode, result, vpi, col_idx);                        \
    break;                                                                           \
  }                                                                                  \
  case ast::Builtin::BuiltinName##Null: {                                            \
    LocalVar result = GetExecutionResult()->GetOrCreateDestination(call->GetType()); \
    const uint32_t col_idx = call->Arguments()[1]->As<ast::LitExpr>()->Int64Val();   \
    GetEmitter()->EmitVPIGet(Bytecode##Null, result, vpi, col_idx);                  \
    break;                                                                           \
  }

      GEN_CASE(VPIGetBool, Bytecode::VPIGetBool);
      GEN_CASE(VPIGetTinyInt, Bytecode::VPIGetTinyInt);
      GEN_CASE(VPIGetSmallInt, Bytecode::VPIGetSmallInt);
      GEN_CASE(VPIGetInt, Bytecode::VPIGetInteger);
      GEN_CASE(VPIGetBigInt, Bytecode::VPIGetBigInt);
      GEN_CASE(VPIGetReal, Bytecode::VPIGetReal);
      GEN_CASE(VPIGetDouble, Bytecode::VPIGetDouble);
      GEN_CASE(VPIGetDate, Bytecode::VPIGetDate);
      GEN_CASE(VPIGetTimestamp, Bytecode::VPIGetTimestamp);
      GEN_CASE(VPIGetString, Bytecode::VPIGetString);
#undef GEN_CASE

#define GEN_CASE(BuiltinName, Bytecode)                                  \
  case ast::Builtin::BuiltinName: {                                      \
    auto input = VisitExpressionForLValue(call->Arguments()[1]);         \
    auto col_idx = call->Arguments()[2]->As<ast::LitExpr>()->Int64Val(); \
    GetEmitter()->EmitVPISet(Bytecode, vpi, input, col_idx);             \
    break;                                                               \
  }                                                                      \
  case ast::Builtin::BuiltinName##Null: {                                \
    auto input = VisitExpressionForLValue(call->Arguments()[1]);         \
    auto col_idx = call->Arguments()[2]->As<ast::LitExpr>()->Int64Val(); \
    GetEmitter()->EmitVPISet(Bytecode##Null, vpi, input, col_idx);       \
    break;                                                               \
  }

      GEN_CASE(VPISetBool, Bytecode::VPISetBool);
      GEN_CASE(VPISetTinyInt, Bytecode::VPISetTinyInt);
      GEN_CASE(VPISetSmallInt, Bytecode::VPISetSmallInt);
      GEN_CASE(VPISetInt, Bytecode::VPISetInteger);
      GEN_CASE(VPISetBigInt, Bytecode::VPISetBigInt);
      GEN_CASE(VPISetReal, Bytecode::VPISetReal);
      GEN_CASE(VPISetDouble, Bytecode::VPISetDouble);
      GEN_CASE(VPISetDate, Bytecode::VPISetDate);
      GEN_CASE(VPISetTimestamp, Bytecode::VPISetTimestamp);
      GEN_CASE(VPISetString, Bytecode::VPISetString);
#undef GEN_CASE

    default: {
      UNREACHABLE("Impossible table iteration call");
    }
  }
}

void BytecodeGenerator::VisitBuiltinHashCall(ast::CallExpr *call) {
  TERRIER_ASSERT(call->GetType()->IsSpecificBuiltin(ast::BuiltinType::Uint64),
                 "Return type of @hash(...) expected to be 8-byte unsigned hash");
  TERRIER_ASSERT(!call->Arguments().empty(), "@hash() must contain at least one input argument");
  TERRIER_ASSERT(GetExecutionResult() != nullptr, "Caller of @hash() must use result");

  // The running hash value initialized to zero
  LocalVar hash_val = GetExecutionResult()->GetOrCreateDestination(call->GetType());

  GetEmitter()->EmitAssignImm8(hash_val, 0);

  for (uint32_t idx = 0; idx < call->NumArgs(); idx++) {
    TERRIER_ASSERT(call->Arguments()[idx]->GetType()->IsSqlValueType(), "Input to hash must be a SQL value type");

    LocalVar input = VisitExpressionForLValue(call->Arguments()[idx]);
    const auto *type = call->Arguments()[idx]->GetType()->As<ast::BuiltinType>();
    switch (type->GetKind()) {
      case ast::BuiltinType::Integer:
        GetEmitter()->Emit(Bytecode::HashInt, hash_val, input, hash_val.ValueOf());
        break;
      case ast::BuiltinType::Real:
        GetEmitter()->Emit(Bytecode::HashReal, hash_val, input, hash_val.ValueOf());
        break;
      case ast::BuiltinType::StringVal:
        GetEmitter()->Emit(Bytecode::HashString, hash_val, input, hash_val.ValueOf());
        break;
      case ast::BuiltinType::Date:
        GetEmitter()->Emit(Bytecode::HashDate, hash_val, input, hash_val.ValueOf());
        break;
      case ast::BuiltinType::Timestamp:
        GetEmitter()->Emit(Bytecode::HashTimestamp, hash_val, input, hash_val.ValueOf());
      default:
        UNREACHABLE("Hashing this type isn't supported!");
    }
  }

  // Set return
  GetExecutionResult()->SetDestination(hash_val.ValueOf());
}

void BytecodeGenerator::VisitBuiltinFilterManagerCall(ast::CallExpr *call, ast::Builtin builtin) {
  LocalVar filter_manager = VisitExpressionForRValue(call->Arguments()[0]);
  switch (builtin) {
    case ast::Builtin::FilterManagerInit: {
      LocalVar exec_ctx = VisitExpressionForRValue(call->Arguments()[1]);
      GetEmitter()->Emit(Bytecode::FilterManagerInit, filter_manager, exec_ctx);
      break;
    }
    case ast::Builtin::FilterManagerInsertFilter: {
      GetEmitter()->Emit(Bytecode::FilterManagerStartNewClause, filter_manager);

      // Insert all flavors
      for (uint32_t arg_idx = 1; arg_idx < call->NumArgs(); arg_idx++) {
        const std::string func_name = call->Arguments()[arg_idx]->As<ast::IdentifierExpr>()->Name().GetData();
        const FunctionId func_id = LookupFuncIdByName(func_name);
        GetEmitter()->EmitFilterManagerInsertFilter(filter_manager, func_id);
      }
      break;
    }
    case ast::Builtin::FilterManagerRunFilters: {
      LocalVar vpi = VisitExpressionForRValue(call->Arguments()[1]);
      LocalVar exec_ctx = VisitExpressionForRValue(call->Arguments()[2]);
      GetEmitter()->Emit(Bytecode::FilterManagerRunFilters, filter_manager, vpi, exec_ctx);
      break;
    }
    case ast::Builtin::FilterManagerFree: {
      GetEmitter()->Emit(Bytecode::FilterManagerFree, filter_manager);
      break;
    }
    default: {
      UNREACHABLE("Impossible filter manager call");
    }
  }
}

void BytecodeGenerator::VisitBuiltinVectorFilterCall(ast::CallExpr *call, ast::Builtin builtin) {
  LocalVar exec_ctx = VisitExpressionForRValue(call->Arguments()[0]);
  LocalVar vector_projection = VisitExpressionForRValue(call->Arguments()[1]);
  LocalVar tid_list = VisitExpressionForRValue(call->Arguments()[4]);

#define GEN_CASE(BYTECODE)                                                                         \
  LocalVar left_col = VisitExpressionForRValue(call->Arguments()[2]);                              \
  if (!call->Arguments()[3]->GetType()->IsIntegerType()) {                                         \
    LocalVar right_val = VisitExpressionForLValue(call->Arguments()[3]);                           \
    GetEmitter()->Emit(BYTECODE##Val, exec_ctx, vector_projection, left_col, right_val, tid_list); \
  } else {                                                                                         \
    LocalVar right_col = VisitExpressionForRValue(call->Arguments()[3]);                           \
    GetEmitter()->Emit(BYTECODE, exec_ctx, vector_projection, left_col, right_col, tid_list);      \
  }

  switch (builtin) {
    case ast::Builtin::VectorFilterEqual: {
      GEN_CASE(Bytecode::VectorFilterEqual);
      break;
    }
    case ast::Builtin::VectorFilterGreaterThan: {
      GEN_CASE(Bytecode::VectorFilterGreaterThan);
      break;
    }
    case ast::Builtin::VectorFilterGreaterThanEqual: {
      GEN_CASE(Bytecode::VectorFilterGreaterThanEqual);
      break;
    }
    case ast::Builtin::VectorFilterLessThan: {
      GEN_CASE(Bytecode::VectorFilterLessThan);
      break;
    }
    case ast::Builtin::VectorFilterLessThanEqual: {
      GEN_CASE(Bytecode::VectorFilterLessThanEqual);
      break;
    }
    case ast::Builtin::VectorFilterNotEqual: {
      GEN_CASE(Bytecode::VectorFilterNotEqual);
      break;
    }
    case ast::Builtin::VectorFilterLike: {
      GEN_CASE(Bytecode::VectorFilterLike);
      break;
    }
    case ast::Builtin::VectorFilterNotLike: {
      GEN_CASE(Bytecode::VectorFilterNotLike);
      break;
    }
    default: {
      UNREACHABLE("Impossible vector filter executor call");
    }
  }
#undef GEN_CASE
}

void BytecodeGenerator::VisitBuiltinAggHashTableCall(ast::CallExpr *call, ast::Builtin builtin) {
  switch (builtin) {
    case ast::Builtin::AggHashTableInit: {
      LocalVar agg_ht = VisitExpressionForRValue(call->Arguments()[0]);
      LocalVar exec_ctx = VisitExpressionForRValue(call->Arguments()[1]);
      LocalVar memory = VisitExpressionForRValue(call->Arguments()[2]);
      LocalVar entry_size = VisitExpressionForRValue(call->Arguments()[3]);
      GetEmitter()->Emit(Bytecode::AggregationHashTableInit, agg_ht, exec_ctx, memory, entry_size);
      break;
    }
    case ast::Builtin::AggHashTableInsert: {
      LocalVar dest = GetExecutionResult()->GetOrCreateDestination(call->GetType());
      LocalVar agg_ht = VisitExpressionForRValue(call->Arguments()[0]);
      LocalVar hash = VisitExpressionForRValue(call->Arguments()[1]);
      Bytecode bytecode = Bytecode::AggregationHashTableAllocTuple;
      if (call->Arguments().size() > 2) {
        TERRIER_ASSERT(call->Arguments()[2]->IsBoolLiteral(), "Last argument must be a boolean literal");
        const bool partitioned = call->Arguments()[2]->As<ast::LitExpr>()->BoolVal();
        bytecode = partitioned ? Bytecode::AggregationHashTableAllocTuplePartitioned
                               : Bytecode::AggregationHashTableAllocTuple;
      }
      GetEmitter()->Emit(bytecode, dest, agg_ht, hash);
      GetExecutionResult()->SetDestination(dest.ValueOf());
      break;
    }
    case ast::Builtin::AggHashTableLinkEntry: {
      LocalVar agg_ht = VisitExpressionForRValue(call->Arguments()[0]);
      LocalVar entry = VisitExpressionForRValue(call->Arguments()[1]);
      GetEmitter()->Emit(Bytecode::AggregationHashTableLinkHashTableEntry, agg_ht, entry);
      break;
    }
    case ast::Builtin::AggHashTableLookup: {
      LocalVar dest = GetExecutionResult()->GetOrCreateDestination(call->GetType());
      LocalVar agg_ht = VisitExpressionForRValue(call->Arguments()[0]);
      LocalVar hash = VisitExpressionForRValue(call->Arguments()[1]);
      auto key_eq_fn = LookupFuncIdByName(call->Arguments()[2]->As<ast::IdentifierExpr>()->Name().GetData());
      LocalVar arg = VisitExpressionForRValue(call->Arguments()[3]);
      GetEmitter()->EmitAggHashTableLookup(dest, agg_ht, hash, key_eq_fn, arg);
      GetExecutionResult()->SetDestination(dest.ValueOf());
      break;
    }
    case ast::Builtin::AggHashTableProcessBatch: {
      LocalVar agg_ht = VisitExpressionForRValue(call->Arguments()[0]);
      LocalVar vpi = VisitExpressionForRValue(call->Arguments()[1]);
      uint32_t num_keys = call->Arguments()[2]->GetType()->As<ast::ArrayType>()->GetLength();
      LocalVar key_cols = VisitExpressionForLValue(call->Arguments()[2]);
      auto init_agg_fn = LookupFuncIdByName(call->Arguments()[3]->As<ast::IdentifierExpr>()->Name().GetData());
      auto merge_agg_fn = LookupFuncIdByName(call->Arguments()[4]->As<ast::IdentifierExpr>()->Name().GetData());
      LocalVar partitioned = VisitExpressionForRValue(call->Arguments()[5]);
      GetEmitter()->EmitAggHashTableProcessBatch(agg_ht, vpi, num_keys, key_cols, init_agg_fn, merge_agg_fn,
                                                 partitioned);
      break;
    }
    case ast::Builtin::AggHashTableMovePartitions: {
      LocalVar agg_ht = VisitExpressionForRValue(call->Arguments()[0]);
      LocalVar tls = VisitExpressionForRValue(call->Arguments()[1]);
      LocalVar aht_offset = VisitExpressionForRValue(call->Arguments()[2]);
      auto merge_part_fn = LookupFuncIdByName(call->Arguments()[3]->As<ast::IdentifierExpr>()->Name().GetData());
      GetEmitter()->EmitAggHashTableMovePartitions(agg_ht, tls, aht_offset, merge_part_fn);
      break;
    }
    case ast::Builtin::AggHashTableParallelPartitionedScan: {
      LocalVar agg_ht = VisitExpressionForRValue(call->Arguments()[0]);
      LocalVar ctx = VisitExpressionForRValue(call->Arguments()[1]);
      LocalVar tls = VisitExpressionForRValue(call->Arguments()[2]);
      auto scan_part_fn = LookupFuncIdByName(call->Arguments()[3]->As<ast::IdentifierExpr>()->Name().GetData());
      GetEmitter()->EmitAggHashTableParallelPartitionedScan(agg_ht, ctx, tls, scan_part_fn);
      break;
    }
    case ast::Builtin::AggHashTableFree: {
      LocalVar agg_ht = VisitExpressionForRValue(call->Arguments()[0]);
      GetEmitter()->Emit(Bytecode::AggregationHashTableFree, agg_ht);
      break;
    }
    default: {
      UNREACHABLE("Impossible aggregation hash table bytecode");
    }
  }
}

void BytecodeGenerator::VisitBuiltinAggHashTableIterCall(ast::CallExpr *call, ast::Builtin builtin) {
  switch (builtin) {
    case ast::Builtin::AggHashTableIterInit: {
      LocalVar agg_ht_iter = VisitExpressionForRValue(call->Arguments()[0]);
      LocalVar agg_ht = VisitExpressionForRValue(call->Arguments()[1]);
      GetEmitter()->Emit(Bytecode::AggregationHashTableIteratorInit, agg_ht_iter, agg_ht);
      break;
    }
    case ast::Builtin::AggHashTableIterHasNext: {
      LocalVar has_more = GetExecutionResult()->GetOrCreateDestination(call->GetType());
      LocalVar agg_ht_iter = VisitExpressionForRValue(call->Arguments()[0]);
      GetEmitter()->Emit(Bytecode::AggregationHashTableIteratorHasNext, has_more, agg_ht_iter);
      GetExecutionResult()->SetDestination(has_more.ValueOf());
      break;
    }
    case ast::Builtin::AggHashTableIterNext: {
      LocalVar agg_ht_iter = VisitExpressionForRValue(call->Arguments()[0]);
      GetEmitter()->Emit(Bytecode::AggregationHashTableIteratorNext, agg_ht_iter);
      break;
    }
    case ast::Builtin::AggHashTableIterGetRow: {
      LocalVar row_ptr = GetExecutionResult()->GetOrCreateDestination(call->GetType());
      LocalVar agg_ht_iter = VisitExpressionForRValue(call->Arguments()[0]);
      GetEmitter()->Emit(Bytecode::AggregationHashTableIteratorGetRow, row_ptr, agg_ht_iter);
      GetExecutionResult()->SetDestination(row_ptr.ValueOf());
      break;
    }
    case ast::Builtin::AggHashTableIterClose: {
      LocalVar agg_ht_iter = VisitExpressionForRValue(call->Arguments()[0]);
      GetEmitter()->Emit(Bytecode::AggregationHashTableIteratorFree, agg_ht_iter);
      break;
    }
    default: {
      UNREACHABLE("Impossible aggregation hash table iteration bytecode");
    }
  }
}

void BytecodeGenerator::VisitBuiltinAggPartIterCall(ast::CallExpr *call, ast::Builtin builtin) {
  switch (builtin) {
    case ast::Builtin::AggPartIterHasNext: {
      LocalVar has_more = GetExecutionResult()->GetOrCreateDestination(call->GetType());
      LocalVar iter = VisitExpressionForRValue(call->Arguments()[0]);
      GetEmitter()->Emit(Bytecode::AggregationOverflowPartitionIteratorHasNext, has_more, iter);
      GetExecutionResult()->SetDestination(has_more.ValueOf());
      break;
    }
    case ast::Builtin::AggPartIterNext: {
      LocalVar iter = VisitExpressionForRValue(call->Arguments()[0]);
      GetEmitter()->Emit(Bytecode::AggregationOverflowPartitionIteratorNext, iter);
      break;
    }
    case ast::Builtin::AggPartIterGetRow: {
      LocalVar row = GetExecutionResult()->GetOrCreateDestination(call->GetType());
      LocalVar iter = VisitExpressionForRValue(call->Arguments()[0]);
      GetEmitter()->Emit(Bytecode::AggregationOverflowPartitionIteratorGetRow, row, iter);
      GetExecutionResult()->SetDestination(row.ValueOf());
      break;
    }
    case ast::Builtin::AggPartIterGetRowEntry: {
      LocalVar entry = GetExecutionResult()->GetOrCreateDestination(call->GetType());
      LocalVar iter = VisitExpressionForRValue(call->Arguments()[0]);
      GetEmitter()->Emit(Bytecode::AggregationOverflowPartitionIteratorGetRowEntry, entry, iter);
      GetExecutionResult()->SetDestination(entry.ValueOf());
      break;
    }
    case ast::Builtin::AggPartIterGetHash: {
      LocalVar hash = GetExecutionResult()->GetOrCreateDestination(call->GetType());
      LocalVar iter = VisitExpressionForRValue(call->Arguments()[0]);
      GetEmitter()->Emit(Bytecode::AggregationOverflowPartitionIteratorGetHash, hash, iter);
      GetExecutionResult()->SetDestination(hash.ValueOf());
      break;
    }
    default: {
      UNREACHABLE("Impossible aggregation partition iterator bytecode");
    }
  }
}

namespace {

// All aggregate types and bytecodes. Aggregates implement a common interface. Thus, their bytecode
// can be generated by only knowing the type of aggregate.
// Format: Type, Init Op, Advance Op, Result Op, Merge Op, Reset Op, Free Op
#define AGG_CODES(F)                                                                                                   \
  /* COUNT(col) */                                                                                                     \
  F(CountAggregate, CountAggregateInit, CountAggregateAdvance, CountAggregateGetResult, CountAggregateMerge,           \
    CountAggregateReset, CountAggregateFree)                                                                           \
  /* COUNT(*) */                                                                                                       \
  F(CountStarAggregate, CountStarAggregateInit, CountStarAggregateAdvance, CountStarAggregateGetResult,                \
    CountStarAggregateMerge, CountStarAggregateReset, CountStarAggregateFree)                                          \
  /* AVG(col) */                                                                                                       \
  F(AvgAggregate, AvgAggregateInit, AvgAggregateAdvanceInteger, AvgAggregateGetResult, AvgAggregateMerge,              \
    AvgAggregateReset, AvgAggregateFree)                                                                               \
  /* MAX(int_col) */                                                                                                   \
  F(IntegerMaxAggregate, IntegerMaxAggregateInit, IntegerMaxAggregateAdvance, IntegerMaxAggregateGetResult,            \
    IntegerMaxAggregateMerge, IntegerMaxAggregateReset, IntegerMaxAggregateFree)                                       \
  /* MIN(int_col) */                                                                                                   \
  F(IntegerMinAggregate, IntegerMinAggregateInit, IntegerMinAggregateAdvance, IntegerMinAggregateGetResult,            \
    IntegerMinAggregateMerge, IntegerMinAggregateReset, IntegerMinAggregateFree)                                       \
  /* SUM(int_col) */                                                                                                   \
  F(IntegerSumAggregate, IntegerSumAggregateInit, IntegerSumAggregateAdvance, IntegerSumAggregateGetResult,            \
    IntegerSumAggregateMerge, IntegerSumAggregateReset, IntegerSumAggregateFree)                                       \
  /* MAX(real_col) */                                                                                                  \
  F(RealMaxAggregate, RealMaxAggregateInit, RealMaxAggregateAdvance, RealMaxAggregateGetResult, RealMaxAggregateMerge, \
    RealMaxAggregateReset, RealMaxAggregateFree)                                                                       \
  /* MIN(real_col) */                                                                                                  \
  F(RealMinAggregate, RealMinAggregateInit, RealMinAggregateAdvance, RealMinAggregateGetResult, RealMinAggregateMerge, \
    RealMinAggregateReset, RealMinAggregateFree)                                                                       \
  /* SUM(real_col) */                                                                                                  \
  F(RealSumAggregate, RealSumAggregateInit, RealSumAggregateAdvance, RealSumAggregateGetResult, RealSumAggregateMerge, \
    RealSumAggregateReset, RealSumAggregateFree)                                                                       \
  /* MAX(date_col) */                                                                                                  \
  F(DateMaxAggregate, DateMaxAggregateInit, DateMaxAggregateAdvance, DateMaxAggregateGetResult, DateMaxAggregateMerge, \
    DateMaxAggregateReset, DateMaxAggregateFree)                                                                       \
  /* MIN(date_col) */                                                                                                  \
  F(DateMinAggregate, DateMinAggregateInit, DateMinAggregateAdvance, DateMinAggregateGetResult, DateMinAggregateMerge, \
    DateMinAggregateReset, DateMinAggregateFree)                                                                       \
  /* MAX(string_col) */                                                                                                \
  F(StringMaxAggregate, StringMaxAggregateInit, StringMaxAggregateAdvance, StringMaxAggregateGetResult,                \
    StringMaxAggregateMerge, StringMaxAggregateReset, StringMaxAggregateFree)                                          \
  /* MIN(string_col) */                                                                                                \
  F(StringMinAggregate, StringMinAggregateInit, StringMinAggregateAdvance, StringMinAggregateGetResult,                \
    StringMinAggregateMerge, StringMinAggregateReset, StringMinAggregateFree)

enum class AggOpKind : uint8_t { Init = 0, Advance = 1, GetResult = 2, Merge = 3, Reset = 4, Free = 5 };

// Given an aggregate kind and the operation to perform on it, determine the
// appropriate bytecode
template <AggOpKind OpKind>
Bytecode OpForAgg(ast::BuiltinType::Kind agg_kind);

template <>
Bytecode OpForAgg<AggOpKind::Init>(const ast::BuiltinType::Kind agg_kind) {
  switch (agg_kind) {
    default: {
      UNREACHABLE("Impossible aggregate type");
    }
#define ENTRY(Type, Init, Advance, GetResult, Merge, Reset, Free) \
  case ast::BuiltinType::Type:                                    \
    return Bytecode::Init;
      AGG_CODES(ENTRY)
#undef ENTRY
  }
}

template <>
Bytecode OpForAgg<AggOpKind::Advance>(const ast::BuiltinType::Kind agg_kind) {
  switch (agg_kind) {
    default: {
      UNREACHABLE("Impossible aggregate type");
    }
#define ENTRY(Type, Init, Advance, GetResult, Merge, Reset, Free) \
  case ast::BuiltinType::Type:                                    \
    return Bytecode::Advance;
      AGG_CODES(ENTRY)
#undef ENTRY
  }
}

template <>
Bytecode OpForAgg<AggOpKind::GetResult>(const ast::BuiltinType::Kind agg_kind) {
  switch (agg_kind) {
    default: {
      UNREACHABLE("Impossible aggregate type");
    }
#define ENTRY(Type, Init, Advance, GetResult, Merge, Reset, Free) \
  case ast::BuiltinType::Type:                                    \
    return Bytecode::GetResult;
      AGG_CODES(ENTRY)
#undef ENTRY
  }
}

template <>
Bytecode OpForAgg<AggOpKind::Merge>(const ast::BuiltinType::Kind agg_kind) {
  switch (agg_kind) {
    default: {
      UNREACHABLE("Impossible aggregate type");
    }
#define ENTRY(Type, Init, Advance, GetResult, Merge, Reset, Free) \
  case ast::BuiltinType::Type:                                    \
    return Bytecode::Merge;
      AGG_CODES(ENTRY)
#undef ENTRY
  }
}

template <>
Bytecode OpForAgg<AggOpKind::Reset>(const ast::BuiltinType::Kind agg_kind) {
  switch (agg_kind) {
    default: {
      UNREACHABLE("Impossible aggregate type");
    }
#define ENTRY(Type, Init, Advance, GetResult, Merge, Reset, Free) \
  case ast::BuiltinType::Type:                                    \
    return Bytecode::Reset;
      AGG_CODES(ENTRY)
#undef ENTRY
  }
}

}  // namespace

void BytecodeGenerator::VisitBuiltinAggregatorCall(ast::CallExpr *call, ast::Builtin builtin) {
  switch (builtin) {
    case ast::Builtin::AggInit:
    case ast::Builtin::AggReset: {
      for (const auto &arg : call->Arguments()) {
        const auto agg_kind = arg->GetType()->GetPointeeType()->As<ast::BuiltinType>()->GetKind();
        LocalVar input = VisitExpressionForRValue(arg);
        Bytecode bytecode;
        if (builtin == ast::Builtin::AggInit) {
          bytecode = OpForAgg<AggOpKind::Init>(agg_kind);
        } else {
          bytecode = OpForAgg<AggOpKind::Reset>(agg_kind);
        }
        GetEmitter()->Emit(bytecode, input);
      }
      break;
    }
    case ast::Builtin::AggAdvance: {
      const auto &args = call->Arguments();
      const auto agg_kind = args[0]->GetType()->GetPointeeType()->As<ast::BuiltinType>()->GetKind();
      LocalVar agg = VisitExpressionForRValue(args[0]);
      LocalVar input = VisitExpressionForRValue(args[1]);
      Bytecode bytecode = OpForAgg<AggOpKind::Advance>(agg_kind);

      // Hack to handle advancing AvgAggregates with float/double precision numbers. The default
      // behavior in OpForAgg() is to use AvgAggregateAdvanceInteger.
      if (agg_kind == ast::BuiltinType::AvgAggregate &&
          args[1]->GetType()->GetPointeeType()->IsSpecificBuiltin(ast::BuiltinType::Real)) {
        bytecode = Bytecode::AvgAggregateAdvanceReal;
      }

      GetEmitter()->Emit(bytecode, agg, input);
      break;
    }
    case ast::Builtin::AggMerge: {
      const auto &args = call->Arguments();
      const auto agg_kind = args[0]->GetType()->GetPointeeType()->As<ast::BuiltinType>()->GetKind();
      LocalVar agg_1 = VisitExpressionForRValue(args[0]);
      LocalVar agg_2 = VisitExpressionForRValue(args[1]);
      Bytecode bytecode = OpForAgg<AggOpKind::Merge>(agg_kind);
      GetEmitter()->Emit(bytecode, agg_1, agg_2);
      break;
    }
    case ast::Builtin::AggResult: {
      const auto &args = call->Arguments();
      const auto agg_kind = args[0]->GetType()->GetPointeeType()->As<ast::BuiltinType>()->GetKind();
      LocalVar result = GetExecutionResult()->GetOrCreateDestination(call->GetType());
      LocalVar agg = VisitExpressionForRValue(args[0]);
      Bytecode bytecode = OpForAgg<AggOpKind::GetResult>(agg_kind);
      GetEmitter()->Emit(bytecode, result, agg);
      break;
    }
    default: {
      UNREACHABLE("Impossible aggregator call");
    }
  }
}

void BytecodeGenerator::VisitBuiltinJoinHashTableCall(ast::CallExpr *call, ast::Builtin builtin) {
  // The join hash table is always the first argument to all JHT calls
  LocalVar join_hash_table = VisitExpressionForRValue(call->Arguments()[0]);

  switch (builtin) {
    case ast::Builtin::JoinHashTableInit: {
      LocalVar exec_ctx = VisitExpressionForRValue(call->Arguments()[1]);
      LocalVar memory = VisitExpressionForRValue(call->Arguments()[2]);
      LocalVar entry_size = VisitExpressionForRValue(call->Arguments()[3]);
      GetEmitter()->Emit(Bytecode::JoinHashTableInit, join_hash_table, exec_ctx, memory, entry_size);
      break;
    }
    case ast::Builtin::JoinHashTableInsert: {
      LocalVar dest = GetExecutionResult()->GetOrCreateDestination(call->GetType());
      LocalVar hash = VisitExpressionForRValue(call->Arguments()[1]);
      GetEmitter()->Emit(Bytecode::JoinHashTableAllocTuple, dest, join_hash_table, hash);
      GetExecutionResult()->SetDestination(dest.ValueOf());
      break;
    }
    case ast::Builtin::JoinHashTableBuild: {
      GetEmitter()->Emit(Bytecode::JoinHashTableBuild, join_hash_table);
      break;
    }
    case ast::Builtin::JoinHashTableBuildParallel: {
      LocalVar tls = VisitExpressionForRValue(call->Arguments()[1]);
      LocalVar jht_offset = VisitExpressionForRValue(call->Arguments()[2]);
      GetEmitter()->Emit(Bytecode::JoinHashTableBuildParallel, join_hash_table, tls, jht_offset);
      break;
    }
    case ast::Builtin::JoinHashTableLookup: {
      LocalVar ht_entry_iter = VisitExpressionForRValue(call->Arguments()[1]);
      LocalVar hash = VisitExpressionForRValue(call->Arguments()[2]);
      GetEmitter()->Emit(Bytecode::JoinHashTableLookup, join_hash_table, ht_entry_iter, hash);
      break;
    }
    case ast::Builtin::JoinHashTableFree: {
      GetEmitter()->Emit(Bytecode::JoinHashTableFree, join_hash_table);
      break;
    }
    default: {
      UNREACHABLE("Impossible join hash table call");
    }
  }
}

void BytecodeGenerator::VisitBuiltinHashTableEntryIteratorCall(ast::CallExpr *call, ast::Builtin builtin) {
  // The hash table entry iterator is always the first argument to all calls
  LocalVar ht_entry_iter = VisitExpressionForRValue(call->Arguments()[0]);

  switch (builtin) {
    case ast::Builtin::HashTableEntryIterHasNext: {
      LocalVar has_more = GetExecutionResult()->GetOrCreateDestination(call->GetType());
      GetEmitter()->Emit(Bytecode::HashTableEntryIteratorHasNext, has_more, ht_entry_iter);
      GetExecutionResult()->SetDestination(has_more.ValueOf());
      break;
    }
    case ast::Builtin::HashTableEntryIterGetRow: {
      LocalVar row = GetExecutionResult()->GetOrCreateDestination(call->GetType());
      GetEmitter()->Emit(Bytecode::HashTableEntryIteratorGetRow, row, ht_entry_iter);
      break;
    }
    default: {
      UNREACHABLE("Impossible hash table entry iterator call");
    }
  }
}

void BytecodeGenerator::VisitBuiltinSorterCall(ast::CallExpr *call, ast::Builtin builtin) {
  switch (builtin) {
    case ast::Builtin::SorterInit: {
      // TODO(pmenon): Fix me so that the comparison function doesn't have be
      // listed by name.
      LocalVar sorter = VisitExpressionForRValue(call->Arguments()[0]);
      LocalVar memory = VisitExpressionForRValue(call->Arguments()[1]);
      const std::string cmp_func_name = call->Arguments()[2]->As<ast::IdentifierExpr>()->Name().GetData();
      LocalVar entry_size = VisitExpressionForRValue(call->Arguments()[3]);
      GetEmitter()->EmitSorterInit(Bytecode::SorterInit, sorter, memory, LookupFuncIdByName(cmp_func_name), entry_size);
      break;
    }
    case ast::Builtin::SorterInsert: {
      LocalVar dest = GetExecutionResult()->GetOrCreateDestination(call->GetType());
      LocalVar sorter = VisitExpressionForRValue(call->Arguments()[0]);
      GetEmitter()->Emit(Bytecode::SorterAllocTuple, dest, sorter);
      break;
    }
    case ast::Builtin::SorterInsertTopK: {
      LocalVar dest = GetExecutionResult()->GetOrCreateDestination(call->GetType());
      LocalVar sorter = VisitExpressionForRValue(call->Arguments()[0]);
      LocalVar top_k = VisitExpressionForRValue(call->Arguments()[1]);
      GetEmitter()->Emit(Bytecode::SorterAllocTupleTopK, dest, sorter, top_k);
      break;
    }
    case ast::Builtin::SorterInsertTopKFinish: {
      LocalVar sorter = VisitExpressionForRValue(call->Arguments()[0]);
      LocalVar top_k = VisitExpressionForRValue(call->Arguments()[1]);
      GetEmitter()->Emit(Bytecode::SorterAllocTupleTopKFinish, sorter, top_k);
      break;
    }
    case ast::Builtin::SorterSort: {
      LocalVar sorter = VisitExpressionForRValue(call->Arguments()[0]);
      GetEmitter()->Emit(Bytecode::SorterSort, sorter);
      break;
    }
    case ast::Builtin::SorterSortParallel: {
      LocalVar sorter = VisitExpressionForRValue(call->Arguments()[0]);
      LocalVar tls = VisitExpressionForRValue(call->Arguments()[1]);
      LocalVar sorter_offset = VisitExpressionForRValue(call->Arguments()[2]);
      GetEmitter()->Emit(Bytecode::SorterSortParallel, sorter, tls, sorter_offset);
      break;
    }
    case ast::Builtin::SorterSortTopKParallel: {
      LocalVar sorter = VisitExpressionForRValue(call->Arguments()[0]);
      LocalVar tls = VisitExpressionForRValue(call->Arguments()[1]);
      LocalVar sorter_offset = VisitExpressionForRValue(call->Arguments()[2]);
      LocalVar top_k = VisitExpressionForRValue(call->Arguments()[3]);
      GetEmitter()->Emit(Bytecode::SorterSortTopKParallel, sorter, tls, sorter_offset, top_k);
      break;
    }
    case ast::Builtin::SorterFree: {
      LocalVar sorter = VisitExpressionForRValue(call->Arguments()[0]);
      GetEmitter()->Emit(Bytecode::SorterFree, sorter);
      break;
    }
    default: {
      UNREACHABLE("Impossible bytecode");
    }
  }
}

void BytecodeGenerator::VisitBuiltinSorterIterCall(ast::CallExpr *call, ast::Builtin builtin) {
  // The first argument to all calls is the sorter iterator instance
  const LocalVar sorter_iter = VisitExpressionForRValue(call->Arguments()[0]);

  switch (builtin) {
    case ast::Builtin::SorterIterInit: {
      LocalVar sorter = VisitExpressionForRValue(call->Arguments()[1]);
      GetEmitter()->Emit(Bytecode::SorterIteratorInit, sorter_iter, sorter);
      break;
    }
    case ast::Builtin::SorterIterHasNext: {
      LocalVar cond = GetExecutionResult()->GetOrCreateDestination(call->GetType());
      GetEmitter()->Emit(Bytecode::SorterIteratorHasNext, cond, sorter_iter);
      GetExecutionResult()->SetDestination(cond.ValueOf());
      break;
    }
    case ast::Builtin::SorterIterNext: {
      GetEmitter()->Emit(Bytecode::SorterIteratorNext, sorter_iter);
      break;
    }
    case ast::Builtin::SorterIterSkipRows: {
      LocalVar n = VisitExpressionForRValue(call->Arguments()[1]);
      GetEmitter()->Emit(Bytecode::SorterIteratorSkipRows, sorter_iter, n);
      break;
    }
    case ast::Builtin::SorterIterGetRow: {
      LocalVar row_ptr = GetExecutionResult()->GetOrCreateDestination(call->GetType());
      GetEmitter()->Emit(Bytecode::SorterIteratorGetRow, row_ptr, sorter_iter);
      GetExecutionResult()->SetDestination(row_ptr.ValueOf());
      break;
    }
    case ast::Builtin::SorterIterClose: {
      GetEmitter()->Emit(Bytecode::SorterIteratorFree, sorter_iter);
      break;
    }
    default: {
      UNREACHABLE("Impossible table iteration call");
    }
  }
}

void BytecodeGenerator::VisitResultBufferCall(ast::CallExpr *call, ast::Builtin builtin) {
  LocalVar exec_ctx = VisitExpressionForRValue(call->Arguments()[0]);
  switch (builtin) {
    case ast::Builtin::ResultBufferAllocOutRow: {
      LocalVar dest = GetExecutionResult()->GetOrCreateDestination(call->GetType());
      GetEmitter()->Emit(Bytecode::ResultBufferAllocOutputRow, dest, exec_ctx);
      break;
    }
    case ast::Builtin::ResultBufferFinalize: {
      GetEmitter()->Emit(Bytecode::ResultBufferFinalize, exec_ctx);
      break;
    }
    default: {
      UNREACHABLE("Invalid result buffer call!");
    }
  }
}

#if 0
void BytecodeGenerator::VisitCSVReaderCall(ast::CallExpr *call, ast::Builtin builtin) {
  LocalVar reader = VisitExpressionForRValue(call->Arguments()[0]);
  switch (builtin) {
    case ast::Builtin::CSVReaderInit: {
      LocalVar result = GetExecutionResult()->GetOrCreateDestination(call->GetType());
      TERRIER_ASSERT(call->Arguments()[1]->IsLitExpr(), "Second argument expected to be string literal");
      auto string_lit = call->Arguments()[1]->As<ast::LitExpr>()->StringVal();
      auto file_name = NewStaticString(call->GetType()->GetContext(), string_lit);
      GetEmitter()->EmitCSVReaderInit(reader, file_name, string_lit.GetLength());
      GetEmitter()->Emit(Bytecode::CSVReaderPerformInit, result, reader);
      GetExecutionResult()->SetDestination(result.ValueOf());
      break;
    }
    case ast::Builtin::CSVReaderAdvance: {
      LocalVar has_more = GetExecutionResult()->GetOrCreateDestination(call->GetType());
      GetEmitter()->Emit(Bytecode::CSVReaderAdvance, has_more, reader);
      GetExecutionResult()->SetDestination(has_more.ValueOf());
      break;
    }
    case ast::Builtin::CSVReaderGetField: {
      LocalVar field_index = VisitExpressionForRValue(call->Arguments()[1]);
      LocalVar field = VisitExpressionForRValue(call->Arguments()[2]);
      GetEmitter()->Emit(Bytecode::CSVReaderGetField, reader, field_index, field);
      break;
    }
    case ast::Builtin::CSVReaderGetRecordNumber: {
      LocalVar record_number = GetExecutionResult()->GetOrCreateDestination(call->GetType());
      GetEmitter()->Emit(Bytecode::CSVReaderGetRecordNumber, record_number, reader);
      break;
    }
    case ast::Builtin::CSVReaderClose: {
      GetEmitter()->Emit(Bytecode::CSVReaderClose, reader);
      break;
    }
    default: {
      UNREACHABLE("Invalid CSV reader call!");
    }
  }
}
#endif

void BytecodeGenerator::VisitExecutionContextCall(ast::CallExpr *call, ast::Builtin builtin) {
  LocalVar exec_ctx = VisitExpressionForRValue(call->Arguments()[0]);
  switch (builtin) {
    case ast::Builtin::ExecutionContextAddRowsAffected: {
      auto rows_affected = VisitExpressionForRValue(call->Arguments()[1]);
      GetEmitter()->Emit(Bytecode::ExecutionContextAddRowsAffected, exec_ctx, rows_affected);
      break;
    }
    case ast::Builtin::ExecutionContextStartResourceTracker: {
      LocalVar cmp = VisitExpressionForRValue(call->Arguments()[1]);
      GetEmitter()->Emit(Bytecode::ExecutionContextStartResourceTracker, exec_ctx, cmp);
      break;
    }
    case ast::Builtin::ExecutionContextEndResourceTracker: {
      LocalVar name = VisitExpressionForRValue(call->Arguments()[1]);
      GetEmitter()->Emit(Bytecode::ExecutionContextEndResourceTracker, exec_ctx, name);
      break;
    }
    case ast::Builtin::ExecutionContextEndPipelineTracker: {
      LocalVar query_id = VisitExpressionForRValue(call->Arguments()[1]);
      LocalVar pipeline_id = VisitExpressionForRValue(call->Arguments()[2]);
      GetEmitter()->Emit(Bytecode::ExecutionContextEndPipelineTracker, exec_ctx, query_id, pipeline_id);
      break;
    }
    case ast::Builtin::ExecutionContextGetMemoryPool: {
      LocalVar result = GetExecutionResult()->GetOrCreateDestination(call->GetType());
      GetEmitter()->Emit(Bytecode::ExecutionContextGetMemoryPool, result, exec_ctx);
      GetExecutionResult()->SetDestination(result.ValueOf());
      break;
    }
    case ast::Builtin::ExecutionContextGetTLS: {
      LocalVar result = GetExecutionResult()->GetOrCreateDestination(call->GetType());
      GetEmitter()->Emit(Bytecode::ExecutionContextGetTLS, result, exec_ctx);
      GetExecutionResult()->SetDestination(result.ValueOf());
      break;
    }
    default: {
      UNREACHABLE("Impossible execution context call");
    }
  }
}

void BytecodeGenerator::VisitBuiltinThreadStateContainerCall(ast::CallExpr *call, ast::Builtin builtin) {
  LocalVar tls = VisitExpressionForRValue(call->Arguments()[0]);
  switch (builtin) {
    case ast::Builtin::ThreadStateContainerGetState: {
      LocalVar result = GetExecutionResult()->GetOrCreateDestination(call->GetType());
      GetEmitter()->Emit(Bytecode::ThreadStateContainerAccessCurrentThreadState, result, tls);
      GetExecutionResult()->SetDestination(result.ValueOf());
      break;
    }
    case ast::Builtin::ThreadStateContainerIterate: {
      LocalVar ctx = VisitExpressionForRValue(call->Arguments()[1]);
      FunctionId iterate_fn = LookupFuncIdByName(call->Arguments()[2]->As<ast::IdentifierExpr>()->Name().GetData());
      GetEmitter()->EmitThreadStateContainerIterate(tls, ctx, iterate_fn);
      break;
    }
    case ast::Builtin::ThreadStateContainerReset: {
      LocalVar entry_size = VisitExpressionForRValue(call->Arguments()[1]);
      FunctionId init_fn = LookupFuncIdByName(call->Arguments()[2]->As<ast::IdentifierExpr>()->Name().GetData());
      FunctionId destroy_fn = LookupFuncIdByName(call->Arguments()[3]->As<ast::IdentifierExpr>()->Name().GetData());
      LocalVar ctx = VisitExpressionForRValue(call->Arguments()[4]);
      GetEmitter()->EmitThreadStateContainerReset(tls, entry_size, init_fn, destroy_fn, ctx);
      break;
    }
    case ast::Builtin::ThreadStateContainerClear: {
      GetEmitter()->Emit(Bytecode::ThreadStateContainerClear, tls);
      break;
    }
    default: {
      UNREACHABLE("Impossible thread state container call");
    }
  }
}

void BytecodeGenerator::VisitBuiltinTrigCall(ast::CallExpr *call, ast::Builtin builtin) {
  LocalVar dest = GetExecutionResult()->GetOrCreateDestination(call->GetType());
  LocalVar src = VisitExpressionForRValue(call->Arguments()[0]);

  switch (builtin) {
    case ast::Builtin::ACos: {
      GetEmitter()->Emit(Bytecode::Acos, dest, src);
      break;
    }
    case ast::Builtin::ASin: {
      GetEmitter()->Emit(Bytecode::Asin, dest, src);
      break;
    }
    case ast::Builtin::ATan: {
      GetEmitter()->Emit(Bytecode::Atan, dest, src);
      break;
    }
    case ast::Builtin::Cosh: {
      GetEmitter()->Emit(Bytecode::Cosh, dest, src);
      break;
    }
    case ast::Builtin::Sinh: {
      GetEmitter()->Emit(Bytecode::Sinh, dest, src);
      break;
    }
    case ast::Builtin::Tanh: {
      GetEmitter()->Emit(Bytecode::Tanh, dest, src);
      break;
    }
    case ast::Builtin::ATan2: {
      LocalVar src2 = VisitExpressionForRValue(call->Arguments()[1]);
      GetEmitter()->Emit(Bytecode::Atan2, dest, src, src2);
      break;
    }
    case ast::Builtin::Cos: {
      GetEmitter()->Emit(Bytecode::Cos, dest, src);
      break;
    }
    case ast::Builtin::Cot: {
      GetEmitter()->Emit(Bytecode::Cot, dest, src);
      break;
    }
    case ast::Builtin::Sin: {
      GetEmitter()->Emit(Bytecode::Sin, dest, src);
      break;
    }
    case ast::Builtin::Tan: {
      GetEmitter()->Emit(Bytecode::Tan, dest, src);
      break;
    }
    case ast::Builtin::Ceil: {
      GetEmitter()->Emit(Bytecode::Ceil, dest, src);
      break;
    }
    case ast::Builtin::Floor: {
      GetEmitter()->Emit(Bytecode::Floor, dest, src);
      break;
    }
    case ast::Builtin::Truncate: {
      GetEmitter()->Emit(Bytecode::Truncate, dest, src);
      break;
    }
    case ast::Builtin::Log10: {
      GetEmitter()->Emit(Bytecode::Log10, dest, src);
      break;
    }
    case ast::Builtin::Log2: {
      GetEmitter()->Emit(Bytecode::Log2, dest, src);
      break;
    }
    case ast::Builtin::Exp: {
      src = VisitExpressionForRValue(call->Arguments()[1]);
      GetEmitter()->Emit(Bytecode::Exp, dest, src);
      break;
    }
    case ast::Builtin::Sqrt: {
      GetEmitter()->Emit(Bytecode::Sqrt, dest, src);
      break;
    }
    case ast::Builtin::Cbrt: {
      GetEmitter()->Emit(Bytecode::Cbrt, dest, src);
      break;
    }
    case ast::Builtin::Round: {
      GetEmitter()->Emit(Bytecode::Round, dest, src);
      break;
    }
    case ast::Builtin::Round2: {
      GetEmitter()->Emit(Bytecode::Round2, dest, src, VisitExpressionForRValue(call->Arguments()[1]));
      break;
    }
    case ast::Builtin::Pow: {
      LocalVar src2 = VisitExpressionForRValue(call->Arguments()[1]);
      GetEmitter()->Emit(Bytecode::Pow, dest, src, src2);
      break;
    }
    default: {
      UNREACHABLE("Impossible trigonometric bytecode");
    }
  }

  GetExecutionResult()->SetDestination(dest.ValueOf());
}

void BytecodeGenerator::VisitBuiltinArithmeticCall(ast::CallExpr *call, ast::Builtin builtin) {
  LocalVar dest, src;
  auto dest_type = call->GetType();
  dest = GetExecutionResult()->GetOrCreateDestination(dest_type);
  src = VisitExpressionForRValue(call->Arguments()[0]);
  Bytecode abs_bytecode = call->Arguments()[0]->GetType()->IsIntegerType() ||
                                  call->Arguments()[0]->GetType()->IsSpecificBuiltin(ast::BuiltinType::Integer)
                              ? Bytecode::AbsInteger
                              : Bytecode::AbsReal;
  GetEmitter()->Emit(abs_bytecode, dest, src);
  GetExecutionResult()->SetDestination(dest.ValueOf());
}

void BytecodeGenerator::VisitBuiltinSizeOfCall(ast::CallExpr *call) {
  ast::Type *target_type = call->Arguments()[0]->GetType();
  LocalVar size_var = GetExecutionResult()->GetOrCreateDestination(call->GetType());
  GetEmitter()->EmitAssignImm4(size_var, target_type->GetSize());
  GetExecutionResult()->SetDestination(size_var.ValueOf());
}

void BytecodeGenerator::VisitBuiltinOffsetOfCall(ast::CallExpr *call) {
  auto composite_type = call->Arguments()[0]->GetType()->As<ast::StructType>();
  auto field_name = call->Arguments()[1]->As<ast::IdentifierExpr>();
  const uint32_t offset = composite_type->GetOffsetOfFieldByName(field_name->Name());
  LocalVar offset_var = GetExecutionResult()->GetOrCreateDestination(call->GetType());
  GetEmitter()->EmitAssignImm4(offset_var, offset);
  GetExecutionResult()->SetDestination(offset_var.ValueOf());
}

void BytecodeGenerator::VisitAbortTxn(ast::CallExpr *call) {
  LocalVar exec_ctx = VisitExpressionForRValue(call->Arguments()[0]);
  GetEmitter()->EmitAbortTxn(Bytecode::AbortTxn, exec_ctx);
}

void BytecodeGenerator::VisitBuiltinTestCatalogLookup(ast::CallExpr *call) {
  LocalVar exec_ctx = VisitExpressionForRValue(call->Arguments()[0]);
  auto table_name_lit = call->Arguments()[1]->As<ast::LitExpr>()->StringVal();
  LocalVar table_name = NewStaticString(call->GetType()->GetContext(), table_name_lit);
  uint32_t table_name_len = table_name_lit.GetLength();
  auto col_name_lit = call->Arguments()[2]->As<ast::LitExpr>()->StringVal();
  LocalVar col_name = NewStaticString(call->GetType()->GetContext(), col_name_lit);
  uint32_t col_name_len = col_name_lit.GetLength();

  LocalVar oid_var = GetExecutionResult()->GetOrCreateDestination(call->GetType());
  GetEmitter()->EmitTestCatalogLookup(oid_var, exec_ctx, table_name, table_name_len, col_name, col_name_len);
  GetExecutionResult()->SetDestination(oid_var.ValueOf());
}

void BytecodeGenerator::VisitBuiltinTestCatalogIndexLookup(ast::CallExpr *call) {
  LocalVar exec_ctx = VisitExpressionForRValue(call->Arguments()[0]);
  auto table_name_lit = call->Arguments()[1]->As<ast::LitExpr>()->StringVal();
  LocalVar table_name = NewStaticString(call->GetType()->GetContext(), table_name_lit);
  uint32_t table_name_len = table_name_lit.GetLength();

  LocalVar oid_var = GetExecutionResult()->GetOrCreateDestination(call->GetType());
  GetEmitter()->EmitTestCatalogIndexLookup(oid_var, exec_ctx, table_name, table_name_len);
  GetExecutionResult()->SetDestination(oid_var.ValueOf());
}

void BytecodeGenerator::VisitBuiltinPRCall(ast::CallExpr *call, ast::Builtin builtin) {
  // First argument is always a projected row
  LocalVar pr = VisitExpressionForRValue(call->Arguments()[0]);
  ast::Context *ctx = call->GetType()->GetContext();
  switch (builtin) {
    case ast::Builtin::PRSetBool: {
      auto col_idx = static_cast<uint16_t>(call->Arguments()[1]->As<ast::LitExpr>()->Int64Val());
      LocalVar val = VisitExpressionForLValue(call->Arguments()[2]);
      GetEmitter()->EmitPRSet(Bytecode::PRSetBool, pr, col_idx, val);
      break;
    }
    case ast::Builtin::PRSetTinyInt: {
      auto col_idx = static_cast<uint16_t>(call->Arguments()[1]->As<ast::LitExpr>()->Int64Val());
      LocalVar val = VisitExpressionForLValue(call->Arguments()[2]);
      GetEmitter()->EmitPRSet(Bytecode::PRSetTinyInt, pr, col_idx, val);
      break;
    }
    case ast::Builtin::PRSetSmallInt: {
      auto col_idx = static_cast<uint16_t>(call->Arguments()[1]->As<ast::LitExpr>()->Int64Val());
      LocalVar val = VisitExpressionForLValue(call->Arguments()[2]);
      GetEmitter()->EmitPRSet(Bytecode::PRSetSmallInt, pr, col_idx, val);
      break;
    }
    case ast::Builtin::PRSetInt: {
      auto col_idx = static_cast<uint16_t>(call->Arguments()[1]->As<ast::LitExpr>()->Int64Val());
      LocalVar val = VisitExpressionForLValue(call->Arguments()[2]);
      GetEmitter()->EmitPRSet(Bytecode::PRSetInt, pr, col_idx, val);
      break;
    }
    case ast::Builtin::PRSetBigInt: {
      auto col_idx = static_cast<uint16_t>(call->Arguments()[1]->As<ast::LitExpr>()->Int64Val());
      LocalVar val = VisitExpressionForLValue(call->Arguments()[2]);
      GetEmitter()->EmitPRSet(Bytecode::PRSetBigInt, pr, col_idx, val);
      break;
    }
    case ast::Builtin::PRSetReal: {
      auto col_idx = static_cast<uint16_t>(call->Arguments()[1]->As<ast::LitExpr>()->Int64Val());
      LocalVar val = VisitExpressionForLValue(call->Arguments()[2]);
      GetEmitter()->EmitPRSet(Bytecode::PRSetReal, pr, col_idx, val);
      break;
    }
    case ast::Builtin::PRSetDouble: {
      auto col_idx = static_cast<uint16_t>(call->Arguments()[1]->As<ast::LitExpr>()->Int64Val());
      LocalVar val = VisitExpressionForLValue(call->Arguments()[2]);
      GetEmitter()->EmitPRSet(Bytecode::PRSetDouble, pr, col_idx, val);
      break;
    }
    case ast::Builtin::PRSetDate: {
      auto col_idx = static_cast<uint16_t>(call->Arguments()[1]->As<ast::LitExpr>()->Int64Val());
      LocalVar val = VisitExpressionForLValue(call->Arguments()[2]);
      GetEmitter()->EmitPRSet(Bytecode::PRSetDateVal, pr, col_idx, val);
      break;
    }
    case ast::Builtin::PRSetTimestamp: {
      auto col_idx = static_cast<uint16_t>(call->Arguments()[1]->As<ast::LitExpr>()->Int64Val());
      LocalVar val = VisitExpressionForLValue(call->Arguments()[2]);
      GetEmitter()->EmitPRSet(Bytecode::PRSetTimestampVal, pr, col_idx, val);
      break;
    }
    case ast::Builtin::PRSetVarlen: {
      auto col_idx = static_cast<uint16_t>(call->Arguments()[1]->As<ast::LitExpr>()->Int64Val());
      LocalVar val = VisitExpressionForLValue(call->Arguments()[2]);
      LocalVar own = VisitExpressionForRValue(call->Arguments()[3]);
      GetEmitter()->EmitPRSetVarlen(Bytecode::PRSetVarlen, pr, col_idx, val, own);
      break;
    }
    case ast::Builtin::PRSetBoolNull: {
      auto col_idx = static_cast<uint16_t>(call->Arguments()[1]->As<ast::LitExpr>()->Int64Val());
      LocalVar val = VisitExpressionForLValue(call->Arguments()[2]);
      GetEmitter()->EmitPRSet(Bytecode::PRSetBoolNull, pr, col_idx, val);
      break;
    }
    case ast::Builtin::PRSetTinyIntNull: {
      auto col_idx = static_cast<uint16_t>(call->Arguments()[1]->As<ast::LitExpr>()->Int64Val());
      LocalVar val = VisitExpressionForLValue(call->Arguments()[2]);
      GetEmitter()->EmitPRSet(Bytecode::PRSetTinyIntNull, pr, col_idx, val);
      break;
    }
    case ast::Builtin::PRSetSmallIntNull: {
      auto col_idx = static_cast<uint16_t>(call->Arguments()[1]->As<ast::LitExpr>()->Int64Val());
      LocalVar val = VisitExpressionForLValue(call->Arguments()[2]);
      GetEmitter()->EmitPRSet(Bytecode::PRSetSmallIntNull, pr, col_idx, val);
      break;
    }
    case ast::Builtin::PRSetIntNull: {
      auto col_idx = static_cast<uint16_t>(call->Arguments()[1]->As<ast::LitExpr>()->Int64Val());
      LocalVar val = VisitExpressionForLValue(call->Arguments()[2]);
      GetEmitter()->EmitPRSet(Bytecode::PRSetIntNull, pr, col_idx, val);
      break;
    }
    case ast::Builtin::PRSetBigIntNull: {
      auto col_idx = static_cast<uint16_t>(call->Arguments()[1]->As<ast::LitExpr>()->Int64Val());
      LocalVar val = VisitExpressionForLValue(call->Arguments()[2]);
      GetEmitter()->EmitPRSet(Bytecode::PRSetBigIntNull, pr, col_idx, val);
      break;
    }
    case ast::Builtin::PRSetRealNull: {
      auto col_idx = static_cast<uint16_t>(call->Arguments()[1]->As<ast::LitExpr>()->Int64Val());
      LocalVar val = VisitExpressionForLValue(call->Arguments()[2]);
      GetEmitter()->EmitPRSet(Bytecode::PRSetRealNull, pr, col_idx, val);
      break;
    }
    case ast::Builtin::PRSetDoubleNull: {
      auto col_idx = static_cast<uint16_t>(call->Arguments()[1]->As<ast::LitExpr>()->Int64Val());
      LocalVar val = VisitExpressionForLValue(call->Arguments()[2]);
      GetEmitter()->EmitPRSet(Bytecode::PRSetDoubleNull, pr, col_idx, val);
      break;
    }
    case ast::Builtin::PRSetDateNull: {
      auto col_idx = static_cast<uint16_t>(call->Arguments()[1]->As<ast::LitExpr>()->Int64Val());
      LocalVar val = VisitExpressionForLValue(call->Arguments()[2]);
      GetEmitter()->EmitPRSet(Bytecode::PRSetDateValNull, pr, col_idx, val);
      break;
    }
    case ast::Builtin::PRSetTimestampNull: {
      auto col_idx = static_cast<uint16_t>(call->Arguments()[1]->As<ast::LitExpr>()->Int64Val());
      LocalVar val = VisitExpressionForLValue(call->Arguments()[2]);
      GetEmitter()->EmitPRSet(Bytecode::PRSetTimestampValNull, pr, col_idx, val);
      break;
    }
    case ast::Builtin::PRSetVarlenNull: {
      auto col_idx = static_cast<uint16_t>(call->Arguments()[1]->As<ast::LitExpr>()->Int64Val());
      LocalVar val = VisitExpressionForLValue(call->Arguments()[2]);
      LocalVar own = VisitExpressionForRValue(call->Arguments()[3]);
      GetEmitter()->EmitPRSetVarlen(Bytecode::PRSetVarlenNull, pr, col_idx, val, own);
      break;
    }
    case ast::Builtin::PRGetBool: {
      LocalVar val =
          GetExecutionResult()->GetOrCreateDestination(ast::BuiltinType::Get(ctx, ast::BuiltinType::Boolean));
      auto col_idx = static_cast<uint16_t>(call->Arguments()[1]->As<ast::LitExpr>()->Int64Val());
      GetEmitter()->EmitPRGet(Bytecode::PRGetBool, val, pr, col_idx);
      break;
    }
    case ast::Builtin::PRGetTinyInt: {
      LocalVar val =
          GetExecutionResult()->GetOrCreateDestination(ast::BuiltinType::Get(ctx, ast::BuiltinType::Integer));
      auto col_idx = static_cast<uint16_t>(call->Arguments()[1]->As<ast::LitExpr>()->Int64Val());
      GetEmitter()->EmitPRGet(Bytecode::PRGetTinyInt, val, pr, col_idx);
      break;
    }
    case ast::Builtin::PRGetSmallInt: {
      LocalVar val =
          GetExecutionResult()->GetOrCreateDestination(ast::BuiltinType::Get(ctx, ast::BuiltinType::Integer));
      auto col_idx = static_cast<uint16_t>(call->Arguments()[1]->As<ast::LitExpr>()->Int64Val());
      GetEmitter()->EmitPRGet(Bytecode::PRGetSmallInt, val, pr, col_idx);
      break;
    }
    case ast::Builtin::PRGetInt: {
      LocalVar val =
          GetExecutionResult()->GetOrCreateDestination(ast::BuiltinType::Get(ctx, ast::BuiltinType::Integer));
      auto col_idx = static_cast<uint16_t>(call->Arguments()[1]->As<ast::LitExpr>()->Int64Val());
      GetEmitter()->EmitPRGet(Bytecode::PRGetInt, val, pr, col_idx);
      break;
    }
    case ast::Builtin::PRGetBigInt: {
      LocalVar val =
          GetExecutionResult()->GetOrCreateDestination(ast::BuiltinType::Get(ctx, ast::BuiltinType::Integer));
      auto col_idx = static_cast<uint16_t>(call->Arguments()[1]->As<ast::LitExpr>()->Int64Val());
      GetEmitter()->EmitPRGet(Bytecode::PRGetBigInt, val, pr, col_idx);
      break;
    }
    case ast::Builtin::PRGetReal: {
      LocalVar val = GetExecutionResult()->GetOrCreateDestination(ast::BuiltinType::Get(ctx, ast::BuiltinType::Real));
      auto col_idx = static_cast<uint16_t>(call->Arguments()[1]->As<ast::LitExpr>()->Int64Val());
      GetEmitter()->EmitPRGet(Bytecode::PRGetReal, val, pr, col_idx);
      break;
    }
    case ast::Builtin::PRGetDouble: {
      LocalVar val = GetExecutionResult()->GetOrCreateDestination(ast::BuiltinType::Get(ctx, ast::BuiltinType::Real));
      auto col_idx = static_cast<uint16_t>(call->Arguments()[1]->As<ast::LitExpr>()->Int64Val());
      GetEmitter()->EmitPRGet(Bytecode::PRGetDouble, val, pr, col_idx);
      break;
    }
    case ast::Builtin::PRGetDate: {
      LocalVar val = GetExecutionResult()->GetOrCreateDestination(ast::BuiltinType::Get(ctx, ast::BuiltinType::Date));
      auto col_idx = static_cast<uint16_t>(call->Arguments()[1]->As<ast::LitExpr>()->Int64Val());
      GetEmitter()->EmitPRGet(Bytecode::PRGetDateVal, val, pr, col_idx);
      break;
    }
    case ast::Builtin::PRGetTimestamp: {
      LocalVar val =
          GetExecutionResult()->GetOrCreateDestination(ast::BuiltinType::Get(ctx, ast::BuiltinType::Timestamp));
      auto col_idx = static_cast<uint16_t>(call->Arguments()[1]->As<ast::LitExpr>()->Int64Val());
      GetEmitter()->EmitPRGet(Bytecode::PRGetTimestampVal, val, pr, col_idx);
      break;
    }
    case ast::Builtin::PRGetVarlen: {
      LocalVar val =
          GetExecutionResult()->GetOrCreateDestination(ast::BuiltinType::Get(ctx, ast::BuiltinType::StringVal));
      auto col_idx = static_cast<uint16_t>(call->Arguments()[1]->As<ast::LitExpr>()->Int64Val());
      GetEmitter()->EmitPRGet(Bytecode::PRGetVarlen, val, pr, col_idx);
      break;
    }
    case ast::Builtin::PRGetBoolNull: {
      LocalVar val =
          GetExecutionResult()->GetOrCreateDestination(ast::BuiltinType::Get(ctx, ast::BuiltinType::Boolean));
      auto col_idx = static_cast<uint16_t>(call->Arguments()[1]->As<ast::LitExpr>()->Int64Val());
      GetEmitter()->EmitPRGet(Bytecode::PRGetBoolNull, val, pr, col_idx);
      break;
    }
    case ast::Builtin::PRGetTinyIntNull: {
      LocalVar val =
          GetExecutionResult()->GetOrCreateDestination(ast::BuiltinType::Get(ctx, ast::BuiltinType::Integer));
      auto col_idx = static_cast<uint16_t>(call->Arguments()[1]->As<ast::LitExpr>()->Int64Val());
      GetEmitter()->EmitPRGet(Bytecode::PRGetTinyIntNull, val, pr, col_idx);
      break;
    }
    case ast::Builtin::PRGetSmallIntNull: {
      LocalVar val =
          GetExecutionResult()->GetOrCreateDestination(ast::BuiltinType::Get(ctx, ast::BuiltinType::Integer));
      auto col_idx = static_cast<uint16_t>(call->Arguments()[1]->As<ast::LitExpr>()->Int64Val());
      GetEmitter()->EmitPRGet(Bytecode::PRGetSmallIntNull, val, pr, col_idx);
      break;
    }
    case ast::Builtin::PRGetIntNull: {
      LocalVar val =
          GetExecutionResult()->GetOrCreateDestination(ast::BuiltinType::Get(ctx, ast::BuiltinType::Integer));
      auto col_idx = static_cast<uint16_t>(call->Arguments()[1]->As<ast::LitExpr>()->Int64Val());
      GetEmitter()->EmitPRGet(Bytecode::PRGetIntNull, val, pr, col_idx);
      break;
    }
    case ast::Builtin::PRGetBigIntNull: {
      LocalVar val =
          GetExecutionResult()->GetOrCreateDestination(ast::BuiltinType::Get(ctx, ast::BuiltinType::Integer));
      auto col_idx = static_cast<uint16_t>(call->Arguments()[1]->As<ast::LitExpr>()->Int64Val());
      GetEmitter()->EmitPRGet(Bytecode::PRGetBigIntNull, val, pr, col_idx);
      break;
    }
    case ast::Builtin::PRGetRealNull: {
      LocalVar val = GetExecutionResult()->GetOrCreateDestination(ast::BuiltinType::Get(ctx, ast::BuiltinType::Real));
      auto col_idx = static_cast<uint16_t>(call->Arguments()[1]->As<ast::LitExpr>()->Int64Val());
      GetEmitter()->EmitPRGet(Bytecode::PRGetRealNull, val, pr, col_idx);
      break;
    }
    case ast::Builtin::PRGetDoubleNull: {
      LocalVar val = GetExecutionResult()->GetOrCreateDestination(ast::BuiltinType::Get(ctx, ast::BuiltinType::Real));
      auto col_idx = static_cast<uint16_t>(call->Arguments()[1]->As<ast::LitExpr>()->Int64Val());
      GetEmitter()->EmitPRGet(Bytecode::PRGetDoubleNull, val, pr, col_idx);
      break;
    }
    case ast::Builtin::PRGetDateNull: {
      LocalVar val = GetExecutionResult()->GetOrCreateDestination(ast::BuiltinType::Get(ctx, ast::BuiltinType::Date));
      auto col_idx = static_cast<uint16_t>(call->Arguments()[1]->As<ast::LitExpr>()->Int64Val());
      GetEmitter()->EmitPRGet(Bytecode::PRGetDateValNull, val, pr, col_idx);
      break;
    }
    case ast::Builtin::PRGetTimestampNull: {
      LocalVar val = GetExecutionResult()->GetOrCreateDestination(ast::BuiltinType::Get(ctx, ast::BuiltinType::Date));
      auto col_idx = static_cast<uint16_t>(call->Arguments()[1]->As<ast::LitExpr>()->Int64Val());
      GetEmitter()->EmitPRGet(Bytecode::PRGetTimestampValNull, val, pr, col_idx);
      break;
    }
    case ast::Builtin::PRGetVarlenNull: {
      LocalVar val =
          GetExecutionResult()->GetOrCreateDestination(ast::BuiltinType::Get(ctx, ast::BuiltinType::StringVal));
      auto col_idx = static_cast<uint16_t>(call->Arguments()[1]->As<ast::LitExpr>()->Int64Val());
      GetEmitter()->EmitPRGet(Bytecode::PRGetVarlenNull, val, pr, col_idx);
      break;
    }
    default: {
      UNREACHABLE("Impossible bytecode");
    }
  }
}

void BytecodeGenerator::VisitBuiltinStorageInterfaceCall(ast::CallExpr *call, ast::Builtin builtin) {
  ast::Context *ctx = call->GetType()->GetContext();
  LocalVar storage_interface = VisitExpressionForRValue(call->Arguments()[0]);

  switch (builtin) {
    case ast::Builtin::StorageInterfaceInit: {
      LocalVar exec_ctx = VisitExpressionForRValue(call->Arguments()[1]);
      auto table_oid = VisitExpressionForRValue(call->Arguments()[2]);
      auto *arr_type = call->Arguments()[3]->GetType()->As<ast::ArrayType>();
      auto num_oids = static_cast<uint32_t>(arr_type->GetLength());
      LocalVar col_oids = VisitExpressionForLValue(call->Arguments()[3]);
      LocalVar is_index_key_update = VisitExpressionForRValue(call->Arguments()[4]);
      GetEmitter()->EmitStorageInterfaceInit(Bytecode::StorageInterfaceInit, storage_interface, exec_ctx, table_oid,
                                             col_oids, num_oids, is_index_key_update);
      break;
    }
    case ast::Builtin::GetTablePR: {
      LocalVar pr = GetExecutionResult()->GetOrCreateDestination(call->GetType());
      GetEmitter()->Emit(Bytecode::StorageInterfaceGetTablePR, pr, storage_interface);
      break;
    }
    case ast::Builtin::TableInsert: {
      ast::Type *tuple_slot_type = ast::BuiltinType::Get(ctx, ast::BuiltinType::TupleSlot);
      LocalVar tuple_slot = GetExecutionResult()->GetOrCreateDestination(tuple_slot_type);
      GetEmitter()->Emit(Bytecode::StorageInterfaceTableInsert, tuple_slot, storage_interface);
      break;
    }
    case ast::Builtin::TableDelete: {
      LocalVar cond = GetExecutionResult()->GetOrCreateDestination(ast::BuiltinType::Get(ctx, ast::BuiltinType::Bool));
      LocalVar tuple_slot = VisitExpressionForRValue(call->Arguments()[1]);
      GetEmitter()->Emit(Bytecode::StorageInterfaceTableDelete, cond, storage_interface, tuple_slot);
      GetExecutionResult()->SetDestination(cond.ValueOf());
      break;
    }
    case ast::Builtin::TableUpdate: {
      LocalVar cond = GetExecutionResult()->GetOrCreateDestination(ast::BuiltinType::Get(ctx, ast::BuiltinType::Bool));
      LocalVar tuple_slot = VisitExpressionForRValue(call->Arguments()[1]);
      GetEmitter()->Emit(Bytecode::StorageInterfaceTableUpdate, cond, storage_interface, tuple_slot);
      GetExecutionResult()->SetDestination(cond.ValueOf());
      break;
    }
    case ast::Builtin::GetIndexPR: {
      LocalVar pr = GetExecutionResult()->GetOrCreateDestination(call->GetType());
      auto index_oid = VisitExpressionForRValue(call->Arguments()[1]);
      GetEmitter()->EmitStorageInterfaceGetIndexPR(Bytecode::StorageInterfaceGetIndexPR, pr, storage_interface,
                                                   index_oid);
      break;
    }
    case ast::Builtin::IndexInsert: {
      LocalVar cond = GetExecutionResult()->GetOrCreateDestination(ast::BuiltinType::Get(ctx, ast::BuiltinType::Bool));
      GetEmitter()->Emit(Bytecode::StorageInterfaceIndexInsert, cond, storage_interface);
      GetExecutionResult()->SetDestination(cond.ValueOf());
      break;
    }
    case ast::Builtin::IndexInsertUnique: {
      LocalVar cond = GetExecutionResult()->GetOrCreateDestination(ast::BuiltinType::Get(ctx, ast::BuiltinType::Bool));
      GetEmitter()->Emit(Bytecode::StorageInterfaceIndexInsertUnique, cond, storage_interface);
      GetExecutionResult()->SetDestination(cond.ValueOf());
      break;
    }
    case ast::Builtin::IndexDelete: {
      LocalVar tuple_slot = VisitExpressionForRValue(call->Arguments()[1]);
      GetEmitter()->Emit(Bytecode::StorageInterfaceIndexDelete, storage_interface, tuple_slot);
      break;
    }

    case ast::Builtin::StorageInterfaceFree: {
      GetEmitter()->Emit(Bytecode::StorageInterfaceFree, storage_interface);
      break;
    }
    default:
      UNREACHABLE("Undefined storage_interface call!");
  }
}

void BytecodeGenerator::VisitBuiltinParamCall(ast::CallExpr *call, ast::Builtin builtin) {
  LocalVar exec_ctx = VisitExpressionForRValue(call->Arguments()[0]);
  LocalVar param_idx = VisitExpressionForRValue(call->Arguments()[1]);
  LocalVar ret = GetExecutionResult()->GetOrCreateDestination(call->GetType());
  switch (builtin) {
    case ast::Builtin::GetParamBool:
      GetEmitter()->Emit(Bytecode::GetParamBool, ret, exec_ctx, param_idx);
      break;
    case ast::Builtin::GetParamTinyInt:
      GetEmitter()->Emit(Bytecode::GetParamTinyInt, ret, exec_ctx, param_idx);
      break;
    case ast::Builtin::GetParamSmallInt:
      GetEmitter()->Emit(Bytecode::GetParamSmallInt, ret, exec_ctx, param_idx);
      break;
    case ast::Builtin::GetParamInt:
      GetEmitter()->Emit(Bytecode::GetParamInt, ret, exec_ctx, param_idx);
      break;
    case ast::Builtin::GetParamBigInt:
      GetEmitter()->Emit(Bytecode::GetParamBigInt, ret, exec_ctx, param_idx);
      break;
    case ast::Builtin::GetParamReal:
      GetEmitter()->Emit(Bytecode::GetParamReal, ret, exec_ctx, param_idx);
      break;
    case ast::Builtin::GetParamDouble:
      GetEmitter()->Emit(Bytecode::GetParamDouble, ret, exec_ctx, param_idx);
      break;
    case ast::Builtin::GetParamDate:
      GetEmitter()->Emit(Bytecode::GetParamDateVal, ret, exec_ctx, param_idx);
      break;
    case ast::Builtin::GetParamTimestamp:
      GetEmitter()->Emit(Bytecode::GetParamTimestampVal, ret, exec_ctx, param_idx);
      break;
    case ast::Builtin::GetParamString:
      GetEmitter()->Emit(Bytecode::GetParamString, ret, exec_ctx, param_idx);
      break;
    default:
      UNREACHABLE("Impossible parameter call!");
  }
}

void BytecodeGenerator::VisitBuiltinStringCall(ast::CallExpr *call, ast::Builtin builtin) {
  LocalVar exec_ctx = VisitExpressionForRValue(call->Arguments()[0]);
  LocalVar ret = GetExecutionResult()->GetOrCreateDestination(call->GetType());
  switch (builtin) {
    case ast::Builtin::SplitPart: {
      LocalVar input_string = VisitExpressionForRValue(call->Arguments()[1]);
      LocalVar delim = VisitExpressionForRValue(call->Arguments()[2]);
      LocalVar field = VisitExpressionForRValue(call->Arguments()[3]);
      GetEmitter()->Emit(Bytecode::SplitPart, ret, exec_ctx, input_string, delim, field);
      break;
    }
    case ast::Builtin::Chr: {
      // input_string here is a integer type number
      LocalVar input_string = VisitExpressionForRValue(call->Arguments()[1]);
      GetEmitter()->Emit(Bytecode::Chr, ret, exec_ctx, input_string);
      break;
    }
    case ast::Builtin::CharLength: {
      LocalVar input_string = VisitExpressionForRValue(call->Arguments()[1]);
      GetEmitter()->Emit(Bytecode::CharLength, ret, exec_ctx, input_string);
      break;
    }
    case ast::Builtin::ASCII: {
      LocalVar input_string = VisitExpressionForRValue(call->Arguments()[1]);
      GetEmitter()->Emit(Bytecode::ASCII, ret, exec_ctx, input_string);
      break;
    }
    case ast::Builtin::Lower: {
      LocalVar input_string = VisitExpressionForRValue(call->Arguments()[1]);
      GetEmitter()->Emit(Bytecode::Lower, ret, exec_ctx, input_string);
      break;
    }
    case ast::Builtin::Upper: {
      LocalVar input_string = VisitExpressionForRValue(call->Arguments()[1]);
      GetEmitter()->Emit(Bytecode::Upper, ret, exec_ctx, input_string);
      break;
    }
    case ast::Builtin::Version: {
      GetEmitter()->Emit(Bytecode::Version, ret, exec_ctx);
      break;
    }
    case ast::Builtin::StartsWith: {
      LocalVar input_string = VisitExpressionForRValue(call->Arguments()[1]);
      LocalVar start_str = VisitExpressionForRValue(call->Arguments()[2]);
      GetEmitter()->Emit(Bytecode::StartsWith, ret, exec_ctx, input_string, start_str);
      break;
    }
    case ast::Builtin::Substring: {
      LocalVar input_string = VisitExpressionForRValue(call->Arguments()[1]);
      LocalVar start_ind = VisitExpressionForRValue(call->Arguments()[2]);
      LocalVar length = VisitExpressionForRValue(call->Arguments()[3]);
      GetEmitter()->Emit(Bytecode::Substring, ret, exec_ctx, input_string, start_ind, length);
      break;
    }
    case ast::Builtin::Reverse: {
      LocalVar input_string = VisitExpressionForRValue(call->Arguments()[1]);
      GetEmitter()->Emit(Bytecode::Reverse, ret, exec_ctx, input_string);
      break;
    }
    case ast::Builtin::Left: {
      LocalVar input_string = VisitExpressionForRValue(call->Arguments()[1]);
      LocalVar len = VisitExpressionForRValue(call->Arguments()[2]);
      GetEmitter()->Emit(Bytecode::Left, ret, exec_ctx, input_string, len);
      break;
    }
    case ast::Builtin::Right: {
      LocalVar input_string = VisitExpressionForRValue(call->Arguments()[1]);
      LocalVar len = VisitExpressionForRValue(call->Arguments()[2]);
      GetEmitter()->Emit(Bytecode::Right, ret, exec_ctx, input_string, len);
      break;
    }
    case ast::Builtin::Repeat: {
      LocalVar input_string = VisitExpressionForRValue(call->Arguments()[1]);
      LocalVar num_repeat = VisitExpressionForRValue(call->Arguments()[2]);
      GetEmitter()->Emit(Bytecode::Repeat, ret, exec_ctx, input_string, num_repeat);
      break;
    }
    case ast::Builtin::Trim: {
      LocalVar input_string = VisitExpressionForRValue(call->Arguments()[1]);
      GetEmitter()->Emit(Bytecode::Trim, ret, exec_ctx, input_string);
      break;
    }
    case ast::Builtin::Trim2: {
      LocalVar input_string = VisitExpressionForRValue(call->Arguments()[1]);
      LocalVar trim_str = VisitExpressionForRValue(call->Arguments()[2]);
      GetEmitter()->Emit(Bytecode::Trim2, ret, exec_ctx, input_string, trim_str);
      break;
    }
    case ast::Builtin::Position: {
      LocalVar input_string = VisitExpressionForRValue(call->Arguments()[1]);
      LocalVar sub_string = VisitExpressionForRValue(call->Arguments()[2]);
      GetEmitter()->Emit(Bytecode::Position, ret, exec_ctx, input_string, sub_string);
      break;
    }
    case ast::Builtin::Length: {
      LocalVar input_string = VisitExpressionForRValue(call->Arguments()[1]);
      GetEmitter()->Emit(Bytecode::Length, ret, exec_ctx, input_string);
      break;
    }
    case ast::Builtin::Md5: {
      LocalVar input_string = VisitExpressionForRValue(call->Arguments()[1]);
      GetEmitter()->Emit(Bytecode::Md5, ret, exec_ctx, input_string);
      break;
    }
    case ast::Builtin::InitCap: {
      LocalVar input_string = VisitExpressionForRValue(call->Arguments()[1]);
      GetEmitter()->Emit(Bytecode::InitCap, ret, exec_ctx, input_string);
      break;
    }
    default:
      UNREACHABLE("Unimplemented string function!");
  }
}

void BytecodeGenerator::VisitBuiltinArithCall(ast::CallExpr *call, ast::Builtin builtin) {
  LocalVar dest = GetExecutionResult()->GetOrCreateDestination(call->GetType());

  switch (builtin) {
    case ast::Builtin::Mod: {
      LocalVar first_input = VisitExpressionForRValue(call->Arguments()[0]);
      LocalVar second_input = VisitExpressionForRValue(call->Arguments()[1]);

      bool first_input_is_int = call->Arguments()[0]->GetType()->IsIntegerType() ||
                                call->Arguments()[0]->GetType()->IsSpecificBuiltin(ast::BuiltinType::Integer);
      bool second_input_is_int = call->Arguments()[1]->GetType()->IsIntegerType() ||
                                 call->Arguments()[1]->GetType()->IsSpecificBuiltin(ast::BuiltinType::Integer);
      if (first_input_is_int && second_input_is_int) {
        GetEmitter()->Emit(Bytecode::ModInteger, dest, first_input, second_input);
      } else {
        GetEmitter()->Emit(Bytecode::ModReal, dest, first_input, second_input);
      }
      break;
    }
    default:
      UNREACHABLE("Unimplemented arithmetic function!");
  }
  GetExecutionResult()->SetDestination(dest.ValueOf());
}

void BytecodeGenerator::VisitBuiltinCallExpr(ast::CallExpr *call) {
  ast::Builtin builtin;

  ast::Context *ctx = call->GetType()->GetContext();
  ctx->IsBuiltinFunction(call->GetFuncName(), &builtin);

  switch (builtin) {
    case ast::Builtin::BoolToSql:
    case ast::Builtin::IntToSql:
    case ast::Builtin::FloatToSql:
    case ast::Builtin::DateToSql:
    case ast::Builtin::TimestampToSql:
    case ast::Builtin::TimestampToSqlYMDHMSMU:
    case ast::Builtin::StringToSql:
    case ast::Builtin::SqlToBool:
    case ast::Builtin::ConvertBoolToInteger:
    case ast::Builtin::ConvertIntegerToReal:
    case ast::Builtin::ConvertDateToTimestamp:
    case ast::Builtin::ConvertStringToBool:
    case ast::Builtin::ConvertStringToInt:
    case ast::Builtin::ConvertStringToReal:
    case ast::Builtin::ConvertStringToDate:
    case ast::Builtin::ConvertStringToTime: {
      VisitSqlConversionCall(call, builtin);
      break;
    }
    case ast::Builtin::IsValNull:
    case ast::Builtin::InitSqlNull: {
      VisitNullValueCall(call, builtin);
      break;
    }
    case ast::Builtin::Like: {
      VisitSqlStringLikeCall(call);
      break;
    }
    case ast::Builtin::DatePart: {
      VisitBuiltinDateFunctionCall(call, builtin);
      break;
    }
    case ast::Builtin::ExecutionContextAddRowsAffected:
    case ast::Builtin::ExecutionContextGetMemoryPool:
    case ast::Builtin::ExecutionContextGetTLS:
    case ast::Builtin::ExecutionContextStartResourceTracker:
    case ast::Builtin::ExecutionContextEndResourceTracker:
    case ast::Builtin::ExecutionContextEndPipelineTracker: {
      VisitExecutionContextCall(call, builtin);
      break;
    }
    case ast::Builtin::ThreadStateContainerIterate:
    case ast::Builtin::ThreadStateContainerGetState:
    case ast::Builtin::ThreadStateContainerReset:
    case ast::Builtin::ThreadStateContainerClear: {
      VisitBuiltinThreadStateContainerCall(call, builtin);
      break;
    }
    case ast::Builtin::TableIterInit:
    case ast::Builtin::TableIterAdvance:
    case ast::Builtin::TableIterGetVPI:
    case ast::Builtin::TableIterClose: {
      VisitBuiltinTableIterCall(call, builtin);
      break;
    }
    case ast::Builtin::TableIterParallel: {
      VisitBuiltinTableIterParallelCall(call);
      break;
    }
    case ast::Builtin::VPIInit:
    case ast::Builtin::VPIFree:
    case ast::Builtin::VPIIsFiltered:
    case ast::Builtin::VPIGetSelectedRowCount:
    case ast::Builtin::VPIGetVectorProjection:
    case ast::Builtin::VPIHasNext:
    case ast::Builtin::VPIHasNextFiltered:
    case ast::Builtin::VPIAdvance:
    case ast::Builtin::VPIAdvanceFiltered:
    case ast::Builtin::VPISetPosition:
    case ast::Builtin::VPISetPositionFiltered:
    case ast::Builtin::VPIMatch:
    case ast::Builtin::VPIReset:
    case ast::Builtin::VPIResetFiltered:
    case ast::Builtin::VPIGetSlot:
    case ast::Builtin::VPIGetBool:
    case ast::Builtin::VPIGetBoolNull:
    case ast::Builtin::VPIGetTinyInt:
    case ast::Builtin::VPIGetTinyIntNull:
    case ast::Builtin::VPIGetSmallInt:
    case ast::Builtin::VPIGetSmallIntNull:
    case ast::Builtin::VPIGetInt:
    case ast::Builtin::VPIGetIntNull:
    case ast::Builtin::VPIGetBigInt:
    case ast::Builtin::VPIGetBigIntNull:
    case ast::Builtin::VPIGetReal:
    case ast::Builtin::VPIGetRealNull:
    case ast::Builtin::VPIGetDouble:
    case ast::Builtin::VPIGetDoubleNull:
    case ast::Builtin::VPIGetDate:
    case ast::Builtin::VPIGetDateNull:
    case ast::Builtin::VPIGetTimestamp:
    case ast::Builtin::VPIGetTimestampNull:
    case ast::Builtin::VPIGetString:
    case ast::Builtin::VPIGetStringNull:
    case ast::Builtin::VPIGetPointer:
    case ast::Builtin::VPISetBool:
    case ast::Builtin::VPISetBoolNull:
    case ast::Builtin::VPISetTinyInt:
    case ast::Builtin::VPISetTinyIntNull:
    case ast::Builtin::VPISetSmallInt:
    case ast::Builtin::VPISetSmallIntNull:
    case ast::Builtin::VPISetInt:
    case ast::Builtin::VPISetIntNull:
    case ast::Builtin::VPISetBigInt:
    case ast::Builtin::VPISetBigIntNull:
    case ast::Builtin::VPISetReal:
    case ast::Builtin::VPISetRealNull:
    case ast::Builtin::VPISetDouble:
    case ast::Builtin::VPISetDoubleNull:
    case ast::Builtin::VPISetDate:
    case ast::Builtin::VPISetDateNull:
    case ast::Builtin::VPISetTimestamp:
    case ast::Builtin::VPISetTimestampNull:
    case ast::Builtin::VPISetString:
    case ast::Builtin::VPISetStringNull: {
      VisitBuiltinVPICall(call, builtin);
      break;
    }
    case ast::Builtin::Hash: {
      VisitBuiltinHashCall(call);
      break;
    };
    case ast::Builtin::FilterManagerInit:
    case ast::Builtin::FilterManagerInsertFilter:
    case ast::Builtin::FilterManagerRunFilters:
    case ast::Builtin::FilterManagerFree: {
      VisitBuiltinFilterManagerCall(call, builtin);
      break;
    }
    case ast::Builtin::VectorFilterEqual:
    case ast::Builtin::VectorFilterGreaterThan:
    case ast::Builtin::VectorFilterGreaterThanEqual:
    case ast::Builtin::VectorFilterLessThan:
    case ast::Builtin::VectorFilterLessThanEqual:
    case ast::Builtin::VectorFilterNotEqual:
    case ast::Builtin::VectorFilterLike:
    case ast::Builtin::VectorFilterNotLike: {
      VisitBuiltinVectorFilterCall(call, builtin);
      break;
    }
    case ast::Builtin::AggHashTableInit:
    case ast::Builtin::AggHashTableInsert:
    case ast::Builtin::AggHashTableLinkEntry:
    case ast::Builtin::AggHashTableLookup:
    case ast::Builtin::AggHashTableProcessBatch:
    case ast::Builtin::AggHashTableMovePartitions:
    case ast::Builtin::AggHashTableParallelPartitionedScan:
    case ast::Builtin::AggHashTableFree: {
      VisitBuiltinAggHashTableCall(call, builtin);
      break;
    }
    case ast::Builtin::AggPartIterHasNext:
    case ast::Builtin::AggPartIterNext:
    case ast::Builtin::AggPartIterGetRow:
    case ast::Builtin::AggPartIterGetRowEntry:
    case ast::Builtin::AggPartIterGetHash: {
      VisitBuiltinAggPartIterCall(call, builtin);
      break;
    }
    case ast::Builtin::AggHashTableIterInit:
    case ast::Builtin::AggHashTableIterHasNext:
    case ast::Builtin::AggHashTableIterNext:
    case ast::Builtin::AggHashTableIterGetRow:
    case ast::Builtin::AggHashTableIterClose: {
      VisitBuiltinAggHashTableIterCall(call, builtin);
      break;
    }
    case ast::Builtin::AggInit:
    case ast::Builtin::AggAdvance:
    case ast::Builtin::AggMerge:
    case ast::Builtin::AggReset:
    case ast::Builtin::AggResult: {
      VisitBuiltinAggregatorCall(call, builtin);
      break;
    }
    case ast::Builtin::JoinHashTableInit:
    case ast::Builtin::JoinHashTableInsert:
    case ast::Builtin::JoinHashTableBuild:
    case ast::Builtin::JoinHashTableBuildParallel:
    case ast::Builtin::JoinHashTableLookup:
    case ast::Builtin::JoinHashTableFree: {
      VisitBuiltinJoinHashTableCall(call, builtin);
      break;
    }
    case ast::Builtin::HashTableEntryIterHasNext:
    case ast::Builtin::HashTableEntryIterGetRow: {
      VisitBuiltinHashTableEntryIteratorCall(call, builtin);
      break;
    }
    case ast::Builtin::SorterInit:
    case ast::Builtin::SorterInsert:
    case ast::Builtin::SorterInsertTopK:
    case ast::Builtin::SorterInsertTopKFinish:
    case ast::Builtin::SorterSort:
    case ast::Builtin::SorterSortParallel:
    case ast::Builtin::SorterSortTopKParallel:
    case ast::Builtin::SorterFree: {
      VisitBuiltinSorterCall(call, builtin);
      break;
    }
    case ast::Builtin::SorterIterInit:
    case ast::Builtin::SorterIterHasNext:
    case ast::Builtin::SorterIterNext:
    case ast::Builtin::SorterIterSkipRows:
    case ast::Builtin::SorterIterGetRow:
    case ast::Builtin::SorterIterClose: {
      VisitBuiltinSorterIterCall(call, builtin);
      break;
    }
    case ast::Builtin::ResultBufferAllocOutRow:
    case ast::Builtin::ResultBufferFinalize: {
      VisitResultBufferCall(call, builtin);
      break;
    }
#if 0
    case ast::Builtin::CSVReaderInit:
    case ast::Builtin::CSVReaderAdvance:
    case ast::Builtin::CSVReaderGetField:
    case ast::Builtin::CSVReaderGetRecordNumber:
    case ast::Builtin::CSVReaderClose: {
      VisitCSVReaderCall(call, builtin);
      break;
    }
#endif
    case ast::Builtin::IndexIteratorInit:
    case ast::Builtin::IndexIteratorScanKey:
    case ast::Builtin::IndexIteratorScanAscending:
    case ast::Builtin::IndexIteratorScanDescending:
    case ast::Builtin::IndexIteratorScanLimitDescending:
    case ast::Builtin::IndexIteratorAdvance:
    case ast::Builtin::IndexIteratorFree:
    case ast::Builtin::IndexIteratorGetPR:
    case ast::Builtin::IndexIteratorGetLoPR:
    case ast::Builtin::IndexIteratorGetHiPR:
    case ast::Builtin::IndexIteratorGetTablePR:
    case ast::Builtin::IndexIteratorGetSlot:
      VisitBuiltinIndexIteratorCall(call, builtin);
      break;
    case ast::Builtin::Exp:
    case ast::Builtin::ACos:
    case ast::Builtin::ASin:
    case ast::Builtin::ATan:
    case ast::Builtin::ATan2:
    case ast::Builtin::Cosh:
    case ast::Builtin::Sinh:
    case ast::Builtin::Tanh:
    case ast::Builtin::Cos:
    case ast::Builtin::Cot:
    case ast::Builtin::Sin:
    case ast::Builtin::Tan:
    case ast::Builtin::Ceil:
    case ast::Builtin::Floor:
    case ast::Builtin::Truncate:
    case ast::Builtin::Log10:
    case ast::Builtin::Log2:
    case ast::Builtin::Sqrt:
    case ast::Builtin::Cbrt:
    case ast::Builtin::Round:
    case ast::Builtin::Round2:
    case ast::Builtin::Pow: {
      VisitBuiltinTrigCall(call, builtin);
      break;
    }
    case ast::Builtin::Abs: {
      VisitBuiltinArithmeticCall(call, builtin);
      break;
    }
    case ast::Builtin::PRSetBool:
    case ast::Builtin::PRSetTinyInt:
    case ast::Builtin::PRSetSmallInt:
    case ast::Builtin::PRSetInt:
    case ast::Builtin::PRSetBigInt:
    case ast::Builtin::PRSetReal:
    case ast::Builtin::PRSetDouble:
    case ast::Builtin::PRSetDate:
    case ast::Builtin::PRSetTimestamp:
    case ast::Builtin::PRSetVarlen:
    case ast::Builtin::PRSetBoolNull:
    case ast::Builtin::PRSetTinyIntNull:
    case ast::Builtin::PRSetSmallIntNull:
    case ast::Builtin::PRSetIntNull:
    case ast::Builtin::PRSetBigIntNull:
    case ast::Builtin::PRSetRealNull:
    case ast::Builtin::PRSetDoubleNull:
    case ast::Builtin::PRSetDateNull:
    case ast::Builtin::PRSetTimestampNull:
    case ast::Builtin::PRSetVarlenNull:
    case ast::Builtin::PRGetBool:
    case ast::Builtin::PRGetTinyInt:
    case ast::Builtin::PRGetSmallInt:
    case ast::Builtin::PRGetInt:
    case ast::Builtin::PRGetBigInt:
    case ast::Builtin::PRGetReal:
    case ast::Builtin::PRGetDouble:
    case ast::Builtin::PRGetDate:
    case ast::Builtin::PRGetTimestamp:
    case ast::Builtin::PRGetVarlen:
    case ast::Builtin::PRGetBoolNull:
    case ast::Builtin::PRGetTinyIntNull:
    case ast::Builtin::PRGetSmallIntNull:
    case ast::Builtin::PRGetIntNull:
    case ast::Builtin::PRGetBigIntNull:
    case ast::Builtin::PRGetRealNull:
    case ast::Builtin::PRGetDoubleNull:
    case ast::Builtin::PRGetDateNull:
    case ast::Builtin::PRGetTimestampNull:
    case ast::Builtin::PRGetVarlenNull: {
      VisitBuiltinPRCall(call, builtin);
      break;
    }
    case ast::Builtin::StorageInterfaceInit:
    case ast::Builtin::GetTablePR:
    case ast::Builtin::TableInsert:
    case ast::Builtin::TableDelete:
    case ast::Builtin::TableUpdate:
    case ast::Builtin::GetIndexPR:
    case ast::Builtin::IndexInsert:
    case ast::Builtin::IndexInsertUnique:
    case ast::Builtin::IndexDelete:
    case ast::Builtin::StorageInterfaceFree: {
      VisitBuiltinStorageInterfaceCall(call, builtin);
      break;
    }
    case ast::Builtin::SizeOf: {
      VisitBuiltinSizeOfCall(call);
      break;
    }
    case ast::Builtin::OffsetOf: {
      VisitBuiltinOffsetOfCall(call);
      break;
    }
    case ast::Builtin::PtrCast: {
      Visit(call->Arguments()[1]);
      break;
    }
    case ast::Builtin::AbortTxn: {
      VisitAbortTxn(call);
      break;
    }
    case ast::Builtin::GetParamBool:
    case ast::Builtin::GetParamTinyInt:
    case ast::Builtin::GetParamSmallInt:
    case ast::Builtin::GetParamInt:
    case ast::Builtin::GetParamBigInt:
    case ast::Builtin::GetParamReal:
    case ast::Builtin::GetParamDouble:
    case ast::Builtin::GetParamDate:
    case ast::Builtin::GetParamTimestamp:
    case ast::Builtin::GetParamString: {
      VisitBuiltinParamCall(call, builtin);
      break;
    }
    case ast::Builtin::SplitPart:
    case ast::Builtin::Chr:
    case ast::Builtin::CharLength:
    case ast::Builtin::ASCII:
    case ast::Builtin::Lower:
    case ast::Builtin::Upper:
    case ast::Builtin::Version:
<<<<<<< HEAD
    case ast::Builtin::Position:
    case ast::Builtin::Length:
    case ast::Builtin::Md5:
    case ast::Builtin::InitCap: {
=======
    case ast::Builtin::StartsWith:
    case ast::Builtin::Substring:
    case ast::Builtin::Left:
    case ast::Builtin::Right:
    case ast::Builtin::Reverse:
    case ast::Builtin::Repeat:
    case ast::Builtin::Trim:
    case ast::Builtin::Trim2:
    case ast::Builtin::Position: {
>>>>>>> 10e0cafb
      VisitBuiltinStringCall(call, builtin);
      break;
    }
    case ast::Builtin::Mod: {
      VisitBuiltinArithCall(call, builtin);
      break;
    }
    case ast::Builtin::NpRunnersEmitInt:
    case ast::Builtin::NpRunnersEmitReal: {
      LocalVar exec_ctx = VisitExpressionForRValue(call->Arguments()[0]);
      LocalVar num_tuple = VisitExpressionForRValue(call->Arguments()[1]);
      LocalVar num_col = VisitExpressionForRValue(call->Arguments()[2]);
      LocalVar int_col = VisitExpressionForRValue(call->Arguments()[3]);
      LocalVar real_col = VisitExpressionForRValue(call->Arguments()[4]);
      if (builtin == ast::Builtin::NpRunnersEmitInt) {
        GetEmitter()->Emit(Bytecode::NpRunnersEmitInt, exec_ctx, num_tuple, num_col, int_col, real_col);
      } else {
        GetEmitter()->Emit(Bytecode::NpRunnersEmitReal, exec_ctx, num_tuple, num_col, int_col, real_col);
      }

      break;
    }
    case ast::Builtin::NpRunnersDummyInt:
    case ast::Builtin::NpRunnersDummyReal: {
      LocalVar exec_ctx = VisitExpressionForRValue(call->Arguments()[0]);
      if (builtin == ast::Builtin::NpRunnersDummyInt) {
        GetEmitter()->Emit(Bytecode::NpRunnersDummyInt, exec_ctx);
      } else {
        GetEmitter()->Emit(Bytecode::NpRunnersDummyReal, exec_ctx);
      }

      break;
    }
    case ast::Builtin::TestCatalogLookup: {
      VisitBuiltinTestCatalogLookup(call);
      break;
    }
    case ast::Builtin::TestCatalogIndexLookup: {
      VisitBuiltinTestCatalogIndexLookup(call);
      break;
    }
    default:
      UNREACHABLE("Unknown builtin bytecode.");
  }
}

void BytecodeGenerator::VisitBuiltinIndexIteratorCall(ast::CallExpr *call, ast::Builtin builtin) {
  LocalVar iterator = VisitExpressionForRValue(call->Arguments()[0]);
  ast::Context *ctx = call->GetType()->GetContext();

  switch (builtin) {
    case ast::Builtin::IndexIteratorInit: {
      // Execution context
      LocalVar exec_ctx = VisitExpressionForRValue(call->Arguments()[1]);
      // Num attrs
      auto num_attrs = static_cast<uint32_t>(call->Arguments()[2]->As<ast::LitExpr>()->Int64Val());
      // Table OID
      auto table_oid = VisitExpressionForRValue(call->Arguments()[3]);
      // Index OID
      auto index_oid = VisitExpressionForRValue(call->Arguments()[4]);
      // Col OIDs
      auto *arr_type = call->Arguments()[5]->GetType()->As<ast::ArrayType>();
      LocalVar col_oids = VisitExpressionForLValue(call->Arguments()[5]);
      // Emit the initialization codes
      GetEmitter()->EmitIndexIteratorInit(Bytecode::IndexIteratorInit, iterator, exec_ctx, num_attrs, table_oid,
                                          index_oid, col_oids, static_cast<uint32_t>(arr_type->GetLength()));
      GetEmitter()->Emit(Bytecode::IndexIteratorPerformInit, iterator);
      break;
    }
    case ast::Builtin::IndexIteratorScanKey: {
      GetEmitter()->Emit(Bytecode::IndexIteratorScanKey, iterator);
      break;
    }
    case ast::Builtin::IndexIteratorScanAscending: {
      auto asc_type = VisitExpressionForRValue(call->Arguments()[1]);
      auto limit = VisitExpressionForRValue(call->Arguments()[2]);
      GetEmitter()->Emit(Bytecode::IndexIteratorScanAscending, iterator, asc_type, limit);
      break;
    }
    case ast::Builtin::IndexIteratorScanDescending: {
      GetEmitter()->Emit(Bytecode::IndexIteratorScanDescending, iterator);
      break;
    }
    case ast::Builtin::IndexIteratorScanLimitDescending: {
      auto limit = VisitExpressionForRValue(call->Arguments()[1]);
      GetEmitter()->Emit(Bytecode::IndexIteratorScanLimitDescending, iterator, limit);
      break;
    }
    case ast::Builtin::IndexIteratorAdvance: {
      LocalVar cond = GetExecutionResult()->GetOrCreateDestination(ast::BuiltinType::Get(ctx, ast::BuiltinType::Bool));
      GetEmitter()->Emit(Bytecode::IndexIteratorAdvance, cond, iterator);
      GetExecutionResult()->SetDestination(cond.ValueOf());
      break;
    }
    case ast::Builtin::IndexIteratorFree: {
      GetEmitter()->Emit(Bytecode::IndexIteratorFree, iterator);
      break;
    }
    case ast::Builtin::IndexIteratorGetPR: {
      LocalVar pr = GetExecutionResult()->GetOrCreateDestination(call->GetType());
      GetEmitter()->Emit(Bytecode::IndexIteratorGetPR, pr, iterator);
      break;
    }
    case ast::Builtin::IndexIteratorGetLoPR: {
      LocalVar pr = GetExecutionResult()->GetOrCreateDestination(call->GetType());
      GetEmitter()->Emit(Bytecode::IndexIteratorGetLoPR, pr, iterator);
      break;
    }
    case ast::Builtin::IndexIteratorGetHiPR: {
      LocalVar pr = GetExecutionResult()->GetOrCreateDestination(call->GetType());
      GetEmitter()->Emit(Bytecode::IndexIteratorGetHiPR, pr, iterator);
      break;
    }
    case ast::Builtin::IndexIteratorGetTablePR: {
      LocalVar pr = GetExecutionResult()->GetOrCreateDestination(call->GetType());
      GetEmitter()->Emit(Bytecode::IndexIteratorGetTablePR, pr, iterator);
      break;
    }
    case ast::Builtin::IndexIteratorGetSlot: {
      LocalVar pr = GetExecutionResult()->GetOrCreateDestination(call->GetType());
      GetEmitter()->Emit(Bytecode::IndexIteratorGetSlot, pr, iterator);
      break;
    }
    default: {
      UNREACHABLE("Impossible bytecode");
    }
  }
}

void BytecodeGenerator::VisitRegularCallExpr(ast::CallExpr *call) {
  bool caller_wants_result = GetExecutionResult() != nullptr;
  TERRIER_ASSERT(!caller_wants_result || GetExecutionResult()->IsRValue(), "Calls can only be R-Values!");

  std::vector<LocalVar> params;

  auto *func_type = call->Function()->GetType()->As<ast::FunctionType>();

  if (!func_type->GetReturnType()->IsNilType()) {
    LocalVar ret_val;
    if (caller_wants_result) {
      ret_val = GetExecutionResult()->GetOrCreateDestination(func_type->GetReturnType());

      // Let the caller know where the result value is
      GetExecutionResult()->SetDestination(ret_val.ValueOf());
    } else {
      ret_val = GetCurrentFunction()->NewLocal(func_type->GetReturnType());
    }

    // Push return value address into parameter list
    params.push_back(ret_val);
  }

  // Collect non-return-value parameters as usual
  for (uint32_t i = 0; i < func_type->GetNumParams(); i++) {
    params.push_back(VisitExpressionForRValue(call->Arguments()[i]));
  }

  // Emit call
  const auto func_id = LookupFuncIdByName(call->GetFuncName().GetData());
  TERRIER_ASSERT(func_id != FunctionInfo::K_INVALID_FUNC_ID, "Function not found!");
  GetEmitter()->EmitCall(func_id, params);
}

void BytecodeGenerator::VisitCallExpr(ast::CallExpr *node) {
  ast::CallExpr::CallKind call_kind = node->GetCallKind();

  if (call_kind == ast::CallExpr::CallKind::Builtin) {
    VisitBuiltinCallExpr(node);
  } else {
    VisitRegularCallExpr(node);
  }
}

void BytecodeGenerator::VisitAssignmentStmt(ast::AssignmentStmt *node) {
  LocalVar dest = VisitExpressionForLValue(node->Destination());
  VisitExpressionForRValue(node->Source(), dest);
}

void BytecodeGenerator::VisitFile(ast::File *node) {
  for (auto *decl : node->Declarations()) {
    Visit(decl);
  }
}

void BytecodeGenerator::VisitLitExpr(ast::LitExpr *node) {
  TERRIER_ASSERT(GetExecutionResult()->IsRValue(), "Literal expressions cannot be R-Values!");

  LocalVar target = GetExecutionResult()->GetOrCreateDestination(node->GetType());

  switch (node->GetLiteralKind()) {
    case ast::LitExpr::LitKind::Nil: {
      // Do nothing
      break;
    }
    case ast::LitExpr::LitKind::Boolean: {
      GetEmitter()->EmitAssignImm1(target, static_cast<int8_t>(node->BoolVal()));
      GetExecutionResult()->SetDestination(target.ValueOf());
      break;
    }
    case ast::LitExpr::LitKind::Int: {
      if (static_cast<int64_t>(std::numeric_limits<int>::lowest()) <= node->Int64Val() &&
          node->Int64Val() <= static_cast<int64_t>(std::numeric_limits<int>::max())) {
        GetEmitter()->EmitAssignImm4(target, node->Int64Val());
      } else {
        GetEmitter()->EmitAssignImm8(target, node->Int64Val());
      }
      GetExecutionResult()->SetDestination(target.ValueOf());
      break;
    }
    case ast::LitExpr::LitKind::Float: {
      GetEmitter()->EmitAssignImm8F(target, static_cast<float>(node->Float64Val()));
      GetExecutionResult()->SetDestination(target.ValueOf());
      break;
    }
    case ast::LitExpr::LitKind::String: {
      LocalVar string = NewStaticString(node->GetType()->GetContext(), node->StringVal());
      GetEmitter()->EmitAssign(Bytecode::Assign8, target, string);
      GetExecutionResult()->SetDestination(string.ValueOf());
      break;
    }
    default: {
      EXECUTION_LOG_ERROR("Non-bool or non-integer literals not supported in bytecode");
      break;
    }
  }
}

void BytecodeGenerator::VisitStructDecl(UNUSED_ATTRIBUTE ast::StructDecl *node) {
  // Nothing to do
}

void BytecodeGenerator::VisitLogicalAndOrExpr(ast::BinaryOpExpr *node) {
  TERRIER_ASSERT(GetExecutionResult()->IsRValue(), "Binary expressions must be R-Values!");
  TERRIER_ASSERT(node->GetType()->IsBoolType(), "Boolean binary operation must be of type bool");

  LocalVar dest = GetExecutionResult()->GetOrCreateDestination(node->GetType());

  // Execute left child
  VisitExpressionForRValue(node->Left(), dest);

  Bytecode conditional_jump;
  BytecodeLabel end_label;

  switch (node->Op()) {
    case parsing::Token::Type::OR: {
      conditional_jump = Bytecode::JumpIfTrue;
      break;
    }
    case parsing::Token::Type::AND: {
      conditional_jump = Bytecode::JumpIfFalse;
      break;
    }
    default: {
      UNREACHABLE("Impossible logical operation type");
    }
  }

  // Do a conditional jump
  GetEmitter()->EmitConditionalJump(conditional_jump, dest.ValueOf(), &end_label);

  // Execute the right child
  VisitExpressionForRValue(node->Right(), dest);

  // Bind the end label
  GetEmitter()->Bind(&end_label);

  // Mark where the result is
  GetExecutionResult()->SetDestination(dest.ValueOf());
}

#define MATH_BYTECODE(CODE_RESULT, MATH_OP, TPL_TYPE)                                           \
  if (TPL_TYPE->IsIntegerType()) {                                                              \
    CODE_RESULT = GetIntTypedBytecode(GET_BASE_FOR_INT_TYPES(Bytecode::MATH_OP), TPL_TYPE);     \
  } else {                                                                                      \
    TERRIER_ASSERT(TPL_TYPE->IsFloatType(), "Only integer and floating point math operations"); \
    CODE_RESULT = GetFloatTypedBytecode(GET_BASE_FOR_FLOAT_TYPES(Bytecode::MATH_OP), TPL_TYPE); \
  }

void BytecodeGenerator::VisitPrimitiveArithmeticExpr(ast::BinaryOpExpr *node) {
  TERRIER_ASSERT(GetExecutionResult()->IsRValue(), "Arithmetic expressions must be R-Values!");

  LocalVar dest = GetExecutionResult()->GetOrCreateDestination(node->GetType());
  LocalVar left = VisitExpressionForRValue(node->Left());
  LocalVar right = VisitExpressionForRValue(node->Right());

  Bytecode bytecode;
  switch (node->Op()) {
    case parsing::Token::Type::PLUS: {
      MATH_BYTECODE(bytecode, Add, node->GetType());
      break;
    }
    case parsing::Token::Type::MINUS: {
      MATH_BYTECODE(bytecode, Sub, node->GetType());
      break;
    }
    case parsing::Token::Type::STAR: {
      MATH_BYTECODE(bytecode, Mul, node->GetType());
      break;
    }
    case parsing::Token::Type::SLASH: {
      MATH_BYTECODE(bytecode, Div, node->GetType());
      break;
    }
    case parsing::Token::Type::PERCENT: {
      MATH_BYTECODE(bytecode, Mod, node->GetType());
      break;
    }
    case parsing::Token::Type::AMPERSAND: {
      bytecode = GetIntTypedBytecode(GET_BASE_FOR_INT_TYPES(Bytecode::BitAnd), node->GetType());
      break;
    }
    case parsing::Token::Type::BIT_OR: {
      bytecode = GetIntTypedBytecode(GET_BASE_FOR_INT_TYPES(Bytecode::BitOr), node->GetType());
      break;
    }
    case parsing::Token::Type::BIT_XOR: {
      bytecode = GetIntTypedBytecode(GET_BASE_FOR_INT_TYPES(Bytecode::BitXor), node->GetType());
      break;
    }
    default: {
      UNREACHABLE("Impossible binary operation");
    }
  }

  // Emit
  GetEmitter()->EmitBinaryOp(bytecode, dest, left, right);

  // Mark where the result is
  GetExecutionResult()->SetDestination(dest.ValueOf());
}

#undef MATH_BYTECODE

void BytecodeGenerator::VisitSqlArithmeticExpr(ast::BinaryOpExpr *node) {
  LocalVar dest = GetExecutionResult()->GetOrCreateDestination(node->GetType());
  LocalVar left = VisitExpressionForLValue(node->Left());
  LocalVar right = VisitExpressionForLValue(node->Right());

  const bool is_integer_math = node->GetType()->IsSpecificBuiltin(ast::BuiltinType::Integer);

  Bytecode bytecode;
  switch (node->Op()) {
    case parsing::Token::Type::PLUS: {
      bytecode = (is_integer_math ? Bytecode::AddInteger : Bytecode::AddReal);
      break;
    }
    case parsing::Token::Type::MINUS: {
      bytecode = (is_integer_math ? Bytecode::SubInteger : Bytecode::SubReal);
      break;
    }
    case parsing::Token::Type::STAR: {
      bytecode = (is_integer_math ? Bytecode::MulInteger : Bytecode::MulReal);
      break;
    }
    case parsing::Token::Type::SLASH: {
      bytecode = (is_integer_math ? Bytecode::DivInteger : Bytecode::DivReal);
      break;
    }
    case parsing::Token::Type::PERCENT: {
      bytecode = (is_integer_math ? Bytecode::ModInteger : Bytecode::ModReal);
      break;
    }
    default: {
      UNREACHABLE("Impossible arithmetic SQL operation");
    }
  }

  // Emit
  GetEmitter()->EmitBinaryOp(bytecode, dest, left, right);

  // Mark where the result is
  GetExecutionResult()->SetDestination(dest);
}

void BytecodeGenerator::VisitArithmeticExpr(ast::BinaryOpExpr *node) {
  if (node->GetType()->IsSqlValueType()) {
    VisitSqlArithmeticExpr(node);
  } else {
    VisitPrimitiveArithmeticExpr(node);
  }
}

void BytecodeGenerator::VisitBinaryOpExpr(ast::BinaryOpExpr *node) {
  switch (node->Op()) {
    case parsing::Token::Type::AND:
    case parsing::Token::Type::OR: {
      VisitLogicalAndOrExpr(node);
      break;
    }
    default: {
      VisitArithmeticExpr(node);
      break;
    }
  }
}

#define SQL_COMPARISON_BYTECODE(CODE_RESULT, COMPARISON_TYPE, ARG_KIND) \
  switch (ARG_KIND) {                                                   \
    case ast::BuiltinType::Kind::Boolean:                               \
      CODE_RESULT = Bytecode::COMPARISON_TYPE##Bool;                    \
      break;                                                            \
    case ast::BuiltinType::Kind::Integer:                               \
      CODE_RESULT = Bytecode::COMPARISON_TYPE##Integer;                 \
      break;                                                            \
    case ast::BuiltinType::Kind::Real:                                  \
      CODE_RESULT = Bytecode::COMPARISON_TYPE##Real;                    \
      break;                                                            \
    case ast::BuiltinType::Kind::Date:                                  \
      CODE_RESULT = Bytecode::COMPARISON_TYPE##Date;                    \
      break;                                                            \
    case ast::BuiltinType::Kind::Timestamp:                             \
      CODE_RESULT = Bytecode::COMPARISON_TYPE##Timestamp;               \
      break;                                                            \
    case ast::BuiltinType::Kind::StringVal:                             \
      CODE_RESULT = Bytecode::COMPARISON_TYPE##String;                  \
      break;                                                            \
    default:                                                            \
      UNREACHABLE("Undefined SQL comparison!");                         \
  }

void BytecodeGenerator::VisitSqlCompareOpExpr(ast::ComparisonOpExpr *compare) {
  LocalVar dest = GetExecutionResult()->GetOrCreateDestination(compare->GetType());
  LocalVar left = VisitExpressionForLValue(compare->Left());
  LocalVar right = VisitExpressionForLValue(compare->Right());

  TERRIER_ASSERT(compare->Left()->GetType() == compare->Right()->GetType(),
                 "Left and right input types to comparison are not equal");

  const auto arg_kind = compare->Left()->GetType()->As<ast::BuiltinType>()->GetKind();

  Bytecode code;
  switch (compare->Op()) {
    case parsing::Token::Type::GREATER: {
      SQL_COMPARISON_BYTECODE(code, GreaterThan, arg_kind);
      break;
    }
    case parsing::Token::Type::GREATER_EQUAL: {
      SQL_COMPARISON_BYTECODE(code, GreaterThanEqual, arg_kind);
      break;
    }
    case parsing::Token::Type::EQUAL_EQUAL: {
      SQL_COMPARISON_BYTECODE(code, Equal, arg_kind);
      break;
    }
    case parsing::Token::Type::LESS: {
      SQL_COMPARISON_BYTECODE(code, LessThan, arg_kind);
      break;
    }
    case parsing::Token::Type::LESS_EQUAL: {
      SQL_COMPARISON_BYTECODE(code, LessThanEqual, arg_kind);
      break;
    }
    case parsing::Token::Type::BANG_EQUAL: {
      SQL_COMPARISON_BYTECODE(code, NotEqual, arg_kind);
      break;
    }
    default: {
      UNREACHABLE("Impossible binary operation");
    }
  }

  // Emit
  GetEmitter()->EmitBinaryOp(code, dest, left, right);

  // Mark where the result is
  GetExecutionResult()->SetDestination(dest);
}

#undef SQL_COMPARISON_BYTECODE

#define COMPARISON_BYTECODE(CODE_RESULT, COMPARISON_TYPE, TPL_TYPE)                                     \
  if (TPL_TYPE->IsIntegerType()) {                                                                      \
    CODE_RESULT = GetIntTypedBytecode(GET_BASE_FOR_INT_TYPES(Bytecode::COMPARISON_TYPE), TPL_TYPE);     \
  } else if (TPL_TYPE->IsFloatType()) {                                                                 \
    CODE_RESULT = GetFloatTypedBytecode(GET_BASE_FOR_FLOAT_TYPES(Bytecode::COMPARISON_TYPE), TPL_TYPE); \
  } else {                                                                                              \
    TERRIER_ASSERT(TPL_TYPE->IsBoolType(), "Only integer, floating point, and boolean comparisons");    \
    CODE_RESULT = Bytecode::COMPARISON_TYPE##_bool;                                                     \
  }

void BytecodeGenerator::VisitPrimitiveCompareOpExpr(ast::ComparisonOpExpr *compare) {
  TERRIER_ASSERT(GetExecutionResult()->IsRValue(), "Comparison expressions must be R-Values!");

  LocalVar dest = GetExecutionResult()->GetOrCreateDestination(compare->GetType());

  // nil comparison
  if (ast::Expr * input_expr; compare->IsLiteralCompareNil(&input_expr)) {
    LocalVar input = VisitExpressionForRValue(input_expr);
    Bytecode bytecode =
        compare->Op() == parsing::Token::Type ::EQUAL_EQUAL ? Bytecode::IsNullPtr : Bytecode::IsNotNullPtr;
    GetEmitter()->Emit(bytecode, dest, input);
    GetExecutionResult()->SetDestination(dest.ValueOf());
    return;
  }

  // regular comparison

  TERRIER_ASSERT(compare->Left()->GetType()->IsArithmetic() || compare->Left()->GetType()->IsBoolType(),
                 "Invalid type to comparison");
  TERRIER_ASSERT(compare->Right()->GetType()->IsArithmetic() || compare->Right()->GetType()->IsBoolType(),
                 "Invalid type to comparison");

  LocalVar left = VisitExpressionForRValue(compare->Left());
  LocalVar right = VisitExpressionForRValue(compare->Right());

  Bytecode bytecode;
  switch (compare->Op()) {
    case parsing::Token::Type::GREATER: {
      COMPARISON_BYTECODE(bytecode, GreaterThan, compare->Left()->GetType());
      break;
    }
    case parsing::Token::Type::GREATER_EQUAL: {
      COMPARISON_BYTECODE(bytecode, GreaterThanEqual, compare->Left()->GetType());
      break;
    }
    case parsing::Token::Type::EQUAL_EQUAL: {
      COMPARISON_BYTECODE(bytecode, Equal, compare->Left()->GetType());
      break;
    }
    case parsing::Token::Type::LESS: {
      COMPARISON_BYTECODE(bytecode, LessThan, compare->Left()->GetType());
      break;
    }
    case parsing::Token::Type::LESS_EQUAL: {
      COMPARISON_BYTECODE(bytecode, LessThanEqual, compare->Left()->GetType());
      break;
    }
    case parsing::Token::Type::BANG_EQUAL: {
      COMPARISON_BYTECODE(bytecode, NotEqual, compare->Left()->GetType());
      break;
    }
    default: {
      UNREACHABLE("Impossible binary operation");
    }
  }

  // Emit
  GetEmitter()->EmitBinaryOp(bytecode, dest, left, right);

  // Mark where the result is
  GetExecutionResult()->SetDestination(dest.ValueOf());
}

#undef COMPARISON_BYTECODE

void BytecodeGenerator::VisitComparisonOpExpr(ast::ComparisonOpExpr *node) {
  const bool is_primitive_comparison = node->GetType()->IsSpecificBuiltin(ast::BuiltinType::Bool);

  if (!is_primitive_comparison) {
    VisitSqlCompareOpExpr(node);
  } else {
    VisitPrimitiveCompareOpExpr(node);
  }
}

void BytecodeGenerator::VisitFunctionLitExpr(ast::FunctionLitExpr *node) { Visit(node->Body()); }

void BytecodeGenerator::BuildAssign(LocalVar dest, LocalVar val, ast::Type *dest_type) {
  // Emit the appropriate assignment
  const uint32_t size = dest_type->GetSize();
  if (size == 1) {
    GetEmitter()->EmitAssign(Bytecode::Assign1, dest, val);
  } else if (size == 2) {
    GetEmitter()->EmitAssign(Bytecode::Assign2, dest, val);
  } else if (size == 4) {
    GetEmitter()->EmitAssign(Bytecode::Assign4, dest, val);
  } else {
    GetEmitter()->EmitAssign(Bytecode::Assign8, dest, val);
  }
}

void BytecodeGenerator::BuildDeref(LocalVar dest, LocalVar ptr, ast::Type *dest_type) {
  // Emit the appropriate deref
  const uint32_t size = dest_type->GetSize();
  if (size == 1) {
    GetEmitter()->EmitDeref(Bytecode::Deref1, dest, ptr);
  } else if (size == 2) {
    GetEmitter()->EmitDeref(Bytecode::Deref2, dest, ptr);
  } else if (size == 4) {
    GetEmitter()->EmitDeref(Bytecode::Deref4, dest, ptr);
  } else if (size == 8) {
    GetEmitter()->EmitDeref(Bytecode::Deref8, dest, ptr);
  } else {
    GetEmitter()->EmitDerefN(dest, ptr, size);
  }
}

LocalVar BytecodeGenerator::BuildLoadPointer(LocalVar double_ptr, ast::Type *type) {
  if (double_ptr.GetAddressMode() == LocalVar::AddressMode::Address) {
    return double_ptr.ValueOf();
  }

  // Need to Deref
  LocalVar ptr = GetCurrentFunction()->NewLocal(type);
  GetEmitter()->EmitDeref(Bytecode::Deref8, ptr, double_ptr);
  return ptr.ValueOf();
}

void BytecodeGenerator::VisitMemberExpr(ast::MemberExpr *node) {
  // We first need to compute the address of the object we're selecting into.
  // Thus, we get the L-Value of the object below.

  LocalVar obj_ptr = VisitExpressionForLValue(node->Object());

  // We now need to compute the offset of the field in the composite type. TPL
  // unifies C's arrow and dot syntax for field/member access. Thus, the type
  // of the object may be either a pointer to a struct or the actual struct. If
  // the type is a pointer, then the L-Value of the object is actually a double
  // pointer and we need to dereference it; otherwise, we can use the address
  // as is.

  ast::StructType *obj_type = nullptr;
  if (auto *type = node->Object()->GetType(); node->IsSugaredArrow()) {
    // Double pointer, need to dereference
    obj_ptr = BuildLoadPointer(obj_ptr, type);
    obj_type = type->As<ast::PointerType>()->GetBase()->As<ast::StructType>();
  } else {
    obj_type = type->As<ast::StructType>();
  }

  // We're now ready to compute offset. Let's lookup the field's offset in the
  // struct type.

  auto *field_name = node->Member()->As<ast::IdentifierExpr>();
  auto offset = obj_type->GetOffsetOfFieldByName(field_name->Name());

  // Now that we have a pointer to the composite object, we need to compute a
  // pointer to the field within the object. If the offset of the field in the
  // object is zero, we needn't do anything - we can just reinterpret the object
  // pointer. If the field offset is greater than zero, we generate a LEA.

  LocalVar field_ptr;
  if (offset == 0) {
    field_ptr = obj_ptr;
  } else {
    field_ptr = GetCurrentFunction()->NewLocal(node->GetType()->PointerTo());
    GetEmitter()->EmitLea(field_ptr, obj_ptr, offset);
    field_ptr = field_ptr.ValueOf();
  }

  if (GetExecutionResult()->IsLValue()) {
    TERRIER_ASSERT(!GetExecutionResult()->HasDestination(), "L-Values produce their destination");
    GetExecutionResult()->SetDestination(field_ptr);
    return;
  }

  // The caller wants the actual value of the field. We just computed a pointer
  // to the field in the object, so we need to load/dereference it. If the
  // caller provided a destination variable, use that; otherwise, create a new
  // temporary variable to store the value.

  LocalVar dest = GetExecutionResult()->GetOrCreateDestination(node->GetType());
  BuildDeref(dest, field_ptr, node->GetType());
  GetExecutionResult()->SetDestination(dest.ValueOf());
}

void BytecodeGenerator::VisitDeclStmt(ast::DeclStmt *node) { Visit(node->Declaration()); }

void BytecodeGenerator::VisitExpressionStmt(ast::ExpressionStmt *node) { Visit(node->Expression()); }

void BytecodeGenerator::VisitBadExpr(ast::BadExpr *node) {
  TERRIER_ASSERT(false, "Visiting bad expression during code generation!");
}

void BytecodeGenerator::VisitArrayTypeRepr(ast::ArrayTypeRepr *node) {
  TERRIER_ASSERT(false, "Should not visit type-representation nodes!");
}

void BytecodeGenerator::VisitFunctionTypeRepr(ast::FunctionTypeRepr *node) {
  TERRIER_ASSERT(false, "Should not visit type-representation nodes!");
}

void BytecodeGenerator::VisitPointerTypeRepr(ast::PointerTypeRepr *node) {
  TERRIER_ASSERT(false, "Should not visit type-representation nodes!");
}

void BytecodeGenerator::VisitStructTypeRepr(ast::StructTypeRepr *node) {
  TERRIER_ASSERT(false, "Should not visit type-representation nodes!");
}

void BytecodeGenerator::VisitMapTypeRepr(ast::MapTypeRepr *node) {
  TERRIER_ASSERT(false, "Should not visit type-representation nodes!");
}

FunctionInfo *BytecodeGenerator::AllocateFunc(const std::string &func_name, ast::FunctionType *const func_type) {
  // Allocate function
  const auto func_id = static_cast<FunctionId>(functions_.size());
  functions_.emplace_back(func_id, func_name, func_type);
  FunctionInfo *func = &functions_.back();

  // Register return type
  if (auto *return_type = func_type->GetReturnType(); !return_type->IsNilType()) {
    func->NewParameterLocal(return_type->PointerTo(), "hiddenRv");
  }

  // Register parameters
  for (const auto &param : func_type->GetParams()) {
    func->NewParameterLocal(param.type_, param.name_.GetData());
  }

  // Cache
  func_map_[func->GetName()] = func->GetId();

  return func;
}

FunctionId BytecodeGenerator::LookupFuncIdByName(const std::string &name) const {
  auto iter = func_map_.find(name);
  if (iter == func_map_.end()) {
    return FunctionInfo::K_INVALID_FUNC_ID;
  }
  return iter->second;
}

LocalVar BytecodeGenerator::NewStatic(const std::string &name, ast::Type *type, const void *contents) {
  std::size_t offset = data_.size();

  if (!common::MathUtil::IsAligned(offset, type->GetAlignment())) {
    offset = common::MathUtil::AlignTo(offset, type->GetAlignment());
  }

  const std::size_t padded_len = type->GetSize() + (offset - data_.size());
  data_.insert(data_.end(), padded_len, 0);
  std::memcpy(&data_[offset], contents, type->GetSize());

  uint32_t &version = static_locals_versions_[name];
  const std::string name_and_version = name + "_" + std::to_string(version++);
  static_locals_.emplace_back(name_and_version, type, offset, LocalInfo::Kind::Var);

  return LocalVar(offset, LocalVar::AddressMode::Address);
}

LocalVar BytecodeGenerator::NewStaticString(ast::Context *ctx, const ast::Identifier string) {
  // Check cache
  if (auto iter = static_string_cache_.find(string); iter != static_string_cache_.end()) {
    return LocalVar(iter->second.GetOffset(), LocalVar::AddressMode::Address);
  }

  // Create
  auto *type = ast::ArrayType::Get(string.GetLength(), ast::BuiltinType::Get(ctx, ast::BuiltinType::Uint8));
  auto static_local = NewStatic("stringConst", type, static_cast<const void *>(string.GetData()));

  // Cache
  static_string_cache_.emplace(string, static_local);

  return static_local;
}

LocalVar BytecodeGenerator::VisitExpressionForLValue(ast::Expr *expr) {
  LValueResultScope scope(this);
  Visit(expr);
  return scope.GetDestination();
}

LocalVar BytecodeGenerator::VisitExpressionForRValue(ast::Expr *expr) {
  RValueResultScope scope(this);
  Visit(expr);
  return scope.GetDestination();
}

void BytecodeGenerator::VisitExpressionForRValue(ast::Expr *expr, LocalVar dest) {
  RValueResultScope scope(this, dest);
  Visit(expr);
}

void BytecodeGenerator::VisitExpressionForTest(ast::Expr *expr, BytecodeLabel *then_label, BytecodeLabel *else_label,
                                               TestFallthrough fallthrough) {
  // Evaluate the expression
  LocalVar cond = VisitExpressionForRValue(expr);

  switch (fallthrough) {
    case TestFallthrough::Then: {
      GetEmitter()->EmitConditionalJump(Bytecode::JumpIfFalse, cond, else_label);
      break;
    }
    case TestFallthrough::Else: {
      GetEmitter()->EmitConditionalJump(Bytecode::JumpIfTrue, cond, then_label);
      break;
    }
    case TestFallthrough::None: {
      GetEmitter()->EmitConditionalJump(Bytecode::JumpIfFalse, cond, else_label);
      GetEmitter()->EmitJump(Bytecode::Jump, then_label);
      break;
    }
  }
}

Bytecode BytecodeGenerator::GetIntTypedBytecode(Bytecode bytecode, ast::Type *type) {
  TERRIER_ASSERT(type->IsIntegerType(), "Type must be integer type");
  auto int_kind = type->SafeAs<ast::BuiltinType>()->GetKind();
  auto kind_idx = static_cast<uint8_t>(int_kind - ast::BuiltinType::Int8);
  return Bytecodes::FromByte(Bytecodes::ToByte(bytecode) + kind_idx);
}

Bytecode BytecodeGenerator::GetFloatTypedBytecode(Bytecode bytecode, ast::Type *type) {
  TERRIER_ASSERT(type->IsFloatType(), "Type must be floating-point type");
  auto float_kind = type->SafeAs<ast::BuiltinType>()->GetKind();
  auto kind_idx = static_cast<uint8_t>(float_kind - ast::BuiltinType::Float32);
  return Bytecodes::FromByte(Bytecodes::ToByte(bytecode) + kind_idx);
}

// static
std::unique_ptr<BytecodeModule> BytecodeGenerator::Compile(ast::AstNode *root, const std::string &name) {
  BytecodeGenerator generator{};
  generator.Visit(root);

  // Create the bytecode module. Note that we move the bytecode and functions
  // array from the generator into the module.
  return std::make_unique<BytecodeModule>(name, std::move(generator.code_), std::move(generator.data_),
                                          std::move(generator.functions_), std::move(generator.static_locals_));
}

}  // namespace terrier::execution::vm<|MERGE_RESOLUTION|>--- conflicted
+++ resolved
@@ -2676,12 +2676,10 @@
     case ast::Builtin::Lower:
     case ast::Builtin::Upper:
     case ast::Builtin::Version:
-<<<<<<< HEAD
     case ast::Builtin::Position:
     case ast::Builtin::Length:
     case ast::Builtin::Md5:
-    case ast::Builtin::InitCap: {
-=======
+    case ast::Builtin::InitCap:
     case ast::Builtin::StartsWith:
     case ast::Builtin::Substring:
     case ast::Builtin::Left:
@@ -2691,7 +2689,6 @@
     case ast::Builtin::Trim:
     case ast::Builtin::Trim2:
     case ast::Builtin::Position: {
->>>>>>> 10e0cafb
       VisitBuiltinStringCall(call, builtin);
       break;
     }
