#include "catalog/database_catalog.h"

#include <cstdio>
#include <memory>
#include <string>
#include <utility>
#include <vector>

#include "catalog/catalog_defs.h"
#include "catalog/index_schema.h"
#include "catalog/postgres/builder.h"
#include "catalog/postgres/pg_attribute.h"
#include "catalog/postgres/pg_class.h"
#include "catalog/postgres/pg_constraint.h"
#include "catalog/postgres/pg_index.h"
#include "catalog/postgres/pg_language.h"
#include "catalog/postgres/pg_namespace.h"
#include "catalog/postgres/pg_proc.h"
#include "catalog/postgres/pg_type.h"
#include "catalog/schema.h"
#include "planner/plannodes/abstract_plan_node.h"
#include "storage/index/index.h"
#include "storage/sql_table.h"
#include "transaction/transaction_context.h"
#include "transaction/transaction_defs.h"
#include "transaction/transaction_manager.h"
#include "type/type_id.h"

namespace terrier::catalog {

void DatabaseCatalog::Bootstrap(const common::ManagedPointer<transaction::TransactionContext> txn) {
  BootstrapPRIs();

  // Declare variable for return values (UNUSED when compiled for release)
  bool UNUSED_ATTRIBUTE retval;

  retval = TryLock(txn);
  TERRIER_ASSERT(retval, "Bootstrap operations should not fail");

  retval = CreateNamespace(txn, "pg_catalog", postgres::NAMESPACE_CATALOG_NAMESPACE_OID);
  TERRIER_ASSERT(retval, "Bootstrap operations should not fail");

  retval = CreateNamespace(txn, "public", postgres::NAMESPACE_DEFAULT_NAMESPACE_OID);
  TERRIER_ASSERT(retval, "Bootstrap operations should not fail");

  BootstrapTypes(txn);

  // pg_namespace and associated indexes
  retval = CreateTableEntry(txn, postgres::NAMESPACE_TABLE_OID, postgres::NAMESPACE_CATALOG_NAMESPACE_OID,
                            "pg_namespace", postgres::Builder::GetNamespaceTableSchema());
  TERRIER_ASSERT(retval, "Bootstrap operations should not fail");
  retval = SetTablePointer(txn, postgres::NAMESPACE_TABLE_OID, namespaces_);
  TERRIER_ASSERT(retval, "Bootstrap operations should not fail");

  retval = CreateIndexEntry(txn, postgres::NAMESPACE_CATALOG_NAMESPACE_OID, postgres::NAMESPACE_TABLE_OID,
                            postgres::NAMESPACE_OID_INDEX_OID, "pg_namespace_oid_index",
                            postgres::Builder::GetNamespaceOidIndexSchema(db_oid_));
  TERRIER_ASSERT(retval, "Bootstrap operations should not fail");
  retval = SetIndexPointer(txn, postgres::NAMESPACE_OID_INDEX_OID, namespaces_oid_index_);
  TERRIER_ASSERT(retval, "Bootstrap operations should not fail");

  retval = CreateIndexEntry(txn, postgres::NAMESPACE_CATALOG_NAMESPACE_OID, postgres::NAMESPACE_TABLE_OID,
                            postgres::NAMESPACE_NAME_INDEX_OID, "pg_namespace_name_index",
                            postgres::Builder::GetNamespaceNameIndexSchema(db_oid_));
  TERRIER_ASSERT(retval, "Bootstrap operations should not fail");
  retval = SetIndexPointer(txn, postgres::NAMESPACE_NAME_INDEX_OID, namespaces_name_index_);
  TERRIER_ASSERT(retval, "Bootstrap operations should not fail");

  // pg_class and associated indexes
  retval = CreateTableEntry(txn, postgres::CLASS_TABLE_OID, postgres::NAMESPACE_CATALOG_NAMESPACE_OID, "pg_class",
                            postgres::Builder::GetClassTableSchema());
  TERRIER_ASSERT(retval, "Bootstrap operations should not fail");
  retval = SetTablePointer(txn, postgres::CLASS_TABLE_OID, classes_);
  TERRIER_ASSERT(retval, "Bootstrap operations should not fail");

  retval = CreateIndexEntry(txn, postgres::NAMESPACE_CATALOG_NAMESPACE_OID, postgres::CLASS_TABLE_OID,
                            postgres::CLASS_OID_INDEX_OID, "pg_class_oid_index",
                            postgres::Builder::GetClassOidIndexSchema(db_oid_));
  TERRIER_ASSERT(retval, "Bootstrap operations should not fail");
  retval = SetIndexPointer(txn, postgres::CLASS_OID_INDEX_OID, classes_oid_index_);
  TERRIER_ASSERT(retval, "Bootstrap operations should not fail");

  retval = CreateIndexEntry(txn, postgres::NAMESPACE_CATALOG_NAMESPACE_OID, postgres::CLASS_TABLE_OID,
                            postgres::CLASS_NAME_INDEX_OID, "pg_class_name_index",
                            postgres::Builder::GetClassNameIndexSchema(db_oid_));
  TERRIER_ASSERT(retval, "Bootstrap operations should not fail");
  retval = SetIndexPointer(txn, postgres::CLASS_NAME_INDEX_OID, classes_name_index_);
  TERRIER_ASSERT(retval, "Bootstrap operations should not fail");

  retval = CreateIndexEntry(txn, postgres::NAMESPACE_CATALOG_NAMESPACE_OID, postgres::CLASS_TABLE_OID,
                            postgres::CLASS_NAMESPACE_INDEX_OID, "pg_class_namespace_index",
                            postgres::Builder::GetClassNamespaceIndexSchema(db_oid_));
  TERRIER_ASSERT(retval, "Bootstrap operations should not fail");
  retval = SetIndexPointer(txn, postgres::CLASS_NAMESPACE_INDEX_OID, classes_namespace_index_);
  TERRIER_ASSERT(retval, "Bootstrap operations should not fail");

  // pg_index and associated indexes
  retval = CreateTableEntry(txn, postgres::INDEX_TABLE_OID, postgres::NAMESPACE_CATALOG_NAMESPACE_OID, "pg_index",
                            postgres::Builder::GetIndexTableSchema());
  TERRIER_ASSERT(retval, "Bootstrap operations should not fail");
  retval = SetTablePointer(txn, postgres::INDEX_TABLE_OID, indexes_);
  TERRIER_ASSERT(retval, "Bootstrap operations should not fail");

  retval = CreateIndexEntry(txn, postgres::NAMESPACE_CATALOG_NAMESPACE_OID, postgres::INDEX_TABLE_OID,
                            postgres::INDEX_OID_INDEX_OID, "pg_index_oid_index",
                            postgres::Builder::GetIndexOidIndexSchema(db_oid_));
  TERRIER_ASSERT(retval, "Bootstrap operations should not fail");
  retval = SetIndexPointer(txn, postgres::INDEX_OID_INDEX_OID, indexes_oid_index_);
  TERRIER_ASSERT(retval, "Bootstrap operations should not fail");

  retval = CreateIndexEntry(txn, postgres::NAMESPACE_CATALOG_NAMESPACE_OID, postgres::INDEX_TABLE_OID,
                            postgres::INDEX_TABLE_INDEX_OID, "pg_index_table_index",
                            postgres::Builder::GetIndexTableIndexSchema(db_oid_));
  TERRIER_ASSERT(retval, "Bootstrap operations should not fail");
  retval = SetIndexPointer(txn, postgres::INDEX_TABLE_INDEX_OID, indexes_table_index_);
  TERRIER_ASSERT(retval, "Bootstrap operations should not fail");

  // pg_attribute and associated indexes
  retval = CreateTableEntry(txn, postgres::COLUMN_TABLE_OID, postgres::NAMESPACE_CATALOG_NAMESPACE_OID, "pg_attribute",
                            postgres::Builder::GetColumnTableSchema());
  TERRIER_ASSERT(retval, "Bootstrap operations should not fail");
  retval = SetTablePointer(txn, postgres::COLUMN_TABLE_OID, columns_);
  TERRIER_ASSERT(retval, "Bootstrap operations should not fail");

  retval = CreateIndexEntry(txn, postgres::NAMESPACE_CATALOG_NAMESPACE_OID, postgres::COLUMN_TABLE_OID,
                            postgres::COLUMN_OID_INDEX_OID, "pg_attribute_oid_index",
                            postgres::Builder::GetColumnOidIndexSchema(db_oid_));
  TERRIER_ASSERT(retval, "Bootstrap operations should not fail");
  retval = SetIndexPointer(txn, postgres::COLUMN_OID_INDEX_OID, columns_oid_index_);
  TERRIER_ASSERT(retval, "Bootstrap operations should not fail");

  retval = CreateIndexEntry(txn, postgres::NAMESPACE_CATALOG_NAMESPACE_OID, postgres::COLUMN_TABLE_OID,
                            postgres::COLUMN_NAME_INDEX_OID, "pg_attribute_name_index",
                            postgres::Builder::GetColumnNameIndexSchema(db_oid_));
  TERRIER_ASSERT(retval, "Bootstrap operations should not fail");
  retval = SetIndexPointer(txn, postgres::COLUMN_NAME_INDEX_OID, columns_name_index_);
  TERRIER_ASSERT(retval, "Bootstrap operations should not fail");

  // pg_type and associated indexes
  retval = CreateTableEntry(txn, postgres::TYPE_TABLE_OID, postgres::NAMESPACE_CATALOG_NAMESPACE_OID, "pg_type",
                            postgres::Builder::GetTypeTableSchema());
  TERRIER_ASSERT(retval, "Bootstrap operations should not fail");
  retval = SetTablePointer(txn, postgres::TYPE_TABLE_OID, types_);
  TERRIER_ASSERT(retval, "Bootstrap operations should not fail");

  retval = CreateIndexEntry(txn, postgres::NAMESPACE_CATALOG_NAMESPACE_OID, postgres::TYPE_TABLE_OID,
                            postgres::TYPE_OID_INDEX_OID, "pg_type_oid_index",
                            postgres::Builder::GetTypeOidIndexSchema(db_oid_));
  TERRIER_ASSERT(retval, "Bootstrap operations should not fail");
  retval = SetIndexPointer(txn, postgres::TYPE_OID_INDEX_OID, types_oid_index_);
  TERRIER_ASSERT(retval, "Bootstrap operations should not fail");

  retval = CreateIndexEntry(txn, postgres::NAMESPACE_CATALOG_NAMESPACE_OID, postgres::TYPE_TABLE_OID,
                            postgres::TYPE_NAME_INDEX_OID, "pg_type_name_index",
                            postgres::Builder::GetTypeNameIndexSchema(db_oid_));
  TERRIER_ASSERT(retval, "Bootstrap operations should not fail");
  retval = SetIndexPointer(txn, postgres::TYPE_NAME_INDEX_OID, types_name_index_);
  TERRIER_ASSERT(retval, "Bootstrap operations should not fail");

  retval = CreateIndexEntry(txn, postgres::NAMESPACE_CATALOG_NAMESPACE_OID, postgres::TYPE_TABLE_OID,
                            postgres::TYPE_NAMESPACE_INDEX_OID, "pg_type_namespace_index",
                            postgres::Builder::GetTypeNamespaceIndexSchema(db_oid_));
  TERRIER_ASSERT(retval, "Bootstrap operations should not fail");
  retval = SetIndexPointer(txn, postgres::TYPE_NAMESPACE_INDEX_OID, types_namespace_index_);
  TERRIER_ASSERT(retval, "Bootstrap operations should not fail");

  // pg_constraint and associated indexes
  retval = CreateTableEntry(txn, postgres::CONSTRAINT_TABLE_OID, postgres::NAMESPACE_CATALOG_NAMESPACE_OID,
                            "pg_constraint", postgres::Builder::GetConstraintTableSchema());
  TERRIER_ASSERT(retval, "Bootstrap operations should not fail");
  retval = SetTablePointer(txn, postgres::CONSTRAINT_TABLE_OID, constraints_);
  TERRIER_ASSERT(retval, "Bootstrap operations should not fail");

  retval = CreateIndexEntry(txn, postgres::NAMESPACE_CATALOG_NAMESPACE_OID, postgres::CONSTRAINT_TABLE_OID,
                            postgres::CONSTRAINT_OID_INDEX_OID, "pg_constraint_oid_index",
                            postgres::Builder::GetConstraintOidIndexSchema(db_oid_));
  TERRIER_ASSERT(retval, "Bootstrap operations should not fail");
  retval = SetIndexPointer(txn, postgres::CONSTRAINT_OID_INDEX_OID, constraints_oid_index_);
  TERRIER_ASSERT(retval, "Bootstrap operations should not fail");

  retval = CreateIndexEntry(txn, postgres::NAMESPACE_CATALOG_NAMESPACE_OID, postgres::CONSTRAINT_TABLE_OID,
                            postgres::CONSTRAINT_NAME_INDEX_OID, "pg_constraint_name_index",
                            postgres::Builder::GetConstraintNameIndexSchema(db_oid_));
  TERRIER_ASSERT(retval, "Bootstrap operations should not fail");
  retval = SetIndexPointer(txn, postgres::CONSTRAINT_NAME_INDEX_OID, constraints_name_index_);
  TERRIER_ASSERT(retval, "Bootstrap operations should not fail");

  retval = CreateIndexEntry(txn, postgres::NAMESPACE_CATALOG_NAMESPACE_OID, postgres::CONSTRAINT_TABLE_OID,
                            postgres::CONSTRAINT_NAMESPACE_INDEX_OID, "pg_constraint_namespace_index",
                            postgres::Builder::GetConstraintNamespaceIndexSchema(db_oid_));
  TERRIER_ASSERT(retval, "Bootstrap operations should not fail");
  retval = SetIndexPointer(txn, postgres::CONSTRAINT_NAMESPACE_INDEX_OID, constraints_namespace_index_);
  TERRIER_ASSERT(retval, "Bootstrap operations should not fail");

  retval = CreateIndexEntry(txn, postgres::NAMESPACE_CATALOG_NAMESPACE_OID, postgres::CONSTRAINT_TABLE_OID,
                            postgres::CONSTRAINT_TABLE_INDEX_OID, "pg_constraint_table_index",
                            postgres::Builder::GetConstraintTableIndexSchema(db_oid_));
  TERRIER_ASSERT(retval, "Bootstrap operations should not fail");
  retval = SetIndexPointer(txn, postgres::CONSTRAINT_TABLE_INDEX_OID, constraints_table_index_);
  TERRIER_ASSERT(retval, "Bootstrap operations should not fail");

  retval = CreateIndexEntry(txn, postgres::NAMESPACE_CATALOG_NAMESPACE_OID, postgres::CONSTRAINT_TABLE_OID,
                            postgres::CONSTRAINT_INDEX_INDEX_OID, "pg_constraint_index_index",
                            postgres::Builder::GetConstraintIndexIndexSchema(db_oid_));
  TERRIER_ASSERT(retval, "Bootstrap operations should not fail");
  retval = SetIndexPointer(txn, postgres::CONSTRAINT_INDEX_INDEX_OID, constraints_index_index_);
  TERRIER_ASSERT(retval, "Bootstrap operations should not fail");

  retval = CreateIndexEntry(txn, postgres::NAMESPACE_CATALOG_NAMESPACE_OID, postgres::CONSTRAINT_TABLE_OID,
                            postgres::CONSTRAINT_FOREIGNTABLE_INDEX_OID, "pg_constraint_foreigntable_index",
                            postgres::Builder::GetConstraintForeignTableIndexSchema(db_oid_));
  TERRIER_ASSERT(retval, "Bootstrap operations should not fail");
  retval = SetIndexPointer(txn, postgres::CONSTRAINT_FOREIGNTABLE_INDEX_OID, constraints_foreigntable_index_);
  TERRIER_ASSERT(retval, "Bootstrap operations should not fail");

  // pg_language and associated indexes
  retval = CreateTableEntry(txn, postgres::LANGUAGE_TABLE_OID, postgres::NAMESPACE_CATALOG_NAMESPACE_OID, "pg_language",
                            postgres::Builder::GetLanguageTableSchema());
  TERRIER_ASSERT(retval, "Bootstrap operations should not fail");
  retval = SetTablePointer(txn, postgres::LANGUAGE_TABLE_OID, languages_);
  TERRIER_ASSERT(retval, "Bootstrap operations should not fail");

  retval = CreateIndexEntry(txn, postgres::NAMESPACE_CATALOG_NAMESPACE_OID, postgres::LANGUAGE_TABLE_OID,
                            postgres::LANGUAGE_OID_INDEX_OID, "pg_languages_oid_index",
                            postgres::Builder::GetLanguageOidIndexSchema(db_oid_));
  TERRIER_ASSERT(retval, "Bootstrap operations should not fail");
  retval = SetIndexPointer(txn, postgres::LANGUAGE_OID_INDEX_OID, languages_oid_index_);
  TERRIER_ASSERT(retval, "Bootstrap operations should not fail");

  retval = CreateIndexEntry(txn, postgres::NAMESPACE_CATALOG_NAMESPACE_OID, postgres::LANGUAGE_TABLE_OID,
                            postgres::LANGUAGE_NAME_INDEX_OID, "pg_languages_name_index",
                            postgres::Builder::GetLanguageNameIndexSchema(db_oid_));
  TERRIER_ASSERT(retval, "Bootstrap operations should not fail");
  retval = SetIndexPointer(txn, postgres::LANGUAGE_NAME_INDEX_OID, languages_name_index_);
  TERRIER_ASSERT(retval, "Bootstrap operations should not fail");

  BootstrapLanguages(txn);

  // pg_proc and associated indexes
  retval = CreateTableEntry(txn, postgres::PRO_TABLE_OID, postgres::NAMESPACE_CATALOG_NAMESPACE_OID, "pg_proc",
                            postgres::Builder::GetProcTableSchema());
  TERRIER_ASSERT(retval, "Bootstrap operations should not fail");
  retval = SetTablePointer(txn, postgres::PRO_TABLE_OID, procs_);
  TERRIER_ASSERT(retval, "Bootstrap operations should not fail");

  retval = CreateIndexEntry(txn, postgres::NAMESPACE_CATALOG_NAMESPACE_OID, postgres::PRO_TABLE_OID,
                            postgres::PRO_OID_INDEX_OID, "pg_proc_oid_index",
                            postgres::Builder::GetProcOidIndexSchema(db_oid_));
  TERRIER_ASSERT(retval, "Bootstrap operations should not fail");
  retval = SetIndexPointer(txn, postgres::PRO_OID_INDEX_OID, procs_oid_index_);
  TERRIER_ASSERT(retval, "Bootstrap operations should not fail");

  retval = CreateIndexEntry(txn, postgres::NAMESPACE_CATALOG_NAMESPACE_OID, postgres::PRO_TABLE_OID,
                            postgres::PRO_NAME_INDEX_OID, "pg_proc_name_index",
                            postgres::Builder::GetProcNameIndexSchema(db_oid_));
  TERRIER_ASSERT(retval, "Bootstrap operations should not fail");
  retval = SetIndexPointer(txn, postgres::PRO_NAME_INDEX_OID, procs_name_index_);

  TERRIER_ASSERT(retval, "Bootstrap operations should not fail");

  BootstrapProcs(txn);
}

void DatabaseCatalog::BootstrapPRIs() {
  // TODO(Matt): another potential optimization in the future would be to cache the offsets, rather than the maps
  // themselves (see TPC-C microbenchmark transactions for example). That seems premature right now though.

  // pg_namespace
  const std::vector<col_oid_t> pg_namespace_all_oids{postgres::PG_NAMESPACE_ALL_COL_OIDS.cbegin(),
                                                     postgres::PG_NAMESPACE_ALL_COL_OIDS.cend()};
  pg_namespace_all_cols_pri_ = namespaces_->InitializerForProjectedRow(pg_namespace_all_oids);
  pg_namespace_all_cols_prm_ = namespaces_->ProjectionMapForOids(pg_namespace_all_oids);

  const std::vector<col_oid_t> delete_namespace_oids{postgres::NSPNAME_COL_OID};
  delete_namespace_pri_ = namespaces_->InitializerForProjectedRow(delete_namespace_oids);

  const std::vector<col_oid_t> get_namespace_oids{postgres::NSPOID_COL_OID};
  get_namespace_pri_ = namespaces_->InitializerForProjectedRow(get_namespace_oids);

  // pg_attribute
  const std::vector<col_oid_t> pg_attribute_all_oids{postgres::PG_ATTRIBUTE_ALL_COL_OIDS.cbegin(),
                                                     postgres::PG_ATTRIBUTE_ALL_COL_OIDS.end()};
  pg_attribute_all_cols_pri_ = columns_->InitializerForProjectedRow(pg_attribute_all_oids);
  pg_attribute_all_cols_prm_ = columns_->ProjectionMapForOids(pg_attribute_all_oids);

  const std::vector<col_oid_t> get_columns_oids{postgres::ATTNUM_COL_OID,     postgres::ATTNAME_COL_OID,
                                                postgres::ATTTYPID_COL_OID,   postgres::ATTLEN_COL_OID,
                                                postgres::ATTNOTNULL_COL_OID, postgres::ADSRC_COL_OID};
  get_columns_pri_ = columns_->InitializerForProjectedRow(get_columns_oids);
  get_columns_prm_ = columns_->ProjectionMapForOids(get_columns_oids);

  const std::vector<col_oid_t> delete_columns_oids{postgres::ATTNUM_COL_OID, postgres::ATTNAME_COL_OID};
  delete_columns_pri_ = columns_->InitializerForProjectedRow(delete_columns_oids);
  delete_columns_prm_ = columns_->ProjectionMapForOids(delete_columns_oids);

  // pg_class
  const std::vector<col_oid_t> pg_class_all_oids{postgres::PG_CLASS_ALL_COL_OIDS.cbegin(),
                                                 postgres::PG_CLASS_ALL_COL_OIDS.cend()};
  pg_class_all_cols_pri_ = classes_->InitializerForProjectedRow(pg_class_all_oids);
  pg_class_all_cols_prm_ = classes_->ProjectionMapForOids(pg_class_all_oids);

  const std::vector<col_oid_t> get_class_oid_kind_oids{postgres::RELOID_COL_OID, postgres::RELKIND_COL_OID};
  get_class_oid_kind_pri_ = classes_->InitializerForProjectedRow(get_class_oid_kind_oids);

  const std::vector<col_oid_t> set_class_pointer_oids{postgres::REL_PTR_COL_OID};
  set_class_pointer_pri_ = classes_->InitializerForProjectedRow(set_class_pointer_oids);

  const std::vector<col_oid_t> set_class_schema_oids{postgres::REL_SCHEMA_COL_OID};
  set_class_schema_pri_ = classes_->InitializerForProjectedRow(set_class_schema_oids);

  const std::vector<col_oid_t> get_class_pointer_kind_oids{postgres::REL_PTR_COL_OID, postgres::RELKIND_COL_OID};
  get_class_pointer_kind_pri_ = classes_->InitializerForProjectedRow(get_class_pointer_kind_oids);

  const std::vector<col_oid_t> get_class_schema_pointer_kind_oids{postgres::REL_SCHEMA_COL_OID,
                                                                  postgres::RELKIND_COL_OID};
  get_class_schema_pointer_kind_pri_ = classes_->InitializerForProjectedRow(get_class_schema_pointer_kind_oids);

  const std::vector<col_oid_t> get_class_object_and_schema_oids{postgres::REL_PTR_COL_OID,
                                                                postgres::REL_SCHEMA_COL_OID};
  get_class_object_and_schema_pri_ = classes_->InitializerForProjectedRow(get_class_object_and_schema_oids);
  get_class_object_and_schema_prm_ = classes_->ProjectionMapForOids(get_class_object_and_schema_oids);

  // pg_index
  const std::vector<col_oid_t> pg_index_all_oids{postgres::PG_INDEX_ALL_COL_OIDS.cbegin(),
                                                 postgres::PG_INDEX_ALL_COL_OIDS.cend()};
  pg_index_all_cols_pri_ = indexes_->InitializerForProjectedRow(pg_index_all_oids);
  pg_index_all_cols_prm_ = indexes_->ProjectionMapForOids(pg_index_all_oids);

  const std::vector<col_oid_t> get_indexes_oids{postgres::INDOID_COL_OID};
  get_indexes_pri_ = indexes_->InitializerForProjectedRow(get_class_oid_kind_oids);

  const std::vector<col_oid_t> delete_index_oids{postgres::INDOID_COL_OID, postgres::INDRELID_COL_OID};
  delete_index_pri_ = indexes_->InitializerForProjectedRow(delete_index_oids);
  delete_index_prm_ = indexes_->ProjectionMapForOids(delete_index_oids);

  // pg_constraints
  const std::vector<col_oid_t> pg_constraints_all_oids{postgres::PG_CONSTRAINT_ALL_COL_OIDS.cbegin(),
                                                       postgres::PG_CONSTRAINT_ALL_COL_OIDS.cend()};
  pg_constraints_all_cols_pri_ = constraints_->InitializerForProjectedRow(pg_constraints_all_oids);
  pg_constraints_all_cols_prm_ = constraints_->ProjectionMapForOids(pg_constraints_all_oids);

  const std::vector<col_oid_t> pg_constraints_table_oid{postgres::CONOID_COL_OID};
  pg_constraints_get_from_table_pri_ = constraints_->InitializerForProjectedRow(pg_constraints_table_oid);

  // pg_type
  const std::vector<col_oid_t> pg_type_all_oids{postgres::PG_TYPE_ALL_COL_OIDS.cbegin(),
                                                postgres::PG_TYPE_ALL_COL_OIDS.cend()};
  pg_type_all_cols_pri_ = types_->InitializerForProjectedRow(pg_type_all_oids);
  pg_type_all_cols_prm_ = types_->ProjectionMapForOids(pg_type_all_oids);

  // pg_language
  const std::vector<col_oid_t> pg_language_all_oids{postgres::PG_LANGUAGE_ALL_COL_OIDS.cbegin(),
                                                    postgres::PG_LANGUAGE_ALL_COL_OIDS.cend()};
  pg_language_all_cols_pri_ = languages_->InitializerForProjectedRow(pg_language_all_oids);
  pg_language_all_cols_prm_ = languages_->ProjectionMapForOids(pg_language_all_oids);

  // pg_proc
  const std::vector<col_oid_t> pg_proc_all_oids{postgres::PG_PRO_ALL_COL_OIDS.cbegin(),
                                                postgres::PG_PRO_ALL_COL_OIDS.cend()};
  pg_proc_all_cols_pri_ = procs_->InitializerForProjectedRow(pg_proc_all_oids);
  pg_proc_all_cols_prm_ = procs_->ProjectionMapForOids(pg_proc_all_oids);
}

namespace_oid_t DatabaseCatalog::CreateNamespace(const common::ManagedPointer<transaction::TransactionContext> txn,
                                                 const std::string &name) {
  if (!TryLock(txn)) return INVALID_NAMESPACE_OID;
  const namespace_oid_t ns_oid{next_oid_++};
  if (!CreateNamespace(txn, name, ns_oid)) {
    return INVALID_NAMESPACE_OID;
  }
  return ns_oid;
}

bool DatabaseCatalog::CreateNamespace(const common::ManagedPointer<transaction::TransactionContext> txn,
                                      const std::string &name, const namespace_oid_t ns_oid) {
  // Step 1: Insert into table
  const auto name_varlen = storage::StorageUtil::CreateVarlen(name);
  // Get & Fill Redo Record
  auto *const redo = txn->StageWrite(db_oid_, postgres::NAMESPACE_TABLE_OID, pg_namespace_all_cols_pri_);
  // Write the attributes in the Redo Record
  *(reinterpret_cast<namespace_oid_t *>(
      redo->Delta()->AccessForceNotNull(pg_namespace_all_cols_prm_[postgres::NSPOID_COL_OID]))) = ns_oid;
  *(reinterpret_cast<storage::VarlenEntry *>(
      redo->Delta()->AccessForceNotNull(pg_namespace_all_cols_prm_[postgres::NSPNAME_COL_OID]))) = name_varlen;
  // Finally, insert into the table to get the tuple slot
  const auto tuple_slot = namespaces_->Insert(txn, redo);

  // Step 2: Insert into name index
  auto name_pri = namespaces_name_index_->GetProjectedRowInitializer();
  byte *const buffer = common::AllocationUtil::AllocateAligned(name_pri.ProjectedRowSize());
  auto *index_pr = name_pri.InitializeRow(buffer);
  // Write the attributes in the ProjectedRow
  *(reinterpret_cast<storage::VarlenEntry *>(index_pr->AccessForceNotNull(0))) = name_varlen;

  if (!namespaces_name_index_->InsertUnique(txn, *index_pr, tuple_slot)) {
    // There was a name conflict and we need to abort.  Free the buffer and return false to indicate failure
    delete[] buffer;
    return false;
  }

  // Step 3: Insert into oid index
  auto oid_pri = namespaces_oid_index_->GetProjectedRowInitializer();
  // Reuse buffer since an u32 column is smaller than a varlen column
  index_pr = oid_pri.InitializeRow(buffer);
  // Write the attributes in the ProjectedRow
  *(reinterpret_cast<namespace_oid_t *>(index_pr->AccessForceNotNull(0))) = ns_oid;
  const bool UNUSED_ATTRIBUTE result = namespaces_oid_index_->InsertUnique(txn, *index_pr, tuple_slot);
  TERRIER_ASSERT(result, "Assigned namespace OID failed to be unique.");

  // Finish
  delete[] buffer;
  return true;
}

bool DatabaseCatalog::DeleteNamespace(const common::ManagedPointer<transaction::TransactionContext> txn,
                                      const namespace_oid_t ns_oid) {
  if (!TryLock(txn)) return false;
  // Step 1: Read the oid index
  // Buffer is large enough for all prs because it's meant to hold 1 VarlenEntry
  byte *const buffer = common::AllocationUtil::AllocateAligned(delete_namespace_pri_.ProjectedRowSize());
  const auto oid_pri = namespaces_oid_index_->GetProjectedRowInitializer();
  auto *pr = oid_pri.InitializeRow(buffer);
  // Write the attributes in the ProjectedRow
  *(reinterpret_cast<namespace_oid_t *>(pr->AccessForceNotNull(0))) = ns_oid;
  // Scan index
  std::vector<storage::TupleSlot> index_results;
  namespaces_oid_index_->ScanKey(*txn, *pr, &index_results);
  TERRIER_ASSERT(
      index_results.size() == 1,
      "Incorrect number of results from index scan. Expect 1 because it's a unique index. 0 implies that function was "
      "called with an oid that doesn't exist in the Catalog, but binding somehow succeeded. That doesn't make sense. "
      "Was a DROP plan node reused twice? IF EXISTS should be handled in the Binder, rather than pushing logic here.");
  const auto tuple_slot = index_results[0];

  // Step 2: Select from the table to get the name
  pr = delete_namespace_pri_.InitializeRow(buffer);
  auto UNUSED_ATTRIBUTE result = namespaces_->Select(txn, tuple_slot, pr);
  TERRIER_ASSERT(result, "Index scan did a visibility check, so Select shouldn't fail at this point.");
  const auto name_varlen = *reinterpret_cast<storage::VarlenEntry *>(pr->AccessForceNotNull(0));

  // Step 3: Delete from table
  txn->StageDelete(db_oid_, postgres::NAMESPACE_TABLE_OID, tuple_slot);
  if (!namespaces_->Delete(txn, tuple_slot)) {
    // Someone else has a write-lock. Free the buffer and return false to indicate failure
    delete[] buffer;
    return false;
  }

  // Step 4: Cascading deletes
  // Get the objects in this namespace
  auto ns_objects = GetNamespaceClassOids(txn, ns_oid);
  for (const auto object : ns_objects) {
    // Delete all of the tables. This should get most of the indexes
    if (object.second == postgres::ClassKind::REGULAR_TABLE) {
      result = DeleteTable(txn, static_cast<table_oid_t>(object.first));
      if (!result) {
        // Someone else has a write-lock. Free the buffer and return false to indicate failure
        delete[] buffer;
        return false;
      }
    }
  }

  // Get the objects in the namespace again, just in case there were any indexes that don't belong to a table in this
  // namespace. We could do all of this cascading cleanup with a more complex single index scan, but we're taking
  // advantage of existing PRIs and indexes and expecting that deleting a namespace isn't that common of an operation,
  // so we can be slightly less efficient than optimal.
  ns_objects = GetNamespaceClassOids(txn, ns_oid);
  for (const auto object : ns_objects) {
    // Delete all of the straggler indexes that may have been built on tables in other namespaces. We shouldn't get any
    // double-deletions because indexes on tables will already be invisible to us (logically deleted already).
    if (object.second == postgres::ClassKind::INDEX) {
      result = DeleteIndex(txn, static_cast<index_oid_t>(object.first));
      if (!result) {
        // Someone else has a write-lock. Free the buffer and return false to indicate failure
        delete[] buffer;
        return false;
      }
    }
  }
  TERRIER_ASSERT(GetNamespaceClassOids(txn, ns_oid).empty(), "Failed to drop all of the namespace objects.");

  // Step 5: Delete from oid index
  pr = oid_pri.InitializeRow(buffer);
  // Write the attributes in the ProjectedRow
  *(reinterpret_cast<namespace_oid_t *>(pr->AccessForceNotNull(0))) = ns_oid;
  namespaces_oid_index_->Delete(txn, *pr, tuple_slot);

  // Step 6: Delete from name index
  const auto name_pri = namespaces_name_index_->GetProjectedRowInitializer();
  pr = name_pri.InitializeRow(buffer);
  // Write the attributes in the ProjectedRow
  *(reinterpret_cast<storage::VarlenEntry *>(pr->AccessForceNotNull(0))) = name_varlen;
  namespaces_name_index_->Delete(txn, *pr, tuple_slot);

  // Finish
  delete[] buffer;
  return true;
}

namespace_oid_t DatabaseCatalog::GetNamespaceOid(const common::ManagedPointer<transaction::TransactionContext> txn,
                                                 const std::string &name) {
  // Step 1: Read the name index
  const auto name_pri = namespaces_name_index_->GetProjectedRowInitializer();
  // Buffer is large enough for all prs because it's meant to hold 1 VarlenEntry
  byte *const buffer = common::AllocationUtil::AllocateAligned(name_pri.ProjectedRowSize());
  auto *pr = name_pri.InitializeRow(buffer);
  // Scan the name index
  const auto name_varlen = storage::StorageUtil::CreateVarlen(name);
  *(reinterpret_cast<storage::VarlenEntry *>(pr->AccessForceNotNull(0))) = name_varlen;
  std::vector<storage::TupleSlot> index_results;
  namespaces_name_index_->ScanKey(*txn, *pr, &index_results);

  // Clean up the varlen's buffer in the case it wasn't inlined.
  if (!name_varlen.IsInlined()) {
    delete[] name_varlen.Content();
  }

  if (index_results.empty()) {
    // namespace not found in the index, so namespace doesn't exist. Free the buffer and return false to indicate
    // failure
    delete[] buffer;
    return INVALID_NAMESPACE_OID;
  }
  TERRIER_ASSERT(index_results.size() == 1, "Namespace name not unique in index");
  const auto tuple_slot = index_results[0];

  // Step 2: Scan the table to get the oid
  pr = get_namespace_pri_.InitializeRow(buffer);

  const auto UNUSED_ATTRIBUTE result = namespaces_->Select(txn, tuple_slot, pr);
  TERRIER_ASSERT(result, "Index scan did a visibility check, so Select shouldn't fail at this point.");
  const auto ns_oid = *reinterpret_cast<namespace_oid_t *>(pr->AccessForceNotNull(0));

  // Finish
  delete[] buffer;
  return ns_oid;
}

template <typename Column, typename ClassOid, typename ColOid>
bool DatabaseCatalog::CreateColumn(const common::ManagedPointer<transaction::TransactionContext> txn,
                                   const ClassOid class_oid, const ColOid col_oid, const Column &col) {
  // Step 1: Insert into the table
  auto *const redo = txn->StageWrite(db_oid_, postgres::COLUMN_TABLE_OID, pg_attribute_all_cols_pri_);
  // Write the attributes in the Redo Record
  auto oid_entry = reinterpret_cast<ColOid *>(
      redo->Delta()->AccessForceNotNull(pg_attribute_all_cols_prm_[postgres::ATTNUM_COL_OID]));
  auto relid_entry = reinterpret_cast<ClassOid *>(
      redo->Delta()->AccessForceNotNull(pg_attribute_all_cols_prm_[postgres::ATTRELID_COL_OID]));
  auto name_entry = reinterpret_cast<storage::VarlenEntry *>(
      redo->Delta()->AccessForceNotNull(pg_attribute_all_cols_prm_[postgres::ATTNAME_COL_OID]));
  auto type_entry = reinterpret_cast<type::TypeId *>(
      redo->Delta()->AccessForceNotNull(pg_attribute_all_cols_prm_[postgres::ATTTYPID_COL_OID]));
  auto len_entry = reinterpret_cast<uint16_t *>(
      redo->Delta()->AccessForceNotNull(pg_attribute_all_cols_prm_[postgres::ATTLEN_COL_OID]));
  auto notnull_entry = reinterpret_cast<bool *>(
      redo->Delta()->AccessForceNotNull(pg_attribute_all_cols_prm_[postgres::ATTNOTNULL_COL_OID]));
  auto dsrc_entry = reinterpret_cast<storage::VarlenEntry *>(
      redo->Delta()->AccessForceNotNull(pg_attribute_all_cols_prm_[postgres::ADSRC_COL_OID]));
  *oid_entry = col_oid;
  *relid_entry = class_oid;
  const auto name_varlen = storage::StorageUtil::CreateVarlen(col.Name());

  *name_entry = name_varlen;
  *type_entry = col.Type();
  // TODO(Amadou): Figure out what really goes here for varlen. Unclear if it's attribute size (16) or varlen length
  *len_entry = (col.Type() == type::TypeId::VARCHAR || col.Type() == type::TypeId::VARBINARY) ? col.MaxVarlenSize()
                                                                                              : col.AttrSize();
  *notnull_entry = !col.Nullable();
  storage::VarlenEntry dsrc_varlen = storage::StorageUtil::CreateVarlen(col.StoredExpression()->ToJson().dump());
  *dsrc_entry = dsrc_varlen;
  // Finally, insert into the table to get the tuple slot
  const auto tupleslot = columns_->Insert(txn, redo);

  // Step 2: Insert into name index
  const auto name_pri = columns_name_index_->GetProjectedRowInitializer();
  // Create a buffer large enough for all columns
  auto *const buffer = common::AllocationUtil::AllocateAligned(name_pri.ProjectedRowSize());
  auto *pr = name_pri.InitializeRow(buffer);
  // Write the attributes in the ProjectedRow. We know the offsets without the map because of the ordering of attribute
  // sizes
  *(reinterpret_cast<storage::VarlenEntry *>(pr->AccessForceNotNull(0))) = name_varlen;
  *(reinterpret_cast<ClassOid *>(pr->AccessForceNotNull(1))) = class_oid;

  if (!columns_name_index_->InsertUnique(txn, *pr, tupleslot)) {
    // There was a name conflict and we need to abort.  Free the buffer and return false to indicate failure
    delete[] buffer;

    // Clean up the varlen's buffer in the case it wasn't inlined.
    if (!name_varlen.IsInlined()) {
      delete[] name_varlen.Content();
    }

    return false;
  }

  // Step 3: Insert into oid index
  const auto oid_pri = columns_oid_index_->GetProjectedRowInitializer();
  auto oid_prm = columns_oid_index_->GetKeyOidToOffsetMap();
  pr = oid_pri.InitializeRow(buffer);
  // Write the attributes in the ProjectedRow. These hardcoded indexkeycol_oids come from
  // Builder::GetColumnOidIndexSchema()
  *(reinterpret_cast<ClassOid *>(pr->AccessForceNotNull(oid_prm[indexkeycol_oid_t(1)]))) = class_oid;
  *(reinterpret_cast<ColOid *>(pr->AccessForceNotNull(oid_prm[indexkeycol_oid_t(2)]))) = col_oid;

  bool UNUSED_ATTRIBUTE result = columns_oid_index_->InsertUnique(txn, *pr, tupleslot);
  TERRIER_ASSERT(result, "Assigned OIDs failed to be unique.");

  // Finish
  delete[] buffer;
  return true;
}

template <typename Column, typename ClassOid, typename ColOid>
std::vector<Column> DatabaseCatalog::GetColumns(const common::ManagedPointer<transaction::TransactionContext> txn,
                                                ClassOid class_oid) {
  // Step 1: Read Index

  const auto oid_pri = columns_oid_index_->GetProjectedRowInitializer();
  auto oid_prm = columns_oid_index_->GetKeyOidToOffsetMap();

  // Buffer is large enough to hold all prs
  byte *const buffer = common::AllocationUtil::AllocateAligned(get_columns_pri_.ProjectedRowSize());
  byte *const key_buffer = common::AllocationUtil::AllocateAligned(oid_pri.ProjectedRowSize());
  // Scan the class index
  TERRIER_ASSERT(get_columns_pri_.ProjectedRowSize() >= oid_pri.ProjectedRowSize(),
                 "Buffer must be large enough to fit largest PR");
  auto *pr = oid_pri.InitializeRow(buffer);
  auto *pr_high = oid_pri.InitializeRow(key_buffer);

  // Write the attributes in the ProjectedRow
  // Low key (class, INVALID_COLUMN_OID)
  *(reinterpret_cast<ClassOid *>(pr->AccessForceNotNull(oid_prm[indexkeycol_oid_t(1)]))) = class_oid;
  *(reinterpret_cast<ColOid *>(pr->AccessForceNotNull(oid_prm[indexkeycol_oid_t(2)]))) = ColOid(0);

  // High key (class + 1, INVALID_COLUMN_OID)
  *(reinterpret_cast<ClassOid *>(pr_high->AccessForceNotNull(oid_prm[indexkeycol_oid_t(1)]))) = ++class_oid;
  *(reinterpret_cast<ColOid *>(pr_high->AccessForceNotNull(oid_prm[indexkeycol_oid_t(2)]))) = ColOid(0);
  std::vector<storage::TupleSlot> index_results;
  columns_oid_index_->ScanAscending(*txn, storage::index::ScanType::Closed, 2, pr, pr_high, 0, &index_results);

  TERRIER_ASSERT(!index_results.empty(),
                 "Incorrect number of results from index scan. empty() implies that function was called with an oid "
                 "that doesn't exist in the Catalog, but binding somehow succeeded. That doesn't make sense.");

  // Step 2: Scan the table to get the columns
  std::vector<Column> cols;
  pr = get_columns_pri_.InitializeRow(buffer);
  for (const auto &slot : index_results) {
    const auto UNUSED_ATTRIBUTE result = columns_->Select(txn, slot, pr);
    TERRIER_ASSERT(result, "Index scan did a visibility check, so Select shouldn't fail at this point.");
    cols.emplace_back(MakeColumn<Column, ColOid>(pr, get_columns_prm_));
  }

  // TODO(Matt): do we have any way to assert that we got the number of attributes we expect? From another attribute in
  // another catalog table maybe?

  // Finish
  delete[] buffer;
  delete[] key_buffer;
  return cols;
}

// TODO(Matt): we need a DeleteColumn()

template <typename Column, typename ClassOid>
bool DatabaseCatalog::DeleteColumns(const common::ManagedPointer<transaction::TransactionContext> txn,
                                    const ClassOid class_oid) {
  // Step 1: Read Index
  const auto oid_pri = columns_oid_index_->GetProjectedRowInitializer();
  auto oid_prm = columns_oid_index_->GetKeyOidToOffsetMap();
  const auto name_pri = columns_name_index_->GetProjectedRowInitializer();

  // Buffer is large enough to hold all prs
  byte *const buffer = common::AllocationUtil::AllocateAligned(delete_columns_pri_.ProjectedRowSize());
  byte *const key_buffer = common::AllocationUtil::AllocateAligned(name_pri.ProjectedRowSize());
  // Scan the class index
  auto *pr = oid_pri.InitializeRow(buffer);
  auto *key_pr = oid_pri.InitializeRow(key_buffer);

  // Write the attributes in the ProjectedRow
  // Low key (class, INVALID_COLUMN_OID) [using uint32_t to avoid adding ColOid to template]
  *(reinterpret_cast<ClassOid *>(pr->AccessForceNotNull(oid_prm[indexkeycol_oid_t(1)]))) = class_oid;
  *(reinterpret_cast<uint32_t *>(pr->AccessForceNotNull(oid_prm[indexkeycol_oid_t(2)]))) = 0;

  auto next_oid = ClassOid(!class_oid + 1);
  // High key (class + 1, INVALID_COLUMN_OID) [using uint32_t to avoid adding ColOid to template]
  *(reinterpret_cast<ClassOid *>(key_pr->AccessForceNotNull(oid_prm[indexkeycol_oid_t(1)]))) = next_oid;
  *(reinterpret_cast<uint32_t *>(key_pr->AccessForceNotNull(oid_prm[indexkeycol_oid_t(2)]))) = 0;
  std::vector<storage::TupleSlot> index_results;
  columns_oid_index_->ScanAscending(*txn, storage::index::ScanType::Closed, 2, pr, key_pr, 0, &index_results);

  TERRIER_ASSERT(!index_results.empty(),
                 "Incorrect number of results from index scan. empty() implies that function was called with an oid "
                 "that doesn't exist in the Catalog, but binding somehow succeeded. That doesn't make sense.");

  // TODO(Matt): do we have any way to assert that we got the number of attributes we expect? From another attribute in
  // another catalog table maybe?

  // Step 2: Scan the table to get the columns
  pr = delete_columns_pri_.InitializeRow(buffer);
  for (const auto &slot : index_results) {
    // 1. Extract attributes from the tuple for the index deletions
    auto UNUSED_ATTRIBUTE result = columns_->Select(txn, slot, pr);
    TERRIER_ASSERT(result, "Index scan did a visibility check, so Select shouldn't fail at this point.");
    const auto *const col_name = reinterpret_cast<const storage::VarlenEntry *const>(
        pr->AccessWithNullCheck(delete_columns_prm_[postgres::ATTNAME_COL_OID]));
    TERRIER_ASSERT(col_name != nullptr, "Name shouldn't be NULL.");
    const auto *const col_oid =
        reinterpret_cast<const uint32_t *const>(pr->AccessWithNullCheck(delete_columns_prm_[postgres::ATTNUM_COL_OID]));
    TERRIER_ASSERT(col_oid != nullptr, "OID shouldn't be NULL.");

    // 2. Delete from the table
    txn->StageDelete(db_oid_, postgres::COLUMN_TABLE_OID, slot);
    result = columns_->Delete(txn, slot);
    if (!result) {
      // Failed to delete one of the columns, clean up and return false to indicate failure
      delete[] buffer;
      delete[] key_buffer;
      return false;
    }

    // 4. Delete from oid index
    key_pr = oid_pri.InitializeRow(key_buffer);
    // Write the attributes in the ProjectedRow. These hardcoded indexkeycol_oids come from
    // Builder::GetColumnOidIndexSchema()
    *(reinterpret_cast<ClassOid *>(key_pr->AccessForceNotNull(oid_prm[indexkeycol_oid_t(1)]))) = class_oid;
    *(reinterpret_cast<uint32_t *>(key_pr->AccessForceNotNull(oid_prm[indexkeycol_oid_t(2)]))) = *col_oid;
    columns_oid_index_->Delete(txn, *key_pr, slot);

    // 5. Delete from name index
    key_pr = name_pri.InitializeRow(key_buffer);
    // Write the attributes in the ProjectedRow. We know the offsets without the map because of the ordering of
    // attribute sizes
    *(reinterpret_cast<storage::VarlenEntry *>(key_pr->AccessForceNotNull(0))) = *col_name;
    *(reinterpret_cast<ClassOid *>(key_pr->AccessForceNotNull(1))) = class_oid;
    columns_name_index_->Delete(txn, *key_pr, slot);
  }
  delete[] buffer;
  delete[] key_buffer;
  return true;
}

table_oid_t DatabaseCatalog::CreateTable(const common::ManagedPointer<transaction::TransactionContext> txn,
                                         const namespace_oid_t ns, const std::string &name, const Schema &schema) {
  if (!TryLock(txn)) return INVALID_TABLE_OID;
  const table_oid_t table_oid = static_cast<table_oid_t>(next_oid_++);

  return CreateTableEntry(txn, table_oid, ns, name, schema) ? table_oid : INVALID_TABLE_OID;
}

bool DatabaseCatalog::DeleteIndexes(const common::ManagedPointer<transaction::TransactionContext> txn,
                                    const table_oid_t table) {
  if (!TryLock(txn)) return false;
  // Get the indexes
  const auto index_oids = GetIndexOids(txn, table);
  // Delete all indexes
  for (const auto index_oid : index_oids) {
    auto result = DeleteIndex(txn, index_oid);
    if (!result) {
      // write-write conflict. Someone beat us to this operation.
      return false;
    }
  }
  return true;
}

bool DatabaseCatalog::DeleteTable(const common::ManagedPointer<transaction::TransactionContext> txn,
                                  const table_oid_t table) {
  if (!TryLock(txn)) return false;
  // We should respect foreign key relations and attempt to delete the table's columns first
  auto result = DeleteColumns<Schema::Column, table_oid_t>(txn, table);
  if (!result) return false;

  const auto oid_pri = classes_oid_index_->GetProjectedRowInitializer();

  TERRIER_ASSERT(pg_class_all_cols_pri_.ProjectedRowSize() >= oid_pri.ProjectedRowSize(),
                 "Buffer must be allocated for largest ProjectedRow size");
  auto *const buffer = common::AllocationUtil::AllocateAligned(pg_class_all_cols_pri_.ProjectedRowSize());
  auto *const key_pr = oid_pri.InitializeRow(buffer);

  // Find the entry using the index
  *(reinterpret_cast<table_oid_t *>(key_pr->AccessForceNotNull(0))) = table;
  std::vector<storage::TupleSlot> index_results;
  classes_oid_index_->ScanKey(*txn, *key_pr, &index_results);
  TERRIER_ASSERT(
      index_results.size() == 1,
      "Incorrect number of results from index scan. Expect 1 because it's a unique index. 0 implies that function was "
      "called with an oid that doesn't exist in the Catalog, but binding somehow succeeded. That doesn't make sense. "
      "Was a DROP plan node reused twice? IF EXISTS should be handled in the Binder, rather than pushing logic here.");

  // Select the tuple out of the table before deletion. We need the attributes to do index deletions later
  auto *const table_pr = pg_class_all_cols_pri_.InitializeRow(buffer);
  result = classes_->Select(txn, index_results[0], table_pr);
  TERRIER_ASSERT(result, "Select must succeed if the index scan gave a visible result.");

  // Delete from pg_classes table
  txn->StageDelete(db_oid_, postgres::CLASS_TABLE_OID, index_results[0]);
  result = classes_->Delete(txn, index_results[0]);
  if (!result) {
    // write-write conflict. Someone beat us to this operation.
    delete[] buffer;
    return false;
  }

  if (!DeleteConstraints(txn, table)) {
    delete[] buffer;
    return false;
  }
  DeleteIndexes(txn, table);

  // Get the attributes we need for indexes
  const table_oid_t table_oid = *(reinterpret_cast<const table_oid_t *const>(
      table_pr->AccessForceNotNull(pg_class_all_cols_prm_[postgres::RELOID_COL_OID])));
  TERRIER_ASSERT(table == table_oid,
                 "table oid from pg_classes did not match what was found by the index scan from the argument.");
  const namespace_oid_t ns_oid = *(reinterpret_cast<const namespace_oid_t *const>(
      table_pr->AccessForceNotNull(pg_class_all_cols_prm_[postgres::RELNAMESPACE_COL_OID])));
  const storage::VarlenEntry name_varlen = *(reinterpret_cast<const storage::VarlenEntry *const>(
      table_pr->AccessForceNotNull(pg_class_all_cols_prm_[postgres::RELNAME_COL_OID])));

  // Get the attributes we need for delete
  auto *const schema_ptr = *(reinterpret_cast<const Schema *const *const>(
      table_pr->AccessForceNotNull(pg_class_all_cols_prm_[postgres::REL_SCHEMA_COL_OID])));
  auto *const table_ptr = *(reinterpret_cast<storage::SqlTable *const *const>(
      table_pr->AccessForceNotNull(pg_class_all_cols_prm_[postgres::REL_PTR_COL_OID])));

  const auto oid_index_init = classes_oid_index_->GetProjectedRowInitializer();
  const auto name_index_init = classes_name_index_->GetProjectedRowInitializer();
  const auto ns_index_init = classes_namespace_index_->GetProjectedRowInitializer();

  // Delete from oid_index
  auto *index_pr = oid_index_init.InitializeRow(buffer);
  *(reinterpret_cast<table_oid_t *const>(index_pr->AccessForceNotNull(0))) = table_oid;
  classes_oid_index_->Delete(txn, *index_pr, index_results[0]);

  // Delete from name_index
  index_pr = name_index_init.InitializeRow(buffer);
  *(reinterpret_cast<storage::VarlenEntry *const>(index_pr->AccessForceNotNull(0))) = name_varlen;
  *(reinterpret_cast<namespace_oid_t *>(index_pr->AccessForceNotNull(1))) = ns_oid;
  classes_name_index_->Delete(txn, *index_pr, index_results[0]);

  // Delete from namespace_index
  index_pr = ns_index_init.InitializeRow(buffer);
  *(reinterpret_cast<namespace_oid_t *const>(index_pr->AccessForceNotNull(0))) = ns_oid;
  classes_namespace_index_->Delete(txn, *index_pr, index_results[0]);

  // Everything succeeded from an MVCC standpoint, register deferred action for the GC with txn manager. See base
  // function comment.
  txn->RegisterCommitAction([=](transaction::DeferredActionManager *deferred_action_manager) {
    deferred_action_manager->RegisterDeferredAction([=]() {
      deferred_action_manager->RegisterDeferredAction([=]() {
        // Defer an action upon commit to delete the table. Delete table will need a double deferral because there could
        // be transactions not yet unlinked by the GC that depend on the table
        delete schema_ptr;
        delete table_ptr;
      });
    });
  });

  delete[] buffer;
  return true;
}

std::pair<uint32_t, postgres::ClassKind> DatabaseCatalog::GetClassOidKind(
    const common::ManagedPointer<transaction::TransactionContext> txn, const namespace_oid_t ns_oid,
    const std::string &name) {
  const auto name_pri = classes_name_index_->GetProjectedRowInitializer();

  const auto name_varlen = storage::StorageUtil::CreateVarlen(name);

  // Buffer is large enough to hold all prs
  auto *const buffer = common::AllocationUtil::AllocateAligned(name_pri.ProjectedRowSize());
  auto pr = name_pri.InitializeRow(buffer);
  // Write the attributes in the ProjectedRow. We know the offsets without the map because of the ordering of attribute
  // sizes
  *(reinterpret_cast<storage::VarlenEntry *>(pr->AccessForceNotNull(0))) = name_varlen;
  *(reinterpret_cast<namespace_oid_t *>(pr->AccessForceNotNull(1))) = ns_oid;

  std::vector<storage::TupleSlot> index_results;
  classes_name_index_->ScanKey(*txn, *pr, &index_results);
  // Clean up the varlen's buffer in the case it wasn't inlined.
  if (!name_varlen.IsInlined()) {
    delete[] name_varlen.Content();
  }

  if (index_results.empty()) {
    delete[] buffer;
    // If the OID is invalid, we don't care the class kind and return a random one.
    return std::make_pair(catalog::NULL_OID, postgres::ClassKind::REGULAR_TABLE);
  }
  TERRIER_ASSERT(index_results.size() == 1, "name not unique in classes_name_index_");

  TERRIER_ASSERT(get_class_oid_kind_pri_.ProjectedRowSize() <= name_pri.ProjectedRowSize(),
                 "I want to reuse this buffer because I'm lazy and malloc is slow but it needs to be big enough.");
  pr = get_class_oid_kind_pri_.InitializeRow(buffer);
  const auto result UNUSED_ATTRIBUTE = classes_->Select(txn, index_results[0], pr);
  TERRIER_ASSERT(result, "Index already verified visibility. This shouldn't fail.");

  // Write the attributes in the ProjectedRow. We know the offsets without the map because of the ordering of attribute
  // sizes
  const auto oid = *(reinterpret_cast<const uint32_t *const>(pr->AccessForceNotNull(0)));
  const auto kind = *(reinterpret_cast<const postgres::ClassKind *const>(pr->AccessForceNotNull(1)));

  // Finish
  delete[] buffer;
  return std::make_pair(oid, kind);
}

table_oid_t DatabaseCatalog::GetTableOid(const common::ManagedPointer<transaction::TransactionContext> txn,
                                         const namespace_oid_t ns, const std::string &name) {
  const auto oid_pair = GetClassOidKind(txn, ns, name);
  if (oid_pair.first == catalog::NULL_OID || oid_pair.second != postgres::ClassKind::REGULAR_TABLE) {
    // User called GetTableOid on an object that doesn't have type REGULAR_TABLE
    return INVALID_TABLE_OID;
  }
  return table_oid_t(oid_pair.first);
}

bool DatabaseCatalog::SetTablePointer(const common::ManagedPointer<transaction::TransactionContext> txn,
                                      const table_oid_t table, const storage::SqlTable *const table_ptr) {
  TERRIER_ASSERT(write_lock_.load() == txn->FinishTime(),
                 "Setting the object's pointer should only be done after successful DDL change request. i.e. this txn "
                 "should already have the lock.");
  // We need to defer the deletion because their may be subsequent undo records into this table that need to be GCed
  // before we can safely delete this.
  txn->RegisterAbortAction([=](transaction::DeferredActionManager *deferred_action_manager) {
    deferred_action_manager->RegisterDeferredAction([=]() { delete table_ptr; });
  });
  return SetClassPointer(txn, table, table_ptr, postgres::REL_PTR_COL_OID);
}

/**
 * Obtain the storage pointer for a SQL table
 * @param table to which we want the storage object
 * @return the storage object corresponding to the passed OID
 */
common::ManagedPointer<storage::SqlTable> DatabaseCatalog::GetTable(
    const common::ManagedPointer<transaction::TransactionContext> txn, const table_oid_t table) {
  const auto ptr_pair = GetClassPtrKind(txn, static_cast<uint32_t>(table));
  if (ptr_pair.second != postgres::ClassKind::REGULAR_TABLE) {
    // User called GetTable with an OID for an object that doesn't have type REGULAR_TABLE
    return common::ManagedPointer<storage::SqlTable>(nullptr);
  }
  return common::ManagedPointer(reinterpret_cast<storage::SqlTable *>(ptr_pair.first));
}

bool DatabaseCatalog::RenameTable(const common::ManagedPointer<transaction::TransactionContext> txn,
                                  const table_oid_t table, const std::string &name) {
  if (!TryLock(txn)) return false;
  // TODO(John): Implement
  TERRIER_ASSERT(false, "Not implemented");
  return false;
}

bool DatabaseCatalog::UpdateSchema(const common::ManagedPointer<transaction::TransactionContext> txn,
                                   const table_oid_t table, Schema *const new_schema) {
  if (!TryLock(txn)) return false;
  // TODO(John): Implement
  TERRIER_ASSERT(false, "Not implemented");
  return false;
}

const Schema &DatabaseCatalog::GetSchema(const common::ManagedPointer<transaction::TransactionContext> txn,
                                         const table_oid_t table) {
  const auto ptr_pair = GetClassSchemaPtrKind(txn, static_cast<uint32_t>(table));
  TERRIER_ASSERT(ptr_pair.first != nullptr, "Schema pointer shouldn't ever be NULL under current catalog semantics.");
  TERRIER_ASSERT(ptr_pair.second == postgres::ClassKind::REGULAR_TABLE, "Requested a table schema for a non-table");
  return *reinterpret_cast<Schema *>(ptr_pair.first);
}

template <typename OidType>
std::string DatabaseCatalog::OidVectorToSpaceSeparatedString(const std::vector<OidType> &vec) {
  std::string s;
  for (OidType oid : vec) {
    s += std::to_string(static_cast<uint32_t>(oid));
    s += postgres::VARCHAR_ARRAY_DELIMITER_STRING;
  }
  return s;
}

template <typename OidType>
std::vector<OidType> DatabaseCatalog::SpaceSeparatedOidToVector(std::string s) {
  std::vector<OidType> array;
  std::string delimiter = postgres::VARCHAR_ARRAY_DELIMITER_STRING;

  size_t pos = 0;
  std::string token;
  while ((pos = s.find(delimiter)) != std::string::npos) {
    token = s.substr(0, pos);
    array.push_back(static_cast<OidType>(stoi(token)));
    s.erase(0, pos + delimiter.length());
  }
  return array;
}

std::string DatabaseCatalog::VarlentoString(const storage::VarlenEntry &entry) {
  return std::string(reinterpret_cast<const char *const>(entry.Content()), entry.Size());
}

// recursively find child and make cascade update if satisfied
int DatabaseCatalog::FKCascade(common::ManagedPointer<transaction::TransactionContext> txn, db_oid_t db_oid, table_oid_t table_oid,
                                storage::TupleSlot table_tuple_slot, const char cascade_type,
                                storage::ProjectedRow *pr) {
<<<<<<< HEAD
  int affected_row = 0;
  if (cascade_type == catalog::postgres::FK_DELETE) {
    // check if tuple is in the table
    auto table = GetTable(txn, table_oid);
    const auto table_schema = GetSchema(txn, table_oid);
    std::vector<col_oid_t> table_col_oids;
    table_col_oids.reserve(table_schema.GetColumns().size());
    for (const auto &col : table_schema.GetColumns()) {
      table_col_oids.push_back(col.Oid());
    }
    auto table_pri = table->InitializerForProjectedRow(table_col_oids);
    auto *const table_buffer = common::AllocationUtil::AllocateAligned(table_pri.ProjectedRowSize());
    auto *table_pr = table_pri.InitializeRow(table_buffer);
    bool result UNUSED_ATTRIBUTE = table->Select(txn, table_tuple_slot, table_pr);
    std::vector<storage::ProjectedRow *> table_prs;
    table_prs.push_back(table_pr);


    // get all child table constraint
    auto *const buffer = common::AllocationUtil::AllocateAligned(pg_constraints_all_cols_pri_.ProjectedRowSize());
    auto con_pri = constraints_foreigntable_index_->GetProjectedRowInitializer();
    auto *key_pr = con_pri.InitializeRow(buffer);
    auto *const con_table_oid_ptr = key_pr->AccessForceNotNull(0);
    *(reinterpret_cast<table_oid_t *>(con_table_oid_ptr)) = table_oid;
    std::vector<storage::TupleSlot> index_scan_results;
    constraints_foreigntable_index_->ScanKey(*txn, *key_pr, &index_scan_results);

    auto *select_pr = pg_constraints_all_cols_pri_.InitializeRow(buffer);
    std::vector<PG_Constraint> constraints;
    constraints.reserve(index_scan_results.size());
    for (auto &slot : index_scan_results) {
      const auto select_result UNUSED_ATTRIBUTE = constraints_->Select(txn, slot, select_pr);
      TERRIER_ASSERT(select_result, "Index already verified visibility. This shouldn't fail.");
      PG_Constraint con_obj = PGConstraintPRToObj(select_pr);
      affected_row += FKCascadeRecursive(txn,db_oid, table_oid, con_obj, table_prs);
    }
    delete[] table_buffer;
    delete[] buffer;

  }



  return affected_row;


}


int DatabaseCatalog::FKCascadeRecursive(common::ManagedPointer<transaction::TransactionContext> txn, db_oid_t db_oid,
                                         table_oid_t table_oid, const PG_Constraint &con_obj, std::vector<storage::ProjectedRow *> pr_vector) {
  int affected_row = 0;

  std::vector<storage::TupleSlot> table_scan_results = FKScan(txn, table_oid, con_obj, pr_vector);
  // current table doesn't contain target fk
  if (table_scan_results.empty()) {
    return 0;
  }

  auto *const buffer = common::AllocationUtil::AllocateAligned(pg_constraints_all_cols_pri_.ProjectedRowSize());
  auto con_pri = constraints_foreigntable_index_->GetProjectedRowInitializer();
  auto *key_pr = con_pri.InitializeRow(buffer);
  auto *const con_table_oid_ptr = key_pr->AccessForceNotNull(0);
  *(reinterpret_cast<table_oid_t *>(con_table_oid_ptr)) = table_oid;
  std::vector<storage::TupleSlot> index_scan_results;
  constraints_foreigntable_index_->ScanKey(*txn, *key_pr, &index_scan_results);
  // current table is not being referenced
  if (index_scan_results.empty()) {
    affected_row = FKDelete(txn, db_oid, table_oid, con_obj, table_scan_results);
    delete[] buffer;
    return affected_row;
  }
  // current table is being referenced
  auto table = GetTable(txn, table_oid);
  const auto table_schema = GetSchema(txn, table_oid);
  std::vector<col_oid_t> table_col_oids;
  table_col_oids.reserve(table_schema.GetColumns().size());
  for (const auto &col : table_schema.GetColumns()) {
    table_col_oids.push_back(col.Oid());
  }
  std::vector<storage::ProjectedRow *> table_prs;
  for (auto &slot : index_scan_results) {
    auto table_pri = table->InitializerForProjectedRow(table_col_oids);
    auto *const table_buffer = common::AllocationUtil::AllocateAligned(table_pri.ProjectedRowSize());
    auto *table_pr = table_pri.InitializeRow(table_buffer);
    bool result UNUSED_ATTRIBUTE = table->Select(txn, slot, table_pr);
    table_prs.push_back(table_pr);
  }


  auto *select_pr = pg_constraints_all_cols_pri_.InitializeRow(buffer);
  std::vector<PG_Constraint> constraints;
  constraints.reserve(index_scan_results.size());
  for (auto &slot : index_scan_results) {
    const auto result UNUSED_ATTRIBUTE = constraints_->Select(txn, slot, select_pr);
    TERRIER_ASSERT(result, "Index already verified visibility. This shouldn't fail.");
    PG_Constraint child_con_obj = PGConstraintPRToObj(select_pr);
    affected_row += FKCascadeRecursive(txn, db_oid, child_con_obj.conrelid_, child_con_obj, table_prs);
  }
  affected_row += FKDelete(txn, db_oid, table_oid, con_obj, table_scan_results);
  delete[] buffer;
  return affected_row;



}

std::vector<storage::TupleSlot> DatabaseCatalog::FKScan(common::ManagedPointer<transaction::TransactionContext> txn, table_oid_t table_oid,
                                       const PG_Constraint &con_obj, std::vector<storage::ProjectedRow *> ref_pr_vector) {
  // scan for all possible rows
  std::vector<storage::TupleSlot> index_scan_results;
  for (auto &ref_pr : ref_pr_vector) {
    auto src_index = con_obj.fkMetadata_.consrcindid_;
    auto ref_table = con_obj.fkMetadata_.confrelid_;
    common::ManagedPointer<storage::index::Index> src_table_index = GetIndex(txn, src_index);
    auto src_index_pri = src_table_index->GetProjectedRowInitializer();
    auto *const buffer = common::AllocationUtil::AllocateAligned(src_index_pri.ProjectedRowSize());
    auto *key_pr = src_index_pri.InitializeRow(buffer);
    TERRIER_ASSERT(con_obj.fkMetadata_.fk_srcs_.size() == con_obj.fkMetadata_.fk_refs_.size(),
                   "Src and Ref should have the same amound of column");
    // prepare index_key
    CopyColumnData(txn, ref_pr, key_pr, con_obj.fkMetadata_.fk_refs_, ref_table, src_index, src_table_index);
    std::vector<storage::TupleSlot> index_scan_result;
    src_table_index->ScanKey(*txn, *key_pr, &index_scan_result);

    for (auto &result : index_scan_result) {
      index_scan_results.push_back(result);
    }

    delete[] buffer;
  }

  return index_scan_results;
}


int DatabaseCatalog::FKDelete(common::ManagedPointer<transaction::TransactionContext> txn, db_oid_t db_oid, table_oid_t table_oid,
                               const PG_Constraint &con_obj, std::vector<storage::TupleSlot> fk_slots) {
  int affected_row = 0;

  auto table = GetTable(txn, table_oid);
  const auto table_schema = GetSchema(txn, table_oid);
  std::vector<col_oid_t> table_col_oids;
  table_col_oids.reserve(table_schema.GetColumns().size());
  for (const auto &col : table_schema.GetColumns()) {
    table_col_oids.push_back(col.Oid());
  }

  // for each row in the child table
  for (auto &tuple_slot : fk_slots) {
    auto table_pri = table->InitializerForProjectedRow(table_col_oids);
    auto *const table_buffer = common::AllocationUtil::AllocateAligned(table_pri.ProjectedRowSize());
    auto *table_pr = table_pri.InitializeRow(table_buffer);
    bool result UNUSED_ATTRIBUTE = table->Select(txn, tuple_slot, table_pr);
    TERRIER_ASSERT(result, "verifying a deleted tuple slot should always exists in the table");

    // delete from table
    txn->StageDelete(db_oid, table_oid, tuple_slot);
    table->Delete(txn, tuple_slot);
    affected_row++;

    //delete from index
    std::vector<index_oid_t> indices_oid = GetIndexOids(txn, table_oid);
    for(auto &index_oid : indices_oid) {
      auto index = GetIndex(txn, index_oid);
      auto index_schema = GetIndexSchema(txn, index_oid);
      auto index_pri = index->GetProjectedRowInitializer();
      auto *const index_buffer = common::AllocationUtil::AllocateAligned(index_pri.ProjectedRowSize());
      auto *key_pr = index_pri.InitializeRow(index_buffer);
      std::vector<col_oid_t> index_cols = index_schema.GetIndexedColOids();
      CopyColumnData(txn, table_pr, key_pr, index_cols, table_oid, index_oid, index);

      index->Delete(txn, *key_pr, tuple_slot);
      delete[] index_buffer;
    }
    delete[] table_buffer;
  }

  return affected_row;
}

bool DatabaseCatalog::VerifyFKConstraint(common::ManagedPointer<transaction::TransactionContext> txn,
                                         const PG_Constraint &con_obj, storage::ProjectedRow *pr) {
  // get the index of the constraint
  index_oid_t fk_index = con_obj.conindid_;
  table_oid_t src_table = con_obj.conrelid_;
  common::ManagedPointer<storage::index::Index> ref_table_index = GetIndex(txn, fk_index);
  // get the schema of the ref table
  auto ref_index_pri = ref_table_index->GetProjectedRowInitializer();
  auto *const buffer = common::AllocationUtil::AllocateAligned(ref_index_pri.ProjectedRowSize());
  auto *key_pr = ref_index_pri.InitializeRow(buffer);
  TERRIER_ASSERT(con_obj.fkMetadata_.fk_srcs_.size() == con_obj.fkMetadata_.fk_refs_.size(),
                 "Src and Ref should have the same amound of column");
  CopyColumnData(txn, pr, key_pr, con_obj.fkMetadata_.fk_srcs_, src_table, fk_index, ref_table_index);
  std::vector<storage::TupleSlot> index_scan_results;
  ref_table_index->ScanKey(*txn, *key_pr, &index_scan_results);
  // set the index projected row from source projected row
  if (index_scan_results.empty()) {
    delete[] buffer;
    return false;
  }
  delete[] buffer;
=======
  // find all the constraints from fk_constraint that set current table as reference
>>>>>>> 803403f4
  return true;
}



PG_Constraint DatabaseCatalog::PGConstraintPRToObj(storage::ProjectedRow *select_pr) {
  auto offset = select_pr->AccessForceNotNull(pg_constraints_all_cols_prm_[postgres::CONOID_COL_OID]);
  constraint_oid_t con_oid = *(reinterpret_cast<constraint_oid_t *>(offset));

  offset = select_pr->AccessForceNotNull(pg_constraints_all_cols_prm_[postgres::CONNAME_COL_OID]);
  storage::VarlenEntry &con_name_varlen = *(reinterpret_cast<storage::VarlenEntry *>(offset));
  std::string con_name = VarlentoString(con_name_varlen);

  offset = select_pr->AccessForceNotNull(pg_constraints_all_cols_prm_[postgres::CONNAMESPACE_COL_OID]);
  namespace_oid_t con_namespace = *(reinterpret_cast<namespace_oid_t *>(offset));

  offset = select_pr->AccessForceNotNull(pg_constraints_all_cols_prm_[postgres::CONTYPE_COL_OID]);
  postgres::ConstraintType con_type = *(reinterpret_cast<postgres::ConstraintType *>(offset));

  offset = select_pr->AccessForceNotNull(pg_constraints_all_cols_prm_[postgres::CONDEFERRABLE_COL_OID]);
  bool con_deferrable = *(reinterpret_cast<bool *>(offset));

  offset = select_pr->AccessForceNotNull(pg_constraints_all_cols_prm_[postgres::CONDEFERRED_COL_OID]);
  bool con_deferred = *(reinterpret_cast<bool *>(offset));

  offset = select_pr->AccessForceNotNull(pg_constraints_all_cols_prm_[postgres::CONVALIDATED_COL_OID]);
  bool con_validated = *(reinterpret_cast<bool *>(offset));

  offset = select_pr->AccessForceNotNull(pg_constraints_all_cols_prm_[postgres::CONRELID_COL_OID]);
  table_oid_t con_rel = *(reinterpret_cast<table_oid_t *>(offset));

  offset = select_pr->AccessForceNotNull(pg_constraints_all_cols_prm_[postgres::CONINDID_COL_OID]);
  index_oid_t con_index = *(reinterpret_cast<index_oid_t *>(offset));

  offset = select_pr->AccessForceNotNull(pg_constraints_all_cols_prm_[postgres::CONFRELID_COL_OID]);
  table_oid_t con_fk_table = *(reinterpret_cast<table_oid_t *>(offset));

  offset = select_pr->AccessForceNotNull(pg_constraints_all_cols_prm_[postgres::CONKEY_COL_OID]);
  auto con_col_varlen = *(reinterpret_cast<storage::VarlenEntry *>(offset));
  std::string con_col_str = VarlentoString(con_col_varlen);

  // TODO: resolve CONBIN
  //    offset = select_pr->AccessForceNotNull(pg_constraints_all_cols_prm_[postgres::CONBIN_COL_OID]);
  //    auto con_oid = *(reinterpret_cast<planner::AbstractPlanNode **>(offset));
  PG_Constraint con_obj = PG_Constraint(this, con_oid, con_name, con_namespace, con_type, con_deferrable, con_deferred,
                                        con_validated, con_rel, con_index, con_col_str);
  if (con_obj.contype_ == postgres::ConstraintType::FOREIGN_KEY) {
    offset = select_pr->AccessForceNotNull(pg_constraints_all_cols_prm_[postgres::CONFKEY_COL_OID]);
    auto con_fkcol_varlen = *(reinterpret_cast<storage::VarlenEntry *>(offset));
    offset = select_pr->AccessForceNotNull(pg_constraints_all_cols_prm_[postgres::CONFUPDTYPE_COL_OID]);
    auto update_action = *(reinterpret_cast<postgres::FKActionType *>(offset));
    offset = select_pr->AccessForceNotNull(pg_constraints_all_cols_prm_[postgres::CONFDELTYPE_COL_OID]);
    auto delete_action = *(reinterpret_cast<postgres::FKActionType *>(offset));
    // TODO: we temporarily store thr source table index inside the exclusion varchar as string
    offset = select_pr->AccessForceNotNull(pg_constraints_all_cols_prm_[postgres::CONEXCLOP_COL_OID]);
    auto src_index_string = VarlentoString(*(reinterpret_cast<storage::VarlenEntry *>(offset)));
    std::string con_fkcol_str = VarlentoString(con_fkcol_varlen);
    std::vector<col_oid_t> con_src_ids = SpaceSeparatedOidToVector<col_oid_t>(con_col_str);
    std::vector<col_oid_t> con_ref_ids = SpaceSeparatedOidToVector<col_oid_t>(con_fkcol_str);
    TERRIER_ASSERT(con_src_ids.size() == con_ref_ids.size(), "FK SRC and REF should have same cardinality");
    con_obj.fkMetadata_.confrelid_ = con_fk_table;
    con_obj.fkMetadata_.fk_srcs_.insert(con_obj.fkMetadata_.fk_srcs_.begin(), con_src_ids.begin(), con_src_ids.end());
    con_obj.fkMetadata_.fk_refs_.insert(con_obj.fkMetadata_.fk_refs_.begin(), con_ref_ids.begin(), con_ref_ids.end());
    con_obj.fkMetadata_.update_action_ = update_action;
    con_obj.fkMetadata_.delete_action_ = delete_action;
    con_obj.fkMetadata_.consrcindid_ = static_cast<index_oid_t>(stoi(src_index_string));

  } else if (con_obj.contype_ == postgres::ConstraintType::CHECK) {
    // TODO: implement construction support for check constraint
    TERRIER_ASSERT(true, "Should implement construction for check constraint");
  } else if (con_obj.contype_ == postgres::ConstraintType::EXCLUSION) {
    // TODO: implement construction support for exclusion constraint
    TERRIER_ASSERT(true, "Should implement construction for exclusion constraint");
  }
  return con_obj;
}

bool DatabaseCatalog::VerifyTableInsertConstraint(common::ManagedPointer<transaction::TransactionContext> txn,
                                                  table_oid_t table, storage::ProjectedRow *pr) {
  // TODO: We do not know if this needs a lock or not
  if (!TryLock(txn)) return false;
  auto *const buffer = common::AllocationUtil::AllocateAligned(pg_constraints_all_cols_pri_.ProjectedRowSize());
  auto con_pri = constraints_table_index_->GetProjectedRowInitializer();
  auto *key_pr = con_pri.InitializeRow(buffer);
  auto *const con_table_oid_ptr = key_pr->AccessForceNotNull(0);
  *(reinterpret_cast<table_oid_t *>(con_table_oid_ptr)) = table;
  std::vector<storage::TupleSlot> index_scan_results;
  constraints_table_index_->ScanKey(*txn, *key_pr, &index_scan_results);
  // If we found no indexes, return an empty list
  if (index_scan_results.empty()) {
    delete[] buffer;
    return true;
  }
  auto *select_pr = pg_constraints_all_cols_pri_.InitializeRow(buffer);
  std::vector<PG_Constraint> constraints;
  constraints.reserve(index_scan_results.size());
  for (auto &slot : index_scan_results) {
    const auto result UNUSED_ATTRIBUTE = constraints_->Select(txn, slot, select_pr);
    TERRIER_ASSERT(result, "Index already verified visibility. This shouldn't fail.");
    PG_Constraint con_obj = PGConstraintPRToObj(select_pr);
    bool verify_res = true;
    // fill metadata depending on the type of the constraint
    if (con_obj.contype_ == postgres::ConstraintType::UNIQUE ||
        con_obj.contype_ == postgres::ConstraintType::PRIMARY_KEY) {
      verify_res = VerifyUniquePKConstraint(txn, con_obj, pr);
    } else if (con_obj.contype_ == postgres::ConstraintType::FOREIGN_KEY) {
      verify_res = VerifyFKConstraint(txn, con_obj, pr);
    } else if (con_obj.contype_ == postgres::ConstraintType::CHECK) {
      // TODO: implement support for check constraint
      verify_res = VerifyCheckConstraint(con_obj);
    } else if (con_obj.contype_ == postgres::ConstraintType::EXCLUSION) {
      // TODO: implement support for exclusion constraint
      verify_res = VerifyExclusionConstraint(con_obj);
    }

    if (!verify_res) {
      delete[] buffer;
      txn->SetMustAbort();
      return false;
    }
  }
  delete[] buffer;
  return true;
}

bool DatabaseCatalog::VerifyTableUpdateConstraint(common::ManagedPointer<transaction::TransactionContext> txn,
                                                  table_oid_t table_oid, const std::vector<col_oid_t> &col_oids,
                                                  storage::ProjectedRow *update_pr, storage::TupleSlot tuple_slot) {
  // TODO： we do not know if this needs lock for now, for safety we lock it
  if (!TryLock(txn)) return false;
  auto table = GetTable(txn, table_oid);
  const auto table_schema = GetSchema(txn, table_oid);
  std::vector<col_oid_t> table_col_oids;
  table_col_oids.reserve(table_schema.GetColumns().size());
  for (const auto &col : table_schema.GetColumns()) {
    table_col_oids.push_back(col.Oid());
  }
  auto table_pri = table->InitializerForProjectedRow(table_col_oids);
  auto *const buffer = common::AllocationUtil::AllocateAligned(table_pri.ProjectedRowSize());
  auto *table_pr = table_pri.InitializeRow(buffer);
  bool result UNUSED_ATTRIBUTE = table->Select(txn, tuple_slot, table_pr);
  TERRIER_ASSERT(result, "verifying a updated tuple slot should always exists in the table");

  // verification data structure preparation
  storage::ProjectionMap update_pr_pm = table->ProjectionMapForOids(col_oids);

  auto table_prm = table->ProjectionMapForOids(table_col_oids);
  // get out all the constraint from the table
  std::vector<PG_Constraint> con_vec = GetConstraintObjs(txn, table_oid);
  std::unordered_set<col_oid_t> affected_col;
  for (size_t i = 0; i < con_vec.size(); i++) {
    PG_Constraint constraint = con_vec[i];
    // verify if their col is affected by update
    bool col_affected = false;
    affected_col.clear();
    for (col_oid_t col : constraint.concol_) {
      if (update_pr_pm.count(col) > 0) {
        col_affected = true;
        affected_col.insert(col);
      }
    }
    if (col_affected) {
      // generate the updated index_pr given the con_index table original data and used data
      auto index = GetIndex(txn, constraint.conindid_);
      auto index_schema = GetIndexSchema(txn, constraint.conindid_);
      const auto index_pri = index->GetProjectedRowInitializer();
      auto *index_buffer = common::AllocationUtil::AllocateAligned(index_pri.ProjectedRowSize());
      auto *index_pr = index_pri.InitializeRow(index_buffer);
      auto index_pm = index->GetKeyOidToOffsetMap();
      const auto &index_columns = index_schema.GetColumns();
      TERRIER_ASSERT(index_columns.size() == constraint.concol_.size(),
                     "index should have same cardinality as table col in constraint");
//      bool all_col_update_same = true;
      for (size_t j = 0; j < index_columns.size(); j++) {
        col_oid_t table_col_oid = constraint.concol_[j];
        indexkeycol_oid_t index_col_oid = index_columns[j].Oid();
        std::byte *index_ptr, *table_ptr, *update_ptr;
        index_ptr = index_pr->AccessForceNotNull(index_pm[index_col_oid]);
        table_ptr = table_pr->AccessForceNotNull(table_prm[table_col_oid]);
        TERRIER_ASSERT(table_schema.GetColumn(table_col_oid).Type() == index_columns[j].Type(),
                       "table_col and index_col should have same type");
        if (affected_col.count(table_col_oid) > 0) {
          update_ptr = update_pr->AccessForceNotNull(update_pr_pm[table_col_oid]);
          CopyData(update_ptr, index_ptr, index_columns[j].Type());
//          all_col_update_same = CompPRData(table_ptr, update_ptr, index_columns[j].Type());
        } else {
          CopyData(table_ptr, index_ptr, index_columns[j].Type());
        }
      }
      // if all the update data are the saem as original data, then we allow for this constraint

//      if (all_col_update_same) {
//          delete[] index_buffer;
//          continue;
//      }
      // if the original index_pr and the updated index_pr are the same pass this constraint test
      std::vector<storage::TupleSlot> index_scan_result;
      index->ScanKey(*txn, *index_pr, &index_scan_result);
      if (constraint.contype_ == postgres::ConstraintType::PRIMARY_KEY ||
          constraint.contype_ == postgres::ConstraintType::UNIQUE) {
        if (!index_scan_result.empty()) {
          delete[] index_buffer;
          delete[] buffer;
          txn->SetMustAbort();
          return false;
        }
      } else if (constraint.contype_ == postgres::ConstraintType::FOREIGN_KEY) {
        if (index_scan_result.empty()) {
          delete[] index_buffer;
          delete[] buffer;
          txn->SetMustAbort();
          return false;
        }
      } else {
        // TODO: Add support for other type constraint update verification
        TERRIER_ASSERT(true, "Add support for other type constraint update verification");
      }
      delete[] index_buffer;
    }
  }
  delete[] buffer;
  return true;
}
// bool DatabaseCatalog::VerifyTableUpdateConstraint(common::ManagedPointer<transaction::TransactionContext> txn,
//                                                  table_oid_t table_oid, const std::vector<col_oid_t> &col_oids,
//                                                  storage::ProjectedRow *update_pr, storage::TupleSlot tuple_slot) {
//    // TODO： we do not know if this needs lock for now, for safety we lock it
//    if (!TryLock(txn)) return false;
//    auto table = GetTable(txn, table_oid);
//    const auto table_schema = GetSchema(txn, table_oid);
//    std::vector<col_oid_t> table_col_oids;
//    table_col_oids.reserve(table_schema.GetColumns().size());
//    for (const auto &col : table_schema.GetColumns()) {
//        table_col_oids.push_back(col.Oid());
//    }
//    auto table_pri = table->InitializerForProjectedRow(table_col_oids);
//    auto *const buffer = common::AllocationUtil::AllocateAligned(table_pri.ProjectedRowSize());
//    auto *table_pr = table_pri.InitializeRow(buffer);
//    bool result UNUSED_ATTRIBUTE = table->Select(txn, tuple_slot, table_pr);
//    TERRIER_ASSERT(result, "verifying a updated tuple slot should always exists in the table");
//
//    // verification data structure preparation
//    storage::ProjectionMap update_pr_pm = table->ProjectionMapForOids(col_oids);
//
//    auto table_prm = table->ProjectionMapForOids(table_col_oids);
//    // get out all the constraint from the table
//    std::vector<PG_Constraint> con_vec = GetConstraintObjs(txn, table_oid);
//    std::unordered_set<col_oid_t> affected_col;
//    for (size_t i = 0; i < con_vec.size(); i ++) {
//        PG_Constraint constraint = con_vec[i];
//        // verify if their col is affected by update
//        bool col_affected = false;
//        affected_col.clear();
//        for (col_oid_t col : constraint.concol_) {
//            if (update_pr_pm.count(col) > 0) {
//                col_affected = true;
//                affected_col.insert(col);
//            }
//        }
//        if (col_affected) {
//            // generate the updated index_pr given the con_index table original data and used data
//            auto index = GetIndex(txn, constraint.conindid_);
//            auto index_schema = GetIndexSchema(txn, constraint.conindid_);
//            const auto index_pri = index->GetProjectedRowInitializer();
//            auto *index_buffer = common::AllocationUtil::AllocateAligned(index_pri.ProjectedRowSize());
//            auto *index_pr = index_pri.InitializeRow(index_buffer);
//            auto index_pm = index->GetKeyOidToOffsetMap();
//            const auto &index_columns = index_schema.GetColumns();
//            TERRIER_ASSERT(index_columns.size() == constraint.concol_.size(), "index should have same cardinality as
//            table col in constraint"); bool all_col_update_same = true; for (size_t j = 0; j < index_columns.size(); j
//            ++) {
//                col_oid_t table_col_oid = constraint.concol_[j];
//                indexkeycol_oid_t index_col_oid = index_columns[j].Oid();
//                std::byte *index_ptr, *table_ptr, *update_ptr;
//                index_ptr = index_pr->AccessForceNotNull(index_pm[index_col_oid]);
//                table_ptr = table_pr->AccessForceNotNull(table_prm[table_col_oid]);
//                TERRIER_ASSERT(table_schema.GetColumn(table_col_oid).Type() == index_columns[j].Type(),
//                               "table_col and index_col should have same type");
//                if (affected_col.count(table_col_oid) > 0) {
//                    update_ptr = update_pr->AccessForceNotNull(update_pr_pm[table_col_oid]);
//                    CopyData(update_ptr, index_ptr, index_columns[j].Type());
//                    all_col_update_same = CompPRData(table_ptr, update_ptr, index_columns[j].Type());
//                } else {
//                    CopyData(table_ptr, index_ptr, index_columns[j].Type());
//                }
//            }
//            // if all the update data are the saem as original data, then we allow for this constraint
//
//            if (all_col_update_same) {
//                delete[] index_buffer;
//                continue;
//            }
//            // if the original index_pr and the updated index_pr are the same pass this constraint test
//            std::vector<storage::TupleSlot> index_scan_result;
//            index->ScanKey(*txn, *index_pr, &index_scan_result);
//            if (constraint.contype_ == postgres::ConstraintType::PRIMARY_KEY ||
//                constraint.contype_ == postgres::ConstraintType::UNIQUE) {
//                if (!index_scan_result.empty()) {
//                    delete[] index_buffer;
//                    delete[] buffer;
//                    txn->SetMustAbort();
//                    return false;
//                }
//            }
//            else if (constraint.contype_ == postgres::ConstraintType::FOREIGN_KEY) {
//                if (index_scan_result.empty()) {
//                    delete[] index_buffer;
//                    delete[] buffer;
//                    txn->SetMustAbort();
//                    return false;
//                }
//            }
//            else {
//                // TODO: Add support for other type constraint update verification
//                TERRIER_ASSERT(true, "Add support for other type constraint update verification");
//            }
//            delete[] index_buffer;
//        }
//    }
//    delete[] buffer;
//    return true;
//}

bool DatabaseCatalog::CompPRData(std::byte *src_ptr, std::byte *tar_ptr, type::TypeId type) {
  TERRIER_ASSERT(type != type::TypeId::VARBINARY, "Update from external table should not have VARBINARY type");
  if (type == type::TypeId::VARCHAR) {
    std::string src_string = VarlentoString(*(reinterpret_cast<storage::VarlenEntry *>(src_ptr)));
    std::string tar_string = VarlentoString(*(reinterpret_cast<storage::VarlenEntry *>(tar_ptr)));
    return src_string == tar_string;
  }
  return std::memcmp(tar_ptr, src_ptr, type::TypeUtil::GetTypeSize(type)) == 0;
}

void DatabaseCatalog::CopyData(std::byte *src_ptr, std::byte *tar_ptr, type::TypeId type) {
  if (type == type::TypeId::VARCHAR || type == type::TypeId::VARBINARY) {
    *(reinterpret_cast<storage::VarlenEntry *>(tar_ptr)) = *(reinterpret_cast<storage::VarlenEntry *>(src_ptr));
  } else {
    std::memcpy(tar_ptr, src_ptr, type::TypeUtil::GetTypeSize(type));
  }
}

void DatabaseCatalog::CopyColumnData(common::ManagedPointer<transaction::TransactionContext> txn,
                                     storage::ProjectedRow *table_pr, storage::ProjectedRow *index_pr,
                                     std::vector<col_oid_t> col_vec, table_oid_t table_oid, index_oid_t index_oid,
                                     common::ManagedPointer<storage::index::Index> index) {
  auto &schema = GetSchema(txn, table_oid);
  auto cols = schema.GetColumns();
  std::vector<col_oid_t> col_oids;
  col_oids.reserve(cols.size());
  for (size_t i = 0; i < cols.size(); i++) {
    col_oids.push_back(cols[i].Oid());
  }
  auto col_offset_map = GetTable(txn, table_oid)->ProjectionMapForOids(col_oids);
  auto index_offset_map = index->GetKeyOidToOffsetMap();

  auto index_cols = GetIndexSchema(txn, index_oid).GetColumns();
  std::vector<catalog::indexkeycol_oid_t> index_col_oids;
  index_col_oids.reserve(index_cols.size());
  for (size_t i = 0; i < index_cols.size(); i++) {
    index_col_oids.push_back(index_cols[i].Oid());
  }

  for (uint32_t col_index = 0; col_index < col_vec.size(); col_index++) {
    auto index_pr_index = index_offset_map[index_col_oids[col_index]];  // idx of the pr for index retrieval
    auto table_pr_index = col_offset_map[col_vec[col_index]];           // index to get the data from pr
    auto *const index_ptr = index_pr->AccessForceNotNull(index_pr_index);
    auto *const pr_ptr = table_pr->AccessForceNotNull(table_pr_index);
    const auto &table_col = schema.GetColumn(col_vec[col_index]);
    if (table_col.Type() == type::TypeId::VARCHAR || table_col.Type() == type::TypeId::VARBINARY) {
      auto *varlenval = reinterpret_cast<storage::VarlenEntry *>(pr_ptr);
      *(reinterpret_cast<storage::VarlenEntry *>(index_ptr)) = *(varlenval);
    } else {
      std::memcpy(index_ptr, pr_ptr, type::TypeUtil::GetTypeSize(table_col.Type()));
    }
  }
}

bool DatabaseCatalog::VerifyUniquePKConstraint(common::ManagedPointer<transaction::TransactionContext> txn,
                                               const PG_Constraint &con_obj, storage::ProjectedRow *pr) {
  TERRIER_ASSERT(con_obj.concol_.size() > 0, "UNIQUE and PK constraint should always have affecting column");
  common::ManagedPointer<storage::index::Index> index = GetIndex(txn, con_obj.conindid_);
  const auto pri = index->GetProjectedRowInitializer();
  auto *const buffer = common::AllocationUtil::AllocateAligned(pri.ProjectedRowSize());
  auto *key_pr = pri.InitializeRow(buffer);
  CopyColumnData(txn, pr, key_pr, con_obj.concol_, con_obj.conrelid_, con_obj.conindid_, index);
  std::vector<storage::TupleSlot> index_scan_results;
  index->ScanKey(*txn, *key_pr, &index_scan_results);
  // set the index projected row from source projected row
  if (!index_scan_results.empty()) {
    delete[] buffer;
    return false;
  }
  delete[] buffer;
  return true;
}

bool DatabaseCatalog::VerifyFKConstraint(common::ManagedPointer<transaction::TransactionContext> txn,
                                         const PG_Constraint &con_obj, storage::ProjectedRow *pr) {
  // get the index of the constraint
  index_oid_t fk_index = con_obj.conindid_;
  table_oid_t src_table = con_obj.conrelid_;
  common::ManagedPointer<storage::index::Index> ref_table_index = GetIndex(txn, fk_index);
  // get the schema of the ref table
  auto ref_index_pri = ref_table_index->GetProjectedRowInitializer();
  auto *const buffer = common::AllocationUtil::AllocateAligned(ref_index_pri.ProjectedRowSize());
  auto *key_pr = ref_index_pri.InitializeRow(buffer);
  TERRIER_ASSERT(con_obj.fkMetadata_.fk_srcs_.size() == con_obj.fkMetadata_.fk_refs_.size(),
                 "Src and Ref should have the same amound of column");
  CopyColumnData(txn, pr, key_pr, con_obj.fkMetadata_.fk_srcs_, src_table, fk_index, ref_table_index);
  std::vector<storage::TupleSlot> index_scan_results;
  ref_table_index->ScanKey(*txn, *key_pr, &index_scan_results);
  // set the index projected row from source projected row
  if (index_scan_results.empty()) {
    delete[] buffer;
    return false;
  }
  delete[] buffer;
  return true;
}

bool DatabaseCatalog::VerifyCheckConstraint(const PG_Constraint &con_obj) { return true; }

bool DatabaseCatalog::VerifyExclusionConstraint(const PG_Constraint &con_obj) { return true; }

constraint_oid_t DatabaseCatalog::CreatePKConstraint(common::ManagedPointer<transaction::TransactionContext> txn,
                                                     namespace_oid_t ns, table_oid_t table, const std::string &name,
                                                     index_oid_t index, const std::vector<col_oid_t> &pk_cols) {
  if (!TryLock(txn)) return INVALID_CONSTRAINT_OID;
  const constraint_oid_t constraint_oid = static_cast<::terrier::catalog::constraint_oid_t>(next_oid_++);
  // Insert metadata into pg_constraint
  auto *const constraints_insert_redo =
      txn->StageWrite(db_oid_, postgres::CONSTRAINT_TABLE_OID, pg_constraints_all_cols_pri_);
  auto *const constraints_insert_pr = constraints_insert_redo->Delta();
  std::string concol_str = OidVectorToSpaceSeparatedString<col_oid_t>(pk_cols);
  FillConstraintPR(constraints_insert_pr, constraint_oid, name, ns, postgres::ConstraintType::PRIMARY_KEY, false, false,
                   true, table, index, INVALID_CONSTRAINT_OID, INVALID_TABLE_OID, postgres::FKActionType::NOACT,
                   postgres::FKActionType::NOACT, postgres::FKMatchType::FULL, true, 0, false, concol_str,
                   postgres::VARCHAR_ARRAY_DELIMITER_STRING, postgres::VARCHAR_ARRAY_DELIMITER_STRING,
                   postgres::VARCHAR_ARRAY_DELIMITER_STRING, postgres::VARCHAR_ARRAY_DELIMITER_STRING,
                   postgres::VARCHAR_ARRAY_DELIMITER_STRING, nullptr);

  // Insert into pg_constraint table
  const auto constraint_tuple_slot = constraints_->Insert(txn, constraints_insert_redo);

  if (!PropagateConstraintIndex(txn, constraint_tuple_slot, constraint_oid, name, ns, index, table,
                                INVALID_TABLE_OID)) {
    return INVALID_CONSTRAINT_OID;
  }
  return constraint_oid;
}

constraint_oid_t DatabaseCatalog::CreateFKConstraint(common::ManagedPointer<transaction::TransactionContext> txn,
                                                     namespace_oid_t ns, table_oid_t src_table, table_oid_t sink_table,
                                                     const std::string &name, index_oid_t src_index,
                                                     index_oid_t sink_index, const std::vector<col_oid_t> &src_cols,
                                                     const std::vector<col_oid_t> &sink_cols,
                                                     postgres::FKActionType update_action,
                                                     postgres::FKActionType delete_action) {
  if (!TryLock(txn)) return INVALID_CONSTRAINT_OID;
  const constraint_oid_t constraint_oid = static_cast<::terrier::catalog::constraint_oid_t>(next_oid_++);

  // Insert metadata into pg_constraint
  auto *const constraints_insert_redo =
      txn->StageWrite(db_oid_, postgres::CONSTRAINT_TABLE_OID, pg_constraints_all_cols_pri_);
  auto *const constraints_insert_pr = constraints_insert_redo->Delta();

  std::string concol_str = OidVectorToSpaceSeparatedString<col_oid_t>(src_cols);
  std::string confkcol_str = OidVectorToSpaceSeparatedString<col_oid_t>(sink_cols);
  std::string consrc_index_str = OidVectorToSpaceSeparatedString<index_oid_t>({src_index});
  // TODO: we temporarily store the src table index in the exclusion op varchar
  FillConstraintPR(constraints_insert_pr, constraint_oid, name, ns, postgres::ConstraintType::FOREIGN_KEY, false, false,
                   true, src_table, sink_index, INVALID_CONSTRAINT_OID, sink_table, update_action, delete_action,
                   postgres::FKMatchType::FULL, true, 0, false, concol_str, confkcol_str,
                   postgres::VARCHAR_ARRAY_DELIMITER_STRING, postgres::VARCHAR_ARRAY_DELIMITER_STRING,
                   postgres::VARCHAR_ARRAY_DELIMITER_STRING, consrc_index_str, nullptr);

  // Insert into pg_constraint table
  const auto constraint_tuple_slot = constraints_->Insert(txn, constraints_insert_redo);

  if (!PropagateConstraintIndex(txn, constraint_tuple_slot, constraint_oid, name, ns, sink_index, src_table,
                                sink_table)) {
    return INVALID_CONSTRAINT_OID;
  }

  return constraint_oid;
}

void DatabaseCatalog::FillConstraintPR(storage::ProjectedRow *constraints_insert_pr, constraint_oid_t constraint_oid,
                                       const std::string &name, namespace_oid_t ns, postgres::ConstraintType con_type,
                                       bool deferrable, bool deferred, bool validated, table_oid_t table,
                                       index_oid_t index, constraint_oid_t parent, table_oid_t foreign_table,
                                       postgres::FKActionType update_action, postgres::FKActionType delete_action,
                                       postgres::FKMatchType fk_match_type, bool is_local, uint32_t inherit_count,
                                       bool non_inheritable, const std::string &con_cols, const std::string &fk_cols,
                                       const std::string &fk_pk_eq_op, const std::string &pk_pk_eq_op,
                                       const std::string &fk_fk_eq_op, const std::string &exclu_op,
                                       planner::AbstractPlanNode *conbin) {
  // Write the constraint_oid into the PR
  auto con_oid_offset = pg_constraints_all_cols_prm_[postgres::CONOID_COL_OID];
  auto *con_oid_ptr = constraints_insert_pr->AccessForceNotNull(con_oid_offset);
  *(reinterpret_cast<constraint_oid_t *>(con_oid_ptr)) = constraint_oid;

  // Write the constraint_name into the PR
  const auto name_varlen = storage::StorageUtil::CreateVarlen(name);
  auto con_name_offset = pg_constraints_all_cols_prm_[postgres::CONNAME_COL_OID];
  auto con_name_ptr = constraints_insert_pr->AccessForceNotNull(con_name_offset);
  *(reinterpret_cast<storage::VarlenEntry *>(con_name_ptr)) = name_varlen;

  // Write the namespace_oid into the PR
  const auto con_namespace_oid_offset = pg_constraints_all_cols_prm_[postgres::CONNAMESPACE_COL_OID];
  auto *const con_namespace_oid_ptr = constraints_insert_pr->AccessForceNotNull(con_namespace_oid_offset);
  *(reinterpret_cast<namespace_oid_t *>(con_namespace_oid_ptr)) = ns;

  // Write constraint_type
  const auto con_type_oid_offset = pg_constraints_all_cols_prm_[postgres::CONTYPE_COL_OID];
  auto *const con_type_oid_ptr = constraints_insert_pr->AccessForceNotNull(con_type_oid_offset);
  *(reinterpret_cast<postgres::ConstraintType *>(con_type_oid_ptr)) = con_type;

  *(reinterpret_cast<bool *>(constraints_insert_pr->AccessForceNotNull(
      pg_constraints_all_cols_prm_[postgres::CONDEFERRABLE_COL_OID]))) = deferrable;
  *(reinterpret_cast<bool *>(constraints_insert_pr->AccessForceNotNull(
      pg_constraints_all_cols_prm_[postgres::CONDEFERRED_COL_OID]))) = deferred;
  *(reinterpret_cast<bool *>(constraints_insert_pr->AccessForceNotNull(
      pg_constraints_all_cols_prm_[postgres::CONVALIDATED_COL_OID]))) = validated;

  const auto con_relid_oid_offset = pg_constraints_all_cols_prm_[postgres::CONRELID_COL_OID];
  auto *const con_relid_oid_ptr = constraints_insert_pr->AccessForceNotNull(con_relid_oid_offset);
  *(reinterpret_cast<table_oid_t *>(con_relid_oid_ptr)) = table;

  const auto con_indid_oid_offset = pg_constraints_all_cols_prm_[postgres::CONINDID_COL_OID];
  auto *const con_indid_oid_ptr = constraints_insert_pr->AccessForceNotNull(con_indid_oid_offset);
  *(reinterpret_cast<index_oid_t *>(con_indid_oid_ptr)) = index;

  const auto con_parent_oid_offset = pg_constraints_all_cols_prm_[postgres::CONPARENTID_COL_OID];
  auto *const con_parent_oid_ptr = constraints_insert_pr->AccessForceNotNull(con_parent_oid_offset);
  *(reinterpret_cast<constraint_oid_t *>(con_parent_oid_ptr)) = parent;

  const auto con_fk_table_offset = pg_constraints_all_cols_prm_[postgres::CONFRELID_COL_OID];
  auto *const fk_table_ptr = constraints_insert_pr->AccessForceNotNull(con_fk_table_offset);
  *(reinterpret_cast<table_oid_t *>(fk_table_ptr)) = foreign_table;

  const auto con_update_offset = pg_constraints_all_cols_prm_[postgres::CONFUPDTYPE_COL_OID];
  auto *const con_update_ptr = constraints_insert_pr->AccessForceNotNull(con_update_offset);
  *(reinterpret_cast<postgres::FKActionType *>(con_update_ptr)) = update_action;

  const auto con_delete_offset = pg_constraints_all_cols_prm_[postgres::CONFDELTYPE_COL_OID];
  auto *const con_delete_ptr = constraints_insert_pr->AccessForceNotNull(con_delete_offset);
  *(reinterpret_cast<postgres::FKActionType *>(con_delete_ptr)) = delete_action;

  const auto con_match_type_offset = pg_constraints_all_cols_prm_[postgres::CONFMATCHTYPE_COL_OID];
  auto *const con_match_ptr = constraints_insert_pr->AccessForceNotNull(con_match_type_offset);
  *(reinterpret_cast<postgres::FKMatchType *>(con_match_ptr)) = fk_match_type;

  *(reinterpret_cast<bool *>(constraints_insert_pr->AccessForceNotNull(
      pg_constraints_all_cols_prm_[postgres::CONISLOCAL_COL_OID]))) = is_local;

  const auto con_inh_count_offset = pg_constraints_all_cols_prm_[postgres::CONINHCOUNT_COL_OID];
  auto *const inh_count_ptr = constraints_insert_pr->AccessForceNotNull(con_inh_count_offset);
  *(reinterpret_cast<uint32_t *>(inh_count_ptr)) = inherit_count;

  *(reinterpret_cast<bool *>(constraints_insert_pr->AccessForceNotNull(
      pg_constraints_all_cols_prm_[postgres::CONNOINHERIT_COL_OID]))) = non_inheritable;

  const auto conkey_varlen = storage::StorageUtil::CreateVarlen(con_cols);
  const auto conkey_offset = pg_constraints_all_cols_prm_[postgres::CONKEY_COL_OID];
  auto *const conkey_ptr = constraints_insert_pr->AccessForceNotNull(conkey_offset);
  *(reinterpret_cast<storage::VarlenEntry *>(conkey_ptr)) = conkey_varlen;

  const auto confkey_varlen = storage::StorageUtil::CreateVarlen(fk_cols);
  const auto confkey_offset = pg_constraints_all_cols_prm_[postgres::CONFKEY_COL_OID];
  auto *const confkey_ptr = constraints_insert_pr->AccessForceNotNull(confkey_offset);
  *(reinterpret_cast<storage::VarlenEntry *>(confkey_ptr)) = confkey_varlen;

  const auto conpfeq_varlen = storage::StorageUtil::CreateVarlen(fk_pk_eq_op);
  const auto conpfeq_offset = pg_constraints_all_cols_prm_[postgres::CONPFEQOP_COL_OID];
  auto *const conpfeq_ptr = constraints_insert_pr->AccessForceNotNull(conpfeq_offset);
  *(reinterpret_cast<storage::VarlenEntry *>(conpfeq_ptr)) = conpfeq_varlen;

  const auto conppeq_varlen = storage::StorageUtil::CreateVarlen(pk_pk_eq_op);
  const auto conppeq_offset = pg_constraints_all_cols_prm_[postgres::CONPPEQOP_COL_OID];
  auto *const conppeq_ptr = constraints_insert_pr->AccessForceNotNull(conppeq_offset);
  *(reinterpret_cast<storage::VarlenEntry *>(conppeq_ptr)) = conppeq_varlen;

  const auto conffeq_varlen = storage::StorageUtil::CreateVarlen(fk_fk_eq_op);
  const auto conffeq_offset = pg_constraints_all_cols_prm_[postgres::CONFFEQOP_COL_OID];
  auto *const conffeq_ptr = constraints_insert_pr->AccessForceNotNull(conffeq_offset);
  *(reinterpret_cast<storage::VarlenEntry *>(conffeq_ptr)) = conffeq_varlen;

  const auto conexclu_varlen = storage::StorageUtil::CreateVarlen(exclu_op);
  const auto conexclu_offset = pg_constraints_all_cols_prm_[postgres::CONEXCLOP_COL_OID];
  auto *const conexclu_ptr = constraints_insert_pr->AccessForceNotNull(conexclu_offset);
  *(reinterpret_cast<storage::VarlenEntry *>(conexclu_ptr)) = conexclu_varlen;

  const auto conbin_offset = pg_constraints_all_cols_prm_[postgres::CONBIN_COL_OID];
  if (conbin == nullptr) {
    constraints_insert_pr->SetNull(conbin_offset);
  } else {
    auto *const conbin_ptr = constraints_insert_pr->AccessForceNotNull(conbin_offset);
    *(reinterpret_cast<planner::AbstractPlanNode **>(conbin_ptr)) = conbin;
  }
}

bool DatabaseCatalog::PropagateConstraintIndex(common::ManagedPointer<transaction::TransactionContext> txn,
                                               const storage::TupleSlot tuple_slot, constraint_oid_t constraint_oid,
                                               const std::string &name, namespace_oid_t ns, index_oid_t index,
                                               table_oid_t table, table_oid_t foreign_table) {
  // Now insert into the indexes on pg_constraint
  // Get PR initializers and allocate a buffer from the largest one
  const auto con_oid_index_pr = constraints_oid_index_->GetProjectedRowInitializer();
  const auto con_name_index_pr = constraints_name_index_->GetProjectedRowInitializer();
  const auto con_namespace_index_pr = constraints_namespace_index_->GetProjectedRowInitializer();
  const auto con_table_index_pr = constraints_table_index_->GetProjectedRowInitializer();
  const auto con_index_index_pr = constraints_index_index_->GetProjectedRowInitializer();
  const auto con_foreigntable_index_pr = constraints_foreigntable_index_->GetProjectedRowInitializer();
  auto *index_buffer = common::AllocationUtil::AllocateAligned(con_name_index_pr.ProjectedRowSize());
  // Insert into indexes_oid_index
  auto *index_pr = con_oid_index_pr.InitializeRow(index_buffer);
  *(reinterpret_cast<constraint_oid_t *>(index_pr->AccessForceNotNull(0))) = constraint_oid;
  if (!constraints_oid_index_->InsertUnique(txn, *index_pr, tuple_slot)) {
    // There was an oid conflict and we need to abort.  Free the buffer and
    // return INVALID_TABLE_OID to indicate the database was not created.
    delete[] index_buffer;
    return false;
  }

  index_pr = con_name_index_pr.InitializeRow(index_buffer);
  const auto name_varlen = storage::StorageUtil::CreateVarlen(name);
  *(reinterpret_cast<storage::VarlenEntry *>(index_pr->AccessForceNotNull(0))) = name_varlen;
  *(reinterpret_cast<namespace_oid_t *>(index_pr->AccessForceNotNull(1))) = ns;
  if (!constraints_name_index_->InsertUnique(txn, *index_pr, tuple_slot)) {
    delete[] index_buffer;
    return false;
  }

  index_pr = con_namespace_index_pr.InitializeRow(index_buffer);
  *(reinterpret_cast<namespace_oid_t *>(index_pr->AccessForceNotNull(0))) = ns;
  if (!constraints_namespace_index_->Insert(txn, *index_pr, tuple_slot)) {
    delete[] index_buffer;
    return false;
  }

  index_pr = con_table_index_pr.InitializeRow(index_buffer);
  *(reinterpret_cast<table_oid_t *>(index_pr->AccessForceNotNull(0))) = table;
  if (!constraints_table_index_->Insert(txn, *index_pr, tuple_slot)) {
    delete[] index_buffer;
    return false;
  }

  index_pr = con_index_index_pr.InitializeRow(index_buffer);
  *(reinterpret_cast<index_oid_t *>(index_pr->AccessForceNotNull(0))) = index;
  if (!constraints_index_index_->Insert(txn, *index_pr, tuple_slot)) {
    delete[] index_buffer;
    return false;
  }

  index_pr = con_foreigntable_index_pr.InitializeRow(index_buffer);
  *(reinterpret_cast<table_oid_t *>(index_pr->AccessForceNotNull(0))) = foreign_table;
  if (!constraints_foreigntable_index_->Insert(txn, *index_pr, tuple_slot)) {
    delete[] index_buffer;
    return false;
  }
  delete[] index_buffer;
  return true;
}

constraint_oid_t DatabaseCatalog::CreateUNIQUEConstraint(common::ManagedPointer<transaction::TransactionContext> txn,
                                                         namespace_oid_t ns, table_oid_t table, const std::string &name,
                                                         index_oid_t index, const std::vector<col_oid_t> &unique_cols) {
  if (!TryLock(txn)) return INVALID_CONSTRAINT_OID;
  const constraint_oid_t constraint_oid = static_cast<::terrier::catalog::constraint_oid_t>(next_oid_++);
  auto *const constraints_insert_redo =
      txn->StageWrite(db_oid_, postgres::CONSTRAINT_TABLE_OID, pg_constraints_all_cols_pri_);
  auto *const constraints_insert_pr = constraints_insert_redo->Delta();

  std::string concol_str = OidVectorToSpaceSeparatedString<col_oid_t>(unique_cols);
  FillConstraintPR(constraints_insert_pr, constraint_oid, name, ns, postgres::ConstraintType::UNIQUE, false, false,
                   true, table, index, INVALID_CONSTRAINT_OID, INVALID_TABLE_OID, postgres::FKActionType::NOACT,
                   postgres::FKActionType::NOACT, postgres::FKMatchType::FULL, true, 0, false, concol_str,
                   postgres::VARCHAR_ARRAY_DELIMITER_STRING, postgres::VARCHAR_ARRAY_DELIMITER_STRING,
                   postgres::VARCHAR_ARRAY_DELIMITER_STRING, postgres::VARCHAR_ARRAY_DELIMITER_STRING,
                   postgres::VARCHAR_ARRAY_DELIMITER_STRING, nullptr);
  // Insert into pg_constraint table
  const auto constraint_tuple_slot = constraints_->Insert(txn, constraints_insert_redo);

  if (!PropagateConstraintIndex(txn, constraint_tuple_slot, constraint_oid, name, ns, index, table,
                                INVALID_TABLE_OID)) {
    return INVALID_CONSTRAINT_OID;
  }
  return constraint_oid;
}
bool DatabaseCatalog::DeleteConstraints(const common::ManagedPointer<transaction::TransactionContext> txn,
                                        const table_oid_t table) {
  if (!TryLock(txn)) return false;
  // Get the constraints
  const auto con_oids = GetConstraints(txn, table);
  // Delete all constraints
  for (const auto con_oid : con_oids) {
    auto result = DeleteConstraint(txn, con_oid);
    if (!result) {
      // write-write conflict. Someone beat us to this operation.
      return false;
    }
  }
  return true;
}
std::vector<storage::TupleSlot> DatabaseCatalog::GetConstraintsTupleSlots(
    common::ManagedPointer<transaction::TransactionContext> txn, table_oid_t table) {
  // Initialize PR for constraint scan
  auto con_pri = constraints_table_index_->GetProjectedRowInitializer();
  auto *const buffer = common::AllocationUtil::AllocateAligned(con_pri.ProjectedRowSize());

  // Find all entries for the given table using the index
  auto *key_pr = con_pri.InitializeRow(buffer);
  auto *const con_table_oid_ptr = key_pr->AccessForceNotNull(0);
  *(reinterpret_cast<table_oid_t *>(con_table_oid_ptr)) = table;
  std::vector<storage::TupleSlot> index_scan_results;
  constraints_table_index_->ScanKey(*txn, *key_pr, &index_scan_results);
  delete[] buffer;
  return index_scan_results;
}
std::vector<constraint_oid_t> DatabaseCatalog::GetConstraints(
    const common::ManagedPointer<transaction::TransactionContext> txn, table_oid_t table) {
  std::vector<storage::TupleSlot> index_scan_results = GetConstraintsTupleSlots(txn, table);
  // If we found no indexes, return an empty list
  if (index_scan_results.empty()) {
    return {};
  }
  auto con_pri = constraints_table_index_->GetProjectedRowInitializer();
  auto *const buffer = common::AllocationUtil::AllocateAligned(con_pri.ProjectedRowSize());
  std::vector<constraint_oid_t> con_oids;
  con_oids.reserve(index_scan_results.size());
  auto *select_pr = pg_constraints_get_from_table_pri_.InitializeRow(buffer);
  for (auto &slot : index_scan_results) {
    const auto result UNUSED_ATTRIBUTE = constraints_->Select(txn, slot, select_pr);
    TERRIER_ASSERT(result, "Index already verified visibility. This shouldn't fail.");
    con_oids.emplace_back(*(reinterpret_cast<constraint_oid_t *>(select_pr->AccessForceNotNull(0))));
  }
  // Finish
  delete[] buffer;
  return con_oids;
}

std::vector<PG_Constraint> DatabaseCatalog::GetConstraintObjs(
    const common::ManagedPointer<transaction::TransactionContext> txn, table_oid_t table) {
  std::vector<storage::TupleSlot> index_scan_results = GetConstraintsTupleSlots(txn, table);
  // If we found no indexes, return an empty list
  if (index_scan_results.empty()) {
    return {};
  }
  auto con_pri = pg_constraints_all_cols_pri_;
  auto *const buffer = common::AllocationUtil::AllocateAligned(con_pri.ProjectedRowSize());
  std::vector<PG_Constraint> res;
  res.reserve(index_scan_results.size());
  auto *select_pr = pg_constraints_all_cols_pri_.InitializeRow(buffer);
  for (auto &slot : index_scan_results) {
    const auto result UNUSED_ATTRIBUTE = constraints_->Select(txn, slot, select_pr);
    TERRIER_ASSERT(result, "Index already verified visibility. This shouldn't fail.");
    res.push_back(PGConstraintPRToObj(select_pr));
  }
  // Finish
  delete[] buffer;
  return res;
}

bool DatabaseCatalog::DeleteConstraint(const common::ManagedPointer<transaction::TransactionContext> txn,
                                       constraint_oid_t constraint) {
  if (!TryLock(txn)) return false;

  // Now we need to delete from pg_constraint and its indexes
  // Initialize PRs for pg_constraints
  const auto con_oid_pr = constraints_oid_index_->GetProjectedRowInitializer();
  const auto con_name_pr = constraints_name_index_->GetProjectedRowInitializer();
  const auto con_namespace_pr = constraints_namespace_index_->GetProjectedRowInitializer();
  const auto con_table_pr = constraints_table_index_->GetProjectedRowInitializer();
  const auto con_index_pr = constraints_index_index_->GetProjectedRowInitializer();

  TERRIER_ASSERT((pg_constraints_all_cols_pri_.ProjectedRowSize() >= con_oid_pr.ProjectedRowSize()) &&
                     (pg_constraints_all_cols_pri_.ProjectedRowSize() >= con_name_pr.ProjectedRowSize()) &&
                     (pg_constraints_all_cols_pri_.ProjectedRowSize() >= con_namespace_pr.ProjectedRowSize()) &&
                     (pg_constraints_all_cols_pri_.ProjectedRowSize() >= con_table_pr.ProjectedRowSize()) &&
                     (pg_constraints_all_cols_pri_.ProjectedRowSize() >= con_index_pr.ProjectedRowSize()),
                 "Buffer must be allocated for largest ProjectedRow size");

  // Find the entry in pg_constraint using the oid index
  std::vector<storage::TupleSlot> con_results;
  auto *const buffer = common::AllocationUtil::AllocateAligned(pg_constraints_all_cols_pri_.ProjectedRowSize());
  auto key_pr = con_oid_pr.InitializeRow(buffer);
  *(reinterpret_cast<constraint_oid_t *>(key_pr->AccessForceNotNull(0))) = constraint;
  constraints_oid_index_->ScanKey(*txn, *key_pr, &con_results);
  TERRIER_ASSERT(con_results.size() == 1,
                 "Incorrect number of results from index scan. Expect 1 because it's a unique index. size() of 0 "
                 "implies an error in Catalog state because scanning pg_constraint worked, but it doesn't exist in "
                 "pg_constraint. Something broke.");

  // Select the tuple out of pg_index before deletion. We need the attributes to do index deletions later
  auto all_col_pr = pg_constraints_all_cols_pri_.InitializeRow(buffer);
  auto result = constraints_->Select(txn, con_results[0], all_col_pr);
  TERRIER_ASSERT(result, "Select must succeed if the index scan gave a visible result.");

  TERRIER_ASSERT(
      constraint == *(reinterpret_cast<const constraint_oid_t *const>(
                        all_col_pr->AccessForceNotNull(pg_constraints_all_cols_prm_[postgres::CONOID_COL_OID]))),
      "constraint oid from pg_constraint did not match what was found by the constraint scan from the argument.");

  // Delete from pg_index table
  txn->StageDelete(db_oid_, postgres::CONSTRAINT_TABLE_OID, con_results[0]);
  result = constraints_->Delete(txn, con_results[0]);
  if (!result) {
    // write-write conflict. Someone beat us to this operation.
    delete[] buffer;
    return false;
  }

  // Get the needed attributes for deleting from index
  auto con_name = *(reinterpret_cast<const storage::VarlenEntry *const>(
      all_col_pr->AccessForceNotNull(pg_constraints_all_cols_prm_[postgres::CONNAME_COL_OID])));
  auto con_namespace = *(reinterpret_cast<const namespace_oid_t *const>(
      all_col_pr->AccessForceNotNull(pg_constraints_all_cols_prm_[postgres::CONNAMESPACE_COL_OID])));
  auto con_table = *(reinterpret_cast<const table_oid_t *const>(
      all_col_pr->AccessForceNotNull(pg_constraints_all_cols_prm_[postgres::CONRELID_COL_OID])));
  auto con_index = *(reinterpret_cast<const index_oid_t *const>(
      all_col_pr->AccessForceNotNull(pg_constraints_all_cols_prm_[postgres::CONINDID_COL_OID])));
  auto con_foreign_table = *(reinterpret_cast<const table_oid_t *const>(
      all_col_pr->AccessForceNotNull(pg_constraints_all_cols_prm_[postgres::CONFRELID_COL_OID])));

  // Delete from constraints_oid_index_
  auto index_pr = con_oid_pr.InitializeRow(buffer);
  *(reinterpret_cast<constraint_oid_t *const>(index_pr->AccessForceNotNull(0))) = constraint;
  constraints_oid_index_->Delete(txn, *index_pr, con_results[0]);

  // Delete from constraints_name_index_
  index_pr = con_name_pr.InitializeRow(buffer);
  *(reinterpret_cast<storage::VarlenEntry *const>(index_pr->AccessForceNotNull(0))) = con_name;
  *(reinterpret_cast<namespace_oid_t *const>(index_pr->AccessForceNotNull(1))) = con_namespace;
  constraints_name_index_->Delete(txn, *index_pr, con_results[0]);

  // Delete from constraints_namespace_index_
  index_pr = con_namespace_pr.InitializeRow(buffer);
  *(reinterpret_cast<namespace_oid_t *const>(index_pr->AccessForceNotNull(0))) = con_namespace;
  constraints_namespace_index_->Delete(txn, *index_pr, con_results[0]);

  // Delete from constraints_table_index_
  index_pr = con_table_pr.InitializeRow(buffer);
  *(reinterpret_cast<table_oid_t *const>(index_pr->AccessForceNotNull(0))) = con_table;
  constraints_table_index_->Delete(txn, *index_pr, con_results[0]);

  // Delete from constraints_index_index_
  index_pr = con_index_pr.InitializeRow(buffer);
  *(reinterpret_cast<index_oid_t *const>(index_pr->AccessForceNotNull(0))) = con_index;
  constraints_index_index_->Delete(txn, *index_pr, con_results[0]);

  // Delete from constraints_index_index_
  index_pr = con_index_pr.InitializeRow(buffer);
  *(reinterpret_cast<table_oid_t *const>(index_pr->AccessForceNotNull(0))) = con_foreign_table;
  constraints_foreigntable_index_->Delete(txn, *index_pr, con_results[0]);

  delete[] buffer;
  return true;
}

std::vector<index_oid_t> DatabaseCatalog::GetIndexOids(
    const common::ManagedPointer<transaction::TransactionContext> txn, table_oid_t table) {
  // Initialize PR for index scan
  auto oid_pri = indexes_table_index_->GetProjectedRowInitializer();

  // Do not need projection map when there is only one column
  TERRIER_ASSERT(get_indexes_pri_.ProjectedRowSize() >= oid_pri.ProjectedRowSize(),
                 "Buffer must be allocated to fit largest PR");
  auto *const buffer = common::AllocationUtil::AllocateAligned(get_indexes_pri_.ProjectedRowSize());

  // Find all entries for the given table using the index
  auto *key_pr = oid_pri.InitializeRow(buffer);
  *(reinterpret_cast<table_oid_t *>(key_pr->AccessForceNotNull(0))) = table;
  std::vector<storage::TupleSlot> index_scan_results;
  indexes_table_index_->ScanKey(*txn, *key_pr, &index_scan_results);

  // If we found no indexes, return an empty list
  if (index_scan_results.empty()) {
    delete[] buffer;
    return {};
  }

  std::vector<index_oid_t> index_oids;
  index_oids.reserve(index_scan_results.size());
  auto *select_pr = get_indexes_pri_.InitializeRow(buffer);
  for (auto &slot : index_scan_results) {
    const auto result UNUSED_ATTRIBUTE = indexes_->Select(txn, slot, select_pr);
    TERRIER_ASSERT(result, "Index already verified visibility. This shouldn't fail.");
    index_oids.emplace_back(*(reinterpret_cast<index_oid_t *>(select_pr->AccessForceNotNull(0))));
  }

  // Finish
  delete[] buffer;
  return index_oids;
}

index_oid_t DatabaseCatalog::CreateIndex(const common::ManagedPointer<transaction::TransactionContext> txn,
                                         namespace_oid_t ns, const std::string &name, table_oid_t table,
                                         const IndexSchema &schema) {
  if (!TryLock(txn)) return INVALID_INDEX_OID;
  const index_oid_t index_oid = static_cast<index_oid_t>(next_oid_++);
  return CreateIndexEntry(txn, ns, table, index_oid, name, schema) ? index_oid : INVALID_INDEX_OID;
}

bool DatabaseCatalog::DeleteIndex(const common::ManagedPointer<transaction::TransactionContext> txn,
                                  index_oid_t index) {
  if (!TryLock(txn)) return false;
  // We should respect foreign key relations and attempt to delete the index's columns first
  auto result = DeleteColumns<IndexSchema::Column, index_oid_t>(txn, index);
  if (!result) return false;

  // Initialize PRs for pg_class
  const auto class_oid_pri = classes_oid_index_->GetProjectedRowInitializer();

  // Allocate buffer for largest PR
  TERRIER_ASSERT(pg_class_all_cols_pri_.ProjectedRowSize() >= class_oid_pri.ProjectedRowSize(),
                 "Buffer must be allocated for largest ProjectedRow size");
  auto *const buffer = common::AllocationUtil::AllocateAligned(pg_class_all_cols_pri_.ProjectedRowSize());
  auto *key_pr = class_oid_pri.InitializeRow(buffer);

  // Find the entry using the index
  *(reinterpret_cast<index_oid_t *>(key_pr->AccessForceNotNull(0))) = index;
  std::vector<storage::TupleSlot> index_results;
  classes_oid_index_->ScanKey(*txn, *key_pr, &index_results);
  TERRIER_ASSERT(
      index_results.size() == 1,
      "Incorrect number of results from index scan. Expect 1 because it's a unique index. 0 implies that function was "
      "called with an oid that doesn't exist in the Catalog, but binding somehow succeeded. That doesn't make sense. "
      "Was a DROP plan node reused twice? IF EXISTS should be handled in the Binder, rather than pushing logic here.");

  // Select the tuple out of the table before deletion. We need the attributes to do index deletions later
  auto *table_pr = pg_class_all_cols_pri_.InitializeRow(buffer);
  result = classes_->Select(txn, index_results[0], table_pr);
  TERRIER_ASSERT(result, "Select must succeed if the index scan gave a visible result.");

  // Delete from pg_classes table
  txn->StageDelete(db_oid_, postgres::CLASS_TABLE_OID, index_results[0]);
  result = classes_->Delete(txn, index_results[0]);
  if (!result) {
    // write-write conflict. Someone beat us to this operation.
    delete[] buffer;
    return false;
  }

  // Get the attributes we need for pg_class indexes
  table_oid_t table_oid = *(reinterpret_cast<const table_oid_t *const>(
      table_pr->AccessForceNotNull(pg_class_all_cols_prm_[postgres::RELOID_COL_OID])));
  const namespace_oid_t ns_oid = *(reinterpret_cast<const namespace_oid_t *const>(
      table_pr->AccessForceNotNull(pg_class_all_cols_prm_[postgres::RELNAMESPACE_COL_OID])));
  const storage::VarlenEntry name_varlen = *(reinterpret_cast<const storage::VarlenEntry *const>(
      table_pr->AccessForceNotNull(pg_class_all_cols_prm_[postgres::RELNAME_COL_OID])));

  auto *const schema_ptr = *(reinterpret_cast<const IndexSchema *const *const>(
      table_pr->AccessForceNotNull(pg_class_all_cols_prm_[postgres::REL_SCHEMA_COL_OID])));
  auto *const index_ptr = *(reinterpret_cast<storage::index::Index *const *const>(
      table_pr->AccessForceNotNull(pg_class_all_cols_prm_[postgres::REL_PTR_COL_OID])));

  const auto class_oid_index_init = classes_oid_index_->GetProjectedRowInitializer();
  const auto class_name_index_init = classes_name_index_->GetProjectedRowInitializer();
  const auto class_ns_index_init = classes_namespace_index_->GetProjectedRowInitializer();

  // Delete from classes_oid_index_
  auto *index_pr = class_oid_index_init.InitializeRow(buffer);
  *(reinterpret_cast<table_oid_t *const>(index_pr->AccessForceNotNull(0))) = table_oid;
  classes_oid_index_->Delete(txn, *index_pr, index_results[0]);

  // Delete from classes_name_index_
  index_pr = class_name_index_init.InitializeRow(buffer);
  *(reinterpret_cast<storage::VarlenEntry *const>(index_pr->AccessForceNotNull(0))) = name_varlen;
  *(reinterpret_cast<namespace_oid_t *>(index_pr->AccessForceNotNull(1))) = ns_oid;
  classes_name_index_->Delete(txn, *index_pr, index_results[0]);

  // Delete from classes_namespace_index_
  index_pr = class_ns_index_init.InitializeRow(buffer);
  *(reinterpret_cast<namespace_oid_t *const>(index_pr->AccessForceNotNull(0))) = ns_oid;
  classes_namespace_index_->Delete(txn, *index_pr, index_results[0]);

  // Now we need to delete from pg_index and its indexes
  // Initialize PRs for pg_index
  const auto index_oid_pr = indexes_oid_index_->GetProjectedRowInitializer();
  const auto index_table_pr = indexes_table_index_->GetProjectedRowInitializer();

  TERRIER_ASSERT((pg_class_all_cols_pri_.ProjectedRowSize() >= delete_index_pri_.ProjectedRowSize()) &&
                     (pg_class_all_cols_pri_.ProjectedRowSize() >= index_oid_pr.ProjectedRowSize()) &&
                     (pg_class_all_cols_pri_.ProjectedRowSize() >= index_table_pr.ProjectedRowSize()),
                 "Buffer must be allocated for largest ProjectedRow size");

  // Find the entry in pg_index using the oid index
  index_results.clear();
  key_pr = index_oid_pr.InitializeRow(buffer);
  *(reinterpret_cast<index_oid_t *>(key_pr->AccessForceNotNull(0))) = index;
  indexes_oid_index_->ScanKey(*txn, *key_pr, &index_results);
  TERRIER_ASSERT(index_results.size() == 1,
                 "Incorrect number of results from index scan. Expect 1 because it's a unique index. size() of 0 "
                 "implies an error in Catalog state because scanning pg_class worked, but it doesn't exist in "
                 "pg_index. Something broke.");

  // Select the tuple out of pg_index before deletion. We need the attributes to do index deletions later
  table_pr = delete_index_pri_.InitializeRow(buffer);
  result = indexes_->Select(txn, index_results[0], table_pr);
  TERRIER_ASSERT(result, "Select must succeed if the index scan gave a visible result.");

  TERRIER_ASSERT(index == *(reinterpret_cast<const index_oid_t *const>(
                              table_pr->AccessForceNotNull(delete_index_prm_[postgres::INDOID_COL_OID]))),
                 "index oid from pg_index did not match what was found by the index scan from the argument.");

  // Delete from pg_index table
  txn->StageDelete(db_oid_, postgres::INDEX_TABLE_OID, index_results[0]);
  result = indexes_->Delete(txn, index_results[0]);
  TERRIER_ASSERT(
      result,
      "Delete from pg_index should always succeed as write-write conflicts are detected during delete from pg_class");

  // Get the table oid
  table_oid = *(reinterpret_cast<const table_oid_t *const>(
      table_pr->AccessForceNotNull(delete_index_prm_[postgres::INDRELID_COL_OID])));

  // Delete from indexes_oid_index
  index_pr = index_oid_pr.InitializeRow(buffer);
  *(reinterpret_cast<index_oid_t *const>(index_pr->AccessForceNotNull(0))) = index;
  indexes_oid_index_->Delete(txn, *index_pr, index_results[0]);

  // Delete from indexes_table_index
  index_pr = index_table_pr.InitializeRow(buffer);
  *(reinterpret_cast<table_oid_t *const>(index_pr->AccessForceNotNull(0))) = table_oid;
  indexes_table_index_->Delete(txn, *index_pr, index_results[0]);

  // Everything succeeded from an MVCC standpoint, so register a deferred action for the GC to delete the index with txn
  // manager. See base function comment.
  txn->RegisterCommitAction(
      [=, garbage_collector{garbage_collector_}](transaction::DeferredActionManager *deferred_action_manager) {
        if (index_ptr->Type() == storage::index::IndexType::BWTREE) {
          garbage_collector->UnregisterIndexForGC(common::ManagedPointer(index_ptr));
        }
        // Unregistering from GC can happen immediately, but we have to double-defer freeing the actual objects
        deferred_action_manager->RegisterDeferredAction([=]() {
          deferred_action_manager->RegisterDeferredAction([=]() {
            delete schema_ptr;
            delete index_ptr;
          });
        });
      });

  delete[] buffer;
  return true;
}

bool DatabaseCatalog::SetTableSchemaPointer(const common::ManagedPointer<transaction::TransactionContext> txn,
                                            const table_oid_t oid, const Schema *const schema) {
  return SetClassPointer(txn, oid, schema, postgres::REL_SCHEMA_COL_OID);
}

bool DatabaseCatalog::SetIndexSchemaPointer(const common::ManagedPointer<transaction::TransactionContext> txn,
                                            const index_oid_t oid, const IndexSchema *const schema) {
  return SetClassPointer(txn, oid, schema, postgres::REL_SCHEMA_COL_OID);
}

template <typename ClassOid, typename Ptr>
bool DatabaseCatalog::SetClassPointer(const common::ManagedPointer<transaction::TransactionContext> txn,
                                      const ClassOid oid, const Ptr *const pointer, const col_oid_t class_col) {
  TERRIER_ASSERT((std::is_same<ClassOid, table_oid_t>::value &&
                  (std::is_same<Ptr, storage::SqlTable>::value || std::is_same<Ptr, catalog::Schema>::value)) ||
                     (std::is_same<ClassOid, index_oid_t>::value && (std::is_same<Ptr, storage::index::Index>::value ||
                                                                     std::is_same<Ptr, catalog::IndexSchema>::value)),
                 "OID type must correspond to the same object type (Table or index)");
  TERRIER_ASSERT(pointer != nullptr, "Why are you inserting nullptr here? That seems wrong.");
  const auto oid_pri = classes_oid_index_->GetProjectedRowInitializer();

  // Do not need to store the projection map because it is only a single column
  auto pr_init = classes_->InitializerForProjectedRow({class_col});
  TERRIER_ASSERT(pr_init.ProjectedRowSize() >= oid_pri.ProjectedRowSize(), "Buffer must allocated to fit largest PR");
  auto *const buffer = common::AllocationUtil::AllocateAligned(pr_init.ProjectedRowSize());
  auto *const key_pr = oid_pri.InitializeRow(buffer);

  // Find the entry using the index
  *(reinterpret_cast<ClassOid *>(key_pr->AccessForceNotNull(0))) = oid;
  std::vector<storage::TupleSlot> index_results;
  classes_oid_index_->ScanKey(*txn, *key_pr, &index_results);
  TERRIER_ASSERT(
      index_results.size() == 1,
      "Incorrect number of results from index scan. Expect 1 because it's a unique index. 0 implies that function was "
      "called with an oid that doesn't exist in the Catalog, which implies a programmer error. There's no reasonable "
      "code path for this to be called on an oid that isn't present.");

  auto &initializer =
      (class_col == catalog::postgres::REL_PTR_COL_OID) ? set_class_pointer_pri_ : set_class_schema_pri_;
  auto *update_redo = txn->StageWrite(db_oid_, postgres::CLASS_TABLE_OID, initializer);
  update_redo->SetTupleSlot(index_results[0]);
  auto *update_pr = update_redo->Delta();
  auto *const class_ptr_ptr = update_pr->AccessForceNotNull(0);
  *(reinterpret_cast<const Ptr **>(class_ptr_ptr)) = pointer;

  // Finish
  delete[] buffer;
  return classes_->Update(txn, update_redo);
}

bool DatabaseCatalog::SetIndexPointer(const common::ManagedPointer<transaction::TransactionContext> txn,
                                      const index_oid_t index, storage::index::Index *const index_ptr) {
  TERRIER_ASSERT(write_lock_.load() == txn->FinishTime(),
                 "Setting the object's pointer should only be done after successful DDL change request. i.e. this txn "
                 "should already have the lock.");
  if (index_ptr->Type() == storage::index::IndexType::BWTREE) {
    garbage_collector_->RegisterIndexForGC(common::ManagedPointer(index_ptr));
  }
  // This needs to be deferred because if any items were subsequently inserted into this index, they will have deferred
  // abort actions that will be above this action on the abort stack.  The defer ensures we execute after them.
  txn->RegisterAbortAction(
      [=, garbage_collector{garbage_collector_}](transaction::DeferredActionManager *deferred_action_manager) {
        if (index_ptr->Type() == storage::index::IndexType::BWTREE) {
          garbage_collector->UnregisterIndexForGC(common::ManagedPointer(index_ptr));
        }
        deferred_action_manager->RegisterDeferredAction([=]() { delete index_ptr; });
      });
  return SetClassPointer(txn, index, index_ptr, postgres::REL_PTR_COL_OID);
}

common::ManagedPointer<storage::index::Index> DatabaseCatalog::GetIndex(
    const common::ManagedPointer<transaction::TransactionContext> txn, index_oid_t index) {
  const auto ptr_pair = GetClassPtrKind(txn, static_cast<uint32_t>(index));
  if (ptr_pair.second != postgres::ClassKind::INDEX) {
    // User called GetTable with an OID for an object that doesn't have type REGULAR_TABLE
    return common::ManagedPointer<storage::index::Index>(nullptr);
  }
  return common::ManagedPointer(reinterpret_cast<storage::index::Index *>(ptr_pair.first));
}

index_oid_t DatabaseCatalog::GetIndexOid(const common::ManagedPointer<transaction::TransactionContext> txn,
                                         namespace_oid_t ns, const std::string &name) {
  const auto oid_pair = GetClassOidKind(txn, ns, name);
  if (oid_pair.first == NULL_OID || oid_pair.second != postgres::ClassKind::INDEX) {
    // User called GetIndexOid on an object that doesn't have type INDEX
    return INVALID_INDEX_OID;
  }
  return index_oid_t(oid_pair.first);
}

const IndexSchema &DatabaseCatalog::GetIndexSchema(const common::ManagedPointer<transaction::TransactionContext> txn,
                                                   index_oid_t index) {
  auto ptr_pair = GetClassSchemaPtrKind(txn, static_cast<uint32_t>(index));
  TERRIER_ASSERT(ptr_pair.first != nullptr, "Schema pointer shouldn't ever be NULL under current catalog semantics.");
  TERRIER_ASSERT(ptr_pair.second == postgres::ClassKind::INDEX, "Requested an index schema for a non-index");
  return *reinterpret_cast<IndexSchema *>(ptr_pair.first);
}

std::vector<std::pair<common::ManagedPointer<storage::index::Index>, const IndexSchema &>> DatabaseCatalog::GetIndexes(
    const common::ManagedPointer<transaction::TransactionContext> txn, table_oid_t table) {
  // Step 1: Get all index oids on table
  // Initialize PR for index scan
  auto indexes_oid_pri = indexes_table_index_->GetProjectedRowInitializer();

  // Do not need projection map when there is only one column
  TERRIER_ASSERT(get_class_object_and_schema_pri_.ProjectedRowSize() >= indexes_oid_pri.ProjectedRowSize() &&
                     get_class_object_and_schema_pri_.ProjectedRowSize() >= get_indexes_pri_.ProjectedRowSize() &&
                     get_class_object_and_schema_pri_.ProjectedRowSize() >=
                         classes_oid_index_->GetProjectedRowInitializer().ProjectedRowSize(),
                 "Buffer must be allocated to fit largest PR");
  auto *const buffer = common::AllocationUtil::AllocateAligned(get_class_object_and_schema_pri_.ProjectedRowSize());

  // Find all entries for the given table using the index
  auto *indexes_key_pr = indexes_oid_pri.InitializeRow(buffer);
  *(reinterpret_cast<table_oid_t *>(indexes_key_pr->AccessForceNotNull(0))) = table;
  std::vector<storage::TupleSlot> index_scan_results;
  indexes_table_index_->ScanKey(*txn, *indexes_key_pr, &index_scan_results);

  // If we found no indexes, return an empty list
  if (index_scan_results.empty()) {
    delete[] buffer;
    return {};
  }

  std::vector<index_oid_t> index_oids;
  index_oids.reserve(index_scan_results.size());
  auto *index_select_pr = get_indexes_pri_.InitializeRow(buffer);
  for (auto &slot : index_scan_results) {
    const auto result UNUSED_ATTRIBUTE = indexes_->Select(txn, slot, index_select_pr);
    TERRIER_ASSERT(result, "Index already verified visibility. This shouldn't fail.");
    index_oids.emplace_back(*(reinterpret_cast<index_oid_t *>(index_select_pr->AccessForceNotNull(0))));
  }

  // Step 2: Scan the pg_class oid index for all entries in pg_class
  // We do the index scans and table selects in separate loops to avoid having to initialize the pr each time
  index_scan_results.clear();
  auto *class_key_pr = classes_oid_index_->GetProjectedRowInitializer().InitializeRow(buffer);
  std::vector<storage::TupleSlot> class_tuple_slots;
  class_tuple_slots.reserve(index_oids.size());
  for (const auto &index_oid : index_oids) {
    // Find the entry using the index
    *(reinterpret_cast<uint32_t *>(class_key_pr->AccessForceNotNull(0))) = static_cast<uint32_t>(index_oid);
    classes_oid_index_->ScanKey(*txn, *class_key_pr, &index_scan_results);
    TERRIER_ASSERT(index_scan_results.size() == 1,
                   "Incorrect number of results from index scan. Expect 1 because it's a unique index. size() of 0 "
                   "implies an error in Catalog state because scanning pg_index returned the index oid, but it doesn't "
                   "exist in pg_class. Something broke.");
    class_tuple_slots.push_back(index_scan_results[0]);
    index_scan_results.clear();
  }
  TERRIER_ASSERT(class_tuple_slots.size() == index_oids.size(),
                 "We should have found an entry in pg_class for every index oid");

  // Step 3: Select all the objects from the tuple slots retrieved by step 2
  std::vector<std::pair<common::ManagedPointer<storage::index::Index>, const IndexSchema &>> index_objects;
  index_objects.reserve(class_tuple_slots.size());
  auto *class_select_pr = get_class_object_and_schema_pri_.InitializeRow(buffer);
  for (const auto &slot : class_tuple_slots) {
    bool result UNUSED_ATTRIBUTE = classes_->Select(txn, slot, class_select_pr);
    TERRIER_ASSERT(result, "Index already verified visibility. This shouldn't fail.");

    auto *index = *(reinterpret_cast<storage::index::Index *const *const>(
        class_select_pr->AccessForceNotNull(get_class_object_and_schema_prm_[catalog::postgres::REL_PTR_COL_OID])));
    TERRIER_ASSERT(index != nullptr,
                   "Catalog conventions say you should not find a nullptr for an object ptr in pg_class. Did you call "
                   "SetIndexPointer?");
    auto *schema = *(reinterpret_cast<catalog::IndexSchema *const *const>(
        class_select_pr->AccessForceNotNull(get_class_object_and_schema_prm_[catalog::postgres::REL_SCHEMA_COL_OID])));
    TERRIER_ASSERT(schema != nullptr,
                   "Catalog conventions say you should not find a nullptr for an schema ptr in pg_class");

    index_objects.emplace_back(common::ManagedPointer(index), *schema);
  }
  delete[] buffer;
  return index_objects;
}

void DatabaseCatalog::TearDown(const common::ManagedPointer<transaction::TransactionContext> txn) {
  std::vector<parser::AbstractExpression *> expressions;
  std::vector<Schema *> table_schemas;
  std::vector<storage::SqlTable *> tables;
  std::vector<IndexSchema *> index_schemas;
  std::vector<storage::index::Index *> indexes;

  // pg_class (schemas & objects) [this is the largest projection]
  const std::vector<col_oid_t> pg_class_oids{postgres::RELKIND_COL_OID, postgres::REL_SCHEMA_COL_OID,
                                             postgres::REL_PTR_COL_OID};

  auto pci = classes_->InitializerForProjectedColumns(pg_class_oids, 100);
  auto pm = classes_->ProjectionMapForOids(pg_class_oids);

  byte *buffer = common::AllocationUtil::AllocateAligned(pci.ProjectedColumnsSize());
  auto pc = pci.Initialize(buffer);

  // Fetch pointers to the start each in the projected columns
  auto classes = reinterpret_cast<postgres::ClassKind *>(pc->ColumnStart(pm[postgres::RELKIND_COL_OID]));
  auto schemas = reinterpret_cast<void **>(pc->ColumnStart(pm[postgres::REL_SCHEMA_COL_OID]));
  auto objects = reinterpret_cast<void **>(pc->ColumnStart(pm[postgres::REL_PTR_COL_OID]));

  // Scan the table
  auto table_iter = classes_->begin();
  while (table_iter != classes_->end()) {
    classes_->Scan(txn, &table_iter, pc);
    for (uint i = 0; i < pc->NumTuples(); i++) {
      TERRIER_ASSERT(objects[i] != nullptr, "Pointer to objects in pg_class should not be nullptr");
      TERRIER_ASSERT(schemas[i] != nullptr, "Pointer to schemas in pg_class should not be nullptr");
      switch (classes[i]) {
        case postgres::ClassKind::REGULAR_TABLE:
          table_schemas.emplace_back(reinterpret_cast<Schema *>(schemas[i]));
          tables.emplace_back(reinterpret_cast<storage::SqlTable *>(objects[i]));
          break;
        case postgres::ClassKind::INDEX:
          index_schemas.emplace_back(reinterpret_cast<IndexSchema *>(schemas[i]));
          indexes.emplace_back(reinterpret_cast<storage::index::Index *>(objects[i]));
          break;
        default:
          throw std::runtime_error("Unimplemented destructor needed");
      }
    }
  }

  // pg_constraint (expressions)
  // const std::vector<col_oid_t> pg_constraint_oids{postgres::CONBIN_COL_OID};
  // pci = constraints_->InitializerForProjectedColumns(pg_constraint_oids, 100);
  // pc = pci.Initialize(buffer);

  // auto exprs = reinterpret_cast<parser::AbstractExpression **>(pc->ColumnStart(0));

  // table_iter = constraints_->begin();
  // while (table_iter != constraints_->end()) {
  //   constraints_->Scan(txn, &table_iter, pc);

  //   for (uint i = 0; i < pc->NumTuples(); i++) {
  //     expressions.emplace_back(exprs[i]);
  //   }
  // }

  auto dbc_nuke = [=, garbage_collector{garbage_collector_}, tables{std::move(tables)}, indexes{std::move(indexes)},
                   table_schemas{std::move(table_schemas)}, index_schemas{std::move(index_schemas)},
                   expressions{std::move(expressions)}]() {
    for (auto table : tables) delete table;

    for (auto index : indexes) {
      if (index->Type() == storage::index::IndexType::BWTREE) {
        garbage_collector->UnregisterIndexForGC(common::ManagedPointer(index));
      }
      delete index;
    }

    for (auto schema : table_schemas) delete schema;

    for (auto schema : index_schemas) delete schema;

    for (auto expr : expressions) delete expr;
  };

  // No new transactions can see these object but there may be deferred index
  // and other operation.  Therefore, we need to defer the deallocation on delete
  txn->RegisterCommitAction([=](transaction::DeferredActionManager *deferred_action_manager) {
    deferred_action_manager->RegisterDeferredAction(dbc_nuke);
  });

  delete[] buffer;
}

bool DatabaseCatalog::CreateIndexEntry(const common::ManagedPointer<transaction::TransactionContext> txn,
                                       const namespace_oid_t ns_oid, const table_oid_t table_oid,
                                       const index_oid_t index_oid, const std::string &name,
                                       const IndexSchema &schema) {
  // First, insert into pg_class
  auto *const class_insert_redo = txn->StageWrite(db_oid_, postgres::CLASS_TABLE_OID, pg_class_all_cols_pri_);
  auto *const class_insert_pr = class_insert_redo->Delta();

  // Write the index_oid into the PR
  auto index_oid_offset = pg_class_all_cols_prm_[postgres::RELOID_COL_OID];
  auto *index_oid_ptr = class_insert_pr->AccessForceNotNull(index_oid_offset);
  *(reinterpret_cast<index_oid_t *>(index_oid_ptr)) = index_oid;

  const auto name_varlen = storage::StorageUtil::CreateVarlen(name);

  // Write the name into the PR
  const auto name_offset = pg_class_all_cols_prm_[postgres::RELNAME_COL_OID];
  auto *const name_ptr = class_insert_pr->AccessForceNotNull(name_offset);
  *(reinterpret_cast<storage::VarlenEntry *>(name_ptr)) = name_varlen;

  // Write the ns_oid into the PR
  const auto ns_offset = pg_class_all_cols_prm_[postgres::RELNAMESPACE_COL_OID];
  auto *const ns_ptr = class_insert_pr->AccessForceNotNull(ns_offset);
  *(reinterpret_cast<namespace_oid_t *>(ns_ptr)) = ns_oid;

  // Write the kind into the PR
  const auto kind_offset = pg_class_all_cols_prm_[postgres::RELKIND_COL_OID];
  auto *const kind_ptr = class_insert_pr->AccessForceNotNull(kind_offset);
  *(reinterpret_cast<postgres::ClassKind *>(kind_ptr)) = postgres::ClassKind::INDEX;

  // Write the index_schema_ptr into the PR
  const auto index_schema_ptr_offset = pg_class_all_cols_prm_[postgres::REL_SCHEMA_COL_OID];
  auto *const index_schema_ptr_ptr = class_insert_pr->AccessForceNotNull(index_schema_ptr_offset);
  *(reinterpret_cast<IndexSchema **>(index_schema_ptr_ptr)) = nullptr;

  // Set next_col_oid to NULL because indexes don't need col_oid
  const auto next_col_oid_offset = pg_class_all_cols_prm_[postgres::REL_NEXTCOLOID_COL_OID];
  class_insert_pr->SetNull(next_col_oid_offset);

  // Set index_ptr to NULL because it gets set by execution layer after instantiation
  const auto index_ptr_offset = pg_class_all_cols_prm_[postgres::REL_PTR_COL_OID];
  class_insert_pr->SetNull(index_ptr_offset);

  // Insert into pg_class table
  const auto class_tuple_slot = classes_->Insert(txn, class_insert_redo);

  // Now we insert into indexes on pg_class
  // Get PR initializers allocate a buffer from the largest one
  const auto class_oid_index_init = classes_oid_index_->GetProjectedRowInitializer();
  const auto class_name_index_init = classes_name_index_->GetProjectedRowInitializer();
  const auto class_ns_index_init = classes_namespace_index_->GetProjectedRowInitializer();
  TERRIER_ASSERT((class_name_index_init.ProjectedRowSize() >= class_oid_index_init.ProjectedRowSize()) &&
                     (class_name_index_init.ProjectedRowSize() >= class_ns_index_init.ProjectedRowSize()),
                 "Index buffer must be allocated based on the largest PR initializer");
  auto *index_buffer = common::AllocationUtil::AllocateAligned(class_name_index_init.ProjectedRowSize());

  // Insert into oid_index
  auto *index_pr = class_oid_index_init.InitializeRow(index_buffer);
  *(reinterpret_cast<index_oid_t *>(index_pr->AccessForceNotNull(0))) = index_oid;
  if (!classes_oid_index_->InsertUnique(txn, *index_pr, class_tuple_slot)) {
    // There was an oid conflict and we need to abort.  Free the buffer and
    // return INVALID_TABLE_OID to indicate the database was not created.
    delete[] index_buffer;
    return false;
  }

  // Insert into name_index
  index_pr = class_name_index_init.InitializeRow(index_buffer);
  *(reinterpret_cast<storage::VarlenEntry *>(index_pr->AccessForceNotNull(0))) = name_varlen;
  *(reinterpret_cast<namespace_oid_t *>(index_pr->AccessForceNotNull(1))) = ns_oid;
  if (!classes_name_index_->InsertUnique(txn, *index_pr, class_tuple_slot)) {
    // There was a name conflict and we need to abort.  Free the buffer and
    // return INVALID_TABLE_OID to indicate the database was not created.
    delete[] index_buffer;
    return false;
  }

  // Insert into namespace_index
  index_pr = class_ns_index_init.InitializeRow(index_buffer);
  *(reinterpret_cast<namespace_oid_t *>(index_pr->AccessForceNotNull(0))) = ns_oid;
  const auto result UNUSED_ATTRIBUTE = classes_namespace_index_->Insert(txn, *index_pr, class_tuple_slot);
  TERRIER_ASSERT(result, "Insertion into non-unique namespace index failed.");

  // Next, insert index metadata into pg_index

  auto *const indexes_insert_redo = txn->StageWrite(db_oid_, postgres::INDEX_TABLE_OID, pg_index_all_cols_pri_);
  auto *const indexes_insert_pr = indexes_insert_redo->Delta();

  // Write the index_oid into the PR
  index_oid_offset = pg_index_all_cols_prm_[postgres::INDOID_COL_OID];
  index_oid_ptr = indexes_insert_pr->AccessForceNotNull(index_oid_offset);
  *(reinterpret_cast<index_oid_t *>(index_oid_ptr)) = index_oid;

  // Write the table_oid for the table the index is for into the PR
  const auto rel_oid_offset = pg_index_all_cols_prm_[postgres::INDRELID_COL_OID];
  auto *const rel_oid_ptr = indexes_insert_pr->AccessForceNotNull(rel_oid_offset);
  *(reinterpret_cast<table_oid_t *>(rel_oid_ptr)) = table_oid;

  // Write boolean values to PR
  *(reinterpret_cast<bool *>(indexes_insert_pr->AccessForceNotNull(
      pg_index_all_cols_prm_[postgres::INDISUNIQUE_COL_OID]))) = schema.is_unique_;
  *(reinterpret_cast<bool *>(indexes_insert_pr->AccessForceNotNull(
      pg_index_all_cols_prm_[postgres::INDISPRIMARY_COL_OID]))) = schema.is_primary_;
  *(reinterpret_cast<bool *>(indexes_insert_pr->AccessForceNotNull(
      pg_index_all_cols_prm_[postgres::INDISEXCLUSION_COL_OID]))) = schema.is_exclusion_;
  *(reinterpret_cast<bool *>(indexes_insert_pr->AccessForceNotNull(
      pg_index_all_cols_prm_[postgres::INDIMMEDIATE_COL_OID]))) = schema.is_immediate_;
  // TODO(Matt): these should actually be set later based on runtime information about the index. @yeshengm
  *(reinterpret_cast<bool *>(
      indexes_insert_pr->AccessForceNotNull(pg_index_all_cols_prm_[postgres::INDISVALID_COL_OID]))) = true;
  *(reinterpret_cast<bool *>(
      indexes_insert_pr->AccessForceNotNull(pg_index_all_cols_prm_[postgres::INDISREADY_COL_OID]))) = true;
  *(reinterpret_cast<bool *>(
      indexes_insert_pr->AccessForceNotNull(pg_index_all_cols_prm_[postgres::INDISLIVE_COL_OID]))) = true;
  *(reinterpret_cast<storage::index::IndexType *>(
      indexes_insert_pr->AccessForceNotNull(pg_index_all_cols_prm_[postgres::IND_TYPE_COL_OID]))) = schema.type_;

  // Insert into pg_index table
  const auto indexes_tuple_slot = indexes_->Insert(txn, indexes_insert_redo);

  // Now insert into the indexes on pg_index
  // Get PR initializers and allocate a buffer from the largest one
  const auto indexes_oid_index_init = indexes_oid_index_->GetProjectedRowInitializer();
  const auto indexes_table_index_init = indexes_table_index_->GetProjectedRowInitializer();
  TERRIER_ASSERT((class_name_index_init.ProjectedRowSize() >= indexes_oid_index_init.ProjectedRowSize()) &&
                     (class_name_index_init.ProjectedRowSize() > indexes_table_index_init.ProjectedRowSize()),
                 "Index buffer must be allocated based on the largest PR initializer");

  // Insert into indexes_oid_index
  index_pr = indexes_oid_index_init.InitializeRow(index_buffer);
  *(reinterpret_cast<index_oid_t *>(index_pr->AccessForceNotNull(0))) = index_oid;
  if (!indexes_oid_index_->InsertUnique(txn, *index_pr, indexes_tuple_slot)) {
    // There was an oid conflict and we need to abort.  Free the buffer and
    // return INVALID_TABLE_OID to indicate the database was not created.
    delete[] index_buffer;
    return false;
  }

  // Insert into (non-unique) indexes_table_index
  index_pr = indexes_table_index_init.InitializeRow(index_buffer);
  *(reinterpret_cast<table_oid_t *>(index_pr->AccessForceNotNull(0))) = table_oid;
  if (!indexes_table_index_->Insert(txn, *index_pr, indexes_tuple_slot)) {
    // There was duplicate value. Free the buffer and
    // return INVALID_TABLE_OID to indicate the database was not created.
    delete[] index_buffer;
    return false;
  }

  // Free the buffer, we are finally done
  delete[] index_buffer;

  // Write the col oids into a new Schema object
  indexkeycol_oid_t curr_col_oid(1);
  for (auto &col : schema.GetColumns()) {
    auto success = CreateColumn(txn, index_oid, curr_col_oid++, col);
    if (!success) return false;
  }

  std::vector<IndexSchema::Column> cols =
      GetColumns<IndexSchema::Column, index_oid_t, indexkeycol_oid_t>(txn, index_oid);
  auto *new_schema =
      new IndexSchema(cols, schema.Type(), schema.Unique(), schema.Primary(), schema.Exclusion(), schema.Immediate());
  txn->RegisterAbortAction([=]() { delete new_schema; });

  auto *const update_redo = txn->StageWrite(db_oid_, postgres::CLASS_TABLE_OID, set_class_schema_pri_);
  auto *const update_pr = update_redo->Delta();

  update_redo->SetTupleSlot(class_tuple_slot);
  *reinterpret_cast<IndexSchema **>(update_pr->AccessForceNotNull(0)) = new_schema;
  auto UNUSED_ATTRIBUTE res = classes_->Update(txn, update_redo);
  TERRIER_ASSERT(res, "Updating an uncommitted insert should not fail");

  return true;
}

type_oid_t DatabaseCatalog::GetTypeOidForType(type::TypeId type) { return type_oid_t(static_cast<uint8_t>(type)); }

void DatabaseCatalog::InsertType(const common::ManagedPointer<transaction::TransactionContext> txn, type_oid_t type_oid,
                                 const std::string &name, const namespace_oid_t namespace_oid, const int16_t len,
                                 bool by_val, const postgres::Type type_category) {
  // Stage the write into the table
  auto redo_record = txn->StageWrite(db_oid_, postgres::TYPE_TABLE_OID, pg_type_all_cols_pri_);
  auto *delta = redo_record->Delta();

  // Populate oid
  auto offset = pg_type_all_cols_prm_[postgres::TYPOID_COL_OID];
  *(reinterpret_cast<type_oid_t *>(delta->AccessForceNotNull(offset))) = type_oid;

  // Populate type name
  offset = pg_type_all_cols_prm_[postgres::TYPNAME_COL_OID];
  const auto name_varlen = storage::StorageUtil::CreateVarlen(name);

  *(reinterpret_cast<storage::VarlenEntry *>(delta->AccessForceNotNull(offset))) = name_varlen;

  // Populate namespace
  offset = pg_type_all_cols_prm_[postgres::TYPNAMESPACE_COL_OID];
  *(reinterpret_cast<namespace_oid_t *>(delta->AccessForceNotNull(offset))) = namespace_oid;

  // Populate len
  offset = pg_type_all_cols_prm_[postgres::TYPLEN_COL_OID];
  *(reinterpret_cast<int16_t *>(delta->AccessForceNotNull(offset))) = len;

  // Populate byval
  offset = pg_type_all_cols_prm_[postgres::TYPBYVAL_COL_OID];
  *(reinterpret_cast<bool *>(delta->AccessForceNotNull(offset))) = by_val;

  // Populate type
  offset = pg_type_all_cols_prm_[postgres::TYPTYPE_COL_OID];
  auto type = static_cast<uint8_t>(type_category);
  *(reinterpret_cast<uint8_t *>(delta->AccessForceNotNull(offset))) = type;

  // Insert into table
  auto tuple_slot = types_->Insert(txn, redo_record);

  // Allocate buffer of largest size needed
  TERRIER_ASSERT((types_name_index_->GetProjectedRowInitializer().ProjectedRowSize() >=
                  types_oid_index_->GetProjectedRowInitializer().ProjectedRowSize()) &&
                     (types_name_index_->GetProjectedRowInitializer().ProjectedRowSize() >=
                      types_namespace_index_->GetProjectedRowInitializer().ProjectedRowSize()),
                 "Buffer must be allocated for largest ProjectedRow size");
  byte *buffer =
      common::AllocationUtil::AllocateAligned(types_name_index_->GetProjectedRowInitializer().ProjectedRowSize());

  // Insert into oid index
  auto oid_index_delta = types_oid_index_->GetProjectedRowInitializer().InitializeRow(buffer);
  auto oid_index_offset = types_oid_index_->GetKeyOidToOffsetMap().at(catalog::indexkeycol_oid_t(1));
  *(reinterpret_cast<uint32_t *>(oid_index_delta->AccessForceNotNull(oid_index_offset))) =
      static_cast<uint32_t>(type_oid);
  auto result UNUSED_ATTRIBUTE = types_oid_index_->InsertUnique(txn, *oid_index_delta, tuple_slot);
  TERRIER_ASSERT(result, "Insert into type oid index should always succeed");

  // Insert into (namespace_oid, name) index
  auto name_index_delta = types_name_index_->GetProjectedRowInitializer().InitializeRow(buffer);
  // Populate namespace
  auto name_index_offset = types_name_index_->GetKeyOidToOffsetMap().at(catalog::indexkeycol_oid_t(1));
  *(reinterpret_cast<uint32_t *>(name_index_delta->AccessForceNotNull(name_index_offset))) =
      static_cast<uint32_t>(namespace_oid);
  // Populate type name
  name_index_offset = types_name_index_->GetKeyOidToOffsetMap().at(catalog::indexkeycol_oid_t(2));
  *(reinterpret_cast<storage::VarlenEntry *>(name_index_delta->AccessForceNotNull(name_index_offset))) = name_varlen;
  result = types_name_index_->InsertUnique(txn, *name_index_delta, tuple_slot);
  TERRIER_ASSERT(result, "Insert into type name index should always succeed");

  // Insert into (non-unique) namespace oid index
  auto namespace_index_delta = types_namespace_index_->GetProjectedRowInitializer().InitializeRow(buffer);
  auto namespace_index_offset = types_namespace_index_->GetKeyOidToOffsetMap().at(catalog::indexkeycol_oid_t(1));
  *(reinterpret_cast<uint32_t *>(namespace_index_delta->AccessForceNotNull(namespace_index_offset))) =
      static_cast<uint32_t>(namespace_oid);
  result = types_namespace_index_->Insert(txn, *name_index_delta, tuple_slot);
  TERRIER_ASSERT(result, "Insert into type namespace index should always succeed");

  delete[] buffer;
}

void DatabaseCatalog::InsertType(const common::ManagedPointer<transaction::TransactionContext> txn,
                                 type::TypeId internal_type, const std::string &name,
                                 const namespace_oid_t namespace_oid, const int16_t len, bool by_val,
                                 const postgres::Type type_category) {
  auto type_oid = GetTypeOidForType(internal_type);
  InsertType(txn, type_oid, name, namespace_oid, len, by_val, type_category);
}

void DatabaseCatalog::BootstrapTypes(const common::ManagedPointer<transaction::TransactionContext> txn) {
  InsertType(txn, type::TypeId::INVALID, "invalid", postgres::NAMESPACE_CATALOG_NAMESPACE_OID, 1, true,
             postgres::Type::BASE);

  InsertType(txn, type::TypeId::BOOLEAN, "boolean", postgres::NAMESPACE_CATALOG_NAMESPACE_OID, sizeof(bool), true,
             postgres::Type::BASE);

  InsertType(txn, type::TypeId::TINYINT, "tinyint", postgres::NAMESPACE_CATALOG_NAMESPACE_OID, sizeof(int8_t), true,
             postgres::Type::BASE);

  InsertType(txn, type::TypeId::SMALLINT, "smallint", postgres::NAMESPACE_CATALOG_NAMESPACE_OID, sizeof(int16_t), true,
             postgres::Type::BASE);

  InsertType(txn, type::TypeId::INTEGER, "integer", postgres::NAMESPACE_CATALOG_NAMESPACE_OID, sizeof(int32_t), true,
             postgres::Type::BASE);

  InsertType(txn, type::TypeId::BIGINT, "bigint", postgres::NAMESPACE_CATALOG_NAMESPACE_OID, sizeof(int64_t), true,
             postgres::Type::BASE);

  InsertType(txn, type::TypeId::DECIMAL, "decimal", postgres::NAMESPACE_CATALOG_NAMESPACE_OID, sizeof(double), true,
             postgres::Type::BASE);

  InsertType(txn, type::TypeId::TIMESTAMP, "timestamp", postgres::NAMESPACE_CATALOG_NAMESPACE_OID,
             sizeof(type::timestamp_t), true, postgres::Type::BASE);

  InsertType(txn, type::TypeId::DATE, "date", postgres::NAMESPACE_CATALOG_NAMESPACE_OID, sizeof(type::date_t), true,
             postgres::Type::BASE);

  InsertType(txn, type::TypeId::VARCHAR, "varchar", postgres::NAMESPACE_CATALOG_NAMESPACE_OID, -1, false,
             postgres::Type::BASE);

  InsertType(txn, type::TypeId::VARBINARY, "varbinary", postgres::NAMESPACE_CATALOG_NAMESPACE_OID, -1, false,
             postgres::Type::BASE);

  InsertType(txn, postgres::VAR_ARRAY_OID, "var_array", postgres::NAMESPACE_CATALOG_NAMESPACE_OID, -1, false,
             postgres::Type::COMPOSITE);
}

void DatabaseCatalog::BootstrapLanguages(const common::ManagedPointer<transaction::TransactionContext> txn) {
  CreateLanguage(txn, "plpgsql", postgres::PLPGSQL_LANGUAGE_OID);
  CreateLanguage(txn, "internal", postgres::INTERNAL_LANGUAGE_OID);
}

void DatabaseCatalog::BootstrapProcs(const common::ManagedPointer<transaction::TransactionContext> txn) {
  auto dec_type = GetTypeOidForType(type::TypeId::DECIMAL);
  // ATan2
  CreateProcedure(txn, postgres::ATAN2_PRO_OID, "atan2", postgres::INTERNAL_LANGUAGE_OID,
                  postgres::NAMESPACE_DEFAULT_NAMESPACE_OID, {"y", "x"}, {dec_type, dec_type}, {dec_type, dec_type}, {},
                  dec_type, "", true);

  // ACos
  CreateProcedure(txn, postgres::ACOS_PRO_OID, "acos", postgres::INTERNAL_LANGUAGE_OID,
                  postgres::NAMESPACE_DEFAULT_NAMESPACE_OID, {"val"}, {dec_type}, {dec_type}, {}, dec_type, "", true);

  // ASin
  CreateProcedure(txn, postgres::ASIN_PRO_OID, "asin", postgres::INTERNAL_LANGUAGE_OID,
                  postgres::NAMESPACE_DEFAULT_NAMESPACE_OID, {"val"}, {dec_type}, {dec_type}, {}, dec_type, "", true);

  // ATan
  CreateProcedure(txn, postgres::ATAN_PRO_OID, "atan", postgres::INTERNAL_LANGUAGE_OID,
                  postgres::NAMESPACE_DEFAULT_NAMESPACE_OID, {"val"}, {dec_type}, {dec_type}, {}, dec_type, "", true);

  // cos
  CreateProcedure(txn, postgres::COS_PRO_OID, "cos", postgres::INTERNAL_LANGUAGE_OID,
                  postgres::NAMESPACE_DEFAULT_NAMESPACE_OID, {"theta"}, {dec_type}, {dec_type}, {}, dec_type, "", true);

  // sin
  CreateProcedure(txn, postgres::SIN_PRO_OID, "sin", postgres::INTERNAL_LANGUAGE_OID,
                  postgres::NAMESPACE_DEFAULT_NAMESPACE_OID, {"theta"}, {dec_type}, {dec_type}, {}, dec_type, "", true);

  // tan
  CreateProcedure(txn, postgres::TAN_PRO_OID, "tan", postgres::INTERNAL_LANGUAGE_OID,
                  postgres::NAMESPACE_DEFAULT_NAMESPACE_OID, {"theta"}, {dec_type}, {dec_type}, {}, dec_type, "", true);

  // cot
  CreateProcedure(txn, postgres::COT_PRO_OID, "cot", postgres::INTERNAL_LANGUAGE_OID,
                  postgres::NAMESPACE_DEFAULT_NAMESPACE_OID, {"theta"}, {dec_type}, {dec_type}, {}, dec_type, "", true);

  auto str_type = GetTypeOidForType(type::TypeId::VARCHAR);
  // lower
  CreateProcedure(txn, postgres::LOWER_PRO_OID, "lower", postgres::INTERNAL_LANGUAGE_OID,
                  postgres::NAMESPACE_DEFAULT_NAMESPACE_OID, {"str"}, {str_type}, {str_type}, {}, str_type, "", true);

  CreateProcedure(txn, postgres::UPPER_PRO_OID, "upper", postgres::INTERNAL_LANGUAGE_OID,
                  postgres::NAMESPACE_DEFAULT_NAMESPACE_OID, {"str"}, {str_type}, {str_type}, {}, str_type, "", true);
}

bool DatabaseCatalog::CreateTableEntry(const common::ManagedPointer<transaction::TransactionContext> txn,
                                       const table_oid_t table_oid, const namespace_oid_t ns_oid,
                                       const std::string &name, const Schema &schema) {
  auto *const insert_redo = txn->StageWrite(db_oid_, postgres::CLASS_TABLE_OID, pg_class_all_cols_pri_);
  auto *const insert_pr = insert_redo->Delta();

  // Write the ns_oid into the PR
  const auto ns_offset = pg_class_all_cols_prm_[postgres::RELNAMESPACE_COL_OID];
  auto *const ns_ptr = insert_pr->AccessForceNotNull(ns_offset);
  *(reinterpret_cast<namespace_oid_t *>(ns_ptr)) = ns_oid;

  // Write the table_oid into the PR
  const auto table_oid_offset = pg_class_all_cols_prm_[postgres::RELOID_COL_OID];
  auto *const table_oid_ptr = insert_pr->AccessForceNotNull(table_oid_offset);
  *(reinterpret_cast<table_oid_t *>(table_oid_ptr)) = table_oid;

  auto next_col_oid = col_oid_t(static_cast<uint32_t>(schema.GetColumns().size() + 1));

  // Write the next_col_oid into the PR
  const auto next_col_oid_offset = pg_class_all_cols_prm_[postgres::REL_NEXTCOLOID_COL_OID];
  auto *const next_col_oid_ptr = insert_pr->AccessForceNotNull(next_col_oid_offset);
  *(reinterpret_cast<col_oid_t *>(next_col_oid_ptr)) = next_col_oid;

  // Write the schema_ptr as nullptr into the PR (need to update once we've recreated the columns)
  const auto schema_ptr_offset = pg_class_all_cols_prm_[postgres::REL_SCHEMA_COL_OID];
  auto *const schema_ptr_ptr = insert_pr->AccessForceNotNull(schema_ptr_offset);
  *(reinterpret_cast<Schema **>(schema_ptr_ptr)) = nullptr;

  // Set table_ptr to NULL because it gets set by execution layer after instantiation
  const auto table_ptr_offset = pg_class_all_cols_prm_[postgres::REL_PTR_COL_OID];
  insert_pr->SetNull(table_ptr_offset);

  // Write the kind into the PR
  const auto kind_offset = pg_class_all_cols_prm_[postgres::RELKIND_COL_OID];
  auto *const kind_ptr = insert_pr->AccessForceNotNull(kind_offset);
  *(reinterpret_cast<char *>(kind_ptr)) = static_cast<char>(postgres::ClassKind::REGULAR_TABLE);

  // Create the necessary varlen for storage operations
  const auto name_varlen = storage::StorageUtil::CreateVarlen(name);

  // Write the name into the PR
  const auto name_offset = pg_class_all_cols_prm_[postgres::RELNAME_COL_OID];
  auto *const name_ptr = insert_pr->AccessForceNotNull(name_offset);
  *(reinterpret_cast<storage::VarlenEntry *>(name_ptr)) = name_varlen;

  // Insert into pg_class table
  const auto tuple_slot = classes_->Insert(txn, insert_redo);

  // Get PR initializers and allocate a buffer from the largest one
  const auto oid_index_init = classes_oid_index_->GetProjectedRowInitializer();
  const auto name_index_init = classes_name_index_->GetProjectedRowInitializer();
  const auto ns_index_init = classes_namespace_index_->GetProjectedRowInitializer();
  auto *const index_buffer = common::AllocationUtil::AllocateAligned(name_index_init.ProjectedRowSize());

  // Insert into oid_index
  auto *index_pr = oid_index_init.InitializeRow(index_buffer);
  *(reinterpret_cast<table_oid_t *>(index_pr->AccessForceNotNull(0))) = table_oid;
  if (!classes_oid_index_->InsertUnique(txn, *index_pr, tuple_slot)) {
    // There was an oid conflict and we need to abort.  Free the buffer and
    // return INVALID_TABLE_OID to indicate the database was not created.
    delete[] index_buffer;
    return false;
  }

  // Insert into name_index
  index_pr = name_index_init.InitializeRow(index_buffer);
  *(reinterpret_cast<storage::VarlenEntry *>(index_pr->AccessForceNotNull(0))) = name_varlen;
  *(reinterpret_cast<namespace_oid_t *>(index_pr->AccessForceNotNull(1))) = ns_oid;
  if (!classes_name_index_->InsertUnique(txn, *index_pr, tuple_slot)) {
    // There was a name conflict and we need to abort.  Free the buffer and
    // return INVALID_TABLE_OID to indicate the database was not created.
    delete[] index_buffer;
    return false;
  }

  // Insert into namespace_index
  index_pr = ns_index_init.InitializeRow(index_buffer);
  *(reinterpret_cast<namespace_oid_t *>(index_pr->AccessForceNotNull(0))) = ns_oid;
  const auto result UNUSED_ATTRIBUTE = classes_namespace_index_->Insert(txn, *index_pr, tuple_slot);
  TERRIER_ASSERT(result, "Insertion into non-unique namespace index failed.");

  delete[] index_buffer;

  // Write the col oids into a new Schema object
  col_oid_t curr_col_oid(1);
  for (auto &col : schema.GetColumns()) {
    auto success = CreateColumn(txn, table_oid, curr_col_oid++, col);
    if (!success) return false;
  }

  std::vector<Schema::Column> cols = GetColumns<Schema::Column, table_oid_t, col_oid_t>(txn, table_oid);
  auto *new_schema = new Schema(cols);
  txn->RegisterAbortAction([=]() { delete new_schema; });

  auto *const update_redo = txn->StageWrite(db_oid_, postgres::CLASS_TABLE_OID, set_class_schema_pri_);
  auto *const update_pr = update_redo->Delta();

  update_redo->SetTupleSlot(tuple_slot);
  *reinterpret_cast<Schema **>(update_pr->AccessForceNotNull(0)) = new_schema;
  auto UNUSED_ATTRIBUTE res = classes_->Update(txn, update_redo);
  TERRIER_ASSERT(res, "Updating an uncommitted insert should not fail");

  return true;
}

std::vector<std::pair<uint32_t, postgres::ClassKind>> DatabaseCatalog::GetNamespaceClassOids(
    const common::ManagedPointer<transaction::TransactionContext> txn, const namespace_oid_t ns_oid) {
  std::vector<storage::TupleSlot> index_scan_results;

  // Initialize both PR initializers, allocate buffer using size of largest one so we can reuse buffer
  auto oid_pri = classes_namespace_index_->GetProjectedRowInitializer();
  auto *const buffer = common::AllocationUtil::AllocateAligned(get_class_oid_kind_pri_.ProjectedRowSize());

  // Find the entry using the index
  auto *key_pr = oid_pri.InitializeRow(buffer);
  *(reinterpret_cast<namespace_oid_t *>(key_pr->AccessForceNotNull(0))) = ns_oid;
  classes_namespace_index_->ScanKey(*txn, *key_pr, &index_scan_results);

  // If we found no objects, return an empty list
  if (index_scan_results.empty()) {
    delete[] buffer;
    return {};
  }

  auto *select_pr = get_class_oid_kind_pri_.InitializeRow(buffer);
  std::vector<std::pair<uint32_t, postgres::ClassKind>> ns_objects;
  ns_objects.reserve(index_scan_results.size());
  for (const auto scan_result : index_scan_results) {
    const auto result UNUSED_ATTRIBUTE = classes_->Select(txn, scan_result, select_pr);
    TERRIER_ASSERT(result, "Index already verified visibility. This shouldn't fail.");
    // oid_t is guaranteed to be larger in size than ClassKind, so we know the column offsets without the PR map
    ns_objects.emplace_back(*(reinterpret_cast<const uint32_t *const>(select_pr->AccessWithNullCheck(0))),
                            *(reinterpret_cast<const postgres::ClassKind *const>(select_pr->AccessForceNotNull(1))));
  }

  // Finish
  delete[] buffer;
  return ns_objects;
}

std::pair<void *, postgres::ClassKind> DatabaseCatalog::GetClassPtrKind(
    const common::ManagedPointer<transaction::TransactionContext> txn, uint32_t oid) {
  std::vector<storage::TupleSlot> index_results;

  // Initialize both PR initializers, allocate buffer using size of largest one so we can reuse buffer
  auto oid_pri = classes_oid_index_->GetProjectedRowInitializer();

  // Since these two attributes are fixed size and one is larger than the other we know PTR will be 0 and KIND will be 1
  TERRIER_ASSERT(get_class_pointer_kind_pri_.ProjectedRowSize() >= oid_pri.ProjectedRowSize(),
                 "Buffer must be allocated to fit largest PR");
  auto *const buffer = common::AllocationUtil::AllocateAligned(get_class_pointer_kind_pri_.ProjectedRowSize());

  // Find the entry using the index
  auto *key_pr = oid_pri.InitializeRow(buffer);
  *(reinterpret_cast<uint32_t *>(key_pr->AccessForceNotNull(0))) = oid;
  classes_oid_index_->ScanKey(*txn, *key_pr, &index_results);
  TERRIER_ASSERT(
      index_results.size() == 1,
      "Incorrect number of results from index scan. Expect 1 because it's a unique index. 0 implies that function was "
      "called with an oid that doesn't exist in the Catalog, but binding somehow succeeded. That doesn't make sense.");

  auto *select_pr = get_class_pointer_kind_pri_.InitializeRow(buffer);
  const auto result UNUSED_ATTRIBUTE = classes_->Select(txn, index_results[0], select_pr);
  TERRIER_ASSERT(result, "Index already verified visibility. This shouldn't fail.");

  auto *const ptr_ptr = (reinterpret_cast<void *const *const>(select_pr->AccessWithNullCheck(0)));
  auto kind = *(reinterpret_cast<const postgres::ClassKind *const>(select_pr->AccessForceNotNull(1)));

  void *ptr;
  if (ptr_ptr == nullptr) {
    ptr = nullptr;
  } else {
    ptr = *ptr_ptr;
  }

  delete[] buffer;
  return {ptr, kind};
}

std::pair<void *, postgres::ClassKind> DatabaseCatalog::GetClassSchemaPtrKind(
    const common::ManagedPointer<transaction::TransactionContext> txn, uint32_t oid) {
  std::vector<storage::TupleSlot> index_results;

  // Initialize both PR initializers, allocate buffer using size of largest one so we can reuse buffer
  auto oid_pri = classes_oid_index_->GetProjectedRowInitializer();

  // Since these two attributes are fixed size and one is larger than the other we know PTR will be 0 and KIND will be 1
  TERRIER_ASSERT(get_class_schema_pointer_kind_pri_.ProjectedRowSize() >= oid_pri.ProjectedRowSize(),
                 "Buffer must be allocated to fit largest PR");
  auto *const buffer = common::AllocationUtil::AllocateAligned(get_class_schema_pointer_kind_pri_.ProjectedRowSize());

  // Find the entry using the index
  auto *key_pr = oid_pri.InitializeRow(buffer);
  *(reinterpret_cast<uint32_t *>(key_pr->AccessForceNotNull(0))) = oid;
  classes_oid_index_->ScanKey(*txn, *key_pr, &index_results);
  TERRIER_ASSERT(
      index_results.size() == 1,
      "Incorrect number of results from index scan. Expect 1 because it's a unique index. 0 implies that function was "
      "called with an oid that doesn't exist in the Catalog, but binding somehow succeeded. That doesn't make sense.");

  auto *select_pr = get_class_schema_pointer_kind_pri_.InitializeRow(buffer);
  const auto result UNUSED_ATTRIBUTE = classes_->Select(txn, index_results[0], select_pr);
  TERRIER_ASSERT(result, "Index already verified visibility. This shouldn't fail.");

  auto *const ptr = *(reinterpret_cast<void *const *const>(select_pr->AccessForceNotNull(0)));
  auto kind = *(reinterpret_cast<const postgres::ClassKind *const>(select_pr->AccessForceNotNull(1)));

  TERRIER_ASSERT(ptr != nullptr, "Schema pointer shouldn't ever be NULL under current catalog semantics.");

  delete[] buffer;
  return {ptr, kind};
}

template <typename Column, typename ColOid>
Column DatabaseCatalog::MakeColumn(storage::ProjectedRow *const pr, const storage::ProjectionMap &pr_map) {
  auto col_oid = *reinterpret_cast<uint32_t *>(pr->AccessForceNotNull(pr_map.at(postgres::ATTNUM_COL_OID)));
  auto col_name =
      reinterpret_cast<storage::VarlenEntry *>(pr->AccessForceNotNull(pr_map.at(postgres::ATTNAME_COL_OID)));
  auto col_type = *reinterpret_cast<type::TypeId *>(pr->AccessForceNotNull(pr_map.at(postgres::ATTTYPID_COL_OID)));
  auto col_len = *reinterpret_cast<uint16_t *>(pr->AccessForceNotNull(pr_map.at(postgres::ATTLEN_COL_OID)));
  auto col_null = !(*reinterpret_cast<bool *>(pr->AccessForceNotNull(pr_map.at(postgres::ATTNOTNULL_COL_OID))));
  auto *col_expr = reinterpret_cast<storage::VarlenEntry *>(pr->AccessForceNotNull(pr_map.at(postgres::ADSRC_COL_OID)));

  // TODO(WAN): Why are we deserializing expressions to make a catalog column? This is potentially busted.
  // Our JSON library is also not the most performant.
  // I believe it is OK that the unique ptr goes out of scope because right now both Column constructors copy the expr.
  auto deserialized = parser::DeserializeExpression(nlohmann::json::parse(col_expr->StringView()));

  auto expr = std::move(deserialized.result_);
  TERRIER_ASSERT(deserialized.non_owned_exprs_.empty(), "Congrats, you get to refactor the catalog API.");

  std::string name(reinterpret_cast<const char *>(col_name->Content()), col_name->Size());
  Column col = (col_type == type::TypeId::VARCHAR || col_type == type::TypeId::VARBINARY)
                   ? Column(name, col_type, col_len, col_null, *expr)
                   : Column(name, col_type, col_null, *expr);

  col.SetOid(ColOid(col_oid));
  return col;
}

bool DatabaseCatalog::TryLock(const common::ManagedPointer<transaction::TransactionContext> txn) {
  auto current_val = write_lock_.load();

  const transaction::timestamp_t txn_id = txn->FinishTime();     // this is the uncommitted txn id
  const transaction::timestamp_t start_time = txn->StartTime();  // this is the unchanging start time of the txn

  const bool already_hold_lock = current_val == txn_id;
  if (already_hold_lock) return true;

  const bool owned_by_other_txn = !transaction::TransactionUtil::Committed(current_val);
  const bool newer_committed_version = transaction::TransactionUtil::Committed(current_val) &&
                                       transaction::TransactionUtil::NewerThan(current_val, start_time);

  if (owned_by_other_txn || newer_committed_version) {
    txn->SetMustAbort();  // though no changes were written to the storage layer, we'll treat this as a DDL change
                          // failure
    // and force the txn to rollback
    return false;
  }

  if (write_lock_.compare_exchange_strong(current_val, txn_id)) {
    // acquired the lock
    auto *const write_lock = &write_lock_;
    txn->RegisterCommitAction([=]() -> void { write_lock->store(txn->FinishTime()); });
    txn->RegisterAbortAction([=]() -> void { write_lock->store(current_val); });
    return true;
  }
  txn->SetMustAbort();  // though no changes were written to the storage layer, we'll treat this as a DDL change failure
                        // and force the txn to rollback
  return false;
}

bool DatabaseCatalog::CreateLanguage(const common::ManagedPointer<transaction::TransactionContext> txn,
                                     const std::string &lanname, language_oid_t oid) {
  // Insert into table
  if (!TryLock(txn)) return false;
  const auto name_varlen = storage::StorageUtil::CreateVarlen(lanname);
  // Get & Fill Redo Record
  auto *const redo = txn->StageWrite(db_oid_, postgres::LANGUAGE_TABLE_OID, pg_language_all_cols_pri_);
  *(reinterpret_cast<language_oid_t *>(
      redo->Delta()->AccessForceNotNull(pg_language_all_cols_prm_[postgres::LANOID_COL_OID]))) = oid;
  *(reinterpret_cast<storage::VarlenEntry *>(
      redo->Delta()->AccessForceNotNull(pg_language_all_cols_prm_[postgres::LANNAME_COL_OID]))) = name_varlen;

  *(reinterpret_cast<bool *>(redo->Delta()->AccessForceNotNull(pg_language_all_cols_prm_[postgres::LANISPL_COL_OID]))) =
      false;
  *(reinterpret_cast<bool *>(
      redo->Delta()->AccessForceNotNull(pg_language_all_cols_prm_[postgres::LANPLTRUSTED_COL_OID]))) = true;
  redo->Delta()->SetNull(pg_language_all_cols_prm_[postgres::LANINLINE_COL_OID]);
  redo->Delta()->SetNull(pg_language_all_cols_prm_[postgres::LANVALIDATOR_COL_OID]);
  redo->Delta()->SetNull(pg_language_all_cols_prm_[postgres::LANPLCALLFOID_COL_OID]);

  const auto tuple_slot = languages_->Insert(txn, redo);

  // Insert into name index
  auto name_pri = languages_name_index_->GetProjectedRowInitializer();
  auto oid_pri = languages_oid_index_->GetProjectedRowInitializer();

  // allocate from largest pri
  byte *const buffer = common::AllocationUtil::AllocateAligned(name_pri.ProjectedRowSize());

  auto *index_pr = name_pri.InitializeRow(buffer);
  // Write the attributes in the ProjectedRow
  *(reinterpret_cast<storage::VarlenEntry *>(index_pr->AccessForceNotNull(0))) = name_varlen;

  if (!languages_name_index_->InsertUnique(txn, *index_pr, tuple_slot)) {
    // There was a name conflict and we need to abort.  Free the buffer and return false to indicate failure
    delete[] buffer;
    return false;
  }

  // Insert into oid index
  index_pr = oid_pri.InitializeRow(buffer);
  // Write the attributes in the ProjectedRow
  *(reinterpret_cast<language_oid_t *>(index_pr->AccessForceNotNull(0))) = oid;
  languages_oid_index_->InsertUnique(txn, *index_pr, tuple_slot);

  delete[] buffer;
  return true;
}

language_oid_t DatabaseCatalog::CreateLanguage(const common::ManagedPointer<transaction::TransactionContext> txn,
                                               const std::string &lanname) {
  auto oid = language_oid_t{next_oid_++};
  if (!CreateLanguage(txn, lanname, oid)) {
    return INVALID_LANGUAGE_OID;
  }

  return oid;
}

language_oid_t DatabaseCatalog::GetLanguageOid(const common::ManagedPointer<transaction::TransactionContext> txn,
                                               const std::string &lanname) {
  auto name_pri = languages_name_index_->GetProjectedRowInitializer();
  byte *const buffer = common::AllocationUtil::AllocateAligned(pg_language_all_cols_pri_.ProjectedRowSize());

  auto name_pr = name_pri.InitializeRow(buffer);
  const auto name_varlen = storage::StorageUtil::CreateVarlen(lanname);

  *reinterpret_cast<storage::VarlenEntry *>(name_pr->AccessForceNotNull(0)) = name_varlen;

  std::vector<storage::TupleSlot> results;
  languages_name_index_->ScanKey(*txn, *name_pr, &results);

  auto oid = INVALID_LANGUAGE_OID;
  if (!results.empty()) {
    TERRIER_ASSERT(results.size() == 1, "Unique language name index should return <= 1 result");

    // extract oid from results[0]
    auto found_tuple = results[0];

    // TODO(tanujnay112): Can optimize to not extract all columns.
    // We may need all columns in the future though so doing this for now
    auto all_cols_pr = pg_language_all_cols_pri_.InitializeRow(buffer);
    languages_->Select(txn, found_tuple, all_cols_pr);

    oid = *reinterpret_cast<language_oid_t *>(
        all_cols_pr->AccessForceNotNull(pg_language_all_cols_prm_[postgres::LANOID_COL_OID]));
  }

  if (name_varlen.NeedReclaim()) {
    delete[] name_varlen.Content();
  }

  delete[] buffer;
  return oid;
}

bool DatabaseCatalog::DropLanguage(const common::ManagedPointer<transaction::TransactionContext> txn,
                                   language_oid_t oid) {
  // Delete fom table
  if (!TryLock(txn)) return false;
  TERRIER_ASSERT(oid != INVALID_LANGUAGE_OID, "Invalid oid passed");
  // Delete from oid index
  auto name_pri = languages_name_index_->GetProjectedRowInitializer();
  auto oid_pri = languages_oid_index_->GetProjectedRowInitializer();

  byte *const buffer = common::AllocationUtil::AllocateAligned(pg_language_all_cols_pri_.ProjectedRowSize());
  auto index_pr = oid_pri.InitializeRow(buffer);
  *reinterpret_cast<language_oid_t *>(index_pr->AccessForceNotNull(0)) = oid;

  std::vector<storage::TupleSlot> results;
  languages_oid_index_->ScanKey(*txn, *index_pr, &results);
  if (results.empty()) {
    delete[] buffer;
    return false;
  }

  TERRIER_ASSERT(results.size() == 1, "More than one non-unique result found in unique index.");

  auto to_delete_slot = results[0];
  txn->StageDelete(db_oid_, postgres::LANGUAGE_TABLE_OID, to_delete_slot);

  if (!languages_->Delete(txn, to_delete_slot)) {
    // Someone else has a write-lock. Free the buffer and return false to indicate failure
    delete[] buffer;
    return false;
  }

  languages_oid_index_->Delete(txn, *index_pr, to_delete_slot);

  auto table_pr = pg_language_all_cols_pri_.InitializeRow(buffer);
  bool UNUSED_ATTRIBUTE visible = languages_->Select(txn, to_delete_slot, table_pr);

  auto name_varlen = *reinterpret_cast<storage::VarlenEntry *>(
      table_pr->AccessForceNotNull(pg_language_all_cols_prm_[postgres::LANNAME_COL_OID]));

  index_pr = name_pri.InitializeRow(buffer);
  *reinterpret_cast<storage::VarlenEntry *>(index_pr->AccessForceNotNull(0)) = name_varlen;

  languages_name_index_->Delete(txn, *index_pr, to_delete_slot);

  delete[] buffer;

  return true;
}

proc_oid_t DatabaseCatalog::CreateProcedure(common::ManagedPointer<transaction::TransactionContext> txn,
                                            const std::string &procname, language_oid_t language_oid,
                                            namespace_oid_t procns, const std::vector<std::string> &args,
                                            const std::vector<type_oid_t> &arg_types,
                                            const std::vector<type_oid_t> &all_arg_types,
                                            const std::vector<postgres::ProArgModes> &arg_modes, type_oid_t rettype,
                                            const std::string &src, bool is_aggregate) {
  proc_oid_t oid = proc_oid_t{next_oid_++};
  auto result = CreateProcedure(txn, oid, procname, language_oid, procns, args, arg_types, all_arg_types, arg_modes,
                                rettype, src, is_aggregate);
  return result ? oid : INVALID_PROC_OID;
}

bool DatabaseCatalog::CreateProcedure(const common::ManagedPointer<transaction::TransactionContext> txn, proc_oid_t oid,
                                      const std::string &procname, language_oid_t language_oid, namespace_oid_t procns,
                                      const std::vector<std::string> &args, const std::vector<type_oid_t> &arg_types,
                                      const std::vector<type_oid_t> &all_arg_types,
                                      const std::vector<postgres::ProArgModes> &arg_modes, type_oid_t rettype,
                                      const std::string &src, bool is_aggregate) {
  TERRIER_ASSERT(args.size() < UINT16_MAX, "Number of arguments must fit in a SMALLINT");

  // Insert into table
  if (!TryLock(txn)) return false;
  const auto name_varlen = storage::StorageUtil::CreateVarlen(procname);

  std::vector<std::string> arg_name_vec;
  arg_name_vec.reserve(args.size() * sizeof(storage::VarlenEntry));

  for (auto &arg : args) {
    arg_name_vec.push_back(arg);
  }

  const auto arg_names_varlen = storage::StorageUtil::CreateVarlen(arg_name_vec);
  const auto arg_types_varlen = storage::StorageUtil::CreateVarlen(arg_types);
  const auto all_arg_types_varlen = storage::StorageUtil::CreateVarlen(all_arg_types);
  const auto arg_modes_varlen = storage::StorageUtil::CreateVarlen(arg_modes);
  const auto src_varlen = storage::StorageUtil::CreateVarlen(src);

  auto *const redo = txn->StageWrite(db_oid_, postgres::PRO_TABLE_OID, pg_proc_all_cols_pri_);
  *(reinterpret_cast<storage::VarlenEntry *>(
      redo->Delta()->AccessForceNotNull(pg_proc_all_cols_prm_[postgres::PRONAME_COL_OID]))) = name_varlen;
  *(reinterpret_cast<storage::VarlenEntry *>(
      redo->Delta()->AccessForceNotNull(pg_proc_all_cols_prm_[postgres::PROARGNAMES_COL_OID]))) = arg_names_varlen;
  *(reinterpret_cast<storage::VarlenEntry *>(
      redo->Delta()->AccessForceNotNull(pg_proc_all_cols_prm_[postgres::PROARGTYPES_COL_OID]))) = arg_types_varlen;
  *(reinterpret_cast<storage::VarlenEntry *>(redo->Delta()->AccessForceNotNull(
      pg_proc_all_cols_prm_[postgres::PROALLARGTYPES_COL_OID]))) = all_arg_types_varlen;
  *(reinterpret_cast<storage::VarlenEntry *>(
      redo->Delta()->AccessForceNotNull(pg_proc_all_cols_prm_[postgres::PROARGMODES_COL_OID]))) = arg_modes_varlen;
  *(reinterpret_cast<storage::VarlenEntry *>(
      redo->Delta()->AccessForceNotNull(pg_proc_all_cols_prm_[postgres::PROSRC_COL_OID]))) = src_varlen;

  *(reinterpret_cast<proc_oid_t *>(
      redo->Delta()->AccessForceNotNull(pg_proc_all_cols_prm_[postgres::PROOID_COL_OID]))) = oid;
  *(reinterpret_cast<language_oid_t *>(
      redo->Delta()->AccessForceNotNull(pg_proc_all_cols_prm_[postgres::PROLANG_COL_OID]))) = language_oid;
  *(reinterpret_cast<namespace_oid_t *>(
      redo->Delta()->AccessForceNotNull(pg_proc_all_cols_prm_[postgres::PRONAMESPACE_COL_OID]))) = procns;
  *(reinterpret_cast<type_oid_t *>(
      redo->Delta()->AccessForceNotNull(pg_proc_all_cols_prm_[postgres::PRORETTYPE_COL_OID]))) = rettype;

  *(reinterpret_cast<uint16_t *>(redo->Delta()->AccessForceNotNull(
      pg_proc_all_cols_prm_[postgres::PRONARGS_COL_OID]))) = static_cast<uint16_t>(args.size());

  // setting zero default args
  *(reinterpret_cast<uint16_t *>(
      redo->Delta()->AccessForceNotNull(pg_proc_all_cols_prm_[postgres::PRONARGDEFAULTS_COL_OID]))) = 0;
  redo->Delta()->SetNull(pg_proc_all_cols_prm_[postgres::PROARGDEFAULTS_COL_OID]);

  *reinterpret_cast<bool *>(redo->Delta()->AccessForceNotNull(pg_proc_all_cols_prm_[postgres::PROISAGG_COL_OID])) =
      is_aggregate;

  // setting defaults of unexposed attributes
  // proiswindow, proisstrict, provolatile, provariadic, prorows, procost, proconfig

  // postgres documentation says this should be 0 if no variadics are there
  *(reinterpret_cast<type_oid_t *>(
      redo->Delta()->AccessForceNotNull(pg_proc_all_cols_prm_[postgres::PROVARIADIC_COL_OID]))) = type_oid_t{0};

  *(reinterpret_cast<bool *>(redo->Delta()->AccessForceNotNull(pg_proc_all_cols_prm_[postgres::PROISWINDOW_COL_OID]))) =
      false;

  // stable by default
  *(reinterpret_cast<char *>(redo->Delta()->AccessForceNotNull(pg_proc_all_cols_prm_[postgres::PROVOLATILE_COL_OID]))) =
      's';

  // strict by default
  *(reinterpret_cast<bool *>(redo->Delta()->AccessForceNotNull(pg_proc_all_cols_prm_[postgres::PROISSTRICT_COL_OID]))) =
      true;

  *(reinterpret_cast<double *>(redo->Delta()->AccessForceNotNull(pg_proc_all_cols_prm_[postgres::PROROWS_COL_OID]))) =
      0;

  *(reinterpret_cast<double *>(redo->Delta()->AccessForceNotNull(pg_proc_all_cols_prm_[postgres::PROCOST_COL_OID]))) =
      0;

  redo->Delta()->SetNull(pg_proc_all_cols_prm_[postgres::PROCONFIG_COL_OID]);

  const auto tuple_slot = procs_->Insert(txn, redo);

  auto oid_pri = procs_oid_index_->GetProjectedRowInitializer();
  auto name_pri = procs_name_index_->GetProjectedRowInitializer();

  byte *const buffer = common::AllocationUtil::AllocateAligned(name_pri.ProjectedRowSize());
  auto name_pr = name_pri.InitializeRow(buffer);
  auto name_map = procs_name_index_->GetKeyOidToOffsetMap();
  *(reinterpret_cast<namespace_oid_t *>(name_pr->AccessForceNotNull(name_map[indexkeycol_oid_t(1)]))) = procns;
  *(reinterpret_cast<storage::VarlenEntry *>(name_pr->AccessForceNotNull(name_map[indexkeycol_oid_t(2)]))) =
      name_varlen;
  *(reinterpret_cast<storage::VarlenEntry *>(name_pr->AccessForceNotNull(name_map[indexkeycol_oid_t(3)]))) =
      all_arg_types_varlen;

  auto result = procs_name_index_->InsertUnique(txn, *name_pr, tuple_slot);
  if (!result) {
    delete[] buffer;
    return false;
  }

  auto oid_pr = oid_pri.InitializeRow(buffer);
  *(reinterpret_cast<proc_oid_t *>(oid_pr->AccessForceNotNull(0))) = oid;
  result = procs_oid_index_->InsertUnique(txn, *oid_pr, tuple_slot);
  TERRIER_ASSERT(result, "Oid insertion should be unique");

  delete[] buffer;
  return true;
}

bool DatabaseCatalog::DropProcedure(const common::ManagedPointer<transaction::TransactionContext> txn,
                                    proc_oid_t proc) {
  if (!TryLock(txn)) return false;
  TERRIER_ASSERT(proc != INVALID_PROC_OID, "Invalid oid passed");

  auto name_pri = procs_name_index_->GetProjectedRowInitializer();
  auto oid_pri = procs_oid_index_->GetProjectedRowInitializer();

  byte *const buffer = common::AllocationUtil::AllocateAligned(pg_proc_all_cols_pri_.ProjectedRowSize());

  auto oid_pr = oid_pri.InitializeRow(buffer);
  *reinterpret_cast<proc_oid_t *>(oid_pr->AccessForceNotNull(0)) = proc;

  std::vector<storage::TupleSlot> results;
  procs_oid_index_->ScanKey(*txn, *oid_pr, &results);
  if (results.empty()) {
    delete[] buffer;
    return false;
  }

  TERRIER_ASSERT(results.size() == 1, "More than one non-unique result found in unique index.");

  auto to_delete_slot = results[0];
  txn->StageDelete(db_oid_, postgres::LANGUAGE_TABLE_OID, to_delete_slot);

  if (!procs_->Delete(txn, to_delete_slot)) {
    // Someone else has a write-lock. Free the buffer and return false to indicate failure
    delete[] buffer;
    return false;
  }

  procs_oid_index_->Delete(txn, *oid_pr, to_delete_slot);

  auto table_pr = pg_proc_all_cols_pri_.InitializeRow(buffer);
  bool UNUSED_ATTRIBUTE visible = procs_->Select(txn, to_delete_slot, table_pr);

  auto name_varlen = *reinterpret_cast<storage::VarlenEntry *>(
      table_pr->AccessForceNotNull(pg_proc_all_cols_prm_[postgres::PRONAME_COL_OID]));
  auto proc_ns = *reinterpret_cast<namespace_oid_t *>(
      table_pr->AccessForceNotNull(pg_proc_all_cols_prm_[postgres::PRONAMESPACE_COL_OID]));
  auto all_args_types_varlen = *reinterpret_cast<storage::VarlenEntry *>(
      table_pr->AccessForceNotNull(pg_proc_all_cols_prm_[postgres::PROALLARGTYPES_COL_OID]));

  auto name_pr = name_pri.InitializeRow(buffer);

  auto name_map = procs_name_index_->GetKeyOidToOffsetMap();
  *reinterpret_cast<namespace_oid_t *>(name_pr->AccessForceNotNull(name_map[indexkeycol_oid_t(1)])) = proc_ns;
  *reinterpret_cast<storage::VarlenEntry *>(name_pr->AccessForceNotNull(name_map[indexkeycol_oid_t(2)])) = name_varlen;
  *reinterpret_cast<storage::VarlenEntry *>(name_pr->AccessForceNotNull(name_map[indexkeycol_oid_t(3)])) =
      all_args_types_varlen;

  procs_name_index_->Delete(txn, *name_pr, to_delete_slot);

  delete[] buffer;
  return true;
}

proc_oid_t DatabaseCatalog::GetProcOid(common::ManagedPointer<transaction::TransactionContext> txn,
                                       namespace_oid_t procns, const std::string &procname,
                                       const std::vector<type_oid_t> &arg_types) {
  if (!TryLock(txn)) return INVALID_PROC_OID;

  auto name_pri = procs_name_index_->GetProjectedRowInitializer();
  byte *const buffer = common::AllocationUtil::AllocateAligned(pg_proc_all_cols_pri_.ProjectedRowSize());

  auto name_pr = name_pri.InitializeRow(buffer);
  auto name_map = procs_name_index_->GetKeyOidToOffsetMap();

  auto name_varlen = storage::StorageUtil::CreateVarlen(procname);
  auto all_arg_types_varlen = storage::StorageUtil::CreateVarlen(arg_types);
  *reinterpret_cast<namespace_oid_t *>(name_pr->AccessForceNotNull(name_map[indexkeycol_oid_t(1)])) = procns;
  *reinterpret_cast<storage::VarlenEntry *>(name_pr->AccessForceNotNull(name_map[indexkeycol_oid_t(2)])) = name_varlen;
  *reinterpret_cast<storage::VarlenEntry *>(name_pr->AccessForceNotNull(name_map[indexkeycol_oid_t(3)])) =
      all_arg_types_varlen;

  std::vector<storage::TupleSlot> results;
  procs_name_index_->ScanKey(*txn, *name_pr, &results);

  proc_oid_t ret = INVALID_PROC_OID;
  if (!results.empty()) {
    TERRIER_ASSERT(results.size() == 1, "More than one non-unique result found in unique index.");

    auto found_slot = results[0];

    auto table_pr = pg_proc_all_cols_pri_.InitializeRow(buffer);
    bool UNUSED_ATTRIBUTE visible = procs_->Select(txn, found_slot, table_pr);
    ret =
        *reinterpret_cast<proc_oid_t *>(table_pr->AccessForceNotNull(pg_proc_all_cols_prm_[postgres::PROOID_COL_OID]));
  }

  if (name_varlen.NeedReclaim()) {
    delete[] name_varlen.Content();
  }

  if (all_arg_types_varlen.NeedReclaim()) {
    delete[] all_arg_types_varlen.Content();
  }

  delete[] buffer;
  return ret;
}

template bool DatabaseCatalog::CreateColumn<Schema::Column, table_oid_t>(
    const common::ManagedPointer<transaction::TransactionContext> txn, const table_oid_t class_oid,
    const col_oid_t col_oid, const Schema::Column &col);
template bool DatabaseCatalog::CreateColumn<IndexSchema::Column, index_oid_t>(
    const common::ManagedPointer<transaction::TransactionContext> txn, const index_oid_t class_oid,
    const indexkeycol_oid_t col_oid, const IndexSchema::Column &col);

template std::vector<Schema::Column> DatabaseCatalog::GetColumns<Schema::Column, table_oid_t, col_oid_t>(
    const common::ManagedPointer<transaction::TransactionContext> txn, const table_oid_t class_oid);

template std::vector<IndexSchema::Column>
DatabaseCatalog::GetColumns<IndexSchema::Column, index_oid_t, indexkeycol_oid_t>(
    const common::ManagedPointer<transaction::TransactionContext> txn, const index_oid_t class_oid);

template bool DatabaseCatalog::DeleteColumns<Schema::Column, table_oid_t>(
    const common::ManagedPointer<transaction::TransactionContext> txn, const table_oid_t class_oid);

template bool DatabaseCatalog::DeleteColumns<IndexSchema::Column, index_oid_t>(
    const common::ManagedPointer<transaction::TransactionContext> txn, const index_oid_t class_oid);

template Schema::Column DatabaseCatalog::MakeColumn<Schema::Column, col_oid_t>(storage::ProjectedRow *const pr,
                                                                               const storage::ProjectionMap &pr_map);

template IndexSchema::Column DatabaseCatalog::MakeColumn<IndexSchema::Column, indexkeycol_oid_t>(
    storage::ProjectedRow *const pr, const storage::ProjectionMap &pr_map);

}  // namespace terrier::catalog<|MERGE_RESOLUTION|>--- conflicted
+++ resolved
@@ -1002,7 +1002,6 @@
 int DatabaseCatalog::FKCascade(common::ManagedPointer<transaction::TransactionContext> txn, db_oid_t db_oid, table_oid_t table_oid,
                                 storage::TupleSlot table_tuple_slot, const char cascade_type,
                                 storage::ProjectedRow *pr) {
-<<<<<<< HEAD
   int affected_row = 0;
   if (cascade_type == catalog::postgres::FK_DELETE) {
     // check if tuple is in the table
@@ -1205,9 +1204,6 @@
     return false;
   }
   delete[] buffer;
-=======
-  // find all the constraints from fk_constraint that set current table as reference
->>>>>>> 803403f4
   return true;
 }
 
