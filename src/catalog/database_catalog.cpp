#include <memory>
#include <string>
#include <utility>
#include <vector>

#include "catalog/catalog_defs.h"
#include "catalog/database_catalog.h"
#include "catalog/index_schema.h"
#include "catalog/postgres/builder.h"
#include "catalog/postgres/pg_attribute.h"
#include "catalog/postgres/pg_class.h"
#include "catalog/postgres/pg_constraint.h"
#include "catalog/postgres/pg_index.h"
#include "catalog/postgres/pg_language.h"
#include "catalog/postgres/pg_namespace.h"
#include "catalog/postgres/pg_proc.h"
#include "catalog/postgres/pg_type.h"
#include "catalog/schema.h"
#include "execution/functions/function_context.h"
#include "nlohmann/json.hpp"
#include "storage/index/index.h"
#include "storage/sql_table.h"
#include "transaction/deferred_action_manager.h"
#include "transaction/transaction_context.h"
#include "transaction/transaction_defs.h"
#include "transaction/transaction_manager.h"
#include "type/type_id.h"

namespace terrier::catalog {

void DatabaseCatalog::Bootstrap(const common::ManagedPointer<transaction::TransactionContext> txn) {
  BootstrapPRIs();

  // Declare variable for return values (UNUSED when compiled for release)
  bool UNUSED_ATTRIBUTE retval;

  retval = TryLock(txn);
  TERRIER_ASSERT(retval, "Bootstrap operations should not fail");

  retval = CreateNamespace(txn, "pg_catalog", postgres::NAMESPACE_CATALOG_NAMESPACE_OID);
  TERRIER_ASSERT(retval, "Bootstrap operations should not fail");

  retval = CreateNamespace(txn, "public", postgres::NAMESPACE_DEFAULT_NAMESPACE_OID);
  TERRIER_ASSERT(retval, "Bootstrap operations should not fail");

  BootstrapTypes(txn);

  // pg_namespace and associated indexes
  retval = CreateTableEntry(txn, postgres::NAMESPACE_TABLE_OID, postgres::NAMESPACE_CATALOG_NAMESPACE_OID,
                            "pg_namespace", postgres::Builder::GetNamespaceTableSchema());
  TERRIER_ASSERT(retval, "Bootstrap operations should not fail");
  retval = SetTablePointer(txn, postgres::NAMESPACE_TABLE_OID, namespaces_);
  TERRIER_ASSERT(retval, "Bootstrap operations should not fail");

  retval = CreateIndexEntry(txn, postgres::NAMESPACE_CATALOG_NAMESPACE_OID, postgres::NAMESPACE_TABLE_OID,
                            postgres::NAMESPACE_OID_INDEX_OID, "pg_namespace_oid_index",
                            postgres::Builder::GetNamespaceOidIndexSchema(db_oid_));
  TERRIER_ASSERT(retval, "Bootstrap operations should not fail");
  retval = SetIndexPointer(txn, postgres::NAMESPACE_OID_INDEX_OID, namespaces_oid_index_);
  TERRIER_ASSERT(retval, "Bootstrap operations should not fail");

  retval = CreateIndexEntry(txn, postgres::NAMESPACE_CATALOG_NAMESPACE_OID, postgres::NAMESPACE_TABLE_OID,
                            postgres::NAMESPACE_NAME_INDEX_OID, "pg_namespace_name_index",
                            postgres::Builder::GetNamespaceNameIndexSchema(db_oid_));
  TERRIER_ASSERT(retval, "Bootstrap operations should not fail");
  retval = SetIndexPointer(txn, postgres::NAMESPACE_NAME_INDEX_OID, namespaces_name_index_);
  TERRIER_ASSERT(retval, "Bootstrap operations should not fail");

  // pg_class and associated indexes
  retval = CreateTableEntry(txn, postgres::CLASS_TABLE_OID, postgres::NAMESPACE_CATALOG_NAMESPACE_OID, "pg_class",
                            postgres::Builder::GetClassTableSchema());
  TERRIER_ASSERT(retval, "Bootstrap operations should not fail");
  retval = SetTablePointer(txn, postgres::CLASS_TABLE_OID, classes_);
  TERRIER_ASSERT(retval, "Bootstrap operations should not fail");

  retval = CreateIndexEntry(txn, postgres::NAMESPACE_CATALOG_NAMESPACE_OID, postgres::CLASS_TABLE_OID,
                            postgres::CLASS_OID_INDEX_OID, "pg_class_oid_index",
                            postgres::Builder::GetClassOidIndexSchema(db_oid_));
  TERRIER_ASSERT(retval, "Bootstrap operations should not fail");
  retval = SetIndexPointer(txn, postgres::CLASS_OID_INDEX_OID, classes_oid_index_);
  TERRIER_ASSERT(retval, "Bootstrap operations should not fail");

  retval = CreateIndexEntry(txn, postgres::NAMESPACE_CATALOG_NAMESPACE_OID, postgres::CLASS_TABLE_OID,
                            postgres::CLASS_NAME_INDEX_OID, "pg_class_name_index",
                            postgres::Builder::GetClassNameIndexSchema(db_oid_));
  TERRIER_ASSERT(retval, "Bootstrap operations should not fail");
  retval = SetIndexPointer(txn, postgres::CLASS_NAME_INDEX_OID, classes_name_index_);
  TERRIER_ASSERT(retval, "Bootstrap operations should not fail");

  retval = CreateIndexEntry(txn, postgres::NAMESPACE_CATALOG_NAMESPACE_OID, postgres::CLASS_TABLE_OID,
                            postgres::CLASS_NAMESPACE_INDEX_OID, "pg_class_namespace_index",
                            postgres::Builder::GetClassNamespaceIndexSchema(db_oid_));
  TERRIER_ASSERT(retval, "Bootstrap operations should not fail");
  retval = SetIndexPointer(txn, postgres::CLASS_NAMESPACE_INDEX_OID, classes_namespace_index_);
  TERRIER_ASSERT(retval, "Bootstrap operations should not fail");

  // pg_index and associated indexes
  retval = CreateTableEntry(txn, postgres::INDEX_TABLE_OID, postgres::NAMESPACE_CATALOG_NAMESPACE_OID, "pg_index",
                            postgres::Builder::GetIndexTableSchema());
  TERRIER_ASSERT(retval, "Bootstrap operations should not fail");
  retval = SetTablePointer(txn, postgres::INDEX_TABLE_OID, indexes_);
  TERRIER_ASSERT(retval, "Bootstrap operations should not fail");

  retval = CreateIndexEntry(txn, postgres::NAMESPACE_CATALOG_NAMESPACE_OID, postgres::INDEX_TABLE_OID,
                            postgres::INDEX_OID_INDEX_OID, "pg_index_oid_index",
                            postgres::Builder::GetIndexOidIndexSchema(db_oid_));
  TERRIER_ASSERT(retval, "Bootstrap operations should not fail");
  retval = SetIndexPointer(txn, postgres::INDEX_OID_INDEX_OID, indexes_oid_index_);
  TERRIER_ASSERT(retval, "Bootstrap operations should not fail");

  retval = CreateIndexEntry(txn, postgres::NAMESPACE_CATALOG_NAMESPACE_OID, postgres::INDEX_TABLE_OID,
                            postgres::INDEX_TABLE_INDEX_OID, "pg_index_table_index",
                            postgres::Builder::GetIndexTableIndexSchema(db_oid_));
  TERRIER_ASSERT(retval, "Bootstrap operations should not fail");
  retval = SetIndexPointer(txn, postgres::INDEX_TABLE_INDEX_OID, indexes_table_index_);
  TERRIER_ASSERT(retval, "Bootstrap operations should not fail");

  // pg_attribute and associated indexes
  retval = CreateTableEntry(txn, postgres::COLUMN_TABLE_OID, postgres::NAMESPACE_CATALOG_NAMESPACE_OID, "pg_attribute",
                            postgres::Builder::GetColumnTableSchema());
  TERRIER_ASSERT(retval, "Bootstrap operations should not fail");
  retval = SetTablePointer(txn, postgres::COLUMN_TABLE_OID, columns_);
  TERRIER_ASSERT(retval, "Bootstrap operations should not fail");

  retval = CreateIndexEntry(txn, postgres::NAMESPACE_CATALOG_NAMESPACE_OID, postgres::COLUMN_TABLE_OID,
                            postgres::COLUMN_OID_INDEX_OID, "pg_attribute_oid_index",
                            postgres::Builder::GetColumnOidIndexSchema(db_oid_));
  TERRIER_ASSERT(retval, "Bootstrap operations should not fail");
  retval = SetIndexPointer(txn, postgres::COLUMN_OID_INDEX_OID, columns_oid_index_);
  TERRIER_ASSERT(retval, "Bootstrap operations should not fail");

  retval = CreateIndexEntry(txn, postgres::NAMESPACE_CATALOG_NAMESPACE_OID, postgres::COLUMN_TABLE_OID,
                            postgres::COLUMN_NAME_INDEX_OID, "pg_attribute_name_index",
                            postgres::Builder::GetColumnNameIndexSchema(db_oid_));
  TERRIER_ASSERT(retval, "Bootstrap operations should not fail");
  retval = SetIndexPointer(txn, postgres::COLUMN_NAME_INDEX_OID, columns_name_index_);
  TERRIER_ASSERT(retval, "Bootstrap operations should not fail");

  // pg_type and associated indexes
  retval = CreateTableEntry(txn, postgres::TYPE_TABLE_OID, postgres::NAMESPACE_CATALOG_NAMESPACE_OID, "pg_type",
                            postgres::Builder::GetTypeTableSchema());
  TERRIER_ASSERT(retval, "Bootstrap operations should not fail");
  retval = SetTablePointer(txn, postgres::TYPE_TABLE_OID, types_);
  TERRIER_ASSERT(retval, "Bootstrap operations should not fail");

  retval = CreateIndexEntry(txn, postgres::NAMESPACE_CATALOG_NAMESPACE_OID, postgres::TYPE_TABLE_OID,
                            postgres::TYPE_OID_INDEX_OID, "pg_type_oid_index",
                            postgres::Builder::GetTypeOidIndexSchema(db_oid_));
  TERRIER_ASSERT(retval, "Bootstrap operations should not fail");
  retval = SetIndexPointer(txn, postgres::TYPE_OID_INDEX_OID, types_oid_index_);
  TERRIER_ASSERT(retval, "Bootstrap operations should not fail");

  retval = CreateIndexEntry(txn, postgres::NAMESPACE_CATALOG_NAMESPACE_OID, postgres::TYPE_TABLE_OID,
                            postgres::TYPE_NAME_INDEX_OID, "pg_type_name_index",
                            postgres::Builder::GetTypeNameIndexSchema(db_oid_));
  TERRIER_ASSERT(retval, "Bootstrap operations should not fail");
  retval = SetIndexPointer(txn, postgres::TYPE_NAME_INDEX_OID, types_name_index_);
  TERRIER_ASSERT(retval, "Bootstrap operations should not fail");

  retval = CreateIndexEntry(txn, postgres::NAMESPACE_CATALOG_NAMESPACE_OID, postgres::TYPE_TABLE_OID,
                            postgres::TYPE_NAMESPACE_INDEX_OID, "pg_type_namespace_index",
                            postgres::Builder::GetTypeNamespaceIndexSchema(db_oid_));
  TERRIER_ASSERT(retval, "Bootstrap operations should not fail");
  retval = SetIndexPointer(txn, postgres::TYPE_NAMESPACE_INDEX_OID, types_namespace_index_);
  TERRIER_ASSERT(retval, "Bootstrap operations should not fail");

  // pg_constraint and associated indexes
  retval = CreateTableEntry(txn, postgres::CONSTRAINT_TABLE_OID, postgres::NAMESPACE_CATALOG_NAMESPACE_OID,
                            "pg_constraint", postgres::Builder::GetConstraintTableSchema());
  TERRIER_ASSERT(retval, "Bootstrap operations should not fail");
  retval = SetTablePointer(txn, postgres::CONSTRAINT_TABLE_OID, constraints_);
  TERRIER_ASSERT(retval, "Bootstrap operations should not fail");

  retval = CreateIndexEntry(txn, postgres::NAMESPACE_CATALOG_NAMESPACE_OID, postgres::CONSTRAINT_TABLE_OID,
                            postgres::CONSTRAINT_OID_INDEX_OID, "pg_constraint_oid_index",
                            postgres::Builder::GetConstraintOidIndexSchema(db_oid_));
  TERRIER_ASSERT(retval, "Bootstrap operations should not fail");
  retval = SetIndexPointer(txn, postgres::CONSTRAINT_OID_INDEX_OID, constraints_oid_index_);
  TERRIER_ASSERT(retval, "Bootstrap operations should not fail");

  retval = CreateIndexEntry(txn, postgres::NAMESPACE_CATALOG_NAMESPACE_OID, postgres::CONSTRAINT_TABLE_OID,
                            postgres::CONSTRAINT_NAME_INDEX_OID, "pg_constraint_name_index",
                            postgres::Builder::GetConstraintNameIndexSchema(db_oid_));
  TERRIER_ASSERT(retval, "Bootstrap operations should not fail");
  retval = SetIndexPointer(txn, postgres::CONSTRAINT_NAME_INDEX_OID, constraints_name_index_);
  TERRIER_ASSERT(retval, "Bootstrap operations should not fail");

  retval = CreateIndexEntry(txn, postgres::NAMESPACE_CATALOG_NAMESPACE_OID, postgres::CONSTRAINT_TABLE_OID,
                            postgres::CONSTRAINT_NAMESPACE_INDEX_OID, "pg_constraint_namespace_index",
                            postgres::Builder::GetConstraintNamespaceIndexSchema(db_oid_));
  TERRIER_ASSERT(retval, "Bootstrap operations should not fail");
  retval = SetIndexPointer(txn, postgres::CONSTRAINT_NAMESPACE_INDEX_OID, constraints_namespace_index_);
  TERRIER_ASSERT(retval, "Bootstrap operations should not fail");

  retval = CreateIndexEntry(txn, postgres::NAMESPACE_CATALOG_NAMESPACE_OID, postgres::CONSTRAINT_TABLE_OID,
                            postgres::CONSTRAINT_TABLE_INDEX_OID, "pg_constraint_table_index",
                            postgres::Builder::GetConstraintTableIndexSchema(db_oid_));
  TERRIER_ASSERT(retval, "Bootstrap operations should not fail");
  retval = SetIndexPointer(txn, postgres::CONSTRAINT_TABLE_INDEX_OID, constraints_table_index_);
  TERRIER_ASSERT(retval, "Bootstrap operations should not fail");

  retval = CreateIndexEntry(txn, postgres::NAMESPACE_CATALOG_NAMESPACE_OID, postgres::CONSTRAINT_TABLE_OID,
                            postgres::CONSTRAINT_INDEX_INDEX_OID, "pg_constraint_index_index",
                            postgres::Builder::GetConstraintIndexIndexSchema(db_oid_));
  TERRIER_ASSERT(retval, "Bootstrap operations should not fail");
  retval = SetIndexPointer(txn, postgres::CONSTRAINT_INDEX_INDEX_OID, constraints_index_index_);
  TERRIER_ASSERT(retval, "Bootstrap operations should not fail");

  retval = CreateIndexEntry(txn, postgres::NAMESPACE_CATALOG_NAMESPACE_OID, postgres::CONSTRAINT_TABLE_OID,
                            postgres::CONSTRAINT_FOREIGNTABLE_INDEX_OID, "pg_constraint_foreigntable_index",
                            postgres::Builder::GetConstraintForeignTableIndexSchema(db_oid_));
  TERRIER_ASSERT(retval, "Bootstrap operations should not fail");
  retval = SetIndexPointer(txn, postgres::CONSTRAINT_FOREIGNTABLE_INDEX_OID, constraints_foreigntable_index_);
  TERRIER_ASSERT(retval, "Bootstrap operations should not fail");

  // pg_language and associated indexes
  retval = CreateTableEntry(txn, postgres::LANGUAGE_TABLE_OID, postgres::NAMESPACE_CATALOG_NAMESPACE_OID, "pg_language",
                            postgres::Builder::GetLanguageTableSchema());
  TERRIER_ASSERT(retval, "Bootstrap operations should not fail");
  retval = SetTablePointer(txn, postgres::LANGUAGE_TABLE_OID, languages_);
  TERRIER_ASSERT(retval, "Bootstrap operations should not fail");

  retval = CreateIndexEntry(txn, postgres::NAMESPACE_CATALOG_NAMESPACE_OID, postgres::LANGUAGE_TABLE_OID,
                            postgres::LANGUAGE_OID_INDEX_OID, "pg_languages_oid_index",
                            postgres::Builder::GetLanguageOidIndexSchema(db_oid_));
  TERRIER_ASSERT(retval, "Bootstrap operations should not fail");
  retval = SetIndexPointer(txn, postgres::LANGUAGE_OID_INDEX_OID, languages_oid_index_);
  TERRIER_ASSERT(retval, "Bootstrap operations should not fail");

  retval = CreateIndexEntry(txn, postgres::NAMESPACE_CATALOG_NAMESPACE_OID, postgres::LANGUAGE_TABLE_OID,
                            postgres::LANGUAGE_NAME_INDEX_OID, "pg_languages_name_index",
                            postgres::Builder::GetLanguageNameIndexSchema(db_oid_));
  TERRIER_ASSERT(retval, "Bootstrap operations should not fail");
  retval = SetIndexPointer(txn, postgres::LANGUAGE_NAME_INDEX_OID, languages_name_index_);
  TERRIER_ASSERT(retval, "Bootstrap operations should not fail");

  BootstrapLanguages(txn);

  // pg_proc and associated indexes
  retval = CreateTableEntry(txn, postgres::PRO_TABLE_OID, postgres::NAMESPACE_CATALOG_NAMESPACE_OID, "pg_proc",
                            postgres::Builder::GetProcTableSchema());
  TERRIER_ASSERT(retval, "Bootstrap operations should not fail");
  retval = SetTablePointer(txn, postgres::PRO_TABLE_OID, procs_);
  TERRIER_ASSERT(retval, "Bootstrap operations should not fail");

  retval = CreateIndexEntry(txn, postgres::NAMESPACE_CATALOG_NAMESPACE_OID, postgres::PRO_TABLE_OID,
                            postgres::PRO_OID_INDEX_OID, "pg_proc_oid_index",
                            postgres::Builder::GetProcOidIndexSchema(db_oid_));
  TERRIER_ASSERT(retval, "Bootstrap operations should not fail");
  retval = SetIndexPointer(txn, postgres::PRO_OID_INDEX_OID, procs_oid_index_);
  TERRIER_ASSERT(retval, "Bootstrap operations should not fail");

  retval = CreateIndexEntry(txn, postgres::NAMESPACE_CATALOG_NAMESPACE_OID, postgres::PRO_TABLE_OID,
                            postgres::PRO_NAME_INDEX_OID, "pg_proc_name_index",
                            postgres::Builder::GetProcNameIndexSchema(db_oid_));
  TERRIER_ASSERT(retval, "Bootstrap operations should not fail");
  retval = SetIndexPointer(txn, postgres::PRO_NAME_INDEX_OID, procs_name_index_);

  TERRIER_ASSERT(retval, "Bootstrap operations should not fail");

  BootstrapProcs(txn);
}

void DatabaseCatalog::BootstrapPRIs() {
  // TODO(Matt): another potential optimization in the future would be to cache the offsets, rather than the maps
  // themselves (see TPC-C microbenchmark transactions for example). That seems premature right now though.

  // pg_namespace
  const std::vector<col_oid_t> pg_namespace_all_oids{postgres::PG_NAMESPACE_ALL_COL_OIDS.cbegin(),
                                                     postgres::PG_NAMESPACE_ALL_COL_OIDS.cend()};
  pg_namespace_all_cols_pri_ = namespaces_->InitializerForProjectedRow(pg_namespace_all_oids);
  pg_namespace_all_cols_prm_ = namespaces_->ProjectionMapForOids(pg_namespace_all_oids);

  const std::vector<col_oid_t> delete_namespace_oids{postgres::NSPNAME_COL_OID};
  delete_namespace_pri_ = namespaces_->InitializerForProjectedRow(delete_namespace_oids);

  const std::vector<col_oid_t> get_namespace_oids{postgres::NSPOID_COL_OID};
  get_namespace_pri_ = namespaces_->InitializerForProjectedRow(get_namespace_oids);

  // pg_attribute
  const std::vector<col_oid_t> pg_attribute_all_oids{postgres::PG_ATTRIBUTE_ALL_COL_OIDS.cbegin(),
                                                     postgres::PG_ATTRIBUTE_ALL_COL_OIDS.end()};
  pg_attribute_all_cols_pri_ = columns_->InitializerForProjectedRow(pg_attribute_all_oids);
  pg_attribute_all_cols_prm_ = columns_->ProjectionMapForOids(pg_attribute_all_oids);

  const std::vector<col_oid_t> get_columns_oids{postgres::ATTNUM_COL_OID,     postgres::ATTNAME_COL_OID,
                                                postgres::ATTTYPID_COL_OID,   postgres::ATTLEN_COL_OID,
                                                postgres::ATTNOTNULL_COL_OID, postgres::ADSRC_COL_OID};
  get_columns_pri_ = columns_->InitializerForProjectedRow(get_columns_oids);
  get_columns_prm_ = columns_->ProjectionMapForOids(get_columns_oids);

  const std::vector<col_oid_t> delete_columns_oids{postgres::ATTNUM_COL_OID, postgres::ATTNAME_COL_OID};
  delete_columns_pri_ = columns_->InitializerForProjectedRow(delete_columns_oids);
  delete_columns_prm_ = columns_->ProjectionMapForOids(delete_columns_oids);

  // pg_class
  const std::vector<col_oid_t> pg_class_all_oids{postgres::PG_CLASS_ALL_COL_OIDS.cbegin(),
                                                 postgres::PG_CLASS_ALL_COL_OIDS.cend()};
  pg_class_all_cols_pri_ = classes_->InitializerForProjectedRow(pg_class_all_oids);
  pg_class_all_cols_prm_ = classes_->ProjectionMapForOids(pg_class_all_oids);

  const std::vector<col_oid_t> get_class_oid_kind_oids{postgres::RELOID_COL_OID, postgres::RELKIND_COL_OID};
  get_class_oid_kind_pri_ = classes_->InitializerForProjectedRow(get_class_oid_kind_oids);

  const std::vector<col_oid_t> set_class_pointer_oids{postgres::REL_PTR_COL_OID};
  set_class_pointer_pri_ = classes_->InitializerForProjectedRow(set_class_pointer_oids);

  const std::vector<col_oid_t> set_class_schema_oids{postgres::REL_SCHEMA_COL_OID};
  set_class_schema_pri_ = classes_->InitializerForProjectedRow(set_class_schema_oids);

  const std::vector<col_oid_t> get_class_pointer_kind_oids{postgres::REL_PTR_COL_OID, postgres::RELKIND_COL_OID};
  get_class_pointer_kind_pri_ = classes_->InitializerForProjectedRow(get_class_pointer_kind_oids);

  const std::vector<col_oid_t> get_class_schema_pointer_kind_oids{postgres::REL_SCHEMA_COL_OID,
                                                                  postgres::RELKIND_COL_OID};
  get_class_schema_pointer_kind_pri_ = classes_->InitializerForProjectedRow(get_class_schema_pointer_kind_oids);

  const std::vector<col_oid_t> get_class_object_and_schema_oids{postgres::REL_PTR_COL_OID,
                                                                postgres::REL_SCHEMA_COL_OID};
  get_class_object_and_schema_pri_ = classes_->InitializerForProjectedRow(get_class_object_and_schema_oids);
  get_class_object_and_schema_prm_ = classes_->ProjectionMapForOids(get_class_object_and_schema_oids);

  // pg_index
  const std::vector<col_oid_t> pg_index_all_oids{postgres::PG_INDEX_ALL_COL_OIDS.cbegin(),
                                                 postgres::PG_INDEX_ALL_COL_OIDS.cend()};
  pg_index_all_cols_pri_ = indexes_->InitializerForProjectedRow(pg_index_all_oids);
  pg_index_all_cols_prm_ = indexes_->ProjectionMapForOids(pg_index_all_oids);

  const std::vector<col_oid_t> get_indexes_oids{postgres::INDOID_COL_OID};
  get_indexes_pri_ = indexes_->InitializerForProjectedRow(get_class_oid_kind_oids);

  const std::vector<col_oid_t> delete_index_oids{postgres::INDOID_COL_OID, postgres::INDRELID_COL_OID};
  delete_index_pri_ = indexes_->InitializerForProjectedRow(delete_index_oids);
  delete_index_prm_ = indexes_->ProjectionMapForOids(delete_index_oids);

  // pg_type
  const std::vector<col_oid_t> pg_type_all_oids{postgres::PG_TYPE_ALL_COL_OIDS.cbegin(),
                                                postgres::PG_TYPE_ALL_COL_OIDS.cend()};
  pg_type_all_cols_pri_ = types_->InitializerForProjectedRow(pg_type_all_oids);
  pg_type_all_cols_prm_ = types_->ProjectionMapForOids(pg_type_all_oids);

  // pg_language
  const std::vector<col_oid_t> pg_language_all_oids{postgres::PG_LANGUAGE_ALL_COL_OIDS.cbegin(),
                                                    postgres::PG_LANGUAGE_ALL_COL_OIDS.cend()};
  pg_language_all_cols_pri_ = languages_->InitializerForProjectedRow(pg_language_all_oids);
  pg_language_all_cols_prm_ = languages_->ProjectionMapForOids(pg_language_all_oids);

  // pg_proc
  const std::vector<col_oid_t> pg_proc_all_oids{postgres::PG_PRO_ALL_COL_OIDS.cbegin(),
                                                postgres::PG_PRO_ALL_COL_OIDS.cend()};
  pg_proc_all_cols_pri_ = procs_->InitializerForProjectedRow(pg_proc_all_oids);
  pg_proc_all_cols_prm_ = procs_->ProjectionMapForOids(pg_proc_all_oids);

  const std::vector<col_oid_t> set_pg_proc_ptr_oids{postgres::PRO_CTX_PTR_COL_OID};
  pg_proc_ptr_pri_ = procs_->InitializerForProjectedRow(set_pg_proc_ptr_oids);
}

namespace_oid_t DatabaseCatalog::CreateNamespace(const common::ManagedPointer<transaction::TransactionContext> txn,
                                                 const std::string &name) {
  if (!TryLock(txn)) return INVALID_NAMESPACE_OID;
  const namespace_oid_t ns_oid{next_oid_++};
  if (!CreateNamespace(txn, name, ns_oid)) {
    return INVALID_NAMESPACE_OID;
  }
  return ns_oid;
}

bool DatabaseCatalog::CreateNamespace(const common::ManagedPointer<transaction::TransactionContext> txn,
                                      const std::string &name, const namespace_oid_t ns_oid) {
  // Step 1: Insert into table
  const auto name_varlen = storage::StorageUtil::CreateVarlen(name);
  // Get & Fill Redo Record
  auto *const redo = txn->StageWrite(db_oid_, postgres::NAMESPACE_TABLE_OID, pg_namespace_all_cols_pri_);
  // Write the attributes in the Redo Record
  *(reinterpret_cast<namespace_oid_t *>(
      redo->Delta()->AccessForceNotNull(pg_namespace_all_cols_prm_[postgres::NSPOID_COL_OID]))) = ns_oid;
  *(reinterpret_cast<storage::VarlenEntry *>(
      redo->Delta()->AccessForceNotNull(pg_namespace_all_cols_prm_[postgres::NSPNAME_COL_OID]))) = name_varlen;
  // Finally, insert into the table to get the tuple slot
  const auto tuple_slot = namespaces_->Insert(txn, redo);

  // Step 2: Insert into name index
  auto name_pri = namespaces_name_index_->GetProjectedRowInitializer();
  byte *const buffer = common::AllocationUtil::AllocateAligned(name_pri.ProjectedRowSize());
  auto *index_pr = name_pri.InitializeRow(buffer);
  // Write the attributes in the ProjectedRow
  *(reinterpret_cast<storage::VarlenEntry *>(index_pr->AccessForceNotNull(0))) = name_varlen;

  if (!namespaces_name_index_->InsertUnique(txn, *index_pr, tuple_slot)) {
    // There was a name conflict and we need to abort.  Free the buffer and return false to indicate failure
    delete[] buffer;
    return false;
  }

  // Step 3: Insert into oid index
  auto oid_pri = namespaces_oid_index_->GetProjectedRowInitializer();
  // Reuse buffer since an u32 column is smaller than a varlen column
  index_pr = oid_pri.InitializeRow(buffer);
  // Write the attributes in the ProjectedRow
  *(reinterpret_cast<namespace_oid_t *>(index_pr->AccessForceNotNull(0))) = ns_oid;
  const bool UNUSED_ATTRIBUTE result = namespaces_oid_index_->InsertUnique(txn, *index_pr, tuple_slot);
  TERRIER_ASSERT(result, "Assigned namespace OID failed to be unique.");

  // Finish
  delete[] buffer;
  return true;
}

bool DatabaseCatalog::DeleteNamespace(const common::ManagedPointer<transaction::TransactionContext> txn,
                                      const namespace_oid_t ns_oid) {
  if (!TryLock(txn)) return false;
  // Step 1: Read the oid index
  // Buffer is large enough for all prs because it's meant to hold 1 VarlenEntry
  byte *const buffer = common::AllocationUtil::AllocateAligned(delete_namespace_pri_.ProjectedRowSize());
  const auto oid_pri = namespaces_oid_index_->GetProjectedRowInitializer();
  auto *pr = oid_pri.InitializeRow(buffer);
  // Write the attributes in the ProjectedRow
  *(reinterpret_cast<namespace_oid_t *>(pr->AccessForceNotNull(0))) = ns_oid;
  // Scan index
  std::vector<storage::TupleSlot> index_results;
  namespaces_oid_index_->ScanKey(*txn, *pr, &index_results);
  TERRIER_ASSERT(
      index_results.size() == 1,
      "Incorrect number of results from index scan. Expect 1 because it's a unique index. 0 implies that function was "
      "called with an oid that doesn't exist in the Catalog, but binding somehow succeeded. That doesn't make sense. "
      "Was a DROP plan node reused twice? IF EXISTS should be handled in the Binder, rather than pushing logic here.");
  const auto tuple_slot = index_results[0];

  // Step 2: Select from the table to get the name
  pr = delete_namespace_pri_.InitializeRow(buffer);
  auto UNUSED_ATTRIBUTE result = namespaces_->Select(txn, tuple_slot, pr);
  TERRIER_ASSERT(result, "Index scan did a visibility check, so Select shouldn't fail at this point.");
  const auto name_varlen = *reinterpret_cast<storage::VarlenEntry *>(pr->AccessForceNotNull(0));

  // Step 3: Delete from table
  txn->StageDelete(db_oid_, postgres::NAMESPACE_TABLE_OID, tuple_slot);
  if (!namespaces_->Delete(txn, tuple_slot)) {
    // Someone else has a write-lock. Free the buffer and return false to indicate failure
    delete[] buffer;
    return false;
  }

  // Step 4: Cascading deletes
  // Get the objects in this namespace
  auto ns_objects = GetNamespaceClassOids(txn, ns_oid);
  for (const auto object : ns_objects) {
    // Delete all of the tables. This should get most of the indexes
    if (object.second == postgres::ClassKind::REGULAR_TABLE) {
      result = DeleteTable(txn, static_cast<table_oid_t>(object.first));
      if (!result) {
        // Someone else has a write-lock. Free the buffer and return false to indicate failure
        delete[] buffer;
        return false;
      }
    }
  }

  // Get the objects in the namespace again, just in case there were any indexes that don't belong to a table in this
  // namespace. We could do all of this cascading cleanup with a more complex single index scan, but we're taking
  // advantage of existing PRIs and indexes and expecting that deleting a namespace isn't that common of an operation,
  // so we can be slightly less efficient than optimal.
  ns_objects = GetNamespaceClassOids(txn, ns_oid);
  for (const auto object : ns_objects) {
    // Delete all of the straggler indexes that may have been built on tables in other namespaces. We shouldn't get any
    // double-deletions because indexes on tables will already be invisible to us (logically deleted already).
    if (object.second == postgres::ClassKind::INDEX) {
      result = DeleteIndex(txn, static_cast<index_oid_t>(object.first));
      if (!result) {
        // Someone else has a write-lock. Free the buffer and return false to indicate failure
        delete[] buffer;
        return false;
      }
    }
  }
  TERRIER_ASSERT(GetNamespaceClassOids(txn, ns_oid).empty(), "Failed to drop all of the namespace objects.");

  // Step 5: Delete from oid index
  pr = oid_pri.InitializeRow(buffer);
  // Write the attributes in the ProjectedRow
  *(reinterpret_cast<namespace_oid_t *>(pr->AccessForceNotNull(0))) = ns_oid;
  namespaces_oid_index_->Delete(txn, *pr, tuple_slot);

  // Step 6: Delete from name index
  const auto name_pri = namespaces_name_index_->GetProjectedRowInitializer();
  pr = name_pri.InitializeRow(buffer);
  // Write the attributes in the ProjectedRow
  *(reinterpret_cast<storage::VarlenEntry *>(pr->AccessForceNotNull(0))) = name_varlen;
  namespaces_name_index_->Delete(txn, *pr, tuple_slot);

  // Finish
  delete[] buffer;
  return true;
}

namespace_oid_t DatabaseCatalog::GetNamespaceOid(const common::ManagedPointer<transaction::TransactionContext> txn,
                                                 const std::string &name) {
  // Step 1: Read the name index
  const auto name_pri = namespaces_name_index_->GetProjectedRowInitializer();
  // Buffer is large enough for all prs because it's meant to hold 1 VarlenEntry
  byte *const buffer = common::AllocationUtil::AllocateAligned(name_pri.ProjectedRowSize());
  auto *pr = name_pri.InitializeRow(buffer);
  // Scan the name index
  const auto name_varlen = storage::StorageUtil::CreateVarlen(name);
  *(reinterpret_cast<storage::VarlenEntry *>(pr->AccessForceNotNull(0))) = name_varlen;
  std::vector<storage::TupleSlot> index_results;
  namespaces_name_index_->ScanKey(*txn, *pr, &index_results);

  // Clean up the varlen's buffer in the case it wasn't inlined.
  if (!name_varlen.IsInlined()) {
    delete[] name_varlen.Content();
  }

  if (index_results.empty()) {
    // namespace not found in the index, so namespace doesn't exist. Free the buffer and return false to indicate
    // failure
    delete[] buffer;
    return INVALID_NAMESPACE_OID;
  }
  TERRIER_ASSERT(index_results.size() == 1, "Namespace name not unique in index");
  const auto tuple_slot = index_results[0];

  // Step 2: Scan the table to get the oid
  pr = get_namespace_pri_.InitializeRow(buffer);

  const auto UNUSED_ATTRIBUTE result = namespaces_->Select(txn, tuple_slot, pr);
  TERRIER_ASSERT(result, "Index scan did a visibility check, so Select shouldn't fail at this point.");
  const auto ns_oid = *reinterpret_cast<namespace_oid_t *>(pr->AccessForceNotNull(0));

  // Finish
  delete[] buffer;
  return ns_oid;
}

template <typename Column, typename ClassOid, typename ColOid>
bool DatabaseCatalog::CreateColumn(const common::ManagedPointer<transaction::TransactionContext> txn,
                                   const ClassOid class_oid, const ColOid col_oid, const Column &col) {
  // Step 1: Insert into the table
  auto *const redo = txn->StageWrite(db_oid_, postgres::COLUMN_TABLE_OID, pg_attribute_all_cols_pri_);
  // Write the attributes in the Redo Record
  auto oid_entry = reinterpret_cast<ColOid *>(
      redo->Delta()->AccessForceNotNull(pg_attribute_all_cols_prm_[postgres::ATTNUM_COL_OID]));
  auto relid_entry = reinterpret_cast<ClassOid *>(
      redo->Delta()->AccessForceNotNull(pg_attribute_all_cols_prm_[postgres::ATTRELID_COL_OID]));
  auto name_entry = reinterpret_cast<storage::VarlenEntry *>(
      redo->Delta()->AccessForceNotNull(pg_attribute_all_cols_prm_[postgres::ATTNAME_COL_OID]));
  auto type_entry = reinterpret_cast<type::TypeId *>(
      redo->Delta()->AccessForceNotNull(pg_attribute_all_cols_prm_[postgres::ATTTYPID_COL_OID]));
  auto len_entry = reinterpret_cast<uint16_t *>(
      redo->Delta()->AccessForceNotNull(pg_attribute_all_cols_prm_[postgres::ATTLEN_COL_OID]));
  auto notnull_entry = reinterpret_cast<bool *>(
      redo->Delta()->AccessForceNotNull(pg_attribute_all_cols_prm_[postgres::ATTNOTNULL_COL_OID]));
  auto dsrc_entry = reinterpret_cast<storage::VarlenEntry *>(
      redo->Delta()->AccessForceNotNull(pg_attribute_all_cols_prm_[postgres::ADSRC_COL_OID]));
  *oid_entry = col_oid;
  *relid_entry = class_oid;
  const auto name_varlen = storage::StorageUtil::CreateVarlen(col.Name());

  *name_entry = name_varlen;
  *type_entry = col.Type();
  // TODO(Amadou): Figure out what really goes here for varlen. Unclear if it's attribute size (16) or varlen length
  *len_entry = (col.Type() == type::TypeId::VARCHAR || col.Type() == type::TypeId::VARBINARY) ? col.MaxVarlenSize()
                                                                                              : col.AttrSize();
  *notnull_entry = !col.Nullable();
  storage::VarlenEntry dsrc_varlen = storage::StorageUtil::CreateVarlen(col.StoredExpression()->ToJson().dump());
  *dsrc_entry = dsrc_varlen;
  // Finally, insert into the table to get the tuple slot
  const auto tupleslot = columns_->Insert(txn, redo);

  // Step 2: Insert into name index
  const auto name_pri = columns_name_index_->GetProjectedRowInitializer();
  // Create a buffer large enough for all columns
  auto *const buffer = common::AllocationUtil::AllocateAligned(name_pri.ProjectedRowSize());
  auto *pr = name_pri.InitializeRow(buffer);
  // Write the attributes in the ProjectedRow. We know the offsets without the map because of the ordering of attribute
  // sizes
  *(reinterpret_cast<storage::VarlenEntry *>(pr->AccessForceNotNull(0))) = name_varlen;
  *(reinterpret_cast<ClassOid *>(pr->AccessForceNotNull(1))) = class_oid;

  if (!columns_name_index_->InsertUnique(txn, *pr, tupleslot)) {
    // There was a name conflict and we need to abort.  Free the buffer and return false to indicate failure
    delete[] buffer;

    // Clean up the varlen's buffer in the case it wasn't inlined.
    if (!name_varlen.IsInlined()) {
      delete[] name_varlen.Content();
    }

    return false;
  }

  // Step 3: Insert into oid index
  const auto oid_pri = columns_oid_index_->GetProjectedRowInitializer();
  auto oid_prm = columns_oid_index_->GetKeyOidToOffsetMap();
  pr = oid_pri.InitializeRow(buffer);
  // Write the attributes in the ProjectedRow. These hardcoded indexkeycol_oids come from
  // Builder::GetColumnOidIndexSchema()
  *(reinterpret_cast<ClassOid *>(pr->AccessForceNotNull(oid_prm[indexkeycol_oid_t(1)]))) = class_oid;
  *(reinterpret_cast<ColOid *>(pr->AccessForceNotNull(oid_prm[indexkeycol_oid_t(2)]))) = col_oid;

  bool UNUSED_ATTRIBUTE result = columns_oid_index_->InsertUnique(txn, *pr, tupleslot);
  TERRIER_ASSERT(result, "Assigned OIDs failed to be unique.");

  // Finish
  delete[] buffer;
  return true;
}

template <typename Column, typename ClassOid, typename ColOid>
std::vector<Column> DatabaseCatalog::GetColumns(const common::ManagedPointer<transaction::TransactionContext> txn,
                                                ClassOid class_oid) {
  // Step 1: Read Index

  const auto oid_pri = columns_oid_index_->GetProjectedRowInitializer();
  auto oid_prm = columns_oid_index_->GetKeyOidToOffsetMap();

  // Buffer is large enough to hold all prs
  byte *const buffer = common::AllocationUtil::AllocateAligned(get_columns_pri_.ProjectedRowSize());
  byte *const key_buffer = common::AllocationUtil::AllocateAligned(oid_pri.ProjectedRowSize());
  // Scan the class index
  TERRIER_ASSERT(get_columns_pri_.ProjectedRowSize() >= oid_pri.ProjectedRowSize(),
                 "Buffer must be large enough to fit largest PR");
  auto *pr = oid_pri.InitializeRow(buffer);
  auto *pr_high = oid_pri.InitializeRow(key_buffer);

  // Write the attributes in the ProjectedRow
  // Low key (class, INVALID_COLUMN_OID)
  *(reinterpret_cast<ClassOid *>(pr->AccessForceNotNull(oid_prm[indexkeycol_oid_t(1)]))) = class_oid;
  *(reinterpret_cast<ColOid *>(pr->AccessForceNotNull(oid_prm[indexkeycol_oid_t(2)]))) = ColOid(0);

  // High key (class + 1, INVALID_COLUMN_OID)
  *(reinterpret_cast<ClassOid *>(pr_high->AccessForceNotNull(oid_prm[indexkeycol_oid_t(1)]))) = ++class_oid;
  *(reinterpret_cast<ColOid *>(pr_high->AccessForceNotNull(oid_prm[indexkeycol_oid_t(2)]))) = ColOid(0);
  std::vector<storage::TupleSlot> index_results;
  columns_oid_index_->ScanAscending(*txn, storage::index::ScanType::Closed, 2, pr, pr_high, 0, &index_results);

  TERRIER_ASSERT(!index_results.empty(),
                 "Incorrect number of results from index scan. empty() implies that function was called with an oid "
                 "that doesn't exist in the Catalog, but binding somehow succeeded. That doesn't make sense.");

  // Step 2: Scan the table to get the columns
  std::vector<Column> cols;
  pr = get_columns_pri_.InitializeRow(buffer);
  for (const auto &slot : index_results) {
    const auto UNUSED_ATTRIBUTE result = columns_->Select(txn, slot, pr);
    TERRIER_ASSERT(result, "Index scan did a visibility check, so Select shouldn't fail at this point.");
    cols.emplace_back(MakeColumn<Column, ColOid>(pr, get_columns_prm_));
  }

  // TODO(Matt): do we have any way to assert that we got the number of attributes we expect? From another attribute in
  // another catalog table maybe?

  // Finish
  delete[] buffer;
  delete[] key_buffer;
  return cols;
}

// TODO(Matt): we need a DeleteColumn()

template <typename Column, typename ClassOid>
bool DatabaseCatalog::DeleteColumns(const common::ManagedPointer<transaction::TransactionContext> txn,
                                    const ClassOid class_oid) {
  // Step 1: Read Index
  const auto oid_pri = columns_oid_index_->GetProjectedRowInitializer();
  auto oid_prm = columns_oid_index_->GetKeyOidToOffsetMap();
  const auto name_pri = columns_name_index_->GetProjectedRowInitializer();

  // Buffer is large enough to hold all prs
  byte *const buffer = common::AllocationUtil::AllocateAligned(delete_columns_pri_.ProjectedRowSize());
  byte *const key_buffer = common::AllocationUtil::AllocateAligned(name_pri.ProjectedRowSize());
  // Scan the class index
  auto *pr = oid_pri.InitializeRow(buffer);
  auto *key_pr = oid_pri.InitializeRow(key_buffer);

  // Write the attributes in the ProjectedRow
  // Low key (class, INVALID_COLUMN_OID) [using uint32_t to avoid adding ColOid to template]
  *(reinterpret_cast<ClassOid *>(pr->AccessForceNotNull(oid_prm[indexkeycol_oid_t(1)]))) = class_oid;
  *(reinterpret_cast<uint32_t *>(pr->AccessForceNotNull(oid_prm[indexkeycol_oid_t(2)]))) = 0;

  auto next_oid = ClassOid(!class_oid + 1);
  // High key (class + 1, INVALID_COLUMN_OID) [using uint32_t to avoid adding ColOid to template]
  *(reinterpret_cast<ClassOid *>(key_pr->AccessForceNotNull(oid_prm[indexkeycol_oid_t(1)]))) = next_oid;
  *(reinterpret_cast<uint32_t *>(key_pr->AccessForceNotNull(oid_prm[indexkeycol_oid_t(2)]))) = 0;
  std::vector<storage::TupleSlot> index_results;
  columns_oid_index_->ScanAscending(*txn, storage::index::ScanType::Closed, 2, pr, key_pr, 0, &index_results);

  TERRIER_ASSERT(!index_results.empty(),
                 "Incorrect number of results from index scan. empty() implies that function was called with an oid "
                 "that doesn't exist in the Catalog, but binding somehow succeeded. That doesn't make sense.");

  // TODO(Matt): do we have any way to assert that we got the number of attributes we expect? From another attribute in
  // another catalog table maybe?

  // Step 2: Scan the table to get the columns
  pr = delete_columns_pri_.InitializeRow(buffer);
  for (const auto &slot : index_results) {
    // 1. Extract attributes from the tuple for the index deletions
    auto UNUSED_ATTRIBUTE result = columns_->Select(txn, slot, pr);
    TERRIER_ASSERT(result, "Index scan did a visibility check, so Select shouldn't fail at this point.");
    const auto *const col_name = reinterpret_cast<const storage::VarlenEntry *const>(
        pr->AccessWithNullCheck(delete_columns_prm_[postgres::ATTNAME_COL_OID]));
    TERRIER_ASSERT(col_name != nullptr, "Name shouldn't be NULL.");
    const auto *const col_oid =
        reinterpret_cast<const uint32_t *const>(pr->AccessWithNullCheck(delete_columns_prm_[postgres::ATTNUM_COL_OID]));
    TERRIER_ASSERT(col_oid != nullptr, "OID shouldn't be NULL.");

    // 2. Delete from the table
    txn->StageDelete(db_oid_, postgres::COLUMN_TABLE_OID, slot);
    result = columns_->Delete(txn, slot);
    if (!result) {
      // Failed to delete one of the columns, clean up and return false to indicate failure
      delete[] buffer;
      delete[] key_buffer;
      return false;
    }

    // 4. Delete from oid index
    key_pr = oid_pri.InitializeRow(key_buffer);
    // Write the attributes in the ProjectedRow. These hardcoded indexkeycol_oids come from
    // Builder::GetColumnOidIndexSchema()
    *(reinterpret_cast<ClassOid *>(key_pr->AccessForceNotNull(oid_prm[indexkeycol_oid_t(1)]))) = class_oid;
    *(reinterpret_cast<uint32_t *>(key_pr->AccessForceNotNull(oid_prm[indexkeycol_oid_t(2)]))) = *col_oid;
    columns_oid_index_->Delete(txn, *key_pr, slot);

    // 5. Delete from name index
    key_pr = name_pri.InitializeRow(key_buffer);
    // Write the attributes in the ProjectedRow. We know the offsets without the map because of the ordering of
    // attribute sizes
    *(reinterpret_cast<storage::VarlenEntry *>(key_pr->AccessForceNotNull(0))) = *col_name;
    *(reinterpret_cast<ClassOid *>(key_pr->AccessForceNotNull(1))) = class_oid;
    columns_name_index_->Delete(txn, *key_pr, slot);
  }
  delete[] buffer;
  delete[] key_buffer;
  return true;
}

table_oid_t DatabaseCatalog::CreateTable(const common::ManagedPointer<transaction::TransactionContext> txn,
                                         const namespace_oid_t ns, const std::string &name, const Schema &schema) {
  if (!TryLock(txn)) return INVALID_TABLE_OID;
  const table_oid_t table_oid = static_cast<table_oid_t>(next_oid_++);

  return CreateTableEntry(txn, table_oid, ns, name, schema) ? table_oid : INVALID_TABLE_OID;
}

bool DatabaseCatalog::DeleteIndexes(const common::ManagedPointer<transaction::TransactionContext> txn,
                                    const table_oid_t table) {
  if (!TryLock(txn)) return false;
  // Get the indexes
  const auto index_oids = GetIndexOids(txn, table);
  // Delete all indexes
  for (const auto index_oid : index_oids) {
    auto result = DeleteIndex(txn, index_oid);
    if (!result) {
      // write-write conflict. Someone beat us to this operation.
      return false;
    }
  }
  return true;
}

bool DatabaseCatalog::DeleteTable(const common::ManagedPointer<transaction::TransactionContext> txn,
                                  const table_oid_t table) {
  if (!TryLock(txn)) return false;
  // We should respect foreign key relations and attempt to delete the table's columns first
  auto result = DeleteColumns<Schema::Column, table_oid_t>(txn, table);
  if (!result) return false;

  const auto oid_pri = classes_oid_index_->GetProjectedRowInitializer();

  TERRIER_ASSERT(pg_class_all_cols_pri_.ProjectedRowSize() >= oid_pri.ProjectedRowSize(),
                 "Buffer must be allocated for largest ProjectedRow size");
  auto *const buffer = common::AllocationUtil::AllocateAligned(pg_class_all_cols_pri_.ProjectedRowSize());
  auto *const key_pr = oid_pri.InitializeRow(buffer);

  // Find the entry using the index
  *(reinterpret_cast<table_oid_t *>(key_pr->AccessForceNotNull(0))) = table;
  std::vector<storage::TupleSlot> index_results;
  classes_oid_index_->ScanKey(*txn, *key_pr, &index_results);
  TERRIER_ASSERT(
      index_results.size() == 1,
      "Incorrect number of results from index scan. Expect 1 because it's a unique index. 0 implies that function was "
      "called with an oid that doesn't exist in the Catalog, but binding somehow succeeded. That doesn't make sense. "
      "Was a DROP plan node reused twice? IF EXISTS should be handled in the Binder, rather than pushing logic here.");

  // Select the tuple out of the table before deletion. We need the attributes to do index deletions later
  auto *const table_pr = pg_class_all_cols_pri_.InitializeRow(buffer);
  result = classes_->Select(txn, index_results[0], table_pr);
  TERRIER_ASSERT(result, "Select must succeed if the index scan gave a visible result.");

  // Delete from pg_classes table
  txn->StageDelete(db_oid_, postgres::CLASS_TABLE_OID, index_results[0]);
  result = classes_->Delete(txn, index_results[0]);
  if (!result) {
    // write-write conflict. Someone beat us to this operation.
    delete[] buffer;
    return false;
  }

  DeleteIndexes(txn, table);

  // Get the attributes we need for indexes
  const table_oid_t table_oid = *(reinterpret_cast<const table_oid_t *const>(
      table_pr->AccessForceNotNull(pg_class_all_cols_prm_[postgres::RELOID_COL_OID])));
  TERRIER_ASSERT(table == table_oid,
                 "table oid from pg_classes did not match what was found by the index scan from the argument.");
  const namespace_oid_t ns_oid = *(reinterpret_cast<const namespace_oid_t *const>(
      table_pr->AccessForceNotNull(pg_class_all_cols_prm_[postgres::RELNAMESPACE_COL_OID])));
  const storage::VarlenEntry name_varlen = *(reinterpret_cast<const storage::VarlenEntry *const>(
      table_pr->AccessForceNotNull(pg_class_all_cols_prm_[postgres::RELNAME_COL_OID])));

  // Get the attributes we need for delete
  auto *const schema_ptr = *(reinterpret_cast<const Schema *const *const>(
      table_pr->AccessForceNotNull(pg_class_all_cols_prm_[postgres::REL_SCHEMA_COL_OID])));
  auto *const table_ptr = *(reinterpret_cast<storage::SqlTable *const *const>(
      table_pr->AccessForceNotNull(pg_class_all_cols_prm_[postgres::REL_PTR_COL_OID])));

  const auto oid_index_init = classes_oid_index_->GetProjectedRowInitializer();
  const auto name_index_init = classes_name_index_->GetProjectedRowInitializer();
  const auto ns_index_init = classes_namespace_index_->GetProjectedRowInitializer();

  // Delete from oid_index
  auto *index_pr = oid_index_init.InitializeRow(buffer);
  *(reinterpret_cast<table_oid_t *const>(index_pr->AccessForceNotNull(0))) = table_oid;
  classes_oid_index_->Delete(txn, *index_pr, index_results[0]);

  // Delete from name_index
  index_pr = name_index_init.InitializeRow(buffer);
  *(reinterpret_cast<storage::VarlenEntry *const>(index_pr->AccessForceNotNull(0))) = name_varlen;
  *(reinterpret_cast<namespace_oid_t *>(index_pr->AccessForceNotNull(1))) = ns_oid;
  classes_name_index_->Delete(txn, *index_pr, index_results[0]);

  // Delete from namespace_index
  index_pr = ns_index_init.InitializeRow(buffer);
  *(reinterpret_cast<namespace_oid_t *const>(index_pr->AccessForceNotNull(0))) = ns_oid;
  classes_namespace_index_->Delete(txn, *index_pr, index_results[0]);

  // Everything succeeded from an MVCC standpoint, register deferred action for the GC with txn manager. See base
  // function comment.
  txn->RegisterCommitAction([=](transaction::DeferredActionManager *deferred_action_manager) {
    deferred_action_manager->RegisterDeferredAction([=]() {
      deferred_action_manager->RegisterDeferredAction([=]() {
        // Defer an action upon commit to delete the table. Delete table will need a double deferral because there could
        // be transactions not yet unlinked by the GC that depend on the table
        delete schema_ptr;
        delete table_ptr;
      });
    });
  });

  delete[] buffer;
  return true;
}

std::pair<uint32_t, postgres::ClassKind> DatabaseCatalog::GetClassOidKind(
    const common::ManagedPointer<transaction::TransactionContext> txn, const namespace_oid_t ns_oid,
    const std::string &name) {
  const auto name_pri = classes_name_index_->GetProjectedRowInitializer();

  const auto name_varlen = storage::StorageUtil::CreateVarlen(name);

  // Buffer is large enough to hold all prs
  auto *const buffer = common::AllocationUtil::AllocateAligned(name_pri.ProjectedRowSize());
  auto pr = name_pri.InitializeRow(buffer);
  // Write the attributes in the ProjectedRow. We know the offsets without the map because of the ordering of attribute
  // sizes
  *(reinterpret_cast<storage::VarlenEntry *>(pr->AccessForceNotNull(0))) = name_varlen;
  *(reinterpret_cast<namespace_oid_t *>(pr->AccessForceNotNull(1))) = ns_oid;

  std::vector<storage::TupleSlot> index_results;
  classes_name_index_->ScanKey(*txn, *pr, &index_results);
  // Clean up the varlen's buffer in the case it wasn't inlined.
  if (!name_varlen.IsInlined()) {
    delete[] name_varlen.Content();
  }

  if (index_results.empty()) {
    delete[] buffer;
    // If the OID is invalid, we don't care the class kind and return a random one.
    return std::make_pair(catalog::NULL_OID, postgres::ClassKind::REGULAR_TABLE);
  }
  TERRIER_ASSERT(index_results.size() == 1, "name not unique in classes_name_index_");

  TERRIER_ASSERT(get_class_oid_kind_pri_.ProjectedRowSize() <= name_pri.ProjectedRowSize(),
                 "I want to reuse this buffer because I'm lazy and malloc is slow but it needs to be big enough.");
  pr = get_class_oid_kind_pri_.InitializeRow(buffer);
  const auto result UNUSED_ATTRIBUTE = classes_->Select(txn, index_results[0], pr);
  TERRIER_ASSERT(result, "Index already verified visibility. This shouldn't fail.");

  // Write the attributes in the ProjectedRow. We know the offsets without the map because of the ordering of attribute
  // sizes
  const auto oid = *(reinterpret_cast<const uint32_t *const>(pr->AccessForceNotNull(0)));
  const auto kind = *(reinterpret_cast<const postgres::ClassKind *const>(pr->AccessForceNotNull(1)));

  // Finish
  delete[] buffer;
  return std::make_pair(oid, kind);
}

table_oid_t DatabaseCatalog::GetTableOid(const common::ManagedPointer<transaction::TransactionContext> txn,
                                         const namespace_oid_t ns, const std::string &name) {
  const auto oid_pair = GetClassOidKind(txn, ns, name);
  if (oid_pair.first == catalog::NULL_OID || oid_pair.second != postgres::ClassKind::REGULAR_TABLE) {
    // User called GetTableOid on an object that doesn't have type REGULAR_TABLE
    return INVALID_TABLE_OID;
  }
  return table_oid_t(oid_pair.first);
}

bool DatabaseCatalog::SetTablePointer(const common::ManagedPointer<transaction::TransactionContext> txn,
                                      const table_oid_t table, const storage::SqlTable *const table_ptr) {
  TERRIER_ASSERT(write_lock_.load() == txn->FinishTime(),
                 "Setting the object's pointer should only be done after successful DDL change request. i.e. this txn "
                 "should already have the lock.");
  // We need to defer the deletion because their may be subsequent undo records into this table that need to be GCed
  // before we can safely delete this.
  txn->RegisterAbortAction([=](transaction::DeferredActionManager *deferred_action_manager) {
    deferred_action_manager->RegisterDeferredAction([=]() { delete table_ptr; });
  });
  return SetClassPointer(txn, table, table_ptr, postgres::REL_PTR_COL_OID);
}

/**
 * Obtain the storage pointer for a SQL table
 * @param table to which we want the storage object
 * @return the storage object corresponding to the passed OID
 */
common::ManagedPointer<storage::SqlTable> DatabaseCatalog::GetTable(
    const common::ManagedPointer<transaction::TransactionContext> txn, const table_oid_t table) {
  const auto ptr_pair = GetClassPtrKind(txn, static_cast<uint32_t>(table));
  if (ptr_pair.second != postgres::ClassKind::REGULAR_TABLE) {
    // User called GetTable with an OID for an object that doesn't have type REGULAR_TABLE
    return common::ManagedPointer<storage::SqlTable>(nullptr);
  }
  return common::ManagedPointer(reinterpret_cast<storage::SqlTable *>(ptr_pair.first));
}

bool DatabaseCatalog::RenameTable(const common::ManagedPointer<transaction::TransactionContext> txn,
                                  const table_oid_t table, const std::string &name) {
  if (!TryLock(txn)) return false;
  // TODO(John): Implement
  TERRIER_ASSERT(false, "Not implemented");
  return false;
}

bool DatabaseCatalog::UpdateSchema(const common::ManagedPointer<transaction::TransactionContext> txn,
                                   const table_oid_t table, Schema *const new_schema) {
  if (!TryLock(txn)) return false;
  // TODO(John): Implement
  TERRIER_ASSERT(false, "Not implemented");
  return false;
}

const Schema &DatabaseCatalog::GetSchema(const common::ManagedPointer<transaction::TransactionContext> txn,
                                         const table_oid_t table) {
  const auto ptr_pair = GetClassSchemaPtrKind(txn, static_cast<uint32_t>(table));
  TERRIER_ASSERT(ptr_pair.first != nullptr, "Schema pointer shouldn't ever be NULL under current catalog semantics.");
  TERRIER_ASSERT(ptr_pair.second == postgres::ClassKind::REGULAR_TABLE, "Requested a table schema for a non-table");
  return *reinterpret_cast<Schema *>(ptr_pair.first);
}

std::vector<constraint_oid_t> DatabaseCatalog::GetConstraints(
    const common::ManagedPointer<transaction::TransactionContext> txn, table_oid_t table) {
  // TODO(John): Implement
  TERRIER_ASSERT(false, "Not implemented");
  return {};
}

std::vector<index_oid_t> DatabaseCatalog::GetIndexOids(
    const common::ManagedPointer<transaction::TransactionContext> txn, table_oid_t table) {
  // Initialize PR for index scan
  auto oid_pri = indexes_table_index_->GetProjectedRowInitializer();

  // Do not need projection map when there is only one column
  TERRIER_ASSERT(get_indexes_pri_.ProjectedRowSize() >= oid_pri.ProjectedRowSize(),
                 "Buffer must be allocated to fit largest PR");
  auto *const buffer = common::AllocationUtil::AllocateAligned(get_indexes_pri_.ProjectedRowSize());

  // Find all entries for the given table using the index
  auto *key_pr = oid_pri.InitializeRow(buffer);
  *(reinterpret_cast<table_oid_t *>(key_pr->AccessForceNotNull(0))) = table;
  std::vector<storage::TupleSlot> index_scan_results;
  indexes_table_index_->ScanKey(*txn, *key_pr, &index_scan_results);

  // If we found no indexes, return an empty list
  if (index_scan_results.empty()) {
    delete[] buffer;
    return {};
  }

  std::vector<index_oid_t> index_oids;
  index_oids.reserve(index_scan_results.size());
  auto *select_pr = get_indexes_pri_.InitializeRow(buffer);
  for (auto &slot : index_scan_results) {
    const auto result UNUSED_ATTRIBUTE = indexes_->Select(txn, slot, select_pr);
    TERRIER_ASSERT(result, "Index already verified visibility. This shouldn't fail.");
    index_oids.emplace_back(*(reinterpret_cast<index_oid_t *>(select_pr->AccessForceNotNull(0))));
  }

  // Finish
  delete[] buffer;
  return index_oids;
}

index_oid_t DatabaseCatalog::CreateIndex(const common::ManagedPointer<transaction::TransactionContext> txn,
                                         namespace_oid_t ns, const std::string &name, table_oid_t table,
                                         const IndexSchema &schema) {
  if (!TryLock(txn)) return INVALID_INDEX_OID;
  const index_oid_t index_oid = static_cast<index_oid_t>(next_oid_++);
  return CreateIndexEntry(txn, ns, table, index_oid, name, schema) ? index_oid : INVALID_INDEX_OID;
}

bool DatabaseCatalog::DeleteIndex(const common::ManagedPointer<transaction::TransactionContext> txn,
                                  index_oid_t index) {
  if (!TryLock(txn)) return false;
  // We should respect foreign key relations and attempt to delete the index's columns first
  auto result = DeleteColumns<IndexSchema::Column, index_oid_t>(txn, index);
  if (!result) return false;

  // Initialize PRs for pg_class
  const auto class_oid_pri = classes_oid_index_->GetProjectedRowInitializer();

  // Allocate buffer for largest PR
  TERRIER_ASSERT(pg_class_all_cols_pri_.ProjectedRowSize() >= class_oid_pri.ProjectedRowSize(),
                 "Buffer must be allocated for largest ProjectedRow size");
  auto *const buffer = common::AllocationUtil::AllocateAligned(pg_class_all_cols_pri_.ProjectedRowSize());
  auto *key_pr = class_oid_pri.InitializeRow(buffer);

  // Find the entry using the index
  *(reinterpret_cast<index_oid_t *>(key_pr->AccessForceNotNull(0))) = index;
  std::vector<storage::TupleSlot> index_results;
  classes_oid_index_->ScanKey(*txn, *key_pr, &index_results);
  TERRIER_ASSERT(
      index_results.size() == 1,
      "Incorrect number of results from index scan. Expect 1 because it's a unique index. 0 implies that function was "
      "called with an oid that doesn't exist in the Catalog, but binding somehow succeeded. That doesn't make sense. "
      "Was a DROP plan node reused twice? IF EXISTS should be handled in the Binder, rather than pushing logic here.");

  // Select the tuple out of the table before deletion. We need the attributes to do index deletions later
  auto *table_pr = pg_class_all_cols_pri_.InitializeRow(buffer);
  result = classes_->Select(txn, index_results[0], table_pr);
  TERRIER_ASSERT(result, "Select must succeed if the index scan gave a visible result.");

  // Delete from pg_classes table
  txn->StageDelete(db_oid_, postgres::CLASS_TABLE_OID, index_results[0]);
  result = classes_->Delete(txn, index_results[0]);
  if (!result) {
    // write-write conflict. Someone beat us to this operation.
    delete[] buffer;
    return false;
  }

  // Get the attributes we need for pg_class indexes
  table_oid_t table_oid = *(reinterpret_cast<const table_oid_t *const>(
      table_pr->AccessForceNotNull(pg_class_all_cols_prm_[postgres::RELOID_COL_OID])));
  const namespace_oid_t ns_oid = *(reinterpret_cast<const namespace_oid_t *const>(
      table_pr->AccessForceNotNull(pg_class_all_cols_prm_[postgres::RELNAMESPACE_COL_OID])));
  const storage::VarlenEntry name_varlen = *(reinterpret_cast<const storage::VarlenEntry *const>(
      table_pr->AccessForceNotNull(pg_class_all_cols_prm_[postgres::RELNAME_COL_OID])));

  auto *const schema_ptr = *(reinterpret_cast<const IndexSchema *const *const>(
      table_pr->AccessForceNotNull(pg_class_all_cols_prm_[postgres::REL_SCHEMA_COL_OID])));
  auto *const index_ptr = *(reinterpret_cast<storage::index::Index *const *const>(
      table_pr->AccessForceNotNull(pg_class_all_cols_prm_[postgres::REL_PTR_COL_OID])));

  const auto class_oid_index_init = classes_oid_index_->GetProjectedRowInitializer();
  const auto class_name_index_init = classes_name_index_->GetProjectedRowInitializer();
  const auto class_ns_index_init = classes_namespace_index_->GetProjectedRowInitializer();

  // Delete from classes_oid_index_
  auto *index_pr = class_oid_index_init.InitializeRow(buffer);
  *(reinterpret_cast<table_oid_t *const>(index_pr->AccessForceNotNull(0))) = table_oid;
  classes_oid_index_->Delete(txn, *index_pr, index_results[0]);

  // Delete from classes_name_index_
  index_pr = class_name_index_init.InitializeRow(buffer);
  *(reinterpret_cast<storage::VarlenEntry *const>(index_pr->AccessForceNotNull(0))) = name_varlen;
  *(reinterpret_cast<namespace_oid_t *>(index_pr->AccessForceNotNull(1))) = ns_oid;
  classes_name_index_->Delete(txn, *index_pr, index_results[0]);

  // Delete from classes_namespace_index_
  index_pr = class_ns_index_init.InitializeRow(buffer);
  *(reinterpret_cast<namespace_oid_t *const>(index_pr->AccessForceNotNull(0))) = ns_oid;
  classes_namespace_index_->Delete(txn, *index_pr, index_results[0]);

  // Now we need to delete from pg_index and its indexes
  // Initialize PRs for pg_index
  const auto index_oid_pr = indexes_oid_index_->GetProjectedRowInitializer();
  const auto index_table_pr = indexes_table_index_->GetProjectedRowInitializer();

  TERRIER_ASSERT((pg_class_all_cols_pri_.ProjectedRowSize() >= delete_index_pri_.ProjectedRowSize()) &&
                     (pg_class_all_cols_pri_.ProjectedRowSize() >= index_oid_pr.ProjectedRowSize()) &&
                     (pg_class_all_cols_pri_.ProjectedRowSize() >= index_table_pr.ProjectedRowSize()),
                 "Buffer must be allocated for largest ProjectedRow size");

  // Find the entry in pg_index using the oid index
  index_results.clear();
  key_pr = index_oid_pr.InitializeRow(buffer);
  *(reinterpret_cast<index_oid_t *>(key_pr->AccessForceNotNull(0))) = index;
  indexes_oid_index_->ScanKey(*txn, *key_pr, &index_results);
  TERRIER_ASSERT(index_results.size() == 1,
                 "Incorrect number of results from index scan. Expect 1 because it's a unique index. size() of 0 "
                 "implies an error in Catalog state because scanning pg_class worked, but it doesn't exist in "
                 "pg_index. Something broke.");

  // Select the tuple out of pg_index before deletion. We need the attributes to do index deletions later
  table_pr = delete_index_pri_.InitializeRow(buffer);
  result = indexes_->Select(txn, index_results[0], table_pr);
  TERRIER_ASSERT(result, "Select must succeed if the index scan gave a visible result.");

  TERRIER_ASSERT(index == *(reinterpret_cast<const index_oid_t *const>(
                              table_pr->AccessForceNotNull(delete_index_prm_[postgres::INDOID_COL_OID]))),
                 "index oid from pg_index did not match what was found by the index scan from the argument.");

  // Delete from pg_index table
  txn->StageDelete(db_oid_, postgres::INDEX_TABLE_OID, index_results[0]);
  result = indexes_->Delete(txn, index_results[0]);
  TERRIER_ASSERT(
      result,
      "Delete from pg_index should always succeed as write-write conflicts are detected during delete from pg_class");

  // Get the table oid
  table_oid = *(reinterpret_cast<const table_oid_t *const>(
      table_pr->AccessForceNotNull(delete_index_prm_[postgres::INDRELID_COL_OID])));

  // Delete from indexes_oid_index
  index_pr = index_oid_pr.InitializeRow(buffer);
  *(reinterpret_cast<index_oid_t *const>(index_pr->AccessForceNotNull(0))) = index;
  indexes_oid_index_->Delete(txn, *index_pr, index_results[0]);

  // Delete from indexes_table_index
  index_pr = index_table_pr.InitializeRow(buffer);
  *(reinterpret_cast<table_oid_t *const>(index_pr->AccessForceNotNull(0))) = table_oid;
  indexes_table_index_->Delete(txn, *index_pr, index_results[0]);

  // Everything succeeded from an MVCC standpoint, so register a deferred action for the GC to delete the index with txn
  // manager. See base function comment.
  txn->RegisterCommitAction(
      [=, garbage_collector{garbage_collector_}](transaction::DeferredActionManager *deferred_action_manager) {
        if (index_ptr->Type() == storage::index::IndexType::BWTREE) {
          garbage_collector->UnregisterIndexForGC(common::ManagedPointer(index_ptr));
        }
        // Unregistering from GC can happen immediately, but we have to double-defer freeing the actual objects
        deferred_action_manager->RegisterDeferredAction([=]() {
          deferred_action_manager->RegisterDeferredAction([=]() {
            delete schema_ptr;
            delete index_ptr;
          });
        });
      });

  delete[] buffer;
  return true;
}

bool DatabaseCatalog::SetTableSchemaPointer(const common::ManagedPointer<transaction::TransactionContext> txn,
                                            const table_oid_t oid, const Schema *const schema) {
  return SetClassPointer(txn, oid, schema, postgres::REL_SCHEMA_COL_OID);
}

bool DatabaseCatalog::SetIndexSchemaPointer(const common::ManagedPointer<transaction::TransactionContext> txn,
                                            const index_oid_t oid, const IndexSchema *const schema) {
  return SetClassPointer(txn, oid, schema, postgres::REL_SCHEMA_COL_OID);
}

template <typename ClassOid, typename Ptr>
bool DatabaseCatalog::SetClassPointer(const common::ManagedPointer<transaction::TransactionContext> txn,
                                      const ClassOid oid, const Ptr *const pointer, const col_oid_t class_col) {
  TERRIER_ASSERT((std::is_same<ClassOid, table_oid_t>::value &&
                  (std::is_same<Ptr, storage::SqlTable>::value || std::is_same<Ptr, catalog::Schema>::value)) ||
                     (std::is_same<ClassOid, index_oid_t>::value && (std::is_same<Ptr, storage::index::Index>::value ||
                                                                     std::is_same<Ptr, catalog::IndexSchema>::value)),
                 "OID type must correspond to the same object type (Table or index)");
  TERRIER_ASSERT(pointer != nullptr, "Why are you inserting nullptr here? That seems wrong.");
  const auto oid_pri = classes_oid_index_->GetProjectedRowInitializer();

  // Do not need to store the projection map because it is only a single column
  auto pr_init = classes_->InitializerForProjectedRow({class_col});
  TERRIER_ASSERT(pr_init.ProjectedRowSize() >= oid_pri.ProjectedRowSize(), "Buffer must allocated to fit largest PR");
  auto *const buffer = common::AllocationUtil::AllocateAligned(pr_init.ProjectedRowSize());
  auto *const key_pr = oid_pri.InitializeRow(buffer);

  // Find the entry using the index
  *(reinterpret_cast<ClassOid *>(key_pr->AccessForceNotNull(0))) = oid;
  std::vector<storage::TupleSlot> index_results;
  classes_oid_index_->ScanKey(*txn, *key_pr, &index_results);
  TERRIER_ASSERT(
      index_results.size() == 1,
      "Incorrect number of results from index scan. Expect 1 because it's a unique index. 0 implies that function was "
      "called with an oid that doesn't exist in the Catalog, which implies a programmer error. There's no reasonable "
      "code path for this to be called on an oid that isn't present.");

  auto &initializer =
      (class_col == catalog::postgres::REL_PTR_COL_OID) ? set_class_pointer_pri_ : set_class_schema_pri_;
  auto *update_redo = txn->StageWrite(db_oid_, postgres::CLASS_TABLE_OID, initializer);
  update_redo->SetTupleSlot(index_results[0]);
  auto *update_pr = update_redo->Delta();
  auto *const class_ptr_ptr = update_pr->AccessForceNotNull(0);
  *(reinterpret_cast<const Ptr **>(class_ptr_ptr)) = pointer;

  // Finish
  delete[] buffer;
  return classes_->Update(txn, update_redo);
}

bool DatabaseCatalog::SetIndexPointer(const common::ManagedPointer<transaction::TransactionContext> txn,
                                      const index_oid_t index, storage::index::Index *const index_ptr) {
  TERRIER_ASSERT(write_lock_.load() == txn->FinishTime(),
                 "Setting the object's pointer should only be done after successful DDL change request. i.e. this txn "
                 "should already have the lock.");
  if (index_ptr->Type() == storage::index::IndexType::BWTREE) {
    garbage_collector_->RegisterIndexForGC(common::ManagedPointer(index_ptr));
  }
  // This needs to be deferred because if any items were subsequently inserted into this index, they will have deferred
  // abort actions that will be above this action on the abort stack.  The defer ensures we execute after them.
  txn->RegisterAbortAction(
      [=, garbage_collector{garbage_collector_}](transaction::DeferredActionManager *deferred_action_manager) {
        if (index_ptr->Type() == storage::index::IndexType::BWTREE) {
          garbage_collector->UnregisterIndexForGC(common::ManagedPointer(index_ptr));
        }
        deferred_action_manager->RegisterDeferredAction([=]() { delete index_ptr; });
      });
  return SetClassPointer(txn, index, index_ptr, postgres::REL_PTR_COL_OID);
}

common::ManagedPointer<storage::index::Index> DatabaseCatalog::GetIndex(
    const common::ManagedPointer<transaction::TransactionContext> txn, index_oid_t index) {
  const auto ptr_pair = GetClassPtrKind(txn, static_cast<uint32_t>(index));
  if (ptr_pair.second != postgres::ClassKind::INDEX) {
    // User called GetTable with an OID for an object that doesn't have type REGULAR_TABLE
    return common::ManagedPointer<storage::index::Index>(nullptr);
  }
  return common::ManagedPointer(reinterpret_cast<storage::index::Index *>(ptr_pair.first));
}

index_oid_t DatabaseCatalog::GetIndexOid(const common::ManagedPointer<transaction::TransactionContext> txn,
                                         namespace_oid_t ns, const std::string &name) {
  const auto oid_pair = GetClassOidKind(txn, ns, name);
  if (oid_pair.first == NULL_OID || oid_pair.second != postgres::ClassKind::INDEX) {
    // User called GetIndexOid on an object that doesn't have type INDEX
    return INVALID_INDEX_OID;
  }
  return index_oid_t(oid_pair.first);
}

const IndexSchema &DatabaseCatalog::GetIndexSchema(const common::ManagedPointer<transaction::TransactionContext> txn,
                                                   index_oid_t index) {
  auto ptr_pair = GetClassSchemaPtrKind(txn, static_cast<uint32_t>(index));
  TERRIER_ASSERT(ptr_pair.first != nullptr, "Schema pointer shouldn't ever be NULL under current catalog semantics.");
  TERRIER_ASSERT(ptr_pair.second == postgres::ClassKind::INDEX, "Requested an index schema for a non-index");
  return *reinterpret_cast<IndexSchema *>(ptr_pair.first);
}

std::vector<std::pair<common::ManagedPointer<storage::index::Index>, const IndexSchema &>> DatabaseCatalog::GetIndexes(
    const common::ManagedPointer<transaction::TransactionContext> txn, table_oid_t table) {
  // Step 1: Get all index oids on table
  // Initialize PR for index scan
  auto indexes_oid_pri = indexes_table_index_->GetProjectedRowInitializer();

  // Do not need projection map when there is only one column
  TERRIER_ASSERT(get_class_object_and_schema_pri_.ProjectedRowSize() >= indexes_oid_pri.ProjectedRowSize() &&
                     get_class_object_and_schema_pri_.ProjectedRowSize() >= get_indexes_pri_.ProjectedRowSize() &&
                     get_class_object_and_schema_pri_.ProjectedRowSize() >=
                         classes_oid_index_->GetProjectedRowInitializer().ProjectedRowSize(),
                 "Buffer must be allocated to fit largest PR");
  auto *const buffer = common::AllocationUtil::AllocateAligned(get_class_object_and_schema_pri_.ProjectedRowSize());

  // Find all entries for the given table using the index
  auto *indexes_key_pr = indexes_oid_pri.InitializeRow(buffer);
  *(reinterpret_cast<table_oid_t *>(indexes_key_pr->AccessForceNotNull(0))) = table;
  std::vector<storage::TupleSlot> index_scan_results;
  indexes_table_index_->ScanKey(*txn, *indexes_key_pr, &index_scan_results);

  // If we found no indexes, return an empty list
  if (index_scan_results.empty()) {
    delete[] buffer;
    return {};
  }

  std::vector<index_oid_t> index_oids;
  index_oids.reserve(index_scan_results.size());
  auto *index_select_pr = get_indexes_pri_.InitializeRow(buffer);
  for (auto &slot : index_scan_results) {
    const auto result UNUSED_ATTRIBUTE = indexes_->Select(txn, slot, index_select_pr);
    TERRIER_ASSERT(result, "Index already verified visibility. This shouldn't fail.");
    index_oids.emplace_back(*(reinterpret_cast<index_oid_t *>(index_select_pr->AccessForceNotNull(0))));
  }

  // Step 2: Scan the pg_class oid index for all entries in pg_class
  // We do the index scans and table selects in separate loops to avoid having to initialize the pr each time
  index_scan_results.clear();
  auto *class_key_pr = classes_oid_index_->GetProjectedRowInitializer().InitializeRow(buffer);
  std::vector<storage::TupleSlot> class_tuple_slots;
  class_tuple_slots.reserve(index_oids.size());
  for (const auto &index_oid : index_oids) {
    // Find the entry using the index
    *(reinterpret_cast<uint32_t *>(class_key_pr->AccessForceNotNull(0))) = static_cast<uint32_t>(index_oid);
    classes_oid_index_->ScanKey(*txn, *class_key_pr, &index_scan_results);
    TERRIER_ASSERT(index_scan_results.size() == 1,
                   "Incorrect number of results from index scan. Expect 1 because it's a unique index. size() of 0 "
                   "implies an error in Catalog state because scanning pg_index returned the index oid, but it doesn't "
                   "exist in pg_class. Something broke.");
    class_tuple_slots.push_back(index_scan_results[0]);
    index_scan_results.clear();
  }
  TERRIER_ASSERT(class_tuple_slots.size() == index_oids.size(),
                 "We should have found an entry in pg_class for every index oid");

  // Step 3: Select all the objects from the tuple slots retrieved by step 2
  std::vector<std::pair<common::ManagedPointer<storage::index::Index>, const IndexSchema &>> index_objects;
  index_objects.reserve(class_tuple_slots.size());
  auto *class_select_pr = get_class_object_and_schema_pri_.InitializeRow(buffer);
  for (const auto &slot : class_tuple_slots) {
    bool result UNUSED_ATTRIBUTE = classes_->Select(txn, slot, class_select_pr);
    TERRIER_ASSERT(result, "Index already verified visibility. This shouldn't fail.");

    auto *index = *(reinterpret_cast<storage::index::Index *const *const>(
        class_select_pr->AccessForceNotNull(get_class_object_and_schema_prm_[catalog::postgres::REL_PTR_COL_OID])));
    TERRIER_ASSERT(index != nullptr,
                   "Catalog conventions say you should not find a nullptr for an object ptr in pg_class. Did you call "
                   "SetIndexPointer?");
    auto *schema = *(reinterpret_cast<catalog::IndexSchema *const *const>(
        class_select_pr->AccessForceNotNull(get_class_object_and_schema_prm_[catalog::postgres::REL_SCHEMA_COL_OID])));
    TERRIER_ASSERT(schema != nullptr,
                   "Catalog conventions say you should not find a nullptr for an schema ptr in pg_class");

    index_objects.emplace_back(common::ManagedPointer(index), *schema);
  }
  delete[] buffer;
  return index_objects;
}

void DatabaseCatalog::TearDown(const common::ManagedPointer<transaction::TransactionContext> txn) {
  std::vector<parser::AbstractExpression *> expressions;
  std::vector<Schema *> table_schemas;
  std::vector<storage::SqlTable *> tables;
  std::vector<IndexSchema *> index_schemas;
  std::vector<storage::index::Index *> indexes;
  std::vector<execution::functions::FunctionContext *> func_contexts;

  // pg_class (schemas & objects) [this is the largest projection]
  const std::vector<col_oid_t> pg_class_oids{postgres::RELKIND_COL_OID, postgres::REL_SCHEMA_COL_OID,
                                             postgres::REL_PTR_COL_OID};

  auto pci = classes_->InitializerForProjectedColumns(pg_class_oids, 100);
  auto pm = classes_->ProjectionMapForOids(pg_class_oids);

  byte *buffer = common::AllocationUtil::AllocateAligned(pci.ProjectedColumnsSize());
  auto pc = pci.Initialize(buffer);

  // Fetch pointers to the start each in the projected columns
  auto classes = reinterpret_cast<postgres::ClassKind *>(pc->ColumnStart(pm[postgres::RELKIND_COL_OID]));
  auto schemas = reinterpret_cast<void **>(pc->ColumnStart(pm[postgres::REL_SCHEMA_COL_OID]));
  auto objects = reinterpret_cast<void **>(pc->ColumnStart(pm[postgres::REL_PTR_COL_OID]));

  // Scan the table
  auto table_iter = classes_->begin();
  while (table_iter != classes_->end()) {
    classes_->Scan(txn, &table_iter, pc);
    for (uint i = 0; i < pc->NumTuples(); i++) {
      TERRIER_ASSERT(objects[i] != nullptr, "Pointer to objects in pg_class should not be nullptr");
      TERRIER_ASSERT(schemas[i] != nullptr, "Pointer to schemas in pg_class should not be nullptr");
      switch (classes[i]) {
        case postgres::ClassKind::REGULAR_TABLE:
          table_schemas.emplace_back(reinterpret_cast<Schema *>(schemas[i]));
          tables.emplace_back(reinterpret_cast<storage::SqlTable *>(objects[i]));
          break;
        case postgres::ClassKind::INDEX:
          index_schemas.emplace_back(reinterpret_cast<IndexSchema *>(schemas[i]));
          indexes.emplace_back(reinterpret_cast<storage::index::Index *>(objects[i]));
          break;
        default:
          throw std::runtime_error("Unimplemented destructor needed");
      }
    }
  }

  // pg_constraint (expressions)
  const std::vector<col_oid_t> pg_constraint_oids{postgres::CONBIN_COL_OID};
  pci = constraints_->InitializerForProjectedColumns(pg_constraint_oids, 100);
  pc = pci.Initialize(buffer);

  auto exprs = reinterpret_cast<parser::AbstractExpression **>(pc->ColumnStart(0));

  table_iter = constraints_->begin();
  while (table_iter != constraints_->end()) {
    constraints_->Scan(txn, &table_iter, pc);

    for (uint i = 0; i < pc->NumTuples(); i++) {
      expressions.emplace_back(exprs[i]);
    }
  }

  // pg_proc (func_contexts)
  const std::vector<col_oid_t> pg_proc_contexts{postgres::PRO_CTX_PTR_COL_OID};
  pci = procs_->InitializerForProjectedColumns(pg_proc_contexts, 100);
  pc = pci.Initialize(buffer);

  auto ctxts = reinterpret_cast<execution::functions::FunctionContext **>(pc->ColumnStart(0));

  table_iter = procs_->begin();
  while (table_iter != procs_->end()) {
    procs_->Scan(txn, &table_iter, pc);

    for (uint i = 0; i < pc->NumTuples(); i++) {
      if (ctxts[i] == nullptr) {
        continue;
      }
      func_contexts.emplace_back(ctxts[i]);
    }
  }

  auto dbc_nuke = [=, garbage_collector{garbage_collector_}, tables{std::move(tables)}, indexes{std::move(indexes)},
                   table_schemas{std::move(table_schemas)}, index_schemas{std::move(index_schemas)},
                   expressions{std::move(expressions)}, func_contexts{std::move(func_contexts)}]() {
    for (auto table : tables) delete table;

    for (auto index : indexes) {
      if (index->Type() == storage::index::IndexType::BWTREE) {
        garbage_collector->UnregisterIndexForGC(common::ManagedPointer(index));
      }
      delete index;
    }

    for (auto schema : table_schemas) delete schema;

    for (auto schema : index_schemas) delete schema;

    for (auto expr : expressions) delete expr;

    for (auto func_ctxt : func_contexts) delete func_ctxt;
  };

  // No new transactions can see these object but there may be deferred index
  // and other operation.  Therefore, we need to defer the deallocation on delete
  txn->RegisterCommitAction([=](transaction::DeferredActionManager *deferred_action_manager) {
    deferred_action_manager->RegisterDeferredAction(dbc_nuke);
  });

  delete[] buffer;
}

bool DatabaseCatalog::CreateIndexEntry(const common::ManagedPointer<transaction::TransactionContext> txn,
                                       const namespace_oid_t ns_oid, const table_oid_t table_oid,
                                       const index_oid_t index_oid, const std::string &name,
                                       const IndexSchema &schema) {
  // First, insert into pg_class
  auto *const class_insert_redo = txn->StageWrite(db_oid_, postgres::CLASS_TABLE_OID, pg_class_all_cols_pri_);
  auto *const class_insert_pr = class_insert_redo->Delta();

  // Write the index_oid into the PR
  auto index_oid_offset = pg_class_all_cols_prm_[postgres::RELOID_COL_OID];
  auto *index_oid_ptr = class_insert_pr->AccessForceNotNull(index_oid_offset);
  *(reinterpret_cast<index_oid_t *>(index_oid_ptr)) = index_oid;

  const auto name_varlen = storage::StorageUtil::CreateVarlen(name);

  // Write the name into the PR
  const auto name_offset = pg_class_all_cols_prm_[postgres::RELNAME_COL_OID];
  auto *const name_ptr = class_insert_pr->AccessForceNotNull(name_offset);
  *(reinterpret_cast<storage::VarlenEntry *>(name_ptr)) = name_varlen;

  // Write the ns_oid into the PR
  const auto ns_offset = pg_class_all_cols_prm_[postgres::RELNAMESPACE_COL_OID];
  auto *const ns_ptr = class_insert_pr->AccessForceNotNull(ns_offset);
  *(reinterpret_cast<namespace_oid_t *>(ns_ptr)) = ns_oid;

  // Write the kind into the PR
  const auto kind_offset = pg_class_all_cols_prm_[postgres::RELKIND_COL_OID];
  auto *const kind_ptr = class_insert_pr->AccessForceNotNull(kind_offset);
  *(reinterpret_cast<postgres::ClassKind *>(kind_ptr)) = postgres::ClassKind::INDEX;

  // Write the index_schema_ptr into the PR
  const auto index_schema_ptr_offset = pg_class_all_cols_prm_[postgres::REL_SCHEMA_COL_OID];
  auto *const index_schema_ptr_ptr = class_insert_pr->AccessForceNotNull(index_schema_ptr_offset);
  *(reinterpret_cast<IndexSchema **>(index_schema_ptr_ptr)) = nullptr;

  // Set next_col_oid to NULL because indexes don't need col_oid
  const auto next_col_oid_offset = pg_class_all_cols_prm_[postgres::REL_NEXTCOLOID_COL_OID];
  class_insert_pr->SetNull(next_col_oid_offset);

  // Set index_ptr to NULL because it gets set by execution layer after instantiation
  const auto index_ptr_offset = pg_class_all_cols_prm_[postgres::REL_PTR_COL_OID];
  class_insert_pr->SetNull(index_ptr_offset);

  // Insert into pg_class table
  const auto class_tuple_slot = classes_->Insert(txn, class_insert_redo);

  // Now we insert into indexes on pg_class
  // Get PR initializers allocate a buffer from the largest one
  const auto class_oid_index_init = classes_oid_index_->GetProjectedRowInitializer();
  const auto class_name_index_init = classes_name_index_->GetProjectedRowInitializer();
  const auto class_ns_index_init = classes_namespace_index_->GetProjectedRowInitializer();
  TERRIER_ASSERT((class_name_index_init.ProjectedRowSize() >= class_oid_index_init.ProjectedRowSize()) &&
                     (class_name_index_init.ProjectedRowSize() >= class_ns_index_init.ProjectedRowSize()),
                 "Index buffer must be allocated based on the largest PR initializer");
  auto *index_buffer = common::AllocationUtil::AllocateAligned(class_name_index_init.ProjectedRowSize());

  // Insert into oid_index
  auto *index_pr = class_oid_index_init.InitializeRow(index_buffer);
  *(reinterpret_cast<index_oid_t *>(index_pr->AccessForceNotNull(0))) = index_oid;
  if (!classes_oid_index_->InsertUnique(txn, *index_pr, class_tuple_slot)) {
    // There was an oid conflict and we need to abort.  Free the buffer and
    // return INVALID_TABLE_OID to indicate the database was not created.
    delete[] index_buffer;
    return false;
  }

  // Insert into name_index
  index_pr = class_name_index_init.InitializeRow(index_buffer);
  *(reinterpret_cast<storage::VarlenEntry *>(index_pr->AccessForceNotNull(0))) = name_varlen;
  *(reinterpret_cast<namespace_oid_t *>(index_pr->AccessForceNotNull(1))) = ns_oid;
  if (!classes_name_index_->InsertUnique(txn, *index_pr, class_tuple_slot)) {
    // There was a name conflict and we need to abort.  Free the buffer and
    // return INVALID_TABLE_OID to indicate the database was not created.
    delete[] index_buffer;
    return false;
  }

  // Insert into namespace_index
  index_pr = class_ns_index_init.InitializeRow(index_buffer);
  *(reinterpret_cast<namespace_oid_t *>(index_pr->AccessForceNotNull(0))) = ns_oid;
  const auto result UNUSED_ATTRIBUTE = classes_namespace_index_->Insert(txn, *index_pr, class_tuple_slot);
  TERRIER_ASSERT(result, "Insertion into non-unique namespace index failed.");

  // Next, insert index metadata into pg_index

  auto *const indexes_insert_redo = txn->StageWrite(db_oid_, postgres::INDEX_TABLE_OID, pg_index_all_cols_pri_);
  auto *const indexes_insert_pr = indexes_insert_redo->Delta();

  // Write the index_oid into the PR
  index_oid_offset = pg_index_all_cols_prm_[postgres::INDOID_COL_OID];
  index_oid_ptr = indexes_insert_pr->AccessForceNotNull(index_oid_offset);
  *(reinterpret_cast<index_oid_t *>(index_oid_ptr)) = index_oid;

  // Write the table_oid for the table the index is for into the PR
  const auto rel_oid_offset = pg_index_all_cols_prm_[postgres::INDRELID_COL_OID];
  auto *const rel_oid_ptr = indexes_insert_pr->AccessForceNotNull(rel_oid_offset);
  *(reinterpret_cast<table_oid_t *>(rel_oid_ptr)) = table_oid;

  // Write boolean values to PR
  *(reinterpret_cast<bool *>(indexes_insert_pr->AccessForceNotNull(
      pg_index_all_cols_prm_[postgres::INDISUNIQUE_COL_OID]))) = schema.is_unique_;
  *(reinterpret_cast<bool *>(indexes_insert_pr->AccessForceNotNull(
      pg_index_all_cols_prm_[postgres::INDISPRIMARY_COL_OID]))) = schema.is_primary_;
  *(reinterpret_cast<bool *>(indexes_insert_pr->AccessForceNotNull(
      pg_index_all_cols_prm_[postgres::INDISEXCLUSION_COL_OID]))) = schema.is_exclusion_;
  *(reinterpret_cast<bool *>(indexes_insert_pr->AccessForceNotNull(
      pg_index_all_cols_prm_[postgres::INDIMMEDIATE_COL_OID]))) = schema.is_immediate_;
  // TODO(Matt): these should actually be set later based on runtime information about the index. @yeshengm
  *(reinterpret_cast<bool *>(
      indexes_insert_pr->AccessForceNotNull(pg_index_all_cols_prm_[postgres::INDISVALID_COL_OID]))) = true;
  *(reinterpret_cast<bool *>(
      indexes_insert_pr->AccessForceNotNull(pg_index_all_cols_prm_[postgres::INDISREADY_COL_OID]))) = true;
  *(reinterpret_cast<bool *>(
      indexes_insert_pr->AccessForceNotNull(pg_index_all_cols_prm_[postgres::INDISLIVE_COL_OID]))) = true;
  *(reinterpret_cast<storage::index::IndexType *>(
      indexes_insert_pr->AccessForceNotNull(pg_index_all_cols_prm_[postgres::IND_TYPE_COL_OID]))) = schema.type_;

  // Insert into pg_index table
  const auto indexes_tuple_slot = indexes_->Insert(txn, indexes_insert_redo);

  // Now insert into the indexes on pg_index
  // Get PR initializers and allocate a buffer from the largest one
  const auto indexes_oid_index_init = indexes_oid_index_->GetProjectedRowInitializer();
  const auto indexes_table_index_init = indexes_table_index_->GetProjectedRowInitializer();
  TERRIER_ASSERT((class_name_index_init.ProjectedRowSize() >= indexes_oid_index_init.ProjectedRowSize()) &&
                     (class_name_index_init.ProjectedRowSize() > indexes_table_index_init.ProjectedRowSize()),
                 "Index buffer must be allocated based on the largest PR initializer");

  // Insert into indexes_oid_index
  index_pr = indexes_oid_index_init.InitializeRow(index_buffer);
  *(reinterpret_cast<index_oid_t *>(index_pr->AccessForceNotNull(0))) = index_oid;
  if (!indexes_oid_index_->InsertUnique(txn, *index_pr, indexes_tuple_slot)) {
    // There was an oid conflict and we need to abort.  Free the buffer and
    // return INVALID_TABLE_OID to indicate the database was not created.
    delete[] index_buffer;
    return false;
  }

  // Insert into (non-unique) indexes_table_index
  index_pr = indexes_table_index_init.InitializeRow(index_buffer);
  *(reinterpret_cast<table_oid_t *>(index_pr->AccessForceNotNull(0))) = table_oid;
  if (!indexes_table_index_->Insert(txn, *index_pr, indexes_tuple_slot)) {
    // There was duplicate value. Free the buffer and
    // return INVALID_TABLE_OID to indicate the database was not created.
    delete[] index_buffer;
    return false;
  }

  // Free the buffer, we are finally done
  delete[] index_buffer;

  // Write the col oids into a new Schema object
  indexkeycol_oid_t curr_col_oid(1);
  for (auto &col : schema.GetColumns()) {
    auto success = CreateColumn(txn, index_oid, curr_col_oid++, col);
    if (!success) return false;
  }

  std::vector<IndexSchema::Column> cols =
      GetColumns<IndexSchema::Column, index_oid_t, indexkeycol_oid_t>(txn, index_oid);
  auto *new_schema =
      new IndexSchema(cols, schema.Type(), schema.Unique(), schema.Primary(), schema.Exclusion(), schema.Immediate());
  txn->RegisterAbortAction([=]() { delete new_schema; });

  auto *const update_redo = txn->StageWrite(db_oid_, postgres::CLASS_TABLE_OID, set_class_schema_pri_);
  auto *const update_pr = update_redo->Delta();

  update_redo->SetTupleSlot(class_tuple_slot);
  *reinterpret_cast<IndexSchema **>(update_pr->AccessForceNotNull(0)) = new_schema;
  auto UNUSED_ATTRIBUTE res = classes_->Update(txn, update_redo);
  TERRIER_ASSERT(res, "Updating an uncommitted insert should not fail");

  return true;
}

type_oid_t DatabaseCatalog::GetTypeOidForType(type::TypeId type) { return type_oid_t(static_cast<uint8_t>(type)); }

void DatabaseCatalog::InsertType(const common::ManagedPointer<transaction::TransactionContext> txn, type_oid_t type_oid,
                                 const std::string &name, const namespace_oid_t namespace_oid, const int16_t len,
                                 bool by_val, const postgres::Type type_category) {
  // Stage the write into the table
  auto redo_record = txn->StageWrite(db_oid_, postgres::TYPE_TABLE_OID, pg_type_all_cols_pri_);
  auto *delta = redo_record->Delta();

  // Populate oid
  auto offset = pg_type_all_cols_prm_[postgres::TYPOID_COL_OID];
  *(reinterpret_cast<type_oid_t *>(delta->AccessForceNotNull(offset))) = type_oid;

  // Populate type name
  offset = pg_type_all_cols_prm_[postgres::TYPNAME_COL_OID];
  const auto name_varlen = storage::StorageUtil::CreateVarlen(name);

  *(reinterpret_cast<storage::VarlenEntry *>(delta->AccessForceNotNull(offset))) = name_varlen;

  // Populate namespace
  offset = pg_type_all_cols_prm_[postgres::TYPNAMESPACE_COL_OID];
  *(reinterpret_cast<namespace_oid_t *>(delta->AccessForceNotNull(offset))) = namespace_oid;

  // Populate len
  offset = pg_type_all_cols_prm_[postgres::TYPLEN_COL_OID];
  *(reinterpret_cast<int16_t *>(delta->AccessForceNotNull(offset))) = len;

  // Populate byval
  offset = pg_type_all_cols_prm_[postgres::TYPBYVAL_COL_OID];
  *(reinterpret_cast<bool *>(delta->AccessForceNotNull(offset))) = by_val;

  // Populate type
  offset = pg_type_all_cols_prm_[postgres::TYPTYPE_COL_OID];
  auto type = static_cast<uint8_t>(type_category);
  *(reinterpret_cast<uint8_t *>(delta->AccessForceNotNull(offset))) = type;

  // Insert into table
  auto tuple_slot = types_->Insert(txn, redo_record);

  // Allocate buffer of largest size needed
  TERRIER_ASSERT((types_name_index_->GetProjectedRowInitializer().ProjectedRowSize() >=
                  types_oid_index_->GetProjectedRowInitializer().ProjectedRowSize()) &&
                     (types_name_index_->GetProjectedRowInitializer().ProjectedRowSize() >=
                      types_namespace_index_->GetProjectedRowInitializer().ProjectedRowSize()),
                 "Buffer must be allocated for largest ProjectedRow size");
  byte *buffer =
      common::AllocationUtil::AllocateAligned(types_name_index_->GetProjectedRowInitializer().ProjectedRowSize());

  // Insert into oid index
  auto oid_index_delta = types_oid_index_->GetProjectedRowInitializer().InitializeRow(buffer);
  auto oid_index_offset = types_oid_index_->GetKeyOidToOffsetMap().at(catalog::indexkeycol_oid_t(1));
  *(reinterpret_cast<uint32_t *>(oid_index_delta->AccessForceNotNull(oid_index_offset))) =
      static_cast<uint32_t>(type_oid);
  auto result UNUSED_ATTRIBUTE = types_oid_index_->InsertUnique(txn, *oid_index_delta, tuple_slot);
  TERRIER_ASSERT(result, "Insert into type oid index should always succeed");

  // Insert into (namespace_oid, name) index
  auto name_index_delta = types_name_index_->GetProjectedRowInitializer().InitializeRow(buffer);
  // Populate namespace
  auto name_index_offset = types_name_index_->GetKeyOidToOffsetMap().at(catalog::indexkeycol_oid_t(1));
  *(reinterpret_cast<uint32_t *>(name_index_delta->AccessForceNotNull(name_index_offset))) =
      static_cast<uint32_t>(namespace_oid);
  // Populate type name
  name_index_offset = types_name_index_->GetKeyOidToOffsetMap().at(catalog::indexkeycol_oid_t(2));
  *(reinterpret_cast<storage::VarlenEntry *>(name_index_delta->AccessForceNotNull(name_index_offset))) = name_varlen;
  result = types_name_index_->InsertUnique(txn, *name_index_delta, tuple_slot);
  TERRIER_ASSERT(result, "Insert into type name index should always succeed");

  // Insert into (non-unique) namespace oid index
  auto namespace_index_delta = types_namespace_index_->GetProjectedRowInitializer().InitializeRow(buffer);
  auto namespace_index_offset = types_namespace_index_->GetKeyOidToOffsetMap().at(catalog::indexkeycol_oid_t(1));
  *(reinterpret_cast<uint32_t *>(namespace_index_delta->AccessForceNotNull(namespace_index_offset))) =
      static_cast<uint32_t>(namespace_oid);
  result = types_namespace_index_->Insert(txn, *name_index_delta, tuple_slot);
  TERRIER_ASSERT(result, "Insert into type namespace index should always succeed");

  delete[] buffer;
}

void DatabaseCatalog::InsertType(const common::ManagedPointer<transaction::TransactionContext> txn,
                                 type::TypeId internal_type, const std::string &name,
                                 const namespace_oid_t namespace_oid, const int16_t len, bool by_val,
                                 const postgres::Type type_category) {
  auto type_oid = GetTypeOidForType(internal_type);
  InsertType(txn, type_oid, name, namespace_oid, len, by_val, type_category);
}

void DatabaseCatalog::BootstrapTypes(const common::ManagedPointer<transaction::TransactionContext> txn) {
  InsertType(txn, type::TypeId::INVALID, "invalid", postgres::NAMESPACE_CATALOG_NAMESPACE_OID, 1, true,
             postgres::Type::BASE);

  InsertType(txn, type::TypeId::BOOLEAN, "boolean", postgres::NAMESPACE_CATALOG_NAMESPACE_OID, sizeof(bool), true,
             postgres::Type::BASE);

  InsertType(txn, type::TypeId::TINYINT, "tinyint", postgres::NAMESPACE_CATALOG_NAMESPACE_OID, sizeof(int8_t), true,
             postgres::Type::BASE);

  InsertType(txn, type::TypeId::SMALLINT, "smallint", postgres::NAMESPACE_CATALOG_NAMESPACE_OID, sizeof(int16_t), true,
             postgres::Type::BASE);

  InsertType(txn, type::TypeId::INTEGER, "integer", postgres::NAMESPACE_CATALOG_NAMESPACE_OID, sizeof(int32_t), true,
             postgres::Type::BASE);

  InsertType(txn, type::TypeId::BIGINT, "bigint", postgres::NAMESPACE_CATALOG_NAMESPACE_OID, sizeof(int64_t), true,
             postgres::Type::BASE);

  InsertType(txn, type::TypeId::DECIMAL, "decimal", postgres::NAMESPACE_CATALOG_NAMESPACE_OID, sizeof(double), true,
             postgres::Type::BASE);

  InsertType(txn, type::TypeId::TIMESTAMP, "timestamp", postgres::NAMESPACE_CATALOG_NAMESPACE_OID,
             sizeof(type::timestamp_t), true, postgres::Type::BASE);

  InsertType(txn, type::TypeId::DATE, "date", postgres::NAMESPACE_CATALOG_NAMESPACE_OID, sizeof(type::date_t), true,
             postgres::Type::BASE);

  InsertType(txn, type::TypeId::VARCHAR, "varchar", postgres::NAMESPACE_CATALOG_NAMESPACE_OID, -1, false,
             postgres::Type::BASE);

  InsertType(txn, type::TypeId::VARBINARY, "varbinary", postgres::NAMESPACE_CATALOG_NAMESPACE_OID, -1, false,
             postgres::Type::BASE);

  InsertType(txn, postgres::VAR_ARRAY_OID, "var_array", postgres::NAMESPACE_CATALOG_NAMESPACE_OID, -1, false,
             postgres::Type::COMPOSITE);
}

void DatabaseCatalog::BootstrapLanguages(const common::ManagedPointer<transaction::TransactionContext> txn) {
  CreateLanguage(txn, "plpgsql", postgres::PLPGSQL_LANGUAGE_OID);
  CreateLanguage(txn, "internal", postgres::INTERNAL_LANGUAGE_OID);
}

void DatabaseCatalog::BootstrapProcs(const common::ManagedPointer<transaction::TransactionContext> txn) {
  auto dec_type = GetTypeOidForType(type::TypeId::DECIMAL);
  auto int_type = GetTypeOidForType(type::TypeId::INTEGER);

  // Exp
  CreateProcedure(txn, postgres::EXP_PRO_OID, "exp", postgres::INTERNAL_LANGUAGE_OID,
                  postgres::NAMESPACE_DEFAULT_NAMESPACE_OID, {"num"}, {dec_type}, {dec_type}, {}, dec_type, "", true);
  // ATan2
  CreateProcedure(txn, postgres::ATAN2_PRO_OID, "atan2", postgres::INTERNAL_LANGUAGE_OID,
                  postgres::NAMESPACE_DEFAULT_NAMESPACE_OID, {"y", "x"}, {dec_type, dec_type}, {dec_type, dec_type}, {},
                  dec_type, "", true);
  // Abs
  CreateProcedure(txn, postgres::ABS_REAL_PRO_OID, "abs", postgres::INTERNAL_LANGUAGE_OID,
                  postgres::NAMESPACE_DEFAULT_NAMESPACE_OID, {"y"}, {dec_type}, {dec_type}, {}, dec_type, "", true);
  // Abs
  CreateProcedure(txn, postgres::ABS_INT_PRO_OID, "abs", postgres::INTERNAL_LANGUAGE_OID,
                  postgres::NAMESPACE_DEFAULT_NAMESPACE_OID, {"y"}, {int_type}, {int_type}, {}, int_type, "", true);
<<<<<<< HEAD

  // mod
  CreateProcedure(txn, postgres::MOD_PRO_OID, "mod", postgres::INTERNAL_LANGUAGE_OID,
                  postgres::NAMESPACE_DEFAULT_NAMESPACE_OID, {"y", "x"}, {dec_type, dec_type}, {dec_type, dec_type}, {},
                  dec_type, "", true);

  // mod
  CreateProcedure(txn, postgres::INTMOD_PRO_OID, "mod", postgres::INTERNAL_LANGUAGE_OID,
                  postgres::NAMESPACE_DEFAULT_NAMESPACE_OID, {"y", "x"}, {int_type, int_type}, {int_type, int_type}, {},
                  int_type, "", true);

  // round2
  CreateProcedure(txn, postgres::ROUND2_PRO_OID, "round", postgres::INTERNAL_LANGUAGE_OID,
                  postgres::NAMESPACE_DEFAULT_NAMESPACE_OID, {"y", "x"}, {dec_type, int_type}, {dec_type, int_type}, {},
                  dec_type, "", true);

  // pow
  CreateProcedure(txn, postgres::POW_PRO_OID, "pow", postgres::INTERNAL_LANGUAGE_OID,
                  postgres::NAMESPACE_DEFAULT_NAMESPACE_OID, {"y", "x"}, {dec_type, dec_type}, {dec_type, dec_type}, {},
                  dec_type, "", true);
=======
>>>>>>> a1ba1fa6

#define BOOTSTRAP_TRIG_FN(str_name, pro_oid, builtin)                                                                 \
  CreateProcedure(txn, pro_oid, str_name, postgres::INTERNAL_LANGUAGE_OID, postgres::NAMESPACE_DEFAULT_NAMESPACE_OID, \
                  {"theta"}, {dec_type}, {dec_type}, {}, dec_type, "", true);

  // ACos
  BOOTSTRAP_TRIG_FN("acos", postgres::ACOS_PRO_OID, execution::ast::Builtin::ACos)

  // ASin
  BOOTSTRAP_TRIG_FN("asin", postgres::ASIN_PRO_OID, execution::ast::Builtin::ASin)

  // ATan
  BOOTSTRAP_TRIG_FN("atan", postgres::ATAN_PRO_OID, execution::ast::Builtin::ATan)

  // cos
  BOOTSTRAP_TRIG_FN("cos", postgres::COS_PRO_OID, execution::ast::Builtin::Cos)

  // sin
  BOOTSTRAP_TRIG_FN("sin", postgres::SIN_PRO_OID, execution::ast::Builtin::Sin)

  // tan
  BOOTSTRAP_TRIG_FN("tan", postgres::TAN_PRO_OID, execution::ast::Builtin::Tan)

  // cosh
  BOOTSTRAP_TRIG_FN("cosh", postgres::COSH_PRO_OID, execution::ast::Builtin::Cosh)

  // sinh
  BOOTSTRAP_TRIG_FN("sinh", postgres::SINH_PRO_OID, execution::ast::Builtin::Sinh)

  // tanh
  BOOTSTRAP_TRIG_FN("tanh", postgres::TANH_PRO_OID, execution::ast::Builtin::Tanh)

  // cot
  BOOTSTRAP_TRIG_FN("cot", postgres::COT_PRO_OID, execution::ast::Builtin::Cot)

  // ceil
  BOOTSTRAP_TRIG_FN("ceil", postgres::CEIL_PRO_OID, execution::ast::Builtin::Ceil)

  // floor
  BOOTSTRAP_TRIG_FN("floor", postgres::FLOOR_PRO_OID, execution::ast::Builtin::Floor)

  // truncate
  BOOTSTRAP_TRIG_FN("truncate", postgres::TRUNCATE_PRO_OID, execution::ast::Builtin::Truncate)

  // log10
  BOOTSTRAP_TRIG_FN("log10", postgres::LOG10_PRO_OID, execution::ast::Builtin::Log10)

  // log2
  BOOTSTRAP_TRIG_FN("log2", postgres::LOG2_PRO_OID, execution::ast::Builtin::Log2)

  // sqrt
  BOOTSTRAP_TRIG_FN("sqrt", postgres::SQRT_PRO_OID, execution::ast::Builtin::Sqrt)

  // cbrt
  BOOTSTRAP_TRIG_FN("cbrt", postgres::CBRT_PRO_OID, execution::ast::Builtin::Cbrt)

  // round
  BOOTSTRAP_TRIG_FN("round", postgres::ROUND_PRO_OID, execution::ast::Builtin::Round)

#undef BOOTSTRAP_TRIG_FN

  auto str_type = GetTypeOidForType(type::TypeId::VARCHAR);
  auto real_type = GetTypeOidForType(type::TypeId::DECIMAL);
  auto date_type = GetTypeOidForType(type::TypeId::DATE);
  auto bool_type = GetTypeOidForType(type::TypeId::BOOLEAN);

  CreateProcedure(
      txn, postgres::NP_RUNNERS_EMIT_INT_PRO_OID, "nprunnersemitint", postgres::INTERNAL_LANGUAGE_OID,
      postgres::NAMESPACE_DEFAULT_NAMESPACE_OID, {"num_tuples", "num_cols", "num_int_cols", "num_real_cols"},
      {int_type, int_type, int_type, int_type}, {int_type, int_type, int_type, int_type},
      {postgres::ProArgModes::IN, postgres::ProArgModes::IN, postgres::ProArgModes::IN, postgres::ProArgModes::IN},
      int_type, "", false);

  CreateProcedure(
      txn, postgres::NP_RUNNERS_EMIT_REAL_PRO_OID, "nprunnersemitreal", postgres::INTERNAL_LANGUAGE_OID,
      postgres::NAMESPACE_DEFAULT_NAMESPACE_OID, {"num_tuples", "num_cols", "num_int_cols", "num_real_cols"},
      {int_type, int_type, int_type, int_type}, {int_type, int_type, int_type, int_type},
      {postgres::ProArgModes::IN, postgres::ProArgModes::IN, postgres::ProArgModes::IN, postgres::ProArgModes::IN},
      real_type, "", false);

  CreateProcedure(txn, postgres::NP_RUNNERS_DUMMY_INT_PRO_OID, "nprunnersdummyint", postgres::INTERNAL_LANGUAGE_OID,
                  postgres::NAMESPACE_DEFAULT_NAMESPACE_OID, {}, {}, {}, {}, int_type, "", false);

  CreateProcedure(txn, postgres::NP_RUNNERS_DUMMY_REAL_PRO_OID, "nprunnersdummyreal", postgres::INTERNAL_LANGUAGE_OID,
                  postgres::NAMESPACE_DEFAULT_NAMESPACE_OID, {}, {}, {}, {}, real_type, "", false);

  // ascii
  CreateProcedure(txn, postgres::ASCII_PRO_OID, "ascii", postgres::INTERNAL_LANGUAGE_OID,
                  postgres::NAMESPACE_DEFAULT_NAMESPACE_OID, {"str"}, {str_type}, {str_type}, {}, int_type, "", true);

  // Chr
  CreateProcedure(txn, postgres::CHR_PRO_OID, "chr", postgres::INTERNAL_LANGUAGE_OID,
                  postgres::NAMESPACE_DEFAULT_NAMESPACE_OID, {"num"}, {int_type}, {int_type}, {}, str_type, "", true);
  // CharLength
  CreateProcedure(txn, postgres::CHARLENGTH_PRO_OID, "char_length", postgres::INTERNAL_LANGUAGE_OID,
                  postgres::NAMESPACE_DEFAULT_NAMESPACE_OID, {"str"}, {str_type}, {str_type}, {}, int_type, "", true);

  // lower
  CreateProcedure(txn, postgres::LOWER_PRO_OID, "lower", postgres::INTERNAL_LANGUAGE_OID,
                  postgres::NAMESPACE_DEFAULT_NAMESPACE_OID, {"str"}, {str_type}, {str_type}, {}, str_type, "", true);

  // upper
  CreateProcedure(txn, postgres::UPPER_PRO_OID, "upper", postgres::INTERNAL_LANGUAGE_OID,
                  postgres::NAMESPACE_DEFAULT_NAMESPACE_OID, {"str"}, {str_type}, {str_type}, {}, str_type, "", true);

<<<<<<< HEAD
  // md5
  CreateProcedure(txn, postgres::MD5_PRO_OID, "md5", postgres::INTERNAL_LANGUAGE_OID,
                  postgres::NAMESPACE_DEFAULT_NAMESPACE_OID, {"str"}, {str_type}, {str_type}, {}, str_type, "", true);

  // initCap
  CreateProcedure(txn, postgres::INITCAP_PRO_OID, "initcap", postgres::INTERNAL_LANGUAGE_OID,
                  postgres::NAMESPACE_DEFAULT_NAMESPACE_OID, {"str"}, {str_type}, {str_type}, {}, str_type, "", true);

=======
>>>>>>> a1ba1fa6
  // version
  CreateProcedure(txn, postgres::VERSION_PRO_OID, "version", postgres::INTERNAL_LANGUAGE_OID,
                  postgres::NAMESPACE_DEFAULT_NAMESPACE_OID, {}, {}, {}, {}, str_type, "", false);

<<<<<<< HEAD
  // split part
  CreateProcedure(txn, postgres::SPLIT_PART_PRO_OID, "split_part", postgres::INTERNAL_LANGUAGE_OID,
                  postgres::NAMESPACE_DEFAULT_NAMESPACE_OID, {"str", "delim", "field"}, {str_type, str_type, int_type},
                  {str_type, str_type, int_type}, {}, str_type, "", true);

  // length
  CreateProcedure(txn, postgres::LENGTH_PRO_OID, "length", postgres::INTERNAL_LANGUAGE_OID,
                  postgres::NAMESPACE_DEFAULT_NAMESPACE_OID, {"str"}, {str_type}, {str_type}, {}, int_type, "", true);

=======
>>>>>>> a1ba1fa6
  // starts_with
  CreateProcedure(txn, postgres::STARTSWITH_PRO_OID, "starts_with", postgres::INTERNAL_LANGUAGE_OID,
                  postgres::NAMESPACE_DEFAULT_NAMESPACE_OID, {"str", "start"}, {str_type, str_type},
                  {str_type, str_type}, {}, bool_type, "", true);

  // substr
  CreateProcedure(txn, postgres::SUBSTR_PRO_OID, "substr", postgres::INTERNAL_LANGUAGE_OID,
                  postgres::NAMESPACE_DEFAULT_NAMESPACE_OID, {"str", "pos", "len"}, {str_type, int_type, int_type},
                  {str_type, int_type, int_type}, {}, str_type, "", true);

  // reverse
  CreateProcedure(txn, postgres::REVERSE_PRO_OID, "reverse", postgres::INTERNAL_LANGUAGE_OID,
                  postgres::NAMESPACE_DEFAULT_NAMESPACE_OID, {"str"}, {str_type}, {str_type}, {}, str_type, "", true);
  // left
  CreateProcedure(txn, postgres::LEFT_PRO_OID, "left", postgres::INTERNAL_LANGUAGE_OID,
                  postgres::NAMESPACE_DEFAULT_NAMESPACE_OID, {"str", "int"}, {str_type, int_type}, {str_type, int_type},
                  {}, str_type, "", true);
  // right
  CreateProcedure(txn, postgres::RIGHT_PRO_OID, "right", postgres::INTERNAL_LANGUAGE_OID,
                  postgres::NAMESPACE_DEFAULT_NAMESPACE_OID, {"str", "int"}, {str_type, int_type}, {str_type, int_type},
                  {}, str_type, "", true);
  // repeat
  CreateProcedure(txn, postgres::REPEAT_PRO_OID, "repeat", postgres::INTERNAL_LANGUAGE_OID,
                  postgres::NAMESPACE_DEFAULT_NAMESPACE_OID, {"str", "int"}, {str_type, int_type}, {str_type, int_type},
                  {}, str_type, "", true);

  // trim
  CreateProcedure(txn, postgres::TRIM_PRO_OID, "btrim", postgres::INTERNAL_LANGUAGE_OID,
                  postgres::NAMESPACE_DEFAULT_NAMESPACE_OID, {"str"}, {str_type}, {str_type}, {}, str_type, "", true);

  // trim
  CreateProcedure(txn, postgres::TRIM2_PRO_OID, "btrim", postgres::INTERNAL_LANGUAGE_OID,
                  postgres::NAMESPACE_DEFAULT_NAMESPACE_OID, {"str", "str"}, {str_type, str_type}, {str_type, str_type},
                  {}, str_type, "", true);

  // date_part
  CreateProcedure(txn, postgres::DATE_PART_PRO_OID, "date_part", postgres::INTERNAL_LANGUAGE_OID,
                  postgres::NAMESPACE_DEFAULT_NAMESPACE_OID, {"date, date_part_type"}, {date_type, int_type},
                  {date_type, int_type}, {}, int_type, "", false);

  // position
  CreateProcedure(txn, postgres::POSITION_PRO_OID, "position", postgres::INTERNAL_LANGUAGE_OID,
                  postgres::NAMESPACE_DEFAULT_NAMESPACE_OID, {"str1", "str2"}, {str_type, str_type},
                  {str_type, str_type}, {}, int_type, "", true);

  BootstrapProcContexts(txn);
}

void DatabaseCatalog::BootstrapProcContexts(const common::ManagedPointer<transaction::TransactionContext> txn) {
  auto func_context = new execution::functions::FunctionContext(
      "atan2", type::TypeId::DECIMAL, {type::TypeId::DECIMAL, type::TypeId::DECIMAL}, execution::ast::Builtin::ATan2);
  txn->RegisterAbortAction([=]() { delete func_context; });
  SetProcCtxPtr(txn, postgres::ATAN2_PRO_OID, func_context);

  func_context = new execution::functions::FunctionContext("abs", type::TypeId::DECIMAL, {type::TypeId::DECIMAL},
                                                           execution::ast::Builtin::Abs);
  SetProcCtxPtr(txn, postgres::ABS_REAL_PRO_OID, func_context);
  txn->RegisterAbortAction([=]() { delete func_context; });

  func_context = new execution::functions::FunctionContext("abs", type::TypeId::INTEGER, {type::TypeId::INTEGER},
                                                           execution::ast::Builtin::Abs);
  SetProcCtxPtr(txn, postgres::ABS_INT_PRO_OID, func_context);
  txn->RegisterAbortAction([=]() { delete func_context; });

#define BOOTSTRAP_TRIG_FN(str_name, pro_oid, builtin)                                                               \
  func_context =                                                                                                    \
      new execution::functions::FunctionContext(str_name, type::TypeId::DECIMAL, {type::TypeId::DECIMAL}, builtin); \
  SetProcCtxPtr(txn, pro_oid, func_context);                                                                        \
  txn->RegisterAbortAction([=]() { delete func_context; });

  // ACos
  BOOTSTRAP_TRIG_FN("acos", postgres::ACOS_PRO_OID, execution::ast::Builtin::ACos)

  // ASin
  BOOTSTRAP_TRIG_FN("asin", postgres::ASIN_PRO_OID, execution::ast::Builtin::ASin)

  // ATan
  BOOTSTRAP_TRIG_FN("atan", postgres::ATAN_PRO_OID, execution::ast::Builtin::ATan)

  // cos
  BOOTSTRAP_TRIG_FN("cos", postgres::COS_PRO_OID, execution::ast::Builtin::Cos)

  // sin
  BOOTSTRAP_TRIG_FN("sin", postgres::SIN_PRO_OID, execution::ast::Builtin::Sin)

  // tan
  BOOTSTRAP_TRIG_FN("tan", postgres::TAN_PRO_OID, execution::ast::Builtin::Tan)

  // cosh
  BOOTSTRAP_TRIG_FN("cosh", postgres::COSH_PRO_OID, execution::ast::Builtin::Cosh)

  // sinh
  BOOTSTRAP_TRIG_FN("sinh", postgres::SINH_PRO_OID, execution::ast::Builtin::Sinh)

  // tanh
  BOOTSTRAP_TRIG_FN("tanh", postgres::TANH_PRO_OID, execution::ast::Builtin::Tanh)

  // cot
  BOOTSTRAP_TRIG_FN("cot", postgres::COT_PRO_OID, execution::ast::Builtin::Cot)

  // ceil
  BOOTSTRAP_TRIG_FN("ceil", postgres::CEIL_PRO_OID, execution::ast::Builtin::Ceil)

  // floor
  BOOTSTRAP_TRIG_FN("floor", postgres::FLOOR_PRO_OID, execution::ast::Builtin::Floor)

  // truncate
  BOOTSTRAP_TRIG_FN("truncate", postgres::TRUNCATE_PRO_OID, execution::ast::Builtin::Truncate)

  // log10
  BOOTSTRAP_TRIG_FN("log10", postgres::LOG10_PRO_OID, execution::ast::Builtin::Log10)

  // log2
  BOOTSTRAP_TRIG_FN("log2", postgres::LOG2_PRO_OID, execution::ast::Builtin::Log2)

  // sqrt
  BOOTSTRAP_TRIG_FN("sqrt", postgres::SQRT_PRO_OID, execution::ast::Builtin::Sqrt)

  // cbrt
  BOOTSTRAP_TRIG_FN("cbrt", postgres::CBRT_PRO_OID, execution::ast::Builtin::Cbrt)

  // round
  BOOTSTRAP_TRIG_FN("round", postgres::ROUND_PRO_OID, execution::ast::Builtin::Round)

#undef BOOTSTRAP_TRIG_FN

  // round2
  func_context = new execution::functions::FunctionContext(
      "round", type::TypeId::DECIMAL, {type::TypeId::DECIMAL, type::TypeId::INTEGER}, execution::ast::Builtin::Round2);
  SetProcCtxPtr(txn, postgres::ROUND2_PRO_OID, func_context);
  txn->RegisterAbortAction([=]() { delete func_context; });

  func_context = new execution::functions::FunctionContext("exp", type::TypeId::DECIMAL, {type::TypeId::DECIMAL},
                                                           execution::ast::Builtin::Exp, true);
  SetProcCtxPtr(txn, postgres::EXP_PRO_OID, func_context);
  txn->RegisterAbortAction([=]() { delete func_context; });

  // ascii
  func_context = new execution::functions::FunctionContext("ascii", type::TypeId::INTEGER, {type::TypeId::VARCHAR},
                                                           execution::ast::Builtin::ASCII, true);
  SetProcCtxPtr(txn, postgres::ASCII_PRO_OID, func_context);
  txn->RegisterAbortAction([=]() { delete func_context; });

  // lower
  func_context = new execution::functions::FunctionContext("lower", type::TypeId::VARCHAR, {type::TypeId::VARCHAR},
                                                           execution::ast::Builtin::Lower, true);
  SetProcCtxPtr(txn, postgres::LOWER_PRO_OID, func_context);

  txn->RegisterAbortAction([=]() { delete func_context; });

  // md5
  func_context = new execution::functions::FunctionContext("md5", type::TypeId::VARCHAR, {type::TypeId::VARCHAR},
                                                           execution::ast::Builtin::Md5, true);
  SetProcCtxPtr(txn, postgres::MD5_PRO_OID, func_context);
  txn->RegisterAbortAction([=]() { delete func_context; });

  // initcap
  func_context = new execution::functions::FunctionContext("initcap", type::TypeId::VARCHAR, {type::TypeId::VARCHAR},
                                                           execution::ast::Builtin::InitCap, true);
  SetProcCtxPtr(txn, postgres::INITCAP_PRO_OID, func_context);
  txn->RegisterAbortAction([=]() { delete func_context; });

  // pow
  func_context = new execution::functions::FunctionContext("pow", type::TypeId::DECIMAL, {type::TypeId::DECIMAL},
                                                           execution::ast::Builtin::Pow);
  SetProcCtxPtr(txn, postgres::POW_PRO_OID, func_context);
  txn->RegisterAbortAction([=]() { delete func_context; });

  // split part
  func_context = new execution::functions::FunctionContext(
      "split_part", type::TypeId::VARCHAR, {type::TypeId::VARCHAR, type::TypeId::VARCHAR, type::TypeId::INTEGER},
      execution::ast::Builtin::SplitPart, true);
  SetProcCtxPtr(txn, postgres::SPLIT_PART_PRO_OID, func_context);
  txn->RegisterAbortAction([=]() { delete func_context; });

  func_context = new execution::functions::FunctionContext("chr", type::TypeId::VARCHAR, {type::TypeId::INTEGER},
                                                           execution::ast::Builtin::Chr, true);
  SetProcCtxPtr(txn, postgres::CHR_PRO_OID, func_context);
  txn->RegisterAbortAction([=]() { delete func_context; });

  func_context = new execution::functions::FunctionContext(
      "char_length", type::TypeId::INTEGER, {type::TypeId::VARCHAR}, execution::ast::Builtin::CharLength, true);
  SetProcCtxPtr(txn, postgres::CHARLENGTH_PRO_OID, func_context);
  txn->RegisterAbortAction([=]() { delete func_context; });

  func_context = new execution::functions::FunctionContext("position", type::TypeId::INTEGER,
                                                           {type::TypeId::VARCHAR, type::TypeId::VARCHAR},
                                                           execution::ast::Builtin::Position, true);
  SetProcCtxPtr(txn, postgres::POSITION_PRO_OID, func_context);
  txn->RegisterAbortAction([=]() { delete func_context; });

  // length
  func_context = new execution::functions::FunctionContext("length", type::TypeId::INTEGER, {type::TypeId::VARCHAR},
                                                           execution::ast::Builtin::Length, true);
  SetProcCtxPtr(txn, postgres::LENGTH_PRO_OID, func_context);
  txn->RegisterAbortAction([=]() { delete func_context; });

  func_context = new execution::functions::FunctionContext("upper", type::TypeId::VARCHAR, {type::TypeId::VARCHAR},
                                                           execution::ast::Builtin::Upper, true);
  SetProcCtxPtr(txn, postgres::UPPER_PRO_OID, func_context);
  txn->RegisterAbortAction([=]() { delete func_context; });

  func_context = new execution::functions::FunctionContext("upper", type::TypeId::VARCHAR, {type::TypeId::VARCHAR},
                                                           execution::ast::Builtin::Upper, true);
  SetProcCtxPtr(txn, postgres::UPPER_PRO_OID, func_context);
  txn->RegisterAbortAction([=]() { delete func_context; });

  func_context = new execution::functions::FunctionContext("version", type::TypeId::VARCHAR, {},
                                                           execution::ast::Builtin::Version, true);
  SetProcCtxPtr(txn, postgres::VERSION_PRO_OID, func_context);
  txn->RegisterAbortAction([=]() { delete func_context; });

  func_context = new execution::functions::FunctionContext("starts_with", type::TypeId::BOOLEAN,
                                                           {type::TypeId::VARCHAR, type::TypeId::VARCHAR},
                                                           execution::ast::Builtin::StartsWith, true);
  SetProcCtxPtr(txn, postgres::STARTSWITH_PRO_OID, func_context);
  txn->RegisterAbortAction([=]() { delete func_context; });

  func_context = new execution::functions::FunctionContext(
      "substr", type::TypeId::VARCHAR, {type::TypeId::VARCHAR, type::TypeId::INTEGER, type::TypeId::INTEGER},
      execution::ast::Builtin::Substring, true);
  SetProcCtxPtr(txn, postgres::SUBSTR_PRO_OID, func_context);
  txn->RegisterAbortAction([=]() { delete func_context; });

  func_context = new execution::functions::FunctionContext("reverse", type::TypeId::VARCHAR, {type::TypeId::VARCHAR},
                                                           execution::ast::Builtin::Reverse, true);
  SetProcCtxPtr(txn, postgres::REVERSE_PRO_OID, func_context);
  txn->RegisterAbortAction([=]() { delete func_context; });

  func_context = new execution::functions::FunctionContext("left", type::TypeId::VARCHAR,
                                                           {type::TypeId::VARCHAR, type::TypeId::INTEGER},
                                                           execution::ast::Builtin::Left, true);
  SetProcCtxPtr(txn, postgres::LEFT_PRO_OID, func_context);
  txn->RegisterAbortAction([=]() { delete func_context; });

  func_context = new execution::functions::FunctionContext("right", type::TypeId::VARCHAR,
                                                           {type::TypeId::VARCHAR, type::TypeId::INTEGER},
                                                           execution::ast::Builtin::Right, true);
  SetProcCtxPtr(txn, postgres::RIGHT_PRO_OID, func_context);
  txn->RegisterAbortAction([=]() { delete func_context; });

  func_context = new execution::functions::FunctionContext("repeat", type::TypeId::VARCHAR,
                                                           {type::TypeId::VARCHAR, type::TypeId::INTEGER},
                                                           execution::ast::Builtin::Repeat, true);
  SetProcCtxPtr(txn, postgres::REPEAT_PRO_OID, func_context);
  txn->RegisterAbortAction([=]() { delete func_context; });

  func_context = new execution::functions::FunctionContext("btrim", type::TypeId::VARCHAR,
                                                           {type::TypeId::VARCHAR, type::TypeId::VARCHAR},
                                                           execution::ast::Builtin::Trim, true);
  SetProcCtxPtr(txn, postgres::TRIM_PRO_OID, func_context);
  txn->RegisterAbortAction([=]() { delete func_context; });

  func_context = new execution::functions::FunctionContext("btrim", type::TypeId::VARCHAR,
                                                           {type::TypeId::VARCHAR, type::TypeId::VARCHAR},
                                                           execution::ast::Builtin::Trim2, true);
  SetProcCtxPtr(txn, postgres::TRIM2_PRO_OID, func_context);
  txn->RegisterAbortAction([=]() { delete func_context; });

<<<<<<< HEAD
  func_context = new execution::functions::FunctionContext(
      "mod", type::TypeId::DECIMAL, {type::TypeId::DECIMAL, type::TypeId::DECIMAL}, execution::ast::Builtin::Mod);
  SetProcCtxPtr(txn, postgres::MOD_PRO_OID, func_context);
  txn->RegisterAbortAction([=]() { delete func_context; });

  func_context = new execution::functions::FunctionContext(
      "mod", type::TypeId::INTEGER, {type::TypeId::INTEGER, type::TypeId::INTEGER}, execution::ast::Builtin::Mod);
  SetProcCtxPtr(txn, postgres::INTMOD_PRO_OID, func_context);
  txn->RegisterAbortAction([=]() { delete func_context; });

=======
>>>>>>> a1ba1fa6
  func_context = new execution::functions::FunctionContext(
      "NpRunnersEmitInt", type::TypeId::INTEGER,
      {type::TypeId::INTEGER, type::TypeId::INTEGER, type::TypeId::INTEGER, type::TypeId::INTEGER},
      execution::ast::Builtin::NpRunnersEmitInt, true);
  SetProcCtxPtr(txn, postgres::NP_RUNNERS_EMIT_INT_PRO_OID, func_context);
  txn->RegisterAbortAction([=]() { delete func_context; });

  func_context = new execution::functions::FunctionContext(
      "NpRunnersEmitReal", type::TypeId::DECIMAL,
      {type::TypeId::INTEGER, type::TypeId::INTEGER, type::TypeId::INTEGER, type::TypeId::INTEGER},
      execution::ast::Builtin::NpRunnersEmitReal, true);
  SetProcCtxPtr(txn, postgres::NP_RUNNERS_EMIT_REAL_PRO_OID, func_context);
  txn->RegisterAbortAction([=]() { delete func_context; });

  func_context = new execution::functions::FunctionContext("NpRunnersDummyInt", type::TypeId::INTEGER, {},
                                                           execution::ast::Builtin::NpRunnersDummyInt, true);
  SetProcCtxPtr(txn, postgres::NP_RUNNERS_DUMMY_INT_PRO_OID, func_context);
  txn->RegisterAbortAction([=]() { delete func_context; });

  func_context = new execution::functions::FunctionContext("NpRunnersDummyReal", type::TypeId::DECIMAL, {},
                                                           execution::ast::Builtin::NpRunnersDummyReal, true);
  SetProcCtxPtr(txn, postgres::NP_RUNNERS_DUMMY_REAL_PRO_OID, func_context);
  txn->RegisterAbortAction([=]() { delete func_context; });

  func_context = new execution::functions::FunctionContext("date_part", type::TypeId::INTEGER,
                                                           {type::TypeId::DATE, type::TypeId::INTEGER},
                                                           execution::ast::Builtin::DatePart);
  txn->RegisterAbortAction([=]() { delete func_context; });
  SetProcCtxPtr(txn, postgres::DATE_PART_PRO_OID, func_context);
}

bool DatabaseCatalog::SetProcCtxPtr(common::ManagedPointer<transaction::TransactionContext> txn, proc_oid_t proc_oid,
                                    const execution::functions::FunctionContext *func_context) {
  // Do not need to store the projection map because it is only a single column
  auto oid_pri = procs_oid_index_->GetProjectedRowInitializer();

  auto *const index_buffer = common::AllocationUtil::AllocateAligned(oid_pri.ProjectedRowSize());
  auto *const key_pr = oid_pri.InitializeRow(index_buffer);

  // Find the entry using the index
  *(reinterpret_cast<proc_oid_t *>(key_pr->AccessForceNotNull(0))) = proc_oid;
  std::vector<storage::TupleSlot> index_results;
  procs_oid_index_->ScanKey(*txn, *key_pr, &index_results);
  TERRIER_ASSERT(
      index_results.size() == 1,
      "Incorrect number of results from index scan. Expect 1 because it's a unique index. 0 implies that function was "
      "called with an oid that doesn't exist in the Catalog, which implies a programmer error. There's no reasonable "
      "code path for this to be called on an oid that isn't present.");

  delete[] index_buffer;
  auto *const update_redo = txn->StageWrite(db_oid_, postgres::PRO_TABLE_OID, pg_proc_ptr_pri_);
  *reinterpret_cast<const execution::functions::FunctionContext **>(update_redo->Delta()->AccessForceNotNull(0)) =
      func_context;
  update_redo->SetTupleSlot(index_results[0]);
  return procs_->Update(txn, update_redo);
}

common::ManagedPointer<execution::functions::FunctionContext> DatabaseCatalog::GetProcCtxPtr(
    common::ManagedPointer<transaction::TransactionContext> txn, proc_oid_t proc_oid) {
  // Do not need to store the projection map because it is only a single column
  auto oid_pri = procs_oid_index_->GetProjectedRowInitializer();

  auto *const buffer = common::AllocationUtil::AllocateAligned(pg_proc_ptr_pri_.ProjectedRowSize());
  auto *const key_pr = oid_pri.InitializeRow(buffer);

  // Find the entry using the index
  *(reinterpret_cast<proc_oid_t *>(key_pr->AccessForceNotNull(0))) = proc_oid;
  std::vector<storage::TupleSlot> index_results;
  procs_oid_index_->ScanKey(*txn, *key_pr, &index_results);
  TERRIER_ASSERT(
      index_results.size() == 1,
      "Incorrect number of results from index scan. Expect 1 because it's a unique index. 0 implies that function was "
      "called with an oid that doesn't exist in the Catalog, which implies a programmer error. There's no reasonable "
      "code path for this to be called on an oid that isn't present.");

  auto *select_pr = pg_proc_ptr_pri_.InitializeRow(buffer);
  const auto result UNUSED_ATTRIBUTE = procs_->Select(txn, index_results[0], select_pr);
  TERRIER_ASSERT(result, "Index already verified visibility. This shouldn't fail.");

  auto *ptr_ptr = (reinterpret_cast<void **>(select_pr->AccessWithNullCheck(0)));

  execution::functions::FunctionContext *ptr;
  if (ptr_ptr == nullptr) {
    ptr = nullptr;
  } else {
    ptr = *reinterpret_cast<execution::functions::FunctionContext **>(ptr_ptr);
  }

  delete[] buffer;
  return common::ManagedPointer<execution::functions::FunctionContext>(ptr);
}

common::ManagedPointer<execution::functions::FunctionContext> DatabaseCatalog::GetFunctionContext(
    const common::ManagedPointer<transaction::TransactionContext> txn, catalog::proc_oid_t proc_oid) {
  auto func_ctx = GetProcCtxPtr(txn, proc_oid);
  if (func_ctx == nullptr) {
    if (IS_BUILTIN_PROC(proc_oid)) {
      BootstrapProcContexts(txn);
    } else {
      UNREACHABLE("We don't support dynamically added udf's yet");
    }
    func_ctx = GetProcCtxPtr(txn, proc_oid);
  }
  return func_ctx;
}

bool DatabaseCatalog::CreateTableEntry(const common::ManagedPointer<transaction::TransactionContext> txn,
                                       const table_oid_t table_oid, const namespace_oid_t ns_oid,
                                       const std::string &name, const Schema &schema) {
  auto *const insert_redo = txn->StageWrite(db_oid_, postgres::CLASS_TABLE_OID, pg_class_all_cols_pri_);
  auto *const insert_pr = insert_redo->Delta();

  // Write the ns_oid into the PR
  const auto ns_offset = pg_class_all_cols_prm_[postgres::RELNAMESPACE_COL_OID];
  auto *const ns_ptr = insert_pr->AccessForceNotNull(ns_offset);
  *(reinterpret_cast<namespace_oid_t *>(ns_ptr)) = ns_oid;

  // Write the table_oid into the PR
  const auto table_oid_offset = pg_class_all_cols_prm_[postgres::RELOID_COL_OID];
  auto *const table_oid_ptr = insert_pr->AccessForceNotNull(table_oid_offset);
  *(reinterpret_cast<table_oid_t *>(table_oid_ptr)) = table_oid;

  auto next_col_oid = col_oid_t(static_cast<uint32_t>(schema.GetColumns().size() + 1));

  // Write the next_col_oid into the PR
  const auto next_col_oid_offset = pg_class_all_cols_prm_[postgres::REL_NEXTCOLOID_COL_OID];
  auto *const next_col_oid_ptr = insert_pr->AccessForceNotNull(next_col_oid_offset);
  *(reinterpret_cast<col_oid_t *>(next_col_oid_ptr)) = next_col_oid;

  // Write the schema_ptr as nullptr into the PR (need to update once we've recreated the columns)
  const auto schema_ptr_offset = pg_class_all_cols_prm_[postgres::REL_SCHEMA_COL_OID];
  auto *const schema_ptr_ptr = insert_pr->AccessForceNotNull(schema_ptr_offset);
  *(reinterpret_cast<Schema **>(schema_ptr_ptr)) = nullptr;

  // Set table_ptr to NULL because it gets set by execution layer after instantiation
  const auto table_ptr_offset = pg_class_all_cols_prm_[postgres::REL_PTR_COL_OID];
  insert_pr->SetNull(table_ptr_offset);

  // Write the kind into the PR
  const auto kind_offset = pg_class_all_cols_prm_[postgres::RELKIND_COL_OID];
  auto *const kind_ptr = insert_pr->AccessForceNotNull(kind_offset);
  *(reinterpret_cast<char *>(kind_ptr)) = static_cast<char>(postgres::ClassKind::REGULAR_TABLE);

  // Create the necessary varlen for storage operations
  const auto name_varlen = storage::StorageUtil::CreateVarlen(name);

  // Write the name into the PR
  const auto name_offset = pg_class_all_cols_prm_[postgres::RELNAME_COL_OID];
  auto *const name_ptr = insert_pr->AccessForceNotNull(name_offset);
  *(reinterpret_cast<storage::VarlenEntry *>(name_ptr)) = name_varlen;

  // Insert into pg_class table
  const auto tuple_slot = classes_->Insert(txn, insert_redo);

  // Get PR initializers and allocate a buffer from the largest one
  const auto oid_index_init = classes_oid_index_->GetProjectedRowInitializer();
  const auto name_index_init = classes_name_index_->GetProjectedRowInitializer();
  const auto ns_index_init = classes_namespace_index_->GetProjectedRowInitializer();
  auto *const index_buffer = common::AllocationUtil::AllocateAligned(name_index_init.ProjectedRowSize());

  // Insert into oid_index
  auto *index_pr = oid_index_init.InitializeRow(index_buffer);
  *(reinterpret_cast<table_oid_t *>(index_pr->AccessForceNotNull(0))) = table_oid;
  if (!classes_oid_index_->InsertUnique(txn, *index_pr, tuple_slot)) {
    // There was an oid conflict and we need to abort.  Free the buffer and
    // return INVALID_TABLE_OID to indicate the database was not created.
    delete[] index_buffer;
    return false;
  }

  // Insert into name_index
  index_pr = name_index_init.InitializeRow(index_buffer);
  *(reinterpret_cast<storage::VarlenEntry *>(index_pr->AccessForceNotNull(0))) = name_varlen;
  *(reinterpret_cast<namespace_oid_t *>(index_pr->AccessForceNotNull(1))) = ns_oid;
  if (!classes_name_index_->InsertUnique(txn, *index_pr, tuple_slot)) {
    // There was a name conflict and we need to abort.  Free the buffer and
    // return INVALID_TABLE_OID to indicate the database was not created.
    delete[] index_buffer;
    return false;
  }

  // Insert into namespace_index
  index_pr = ns_index_init.InitializeRow(index_buffer);
  *(reinterpret_cast<namespace_oid_t *>(index_pr->AccessForceNotNull(0))) = ns_oid;
  const auto result UNUSED_ATTRIBUTE = classes_namespace_index_->Insert(txn, *index_pr, tuple_slot);
  TERRIER_ASSERT(result, "Insertion into non-unique namespace index failed.");

  delete[] index_buffer;

  // Write the col oids into a new Schema object
  col_oid_t curr_col_oid(1);
  for (auto &col : schema.GetColumns()) {
    auto success = CreateColumn(txn, table_oid, curr_col_oid++, col);
    if (!success) return false;
  }

  std::vector<Schema::Column> cols = GetColumns<Schema::Column, table_oid_t, col_oid_t>(txn, table_oid);
  auto *new_schema = new Schema(cols);
  txn->RegisterAbortAction([=]() { delete new_schema; });

  auto *const update_redo = txn->StageWrite(db_oid_, postgres::CLASS_TABLE_OID, set_class_schema_pri_);
  auto *const update_pr = update_redo->Delta();

  update_redo->SetTupleSlot(tuple_slot);
  *reinterpret_cast<Schema **>(update_pr->AccessForceNotNull(0)) = new_schema;
  auto UNUSED_ATTRIBUTE res = classes_->Update(txn, update_redo);
  TERRIER_ASSERT(res, "Updating an uncommitted insert should not fail");

  return true;
}

std::vector<std::pair<uint32_t, postgres::ClassKind>> DatabaseCatalog::GetNamespaceClassOids(
    const common::ManagedPointer<transaction::TransactionContext> txn, const namespace_oid_t ns_oid) {
  std::vector<storage::TupleSlot> index_scan_results;

  // Initialize both PR initializers, allocate buffer using size of largest one so we can reuse buffer
  auto oid_pri = classes_namespace_index_->GetProjectedRowInitializer();
  auto *const buffer = common::AllocationUtil::AllocateAligned(get_class_oid_kind_pri_.ProjectedRowSize());

  // Find the entry using the index
  auto *key_pr = oid_pri.InitializeRow(buffer);
  *(reinterpret_cast<namespace_oid_t *>(key_pr->AccessForceNotNull(0))) = ns_oid;
  classes_namespace_index_->ScanKey(*txn, *key_pr, &index_scan_results);

  // If we found no objects, return an empty list
  if (index_scan_results.empty()) {
    delete[] buffer;
    return {};
  }

  auto *select_pr = get_class_oid_kind_pri_.InitializeRow(buffer);
  std::vector<std::pair<uint32_t, postgres::ClassKind>> ns_objects;
  ns_objects.reserve(index_scan_results.size());
  for (const auto scan_result : index_scan_results) {
    const auto result UNUSED_ATTRIBUTE = classes_->Select(txn, scan_result, select_pr);
    TERRIER_ASSERT(result, "Index already verified visibility. This shouldn't fail.");
    // oid_t is guaranteed to be larger in size than ClassKind, so we know the column offsets without the PR map
    ns_objects.emplace_back(*(reinterpret_cast<const uint32_t *const>(select_pr->AccessWithNullCheck(0))),
                            *(reinterpret_cast<const postgres::ClassKind *const>(select_pr->AccessForceNotNull(1))));
  }

  // Finish
  delete[] buffer;
  return ns_objects;
}

std::pair<void *, postgres::ClassKind> DatabaseCatalog::GetClassPtrKind(
    const common::ManagedPointer<transaction::TransactionContext> txn, uint32_t oid) {
  std::vector<storage::TupleSlot> index_results;

  // Initialize both PR initializers, allocate buffer using size of largest one so we can reuse buffer
  auto oid_pri = classes_oid_index_->GetProjectedRowInitializer();

  // Since these two attributes are fixed size and one is larger than the other we know PTR will be 0 and KIND will be 1
  TERRIER_ASSERT(get_class_pointer_kind_pri_.ProjectedRowSize() >= oid_pri.ProjectedRowSize(),
                 "Buffer must be allocated to fit largest PR");
  auto *const buffer = common::AllocationUtil::AllocateAligned(get_class_pointer_kind_pri_.ProjectedRowSize());

  // Find the entry using the index
  auto *key_pr = oid_pri.InitializeRow(buffer);
  *(reinterpret_cast<uint32_t *>(key_pr->AccessForceNotNull(0))) = oid;
  classes_oid_index_->ScanKey(*txn, *key_pr, &index_results);
  TERRIER_ASSERT(
      index_results.size() == 1,
      "Incorrect number of results from index scan. Expect 1 because it's a unique index. 0 implies that function was "
      "called with an oid that doesn't exist in the Catalog, but binding somehow succeeded. That doesn't make sense.");

  auto *select_pr = get_class_pointer_kind_pri_.InitializeRow(buffer);
  const auto result UNUSED_ATTRIBUTE = classes_->Select(txn, index_results[0], select_pr);
  TERRIER_ASSERT(result, "Index already verified visibility. This shouldn't fail.");

  auto *const ptr_ptr = (reinterpret_cast<void *const *const>(select_pr->AccessWithNullCheck(0)));
  auto kind = *(reinterpret_cast<const postgres::ClassKind *const>(select_pr->AccessForceNotNull(1)));

  void *ptr;
  if (ptr_ptr == nullptr) {
    ptr = nullptr;
  } else {
    ptr = *ptr_ptr;
  }

  delete[] buffer;
  return {ptr, kind};
}

std::pair<void *, postgres::ClassKind> DatabaseCatalog::GetClassSchemaPtrKind(
    const common::ManagedPointer<transaction::TransactionContext> txn, uint32_t oid) {
  std::vector<storage::TupleSlot> index_results;

  // Initialize both PR initializers, allocate buffer using size of largest one so we can reuse buffer
  auto oid_pri = classes_oid_index_->GetProjectedRowInitializer();

  // Since these two attributes are fixed size and one is larger than the other we know PTR will be 0 and KIND will be 1
  TERRIER_ASSERT(get_class_schema_pointer_kind_pri_.ProjectedRowSize() >= oid_pri.ProjectedRowSize(),
                 "Buffer must be allocated to fit largest PR");
  auto *const buffer = common::AllocationUtil::AllocateAligned(get_class_schema_pointer_kind_pri_.ProjectedRowSize());

  // Find the entry using the index
  auto *key_pr = oid_pri.InitializeRow(buffer);
  *(reinterpret_cast<uint32_t *>(key_pr->AccessForceNotNull(0))) = oid;
  classes_oid_index_->ScanKey(*txn, *key_pr, &index_results);
  TERRIER_ASSERT(
      index_results.size() == 1,
      "Incorrect number of results from index scan. Expect 1 because it's a unique index. 0 implies that function was "
      "called with an oid that doesn't exist in the Catalog, but binding somehow succeeded. That doesn't make sense.");

  auto *select_pr = get_class_schema_pointer_kind_pri_.InitializeRow(buffer);
  const auto result UNUSED_ATTRIBUTE = classes_->Select(txn, index_results[0], select_pr);
  TERRIER_ASSERT(result, "Index already verified visibility. This shouldn't fail.");

  auto *const ptr = *(reinterpret_cast<void *const *const>(select_pr->AccessForceNotNull(0)));
  auto kind = *(reinterpret_cast<const postgres::ClassKind *const>(select_pr->AccessForceNotNull(1)));

  TERRIER_ASSERT(ptr != nullptr, "Schema pointer shouldn't ever be NULL under current catalog semantics.");

  delete[] buffer;
  return {ptr, kind};
}

template <typename Column, typename ColOid>
Column DatabaseCatalog::MakeColumn(storage::ProjectedRow *const pr, const storage::ProjectionMap &pr_map) {
  auto col_oid = *reinterpret_cast<uint32_t *>(pr->AccessForceNotNull(pr_map.at(postgres::ATTNUM_COL_OID)));
  auto col_name =
      reinterpret_cast<storage::VarlenEntry *>(pr->AccessForceNotNull(pr_map.at(postgres::ATTNAME_COL_OID)));
  auto col_type = *reinterpret_cast<type::TypeId *>(pr->AccessForceNotNull(pr_map.at(postgres::ATTTYPID_COL_OID)));
  auto col_len = *reinterpret_cast<uint16_t *>(pr->AccessForceNotNull(pr_map.at(postgres::ATTLEN_COL_OID)));
  auto col_null = !(*reinterpret_cast<bool *>(pr->AccessForceNotNull(pr_map.at(postgres::ATTNOTNULL_COL_OID))));
  auto *col_expr = reinterpret_cast<storage::VarlenEntry *>(pr->AccessForceNotNull(pr_map.at(postgres::ADSRC_COL_OID)));

  // TODO(WAN): Why are we deserializing expressions to make a catalog column? This is potentially busted.
  // Our JSON library is also not the most performant.
  // I believe it is OK that the unique ptr goes out of scope because right now both Column constructors copy the expr.
  auto deserialized = parser::DeserializeExpression(nlohmann::json::parse(col_expr->StringView()));

  auto expr = std::move(deserialized.result_);
  TERRIER_ASSERT(deserialized.non_owned_exprs_.empty(), "Congrats, you get to refactor the catalog API.");

  std::string name(reinterpret_cast<const char *>(col_name->Content()), col_name->Size());
  Column col = (col_type == type::TypeId::VARCHAR || col_type == type::TypeId::VARBINARY)
                   ? Column(name, col_type, col_len, col_null, *expr)
                   : Column(name, col_type, col_null, *expr);

  col.SetOid(ColOid(col_oid));
  return col;
}

bool DatabaseCatalog::TryLock(const common::ManagedPointer<transaction::TransactionContext> txn) {
  auto current_val = write_lock_.load();

  const transaction::timestamp_t txn_id = txn->FinishTime();     // this is the uncommitted txn id
  const transaction::timestamp_t start_time = txn->StartTime();  // this is the unchanging start time of the txn

  const bool already_hold_lock = current_val == txn_id;
  if (already_hold_lock) return true;

  const bool owned_by_other_txn = !transaction::TransactionUtil::Committed(current_val);
  const bool newer_committed_version = transaction::TransactionUtil::Committed(current_val) &&
                                       transaction::TransactionUtil::NewerThan(current_val, start_time);

  if (owned_by_other_txn || newer_committed_version) {
    txn->SetMustAbort();  // though no changes were written to the storage layer, we'll treat this as a DDL change
                          // failure
    // and force the txn to rollback
    return false;
  }

  if (write_lock_.compare_exchange_strong(current_val, txn_id)) {
    // acquired the lock
    auto *const write_lock = &write_lock_;
    txn->RegisterCommitAction([=]() -> void { write_lock->store(txn->FinishTime()); });
    txn->RegisterAbortAction([=]() -> void { write_lock->store(current_val); });
    return true;
  }
  txn->SetMustAbort();  // though no changes were written to the storage layer, we'll treat this as a DDL change failure
                        // and force the txn to rollback
  return false;
}

bool DatabaseCatalog::CreateLanguage(const common::ManagedPointer<transaction::TransactionContext> txn,
                                     const std::string &lanname, language_oid_t oid) {
  // Insert into table
  if (!TryLock(txn)) return false;
  const auto name_varlen = storage::StorageUtil::CreateVarlen(lanname);
  // Get & Fill Redo Record
  auto *const redo = txn->StageWrite(db_oid_, postgres::LANGUAGE_TABLE_OID, pg_language_all_cols_pri_);
  *(reinterpret_cast<language_oid_t *>(
      redo->Delta()->AccessForceNotNull(pg_language_all_cols_prm_[postgres::LANOID_COL_OID]))) = oid;
  *(reinterpret_cast<storage::VarlenEntry *>(
      redo->Delta()->AccessForceNotNull(pg_language_all_cols_prm_[postgres::LANNAME_COL_OID]))) = name_varlen;

  *(reinterpret_cast<bool *>(redo->Delta()->AccessForceNotNull(pg_language_all_cols_prm_[postgres::LANISPL_COL_OID]))) =
      false;
  *(reinterpret_cast<bool *>(
      redo->Delta()->AccessForceNotNull(pg_language_all_cols_prm_[postgres::LANPLTRUSTED_COL_OID]))) = true;
  redo->Delta()->SetNull(pg_language_all_cols_prm_[postgres::LANINLINE_COL_OID]);
  redo->Delta()->SetNull(pg_language_all_cols_prm_[postgres::LANVALIDATOR_COL_OID]);
  redo->Delta()->SetNull(pg_language_all_cols_prm_[postgres::LANPLCALLFOID_COL_OID]);

  const auto tuple_slot = languages_->Insert(txn, redo);

  // Insert into name index
  auto name_pri = languages_name_index_->GetProjectedRowInitializer();
  auto oid_pri = languages_oid_index_->GetProjectedRowInitializer();

  // allocate from largest pri
  byte *const buffer = common::AllocationUtil::AllocateAligned(name_pri.ProjectedRowSize());

  auto *index_pr = name_pri.InitializeRow(buffer);
  // Write the attributes in the ProjectedRow
  *(reinterpret_cast<storage::VarlenEntry *>(index_pr->AccessForceNotNull(0))) = name_varlen;

  if (!languages_name_index_->InsertUnique(txn, *index_pr, tuple_slot)) {
    // There was a name conflict and we need to abort.  Free the buffer and return false to indicate failure
    delete[] buffer;
    return false;
  }

  // Insert into oid index
  index_pr = oid_pri.InitializeRow(buffer);
  // Write the attributes in the ProjectedRow
  *(reinterpret_cast<language_oid_t *>(index_pr->AccessForceNotNull(0))) = oid;
  languages_oid_index_->InsertUnique(txn, *index_pr, tuple_slot);

  delete[] buffer;
  return true;
}

language_oid_t DatabaseCatalog::CreateLanguage(const common::ManagedPointer<transaction::TransactionContext> txn,
                                               const std::string &lanname) {
  auto oid = language_oid_t{next_oid_++};
  if (!CreateLanguage(txn, lanname, oid)) {
    return INVALID_LANGUAGE_OID;
  }

  return oid;
}

language_oid_t DatabaseCatalog::GetLanguageOid(const common::ManagedPointer<transaction::TransactionContext> txn,
                                               const std::string &lanname) {
  auto name_pri = languages_name_index_->GetProjectedRowInitializer();
  byte *const buffer = common::AllocationUtil::AllocateAligned(pg_language_all_cols_pri_.ProjectedRowSize());

  auto name_pr = name_pri.InitializeRow(buffer);
  const auto name_varlen = storage::StorageUtil::CreateVarlen(lanname);

  *reinterpret_cast<storage::VarlenEntry *>(name_pr->AccessForceNotNull(0)) = name_varlen;

  std::vector<storage::TupleSlot> results;
  languages_name_index_->ScanKey(*txn, *name_pr, &results);

  auto oid = INVALID_LANGUAGE_OID;
  if (!results.empty()) {
    TERRIER_ASSERT(results.size() == 1, "Unique language name index should return <= 1 result");

    // extract oid from results[0]
    auto found_tuple = results[0];

    // TODO(tanujnay112): Can optimize to not extract all columns.
    // We may need all columns in the future though so doing this for now
    auto all_cols_pr = pg_language_all_cols_pri_.InitializeRow(buffer);
    languages_->Select(txn, found_tuple, all_cols_pr);

    oid = *reinterpret_cast<language_oid_t *>(
        all_cols_pr->AccessForceNotNull(pg_language_all_cols_prm_[postgres::LANOID_COL_OID]));
  }

  if (name_varlen.NeedReclaim()) {
    delete[] name_varlen.Content();
  }

  delete[] buffer;
  return oid;
}

bool DatabaseCatalog::DropLanguage(const common::ManagedPointer<transaction::TransactionContext> txn,
                                   language_oid_t oid) {
  // Delete fom table
  if (!TryLock(txn)) return false;
  TERRIER_ASSERT(oid != INVALID_LANGUAGE_OID, "Invalid oid passed");
  // Delete from oid index
  auto name_pri = languages_name_index_->GetProjectedRowInitializer();
  auto oid_pri = languages_oid_index_->GetProjectedRowInitializer();

  byte *const buffer = common::AllocationUtil::AllocateAligned(pg_language_all_cols_pri_.ProjectedRowSize());
  auto index_pr = oid_pri.InitializeRow(buffer);
  *reinterpret_cast<language_oid_t *>(index_pr->AccessForceNotNull(0)) = oid;

  std::vector<storage::TupleSlot> results;
  languages_oid_index_->ScanKey(*txn, *index_pr, &results);
  if (results.empty()) {
    delete[] buffer;
    return false;
  }

  TERRIER_ASSERT(results.size() == 1, "More than one non-unique result found in unique index.");

  auto to_delete_slot = results[0];
  txn->StageDelete(db_oid_, postgres::LANGUAGE_TABLE_OID, to_delete_slot);

  if (!languages_->Delete(txn, to_delete_slot)) {
    // Someone else has a write-lock. Free the buffer and return false to indicate failure
    delete[] buffer;
    return false;
  }

  languages_oid_index_->Delete(txn, *index_pr, to_delete_slot);

  auto table_pr = pg_language_all_cols_pri_.InitializeRow(buffer);
  bool UNUSED_ATTRIBUTE visible = languages_->Select(txn, to_delete_slot, table_pr);

  auto name_varlen = *reinterpret_cast<storage::VarlenEntry *>(
      table_pr->AccessForceNotNull(pg_language_all_cols_prm_[postgres::LANNAME_COL_OID]));

  index_pr = name_pri.InitializeRow(buffer);
  *reinterpret_cast<storage::VarlenEntry *>(index_pr->AccessForceNotNull(0)) = name_varlen;

  languages_name_index_->Delete(txn, *index_pr, to_delete_slot);

  delete[] buffer;

  return true;
}

proc_oid_t DatabaseCatalog::CreateProcedure(common::ManagedPointer<transaction::TransactionContext> txn,
                                            const std::string &procname, language_oid_t language_oid,
                                            namespace_oid_t procns, const std::vector<std::string> &args,
                                            const std::vector<type_oid_t> &arg_types,
                                            const std::vector<type_oid_t> &all_arg_types,
                                            const std::vector<postgres::ProArgModes> &arg_modes, type_oid_t rettype,
                                            const std::string &src, bool is_aggregate) {
  proc_oid_t oid = proc_oid_t{next_oid_++};
  auto result = CreateProcedure(txn, oid, procname, language_oid, procns, args, arg_types, all_arg_types, arg_modes,
                                rettype, src, is_aggregate);
  return result ? oid : INVALID_PROC_OID;
}

bool DatabaseCatalog::CreateProcedure(const common::ManagedPointer<transaction::TransactionContext> txn, proc_oid_t oid,
                                      const std::string &procname, language_oid_t language_oid, namespace_oid_t procns,
                                      const std::vector<std::string> &args, const std::vector<type_oid_t> &arg_types,
                                      const std::vector<type_oid_t> &all_arg_types,
                                      const std::vector<postgres::ProArgModes> &arg_modes, type_oid_t rettype,
                                      const std::string &src, bool is_aggregate) {
  TERRIER_ASSERT(args.size() < UINT16_MAX, "Number of arguments must fit in a SMALLINT");

  // Insert into table
  if (!TryLock(txn)) return false;
  const auto name_varlen = storage::StorageUtil::CreateVarlen(procname);

  std::vector<std::string> arg_name_vec;
  arg_name_vec.reserve(args.size() * sizeof(storage::VarlenEntry));

  for (auto &arg : args) {
    arg_name_vec.push_back(arg);
  }

  const auto arg_names_varlen = storage::StorageUtil::CreateVarlen(arg_name_vec);
  const auto arg_types_varlen = storage::StorageUtil::CreateVarlen(arg_types);
  const auto all_arg_types_varlen = storage::StorageUtil::CreateVarlen(all_arg_types);
  const auto arg_modes_varlen = storage::StorageUtil::CreateVarlen(arg_modes);
  const auto src_varlen = storage::StorageUtil::CreateVarlen(src);

  auto *const redo = txn->StageWrite(db_oid_, postgres::PRO_TABLE_OID, pg_proc_all_cols_pri_);
  *(reinterpret_cast<storage::VarlenEntry *>(
      redo->Delta()->AccessForceNotNull(pg_proc_all_cols_prm_[postgres::PRONAME_COL_OID]))) = name_varlen;
  *(reinterpret_cast<storage::VarlenEntry *>(
      redo->Delta()->AccessForceNotNull(pg_proc_all_cols_prm_[postgres::PROARGNAMES_COL_OID]))) = arg_names_varlen;
  *(reinterpret_cast<storage::VarlenEntry *>(
      redo->Delta()->AccessForceNotNull(pg_proc_all_cols_prm_[postgres::PROARGTYPES_COL_OID]))) = arg_types_varlen;
  *(reinterpret_cast<storage::VarlenEntry *>(redo->Delta()->AccessForceNotNull(
      pg_proc_all_cols_prm_[postgres::PROALLARGTYPES_COL_OID]))) = all_arg_types_varlen;
  *(reinterpret_cast<storage::VarlenEntry *>(
      redo->Delta()->AccessForceNotNull(pg_proc_all_cols_prm_[postgres::PROARGMODES_COL_OID]))) = arg_modes_varlen;
  *(reinterpret_cast<storage::VarlenEntry *>(
      redo->Delta()->AccessForceNotNull(pg_proc_all_cols_prm_[postgres::PROSRC_COL_OID]))) = src_varlen;

  *(reinterpret_cast<proc_oid_t *>(
      redo->Delta()->AccessForceNotNull(pg_proc_all_cols_prm_[postgres::PROOID_COL_OID]))) = oid;
  *(reinterpret_cast<language_oid_t *>(
      redo->Delta()->AccessForceNotNull(pg_proc_all_cols_prm_[postgres::PROLANG_COL_OID]))) = language_oid;
  *(reinterpret_cast<namespace_oid_t *>(
      redo->Delta()->AccessForceNotNull(pg_proc_all_cols_prm_[postgres::PRONAMESPACE_COL_OID]))) = procns;
  *(reinterpret_cast<type_oid_t *>(
      redo->Delta()->AccessForceNotNull(pg_proc_all_cols_prm_[postgres::PRORETTYPE_COL_OID]))) = rettype;

  *(reinterpret_cast<uint16_t *>(redo->Delta()->AccessForceNotNull(
      pg_proc_all_cols_prm_[postgres::PRONARGS_COL_OID]))) = static_cast<uint16_t>(args.size());

  // setting zero default args
  *(reinterpret_cast<uint16_t *>(
      redo->Delta()->AccessForceNotNull(pg_proc_all_cols_prm_[postgres::PRONARGDEFAULTS_COL_OID]))) = 0;
  redo->Delta()->SetNull(pg_proc_all_cols_prm_[postgres::PROARGDEFAULTS_COL_OID]);

  *reinterpret_cast<bool *>(redo->Delta()->AccessForceNotNull(pg_proc_all_cols_prm_[postgres::PROISAGG_COL_OID])) =
      is_aggregate;

  // setting defaults of unexposed attributes
  // proiswindow, proisstrict, provolatile, provariadic, prorows, procost, proconfig

  // postgres documentation says this should be 0 if no variadics are there
  *(reinterpret_cast<type_oid_t *>(
      redo->Delta()->AccessForceNotNull(pg_proc_all_cols_prm_[postgres::PROVARIADIC_COL_OID]))) = type_oid_t{0};

  *(reinterpret_cast<bool *>(redo->Delta()->AccessForceNotNull(pg_proc_all_cols_prm_[postgres::PROISWINDOW_COL_OID]))) =
      false;

  // stable by default
  *(reinterpret_cast<char *>(redo->Delta()->AccessForceNotNull(pg_proc_all_cols_prm_[postgres::PROVOLATILE_COL_OID]))) =
      's';

  // strict by default
  *(reinterpret_cast<bool *>(redo->Delta()->AccessForceNotNull(pg_proc_all_cols_prm_[postgres::PROISSTRICT_COL_OID]))) =
      true;

  *(reinterpret_cast<double *>(redo->Delta()->AccessForceNotNull(pg_proc_all_cols_prm_[postgres::PROROWS_COL_OID]))) =
      0;

  *(reinterpret_cast<double *>(redo->Delta()->AccessForceNotNull(pg_proc_all_cols_prm_[postgres::PROCOST_COL_OID]))) =
      0;

  redo->Delta()->SetNull(pg_proc_all_cols_prm_[postgres::PROCONFIG_COL_OID]);
  redo->Delta()->SetNull(pg_proc_all_cols_prm_[postgres::PRO_CTX_PTR_COL_OID]);

  const auto tuple_slot = procs_->Insert(txn, redo);

  auto oid_pri = procs_oid_index_->GetProjectedRowInitializer();
  auto name_pri = procs_name_index_->GetProjectedRowInitializer();

  byte *const buffer = common::AllocationUtil::AllocateAligned(name_pri.ProjectedRowSize());
  auto name_pr = name_pri.InitializeRow(buffer);
  auto name_map = procs_name_index_->GetKeyOidToOffsetMap();
  *(reinterpret_cast<namespace_oid_t *>(name_pr->AccessForceNotNull(name_map[indexkeycol_oid_t(1)]))) = procns;
  *(reinterpret_cast<storage::VarlenEntry *>(name_pr->AccessForceNotNull(name_map[indexkeycol_oid_t(2)]))) =
      name_varlen;
  *(reinterpret_cast<storage::VarlenEntry *>(name_pr->AccessForceNotNull(name_map[indexkeycol_oid_t(3)]))) =
      all_arg_types_varlen;

  auto result = procs_name_index_->InsertUnique(txn, *name_pr, tuple_slot);
  if (!result) {
    delete[] buffer;
    return false;
  }

  auto oid_pr = oid_pri.InitializeRow(buffer);
  *(reinterpret_cast<proc_oid_t *>(oid_pr->AccessForceNotNull(0))) = oid;
  result = procs_oid_index_->InsertUnique(txn, *oid_pr, tuple_slot);
  TERRIER_ASSERT(result, "Oid insertion should be unique");

  delete[] buffer;
  return true;
}

bool DatabaseCatalog::DropProcedure(const common::ManagedPointer<transaction::TransactionContext> txn,
                                    proc_oid_t proc) {
  if (!TryLock(txn)) return false;
  TERRIER_ASSERT(proc != INVALID_PROC_OID, "Invalid oid passed");

  auto name_pri = procs_name_index_->GetProjectedRowInitializer();
  auto oid_pri = procs_oid_index_->GetProjectedRowInitializer();

  byte *const buffer = common::AllocationUtil::AllocateAligned(pg_proc_all_cols_pri_.ProjectedRowSize());

  auto oid_pr = oid_pri.InitializeRow(buffer);
  *reinterpret_cast<proc_oid_t *>(oid_pr->AccessForceNotNull(0)) = proc;

  std::vector<storage::TupleSlot> results;
  procs_oid_index_->ScanKey(*txn, *oid_pr, &results);
  if (results.empty()) {
    delete[] buffer;
    return false;
  }

  TERRIER_ASSERT(results.size() == 1, "More than one non-unique result found in unique index.");

  auto to_delete_slot = results[0];
  txn->StageDelete(db_oid_, postgres::LANGUAGE_TABLE_OID, to_delete_slot);

  if (!procs_->Delete(txn, to_delete_slot)) {
    // Someone else has a write-lock. Free the buffer and return false to indicate failure
    delete[] buffer;
    return false;
  }

  procs_oid_index_->Delete(txn, *oid_pr, to_delete_slot);

  auto table_pr = pg_proc_all_cols_pri_.InitializeRow(buffer);
  bool UNUSED_ATTRIBUTE visible = procs_->Select(txn, to_delete_slot, table_pr);

  auto name_varlen = *reinterpret_cast<storage::VarlenEntry *>(
      table_pr->AccessForceNotNull(pg_proc_all_cols_prm_[postgres::PRONAME_COL_OID]));
  auto proc_ns = *reinterpret_cast<namespace_oid_t *>(
      table_pr->AccessForceNotNull(pg_proc_all_cols_prm_[postgres::PRONAMESPACE_COL_OID]));
  auto all_args_types_varlen = *reinterpret_cast<storage::VarlenEntry *>(
      table_pr->AccessForceNotNull(pg_proc_all_cols_prm_[postgres::PROALLARGTYPES_COL_OID]));

  auto ctx_ptr = table_pr->AccessWithNullCheck(pg_proc_all_cols_prm_[postgres::PRO_CTX_PTR_COL_OID]);

  auto name_pr = name_pri.InitializeRow(buffer);

  auto name_map = procs_name_index_->GetKeyOidToOffsetMap();
  *reinterpret_cast<namespace_oid_t *>(name_pr->AccessForceNotNull(name_map[indexkeycol_oid_t(1)])) = proc_ns;
  *reinterpret_cast<storage::VarlenEntry *>(name_pr->AccessForceNotNull(name_map[indexkeycol_oid_t(2)])) = name_varlen;
  *reinterpret_cast<storage::VarlenEntry *>(name_pr->AccessForceNotNull(name_map[indexkeycol_oid_t(3)])) =
      all_args_types_varlen;

  procs_name_index_->Delete(txn, *name_pr, to_delete_slot);

  delete[] buffer;

  if (ctx_ptr != nullptr) {
    txn->RegisterCommitAction([=](transaction::DeferredActionManager *deferred_action_manager) {
      deferred_action_manager->RegisterDeferredAction(
          [=]() { deferred_action_manager->RegisterDeferredAction([=]() { delete ctx_ptr; }); });
    });
  }
  return true;
}

proc_oid_t DatabaseCatalog::GetProcOid(common::ManagedPointer<transaction::TransactionContext> txn,
                                       namespace_oid_t procns, const std::string &procname,
                                       const std::vector<type_oid_t> &arg_types) {
  auto name_pri = procs_name_index_->GetProjectedRowInitializer();
  byte *const buffer = common::AllocationUtil::AllocateAligned(pg_proc_all_cols_pri_.ProjectedRowSize());

  auto name_pr = name_pri.InitializeRow(buffer);
  auto name_map = procs_name_index_->GetKeyOidToOffsetMap();

  auto name_varlen = storage::StorageUtil::CreateVarlen(procname);
  auto all_arg_types_varlen = storage::StorageUtil::CreateVarlen(arg_types);
  *reinterpret_cast<namespace_oid_t *>(name_pr->AccessForceNotNull(name_map[indexkeycol_oid_t(1)])) = procns;
  *reinterpret_cast<storage::VarlenEntry *>(name_pr->AccessForceNotNull(name_map[indexkeycol_oid_t(2)])) = name_varlen;
  *reinterpret_cast<storage::VarlenEntry *>(name_pr->AccessForceNotNull(name_map[indexkeycol_oid_t(3)])) =
      all_arg_types_varlen;

  std::vector<storage::TupleSlot> results;
  procs_name_index_->ScanKey(*txn, *name_pr, &results);

  proc_oid_t ret = INVALID_PROC_OID;
  if (!results.empty()) {
    TERRIER_ASSERT(results.size() == 1, "More than one non-unique result found in unique index.");

    auto found_slot = results[0];

    auto table_pr = pg_proc_all_cols_pri_.InitializeRow(buffer);
    bool UNUSED_ATTRIBUTE visible = procs_->Select(txn, found_slot, table_pr);
    ret =
        *reinterpret_cast<proc_oid_t *>(table_pr->AccessForceNotNull(pg_proc_all_cols_prm_[postgres::PROOID_COL_OID]));
  }

  if (name_varlen.NeedReclaim()) {
    delete[] name_varlen.Content();
  }

  if (all_arg_types_varlen.NeedReclaim()) {
    delete[] all_arg_types_varlen.Content();
  }

  delete[] buffer;
  return ret;
}

template bool DatabaseCatalog::CreateColumn<Schema::Column, table_oid_t>(
    const common::ManagedPointer<transaction::TransactionContext> txn, const table_oid_t class_oid,
    const col_oid_t col_oid, const Schema::Column &col);
template bool DatabaseCatalog::CreateColumn<IndexSchema::Column, index_oid_t>(
    const common::ManagedPointer<transaction::TransactionContext> txn, const index_oid_t class_oid,
    const indexkeycol_oid_t col_oid, const IndexSchema::Column &col);

template std::vector<Schema::Column> DatabaseCatalog::GetColumns<Schema::Column, table_oid_t, col_oid_t>(
    const common::ManagedPointer<transaction::TransactionContext> txn, const table_oid_t class_oid);

template std::vector<IndexSchema::Column>
DatabaseCatalog::GetColumns<IndexSchema::Column, index_oid_t, indexkeycol_oid_t>(
    const common::ManagedPointer<transaction::TransactionContext> txn, const index_oid_t class_oid);

template bool DatabaseCatalog::DeleteColumns<Schema::Column, table_oid_t>(
    const common::ManagedPointer<transaction::TransactionContext> txn, const table_oid_t class_oid);

template bool DatabaseCatalog::DeleteColumns<IndexSchema::Column, index_oid_t>(
    const common::ManagedPointer<transaction::TransactionContext> txn, const index_oid_t class_oid);

template Schema::Column DatabaseCatalog::MakeColumn<Schema::Column, col_oid_t>(storage::ProjectedRow *const pr,
                                                                               const storage::ProjectionMap &pr_map);

template IndexSchema::Column DatabaseCatalog::MakeColumn<IndexSchema::Column, indexkeycol_oid_t>(
    storage::ProjectedRow *const pr, const storage::ProjectionMap &pr_map);

}  // namespace terrier::catalog<|MERGE_RESOLUTION|>--- conflicted
+++ resolved
@@ -1762,7 +1762,6 @@
   // Abs
   CreateProcedure(txn, postgres::ABS_INT_PRO_OID, "abs", postgres::INTERNAL_LANGUAGE_OID,
                   postgres::NAMESPACE_DEFAULT_NAMESPACE_OID, {"y"}, {int_type}, {int_type}, {}, int_type, "", true);
-<<<<<<< HEAD
 
   // mod
   CreateProcedure(txn, postgres::MOD_PRO_OID, "mod", postgres::INTERNAL_LANGUAGE_OID,
@@ -1783,8 +1782,6 @@
   CreateProcedure(txn, postgres::POW_PRO_OID, "pow", postgres::INTERNAL_LANGUAGE_OID,
                   postgres::NAMESPACE_DEFAULT_NAMESPACE_OID, {"y", "x"}, {dec_type, dec_type}, {dec_type, dec_type}, {},
                   dec_type, "", true);
-=======
->>>>>>> a1ba1fa6
 
 #define BOOTSTRAP_TRIG_FN(str_name, pro_oid, builtin)                                                                 \
   CreateProcedure(txn, pro_oid, str_name, postgres::INTERNAL_LANGUAGE_OID, postgres::NAMESPACE_DEFAULT_NAMESPACE_OID, \
@@ -1890,7 +1887,6 @@
   CreateProcedure(txn, postgres::UPPER_PRO_OID, "upper", postgres::INTERNAL_LANGUAGE_OID,
                   postgres::NAMESPACE_DEFAULT_NAMESPACE_OID, {"str"}, {str_type}, {str_type}, {}, str_type, "", true);
 
-<<<<<<< HEAD
   // md5
   CreateProcedure(txn, postgres::MD5_PRO_OID, "md5", postgres::INTERNAL_LANGUAGE_OID,
                   postgres::NAMESPACE_DEFAULT_NAMESPACE_OID, {"str"}, {str_type}, {str_type}, {}, str_type, "", true);
@@ -1899,13 +1895,10 @@
   CreateProcedure(txn, postgres::INITCAP_PRO_OID, "initcap", postgres::INTERNAL_LANGUAGE_OID,
                   postgres::NAMESPACE_DEFAULT_NAMESPACE_OID, {"str"}, {str_type}, {str_type}, {}, str_type, "", true);
 
-=======
->>>>>>> a1ba1fa6
   // version
   CreateProcedure(txn, postgres::VERSION_PRO_OID, "version", postgres::INTERNAL_LANGUAGE_OID,
                   postgres::NAMESPACE_DEFAULT_NAMESPACE_OID, {}, {}, {}, {}, str_type, "", false);
 
-<<<<<<< HEAD
   // split part
   CreateProcedure(txn, postgres::SPLIT_PART_PRO_OID, "split_part", postgres::INTERNAL_LANGUAGE_OID,
                   postgres::NAMESPACE_DEFAULT_NAMESPACE_OID, {"str", "delim", "field"}, {str_type, str_type, int_type},
@@ -1915,8 +1908,6 @@
   CreateProcedure(txn, postgres::LENGTH_PRO_OID, "length", postgres::INTERNAL_LANGUAGE_OID,
                   postgres::NAMESPACE_DEFAULT_NAMESPACE_OID, {"str"}, {str_type}, {str_type}, {}, int_type, "", true);
 
-=======
->>>>>>> a1ba1fa6
   // starts_with
   CreateProcedure(txn, postgres::STARTSWITH_PRO_OID, "starts_with", postgres::INTERNAL_LANGUAGE_OID,
                   postgres::NAMESPACE_DEFAULT_NAMESPACE_OID, {"str", "start"}, {str_type, str_type},
@@ -2176,7 +2167,6 @@
   SetProcCtxPtr(txn, postgres::TRIM2_PRO_OID, func_context);
   txn->RegisterAbortAction([=]() { delete func_context; });
 
-<<<<<<< HEAD
   func_context = new execution::functions::FunctionContext(
       "mod", type::TypeId::DECIMAL, {type::TypeId::DECIMAL, type::TypeId::DECIMAL}, execution::ast::Builtin::Mod);
   SetProcCtxPtr(txn, postgres::MOD_PRO_OID, func_context);
@@ -2187,8 +2177,6 @@
   SetProcCtxPtr(txn, postgres::INTMOD_PRO_OID, func_context);
   txn->RegisterAbortAction([=]() { delete func_context; });
 
-=======
->>>>>>> a1ba1fa6
   func_context = new execution::functions::FunctionContext(
       "NpRunnersEmitInt", type::TypeId::INTEGER,
       {type::TypeId::INTEGER, type::TypeId::INTEGER, type::TypeId::INTEGER, type::TypeId::INTEGER},
