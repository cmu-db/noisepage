#include <memory>
#include <string>
#include <utility>
#include <vector>

#include "catalog/catalog_defs.h"
#include "catalog/database_catalog.h"
#include "catalog/index_schema.h"
#include "catalog/postgres/builder.h"
#include "catalog/postgres/pg_attribute.h"
#include "catalog/postgres/pg_class.h"
#include "catalog/postgres/pg_constraint.h"
#include "catalog/postgres/pg_index.h"
#include "catalog/postgres/pg_language.h"
#include "catalog/postgres/pg_namespace.h"
#include "catalog/postgres/pg_proc.h"
#include "catalog/postgres/pg_type.h"
#include "catalog/schema.h"
#include "execution/functions/function_context.h"
#include "nlohmann/json.hpp"
#include "storage/index/index.h"
#include "storage/sql_table.h"
#include "transaction/deferred_action_manager.h"
#include "transaction/transaction_context.h"
#include "transaction/transaction_defs.h"
#include "transaction/transaction_manager.h"
#include "type/type_id.h"

namespace terrier::catalog {

void DatabaseCatalog::Bootstrap(const common::ManagedPointer<transaction::TransactionContext> txn) {
  BootstrapPRIs();

  // Declare variable for return values (UNUSED when compiled for release)
  bool UNUSED_ATTRIBUTE retval;

  retval = TryLock(txn);
  TERRIER_ASSERT(retval, "Bootstrap operations should not fail");

  retval = CreateNamespace(txn, "pg_catalog", postgres::NAMESPACE_CATALOG_NAMESPACE_OID);
  TERRIER_ASSERT(retval, "Bootstrap operations should not fail");

  retval = CreateNamespace(txn, "public", postgres::NAMESPACE_DEFAULT_NAMESPACE_OID);
  TERRIER_ASSERT(retval, "Bootstrap operations should not fail");

  BootstrapTypes(txn);

  // pg_namespace and associated indexes
  retval = CreateTableEntry(txn, postgres::NAMESPACE_TABLE_OID, postgres::NAMESPACE_CATALOG_NAMESPACE_OID,
                            "pg_namespace", postgres::Builder::GetNamespaceTableSchema());
  TERRIER_ASSERT(retval, "Bootstrap operations should not fail");
  retval = SetTablePointer(txn, postgres::NAMESPACE_TABLE_OID, namespaces_);
  TERRIER_ASSERT(retval, "Bootstrap operations should not fail");

  retval = CreateIndexEntry(txn, postgres::NAMESPACE_CATALOG_NAMESPACE_OID, postgres::NAMESPACE_TABLE_OID,
                            postgres::NAMESPACE_OID_INDEX_OID, "pg_namespace_oid_index",
                            postgres::Builder::GetNamespaceOidIndexSchema(db_oid_));
  TERRIER_ASSERT(retval, "Bootstrap operations should not fail");
  retval = SetIndexPointer(txn, postgres::NAMESPACE_OID_INDEX_OID, namespaces_oid_index_);
  TERRIER_ASSERT(retval, "Bootstrap operations should not fail");

  retval = CreateIndexEntry(txn, postgres::NAMESPACE_CATALOG_NAMESPACE_OID, postgres::NAMESPACE_TABLE_OID,
                            postgres::NAMESPACE_NAME_INDEX_OID, "pg_namespace_name_index",
                            postgres::Builder::GetNamespaceNameIndexSchema(db_oid_));
  TERRIER_ASSERT(retval, "Bootstrap operations should not fail");
  retval = SetIndexPointer(txn, postgres::NAMESPACE_NAME_INDEX_OID, namespaces_name_index_);
  TERRIER_ASSERT(retval, "Bootstrap operations should not fail");

  // pg_class and associated indexes
  retval = CreateTableEntry(txn, postgres::CLASS_TABLE_OID, postgres::NAMESPACE_CATALOG_NAMESPACE_OID, "pg_class",
                            postgres::Builder::GetClassTableSchema());
  TERRIER_ASSERT(retval, "Bootstrap operations should not fail");
  retval = SetTablePointer(txn, postgres::CLASS_TABLE_OID, classes_);
  TERRIER_ASSERT(retval, "Bootstrap operations should not fail");

  retval = CreateIndexEntry(txn, postgres::NAMESPACE_CATALOG_NAMESPACE_OID, postgres::CLASS_TABLE_OID,
                            postgres::CLASS_OID_INDEX_OID, "pg_class_oid_index",
                            postgres::Builder::GetClassOidIndexSchema(db_oid_));
  TERRIER_ASSERT(retval, "Bootstrap operations should not fail");
  retval = SetIndexPointer(txn, postgres::CLASS_OID_INDEX_OID, classes_oid_index_);
  TERRIER_ASSERT(retval, "Bootstrap operations should not fail");

  retval = CreateIndexEntry(txn, postgres::NAMESPACE_CATALOG_NAMESPACE_OID, postgres::CLASS_TABLE_OID,
                            postgres::CLASS_NAME_INDEX_OID, "pg_class_name_index",
                            postgres::Builder::GetClassNameIndexSchema(db_oid_));
  TERRIER_ASSERT(retval, "Bootstrap operations should not fail");
  retval = SetIndexPointer(txn, postgres::CLASS_NAME_INDEX_OID, classes_name_index_);
  TERRIER_ASSERT(retval, "Bootstrap operations should not fail");

  retval = CreateIndexEntry(txn, postgres::NAMESPACE_CATALOG_NAMESPACE_OID, postgres::CLASS_TABLE_OID,
                            postgres::CLASS_NAMESPACE_INDEX_OID, "pg_class_namespace_index",
                            postgres::Builder::GetClassNamespaceIndexSchema(db_oid_));
  TERRIER_ASSERT(retval, "Bootstrap operations should not fail");
  retval = SetIndexPointer(txn, postgres::CLASS_NAMESPACE_INDEX_OID, classes_namespace_index_);
  TERRIER_ASSERT(retval, "Bootstrap operations should not fail");

  // pg_index and associated indexes
  retval = CreateTableEntry(txn, postgres::INDEX_TABLE_OID, postgres::NAMESPACE_CATALOG_NAMESPACE_OID, "pg_index",
                            postgres::Builder::GetIndexTableSchema());
  TERRIER_ASSERT(retval, "Bootstrap operations should not fail");
  retval = SetTablePointer(txn, postgres::INDEX_TABLE_OID, indexes_);
  TERRIER_ASSERT(retval, "Bootstrap operations should not fail");

  retval = CreateIndexEntry(txn, postgres::NAMESPACE_CATALOG_NAMESPACE_OID, postgres::INDEX_TABLE_OID,
                            postgres::INDEX_OID_INDEX_OID, "pg_index_oid_index",
                            postgres::Builder::GetIndexOidIndexSchema(db_oid_));
  TERRIER_ASSERT(retval, "Bootstrap operations should not fail");
  retval = SetIndexPointer(txn, postgres::INDEX_OID_INDEX_OID, indexes_oid_index_);
  TERRIER_ASSERT(retval, "Bootstrap operations should not fail");

  retval = CreateIndexEntry(txn, postgres::NAMESPACE_CATALOG_NAMESPACE_OID, postgres::INDEX_TABLE_OID,
                            postgres::INDEX_TABLE_INDEX_OID, "pg_index_table_index",
                            postgres::Builder::GetIndexTableIndexSchema(db_oid_));
  TERRIER_ASSERT(retval, "Bootstrap operations should not fail");
  retval = SetIndexPointer(txn, postgres::INDEX_TABLE_INDEX_OID, indexes_table_index_);
  TERRIER_ASSERT(retval, "Bootstrap operations should not fail");

  // pg_attribute and associated indexes
  retval = CreateTableEntry(txn, postgres::COLUMN_TABLE_OID, postgres::NAMESPACE_CATALOG_NAMESPACE_OID, "pg_attribute",
                            postgres::Builder::GetColumnTableSchema());
  TERRIER_ASSERT(retval, "Bootstrap operations should not fail");
  retval = SetTablePointer(txn, postgres::COLUMN_TABLE_OID, columns_);
  TERRIER_ASSERT(retval, "Bootstrap operations should not fail");

  retval = CreateIndexEntry(txn, postgres::NAMESPACE_CATALOG_NAMESPACE_OID, postgres::COLUMN_TABLE_OID,
                            postgres::COLUMN_OID_INDEX_OID, "pg_attribute_oid_index",
                            postgres::Builder::GetColumnOidIndexSchema(db_oid_));
  TERRIER_ASSERT(retval, "Bootstrap operations should not fail");
  retval = SetIndexPointer(txn, postgres::COLUMN_OID_INDEX_OID, columns_oid_index_);
  TERRIER_ASSERT(retval, "Bootstrap operations should not fail");

  retval = CreateIndexEntry(txn, postgres::NAMESPACE_CATALOG_NAMESPACE_OID, postgres::COLUMN_TABLE_OID,
                            postgres::COLUMN_NAME_INDEX_OID, "pg_attribute_name_index",
                            postgres::Builder::GetColumnNameIndexSchema(db_oid_));
  TERRIER_ASSERT(retval, "Bootstrap operations should not fail");
  retval = SetIndexPointer(txn, postgres::COLUMN_NAME_INDEX_OID, columns_name_index_);
  TERRIER_ASSERT(retval, "Bootstrap operations should not fail");

  // pg_type and associated indexes
  retval = CreateTableEntry(txn, postgres::TYPE_TABLE_OID, postgres::NAMESPACE_CATALOG_NAMESPACE_OID, "pg_type",
                            postgres::Builder::GetTypeTableSchema());
  TERRIER_ASSERT(retval, "Bootstrap operations should not fail");
  retval = SetTablePointer(txn, postgres::TYPE_TABLE_OID, types_);
  TERRIER_ASSERT(retval, "Bootstrap operations should not fail");

  retval = CreateIndexEntry(txn, postgres::NAMESPACE_CATALOG_NAMESPACE_OID, postgres::TYPE_TABLE_OID,
                            postgres::TYPE_OID_INDEX_OID, "pg_type_oid_index",
                            postgres::Builder::GetTypeOidIndexSchema(db_oid_));
  TERRIER_ASSERT(retval, "Bootstrap operations should not fail");
  retval = SetIndexPointer(txn, postgres::TYPE_OID_INDEX_OID, types_oid_index_);
  TERRIER_ASSERT(retval, "Bootstrap operations should not fail");

  retval = CreateIndexEntry(txn, postgres::NAMESPACE_CATALOG_NAMESPACE_OID, postgres::TYPE_TABLE_OID,
                            postgres::TYPE_NAME_INDEX_OID, "pg_type_name_index",
                            postgres::Builder::GetTypeNameIndexSchema(db_oid_));
  TERRIER_ASSERT(retval, "Bootstrap operations should not fail");
  retval = SetIndexPointer(txn, postgres::TYPE_NAME_INDEX_OID, types_name_index_);
  TERRIER_ASSERT(retval, "Bootstrap operations should not fail");

  retval = CreateIndexEntry(txn, postgres::NAMESPACE_CATALOG_NAMESPACE_OID, postgres::TYPE_TABLE_OID,
                            postgres::TYPE_NAMESPACE_INDEX_OID, "pg_type_namespace_index",
                            postgres::Builder::GetTypeNamespaceIndexSchema(db_oid_));
  TERRIER_ASSERT(retval, "Bootstrap operations should not fail");
  retval = SetIndexPointer(txn, postgres::TYPE_NAMESPACE_INDEX_OID, types_namespace_index_);
  TERRIER_ASSERT(retval, "Bootstrap operations should not fail");

  // pg_constraint and associated indexes
  retval = CreateTableEntry(txn, postgres::CONSTRAINT_TABLE_OID, postgres::NAMESPACE_CATALOG_NAMESPACE_OID,
                            "pg_constraint", postgres::Builder::GetConstraintTableSchema());
  TERRIER_ASSERT(retval, "Bootstrap operations should not fail");
  retval = SetTablePointer(txn, postgres::CONSTRAINT_TABLE_OID, constraints_);
  TERRIER_ASSERT(retval, "Bootstrap operations should not fail");

  retval = CreateIndexEntry(txn, postgres::NAMESPACE_CATALOG_NAMESPACE_OID, postgres::CONSTRAINT_TABLE_OID,
                            postgres::CONSTRAINT_OID_INDEX_OID, "pg_constraint_oid_index",
                            postgres::Builder::GetConstraintOidIndexSchema(db_oid_));
  TERRIER_ASSERT(retval, "Bootstrap operations should not fail");
  retval = SetIndexPointer(txn, postgres::CONSTRAINT_OID_INDEX_OID, constraints_oid_index_);
  TERRIER_ASSERT(retval, "Bootstrap operations should not fail");

  retval = CreateIndexEntry(txn, postgres::NAMESPACE_CATALOG_NAMESPACE_OID, postgres::CONSTRAINT_TABLE_OID,
                            postgres::CONSTRAINT_NAME_INDEX_OID, "pg_constraint_name_index",
                            postgres::Builder::GetConstraintNameIndexSchema(db_oid_));
  TERRIER_ASSERT(retval, "Bootstrap operations should not fail");
  retval = SetIndexPointer(txn, postgres::CONSTRAINT_NAME_INDEX_OID, constraints_name_index_);
  TERRIER_ASSERT(retval, "Bootstrap operations should not fail");

  retval = CreateIndexEntry(txn, postgres::NAMESPACE_CATALOG_NAMESPACE_OID, postgres::CONSTRAINT_TABLE_OID,
                            postgres::CONSTRAINT_NAMESPACE_INDEX_OID, "pg_constraint_namespace_index",
                            postgres::Builder::GetConstraintNamespaceIndexSchema(db_oid_));
  TERRIER_ASSERT(retval, "Bootstrap operations should not fail");
  retval = SetIndexPointer(txn, postgres::CONSTRAINT_NAMESPACE_INDEX_OID, constraints_namespace_index_);
  TERRIER_ASSERT(retval, "Bootstrap operations should not fail");

  retval = CreateIndexEntry(txn, postgres::NAMESPACE_CATALOG_NAMESPACE_OID, postgres::CONSTRAINT_TABLE_OID,
                            postgres::CONSTRAINT_TABLE_INDEX_OID, "pg_constraint_table_index",
                            postgres::Builder::GetConstraintTableIndexSchema(db_oid_));
  TERRIER_ASSERT(retval, "Bootstrap operations should not fail");
  retval = SetIndexPointer(txn, postgres::CONSTRAINT_TABLE_INDEX_OID, constraints_table_index_);
  TERRIER_ASSERT(retval, "Bootstrap operations should not fail");

  retval = CreateIndexEntry(txn, postgres::NAMESPACE_CATALOG_NAMESPACE_OID, postgres::CONSTRAINT_TABLE_OID,
                            postgres::CONSTRAINT_INDEX_INDEX_OID, "pg_constraint_index_index",
                            postgres::Builder::GetConstraintIndexIndexSchema(db_oid_));
  TERRIER_ASSERT(retval, "Bootstrap operations should not fail");
  retval = SetIndexPointer(txn, postgres::CONSTRAINT_INDEX_INDEX_OID, constraints_index_index_);
  TERRIER_ASSERT(retval, "Bootstrap operations should not fail");

  retval = CreateIndexEntry(txn, postgres::NAMESPACE_CATALOG_NAMESPACE_OID, postgres::CONSTRAINT_TABLE_OID,
                            postgres::CONSTRAINT_FOREIGNTABLE_INDEX_OID, "pg_constraint_foreigntable_index",
                            postgres::Builder::GetConstraintForeignTableIndexSchema(db_oid_));
  TERRIER_ASSERT(retval, "Bootstrap operations should not fail");
  retval = SetIndexPointer(txn, postgres::CONSTRAINT_FOREIGNTABLE_INDEX_OID, constraints_foreigntable_index_);
  TERRIER_ASSERT(retval, "Bootstrap operations should not fail");

  // pg_language and associated indexes
  retval = CreateTableEntry(txn, postgres::LANGUAGE_TABLE_OID, postgres::NAMESPACE_CATALOG_NAMESPACE_OID, "pg_language",
                            postgres::Builder::GetLanguageTableSchema());
  TERRIER_ASSERT(retval, "Bootstrap operations should not fail");
  retval = SetTablePointer(txn, postgres::LANGUAGE_TABLE_OID, languages_);
  TERRIER_ASSERT(retval, "Bootstrap operations should not fail");

  retval = CreateIndexEntry(txn, postgres::NAMESPACE_CATALOG_NAMESPACE_OID, postgres::LANGUAGE_TABLE_OID,
                            postgres::LANGUAGE_OID_INDEX_OID, "pg_languages_oid_index",
                            postgres::Builder::GetLanguageOidIndexSchema(db_oid_));
  TERRIER_ASSERT(retval, "Bootstrap operations should not fail");
  retval = SetIndexPointer(txn, postgres::LANGUAGE_OID_INDEX_OID, languages_oid_index_);
  TERRIER_ASSERT(retval, "Bootstrap operations should not fail");

  retval = CreateIndexEntry(txn, postgres::NAMESPACE_CATALOG_NAMESPACE_OID, postgres::LANGUAGE_TABLE_OID,
                            postgres::LANGUAGE_NAME_INDEX_OID, "pg_languages_name_index",
                            postgres::Builder::GetLanguageNameIndexSchema(db_oid_));
  TERRIER_ASSERT(retval, "Bootstrap operations should not fail");
  retval = SetIndexPointer(txn, postgres::LANGUAGE_NAME_INDEX_OID, languages_name_index_);
  TERRIER_ASSERT(retval, "Bootstrap operations should not fail");

  BootstrapLanguages(txn);

  // pg_proc and associated indexes
  retval = CreateTableEntry(txn, postgres::PRO_TABLE_OID, postgres::NAMESPACE_CATALOG_NAMESPACE_OID, "pg_proc",
                            postgres::Builder::GetProcTableSchema());
  TERRIER_ASSERT(retval, "Bootstrap operations should not fail");
  retval = SetTablePointer(txn, postgres::PRO_TABLE_OID, procs_);
  TERRIER_ASSERT(retval, "Bootstrap operations should not fail");

  retval = CreateIndexEntry(txn, postgres::NAMESPACE_CATALOG_NAMESPACE_OID, postgres::PRO_TABLE_OID,
                            postgres::PRO_OID_INDEX_OID, "pg_proc_oid_index",
                            postgres::Builder::GetProcOidIndexSchema(db_oid_));
  TERRIER_ASSERT(retval, "Bootstrap operations should not fail");
  retval = SetIndexPointer(txn, postgres::PRO_OID_INDEX_OID, procs_oid_index_);
  TERRIER_ASSERT(retval, "Bootstrap operations should not fail");

  retval = CreateIndexEntry(txn, postgres::NAMESPACE_CATALOG_NAMESPACE_OID, postgres::PRO_TABLE_OID,
                            postgres::PRO_NAME_INDEX_OID, "pg_proc_name_index",
                            postgres::Builder::GetProcNameIndexSchema(db_oid_));
  TERRIER_ASSERT(retval, "Bootstrap operations should not fail");
  retval = SetIndexPointer(txn, postgres::PRO_NAME_INDEX_OID, procs_name_index_);

  TERRIER_ASSERT(retval, "Bootstrap operations should not fail");

  BootstrapProcs(txn);
}

void DatabaseCatalog::BootstrapPRIs() {
  // TODO(Matt): another potential optimization in the future would be to cache the offsets, rather than the maps
  // themselves (see TPC-C microbenchmark transactions for example). That seems premature right now though.

  // pg_namespace
  const std::vector<col_oid_t> pg_namespace_all_oids{postgres::PG_NAMESPACE_ALL_COL_OIDS.cbegin(),
                                                     postgres::PG_NAMESPACE_ALL_COL_OIDS.cend()};
  pg_namespace_all_cols_pri_ = namespaces_->InitializerForProjectedRow(pg_namespace_all_oids);
  pg_namespace_all_cols_prm_ = namespaces_->ProjectionMapForOids(pg_namespace_all_oids);

  const std::vector<col_oid_t> delete_namespace_oids{postgres::NSPNAME_COL_OID};
  delete_namespace_pri_ = namespaces_->InitializerForProjectedRow(delete_namespace_oids);

  const std::vector<col_oid_t> get_namespace_oids{postgres::NSPOID_COL_OID};
  get_namespace_pri_ = namespaces_->InitializerForProjectedRow(get_namespace_oids);

  // pg_attribute
  const std::vector<col_oid_t> pg_attribute_all_oids{postgres::PG_ATTRIBUTE_ALL_COL_OIDS.cbegin(),
                                                     postgres::PG_ATTRIBUTE_ALL_COL_OIDS.end()};
  pg_attribute_all_cols_pri_ = columns_->InitializerForProjectedRow(pg_attribute_all_oids);
  pg_attribute_all_cols_prm_ = columns_->ProjectionMapForOids(pg_attribute_all_oids);

  const std::vector<col_oid_t> get_columns_oids{postgres::ATTNUM_COL_OID,     postgres::ATTNAME_COL_OID,
                                                postgres::ATTTYPID_COL_OID,   postgres::ATTLEN_COL_OID,
                                                postgres::ATTNOTNULL_COL_OID, postgres::ADSRC_COL_OID};
  get_columns_pri_ = columns_->InitializerForProjectedRow(get_columns_oids);
  get_columns_prm_ = columns_->ProjectionMapForOids(get_columns_oids);

  const std::vector<col_oid_t> delete_columns_oids{postgres::ATTNUM_COL_OID, postgres::ATTNAME_COL_OID};
  delete_columns_pri_ = columns_->InitializerForProjectedRow(delete_columns_oids);
  delete_columns_prm_ = columns_->ProjectionMapForOids(delete_columns_oids);

  // pg_class
  const std::vector<col_oid_t> pg_class_all_oids{postgres::PG_CLASS_ALL_COL_OIDS.cbegin(),
                                                 postgres::PG_CLASS_ALL_COL_OIDS.cend()};
  pg_class_all_cols_pri_ = classes_->InitializerForProjectedRow(pg_class_all_oids);
  pg_class_all_cols_prm_ = classes_->ProjectionMapForOids(pg_class_all_oids);

  const std::vector<col_oid_t> get_class_oid_kind_oids{postgres::RELOID_COL_OID, postgres::RELKIND_COL_OID};
  get_class_oid_kind_pri_ = classes_->InitializerForProjectedRow(get_class_oid_kind_oids);

  const std::vector<col_oid_t> set_class_pointer_oids{postgres::REL_PTR_COL_OID};
  set_class_pointer_pri_ = classes_->InitializerForProjectedRow(set_class_pointer_oids);

  const std::vector<col_oid_t> set_class_schema_oids{postgres::REL_SCHEMA_COL_OID};
  set_class_schema_pri_ = classes_->InitializerForProjectedRow(set_class_schema_oids);

  const std::vector<col_oid_t> get_class_pointer_kind_oids{postgres::REL_PTR_COL_OID, postgres::RELKIND_COL_OID};
  get_class_pointer_kind_pri_ = classes_->InitializerForProjectedRow(get_class_pointer_kind_oids);

  const std::vector<col_oid_t> get_class_schema_pointer_kind_oids{postgres::REL_SCHEMA_COL_OID,
                                                                  postgres::RELKIND_COL_OID};
  get_class_schema_pointer_kind_pri_ = classes_->InitializerForProjectedRow(get_class_schema_pointer_kind_oids);

  const std::vector<col_oid_t> get_class_object_and_schema_oids{postgres::REL_PTR_COL_OID,
                                                                postgres::REL_SCHEMA_COL_OID};
  get_class_object_and_schema_pri_ = classes_->InitializerForProjectedRow(get_class_object_and_schema_oids);
  get_class_object_and_schema_prm_ = classes_->ProjectionMapForOids(get_class_object_and_schema_oids);

  // pg_index
  const std::vector<col_oid_t> pg_index_all_oids{postgres::PG_INDEX_ALL_COL_OIDS.cbegin(),
                                                 postgres::PG_INDEX_ALL_COL_OIDS.cend()};
  pg_index_all_cols_pri_ = indexes_->InitializerForProjectedRow(pg_index_all_oids);
  pg_index_all_cols_prm_ = indexes_->ProjectionMapForOids(pg_index_all_oids);

  const std::vector<col_oid_t> get_indexes_oids{postgres::INDOID_COL_OID};
  get_indexes_pri_ = indexes_->InitializerForProjectedRow(get_class_oid_kind_oids);

  const std::vector<col_oid_t> delete_index_oids{postgres::INDOID_COL_OID, postgres::INDRELID_COL_OID};
  delete_index_pri_ = indexes_->InitializerForProjectedRow(delete_index_oids);
  delete_index_prm_ = indexes_->ProjectionMapForOids(delete_index_oids);

  // pg_type
  const std::vector<col_oid_t> pg_type_all_oids{postgres::PG_TYPE_ALL_COL_OIDS.cbegin(),
                                                postgres::PG_TYPE_ALL_COL_OIDS.cend()};
  pg_type_all_cols_pri_ = types_->InitializerForProjectedRow(pg_type_all_oids);
  pg_type_all_cols_prm_ = types_->ProjectionMapForOids(pg_type_all_oids);

  // pg_language
  const std::vector<col_oid_t> pg_language_all_oids{postgres::PG_LANGUAGE_ALL_COL_OIDS.cbegin(),
                                                    postgres::PG_LANGUAGE_ALL_COL_OIDS.cend()};
  pg_language_all_cols_pri_ = languages_->InitializerForProjectedRow(pg_language_all_oids);
  pg_language_all_cols_prm_ = languages_->ProjectionMapForOids(pg_language_all_oids);

  // pg_proc
  const std::vector<col_oid_t> pg_proc_all_oids{postgres::PG_PRO_ALL_COL_OIDS.cbegin(),
                                                postgres::PG_PRO_ALL_COL_OIDS.cend()};
  pg_proc_all_cols_pri_ = procs_->InitializerForProjectedRow(pg_proc_all_oids);
  pg_proc_all_cols_prm_ = procs_->ProjectionMapForOids(pg_proc_all_oids);

  const std::vector<col_oid_t> set_pg_proc_ptr_oids{postgres::PRO_CTX_PTR_COL_OID};
  pg_proc_ptr_pri_ = procs_->InitializerForProjectedRow(set_pg_proc_ptr_oids);
}

namespace_oid_t DatabaseCatalog::CreateNamespace(const common::ManagedPointer<transaction::TransactionContext> txn,
                                                 const std::string &name) {
  if (!TryLock(txn)) return INVALID_NAMESPACE_OID;
  const namespace_oid_t ns_oid{next_oid_++};
  if (!CreateNamespace(txn, name, ns_oid)) {
    return INVALID_NAMESPACE_OID;
  }
  return ns_oid;
}

bool DatabaseCatalog::CreateNamespace(const common::ManagedPointer<transaction::TransactionContext> txn,
                                      const std::string &name, const namespace_oid_t ns_oid) {
  // Step 1: Insert into table
  const auto name_varlen = storage::StorageUtil::CreateVarlen(name);
  // Get & Fill Redo Record
  auto *const redo = txn->StageWrite(db_oid_, postgres::NAMESPACE_TABLE_OID, pg_namespace_all_cols_pri_);
  // Write the attributes in the Redo Record
  *(reinterpret_cast<namespace_oid_t *>(
      redo->Delta()->AccessForceNotNull(pg_namespace_all_cols_prm_[postgres::NSPOID_COL_OID]))) = ns_oid;
  *(reinterpret_cast<storage::VarlenEntry *>(
      redo->Delta()->AccessForceNotNull(pg_namespace_all_cols_prm_[postgres::NSPNAME_COL_OID]))) = name_varlen;
  // Finally, insert into the table to get the tuple slot
  const auto tuple_slot = namespaces_->Insert(txn, redo);

  // Step 2: Insert into name index
  auto name_pri = namespaces_name_index_->GetProjectedRowInitializer();
  byte *const buffer = common::AllocationUtil::AllocateAligned(name_pri.ProjectedRowSize());
  auto *index_pr = name_pri.InitializeRow(buffer);
  // Write the attributes in the ProjectedRow
  *(reinterpret_cast<storage::VarlenEntry *>(index_pr->AccessForceNotNull(0))) = name_varlen;

  if (!namespaces_name_index_->InsertUnique(txn, *index_pr, tuple_slot)) {
    // There was a name conflict and we need to abort.  Free the buffer and return false to indicate failure
    delete[] buffer;
    return false;
  }

  // Step 3: Insert into oid index
  auto oid_pri = namespaces_oid_index_->GetProjectedRowInitializer();
  // Reuse buffer since an u32 column is smaller than a varlen column
  index_pr = oid_pri.InitializeRow(buffer);
  // Write the attributes in the ProjectedRow
  *(reinterpret_cast<namespace_oid_t *>(index_pr->AccessForceNotNull(0))) = ns_oid;
  const bool UNUSED_ATTRIBUTE result = namespaces_oid_index_->InsertUnique(txn, *index_pr, tuple_slot);
  TERRIER_ASSERT(result, "Assigned namespace OID failed to be unique.");

  // Finish
  delete[] buffer;
  return true;
}

bool DatabaseCatalog::DeleteNamespace(const common::ManagedPointer<transaction::TransactionContext> txn,
                                      const namespace_oid_t ns_oid) {
  if (!TryLock(txn)) return false;
  // Step 1: Read the oid index
  // Buffer is large enough for all prs because it's meant to hold 1 VarlenEntry
  byte *const buffer = common::AllocationUtil::AllocateAligned(delete_namespace_pri_.ProjectedRowSize());
  const auto oid_pri = namespaces_oid_index_->GetProjectedRowInitializer();
  auto *pr = oid_pri.InitializeRow(buffer);
  // Write the attributes in the ProjectedRow
  *(reinterpret_cast<namespace_oid_t *>(pr->AccessForceNotNull(0))) = ns_oid;
  // Scan index
  std::vector<storage::TupleSlot> index_results;
  namespaces_oid_index_->ScanKey(*txn, *pr, &index_results);
  TERRIER_ASSERT(
      index_results.size() == 1,
      "Incorrect number of results from index scan. Expect 1 because it's a unique index. 0 implies that function was "
      "called with an oid that doesn't exist in the Catalog, but binding somehow succeeded. That doesn't make sense. "
      "Was a DROP plan node reused twice? IF EXISTS should be handled in the Binder, rather than pushing logic here.");
  const auto tuple_slot = index_results[0];

  // Step 2: Select from the table to get the name
  pr = delete_namespace_pri_.InitializeRow(buffer);
  auto UNUSED_ATTRIBUTE result = namespaces_->Select(txn, tuple_slot, pr);
  TERRIER_ASSERT(result, "Index scan did a visibility check, so Select shouldn't fail at this point.");
  const auto name_varlen = *reinterpret_cast<storage::VarlenEntry *>(pr->AccessForceNotNull(0));

  // Step 3: Delete from table
  txn->StageDelete(db_oid_, postgres::NAMESPACE_TABLE_OID, tuple_slot);
  if (!namespaces_->Delete(txn, tuple_slot)) {
    // Someone else has a write-lock. Free the buffer and return false to indicate failure
    delete[] buffer;
    return false;
  }

  // Step 4: Cascading deletes
  // Get the objects in this namespace
  auto ns_objects = GetNamespaceClassOids(txn, ns_oid);
  for (const auto object : ns_objects) {
    // Delete all of the tables. This should get most of the indexes
    if (object.second == postgres::ClassKind::REGULAR_TABLE) {
      result = DeleteTable(txn, static_cast<table_oid_t>(object.first));
      if (!result) {
        // Someone else has a write-lock. Free the buffer and return false to indicate failure
        delete[] buffer;
        return false;
      }
    }
  }

  // Get the objects in the namespace again, just in case there were any indexes that don't belong to a table in this
  // namespace. We could do all of this cascading cleanup with a more complex single index scan, but we're taking
  // advantage of existing PRIs and indexes and expecting that deleting a namespace isn't that common of an operation,
  // so we can be slightly less efficient than optimal.
  ns_objects = GetNamespaceClassOids(txn, ns_oid);
  for (const auto object : ns_objects) {
    // Delete all of the straggler indexes that may have been built on tables in other namespaces. We shouldn't get any
    // double-deletions because indexes on tables will already be invisible to us (logically deleted already).
    if (object.second == postgres::ClassKind::INDEX) {
      result = DeleteIndex(txn, static_cast<index_oid_t>(object.first));
      if (!result) {
        // Someone else has a write-lock. Free the buffer and return false to indicate failure
        delete[] buffer;
        return false;
      }
    }
  }
  TERRIER_ASSERT(GetNamespaceClassOids(txn, ns_oid).empty(), "Failed to drop all of the namespace objects.");

  // Step 5: Delete from oid index
  pr = oid_pri.InitializeRow(buffer);
  // Write the attributes in the ProjectedRow
  *(reinterpret_cast<namespace_oid_t *>(pr->AccessForceNotNull(0))) = ns_oid;
  namespaces_oid_index_->Delete(txn, *pr, tuple_slot);

  // Step 6: Delete from name index
  const auto name_pri = namespaces_name_index_->GetProjectedRowInitializer();
  pr = name_pri.InitializeRow(buffer);
  // Write the attributes in the ProjectedRow
  *(reinterpret_cast<storage::VarlenEntry *>(pr->AccessForceNotNull(0))) = name_varlen;
  namespaces_name_index_->Delete(txn, *pr, tuple_slot);

  // Finish
  delete[] buffer;
  return true;
}

namespace_oid_t DatabaseCatalog::GetNamespaceOid(const common::ManagedPointer<transaction::TransactionContext> txn,
                                                 const std::string &name) {
  // Step 1: Read the name index
  const auto name_pri = namespaces_name_index_->GetProjectedRowInitializer();
  // Buffer is large enough for all prs because it's meant to hold 1 VarlenEntry
  byte *const buffer = common::AllocationUtil::AllocateAligned(name_pri.ProjectedRowSize());
  auto *pr = name_pri.InitializeRow(buffer);
  // Scan the name index
  const auto name_varlen = storage::StorageUtil::CreateVarlen(name);
  *(reinterpret_cast<storage::VarlenEntry *>(pr->AccessForceNotNull(0))) = name_varlen;
  std::vector<storage::TupleSlot> index_results;
  namespaces_name_index_->ScanKey(*txn, *pr, &index_results);

  // Clean up the varlen's buffer in the case it wasn't inlined.
  if (!name_varlen.IsInlined()) {
    delete[] name_varlen.Content();
  }

  if (index_results.empty()) {
    // namespace not found in the index, so namespace doesn't exist. Free the buffer and return false to indicate
    // failure
    delete[] buffer;
    return INVALID_NAMESPACE_OID;
  }
  TERRIER_ASSERT(index_results.size() == 1, "Namespace name not unique in index");
  const auto tuple_slot = index_results[0];

  // Step 2: Scan the table to get the oid
  pr = get_namespace_pri_.InitializeRow(buffer);

  const auto UNUSED_ATTRIBUTE result = namespaces_->Select(txn, tuple_slot, pr);
  TERRIER_ASSERT(result, "Index scan did a visibility check, so Select shouldn't fail at this point.");
  const auto ns_oid = *reinterpret_cast<namespace_oid_t *>(pr->AccessForceNotNull(0));

  // Finish
  delete[] buffer;
  return ns_oid;
}

template <typename Column, typename ClassOid, typename ColOid>
bool DatabaseCatalog::CreateColumn(const common::ManagedPointer<transaction::TransactionContext> txn,
                                   const ClassOid class_oid, const ColOid col_oid, const Column &col) {
  // Step 1: Insert into the table
  auto *const redo = txn->StageWrite(db_oid_, postgres::COLUMN_TABLE_OID, pg_attribute_all_cols_pri_);
  // Write the attributes in the Redo Record
  auto oid_entry = reinterpret_cast<ColOid *>(
      redo->Delta()->AccessForceNotNull(pg_attribute_all_cols_prm_[postgres::ATTNUM_COL_OID]));
  auto relid_entry = reinterpret_cast<ClassOid *>(
      redo->Delta()->AccessForceNotNull(pg_attribute_all_cols_prm_[postgres::ATTRELID_COL_OID]));
  auto name_entry = reinterpret_cast<storage::VarlenEntry *>(
      redo->Delta()->AccessForceNotNull(pg_attribute_all_cols_prm_[postgres::ATTNAME_COL_OID]));
  auto type_entry = reinterpret_cast<type::TypeId *>(
      redo->Delta()->AccessForceNotNull(pg_attribute_all_cols_prm_[postgres::ATTTYPID_COL_OID]));
  auto len_entry = reinterpret_cast<uint16_t *>(
      redo->Delta()->AccessForceNotNull(pg_attribute_all_cols_prm_[postgres::ATTLEN_COL_OID]));
  auto notnull_entry = reinterpret_cast<bool *>(
      redo->Delta()->AccessForceNotNull(pg_attribute_all_cols_prm_[postgres::ATTNOTNULL_COL_OID]));
  auto dsrc_entry = reinterpret_cast<storage::VarlenEntry *>(
      redo->Delta()->AccessForceNotNull(pg_attribute_all_cols_prm_[postgres::ADSRC_COL_OID]));
  *oid_entry = col_oid;
  *relid_entry = class_oid;
  const auto name_varlen = storage::StorageUtil::CreateVarlen(col.Name());

  *name_entry = name_varlen;
  *type_entry = col.Type();
  // TODO(Amadou): Figure out what really goes here for varlen. Unclear if it's attribute size (16) or varlen length
  *len_entry = (col.Type() == type::TypeId::VARCHAR || col.Type() == type::TypeId::VARBINARY) ? col.MaxVarlenSize()
                                                                                              : col.AttrSize();
  *notnull_entry = !col.Nullable();
  storage::VarlenEntry dsrc_varlen = storage::StorageUtil::CreateVarlen(col.StoredExpression()->ToJson().dump());
  *dsrc_entry = dsrc_varlen;
  // Finally, insert into the table to get the tuple slot
  const auto tupleslot = columns_->Insert(txn, redo);

  // Step 2: Insert into name index
  const auto name_pri = columns_name_index_->GetProjectedRowInitializer();
  // Create a buffer large enough for all columns
  auto *const buffer = common::AllocationUtil::AllocateAligned(name_pri.ProjectedRowSize());
  auto *pr = name_pri.InitializeRow(buffer);
  // Write the attributes in the ProjectedRow. We know the offsets without the map because of the ordering of attribute
  // sizes
  *(reinterpret_cast<storage::VarlenEntry *>(pr->AccessForceNotNull(0))) = name_varlen;
  *(reinterpret_cast<ClassOid *>(pr->AccessForceNotNull(1))) = class_oid;

  if (!columns_name_index_->InsertUnique(txn, *pr, tupleslot)) {
    // There was a name conflict and we need to abort.  Free the buffer and return false to indicate failure
    delete[] buffer;

    // Clean up the varlen's buffer in the case it wasn't inlined.
    if (!name_varlen.IsInlined()) {
      delete[] name_varlen.Content();
    }

    return false;
  }

  // Step 3: Insert into oid index
  const auto oid_pri = columns_oid_index_->GetProjectedRowInitializer();
  auto oid_prm = columns_oid_index_->GetKeyOidToOffsetMap();
  pr = oid_pri.InitializeRow(buffer);
  // Write the attributes in the ProjectedRow. These hardcoded indexkeycol_oids come from
  // Builder::GetColumnOidIndexSchema()
  *(reinterpret_cast<ClassOid *>(pr->AccessForceNotNull(oid_prm[indexkeycol_oid_t(1)]))) = class_oid;
  *(reinterpret_cast<ColOid *>(pr->AccessForceNotNull(oid_prm[indexkeycol_oid_t(2)]))) = col_oid;

  bool UNUSED_ATTRIBUTE result = columns_oid_index_->InsertUnique(txn, *pr, tupleslot);
  TERRIER_ASSERT(result, "Assigned OIDs failed to be unique.");

  // Finish
  delete[] buffer;
  return true;
}

template <typename Column, typename ClassOid, typename ColOid>
std::vector<Column> DatabaseCatalog::GetColumns(const common::ManagedPointer<transaction::TransactionContext> txn,
                                                ClassOid class_oid) {
  // Step 1: Read Index

  const auto oid_pri = columns_oid_index_->GetProjectedRowInitializer();
  auto oid_prm = columns_oid_index_->GetKeyOidToOffsetMap();

  // Buffer is large enough to hold all prs
  byte *const buffer = common::AllocationUtil::AllocateAligned(get_columns_pri_.ProjectedRowSize());
  byte *const key_buffer = common::AllocationUtil::AllocateAligned(oid_pri.ProjectedRowSize());
  // Scan the class index
  TERRIER_ASSERT(get_columns_pri_.ProjectedRowSize() >= oid_pri.ProjectedRowSize(),
                 "Buffer must be large enough to fit largest PR");
  auto *pr = oid_pri.InitializeRow(buffer);
  auto *pr_high = oid_pri.InitializeRow(key_buffer);

  // Write the attributes in the ProjectedRow
  // Low key (class, INVALID_COLUMN_OID)
  *(reinterpret_cast<ClassOid *>(pr->AccessForceNotNull(oid_prm[indexkeycol_oid_t(1)]))) = class_oid;
  *(reinterpret_cast<ColOid *>(pr->AccessForceNotNull(oid_prm[indexkeycol_oid_t(2)]))) = ColOid(0);

  // High key (class + 1, INVALID_COLUMN_OID)
  *(reinterpret_cast<ClassOid *>(pr_high->AccessForceNotNull(oid_prm[indexkeycol_oid_t(1)]))) = ++class_oid;
  *(reinterpret_cast<ColOid *>(pr_high->AccessForceNotNull(oid_prm[indexkeycol_oid_t(2)]))) = ColOid(0);
  std::vector<storage::TupleSlot> index_results;
  columns_oid_index_->ScanAscending(*txn, storage::index::ScanType::Closed, 2, pr, pr_high, 0, &index_results);

  TERRIER_ASSERT(!index_results.empty(),
                 "Incorrect number of results from index scan. empty() implies that function was called with an oid "
                 "that doesn't exist in the Catalog, but binding somehow succeeded. That doesn't make sense.");

  // Step 2: Scan the table to get the columns
  std::vector<Column> cols;
  pr = get_columns_pri_.InitializeRow(buffer);
  for (const auto &slot : index_results) {
    const auto UNUSED_ATTRIBUTE result = columns_->Select(txn, slot, pr);
    TERRIER_ASSERT(result, "Index scan did a visibility check, so Select shouldn't fail at this point.");
    cols.emplace_back(MakeColumn<Column, ColOid>(pr, get_columns_prm_));
  }

  // TODO(Matt): do we have any way to assert that we got the number of attributes we expect? From another attribute in
  // another catalog table maybe?

  // Finish
  delete[] buffer;
  delete[] key_buffer;
  return cols;
}

// TODO(Matt): we need a DeleteColumn()

template <typename Column, typename ClassOid>
bool DatabaseCatalog::DeleteColumns(const common::ManagedPointer<transaction::TransactionContext> txn,
                                    const ClassOid class_oid) {
  // Step 1: Read Index
  const auto oid_pri = columns_oid_index_->GetProjectedRowInitializer();
  auto oid_prm = columns_oid_index_->GetKeyOidToOffsetMap();
  const auto name_pri = columns_name_index_->GetProjectedRowInitializer();

  // Buffer is large enough to hold all prs
  byte *const buffer = common::AllocationUtil::AllocateAligned(delete_columns_pri_.ProjectedRowSize());
  byte *const key_buffer = common::AllocationUtil::AllocateAligned(name_pri.ProjectedRowSize());
  // Scan the class index
  auto *pr = oid_pri.InitializeRow(buffer);
  auto *key_pr = oid_pri.InitializeRow(key_buffer);

  // Write the attributes in the ProjectedRow
  // Low key (class, INVALID_COLUMN_OID) [using uint32_t to avoid adding ColOid to template]
  *(reinterpret_cast<ClassOid *>(pr->AccessForceNotNull(oid_prm[indexkeycol_oid_t(1)]))) = class_oid;
  *(reinterpret_cast<uint32_t *>(pr->AccessForceNotNull(oid_prm[indexkeycol_oid_t(2)]))) = 0;

  auto next_oid = ClassOid(!class_oid + 1);
  // High key (class + 1, INVALID_COLUMN_OID) [using uint32_t to avoid adding ColOid to template]
  *(reinterpret_cast<ClassOid *>(key_pr->AccessForceNotNull(oid_prm[indexkeycol_oid_t(1)]))) = next_oid;
  *(reinterpret_cast<uint32_t *>(key_pr->AccessForceNotNull(oid_prm[indexkeycol_oid_t(2)]))) = 0;
  std::vector<storage::TupleSlot> index_results;
  columns_oid_index_->ScanAscending(*txn, storage::index::ScanType::Closed, 2, pr, key_pr, 0, &index_results);

  TERRIER_ASSERT(!index_results.empty(),
                 "Incorrect number of results from index scan. empty() implies that function was called with an oid "
                 "that doesn't exist in the Catalog, but binding somehow succeeded. That doesn't make sense.");

  // TODO(Matt): do we have any way to assert that we got the number of attributes we expect? From another attribute in
  // another catalog table maybe?

  // Step 2: Scan the table to get the columns
  pr = delete_columns_pri_.InitializeRow(buffer);
  for (const auto &slot : index_results) {
    // 1. Extract attributes from the tuple for the index deletions
    auto UNUSED_ATTRIBUTE result = columns_->Select(txn, slot, pr);
    TERRIER_ASSERT(result, "Index scan did a visibility check, so Select shouldn't fail at this point.");
    const auto *const col_name = reinterpret_cast<const storage::VarlenEntry *const>(
        pr->AccessWithNullCheck(delete_columns_prm_[postgres::ATTNAME_COL_OID]));
    TERRIER_ASSERT(col_name != nullptr, "Name shouldn't be NULL.");
    const auto *const col_oid =
        reinterpret_cast<const uint32_t *const>(pr->AccessWithNullCheck(delete_columns_prm_[postgres::ATTNUM_COL_OID]));
    TERRIER_ASSERT(col_oid != nullptr, "OID shouldn't be NULL.");

    // 2. Delete from the table
    txn->StageDelete(db_oid_, postgres::COLUMN_TABLE_OID, slot);
    result = columns_->Delete(txn, slot);
    if (!result) {
      // Failed to delete one of the columns, clean up and return false to indicate failure
      delete[] buffer;
      delete[] key_buffer;
      return false;
    }

    // 4. Delete from oid index
    key_pr = oid_pri.InitializeRow(key_buffer);
    // Write the attributes in the ProjectedRow. These hardcoded indexkeycol_oids come from
    // Builder::GetColumnOidIndexSchema()
    *(reinterpret_cast<ClassOid *>(key_pr->AccessForceNotNull(oid_prm[indexkeycol_oid_t(1)]))) = class_oid;
    *(reinterpret_cast<uint32_t *>(key_pr->AccessForceNotNull(oid_prm[indexkeycol_oid_t(2)]))) = *col_oid;
    columns_oid_index_->Delete(txn, *key_pr, slot);

    // 5. Delete from name index
    key_pr = name_pri.InitializeRow(key_buffer);
    // Write the attributes in the ProjectedRow. We know the offsets without the map because of the ordering of
    // attribute sizes
    *(reinterpret_cast<storage::VarlenEntry *>(key_pr->AccessForceNotNull(0))) = *col_name;
    *(reinterpret_cast<ClassOid *>(key_pr->AccessForceNotNull(1))) = class_oid;
    columns_name_index_->Delete(txn, *key_pr, slot);
  }
  delete[] buffer;
  delete[] key_buffer;
  return true;
}

table_oid_t DatabaseCatalog::CreateTable(const common::ManagedPointer<transaction::TransactionContext> txn,
                                         const namespace_oid_t ns, const std::string &name, const Schema &schema) {
  if (!TryLock(txn)) return INVALID_TABLE_OID;
  const table_oid_t table_oid = static_cast<table_oid_t>(next_oid_++);

  return CreateTableEntry(txn, table_oid, ns, name, schema) ? table_oid : INVALID_TABLE_OID;
}

bool DatabaseCatalog::DeleteIndexes(const common::ManagedPointer<transaction::TransactionContext> txn,
                                    const table_oid_t table) {
  if (!TryLock(txn)) return false;
  // Get the indexes
  const auto index_oids = GetIndexOids(txn, table);
  // Delete all indexes
  for (const auto index_oid : index_oids) {
    auto result = DeleteIndex(txn, index_oid);
    if (!result) {
      // write-write conflict. Someone beat us to this operation.
      return false;
    }
  }
  return true;
}

bool DatabaseCatalog::DeleteTable(const common::ManagedPointer<transaction::TransactionContext> txn,
                                  const table_oid_t table) {
  if (!TryLock(txn)) return false;
  // We should respect foreign key relations and attempt to delete the table's columns first
  auto result = DeleteColumns<Schema::Column, table_oid_t>(txn, table);
  if (!result) return false;

  const auto oid_pri = classes_oid_index_->GetProjectedRowInitializer();

  TERRIER_ASSERT(pg_class_all_cols_pri_.ProjectedRowSize() >= oid_pri.ProjectedRowSize(),
                 "Buffer must be allocated for largest ProjectedRow size");
  auto *const buffer = common::AllocationUtil::AllocateAligned(pg_class_all_cols_pri_.ProjectedRowSize());
  auto *const key_pr = oid_pri.InitializeRow(buffer);

  // Find the entry using the index
  *(reinterpret_cast<table_oid_t *>(key_pr->AccessForceNotNull(0))) = table;
  std::vector<storage::TupleSlot> index_results;
  classes_oid_index_->ScanKey(*txn, *key_pr, &index_results);
  TERRIER_ASSERT(
      index_results.size() == 1,
      "Incorrect number of results from index scan. Expect 1 because it's a unique index. 0 implies that function was "
      "called with an oid that doesn't exist in the Catalog, but binding somehow succeeded. That doesn't make sense. "
      "Was a DROP plan node reused twice? IF EXISTS should be handled in the Binder, rather than pushing logic here.");

  // Select the tuple out of the table before deletion. We need the attributes to do index deletions later
  auto *const table_pr = pg_class_all_cols_pri_.InitializeRow(buffer);
  result = classes_->Select(txn, index_results[0], table_pr);
  TERRIER_ASSERT(result, "Select must succeed if the index scan gave a visible result.");

  // Delete from pg_classes table
  txn->StageDelete(db_oid_, postgres::CLASS_TABLE_OID, index_results[0]);
  result = classes_->Delete(txn, index_results[0]);
  if (!result) {
    // write-write conflict. Someone beat us to this operation.
    delete[] buffer;
    return false;
  }

  DeleteIndexes(txn, table);

  // Get the attributes we need for indexes
  const table_oid_t table_oid = *(reinterpret_cast<const table_oid_t *const>(
      table_pr->AccessForceNotNull(pg_class_all_cols_prm_[postgres::RELOID_COL_OID])));
  TERRIER_ASSERT(table == table_oid,
                 "table oid from pg_classes did not match what was found by the index scan from the argument.");
  const namespace_oid_t ns_oid = *(reinterpret_cast<const namespace_oid_t *const>(
      table_pr->AccessForceNotNull(pg_class_all_cols_prm_[postgres::RELNAMESPACE_COL_OID])));
  const storage::VarlenEntry name_varlen = *(reinterpret_cast<const storage::VarlenEntry *const>(
      table_pr->AccessForceNotNull(pg_class_all_cols_prm_[postgres::RELNAME_COL_OID])));

  // Get the attributes we need for delete
  auto *const schema_ptr = *(reinterpret_cast<const Schema *const *const>(
      table_pr->AccessForceNotNull(pg_class_all_cols_prm_[postgres::REL_SCHEMA_COL_OID])));
  auto *const table_ptr = *(reinterpret_cast<storage::SqlTable *const *const>(
      table_pr->AccessForceNotNull(pg_class_all_cols_prm_[postgres::REL_PTR_COL_OID])));

  const auto oid_index_init = classes_oid_index_->GetProjectedRowInitializer();
  const auto name_index_init = classes_name_index_->GetProjectedRowInitializer();
  const auto ns_index_init = classes_namespace_index_->GetProjectedRowInitializer();

  // Delete from oid_index
  auto *index_pr = oid_index_init.InitializeRow(buffer);
  *(reinterpret_cast<table_oid_t *const>(index_pr->AccessForceNotNull(0))) = table_oid;
  classes_oid_index_->Delete(txn, *index_pr, index_results[0]);

  // Delete from name_index
  index_pr = name_index_init.InitializeRow(buffer);
  *(reinterpret_cast<storage::VarlenEntry *const>(index_pr->AccessForceNotNull(0))) = name_varlen;
  *(reinterpret_cast<namespace_oid_t *>(index_pr->AccessForceNotNull(1))) = ns_oid;
  classes_name_index_->Delete(txn, *index_pr, index_results[0]);

  // Delete from namespace_index
  index_pr = ns_index_init.InitializeRow(buffer);
  *(reinterpret_cast<namespace_oid_t *const>(index_pr->AccessForceNotNull(0))) = ns_oid;
  classes_namespace_index_->Delete(txn, *index_pr, index_results[0]);

  // Everything succeeded from an MVCC standpoint, register deferred action for the GC with txn manager. See base
  // function comment.
  txn->RegisterCommitAction([=](transaction::DeferredActionManager *deferred_action_manager) {
    deferred_action_manager->RegisterDeferredAction([=]() {
      deferred_action_manager->RegisterDeferredAction([=]() {
        // Defer an action upon commit to delete the table. Delete table will need a double deferral because there could
        // be transactions not yet unlinked by the GC that depend on the table
        delete schema_ptr;
        delete table_ptr;
      });
    });
  });

  delete[] buffer;
  return true;
}

std::pair<uint32_t, postgres::ClassKind> DatabaseCatalog::GetClassOidKind(
    const common::ManagedPointer<transaction::TransactionContext> txn, const namespace_oid_t ns_oid,
    const std::string &name) {
  const auto name_pri = classes_name_index_->GetProjectedRowInitializer();

  const auto name_varlen = storage::StorageUtil::CreateVarlen(name);

  // Buffer is large enough to hold all prs
  auto *const buffer = common::AllocationUtil::AllocateAligned(name_pri.ProjectedRowSize());
  auto pr = name_pri.InitializeRow(buffer);
  // Write the attributes in the ProjectedRow. We know the offsets without the map because of the ordering of attribute
  // sizes
  *(reinterpret_cast<storage::VarlenEntry *>(pr->AccessForceNotNull(0))) = name_varlen;
  *(reinterpret_cast<namespace_oid_t *>(pr->AccessForceNotNull(1))) = ns_oid;

  std::vector<storage::TupleSlot> index_results;
  classes_name_index_->ScanKey(*txn, *pr, &index_results);
  // Clean up the varlen's buffer in the case it wasn't inlined.
  if (!name_varlen.IsInlined()) {
    delete[] name_varlen.Content();
  }

  if (index_results.empty()) {
    delete[] buffer;
    // If the OID is invalid, we don't care the class kind and return a random one.
    return std::make_pair(catalog::NULL_OID, postgres::ClassKind::REGULAR_TABLE);
  }
  TERRIER_ASSERT(index_results.size() == 1, "name not unique in classes_name_index_");

  TERRIER_ASSERT(get_class_oid_kind_pri_.ProjectedRowSize() <= name_pri.ProjectedRowSize(),
                 "I want to reuse this buffer because I'm lazy and malloc is slow but it needs to be big enough.");
  pr = get_class_oid_kind_pri_.InitializeRow(buffer);
  const auto result UNUSED_ATTRIBUTE = classes_->Select(txn, index_results[0], pr);
  TERRIER_ASSERT(result, "Index already verified visibility. This shouldn't fail.");

  // Write the attributes in the ProjectedRow. We know the offsets without the map because of the ordering of attribute
  // sizes
  const auto oid = *(reinterpret_cast<const uint32_t *const>(pr->AccessForceNotNull(0)));
  const auto kind = *(reinterpret_cast<const postgres::ClassKind *const>(pr->AccessForceNotNull(1)));

  // Finish
  delete[] buffer;
  return std::make_pair(oid, kind);
}

table_oid_t DatabaseCatalog::GetTableOid(const common::ManagedPointer<transaction::TransactionContext> txn,
                                         const namespace_oid_t ns, const std::string &name) {
  const auto oid_pair = GetClassOidKind(txn, ns, name);
  if (oid_pair.first == catalog::NULL_OID || oid_pair.second != postgres::ClassKind::REGULAR_TABLE) {
    // User called GetTableOid on an object that doesn't have type REGULAR_TABLE
    return INVALID_TABLE_OID;
  }
  return table_oid_t(oid_pair.first);
}

bool DatabaseCatalog::SetTablePointer(const common::ManagedPointer<transaction::TransactionContext> txn,
                                      const table_oid_t table, const storage::SqlTable *const table_ptr) {
  TERRIER_ASSERT(write_lock_.load() == txn->FinishTime(),
                 "Setting the object's pointer should only be done after successful DDL change request. i.e. this txn "
                 "should already have the lock.");
  // We need to defer the deletion because their may be subsequent undo records into this table that need to be GCed
  // before we can safely delete this.
  txn->RegisterAbortAction([=](transaction::DeferredActionManager *deferred_action_manager) {
    deferred_action_manager->RegisterDeferredAction([=]() { delete table_ptr; });
  });
  return SetClassPointer(txn, table, table_ptr, postgres::REL_PTR_COL_OID);
}

/**
 * Obtain the storage pointer for a SQL table
 * @param table to which we want the storage object
 * @return the storage object corresponding to the passed OID
 */
common::ManagedPointer<storage::SqlTable> DatabaseCatalog::GetTable(
    const common::ManagedPointer<transaction::TransactionContext> txn, const table_oid_t table) {
  const auto ptr_pair = GetClassPtrKind(txn, static_cast<uint32_t>(table));
  if (ptr_pair.second != postgres::ClassKind::REGULAR_TABLE) {
    // User called GetTable with an OID for an object that doesn't have type REGULAR_TABLE
    return common::ManagedPointer<storage::SqlTable>(nullptr);
  }
  return common::ManagedPointer(reinterpret_cast<storage::SqlTable *>(ptr_pair.first));
}

bool DatabaseCatalog::RenameTable(const common::ManagedPointer<transaction::TransactionContext> txn,
                                  const table_oid_t table, const std::string &name) {
  if (!TryLock(txn)) return false;
  // TODO(John): Implement
  TERRIER_ASSERT(false, "Not implemented");
  return false;
}

bool DatabaseCatalog::UpdateSchema(const common::ManagedPointer<transaction::TransactionContext> txn,
                                   const table_oid_t table, Schema *const new_schema) {
  if (!TryLock(txn)) return false;
  // TODO(John): Implement
  TERRIER_ASSERT(false, "Not implemented");
  return false;
}

const Schema &DatabaseCatalog::GetSchema(const common::ManagedPointer<transaction::TransactionContext> txn,
                                         const table_oid_t table) {
  const auto ptr_pair = GetClassSchemaPtrKind(txn, static_cast<uint32_t>(table));
  TERRIER_ASSERT(ptr_pair.first != nullptr, "Schema pointer shouldn't ever be NULL under current catalog semantics.");
  TERRIER_ASSERT(ptr_pair.second == postgres::ClassKind::REGULAR_TABLE, "Requested a table schema for a non-table");
  return *reinterpret_cast<Schema *>(ptr_pair.first);
}

std::vector<constraint_oid_t> DatabaseCatalog::GetConstraints(
    const common::ManagedPointer<transaction::TransactionContext> txn, table_oid_t table) {
  // TODO(John): Implement
  TERRIER_ASSERT(false, "Not implemented");
  return {};
}

std::vector<index_oid_t> DatabaseCatalog::GetIndexOids(
    const common::ManagedPointer<transaction::TransactionContext> txn, table_oid_t table) {
  // Initialize PR for index scan
  auto oid_pri = indexes_table_index_->GetProjectedRowInitializer();

  // Do not need projection map when there is only one column
  TERRIER_ASSERT(get_indexes_pri_.ProjectedRowSize() >= oid_pri.ProjectedRowSize(),
                 "Buffer must be allocated to fit largest PR");
  auto *const buffer = common::AllocationUtil::AllocateAligned(get_indexes_pri_.ProjectedRowSize());

  // Find all entries for the given table using the index
  auto *key_pr = oid_pri.InitializeRow(buffer);
  *(reinterpret_cast<table_oid_t *>(key_pr->AccessForceNotNull(0))) = table;
  std::vector<storage::TupleSlot> index_scan_results;
  indexes_table_index_->ScanKey(*txn, *key_pr, &index_scan_results);

  // If we found no indexes, return an empty list
  if (index_scan_results.empty()) {
    delete[] buffer;
    return {};
  }

  std::vector<index_oid_t> index_oids;
  index_oids.reserve(index_scan_results.size());
  auto *select_pr = get_indexes_pri_.InitializeRow(buffer);
  for (auto &slot : index_scan_results) {
    const auto result UNUSED_ATTRIBUTE = indexes_->Select(txn, slot, select_pr);
    TERRIER_ASSERT(result, "Index already verified visibility. This shouldn't fail.");
    index_oids.emplace_back(*(reinterpret_cast<index_oid_t *>(select_pr->AccessForceNotNull(0))));
  }

  // Finish
  delete[] buffer;
  return index_oids;
}

index_oid_t DatabaseCatalog::CreateIndex(const common::ManagedPointer<transaction::TransactionContext> txn,
                                         namespace_oid_t ns, const std::string &name, table_oid_t table,
                                         const IndexSchema &schema) {
  if (!TryLock(txn)) return INVALID_INDEX_OID;
  const index_oid_t index_oid = static_cast<index_oid_t>(next_oid_++);
  return CreateIndexEntry(txn, ns, table, index_oid, name, schema) ? index_oid : INVALID_INDEX_OID;
}

bool DatabaseCatalog::DeleteIndex(const common::ManagedPointer<transaction::TransactionContext> txn,
                                  index_oid_t index) {
  if (!TryLock(txn)) return false;
  // We should respect foreign key relations and attempt to delete the index's columns first
  auto result = DeleteColumns<IndexSchema::Column, index_oid_t>(txn, index);
  if (!result) return false;

  // Initialize PRs for pg_class
  const auto class_oid_pri = classes_oid_index_->GetProjectedRowInitializer();

  // Allocate buffer for largest PR
  TERRIER_ASSERT(pg_class_all_cols_pri_.ProjectedRowSize() >= class_oid_pri.ProjectedRowSize(),
                 "Buffer must be allocated for largest ProjectedRow size");
  auto *const buffer = common::AllocationUtil::AllocateAligned(pg_class_all_cols_pri_.ProjectedRowSize());
  auto *key_pr = class_oid_pri.InitializeRow(buffer);

  // Find the entry using the index
  *(reinterpret_cast<index_oid_t *>(key_pr->AccessForceNotNull(0))) = index;
  std::vector<storage::TupleSlot> index_results;
  classes_oid_index_->ScanKey(*txn, *key_pr, &index_results);
  TERRIER_ASSERT(
      index_results.size() == 1,
      "Incorrect number of results from index scan. Expect 1 because it's a unique index. 0 implies that function was "
      "called with an oid that doesn't exist in the Catalog, but binding somehow succeeded. That doesn't make sense. "
      "Was a DROP plan node reused twice? IF EXISTS should be handled in the Binder, rather than pushing logic here.");

  // Select the tuple out of the table before deletion. We need the attributes to do index deletions later
  auto *table_pr = pg_class_all_cols_pri_.InitializeRow(buffer);
  result = classes_->Select(txn, index_results[0], table_pr);
  TERRIER_ASSERT(result, "Select must succeed if the index scan gave a visible result.");

  // Delete from pg_classes table
  txn->StageDelete(db_oid_, postgres::CLASS_TABLE_OID, index_results[0]);
  result = classes_->Delete(txn, index_results[0]);
  if (!result) {
    // write-write conflict. Someone beat us to this operation.
    delete[] buffer;
    return false;
  }

  // Get the attributes we need for pg_class indexes
  table_oid_t table_oid = *(reinterpret_cast<const table_oid_t *const>(
      table_pr->AccessForceNotNull(pg_class_all_cols_prm_[postgres::RELOID_COL_OID])));
  const namespace_oid_t ns_oid = *(reinterpret_cast<const namespace_oid_t *const>(
      table_pr->AccessForceNotNull(pg_class_all_cols_prm_[postgres::RELNAMESPACE_COL_OID])));
  const storage::VarlenEntry name_varlen = *(reinterpret_cast<const storage::VarlenEntry *const>(
      table_pr->AccessForceNotNull(pg_class_all_cols_prm_[postgres::RELNAME_COL_OID])));

  auto *const schema_ptr = *(reinterpret_cast<const IndexSchema *const *const>(
      table_pr->AccessForceNotNull(pg_class_all_cols_prm_[postgres::REL_SCHEMA_COL_OID])));
  auto *const index_ptr = *(reinterpret_cast<storage::index::Index *const *const>(
      table_pr->AccessForceNotNull(pg_class_all_cols_prm_[postgres::REL_PTR_COL_OID])));

  const auto class_oid_index_init = classes_oid_index_->GetProjectedRowInitializer();
  const auto class_name_index_init = classes_name_index_->GetProjectedRowInitializer();
  const auto class_ns_index_init = classes_namespace_index_->GetProjectedRowInitializer();

  // Delete from classes_oid_index_
  auto *index_pr = class_oid_index_init.InitializeRow(buffer);
  *(reinterpret_cast<table_oid_t *const>(index_pr->AccessForceNotNull(0))) = table_oid;
  classes_oid_index_->Delete(txn, *index_pr, index_results[0]);

  // Delete from classes_name_index_
  index_pr = class_name_index_init.InitializeRow(buffer);
  *(reinterpret_cast<storage::VarlenEntry *const>(index_pr->AccessForceNotNull(0))) = name_varlen;
  *(reinterpret_cast<namespace_oid_t *>(index_pr->AccessForceNotNull(1))) = ns_oid;
  classes_name_index_->Delete(txn, *index_pr, index_results[0]);

  // Delete from classes_namespace_index_
  index_pr = class_ns_index_init.InitializeRow(buffer);
  *(reinterpret_cast<namespace_oid_t *const>(index_pr->AccessForceNotNull(0))) = ns_oid;
  classes_namespace_index_->Delete(txn, *index_pr, index_results[0]);

  // Now we need to delete from pg_index and its indexes
  // Initialize PRs for pg_index
  const auto index_oid_pr = indexes_oid_index_->GetProjectedRowInitializer();
  const auto index_table_pr = indexes_table_index_->GetProjectedRowInitializer();

  TERRIER_ASSERT((pg_class_all_cols_pri_.ProjectedRowSize() >= delete_index_pri_.ProjectedRowSize()) &&
                     (pg_class_all_cols_pri_.ProjectedRowSize() >= index_oid_pr.ProjectedRowSize()) &&
                     (pg_class_all_cols_pri_.ProjectedRowSize() >= index_table_pr.ProjectedRowSize()),
                 "Buffer must be allocated for largest ProjectedRow size");

  // Find the entry in pg_index using the oid index
  index_results.clear();
  key_pr = index_oid_pr.InitializeRow(buffer);
  *(reinterpret_cast<index_oid_t *>(key_pr->AccessForceNotNull(0))) = index;
  indexes_oid_index_->ScanKey(*txn, *key_pr, &index_results);
  TERRIER_ASSERT(index_results.size() == 1,
                 "Incorrect number of results from index scan. Expect 1 because it's a unique index. size() of 0 "
                 "implies an error in Catalog state because scanning pg_class worked, but it doesn't exist in "
                 "pg_index. Something broke.");

  // Select the tuple out of pg_index before deletion. We need the attributes to do index deletions later
  table_pr = delete_index_pri_.InitializeRow(buffer);
  result = indexes_->Select(txn, index_results[0], table_pr);
  TERRIER_ASSERT(result, "Select must succeed if the index scan gave a visible result.");

  TERRIER_ASSERT(index == *(reinterpret_cast<const index_oid_t *const>(
                              table_pr->AccessForceNotNull(delete_index_prm_[postgres::INDOID_COL_OID]))),
                 "index oid from pg_index did not match what was found by the index scan from the argument.");

  // Delete from pg_index table
  txn->StageDelete(db_oid_, postgres::INDEX_TABLE_OID, index_results[0]);
  result = indexes_->Delete(txn, index_results[0]);
  TERRIER_ASSERT(
      result,
      "Delete from pg_index should always succeed as write-write conflicts are detected during delete from pg_class");

  // Get the table oid
  table_oid = *(reinterpret_cast<const table_oid_t *const>(
      table_pr->AccessForceNotNull(delete_index_prm_[postgres::INDRELID_COL_OID])));

  // Delete from indexes_oid_index
  index_pr = index_oid_pr.InitializeRow(buffer);
  *(reinterpret_cast<index_oid_t *const>(index_pr->AccessForceNotNull(0))) = index;
  indexes_oid_index_->Delete(txn, *index_pr, index_results[0]);

  // Delete from indexes_table_index
  index_pr = index_table_pr.InitializeRow(buffer);
  *(reinterpret_cast<table_oid_t *const>(index_pr->AccessForceNotNull(0))) = table_oid;
  indexes_table_index_->Delete(txn, *index_pr, index_results[0]);

  // Everything succeeded from an MVCC standpoint, so register a deferred action for the GC to delete the index with txn
  // manager. See base function comment.
  txn->RegisterCommitAction(
      [=, garbage_collector{garbage_collector_}](transaction::DeferredActionManager *deferred_action_manager) {
        if (index_ptr->Type() == storage::index::IndexType::BWTREE) {
          garbage_collector->UnregisterIndexForGC(common::ManagedPointer(index_ptr));
        }
        // Unregistering from GC can happen immediately, but we have to double-defer freeing the actual objects
        deferred_action_manager->RegisterDeferredAction([=]() {
          deferred_action_manager->RegisterDeferredAction([=]() {
            delete schema_ptr;
            delete index_ptr;
          });
        });
      });

  delete[] buffer;
  return true;
}

bool DatabaseCatalog::SetTableSchemaPointer(const common::ManagedPointer<transaction::TransactionContext> txn,
                                            const table_oid_t oid, const Schema *const schema) {
  return SetClassPointer(txn, oid, schema, postgres::REL_SCHEMA_COL_OID);
}

bool DatabaseCatalog::SetIndexSchemaPointer(const common::ManagedPointer<transaction::TransactionContext> txn,
                                            const index_oid_t oid, const IndexSchema *const schema) {
  return SetClassPointer(txn, oid, schema, postgres::REL_SCHEMA_COL_OID);
}

template <typename ClassOid, typename Ptr>
bool DatabaseCatalog::SetClassPointer(const common::ManagedPointer<transaction::TransactionContext> txn,
                                      const ClassOid oid, const Ptr *const pointer, const col_oid_t class_col) {
  TERRIER_ASSERT((std::is_same<ClassOid, table_oid_t>::value &&
                  (std::is_same<Ptr, storage::SqlTable>::value || std::is_same<Ptr, catalog::Schema>::value)) ||
                     (std::is_same<ClassOid, index_oid_t>::value && (std::is_same<Ptr, storage::index::Index>::value ||
                                                                     std::is_same<Ptr, catalog::IndexSchema>::value)),
                 "OID type must correspond to the same object type (Table or index)");
  TERRIER_ASSERT(pointer != nullptr, "Why are you inserting nullptr here? That seems wrong.");
  const auto oid_pri = classes_oid_index_->GetProjectedRowInitializer();

  // Do not need to store the projection map because it is only a single column
  auto pr_init = classes_->InitializerForProjectedRow({class_col});
  TERRIER_ASSERT(pr_init.ProjectedRowSize() >= oid_pri.ProjectedRowSize(), "Buffer must allocated to fit largest PR");
  auto *const buffer = common::AllocationUtil::AllocateAligned(pr_init.ProjectedRowSize());
  auto *const key_pr = oid_pri.InitializeRow(buffer);

  // Find the entry using the index
  *(reinterpret_cast<ClassOid *>(key_pr->AccessForceNotNull(0))) = oid;
  std::vector<storage::TupleSlot> index_results;
  classes_oid_index_->ScanKey(*txn, *key_pr, &index_results);
  TERRIER_ASSERT(
      index_results.size() == 1,
      "Incorrect number of results from index scan. Expect 1 because it's a unique index. 0 implies that function was "
      "called with an oid that doesn't exist in the Catalog, which implies a programmer error. There's no reasonable "
      "code path for this to be called on an oid that isn't present.");

  auto &initializer =
      (class_col == catalog::postgres::REL_PTR_COL_OID) ? set_class_pointer_pri_ : set_class_schema_pri_;
  auto *update_redo = txn->StageWrite(db_oid_, postgres::CLASS_TABLE_OID, initializer);
  update_redo->SetTupleSlot(index_results[0]);
  auto *update_pr = update_redo->Delta();
  auto *const class_ptr_ptr = update_pr->AccessForceNotNull(0);
  *(reinterpret_cast<const Ptr **>(class_ptr_ptr)) = pointer;

  // Finish
  delete[] buffer;
  return classes_->Update(txn, update_redo);
}

bool DatabaseCatalog::SetIndexPointer(const common::ManagedPointer<transaction::TransactionContext> txn,
                                      const index_oid_t index, storage::index::Index *const index_ptr) {
  TERRIER_ASSERT(write_lock_.load() == txn->FinishTime(),
                 "Setting the object's pointer should only be done after successful DDL change request. i.e. this txn "
                 "should already have the lock.");
  if (index_ptr->Type() == storage::index::IndexType::BWTREE) {
    garbage_collector_->RegisterIndexForGC(common::ManagedPointer(index_ptr));
  }
  // This needs to be deferred because if any items were subsequently inserted into this index, they will have deferred
  // abort actions that will be above this action on the abort stack.  The defer ensures we execute after them.
  txn->RegisterAbortAction(
      [=, garbage_collector{garbage_collector_}](transaction::DeferredActionManager *deferred_action_manager) {
        if (index_ptr->Type() == storage::index::IndexType::BWTREE) {
          garbage_collector->UnregisterIndexForGC(common::ManagedPointer(index_ptr));
        }
        deferred_action_manager->RegisterDeferredAction([=]() { delete index_ptr; });
      });
  return SetClassPointer(txn, index, index_ptr, postgres::REL_PTR_COL_OID);
}

common::ManagedPointer<storage::index::Index> DatabaseCatalog::GetIndex(
    const common::ManagedPointer<transaction::TransactionContext> txn, index_oid_t index) {
  const auto ptr_pair = GetClassPtrKind(txn, static_cast<uint32_t>(index));
  if (ptr_pair.second != postgres::ClassKind::INDEX) {
    // User called GetTable with an OID for an object that doesn't have type REGULAR_TABLE
    return common::ManagedPointer<storage::index::Index>(nullptr);
  }
  return common::ManagedPointer(reinterpret_cast<storage::index::Index *>(ptr_pair.first));
}

index_oid_t DatabaseCatalog::GetIndexOid(const common::ManagedPointer<transaction::TransactionContext> txn,
                                         namespace_oid_t ns, const std::string &name) {
  const auto oid_pair = GetClassOidKind(txn, ns, name);
  if (oid_pair.first == NULL_OID || oid_pair.second != postgres::ClassKind::INDEX) {
    // User called GetIndexOid on an object that doesn't have type INDEX
    return INVALID_INDEX_OID;
  }
  return index_oid_t(oid_pair.first);
}

const IndexSchema &DatabaseCatalog::GetIndexSchema(const common::ManagedPointer<transaction::TransactionContext> txn,
                                                   index_oid_t index) {
  auto ptr_pair = GetClassSchemaPtrKind(txn, static_cast<uint32_t>(index));
  TERRIER_ASSERT(ptr_pair.first != nullptr, "Schema pointer shouldn't ever be NULL under current catalog semantics.");
  TERRIER_ASSERT(ptr_pair.second == postgres::ClassKind::INDEX, "Requested an index schema for a non-index");
  return *reinterpret_cast<IndexSchema *>(ptr_pair.first);
}

std::vector<std::pair<common::ManagedPointer<storage::index::Index>, const IndexSchema &>> DatabaseCatalog::GetIndexes(
    const common::ManagedPointer<transaction::TransactionContext> txn, table_oid_t table) {
  // Step 1: Get all index oids on table
  // Initialize PR for index scan
  auto indexes_oid_pri = indexes_table_index_->GetProjectedRowInitializer();

  // Do not need projection map when there is only one column
  TERRIER_ASSERT(get_class_object_and_schema_pri_.ProjectedRowSize() >= indexes_oid_pri.ProjectedRowSize() &&
                     get_class_object_and_schema_pri_.ProjectedRowSize() >= get_indexes_pri_.ProjectedRowSize() &&
                     get_class_object_and_schema_pri_.ProjectedRowSize() >=
                         classes_oid_index_->GetProjectedRowInitializer().ProjectedRowSize(),
                 "Buffer must be allocated to fit largest PR");
  auto *const buffer = common::AllocationUtil::AllocateAligned(get_class_object_and_schema_pri_.ProjectedRowSize());

  // Find all entries for the given table using the index
  auto *indexes_key_pr = indexes_oid_pri.InitializeRow(buffer);
  *(reinterpret_cast<table_oid_t *>(indexes_key_pr->AccessForceNotNull(0))) = table;
  std::vector<storage::TupleSlot> index_scan_results;
  indexes_table_index_->ScanKey(*txn, *indexes_key_pr, &index_scan_results);

  // If we found no indexes, return an empty list
  if (index_scan_results.empty()) {
    delete[] buffer;
    return {};
  }

  std::vector<index_oid_t> index_oids;
  index_oids.reserve(index_scan_results.size());
  auto *index_select_pr = get_indexes_pri_.InitializeRow(buffer);
  for (auto &slot : index_scan_results) {
    const auto result UNUSED_ATTRIBUTE = indexes_->Select(txn, slot, index_select_pr);
    TERRIER_ASSERT(result, "Index already verified visibility. This shouldn't fail.");
    index_oids.emplace_back(*(reinterpret_cast<index_oid_t *>(index_select_pr->AccessForceNotNull(0))));
  }

  // Step 2: Scan the pg_class oid index for all entries in pg_class
  // We do the index scans and table selects in separate loops to avoid having to initialize the pr each time
  index_scan_results.clear();
  auto *class_key_pr = classes_oid_index_->GetProjectedRowInitializer().InitializeRow(buffer);
  std::vector<storage::TupleSlot> class_tuple_slots;
  class_tuple_slots.reserve(index_oids.size());
  for (const auto &index_oid : index_oids) {
    // Find the entry using the index
    *(reinterpret_cast<uint32_t *>(class_key_pr->AccessForceNotNull(0))) = static_cast<uint32_t>(index_oid);
    classes_oid_index_->ScanKey(*txn, *class_key_pr, &index_scan_results);
    TERRIER_ASSERT(index_scan_results.size() == 1,
                   "Incorrect number of results from index scan. Expect 1 because it's a unique index. size() of 0 "
                   "implies an error in Catalog state because scanning pg_index returned the index oid, but it doesn't "
                   "exist in pg_class. Something broke.");
    class_tuple_slots.push_back(index_scan_results[0]);
    index_scan_results.clear();
  }
  TERRIER_ASSERT(class_tuple_slots.size() == index_oids.size(),
                 "We should have found an entry in pg_class for every index oid");

  // Step 3: Select all the objects from the tuple slots retrieved by step 2
  std::vector<std::pair<common::ManagedPointer<storage::index::Index>, const IndexSchema &>> index_objects;
  index_objects.reserve(class_tuple_slots.size());
  auto *class_select_pr = get_class_object_and_schema_pri_.InitializeRow(buffer);
  for (const auto &slot : class_tuple_slots) {
    bool result UNUSED_ATTRIBUTE = classes_->Select(txn, slot, class_select_pr);
    TERRIER_ASSERT(result, "Index already verified visibility. This shouldn't fail.");

    auto *index = *(reinterpret_cast<storage::index::Index *const *const>(
        class_select_pr->AccessForceNotNull(get_class_object_and_schema_prm_[catalog::postgres::REL_PTR_COL_OID])));
    TERRIER_ASSERT(index != nullptr,
                   "Catalog conventions say you should not find a nullptr for an object ptr in pg_class. Did you call "
                   "SetIndexPointer?");
    auto *schema = *(reinterpret_cast<catalog::IndexSchema *const *const>(
        class_select_pr->AccessForceNotNull(get_class_object_and_schema_prm_[catalog::postgres::REL_SCHEMA_COL_OID])));
    TERRIER_ASSERT(schema != nullptr,
                   "Catalog conventions say you should not find a nullptr for an schema ptr in pg_class");

    index_objects.emplace_back(common::ManagedPointer(index), *schema);
  }
  delete[] buffer;
  return index_objects;
}

void DatabaseCatalog::TearDown(const common::ManagedPointer<transaction::TransactionContext> txn) {
  std::vector<parser::AbstractExpression *> expressions;
  std::vector<Schema *> table_schemas;
  std::vector<storage::SqlTable *> tables;
  std::vector<IndexSchema *> index_schemas;
  std::vector<storage::index::Index *> indexes;
  std::vector<execution::functions::FunctionContext *> func_contexts;

  // pg_class (schemas & objects) [this is the largest projection]
  const std::vector<col_oid_t> pg_class_oids{postgres::RELKIND_COL_OID, postgres::REL_SCHEMA_COL_OID,
                                             postgres::REL_PTR_COL_OID};

  auto pci = classes_->InitializerForProjectedColumns(pg_class_oids, 100);
  auto pm = classes_->ProjectionMapForOids(pg_class_oids);

  byte *buffer = common::AllocationUtil::AllocateAligned(pci.ProjectedColumnsSize());
  auto pc = pci.Initialize(buffer);

  // Fetch pointers to the start each in the projected columns
  auto classes = reinterpret_cast<postgres::ClassKind *>(pc->ColumnStart(pm[postgres::RELKIND_COL_OID]));
  auto schemas = reinterpret_cast<void **>(pc->ColumnStart(pm[postgres::REL_SCHEMA_COL_OID]));
  auto objects = reinterpret_cast<void **>(pc->ColumnStart(pm[postgres::REL_PTR_COL_OID]));

  // Scan the table
  auto table_iter = classes_->begin();
  while (table_iter != classes_->end()) {
    classes_->Scan(txn, &table_iter, pc);
    for (uint i = 0; i < pc->NumTuples(); i++) {
      TERRIER_ASSERT(objects[i] != nullptr, "Pointer to objects in pg_class should not be nullptr");
      TERRIER_ASSERT(schemas[i] != nullptr, "Pointer to schemas in pg_class should not be nullptr");
      switch (classes[i]) {
        case postgres::ClassKind::REGULAR_TABLE:
          table_schemas.emplace_back(reinterpret_cast<Schema *>(schemas[i]));
          tables.emplace_back(reinterpret_cast<storage::SqlTable *>(objects[i]));
          break;
        case postgres::ClassKind::INDEX:
          index_schemas.emplace_back(reinterpret_cast<IndexSchema *>(schemas[i]));
          indexes.emplace_back(reinterpret_cast<storage::index::Index *>(objects[i]));
          break;
        default:
          throw std::runtime_error("Unimplemented destructor needed");
      }
    }
  }

  // pg_constraint (expressions)
  const std::vector<col_oid_t> pg_constraint_oids{postgres::CONBIN_COL_OID};
  pci = constraints_->InitializerForProjectedColumns(pg_constraint_oids, 100);
  pc = pci.Initialize(buffer);

  auto exprs = reinterpret_cast<parser::AbstractExpression **>(pc->ColumnStart(0));

  table_iter = constraints_->begin();
  while (table_iter != constraints_->end()) {
    constraints_->Scan(txn, &table_iter, pc);

    for (uint i = 0; i < pc->NumTuples(); i++) {
      expressions.emplace_back(exprs[i]);
    }
  }

  // pg_proc (func_contexts)
  const std::vector<col_oid_t> pg_proc_contexts{postgres::PRO_CTX_PTR_COL_OID};
  pci = procs_->InitializerForProjectedColumns(pg_proc_contexts, 100);
  pc = pci.Initialize(buffer);

  auto ctxts = reinterpret_cast<execution::functions::FunctionContext **>(pc->ColumnStart(0));

  table_iter = procs_->begin();
  while (table_iter != procs_->end()) {
    procs_->Scan(txn, &table_iter, pc);

    for (uint i = 0; i < pc->NumTuples(); i++) {
      if (ctxts[i] == nullptr) {
        continue;
      }
      func_contexts.emplace_back(ctxts[i]);
    }
  }

  auto dbc_nuke = [=, garbage_collector{garbage_collector_}, tables{std::move(tables)}, indexes{std::move(indexes)},
                   table_schemas{std::move(table_schemas)}, index_schemas{std::move(index_schemas)},
                   expressions{std::move(expressions)}, func_contexts{std::move(func_contexts)}]() {
    for (auto table : tables) delete table;

    for (auto index : indexes) {
      if (index->Type() == storage::index::IndexType::BWTREE) {
        garbage_collector->UnregisterIndexForGC(common::ManagedPointer(index));
      }
      delete index;
    }

    for (auto schema : table_schemas) delete schema;

    for (auto schema : index_schemas) delete schema;

    for (auto expr : expressions) delete expr;

    for (auto udf_ctxt : func_contexts) delete udf_ctxt;
  };

  // No new transactions can see these object but there may be deferred index
  // and other operation.  Therefore, we need to defer the deallocation on delete
  txn->RegisterCommitAction([=](transaction::DeferredActionManager *deferred_action_manager) {
    deferred_action_manager->RegisterDeferredAction(dbc_nuke);
  });

  delete[] buffer;
}

bool DatabaseCatalog::CreateIndexEntry(const common::ManagedPointer<transaction::TransactionContext> txn,
                                       const namespace_oid_t ns_oid, const table_oid_t table_oid,
                                       const index_oid_t index_oid, const std::string &name,
                                       const IndexSchema &schema) {
  // First, insert into pg_class
  auto *const class_insert_redo = txn->StageWrite(db_oid_, postgres::CLASS_TABLE_OID, pg_class_all_cols_pri_);
  auto *const class_insert_pr = class_insert_redo->Delta();

  // Write the index_oid into the PR
  auto index_oid_offset = pg_class_all_cols_prm_[postgres::RELOID_COL_OID];
  auto *index_oid_ptr = class_insert_pr->AccessForceNotNull(index_oid_offset);
  *(reinterpret_cast<index_oid_t *>(index_oid_ptr)) = index_oid;

  const auto name_varlen = storage::StorageUtil::CreateVarlen(name);

  // Write the name into the PR
  const auto name_offset = pg_class_all_cols_prm_[postgres::RELNAME_COL_OID];
  auto *const name_ptr = class_insert_pr->AccessForceNotNull(name_offset);
  *(reinterpret_cast<storage::VarlenEntry *>(name_ptr)) = name_varlen;

  // Write the ns_oid into the PR
  const auto ns_offset = pg_class_all_cols_prm_[postgres::RELNAMESPACE_COL_OID];
  auto *const ns_ptr = class_insert_pr->AccessForceNotNull(ns_offset);
  *(reinterpret_cast<namespace_oid_t *>(ns_ptr)) = ns_oid;

  // Write the kind into the PR
  const auto kind_offset = pg_class_all_cols_prm_[postgres::RELKIND_COL_OID];
  auto *const kind_ptr = class_insert_pr->AccessForceNotNull(kind_offset);
  *(reinterpret_cast<postgres::ClassKind *>(kind_ptr)) = postgres::ClassKind::INDEX;

  // Write the index_schema_ptr into the PR
  const auto index_schema_ptr_offset = pg_class_all_cols_prm_[postgres::REL_SCHEMA_COL_OID];
  auto *const index_schema_ptr_ptr = class_insert_pr->AccessForceNotNull(index_schema_ptr_offset);
  *(reinterpret_cast<IndexSchema **>(index_schema_ptr_ptr)) = nullptr;

  // Set next_col_oid to NULL because indexes don't need col_oid
  const auto next_col_oid_offset = pg_class_all_cols_prm_[postgres::REL_NEXTCOLOID_COL_OID];
  class_insert_pr->SetNull(next_col_oid_offset);

  // Set index_ptr to NULL because it gets set by execution layer after instantiation
  const auto index_ptr_offset = pg_class_all_cols_prm_[postgres::REL_PTR_COL_OID];
  class_insert_pr->SetNull(index_ptr_offset);

  // Insert into pg_class table
  const auto class_tuple_slot = classes_->Insert(txn, class_insert_redo);

  // Now we insert into indexes on pg_class
  // Get PR initializers allocate a buffer from the largest one
  const auto class_oid_index_init = classes_oid_index_->GetProjectedRowInitializer();
  const auto class_name_index_init = classes_name_index_->GetProjectedRowInitializer();
  const auto class_ns_index_init = classes_namespace_index_->GetProjectedRowInitializer();
  TERRIER_ASSERT((class_name_index_init.ProjectedRowSize() >= class_oid_index_init.ProjectedRowSize()) &&
                     (class_name_index_init.ProjectedRowSize() >= class_ns_index_init.ProjectedRowSize()),
                 "Index buffer must be allocated based on the largest PR initializer");
  auto *index_buffer = common::AllocationUtil::AllocateAligned(class_name_index_init.ProjectedRowSize());

  // Insert into oid_index
  auto *index_pr = class_oid_index_init.InitializeRow(index_buffer);
  *(reinterpret_cast<index_oid_t *>(index_pr->AccessForceNotNull(0))) = index_oid;
  if (!classes_oid_index_->InsertUnique(txn, *index_pr, class_tuple_slot)) {
    // There was an oid conflict and we need to abort.  Free the buffer and
    // return INVALID_TABLE_OID to indicate the database was not created.
    delete[] index_buffer;
    return false;
  }

  // Insert into name_index
  index_pr = class_name_index_init.InitializeRow(index_buffer);
  *(reinterpret_cast<storage::VarlenEntry *>(index_pr->AccessForceNotNull(0))) = name_varlen;
  *(reinterpret_cast<namespace_oid_t *>(index_pr->AccessForceNotNull(1))) = ns_oid;
  if (!classes_name_index_->InsertUnique(txn, *index_pr, class_tuple_slot)) {
    // There was a name conflict and we need to abort.  Free the buffer and
    // return INVALID_TABLE_OID to indicate the database was not created.
    delete[] index_buffer;
    return false;
  }

  // Insert into namespace_index
  index_pr = class_ns_index_init.InitializeRow(index_buffer);
  *(reinterpret_cast<namespace_oid_t *>(index_pr->AccessForceNotNull(0))) = ns_oid;
  const auto result UNUSED_ATTRIBUTE = classes_namespace_index_->Insert(txn, *index_pr, class_tuple_slot);
  TERRIER_ASSERT(result, "Insertion into non-unique namespace index failed.");

  // Next, insert index metadata into pg_index

  auto *const indexes_insert_redo = txn->StageWrite(db_oid_, postgres::INDEX_TABLE_OID, pg_index_all_cols_pri_);
  auto *const indexes_insert_pr = indexes_insert_redo->Delta();

  // Write the index_oid into the PR
  index_oid_offset = pg_index_all_cols_prm_[postgres::INDOID_COL_OID];
  index_oid_ptr = indexes_insert_pr->AccessForceNotNull(index_oid_offset);
  *(reinterpret_cast<index_oid_t *>(index_oid_ptr)) = index_oid;

  // Write the table_oid for the table the index is for into the PR
  const auto rel_oid_offset = pg_index_all_cols_prm_[postgres::INDRELID_COL_OID];
  auto *const rel_oid_ptr = indexes_insert_pr->AccessForceNotNull(rel_oid_offset);
  *(reinterpret_cast<table_oid_t *>(rel_oid_ptr)) = table_oid;

  // Write boolean values to PR
  *(reinterpret_cast<bool *>(indexes_insert_pr->AccessForceNotNull(
      pg_index_all_cols_prm_[postgres::INDISUNIQUE_COL_OID]))) = schema.is_unique_;
  *(reinterpret_cast<bool *>(indexes_insert_pr->AccessForceNotNull(
      pg_index_all_cols_prm_[postgres::INDISPRIMARY_COL_OID]))) = schema.is_primary_;
  *(reinterpret_cast<bool *>(indexes_insert_pr->AccessForceNotNull(
      pg_index_all_cols_prm_[postgres::INDISEXCLUSION_COL_OID]))) = schema.is_exclusion_;
  *(reinterpret_cast<bool *>(indexes_insert_pr->AccessForceNotNull(
      pg_index_all_cols_prm_[postgres::INDIMMEDIATE_COL_OID]))) = schema.is_immediate_;
  // TODO(Matt): these should actually be set later based on runtime information about the index. @yeshengm
  *(reinterpret_cast<bool *>(
      indexes_insert_pr->AccessForceNotNull(pg_index_all_cols_prm_[postgres::INDISVALID_COL_OID]))) = true;
  *(reinterpret_cast<bool *>(
      indexes_insert_pr->AccessForceNotNull(pg_index_all_cols_prm_[postgres::INDISREADY_COL_OID]))) = true;
  *(reinterpret_cast<bool *>(
      indexes_insert_pr->AccessForceNotNull(pg_index_all_cols_prm_[postgres::INDISLIVE_COL_OID]))) = true;
  *(reinterpret_cast<storage::index::IndexType *>(
      indexes_insert_pr->AccessForceNotNull(pg_index_all_cols_prm_[postgres::IND_TYPE_COL_OID]))) = schema.type_;

  // Insert into pg_index table
  const auto indexes_tuple_slot = indexes_->Insert(txn, indexes_insert_redo);

  // Now insert into the indexes on pg_index
  // Get PR initializers and allocate a buffer from the largest one
  const auto indexes_oid_index_init = indexes_oid_index_->GetProjectedRowInitializer();
  const auto indexes_table_index_init = indexes_table_index_->GetProjectedRowInitializer();
  TERRIER_ASSERT((class_name_index_init.ProjectedRowSize() >= indexes_oid_index_init.ProjectedRowSize()) &&
                     (class_name_index_init.ProjectedRowSize() > indexes_table_index_init.ProjectedRowSize()),
                 "Index buffer must be allocated based on the largest PR initializer");

  // Insert into indexes_oid_index
  index_pr = indexes_oid_index_init.InitializeRow(index_buffer);
  *(reinterpret_cast<index_oid_t *>(index_pr->AccessForceNotNull(0))) = index_oid;
  if (!indexes_oid_index_->InsertUnique(txn, *index_pr, indexes_tuple_slot)) {
    // There was an oid conflict and we need to abort.  Free the buffer and
    // return INVALID_TABLE_OID to indicate the database was not created.
    delete[] index_buffer;
    return false;
  }

  // Insert into (non-unique) indexes_table_index
  index_pr = indexes_table_index_init.InitializeRow(index_buffer);
  *(reinterpret_cast<table_oid_t *>(index_pr->AccessForceNotNull(0))) = table_oid;
  if (!indexes_table_index_->Insert(txn, *index_pr, indexes_tuple_slot)) {
    // There was duplicate value. Free the buffer and
    // return INVALID_TABLE_OID to indicate the database was not created.
    delete[] index_buffer;
    return false;
  }

  // Free the buffer, we are finally done
  delete[] index_buffer;

  // Write the col oids into a new Schema object
  indexkeycol_oid_t curr_col_oid(1);
  for (auto &col : schema.GetColumns()) {
    auto success = CreateColumn(txn, index_oid, curr_col_oid++, col);
    if (!success) return false;
  }

  std::vector<IndexSchema::Column> cols =
      GetColumns<IndexSchema::Column, index_oid_t, indexkeycol_oid_t>(txn, index_oid);
  auto *new_schema =
      new IndexSchema(cols, schema.Type(), schema.Unique(), schema.Primary(), schema.Exclusion(), schema.Immediate());
  txn->RegisterAbortAction([=]() { delete new_schema; });

  auto *const update_redo = txn->StageWrite(db_oid_, postgres::CLASS_TABLE_OID, set_class_schema_pri_);
  auto *const update_pr = update_redo->Delta();

  update_redo->SetTupleSlot(class_tuple_slot);
  *reinterpret_cast<IndexSchema **>(update_pr->AccessForceNotNull(0)) = new_schema;
  auto UNUSED_ATTRIBUTE res = classes_->Update(txn, update_redo);
  TERRIER_ASSERT(res, "Updating an uncommitted insert should not fail");

  return true;
}

type_oid_t DatabaseCatalog::GetTypeOidForType(type::TypeId type) { return type_oid_t(static_cast<uint8_t>(type)); }

void DatabaseCatalog::InsertType(const common::ManagedPointer<transaction::TransactionContext> txn, type_oid_t type_oid,
                                 const std::string &name, const namespace_oid_t namespace_oid, const int16_t len,
                                 bool by_val, const postgres::Type type_category) {
  // Stage the write into the table
  auto redo_record = txn->StageWrite(db_oid_, postgres::TYPE_TABLE_OID, pg_type_all_cols_pri_);
  auto *delta = redo_record->Delta();

  // Populate oid
  auto offset = pg_type_all_cols_prm_[postgres::TYPOID_COL_OID];
  *(reinterpret_cast<type_oid_t *>(delta->AccessForceNotNull(offset))) = type_oid;

  // Populate type name
  offset = pg_type_all_cols_prm_[postgres::TYPNAME_COL_OID];
  const auto name_varlen = storage::StorageUtil::CreateVarlen(name);

  *(reinterpret_cast<storage::VarlenEntry *>(delta->AccessForceNotNull(offset))) = name_varlen;

  // Populate namespace
  offset = pg_type_all_cols_prm_[postgres::TYPNAMESPACE_COL_OID];
  *(reinterpret_cast<namespace_oid_t *>(delta->AccessForceNotNull(offset))) = namespace_oid;

  // Populate len
  offset = pg_type_all_cols_prm_[postgres::TYPLEN_COL_OID];
  *(reinterpret_cast<int16_t *>(delta->AccessForceNotNull(offset))) = len;

  // Populate byval
  offset = pg_type_all_cols_prm_[postgres::TYPBYVAL_COL_OID];
  *(reinterpret_cast<bool *>(delta->AccessForceNotNull(offset))) = by_val;

  // Populate type
  offset = pg_type_all_cols_prm_[postgres::TYPTYPE_COL_OID];
  auto type = static_cast<uint8_t>(type_category);
  *(reinterpret_cast<uint8_t *>(delta->AccessForceNotNull(offset))) = type;

  // Insert into table
  auto tuple_slot = types_->Insert(txn, redo_record);

  // Allocate buffer of largest size needed
  TERRIER_ASSERT((types_name_index_->GetProjectedRowInitializer().ProjectedRowSize() >=
                  types_oid_index_->GetProjectedRowInitializer().ProjectedRowSize()) &&
                     (types_name_index_->GetProjectedRowInitializer().ProjectedRowSize() >=
                      types_namespace_index_->GetProjectedRowInitializer().ProjectedRowSize()),
                 "Buffer must be allocated for largest ProjectedRow size");
  byte *buffer =
      common::AllocationUtil::AllocateAligned(types_name_index_->GetProjectedRowInitializer().ProjectedRowSize());

  // Insert into oid index
  auto oid_index_delta = types_oid_index_->GetProjectedRowInitializer().InitializeRow(buffer);
  auto oid_index_offset = types_oid_index_->GetKeyOidToOffsetMap().at(catalog::indexkeycol_oid_t(1));
  *(reinterpret_cast<uint32_t *>(oid_index_delta->AccessForceNotNull(oid_index_offset))) =
      static_cast<uint32_t>(type_oid);
  auto result UNUSED_ATTRIBUTE = types_oid_index_->InsertUnique(txn, *oid_index_delta, tuple_slot);
  TERRIER_ASSERT(result, "Insert into type oid index should always succeed");

  // Insert into (namespace_oid, name) index
  auto name_index_delta = types_name_index_->GetProjectedRowInitializer().InitializeRow(buffer);
  // Populate namespace
  auto name_index_offset = types_name_index_->GetKeyOidToOffsetMap().at(catalog::indexkeycol_oid_t(1));
  *(reinterpret_cast<uint32_t *>(name_index_delta->AccessForceNotNull(name_index_offset))) =
      static_cast<uint32_t>(namespace_oid);
  // Populate type name
  name_index_offset = types_name_index_->GetKeyOidToOffsetMap().at(catalog::indexkeycol_oid_t(2));
  *(reinterpret_cast<storage::VarlenEntry *>(name_index_delta->AccessForceNotNull(name_index_offset))) = name_varlen;
  result = types_name_index_->InsertUnique(txn, *name_index_delta, tuple_slot);
  TERRIER_ASSERT(result, "Insert into type name index should always succeed");

  // Insert into (non-unique) namespace oid index
  auto namespace_index_delta = types_namespace_index_->GetProjectedRowInitializer().InitializeRow(buffer);
  auto namespace_index_offset = types_namespace_index_->GetKeyOidToOffsetMap().at(catalog::indexkeycol_oid_t(1));
  *(reinterpret_cast<uint32_t *>(namespace_index_delta->AccessForceNotNull(namespace_index_offset))) =
      static_cast<uint32_t>(namespace_oid);
  result = types_namespace_index_->Insert(txn, *name_index_delta, tuple_slot);
  TERRIER_ASSERT(result, "Insert into type namespace index should always succeed");

  delete[] buffer;
}

void DatabaseCatalog::InsertType(const common::ManagedPointer<transaction::TransactionContext> txn,
                                 type::TypeId internal_type, const std::string &name,
                                 const namespace_oid_t namespace_oid, const int16_t len, bool by_val,
                                 const postgres::Type type_category) {
  auto type_oid = GetTypeOidForType(internal_type);
  InsertType(txn, type_oid, name, namespace_oid, len, by_val, type_category);
}

void DatabaseCatalog::BootstrapTypes(const common::ManagedPointer<transaction::TransactionContext> txn) {
  InsertType(txn, type::TypeId::INVALID, "invalid", postgres::NAMESPACE_CATALOG_NAMESPACE_OID, 1, true,
             postgres::Type::BASE);

  InsertType(txn, type::TypeId::BOOLEAN, "boolean", postgres::NAMESPACE_CATALOG_NAMESPACE_OID, sizeof(bool), true,
             postgres::Type::BASE);

  InsertType(txn, type::TypeId::TINYINT, "tinyint", postgres::NAMESPACE_CATALOG_NAMESPACE_OID, sizeof(int8_t), true,
             postgres::Type::BASE);

  InsertType(txn, type::TypeId::SMALLINT, "smallint", postgres::NAMESPACE_CATALOG_NAMESPACE_OID, sizeof(int16_t), true,
             postgres::Type::BASE);

  InsertType(txn, type::TypeId::INTEGER, "integer", postgres::NAMESPACE_CATALOG_NAMESPACE_OID, sizeof(int32_t), true,
             postgres::Type::BASE);

  InsertType(txn, type::TypeId::BIGINT, "bigint", postgres::NAMESPACE_CATALOG_NAMESPACE_OID, sizeof(int64_t), true,
             postgres::Type::BASE);

  InsertType(txn, type::TypeId::DECIMAL, "decimal", postgres::NAMESPACE_CATALOG_NAMESPACE_OID, sizeof(double), true,
             postgres::Type::BASE);

  InsertType(txn, type::TypeId::TIMESTAMP, "timestamp", postgres::NAMESPACE_CATALOG_NAMESPACE_OID,
             sizeof(type::timestamp_t), true, postgres::Type::BASE);

  InsertType(txn, type::TypeId::DATE, "date", postgres::NAMESPACE_CATALOG_NAMESPACE_OID, sizeof(type::date_t), true,
             postgres::Type::BASE);

  InsertType(txn, type::TypeId::VARCHAR, "varchar", postgres::NAMESPACE_CATALOG_NAMESPACE_OID, -1, false,
             postgres::Type::BASE);

  InsertType(txn, type::TypeId::VARBINARY, "varbinary", postgres::NAMESPACE_CATALOG_NAMESPACE_OID, -1, false,
             postgres::Type::BASE);

  InsertType(txn, postgres::VAR_ARRAY_OID, "var_array", postgres::NAMESPACE_CATALOG_NAMESPACE_OID, -1, false,
             postgres::Type::COMPOSITE);
}

void DatabaseCatalog::BootstrapLanguages(const common::ManagedPointer<transaction::TransactionContext> txn) {
  CreateLanguage(txn, "plpgsql", postgres::PLPGSQL_LANGUAGE_OID);
  CreateLanguage(txn, "internal", postgres::INTERNAL_LANGUAGE_OID);
}

void DatabaseCatalog::BootstrapProcs(const common::ManagedPointer<transaction::TransactionContext> txn) {
  auto dec_type = GetTypeOidForType(type::TypeId::DECIMAL);

  // Exp
  CreateProcedure(txn, postgres::EXP_PRO_OID, "exp", postgres::INTERNAL_LANGUAGE_OID,
                  postgres::NAMESPACE_DEFAULT_NAMESPACE_OID, {"num"}, {dec_type}, {dec_type}, {}, dec_type, "", true);
  // ATan2
  CreateProcedure(txn, postgres::ATAN2_PRO_OID, "atan2", postgres::INTERNAL_LANGUAGE_OID,
                  postgres::NAMESPACE_DEFAULT_NAMESPACE_OID, {"y", "x"}, {dec_type, dec_type}, {dec_type, dec_type}, {},
                  dec_type, "", true);

#define BOOTSTRAP_TRIG_FN(str_name, pro_oid, builtin)                                                                 \
  CreateProcedure(txn, pro_oid, str_name, postgres::INTERNAL_LANGUAGE_OID, postgres::NAMESPACE_DEFAULT_NAMESPACE_OID, \
                  {"theta"}, {dec_type}, {dec_type}, {}, dec_type, "", true);

  // ACos
  BOOTSTRAP_TRIG_FN("acos", postgres::ACOS_PRO_OID, execution::ast::Builtin::ACos)

  // ASin
  BOOTSTRAP_TRIG_FN("asin", postgres::ASIN_PRO_OID, execution::ast::Builtin::ASin)

  // ATan
  BOOTSTRAP_TRIG_FN("atan", postgres::ATAN_PRO_OID, execution::ast::Builtin::ATan)

  // cos
  BOOTSTRAP_TRIG_FN("cos", postgres::COS_PRO_OID, execution::ast::Builtin::Cos)

  // sin
  BOOTSTRAP_TRIG_FN("sin", postgres::SIN_PRO_OID, execution::ast::Builtin::Sin)

  // tan
  BOOTSTRAP_TRIG_FN("tan", postgres::TAN_PRO_OID, execution::ast::Builtin::Tan)

  // cosh
  BOOTSTRAP_TRIG_FN("cosh", postgres::COSH_PRO_OID, execution::ast::Builtin::Cosh)

  // sinh
  BOOTSTRAP_TRIG_FN("sinh", postgres::SINH_PRO_OID, execution::ast::Builtin::Sinh)

  // tanh
  BOOTSTRAP_TRIG_FN("tanh", postgres::TANH_PRO_OID, execution::ast::Builtin::Tanh)

  // cot
  BOOTSTRAP_TRIG_FN("cot", postgres::COT_PRO_OID, execution::ast::Builtin::Cot)

  // ceil
  BOOTSTRAP_TRIG_FN("ceil", postgres::CEIL_PRO_OID, execution::ast::Builtin::Ceil)

  // floor
  BOOTSTRAP_TRIG_FN("floor", postgres::FLOOR_PRO_OID, execution::ast::Builtin::Floor)

  // truncate
  BOOTSTRAP_TRIG_FN("truncate", postgres::TRUNCATE_PRO_OID, execution::ast::Builtin::Truncate)

  // log10
  BOOTSTRAP_TRIG_FN("log10", postgres::LOG10_PRO_OID, execution::ast::Builtin::Log10)

  // log2
  BOOTSTRAP_TRIG_FN("log2", postgres::LOG2_PRO_OID, execution::ast::Builtin::Log2)

#undef BOOTSTRAP_TRIG_FN

  auto str_type = GetTypeOidForType(type::TypeId::VARCHAR);
  auto int_type = GetTypeOidForType(type::TypeId::INTEGER);
  auto real_type = GetTypeOidForType(type::TypeId::DECIMAL);
  auto date_type = GetTypeOidForType(type::TypeId::DATE);

  CreateProcedure(
      txn, postgres::NP_RUNNERS_EMIT_INT_PRO_OID, "nprunnersemitint", postgres::INTERNAL_LANGUAGE_OID,
      postgres::NAMESPACE_DEFAULT_NAMESPACE_OID, {"num_tuples", "num_cols", "num_int_cols", "num_real_cols"},
      {int_type, int_type, int_type, int_type}, {int_type, int_type, int_type, int_type},
      {postgres::ProArgModes::IN, postgres::ProArgModes::IN, postgres::ProArgModes::IN, postgres::ProArgModes::IN},
      int_type, "", false);

  CreateProcedure(
      txn, postgres::NP_RUNNERS_EMIT_REAL_PRO_OID, "nprunnersemitreal", postgres::INTERNAL_LANGUAGE_OID,
      postgres::NAMESPACE_DEFAULT_NAMESPACE_OID, {"num_tuples", "num_cols", "num_int_cols", "num_real_cols"},
      {int_type, int_type, int_type, int_type}, {int_type, int_type, int_type, int_type},
      {postgres::ProArgModes::IN, postgres::ProArgModes::IN, postgres::ProArgModes::IN, postgres::ProArgModes::IN},
      real_type, "", false);

  CreateProcedure(txn, postgres::NP_RUNNERS_DUMMY_INT_PRO_OID, "nprunnersdummyint", postgres::INTERNAL_LANGUAGE_OID,
                  postgres::NAMESPACE_DEFAULT_NAMESPACE_OID, {}, {}, {}, {}, int_type, "", false);

  CreateProcedure(txn, postgres::NP_RUNNERS_DUMMY_REAL_PRO_OID, "nprunnersdummyreal", postgres::INTERNAL_LANGUAGE_OID,
                  postgres::NAMESPACE_DEFAULT_NAMESPACE_OID, {}, {}, {}, {}, real_type, "", false);

  // ascii
  CreateProcedure(txn, postgres::ASCII_PRO_OID, "ascii", postgres::INTERNAL_LANGUAGE_OID,
                  postgres::NAMESPACE_DEFAULT_NAMESPACE_OID, {"str"}, {str_type}, {str_type}, {}, int_type, "", true);

  // Chr
  CreateProcedure(txn, postgres::CHR_PRO_OID, "chr", postgres::INTERNAL_LANGUAGE_OID,
                  postgres::NAMESPACE_DEFAULT_NAMESPACE_OID, {"num"}, {int_type}, {int_type}, {}, str_type, "", true);
  // CharLength
  CreateProcedure(txn, postgres::CHARLENGTH_PRO_OID, "char_length", postgres::INTERNAL_LANGUAGE_OID,
                  postgres::NAMESPACE_DEFAULT_NAMESPACE_OID, {"str"}, {str_type}, {str_type}, {}, int_type, "", true);

  // lower
  CreateProcedure(txn, postgres::LOWER_PRO_OID, "lower", postgres::INTERNAL_LANGUAGE_OID,
                  postgres::NAMESPACE_DEFAULT_NAMESPACE_OID, {"str"}, {str_type}, {str_type}, {}, str_type, "", true);

  // version
  CreateProcedure(txn, postgres::VERSION_PRO_OID, "version", postgres::INTERNAL_LANGUAGE_OID,
                  postgres::NAMESPACE_DEFAULT_NAMESPACE_OID, {}, {}, {}, {}, str_type, "", false);
  // TODO(tanujnay112): no op codes for lower and upper yet

  // date_part
  CreateProcedure(txn, postgres::DATE_PART_PRO_OID, "date_part", postgres::INTERNAL_LANGUAGE_OID,
                  postgres::NAMESPACE_DEFAULT_NAMESPACE_OID, {"date, date_part_type"}, {date_type, int_type},
                  {date_type, int_type}, {}, int_type, "", false);

  // position
  CreateProcedure(txn, postgres::POSITION_PRO_OID, "position", postgres::INTERNAL_LANGUAGE_OID,
                  postgres::NAMESPACE_DEFAULT_NAMESPACE_OID, {"str1", "str2"}, {str_type, str_type},
                  {str_type, str_type}, {}, int_type, "", true);

  BootstrapProcContexts(txn);
}

void DatabaseCatalog::BootstrapProcContexts(const common::ManagedPointer<transaction::TransactionContext> txn) {
  auto func_context = new execution::functions::FunctionContext("atan2", type::TypeId::DECIMAL, {type::TypeId::DECIMAL},
                                                                execution::ast::Builtin::ATan2);
  txn->RegisterAbortAction([=]() { delete func_context; });
  SetProcCtxPtr(txn, postgres::ATAN2_PRO_OID, func_context);

#define BOOTSTRAP_TRIG_FN(str_name, pro_oid, builtin)                                                               \
  func_context =                                                                                                    \
      new execution::functions::FunctionContext(str_name, type::TypeId::DECIMAL, {type::TypeId::DECIMAL}, builtin); \
  SetProcCtxPtr(txn, pro_oid, func_context);                                                                        \
  txn->RegisterAbortAction([=]() { delete func_context; });

  // ACos
  BOOTSTRAP_TRIG_FN("acos", postgres::ACOS_PRO_OID, execution::ast::Builtin::ACos)

  // ASin
  BOOTSTRAP_TRIG_FN("asin", postgres::ASIN_PRO_OID, execution::ast::Builtin::ASin)

  // ATan
  BOOTSTRAP_TRIG_FN("atan", postgres::ATAN_PRO_OID, execution::ast::Builtin::ATan)

  // cos
  BOOTSTRAP_TRIG_FN("cos", postgres::COS_PRO_OID, execution::ast::Builtin::Cos)

  // sin
  BOOTSTRAP_TRIG_FN("sin", postgres::SIN_PRO_OID, execution::ast::Builtin::Sin)

  // tan
  BOOTSTRAP_TRIG_FN("tan", postgres::TAN_PRO_OID, execution::ast::Builtin::Tan)

  // cosh
  BOOTSTRAP_TRIG_FN("cosh", postgres::COSH_PRO_OID, execution::ast::Builtin::Cosh)

  // sinh
  BOOTSTRAP_TRIG_FN("sinh", postgres::SINH_PRO_OID, execution::ast::Builtin::Sinh)

  // tanh
  BOOTSTRAP_TRIG_FN("tanh", postgres::TANH_PRO_OID, execution::ast::Builtin::Tanh)

  // cot
  BOOTSTRAP_TRIG_FN("cot", postgres::COT_PRO_OID, execution::ast::Builtin::Cot)

<<<<<<< HEAD
=======
  // ceil
  BOOTSTRAP_TRIG_FN("ceil", postgres::CEIL_PRO_OID, execution::ast::Builtin::Ceil)

  // floor
  BOOTSTRAP_TRIG_FN("floor", postgres::FLOOR_PRO_OID, execution::ast::Builtin::Floor)

  // truncate
  BOOTSTRAP_TRIG_FN("truncate", postgres::TRUNCATE_PRO_OID, execution::ast::Builtin::Truncate)

  // log10
  BOOTSTRAP_TRIG_FN("log10", postgres::LOG10_PRO_OID, execution::ast::Builtin::Log10)

  // log2
  BOOTSTRAP_TRIG_FN("log2", postgres::LOG2_PRO_OID, execution::ast::Builtin::Log2)

>>>>>>> 77527b94
#undef BOOTSTRAP_TRIG_FN
  func_context = new execution::functions::FunctionContext("exp", type::TypeId::DECIMAL, {type::TypeId::DECIMAL},
                                                           execution::ast::Builtin::Exp, true);
  SetProcCtxPtr(txn, postgres::EXP_PRO_OID, func_context);
  txn->RegisterAbortAction([=]() { delete func_context; });

  // ascii
  func_context = new execution::functions::FunctionContext("ascii", type::TypeId::INTEGER, {type::TypeId::VARCHAR},
                                                           execution::ast::Builtin::ASCII, true);
  SetProcCtxPtr(txn, postgres::ASCII_PRO_OID, func_context);
  txn->RegisterAbortAction([=]() { delete func_context; });

  // lower
  func_context = new execution::functions::FunctionContext("lower", type::TypeId::VARCHAR, {type::TypeId::VARCHAR},
                                                           execution::ast::Builtin::Lower, true);
  SetProcCtxPtr(txn, postgres::LOWER_PRO_OID, func_context);

  txn->RegisterAbortAction([=]() { delete func_context; });

  func_context = new execution::functions::FunctionContext("chr", type::TypeId::VARCHAR, {type::TypeId::INTEGER},
                                                           execution::ast::Builtin::Chr, true);
  SetProcCtxPtr(txn, postgres::CHR_PRO_OID, func_context);
  txn->RegisterAbortAction([=]() { delete func_context; });

  func_context = new execution::functions::FunctionContext(
      "char_length", type::TypeId::INTEGER, {type::TypeId::VARCHAR}, execution::ast::Builtin::CharLength, true);
  SetProcCtxPtr(txn, postgres::CHARLENGTH_PRO_OID, func_context);
  txn->RegisterAbortAction([=]() { delete func_context; });

  func_context = new execution::functions::FunctionContext("position", type::TypeId::INTEGER,
                                                           {type::TypeId::VARCHAR, type::TypeId::VARCHAR},
                                                           execution::ast::Builtin::Position, true);
  SetProcCtxPtr(txn, postgres::POSITION_PRO_OID, func_context);

  txn->RegisterAbortAction([=]() { delete func_context; });

  func_context = new execution::functions::FunctionContext("version", type::TypeId::VARCHAR, {},
                                                           execution::ast::Builtin::Version, true);
  SetProcCtxPtr(txn, postgres::VERSION_PRO_OID, func_context);
  txn->RegisterAbortAction([=]() { delete func_context; });

  func_context = new execution::functions::FunctionContext(
      "NpRunnersEmitInt", type::TypeId::INTEGER,
      {type::TypeId::INTEGER, type::TypeId::INTEGER, type::TypeId::INTEGER, type::TypeId::INTEGER},
      execution::ast::Builtin::NpRunnersEmitInt, true);
  SetProcCtxPtr(txn, postgres::NP_RUNNERS_EMIT_INT_PRO_OID, func_context);
  txn->RegisterAbortAction([=]() { delete func_context; });

  func_context = new execution::functions::FunctionContext(
      "NpRunnersEmitReal", type::TypeId::DECIMAL,
      {type::TypeId::INTEGER, type::TypeId::INTEGER, type::TypeId::INTEGER, type::TypeId::INTEGER},
      execution::ast::Builtin::NpRunnersEmitReal, true);
  SetProcCtxPtr(txn, postgres::NP_RUNNERS_EMIT_REAL_PRO_OID, func_context);
  txn->RegisterAbortAction([=]() { delete func_context; });

  func_context = new execution::functions::FunctionContext("NpRunnersDummyInt", type::TypeId::INTEGER, {},
                                                           execution::ast::Builtin::NpRunnersDummyInt, true);
  SetProcCtxPtr(txn, postgres::NP_RUNNERS_DUMMY_INT_PRO_OID, func_context);
  txn->RegisterAbortAction([=]() { delete func_context; });

  func_context = new execution::functions::FunctionContext("NpRunnersDummyReal", type::TypeId::DECIMAL, {},
                                                           execution::ast::Builtin::NpRunnersDummyReal, true);
  SetProcCtxPtr(txn, postgres::NP_RUNNERS_DUMMY_REAL_PRO_OID, func_context);
  txn->RegisterAbortAction([=]() { delete func_context; });

  func_context = new execution::functions::FunctionContext("date_part", type::TypeId::INTEGER,
                                                           {type::TypeId::DATE, type::TypeId::INTEGER},
                                                           execution::ast::Builtin::DatePart);
  txn->RegisterAbortAction([=]() { delete func_context; });
  SetProcCtxPtr(txn, postgres::DATE_PART_PRO_OID, func_context);
}

bool DatabaseCatalog::SetProcCtxPtr(common::ManagedPointer<transaction::TransactionContext> txn, proc_oid_t proc_oid,
                                    const execution::functions::FunctionContext *func_context) {
  // Do not need to store the projection map because it is only a single column
  auto oid_pri = procs_oid_index_->GetProjectedRowInitializer();

  auto *const index_buffer = common::AllocationUtil::AllocateAligned(oid_pri.ProjectedRowSize());
  auto *const key_pr = oid_pri.InitializeRow(index_buffer);

  // Find the entry using the index
  *(reinterpret_cast<proc_oid_t *>(key_pr->AccessForceNotNull(0))) = proc_oid;
  std::vector<storage::TupleSlot> index_results;
  procs_oid_index_->ScanKey(*txn, *key_pr, &index_results);
  TERRIER_ASSERT(
      index_results.size() == 1,
      "Incorrect number of results from index scan. Expect 1 because it's a unique index. 0 implies that function was "
      "called with an oid that doesn't exist in the Catalog, which implies a programmer error. There's no reasonable "
      "code path for this to be called on an oid that isn't present.");

  delete[] index_buffer;
  auto *const update_redo = txn->StageWrite(db_oid_, postgres::PRO_TABLE_OID, pg_proc_ptr_pri_);
  *reinterpret_cast<const execution::functions::FunctionContext **>(update_redo->Delta()->AccessForceNotNull(0)) =
      func_context;
  update_redo->SetTupleSlot(index_results[0]);
  return procs_->Update(txn, update_redo);
}

common::ManagedPointer<execution::functions::FunctionContext> DatabaseCatalog::GetProcCtxPtr(
    common::ManagedPointer<transaction::TransactionContext> txn, proc_oid_t proc_oid) {
  // Do not need to store the projection map because it is only a single column
  auto oid_pri = procs_oid_index_->GetProjectedRowInitializer();

  auto *const buffer = common::AllocationUtil::AllocateAligned(pg_proc_ptr_pri_.ProjectedRowSize());
  auto *const key_pr = oid_pri.InitializeRow(buffer);

  // Find the entry using the index
  *(reinterpret_cast<proc_oid_t *>(key_pr->AccessForceNotNull(0))) = proc_oid;
  std::vector<storage::TupleSlot> index_results;
  procs_oid_index_->ScanKey(*txn, *key_pr, &index_results);
  TERRIER_ASSERT(
      index_results.size() == 1,
      "Incorrect number of results from index scan. Expect 1 because it's a unique index. 0 implies that function was "
      "called with an oid that doesn't exist in the Catalog, which implies a programmer error. There's no reasonable "
      "code path for this to be called on an oid that isn't present.");

  auto *select_pr = pg_proc_ptr_pri_.InitializeRow(buffer);
  const auto result UNUSED_ATTRIBUTE = procs_->Select(txn, index_results[0], select_pr);
  TERRIER_ASSERT(result, "Index already verified visibility. This shouldn't fail.");

  auto *ptr_ptr = (reinterpret_cast<void **>(select_pr->AccessWithNullCheck(0)));

  execution::functions::FunctionContext *ptr;
  if (ptr_ptr == nullptr) {
    ptr = nullptr;
  } else {
    ptr = *reinterpret_cast<execution::functions::FunctionContext **>(ptr_ptr);
  }

  delete[] buffer;
  return common::ManagedPointer<execution::functions::FunctionContext>(ptr);
}

common::ManagedPointer<execution::functions::FunctionContext> DatabaseCatalog::GetFunctionContext(
    const common::ManagedPointer<transaction::TransactionContext> txn, catalog::proc_oid_t proc_oid) {
  auto udf_ctx = GetProcCtxPtr(txn, proc_oid);
  if (udf_ctx == nullptr) {
    if (IS_BUILTIN_PROC(proc_oid)) {
      BootstrapProcContexts(txn);
    } else {
      UNREACHABLE("We don't support dynamically added udf's yet");
    }
    udf_ctx = GetProcCtxPtr(txn, proc_oid);
  }
  return udf_ctx;
}

bool DatabaseCatalog::CreateTableEntry(const common::ManagedPointer<transaction::TransactionContext> txn,
                                       const table_oid_t table_oid, const namespace_oid_t ns_oid,
                                       const std::string &name, const Schema &schema) {
  auto *const insert_redo = txn->StageWrite(db_oid_, postgres::CLASS_TABLE_OID, pg_class_all_cols_pri_);
  auto *const insert_pr = insert_redo->Delta();

  // Write the ns_oid into the PR
  const auto ns_offset = pg_class_all_cols_prm_[postgres::RELNAMESPACE_COL_OID];
  auto *const ns_ptr = insert_pr->AccessForceNotNull(ns_offset);
  *(reinterpret_cast<namespace_oid_t *>(ns_ptr)) = ns_oid;

  // Write the table_oid into the PR
  const auto table_oid_offset = pg_class_all_cols_prm_[postgres::RELOID_COL_OID];
  auto *const table_oid_ptr = insert_pr->AccessForceNotNull(table_oid_offset);
  *(reinterpret_cast<table_oid_t *>(table_oid_ptr)) = table_oid;

  auto next_col_oid = col_oid_t(static_cast<uint32_t>(schema.GetColumns().size() + 1));

  // Write the next_col_oid into the PR
  const auto next_col_oid_offset = pg_class_all_cols_prm_[postgres::REL_NEXTCOLOID_COL_OID];
  auto *const next_col_oid_ptr = insert_pr->AccessForceNotNull(next_col_oid_offset);
  *(reinterpret_cast<col_oid_t *>(next_col_oid_ptr)) = next_col_oid;

  // Write the schema_ptr as nullptr into the PR (need to update once we've recreated the columns)
  const auto schema_ptr_offset = pg_class_all_cols_prm_[postgres::REL_SCHEMA_COL_OID];
  auto *const schema_ptr_ptr = insert_pr->AccessForceNotNull(schema_ptr_offset);
  *(reinterpret_cast<Schema **>(schema_ptr_ptr)) = nullptr;

  // Set table_ptr to NULL because it gets set by execution layer after instantiation
  const auto table_ptr_offset = pg_class_all_cols_prm_[postgres::REL_PTR_COL_OID];
  insert_pr->SetNull(table_ptr_offset);

  // Write the kind into the PR
  const auto kind_offset = pg_class_all_cols_prm_[postgres::RELKIND_COL_OID];
  auto *const kind_ptr = insert_pr->AccessForceNotNull(kind_offset);
  *(reinterpret_cast<char *>(kind_ptr)) = static_cast<char>(postgres::ClassKind::REGULAR_TABLE);

  // Create the necessary varlen for storage operations
  const auto name_varlen = storage::StorageUtil::CreateVarlen(name);

  // Write the name into the PR
  const auto name_offset = pg_class_all_cols_prm_[postgres::RELNAME_COL_OID];
  auto *const name_ptr = insert_pr->AccessForceNotNull(name_offset);
  *(reinterpret_cast<storage::VarlenEntry *>(name_ptr)) = name_varlen;

  // Insert into pg_class table
  const auto tuple_slot = classes_->Insert(txn, insert_redo);

  // Get PR initializers and allocate a buffer from the largest one
  const auto oid_index_init = classes_oid_index_->GetProjectedRowInitializer();
  const auto name_index_init = classes_name_index_->GetProjectedRowInitializer();
  const auto ns_index_init = classes_namespace_index_->GetProjectedRowInitializer();
  auto *const index_buffer = common::AllocationUtil::AllocateAligned(name_index_init.ProjectedRowSize());

  // Insert into oid_index
  auto *index_pr = oid_index_init.InitializeRow(index_buffer);
  *(reinterpret_cast<table_oid_t *>(index_pr->AccessForceNotNull(0))) = table_oid;
  if (!classes_oid_index_->InsertUnique(txn, *index_pr, tuple_slot)) {
    // There was an oid conflict and we need to abort.  Free the buffer and
    // return INVALID_TABLE_OID to indicate the database was not created.
    delete[] index_buffer;
    return false;
  }

  // Insert into name_index
  index_pr = name_index_init.InitializeRow(index_buffer);
  *(reinterpret_cast<storage::VarlenEntry *>(index_pr->AccessForceNotNull(0))) = name_varlen;
  *(reinterpret_cast<namespace_oid_t *>(index_pr->AccessForceNotNull(1))) = ns_oid;
  if (!classes_name_index_->InsertUnique(txn, *index_pr, tuple_slot)) {
    // There was a name conflict and we need to abort.  Free the buffer and
    // return INVALID_TABLE_OID to indicate the database was not created.
    delete[] index_buffer;
    return false;
  }

  // Insert into namespace_index
  index_pr = ns_index_init.InitializeRow(index_buffer);
  *(reinterpret_cast<namespace_oid_t *>(index_pr->AccessForceNotNull(0))) = ns_oid;
  const auto result UNUSED_ATTRIBUTE = classes_namespace_index_->Insert(txn, *index_pr, tuple_slot);
  TERRIER_ASSERT(result, "Insertion into non-unique namespace index failed.");

  delete[] index_buffer;

  // Write the col oids into a new Schema object
  col_oid_t curr_col_oid(1);
  for (auto &col : schema.GetColumns()) {
    auto success = CreateColumn(txn, table_oid, curr_col_oid++, col);
    if (!success) return false;
  }

  std::vector<Schema::Column> cols = GetColumns<Schema::Column, table_oid_t, col_oid_t>(txn, table_oid);
  auto *new_schema = new Schema(cols);
  txn->RegisterAbortAction([=]() { delete new_schema; });

  auto *const update_redo = txn->StageWrite(db_oid_, postgres::CLASS_TABLE_OID, set_class_schema_pri_);
  auto *const update_pr = update_redo->Delta();

  update_redo->SetTupleSlot(tuple_slot);
  *reinterpret_cast<Schema **>(update_pr->AccessForceNotNull(0)) = new_schema;
  auto UNUSED_ATTRIBUTE res = classes_->Update(txn, update_redo);
  TERRIER_ASSERT(res, "Updating an uncommitted insert should not fail");

  return true;
}

std::vector<std::pair<uint32_t, postgres::ClassKind>> DatabaseCatalog::GetNamespaceClassOids(
    const common::ManagedPointer<transaction::TransactionContext> txn, const namespace_oid_t ns_oid) {
  std::vector<storage::TupleSlot> index_scan_results;

  // Initialize both PR initializers, allocate buffer using size of largest one so we can reuse buffer
  auto oid_pri = classes_namespace_index_->GetProjectedRowInitializer();
  auto *const buffer = common::AllocationUtil::AllocateAligned(get_class_oid_kind_pri_.ProjectedRowSize());

  // Find the entry using the index
  auto *key_pr = oid_pri.InitializeRow(buffer);
  *(reinterpret_cast<namespace_oid_t *>(key_pr->AccessForceNotNull(0))) = ns_oid;
  classes_namespace_index_->ScanKey(*txn, *key_pr, &index_scan_results);

  // If we found no objects, return an empty list
  if (index_scan_results.empty()) {
    delete[] buffer;
    return {};
  }

  auto *select_pr = get_class_oid_kind_pri_.InitializeRow(buffer);
  std::vector<std::pair<uint32_t, postgres::ClassKind>> ns_objects;
  ns_objects.reserve(index_scan_results.size());
  for (const auto scan_result : index_scan_results) {
    const auto result UNUSED_ATTRIBUTE = classes_->Select(txn, scan_result, select_pr);
    TERRIER_ASSERT(result, "Index already verified visibility. This shouldn't fail.");
    // oid_t is guaranteed to be larger in size than ClassKind, so we know the column offsets without the PR map
    ns_objects.emplace_back(*(reinterpret_cast<const uint32_t *const>(select_pr->AccessWithNullCheck(0))),
                            *(reinterpret_cast<const postgres::ClassKind *const>(select_pr->AccessForceNotNull(1))));
  }

  // Finish
  delete[] buffer;
  return ns_objects;
}

std::pair<void *, postgres::ClassKind> DatabaseCatalog::GetClassPtrKind(
    const common::ManagedPointer<transaction::TransactionContext> txn, uint32_t oid) {
  std::vector<storage::TupleSlot> index_results;

  // Initialize both PR initializers, allocate buffer using size of largest one so we can reuse buffer
  auto oid_pri = classes_oid_index_->GetProjectedRowInitializer();

  // Since these two attributes are fixed size and one is larger than the other we know PTR will be 0 and KIND will be 1
  TERRIER_ASSERT(get_class_pointer_kind_pri_.ProjectedRowSize() >= oid_pri.ProjectedRowSize(),
                 "Buffer must be allocated to fit largest PR");
  auto *const buffer = common::AllocationUtil::AllocateAligned(get_class_pointer_kind_pri_.ProjectedRowSize());

  // Find the entry using the index
  auto *key_pr = oid_pri.InitializeRow(buffer);
  *(reinterpret_cast<uint32_t *>(key_pr->AccessForceNotNull(0))) = oid;
  classes_oid_index_->ScanKey(*txn, *key_pr, &index_results);
  TERRIER_ASSERT(
      index_results.size() == 1,
      "Incorrect number of results from index scan. Expect 1 because it's a unique index. 0 implies that function was "
      "called with an oid that doesn't exist in the Catalog, but binding somehow succeeded. That doesn't make sense.");

  auto *select_pr = get_class_pointer_kind_pri_.InitializeRow(buffer);
  const auto result UNUSED_ATTRIBUTE = classes_->Select(txn, index_results[0], select_pr);
  TERRIER_ASSERT(result, "Index already verified visibility. This shouldn't fail.");

  auto *const ptr_ptr = (reinterpret_cast<void *const *const>(select_pr->AccessWithNullCheck(0)));
  auto kind = *(reinterpret_cast<const postgres::ClassKind *const>(select_pr->AccessForceNotNull(1)));

  void *ptr;
  if (ptr_ptr == nullptr) {
    ptr = nullptr;
  } else {
    ptr = *ptr_ptr;
  }

  delete[] buffer;
  return {ptr, kind};
}

std::pair<void *, postgres::ClassKind> DatabaseCatalog::GetClassSchemaPtrKind(
    const common::ManagedPointer<transaction::TransactionContext> txn, uint32_t oid) {
  std::vector<storage::TupleSlot> index_results;

  // Initialize both PR initializers, allocate buffer using size of largest one so we can reuse buffer
  auto oid_pri = classes_oid_index_->GetProjectedRowInitializer();

  // Since these two attributes are fixed size and one is larger than the other we know PTR will be 0 and KIND will be 1
  TERRIER_ASSERT(get_class_schema_pointer_kind_pri_.ProjectedRowSize() >= oid_pri.ProjectedRowSize(),
                 "Buffer must be allocated to fit largest PR");
  auto *const buffer = common::AllocationUtil::AllocateAligned(get_class_schema_pointer_kind_pri_.ProjectedRowSize());

  // Find the entry using the index
  auto *key_pr = oid_pri.InitializeRow(buffer);
  *(reinterpret_cast<uint32_t *>(key_pr->AccessForceNotNull(0))) = oid;
  classes_oid_index_->ScanKey(*txn, *key_pr, &index_results);
  TERRIER_ASSERT(
      index_results.size() == 1,
      "Incorrect number of results from index scan. Expect 1 because it's a unique index. 0 implies that function was "
      "called with an oid that doesn't exist in the Catalog, but binding somehow succeeded. That doesn't make sense.");

  auto *select_pr = get_class_schema_pointer_kind_pri_.InitializeRow(buffer);
  const auto result UNUSED_ATTRIBUTE = classes_->Select(txn, index_results[0], select_pr);
  TERRIER_ASSERT(result, "Index already verified visibility. This shouldn't fail.");

  auto *const ptr = *(reinterpret_cast<void *const *const>(select_pr->AccessForceNotNull(0)));
  auto kind = *(reinterpret_cast<const postgres::ClassKind *const>(select_pr->AccessForceNotNull(1)));

  TERRIER_ASSERT(ptr != nullptr, "Schema pointer shouldn't ever be NULL under current catalog semantics.");

  delete[] buffer;
  return {ptr, kind};
}

template <typename Column, typename ColOid>
Column DatabaseCatalog::MakeColumn(storage::ProjectedRow *const pr, const storage::ProjectionMap &pr_map) {
  auto col_oid = *reinterpret_cast<uint32_t *>(pr->AccessForceNotNull(pr_map.at(postgres::ATTNUM_COL_OID)));
  auto col_name =
      reinterpret_cast<storage::VarlenEntry *>(pr->AccessForceNotNull(pr_map.at(postgres::ATTNAME_COL_OID)));
  auto col_type = *reinterpret_cast<type::TypeId *>(pr->AccessForceNotNull(pr_map.at(postgres::ATTTYPID_COL_OID)));
  auto col_len = *reinterpret_cast<uint16_t *>(pr->AccessForceNotNull(pr_map.at(postgres::ATTLEN_COL_OID)));
  auto col_null = !(*reinterpret_cast<bool *>(pr->AccessForceNotNull(pr_map.at(postgres::ATTNOTNULL_COL_OID))));
  auto *col_expr = reinterpret_cast<storage::VarlenEntry *>(pr->AccessForceNotNull(pr_map.at(postgres::ADSRC_COL_OID)));

  // TODO(WAN): Why are we deserializing expressions to make a catalog column? This is potentially busted.
  // Our JSON library is also not the most performant.
  // I believe it is OK that the unique ptr goes out of scope because right now both Column constructors copy the expr.
  auto deserialized = parser::DeserializeExpression(nlohmann::json::parse(col_expr->StringView()));

  auto expr = std::move(deserialized.result_);
  TERRIER_ASSERT(deserialized.non_owned_exprs_.empty(), "Congrats, you get to refactor the catalog API.");

  std::string name(reinterpret_cast<const char *>(col_name->Content()), col_name->Size());
  Column col = (col_type == type::TypeId::VARCHAR || col_type == type::TypeId::VARBINARY)
                   ? Column(name, col_type, col_len, col_null, *expr)
                   : Column(name, col_type, col_null, *expr);

  col.SetOid(ColOid(col_oid));
  return col;
}

bool DatabaseCatalog::TryLock(const common::ManagedPointer<transaction::TransactionContext> txn) {
  auto current_val = write_lock_.load();

  const transaction::timestamp_t txn_id = txn->FinishTime();     // this is the uncommitted txn id
  const transaction::timestamp_t start_time = txn->StartTime();  // this is the unchanging start time of the txn

  const bool already_hold_lock = current_val == txn_id;
  if (already_hold_lock) return true;

  const bool owned_by_other_txn = !transaction::TransactionUtil::Committed(current_val);
  const bool newer_committed_version = transaction::TransactionUtil::Committed(current_val) &&
                                       transaction::TransactionUtil::NewerThan(current_val, start_time);

  if (owned_by_other_txn || newer_committed_version) {
    txn->SetMustAbort();  // though no changes were written to the storage layer, we'll treat this as a DDL change
                          // failure
    // and force the txn to rollback
    return false;
  }

  if (write_lock_.compare_exchange_strong(current_val, txn_id)) {
    // acquired the lock
    auto *const write_lock = &write_lock_;
    txn->RegisterCommitAction([=]() -> void { write_lock->store(txn->FinishTime()); });
    txn->RegisterAbortAction([=]() -> void { write_lock->store(current_val); });
    return true;
  }
  txn->SetMustAbort();  // though no changes were written to the storage layer, we'll treat this as a DDL change failure
                        // and force the txn to rollback
  return false;
}

bool DatabaseCatalog::CreateLanguage(const common::ManagedPointer<transaction::TransactionContext> txn,
                                     const std::string &lanname, language_oid_t oid) {
  // Insert into table
  if (!TryLock(txn)) return false;
  const auto name_varlen = storage::StorageUtil::CreateVarlen(lanname);
  // Get & Fill Redo Record
  auto *const redo = txn->StageWrite(db_oid_, postgres::LANGUAGE_TABLE_OID, pg_language_all_cols_pri_);
  *(reinterpret_cast<language_oid_t *>(
      redo->Delta()->AccessForceNotNull(pg_language_all_cols_prm_[postgres::LANOID_COL_OID]))) = oid;
  *(reinterpret_cast<storage::VarlenEntry *>(
      redo->Delta()->AccessForceNotNull(pg_language_all_cols_prm_[postgres::LANNAME_COL_OID]))) = name_varlen;

  *(reinterpret_cast<bool *>(redo->Delta()->AccessForceNotNull(pg_language_all_cols_prm_[postgres::LANISPL_COL_OID]))) =
      false;
  *(reinterpret_cast<bool *>(
      redo->Delta()->AccessForceNotNull(pg_language_all_cols_prm_[postgres::LANPLTRUSTED_COL_OID]))) = true;
  redo->Delta()->SetNull(pg_language_all_cols_prm_[postgres::LANINLINE_COL_OID]);
  redo->Delta()->SetNull(pg_language_all_cols_prm_[postgres::LANVALIDATOR_COL_OID]);
  redo->Delta()->SetNull(pg_language_all_cols_prm_[postgres::LANPLCALLFOID_COL_OID]);

  const auto tuple_slot = languages_->Insert(txn, redo);

  // Insert into name index
  auto name_pri = languages_name_index_->GetProjectedRowInitializer();
  auto oid_pri = languages_oid_index_->GetProjectedRowInitializer();

  // allocate from largest pri
  byte *const buffer = common::AllocationUtil::AllocateAligned(name_pri.ProjectedRowSize());

  auto *index_pr = name_pri.InitializeRow(buffer);
  // Write the attributes in the ProjectedRow
  *(reinterpret_cast<storage::VarlenEntry *>(index_pr->AccessForceNotNull(0))) = name_varlen;

  if (!languages_name_index_->InsertUnique(txn, *index_pr, tuple_slot)) {
    // There was a name conflict and we need to abort.  Free the buffer and return false to indicate failure
    delete[] buffer;
    return false;
  }

  // Insert into oid index
  index_pr = oid_pri.InitializeRow(buffer);
  // Write the attributes in the ProjectedRow
  *(reinterpret_cast<language_oid_t *>(index_pr->AccessForceNotNull(0))) = oid;
  languages_oid_index_->InsertUnique(txn, *index_pr, tuple_slot);

  delete[] buffer;
  return true;
}

language_oid_t DatabaseCatalog::CreateLanguage(const common::ManagedPointer<transaction::TransactionContext> txn,
                                               const std::string &lanname) {
  auto oid = language_oid_t{next_oid_++};
  if (!CreateLanguage(txn, lanname, oid)) {
    return INVALID_LANGUAGE_OID;
  }

  return oid;
}

language_oid_t DatabaseCatalog::GetLanguageOid(const common::ManagedPointer<transaction::TransactionContext> txn,
                                               const std::string &lanname) {
  auto name_pri = languages_name_index_->GetProjectedRowInitializer();
  byte *const buffer = common::AllocationUtil::AllocateAligned(pg_language_all_cols_pri_.ProjectedRowSize());

  auto name_pr = name_pri.InitializeRow(buffer);
  const auto name_varlen = storage::StorageUtil::CreateVarlen(lanname);

  *reinterpret_cast<storage::VarlenEntry *>(name_pr->AccessForceNotNull(0)) = name_varlen;

  std::vector<storage::TupleSlot> results;
  languages_name_index_->ScanKey(*txn, *name_pr, &results);

  auto oid = INVALID_LANGUAGE_OID;
  if (!results.empty()) {
    TERRIER_ASSERT(results.size() == 1, "Unique language name index should return <= 1 result");

    // extract oid from results[0]
    auto found_tuple = results[0];

    // TODO(tanujnay112): Can optimize to not extract all columns.
    // We may need all columns in the future though so doing this for now
    auto all_cols_pr = pg_language_all_cols_pri_.InitializeRow(buffer);
    languages_->Select(txn, found_tuple, all_cols_pr);

    oid = *reinterpret_cast<language_oid_t *>(
        all_cols_pr->AccessForceNotNull(pg_language_all_cols_prm_[postgres::LANOID_COL_OID]));
  }

  if (name_varlen.NeedReclaim()) {
    delete[] name_varlen.Content();
  }

  delete[] buffer;
  return oid;
}

bool DatabaseCatalog::DropLanguage(const common::ManagedPointer<transaction::TransactionContext> txn,
                                   language_oid_t oid) {
  // Delete fom table
  if (!TryLock(txn)) return false;
  TERRIER_ASSERT(oid != INVALID_LANGUAGE_OID, "Invalid oid passed");
  // Delete from oid index
  auto name_pri = languages_name_index_->GetProjectedRowInitializer();
  auto oid_pri = languages_oid_index_->GetProjectedRowInitializer();

  byte *const buffer = common::AllocationUtil::AllocateAligned(pg_language_all_cols_pri_.ProjectedRowSize());
  auto index_pr = oid_pri.InitializeRow(buffer);
  *reinterpret_cast<language_oid_t *>(index_pr->AccessForceNotNull(0)) = oid;

  std::vector<storage::TupleSlot> results;
  languages_oid_index_->ScanKey(*txn, *index_pr, &results);
  if (results.empty()) {
    delete[] buffer;
    return false;
  }

  TERRIER_ASSERT(results.size() == 1, "More than one non-unique result found in unique index.");

  auto to_delete_slot = results[0];
  txn->StageDelete(db_oid_, postgres::LANGUAGE_TABLE_OID, to_delete_slot);

  if (!languages_->Delete(txn, to_delete_slot)) {
    // Someone else has a write-lock. Free the buffer and return false to indicate failure
    delete[] buffer;
    return false;
  }

  languages_oid_index_->Delete(txn, *index_pr, to_delete_slot);

  auto table_pr = pg_language_all_cols_pri_.InitializeRow(buffer);
  bool UNUSED_ATTRIBUTE visible = languages_->Select(txn, to_delete_slot, table_pr);

  auto name_varlen = *reinterpret_cast<storage::VarlenEntry *>(
      table_pr->AccessForceNotNull(pg_language_all_cols_prm_[postgres::LANNAME_COL_OID]));

  index_pr = name_pri.InitializeRow(buffer);
  *reinterpret_cast<storage::VarlenEntry *>(index_pr->AccessForceNotNull(0)) = name_varlen;

  languages_name_index_->Delete(txn, *index_pr, to_delete_slot);

  delete[] buffer;

  return true;
}

proc_oid_t DatabaseCatalog::CreateProcedure(common::ManagedPointer<transaction::TransactionContext> txn,
                                            const std::string &procname, language_oid_t language_oid,
                                            namespace_oid_t procns, const std::vector<std::string> &args,
                                            const std::vector<type_oid_t> &arg_types,
                                            const std::vector<type_oid_t> &all_arg_types,
                                            const std::vector<postgres::ProArgModes> &arg_modes, type_oid_t rettype,
                                            const std::string &src, bool is_aggregate) {
  proc_oid_t oid = proc_oid_t{next_oid_++};
  auto result = CreateProcedure(txn, oid, procname, language_oid, procns, args, arg_types, all_arg_types, arg_modes,
                                rettype, src, is_aggregate);
  return result ? oid : INVALID_PROC_OID;
}

bool DatabaseCatalog::CreateProcedure(const common::ManagedPointer<transaction::TransactionContext> txn, proc_oid_t oid,
                                      const std::string &procname, language_oid_t language_oid, namespace_oid_t procns,
                                      const std::vector<std::string> &args, const std::vector<type_oid_t> &arg_types,
                                      const std::vector<type_oid_t> &all_arg_types,
                                      const std::vector<postgres::ProArgModes> &arg_modes, type_oid_t rettype,
                                      const std::string &src, bool is_aggregate) {
  TERRIER_ASSERT(args.size() < UINT16_MAX, "Number of arguments must fit in a SMALLINT");

  // Insert into table
  if (!TryLock(txn)) return false;
  const auto name_varlen = storage::StorageUtil::CreateVarlen(procname);

  std::vector<std::string> arg_name_vec;
  arg_name_vec.reserve(args.size() * sizeof(storage::VarlenEntry));

  for (auto &arg : args) {
    arg_name_vec.push_back(arg);
  }

  const auto arg_names_varlen = storage::StorageUtil::CreateVarlen(arg_name_vec);
  const auto arg_types_varlen = storage::StorageUtil::CreateVarlen(arg_types);
  const auto all_arg_types_varlen = storage::StorageUtil::CreateVarlen(all_arg_types);
  const auto arg_modes_varlen = storage::StorageUtil::CreateVarlen(arg_modes);
  const auto src_varlen = storage::StorageUtil::CreateVarlen(src);

  auto *const redo = txn->StageWrite(db_oid_, postgres::PRO_TABLE_OID, pg_proc_all_cols_pri_);
  *(reinterpret_cast<storage::VarlenEntry *>(
      redo->Delta()->AccessForceNotNull(pg_proc_all_cols_prm_[postgres::PRONAME_COL_OID]))) = name_varlen;
  *(reinterpret_cast<storage::VarlenEntry *>(
      redo->Delta()->AccessForceNotNull(pg_proc_all_cols_prm_[postgres::PROARGNAMES_COL_OID]))) = arg_names_varlen;
  *(reinterpret_cast<storage::VarlenEntry *>(
      redo->Delta()->AccessForceNotNull(pg_proc_all_cols_prm_[postgres::PROARGTYPES_COL_OID]))) = arg_types_varlen;
  *(reinterpret_cast<storage::VarlenEntry *>(redo->Delta()->AccessForceNotNull(
      pg_proc_all_cols_prm_[postgres::PROALLARGTYPES_COL_OID]))) = all_arg_types_varlen;
  *(reinterpret_cast<storage::VarlenEntry *>(
      redo->Delta()->AccessForceNotNull(pg_proc_all_cols_prm_[postgres::PROARGMODES_COL_OID]))) = arg_modes_varlen;
  *(reinterpret_cast<storage::VarlenEntry *>(
      redo->Delta()->AccessForceNotNull(pg_proc_all_cols_prm_[postgres::PROSRC_COL_OID]))) = src_varlen;

  *(reinterpret_cast<proc_oid_t *>(
      redo->Delta()->AccessForceNotNull(pg_proc_all_cols_prm_[postgres::PROOID_COL_OID]))) = oid;
  *(reinterpret_cast<language_oid_t *>(
      redo->Delta()->AccessForceNotNull(pg_proc_all_cols_prm_[postgres::PROLANG_COL_OID]))) = language_oid;
  *(reinterpret_cast<namespace_oid_t *>(
      redo->Delta()->AccessForceNotNull(pg_proc_all_cols_prm_[postgres::PRONAMESPACE_COL_OID]))) = procns;
  *(reinterpret_cast<type_oid_t *>(
      redo->Delta()->AccessForceNotNull(pg_proc_all_cols_prm_[postgres::PRORETTYPE_COL_OID]))) = rettype;

  *(reinterpret_cast<uint16_t *>(redo->Delta()->AccessForceNotNull(
      pg_proc_all_cols_prm_[postgres::PRONARGS_COL_OID]))) = static_cast<uint16_t>(args.size());

  // setting zero default args
  *(reinterpret_cast<uint16_t *>(
      redo->Delta()->AccessForceNotNull(pg_proc_all_cols_prm_[postgres::PRONARGDEFAULTS_COL_OID]))) = 0;
  redo->Delta()->SetNull(pg_proc_all_cols_prm_[postgres::PROARGDEFAULTS_COL_OID]);

  *reinterpret_cast<bool *>(redo->Delta()->AccessForceNotNull(pg_proc_all_cols_prm_[postgres::PROISAGG_COL_OID])) =
      is_aggregate;

  // setting defaults of unexposed attributes
  // proiswindow, proisstrict, provolatile, provariadic, prorows, procost, proconfig

  // postgres documentation says this should be 0 if no variadics are there
  *(reinterpret_cast<type_oid_t *>(
      redo->Delta()->AccessForceNotNull(pg_proc_all_cols_prm_[postgres::PROVARIADIC_COL_OID]))) = type_oid_t{0};

  *(reinterpret_cast<bool *>(redo->Delta()->AccessForceNotNull(pg_proc_all_cols_prm_[postgres::PROISWINDOW_COL_OID]))) =
      false;

  // stable by default
  *(reinterpret_cast<char *>(redo->Delta()->AccessForceNotNull(pg_proc_all_cols_prm_[postgres::PROVOLATILE_COL_OID]))) =
      's';

  // strict by default
  *(reinterpret_cast<bool *>(redo->Delta()->AccessForceNotNull(pg_proc_all_cols_prm_[postgres::PROISSTRICT_COL_OID]))) =
      true;

  *(reinterpret_cast<double *>(redo->Delta()->AccessForceNotNull(pg_proc_all_cols_prm_[postgres::PROROWS_COL_OID]))) =
      0;

  *(reinterpret_cast<double *>(redo->Delta()->AccessForceNotNull(pg_proc_all_cols_prm_[postgres::PROCOST_COL_OID]))) =
      0;

  redo->Delta()->SetNull(pg_proc_all_cols_prm_[postgres::PROCONFIG_COL_OID]);
  redo->Delta()->SetNull(pg_proc_all_cols_prm_[postgres::PRO_CTX_PTR_COL_OID]);

  const auto tuple_slot = procs_->Insert(txn, redo);

  auto oid_pri = procs_oid_index_->GetProjectedRowInitializer();
  auto name_pri = procs_name_index_->GetProjectedRowInitializer();

  byte *const buffer = common::AllocationUtil::AllocateAligned(name_pri.ProjectedRowSize());
  auto name_pr = name_pri.InitializeRow(buffer);
  auto name_map = procs_name_index_->GetKeyOidToOffsetMap();
  *(reinterpret_cast<namespace_oid_t *>(name_pr->AccessForceNotNull(name_map[indexkeycol_oid_t(1)]))) = procns;
  *(reinterpret_cast<storage::VarlenEntry *>(name_pr->AccessForceNotNull(name_map[indexkeycol_oid_t(2)]))) =
      name_varlen;
  *(reinterpret_cast<storage::VarlenEntry *>(name_pr->AccessForceNotNull(name_map[indexkeycol_oid_t(3)]))) =
      all_arg_types_varlen;

  auto result = procs_name_index_->InsertUnique(txn, *name_pr, tuple_slot);
  if (!result) {
    delete[] buffer;
    return false;
  }

  auto oid_pr = oid_pri.InitializeRow(buffer);
  *(reinterpret_cast<proc_oid_t *>(oid_pr->AccessForceNotNull(0))) = oid;
  result = procs_oid_index_->InsertUnique(txn, *oid_pr, tuple_slot);
  TERRIER_ASSERT(result, "Oid insertion should be unique");

  delete[] buffer;
  return true;
}

bool DatabaseCatalog::DropProcedure(const common::ManagedPointer<transaction::TransactionContext> txn,
                                    proc_oid_t proc) {
  if (!TryLock(txn)) return false;
  TERRIER_ASSERT(proc != INVALID_PROC_OID, "Invalid oid passed");

  auto name_pri = procs_name_index_->GetProjectedRowInitializer();
  auto oid_pri = procs_oid_index_->GetProjectedRowInitializer();

  byte *const buffer = common::AllocationUtil::AllocateAligned(pg_proc_all_cols_pri_.ProjectedRowSize());

  auto oid_pr = oid_pri.InitializeRow(buffer);
  *reinterpret_cast<proc_oid_t *>(oid_pr->AccessForceNotNull(0)) = proc;

  std::vector<storage::TupleSlot> results;
  procs_oid_index_->ScanKey(*txn, *oid_pr, &results);
  if (results.empty()) {
    delete[] buffer;
    return false;
  }

  TERRIER_ASSERT(results.size() == 1, "More than one non-unique result found in unique index.");

  auto to_delete_slot = results[0];
  txn->StageDelete(db_oid_, postgres::LANGUAGE_TABLE_OID, to_delete_slot);

  if (!procs_->Delete(txn, to_delete_slot)) {
    // Someone else has a write-lock. Free the buffer and return false to indicate failure
    delete[] buffer;
    return false;
  }

  procs_oid_index_->Delete(txn, *oid_pr, to_delete_slot);

  auto table_pr = pg_proc_all_cols_pri_.InitializeRow(buffer);
  bool UNUSED_ATTRIBUTE visible = procs_->Select(txn, to_delete_slot, table_pr);

  auto name_varlen = *reinterpret_cast<storage::VarlenEntry *>(
      table_pr->AccessForceNotNull(pg_proc_all_cols_prm_[postgres::PRONAME_COL_OID]));
  auto proc_ns = *reinterpret_cast<namespace_oid_t *>(
      table_pr->AccessForceNotNull(pg_proc_all_cols_prm_[postgres::PRONAMESPACE_COL_OID]));
  auto all_args_types_varlen = *reinterpret_cast<storage::VarlenEntry *>(
      table_pr->AccessForceNotNull(pg_proc_all_cols_prm_[postgres::PROALLARGTYPES_COL_OID]));

  auto ctx_ptr = table_pr->AccessWithNullCheck(pg_proc_all_cols_prm_[postgres::PRO_CTX_PTR_COL_OID]);

  auto name_pr = name_pri.InitializeRow(buffer);

  auto name_map = procs_name_index_->GetKeyOidToOffsetMap();
  *reinterpret_cast<namespace_oid_t *>(name_pr->AccessForceNotNull(name_map[indexkeycol_oid_t(1)])) = proc_ns;
  *reinterpret_cast<storage::VarlenEntry *>(name_pr->AccessForceNotNull(name_map[indexkeycol_oid_t(2)])) = name_varlen;
  *reinterpret_cast<storage::VarlenEntry *>(name_pr->AccessForceNotNull(name_map[indexkeycol_oid_t(3)])) =
      all_args_types_varlen;

  procs_name_index_->Delete(txn, *name_pr, to_delete_slot);

  delete[] buffer;

  if (ctx_ptr != nullptr) {
    txn->RegisterCommitAction([=](transaction::DeferredActionManager *deferred_action_manager) {
      deferred_action_manager->RegisterDeferredAction(
          [=]() { deferred_action_manager->RegisterDeferredAction([=]() { delete ctx_ptr; }); });
    });
  }
  return true;
}

proc_oid_t DatabaseCatalog::GetProcOid(common::ManagedPointer<transaction::TransactionContext> txn,
                                       namespace_oid_t procns, const std::string &procname,
                                       const std::vector<type_oid_t> &arg_types) {
  auto name_pri = procs_name_index_->GetProjectedRowInitializer();
  byte *const buffer = common::AllocationUtil::AllocateAligned(pg_proc_all_cols_pri_.ProjectedRowSize());

  auto name_pr = name_pri.InitializeRow(buffer);
  auto name_map = procs_name_index_->GetKeyOidToOffsetMap();

  auto name_varlen = storage::StorageUtil::CreateVarlen(procname);
  auto all_arg_types_varlen = storage::StorageUtil::CreateVarlen(arg_types);
  *reinterpret_cast<namespace_oid_t *>(name_pr->AccessForceNotNull(name_map[indexkeycol_oid_t(1)])) = procns;
  *reinterpret_cast<storage::VarlenEntry *>(name_pr->AccessForceNotNull(name_map[indexkeycol_oid_t(2)])) = name_varlen;
  *reinterpret_cast<storage::VarlenEntry *>(name_pr->AccessForceNotNull(name_map[indexkeycol_oid_t(3)])) =
      all_arg_types_varlen;

  std::vector<storage::TupleSlot> results;
  procs_name_index_->ScanKey(*txn, *name_pr, &results);

  proc_oid_t ret = INVALID_PROC_OID;
  if (!results.empty()) {
    TERRIER_ASSERT(results.size() == 1, "More than one non-unique result found in unique index.");

    auto found_slot = results[0];

    auto table_pr = pg_proc_all_cols_pri_.InitializeRow(buffer);
    bool UNUSED_ATTRIBUTE visible = procs_->Select(txn, found_slot, table_pr);
    ret =
        *reinterpret_cast<proc_oid_t *>(table_pr->AccessForceNotNull(pg_proc_all_cols_prm_[postgres::PROOID_COL_OID]));
  }

  if (name_varlen.NeedReclaim()) {
    delete[] name_varlen.Content();
  }

  if (all_arg_types_varlen.NeedReclaim()) {
    delete[] all_arg_types_varlen.Content();
  }

  delete[] buffer;
  return ret;
}

template bool DatabaseCatalog::CreateColumn<Schema::Column, table_oid_t>(
    const common::ManagedPointer<transaction::TransactionContext> txn, const table_oid_t class_oid,
    const col_oid_t col_oid, const Schema::Column &col);
template bool DatabaseCatalog::CreateColumn<IndexSchema::Column, index_oid_t>(
    const common::ManagedPointer<transaction::TransactionContext> txn, const index_oid_t class_oid,
    const indexkeycol_oid_t col_oid, const IndexSchema::Column &col);

template std::vector<Schema::Column> DatabaseCatalog::GetColumns<Schema::Column, table_oid_t, col_oid_t>(
    const common::ManagedPointer<transaction::TransactionContext> txn, const table_oid_t class_oid);

template std::vector<IndexSchema::Column>
DatabaseCatalog::GetColumns<IndexSchema::Column, index_oid_t, indexkeycol_oid_t>(
    const common::ManagedPointer<transaction::TransactionContext> txn, const index_oid_t class_oid);

template bool DatabaseCatalog::DeleteColumns<Schema::Column, table_oid_t>(
    const common::ManagedPointer<transaction::TransactionContext> txn, const table_oid_t class_oid);

template bool DatabaseCatalog::DeleteColumns<IndexSchema::Column, index_oid_t>(
    const common::ManagedPointer<transaction::TransactionContext> txn, const index_oid_t class_oid);

template Schema::Column DatabaseCatalog::MakeColumn<Schema::Column, col_oid_t>(storage::ProjectedRow *const pr,
                                                                               const storage::ProjectionMap &pr_map);

template IndexSchema::Column DatabaseCatalog::MakeColumn<IndexSchema::Column, indexkeycol_oid_t>(
    storage::ProjectedRow *const pr, const storage::ProjectionMap &pr_map);

}  // namespace terrier::catalog<|MERGE_RESOLUTION|>--- conflicted
+++ resolved
@@ -1907,8 +1907,6 @@
   // cot
   BOOTSTRAP_TRIG_FN("cot", postgres::COT_PRO_OID, execution::ast::Builtin::Cot)
 
-<<<<<<< HEAD
-=======
   // ceil
   BOOTSTRAP_TRIG_FN("ceil", postgres::CEIL_PRO_OID, execution::ast::Builtin::Ceil)
 
@@ -1924,7 +1922,6 @@
   // log2
   BOOTSTRAP_TRIG_FN("log2", postgres::LOG2_PRO_OID, execution::ast::Builtin::Log2)
 
->>>>>>> 77527b94
 #undef BOOTSTRAP_TRIG_FN
   func_context = new execution::functions::FunctionContext("exp", type::TypeId::DECIMAL, {type::TypeId::DECIMAL},
                                                            execution::ast::Builtin::Exp, true);
