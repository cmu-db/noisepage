--- conflicted
+++ resolved
@@ -502,15 +502,9 @@
   return ns_oid;
 }
 
-<<<<<<< HEAD
-template<typename Column, typename ClassOid, typename ColOid>
-bool DatabaseCatalog::CreateColumn(transaction::TransactionContext *const txn, const ClassOid class_oid,
-                                   const ColOid col_oid, const Column &col) {
-=======
 template <typename Column, typename ClassOid, typename ColOid>
 bool DatabaseCatalog::CreateColumn(const common::ManagedPointer<transaction::TransactionContext> txn,
                                    const ClassOid class_oid, const ColOid col_oid, const Column &col) {
->>>>>>> f6c096d2
   // Step 1: Insert into the table
   auto *const redo = txn->StageWrite(db_oid_, postgres::COLUMN_TABLE_OID, pg_attribute_all_cols_pri_);
   // Write the attributes in the Redo Record
@@ -582,14 +576,9 @@
   return true;
 }
 
-<<<<<<< HEAD
-template<typename Column, typename ClassOid, typename ColOid>
-std::vector<Column> DatabaseCatalog::GetColumns(transaction::TransactionContext *const txn, ClassOid class_oid) {
-=======
 template <typename Column, typename ClassOid, typename ColOid>
 std::vector<Column> DatabaseCatalog::GetColumns(const common::ManagedPointer<transaction::TransactionContext> txn,
                                                 ClassOid class_oid) {
->>>>>>> f6c096d2
   // Step 1: Read Index
 
   const auto oid_pri = columns_oid_index_->GetProjectedRowInitializer();
@@ -639,14 +628,9 @@
 
 // TODO(Matt): we need a DeleteColumn()
 
-<<<<<<< HEAD
-template<typename Column, typename ClassOid>
-bool DatabaseCatalog::DeleteColumns(transaction::TransactionContext *const txn, const ClassOid class_oid) {
-=======
 template <typename Column, typename ClassOid>
 bool DatabaseCatalog::DeleteColumns(const common::ManagedPointer<transaction::TransactionContext> txn,
                                     const ClassOid class_oid) {
->>>>>>> f6c096d2
   // Step 1: Read Index
   const auto oid_pri = columns_oid_index_->GetProjectedRowInitializer();
   auto oid_prm = columns_oid_index_->GetKeyOidToOffsetMap();
@@ -1145,15 +1129,9 @@
   return SetClassPointer(txn, oid, schema, postgres::REL_SCHEMA_COL_OID);
 }
 
-<<<<<<< HEAD
-template<typename ClassOid, typename Ptr>
-bool DatabaseCatalog::SetClassPointer(transaction::TransactionContext *const txn, const ClassOid oid,
-                                      const Ptr *const pointer, const col_oid_t class_col) {
-=======
 template <typename ClassOid, typename Ptr>
 bool DatabaseCatalog::SetClassPointer(const common::ManagedPointer<transaction::TransactionContext> txn,
                                       const ClassOid oid, const Ptr *const pointer, const col_oid_t class_col) {
->>>>>>> f6c096d2
   TERRIER_ASSERT((std::is_same<ClassOid, table_oid_t>::value &&
       (std::is_same<Ptr, storage::SqlTable>::value || std::is_same<Ptr, catalog::Schema>::value)) ||
       (std::is_same<ClassOid, index_oid_t>::value && (std::is_same<Ptr, storage::index::Index>::value ||
@@ -1681,19 +1659,14 @@
              postgres::Type::BASE);
 }
 
-<<<<<<< HEAD
 void DatabaseCatalog::BootstrapLanguages(transaction::TransactionContext *const txn) {
   CreateLanguage(txn, "plpgsql", postgres::PLPGSQL_LANGUAGE_OID);
   CreateLanguage(txn, "internal", postgres::INTERNAL_LANGUAGE_OID);
 }
 
-bool DatabaseCatalog::CreateTableEntry(transaction::TransactionContext *const txn, const table_oid_t table_oid,
-                                       const namespace_oid_t ns_oid, const std::string &name, const Schema &schema) {
-=======
 bool DatabaseCatalog::CreateTableEntry(const common::ManagedPointer<transaction::TransactionContext> txn,
                                        const table_oid_t table_oid, const namespace_oid_t ns_oid,
                                        const std::string &name, const Schema &schema) {
->>>>>>> f6c096d2
   auto *const insert_redo = txn->StageWrite(db_oid_, postgres::CLASS_TABLE_OID, pg_class_all_cols_pri_);
   auto *const insert_pr = insert_redo->Delta();
 
@@ -1962,7 +1935,6 @@
   return false;
 }
 
-<<<<<<< HEAD
 bool DatabaseCatalog::CreateLanguage(transaction::TransactionContext *txn, const std::string &lanname,
                                      language_oid_t oid) {
   // Insert into table
@@ -2314,16 +2286,9 @@
   return ret;
 }
 
-
-template bool DatabaseCatalog::CreateColumn<Schema::Column, table_oid_t>(transaction::TransactionContext *const txn,
-                                                                         const table_oid_t class_oid,
-                                                                         const col_oid_t col_oid,
-                                                                         const Schema::Column &col);
-=======
 template bool DatabaseCatalog::CreateColumn<Schema::Column, table_oid_t>(
     const common::ManagedPointer<transaction::TransactionContext> txn, const table_oid_t class_oid,
     const col_oid_t col_oid, const Schema::Column &col);
->>>>>>> f6c096d2
 template bool DatabaseCatalog::CreateColumn<IndexSchema::Column, index_oid_t>(
     const common::ManagedPointer<transaction::TransactionContext> txn, const index_oid_t class_oid,
     const indexkeycol_oid_t col_oid, const IndexSchema::Column &col);
