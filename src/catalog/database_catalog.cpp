--- conflicted
+++ resolved
@@ -1424,15 +1424,9 @@
     }
   }
 
-<<<<<<< HEAD
   auto dbc_nuke = [=, tables{std::move(tables)}, indexes{std::move(indexes)}, table_schemas{std::move(table_schemas)},
                    index_schemas{std::move(index_schemas)}, expressions{std::move(expressions)},
                    func_contexts{std::move(func_contexts)}]() {
-=======
-  auto dbc_nuke = [=, garbage_collector{garbage_collector_}, tables{std::move(tables)}, indexes{std::move(indexes)},
-                   table_schemas{std::move(table_schemas)}, index_schemas{std::move(index_schemas)},
-                   expressions{std::move(expressions)}, func_contexts{std::move(func_contexts)}]() {
->>>>>>> d60db2a5
     for (auto table : tables) delete table;
 
     for (auto index : indexes) {
@@ -1964,8 +1958,6 @@
   CreateProcedure(txn, postgres::POSITION_PRO_OID, "position", postgres::INTERNAL_LANGUAGE_OID,
                   postgres::NAMESPACE_DEFAULT_NAMESPACE_OID, {"str1", "str2"}, {str_type, str_type},
                   {str_type, str_type}, {}, int_type, "", true);
-<<<<<<< HEAD
-=======
 
   // lpad
   CreateProcedure(txn, postgres::LPAD_PRO_OID, "lpad", postgres::INTERNAL_LANGUAGE_OID,
@@ -2004,7 +1996,6 @@
   // rtrim1arg
   CreateProcedure(txn, postgres::RTRIM1ARG_PRO_OID, "rtrim", postgres::INTERNAL_LANGUAGE_OID,
                   postgres::NAMESPACE_DEFAULT_NAMESPACE_OID, {"str"}, {str_type}, {str_type}, {}, str_type, "", true);
->>>>>>> d60db2a5
 
   BootstrapProcContexts(txn);
 }
@@ -2214,8 +2205,6 @@
   txn->RegisterAbortAction([=]() { delete func_context; });
 
   func_context = new execution::functions::FunctionContext(
-<<<<<<< HEAD
-=======
       "lpad", type::TypeId::VARCHAR, {type::TypeId::VARCHAR, type::TypeId::INTEGER, type::TypeId::VARCHAR},
       execution::ast::Builtin::Lpad, true);
   SetProcCtxPtr(txn, postgres::LPAD_PRO_OID, func_context);
@@ -2262,7 +2251,6 @@
   txn->RegisterAbortAction([=]() { delete func_context; });
 
   func_context = new execution::functions::FunctionContext(
->>>>>>> d60db2a5
       "mod", type::TypeId::DECIMAL, {type::TypeId::DECIMAL, type::TypeId::DECIMAL}, execution::ast::Builtin::Mod);
   SetProcCtxPtr(txn, postgres::MOD_PRO_OID, func_context);
   txn->RegisterAbortAction([=]() { delete func_context; });
