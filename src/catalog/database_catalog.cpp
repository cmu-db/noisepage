#include <memory>
#include <string>
#include <utility>
#include <vector>

#include "catalog/catalog_defs.h"
#include "catalog/database_catalog.h"
#include "catalog/index_schema.h"
#include "catalog/postgres/builder.h"
#include "catalog/postgres/pg_attribute.h"
#include "catalog/postgres/pg_class.h"
#include "catalog/postgres/pg_constraint.h"
#include "catalog/postgres/pg_index.h"
#include "catalog/postgres/pg_language.h"
#include "catalog/postgres/pg_namespace.h"
#include "catalog/postgres/pg_proc.h"
#include "catalog/postgres/pg_type.h"
#include "catalog/schema.h"
#include "execution/functions/function_context.h"
#include "nlohmann/json.hpp"
#include "storage/index/index.h"
#include "storage/sql_table.h"
#include "transaction/deferred_action_manager.h"
#include "transaction/transaction_context.h"
#include "transaction/transaction_defs.h"
#include "transaction/transaction_manager.h"
#include "type/type_id.h"

namespace terrier::catalog {

void DatabaseCatalog::Bootstrap(const common::ManagedPointer<transaction::TransactionContext> txn) {
  BootstrapPRIs();

  // Declare variable for return values (UNUSED when compiled for release)
  bool UNUSED_ATTRIBUTE retval;

  retval = TryLock(txn);
  TERRIER_ASSERT(retval, "Bootstrap operations should not fail");

  retval = CreateNamespace(txn, "pg_catalog", postgres::NAMESPACE_CATALOG_NAMESPACE_OID);
  TERRIER_ASSERT(retval, "Bootstrap operations should not fail");

  retval = CreateNamespace(txn, "public", postgres::NAMESPACE_DEFAULT_NAMESPACE_OID);
  TERRIER_ASSERT(retval, "Bootstrap operations should not fail");

  BootstrapTypes(txn);

  // pg_namespace and associated indexes
  retval = CreateTableEntry(txn, postgres::NAMESPACE_TABLE_OID, postgres::NAMESPACE_CATALOG_NAMESPACE_OID,
                            "pg_namespace", postgres::Builder::GetNamespaceTableSchema());
  TERRIER_ASSERT(retval, "Bootstrap operations should not fail");
  retval = SetTablePointer(txn, postgres::NAMESPACE_TABLE_OID, namespaces_);
  TERRIER_ASSERT(retval, "Bootstrap operations should not fail");

  retval = CreateIndexEntry(txn, postgres::NAMESPACE_CATALOG_NAMESPACE_OID, postgres::NAMESPACE_TABLE_OID,
                            postgres::NAMESPACE_OID_INDEX_OID, "pg_namespace_oid_index",
                            postgres::Builder::GetNamespaceOidIndexSchema(db_oid_));
  TERRIER_ASSERT(retval, "Bootstrap operations should not fail");
  retval = SetIndexPointer(txn, postgres::NAMESPACE_OID_INDEX_OID, namespaces_oid_index_);
  TERRIER_ASSERT(retval, "Bootstrap operations should not fail");

  retval = CreateIndexEntry(txn, postgres::NAMESPACE_CATALOG_NAMESPACE_OID, postgres::NAMESPACE_TABLE_OID,
                            postgres::NAMESPACE_NAME_INDEX_OID, "pg_namespace_name_index",
                            postgres::Builder::GetNamespaceNameIndexSchema(db_oid_));
  TERRIER_ASSERT(retval, "Bootstrap operations should not fail");
  retval = SetIndexPointer(txn, postgres::NAMESPACE_NAME_INDEX_OID, namespaces_name_index_);
  TERRIER_ASSERT(retval, "Bootstrap operations should not fail");

  // pg_class and associated indexes
  retval = CreateTableEntry(txn, postgres::CLASS_TABLE_OID, postgres::NAMESPACE_CATALOG_NAMESPACE_OID, "pg_class",
                            postgres::Builder::GetClassTableSchema());
  TERRIER_ASSERT(retval, "Bootstrap operations should not fail");
  retval = SetTablePointer(txn, postgres::CLASS_TABLE_OID, classes_);
  TERRIER_ASSERT(retval, "Bootstrap operations should not fail");

  retval = CreateIndexEntry(txn, postgres::NAMESPACE_CATALOG_NAMESPACE_OID, postgres::CLASS_TABLE_OID,
                            postgres::CLASS_OID_INDEX_OID, "pg_class_oid_index",
                            postgres::Builder::GetClassOidIndexSchema(db_oid_));
  TERRIER_ASSERT(retval, "Bootstrap operations should not fail");
  retval = SetIndexPointer(txn, postgres::CLASS_OID_INDEX_OID, classes_oid_index_);
  TERRIER_ASSERT(retval, "Bootstrap operations should not fail");

  retval = CreateIndexEntry(txn, postgres::NAMESPACE_CATALOG_NAMESPACE_OID, postgres::CLASS_TABLE_OID,
                            postgres::CLASS_NAME_INDEX_OID, "pg_class_name_index",
                            postgres::Builder::GetClassNameIndexSchema(db_oid_));
  TERRIER_ASSERT(retval, "Bootstrap operations should not fail");
  retval = SetIndexPointer(txn, postgres::CLASS_NAME_INDEX_OID, classes_name_index_);
  TERRIER_ASSERT(retval, "Bootstrap operations should not fail");

  retval = CreateIndexEntry(txn, postgres::NAMESPACE_CATALOG_NAMESPACE_OID, postgres::CLASS_TABLE_OID,
                            postgres::CLASS_NAMESPACE_INDEX_OID, "pg_class_namespace_index",
                            postgres::Builder::GetClassNamespaceIndexSchema(db_oid_));
  TERRIER_ASSERT(retval, "Bootstrap operations should not fail");
  retval = SetIndexPointer(txn, postgres::CLASS_NAMESPACE_INDEX_OID, classes_namespace_index_);
  TERRIER_ASSERT(retval, "Bootstrap operations should not fail");

  // pg_index and associated indexes
  retval = CreateTableEntry(txn, postgres::INDEX_TABLE_OID, postgres::NAMESPACE_CATALOG_NAMESPACE_OID, "pg_index",
                            postgres::Builder::GetIndexTableSchema());
  TERRIER_ASSERT(retval, "Bootstrap operations should not fail");
  retval = SetTablePointer(txn, postgres::INDEX_TABLE_OID, indexes_);
  TERRIER_ASSERT(retval, "Bootstrap operations should not fail");

  retval = CreateIndexEntry(txn, postgres::NAMESPACE_CATALOG_NAMESPACE_OID, postgres::INDEX_TABLE_OID,
                            postgres::INDEX_OID_INDEX_OID, "pg_index_oid_index",
                            postgres::Builder::GetIndexOidIndexSchema(db_oid_));
  TERRIER_ASSERT(retval, "Bootstrap operations should not fail");
  retval = SetIndexPointer(txn, postgres::INDEX_OID_INDEX_OID, indexes_oid_index_);
  TERRIER_ASSERT(retval, "Bootstrap operations should not fail");

  retval = CreateIndexEntry(txn, postgres::NAMESPACE_CATALOG_NAMESPACE_OID, postgres::INDEX_TABLE_OID,
                            postgres::INDEX_TABLE_INDEX_OID, "pg_index_table_index",
                            postgres::Builder::GetIndexTableIndexSchema(db_oid_));
  TERRIER_ASSERT(retval, "Bootstrap operations should not fail");
  retval = SetIndexPointer(txn, postgres::INDEX_TABLE_INDEX_OID, indexes_table_index_);
  TERRIER_ASSERT(retval, "Bootstrap operations should not fail");

  // pg_attribute and associated indexes
  retval = CreateTableEntry(txn, postgres::COLUMN_TABLE_OID, postgres::NAMESPACE_CATALOG_NAMESPACE_OID, "pg_attribute",
                            postgres::Builder::GetColumnTableSchema());
  TERRIER_ASSERT(retval, "Bootstrap operations should not fail");
  retval = SetTablePointer(txn, postgres::COLUMN_TABLE_OID, columns_);
  TERRIER_ASSERT(retval, "Bootstrap operations should not fail");

  retval = CreateIndexEntry(txn, postgres::NAMESPACE_CATALOG_NAMESPACE_OID, postgres::COLUMN_TABLE_OID,
                            postgres::COLUMN_OID_INDEX_OID, "pg_attribute_oid_index",
                            postgres::Builder::GetColumnOidIndexSchema(db_oid_));
  TERRIER_ASSERT(retval, "Bootstrap operations should not fail");
  retval = SetIndexPointer(txn, postgres::COLUMN_OID_INDEX_OID, columns_oid_index_);
  TERRIER_ASSERT(retval, "Bootstrap operations should not fail");

  retval = CreateIndexEntry(txn, postgres::NAMESPACE_CATALOG_NAMESPACE_OID, postgres::COLUMN_TABLE_OID,
                            postgres::COLUMN_NAME_INDEX_OID, "pg_attribute_name_index",
                            postgres::Builder::GetColumnNameIndexSchema(db_oid_));
  TERRIER_ASSERT(retval, "Bootstrap operations should not fail");
  retval = SetIndexPointer(txn, postgres::COLUMN_NAME_INDEX_OID, columns_name_index_);
  TERRIER_ASSERT(retval, "Bootstrap operations should not fail");

  // pg_type and associated indexes
  retval = CreateTableEntry(txn, postgres::TYPE_TABLE_OID, postgres::NAMESPACE_CATALOG_NAMESPACE_OID, "pg_type",
                            postgres::Builder::GetTypeTableSchema());
  TERRIER_ASSERT(retval, "Bootstrap operations should not fail");
  retval = SetTablePointer(txn, postgres::TYPE_TABLE_OID, types_);
  TERRIER_ASSERT(retval, "Bootstrap operations should not fail");

  retval = CreateIndexEntry(txn, postgres::NAMESPACE_CATALOG_NAMESPACE_OID, postgres::TYPE_TABLE_OID,
                            postgres::TYPE_OID_INDEX_OID, "pg_type_oid_index",
                            postgres::Builder::GetTypeOidIndexSchema(db_oid_));
  TERRIER_ASSERT(retval, "Bootstrap operations should not fail");
  retval = SetIndexPointer(txn, postgres::TYPE_OID_INDEX_OID, types_oid_index_);
  TERRIER_ASSERT(retval, "Bootstrap operations should not fail");

  retval = CreateIndexEntry(txn, postgres::NAMESPACE_CATALOG_NAMESPACE_OID, postgres::TYPE_TABLE_OID,
                            postgres::TYPE_NAME_INDEX_OID, "pg_type_name_index",
                            postgres::Builder::GetTypeNameIndexSchema(db_oid_));
  TERRIER_ASSERT(retval, "Bootstrap operations should not fail");
  retval = SetIndexPointer(txn, postgres::TYPE_NAME_INDEX_OID, types_name_index_);
  TERRIER_ASSERT(retval, "Bootstrap operations should not fail");

  retval = CreateIndexEntry(txn, postgres::NAMESPACE_CATALOG_NAMESPACE_OID, postgres::TYPE_TABLE_OID,
                            postgres::TYPE_NAMESPACE_INDEX_OID, "pg_type_namespace_index",
                            postgres::Builder::GetTypeNamespaceIndexSchema(db_oid_));
  TERRIER_ASSERT(retval, "Bootstrap operations should not fail");
  retval = SetIndexPointer(txn, postgres::TYPE_NAMESPACE_INDEX_OID, types_namespace_index_);
  TERRIER_ASSERT(retval, "Bootstrap operations should not fail");

  // pg_constraint and associated indexes
  retval = CreateTableEntry(txn, postgres::CONSTRAINT_TABLE_OID, postgres::NAMESPACE_CATALOG_NAMESPACE_OID,
                            "pg_constraint", postgres::Builder::GetConstraintTableSchema());
  TERRIER_ASSERT(retval, "Bootstrap operations should not fail");
  retval = SetTablePointer(txn, postgres::CONSTRAINT_TABLE_OID, constraints_);
  TERRIER_ASSERT(retval, "Bootstrap operations should not fail");

  retval = CreateIndexEntry(txn, postgres::NAMESPACE_CATALOG_NAMESPACE_OID, postgres::CONSTRAINT_TABLE_OID,
                            postgres::CONSTRAINT_OID_INDEX_OID, "pg_constraint_oid_index",
                            postgres::Builder::GetConstraintOidIndexSchema(db_oid_));
  TERRIER_ASSERT(retval, "Bootstrap operations should not fail");
  retval = SetIndexPointer(txn, postgres::CONSTRAINT_OID_INDEX_OID, constraints_oid_index_);
  TERRIER_ASSERT(retval, "Bootstrap operations should not fail");

  retval = CreateIndexEntry(txn, postgres::NAMESPACE_CATALOG_NAMESPACE_OID, postgres::CONSTRAINT_TABLE_OID,
                            postgres::CONSTRAINT_NAME_INDEX_OID, "pg_constraint_name_index",
                            postgres::Builder::GetConstraintNameIndexSchema(db_oid_));
  TERRIER_ASSERT(retval, "Bootstrap operations should not fail");
  retval = SetIndexPointer(txn, postgres::CONSTRAINT_NAME_INDEX_OID, constraints_name_index_);
  TERRIER_ASSERT(retval, "Bootstrap operations should not fail");

  retval = CreateIndexEntry(txn, postgres::NAMESPACE_CATALOG_NAMESPACE_OID, postgres::CONSTRAINT_TABLE_OID,
                            postgres::CONSTRAINT_NAMESPACE_INDEX_OID, "pg_constraint_namespace_index",
                            postgres::Builder::GetConstraintNamespaceIndexSchema(db_oid_));
  TERRIER_ASSERT(retval, "Bootstrap operations should not fail");
  retval = SetIndexPointer(txn, postgres::CONSTRAINT_NAMESPACE_INDEX_OID, constraints_namespace_index_);
  TERRIER_ASSERT(retval, "Bootstrap operations should not fail");

  retval = CreateIndexEntry(txn, postgres::NAMESPACE_CATALOG_NAMESPACE_OID, postgres::CONSTRAINT_TABLE_OID,
                            postgres::CONSTRAINT_TABLE_INDEX_OID, "pg_constraint_table_index",
                            postgres::Builder::GetConstraintTableIndexSchema(db_oid_));
  TERRIER_ASSERT(retval, "Bootstrap operations should not fail");
  retval = SetIndexPointer(txn, postgres::CONSTRAINT_TABLE_INDEX_OID, constraints_table_index_);
  TERRIER_ASSERT(retval, "Bootstrap operations should not fail");

  retval = CreateIndexEntry(txn, postgres::NAMESPACE_CATALOG_NAMESPACE_OID, postgres::CONSTRAINT_TABLE_OID,
                            postgres::CONSTRAINT_INDEX_INDEX_OID, "pg_constraint_index_index",
                            postgres::Builder::GetConstraintIndexIndexSchema(db_oid_));
  TERRIER_ASSERT(retval, "Bootstrap operations should not fail");
  retval = SetIndexPointer(txn, postgres::CONSTRAINT_INDEX_INDEX_OID, constraints_index_index_);
  TERRIER_ASSERT(retval, "Bootstrap operations should not fail");

  retval = CreateIndexEntry(txn, postgres::NAMESPACE_CATALOG_NAMESPACE_OID, postgres::CONSTRAINT_TABLE_OID,
                            postgres::CONSTRAINT_FOREIGNTABLE_INDEX_OID, "pg_constraint_foreigntable_index",
                            postgres::Builder::GetConstraintForeignTableIndexSchema(db_oid_));
  TERRIER_ASSERT(retval, "Bootstrap operations should not fail");
  retval = SetIndexPointer(txn, postgres::CONSTRAINT_FOREIGNTABLE_INDEX_OID, constraints_foreigntable_index_);
  TERRIER_ASSERT(retval, "Bootstrap operations should not fail");

  // pg_language and associated indexes
  retval = CreateTableEntry(txn, postgres::LANGUAGE_TABLE_OID, postgres::NAMESPACE_CATALOG_NAMESPACE_OID, "pg_language",
                            postgres::Builder::GetLanguageTableSchema());
  TERRIER_ASSERT(retval, "Bootstrap operations should not fail");
  retval = SetTablePointer(txn, postgres::LANGUAGE_TABLE_OID, languages_);
  TERRIER_ASSERT(retval, "Bootstrap operations should not fail");

  retval = CreateIndexEntry(txn, postgres::NAMESPACE_CATALOG_NAMESPACE_OID, postgres::LANGUAGE_TABLE_OID,
                            postgres::LANGUAGE_OID_INDEX_OID, "pg_languages_oid_index",
                            postgres::Builder::GetLanguageOidIndexSchema(db_oid_));
  TERRIER_ASSERT(retval, "Bootstrap operations should not fail");
  retval = SetIndexPointer(txn, postgres::LANGUAGE_OID_INDEX_OID, languages_oid_index_);
  TERRIER_ASSERT(retval, "Bootstrap operations should not fail");

  retval = CreateIndexEntry(txn, postgres::NAMESPACE_CATALOG_NAMESPACE_OID, postgres::LANGUAGE_TABLE_OID,
                            postgres::LANGUAGE_NAME_INDEX_OID, "pg_languages_name_index",
                            postgres::Builder::GetLanguageNameIndexSchema(db_oid_));
  TERRIER_ASSERT(retval, "Bootstrap operations should not fail");
  retval = SetIndexPointer(txn, postgres::LANGUAGE_NAME_INDEX_OID, languages_name_index_);
  TERRIER_ASSERT(retval, "Bootstrap operations should not fail");

  BootstrapLanguages(txn);

  // pg_proc and associated indexes
  retval = CreateTableEntry(txn, postgres::PRO_TABLE_OID, postgres::NAMESPACE_CATALOG_NAMESPACE_OID, "pg_proc",
                            postgres::Builder::GetProcTableSchema());
  TERRIER_ASSERT(retval, "Bootstrap operations should not fail");
  retval = SetTablePointer(txn, postgres::PRO_TABLE_OID, procs_);
  TERRIER_ASSERT(retval, "Bootstrap operations should not fail");

  retval = CreateIndexEntry(txn, postgres::NAMESPACE_CATALOG_NAMESPACE_OID, postgres::PRO_TABLE_OID,
                            postgres::PRO_OID_INDEX_OID, "pg_proc_oid_index",
                            postgres::Builder::GetProcOidIndexSchema(db_oid_));
  TERRIER_ASSERT(retval, "Bootstrap operations should not fail");
  retval = SetIndexPointer(txn, postgres::PRO_OID_INDEX_OID, procs_oid_index_);
  TERRIER_ASSERT(retval, "Bootstrap operations should not fail");

  retval = CreateIndexEntry(txn, postgres::NAMESPACE_CATALOG_NAMESPACE_OID, postgres::PRO_TABLE_OID,
                            postgres::PRO_NAME_INDEX_OID, "pg_proc_name_index",
                            postgres::Builder::GetProcNameIndexSchema(db_oid_));
  TERRIER_ASSERT(retval, "Bootstrap operations should not fail");
  retval = SetIndexPointer(txn, postgres::PRO_NAME_INDEX_OID, procs_name_index_);

  TERRIER_ASSERT(retval, "Bootstrap operations should not fail");

  BootstrapProcs(txn);
}

void DatabaseCatalog::BootstrapPRIs() {
  // TODO(Matt): another potential optimization in the future would be to cache the offsets, rather than the maps
  // themselves (see TPC-C microbenchmark transactions for example). That seems premature right now though.

  // pg_namespace
  const std::vector<col_oid_t> pg_namespace_all_oids{postgres::PG_NAMESPACE_ALL_COL_OIDS.cbegin(),
                                                     postgres::PG_NAMESPACE_ALL_COL_OIDS.cend()};
  pg_namespace_all_cols_pri_ = namespaces_->InitializerForProjectedRow(pg_namespace_all_oids);
  pg_namespace_all_cols_prm_ = namespaces_->ProjectionMapForOids(pg_namespace_all_oids);

  const std::vector<col_oid_t> delete_namespace_oids{postgres::NSPNAME_COL_OID};
  delete_namespace_pri_ = namespaces_->InitializerForProjectedRow(delete_namespace_oids);

  const std::vector<col_oid_t> get_namespace_oids{postgres::NSPOID_COL_OID};
  get_namespace_pri_ = namespaces_->InitializerForProjectedRow(get_namespace_oids);

  // pg_attribute
  const std::vector<col_oid_t> pg_attribute_all_oids{postgres::PG_ATTRIBUTE_ALL_COL_OIDS.cbegin(),
                                                     postgres::PG_ATTRIBUTE_ALL_COL_OIDS.end()};
  pg_attribute_all_cols_pri_ = columns_->InitializerForProjectedRow(pg_attribute_all_oids);
  pg_attribute_all_cols_prm_ = columns_->ProjectionMapForOids(pg_attribute_all_oids);

  const std::vector<col_oid_t> get_columns_oids{postgres::ATTNUM_COL_OID,     postgres::ATTNAME_COL_OID,
                                                postgres::ATTTYPID_COL_OID,   postgres::ATTLEN_COL_OID,
                                                postgres::ATTNOTNULL_COL_OID, postgres::ADSRC_COL_OID};
  get_columns_pri_ = columns_->InitializerForProjectedRow(get_columns_oids);
  get_columns_prm_ = columns_->ProjectionMapForOids(get_columns_oids);

  const std::vector<col_oid_t> delete_columns_oids{postgres::ATTNUM_COL_OID, postgres::ATTNAME_COL_OID};
  delete_columns_pri_ = columns_->InitializerForProjectedRow(delete_columns_oids);
  delete_columns_prm_ = columns_->ProjectionMapForOids(delete_columns_oids);

  // pg_class
  const std::vector<col_oid_t> pg_class_all_oids{postgres::PG_CLASS_ALL_COL_OIDS.cbegin(),
                                                 postgres::PG_CLASS_ALL_COL_OIDS.cend()};
  pg_class_all_cols_pri_ = classes_->InitializerForProjectedRow(pg_class_all_oids);
  pg_class_all_cols_prm_ = classes_->ProjectionMapForOids(pg_class_all_oids);

  const std::vector<col_oid_t> get_class_oid_kind_oids{postgres::RELOID_COL_OID, postgres::RELKIND_COL_OID};
  get_class_oid_kind_pri_ = classes_->InitializerForProjectedRow(get_class_oid_kind_oids);

  const std::vector<col_oid_t> set_class_pointer_oids{postgres::REL_PTR_COL_OID};
  set_class_pointer_pri_ = classes_->InitializerForProjectedRow(set_class_pointer_oids);

  const std::vector<col_oid_t> set_class_schema_oids{postgres::REL_SCHEMA_COL_OID};
  set_class_schema_pri_ = classes_->InitializerForProjectedRow(set_class_schema_oids);

  const std::vector<col_oid_t> get_class_pointer_kind_oids{postgres::REL_PTR_COL_OID, postgres::RELKIND_COL_OID};
  get_class_pointer_kind_pri_ = classes_->InitializerForProjectedRow(get_class_pointer_kind_oids);

  const std::vector<col_oid_t> get_class_schema_pointer_kind_oids{postgres::REL_SCHEMA_COL_OID,
                                                                  postgres::RELKIND_COL_OID};
  get_class_schema_pointer_kind_pri_ = classes_->InitializerForProjectedRow(get_class_schema_pointer_kind_oids);

  const std::vector<col_oid_t> get_class_object_and_schema_oids{postgres::REL_PTR_COL_OID,
                                                                postgres::REL_SCHEMA_COL_OID};
  get_class_object_and_schema_pri_ = classes_->InitializerForProjectedRow(get_class_object_and_schema_oids);
  get_class_object_and_schema_prm_ = classes_->ProjectionMapForOids(get_class_object_and_schema_oids);

  // pg_index
  const std::vector<col_oid_t> pg_index_all_oids{postgres::PG_INDEX_ALL_COL_OIDS.cbegin(),
                                                 postgres::PG_INDEX_ALL_COL_OIDS.cend()};
  pg_index_all_cols_pri_ = indexes_->InitializerForProjectedRow(pg_index_all_oids);
  pg_index_all_cols_prm_ = indexes_->ProjectionMapForOids(pg_index_all_oids);

  const std::vector<col_oid_t> get_indexes_oids{postgres::INDOID_COL_OID};
  get_indexes_pri_ = indexes_->InitializerForProjectedRow(get_class_oid_kind_oids);

  const std::vector<col_oid_t> delete_index_oids{postgres::INDOID_COL_OID, postgres::INDRELID_COL_OID};
  delete_index_pri_ = indexes_->InitializerForProjectedRow(delete_index_oids);
  delete_index_prm_ = indexes_->ProjectionMapForOids(delete_index_oids);

  // pg_type
  const std::vector<col_oid_t> pg_type_all_oids{postgres::PG_TYPE_ALL_COL_OIDS.cbegin(),
                                                postgres::PG_TYPE_ALL_COL_OIDS.cend()};
  pg_type_all_cols_pri_ = types_->InitializerForProjectedRow(pg_type_all_oids);
  pg_type_all_cols_prm_ = types_->ProjectionMapForOids(pg_type_all_oids);

  // pg_language
  const std::vector<col_oid_t> pg_language_all_oids{postgres::PG_LANGUAGE_ALL_COL_OIDS.cbegin(),
                                                    postgres::PG_LANGUAGE_ALL_COL_OIDS.cend()};
  pg_language_all_cols_pri_ = languages_->InitializerForProjectedRow(pg_language_all_oids);
  pg_language_all_cols_prm_ = languages_->ProjectionMapForOids(pg_language_all_oids);

  // pg_proc
  const std::vector<col_oid_t> pg_proc_all_oids{postgres::PG_PRO_ALL_COL_OIDS.cbegin(),
                                                postgres::PG_PRO_ALL_COL_OIDS.cend()};
  pg_proc_all_cols_pri_ = procs_->InitializerForProjectedRow(pg_proc_all_oids);
  pg_proc_all_cols_prm_ = procs_->ProjectionMapForOids(pg_proc_all_oids);

  const std::vector<col_oid_t> set_pg_proc_ptr_oids{postgres::PRO_CTX_PTR_COL_OID};
  pg_proc_ptr_pri_ = procs_->InitializerForProjectedRow(set_pg_proc_ptr_oids);
}

namespace_oid_t DatabaseCatalog::CreateNamespace(const common::ManagedPointer<transaction::TransactionContext> txn,
                                                 const std::string &name) {
  if (!TryLock(txn)) return INVALID_NAMESPACE_OID;
  const namespace_oid_t ns_oid{next_oid_++};
  if (!CreateNamespace(txn, name, ns_oid)) {
    return INVALID_NAMESPACE_OID;
  }
  return ns_oid;
}

bool DatabaseCatalog::CreateNamespace(const common::ManagedPointer<transaction::TransactionContext> txn,
                                      const std::string &name, const namespace_oid_t ns_oid) {
  // Step 1: Insert into table
  const auto name_varlen = storage::StorageUtil::CreateVarlen(name);
  // Get & Fill Redo Record
  auto *const redo = txn->StageWrite(db_oid_, postgres::NAMESPACE_TABLE_OID, pg_namespace_all_cols_pri_);
  // Write the attributes in the Redo Record
  *(reinterpret_cast<namespace_oid_t *>(
      redo->Delta()->AccessForceNotNull(pg_namespace_all_cols_prm_[postgres::NSPOID_COL_OID]))) = ns_oid;
  *(reinterpret_cast<storage::VarlenEntry *>(
      redo->Delta()->AccessForceNotNull(pg_namespace_all_cols_prm_[postgres::NSPNAME_COL_OID]))) = name_varlen;
  // Finally, insert into the table to get the tuple slot
  const auto tuple_slot = namespaces_->Insert(txn, redo);

  // Step 2: Insert into name index
  auto name_pri = namespaces_name_index_->GetProjectedRowInitializer();
  byte *const buffer = common::AllocationUtil::AllocateAligned(name_pri.ProjectedRowSize());
  auto *index_pr = name_pri.InitializeRow(buffer);
  // Write the attributes in the ProjectedRow
  *(reinterpret_cast<storage::VarlenEntry *>(index_pr->AccessForceNotNull(0))) = name_varlen;

  if (!namespaces_name_index_->InsertUnique(txn, *index_pr, tuple_slot)) {
    // There was a name conflict and we need to abort.  Free the buffer and return false to indicate failure
    delete[] buffer;
    return false;
  }

  // Step 3: Insert into oid index
  auto oid_pri = namespaces_oid_index_->GetProjectedRowInitializer();
  // Reuse buffer since an u32 column is smaller than a varlen column
  index_pr = oid_pri.InitializeRow(buffer);
  // Write the attributes in the ProjectedRow
  *(reinterpret_cast<namespace_oid_t *>(index_pr->AccessForceNotNull(0))) = ns_oid;
  const bool UNUSED_ATTRIBUTE result = namespaces_oid_index_->InsertUnique(txn, *index_pr, tuple_slot);
  TERRIER_ASSERT(result, "Assigned namespace OID failed to be unique.");

  // Finish
  delete[] buffer;
  return true;
}

bool DatabaseCatalog::DeleteNamespace(const common::ManagedPointer<transaction::TransactionContext> txn,
                                      const namespace_oid_t ns_oid) {
  if (!TryLock(txn)) return false;
  // Step 1: Read the oid index
  // Buffer is large enough for all prs because it's meant to hold 1 VarlenEntry
  byte *const buffer = common::AllocationUtil::AllocateAligned(delete_namespace_pri_.ProjectedRowSize());
  const auto oid_pri = namespaces_oid_index_->GetProjectedRowInitializer();
  auto *pr = oid_pri.InitializeRow(buffer);
  // Write the attributes in the ProjectedRow
  *(reinterpret_cast<namespace_oid_t *>(pr->AccessForceNotNull(0))) = ns_oid;
  // Scan index
  std::vector<storage::TupleSlot> index_results;
  namespaces_oid_index_->ScanKey(*txn, *pr, &index_results);
  TERRIER_ASSERT(
      index_results.size() == 1,
      "Incorrect number of results from index scan. Expect 1 because it's a unique index. 0 implies that function was "
      "called with an oid that doesn't exist in the Catalog, but binding somehow succeeded. That doesn't make sense. "
      "Was a DROP plan node reused twice? IF EXISTS should be handled in the Binder, rather than pushing logic here.");
  const auto tuple_slot = index_results[0];

  // Step 2: Select from the table to get the name
  pr = delete_namespace_pri_.InitializeRow(buffer);
  auto UNUSED_ATTRIBUTE result = namespaces_->Select(txn, tuple_slot, pr);
  TERRIER_ASSERT(result, "Index scan did a visibility check, so Select shouldn't fail at this point.");
  const auto name_varlen = *reinterpret_cast<storage::VarlenEntry *>(pr->AccessForceNotNull(0));

  // Step 3: Delete from table
  txn->StageDelete(db_oid_, postgres::NAMESPACE_TABLE_OID, tuple_slot);
  if (!namespaces_->Delete(txn, tuple_slot)) {
    // Someone else has a write-lock. Free the buffer and return false to indicate failure
    delete[] buffer;
    return false;
  }

  // Step 4: Cascading deletes
  // Get the objects in this namespace
  auto ns_objects = GetNamespaceClassOids(txn, ns_oid);
  for (const auto object : ns_objects) {
    // Delete all of the tables. This should get most of the indexes
    if (object.second == postgres::ClassKind::REGULAR_TABLE) {
      result = DeleteTable(txn, static_cast<table_oid_t>(object.first));
      if (!result) {
        // Someone else has a write-lock. Free the buffer and return false to indicate failure
        delete[] buffer;
        return false;
      }
    }
  }

  // Get the objects in the namespace again, just in case there were any indexes that don't belong to a table in this
  // namespace. We could do all of this cascading cleanup with a more complex single index scan, but we're taking
  // advantage of existing PRIs and indexes and expecting that deleting a namespace isn't that common of an operation,
  // so we can be slightly less efficient than optimal.
  ns_objects = GetNamespaceClassOids(txn, ns_oid);
  for (const auto object : ns_objects) {
    // Delete all of the straggler indexes that may have been built on tables in other namespaces. We shouldn't get any
    // double-deletions because indexes on tables will already be invisible to us (logically deleted already).
    if (object.second == postgres::ClassKind::INDEX) {
      result = DeleteIndex(txn, static_cast<index_oid_t>(object.first));
      if (!result) {
        // Someone else has a write-lock. Free the buffer and return false to indicate failure
        delete[] buffer;
        return false;
      }
    }
  }
  TERRIER_ASSERT(GetNamespaceClassOids(txn, ns_oid).empty(), "Failed to drop all of the namespace objects.");

  // Step 5: Delete from oid index
  pr = oid_pri.InitializeRow(buffer);
  // Write the attributes in the ProjectedRow
  *(reinterpret_cast<namespace_oid_t *>(pr->AccessForceNotNull(0))) = ns_oid;
  namespaces_oid_index_->Delete(txn, *pr, tuple_slot);

  // Step 6: Delete from name index
  const auto name_pri = namespaces_name_index_->GetProjectedRowInitializer();
  pr = name_pri.InitializeRow(buffer);
  // Write the attributes in the ProjectedRow
  *(reinterpret_cast<storage::VarlenEntry *>(pr->AccessForceNotNull(0))) = name_varlen;
  namespaces_name_index_->Delete(txn, *pr, tuple_slot);

  // Finish
  delete[] buffer;
  return true;
}

namespace_oid_t DatabaseCatalog::GetNamespaceOid(const common::ManagedPointer<transaction::TransactionContext> txn,
                                                 const std::string &name) {
  // Step 1: Read the name index
  const auto name_pri = namespaces_name_index_->GetProjectedRowInitializer();
  // Buffer is large enough for all prs because it's meant to hold 1 VarlenEntry
  byte *const buffer = common::AllocationUtil::AllocateAligned(name_pri.ProjectedRowSize());
  auto *pr = name_pri.InitializeRow(buffer);
  // Scan the name index
  const auto name_varlen = storage::StorageUtil::CreateVarlen(name);
  *(reinterpret_cast<storage::VarlenEntry *>(pr->AccessForceNotNull(0))) = name_varlen;
  std::vector<storage::TupleSlot> index_results;
  namespaces_name_index_->ScanKey(*txn, *pr, &index_results);

  // Clean up the varlen's buffer in the case it wasn't inlined.
  if (!name_varlen.IsInlined()) {
    delete[] name_varlen.Content();
  }

  if (index_results.empty()) {
    // namespace not found in the index, so namespace doesn't exist. Free the buffer and return false to indicate
    // failure
    delete[] buffer;
    return INVALID_NAMESPACE_OID;
  }
  TERRIER_ASSERT(index_results.size() == 1, "Namespace name not unique in index");
  const auto tuple_slot = index_results[0];

  // Step 2: Scan the table to get the oid
  pr = get_namespace_pri_.InitializeRow(buffer);

  const auto UNUSED_ATTRIBUTE result = namespaces_->Select(txn, tuple_slot, pr);
  TERRIER_ASSERT(result, "Index scan did a visibility check, so Select shouldn't fail at this point.");
  const auto ns_oid = *reinterpret_cast<namespace_oid_t *>(pr->AccessForceNotNull(0));

  // Finish
  delete[] buffer;
  return ns_oid;
}

template <typename Column, typename ClassOid, typename ColOid>
bool DatabaseCatalog::CreateColumn(const common::ManagedPointer<transaction::TransactionContext> txn,
                                   const ClassOid class_oid, const ColOid col_oid, const Column &col) {
  // Step 1: Insert into the table
  auto *const redo = txn->StageWrite(db_oid_, postgres::COLUMN_TABLE_OID, pg_attribute_all_cols_pri_);
  // Write the attributes in the Redo Record
  auto oid_entry = reinterpret_cast<ColOid *>(
      redo->Delta()->AccessForceNotNull(pg_attribute_all_cols_prm_[postgres::ATTNUM_COL_OID]));
  auto relid_entry = reinterpret_cast<ClassOid *>(
      redo->Delta()->AccessForceNotNull(pg_attribute_all_cols_prm_[postgres::ATTRELID_COL_OID]));
  auto name_entry = reinterpret_cast<storage::VarlenEntry *>(
      redo->Delta()->AccessForceNotNull(pg_attribute_all_cols_prm_[postgres::ATTNAME_COL_OID]));
  auto type_entry = reinterpret_cast<type::TypeId *>(
      redo->Delta()->AccessForceNotNull(pg_attribute_all_cols_prm_[postgres::ATTTYPID_COL_OID]));
  auto len_entry = reinterpret_cast<uint16_t *>(
      redo->Delta()->AccessForceNotNull(pg_attribute_all_cols_prm_[postgres::ATTLEN_COL_OID]));
  auto notnull_entry = reinterpret_cast<bool *>(
      redo->Delta()->AccessForceNotNull(pg_attribute_all_cols_prm_[postgres::ATTNOTNULL_COL_OID]));
  auto dsrc_entry = reinterpret_cast<storage::VarlenEntry *>(
      redo->Delta()->AccessForceNotNull(pg_attribute_all_cols_prm_[postgres::ADSRC_COL_OID]));
  *oid_entry = col_oid;
  *relid_entry = class_oid;
  const auto name_varlen = storage::StorageUtil::CreateVarlen(col.Name());

  *name_entry = name_varlen;
  *type_entry = col.Type();
  // TODO(Amadou): Figure out what really goes here for varlen. Unclear if it's attribute size (16) or varlen length
  *len_entry = (col.Type() == type::TypeId::VARCHAR || col.Type() == type::TypeId::VARBINARY) ? col.MaxVarlenSize()
                                                                                              : col.AttrSize();
  *notnull_entry = !col.Nullable();
  storage::VarlenEntry dsrc_varlen = storage::StorageUtil::CreateVarlen(col.StoredExpression()->ToJson().dump());
  *dsrc_entry = dsrc_varlen;
  // Finally, insert into the table to get the tuple slot
  const auto tupleslot = columns_->Insert(txn, redo);

  // Step 2: Insert into name index
  const auto name_pri = columns_name_index_->GetProjectedRowInitializer();
  // Create a buffer large enough for all columns
  auto *const buffer = common::AllocationUtil::AllocateAligned(name_pri.ProjectedRowSize());
  auto *pr = name_pri.InitializeRow(buffer);
  // Write the attributes in the ProjectedRow. We know the offsets without the map because of the ordering of attribute
  // sizes
  *(reinterpret_cast<storage::VarlenEntry *>(pr->AccessForceNotNull(0))) = name_varlen;
  *(reinterpret_cast<ClassOid *>(pr->AccessForceNotNull(1))) = class_oid;

  if (!columns_name_index_->InsertUnique(txn, *pr, tupleslot)) {
    // There was a name conflict and we need to abort.  Free the buffer and return false to indicate failure
    delete[] buffer;

    // Clean up the varlen's buffer in the case it wasn't inlined.
    if (!name_varlen.IsInlined()) {
      delete[] name_varlen.Content();
    }

    return false;
  }

  // Step 3: Insert into oid index
  const auto oid_pri = columns_oid_index_->GetProjectedRowInitializer();
  auto oid_prm = columns_oid_index_->GetKeyOidToOffsetMap();
  pr = oid_pri.InitializeRow(buffer);
  // Write the attributes in the ProjectedRow. These hardcoded indexkeycol_oids come from
  // Builder::GetColumnOidIndexSchema()
  *(reinterpret_cast<ClassOid *>(pr->AccessForceNotNull(oid_prm[indexkeycol_oid_t(1)]))) = class_oid;
  *(reinterpret_cast<ColOid *>(pr->AccessForceNotNull(oid_prm[indexkeycol_oid_t(2)]))) = col_oid;

  bool UNUSED_ATTRIBUTE result = columns_oid_index_->InsertUnique(txn, *pr, tupleslot);
  TERRIER_ASSERT(result, "Assigned OIDs failed to be unique.");

  // Finish
  delete[] buffer;
  return true;
}

template <typename Column, typename ClassOid, typename ColOid>
std::vector<Column> DatabaseCatalog::GetColumns(const common::ManagedPointer<transaction::TransactionContext> txn,
                                                ClassOid class_oid) {
  // Step 1: Read Index

  const auto oid_pri = columns_oid_index_->GetProjectedRowInitializer();
  auto oid_prm = columns_oid_index_->GetKeyOidToOffsetMap();

  // Buffer is large enough to hold all prs
  byte *const buffer = common::AllocationUtil::AllocateAligned(get_columns_pri_.ProjectedRowSize());
  byte *const key_buffer = common::AllocationUtil::AllocateAligned(oid_pri.ProjectedRowSize());
  // Scan the class index
  TERRIER_ASSERT(get_columns_pri_.ProjectedRowSize() >= oid_pri.ProjectedRowSize(),
                 "Buffer must be large enough to fit largest PR");
  auto *pr = oid_pri.InitializeRow(buffer);
  auto *pr_high = oid_pri.InitializeRow(key_buffer);

  // Write the attributes in the ProjectedRow
  // Low key (class, INVALID_COLUMN_OID)
  *(reinterpret_cast<ClassOid *>(pr->AccessForceNotNull(oid_prm[indexkeycol_oid_t(1)]))) = class_oid;
  *(reinterpret_cast<ColOid *>(pr->AccessForceNotNull(oid_prm[indexkeycol_oid_t(2)]))) = ColOid(0);

  // High key (class + 1, INVALID_COLUMN_OID)
  *(reinterpret_cast<ClassOid *>(pr_high->AccessForceNotNull(oid_prm[indexkeycol_oid_t(1)]))) = ++class_oid;
  *(reinterpret_cast<ColOid *>(pr_high->AccessForceNotNull(oid_prm[indexkeycol_oid_t(2)]))) = ColOid(0);
  std::vector<storage::TupleSlot> index_results;
  columns_oid_index_->ScanAscending(*txn, storage::index::ScanType::Closed, 2, pr, pr_high, 0, &index_results);

  TERRIER_ASSERT(!index_results.empty(),
                 "Incorrect number of results from index scan. empty() implies that function was called with an oid "
                 "that doesn't exist in the Catalog, but binding somehow succeeded. That doesn't make sense.");

  // Step 2: Scan the table to get the columns
  std::vector<Column> cols;
  pr = get_columns_pri_.InitializeRow(buffer);
  for (const auto &slot : index_results) {
    const auto UNUSED_ATTRIBUTE result = columns_->Select(txn, slot, pr);
    TERRIER_ASSERT(result, "Index scan did a visibility check, so Select shouldn't fail at this point.");
    cols.emplace_back(MakeColumn<Column, ColOid>(pr, get_columns_prm_));
  }

  // TODO(Matt): do we have any way to assert that we got the number of attributes we expect? From another attribute in
  // another catalog table maybe?

  // Finish
  delete[] buffer;
  delete[] key_buffer;
  return cols;
}

// TODO(Matt): we need a DeleteColumn()

template <typename Column, typename ClassOid>
bool DatabaseCatalog::DeleteColumns(const common::ManagedPointer<transaction::TransactionContext> txn,
                                    const ClassOid class_oid) {
  // Step 1: Read Index
  const auto oid_pri = columns_oid_index_->GetProjectedRowInitializer();
  auto oid_prm = columns_oid_index_->GetKeyOidToOffsetMap();
  const auto name_pri = columns_name_index_->GetProjectedRowInitializer();

  // Buffer is large enough to hold all prs
  byte *const buffer = common::AllocationUtil::AllocateAligned(delete_columns_pri_.ProjectedRowSize());
  byte *const key_buffer = common::AllocationUtil::AllocateAligned(name_pri.ProjectedRowSize());
  // Scan the class index
  auto *pr = oid_pri.InitializeRow(buffer);
  auto *key_pr = oid_pri.InitializeRow(key_buffer);

  // Write the attributes in the ProjectedRow
  // Low key (class, INVALID_COLUMN_OID) [using uint32_t to avoid adding ColOid to template]
  *(reinterpret_cast<ClassOid *>(pr->AccessForceNotNull(oid_prm[indexkeycol_oid_t(1)]))) = class_oid;
  *(reinterpret_cast<uint32_t *>(pr->AccessForceNotNull(oid_prm[indexkeycol_oid_t(2)]))) = 0;

  auto next_oid = ClassOid(class_oid.UnderlyingValue() + 1);
  // High key (class + 1, INVALID_COLUMN_OID) [using uint32_t to avoid adding ColOid to template]
  *(reinterpret_cast<ClassOid *>(key_pr->AccessForceNotNull(oid_prm[indexkeycol_oid_t(1)]))) = next_oid;
  *(reinterpret_cast<uint32_t *>(key_pr->AccessForceNotNull(oid_prm[indexkeycol_oid_t(2)]))) = 0;
  std::vector<storage::TupleSlot> index_results;
  columns_oid_index_->ScanAscending(*txn, storage::index::ScanType::Closed, 2, pr, key_pr, 0, &index_results);

  TERRIER_ASSERT(!index_results.empty(),
                 "Incorrect number of results from index scan. empty() implies that function was called with an oid "
                 "that doesn't exist in the Catalog, but binding somehow succeeded. That doesn't make sense.");

  // TODO(Matt): do we have any way to assert that we got the number of attributes we expect? From another attribute in
  // another catalog table maybe?

  // Step 2: Scan the table to get the columns
  pr = delete_columns_pri_.InitializeRow(buffer);
  for (const auto &slot : index_results) {
    // 1. Extract attributes from the tuple for the index deletions
    auto UNUSED_ATTRIBUTE result = columns_->Select(txn, slot, pr);
    TERRIER_ASSERT(result, "Index scan did a visibility check, so Select shouldn't fail at this point.");
    const auto *const col_name = reinterpret_cast<const storage::VarlenEntry *const>(
        pr->AccessWithNullCheck(delete_columns_prm_[postgres::ATTNAME_COL_OID]));
    TERRIER_ASSERT(col_name != nullptr, "Name shouldn't be NULL.");
    const auto *const col_oid =
        reinterpret_cast<const uint32_t *const>(pr->AccessWithNullCheck(delete_columns_prm_[postgres::ATTNUM_COL_OID]));
    TERRIER_ASSERT(col_oid != nullptr, "OID shouldn't be NULL.");

    // 2. Delete from the table
    txn->StageDelete(db_oid_, postgres::COLUMN_TABLE_OID, slot);
    result = columns_->Delete(txn, slot);
    if (!result) {
      // Failed to delete one of the columns, clean up and return false to indicate failure
      delete[] buffer;
      delete[] key_buffer;
      return false;
    }

    // 4. Delete from oid index
    key_pr = oid_pri.InitializeRow(key_buffer);
    // Write the attributes in the ProjectedRow. These hardcoded indexkeycol_oids come from
    // Builder::GetColumnOidIndexSchema()
    *(reinterpret_cast<ClassOid *>(key_pr->AccessForceNotNull(oid_prm[indexkeycol_oid_t(1)]))) = class_oid;
    *(reinterpret_cast<uint32_t *>(key_pr->AccessForceNotNull(oid_prm[indexkeycol_oid_t(2)]))) = *col_oid;
    columns_oid_index_->Delete(txn, *key_pr, slot);

    // 5. Delete from name index
    key_pr = name_pri.InitializeRow(key_buffer);
    // Write the attributes in the ProjectedRow. We know the offsets without the map because of the ordering of
    // attribute sizes
    *(reinterpret_cast<storage::VarlenEntry *>(key_pr->AccessForceNotNull(0))) = *col_name;
    *(reinterpret_cast<ClassOid *>(key_pr->AccessForceNotNull(1))) = class_oid;
    columns_name_index_->Delete(txn, *key_pr, slot);
  }
  delete[] buffer;
  delete[] key_buffer;
  return true;
}

table_oid_t DatabaseCatalog::CreateTable(const common::ManagedPointer<transaction::TransactionContext> txn,
                                         const namespace_oid_t ns, const std::string &name, const Schema &schema) {
  if (!TryLock(txn)) return INVALID_TABLE_OID;
  const table_oid_t table_oid = static_cast<table_oid_t>(next_oid_++);

  return CreateTableEntry(txn, table_oid, ns, name, schema) ? table_oid : INVALID_TABLE_OID;
}

bool DatabaseCatalog::DeleteIndexes(const common::ManagedPointer<transaction::TransactionContext> txn,
                                    const table_oid_t table) {
  if (!TryLock(txn)) return false;
  // Get the indexes
  const auto index_oids = GetIndexOids(txn, table);
  // Delete all indexes
  for (const auto index_oid : index_oids) {
    auto result = DeleteIndex(txn, index_oid);
    if (!result) {
      // write-write conflict. Someone beat us to this operation.
      return false;
    }
  }
  return true;
}

bool DatabaseCatalog::DeleteTable(const common::ManagedPointer<transaction::TransactionContext> txn,
                                  const table_oid_t table) {
  if (!TryLock(txn)) return false;
  // We should respect foreign key relations and attempt to delete the table's columns first
  auto result = DeleteColumns<Schema::Column, table_oid_t>(txn, table);
  if (!result) return false;

  const auto oid_pri = classes_oid_index_->GetProjectedRowInitializer();

  TERRIER_ASSERT(pg_class_all_cols_pri_.ProjectedRowSize() >= oid_pri.ProjectedRowSize(),
                 "Buffer must be allocated for largest ProjectedRow size");
  auto *const buffer = common::AllocationUtil::AllocateAligned(pg_class_all_cols_pri_.ProjectedRowSize());
  auto *const key_pr = oid_pri.InitializeRow(buffer);

  // Find the entry using the index
  *(reinterpret_cast<table_oid_t *>(key_pr->AccessForceNotNull(0))) = table;
  std::vector<storage::TupleSlot> index_results;
  classes_oid_index_->ScanKey(*txn, *key_pr, &index_results);
  TERRIER_ASSERT(
      index_results.size() == 1,
      "Incorrect number of results from index scan. Expect 1 because it's a unique index. 0 implies that function was "
      "called with an oid that doesn't exist in the Catalog, but binding somehow succeeded. That doesn't make sense. "
      "Was a DROP plan node reused twice? IF EXISTS should be handled in the Binder, rather than pushing logic here.");

  // Select the tuple out of the table before deletion. We need the attributes to do index deletions later
  auto *const table_pr = pg_class_all_cols_pri_.InitializeRow(buffer);
  result = classes_->Select(txn, index_results[0], table_pr);
  TERRIER_ASSERT(result, "Select must succeed if the index scan gave a visible result.");

  // Delete from pg_classes table
  txn->StageDelete(db_oid_, postgres::CLASS_TABLE_OID, index_results[0]);
  result = classes_->Delete(txn, index_results[0]);
  if (!result) {
    // write-write conflict. Someone beat us to this operation.
    delete[] buffer;
    return false;
  }

  DeleteIndexes(txn, table);

  // Get the attributes we need for indexes
  const table_oid_t table_oid = *(reinterpret_cast<const table_oid_t *const>(
      table_pr->AccessForceNotNull(pg_class_all_cols_prm_[postgres::RELOID_COL_OID])));
  TERRIER_ASSERT(table == table_oid,
                 "table oid from pg_classes did not match what was found by the index scan from the argument.");
  const namespace_oid_t ns_oid = *(reinterpret_cast<const namespace_oid_t *const>(
      table_pr->AccessForceNotNull(pg_class_all_cols_prm_[postgres::RELNAMESPACE_COL_OID])));
  const storage::VarlenEntry name_varlen = *(reinterpret_cast<const storage::VarlenEntry *const>(
      table_pr->AccessForceNotNull(pg_class_all_cols_prm_[postgres::RELNAME_COL_OID])));

  // Get the attributes we need for delete
  auto *const schema_ptr = *(reinterpret_cast<const Schema *const *const>(
      table_pr->AccessForceNotNull(pg_class_all_cols_prm_[postgres::REL_SCHEMA_COL_OID])));
  auto *const table_ptr = *(reinterpret_cast<storage::SqlTable *const *const>(
      table_pr->AccessForceNotNull(pg_class_all_cols_prm_[postgres::REL_PTR_COL_OID])));

  const auto oid_index_init = classes_oid_index_->GetProjectedRowInitializer();
  const auto name_index_init = classes_name_index_->GetProjectedRowInitializer();
  const auto ns_index_init = classes_namespace_index_->GetProjectedRowInitializer();

  // Delete from oid_index
  auto *index_pr = oid_index_init.InitializeRow(buffer);
  *(reinterpret_cast<table_oid_t *const>(index_pr->AccessForceNotNull(0))) = table_oid;
  classes_oid_index_->Delete(txn, *index_pr, index_results[0]);

  // Delete from name_index
  index_pr = name_index_init.InitializeRow(buffer);
  *(reinterpret_cast<storage::VarlenEntry *const>(index_pr->AccessForceNotNull(0))) = name_varlen;
  *(reinterpret_cast<namespace_oid_t *>(index_pr->AccessForceNotNull(1))) = ns_oid;
  classes_name_index_->Delete(txn, *index_pr, index_results[0]);

  // Delete from namespace_index
  index_pr = ns_index_init.InitializeRow(buffer);
  *(reinterpret_cast<namespace_oid_t *const>(index_pr->AccessForceNotNull(0))) = ns_oid;
  classes_namespace_index_->Delete(txn, *index_pr, index_results[0]);

  // Everything succeeded from an MVCC standpoint, register deferred action for the GC with txn manager. See base
  // function comment.
  txn->RegisterCommitAction([=](transaction::DeferredActionManager *deferred_action_manager) {
    deferred_action_manager->RegisterDeferredAction([=]() {
      deferred_action_manager->RegisterDeferredAction([=]() {
        // Defer an action upon commit to delete the table. Delete table will need a double deferral because there could
        // be transactions not yet unlinked by the GC that depend on the table
        delete schema_ptr;
        delete table_ptr;
      });
    });
  });

  delete[] buffer;
  return true;
}

std::pair<uint32_t, postgres::ClassKind> DatabaseCatalog::GetClassOidKind(
    const common::ManagedPointer<transaction::TransactionContext> txn, const namespace_oid_t ns_oid,
    const std::string &name) {
  const auto name_pri = classes_name_index_->GetProjectedRowInitializer();

  const auto name_varlen = storage::StorageUtil::CreateVarlen(name);

  // Buffer is large enough to hold all prs
  auto *const buffer = common::AllocationUtil::AllocateAligned(name_pri.ProjectedRowSize());
  auto pr = name_pri.InitializeRow(buffer);
  // Write the attributes in the ProjectedRow. We know the offsets without the map because of the ordering of attribute
  // sizes
  *(reinterpret_cast<storage::VarlenEntry *>(pr->AccessForceNotNull(0))) = name_varlen;
  *(reinterpret_cast<namespace_oid_t *>(pr->AccessForceNotNull(1))) = ns_oid;

  std::vector<storage::TupleSlot> index_results;
  classes_name_index_->ScanKey(*txn, *pr, &index_results);
  // Clean up the varlen's buffer in the case it wasn't inlined.
  if (!name_varlen.IsInlined()) {
    delete[] name_varlen.Content();
  }

  if (index_results.empty()) {
    delete[] buffer;
    // If the OID is invalid, we don't care the class kind and return a random one.
    return std::make_pair(catalog::NULL_OID, postgres::ClassKind::REGULAR_TABLE);
  }
  TERRIER_ASSERT(index_results.size() == 1, "name not unique in classes_name_index_");

  TERRIER_ASSERT(get_class_oid_kind_pri_.ProjectedRowSize() <= name_pri.ProjectedRowSize(),
                 "I want to reuse this buffer because I'm lazy and malloc is slow but it needs to be big enough.");
  pr = get_class_oid_kind_pri_.InitializeRow(buffer);
  const auto result UNUSED_ATTRIBUTE = classes_->Select(txn, index_results[0], pr);
  TERRIER_ASSERT(result, "Index already verified visibility. This shouldn't fail.");

  // Write the attributes in the ProjectedRow. We know the offsets without the map because of the ordering of attribute
  // sizes
  const auto oid = *(reinterpret_cast<const uint32_t *const>(pr->AccessForceNotNull(0)));
  const auto kind = *(reinterpret_cast<const postgres::ClassKind *const>(pr->AccessForceNotNull(1)));

  // Finish
  delete[] buffer;
  return std::make_pair(oid, kind);
}

table_oid_t DatabaseCatalog::GetTableOid(const common::ManagedPointer<transaction::TransactionContext> txn,
                                         const namespace_oid_t ns, const std::string &name) {
  const auto oid_pair = GetClassOidKind(txn, ns, name);
  if (oid_pair.first == catalog::NULL_OID || oid_pair.second != postgres::ClassKind::REGULAR_TABLE) {
    // User called GetTableOid on an object that doesn't have type REGULAR_TABLE
    return INVALID_TABLE_OID;
  }
  return table_oid_t(oid_pair.first);
}

bool DatabaseCatalog::SetTablePointer(const common::ManagedPointer<transaction::TransactionContext> txn,
                                      const table_oid_t table, const storage::SqlTable *const table_ptr) {
  TERRIER_ASSERT(write_lock_.load() == txn->FinishTime(),
                 "Setting the object's pointer should only be done after successful DDL change request. i.e. this txn "
                 "should already have the lock.");
  // We need to defer the deletion because their may be subsequent undo records into this table that need to be GCed
  // before we can safely delete this.
  txn->RegisterAbortAction([=](transaction::DeferredActionManager *deferred_action_manager) {
    deferred_action_manager->RegisterDeferredAction([=]() { delete table_ptr; });
  });
  return SetClassPointer(txn, table, table_ptr, postgres::REL_PTR_COL_OID);
}

/**
 * Obtain the storage pointer for a SQL table
 * @param table to which we want the storage object
 * @return the storage object corresponding to the passed OID
 */
common::ManagedPointer<storage::SqlTable> DatabaseCatalog::GetTable(
    const common::ManagedPointer<transaction::TransactionContext> txn, const table_oid_t table) {
  const auto ptr_pair = GetClassPtrKind(txn, table.UnderlyingValue());
  if (ptr_pair.second != postgres::ClassKind::REGULAR_TABLE) {
    // User called GetTable with an OID for an object that doesn't have type REGULAR_TABLE
    return common::ManagedPointer<storage::SqlTable>(nullptr);
  }
  return common::ManagedPointer(reinterpret_cast<storage::SqlTable *>(ptr_pair.first));
}

bool DatabaseCatalog::RenameTable(const common::ManagedPointer<transaction::TransactionContext> txn,
                                  const table_oid_t table, const std::string &name) {
  if (!TryLock(txn)) return false;
  // TODO(John): Implement
  TERRIER_ASSERT(false, "Not implemented");
  return false;
}

bool DatabaseCatalog::UpdateSchema(const common::ManagedPointer<transaction::TransactionContext> txn,
                                   const table_oid_t table, Schema *const new_schema) {
  if (!TryLock(txn)) return false;
  // TODO(John): Implement
  TERRIER_ASSERT(false, "Not implemented");
  return false;
}

const Schema &DatabaseCatalog::GetSchema(const common::ManagedPointer<transaction::TransactionContext> txn,
                                         const table_oid_t table) {
  const auto ptr_pair = GetClassSchemaPtrKind(txn, table.UnderlyingValue());
  TERRIER_ASSERT(ptr_pair.first != nullptr, "Schema pointer shouldn't ever be NULL under current catalog semantics.");
  TERRIER_ASSERT(ptr_pair.second == postgres::ClassKind::REGULAR_TABLE, "Requested a table schema for a non-table");
  return *reinterpret_cast<Schema *>(ptr_pair.first);
}

std::vector<constraint_oid_t> DatabaseCatalog::GetConstraints(
    const common::ManagedPointer<transaction::TransactionContext> txn, table_oid_t table) {
  // TODO(John): Implement
  TERRIER_ASSERT(false, "Not implemented");
  return {};
}

std::vector<index_oid_t> DatabaseCatalog::GetIndexOids(
    const common::ManagedPointer<transaction::TransactionContext> txn, table_oid_t table) {
  // Initialize PR for index scan
  auto oid_pri = indexes_table_index_->GetProjectedRowInitializer();

  // Do not need projection map when there is only one column
  TERRIER_ASSERT(get_indexes_pri_.ProjectedRowSize() >= oid_pri.ProjectedRowSize(),
                 "Buffer must be allocated to fit largest PR");
  auto *const buffer = common::AllocationUtil::AllocateAligned(get_indexes_pri_.ProjectedRowSize());

  // Find all entries for the given table using the index
  auto *key_pr = oid_pri.InitializeRow(buffer);
  *(reinterpret_cast<table_oid_t *>(key_pr->AccessForceNotNull(0))) = table;
  std::vector<storage::TupleSlot> index_scan_results;
  indexes_table_index_->ScanKey(*txn, *key_pr, &index_scan_results);

  // If we found no indexes, return an empty list
  if (index_scan_results.empty()) {
    delete[] buffer;
    return {};
  }

  std::vector<index_oid_t> index_oids;
  index_oids.reserve(index_scan_results.size());
  auto *select_pr = get_indexes_pri_.InitializeRow(buffer);
  for (auto &slot : index_scan_results) {
    const auto result UNUSED_ATTRIBUTE = indexes_->Select(txn, slot, select_pr);
    TERRIER_ASSERT(result, "Index already verified visibility. This shouldn't fail.");
    index_oids.emplace_back(*(reinterpret_cast<index_oid_t *>(select_pr->AccessForceNotNull(0))));
  }

  // Finish
  delete[] buffer;
  return index_oids;
}

index_oid_t DatabaseCatalog::CreateIndex(const common::ManagedPointer<transaction::TransactionContext> txn,
                                         namespace_oid_t ns, const std::string &name, table_oid_t table,
                                         const IndexSchema &schema) {
  if (!TryLock(txn)) return INVALID_INDEX_OID;
  const index_oid_t index_oid = static_cast<index_oid_t>(next_oid_++);
  return CreateIndexEntry(txn, ns, table, index_oid, name, schema) ? index_oid : INVALID_INDEX_OID;
}

bool DatabaseCatalog::DeleteIndex(const common::ManagedPointer<transaction::TransactionContext> txn,
                                  index_oid_t index) {
  if (!TryLock(txn)) return false;
  // We should respect foreign key relations and attempt to delete the index's columns first
  auto result = DeleteColumns<IndexSchema::Column, index_oid_t>(txn, index);
  if (!result) return false;

  // Initialize PRs for pg_class
  const auto class_oid_pri = classes_oid_index_->GetProjectedRowInitializer();

  // Allocate buffer for largest PR
  TERRIER_ASSERT(pg_class_all_cols_pri_.ProjectedRowSize() >= class_oid_pri.ProjectedRowSize(),
                 "Buffer must be allocated for largest ProjectedRow size");
  auto *const buffer = common::AllocationUtil::AllocateAligned(pg_class_all_cols_pri_.ProjectedRowSize());
  auto *key_pr = class_oid_pri.InitializeRow(buffer);

  // Find the entry using the index
  *(reinterpret_cast<index_oid_t *>(key_pr->AccessForceNotNull(0))) = index;
  std::vector<storage::TupleSlot> index_results;
  classes_oid_index_->ScanKey(*txn, *key_pr, &index_results);
  TERRIER_ASSERT(
      index_results.size() == 1,
      "Incorrect number of results from index scan. Expect 1 because it's a unique index. 0 implies that function was "
      "called with an oid that doesn't exist in the Catalog, but binding somehow succeeded. That doesn't make sense. "
      "Was a DROP plan node reused twice? IF EXISTS should be handled in the Binder, rather than pushing logic here.");

  // Select the tuple out of the table before deletion. We need the attributes to do index deletions later
  auto *table_pr = pg_class_all_cols_pri_.InitializeRow(buffer);
  result = classes_->Select(txn, index_results[0], table_pr);
  TERRIER_ASSERT(result, "Select must succeed if the index scan gave a visible result.");

  // Delete from pg_classes table
  txn->StageDelete(db_oid_, postgres::CLASS_TABLE_OID, index_results[0]);
  result = classes_->Delete(txn, index_results[0]);
  if (!result) {
    // write-write conflict. Someone beat us to this operation.
    delete[] buffer;
    return false;
  }

  // Get the attributes we need for pg_class indexes
  table_oid_t table_oid = *(reinterpret_cast<const table_oid_t *const>(
      table_pr->AccessForceNotNull(pg_class_all_cols_prm_[postgres::RELOID_COL_OID])));
  const namespace_oid_t ns_oid = *(reinterpret_cast<const namespace_oid_t *const>(
      table_pr->AccessForceNotNull(pg_class_all_cols_prm_[postgres::RELNAMESPACE_COL_OID])));
  const storage::VarlenEntry name_varlen = *(reinterpret_cast<const storage::VarlenEntry *const>(
      table_pr->AccessForceNotNull(pg_class_all_cols_prm_[postgres::RELNAME_COL_OID])));

  auto *const schema_ptr = *(reinterpret_cast<const IndexSchema *const *const>(
      table_pr->AccessForceNotNull(pg_class_all_cols_prm_[postgres::REL_SCHEMA_COL_OID])));
  auto *const index_ptr = *(reinterpret_cast<storage::index::Index *const *const>(
      table_pr->AccessForceNotNull(pg_class_all_cols_prm_[postgres::REL_PTR_COL_OID])));

  const auto class_oid_index_init = classes_oid_index_->GetProjectedRowInitializer();
  const auto class_name_index_init = classes_name_index_->GetProjectedRowInitializer();
  const auto class_ns_index_init = classes_namespace_index_->GetProjectedRowInitializer();

  // Delete from classes_oid_index_
  auto *index_pr = class_oid_index_init.InitializeRow(buffer);
  *(reinterpret_cast<table_oid_t *const>(index_pr->AccessForceNotNull(0))) = table_oid;
  classes_oid_index_->Delete(txn, *index_pr, index_results[0]);

  // Delete from classes_name_index_
  index_pr = class_name_index_init.InitializeRow(buffer);
  *(reinterpret_cast<storage::VarlenEntry *const>(index_pr->AccessForceNotNull(0))) = name_varlen;
  *(reinterpret_cast<namespace_oid_t *>(index_pr->AccessForceNotNull(1))) = ns_oid;
  classes_name_index_->Delete(txn, *index_pr, index_results[0]);

  // Delete from classes_namespace_index_
  index_pr = class_ns_index_init.InitializeRow(buffer);
  *(reinterpret_cast<namespace_oid_t *const>(index_pr->AccessForceNotNull(0))) = ns_oid;
  classes_namespace_index_->Delete(txn, *index_pr, index_results[0]);

  // Now we need to delete from pg_index and its indexes
  // Initialize PRs for pg_index
  const auto index_oid_pr = indexes_oid_index_->GetProjectedRowInitializer();
  const auto index_table_pr = indexes_table_index_->GetProjectedRowInitializer();

  TERRIER_ASSERT((pg_class_all_cols_pri_.ProjectedRowSize() >= delete_index_pri_.ProjectedRowSize()) &&
                     (pg_class_all_cols_pri_.ProjectedRowSize() >= index_oid_pr.ProjectedRowSize()) &&
                     (pg_class_all_cols_pri_.ProjectedRowSize() >= index_table_pr.ProjectedRowSize()),
                 "Buffer must be allocated for largest ProjectedRow size");

  // Find the entry in pg_index using the oid index
  index_results.clear();
  key_pr = index_oid_pr.InitializeRow(buffer);
  *(reinterpret_cast<index_oid_t *>(key_pr->AccessForceNotNull(0))) = index;
  indexes_oid_index_->ScanKey(*txn, *key_pr, &index_results);
  TERRIER_ASSERT(index_results.size() == 1,
                 "Incorrect number of results from index scan. Expect 1 because it's a unique index. size() of 0 "
                 "implies an error in Catalog state because scanning pg_class worked, but it doesn't exist in "
                 "pg_index. Something broke.");

  // Select the tuple out of pg_index before deletion. We need the attributes to do index deletions later
  table_pr = delete_index_pri_.InitializeRow(buffer);
  result = indexes_->Select(txn, index_results[0], table_pr);
  TERRIER_ASSERT(result, "Select must succeed if the index scan gave a visible result.");

  TERRIER_ASSERT(index == *(reinterpret_cast<const index_oid_t *const>(
                              table_pr->AccessForceNotNull(delete_index_prm_[postgres::INDOID_COL_OID]))),
                 "index oid from pg_index did not match what was found by the index scan from the argument.");

  // Delete from pg_index table
  txn->StageDelete(db_oid_, postgres::INDEX_TABLE_OID, index_results[0]);
  result = indexes_->Delete(txn, index_results[0]);
  TERRIER_ASSERT(
      result,
      "Delete from pg_index should always succeed as write-write conflicts are detected during delete from pg_class");

  // Get the table oid
  table_oid = *(reinterpret_cast<const table_oid_t *const>(
      table_pr->AccessForceNotNull(delete_index_prm_[postgres::INDRELID_COL_OID])));

  // Delete from indexes_oid_index
  index_pr = index_oid_pr.InitializeRow(buffer);
  *(reinterpret_cast<index_oid_t *const>(index_pr->AccessForceNotNull(0))) = index;
  indexes_oid_index_->Delete(txn, *index_pr, index_results[0]);

  // Delete from indexes_table_index
  index_pr = index_table_pr.InitializeRow(buffer);
  *(reinterpret_cast<table_oid_t *const>(index_pr->AccessForceNotNull(0))) = table_oid;
  indexes_table_index_->Delete(txn, *index_pr, index_results[0]);

  // Everything succeeded from an MVCC standpoint, so register a deferred action for the GC to delete the index with txn
  // manager. See base function comment.
  txn->RegisterCommitAction(
      [=, garbage_collector{garbage_collector_}](transaction::DeferredActionManager *deferred_action_manager) {
        if (index_ptr->Type() == storage::index::IndexType::BWTREE) {
          garbage_collector->UnregisterIndexForGC(common::ManagedPointer(index_ptr));
        }
        // Unregistering from GC can happen immediately, but we have to double-defer freeing the actual objects
        deferred_action_manager->RegisterDeferredAction([=]() {
          deferred_action_manager->RegisterDeferredAction([=]() {
            delete schema_ptr;
            delete index_ptr;
          });
        });
      });

  delete[] buffer;
  return true;
}

bool DatabaseCatalog::SetTableSchemaPointer(const common::ManagedPointer<transaction::TransactionContext> txn,
                                            const table_oid_t oid, const Schema *const schema) {
  return SetClassPointer(txn, oid, schema, postgres::REL_SCHEMA_COL_OID);
}

bool DatabaseCatalog::SetIndexSchemaPointer(const common::ManagedPointer<transaction::TransactionContext> txn,
                                            const index_oid_t oid, const IndexSchema *const schema) {
  return SetClassPointer(txn, oid, schema, postgres::REL_SCHEMA_COL_OID);
}

template <typename ClassOid, typename Ptr>
bool DatabaseCatalog::SetClassPointer(const common::ManagedPointer<transaction::TransactionContext> txn,
                                      const ClassOid oid, const Ptr *const pointer, const col_oid_t class_col) {
  TERRIER_ASSERT((std::is_same<ClassOid, table_oid_t>::value &&
                  (std::is_same<Ptr, storage::SqlTable>::value || std::is_same<Ptr, catalog::Schema>::value)) ||
                     (std::is_same<ClassOid, index_oid_t>::value && (std::is_same<Ptr, storage::index::Index>::value ||
                                                                     std::is_same<Ptr, catalog::IndexSchema>::value)),
                 "OID type must correspond to the same object type (Table or index)");
  TERRIER_ASSERT(pointer != nullptr, "Why are you inserting nullptr here? That seems wrong.");
  const auto oid_pri = classes_oid_index_->GetProjectedRowInitializer();

  // Do not need to store the projection map because it is only a single column
  auto pr_init = classes_->InitializerForProjectedRow({class_col});
  TERRIER_ASSERT(pr_init.ProjectedRowSize() >= oid_pri.ProjectedRowSize(), "Buffer must allocated to fit largest PR");
  auto *const buffer = common::AllocationUtil::AllocateAligned(pr_init.ProjectedRowSize());
  auto *const key_pr = oid_pri.InitializeRow(buffer);

  // Find the entry using the index
  *(reinterpret_cast<ClassOid *>(key_pr->AccessForceNotNull(0))) = oid;
  std::vector<storage::TupleSlot> index_results;
  classes_oid_index_->ScanKey(*txn, *key_pr, &index_results);
  TERRIER_ASSERT(
      index_results.size() == 1,
      "Incorrect number of results from index scan. Expect 1 because it's a unique index. 0 implies that function was "
      "called with an oid that doesn't exist in the Catalog, which implies a programmer error. There's no reasonable "
      "code path for this to be called on an oid that isn't present.");

  auto &initializer =
      (class_col == catalog::postgres::REL_PTR_COL_OID) ? set_class_pointer_pri_ : set_class_schema_pri_;
  auto *update_redo = txn->StageWrite(db_oid_, postgres::CLASS_TABLE_OID, initializer);
  update_redo->SetTupleSlot(index_results[0]);
  auto *update_pr = update_redo->Delta();
  auto *const class_ptr_ptr = update_pr->AccessForceNotNull(0);
  *(reinterpret_cast<const Ptr **>(class_ptr_ptr)) = pointer;

  // Finish
  delete[] buffer;
  return classes_->Update(txn, update_redo);
}

bool DatabaseCatalog::SetIndexPointer(const common::ManagedPointer<transaction::TransactionContext> txn,
                                      const index_oid_t index, storage::index::Index *const index_ptr) {
  TERRIER_ASSERT(write_lock_.load() == txn->FinishTime(),
                 "Setting the object's pointer should only be done after successful DDL change request. i.e. this txn "
                 "should already have the lock.");
  if (index_ptr->Type() == storage::index::IndexType::BWTREE) {
    garbage_collector_->RegisterIndexForGC(common::ManagedPointer(index_ptr));
  }
  // This needs to be deferred because if any items were subsequently inserted into this index, they will have deferred
  // abort actions that will be above this action on the abort stack.  The defer ensures we execute after them.
  txn->RegisterAbortAction(
      [=, garbage_collector{garbage_collector_}](transaction::DeferredActionManager *deferred_action_manager) {
        if (index_ptr->Type() == storage::index::IndexType::BWTREE) {
          garbage_collector->UnregisterIndexForGC(common::ManagedPointer(index_ptr));
        }
        deferred_action_manager->RegisterDeferredAction([=]() { delete index_ptr; });
      });
  return SetClassPointer(txn, index, index_ptr, postgres::REL_PTR_COL_OID);
}

common::ManagedPointer<storage::index::Index> DatabaseCatalog::GetIndex(
    const common::ManagedPointer<transaction::TransactionContext> txn, index_oid_t index) {
  const auto ptr_pair = GetClassPtrKind(txn, index.UnderlyingValue());
  if (ptr_pair.second != postgres::ClassKind::INDEX) {
    // User called GetTable with an OID for an object that doesn't have type REGULAR_TABLE
    return common::ManagedPointer<storage::index::Index>(nullptr);
  }
  return common::ManagedPointer(reinterpret_cast<storage::index::Index *>(ptr_pair.first));
}

index_oid_t DatabaseCatalog::GetIndexOid(const common::ManagedPointer<transaction::TransactionContext> txn,
                                         namespace_oid_t ns, const std::string &name) {
  const auto oid_pair = GetClassOidKind(txn, ns, name);
  if (oid_pair.first == NULL_OID || oid_pair.second != postgres::ClassKind::INDEX) {
    // User called GetIndexOid on an object that doesn't have type INDEX
    return INVALID_INDEX_OID;
  }
  return index_oid_t(oid_pair.first);
}

const IndexSchema &DatabaseCatalog::GetIndexSchema(const common::ManagedPointer<transaction::TransactionContext> txn,
                                                   index_oid_t index) {
  auto ptr_pair = GetClassSchemaPtrKind(txn, index.UnderlyingValue());
  TERRIER_ASSERT(ptr_pair.first != nullptr, "Schema pointer shouldn't ever be NULL under current catalog semantics.");
  TERRIER_ASSERT(ptr_pair.second == postgres::ClassKind::INDEX, "Requested an index schema for a non-index");
  return *reinterpret_cast<IndexSchema *>(ptr_pair.first);
}

std::vector<std::pair<common::ManagedPointer<storage::index::Index>, const IndexSchema &>> DatabaseCatalog::GetIndexes(
    const common::ManagedPointer<transaction::TransactionContext> txn, table_oid_t table) {
  // Step 1: Get all index oids on table
  // Initialize PR for index scan
  auto indexes_oid_pri = indexes_table_index_->GetProjectedRowInitializer();

  // Do not need projection map when there is only one column
  TERRIER_ASSERT(get_class_object_and_schema_pri_.ProjectedRowSize() >= indexes_oid_pri.ProjectedRowSize() &&
                     get_class_object_and_schema_pri_.ProjectedRowSize() >= get_indexes_pri_.ProjectedRowSize() &&
                     get_class_object_and_schema_pri_.ProjectedRowSize() >=
                         classes_oid_index_->GetProjectedRowInitializer().ProjectedRowSize(),
                 "Buffer must be allocated to fit largest PR");
  auto *const buffer = common::AllocationUtil::AllocateAligned(get_class_object_and_schema_pri_.ProjectedRowSize());

  // Find all entries for the given table using the index
  auto *indexes_key_pr = indexes_oid_pri.InitializeRow(buffer);
  *(reinterpret_cast<table_oid_t *>(indexes_key_pr->AccessForceNotNull(0))) = table;
  std::vector<storage::TupleSlot> index_scan_results;
  indexes_table_index_->ScanKey(*txn, *indexes_key_pr, &index_scan_results);

  // If we found no indexes, return an empty list
  if (index_scan_results.empty()) {
    delete[] buffer;
    return {};
  }

  std::vector<index_oid_t> index_oids;
  index_oids.reserve(index_scan_results.size());
  auto *index_select_pr = get_indexes_pri_.InitializeRow(buffer);
  for (auto &slot : index_scan_results) {
    const auto result UNUSED_ATTRIBUTE = indexes_->Select(txn, slot, index_select_pr);
    TERRIER_ASSERT(result, "Index already verified visibility. This shouldn't fail.");
    index_oids.emplace_back(*(reinterpret_cast<index_oid_t *>(index_select_pr->AccessForceNotNull(0))));
  }

  // Step 2: Scan the pg_class oid index for all entries in pg_class
  // We do the index scans and table selects in separate loops to avoid having to initialize the pr each time
  index_scan_results.clear();
  auto *class_key_pr = classes_oid_index_->GetProjectedRowInitializer().InitializeRow(buffer);
  std::vector<storage::TupleSlot> class_tuple_slots;
  class_tuple_slots.reserve(index_oids.size());
  for (const auto &index_oid : index_oids) {
    // Find the entry using the index
    *(reinterpret_cast<uint32_t *>(class_key_pr->AccessForceNotNull(0))) = index_oid.UnderlyingValue();
    classes_oid_index_->ScanKey(*txn, *class_key_pr, &index_scan_results);
    TERRIER_ASSERT(index_scan_results.size() == 1,
                   "Incorrect number of results from index scan. Expect 1 because it's a unique index. size() of 0 "
                   "implies an error in Catalog state because scanning pg_index returned the index oid, but it doesn't "
                   "exist in pg_class. Something broke.");
    class_tuple_slots.push_back(index_scan_results[0]);
    index_scan_results.clear();
  }
  TERRIER_ASSERT(class_tuple_slots.size() == index_oids.size(),
                 "We should have found an entry in pg_class for every index oid");

  // Step 3: Select all the objects from the tuple slots retrieved by step 2
  std::vector<std::pair<common::ManagedPointer<storage::index::Index>, const IndexSchema &>> index_objects;
  index_objects.reserve(class_tuple_slots.size());
  auto *class_select_pr = get_class_object_and_schema_pri_.InitializeRow(buffer);
  for (const auto &slot : class_tuple_slots) {
    bool result UNUSED_ATTRIBUTE = classes_->Select(txn, slot, class_select_pr);
    TERRIER_ASSERT(result, "Index already verified visibility. This shouldn't fail.");

    auto *index = *(reinterpret_cast<storage::index::Index *const *const>(
        class_select_pr->AccessForceNotNull(get_class_object_and_schema_prm_[catalog::postgres::REL_PTR_COL_OID])));
    TERRIER_ASSERT(index != nullptr,
                   "Catalog conventions say you should not find a nullptr for an object ptr in pg_class. Did you call "
                   "SetIndexPointer?");
    auto *schema = *(reinterpret_cast<catalog::IndexSchema *const *const>(
        class_select_pr->AccessForceNotNull(get_class_object_and_schema_prm_[catalog::postgres::REL_SCHEMA_COL_OID])));
    TERRIER_ASSERT(schema != nullptr,
                   "Catalog conventions say you should not find a nullptr for an schema ptr in pg_class");

    index_objects.emplace_back(common::ManagedPointer(index), *schema);
  }
  delete[] buffer;
  return index_objects;
}

void DatabaseCatalog::TearDown(const common::ManagedPointer<transaction::TransactionContext> txn) {
  std::vector<parser::AbstractExpression *> expressions;
  std::vector<Schema *> table_schemas;
  std::vector<storage::SqlTable *> tables;
  std::vector<IndexSchema *> index_schemas;
  std::vector<storage::index::Index *> indexes;
  std::vector<execution::functions::FunctionContext *> func_contexts;

  // pg_class (schemas & objects) [this is the largest projection]
  const std::vector<col_oid_t> pg_class_oids{postgres::RELKIND_COL_OID, postgres::REL_SCHEMA_COL_OID,
                                             postgres::REL_PTR_COL_OID};

  auto pci = classes_->InitializerForProjectedColumns(pg_class_oids, 100);
  auto pm = classes_->ProjectionMapForOids(pg_class_oids);

  byte *buffer = common::AllocationUtil::AllocateAligned(pci.ProjectedColumnsSize());
  auto pc = pci.Initialize(buffer);

  // Fetch pointers to the start each in the projected columns
  auto classes = reinterpret_cast<postgres::ClassKind *>(pc->ColumnStart(pm[postgres::RELKIND_COL_OID]));
  auto schemas = reinterpret_cast<void **>(pc->ColumnStart(pm[postgres::REL_SCHEMA_COL_OID]));
  auto objects = reinterpret_cast<void **>(pc->ColumnStart(pm[postgres::REL_PTR_COL_OID]));

  // Scan the table
  auto table_iter = classes_->begin();
  while (table_iter != classes_->end()) {
    classes_->Scan(txn, &table_iter, pc);
    for (uint i = 0; i < pc->NumTuples(); i++) {
      TERRIER_ASSERT(objects[i] != nullptr, "Pointer to objects in pg_class should not be nullptr");
      TERRIER_ASSERT(schemas[i] != nullptr, "Pointer to schemas in pg_class should not be nullptr");
      switch (classes[i]) {
        case postgres::ClassKind::REGULAR_TABLE:
          table_schemas.emplace_back(reinterpret_cast<Schema *>(schemas[i]));
          tables.emplace_back(reinterpret_cast<storage::SqlTable *>(objects[i]));
          break;
        case postgres::ClassKind::INDEX:
          index_schemas.emplace_back(reinterpret_cast<IndexSchema *>(schemas[i]));
          indexes.emplace_back(reinterpret_cast<storage::index::Index *>(objects[i]));
          break;
        default:
          throw std::runtime_error("Unimplemented destructor needed");
      }
    }
  }

  // pg_constraint (expressions)
  const std::vector<col_oid_t> pg_constraint_oids{postgres::CONBIN_COL_OID};
  pci = constraints_->InitializerForProjectedColumns(pg_constraint_oids, 100);
  pc = pci.Initialize(buffer);

  auto exprs = reinterpret_cast<parser::AbstractExpression **>(pc->ColumnStart(0));

  table_iter = constraints_->begin();
  while (table_iter != constraints_->end()) {
    constraints_->Scan(txn, &table_iter, pc);

    for (uint i = 0; i < pc->NumTuples(); i++) {
      expressions.emplace_back(exprs[i]);
    }
  }

  // pg_proc (func_contexts)
  const std::vector<col_oid_t> pg_proc_contexts{postgres::PRO_CTX_PTR_COL_OID};
  pci = procs_->InitializerForProjectedColumns(pg_proc_contexts, 100);
  pc = pci.Initialize(buffer);

  auto ctxts = reinterpret_cast<execution::functions::FunctionContext **>(pc->ColumnStart(0));

  table_iter = procs_->begin();
  while (table_iter != procs_->end()) {
    procs_->Scan(txn, &table_iter, pc);

    for (uint i = 0; i < pc->NumTuples(); i++) {
      if (ctxts[i] == nullptr) {
        continue;
      }
      func_contexts.emplace_back(ctxts[i]);
    }
  }

  auto dbc_nuke = [=, garbage_collector{garbage_collector_}, tables{std::move(tables)}, indexes{std::move(indexes)},
                   table_schemas{std::move(table_schemas)}, index_schemas{std::move(index_schemas)},
                   expressions{std::move(expressions)}, func_contexts{std::move(func_contexts)}]() {
    for (auto table : tables) delete table;

    for (auto index : indexes) {
      if (index->Type() == storage::index::IndexType::BWTREE) {
        garbage_collector->UnregisterIndexForGC(common::ManagedPointer(index));
      }
      delete index;
    }

    for (auto schema : table_schemas) delete schema;

    for (auto schema : index_schemas) delete schema;

    for (auto expr : expressions) delete expr;

    for (auto func_ctxt : func_contexts) delete func_ctxt;
  };

  // No new transactions can see these object but there may be deferred index
  // and other operation.  Therefore, we need to defer the deallocation on delete
  txn->RegisterCommitAction([=](transaction::DeferredActionManager *deferred_action_manager) {
    deferred_action_manager->RegisterDeferredAction(dbc_nuke);
  });

  delete[] buffer;
}

bool DatabaseCatalog::CreateIndexEntry(const common::ManagedPointer<transaction::TransactionContext> txn,
                                       const namespace_oid_t ns_oid, const table_oid_t table_oid,
                                       const index_oid_t index_oid, const std::string &name,
                                       const IndexSchema &schema) {
  // First, insert into pg_class
  auto *const class_insert_redo = txn->StageWrite(db_oid_, postgres::CLASS_TABLE_OID, pg_class_all_cols_pri_);
  auto *const class_insert_pr = class_insert_redo->Delta();

  // Write the index_oid into the PR
  auto index_oid_offset = pg_class_all_cols_prm_[postgres::RELOID_COL_OID];
  auto *index_oid_ptr = class_insert_pr->AccessForceNotNull(index_oid_offset);
  *(reinterpret_cast<index_oid_t *>(index_oid_ptr)) = index_oid;

  const auto name_varlen = storage::StorageUtil::CreateVarlen(name);

  // Write the name into the PR
  const auto name_offset = pg_class_all_cols_prm_[postgres::RELNAME_COL_OID];
  auto *const name_ptr = class_insert_pr->AccessForceNotNull(name_offset);
  *(reinterpret_cast<storage::VarlenEntry *>(name_ptr)) = name_varlen;

  // Write the ns_oid into the PR
  const auto ns_offset = pg_class_all_cols_prm_[postgres::RELNAMESPACE_COL_OID];
  auto *const ns_ptr = class_insert_pr->AccessForceNotNull(ns_offset);
  *(reinterpret_cast<namespace_oid_t *>(ns_ptr)) = ns_oid;

  // Write the kind into the PR
  const auto kind_offset = pg_class_all_cols_prm_[postgres::RELKIND_COL_OID];
  auto *const kind_ptr = class_insert_pr->AccessForceNotNull(kind_offset);
  *(reinterpret_cast<postgres::ClassKind *>(kind_ptr)) = postgres::ClassKind::INDEX;

  // Write the index_schema_ptr into the PR
  const auto index_schema_ptr_offset = pg_class_all_cols_prm_[postgres::REL_SCHEMA_COL_OID];
  auto *const index_schema_ptr_ptr = class_insert_pr->AccessForceNotNull(index_schema_ptr_offset);
  *(reinterpret_cast<IndexSchema **>(index_schema_ptr_ptr)) = nullptr;

  // Set next_col_oid to NULL because indexes don't need col_oid
  const auto next_col_oid_offset = pg_class_all_cols_prm_[postgres::REL_NEXTCOLOID_COL_OID];
  class_insert_pr->SetNull(next_col_oid_offset);

  // Set index_ptr to NULL because it gets set by execution layer after instantiation
  const auto index_ptr_offset = pg_class_all_cols_prm_[postgres::REL_PTR_COL_OID];
  class_insert_pr->SetNull(index_ptr_offset);

  // Insert into pg_class table
  const auto class_tuple_slot = classes_->Insert(txn, class_insert_redo);

  // Now we insert into indexes on pg_class
  // Get PR initializers allocate a buffer from the largest one
  const auto class_oid_index_init = classes_oid_index_->GetProjectedRowInitializer();
  const auto class_name_index_init = classes_name_index_->GetProjectedRowInitializer();
  const auto class_ns_index_init = classes_namespace_index_->GetProjectedRowInitializer();
  TERRIER_ASSERT((class_name_index_init.ProjectedRowSize() >= class_oid_index_init.ProjectedRowSize()) &&
                     (class_name_index_init.ProjectedRowSize() >= class_ns_index_init.ProjectedRowSize()),
                 "Index buffer must be allocated based on the largest PR initializer");
  auto *index_buffer = common::AllocationUtil::AllocateAligned(class_name_index_init.ProjectedRowSize());

  // Insert into oid_index
  auto *index_pr = class_oid_index_init.InitializeRow(index_buffer);
  *(reinterpret_cast<index_oid_t *>(index_pr->AccessForceNotNull(0))) = index_oid;
  if (!classes_oid_index_->InsertUnique(txn, *index_pr, class_tuple_slot)) {
    // There was an oid conflict and we need to abort.  Free the buffer and
    // return INVALID_TABLE_OID to indicate the database was not created.
    delete[] index_buffer;
    return false;
  }

  // Insert into name_index
  index_pr = class_name_index_init.InitializeRow(index_buffer);
  *(reinterpret_cast<storage::VarlenEntry *>(index_pr->AccessForceNotNull(0))) = name_varlen;
  *(reinterpret_cast<namespace_oid_t *>(index_pr->AccessForceNotNull(1))) = ns_oid;
  if (!classes_name_index_->InsertUnique(txn, *index_pr, class_tuple_slot)) {
    // There was a name conflict and we need to abort.  Free the buffer and
    // return INVALID_TABLE_OID to indicate the database was not created.
    delete[] index_buffer;
    return false;
  }

  // Insert into namespace_index
  index_pr = class_ns_index_init.InitializeRow(index_buffer);
  *(reinterpret_cast<namespace_oid_t *>(index_pr->AccessForceNotNull(0))) = ns_oid;
  const auto result UNUSED_ATTRIBUTE = classes_namespace_index_->Insert(txn, *index_pr, class_tuple_slot);
  TERRIER_ASSERT(result, "Insertion into non-unique namespace index failed.");

  // Next, insert index metadata into pg_index

  auto *const indexes_insert_redo = txn->StageWrite(db_oid_, postgres::INDEX_TABLE_OID, pg_index_all_cols_pri_);
  auto *const indexes_insert_pr = indexes_insert_redo->Delta();

  // Write the index_oid into the PR
  index_oid_offset = pg_index_all_cols_prm_[postgres::INDOID_COL_OID];
  index_oid_ptr = indexes_insert_pr->AccessForceNotNull(index_oid_offset);
  *(reinterpret_cast<index_oid_t *>(index_oid_ptr)) = index_oid;

  // Write the table_oid for the table the index is for into the PR
  const auto rel_oid_offset = pg_index_all_cols_prm_[postgres::INDRELID_COL_OID];
  auto *const rel_oid_ptr = indexes_insert_pr->AccessForceNotNull(rel_oid_offset);
  *(reinterpret_cast<table_oid_t *>(rel_oid_ptr)) = table_oid;

  // Write boolean values to PR
  *(reinterpret_cast<bool *>(indexes_insert_pr->AccessForceNotNull(
      pg_index_all_cols_prm_[postgres::INDISUNIQUE_COL_OID]))) = schema.is_unique_;
  *(reinterpret_cast<bool *>(indexes_insert_pr->AccessForceNotNull(
      pg_index_all_cols_prm_[postgres::INDISPRIMARY_COL_OID]))) = schema.is_primary_;
  *(reinterpret_cast<bool *>(indexes_insert_pr->AccessForceNotNull(
      pg_index_all_cols_prm_[postgres::INDISEXCLUSION_COL_OID]))) = schema.is_exclusion_;
  *(reinterpret_cast<bool *>(indexes_insert_pr->AccessForceNotNull(
      pg_index_all_cols_prm_[postgres::INDIMMEDIATE_COL_OID]))) = schema.is_immediate_;
  // TODO(Matt): these should actually be set later based on runtime information about the index. @yeshengm
  *(reinterpret_cast<bool *>(
      indexes_insert_pr->AccessForceNotNull(pg_index_all_cols_prm_[postgres::INDISVALID_COL_OID]))) = true;
  *(reinterpret_cast<bool *>(
      indexes_insert_pr->AccessForceNotNull(pg_index_all_cols_prm_[postgres::INDISREADY_COL_OID]))) = true;
  *(reinterpret_cast<bool *>(
      indexes_insert_pr->AccessForceNotNull(pg_index_all_cols_prm_[postgres::INDISLIVE_COL_OID]))) = true;
  *(reinterpret_cast<storage::index::IndexType *>(
      indexes_insert_pr->AccessForceNotNull(pg_index_all_cols_prm_[postgres::IND_TYPE_COL_OID]))) = schema.type_;

  // Insert into pg_index table
  const auto indexes_tuple_slot = indexes_->Insert(txn, indexes_insert_redo);

  // Now insert into the indexes on pg_index
  // Get PR initializers and allocate a buffer from the largest one
  const auto indexes_oid_index_init = indexes_oid_index_->GetProjectedRowInitializer();
  const auto indexes_table_index_init = indexes_table_index_->GetProjectedRowInitializer();
  TERRIER_ASSERT((class_name_index_init.ProjectedRowSize() >= indexes_oid_index_init.ProjectedRowSize()) &&
                     (class_name_index_init.ProjectedRowSize() > indexes_table_index_init.ProjectedRowSize()),
                 "Index buffer must be allocated based on the largest PR initializer");

  // Insert into indexes_oid_index
  index_pr = indexes_oid_index_init.InitializeRow(index_buffer);
  *(reinterpret_cast<index_oid_t *>(index_pr->AccessForceNotNull(0))) = index_oid;
  if (!indexes_oid_index_->InsertUnique(txn, *index_pr, indexes_tuple_slot)) {
    // There was an oid conflict and we need to abort.  Free the buffer and
    // return INVALID_TABLE_OID to indicate the database was not created.
    delete[] index_buffer;
    return false;
  }

  // Insert into (non-unique) indexes_table_index
  index_pr = indexes_table_index_init.InitializeRow(index_buffer);
  *(reinterpret_cast<table_oid_t *>(index_pr->AccessForceNotNull(0))) = table_oid;
  if (!indexes_table_index_->Insert(txn, *index_pr, indexes_tuple_slot)) {
    // There was duplicate value. Free the buffer and
    // return INVALID_TABLE_OID to indicate the database was not created.
    delete[] index_buffer;
    return false;
  }

  // Free the buffer, we are finally done
  delete[] index_buffer;

  // Write the col oids into a new Schema object
  indexkeycol_oid_t curr_col_oid(1);
  for (auto &col : schema.GetColumns()) {
    auto success = CreateColumn(txn, index_oid, curr_col_oid++, col);
    if (!success) return false;
  }

  std::vector<IndexSchema::Column> cols =
      GetColumns<IndexSchema::Column, index_oid_t, indexkeycol_oid_t>(txn, index_oid);
  auto *new_schema =
      new IndexSchema(cols, schema.Type(), schema.Unique(), schema.Primary(), schema.Exclusion(), schema.Immediate());
  txn->RegisterAbortAction([=]() { delete new_schema; });

  auto *const update_redo = txn->StageWrite(db_oid_, postgres::CLASS_TABLE_OID, set_class_schema_pri_);
  auto *const update_pr = update_redo->Delta();

  update_redo->SetTupleSlot(class_tuple_slot);
  *reinterpret_cast<IndexSchema **>(update_pr->AccessForceNotNull(0)) = new_schema;
  auto UNUSED_ATTRIBUTE res = classes_->Update(txn, update_redo);
  TERRIER_ASSERT(res, "Updating an uncommitted insert should not fail");

  return true;
}

type_oid_t DatabaseCatalog::GetTypeOidForType(type::TypeId type) { return type_oid_t(static_cast<uint8_t>(type)); }

void DatabaseCatalog::InsertType(const common::ManagedPointer<transaction::TransactionContext> txn, type_oid_t type_oid,
                                 const std::string &name, const namespace_oid_t namespace_oid, const int16_t len,
                                 bool by_val, const postgres::Type type_category) {
  // Stage the write into the table
  auto redo_record = txn->StageWrite(db_oid_, postgres::TYPE_TABLE_OID, pg_type_all_cols_pri_);
  auto *delta = redo_record->Delta();

  // Populate oid
  auto offset = pg_type_all_cols_prm_[postgres::TYPOID_COL_OID];
  *(reinterpret_cast<type_oid_t *>(delta->AccessForceNotNull(offset))) = type_oid;

  // Populate type name
  offset = pg_type_all_cols_prm_[postgres::TYPNAME_COL_OID];
  const auto name_varlen = storage::StorageUtil::CreateVarlen(name);

  *(reinterpret_cast<storage::VarlenEntry *>(delta->AccessForceNotNull(offset))) = name_varlen;

  // Populate namespace
  offset = pg_type_all_cols_prm_[postgres::TYPNAMESPACE_COL_OID];
  *(reinterpret_cast<namespace_oid_t *>(delta->AccessForceNotNull(offset))) = namespace_oid;

  // Populate len
  offset = pg_type_all_cols_prm_[postgres::TYPLEN_COL_OID];
  *(reinterpret_cast<int16_t *>(delta->AccessForceNotNull(offset))) = len;

  // Populate byval
  offset = pg_type_all_cols_prm_[postgres::TYPBYVAL_COL_OID];
  *(reinterpret_cast<bool *>(delta->AccessForceNotNull(offset))) = by_val;

  // Populate type
  offset = pg_type_all_cols_prm_[postgres::TYPTYPE_COL_OID];
  auto type = static_cast<uint8_t>(type_category);
  *(reinterpret_cast<uint8_t *>(delta->AccessForceNotNull(offset))) = type;

  // Insert into table
  auto tuple_slot = types_->Insert(txn, redo_record);

  // Allocate buffer of largest size needed
  TERRIER_ASSERT((types_name_index_->GetProjectedRowInitializer().ProjectedRowSize() >=
                  types_oid_index_->GetProjectedRowInitializer().ProjectedRowSize()) &&
                     (types_name_index_->GetProjectedRowInitializer().ProjectedRowSize() >=
                      types_namespace_index_->GetProjectedRowInitializer().ProjectedRowSize()),
                 "Buffer must be allocated for largest ProjectedRow size");
  byte *buffer =
      common::AllocationUtil::AllocateAligned(types_name_index_->GetProjectedRowInitializer().ProjectedRowSize());

  // Insert into oid index
  auto oid_index_delta = types_oid_index_->GetProjectedRowInitializer().InitializeRow(buffer);
  auto oid_index_offset = types_oid_index_->GetKeyOidToOffsetMap().at(catalog::indexkeycol_oid_t(1));
  *(reinterpret_cast<uint32_t *>(oid_index_delta->AccessForceNotNull(oid_index_offset))) = type_oid.UnderlyingValue();
  auto result UNUSED_ATTRIBUTE = types_oid_index_->InsertUnique(txn, *oid_index_delta, tuple_slot);
  TERRIER_ASSERT(result, "Insert into type oid index should always succeed");

  // Insert into (namespace_oid, name) index
  auto name_index_delta = types_name_index_->GetProjectedRowInitializer().InitializeRow(buffer);
  // Populate namespace
  auto name_index_offset = types_name_index_->GetKeyOidToOffsetMap().at(catalog::indexkeycol_oid_t(1));
  *(reinterpret_cast<uint32_t *>(name_index_delta->AccessForceNotNull(name_index_offset))) =
      namespace_oid.UnderlyingValue();
  // Populate type name
  name_index_offset = types_name_index_->GetKeyOidToOffsetMap().at(catalog::indexkeycol_oid_t(2));
  *(reinterpret_cast<storage::VarlenEntry *>(name_index_delta->AccessForceNotNull(name_index_offset))) = name_varlen;
  result = types_name_index_->InsertUnique(txn, *name_index_delta, tuple_slot);
  TERRIER_ASSERT(result, "Insert into type name index should always succeed");

  // Insert into (non-unique) namespace oid index
  auto namespace_index_delta = types_namespace_index_->GetProjectedRowInitializer().InitializeRow(buffer);
  auto namespace_index_offset = types_namespace_index_->GetKeyOidToOffsetMap().at(catalog::indexkeycol_oid_t(1));
  *(reinterpret_cast<uint32_t *>(namespace_index_delta->AccessForceNotNull(namespace_index_offset))) =
      namespace_oid.UnderlyingValue();
  result = types_namespace_index_->Insert(txn, *name_index_delta, tuple_slot);
  TERRIER_ASSERT(result, "Insert into type namespace index should always succeed");

  delete[] buffer;
}

void DatabaseCatalog::InsertType(const common::ManagedPointer<transaction::TransactionContext> txn,
                                 type::TypeId internal_type, const std::string &name,
                                 const namespace_oid_t namespace_oid, const int16_t len, bool by_val,
                                 const postgres::Type type_category) {
  auto type_oid = GetTypeOidForType(internal_type);
  InsertType(txn, type_oid, name, namespace_oid, len, by_val, type_category);
}

void DatabaseCatalog::BootstrapTypes(const common::ManagedPointer<transaction::TransactionContext> txn) {
  InsertType(txn, type::TypeId::INVALID, "invalid", postgres::NAMESPACE_CATALOG_NAMESPACE_OID, 1, true,
             postgres::Type::BASE);

  InsertType(txn, type::TypeId::BOOLEAN, "boolean", postgres::NAMESPACE_CATALOG_NAMESPACE_OID, sizeof(bool), true,
             postgres::Type::BASE);

  InsertType(txn, type::TypeId::TINYINT, "tinyint", postgres::NAMESPACE_CATALOG_NAMESPACE_OID, sizeof(int8_t), true,
             postgres::Type::BASE);

  InsertType(txn, type::TypeId::SMALLINT, "smallint", postgres::NAMESPACE_CATALOG_NAMESPACE_OID, sizeof(int16_t), true,
             postgres::Type::BASE);

  InsertType(txn, type::TypeId::INTEGER, "integer", postgres::NAMESPACE_CATALOG_NAMESPACE_OID, sizeof(int32_t), true,
             postgres::Type::BASE);

  InsertType(txn, type::TypeId::BIGINT, "bigint", postgres::NAMESPACE_CATALOG_NAMESPACE_OID, sizeof(int64_t), true,
             postgres::Type::BASE);

  InsertType(txn, type::TypeId::DECIMAL, "decimal", postgres::NAMESPACE_CATALOG_NAMESPACE_OID, sizeof(double), true,
             postgres::Type::BASE);

  InsertType(txn, type::TypeId::TIMESTAMP, "timestamp", postgres::NAMESPACE_CATALOG_NAMESPACE_OID,
             sizeof(type::timestamp_t), true, postgres::Type::BASE);

  InsertType(txn, type::TypeId::DATE, "date", postgres::NAMESPACE_CATALOG_NAMESPACE_OID, sizeof(type::date_t), true,
             postgres::Type::BASE);

  InsertType(txn, type::TypeId::VARCHAR, "varchar", postgres::NAMESPACE_CATALOG_NAMESPACE_OID, -1, false,
             postgres::Type::BASE);

  InsertType(txn, type::TypeId::VARBINARY, "varbinary", postgres::NAMESPACE_CATALOG_NAMESPACE_OID, -1, false,
             postgres::Type::BASE);

  InsertType(txn, postgres::VAR_ARRAY_OID, "var_array", postgres::NAMESPACE_CATALOG_NAMESPACE_OID, -1, false,
             postgres::Type::COMPOSITE);
}

void DatabaseCatalog::BootstrapLanguages(const common::ManagedPointer<transaction::TransactionContext> txn) {
  CreateLanguage(txn, "plpgsql", postgres::PLPGSQL_LANGUAGE_OID);
  CreateLanguage(txn, "internal", postgres::INTERNAL_LANGUAGE_OID);
}

void DatabaseCatalog::BootstrapProcs(const common::ManagedPointer<transaction::TransactionContext> txn) {
  auto dec_type = GetTypeOidForType(type::TypeId::DECIMAL);
  auto int_type = GetTypeOidForType(type::TypeId::INTEGER);

  // Exp
  CreateProcedure(txn, postgres::EXP_PRO_OID, "exp", postgres::INTERNAL_LANGUAGE_OID,
                  postgres::NAMESPACE_DEFAULT_NAMESPACE_OID, {"num"}, {dec_type}, {dec_type}, {}, dec_type, "", true);
  // ATan2
  CreateProcedure(txn, postgres::ATAN2_PRO_OID, "atan2", postgres::INTERNAL_LANGUAGE_OID,
                  postgres::NAMESPACE_DEFAULT_NAMESPACE_OID, {"y", "x"}, {dec_type, dec_type}, {dec_type, dec_type}, {},
                  dec_type, "", true);
  // Abs
  CreateProcedure(txn, postgres::ABS_REAL_PRO_OID, "abs", postgres::INTERNAL_LANGUAGE_OID,
                  postgres::NAMESPACE_DEFAULT_NAMESPACE_OID, {"y"}, {dec_type}, {dec_type}, {}, dec_type, "", true);
  // Abs
  CreateProcedure(txn, postgres::ABS_INT_PRO_OID, "abs", postgres::INTERNAL_LANGUAGE_OID,
                  postgres::NAMESPACE_DEFAULT_NAMESPACE_OID, {"y"}, {int_type}, {int_type}, {}, int_type, "", true);

  // mod
  CreateProcedure(txn, postgres::MOD_PRO_OID, "mod", postgres::INTERNAL_LANGUAGE_OID,
                  postgres::NAMESPACE_DEFAULT_NAMESPACE_OID, {"y", "x"}, {dec_type, dec_type}, {dec_type, dec_type}, {},
                  dec_type, "", true);

  // mod
  CreateProcedure(txn, postgres::INTMOD_PRO_OID, "mod", postgres::INTERNAL_LANGUAGE_OID,
                  postgres::NAMESPACE_DEFAULT_NAMESPACE_OID, {"y", "x"}, {int_type, int_type}, {int_type, int_type}, {},
                  int_type, "", true);

  // round2
  CreateProcedure(txn, postgres::ROUND2_PRO_OID, "round", postgres::INTERNAL_LANGUAGE_OID,
                  postgres::NAMESPACE_DEFAULT_NAMESPACE_OID, {"y", "x"}, {dec_type, int_type}, {dec_type, int_type}, {},
                  dec_type, "", true);

  // pow
  CreateProcedure(txn, postgres::POW_PRO_OID, "pow", postgres::INTERNAL_LANGUAGE_OID,
                  postgres::NAMESPACE_DEFAULT_NAMESPACE_OID, {"y", "x"}, {dec_type, dec_type}, {dec_type, dec_type}, {},
                  dec_type, "", true);

#define BOOTSTRAP_TRIG_FN(str_name, pro_oid, builtin)                                                                 \
  CreateProcedure(txn, pro_oid, str_name, postgres::INTERNAL_LANGUAGE_OID, postgres::NAMESPACE_DEFAULT_NAMESPACE_OID, \
                  {"theta"}, {dec_type}, {dec_type}, {}, dec_type, "", true);

  // ACos
  BOOTSTRAP_TRIG_FN("acos", postgres::ACOS_PRO_OID, execution::ast::Builtin::ACos)

  // ASin
  BOOTSTRAP_TRIG_FN("asin", postgres::ASIN_PRO_OID, execution::ast::Builtin::ASin)

  // ATan
  BOOTSTRAP_TRIG_FN("atan", postgres::ATAN_PRO_OID, execution::ast::Builtin::ATan)

  // cos
  BOOTSTRAP_TRIG_FN("cos", postgres::COS_PRO_OID, execution::ast::Builtin::Cos)

  // sin
  BOOTSTRAP_TRIG_FN("sin", postgres::SIN_PRO_OID, execution::ast::Builtin::Sin)

  // tan
  BOOTSTRAP_TRIG_FN("tan", postgres::TAN_PRO_OID, execution::ast::Builtin::Tan)

  // cosh
  BOOTSTRAP_TRIG_FN("cosh", postgres::COSH_PRO_OID, execution::ast::Builtin::Cosh)

  // sinh
  BOOTSTRAP_TRIG_FN("sinh", postgres::SINH_PRO_OID, execution::ast::Builtin::Sinh)

  // tanh
  BOOTSTRAP_TRIG_FN("tanh", postgres::TANH_PRO_OID, execution::ast::Builtin::Tanh)

  // cot
  BOOTSTRAP_TRIG_FN("cot", postgres::COT_PRO_OID, execution::ast::Builtin::Cot)

  // ceil
  BOOTSTRAP_TRIG_FN("ceil", postgres::CEIL_PRO_OID, execution::ast::Builtin::Ceil)

  // floor
  BOOTSTRAP_TRIG_FN("floor", postgres::FLOOR_PRO_OID, execution::ast::Builtin::Floor)

  // truncate
  BOOTSTRAP_TRIG_FN("truncate", postgres::TRUNCATE_PRO_OID, execution::ast::Builtin::Truncate)

  // log10
  BOOTSTRAP_TRIG_FN("log10", postgres::LOG10_PRO_OID, execution::ast::Builtin::Log10)

  // log2
  BOOTSTRAP_TRIG_FN("log2", postgres::LOG2_PRO_OID, execution::ast::Builtin::Log2)

  // sqrt
  BOOTSTRAP_TRIG_FN("sqrt", postgres::SQRT_PRO_OID, execution::ast::Builtin::Sqrt)

  // cbrt
  BOOTSTRAP_TRIG_FN("cbrt", postgres::CBRT_PRO_OID, execution::ast::Builtin::Cbrt)

  // round
  BOOTSTRAP_TRIG_FN("round", postgres::ROUND_PRO_OID, execution::ast::Builtin::Round)

#undef BOOTSTRAP_TRIG_FN

  auto str_type = GetTypeOidForType(type::TypeId::VARCHAR);
  auto real_type = GetTypeOidForType(type::TypeId::DECIMAL);
  auto date_type = GetTypeOidForType(type::TypeId::DATE);
  auto bool_type = GetTypeOidForType(type::TypeId::BOOLEAN);

  CreateProcedure(
      txn, postgres::NP_RUNNERS_EMIT_INT_PRO_OID, "nprunnersemitint", postgres::INTERNAL_LANGUAGE_OID,
      postgres::NAMESPACE_DEFAULT_NAMESPACE_OID, {"num_tuples", "num_cols", "num_int_cols", "num_real_cols"},
      {int_type, int_type, int_type, int_type}, {int_type, int_type, int_type, int_type},
      {postgres::ProArgModes::IN, postgres::ProArgModes::IN, postgres::ProArgModes::IN, postgres::ProArgModes::IN},
      int_type, "", false);

  CreateProcedure(
      txn, postgres::NP_RUNNERS_EMIT_REAL_PRO_OID, "nprunnersemitreal", postgres::INTERNAL_LANGUAGE_OID,
      postgres::NAMESPACE_DEFAULT_NAMESPACE_OID, {"num_tuples", "num_cols", "num_int_cols", "num_real_cols"},
      {int_type, int_type, int_type, int_type}, {int_type, int_type, int_type, int_type},
      {postgres::ProArgModes::IN, postgres::ProArgModes::IN, postgres::ProArgModes::IN, postgres::ProArgModes::IN},
      real_type, "", false);

  CreateProcedure(txn, postgres::NP_RUNNERS_DUMMY_INT_PRO_OID, "nprunnersdummyint", postgres::INTERNAL_LANGUAGE_OID,
                  postgres::NAMESPACE_DEFAULT_NAMESPACE_OID, {}, {}, {}, {}, int_type, "", false);

  CreateProcedure(txn, postgres::NP_RUNNERS_DUMMY_REAL_PRO_OID, "nprunnersdummyreal", postgres::INTERNAL_LANGUAGE_OID,
                  postgres::NAMESPACE_DEFAULT_NAMESPACE_OID, {}, {}, {}, {}, real_type, "", false);

  // ascii
  CreateProcedure(txn, postgres::ASCII_PRO_OID, "ascii", postgres::INTERNAL_LANGUAGE_OID,
                  postgres::NAMESPACE_DEFAULT_NAMESPACE_OID, {"str"}, {str_type}, {str_type}, {}, int_type, "", true);

  // Chr
  CreateProcedure(txn, postgres::CHR_PRO_OID, "chr", postgres::INTERNAL_LANGUAGE_OID,
                  postgres::NAMESPACE_DEFAULT_NAMESPACE_OID, {"num"}, {int_type}, {int_type}, {}, str_type, "", true);
  // CharLength
  CreateProcedure(txn, postgres::CHARLENGTH_PRO_OID, "char_length", postgres::INTERNAL_LANGUAGE_OID,
                  postgres::NAMESPACE_DEFAULT_NAMESPACE_OID, {"str"}, {str_type}, {str_type}, {}, int_type, "", true);

  // lower
  CreateProcedure(txn, postgres::LOWER_PRO_OID, "lower", postgres::INTERNAL_LANGUAGE_OID,
                  postgres::NAMESPACE_DEFAULT_NAMESPACE_OID, {"str"}, {str_type}, {str_type}, {}, str_type, "", true);

  // upper
  CreateProcedure(txn, postgres::UPPER_PRO_OID, "upper", postgres::INTERNAL_LANGUAGE_OID,
                  postgres::NAMESPACE_DEFAULT_NAMESPACE_OID, {"str"}, {str_type}, {str_type}, {}, str_type, "", true);

  // initCap
  CreateProcedure(txn, postgres::INITCAP_PRO_OID, "initcap", postgres::INTERNAL_LANGUAGE_OID,
                  postgres::NAMESPACE_DEFAULT_NAMESPACE_OID, {"str"}, {str_type}, {str_type}, {}, str_type, "", true);

  // version
  CreateProcedure(txn, postgres::VERSION_PRO_OID, "version", postgres::INTERNAL_LANGUAGE_OID,
                  postgres::NAMESPACE_DEFAULT_NAMESPACE_OID, {}, {}, {}, {}, str_type, "", false);

  // split part
  CreateProcedure(txn, postgres::SPLIT_PART_PRO_OID, "split_part", postgres::INTERNAL_LANGUAGE_OID,
                  postgres::NAMESPACE_DEFAULT_NAMESPACE_OID, {"str", "delim", "field"}, {str_type, str_type, int_type},
                  {str_type, str_type, int_type}, {}, str_type, "", true);

  // length
  CreateProcedure(txn, postgres::LENGTH_PRO_OID, "length", postgres::INTERNAL_LANGUAGE_OID,
                  postgres::NAMESPACE_DEFAULT_NAMESPACE_OID, {"str"}, {str_type}, {str_type}, {}, int_type, "", true);

  // starts_with
  CreateProcedure(txn, postgres::STARTSWITH_PRO_OID, "starts_with", postgres::INTERNAL_LANGUAGE_OID,
                  postgres::NAMESPACE_DEFAULT_NAMESPACE_OID, {"str", "start"}, {str_type, str_type},
                  {str_type, str_type}, {}, bool_type, "", true);

  // substr
  CreateProcedure(txn, postgres::SUBSTR_PRO_OID, "substr", postgres::INTERNAL_LANGUAGE_OID,
                  postgres::NAMESPACE_DEFAULT_NAMESPACE_OID, {"str", "pos", "len"}, {str_type, int_type, int_type},
                  {str_type, int_type, int_type}, {}, str_type, "", true);

  // reverse
  CreateProcedure(txn, postgres::REVERSE_PRO_OID, "reverse", postgres::INTERNAL_LANGUAGE_OID,
                  postgres::NAMESPACE_DEFAULT_NAMESPACE_OID, {"str"}, {str_type}, {str_type}, {}, str_type, "", true);
  // left
  CreateProcedure(txn, postgres::LEFT_PRO_OID, "left", postgres::INTERNAL_LANGUAGE_OID,
                  postgres::NAMESPACE_DEFAULT_NAMESPACE_OID, {"str", "int"}, {str_type, int_type}, {str_type, int_type},
                  {}, str_type, "", true);
  // right
  CreateProcedure(txn, postgres::RIGHT_PRO_OID, "right", postgres::INTERNAL_LANGUAGE_OID,
                  postgres::NAMESPACE_DEFAULT_NAMESPACE_OID, {"str", "int"}, {str_type, int_type}, {str_type, int_type},
                  {}, str_type, "", true);
  // repeat
  CreateProcedure(txn, postgres::REPEAT_PRO_OID, "repeat", postgres::INTERNAL_LANGUAGE_OID,
                  postgres::NAMESPACE_DEFAULT_NAMESPACE_OID, {"str", "int"}, {str_type, int_type}, {str_type, int_type},
                  {}, str_type, "", true);

  // trim
  CreateProcedure(txn, postgres::TRIM_PRO_OID, "btrim", postgres::INTERNAL_LANGUAGE_OID,
                  postgres::NAMESPACE_DEFAULT_NAMESPACE_OID, {"str"}, {str_type}, {str_type}, {}, str_type, "", true);

  // trim
  CreateProcedure(txn, postgres::TRIM2_PRO_OID, "btrim", postgres::INTERNAL_LANGUAGE_OID,
                  postgres::NAMESPACE_DEFAULT_NAMESPACE_OID, {"str", "str"}, {str_type, str_type}, {str_type, str_type},
                  {}, str_type, "", true);

  // date_part
  CreateProcedure(txn, postgres::DATE_PART_PRO_OID, "date_part", postgres::INTERNAL_LANGUAGE_OID,
                  postgres::NAMESPACE_DEFAULT_NAMESPACE_OID, {"date, date_part_type"}, {date_type, int_type},
                  {date_type, int_type}, {}, int_type, "", false);

  // position
  CreateProcedure(txn, postgres::POSITION_PRO_OID, "position", postgres::INTERNAL_LANGUAGE_OID,
                  postgres::NAMESPACE_DEFAULT_NAMESPACE_OID, {"str1", "str2"}, {str_type, str_type},
                  {str_type, str_type}, {}, int_type, "", true);

  // lpad
  CreateProcedure(txn, postgres::LPAD_PRO_OID, "lpad", postgres::INTERNAL_LANGUAGE_OID,
                  postgres::NAMESPACE_DEFAULT_NAMESPACE_OID, {"str", "len", "pad"}, {str_type, dec_type, str_type},
                  {str_type, int_type, str_type}, {}, str_type, "", true);

  // lpad
  CreateProcedure(txn, postgres::LPAD2_PRO_OID, "lpad", postgres::INTERNAL_LANGUAGE_OID,
                  postgres::NAMESPACE_DEFAULT_NAMESPACE_OID, {"str", "len"}, {str_type, dec_type}, {str_type, int_type},
                  {}, str_type, "", true);

  // ltrim2arg
  CreateProcedure(txn, postgres::LTRIM2ARG_PRO_OID, "ltrim", postgres::INTERNAL_LANGUAGE_OID,
                  postgres::NAMESPACE_DEFAULT_NAMESPACE_OID, {"str", "chars"}, {str_type, str_type},
                  {str_type, str_type}, {}, str_type, "", true);

  // ltrim1arg
  CreateProcedure(txn, postgres::LTRIM1ARG_PRO_OID, "ltrim", postgres::INTERNAL_LANGUAGE_OID,
                  postgres::NAMESPACE_DEFAULT_NAMESPACE_OID, {"str"}, {str_type}, {str_type}, {}, str_type, "", true);

  // rpad
  CreateProcedure(txn, postgres::RPAD_PRO_OID, "rpad", postgres::INTERNAL_LANGUAGE_OID,
                  postgres::NAMESPACE_DEFAULT_NAMESPACE_OID, {"str", "len", "pad"}, {str_type, dec_type, str_type},
                  {str_type, int_type, str_type}, {}, str_type, "", true);

  // rpad
  CreateProcedure(txn, postgres::RPAD2_PRO_OID, "rpad", postgres::INTERNAL_LANGUAGE_OID,
                  postgres::NAMESPACE_DEFAULT_NAMESPACE_OID, {"str", "len"}, {str_type, dec_type}, {str_type, int_type},
                  {}, str_type, "", true);

  // rtrim2arg
  CreateProcedure(txn, postgres::RTRIM2ARG_PRO_OID, "rtrim", postgres::INTERNAL_LANGUAGE_OID,
                  postgres::NAMESPACE_DEFAULT_NAMESPACE_OID, {"str", "chars"}, {str_type, str_type},
                  {str_type, str_type}, {}, str_type, "", true);

  // rtrim1arg
  CreateProcedure(txn, postgres::RTRIM1ARG_PRO_OID, "rtrim", postgres::INTERNAL_LANGUAGE_OID,
                  postgres::NAMESPACE_DEFAULT_NAMESPACE_OID, {"str"}, {str_type}, {str_type}, {}, str_type, "", true);

  BootstrapProcContexts(txn);
}

void DatabaseCatalog::BootstrapProcContexts(const common::ManagedPointer<transaction::TransactionContext> txn) {
  auto func_context = new execution::functions::FunctionContext(
      "atan2", type::TypeId::DECIMAL, {type::TypeId::DECIMAL, type::TypeId::DECIMAL}, execution::ast::Builtin::ATan2);
  txn->RegisterAbortAction([=]() { delete func_context; });
  SetProcCtxPtr(txn, postgres::ATAN2_PRO_OID, func_context);

  func_context = new execution::functions::FunctionContext("abs", type::TypeId::DECIMAL, {type::TypeId::DECIMAL},
                                                           execution::ast::Builtin::Abs);
  SetProcCtxPtr(txn, postgres::ABS_REAL_PRO_OID, func_context);
  txn->RegisterAbortAction([=]() { delete func_context; });

  func_context = new execution::functions::FunctionContext("abs", type::TypeId::INTEGER, {type::TypeId::INTEGER},
                                                           execution::ast::Builtin::Abs);
  SetProcCtxPtr(txn, postgres::ABS_INT_PRO_OID, func_context);
  txn->RegisterAbortAction([=]() { delete func_context; });

#define BOOTSTRAP_TRIG_FN(str_name, pro_oid, builtin)                                                               \
  func_context =                                                                                                    \
      new execution::functions::FunctionContext(str_name, type::TypeId::DECIMAL, {type::TypeId::DECIMAL}, builtin); \
  SetProcCtxPtr(txn, pro_oid, func_context);                                                                        \
  txn->RegisterAbortAction([=]() { delete func_context; });

  // ACos
  BOOTSTRAP_TRIG_FN("acos", postgres::ACOS_PRO_OID, execution::ast::Builtin::ACos)

  // ASin
  BOOTSTRAP_TRIG_FN("asin", postgres::ASIN_PRO_OID, execution::ast::Builtin::ASin)

  // ATan
  BOOTSTRAP_TRIG_FN("atan", postgres::ATAN_PRO_OID, execution::ast::Builtin::ATan)

  // cos
  BOOTSTRAP_TRIG_FN("cos", postgres::COS_PRO_OID, execution::ast::Builtin::Cos)

  // sin
  BOOTSTRAP_TRIG_FN("sin", postgres::SIN_PRO_OID, execution::ast::Builtin::Sin)

  // tan
  BOOTSTRAP_TRIG_FN("tan", postgres::TAN_PRO_OID, execution::ast::Builtin::Tan)

  // cosh
  BOOTSTRAP_TRIG_FN("cosh", postgres::COSH_PRO_OID, execution::ast::Builtin::Cosh)

  // sinh
  BOOTSTRAP_TRIG_FN("sinh", postgres::SINH_PRO_OID, execution::ast::Builtin::Sinh)

  // tanh
  BOOTSTRAP_TRIG_FN("tanh", postgres::TANH_PRO_OID, execution::ast::Builtin::Tanh)

  // cot
  BOOTSTRAP_TRIG_FN("cot", postgres::COT_PRO_OID, execution::ast::Builtin::Cot)

  // ceil
  BOOTSTRAP_TRIG_FN("ceil", postgres::CEIL_PRO_OID, execution::ast::Builtin::Ceil)

  // floor
  BOOTSTRAP_TRIG_FN("floor", postgres::FLOOR_PRO_OID, execution::ast::Builtin::Floor)

  // truncate
  BOOTSTRAP_TRIG_FN("truncate", postgres::TRUNCATE_PRO_OID, execution::ast::Builtin::Truncate)

  // log10
  BOOTSTRAP_TRIG_FN("log10", postgres::LOG10_PRO_OID, execution::ast::Builtin::Log10)

  // log2
  BOOTSTRAP_TRIG_FN("log2", postgres::LOG2_PRO_OID, execution::ast::Builtin::Log2)

  // sqrt
  BOOTSTRAP_TRIG_FN("sqrt", postgres::SQRT_PRO_OID, execution::ast::Builtin::Sqrt)

  // cbrt
  BOOTSTRAP_TRIG_FN("cbrt", postgres::CBRT_PRO_OID, execution::ast::Builtin::Cbrt)

  // round
  BOOTSTRAP_TRIG_FN("round", postgres::ROUND_PRO_OID, execution::ast::Builtin::Round)

#undef BOOTSTRAP_TRIG_FN

  // round2
  func_context = new execution::functions::FunctionContext(
      "round", type::TypeId::DECIMAL, {type::TypeId::DECIMAL, type::TypeId::INTEGER}, execution::ast::Builtin::Round2);
  SetProcCtxPtr(txn, postgres::ROUND2_PRO_OID, func_context);
  txn->RegisterAbortAction([=]() { delete func_context; });

  func_context = new execution::functions::FunctionContext("exp", type::TypeId::DECIMAL, {type::TypeId::DECIMAL},
                                                           execution::ast::Builtin::Exp, true);
  SetProcCtxPtr(txn, postgres::EXP_PRO_OID, func_context);
  txn->RegisterAbortAction([=]() { delete func_context; });

  // ascii
  func_context = new execution::functions::FunctionContext("ascii", type::TypeId::INTEGER, {type::TypeId::VARCHAR},
                                                           execution::ast::Builtin::ASCII, true);
  SetProcCtxPtr(txn, postgres::ASCII_PRO_OID, func_context);
  txn->RegisterAbortAction([=]() { delete func_context; });

  // lower
  func_context = new execution::functions::FunctionContext("lower", type::TypeId::VARCHAR, {type::TypeId::VARCHAR},
                                                           execution::ast::Builtin::Lower, true);
  SetProcCtxPtr(txn, postgres::LOWER_PRO_OID, func_context);

  txn->RegisterAbortAction([=]() { delete func_context; });

  // initcap
  func_context = new execution::functions::FunctionContext("initcap", type::TypeId::VARCHAR, {type::TypeId::VARCHAR},
                                                           execution::ast::Builtin::InitCap, true);
  SetProcCtxPtr(txn, postgres::INITCAP_PRO_OID, func_context);
  txn->RegisterAbortAction([=]() { delete func_context; });

  // pow
  func_context = new execution::functions::FunctionContext("pow", type::TypeId::DECIMAL, {type::TypeId::DECIMAL},
                                                           execution::ast::Builtin::Pow);
  SetProcCtxPtr(txn, postgres::POW_PRO_OID, func_context);
  txn->RegisterAbortAction([=]() { delete func_context; });

  // split part
  func_context = new execution::functions::FunctionContext(
      "split_part", type::TypeId::VARCHAR, {type::TypeId::VARCHAR, type::TypeId::VARCHAR, type::TypeId::INTEGER},
      execution::ast::Builtin::SplitPart, true);
  SetProcCtxPtr(txn, postgres::SPLIT_PART_PRO_OID, func_context);
  txn->RegisterAbortAction([=]() { delete func_context; });

  // chr
  func_context = new execution::functions::FunctionContext("chr", type::TypeId::VARCHAR, {type::TypeId::INTEGER},
                                                           execution::ast::Builtin::Chr, true);
  SetProcCtxPtr(txn, postgres::CHR_PRO_OID, func_context);
  txn->RegisterAbortAction([=]() { delete func_context; });

  // char_length
  func_context = new execution::functions::FunctionContext(
      "char_length", type::TypeId::INTEGER, {type::TypeId::VARCHAR}, execution::ast::Builtin::CharLength, true);
  SetProcCtxPtr(txn, postgres::CHARLENGTH_PRO_OID, func_context);
  txn->RegisterAbortAction([=]() { delete func_context; });

  // position
  func_context = new execution::functions::FunctionContext("position", type::TypeId::INTEGER,
                                                           {type::TypeId::VARCHAR, type::TypeId::VARCHAR},
                                                           execution::ast::Builtin::Position, true);
  SetProcCtxPtr(txn, postgres::POSITION_PRO_OID, func_context);
  txn->RegisterAbortAction([=]() { delete func_context; });

  // length
  func_context = new execution::functions::FunctionContext("length", type::TypeId::INTEGER, {type::TypeId::VARCHAR},
                                                           execution::ast::Builtin::Length, true);
  SetProcCtxPtr(txn, postgres::LENGTH_PRO_OID, func_context);
  txn->RegisterAbortAction([=]() { delete func_context; });

  // upper
  func_context = new execution::functions::FunctionContext("upper", type::TypeId::VARCHAR, {type::TypeId::VARCHAR},
                                                           execution::ast::Builtin::Upper, true);
  SetProcCtxPtr(txn, postgres::UPPER_PRO_OID, func_context);
  txn->RegisterAbortAction([=]() { delete func_context; });

  func_context = new execution::functions::FunctionContext("version", type::TypeId::VARCHAR, {},
                                                           execution::ast::Builtin::Version, true);
  SetProcCtxPtr(txn, postgres::VERSION_PRO_OID, func_context);
  txn->RegisterAbortAction([=]() { delete func_context; });

  func_context = new execution::functions::FunctionContext("starts_with", type::TypeId::BOOLEAN,
                                                           {type::TypeId::VARCHAR, type::TypeId::VARCHAR},
                                                           execution::ast::Builtin::StartsWith, true);
  SetProcCtxPtr(txn, postgres::STARTSWITH_PRO_OID, func_context);
  txn->RegisterAbortAction([=]() { delete func_context; });

  func_context = new execution::functions::FunctionContext(
      "substr", type::TypeId::VARCHAR, {type::TypeId::VARCHAR, type::TypeId::INTEGER, type::TypeId::INTEGER},
      execution::ast::Builtin::Substring, true);
  SetProcCtxPtr(txn, postgres::SUBSTR_PRO_OID, func_context);
  txn->RegisterAbortAction([=]() { delete func_context; });

  func_context = new execution::functions::FunctionContext("reverse", type::TypeId::VARCHAR, {type::TypeId::VARCHAR},
                                                           execution::ast::Builtin::Reverse, true);
  SetProcCtxPtr(txn, postgres::REVERSE_PRO_OID, func_context);
  txn->RegisterAbortAction([=]() { delete func_context; });

  func_context = new execution::functions::FunctionContext("left", type::TypeId::VARCHAR,
                                                           {type::TypeId::VARCHAR, type::TypeId::INTEGER},
                                                           execution::ast::Builtin::Left, true);
  SetProcCtxPtr(txn, postgres::LEFT_PRO_OID, func_context);
  txn->RegisterAbortAction([=]() { delete func_context; });

  func_context = new execution::functions::FunctionContext("right", type::TypeId::VARCHAR,
                                                           {type::TypeId::VARCHAR, type::TypeId::INTEGER},
                                                           execution::ast::Builtin::Right, true);
  SetProcCtxPtr(txn, postgres::RIGHT_PRO_OID, func_context);
  txn->RegisterAbortAction([=]() { delete func_context; });

  func_context = new execution::functions::FunctionContext("repeat", type::TypeId::VARCHAR,
                                                           {type::TypeId::VARCHAR, type::TypeId::INTEGER},
                                                           execution::ast::Builtin::Repeat, true);
  SetProcCtxPtr(txn, postgres::REPEAT_PRO_OID, func_context);
  txn->RegisterAbortAction([=]() { delete func_context; });

  func_context = new execution::functions::FunctionContext("btrim", type::TypeId::VARCHAR,
                                                           {type::TypeId::VARCHAR, type::TypeId::VARCHAR},
                                                           execution::ast::Builtin::Trim, true);
  SetProcCtxPtr(txn, postgres::TRIM_PRO_OID, func_context);
  txn->RegisterAbortAction([=]() { delete func_context; });

  func_context = new execution::functions::FunctionContext("btrim", type::TypeId::VARCHAR,
                                                           {type::TypeId::VARCHAR, type::TypeId::VARCHAR},
                                                           execution::ast::Builtin::Trim2, true);
  SetProcCtxPtr(txn, postgres::TRIM2_PRO_OID, func_context);
  txn->RegisterAbortAction([=]() { delete func_context; });

  func_context = new execution::functions::FunctionContext(
<<<<<<< HEAD
      "lpad", type::TypeId::VARCHAR, {type::TypeId::VARCHAR, type::TypeId::INTEGER, type::TypeId::VARCHAR},
      execution::ast::Builtin::Lpad, true);
  SetProcCtxPtr(txn, postgres::LPAD_PRO_OID, func_context);
  txn->RegisterAbortAction([=]() { delete func_context; });

  func_context = new execution::functions::FunctionContext("lpad", type::TypeId::VARCHAR,
                                                           {type::TypeId::VARCHAR, type::TypeId::INTEGER},
                                                           execution::ast::Builtin::Lpad, true);
  SetProcCtxPtr(txn, postgres::LPAD2_PRO_OID, func_context);
  txn->RegisterAbortAction([=]() { delete func_context; });

  func_context = new execution::functions::FunctionContext("ltrim", type::TypeId::VARCHAR,
                                                           {type::TypeId::VARCHAR, type::TypeId::VARCHAR},
                                                           execution::ast::Builtin::Ltrim, true);
  SetProcCtxPtr(txn, postgres::LTRIM2ARG_PRO_OID, func_context);
  txn->RegisterAbortAction([=]() { delete func_context; });

  func_context = new execution::functions::FunctionContext("ltrim", type::TypeId::VARCHAR, {type::TypeId::VARCHAR},
                                                           execution::ast::Builtin::Ltrim, true);
  SetProcCtxPtr(txn, postgres::LTRIM1ARG_PRO_OID, func_context);
  txn->RegisterAbortAction([=]() { delete func_context; });

  func_context = new execution::functions::FunctionContext(
      "rpad", type::TypeId::VARCHAR, {type::TypeId::VARCHAR, type::TypeId::INTEGER, type::TypeId::VARCHAR},
      execution::ast::Builtin::Rpad, true);
  SetProcCtxPtr(txn, postgres::RPAD_PRO_OID, func_context);
  txn->RegisterAbortAction([=]() { delete func_context; });

  func_context = new execution::functions::FunctionContext("rpad", type::TypeId::VARCHAR,
                                                           {type::TypeId::VARCHAR, type::TypeId::INTEGER},
                                                           execution::ast::Builtin::Rpad, true);
  SetProcCtxPtr(txn, postgres::RPAD2_PRO_OID, func_context);
  txn->RegisterAbortAction([=]() { delete func_context; });

  func_context = new execution::functions::FunctionContext("rtrim", type::TypeId::VARCHAR,
                                                           {type::TypeId::VARCHAR, type::TypeId::VARCHAR},
                                                           execution::ast::Builtin::Rtrim, true);
  SetProcCtxPtr(txn, postgres::RTRIM2ARG_PRO_OID, func_context);
  txn->RegisterAbortAction([=]() { delete func_context; });

  func_context = new execution::functions::FunctionContext("rtrim", type::TypeId::VARCHAR, {type::TypeId::VARCHAR},
                                                           execution::ast::Builtin::Rtrim, true);
  SetProcCtxPtr(txn, postgres::RTRIM1ARG_PRO_OID, func_context);
=======
      "mod", type::TypeId::DECIMAL, {type::TypeId::DECIMAL, type::TypeId::DECIMAL}, execution::ast::Builtin::Mod);
  SetProcCtxPtr(txn, postgres::MOD_PRO_OID, func_context);
  txn->RegisterAbortAction([=]() { delete func_context; });

  func_context = new execution::functions::FunctionContext(
      "mod", type::TypeId::INTEGER, {type::TypeId::INTEGER, type::TypeId::INTEGER}, execution::ast::Builtin::Mod);
  SetProcCtxPtr(txn, postgres::INTMOD_PRO_OID, func_context);
>>>>>>> dabbbef0
  txn->RegisterAbortAction([=]() { delete func_context; });

  func_context = new execution::functions::FunctionContext(
      "NpRunnersEmitInt", type::TypeId::INTEGER,
      {type::TypeId::INTEGER, type::TypeId::INTEGER, type::TypeId::INTEGER, type::TypeId::INTEGER},
      execution::ast::Builtin::NpRunnersEmitInt, true);
  SetProcCtxPtr(txn, postgres::NP_RUNNERS_EMIT_INT_PRO_OID, func_context);
  txn->RegisterAbortAction([=]() { delete func_context; });

  func_context = new execution::functions::FunctionContext(
      "NpRunnersEmitReal", type::TypeId::DECIMAL,
      {type::TypeId::INTEGER, type::TypeId::INTEGER, type::TypeId::INTEGER, type::TypeId::INTEGER},
      execution::ast::Builtin::NpRunnersEmitReal, true);
  SetProcCtxPtr(txn, postgres::NP_RUNNERS_EMIT_REAL_PRO_OID, func_context);
  txn->RegisterAbortAction([=]() { delete func_context; });

  func_context = new execution::functions::FunctionContext("NpRunnersDummyInt", type::TypeId::INTEGER, {},
                                                           execution::ast::Builtin::NpRunnersDummyInt, true);
  SetProcCtxPtr(txn, postgres::NP_RUNNERS_DUMMY_INT_PRO_OID, func_context);
  txn->RegisterAbortAction([=]() { delete func_context; });

  func_context = new execution::functions::FunctionContext("NpRunnersDummyReal", type::TypeId::DECIMAL, {},
                                                           execution::ast::Builtin::NpRunnersDummyReal, true);
  SetProcCtxPtr(txn, postgres::NP_RUNNERS_DUMMY_REAL_PRO_OID, func_context);
  txn->RegisterAbortAction([=]() { delete func_context; });

  func_context = new execution::functions::FunctionContext("date_part", type::TypeId::INTEGER,
                                                           {type::TypeId::DATE, type::TypeId::INTEGER},
                                                           execution::ast::Builtin::DatePart);
  txn->RegisterAbortAction([=]() { delete func_context; });
  SetProcCtxPtr(txn, postgres::DATE_PART_PRO_OID, func_context);
}

bool DatabaseCatalog::SetProcCtxPtr(common::ManagedPointer<transaction::TransactionContext> txn, proc_oid_t proc_oid,
                                    const execution::functions::FunctionContext *func_context) {
  // Do not need to store the projection map because it is only a single column
  auto oid_pri = procs_oid_index_->GetProjectedRowInitializer();

  auto *const index_buffer = common::AllocationUtil::AllocateAligned(oid_pri.ProjectedRowSize());
  auto *const key_pr = oid_pri.InitializeRow(index_buffer);

  // Find the entry using the index
  *(reinterpret_cast<proc_oid_t *>(key_pr->AccessForceNotNull(0))) = proc_oid;
  std::vector<storage::TupleSlot> index_results;
  procs_oid_index_->ScanKey(*txn, *key_pr, &index_results);
  TERRIER_ASSERT(
      index_results.size() == 1,
      "Incorrect number of results from index scan. Expect 1 because it's a unique index. 0 implies that function was "
      "called with an oid that doesn't exist in the Catalog, which implies a programmer error. There's no reasonable "
      "code path for this to be called on an oid that isn't present.");

  delete[] index_buffer;
  auto *const update_redo = txn->StageWrite(db_oid_, postgres::PRO_TABLE_OID, pg_proc_ptr_pri_);
  *reinterpret_cast<const execution::functions::FunctionContext **>(update_redo->Delta()->AccessForceNotNull(0)) =
      func_context;
  update_redo->SetTupleSlot(index_results[0]);
  return procs_->Update(txn, update_redo);
}

common::ManagedPointer<execution::functions::FunctionContext> DatabaseCatalog::GetProcCtxPtr(
    common::ManagedPointer<transaction::TransactionContext> txn, proc_oid_t proc_oid) {
  // Do not need to store the projection map because it is only a single column
  auto oid_pri = procs_oid_index_->GetProjectedRowInitializer();

  auto *const buffer = common::AllocationUtil::AllocateAligned(pg_proc_ptr_pri_.ProjectedRowSize());
  auto *const key_pr = oid_pri.InitializeRow(buffer);

  // Find the entry using the index
  *(reinterpret_cast<proc_oid_t *>(key_pr->AccessForceNotNull(0))) = proc_oid;
  std::vector<storage::TupleSlot> index_results;
  procs_oid_index_->ScanKey(*txn, *key_pr, &index_results);
  TERRIER_ASSERT(
      index_results.size() == 1,
      "Incorrect number of results from index scan. Expect 1 because it's a unique index. 0 implies that function was "
      "called with an oid that doesn't exist in the Catalog, which implies a programmer error. There's no reasonable "
      "code path for this to be called on an oid that isn't present.");

  auto *select_pr = pg_proc_ptr_pri_.InitializeRow(buffer);
  const auto result UNUSED_ATTRIBUTE = procs_->Select(txn, index_results[0], select_pr);
  TERRIER_ASSERT(result, "Index already verified visibility. This shouldn't fail.");

  auto *ptr_ptr = (reinterpret_cast<void **>(select_pr->AccessWithNullCheck(0)));

  execution::functions::FunctionContext *ptr;
  if (ptr_ptr == nullptr) {
    ptr = nullptr;
  } else {
    ptr = *reinterpret_cast<execution::functions::FunctionContext **>(ptr_ptr);
  }

  delete[] buffer;
  return common::ManagedPointer<execution::functions::FunctionContext>(ptr);
}

common::ManagedPointer<execution::functions::FunctionContext> DatabaseCatalog::GetFunctionContext(
    const common::ManagedPointer<transaction::TransactionContext> txn, catalog::proc_oid_t proc_oid) {
  auto func_ctx = GetProcCtxPtr(txn, proc_oid);
  if (func_ctx == nullptr) {
    if (IS_BUILTIN_PROC(proc_oid)) {
      BootstrapProcContexts(txn);
    } else {
      UNREACHABLE("We don't support dynamically added udf's yet");
    }
    func_ctx = GetProcCtxPtr(txn, proc_oid);
  }
  return func_ctx;
}

bool DatabaseCatalog::CreateTableEntry(const common::ManagedPointer<transaction::TransactionContext> txn,
                                       const table_oid_t table_oid, const namespace_oid_t ns_oid,
                                       const std::string &name, const Schema &schema) {
  auto *const insert_redo = txn->StageWrite(db_oid_, postgres::CLASS_TABLE_OID, pg_class_all_cols_pri_);
  auto *const insert_pr = insert_redo->Delta();

  // Write the ns_oid into the PR
  const auto ns_offset = pg_class_all_cols_prm_[postgres::RELNAMESPACE_COL_OID];
  auto *const ns_ptr = insert_pr->AccessForceNotNull(ns_offset);
  *(reinterpret_cast<namespace_oid_t *>(ns_ptr)) = ns_oid;

  // Write the table_oid into the PR
  const auto table_oid_offset = pg_class_all_cols_prm_[postgres::RELOID_COL_OID];
  auto *const table_oid_ptr = insert_pr->AccessForceNotNull(table_oid_offset);
  *(reinterpret_cast<table_oid_t *>(table_oid_ptr)) = table_oid;

  auto next_col_oid = col_oid_t(static_cast<uint32_t>(schema.GetColumns().size() + 1));

  // Write the next_col_oid into the PR
  const auto next_col_oid_offset = pg_class_all_cols_prm_[postgres::REL_NEXTCOLOID_COL_OID];
  auto *const next_col_oid_ptr = insert_pr->AccessForceNotNull(next_col_oid_offset);
  *(reinterpret_cast<col_oid_t *>(next_col_oid_ptr)) = next_col_oid;

  // Write the schema_ptr as nullptr into the PR (need to update once we've recreated the columns)
  const auto schema_ptr_offset = pg_class_all_cols_prm_[postgres::REL_SCHEMA_COL_OID];
  auto *const schema_ptr_ptr = insert_pr->AccessForceNotNull(schema_ptr_offset);
  *(reinterpret_cast<Schema **>(schema_ptr_ptr)) = nullptr;

  // Set table_ptr to NULL because it gets set by execution layer after instantiation
  const auto table_ptr_offset = pg_class_all_cols_prm_[postgres::REL_PTR_COL_OID];
  insert_pr->SetNull(table_ptr_offset);

  // Write the kind into the PR
  const auto kind_offset = pg_class_all_cols_prm_[postgres::RELKIND_COL_OID];
  auto *const kind_ptr = insert_pr->AccessForceNotNull(kind_offset);
  *(reinterpret_cast<char *>(kind_ptr)) = static_cast<char>(postgres::ClassKind::REGULAR_TABLE);

  // Create the necessary varlen for storage operations
  const auto name_varlen = storage::StorageUtil::CreateVarlen(name);

  // Write the name into the PR
  const auto name_offset = pg_class_all_cols_prm_[postgres::RELNAME_COL_OID];
  auto *const name_ptr = insert_pr->AccessForceNotNull(name_offset);
  *(reinterpret_cast<storage::VarlenEntry *>(name_ptr)) = name_varlen;

  // Insert into pg_class table
  const auto tuple_slot = classes_->Insert(txn, insert_redo);

  // Get PR initializers and allocate a buffer from the largest one
  const auto oid_index_init = classes_oid_index_->GetProjectedRowInitializer();
  const auto name_index_init = classes_name_index_->GetProjectedRowInitializer();
  const auto ns_index_init = classes_namespace_index_->GetProjectedRowInitializer();
  auto *const index_buffer = common::AllocationUtil::AllocateAligned(name_index_init.ProjectedRowSize());

  // Insert into oid_index
  auto *index_pr = oid_index_init.InitializeRow(index_buffer);
  *(reinterpret_cast<table_oid_t *>(index_pr->AccessForceNotNull(0))) = table_oid;
  if (!classes_oid_index_->InsertUnique(txn, *index_pr, tuple_slot)) {
    // There was an oid conflict and we need to abort.  Free the buffer and
    // return INVALID_TABLE_OID to indicate the database was not created.
    delete[] index_buffer;
    return false;
  }

  // Insert into name_index
  index_pr = name_index_init.InitializeRow(index_buffer);
  *(reinterpret_cast<storage::VarlenEntry *>(index_pr->AccessForceNotNull(0))) = name_varlen;
  *(reinterpret_cast<namespace_oid_t *>(index_pr->AccessForceNotNull(1))) = ns_oid;
  if (!classes_name_index_->InsertUnique(txn, *index_pr, tuple_slot)) {
    // There was a name conflict and we need to abort.  Free the buffer and
    // return INVALID_TABLE_OID to indicate the database was not created.
    delete[] index_buffer;
    return false;
  }

  // Insert into namespace_index
  index_pr = ns_index_init.InitializeRow(index_buffer);
  *(reinterpret_cast<namespace_oid_t *>(index_pr->AccessForceNotNull(0))) = ns_oid;
  const auto result UNUSED_ATTRIBUTE = classes_namespace_index_->Insert(txn, *index_pr, tuple_slot);
  TERRIER_ASSERT(result, "Insertion into non-unique namespace index failed.");

  delete[] index_buffer;

  // Write the col oids into a new Schema object
  col_oid_t curr_col_oid(1);
  for (auto &col : schema.GetColumns()) {
    auto success = CreateColumn(txn, table_oid, curr_col_oid++, col);
    if (!success) return false;
  }

  std::vector<Schema::Column> cols = GetColumns<Schema::Column, table_oid_t, col_oid_t>(txn, table_oid);
  auto *new_schema = new Schema(cols);
  txn->RegisterAbortAction([=]() { delete new_schema; });

  auto *const update_redo = txn->StageWrite(db_oid_, postgres::CLASS_TABLE_OID, set_class_schema_pri_);
  auto *const update_pr = update_redo->Delta();

  update_redo->SetTupleSlot(tuple_slot);
  *reinterpret_cast<Schema **>(update_pr->AccessForceNotNull(0)) = new_schema;
  auto UNUSED_ATTRIBUTE res = classes_->Update(txn, update_redo);
  TERRIER_ASSERT(res, "Updating an uncommitted insert should not fail");

  return true;
}

std::vector<std::pair<uint32_t, postgres::ClassKind>> DatabaseCatalog::GetNamespaceClassOids(
    const common::ManagedPointer<transaction::TransactionContext> txn, const namespace_oid_t ns_oid) {
  std::vector<storage::TupleSlot> index_scan_results;

  // Initialize both PR initializers, allocate buffer using size of largest one so we can reuse buffer
  auto oid_pri = classes_namespace_index_->GetProjectedRowInitializer();
  auto *const buffer = common::AllocationUtil::AllocateAligned(get_class_oid_kind_pri_.ProjectedRowSize());

  // Find the entry using the index
  auto *key_pr = oid_pri.InitializeRow(buffer);
  *(reinterpret_cast<namespace_oid_t *>(key_pr->AccessForceNotNull(0))) = ns_oid;
  classes_namespace_index_->ScanKey(*txn, *key_pr, &index_scan_results);

  // If we found no objects, return an empty list
  if (index_scan_results.empty()) {
    delete[] buffer;
    return {};
  }

  auto *select_pr = get_class_oid_kind_pri_.InitializeRow(buffer);
  std::vector<std::pair<uint32_t, postgres::ClassKind>> ns_objects;
  ns_objects.reserve(index_scan_results.size());
  for (const auto scan_result : index_scan_results) {
    const auto result UNUSED_ATTRIBUTE = classes_->Select(txn, scan_result, select_pr);
    TERRIER_ASSERT(result, "Index already verified visibility. This shouldn't fail.");
    // oid_t is guaranteed to be larger in size than ClassKind, so we know the column offsets without the PR map
    ns_objects.emplace_back(*(reinterpret_cast<const uint32_t *const>(select_pr->AccessWithNullCheck(0))),
                            *(reinterpret_cast<const postgres::ClassKind *const>(select_pr->AccessForceNotNull(1))));
  }

  // Finish
  delete[] buffer;
  return ns_objects;
}

std::pair<void *, postgres::ClassKind> DatabaseCatalog::GetClassPtrKind(
    const common::ManagedPointer<transaction::TransactionContext> txn, uint32_t oid) {
  std::vector<storage::TupleSlot> index_results;

  // Initialize both PR initializers, allocate buffer using size of largest one so we can reuse buffer
  auto oid_pri = classes_oid_index_->GetProjectedRowInitializer();

  // Since these two attributes are fixed size and one is larger than the other we know PTR will be 0 and KIND will be 1
  TERRIER_ASSERT(get_class_pointer_kind_pri_.ProjectedRowSize() >= oid_pri.ProjectedRowSize(),
                 "Buffer must be allocated to fit largest PR");
  auto *const buffer = common::AllocationUtil::AllocateAligned(get_class_pointer_kind_pri_.ProjectedRowSize());

  // Find the entry using the index
  auto *key_pr = oid_pri.InitializeRow(buffer);
  *(reinterpret_cast<uint32_t *>(key_pr->AccessForceNotNull(0))) = oid;
  classes_oid_index_->ScanKey(*txn, *key_pr, &index_results);
  TERRIER_ASSERT(
      index_results.size() == 1,
      "Incorrect number of results from index scan. Expect 1 because it's a unique index. 0 implies that function was "
      "called with an oid that doesn't exist in the Catalog, but binding somehow succeeded. That doesn't make sense.");

  auto *select_pr = get_class_pointer_kind_pri_.InitializeRow(buffer);
  const auto result UNUSED_ATTRIBUTE = classes_->Select(txn, index_results[0], select_pr);
  TERRIER_ASSERT(result, "Index already verified visibility. This shouldn't fail.");

  auto *const ptr_ptr = (reinterpret_cast<void *const *const>(select_pr->AccessWithNullCheck(0)));
  auto kind = *(reinterpret_cast<const postgres::ClassKind *const>(select_pr->AccessForceNotNull(1)));

  void *ptr;
  if (ptr_ptr == nullptr) {
    ptr = nullptr;
  } else {
    ptr = *ptr_ptr;
  }

  delete[] buffer;
  return {ptr, kind};
}

std::pair<void *, postgres::ClassKind> DatabaseCatalog::GetClassSchemaPtrKind(
    const common::ManagedPointer<transaction::TransactionContext> txn, uint32_t oid) {
  std::vector<storage::TupleSlot> index_results;

  // Initialize both PR initializers, allocate buffer using size of largest one so we can reuse buffer
  auto oid_pri = classes_oid_index_->GetProjectedRowInitializer();

  // Since these two attributes are fixed size and one is larger than the other we know PTR will be 0 and KIND will be 1
  TERRIER_ASSERT(get_class_schema_pointer_kind_pri_.ProjectedRowSize() >= oid_pri.ProjectedRowSize(),
                 "Buffer must be allocated to fit largest PR");
  auto *const buffer = common::AllocationUtil::AllocateAligned(get_class_schema_pointer_kind_pri_.ProjectedRowSize());

  // Find the entry using the index
  auto *key_pr = oid_pri.InitializeRow(buffer);
  *(reinterpret_cast<uint32_t *>(key_pr->AccessForceNotNull(0))) = oid;
  classes_oid_index_->ScanKey(*txn, *key_pr, &index_results);
  TERRIER_ASSERT(
      index_results.size() == 1,
      "Incorrect number of results from index scan. Expect 1 because it's a unique index. 0 implies that function was "
      "called with an oid that doesn't exist in the Catalog, but binding somehow succeeded. That doesn't make sense.");

  auto *select_pr = get_class_schema_pointer_kind_pri_.InitializeRow(buffer);
  const auto result UNUSED_ATTRIBUTE = classes_->Select(txn, index_results[0], select_pr);
  TERRIER_ASSERT(result, "Index already verified visibility. This shouldn't fail.");

  auto *const ptr = *(reinterpret_cast<void *const *const>(select_pr->AccessForceNotNull(0)));
  auto kind = *(reinterpret_cast<const postgres::ClassKind *const>(select_pr->AccessForceNotNull(1)));

  TERRIER_ASSERT(ptr != nullptr, "Schema pointer shouldn't ever be NULL under current catalog semantics.");

  delete[] buffer;
  return {ptr, kind};
}

template <typename Column, typename ColOid>
Column DatabaseCatalog::MakeColumn(storage::ProjectedRow *const pr, const storage::ProjectionMap &pr_map) {
  auto col_oid = *reinterpret_cast<uint32_t *>(pr->AccessForceNotNull(pr_map.at(postgres::ATTNUM_COL_OID)));
  auto col_name =
      reinterpret_cast<storage::VarlenEntry *>(pr->AccessForceNotNull(pr_map.at(postgres::ATTNAME_COL_OID)));
  auto col_type = *reinterpret_cast<type::TypeId *>(pr->AccessForceNotNull(pr_map.at(postgres::ATTTYPID_COL_OID)));
  auto col_len = *reinterpret_cast<uint16_t *>(pr->AccessForceNotNull(pr_map.at(postgres::ATTLEN_COL_OID)));
  auto col_null = !(*reinterpret_cast<bool *>(pr->AccessForceNotNull(pr_map.at(postgres::ATTNOTNULL_COL_OID))));
  auto *col_expr = reinterpret_cast<storage::VarlenEntry *>(pr->AccessForceNotNull(pr_map.at(postgres::ADSRC_COL_OID)));

  // TODO(WAN): Why are we deserializing expressions to make a catalog column? This is potentially busted.
  // Our JSON library is also not the most performant.
  // I believe it is OK that the unique ptr goes out of scope because right now both Column constructors copy the expr.
  auto deserialized = parser::DeserializeExpression(nlohmann::json::parse(col_expr->StringView()));

  auto expr = std::move(deserialized.result_);
  TERRIER_ASSERT(deserialized.non_owned_exprs_.empty(), "Congrats, you get to refactor the catalog API.");

  std::string name(reinterpret_cast<const char *>(col_name->Content()), col_name->Size());
  Column col = (col_type == type::TypeId::VARCHAR || col_type == type::TypeId::VARBINARY)
                   ? Column(name, col_type, col_len, col_null, *expr)
                   : Column(name, col_type, col_null, *expr);

  col.SetOid(ColOid(col_oid));
  return col;
}

bool DatabaseCatalog::TryLock(const common::ManagedPointer<transaction::TransactionContext> txn) {
  auto current_val = write_lock_.load();

  const transaction::timestamp_t txn_id = txn->FinishTime();     // this is the uncommitted txn id
  const transaction::timestamp_t start_time = txn->StartTime();  // this is the unchanging start time of the txn

  const bool already_hold_lock = current_val == txn_id;
  if (already_hold_lock) return true;

  const bool owned_by_other_txn = !transaction::TransactionUtil::Committed(current_val);
  const bool newer_committed_version = transaction::TransactionUtil::Committed(current_val) &&
                                       transaction::TransactionUtil::NewerThan(current_val, start_time);

  if (owned_by_other_txn || newer_committed_version) {
    txn->SetMustAbort();  // though no changes were written to the storage layer, we'll treat this as a DDL change
                          // failure
    // and force the txn to rollback
    return false;
  }

  if (write_lock_.compare_exchange_strong(current_val, txn_id)) {
    // acquired the lock
    auto *const write_lock = &write_lock_;
    txn->RegisterCommitAction([=]() -> void { write_lock->store(txn->FinishTime()); });
    txn->RegisterAbortAction([=]() -> void { write_lock->store(current_val); });
    return true;
  }
  txn->SetMustAbort();  // though no changes were written to the storage layer, we'll treat this as a DDL change failure
                        // and force the txn to rollback
  return false;
}

bool DatabaseCatalog::CreateLanguage(const common::ManagedPointer<transaction::TransactionContext> txn,
                                     const std::string &lanname, language_oid_t oid) {
  // Insert into table
  if (!TryLock(txn)) return false;
  const auto name_varlen = storage::StorageUtil::CreateVarlen(lanname);
  // Get & Fill Redo Record
  auto *const redo = txn->StageWrite(db_oid_, postgres::LANGUAGE_TABLE_OID, pg_language_all_cols_pri_);
  *(reinterpret_cast<language_oid_t *>(
      redo->Delta()->AccessForceNotNull(pg_language_all_cols_prm_[postgres::LANOID_COL_OID]))) = oid;
  *(reinterpret_cast<storage::VarlenEntry *>(
      redo->Delta()->AccessForceNotNull(pg_language_all_cols_prm_[postgres::LANNAME_COL_OID]))) = name_varlen;

  *(reinterpret_cast<bool *>(redo->Delta()->AccessForceNotNull(pg_language_all_cols_prm_[postgres::LANISPL_COL_OID]))) =
      false;
  *(reinterpret_cast<bool *>(
      redo->Delta()->AccessForceNotNull(pg_language_all_cols_prm_[postgres::LANPLTRUSTED_COL_OID]))) = true;
  redo->Delta()->SetNull(pg_language_all_cols_prm_[postgres::LANINLINE_COL_OID]);
  redo->Delta()->SetNull(pg_language_all_cols_prm_[postgres::LANVALIDATOR_COL_OID]);
  redo->Delta()->SetNull(pg_language_all_cols_prm_[postgres::LANPLCALLFOID_COL_OID]);

  const auto tuple_slot = languages_->Insert(txn, redo);

  // Insert into name index
  auto name_pri = languages_name_index_->GetProjectedRowInitializer();
  auto oid_pri = languages_oid_index_->GetProjectedRowInitializer();

  // allocate from largest pri
  byte *const buffer = common::AllocationUtil::AllocateAligned(name_pri.ProjectedRowSize());

  auto *index_pr = name_pri.InitializeRow(buffer);
  // Write the attributes in the ProjectedRow
  *(reinterpret_cast<storage::VarlenEntry *>(index_pr->AccessForceNotNull(0))) = name_varlen;

  if (!languages_name_index_->InsertUnique(txn, *index_pr, tuple_slot)) {
    // There was a name conflict and we need to abort.  Free the buffer and return false to indicate failure
    delete[] buffer;
    return false;
  }

  // Insert into oid index
  index_pr = oid_pri.InitializeRow(buffer);
  // Write the attributes in the ProjectedRow
  *(reinterpret_cast<language_oid_t *>(index_pr->AccessForceNotNull(0))) = oid;
  languages_oid_index_->InsertUnique(txn, *index_pr, tuple_slot);

  delete[] buffer;
  return true;
}

language_oid_t DatabaseCatalog::CreateLanguage(const common::ManagedPointer<transaction::TransactionContext> txn,
                                               const std::string &lanname) {
  auto oid = language_oid_t{next_oid_++};
  if (!CreateLanguage(txn, lanname, oid)) {
    return INVALID_LANGUAGE_OID;
  }

  return oid;
}

language_oid_t DatabaseCatalog::GetLanguageOid(const common::ManagedPointer<transaction::TransactionContext> txn,
                                               const std::string &lanname) {
  auto name_pri = languages_name_index_->GetProjectedRowInitializer();
  byte *const buffer = common::AllocationUtil::AllocateAligned(pg_language_all_cols_pri_.ProjectedRowSize());

  auto name_pr = name_pri.InitializeRow(buffer);
  const auto name_varlen = storage::StorageUtil::CreateVarlen(lanname);

  *reinterpret_cast<storage::VarlenEntry *>(name_pr->AccessForceNotNull(0)) = name_varlen;

  std::vector<storage::TupleSlot> results;
  languages_name_index_->ScanKey(*txn, *name_pr, &results);

  auto oid = INVALID_LANGUAGE_OID;
  if (!results.empty()) {
    TERRIER_ASSERT(results.size() == 1, "Unique language name index should return <= 1 result");

    // extract oid from results[0]
    auto found_tuple = results[0];

    // TODO(tanujnay112): Can optimize to not extract all columns.
    // We may need all columns in the future though so doing this for now
    auto all_cols_pr = pg_language_all_cols_pri_.InitializeRow(buffer);
    languages_->Select(txn, found_tuple, all_cols_pr);

    oid = *reinterpret_cast<language_oid_t *>(
        all_cols_pr->AccessForceNotNull(pg_language_all_cols_prm_[postgres::LANOID_COL_OID]));
  }

  if (name_varlen.NeedReclaim()) {
    delete[] name_varlen.Content();
  }

  delete[] buffer;
  return oid;
}

bool DatabaseCatalog::DropLanguage(const common::ManagedPointer<transaction::TransactionContext> txn,
                                   language_oid_t oid) {
  // Delete fom table
  if (!TryLock(txn)) return false;
  TERRIER_ASSERT(oid != INVALID_LANGUAGE_OID, "Invalid oid passed");
  // Delete from oid index
  auto name_pri = languages_name_index_->GetProjectedRowInitializer();
  auto oid_pri = languages_oid_index_->GetProjectedRowInitializer();

  byte *const buffer = common::AllocationUtil::AllocateAligned(pg_language_all_cols_pri_.ProjectedRowSize());
  auto index_pr = oid_pri.InitializeRow(buffer);
  *reinterpret_cast<language_oid_t *>(index_pr->AccessForceNotNull(0)) = oid;

  std::vector<storage::TupleSlot> results;
  languages_oid_index_->ScanKey(*txn, *index_pr, &results);
  if (results.empty()) {
    delete[] buffer;
    return false;
  }

  TERRIER_ASSERT(results.size() == 1, "More than one non-unique result found in unique index.");

  auto to_delete_slot = results[0];
  txn->StageDelete(db_oid_, postgres::LANGUAGE_TABLE_OID, to_delete_slot);

  if (!languages_->Delete(txn, to_delete_slot)) {
    // Someone else has a write-lock. Free the buffer and return false to indicate failure
    delete[] buffer;
    return false;
  }

  languages_oid_index_->Delete(txn, *index_pr, to_delete_slot);

  auto table_pr = pg_language_all_cols_pri_.InitializeRow(buffer);
  bool UNUSED_ATTRIBUTE visible = languages_->Select(txn, to_delete_slot, table_pr);

  auto name_varlen = *reinterpret_cast<storage::VarlenEntry *>(
      table_pr->AccessForceNotNull(pg_language_all_cols_prm_[postgres::LANNAME_COL_OID]));

  index_pr = name_pri.InitializeRow(buffer);
  *reinterpret_cast<storage::VarlenEntry *>(index_pr->AccessForceNotNull(0)) = name_varlen;

  languages_name_index_->Delete(txn, *index_pr, to_delete_slot);

  delete[] buffer;

  return true;
}

proc_oid_t DatabaseCatalog::CreateProcedure(common::ManagedPointer<transaction::TransactionContext> txn,
                                            const std::string &procname, language_oid_t language_oid,
                                            namespace_oid_t procns, const std::vector<std::string> &args,
                                            const std::vector<type_oid_t> &arg_types,
                                            const std::vector<type_oid_t> &all_arg_types,
                                            const std::vector<postgres::ProArgModes> &arg_modes, type_oid_t rettype,
                                            const std::string &src, bool is_aggregate) {
  proc_oid_t oid = proc_oid_t{next_oid_++};
  auto result = CreateProcedure(txn, oid, procname, language_oid, procns, args, arg_types, all_arg_types, arg_modes,
                                rettype, src, is_aggregate);
  return result ? oid : INVALID_PROC_OID;
}

bool DatabaseCatalog::CreateProcedure(const common::ManagedPointer<transaction::TransactionContext> txn, proc_oid_t oid,
                                      const std::string &procname, language_oid_t language_oid, namespace_oid_t procns,
                                      const std::vector<std::string> &args, const std::vector<type_oid_t> &arg_types,
                                      const std::vector<type_oid_t> &all_arg_types,
                                      const std::vector<postgres::ProArgModes> &arg_modes, type_oid_t rettype,
                                      const std::string &src, bool is_aggregate) {
  TERRIER_ASSERT(args.size() < UINT16_MAX, "Number of arguments must fit in a SMALLINT");

  // Insert into table
  if (!TryLock(txn)) return false;
  const auto name_varlen = storage::StorageUtil::CreateVarlen(procname);

  std::vector<std::string> arg_name_vec;
  arg_name_vec.reserve(args.size() * sizeof(storage::VarlenEntry));

  for (auto &arg : args) {
    arg_name_vec.push_back(arg);
  }

  const auto arg_names_varlen = storage::StorageUtil::CreateVarlen(arg_name_vec);
  const auto arg_types_varlen = storage::StorageUtil::CreateVarlen(arg_types);
  const auto all_arg_types_varlen = storage::StorageUtil::CreateVarlen(all_arg_types);
  const auto arg_modes_varlen = storage::StorageUtil::CreateVarlen(arg_modes);
  const auto src_varlen = storage::StorageUtil::CreateVarlen(src);

  auto *const redo = txn->StageWrite(db_oid_, postgres::PRO_TABLE_OID, pg_proc_all_cols_pri_);
  *(reinterpret_cast<storage::VarlenEntry *>(
      redo->Delta()->AccessForceNotNull(pg_proc_all_cols_prm_[postgres::PRONAME_COL_OID]))) = name_varlen;
  *(reinterpret_cast<storage::VarlenEntry *>(
      redo->Delta()->AccessForceNotNull(pg_proc_all_cols_prm_[postgres::PROARGNAMES_COL_OID]))) = arg_names_varlen;
  *(reinterpret_cast<storage::VarlenEntry *>(
      redo->Delta()->AccessForceNotNull(pg_proc_all_cols_prm_[postgres::PROARGTYPES_COL_OID]))) = arg_types_varlen;
  *(reinterpret_cast<storage::VarlenEntry *>(redo->Delta()->AccessForceNotNull(
      pg_proc_all_cols_prm_[postgres::PROALLARGTYPES_COL_OID]))) = all_arg_types_varlen;
  *(reinterpret_cast<storage::VarlenEntry *>(
      redo->Delta()->AccessForceNotNull(pg_proc_all_cols_prm_[postgres::PROARGMODES_COL_OID]))) = arg_modes_varlen;
  *(reinterpret_cast<storage::VarlenEntry *>(
      redo->Delta()->AccessForceNotNull(pg_proc_all_cols_prm_[postgres::PROSRC_COL_OID]))) = src_varlen;

  *(reinterpret_cast<proc_oid_t *>(
      redo->Delta()->AccessForceNotNull(pg_proc_all_cols_prm_[postgres::PROOID_COL_OID]))) = oid;
  *(reinterpret_cast<language_oid_t *>(
      redo->Delta()->AccessForceNotNull(pg_proc_all_cols_prm_[postgres::PROLANG_COL_OID]))) = language_oid;
  *(reinterpret_cast<namespace_oid_t *>(
      redo->Delta()->AccessForceNotNull(pg_proc_all_cols_prm_[postgres::PRONAMESPACE_COL_OID]))) = procns;
  *(reinterpret_cast<type_oid_t *>(
      redo->Delta()->AccessForceNotNull(pg_proc_all_cols_prm_[postgres::PRORETTYPE_COL_OID]))) = rettype;

  *(reinterpret_cast<uint16_t *>(redo->Delta()->AccessForceNotNull(
      pg_proc_all_cols_prm_[postgres::PRONARGS_COL_OID]))) = static_cast<uint16_t>(args.size());

  // setting zero default args
  *(reinterpret_cast<uint16_t *>(
      redo->Delta()->AccessForceNotNull(pg_proc_all_cols_prm_[postgres::PRONARGDEFAULTS_COL_OID]))) = 0;
  redo->Delta()->SetNull(pg_proc_all_cols_prm_[postgres::PROARGDEFAULTS_COL_OID]);

  *reinterpret_cast<bool *>(redo->Delta()->AccessForceNotNull(pg_proc_all_cols_prm_[postgres::PROISAGG_COL_OID])) =
      is_aggregate;

  // setting defaults of unexposed attributes
  // proiswindow, proisstrict, provolatile, provariadic, prorows, procost, proconfig

  // postgres documentation says this should be 0 if no variadics are there
  *(reinterpret_cast<type_oid_t *>(
      redo->Delta()->AccessForceNotNull(pg_proc_all_cols_prm_[postgres::PROVARIADIC_COL_OID]))) = type_oid_t{0};

  *(reinterpret_cast<bool *>(redo->Delta()->AccessForceNotNull(pg_proc_all_cols_prm_[postgres::PROISWINDOW_COL_OID]))) =
      false;

  // stable by default
  *(reinterpret_cast<char *>(redo->Delta()->AccessForceNotNull(pg_proc_all_cols_prm_[postgres::PROVOLATILE_COL_OID]))) =
      's';

  // strict by default
  *(reinterpret_cast<bool *>(redo->Delta()->AccessForceNotNull(pg_proc_all_cols_prm_[postgres::PROISSTRICT_COL_OID]))) =
      true;

  *(reinterpret_cast<double *>(redo->Delta()->AccessForceNotNull(pg_proc_all_cols_prm_[postgres::PROROWS_COL_OID]))) =
      0;

  *(reinterpret_cast<double *>(redo->Delta()->AccessForceNotNull(pg_proc_all_cols_prm_[postgres::PROCOST_COL_OID]))) =
      0;

  redo->Delta()->SetNull(pg_proc_all_cols_prm_[postgres::PROCONFIG_COL_OID]);
  redo->Delta()->SetNull(pg_proc_all_cols_prm_[postgres::PRO_CTX_PTR_COL_OID]);

  const auto tuple_slot = procs_->Insert(txn, redo);

  auto oid_pri = procs_oid_index_->GetProjectedRowInitializer();
  auto name_pri = procs_name_index_->GetProjectedRowInitializer();

  byte *const buffer = common::AllocationUtil::AllocateAligned(name_pri.ProjectedRowSize());
  auto name_pr = name_pri.InitializeRow(buffer);
  auto name_map = procs_name_index_->GetKeyOidToOffsetMap();
  *(reinterpret_cast<namespace_oid_t *>(name_pr->AccessForceNotNull(name_map[indexkeycol_oid_t(1)]))) = procns;
  *(reinterpret_cast<storage::VarlenEntry *>(name_pr->AccessForceNotNull(name_map[indexkeycol_oid_t(2)]))) =
      name_varlen;
  *(reinterpret_cast<storage::VarlenEntry *>(name_pr->AccessForceNotNull(name_map[indexkeycol_oid_t(3)]))) =
      all_arg_types_varlen;

  auto result = procs_name_index_->InsertUnique(txn, *name_pr, tuple_slot);
  if (!result) {
    delete[] buffer;
    return false;
  }

  auto oid_pr = oid_pri.InitializeRow(buffer);
  *(reinterpret_cast<proc_oid_t *>(oid_pr->AccessForceNotNull(0))) = oid;
  result = procs_oid_index_->InsertUnique(txn, *oid_pr, tuple_slot);
  TERRIER_ASSERT(result, "Oid insertion should be unique");

  delete[] buffer;
  return true;
}

bool DatabaseCatalog::DropProcedure(const common::ManagedPointer<transaction::TransactionContext> txn,
                                    proc_oid_t proc) {
  if (!TryLock(txn)) return false;
  TERRIER_ASSERT(proc != INVALID_PROC_OID, "Invalid oid passed");

  auto name_pri = procs_name_index_->GetProjectedRowInitializer();
  auto oid_pri = procs_oid_index_->GetProjectedRowInitializer();

  byte *const buffer = common::AllocationUtil::AllocateAligned(pg_proc_all_cols_pri_.ProjectedRowSize());

  auto oid_pr = oid_pri.InitializeRow(buffer);
  *reinterpret_cast<proc_oid_t *>(oid_pr->AccessForceNotNull(0)) = proc;

  std::vector<storage::TupleSlot> results;
  procs_oid_index_->ScanKey(*txn, *oid_pr, &results);
  if (results.empty()) {
    delete[] buffer;
    return false;
  }

  TERRIER_ASSERT(results.size() == 1, "More than one non-unique result found in unique index.");

  auto to_delete_slot = results[0];
  txn->StageDelete(db_oid_, postgres::LANGUAGE_TABLE_OID, to_delete_slot);

  if (!procs_->Delete(txn, to_delete_slot)) {
    // Someone else has a write-lock. Free the buffer and return false to indicate failure
    delete[] buffer;
    return false;
  }

  procs_oid_index_->Delete(txn, *oid_pr, to_delete_slot);

  auto table_pr = pg_proc_all_cols_pri_.InitializeRow(buffer);
  bool UNUSED_ATTRIBUTE visible = procs_->Select(txn, to_delete_slot, table_pr);

  auto name_varlen = *reinterpret_cast<storage::VarlenEntry *>(
      table_pr->AccessForceNotNull(pg_proc_all_cols_prm_[postgres::PRONAME_COL_OID]));
  auto proc_ns = *reinterpret_cast<namespace_oid_t *>(
      table_pr->AccessForceNotNull(pg_proc_all_cols_prm_[postgres::PRONAMESPACE_COL_OID]));
  auto all_args_types_varlen = *reinterpret_cast<storage::VarlenEntry *>(
      table_pr->AccessForceNotNull(pg_proc_all_cols_prm_[postgres::PROALLARGTYPES_COL_OID]));

  auto ctx_ptr = table_pr->AccessWithNullCheck(pg_proc_all_cols_prm_[postgres::PRO_CTX_PTR_COL_OID]);

  auto name_pr = name_pri.InitializeRow(buffer);

  auto name_map = procs_name_index_->GetKeyOidToOffsetMap();
  *reinterpret_cast<namespace_oid_t *>(name_pr->AccessForceNotNull(name_map[indexkeycol_oid_t(1)])) = proc_ns;
  *reinterpret_cast<storage::VarlenEntry *>(name_pr->AccessForceNotNull(name_map[indexkeycol_oid_t(2)])) = name_varlen;
  *reinterpret_cast<storage::VarlenEntry *>(name_pr->AccessForceNotNull(name_map[indexkeycol_oid_t(3)])) =
      all_args_types_varlen;

  procs_name_index_->Delete(txn, *name_pr, to_delete_slot);

  delete[] buffer;

  if (ctx_ptr != nullptr) {
    txn->RegisterCommitAction([=](transaction::DeferredActionManager *deferred_action_manager) {
      deferred_action_manager->RegisterDeferredAction(
          [=]() { deferred_action_manager->RegisterDeferredAction([=]() { delete ctx_ptr; }); });
    });
  }
  return true;
}

proc_oid_t DatabaseCatalog::GetProcOid(common::ManagedPointer<transaction::TransactionContext> txn,
                                       namespace_oid_t procns, const std::string &procname,
                                       const std::vector<type_oid_t> &arg_types) {
  auto name_pri = procs_name_index_->GetProjectedRowInitializer();
  byte *const buffer = common::AllocationUtil::AllocateAligned(pg_proc_all_cols_pri_.ProjectedRowSize());

  auto name_pr = name_pri.InitializeRow(buffer);
  auto name_map = procs_name_index_->GetKeyOidToOffsetMap();

  auto name_varlen = storage::StorageUtil::CreateVarlen(procname);
  auto all_arg_types_varlen = storage::StorageUtil::CreateVarlen(arg_types);
  *reinterpret_cast<namespace_oid_t *>(name_pr->AccessForceNotNull(name_map[indexkeycol_oid_t(1)])) = procns;
  *reinterpret_cast<storage::VarlenEntry *>(name_pr->AccessForceNotNull(name_map[indexkeycol_oid_t(2)])) = name_varlen;
  *reinterpret_cast<storage::VarlenEntry *>(name_pr->AccessForceNotNull(name_map[indexkeycol_oid_t(3)])) =
      all_arg_types_varlen;

  std::vector<storage::TupleSlot> results;
  procs_name_index_->ScanKey(*txn, *name_pr, &results);

  proc_oid_t ret = INVALID_PROC_OID;
  if (!results.empty()) {
    TERRIER_ASSERT(results.size() == 1, "More than one non-unique result found in unique index.");

    auto found_slot = results[0];

    auto table_pr = pg_proc_all_cols_pri_.InitializeRow(buffer);
    bool UNUSED_ATTRIBUTE visible = procs_->Select(txn, found_slot, table_pr);
    ret =
        *reinterpret_cast<proc_oid_t *>(table_pr->AccessForceNotNull(pg_proc_all_cols_prm_[postgres::PROOID_COL_OID]));
  }

  if (name_varlen.NeedReclaim()) {
    delete[] name_varlen.Content();
  }

  if (all_arg_types_varlen.NeedReclaim()) {
    delete[] all_arg_types_varlen.Content();
  }

  delete[] buffer;
  return ret;
}

template bool DatabaseCatalog::CreateColumn<Schema::Column, table_oid_t>(
    const common::ManagedPointer<transaction::TransactionContext> txn, const table_oid_t class_oid,
    const col_oid_t col_oid, const Schema::Column &col);
template bool DatabaseCatalog::CreateColumn<IndexSchema::Column, index_oid_t>(
    const common::ManagedPointer<transaction::TransactionContext> txn, const index_oid_t class_oid,
    const indexkeycol_oid_t col_oid, const IndexSchema::Column &col);

template std::vector<Schema::Column> DatabaseCatalog::GetColumns<Schema::Column, table_oid_t, col_oid_t>(
    const common::ManagedPointer<transaction::TransactionContext> txn, const table_oid_t class_oid);

template std::vector<IndexSchema::Column>
DatabaseCatalog::GetColumns<IndexSchema::Column, index_oid_t, indexkeycol_oid_t>(
    const common::ManagedPointer<transaction::TransactionContext> txn, const index_oid_t class_oid);

template bool DatabaseCatalog::DeleteColumns<Schema::Column, table_oid_t>(
    const common::ManagedPointer<transaction::TransactionContext> txn, const table_oid_t class_oid);

template bool DatabaseCatalog::DeleteColumns<IndexSchema::Column, index_oid_t>(
    const common::ManagedPointer<transaction::TransactionContext> txn, const index_oid_t class_oid);

template Schema::Column DatabaseCatalog::MakeColumn<Schema::Column, col_oid_t>(storage::ProjectedRow *const pr,
                                                                               const storage::ProjectionMap &pr_map);

template IndexSchema::Column DatabaseCatalog::MakeColumn<IndexSchema::Column, indexkeycol_oid_t>(
    storage::ProjectedRow *const pr, const storage::ProjectionMap &pr_map);

}  // namespace terrier::catalog<|MERGE_RESOLUTION|>--- conflicted
+++ resolved
@@ -2194,7 +2194,6 @@
   txn->RegisterAbortAction([=]() { delete func_context; });
 
   func_context = new execution::functions::FunctionContext(
-<<<<<<< HEAD
       "lpad", type::TypeId::VARCHAR, {type::TypeId::VARCHAR, type::TypeId::INTEGER, type::TypeId::VARCHAR},
       execution::ast::Builtin::Lpad, true);
   SetProcCtxPtr(txn, postgres::LPAD_PRO_OID, func_context);
@@ -2238,7 +2237,9 @@
   func_context = new execution::functions::FunctionContext("rtrim", type::TypeId::VARCHAR, {type::TypeId::VARCHAR},
                                                            execution::ast::Builtin::Rtrim, true);
   SetProcCtxPtr(txn, postgres::RTRIM1ARG_PRO_OID, func_context);
-=======
+  txn->RegisterAbortAction([=]() { delete func_context; });
+
+  func_context = new execution::functions::FunctionContext(
       "mod", type::TypeId::DECIMAL, {type::TypeId::DECIMAL, type::TypeId::DECIMAL}, execution::ast::Builtin::Mod);
   SetProcCtxPtr(txn, postgres::MOD_PRO_OID, func_context);
   txn->RegisterAbortAction([=]() { delete func_context; });
@@ -2246,7 +2247,6 @@
   func_context = new execution::functions::FunctionContext(
       "mod", type::TypeId::INTEGER, {type::TypeId::INTEGER, type::TypeId::INTEGER}, execution::ast::Builtin::Mod);
   SetProcCtxPtr(txn, postgres::INTMOD_PRO_OID, func_context);
->>>>>>> dabbbef0
   txn->RegisterAbortAction([=]() { delete func_context; });
 
   func_context = new execution::functions::FunctionContext(
