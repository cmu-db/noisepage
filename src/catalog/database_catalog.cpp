--- conflicted
+++ resolved
@@ -135,44 +135,10 @@
   retval = SetIndexPointer(txn, postgres::COLUMN_NAME_INDEX_OID, columns_name_index_);
   NOISEPAGE_ASSERT(retval, "Bootstrap operations should not fail");
 
-<<<<<<< HEAD
-  pg_type_.Bootstrap(common::ManagedPointer(this), txn);
-  pg_constraint_.Bootstrap(common::ManagedPointer(this), txn);
-  pg_language_.Bootstrap(common::ManagedPointer(this), txn);
-  pg_proc_.Bootstrap(common::ManagedPointer(this), txn);
-=======
-  // pg_type and associated indexes
-  retval = CreateTableEntry(txn, postgres::TYPE_TABLE_OID, postgres::NAMESPACE_CATALOG_NAMESPACE_OID, "pg_type",
-                            postgres::Builder::GetTypeTableSchema());
-  NOISEPAGE_ASSERT(retval, "Bootstrap operations should not fail");
-  retval = SetTablePointer(txn, postgres::TYPE_TABLE_OID, types_);
-  NOISEPAGE_ASSERT(retval, "Bootstrap operations should not fail");
-
-  retval = CreateIndexEntry(txn, postgres::NAMESPACE_CATALOG_NAMESPACE_OID, postgres::TYPE_TABLE_OID,
-                            postgres::TYPE_OID_INDEX_OID, "pg_type_oid_index",
-                            postgres::Builder::GetTypeOidIndexSchema(db_oid_));
-  NOISEPAGE_ASSERT(retval, "Bootstrap operations should not fail");
-  retval = SetIndexPointer(txn, postgres::TYPE_OID_INDEX_OID, types_oid_index_);
-  NOISEPAGE_ASSERT(retval, "Bootstrap operations should not fail");
-
-  retval = CreateIndexEntry(txn, postgres::NAMESPACE_CATALOG_NAMESPACE_OID, postgres::TYPE_TABLE_OID,
-                            postgres::TYPE_NAME_INDEX_OID, "pg_type_name_index",
-                            postgres::Builder::GetTypeNameIndexSchema(db_oid_));
-  NOISEPAGE_ASSERT(retval, "Bootstrap operations should not fail");
-  retval = SetIndexPointer(txn, postgres::TYPE_NAME_INDEX_OID, types_name_index_);
-  NOISEPAGE_ASSERT(retval, "Bootstrap operations should not fail");
-
-  retval = CreateIndexEntry(txn, postgres::NAMESPACE_CATALOG_NAMESPACE_OID, postgres::TYPE_TABLE_OID,
-                            postgres::TYPE_NAMESPACE_INDEX_OID, "pg_type_namespace_index",
-                            postgres::Builder::GetTypeNamespaceIndexSchema(db_oid_));
-  NOISEPAGE_ASSERT(retval, "Bootstrap operations should not fail");
-  retval = SetIndexPointer(txn, postgres::TYPE_NAMESPACE_INDEX_OID, types_namespace_index_);
-  NOISEPAGE_ASSERT(retval, "Bootstrap operations should not fail");
-
+  pg_type_.Bootstrap(txn, common::ManagedPointer(this));
   pg_constraint_.Bootstrap(txn, common::ManagedPointer(this));
   pg_language_.Bootstrap(txn, common::ManagedPointer(this));
   pg_proc_.Bootstrap(txn, common::ManagedPointer(this));
->>>>>>> 6c0c5835
 }
 
 void DatabaseCatalog::BootstrapPRIs() {
