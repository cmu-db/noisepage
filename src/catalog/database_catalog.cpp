#include "catalog/database_catalog.h"

#include <memory>
#include <string>
#include <utility>
#include <vector>

#include "catalog/catalog_defs.h"
#include "catalog/index_schema.h"
#include "catalog/postgres/builder.h"
#include "catalog/postgres/pg_attribute.h"
#include "catalog/postgres/pg_class.h"
#include "catalog/postgres/pg_constraint.h"
#include "catalog/postgres/pg_index.h"
#include "catalog/postgres/pg_namespace.h"
#include "catalog/postgres/pg_proc.h"
#include "catalog/postgres/pg_type.h"
#include "catalog/schema.h"
#include "common/error/error_code.h"
#include "execution/functions/function_context.h"
#include "nlohmann/json.hpp"
#include "storage/index/index.h"
#include "storage/sql_table.h"
#include "transaction/deferred_action_manager.h"
#include "transaction/transaction_context.h"
#include "transaction/transaction_defs.h"
#include "transaction/transaction_manager.h"
#include "type/type_id.h"

namespace noisepage::catalog {

void DatabaseCatalog::Bootstrap(const common::ManagedPointer<transaction::TransactionContext> txn) {
  BootstrapPRIs();

  // Declare variable for return values (UNUSED when compiled for release)
  bool UNUSED_ATTRIBUTE retval;

  retval = TryLock(txn);
  NOISEPAGE_ASSERT(retval, "Bootstrap operations should not fail");

  retval = CreateNamespace(txn, "pg_catalog", postgres::NAMESPACE_CATALOG_NAMESPACE_OID);
  NOISEPAGE_ASSERT(retval, "Bootstrap operations should not fail");

  retval = CreateNamespace(txn, "public", postgres::NAMESPACE_DEFAULT_NAMESPACE_OID);
  NOISEPAGE_ASSERT(retval, "Bootstrap operations should not fail");

  // pg_namespace and associated indexes
  retval = CreateTableEntry(txn, postgres::NAMESPACE_TABLE_OID, postgres::NAMESPACE_CATALOG_NAMESPACE_OID,
                            "pg_namespace", postgres::Builder::GetNamespaceTableSchema());
  NOISEPAGE_ASSERT(retval, "Bootstrap operations should not fail");
  retval = SetTablePointer(txn, postgres::NAMESPACE_TABLE_OID, namespaces_);
  NOISEPAGE_ASSERT(retval, "Bootstrap operations should not fail");

  retval = CreateIndexEntry(txn, postgres::NAMESPACE_CATALOG_NAMESPACE_OID, postgres::NAMESPACE_TABLE_OID,
                            postgres::NAMESPACE_OID_INDEX_OID, "pg_namespace_oid_index",
                            postgres::Builder::GetNamespaceOidIndexSchema(db_oid_));
  NOISEPAGE_ASSERT(retval, "Bootstrap operations should not fail");
  retval = SetIndexPointer(txn, postgres::NAMESPACE_OID_INDEX_OID, namespaces_oid_index_);
  NOISEPAGE_ASSERT(retval, "Bootstrap operations should not fail");

  retval = CreateIndexEntry(txn, postgres::NAMESPACE_CATALOG_NAMESPACE_OID, postgres::NAMESPACE_TABLE_OID,
                            postgres::NAMESPACE_NAME_INDEX_OID, "pg_namespace_name_index",
                            postgres::Builder::GetNamespaceNameIndexSchema(db_oid_));
  NOISEPAGE_ASSERT(retval, "Bootstrap operations should not fail");
  retval = SetIndexPointer(txn, postgres::NAMESPACE_NAME_INDEX_OID, namespaces_name_index_);
  NOISEPAGE_ASSERT(retval, "Bootstrap operations should not fail");

  // pg_class and associated indexes
  retval = CreateTableEntry(txn, postgres::CLASS_TABLE_OID, postgres::NAMESPACE_CATALOG_NAMESPACE_OID, "pg_class",
                            postgres::Builder::GetClassTableSchema());
  NOISEPAGE_ASSERT(retval, "Bootstrap operations should not fail");
  retval = SetTablePointer(txn, postgres::CLASS_TABLE_OID, classes_);
  NOISEPAGE_ASSERT(retval, "Bootstrap operations should not fail");

  retval = CreateIndexEntry(txn, postgres::NAMESPACE_CATALOG_NAMESPACE_OID, postgres::CLASS_TABLE_OID,
                            postgres::CLASS_OID_INDEX_OID, "pg_class_oid_index",
                            postgres::Builder::GetClassOidIndexSchema(db_oid_));
  NOISEPAGE_ASSERT(retval, "Bootstrap operations should not fail");
  retval = SetIndexPointer(txn, postgres::CLASS_OID_INDEX_OID, classes_oid_index_);
  NOISEPAGE_ASSERT(retval, "Bootstrap operations should not fail");

  retval = CreateIndexEntry(txn, postgres::NAMESPACE_CATALOG_NAMESPACE_OID, postgres::CLASS_TABLE_OID,
                            postgres::CLASS_NAME_INDEX_OID, "pg_class_name_index",
                            postgres::Builder::GetClassNameIndexSchema(db_oid_));
  NOISEPAGE_ASSERT(retval, "Bootstrap operations should not fail");
  retval = SetIndexPointer(txn, postgres::CLASS_NAME_INDEX_OID, classes_name_index_);
  NOISEPAGE_ASSERT(retval, "Bootstrap operations should not fail");

  retval = CreateIndexEntry(txn, postgres::NAMESPACE_CATALOG_NAMESPACE_OID, postgres::CLASS_TABLE_OID,
                            postgres::CLASS_NAMESPACE_INDEX_OID, "pg_class_namespace_index",
                            postgres::Builder::GetClassNamespaceIndexSchema(db_oid_));
  NOISEPAGE_ASSERT(retval, "Bootstrap operations should not fail");
  retval = SetIndexPointer(txn, postgres::CLASS_NAMESPACE_INDEX_OID, classes_namespace_index_);
  NOISEPAGE_ASSERT(retval, "Bootstrap operations should not fail");

  // pg_index and associated indexes
  retval = CreateTableEntry(txn, postgres::INDEX_TABLE_OID, postgres::NAMESPACE_CATALOG_NAMESPACE_OID, "pg_index",
                            postgres::Builder::GetIndexTableSchema());
  NOISEPAGE_ASSERT(retval, "Bootstrap operations should not fail");
  retval = SetTablePointer(txn, postgres::INDEX_TABLE_OID, indexes_);
  NOISEPAGE_ASSERT(retval, "Bootstrap operations should not fail");

  retval = CreateIndexEntry(txn, postgres::NAMESPACE_CATALOG_NAMESPACE_OID, postgres::INDEX_TABLE_OID,
                            postgres::INDEX_OID_INDEX_OID, "pg_index_oid_index",
                            postgres::Builder::GetIndexOidIndexSchema(db_oid_));
  NOISEPAGE_ASSERT(retval, "Bootstrap operations should not fail");
  retval = SetIndexPointer(txn, postgres::INDEX_OID_INDEX_OID, indexes_oid_index_);
  NOISEPAGE_ASSERT(retval, "Bootstrap operations should not fail");

  retval = CreateIndexEntry(txn, postgres::NAMESPACE_CATALOG_NAMESPACE_OID, postgres::INDEX_TABLE_OID,
                            postgres::INDEX_TABLE_INDEX_OID, "pg_index_table_index",
                            postgres::Builder::GetIndexTableIndexSchema(db_oid_));
  NOISEPAGE_ASSERT(retval, "Bootstrap operations should not fail");
  retval = SetIndexPointer(txn, postgres::INDEX_TABLE_INDEX_OID, indexes_table_index_);
  NOISEPAGE_ASSERT(retval, "Bootstrap operations should not fail");

<<<<<<< HEAD
  pg_attribute_.Bootstrap(common::ManagedPointer(this), txn);
  pg_type_.Bootstrap(common::ManagedPointer(this), txn);
  pg_constraint_.Bootstrap(common::ManagedPointer(this), txn);
  pg_language_.Bootstrap(common::ManagedPointer(this), txn);
  pg_proc_.Bootstrap(common::ManagedPointer(this), txn);
=======
  // pg_attribute and associated indexes
  retval = CreateTableEntry(txn, postgres::COLUMN_TABLE_OID, postgres::NAMESPACE_CATALOG_NAMESPACE_OID, "pg_attribute",
                            postgres::Builder::GetColumnTableSchema());
  NOISEPAGE_ASSERT(retval, "Bootstrap operations should not fail");
  retval = SetTablePointer(txn, postgres::COLUMN_TABLE_OID, columns_);
  NOISEPAGE_ASSERT(retval, "Bootstrap operations should not fail");

  retval = CreateIndexEntry(txn, postgres::NAMESPACE_CATALOG_NAMESPACE_OID, postgres::COLUMN_TABLE_OID,
                            postgres::COLUMN_OID_INDEX_OID, "pg_attribute_oid_index",
                            postgres::Builder::GetColumnOidIndexSchema(db_oid_));
  NOISEPAGE_ASSERT(retval, "Bootstrap operations should not fail");
  retval = SetIndexPointer(txn, postgres::COLUMN_OID_INDEX_OID, columns_oid_index_);
  NOISEPAGE_ASSERT(retval, "Bootstrap operations should not fail");

  retval = CreateIndexEntry(txn, postgres::NAMESPACE_CATALOG_NAMESPACE_OID, postgres::COLUMN_TABLE_OID,
                            postgres::COLUMN_NAME_INDEX_OID, "pg_attribute_name_index",
                            postgres::Builder::GetColumnNameIndexSchema(db_oid_));
  NOISEPAGE_ASSERT(retval, "Bootstrap operations should not fail");
  retval = SetIndexPointer(txn, postgres::COLUMN_NAME_INDEX_OID, columns_name_index_);
  NOISEPAGE_ASSERT(retval, "Bootstrap operations should not fail");

  pg_type_.Bootstrap(txn, common::ManagedPointer(this));
  pg_constraint_.Bootstrap(txn, common::ManagedPointer(this));
  pg_language_.Bootstrap(txn, common::ManagedPointer(this));
  pg_proc_.Bootstrap(txn, common::ManagedPointer(this));
>>>>>>> 34bfece8
}

void DatabaseCatalog::BootstrapPRIs() {
  // TODO(Matt): another potential optimization in the future would be to cache the offsets, rather than the maps
  // themselves (see TPC-C microbenchmark transactions for example). That seems premature right now though.

  // pg_namespace
  const std::vector<col_oid_t> pg_namespace_all_oids{postgres::PG_NAMESPACE_ALL_COL_OIDS.cbegin(),
                                                     postgres::PG_NAMESPACE_ALL_COL_OIDS.cend()};
  pg_namespace_all_cols_pri_ = namespaces_->InitializerForProjectedRow(pg_namespace_all_oids);
  pg_namespace_all_cols_prm_ = namespaces_->ProjectionMapForOids(pg_namespace_all_oids);

  const std::vector<col_oid_t> delete_namespace_oids{postgres::NSPNAME_COL_OID};
  delete_namespace_pri_ = namespaces_->InitializerForProjectedRow(delete_namespace_oids);

  const std::vector<col_oid_t> get_namespace_oids{postgres::NSPOID_COL_OID};
  get_namespace_pri_ = namespaces_->InitializerForProjectedRow(get_namespace_oids);

  // pg_class
  const std::vector<col_oid_t> pg_class_all_oids{postgres::PG_CLASS_ALL_COL_OIDS.cbegin(),
                                                 postgres::PG_CLASS_ALL_COL_OIDS.cend()};
  pg_class_all_cols_pri_ = classes_->InitializerForProjectedRow(pg_class_all_oids);
  pg_class_all_cols_prm_ = classes_->ProjectionMapForOids(pg_class_all_oids);

  const std::vector<col_oid_t> get_class_oid_kind_oids{postgres::RELOID_COL_OID, postgres::RELKIND_COL_OID};
  get_class_oid_kind_pri_ = classes_->InitializerForProjectedRow(get_class_oid_kind_oids);

  const std::vector<col_oid_t> set_class_pointer_oids{postgres::REL_PTR_COL_OID};
  set_class_pointer_pri_ = classes_->InitializerForProjectedRow(set_class_pointer_oids);

  const std::vector<col_oid_t> set_class_schema_oids{postgres::REL_SCHEMA_COL_OID};
  set_class_schema_pri_ = classes_->InitializerForProjectedRow(set_class_schema_oids);

  const std::vector<col_oid_t> get_class_pointer_kind_oids{postgres::REL_PTR_COL_OID, postgres::RELKIND_COL_OID};
  get_class_pointer_kind_pri_ = classes_->InitializerForProjectedRow(get_class_pointer_kind_oids);

  const std::vector<col_oid_t> get_class_schema_pointer_kind_oids{postgres::REL_SCHEMA_COL_OID,
                                                                  postgres::RELKIND_COL_OID};
  get_class_schema_pointer_kind_pri_ = classes_->InitializerForProjectedRow(get_class_schema_pointer_kind_oids);

  const std::vector<col_oid_t> get_class_object_and_schema_oids{postgres::REL_PTR_COL_OID,
                                                                postgres::REL_SCHEMA_COL_OID};
  get_class_object_and_schema_pri_ = classes_->InitializerForProjectedRow(get_class_object_and_schema_oids);
  get_class_object_and_schema_prm_ = classes_->ProjectionMapForOids(get_class_object_and_schema_oids);

  // pg_index
  const std::vector<col_oid_t> pg_index_all_oids{postgres::PG_INDEX_ALL_COL_OIDS.cbegin(),
                                                 postgres::PG_INDEX_ALL_COL_OIDS.cend()};
  pg_index_all_cols_pri_ = indexes_->InitializerForProjectedRow(pg_index_all_oids);
  pg_index_all_cols_prm_ = indexes_->ProjectionMapForOids(pg_index_all_oids);

  const std::vector<col_oid_t> get_indexes_oids{postgres::INDOID_COL_OID};
  get_indexes_pri_ = indexes_->InitializerForProjectedRow(get_class_oid_kind_oids);

  const std::vector<col_oid_t> delete_index_oids{postgres::INDOID_COL_OID, postgres::INDRELID_COL_OID};
  delete_index_pri_ = indexes_->InitializerForProjectedRow(delete_index_oids);
  delete_index_prm_ = indexes_->ProjectionMapForOids(delete_index_oids);

  pg_attribute_.BootstrapPRIs();
  pg_type_.BootstrapPRIs();
  pg_constraint_.BootstrapPRIs();
  pg_language_.BootstrapPRIs();
  pg_proc_.BootstrapPRIs();
}

namespace_oid_t DatabaseCatalog::CreateNamespace(const common::ManagedPointer<transaction::TransactionContext> txn,
                                                 const std::string &name) {
  if (!TryLock(txn)) return INVALID_NAMESPACE_OID;
  const namespace_oid_t ns_oid{next_oid_++};
  if (!CreateNamespace(txn, name, ns_oid)) {
    return INVALID_NAMESPACE_OID;
  }
  return ns_oid;
}

bool DatabaseCatalog::CreateNamespace(const common::ManagedPointer<transaction::TransactionContext> txn,
                                      const std::string &name, const namespace_oid_t ns_oid) {
  // Step 1: Insert into table
  const auto name_varlen = storage::StorageUtil::CreateVarlen(name);
  // Get & Fill Redo Record
  auto *const redo = txn->StageWrite(db_oid_, postgres::NAMESPACE_TABLE_OID, pg_namespace_all_cols_pri_);
  // Write the attributes in the Redo Record
  *(reinterpret_cast<namespace_oid_t *>(
      redo->Delta()->AccessForceNotNull(pg_namespace_all_cols_prm_[postgres::NSPOID_COL_OID]))) = ns_oid;
  *(reinterpret_cast<storage::VarlenEntry *>(
      redo->Delta()->AccessForceNotNull(pg_namespace_all_cols_prm_[postgres::NSPNAME_COL_OID]))) = name_varlen;
  // Finally, insert into the table to get the tuple slot
  const auto tuple_slot = namespaces_->Insert(txn, redo);

  // Step 2: Insert into name index
  auto name_pri = namespaces_name_index_->GetProjectedRowInitializer();
  byte *const buffer = common::AllocationUtil::AllocateAligned(name_pri.ProjectedRowSize());
  auto *index_pr = name_pri.InitializeRow(buffer);
  // Write the attributes in the ProjectedRow
  *(reinterpret_cast<storage::VarlenEntry *>(index_pr->AccessForceNotNull(0))) = name_varlen;

  if (!namespaces_name_index_->InsertUnique(txn, *index_pr, tuple_slot)) {
    // There was a name conflict and we need to abort.  Free the buffer and return false to indicate failure
    delete[] buffer;
    return false;
  }

  // Step 3: Insert into oid index
  auto oid_pri = namespaces_oid_index_->GetProjectedRowInitializer();
  // Reuse buffer since an u32 column is smaller than a varlen column
  index_pr = oid_pri.InitializeRow(buffer);
  // Write the attributes in the ProjectedRow
  *(reinterpret_cast<namespace_oid_t *>(index_pr->AccessForceNotNull(0))) = ns_oid;
  const bool UNUSED_ATTRIBUTE result = namespaces_oid_index_->InsertUnique(txn, *index_pr, tuple_slot);
  NOISEPAGE_ASSERT(result, "Assigned namespace OID failed to be unique.");

  // Finish
  delete[] buffer;
  return true;
}

bool DatabaseCatalog::DeleteNamespace(const common::ManagedPointer<transaction::TransactionContext> txn,
                                      const namespace_oid_t ns_oid) {
  if (!TryLock(txn)) return false;
  // Step 1: Read the oid index
  // Buffer is large enough for all prs because it's meant to hold 1 VarlenEntry
  byte *const buffer = common::AllocationUtil::AllocateAligned(delete_namespace_pri_.ProjectedRowSize());
  const auto oid_pri = namespaces_oid_index_->GetProjectedRowInitializer();
  auto *pr = oid_pri.InitializeRow(buffer);
  // Write the attributes in the ProjectedRow
  *(reinterpret_cast<namespace_oid_t *>(pr->AccessForceNotNull(0))) = ns_oid;
  // Scan index
  std::vector<storage::TupleSlot> index_results;
  namespaces_oid_index_->ScanKey(*txn, *pr, &index_results);
  NOISEPAGE_ASSERT(
      index_results.size() == 1,
      "Incorrect number of results from index scan. Expect 1 because it's a unique index. 0 implies that function was "
      "called with an oid that doesn't exist in the Catalog, but binding somehow succeeded. That doesn't make sense. "
      "Was a DROP plan node reused twice? IF EXISTS should be handled in the Binder, rather than pushing logic here.");
  const auto tuple_slot = index_results[0];

  // Step 2: Select from the table to get the name
  pr = delete_namespace_pri_.InitializeRow(buffer);
  auto UNUSED_ATTRIBUTE result = namespaces_->Select(txn, tuple_slot, pr);
  NOISEPAGE_ASSERT(result, "Index scan did a visibility check, so Select shouldn't fail at this point.");
  const auto name_varlen = *reinterpret_cast<storage::VarlenEntry *>(pr->AccessForceNotNull(0));

  // Step 3: Delete from table
  txn->StageDelete(db_oid_, postgres::NAMESPACE_TABLE_OID, tuple_slot);
  if (!namespaces_->Delete(txn, tuple_slot)) {
    // Someone else has a write-lock. Free the buffer and return false to indicate failure
    delete[] buffer;
    return false;
  }

  // Step 4: Cascading deletes
  // Get the objects in this namespace
  auto ns_objects = GetNamespaceClassOids(txn, ns_oid);
  for (const auto &object : ns_objects) {
    // Delete all of the tables. This should get most of the indexes
    if (object.second == postgres::ClassKind::REGULAR_TABLE) {
      result = DeleteTable(txn, static_cast<table_oid_t>(object.first));
      if (!result) {
        // Someone else has a write-lock. Free the buffer and return false to indicate failure
        delete[] buffer;
        return false;
      }
    }
  }

  // Get the objects in the namespace again, just in case there were any indexes that don't belong to a table in this
  // namespace. We could do all of this cascading cleanup with a more complex single index scan, but we're taking
  // advantage of existing PRIs and indexes and expecting that deleting a namespace isn't that common of an operation,
  // so we can be slightly less efficient than optimal.
  ns_objects = GetNamespaceClassOids(txn, ns_oid);
  for (const auto &object : ns_objects) {
    // Delete all of the straggler indexes that may have been built on tables in other namespaces. We shouldn't get any
    // double-deletions because indexes on tables will already be invisible to us (logically deleted already).
    if (object.second == postgres::ClassKind::INDEX) {
      result = DeleteIndex(txn, static_cast<index_oid_t>(object.first));
      if (!result) {
        // Someone else has a write-lock. Free the buffer and return false to indicate failure
        delete[] buffer;
        return false;
      }
    }
  }
  NOISEPAGE_ASSERT(GetNamespaceClassOids(txn, ns_oid).empty(), "Failed to drop all of the namespace objects.");

  // Step 5: Delete from oid index
  pr = oid_pri.InitializeRow(buffer);
  // Write the attributes in the ProjectedRow
  *(reinterpret_cast<namespace_oid_t *>(pr->AccessForceNotNull(0))) = ns_oid;
  namespaces_oid_index_->Delete(txn, *pr, tuple_slot);

  // Step 6: Delete from name index
  const auto name_pri = namespaces_name_index_->GetProjectedRowInitializer();
  pr = name_pri.InitializeRow(buffer);
  // Write the attributes in the ProjectedRow
  *(reinterpret_cast<storage::VarlenEntry *>(pr->AccessForceNotNull(0))) = name_varlen;
  namespaces_name_index_->Delete(txn, *pr, tuple_slot);

  // Finish
  delete[] buffer;
  return true;
}

namespace_oid_t DatabaseCatalog::GetNamespaceOid(const common::ManagedPointer<transaction::TransactionContext> txn,
                                                 const std::string &name) {
  // Step 1: Read the name index
  const auto name_pri = namespaces_name_index_->GetProjectedRowInitializer();
  // Buffer is large enough for all prs because it's meant to hold 1 VarlenEntry
  byte *const buffer = common::AllocationUtil::AllocateAligned(name_pri.ProjectedRowSize());
  auto *pr = name_pri.InitializeRow(buffer);
  // Scan the name index
  const auto name_varlen = storage::StorageUtil::CreateVarlen(name);
  *(reinterpret_cast<storage::VarlenEntry *>(pr->AccessForceNotNull(0))) = name_varlen;
  std::vector<storage::TupleSlot> index_results;
  namespaces_name_index_->ScanKey(*txn, *pr, &index_results);

  // Clean up the varlen's buffer in the case it wasn't inlined.
  if (!name_varlen.IsInlined()) {
    delete[] name_varlen.Content();
  }

  if (index_results.empty()) {
    // namespace not found in the index, so namespace doesn't exist. Free the buffer and return false to indicate
    // failure
    delete[] buffer;
    return INVALID_NAMESPACE_OID;
  }
  NOISEPAGE_ASSERT(index_results.size() == 1, "Namespace name not unique in index");
  const auto tuple_slot = index_results[0];

  // Step 2: Scan the table to get the oid
  pr = get_namespace_pri_.InitializeRow(buffer);

  const auto UNUSED_ATTRIBUTE result = namespaces_->Select(txn, tuple_slot, pr);
  NOISEPAGE_ASSERT(result, "Index scan did a visibility check, so Select shouldn't fail at this point.");
  const auto ns_oid = *reinterpret_cast<namespace_oid_t *>(pr->AccessForceNotNull(0));

  // Finish
  delete[] buffer;
  return ns_oid;
}

template <typename Column, typename ClassOid, typename ColOid>
bool DatabaseCatalog::CreateColumn(const common::ManagedPointer<transaction::TransactionContext> txn,
                                   const ClassOid class_oid, const ColOid col_oid, const Column &col) {
  return pg_attribute_.CreateColumn<Column, ClassOid, ColOid>(txn, class_oid, col_oid, col);
}

template <typename Column, typename ClassOid, typename ColOid>
std::vector<Column> DatabaseCatalog::GetColumns(const common::ManagedPointer<transaction::TransactionContext> txn,
                                                ClassOid class_oid) {
  return pg_attribute_.GetColumns<Column, ClassOid, ColOid>(txn, class_oid);
}

// TODO(Matt): we need a DeleteColumn()

template <typename Column, typename ClassOid>
bool DatabaseCatalog::DeleteColumns(const common::ManagedPointer<transaction::TransactionContext> txn,
                                    const ClassOid class_oid) {
  return pg_attribute_.DeleteColumns<Column, ClassOid>(txn, class_oid);
}

table_oid_t DatabaseCatalog::CreateTable(const common::ManagedPointer<transaction::TransactionContext> txn,
                                         const namespace_oid_t ns, const std::string &name, const Schema &schema) {
  if (!TryLock(txn)) return INVALID_TABLE_OID;
  const table_oid_t table_oid = static_cast<table_oid_t>(next_oid_++);

  return CreateTableEntry(txn, table_oid, ns, name, schema) ? table_oid : INVALID_TABLE_OID;
}

bool DatabaseCatalog::DeleteIndexes(const common::ManagedPointer<transaction::TransactionContext> txn,
                                    const table_oid_t table) {
  if (!TryLock(txn)) return false;
  // Get the indexes
  const auto index_oids = GetIndexOids(txn, table);
  // Delete all indexes
  for (const auto index_oid : index_oids) {
    auto result = DeleteIndex(txn, index_oid);
    if (!result) {
      // write-write conflict. Someone beat us to this operation.
      return false;
    }
  }
  return true;
}

bool DatabaseCatalog::DeleteTable(const common::ManagedPointer<transaction::TransactionContext> txn,
                                  const table_oid_t table) {
  if (!TryLock(txn)) return false;
  // We should respect foreign key relations and attempt to delete the table's columns first
  auto result = DeleteColumns<Schema::Column, table_oid_t>(txn, table);
  if (!result) return false;

  const auto oid_pri = classes_oid_index_->GetProjectedRowInitializer();

  NOISEPAGE_ASSERT(pg_class_all_cols_pri_.ProjectedRowSize() >= oid_pri.ProjectedRowSize(),
                   "Buffer must be allocated for largest ProjectedRow size");
  auto *const buffer = common::AllocationUtil::AllocateAligned(pg_class_all_cols_pri_.ProjectedRowSize());
  auto *const key_pr = oid_pri.InitializeRow(buffer);

  // Find the entry using the index
  *(reinterpret_cast<table_oid_t *>(key_pr->AccessForceNotNull(0))) = table;
  std::vector<storage::TupleSlot> index_results;
  classes_oid_index_->ScanKey(*txn, *key_pr, &index_results);
  NOISEPAGE_ASSERT(
      index_results.size() == 1,
      "Incorrect number of results from index scan. Expect 1 because it's a unique index. 0 implies that function was "
      "called with an oid that doesn't exist in the Catalog, but binding somehow succeeded. That doesn't make sense. "
      "Was a DROP plan node reused twice? IF EXISTS should be handled in the Binder, rather than pushing logic here.");

  // Select the tuple out of the table before deletion. We need the attributes to do index deletions later
  auto *const table_pr = pg_class_all_cols_pri_.InitializeRow(buffer);
  result = classes_->Select(txn, index_results[0], table_pr);
  NOISEPAGE_ASSERT(result, "Select must succeed if the index scan gave a visible result.");

  // Delete from pg_classes table
  txn->StageDelete(db_oid_, postgres::CLASS_TABLE_OID, index_results[0]);
  result = classes_->Delete(txn, index_results[0]);
  if (!result) {
    // write-write conflict. Someone beat us to this operation.
    delete[] buffer;
    return false;
  }

  DeleteIndexes(txn, table);

  // Get the attributes we need for indexes
  const table_oid_t table_oid = *(reinterpret_cast<const table_oid_t *const>(
      table_pr->AccessForceNotNull(pg_class_all_cols_prm_[postgres::RELOID_COL_OID])));
  NOISEPAGE_ASSERT(table == table_oid,
                   "table oid from pg_classes did not match what was found by the index scan from the argument.");
  const namespace_oid_t ns_oid = *(reinterpret_cast<const namespace_oid_t *const>(
      table_pr->AccessForceNotNull(pg_class_all_cols_prm_[postgres::RELNAMESPACE_COL_OID])));
  const storage::VarlenEntry name_varlen = *(reinterpret_cast<const storage::VarlenEntry *const>(
      table_pr->AccessForceNotNull(pg_class_all_cols_prm_[postgres::RELNAME_COL_OID])));

  // Get the attributes we need for delete
  auto *const schema_ptr = *(reinterpret_cast<const Schema *const *const>(
      table_pr->AccessForceNotNull(pg_class_all_cols_prm_[postgres::REL_SCHEMA_COL_OID])));
  auto *const table_ptr = *(reinterpret_cast<storage::SqlTable *const *const>(
      table_pr->AccessForceNotNull(pg_class_all_cols_prm_[postgres::REL_PTR_COL_OID])));

  const auto oid_index_init = classes_oid_index_->GetProjectedRowInitializer();
  const auto name_index_init = classes_name_index_->GetProjectedRowInitializer();
  const auto ns_index_init = classes_namespace_index_->GetProjectedRowInitializer();

  // Delete from oid_index
  auto *index_pr = oid_index_init.InitializeRow(buffer);
  *(reinterpret_cast<table_oid_t *const>(index_pr->AccessForceNotNull(0))) = table_oid;
  classes_oid_index_->Delete(txn, *index_pr, index_results[0]);

  // Delete from name_index
  index_pr = name_index_init.InitializeRow(buffer);
  *(reinterpret_cast<storage::VarlenEntry *const>(index_pr->AccessForceNotNull(0))) = name_varlen;
  *(reinterpret_cast<namespace_oid_t *>(index_pr->AccessForceNotNull(1))) = ns_oid;
  classes_name_index_->Delete(txn, *index_pr, index_results[0]);

  // Delete from namespace_index
  index_pr = ns_index_init.InitializeRow(buffer);
  *(reinterpret_cast<namespace_oid_t *const>(index_pr->AccessForceNotNull(0))) = ns_oid;
  classes_namespace_index_->Delete(txn, *index_pr, index_results[0]);

  // Everything succeeded from an MVCC standpoint, register deferred action for the GC with txn manager. See base
  // function comment.
  txn->RegisterCommitAction([=](transaction::DeferredActionManager *deferred_action_manager) {
    deferred_action_manager->RegisterDeferredAction([=]() {
      deferred_action_manager->RegisterDeferredAction([=]() {
        // Defer an action upon commit to delete the table. Delete table will need a double deferral because there could
        // be transactions not yet unlinked by the GC that depend on the table
        delete schema_ptr;
        delete table_ptr;
      });
    });
  });

  delete[] buffer;
  return true;
}

std::pair<uint32_t, postgres::ClassKind> DatabaseCatalog::GetClassOidKind(
    const common::ManagedPointer<transaction::TransactionContext> txn, const namespace_oid_t ns_oid,
    const std::string &name) {
  const auto name_pri = classes_name_index_->GetProjectedRowInitializer();

  const auto name_varlen = storage::StorageUtil::CreateVarlen(name);

  // Buffer is large enough to hold all prs
  auto *const buffer = common::AllocationUtil::AllocateAligned(name_pri.ProjectedRowSize());
  auto pr = name_pri.InitializeRow(buffer);
  // Write the attributes in the ProjectedRow. We know the offsets without the map because of the ordering of attribute
  // sizes
  *(reinterpret_cast<storage::VarlenEntry *>(pr->AccessForceNotNull(0))) = name_varlen;
  *(reinterpret_cast<namespace_oid_t *>(pr->AccessForceNotNull(1))) = ns_oid;

  std::vector<storage::TupleSlot> index_results;
  classes_name_index_->ScanKey(*txn, *pr, &index_results);
  // Clean up the varlen's buffer in the case it wasn't inlined.
  if (!name_varlen.IsInlined()) {
    delete[] name_varlen.Content();
  }

  if (index_results.empty()) {
    delete[] buffer;
    // If the OID is invalid, we don't care the class kind and return a random one.
    return std::make_pair(catalog::NULL_OID, postgres::ClassKind::REGULAR_TABLE);
  }
  NOISEPAGE_ASSERT(index_results.size() == 1, "name not unique in classes_name_index_");

  NOISEPAGE_ASSERT(get_class_oid_kind_pri_.ProjectedRowSize() <= name_pri.ProjectedRowSize(),
                   "I want to reuse this buffer because I'm lazy and malloc is slow but it needs to be big enough.");
  pr = get_class_oid_kind_pri_.InitializeRow(buffer);
  const auto result UNUSED_ATTRIBUTE = classes_->Select(txn, index_results[0], pr);
  NOISEPAGE_ASSERT(result, "Index already verified visibility. This shouldn't fail.");

  // Write the attributes in the ProjectedRow. We know the offsets without the map because of the ordering of attribute
  // sizes
  const auto oid = *(reinterpret_cast<const uint32_t *const>(pr->AccessForceNotNull(0)));
  const auto kind = *(reinterpret_cast<const postgres::ClassKind *const>(pr->AccessForceNotNull(1)));

  // Finish
  delete[] buffer;
  return std::make_pair(oid, kind);
}

table_oid_t DatabaseCatalog::GetTableOid(const common::ManagedPointer<transaction::TransactionContext> txn,
                                         const namespace_oid_t ns, const std::string &name) {
  const auto oid_pair = GetClassOidKind(txn, ns, name);
  if (oid_pair.first == catalog::NULL_OID || oid_pair.second != postgres::ClassKind::REGULAR_TABLE) {
    // User called GetTableOid on an object that doesn't have type REGULAR_TABLE
    return INVALID_TABLE_OID;
  }
  return table_oid_t(oid_pair.first);
}

bool DatabaseCatalog::SetTablePointer(const common::ManagedPointer<transaction::TransactionContext> txn,
                                      const table_oid_t table, const storage::SqlTable *const table_ptr) {
  NOISEPAGE_ASSERT(
      write_lock_.load() == txn->FinishTime(),
      "Setting the object's pointer should only be done after successful DDL change request. i.e. this txn "
      "should already have the lock.");
  // We need to double-defer the deletion because there may be subsequent undo records into this table that need to be
  // GCed before we can safely delete this.  Specifically, the following ordering results in a use-after-free when the
  // unlink step dereferences a deleted SqlTable if the delete is only a single deferral:
  //
  //            Txn           |          Log Manager           |    GC
  // ---------------------------------------------------------------------------
  // CreateDatabase           |                                |
  // ABORT                    |                                |
  // Execute abort actions    |                                |
  //                          |                                | ENTER
  // Checkout ABORT timestamp |                                |
  //                          | Remove ABORT from running txns |
  //                          |                                | Read oldest running timestamp
  //                          |                                | Unlink (not unlinked because abort is "visible")
  //                          |                                | Process defers (deletes table)
  //                          |                                | EXIT
  //                          |                                | ENTER
  //                          |                                | Unlink (ASAN crashes process for use-after-free)
  //
  // TODO(John,Ling): This needs to become a triple deferral when DAF gets merged in order to maintain
  // assurances about object lifetimes in a multi-threaded GC situation.
  txn->RegisterAbortAction([=](transaction::DeferredActionManager *deferred_action_manager) {
    deferred_action_manager->RegisterDeferredAction(
        [=]() { deferred_action_manager->RegisterDeferredAction([=]() { delete table_ptr; }); });
  });
  return SetClassPointer(txn, table, table_ptr, postgres::REL_PTR_COL_OID);
}

/**
 * Obtain the storage pointer for a SQL table
 * @param table to which we want the storage object
 * @return the storage object corresponding to the passed OID
 */
common::ManagedPointer<storage::SqlTable> DatabaseCatalog::GetTable(
    const common::ManagedPointer<transaction::TransactionContext> txn, const table_oid_t table) {
  const auto ptr_pair = GetClassPtrKind(txn, table.UnderlyingValue());
  if (ptr_pair.second != postgres::ClassKind::REGULAR_TABLE) {
    // User called GetTable with an OID for an object that doesn't have type REGULAR_TABLE
    return common::ManagedPointer<storage::SqlTable>(nullptr);
  }
  return common::ManagedPointer(reinterpret_cast<storage::SqlTable *>(ptr_pair.first));
}

bool DatabaseCatalog::RenameTable(const common::ManagedPointer<transaction::TransactionContext> txn,
                                  const table_oid_t table, const std::string &name) {
  if (!TryLock(txn)) return false;
  // TODO(John): Implement
  NOISEPAGE_ASSERT(false, "Not implemented");
  return false;
}

bool DatabaseCatalog::UpdateSchema(const common::ManagedPointer<transaction::TransactionContext> txn,
                                   const table_oid_t table, Schema *const new_schema) {
  if (!TryLock(txn)) return false;
  // TODO(John): Implement
  NOISEPAGE_ASSERT(false, "Not implemented");
  return false;
}

const Schema &DatabaseCatalog::GetSchema(const common::ManagedPointer<transaction::TransactionContext> txn,
                                         const table_oid_t table) {
  const auto ptr_pair = GetClassSchemaPtrKind(txn, table.UnderlyingValue());
  NOISEPAGE_ASSERT(ptr_pair.first != nullptr, "Schema pointer shouldn't ever be NULL under current catalog semantics.");
  NOISEPAGE_ASSERT(ptr_pair.second == postgres::ClassKind::REGULAR_TABLE, "Requested a table schema for a non-table");
  return *reinterpret_cast<Schema *>(ptr_pair.first);
}

std::vector<constraint_oid_t> DatabaseCatalog::GetConstraints(
    const common::ManagedPointer<transaction::TransactionContext> txn, table_oid_t table) {
  // TODO(John): Implement
  NOISEPAGE_ASSERT(false, "Not implemented");
  return {};
}

std::vector<index_oid_t> DatabaseCatalog::GetIndexOids(
    const common::ManagedPointer<transaction::TransactionContext> txn, table_oid_t table) {
  // Initialize PR for index scan
  auto oid_pri = indexes_table_index_->GetProjectedRowInitializer();

  // Do not need projection map when there is only one column
  NOISEPAGE_ASSERT(get_indexes_pri_.ProjectedRowSize() >= oid_pri.ProjectedRowSize(),
                   "Buffer must be allocated to fit largest PR");
  auto *const buffer = common::AllocationUtil::AllocateAligned(get_indexes_pri_.ProjectedRowSize());

  // Find all entries for the given table using the index
  auto *key_pr = oid_pri.InitializeRow(buffer);
  *(reinterpret_cast<table_oid_t *>(key_pr->AccessForceNotNull(0))) = table;
  std::vector<storage::TupleSlot> index_scan_results;
  indexes_table_index_->ScanKey(*txn, *key_pr, &index_scan_results);

  // If we found no indexes, return an empty list
  if (index_scan_results.empty()) {
    delete[] buffer;
    return {};
  }

  std::vector<index_oid_t> index_oids;
  index_oids.reserve(index_scan_results.size());
  auto *select_pr = get_indexes_pri_.InitializeRow(buffer);
  for (auto &slot : index_scan_results) {
    const auto result UNUSED_ATTRIBUTE = indexes_->Select(txn, slot, select_pr);
    NOISEPAGE_ASSERT(result, "Index already verified visibility. This shouldn't fail.");
    index_oids.emplace_back(*(reinterpret_cast<index_oid_t *>(select_pr->AccessForceNotNull(0))));
  }

  // Finish
  delete[] buffer;
  return index_oids;
}

index_oid_t DatabaseCatalog::CreateIndex(const common::ManagedPointer<transaction::TransactionContext> txn,
                                         namespace_oid_t ns, const std::string &name, table_oid_t table,
                                         const IndexSchema &schema) {
  if (!TryLock(txn)) return INVALID_INDEX_OID;
  const index_oid_t index_oid = static_cast<index_oid_t>(next_oid_++);
  return CreateIndexEntry(txn, ns, table, index_oid, name, schema) ? index_oid : INVALID_INDEX_OID;
}

bool DatabaseCatalog::DeleteIndex(const common::ManagedPointer<transaction::TransactionContext> txn,
                                  index_oid_t index) {
  if (!TryLock(txn)) return false;
  // We should respect foreign key relations and attempt to delete the index's columns first
  auto result = DeleteColumns<IndexSchema::Column, index_oid_t>(txn, index);
  if (!result) return false;

  // Initialize PRs for pg_class
  const auto class_oid_pri = classes_oid_index_->GetProjectedRowInitializer();

  // Allocate buffer for largest PR
  NOISEPAGE_ASSERT(pg_class_all_cols_pri_.ProjectedRowSize() >= class_oid_pri.ProjectedRowSize(),
                   "Buffer must be allocated for largest ProjectedRow size");
  auto *const buffer = common::AllocationUtil::AllocateAligned(pg_class_all_cols_pri_.ProjectedRowSize());
  auto *key_pr = class_oid_pri.InitializeRow(buffer);

  // Find the entry using the index
  *(reinterpret_cast<index_oid_t *>(key_pr->AccessForceNotNull(0))) = index;
  std::vector<storage::TupleSlot> index_results;
  classes_oid_index_->ScanKey(*txn, *key_pr, &index_results);
  NOISEPAGE_ASSERT(
      index_results.size() == 1,
      "Incorrect number of results from index scan. Expect 1 because it's a unique index. 0 implies that function was "
      "called with an oid that doesn't exist in the Catalog, but binding somehow succeeded. That doesn't make sense. "
      "Was a DROP plan node reused twice? IF EXISTS should be handled in the Binder, rather than pushing logic here.");

  // Select the tuple out of the table before deletion. We need the attributes to do index deletions later
  auto *table_pr = pg_class_all_cols_pri_.InitializeRow(buffer);
  result = classes_->Select(txn, index_results[0], table_pr);
  NOISEPAGE_ASSERT(result, "Select must succeed if the index scan gave a visible result.");

  // Delete from pg_classes table
  txn->StageDelete(db_oid_, postgres::CLASS_TABLE_OID, index_results[0]);
  result = classes_->Delete(txn, index_results[0]);
  if (!result) {
    // write-write conflict. Someone beat us to this operation.
    delete[] buffer;
    return false;
  }

  // Get the attributes we need for pg_class indexes
  table_oid_t table_oid = *(reinterpret_cast<const table_oid_t *const>(
      table_pr->AccessForceNotNull(pg_class_all_cols_prm_[postgres::RELOID_COL_OID])));
  const namespace_oid_t ns_oid = *(reinterpret_cast<const namespace_oid_t *const>(
      table_pr->AccessForceNotNull(pg_class_all_cols_prm_[postgres::RELNAMESPACE_COL_OID])));
  const storage::VarlenEntry name_varlen = *(reinterpret_cast<const storage::VarlenEntry *const>(
      table_pr->AccessForceNotNull(pg_class_all_cols_prm_[postgres::RELNAME_COL_OID])));

  auto *const schema_ptr = *(reinterpret_cast<const IndexSchema *const *const>(
      table_pr->AccessForceNotNull(pg_class_all_cols_prm_[postgres::REL_SCHEMA_COL_OID])));
  auto *const index_ptr = *(reinterpret_cast<storage::index::Index *const *const>(
      table_pr->AccessForceNotNull(pg_class_all_cols_prm_[postgres::REL_PTR_COL_OID])));

  const auto class_oid_index_init = classes_oid_index_->GetProjectedRowInitializer();
  const auto class_name_index_init = classes_name_index_->GetProjectedRowInitializer();
  const auto class_ns_index_init = classes_namespace_index_->GetProjectedRowInitializer();

  // Delete from classes_oid_index_
  auto *index_pr = class_oid_index_init.InitializeRow(buffer);
  *(reinterpret_cast<table_oid_t *const>(index_pr->AccessForceNotNull(0))) = table_oid;
  classes_oid_index_->Delete(txn, *index_pr, index_results[0]);

  // Delete from classes_name_index_
  index_pr = class_name_index_init.InitializeRow(buffer);
  *(reinterpret_cast<storage::VarlenEntry *const>(index_pr->AccessForceNotNull(0))) = name_varlen;
  *(reinterpret_cast<namespace_oid_t *>(index_pr->AccessForceNotNull(1))) = ns_oid;
  classes_name_index_->Delete(txn, *index_pr, index_results[0]);

  // Delete from classes_namespace_index_
  index_pr = class_ns_index_init.InitializeRow(buffer);
  *(reinterpret_cast<namespace_oid_t *const>(index_pr->AccessForceNotNull(0))) = ns_oid;
  classes_namespace_index_->Delete(txn, *index_pr, index_results[0]);

  // Now we need to delete from pg_index and its indexes
  // Initialize PRs for pg_index
  const auto index_oid_pr = indexes_oid_index_->GetProjectedRowInitializer();
  const auto index_table_pr = indexes_table_index_->GetProjectedRowInitializer();

  NOISEPAGE_ASSERT((pg_class_all_cols_pri_.ProjectedRowSize() >= delete_index_pri_.ProjectedRowSize()) &&
                       (pg_class_all_cols_pri_.ProjectedRowSize() >= index_oid_pr.ProjectedRowSize()) &&
                       (pg_class_all_cols_pri_.ProjectedRowSize() >= index_table_pr.ProjectedRowSize()),
                   "Buffer must be allocated for largest ProjectedRow size");

  // Find the entry in pg_index using the oid index
  index_results.clear();
  key_pr = index_oid_pr.InitializeRow(buffer);
  *(reinterpret_cast<index_oid_t *>(key_pr->AccessForceNotNull(0))) = index;
  indexes_oid_index_->ScanKey(*txn, *key_pr, &index_results);
  NOISEPAGE_ASSERT(index_results.size() == 1,
                   "Incorrect number of results from index scan. Expect 1 because it's a unique index. size() of 0 "
                   "implies an error in Catalog state because scanning pg_class worked, but it doesn't exist in "
                   "pg_index. Something broke.");

  // Select the tuple out of pg_index before deletion. We need the attributes to do index deletions later
  table_pr = delete_index_pri_.InitializeRow(buffer);
  result = indexes_->Select(txn, index_results[0], table_pr);
  NOISEPAGE_ASSERT(result, "Select must succeed if the index scan gave a visible result.");

  NOISEPAGE_ASSERT(index == *(reinterpret_cast<const index_oid_t *const>(
                                table_pr->AccessForceNotNull(delete_index_prm_[postgres::INDOID_COL_OID]))),
                   "index oid from pg_index did not match what was found by the index scan from the argument.");

  // Delete from pg_index table
  txn->StageDelete(db_oid_, postgres::INDEX_TABLE_OID, index_results[0]);
  result = indexes_->Delete(txn, index_results[0]);
  NOISEPAGE_ASSERT(
      result,
      "Delete from pg_index should always succeed as write-write conflicts are detected during delete from pg_class");

  // Get the table oid
  table_oid = *(reinterpret_cast<const table_oid_t *const>(
      table_pr->AccessForceNotNull(delete_index_prm_[postgres::INDRELID_COL_OID])));

  // Delete from indexes_oid_index
  index_pr = index_oid_pr.InitializeRow(buffer);
  *(reinterpret_cast<index_oid_t *const>(index_pr->AccessForceNotNull(0))) = index;
  indexes_oid_index_->Delete(txn, *index_pr, index_results[0]);

  // Delete from indexes_table_index
  index_pr = index_table_pr.InitializeRow(buffer);
  *(reinterpret_cast<table_oid_t *const>(index_pr->AccessForceNotNull(0))) = table_oid;
  indexes_table_index_->Delete(txn, *index_pr, index_results[0]);

  // Everything succeeded from an MVCC standpoint, so register a deferred action for the GC to delete the index with txn
  // manager. See base function comment.
  txn->RegisterCommitAction(
      [=, garbage_collector{garbage_collector_}](transaction::DeferredActionManager *deferred_action_manager) {
        if (index_ptr->Type() == storage::index::IndexType::BWTREE) {
          garbage_collector->UnregisterIndexForGC(common::ManagedPointer(index_ptr));
        }
        // Unregistering from GC can happen immediately, but we have to double-defer freeing the actual objects
        deferred_action_manager->RegisterDeferredAction([=]() {
          deferred_action_manager->RegisterDeferredAction([=]() {
            delete schema_ptr;
            delete index_ptr;
          });
        });
      });

  delete[] buffer;
  return true;
}

bool DatabaseCatalog::SetTableSchemaPointer(const common::ManagedPointer<transaction::TransactionContext> txn,
                                            const table_oid_t oid, const Schema *const schema) {
  return SetClassPointer(txn, oid, schema, postgres::REL_SCHEMA_COL_OID);
}

bool DatabaseCatalog::SetIndexSchemaPointer(const common::ManagedPointer<transaction::TransactionContext> txn,
                                            const index_oid_t oid, const IndexSchema *const schema) {
  return SetClassPointer(txn, oid, schema, postgres::REL_SCHEMA_COL_OID);
}

template <typename ClassOid, typename Ptr>
bool DatabaseCatalog::SetClassPointer(const common::ManagedPointer<transaction::TransactionContext> txn,
                                      const ClassOid oid, const Ptr *const pointer, const col_oid_t class_col) {
  NOISEPAGE_ASSERT(
      (std::is_same<ClassOid, table_oid_t>::value &&
       (std::is_same<Ptr, storage::SqlTable>::value || std::is_same<Ptr, catalog::Schema>::value)) ||
          (std::is_same<ClassOid, index_oid_t>::value &&
           (std::is_same<Ptr, storage::index::Index>::value || std::is_same<Ptr, catalog::IndexSchema>::value)),
      "OID type must correspond to the same object type (Table or index)");
  NOISEPAGE_ASSERT(pointer != nullptr, "Why are you inserting nullptr here? That seems wrong.");
  const auto oid_pri = classes_oid_index_->GetProjectedRowInitializer();

  // Do not need to store the projection map because it is only a single column
  auto pr_init = classes_->InitializerForProjectedRow({class_col});
  NOISEPAGE_ASSERT(pr_init.ProjectedRowSize() >= oid_pri.ProjectedRowSize(), "Buffer must allocated to fit largest PR");
  auto *const buffer = common::AllocationUtil::AllocateAligned(pr_init.ProjectedRowSize());
  auto *const key_pr = oid_pri.InitializeRow(buffer);

  // Find the entry using the index
  *(reinterpret_cast<ClassOid *>(key_pr->AccessForceNotNull(0))) = oid;
  std::vector<storage::TupleSlot> index_results;
  classes_oid_index_->ScanKey(*txn, *key_pr, &index_results);
  NOISEPAGE_ASSERT(
      index_results.size() == 1,
      "Incorrect number of results from index scan. Expect 1 because it's a unique index. 0 implies that function was "
      "called with an oid that doesn't exist in the Catalog, which implies a programmer error. There's no reasonable "
      "code path for this to be called on an oid that isn't present.");

  auto &initializer =
      (class_col == catalog::postgres::REL_PTR_COL_OID) ? set_class_pointer_pri_ : set_class_schema_pri_;
  auto *update_redo = txn->StageWrite(db_oid_, postgres::CLASS_TABLE_OID, initializer);
  update_redo->SetTupleSlot(index_results[0]);
  auto *update_pr = update_redo->Delta();
  auto *const class_ptr_ptr = update_pr->AccessForceNotNull(0);
  *(reinterpret_cast<const Ptr **>(class_ptr_ptr)) = pointer;

  // Finish
  delete[] buffer;
  return classes_->Update(txn, update_redo);
}

bool DatabaseCatalog::SetIndexPointer(const common::ManagedPointer<transaction::TransactionContext> txn,
                                      const index_oid_t index, storage::index::Index *const index_ptr) {
  NOISEPAGE_ASSERT(
      write_lock_.load() == txn->FinishTime(),
      "Setting the object's pointer should only be done after successful DDL change request. i.e. this txn "
      "should already have the lock.");
  if (index_ptr->Type() == storage::index::IndexType::BWTREE) {
    garbage_collector_->RegisterIndexForGC(common::ManagedPointer(index_ptr));
  }
  // This needs to be deferred because if any items were subsequently inserted into this index, they will have deferred
  // abort actions that will be above this action on the abort stack.  The defer ensures we execute after them.
  txn->RegisterAbortAction(
      [=, garbage_collector{garbage_collector_}](transaction::DeferredActionManager *deferred_action_manager) {
        if (index_ptr->Type() == storage::index::IndexType::BWTREE) {
          garbage_collector->UnregisterIndexForGC(common::ManagedPointer(index_ptr));
        }
        deferred_action_manager->RegisterDeferredAction([=]() { delete index_ptr; });
      });
  return SetClassPointer(txn, index, index_ptr, postgres::REL_PTR_COL_OID);
}

common::ManagedPointer<storage::index::Index> DatabaseCatalog::GetIndex(
    const common::ManagedPointer<transaction::TransactionContext> txn, index_oid_t index) {
  const auto ptr_pair = GetClassPtrKind(txn, index.UnderlyingValue());
  if (ptr_pair.second != postgres::ClassKind::INDEX) {
    // User called GetTable with an OID for an object that doesn't have type REGULAR_TABLE
    return common::ManagedPointer<storage::index::Index>(nullptr);
  }
  return common::ManagedPointer(reinterpret_cast<storage::index::Index *>(ptr_pair.first));
}

index_oid_t DatabaseCatalog::GetIndexOid(const common::ManagedPointer<transaction::TransactionContext> txn,
                                         namespace_oid_t ns, const std::string &name) {
  const auto oid_pair = GetClassOidKind(txn, ns, name);
  if (oid_pair.first == NULL_OID || oid_pair.second != postgres::ClassKind::INDEX) {
    // User called GetIndexOid on an object that doesn't have type INDEX
    return INVALID_INDEX_OID;
  }
  return index_oid_t(oid_pair.first);
}

const IndexSchema &DatabaseCatalog::GetIndexSchema(const common::ManagedPointer<transaction::TransactionContext> txn,
                                                   index_oid_t index) {
  auto ptr_pair = GetClassSchemaPtrKind(txn, index.UnderlyingValue());
  NOISEPAGE_ASSERT(ptr_pair.first != nullptr, "Schema pointer shouldn't ever be NULL under current catalog semantics.");
  NOISEPAGE_ASSERT(ptr_pair.second == postgres::ClassKind::INDEX, "Requested an index schema for a non-index");
  return *reinterpret_cast<IndexSchema *>(ptr_pair.first);
}

std::vector<std::pair<common::ManagedPointer<storage::index::Index>, const IndexSchema &>> DatabaseCatalog::GetIndexes(
    const common::ManagedPointer<transaction::TransactionContext> txn, table_oid_t table) {
  // Step 1: Get all index oids on table
  // Initialize PR for index scan
  auto indexes_oid_pri = indexes_table_index_->GetProjectedRowInitializer();

  // Do not need projection map when there is only one column
  NOISEPAGE_ASSERT(get_class_object_and_schema_pri_.ProjectedRowSize() >= indexes_oid_pri.ProjectedRowSize() &&
                       get_class_object_and_schema_pri_.ProjectedRowSize() >= get_indexes_pri_.ProjectedRowSize() &&
                       get_class_object_and_schema_pri_.ProjectedRowSize() >=
                           classes_oid_index_->GetProjectedRowInitializer().ProjectedRowSize(),
                   "Buffer must be allocated to fit largest PR");
  auto *const buffer = common::AllocationUtil::AllocateAligned(get_class_object_and_schema_pri_.ProjectedRowSize());

  // Find all entries for the given table using the index
  auto *indexes_key_pr = indexes_oid_pri.InitializeRow(buffer);
  *(reinterpret_cast<table_oid_t *>(indexes_key_pr->AccessForceNotNull(0))) = table;
  std::vector<storage::TupleSlot> index_scan_results;
  indexes_table_index_->ScanKey(*txn, *indexes_key_pr, &index_scan_results);

  // If we found no indexes, return an empty list
  if (index_scan_results.empty()) {
    delete[] buffer;
    return {};
  }

  std::vector<index_oid_t> index_oids;
  index_oids.reserve(index_scan_results.size());
  auto *index_select_pr = get_indexes_pri_.InitializeRow(buffer);
  for (auto &slot : index_scan_results) {
    const auto result UNUSED_ATTRIBUTE = indexes_->Select(txn, slot, index_select_pr);
    NOISEPAGE_ASSERT(result, "Index already verified visibility. This shouldn't fail.");
    index_oids.emplace_back(*(reinterpret_cast<index_oid_t *>(index_select_pr->AccessForceNotNull(0))));
  }

  // Step 2: Scan the pg_class oid index for all entries in pg_class
  // We do the index scans and table selects in separate loops to avoid having to initialize the pr each time
  index_scan_results.clear();
  auto *class_key_pr = classes_oid_index_->GetProjectedRowInitializer().InitializeRow(buffer);
  std::vector<storage::TupleSlot> class_tuple_slots;
  class_tuple_slots.reserve(index_oids.size());
  for (const auto &index_oid : index_oids) {
    // Find the entry using the index
    *(reinterpret_cast<uint32_t *>(class_key_pr->AccessForceNotNull(0))) = index_oid.UnderlyingValue();
    classes_oid_index_->ScanKey(*txn, *class_key_pr, &index_scan_results);
    NOISEPAGE_ASSERT(
        index_scan_results.size() == 1,
        "Incorrect number of results from index scan. Expect 1 because it's a unique index. size() of 0 "
        "implies an error in Catalog state because scanning pg_index returned the index oid, but it doesn't "
        "exist in pg_class. Something broke.");
    class_tuple_slots.push_back(index_scan_results[0]);
    index_scan_results.clear();
  }
  NOISEPAGE_ASSERT(class_tuple_slots.size() == index_oids.size(),
                   "We should have found an entry in pg_class for every index oid");

  // Step 3: Select all the objects from the tuple slots retrieved by step 2
  std::vector<std::pair<common::ManagedPointer<storage::index::Index>, const IndexSchema &>> index_objects;
  index_objects.reserve(class_tuple_slots.size());
  auto *class_select_pr = get_class_object_and_schema_pri_.InitializeRow(buffer);
  for (const auto &slot : class_tuple_slots) {
    bool result UNUSED_ATTRIBUTE = classes_->Select(txn, slot, class_select_pr);
    NOISEPAGE_ASSERT(result, "Index already verified visibility. This shouldn't fail.");

    auto *index = *(reinterpret_cast<storage::index::Index *const *const>(
        class_select_pr->AccessForceNotNull(get_class_object_and_schema_prm_[catalog::postgres::REL_PTR_COL_OID])));
    NOISEPAGE_ASSERT(
        index != nullptr,
        "Catalog conventions say you should not find a nullptr for an object ptr in pg_class. Did you call "
        "SetIndexPointer?");
    auto *schema = *(reinterpret_cast<catalog::IndexSchema *const *const>(
        class_select_pr->AccessForceNotNull(get_class_object_and_schema_prm_[catalog::postgres::REL_SCHEMA_COL_OID])));
    NOISEPAGE_ASSERT(schema != nullptr,
                     "Catalog conventions say you should not find a nullptr for an schema ptr in pg_class");

    index_objects.emplace_back(common::ManagedPointer(index), *schema);
  }
  delete[] buffer;
  return index_objects;
}

void DatabaseCatalog::TearDown(const common::ManagedPointer<transaction::TransactionContext> txn) {
  std::vector<Schema *> table_schemas;
  std::vector<storage::SqlTable *> tables;
  std::vector<IndexSchema *> index_schemas;
  std::vector<storage::index::Index *> indexes;

  // pg_class (schemas & objects) [this is the largest projection]
  const std::vector<col_oid_t> pg_class_oids{postgres::RELKIND_COL_OID, postgres::REL_SCHEMA_COL_OID,
                                             postgres::REL_PTR_COL_OID};

  auto pci = classes_->InitializerForProjectedColumns(pg_class_oids, TEARDOWN_MAX_TUPLES);
  auto pm = classes_->ProjectionMapForOids(pg_class_oids);

  uint64_t buffer_len = pci.ProjectedColumnsSize();
  byte *buffer = common::AllocationUtil::AllocateAligned(buffer_len);
  auto pc = pci.Initialize(buffer);

  // Fetch pointers to the start each in the projected columns
  auto classes = reinterpret_cast<postgres::ClassKind *>(pc->ColumnStart(pm[postgres::RELKIND_COL_OID]));
  auto schemas = reinterpret_cast<void **>(pc->ColumnStart(pm[postgres::REL_SCHEMA_COL_OID]));
  auto objects = reinterpret_cast<void **>(pc->ColumnStart(pm[postgres::REL_PTR_COL_OID]));

  // Scan the table
  auto table_iter = classes_->begin();
  while (table_iter != classes_->end()) {
    classes_->Scan(txn, &table_iter, pc);
    for (uint i = 0; i < pc->NumTuples(); i++) {
      NOISEPAGE_ASSERT(objects[i] != nullptr, "Pointer to objects in pg_class should not be nullptr");
      NOISEPAGE_ASSERT(schemas[i] != nullptr, "Pointer to schemas in pg_class should not be nullptr");
      switch (classes[i]) {
        case postgres::ClassKind::REGULAR_TABLE:
          table_schemas.emplace_back(reinterpret_cast<Schema *>(schemas[i]));
          tables.emplace_back(reinterpret_cast<storage::SqlTable *>(objects[i]));
          break;
        case postgres::ClassKind::INDEX:
          index_schemas.emplace_back(reinterpret_cast<IndexSchema *>(schemas[i]));
          indexes.emplace_back(reinterpret_cast<storage::index::Index *>(objects[i]));
          break;
        default:
          throw std::runtime_error("Unimplemented destructor needed");
      }
    }
  }

  auto teardown_pg_constraint = pg_constraint_.GetTearDownFn(txn);
  auto teardown_pg_proc = pg_proc_.GetTearDownFn(txn);

  auto dbc_nuke = [=, garbage_collector{garbage_collector_}, tables{std::move(tables)}, indexes{std::move(indexes)},
                   table_schemas{std::move(table_schemas)}, index_schemas{std::move(index_schemas)}]() {
    for (auto table : tables) delete table;

    for (auto index : indexes) {
      if (index->Type() == storage::index::IndexType::BWTREE) {
        garbage_collector->UnregisterIndexForGC(common::ManagedPointer(index));
      }
      delete index;
    }

    for (auto schema : table_schemas) delete schema;

    for (auto schema : index_schemas) delete schema;

    teardown_pg_constraint();
    teardown_pg_proc();
  };

  // No new transactions can see these object but there may be deferred index
  // and other operation.  Therefore, we need to defer the deallocation on delete
  txn->RegisterCommitAction([=](transaction::DeferredActionManager *deferred_action_manager) {
    deferred_action_manager->RegisterDeferredAction(dbc_nuke);
  });

  delete[] buffer;
}

bool DatabaseCatalog::CreateIndexEntry(const common::ManagedPointer<transaction::TransactionContext> txn,
                                       const namespace_oid_t ns_oid, const table_oid_t table_oid,
                                       const index_oid_t index_oid, const std::string &name,
                                       const IndexSchema &schema) {
  // First, insert into pg_class
  auto *const class_insert_redo = txn->StageWrite(db_oid_, postgres::CLASS_TABLE_OID, pg_class_all_cols_pri_);
  auto *const class_insert_pr = class_insert_redo->Delta();

  // Write the index_oid into the PR
  auto index_oid_offset = pg_class_all_cols_prm_[postgres::RELOID_COL_OID];
  auto *index_oid_ptr = class_insert_pr->AccessForceNotNull(index_oid_offset);
  *(reinterpret_cast<index_oid_t *>(index_oid_ptr)) = index_oid;

  const auto name_varlen = storage::StorageUtil::CreateVarlen(name);

  // Write the name into the PR
  const auto name_offset = pg_class_all_cols_prm_[postgres::RELNAME_COL_OID];
  auto *const name_ptr = class_insert_pr->AccessForceNotNull(name_offset);
  *(reinterpret_cast<storage::VarlenEntry *>(name_ptr)) = name_varlen;

  // Write the ns_oid into the PR
  const auto ns_offset = pg_class_all_cols_prm_[postgres::RELNAMESPACE_COL_OID];
  auto *const ns_ptr = class_insert_pr->AccessForceNotNull(ns_offset);
  *(reinterpret_cast<namespace_oid_t *>(ns_ptr)) = ns_oid;

  // Write the kind into the PR
  const auto kind_offset = pg_class_all_cols_prm_[postgres::RELKIND_COL_OID];
  auto *const kind_ptr = class_insert_pr->AccessForceNotNull(kind_offset);
  *(reinterpret_cast<postgres::ClassKind *>(kind_ptr)) = postgres::ClassKind::INDEX;

  // Write the index_schema_ptr into the PR
  const auto index_schema_ptr_offset = pg_class_all_cols_prm_[postgres::REL_SCHEMA_COL_OID];
  auto *const index_schema_ptr_ptr = class_insert_pr->AccessForceNotNull(index_schema_ptr_offset);
  *(reinterpret_cast<IndexSchema **>(index_schema_ptr_ptr)) = nullptr;

  // Set next_col_oid to NULL because indexes don't need col_oid
  const auto next_col_oid_offset = pg_class_all_cols_prm_[postgres::REL_NEXTCOLOID_COL_OID];
  class_insert_pr->SetNull(next_col_oid_offset);

  // Set index_ptr to NULL because it gets set by execution layer after instantiation
  const auto index_ptr_offset = pg_class_all_cols_prm_[postgres::REL_PTR_COL_OID];
  class_insert_pr->SetNull(index_ptr_offset);

  // Insert into pg_class table
  const auto class_tuple_slot = classes_->Insert(txn, class_insert_redo);

  // Now we insert into indexes on pg_class
  // Get PR initializers allocate a buffer from the largest one
  const auto class_oid_index_init = classes_oid_index_->GetProjectedRowInitializer();
  const auto class_name_index_init = classes_name_index_->GetProjectedRowInitializer();
  const auto class_ns_index_init = classes_namespace_index_->GetProjectedRowInitializer();
  NOISEPAGE_ASSERT((class_name_index_init.ProjectedRowSize() >= class_oid_index_init.ProjectedRowSize()) &&
                       (class_name_index_init.ProjectedRowSize() >= class_ns_index_init.ProjectedRowSize()),
                   "Index buffer must be allocated based on the largest PR initializer");
  auto *index_buffer = common::AllocationUtil::AllocateAligned(class_name_index_init.ProjectedRowSize());

  // Insert into oid_index
  auto *index_pr = class_oid_index_init.InitializeRow(index_buffer);
  *(reinterpret_cast<index_oid_t *>(index_pr->AccessForceNotNull(0))) = index_oid;
  if (!classes_oid_index_->InsertUnique(txn, *index_pr, class_tuple_slot)) {
    // There was an oid conflict and we need to abort.  Free the buffer and
    // return INVALID_TABLE_OID to indicate the database was not created.
    delete[] index_buffer;
    return false;
  }

  // Insert into name_index
  index_pr = class_name_index_init.InitializeRow(index_buffer);
  *(reinterpret_cast<storage::VarlenEntry *>(index_pr->AccessForceNotNull(0))) = name_varlen;
  *(reinterpret_cast<namespace_oid_t *>(index_pr->AccessForceNotNull(1))) = ns_oid;
  if (!classes_name_index_->InsertUnique(txn, *index_pr, class_tuple_slot)) {
    // There was a name conflict and we need to abort.  Free the buffer and
    // return INVALID_TABLE_OID to indicate the database was not created.
    delete[] index_buffer;
    return false;
  }

  // Insert into namespace_index
  index_pr = class_ns_index_init.InitializeRow(index_buffer);
  *(reinterpret_cast<namespace_oid_t *>(index_pr->AccessForceNotNull(0))) = ns_oid;
  const auto result UNUSED_ATTRIBUTE = classes_namespace_index_->Insert(txn, *index_pr, class_tuple_slot);
  NOISEPAGE_ASSERT(result, "Insertion into non-unique namespace index failed.");

  // Next, insert index metadata into pg_index

  auto *const indexes_insert_redo = txn->StageWrite(db_oid_, postgres::INDEX_TABLE_OID, pg_index_all_cols_pri_);
  auto *const indexes_insert_pr = indexes_insert_redo->Delta();

  // Write the index_oid into the PR
  index_oid_offset = pg_index_all_cols_prm_[postgres::INDOID_COL_OID];
  index_oid_ptr = indexes_insert_pr->AccessForceNotNull(index_oid_offset);
  *(reinterpret_cast<index_oid_t *>(index_oid_ptr)) = index_oid;

  // Write the table_oid for the table the index is for into the PR
  const auto rel_oid_offset = pg_index_all_cols_prm_[postgres::INDRELID_COL_OID];
  auto *const rel_oid_ptr = indexes_insert_pr->AccessForceNotNull(rel_oid_offset);
  *(reinterpret_cast<table_oid_t *>(rel_oid_ptr)) = table_oid;

  // Write boolean values to PR
  *(reinterpret_cast<bool *>(indexes_insert_pr->AccessForceNotNull(
      pg_index_all_cols_prm_[postgres::INDISUNIQUE_COL_OID]))) = schema.is_unique_;
  *(reinterpret_cast<bool *>(indexes_insert_pr->AccessForceNotNull(
      pg_index_all_cols_prm_[postgres::INDISPRIMARY_COL_OID]))) = schema.is_primary_;
  *(reinterpret_cast<bool *>(indexes_insert_pr->AccessForceNotNull(
      pg_index_all_cols_prm_[postgres::INDISEXCLUSION_COL_OID]))) = schema.is_exclusion_;
  *(reinterpret_cast<bool *>(indexes_insert_pr->AccessForceNotNull(
      pg_index_all_cols_prm_[postgres::INDIMMEDIATE_COL_OID]))) = schema.is_immediate_;
  // TODO(Matt): these should actually be set later based on runtime information about the index. @yeshengm
  *(reinterpret_cast<bool *>(
      indexes_insert_pr->AccessForceNotNull(pg_index_all_cols_prm_[postgres::INDISVALID_COL_OID]))) = true;
  *(reinterpret_cast<bool *>(
      indexes_insert_pr->AccessForceNotNull(pg_index_all_cols_prm_[postgres::INDISREADY_COL_OID]))) = true;
  *(reinterpret_cast<bool *>(
      indexes_insert_pr->AccessForceNotNull(pg_index_all_cols_prm_[postgres::INDISLIVE_COL_OID]))) = true;
  *(reinterpret_cast<storage::index::IndexType *>(
      indexes_insert_pr->AccessForceNotNull(pg_index_all_cols_prm_[postgres::IND_TYPE_COL_OID]))) = schema.type_;

  // Insert into pg_index table
  const auto indexes_tuple_slot = indexes_->Insert(txn, indexes_insert_redo);

  // Now insert into the indexes on pg_index
  // Get PR initializers and allocate a buffer from the largest one
  const auto indexes_oid_index_init = indexes_oid_index_->GetProjectedRowInitializer();
  const auto indexes_table_index_init = indexes_table_index_->GetProjectedRowInitializer();
  NOISEPAGE_ASSERT((class_name_index_init.ProjectedRowSize() >= indexes_oid_index_init.ProjectedRowSize()) &&
                       (class_name_index_init.ProjectedRowSize() > indexes_table_index_init.ProjectedRowSize()),
                   "Index buffer must be allocated based on the largest PR initializer");

  // Insert into indexes_oid_index
  index_pr = indexes_oid_index_init.InitializeRow(index_buffer);
  *(reinterpret_cast<index_oid_t *>(index_pr->AccessForceNotNull(0))) = index_oid;
  if (!indexes_oid_index_->InsertUnique(txn, *index_pr, indexes_tuple_slot)) {
    // There was an oid conflict and we need to abort.  Free the buffer and
    // return INVALID_TABLE_OID to indicate the database was not created.
    delete[] index_buffer;
    return false;
  }

  // Insert into (non-unique) indexes_table_index
  index_pr = indexes_table_index_init.InitializeRow(index_buffer);
  *(reinterpret_cast<table_oid_t *>(index_pr->AccessForceNotNull(0))) = table_oid;
  if (!indexes_table_index_->Insert(txn, *index_pr, indexes_tuple_slot)) {
    // There was duplicate value. Free the buffer and
    // return INVALID_TABLE_OID to indicate the database was not created.
    delete[] index_buffer;
    return false;
  }

  // Free the buffer, we are finally done
  delete[] index_buffer;

  // Write the col oids into a new Schema object
  indexkeycol_oid_t curr_col_oid(1);
  for (auto &col : schema.GetColumns()) {
    auto success = CreateColumn(txn, index_oid, curr_col_oid++, col);
    if (!success) return false;
  }

  std::vector<IndexSchema::Column> cols =
      GetColumns<IndexSchema::Column, index_oid_t, indexkeycol_oid_t>(txn, index_oid);
  auto *new_schema =
      new IndexSchema(cols, schema.Type(), schema.Unique(), schema.Primary(), schema.Exclusion(), schema.Immediate());
  txn->RegisterAbortAction([=]() { delete new_schema; });

  auto *const update_redo = txn->StageWrite(db_oid_, postgres::CLASS_TABLE_OID, set_class_schema_pri_);
  auto *const update_pr = update_redo->Delta();

  update_redo->SetTupleSlot(class_tuple_slot);
  *reinterpret_cast<IndexSchema **>(update_pr->AccessForceNotNull(0)) = new_schema;
  auto UNUSED_ATTRIBUTE res = classes_->Update(txn, update_redo);
  NOISEPAGE_ASSERT(res, "Updating an uncommitted insert should not fail");

  return true;
}

type_oid_t DatabaseCatalog::GetTypeOidForType(const type::TypeId type) {
  return type_oid_t(static_cast<uint8_t>(type));
}

void DatabaseCatalog::InsertType(const common::ManagedPointer<transaction::TransactionContext> txn, type_oid_t type_oid,
                                 const std::string &name, const namespace_oid_t namespace_oid, const int16_t len,
                                 bool by_val, const postgres::PgType::Type type_category) {
  pg_type_.InsertType(txn, type_oid, name, namespace_oid, len, by_val, type_category);
}

bool DatabaseCatalog::SetProcCtxPtr(common::ManagedPointer<transaction::TransactionContext> txn,
                                    const proc_oid_t proc_oid,
                                    const execution::functions::FunctionContext *func_context) {
  NOISEPAGE_ASSERT(
      write_lock_.load() == txn->FinishTime(),
      "Setting the object's pointer should only be done after successful DDL change request. i.e. this txn "
      "should already have the lock.");

  // The catalog owns this pointer now, so if the txn ends up aborting, we need to make sure it gets freed.
  txn->RegisterAbortAction([=](transaction::DeferredActionManager *deferred_action_manager) {
    deferred_action_manager->RegisterDeferredAction([=]() { delete func_context; });
  });

  return pg_proc_.SetProcCtxPtr(txn, proc_oid, func_context);
}

common::ManagedPointer<execution::functions::FunctionContext> DatabaseCatalog::GetProcCtxPtr(
    common::ManagedPointer<transaction::TransactionContext> txn, proc_oid_t proc_oid) {
  return pg_proc_.GetProcCtxPtr(txn, proc_oid);
}

common::ManagedPointer<execution::functions::FunctionContext> DatabaseCatalog::GetFunctionContext(
    const common::ManagedPointer<transaction::TransactionContext> txn, catalog::proc_oid_t proc_oid) {
  auto func_ctx = GetProcCtxPtr(txn, proc_oid);
  NOISEPAGE_ASSERT(!(func_ctx == nullptr && IS_BUILTIN_PROC(proc_oid)),
                   "Builtin procedures should have been bootstrapped.");
  NOISEPAGE_ASSERT(func_ctx != nullptr, "Dynamically added UDFs are currently not supported.");
  return func_ctx;
}

bool DatabaseCatalog::CreateTableEntry(const common::ManagedPointer<transaction::TransactionContext> txn,
                                       const table_oid_t table_oid, const namespace_oid_t ns_oid,
                                       const std::string &name, const Schema &schema) {
  auto *const insert_redo = txn->StageWrite(db_oid_, postgres::CLASS_TABLE_OID, pg_class_all_cols_pri_);
  auto *const insert_pr = insert_redo->Delta();

  // Write the ns_oid into the PR
  const auto ns_offset = pg_class_all_cols_prm_[postgres::RELNAMESPACE_COL_OID];
  auto *const ns_ptr = insert_pr->AccessForceNotNull(ns_offset);
  *(reinterpret_cast<namespace_oid_t *>(ns_ptr)) = ns_oid;

  // Write the table_oid into the PR
  const auto table_oid_offset = pg_class_all_cols_prm_[postgres::RELOID_COL_OID];
  auto *const table_oid_ptr = insert_pr->AccessForceNotNull(table_oid_offset);
  *(reinterpret_cast<table_oid_t *>(table_oid_ptr)) = table_oid;

  auto next_col_oid = col_oid_t(static_cast<uint32_t>(schema.GetColumns().size() + 1));

  // Write the next_col_oid into the PR
  const auto next_col_oid_offset = pg_class_all_cols_prm_[postgres::REL_NEXTCOLOID_COL_OID];
  auto *const next_col_oid_ptr = insert_pr->AccessForceNotNull(next_col_oid_offset);
  *(reinterpret_cast<col_oid_t *>(next_col_oid_ptr)) = next_col_oid;

  // Write the schema_ptr as nullptr into the PR (need to update once we've recreated the columns)
  const auto schema_ptr_offset = pg_class_all_cols_prm_[postgres::REL_SCHEMA_COL_OID];
  auto *const schema_ptr_ptr = insert_pr->AccessForceNotNull(schema_ptr_offset);
  *(reinterpret_cast<Schema **>(schema_ptr_ptr)) = nullptr;

  // Set table_ptr to NULL because it gets set by execution layer after instantiation
  const auto table_ptr_offset = pg_class_all_cols_prm_[postgres::REL_PTR_COL_OID];
  insert_pr->SetNull(table_ptr_offset);

  // Write the kind into the PR
  const auto kind_offset = pg_class_all_cols_prm_[postgres::RELKIND_COL_OID];
  auto *const kind_ptr = insert_pr->AccessForceNotNull(kind_offset);
  *(reinterpret_cast<char *>(kind_ptr)) = static_cast<char>(postgres::ClassKind::REGULAR_TABLE);

  // Create the necessary varlen for storage operations
  const auto name_varlen = storage::StorageUtil::CreateVarlen(name);

  // Write the name into the PR
  const auto name_offset = pg_class_all_cols_prm_[postgres::RELNAME_COL_OID];
  auto *const name_ptr = insert_pr->AccessForceNotNull(name_offset);
  *(reinterpret_cast<storage::VarlenEntry *>(name_ptr)) = name_varlen;

  // Insert into pg_class table
  const auto tuple_slot = classes_->Insert(txn, insert_redo);

  // Get PR initializers and allocate a buffer from the largest one
  const auto oid_index_init = classes_oid_index_->GetProjectedRowInitializer();
  const auto name_index_init = classes_name_index_->GetProjectedRowInitializer();
  const auto ns_index_init = classes_namespace_index_->GetProjectedRowInitializer();
  auto *const index_buffer = common::AllocationUtil::AllocateAligned(name_index_init.ProjectedRowSize());

  // Insert into oid_index
  auto *index_pr = oid_index_init.InitializeRow(index_buffer);
  *(reinterpret_cast<table_oid_t *>(index_pr->AccessForceNotNull(0))) = table_oid;
  if (!classes_oid_index_->InsertUnique(txn, *index_pr, tuple_slot)) {
    // There was an oid conflict and we need to abort.  Free the buffer and
    // return INVALID_TABLE_OID to indicate the database was not created.
    delete[] index_buffer;
    return false;
  }

  // Insert into name_index
  index_pr = name_index_init.InitializeRow(index_buffer);
  *(reinterpret_cast<storage::VarlenEntry *>(index_pr->AccessForceNotNull(0))) = name_varlen;
  *(reinterpret_cast<namespace_oid_t *>(index_pr->AccessForceNotNull(1))) = ns_oid;
  if (!classes_name_index_->InsertUnique(txn, *index_pr, tuple_slot)) {
    // There was a name conflict and we need to abort.  Free the buffer and
    // return INVALID_TABLE_OID to indicate the database was not created.
    delete[] index_buffer;
    return false;
  }

  // Insert into namespace_index
  index_pr = ns_index_init.InitializeRow(index_buffer);
  *(reinterpret_cast<namespace_oid_t *>(index_pr->AccessForceNotNull(0))) = ns_oid;
  const auto result UNUSED_ATTRIBUTE = classes_namespace_index_->Insert(txn, *index_pr, tuple_slot);
  NOISEPAGE_ASSERT(result, "Insertion into non-unique namespace index failed.");

  delete[] index_buffer;

  // Write the col oids into a new Schema object
  col_oid_t curr_col_oid(1);
  for (auto &col : schema.GetColumns()) {
    auto success = CreateColumn(txn, table_oid, curr_col_oid++, col);
    if (!success) return false;
  }

  std::vector<Schema::Column> cols = GetColumns<Schema::Column, table_oid_t, col_oid_t>(txn, table_oid);
  auto *new_schema = new Schema(cols);
  txn->RegisterAbortAction([=]() { delete new_schema; });

  auto *const update_redo = txn->StageWrite(db_oid_, postgres::CLASS_TABLE_OID, set_class_schema_pri_);
  auto *const update_pr = update_redo->Delta();

  update_redo->SetTupleSlot(tuple_slot);
  *reinterpret_cast<Schema **>(update_pr->AccessForceNotNull(0)) = new_schema;
  auto UNUSED_ATTRIBUTE res = classes_->Update(txn, update_redo);
  NOISEPAGE_ASSERT(res, "Updating an uncommitted insert should not fail");

  return true;
}

std::vector<std::pair<uint32_t, postgres::ClassKind>> DatabaseCatalog::GetNamespaceClassOids(
    const common::ManagedPointer<transaction::TransactionContext> txn, const namespace_oid_t ns_oid) {
  std::vector<storage::TupleSlot> index_scan_results;

  // Initialize both PR initializers, allocate buffer using size of largest one so we can reuse buffer
  auto oid_pri = classes_namespace_index_->GetProjectedRowInitializer();
  auto *const buffer = common::AllocationUtil::AllocateAligned(get_class_oid_kind_pri_.ProjectedRowSize());

  // Find the entry using the index
  auto *key_pr = oid_pri.InitializeRow(buffer);
  *(reinterpret_cast<namespace_oid_t *>(key_pr->AccessForceNotNull(0))) = ns_oid;
  classes_namespace_index_->ScanKey(*txn, *key_pr, &index_scan_results);

  // If we found no objects, return an empty list
  if (index_scan_results.empty()) {
    delete[] buffer;
    return {};
  }

  auto *select_pr = get_class_oid_kind_pri_.InitializeRow(buffer);
  std::vector<std::pair<uint32_t, postgres::ClassKind>> ns_objects;
  ns_objects.reserve(index_scan_results.size());
  for (const auto scan_result : index_scan_results) {
    const auto result UNUSED_ATTRIBUTE = classes_->Select(txn, scan_result, select_pr);
    NOISEPAGE_ASSERT(result, "Index already verified visibility. This shouldn't fail.");
    // oid_t is guaranteed to be larger in size than ClassKind, so we know the column offsets without the PR map
    ns_objects.emplace_back(*(reinterpret_cast<const uint32_t *const>(select_pr->AccessWithNullCheck(0))),
                            *(reinterpret_cast<const postgres::ClassKind *const>(select_pr->AccessForceNotNull(1))));
  }

  // Finish
  delete[] buffer;
  return ns_objects;
}

std::pair<void *, postgres::ClassKind> DatabaseCatalog::GetClassPtrKind(
    const common::ManagedPointer<transaction::TransactionContext> txn, uint32_t oid) {
  std::vector<storage::TupleSlot> index_results;

  // Initialize both PR initializers, allocate buffer using size of largest one so we can reuse buffer
  auto oid_pri = classes_oid_index_->GetProjectedRowInitializer();

  // Since these two attributes are fixed size and one is larger than the other we know PTR will be 0 and KIND will be 1
  NOISEPAGE_ASSERT(get_class_pointer_kind_pri_.ProjectedRowSize() >= oid_pri.ProjectedRowSize(),
                   "Buffer must be allocated to fit largest PR");
  auto *const buffer = common::AllocationUtil::AllocateAligned(get_class_pointer_kind_pri_.ProjectedRowSize());

  // Find the entry using the index
  auto *key_pr = oid_pri.InitializeRow(buffer);
  *(reinterpret_cast<uint32_t *>(key_pr->AccessForceNotNull(0))) = oid;
  classes_oid_index_->ScanKey(*txn, *key_pr, &index_results);
  NOISEPAGE_ASSERT(
      index_results.size() == 1,
      "Incorrect number of results from index scan. Expect 1 because it's a unique index. 0 implies that function was "
      "called with an oid that doesn't exist in the Catalog, but binding somehow succeeded. That doesn't make sense.");

  auto *select_pr = get_class_pointer_kind_pri_.InitializeRow(buffer);
  const auto result UNUSED_ATTRIBUTE = classes_->Select(txn, index_results[0], select_pr);
  NOISEPAGE_ASSERT(result, "Index already verified visibility. This shouldn't fail.");

  auto *const ptr_ptr = (reinterpret_cast<void *const *const>(select_pr->AccessWithNullCheck(0)));
  auto kind = *(reinterpret_cast<const postgres::ClassKind *const>(select_pr->AccessForceNotNull(1)));

  void *ptr;
  if (ptr_ptr == nullptr) {
    ptr = nullptr;
  } else {
    ptr = *ptr_ptr;
  }

  delete[] buffer;
  return {ptr, kind};
}

std::pair<void *, postgres::ClassKind> DatabaseCatalog::GetClassSchemaPtrKind(
    const common::ManagedPointer<transaction::TransactionContext> txn, uint32_t oid) {
  std::vector<storage::TupleSlot> index_results;

  // Initialize both PR initializers, allocate buffer using size of largest one so we can reuse buffer
  auto oid_pri = classes_oid_index_->GetProjectedRowInitializer();

  // Since these two attributes are fixed size and one is larger than the other we know PTR will be 0 and KIND will be 1
  NOISEPAGE_ASSERT(get_class_schema_pointer_kind_pri_.ProjectedRowSize() >= oid_pri.ProjectedRowSize(),
                   "Buffer must be allocated to fit largest PR");
  auto *const buffer = common::AllocationUtil::AllocateAligned(get_class_schema_pointer_kind_pri_.ProjectedRowSize());

  // Find the entry using the index
  auto *key_pr = oid_pri.InitializeRow(buffer);
  *(reinterpret_cast<uint32_t *>(key_pr->AccessForceNotNull(0))) = oid;
  classes_oid_index_->ScanKey(*txn, *key_pr, &index_results);
  NOISEPAGE_ASSERT(
      index_results.size() == 1,
      "Incorrect number of results from index scan. Expect 1 because it's a unique index. 0 implies that function was "
      "called with an oid that doesn't exist in the Catalog, but binding somehow succeeded. That doesn't make sense.");

  auto *select_pr = get_class_schema_pointer_kind_pri_.InitializeRow(buffer);
  const auto result UNUSED_ATTRIBUTE = classes_->Select(txn, index_results[0], select_pr);
  NOISEPAGE_ASSERT(result, "Index already verified visibility. This shouldn't fail.");

  auto *const ptr = *(reinterpret_cast<void *const *const>(select_pr->AccessForceNotNull(0)));
  auto kind = *(reinterpret_cast<const postgres::ClassKind *const>(select_pr->AccessForceNotNull(1)));

  NOISEPAGE_ASSERT(ptr != nullptr, "Schema pointer shouldn't ever be NULL under current catalog semantics.");

  delete[] buffer;
  return {ptr, kind};
}

bool DatabaseCatalog::TryLock(const common::ManagedPointer<transaction::TransactionContext> txn) {
  auto current_val = write_lock_.load();

  const transaction::timestamp_t txn_id = txn->FinishTime();     // this is the uncommitted txn id
  const transaction::timestamp_t start_time = txn->StartTime();  // this is the unchanging start time of the txn

  const bool already_hold_lock = current_val == txn_id;
  if (already_hold_lock) return true;

  const bool owned_by_other_txn = !transaction::TransactionUtil::Committed(current_val);
  const bool newer_committed_version = transaction::TransactionUtil::Committed(current_val) &&
                                       transaction::TransactionUtil::NewerThan(current_val, start_time);

  if (owned_by_other_txn || newer_committed_version) {
    txn->SetMustAbort();  // though no changes were written to the storage layer, we'll treat this as a DDL change
                          // failure
    // and force the txn to rollback
    return false;
  }

  if (write_lock_.compare_exchange_strong(current_val, txn_id)) {
    // acquired the lock
    auto *const write_lock = &write_lock_;
    txn->RegisterCommitAction([=]() -> void { write_lock->store(txn->FinishTime()); });
    txn->RegisterAbortAction([=]() -> void { write_lock->store(current_val); });
    return true;
  }
  txn->SetMustAbort();  // though no changes were written to the storage layer, we'll treat this as a DDL change failure
                        // and force the txn to rollback
  return false;
}

bool DatabaseCatalog::CreateLanguage(const common::ManagedPointer<transaction::TransactionContext> txn,
                                     const std::string &lanname, language_oid_t oid) {
  if (!TryLock(txn)) return false;
  return pg_language_.CreateLanguage(txn, lanname, oid);
}

language_oid_t DatabaseCatalog::CreateLanguage(const common::ManagedPointer<transaction::TransactionContext> txn,
                                               const std::string &lanname) {
  auto oid = language_oid_t{next_oid_++};
  if (!CreateLanguage(txn, lanname, oid)) {
    return INVALID_LANGUAGE_OID;
  }
  return oid;
}

language_oid_t DatabaseCatalog::GetLanguageOid(const common::ManagedPointer<transaction::TransactionContext> txn,
                                               const std::string &lanname) {
  return pg_language_.GetLanguageOid(txn, lanname);
}

bool DatabaseCatalog::DropLanguage(const common::ManagedPointer<transaction::TransactionContext> txn,
                                   language_oid_t oid) {
  if (!TryLock(txn)) return false;
  return pg_language_.DropLanguage(txn, oid);
}

proc_oid_t DatabaseCatalog::CreateProcedure(common::ManagedPointer<transaction::TransactionContext> txn,
                                            const std::string &procname, language_oid_t language_oid,
                                            namespace_oid_t procns, const std::vector<std::string> &args,
                                            const std::vector<type_oid_t> &arg_types,
                                            const std::vector<type_oid_t> &all_arg_types,
                                            const std::vector<postgres::PgProc::ArgModes> &arg_modes,
                                            type_oid_t rettype, const std::string &src, bool is_aggregate) {
  proc_oid_t oid = proc_oid_t{next_oid_++};
  auto result = CreateProcedure(txn, oid, procname, language_oid, procns, args, arg_types, all_arg_types, arg_modes,
                                rettype, src, is_aggregate);
  return result ? oid : INVALID_PROC_OID;
}

bool DatabaseCatalog::CreateProcedure(const common::ManagedPointer<transaction::TransactionContext> txn, proc_oid_t oid,
                                      const std::string &procname, language_oid_t language_oid, namespace_oid_t procns,
                                      const std::vector<std::string> &args, const std::vector<type_oid_t> &arg_types,
                                      const std::vector<type_oid_t> &all_arg_types,
                                      const std::vector<postgres::PgProc::ArgModes> &arg_modes, type_oid_t rettype,
                                      const std::string &src, bool is_aggregate) {
  if (!TryLock(txn)) return false;
  return pg_proc_.CreateProcedure(txn, oid, procname, language_oid, procns, args, arg_types, all_arg_types, arg_modes,
                                  rettype, src, is_aggregate);
}

bool DatabaseCatalog::DropProcedure(const common::ManagedPointer<transaction::TransactionContext> txn,
                                    proc_oid_t proc) {
  if (!TryLock(txn)) return false;
  return pg_proc_.DropProcedure(txn, proc);
}

proc_oid_t DatabaseCatalog::GetProcOid(common::ManagedPointer<transaction::TransactionContext> txn,
                                       namespace_oid_t procns, const std::string &procname,
                                       const std::vector<type_oid_t> &arg_types) {
  return pg_proc_.GetProcOid(txn, common::ManagedPointer(this), procns, procname, arg_types);
}

template bool DatabaseCatalog::CreateColumn<Schema::Column, table_oid_t>(
    const common::ManagedPointer<transaction::TransactionContext> txn, const table_oid_t class_oid,
    const col_oid_t col_oid, const Schema::Column &col);
template bool DatabaseCatalog::CreateColumn<IndexSchema::Column, index_oid_t>(
    const common::ManagedPointer<transaction::TransactionContext> txn, const index_oid_t class_oid,
    const indexkeycol_oid_t col_oid, const IndexSchema::Column &col);

template std::vector<Schema::Column> DatabaseCatalog::GetColumns<Schema::Column, table_oid_t, col_oid_t>(
    const common::ManagedPointer<transaction::TransactionContext> txn, const table_oid_t class_oid);

template std::vector<IndexSchema::Column>
DatabaseCatalog::GetColumns<IndexSchema::Column, index_oid_t, indexkeycol_oid_t>(
    const common::ManagedPointer<transaction::TransactionContext> txn, const index_oid_t class_oid);

template bool DatabaseCatalog::DeleteColumns<Schema::Column, table_oid_t>(
    const common::ManagedPointer<transaction::TransactionContext> txn, const table_oid_t class_oid);

template bool DatabaseCatalog::DeleteColumns<IndexSchema::Column, index_oid_t>(
    const common::ManagedPointer<transaction::TransactionContext> txn, const index_oid_t class_oid);

}  // namespace noisepage::catalog<|MERGE_RESOLUTION|>--- conflicted
+++ resolved
@@ -114,39 +114,11 @@
   retval = SetIndexPointer(txn, postgres::INDEX_TABLE_INDEX_OID, indexes_table_index_);
   NOISEPAGE_ASSERT(retval, "Bootstrap operations should not fail");
 
-<<<<<<< HEAD
   pg_attribute_.Bootstrap(common::ManagedPointer(this), txn);
   pg_type_.Bootstrap(common::ManagedPointer(this), txn);
   pg_constraint_.Bootstrap(common::ManagedPointer(this), txn);
   pg_language_.Bootstrap(common::ManagedPointer(this), txn);
   pg_proc_.Bootstrap(common::ManagedPointer(this), txn);
-=======
-  // pg_attribute and associated indexes
-  retval = CreateTableEntry(txn, postgres::COLUMN_TABLE_OID, postgres::NAMESPACE_CATALOG_NAMESPACE_OID, "pg_attribute",
-                            postgres::Builder::GetColumnTableSchema());
-  NOISEPAGE_ASSERT(retval, "Bootstrap operations should not fail");
-  retval = SetTablePointer(txn, postgres::COLUMN_TABLE_OID, columns_);
-  NOISEPAGE_ASSERT(retval, "Bootstrap operations should not fail");
-
-  retval = CreateIndexEntry(txn, postgres::NAMESPACE_CATALOG_NAMESPACE_OID, postgres::COLUMN_TABLE_OID,
-                            postgres::COLUMN_OID_INDEX_OID, "pg_attribute_oid_index",
-                            postgres::Builder::GetColumnOidIndexSchema(db_oid_));
-  NOISEPAGE_ASSERT(retval, "Bootstrap operations should not fail");
-  retval = SetIndexPointer(txn, postgres::COLUMN_OID_INDEX_OID, columns_oid_index_);
-  NOISEPAGE_ASSERT(retval, "Bootstrap operations should not fail");
-
-  retval = CreateIndexEntry(txn, postgres::NAMESPACE_CATALOG_NAMESPACE_OID, postgres::COLUMN_TABLE_OID,
-                            postgres::COLUMN_NAME_INDEX_OID, "pg_attribute_name_index",
-                            postgres::Builder::GetColumnNameIndexSchema(db_oid_));
-  NOISEPAGE_ASSERT(retval, "Bootstrap operations should not fail");
-  retval = SetIndexPointer(txn, postgres::COLUMN_NAME_INDEX_OID, columns_name_index_);
-  NOISEPAGE_ASSERT(retval, "Bootstrap operations should not fail");
-
-  pg_type_.Bootstrap(txn, common::ManagedPointer(this));
-  pg_constraint_.Bootstrap(txn, common::ManagedPointer(this));
-  pg_language_.Bootstrap(txn, common::ManagedPointer(this));
-  pg_proc_.Bootstrap(txn, common::ManagedPointer(this));
->>>>>>> 34bfece8
 }
 
 void DatabaseCatalog::BootstrapPRIs() {
