--- conflicted
+++ resolved
@@ -364,18 +364,8 @@
 
 common::ManagedPointer<execution::functions::FunctionContext> DatabaseCatalog::GetProcCtxPtr(
     common::ManagedPointer<transaction::TransactionContext> txn, proc_oid_t proc_oid) {
-<<<<<<< HEAD
   auto proc_ctx = pg_proc_.GetProcCtxPtr(txn, proc_oid);
-  NOISEPAGE_ASSERT(!(proc_ctx == nullptr && IS_BUILTIN_PROC(proc_oid)),
-=======
-  return pg_proc_.GetProcCtxPtr(txn, proc_oid);
-}
-
-common::ManagedPointer<execution::functions::FunctionContext> DatabaseCatalog::GetFunctionContext(
-    const common::ManagedPointer<transaction::TransactionContext> txn, catalog::proc_oid_t proc_oid) {
-  auto func_ctx = GetProcCtxPtr(txn, proc_oid);
-  NOISEPAGE_ASSERT(!(func_ctx == nullptr && pg_proc_.IsBuiltinProc(proc_oid)),
->>>>>>> 311bbafc
+  NOISEPAGE_ASSERT(!(proc_ctx == nullptr && pg_proc_.IsBuiltinProc(proc_oid)),
                    "Builtin procedures should have been bootstrapped.");
   NOISEPAGE_ASSERT(proc_ctx != nullptr, "Dynamically added UDFs are currently not supported.");
   return proc_ctx;
