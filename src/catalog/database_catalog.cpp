--- conflicted
+++ resolved
@@ -2814,11 +2814,7 @@
 proc_oid_t DatabaseCatalog::GetProcOid(common::ManagedPointer<transaction::TransactionContext> txn,
                                        namespace_oid_t procns, const std::string &procname,
                                        const std::vector<type_oid_t> &arg_types) {
-<<<<<<< HEAD
-=======
   //if (!TryLock(txn)) return INVALID_PROC_OID;
-
->>>>>>> 575bcd6e
   auto name_pri = procs_name_index_->GetProjectedRowInitializer();
   byte *const buffer = common::AllocationUtil::AllocateAligned(pg_proc_all_cols_pri_.ProjectedRowSize());
 
