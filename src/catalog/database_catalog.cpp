#include <memory>
#include <string>
#include <utility>
#include <vector>

#include "catalog/catalog_defs.h"
#include "catalog/database_catalog.h"
#include "catalog/index_schema.h"
#include "catalog/postgres/builder.h"
#include "catalog/postgres/pg_attribute.h"
#include "catalog/postgres/pg_class.h"
#include "catalog/postgres/pg_constraint.h"
#include "catalog/postgres/pg_index.h"
#include "catalog/postgres/pg_namespace.h"
#include "catalog/postgres/pg_type.h"
#include "catalog/schema.h"
#include "storage/index/index.h"
#include "storage/sql_table.h"
#include "transaction/transaction_context.h"
#include "transaction/transaction_defs.h"
#include "transaction/transaction_manager.h"
#include "type/type_id.h"

namespace terrier::catalog {

void DatabaseCatalog::Bootstrap(transaction::TransactionContext *const txn) {
  // Declare variable for return values (UNUSED when compiled for release)
  bool UNUSED_ATTRIBUTE retval;

  retval = CreateNamespace(txn, "pg_catalog", NAMESPACE_CATALOG_NAMESPACE_OID);
  TERRIER_ASSERT(retval, "Bootstrap operations should not fail");

  retval = CreateNamespace(txn, "public", NAMESPACE_DEFAULT_NAMESPACE_OID);
  TERRIER_ASSERT(retval, "Bootstrap operations should not fail");

  BootstrapTypes(txn);

  // pg_namespace and associated indexes
  retval = CreateTableEntry(txn, NAMESPACE_TABLE_OID, NAMESPACE_CATALOG_NAMESPACE_OID, "pg_namespace",
                            postgres::Builder::GetNamespaceTableSchema());
  TERRIER_ASSERT(retval, "Bootstrap operations should not fail");
  retval = SetTablePointer(txn, NAMESPACE_TABLE_OID, namespaces_);
  TERRIER_ASSERT(retval, "Bootstrap operations should not fail");

  retval = CreateIndexEntry(txn, NAMESPACE_CATALOG_NAMESPACE_OID, NAMESPACE_TABLE_OID, NAMESPACE_OID_INDEX_OID,
                            "pg_namespace_oid_index", postgres::Builder::GetNamespaceOidIndexSchema(db_oid_));
  TERRIER_ASSERT(retval, "Bootstrap operations should not fail");
  retval = SetIndexPointer(txn, NAMESPACE_OID_INDEX_OID, namespaces_oid_index_);
  TERRIER_ASSERT(retval, "Bootstrap operations should not fail");

  retval = CreateIndexEntry(txn, NAMESPACE_CATALOG_NAMESPACE_OID, NAMESPACE_TABLE_OID, NAMESPACE_NAME_INDEX_OID,
                            "pg_namespace_name_index", postgres::Builder::GetNamespaceNameIndexSchema(db_oid_));
  TERRIER_ASSERT(retval, "Bootstrap operations should not fail");
  retval = SetIndexPointer(txn, NAMESPACE_NAME_INDEX_OID, namespaces_name_index_);
  TERRIER_ASSERT(retval, "Bootstrap operations should not fail");

  // pg_class and associated indexes
  retval = CreateTableEntry(txn, CLASS_TABLE_OID, NAMESPACE_CATALOG_NAMESPACE_OID, "pg_class",
                            postgres::Builder::GetClassTableSchema());
  TERRIER_ASSERT(retval, "Bootstrap operations should not fail");
  retval = SetTablePointer(txn, CLASS_TABLE_OID, classes_);
  TERRIER_ASSERT(retval, "Bootstrap operations should not fail");

  retval = CreateIndexEntry(txn, NAMESPACE_CATALOG_NAMESPACE_OID, CLASS_TABLE_OID, CLASS_OID_INDEX_OID,
                            "pg_class_oid_index", postgres::Builder::GetClassOidIndexSchema(db_oid_));
  TERRIER_ASSERT(retval, "Bootstrap operations should not fail");
  retval = SetIndexPointer(txn, CLASS_OID_INDEX_OID, classes_oid_index_);
  TERRIER_ASSERT(retval, "Bootstrap operations should not fail");

  retval = CreateIndexEntry(txn, NAMESPACE_CATALOG_NAMESPACE_OID, CLASS_TABLE_OID, CLASS_NAME_INDEX_OID,
                            "pg_class_name_index", postgres::Builder::GetClassNameIndexSchema(db_oid_));
  TERRIER_ASSERT(retval, "Bootstrap operations should not fail");
  retval = SetIndexPointer(txn, CLASS_NAME_INDEX_OID, classes_name_index_);
  TERRIER_ASSERT(retval, "Bootstrap operations should not fail");

  retval = CreateIndexEntry(txn, NAMESPACE_CATALOG_NAMESPACE_OID, CLASS_TABLE_OID, CLASS_NAMESPACE_INDEX_OID,
                            "pg_class_namespace_index", postgres::Builder::GetClassNamespaceIndexSchema(db_oid_));
  TERRIER_ASSERT(retval, "Bootstrap operations should not fail");
  retval = SetIndexPointer(txn, CLASS_NAMESPACE_INDEX_OID, classes_namespace_index_);
  TERRIER_ASSERT(retval, "Bootstrap operations should not fail");

  // pg_index and associated indexes
  retval = CreateTableEntry(txn, INDEX_TABLE_OID, NAMESPACE_CATALOG_NAMESPACE_OID, "pg_index",
                            postgres::Builder::GetIndexTableSchema());
  TERRIER_ASSERT(retval, "Bootstrap operations should not fail");
  retval = SetTablePointer(txn, INDEX_TABLE_OID, indexes_);
  TERRIER_ASSERT(retval, "Bootstrap operations should not fail");

  retval = CreateIndexEntry(txn, NAMESPACE_CATALOG_NAMESPACE_OID, INDEX_TABLE_OID, INDEX_OID_INDEX_OID,
                            "pg_index_oid_index", postgres::Builder::GetIndexOidIndexSchema(db_oid_));
  TERRIER_ASSERT(retval, "Bootstrap operations should not fail");
  retval = SetIndexPointer(txn, INDEX_OID_INDEX_OID, indexes_oid_index_);
  TERRIER_ASSERT(retval, "Bootstrap operations should not fail");

  retval = CreateIndexEntry(txn, NAMESPACE_CATALOG_NAMESPACE_OID, INDEX_TABLE_OID, INDEX_TABLE_INDEX_OID,
                            "pg_index_table_index", postgres::Builder::GetIndexTableIndexSchema(db_oid_));
  TERRIER_ASSERT(retval, "Bootstrap operations should not fail");
  retval = SetIndexPointer(txn, INDEX_TABLE_INDEX_OID, indexes_table_index_);
  TERRIER_ASSERT(retval, "Bootstrap operations should not fail");

  // pg_attribute and associated indexes
  retval = CreateTableEntry(txn, COLUMN_TABLE_OID, NAMESPACE_CATALOG_NAMESPACE_OID, "pg_attribute",
                            postgres::Builder::GetColumnTableSchema());
  TERRIER_ASSERT(retval, "Bootstrap operations should not fail");
  retval = SetTablePointer(txn, COLUMN_TABLE_OID, columns_);
  TERRIER_ASSERT(retval, "Bootstrap operations should not fail");

  retval = CreateIndexEntry(txn, NAMESPACE_CATALOG_NAMESPACE_OID, COLUMN_TABLE_OID, COLUMN_OID_INDEX_OID,
                            "pg_attribute_oid_index", postgres::Builder::GetColumnOidIndexSchema(db_oid_));
  TERRIER_ASSERT(retval, "Bootstrap operations should not fail");
  retval = SetIndexPointer(txn, COLUMN_OID_INDEX_OID, columns_oid_index_);
  TERRIER_ASSERT(retval, "Bootstrap operations should not fail");

  retval = CreateIndexEntry(txn, NAMESPACE_CATALOG_NAMESPACE_OID, COLUMN_TABLE_OID, COLUMN_NAME_INDEX_OID,
                            "pg_attribute_name_index", postgres::Builder::GetColumnNameIndexSchema(db_oid_));
  TERRIER_ASSERT(retval, "Bootstrap operations should not fail");
  retval = SetIndexPointer(txn, COLUMN_NAME_INDEX_OID, columns_name_index_);
  TERRIER_ASSERT(retval, "Bootstrap operations should not fail");

  // pg_type and associated indexes
  retval = CreateTableEntry(txn, TYPE_TABLE_OID, NAMESPACE_CATALOG_NAMESPACE_OID, "pg_type",
                            postgres::Builder::GetTypeTableSchema());
  TERRIER_ASSERT(retval, "Bootstrap operations should not fail");
  retval = SetTablePointer(txn, TYPE_TABLE_OID, types_);
  TERRIER_ASSERT(retval, "Bootstrap operations should not fail");

  retval = CreateIndexEntry(txn, NAMESPACE_CATALOG_NAMESPACE_OID, TYPE_TABLE_OID, TYPE_OID_INDEX_OID,
                            "pg_type_oid_index", postgres::Builder::GetTypeOidIndexSchema(db_oid_));
  TERRIER_ASSERT(retval, "Bootstrap operations should not fail");
  retval = SetIndexPointer(txn, TYPE_OID_INDEX_OID, types_oid_index_);
  TERRIER_ASSERT(retval, "Bootstrap operations should not fail");

  retval = CreateIndexEntry(txn, NAMESPACE_CATALOG_NAMESPACE_OID, TYPE_TABLE_OID, TYPE_NAME_INDEX_OID,
                            "pg_type_name_index", postgres::Builder::GetTypeNameIndexSchema(db_oid_));
  TERRIER_ASSERT(retval, "Bootstrap operations should not fail");
  retval = SetIndexPointer(txn, TYPE_NAME_INDEX_OID, types_name_index_);
  TERRIER_ASSERT(retval, "Bootstrap operations should not fail");

  retval = CreateIndexEntry(txn, NAMESPACE_CATALOG_NAMESPACE_OID, TYPE_TABLE_OID, TYPE_NAMESPACE_INDEX_OID,
                            "pg_type_namespace_index", postgres::Builder::GetTypeNamespaceIndexSchema(db_oid_));
  TERRIER_ASSERT(retval, "Bootstrap operations should not fail");
  retval = SetIndexPointer(txn, TYPE_NAMESPACE_INDEX_OID, types_namespace_index_);
  TERRIER_ASSERT(retval, "Bootstrap operations should not fail");

  // pg_constraint and associated indexes
  retval = CreateTableEntry(txn, CONSTRAINT_TABLE_OID, NAMESPACE_CATALOG_NAMESPACE_OID, "pg_constraint",
                            postgres::Builder::GetConstraintTableSchema());
  TERRIER_ASSERT(retval, "Bootstrap operations should not fail");
  retval = SetTablePointer(txn, CONSTRAINT_TABLE_OID, constraints_);
  TERRIER_ASSERT(retval, "Bootstrap operations should not fail");

  retval = CreateIndexEntry(txn, NAMESPACE_CATALOG_NAMESPACE_OID, CONSTRAINT_TABLE_OID, CONSTRAINT_OID_INDEX_OID,
                            "pg_constraint_oid_index", postgres::Builder::GetConstraintOidIndexSchema(db_oid_));
  TERRIER_ASSERT(retval, "Bootstrap operations should not fail");
  retval = SetIndexPointer(txn, CONSTRAINT_OID_INDEX_OID, constraints_oid_index_);
  TERRIER_ASSERT(retval, "Bootstrap operations should not fail");

  retval = CreateIndexEntry(txn, NAMESPACE_CATALOG_NAMESPACE_OID, CONSTRAINT_TABLE_OID, CONSTRAINT_NAME_INDEX_OID,
                            "pg_constraint_name_index", postgres::Builder::GetConstraintNameIndexSchema(db_oid_));
  TERRIER_ASSERT(retval, "Bootstrap operations should not fail");
  retval = SetIndexPointer(txn, CONSTRAINT_NAME_INDEX_OID, constraints_name_index_);
  TERRIER_ASSERT(retval, "Bootstrap operations should not fail");

  retval =
      CreateIndexEntry(txn, NAMESPACE_CATALOG_NAMESPACE_OID, CONSTRAINT_TABLE_OID, CONSTRAINT_NAMESPACE_INDEX_OID,
                       "pg_constraint_namespace_index", postgres::Builder::GetConstraintNamespaceIndexSchema(db_oid_));
  TERRIER_ASSERT(retval, "Bootstrap operations should not fail");
  retval = SetIndexPointer(txn, CONSTRAINT_NAMESPACE_INDEX_OID, constraints_namespace_index_);
  TERRIER_ASSERT(retval, "Bootstrap operations should not fail");

  retval = CreateIndexEntry(txn, NAMESPACE_CATALOG_NAMESPACE_OID, CONSTRAINT_TABLE_OID, CONSTRAINT_TABLE_INDEX_OID,
                            "pg_constraint_table_index", postgres::Builder::GetConstraintTableIndexSchema(db_oid_));
  TERRIER_ASSERT(retval, "Bootstrap operations should not fail");
  retval = SetIndexPointer(txn, CONSTRAINT_TABLE_INDEX_OID, constraints_table_index_);
  TERRIER_ASSERT(retval, "Bootstrap operations should not fail");

  retval = CreateIndexEntry(txn, NAMESPACE_CATALOG_NAMESPACE_OID, CONSTRAINT_TABLE_OID, CONSTRAINT_INDEX_INDEX_OID,
                            "pg_constraint_index_index", postgres::Builder::GetConstraintIndexIndexSchema(db_oid_));
  TERRIER_ASSERT(retval, "Bootstrap operations should not fail");
  retval = SetIndexPointer(txn, CONSTRAINT_INDEX_INDEX_OID, constraints_index_index_);
  TERRIER_ASSERT(retval, "Bootstrap operations should not fail");

  retval = CreateIndexEntry(txn, NAMESPACE_CATALOG_NAMESPACE_OID, CONSTRAINT_TABLE_OID,
                            CONSTRAINT_FOREIGNTABLE_INDEX_OID, "pg_constraint_foreigntable_index",
                            postgres::Builder::GetConstraintForeignTableIndexSchema(db_oid_));
  TERRIER_ASSERT(retval, "Bootstrap operations should not fail");
  retval = SetIndexPointer(txn, CONSTRAINT_FOREIGNTABLE_INDEX_OID, constraints_foreigntable_index_);
  TERRIER_ASSERT(retval, "Bootstrap operations should not fail");
}

namespace_oid_t DatabaseCatalog::CreateNamespace(transaction::TransactionContext *const txn, const std::string &name) {
  const namespace_oid_t ns_oid{next_oid_++};
  if (!CreateNamespace(txn, name, ns_oid)) {
    return INVALID_NAMESPACE_OID;
  }
  return ns_oid;
}

bool DatabaseCatalog::CreateNamespace(transaction::TransactionContext *const txn, const std::string &name,
                                      const namespace_oid_t ns_oid) {
  // Step 1: Insert into table
  const auto name_varlen = storage::StorageUtil::CreateVarlen(name);
  // Get & Fill Redo Record
  const std::vector<col_oid_t> table_oids{NSPNAME_COL_OID, NSPOID_COL_OID};

  auto pri = namespaces_->InitializerForProjectedRow(table_oids);
  auto pm = namespaces_->ProjectionMapForOids(table_oids);
  auto *const redo = txn->StageWrite(db_oid_, NAMESPACE_TABLE_OID, pri);
  // Write the attributes in the Redo Record
  *(reinterpret_cast<namespace_oid_t *>(redo->Delta()->AccessForceNotNull(pm[NSPOID_COL_OID]))) = ns_oid;
  *(reinterpret_cast<storage::VarlenEntry *>(redo->Delta()->AccessForceNotNull(pm[NSPNAME_COL_OID]))) = name_varlen;
  // Finally, insert into the table to get the tuple slot
  const auto tuple_slot = namespaces_->Insert(txn, redo);

  // Step 2: Insert into name index
  auto name_pri = namespaces_name_index_->GetProjectedRowInitializer();
  byte *const buffer = common::AllocationUtil::AllocateAligned(name_pri.ProjectedRowSize());
  auto *index_pr = name_pri.InitializeRow(buffer);
  // Write the attributes in the ProjectedRow
  *(reinterpret_cast<storage::VarlenEntry *>(index_pr->AccessForceNotNull(0))) = name_varlen;

  if (!namespaces_name_index_->InsertUnique(txn, *index_pr, tuple_slot)) {
    // There was a name conflict and we need to abort.  Free the buffer and return false to indicate failure
    delete[] buffer;
    return false;
  }

  // Step 3: Insert into oid index
  auto oid_pri = namespaces_oid_index_->GetProjectedRowInitializer();
  // Reuse buffer since an u32 column is smaller than a varlen column
  index_pr = oid_pri.InitializeRow(buffer);
  // Write the attributes in the ProjectedRow
  *(reinterpret_cast<namespace_oid_t *>(index_pr->AccessForceNotNull(0))) = ns_oid;
  const bool UNUSED_ATTRIBUTE result = namespaces_oid_index_->InsertUnique(txn, *index_pr, tuple_slot);
  TERRIER_ASSERT(result, "Assigned namespace OID failed to be unique.");

  // Finish
  delete[] buffer;
  return true;
}

bool DatabaseCatalog::DeleteNamespace(transaction::TransactionContext *const txn, const namespace_oid_t ns_oid) {
  // Step 1: Read the oid index
  const std::vector<col_oid_t> table_oids{NSPNAME_COL_OID};

  auto table_pri = namespaces_->InitializerForProjectedRow(table_oids);
  auto table_pm = namespaces_->ProjectionMapForOids(table_oids);
  // Buffer is large enough for all prs because it's meant to hold 1 VarlenEntry
  byte *const buffer = common::AllocationUtil::AllocateAligned(table_pri.ProjectedRowSize());
  const auto oid_pri = namespaces_oid_index_->GetProjectedRowInitializer();
  auto *pr = oid_pri.InitializeRow(buffer);
  // Write the attributes in the ProjectedRow
  *(reinterpret_cast<namespace_oid_t *>(pr->AccessForceNotNull(0))) = ns_oid;
  // Scan index
  std::vector<storage::TupleSlot> index_results;
  namespaces_oid_index_->ScanKey(*txn, *pr, &index_results);
  if (index_results.empty()) {
    // oid not found in the index, so namespace doesn't exist. Free the buffer and return false to indicate failure
    delete[] buffer;
    return false;
  }
  TERRIER_ASSERT(index_results.size() == 1, "Namespace OID not unique in index");
  const auto tuple_slot = index_results[0];

  // Step 2: Select from the table to get the name
  pr = table_pri.InitializeRow(buffer);
  auto UNUSED_ATTRIBUTE result = namespaces_->Select(txn, tuple_slot, pr);
  TERRIER_ASSERT(result, "Index scan did a visibility check, so Select shouldn't fail at this point.");
  const auto name_varlen = *reinterpret_cast<storage::VarlenEntry *>(pr->AccessForceNotNull(table_pm[NSPNAME_COL_OID]));

  // Step 3: Delete from table
  txn->StageDelete(db_oid_, NAMESPACE_TABLE_OID, tuple_slot);
  if (!namespaces_->Delete(txn, tuple_slot)) {
    // Someone else has a write-lock. Free the buffer and return false to indicate failure
    delete[] buffer;
    return false;
  }

  // Step 4: Delete from oid index
  pr = oid_pri.InitializeRow(buffer);
  // Write the attributes in the ProjectedRow
  *(reinterpret_cast<namespace_oid_t *>(pr->AccessForceNotNull(table_pm[NSPOID_COL_OID]))) = ns_oid;
  namespaces_oid_index_->Delete(txn, *pr, tuple_slot);

  // Step 5: Delete from name index
  const auto name_pri = namespaces_name_index_->GetProjectedRowInitializer();
  pr = name_pri.InitializeRow(buffer);
  // Write the attributes in the ProjectedRow
  *(reinterpret_cast<storage::VarlenEntry *>(pr->AccessForceNotNull(table_pm[NSPNAME_COL_OID]))) = name_varlen;
  namespaces_name_index_->Delete(txn, *pr, tuple_slot);

  // Finish
  delete[] buffer;
  return true;
}

namespace_oid_t DatabaseCatalog::GetNamespaceOid(transaction::TransactionContext *txn, const std::string &name) {
  // Step 1: Read the name index
  const std::vector<col_oid_t> table_oids{NSPOID_COL_OID};

  auto table_pri = namespaces_->InitializerForProjectedRow(table_oids);
  auto table_pm = namespaces_->ProjectionMapForOids(table_oids);
  const auto name_pri = namespaces_name_index_->GetProjectedRowInitializer();
  // Buffer is large enough for all prs because it's meant to hold 1 VarlenEntry
  byte *const buffer = common::AllocationUtil::AllocateAligned(name_pri.ProjectedRowSize());
  auto *pr = name_pri.InitializeRow(buffer);
  // Scan the name index
  const auto name_varlen = storage::StorageUtil::CreateVarlen(name);
  *(reinterpret_cast<storage::VarlenEntry *>(pr->AccessForceNotNull(0))) = name_varlen;
  std::vector<storage::TupleSlot> index_results;
  namespaces_name_index_->ScanKey(*txn, *pr, &index_results);

  // Clean up the varlen's buffer in the case it wasn't inlined.
  if (!name_varlen.IsInlined()) {
    delete[] name_varlen.Content();
  }

  if (index_results.empty()) {
    // namespace not found in the index, so namespace doesn't exist. Free the buffer and return false to indicate
    // failure
    delete[] buffer;
    return INVALID_NAMESPACE_OID;
  }
  TERRIER_ASSERT(index_results.size() == 1, "Namespace name not unique in index");
  const auto tuple_slot = index_results[0];

  // Step 2: Scan the table to get the oid
  pr = table_pri.InitializeRow(buffer);

  const auto UNUSED_ATTRIBUTE result = namespaces_->Select(txn, tuple_slot, pr);
  TERRIER_ASSERT(result, "Index scan did a visibility check, so Select shouldn't fail at this point.");
  const auto ns_oid = *reinterpret_cast<namespace_oid_t *>(pr->AccessForceNotNull(table_pm[NSPOID_COL_OID]));

  // Finish
  delete[] buffer;
  return ns_oid;
}

template <typename Column, typename ClassOid, typename ColOid>
bool DatabaseCatalog::CreateColumn(transaction::TransactionContext *const txn, const ClassOid class_oid,
                                   const ColOid col_oid, const Column &col) {
  // Step 1: Insert into the table
  const std::vector<col_oid_t> table_oids{PG_ATTRIBUTE_ALL_COL_OIDS};

  auto table_pri = columns_->InitializerForProjectedRow(table_oids);
  auto table_pm = columns_->ProjectionMapForOids(table_oids);
  auto *const redo = txn->StageWrite(db_oid_, COLUMN_TABLE_OID, table_pri);
  // Write the attributes in the Redo Record
  auto oid_entry = reinterpret_cast<ColOid *>(redo->Delta()->AccessForceNotNull(table_pm[ATTNUM_COL_OID]));
  auto relid_entry = reinterpret_cast<ClassOid *>(redo->Delta()->AccessForceNotNull(table_pm[ATTRELID_COL_OID]));
  auto name_entry =
      reinterpret_cast<storage::VarlenEntry *>(redo->Delta()->AccessForceNotNull(table_pm[ATTNAME_COL_OID]));
  auto type_entry = reinterpret_cast<type::TypeId *>(redo->Delta()->AccessForceNotNull(table_pm[ATTTYPID_COL_OID]));
  auto len_entry = reinterpret_cast<uint16_t *>(redo->Delta()->AccessForceNotNull(table_pm[ATTLEN_COL_OID]));
  auto notnull_entry = reinterpret_cast<bool *>(redo->Delta()->AccessForceNotNull(table_pm[ATTNOTNULL_COL_OID]));
  auto dsrc_entry =
      reinterpret_cast<storage::VarlenEntry *>(redo->Delta()->AccessForceNotNull(table_pm[ADSRC_COL_OID]));
  *oid_entry = col_oid;
  *relid_entry = class_oid;
  const auto name_varlen = storage::StorageUtil::CreateVarlen(col.Name());

  *name_entry = name_varlen;
  *type_entry = col.Type();
  // TODO(Amadou): Figure out what really goes here for varlen. Unclear if it's attribute size (16) or varlen length
  *len_entry = (col.Type() == type::TypeId::VARCHAR || col.Type() == type::TypeId::VARBINARY) ? col.MaxVarlenSize()
                                                                                              : col.AttrSize();
  *notnull_entry = !col.Nullable();
  storage::VarlenEntry dsrc_varlen = storage::StorageUtil::CreateVarlen(col.StoredExpression()->ToJson().dump());
  *dsrc_entry = dsrc_varlen;
  // Finally, insert into the table to get the tuple slot
  const auto tupleslot = columns_->Insert(txn, redo);

  // Step 2: Insert into name index
  const auto name_pri = columns_name_index_->GetProjectedRowInitializer();
  // Create a buffer large enough for all columns
  auto *const buffer = common::AllocationUtil::AllocateAligned(name_pri.ProjectedRowSize());
  auto *pr = name_pri.InitializeRow(buffer);
  // Write the attributes in the ProjectedRow. We know the offsets without the map because of the ordering of attribute
  // sizes
  *(reinterpret_cast<storage::VarlenEntry *>(pr->AccessForceNotNull(0))) = name_varlen;
  *(reinterpret_cast<ClassOid *>(pr->AccessForceNotNull(1))) = class_oid;

  if (!columns_name_index_->InsertUnique(txn, *pr, tupleslot)) {
    // There was a name conflict and we need to abort.  Free the buffer and return false to indicate failure
    delete[] buffer;

    // Clean up the varlen's buffer in the case it wasn't inlined.
    if (!name_varlen.IsInlined()) {
      delete[] name_varlen.Content();
    }

    return false;
  }

  // Step 3: Insert into oid index
  const auto oid_pri = columns_oid_index_->GetProjectedRowInitializer();
  pr = oid_pri.InitializeRow(buffer);
  // Write the attributes in the ProjectedRow. These hardcoded indexkeycol_oids come from
  // Builder::GetColumnOidIndexSchema()
  *(reinterpret_cast<ClassOid *>(pr->AccessForceNotNull(0))) = class_oid;
  *(reinterpret_cast<ColOid *>(pr->AccessForceNotNull(1))) = col_oid;

  bool UNUSED_ATTRIBUTE result = columns_oid_index_->InsertUnique(txn, *pr, tupleslot);
  TERRIER_ASSERT(result, "Assigned OIDs failed to be unique.");

  // Finish
  delete[] buffer;
  return true;
}

template <typename Column, typename ClassOid, typename ColOid>
std::vector<Column> DatabaseCatalog::GetColumns(transaction::TransactionContext *const txn, ClassOid class_oid) {
  // Step 1: Read Index
  const std::vector<col_oid_t> table_oids{ATTNUM_COL_OID, ATTNAME_COL_OID,    ATTTYPID_COL_OID,
                                          ATTLEN_COL_OID, ATTNOTNULL_COL_OID, ADSRC_COL_OID};
<<<<<<< HEAD

  auto table_pri = columns_->InitializerForProjectedRow(table_oids);
  auto table_pm = columns_->ProjectionMapForOids(table_oids);
  const auto class_pri = columns_class_index_->GetProjectedRowInitializer();
=======
  // NOLINTNEXTLINE
  auto [table_pri, table_pm] = columns_->InitializerForProjectedRow(table_oids);
  const auto oid_pri = columns_oid_index_->GetProjectedRowInitializer();
>>>>>>> ed18b54a
  // Buffer is large enough to hold all prs
  byte *const buffer = common::AllocationUtil::AllocateAligned(table_pri.ProjectedRowSize());
  byte *const key_buffer = common::AllocationUtil::AllocateAligned(oid_pri.ProjectedRowSize());
  // Scan the class index
  auto *pr = oid_pri.InitializeRow(buffer);
  auto *pr_high = oid_pri.InitializeRow(key_buffer);

  // Write the attributes in the ProjectedRow
  // Low key (class, INVALID_COLUMN_OID) [using uint32_t to avoid adding ColOid to template]
  *(reinterpret_cast<ClassOid *>(pr->AccessForceNotNull(0))) = class_oid;
  *(reinterpret_cast<uint32_t *>(pr->AccessForceNotNull(1))) = 0;

  // High key (class + 1, INVALID_COLUMN_OID) [using uint32_t to avoid adding ColOid to template]
  *(reinterpret_cast<ClassOid *>(pr_high->AccessForceNotNull(0))) = ++class_oid;
  *(reinterpret_cast<uint32_t *>(pr_high->AccessForceNotNull(1))) = 0;
  std::vector<storage::TupleSlot> index_results;
  columns_oid_index_->ScanAscending(*txn, *pr, *pr_high, &index_results);

  if (index_results.empty()) {
    // class not found in the index, so class doesn't exist. Free the buffer and return nullptr to indicate failure
    delete[] buffer;
    delete[] key_buffer;
    return {};
  }

  // Step 2: Scan the table to get the columns
  std::vector<Column> cols;
  pr = table_pri.InitializeRow(buffer);
  for (const auto &slot : index_results) {
    const auto UNUSED_ATTRIBUTE result = columns_->Select(txn, slot, pr);
    TERRIER_ASSERT(result, "Index scan did a visibility check, so Select shouldn't fail at this point.");
    cols.emplace_back(MakeColumn<Column, ColOid>(pr, table_pm));
  }

  // TODO(Matt): do we have any way to assert that we got the number of attributes we expect? From another attribute in
  // another catalog table maybe?

  // Finish
  delete[] buffer;
  delete[] key_buffer;
  return cols;
}

// TODO(Matt): we need a DeleteColumn()

template <typename Column, typename ClassOid>
bool DatabaseCatalog::DeleteColumns(transaction::TransactionContext *const txn, const ClassOid class_oid) {
  // Step 1: Read Index
  const std::vector<col_oid_t> table_oids{ATTNUM_COL_OID, ATTNAME_COL_OID, ATTTYPID_COL_OID, ATTLEN_COL_OID,
                                          ATTNOTNULL_COL_OID};
<<<<<<< HEAD

  auto table_pri = columns_->InitializerForProjectedRow(table_oids);
  auto table_pm = columns_->ProjectionMapForOids(table_oids);
  const auto class_pri = columns_class_index_->GetProjectedRowInitializer();
=======
  // NOLINTNEXTLINE
  auto [table_pri, table_pm] = columns_->InitializerForProjectedRow(table_oids);
  const auto oid_pri = columns_oid_index_->GetProjectedRowInitializer();
  const auto name_pri = columns_name_index_->GetProjectedRowInitializer();
>>>>>>> ed18b54a
  // Buffer is large enough to hold all prs
  byte *const buffer = common::AllocationUtil::AllocateAligned(table_pri.ProjectedRowSize());
  byte *const key_buffer = common::AllocationUtil::AllocateAligned(name_pri.ProjectedRowSize());
  // Scan the class index
  auto *pr = oid_pri.InitializeRow(buffer);
  auto *key_pr = oid_pri.InitializeRow(key_buffer);

  // Write the attributes in the ProjectedRow
  // Low key (class, INVALID_COLUMN_OID) [using uint32_t to avoid adding ColOid to template]
  *(reinterpret_cast<ClassOid *>(pr->AccessForceNotNull(0))) = class_oid;
  *(reinterpret_cast<uint32_t *>(pr->AccessForceNotNull(1))) = 0;

  auto next_oid = ClassOid(!class_oid + 1);
  // High key (class + 1, INVALID_COLUMN_OID) [using uint32_t to avoid adding ColOid to template]
  *(reinterpret_cast<ClassOid *>(key_pr->AccessForceNotNull(0))) = next_oid;
  *(reinterpret_cast<uint32_t *>(key_pr->AccessForceNotNull(1))) = 0;
  std::vector<storage::TupleSlot> index_results;
  columns_oid_index_->ScanAscending(*txn, *pr, *key_pr, &index_results);

  if (index_results.empty()) {
    delete[] buffer;
    return false;
  }

  // TODO(Matt): do we have any way to assert that we got the number of attributes we expect? From another attribute in
  // another catalog table maybe?

  // Step 2: Scan the table to get the columns
  pr = table_pri.InitializeRow(buffer);
  for (const auto &slot : index_results) {
    // 1. Extract attributes from the tuple for the index deletions
    auto UNUSED_ATTRIBUTE result = columns_->Select(txn, slot, pr);
    TERRIER_ASSERT(result, "Index scan did a visibility check, so Select shouldn't fail at this point.");
    const auto *const col_name =
        reinterpret_cast<const storage::VarlenEntry *const>(pr->AccessWithNullCheck(table_pm[ATTNAME_COL_OID]));
    TERRIER_ASSERT(col_name != nullptr, "Name shouldn't be NULL.");
    const auto *const col_oid =
        reinterpret_cast<const uint32_t *const>(pr->AccessWithNullCheck(table_pm[ATTNUM_COL_OID]));
    TERRIER_ASSERT(col_oid != nullptr, "OID shouldn't be NULL.");

    // 2. Delete from the table
    txn->StageDelete(db_oid_, COLUMN_TABLE_OID, slot);
    result = columns_->Delete(txn, slot);
    if (!result) {
      // Failed to delete one of the columns, clean up and return false to indicate failure
      delete[] buffer;
      delete[] key_buffer;
      return false;
    }

    // 4. Delete from oid index
    key_pr = oid_pri.InitializeRow(key_buffer);
    // Write the attributes in the ProjectedRow. These hardcoded indexkeycol_oids come from
    // Builder::GetColumnOidIndexSchema()
    *(reinterpret_cast<ClassOid *>(key_pr->AccessForceNotNull(0))) = class_oid;
    *(reinterpret_cast<uint32_t *>(key_pr->AccessForceNotNull(1))) = *col_oid;
    columns_oid_index_->Delete(txn, *key_pr, slot);

    // 5. Delete from name index
    key_pr = name_pri.InitializeRow(key_buffer);
    // Write the attributes in the ProjectedRow. We know the offsets without the map because of the ordering of
    // attribute sizes
    *(reinterpret_cast<storage::VarlenEntry *>(key_pr->AccessForceNotNull(0))) = *col_name;
    *(reinterpret_cast<ClassOid *>(key_pr->AccessForceNotNull(1))) = class_oid;
    columns_name_index_->Delete(txn, *key_pr, slot);
  }
  delete[] buffer;
  delete[] key_buffer;
  return true;
}

table_oid_t DatabaseCatalog::CreateTable(transaction::TransactionContext *const txn, const namespace_oid_t ns,
                                         const std::string &name, const Schema &schema) {
  const table_oid_t table_oid = static_cast<table_oid_t>(next_oid_++);

  return CreateTableEntry(txn, table_oid, ns, name, schema) ? table_oid : INVALID_TABLE_OID;
}

bool DatabaseCatalog::DeleteTable(transaction::TransactionContext *const txn, const table_oid_t table) {
  // We should respect foreign key relations and attempt to delete the table's columns first
  auto result = DeleteColumns<Schema::Column, table_oid_t>(txn, table);
  if (!result) return false;

  const auto oid_pri = classes_oid_index_->GetProjectedRowInitializer();


  auto pr_init = classes_->InitializerForProjectedRow(PG_CLASS_ALL_COL_OIDS);
  auto pr_map = classes_->ProjectionMapForOids(PG_CLASS_ALL_COL_OIDS);

  TERRIER_ASSERT(pr_init.ProjectedRowSize() >= oid_pri.ProjectedRowSize(),
                 "Buffer must be allocated for largest ProjectedRow size");
  auto *const buffer = common::AllocationUtil::AllocateAligned(pr_init.ProjectedRowSize());
  auto *const key_pr = oid_pri.InitializeRow(buffer);

  // Find the entry using the index
  *(reinterpret_cast<table_oid_t *>(key_pr->AccessForceNotNull(0))) = table;
  std::vector<storage::TupleSlot> index_results;
  classes_oid_index_->ScanKey(*txn, *key_pr, &index_results);
  if (index_results.empty()) {
    // TODO(Matt): we should verify what postgres does in this case
    // Index scan didn't find anything. This seems weird since we were able to enter this function with a table_oid.
    // That implies that it was visible to us. Maybe the table was dropped or renamed twice by the same txn?
    delete[] buffer;
    return false;
  }
  TERRIER_ASSERT(index_results.size() == 1, "You got more than one result from a unique index. How did you do that?");

  // Select the tuple out of the table before deletion. We need the attributes to do index deletions later
  auto *const table_pr = pr_init.InitializeRow(buffer);
  result = classes_->Select(txn, index_results[0], table_pr);
  TERRIER_ASSERT(result, "Select must succeed if the index scan gave a visible result.");

  // Delete from pg_classes table
  txn->StageDelete(db_oid_, CLASS_TABLE_OID, index_results[0]);
  result = classes_->Delete(txn, index_results[0]);
  if (!result) {
    // write-write conflict. Someone beat us to this operation.
    delete[] buffer;
    return false;
  }

  // Get the attributes we need for indexes
  const table_oid_t table_oid =
      *(reinterpret_cast<const table_oid_t *const>(table_pr->AccessForceNotNull(pr_map[RELOID_COL_OID])));
  TERRIER_ASSERT(table == table_oid,
                 "table oid from pg_classes did not match what was found by the index scan from the argument.");
  const namespace_oid_t ns_oid =
      *(reinterpret_cast<const namespace_oid_t *const>(table_pr->AccessForceNotNull(pr_map[RELNAMESPACE_COL_OID])));
  const storage::VarlenEntry name_varlen =
      *(reinterpret_cast<const storage::VarlenEntry *const>(table_pr->AccessForceNotNull(pr_map[RELNAME_COL_OID])));

  // Get the attributes we need for delete
  auto *const schema_ptr =
      *(reinterpret_cast<const Schema *const *const>(table_pr->AccessForceNotNull(pr_map[REL_SCHEMA_COL_OID])));
  auto *const table_ptr =
      *(reinterpret_cast<storage::SqlTable *const *const>(table_pr->AccessForceNotNull(pr_map[REL_PTR_COL_OID])));

  const auto oid_index_init = classes_oid_index_->GetProjectedRowInitializer();
  const auto name_index_init = classes_name_index_->GetProjectedRowInitializer();
  const auto ns_index_init = classes_namespace_index_->GetProjectedRowInitializer();

  // Delete from oid_index
  auto *index_pr = oid_index_init.InitializeRow(buffer);
  *(reinterpret_cast<table_oid_t *const>(index_pr->AccessForceNotNull(0))) = table_oid;
  classes_oid_index_->Delete(txn, *index_pr, index_results[0]);

  // Delete from name_index
  index_pr = name_index_init.InitializeRow(buffer);
  *(reinterpret_cast<storage::VarlenEntry *const>(index_pr->AccessForceNotNull(0))) = name_varlen;
  *(reinterpret_cast<namespace_oid_t *>(index_pr->AccessForceNotNull(1))) = ns_oid;
  classes_name_index_->Delete(txn, *index_pr, index_results[0]);

  // Delete from namespace_index
  index_pr = ns_index_init.InitializeRow(buffer);
  *(reinterpret_cast<namespace_oid_t *const>(index_pr->AccessForceNotNull(0))) = ns_oid;
  classes_namespace_index_->Delete(txn, *index_pr, index_results[0]);

  // Everything succeeded from an MVCC standpoint, register deferred action for the GC with txn manager. See base
  // function comment.
  auto *const txn_manager = txn->GetTransactionManager();
  txn->RegisterCommitAction([=]() {
    txn_manager->DeferAction([=]() {
      // Defer an action upon commit to delete the table. Delete index will need a double deferral because there could
      // be pending deferred actions on an index
      delete schema_ptr;
      delete table_ptr;
    });
  });

  delete[] buffer;
  return true;
}

std::pair<uint32_t, postgres::ClassKind> DatabaseCatalog::GetClassOidKind(transaction::TransactionContext *const txn,
                                                                          const namespace_oid_t ns_oid,
                                                                          const std::string &name) {
  const auto name_pri = classes_name_index_->GetProjectedRowInitializer();

  const auto name_varlen = storage::StorageUtil::CreateVarlen(name);

  // Buffer is large enough to hold all prs
  auto *const buffer = common::AllocationUtil::AllocateAligned(name_pri.ProjectedRowSize());
  auto pr = name_pri.InitializeRow(buffer);
  // Write the attributes in the ProjectedRow. We know the offsets without the map because of the ordering of attribute
  // sizes
  *(reinterpret_cast<storage::VarlenEntry *>(pr->AccessForceNotNull(0))) = name_varlen;
  *(reinterpret_cast<namespace_oid_t *>(pr->AccessForceNotNull(1))) = ns_oid;

  std::vector<storage::TupleSlot> index_results;
  classes_name_index_->ScanKey(*txn, *pr, &index_results);
  // Clean up the varlen's buffer in the case it wasn't inlined.
  if (!name_varlen.IsInlined()) {
    delete[] name_varlen.Content();
  }

  if (index_results.empty()) {
    delete[] buffer;
    // If the OID is invalid, we don't care the class kind and return a random one.
    return std::make_pair(0, postgres::ClassKind::REGULAR_TABLE);
  }
  TERRIER_ASSERT(index_results.size() == 1, "name not unique in classes_name_index_");

  const auto table_pri = classes_->InitializerForProjectedRow({RELOID_COL_OID, RELKIND_COL_OID});
  TERRIER_ASSERT(table_pri.ProjectedRowSize() <= name_pri.ProjectedRowSize(),
                 "I want to reuse this buffer because I'm lazy and malloc is slow but it needs to be big enough.");
  pr = table_pri.InitializeRow(buffer);
  const auto result UNUSED_ATTRIBUTE = classes_->Select(txn, index_results[0], pr);
  TERRIER_ASSERT(result, "Index already verified visibility. This shouldn't fail.");

  // Write the attributes in the ProjectedRow. We know the offsets without the map because of the ordering of attribute
  // sizes
  const auto oid = *(reinterpret_cast<const uint32_t *const>(pr->AccessForceNotNull(0)));
  const auto kind = *(reinterpret_cast<const postgres::ClassKind *const>(pr->AccessForceNotNull(1)));

  // Finish
  delete[] buffer;
  return std::make_pair(oid, kind);
}

table_oid_t DatabaseCatalog::GetTableOid(transaction::TransactionContext *const txn, const namespace_oid_t ns,
                                         const std::string &name) {
  const auto oid_pair = GetClassOidKind(txn, ns, name);
  if (oid_pair.second != postgres::ClassKind::REGULAR_TABLE) {
    // User called GetTableOid on an object that doesn't have type REGULAR_TABLE
    return INVALID_TABLE_OID;
  }
  return table_oid_t(oid_pair.first);
}

bool DatabaseCatalog::SetTablePointer(transaction::TransactionContext *const txn, const table_oid_t table,
                                      const storage::SqlTable *const table_ptr) {
  auto *txn_manager = txn->GetTransactionManager();

  // We need to defer the deletion because their may be subsequent undo records into this table that need to be GCed
  // before we can safely delete this.
  txn->RegisterAbortAction([=]() { txn_manager->DeferAction([=]() { delete table_ptr; }); });
  return SetClassPointer(txn, table, table_ptr);
}

/**
 * Obtain the storage pointer for a SQL table
 * @param table to which we want the storage object
 * @return the storage object corresponding to the passed OID
 */
common::ManagedPointer<storage::SqlTable> DatabaseCatalog::GetTable(transaction::TransactionContext *const txn,
                                                                    const table_oid_t table) {
  const auto ptr_pair = GetClassPtrKind(txn, static_cast<uint32_t>(table));
  if (ptr_pair.second != postgres::ClassKind::REGULAR_TABLE) {
    // User called GetTable with an OID for an object that doesn't have type REGULAR_TABLE
    return common::ManagedPointer<storage::SqlTable>(nullptr);
  }
  return common::ManagedPointer(reinterpret_cast<storage::SqlTable *>(ptr_pair.first));
}

bool DatabaseCatalog::RenameTable(transaction::TransactionContext *const txn, const table_oid_t table,
                                  const std::string &name) {
  // TODO(John): Implement
  TERRIER_ASSERT(false, "Not implemented");
  return false;
}

bool DatabaseCatalog::UpdateSchema(transaction::TransactionContext *const txn, const table_oid_t table,
                                   Schema *const new_schema) {
  // TODO(John): Implement
  TERRIER_ASSERT(false, "Not implemented");
  return false;
}

const Schema &DatabaseCatalog::GetSchema(transaction::TransactionContext *const txn, const table_oid_t table) {
  const auto ptr_pair = GetClassSchemaPtrKind(txn, static_cast<uint32_t>(table));
  TERRIER_ASSERT(ptr_pair.first != nullptr, "Schema pointer shouldn't ever be NULL under current catalog semantics.");
  TERRIER_ASSERT(ptr_pair.second == postgres::ClassKind::REGULAR_TABLE, "Requested a table schema for a non-table");
  return *reinterpret_cast<Schema *>(ptr_pair.first);
}

std::vector<constraint_oid_t> DatabaseCatalog::GetConstraints(transaction::TransactionContext *txn, table_oid_t table) {
  // TODO(John): Implement
  TERRIER_ASSERT(false, "Not implemented");
  return {};
}

std::vector<index_oid_t> DatabaseCatalog::GetIndexes(transaction::TransactionContext *const txn,
                                                     const table_oid_t table) {
  // Initialize PR for index scan
  auto oid_pri = indexes_table_index_->GetProjectedRowInitializer();

  // Do not need projection map when there is only one column
  auto pr_init = indexes_->InitializerForProjectedRow({INDOID_COL_OID});
  TERRIER_ASSERT(pr_init.ProjectedRowSize() >= oid_pri.ProjectedRowSize(),
                 "Buffer must be allocated to fit largest PR");
  auto *const buffer = common::AllocationUtil::AllocateAligned(pr_init.ProjectedRowSize());

  // Find all entries for the given table using the index
  auto *key_pr = oid_pri.InitializeRow(buffer);
  *(reinterpret_cast<table_oid_t *>(key_pr->AccessForceNotNull(0))) = table;
  std::vector<storage::TupleSlot> index_scan_results;
  indexes_table_index_->ScanKey(*txn, *key_pr, &index_scan_results);

  // If we found no indexes, return an empty list
  if (index_scan_results.empty()) {
    delete[] buffer;
    return {};
  }

  std::vector<index_oid_t> index_oids;
  auto *select_pr = pr_init.InitializeRow(buffer);
  for (auto &slot : index_scan_results) {
    const auto result UNUSED_ATTRIBUTE = indexes_->Select(txn, slot, select_pr);
    TERRIER_ASSERT(result, "Index already verified visibility. This shouldn't fail.");
    index_oids.emplace_back(*(reinterpret_cast<index_oid_t *>(select_pr->AccessForceNotNull(0))));
  }

  // Finish
  delete[] buffer;
  return index_oids;
}

index_oid_t DatabaseCatalog::CreateIndex(transaction::TransactionContext *txn, namespace_oid_t ns,
                                         const std::string &name, table_oid_t table, const IndexSchema &schema) {
  const index_oid_t index_oid = static_cast<index_oid_t>(next_oid_++);
  return CreateIndexEntry(txn, ns, table, index_oid, name, schema) ? index_oid : INVALID_INDEX_OID;
}

bool DatabaseCatalog::DeleteIndex(transaction::TransactionContext *txn, index_oid_t index) {
  // We should respect foreign key relations and attempt to delete the table's columns first
  auto result = DeleteColumns<IndexSchema::Column, index_oid_t>(txn, index);
  if (!result) return false;

  // Initialize PRs for pg_class
  const auto class_oid_pri = classes_oid_index_->GetProjectedRowInitializer();

  auto class_pr_init = classes_->InitializerForProjectedRow(PG_CLASS_ALL_COL_OIDS);
  auto class_pr_map = classes_->ProjectionMapForOids(PG_CLASS_ALL_COL_OIDS);

  // Allocate buffer for largest PR
  TERRIER_ASSERT(class_pr_init.ProjectedRowSize() >= class_oid_pri.ProjectedRowSize(),
                 "Buffer must be allocated for largest ProjectedRow size");
  auto *const buffer = common::AllocationUtil::AllocateAligned(class_pr_init.ProjectedRowSize());
  auto *key_pr = class_oid_pri.InitializeRow(buffer);

  // Find the entry using the index
  *(reinterpret_cast<index_oid_t *>(key_pr->AccessForceNotNull(0))) = index;
  std::vector<storage::TupleSlot> index_results;
  classes_oid_index_->ScanKey(*txn, *key_pr, &index_results);
  if (index_results.empty()) {
    // TODO(Matt): we should verify what postgres does in this case
    // Index scan didn't find anything. This seems weird since we were able to enter this function with an index_oid.
    // That implies that it was visible to us. Maybe the index was dropped or renamed twice by the same txn?
    delete[] buffer;
    return false;
  }
  TERRIER_ASSERT(index_results.size() == 1, "You got more than one result from a unique index. How did you do that?");

  // Select the tuple out of the table before deletion. We need the attributes to do index deletions later
  auto *table_pr = class_pr_init.InitializeRow(buffer);
  result = classes_->Select(txn, index_results[0], table_pr);
  TERRIER_ASSERT(result, "Select must succeed if the index scan gave a visible result.");

  // Delete from pg_classes table
  txn->StageDelete(db_oid_, CLASS_TABLE_OID, index_results[0]);
  result = classes_->Delete(txn, index_results[0]);
  if (!result) {
    // write-write conflict. Someone beat us to this operation.
    delete[] buffer;
    return false;
  }

  // Get the attributes we need for pg_class indexes
  table_oid_t table_oid =
      *(reinterpret_cast<const table_oid_t *const>(table_pr->AccessForceNotNull(class_pr_map[RELOID_COL_OID])));
  const namespace_oid_t ns_oid = *(
      reinterpret_cast<const namespace_oid_t *const>(table_pr->AccessForceNotNull(class_pr_map[RELNAMESPACE_COL_OID])));
  const storage::VarlenEntry name_varlen = *(
      reinterpret_cast<const storage::VarlenEntry *const>(table_pr->AccessForceNotNull(class_pr_map[RELNAME_COL_OID])));

  auto *const schema_ptr = *(reinterpret_cast<const IndexSchema *const *const>(
      table_pr->AccessForceNotNull(class_pr_map[REL_SCHEMA_COL_OID])));
  auto *const index_ptr = *(reinterpret_cast<storage::index::Index *const *const>(
      table_pr->AccessForceNotNull(class_pr_map[REL_PTR_COL_OID])));

  const auto class_oid_index_init = classes_oid_index_->GetProjectedRowInitializer();
  const auto class_name_index_init = classes_name_index_->GetProjectedRowInitializer();
  const auto class_ns_index_init = classes_namespace_index_->GetProjectedRowInitializer();

  // Delete from classes_oid_index_
  auto *index_pr = class_oid_index_init.InitializeRow(buffer);
  *(reinterpret_cast<table_oid_t *const>(index_pr->AccessForceNotNull(0))) = table_oid;
  classes_oid_index_->Delete(txn, *index_pr, index_results[0]);

  // Delete from classes_name_index_
  index_pr = class_name_index_init.InitializeRow(buffer);
  *(reinterpret_cast<storage::VarlenEntry *const>(index_pr->AccessForceNotNull(0))) = name_varlen;
  *(reinterpret_cast<namespace_oid_t *>(index_pr->AccessForceNotNull(1))) = ns_oid;
  classes_name_index_->Delete(txn, *index_pr, index_results[0]);

  // Delete from classes_namespace_index_
  index_pr = class_ns_index_init.InitializeRow(buffer);
  *(reinterpret_cast<namespace_oid_t *const>(index_pr->AccessForceNotNull(0))) = ns_oid;
  classes_namespace_index_->Delete(txn, *index_pr, index_results[0]);

  // Now we need to delete from pg_index and its indexes
  // Initialize PRs for pg_index
  const auto index_oid_pr = indexes_oid_index_->GetProjectedRowInitializer();
  const auto index_table_pr = indexes_table_index_->GetProjectedRowInitializer();

  auto index_pr_init = indexes_->InitializerForProjectedRow({INDOID_COL_OID, INDRELID_COL_OID});
  auto index_pr_map = indexes_->ProjectionMapForOids({INDOID_COL_OID, INDRELID_COL_OID});
  TERRIER_ASSERT((class_pr_init.ProjectedRowSize() >= index_pr_init.ProjectedRowSize()) &&
                     (class_pr_init.ProjectedRowSize() >= index_oid_pr.ProjectedRowSize()) &&
                     (class_pr_init.ProjectedRowSize() >= index_table_pr.ProjectedRowSize()),
                 "Buffer must be allocated for largest ProjectedRow size");

  // Find the entry in pg_index using the oid index
  index_results.clear();
  key_pr = index_oid_pr.InitializeRow(buffer);
  *(reinterpret_cast<index_oid_t *>(key_pr->AccessForceNotNull(0))) = index;
  indexes_oid_index_->ScanKey(*txn, *key_pr, &index_results);
  if (index_results.empty()) {
    // TODO(Matt): we should verify what postgres does in this case
    // Index scan didn't find anything. This seems weird since we were able to enter this function with an index_oid.
    // That implies that it was visible to us. Maybe the index was dropped or renamed twice by the same txn?
    delete[] buffer;
    return false;
  }
  TERRIER_ASSERT(index_results.size() == 1, "You got more than one result from a unique index. How did you do that?");

  // Select the tuple out of pg_index before deletion. We need the attributes to do index deletions later
  table_pr = index_pr_init.InitializeRow(buffer);
  result = indexes_->Select(txn, index_results[0], table_pr);
  TERRIER_ASSERT(result, "Select must succeed if the index scan gave a visible result.");

  TERRIER_ASSERT(index == *(reinterpret_cast<const index_oid_t *const>(
                              table_pr->AccessForceNotNull(index_pr_map[INDOID_COL_OID]))),
                 "index oid from pg_index did not match what was found by the index scan from the argument.");

  // Delete from pg_index table
  txn->StageDelete(db_oid_, INDEX_TABLE_OID, index_results[0]);
  result = indexes_->Delete(txn, index_results[0]);
  TERRIER_ASSERT(
      result,
      "Delete from pg_index should always succeed as write-write conflicts are detected during delete from pg_class");

  // Get the table oid
  table_oid =
      *(reinterpret_cast<const table_oid_t *const>(table_pr->AccessForceNotNull(index_pr_map[INDRELID_COL_OID])));

  // Delete from indexes_oid_index
  index_pr = index_oid_pr.InitializeRow(buffer);
  *(reinterpret_cast<index_oid_t *const>(index_pr->AccessForceNotNull(0))) = index;
  indexes_oid_index_->Delete(txn, *index_pr, index_results[0]);

  // Delete from indexes_table_index
  index_pr = index_table_pr.InitializeRow(buffer);
  *(reinterpret_cast<table_oid_t *const>(index_pr->AccessForceNotNull(0))) = table_oid;
  indexes_table_index_->Delete(txn, *index_pr, index_results[0]);

  // Everything succeeded from an MVCC standpoint, so register a deferred action for the GC to delete the index with txn
  // manager. See base function comment.
  auto *const txn_manager = txn->GetTransactionManager();
  txn->RegisterCommitAction([=]() {
    txn_manager->DeferAction([=]() {
      txn_manager->DeferAction([=]() {
        delete schema_ptr;
        delete index_ptr;
      });
    });
  });

  delete[] buffer;
  return true;
}

template <typename ClassOid, typename Class>
bool DatabaseCatalog::SetClassPointer(transaction::TransactionContext *const txn, const ClassOid oid,
                                      const Class *const pointer) {
  TERRIER_ASSERT(pointer != nullptr, "Why are you inserting nullptr here? That seems wrong.");
  const auto oid_pri = classes_oid_index_->GetProjectedRowInitializer();

  // Do not need to store the projection map because it is only a single column
  auto pr_init = classes_->InitializerForProjectedRow({REL_PTR_COL_OID});
  TERRIER_ASSERT(pr_init.ProjectedRowSize() >= oid_pri.ProjectedRowSize(), "Buffer must allocated to fit largest PR");
  auto *const buffer = common::AllocationUtil::AllocateAligned(pr_init.ProjectedRowSize());
  auto *const key_pr = oid_pri.InitializeRow(buffer);

  // Find the entry using the index
  *(reinterpret_cast<ClassOid *>(key_pr->AccessForceNotNull(0))) = oid;
  std::vector<storage::TupleSlot> index_results;
  classes_oid_index_->ScanKey(*txn, *key_pr, &index_results);
  if (index_results.empty()) {
    // TODO(Matt): we should verify what postgres does in this case
    // Index scan didn't find anything. This seems weird since we were able to enter this function with an oid.
    // That implies that it was visible to us. Maybe the object was dropped or renamed twice by the same txn?
    delete[] buffer;
    return false;
  }
  TERRIER_ASSERT(index_results.size() == 1, "You got more than one result from a unique index. How did you do that?");

  auto *update_redo = txn->StageWrite(db_oid_, CLASS_TABLE_OID, pr_init);
  update_redo->SetTupleSlot(index_results[0]);
  auto *update_pr = update_redo->Delta();
  auto *const table_ptr_ptr = update_pr->AccessForceNotNull(0);
  *(reinterpret_cast<const Class **>(table_ptr_ptr)) = pointer;

  // Finish
  delete[] buffer;
  return classes_->Update(txn, update_redo);
}

bool DatabaseCatalog::SetIndexPointer(transaction::TransactionContext *const txn, const index_oid_t index,
                                      const storage::index::Index *const index_ptr) {
  auto *txn_manager = txn->GetTransactionManager();

  // This needs to be deferred because if any items were subsequently inserted into this index, they will have deferred
  // abort actions that will be above this action on the abort stack.  The defer ensures we execute after them.
  txn->RegisterAbortAction([=]() { txn_manager->DeferAction([=]() { delete index_ptr; }); });
  return SetClassPointer(txn, index, index_ptr);
}

common::ManagedPointer<storage::index::Index> DatabaseCatalog::GetIndex(transaction::TransactionContext *txn,
                                                                        index_oid_t index) {
  const auto ptr_pair = GetClassPtrKind(txn, static_cast<uint32_t>(index));
  if (ptr_pair.second != postgres::ClassKind::INDEX) {
    // User called GetTable with an OID for an object that doesn't have type REGULAR_TABLE
    return common::ManagedPointer<storage::index::Index>(nullptr);
  }
  return common::ManagedPointer(reinterpret_cast<storage::index::Index *>(ptr_pair.first));
}

index_oid_t DatabaseCatalog::GetIndexOid(transaction::TransactionContext *txn, namespace_oid_t ns,
                                         const std::string &name) {
  const auto oid_pair = GetClassOidKind(txn, ns, name);
  if (oid_pair.second != postgres::ClassKind::INDEX) {
    // User called GetIndexOid on an object that doesn't have type INDEX
    return INVALID_INDEX_OID;
  }
  return index_oid_t(oid_pair.first);
}

const IndexSchema &DatabaseCatalog::GetIndexSchema(transaction::TransactionContext *txn, index_oid_t index) {
  auto ptr_pair = GetClassSchemaPtrKind(txn, static_cast<uint32_t>(index));
  TERRIER_ASSERT(ptr_pair.first != nullptr, "Schema pointer shouldn't ever be NULL under current catalog semantics.");
  TERRIER_ASSERT(ptr_pair.second == postgres::ClassKind::INDEX, "Requested an index schema for a non-index");
  return *reinterpret_cast<IndexSchema *>(ptr_pair.first);
}

void DatabaseCatalog::TearDown(transaction::TransactionContext *txn) {
  std::vector<parser::AbstractExpression *> expressions;
  std::vector<Schema *> table_schemas;
  std::vector<storage::SqlTable *> tables;
  std::vector<IndexSchema *> index_schemas;
  std::vector<storage::index::Index *> indexes;

  std::vector<col_oid_t> col_oids;

  // pg_class (schemas & objects) [this is the largest projection]
  col_oids.emplace_back(RELKIND_COL_OID);
  col_oids.emplace_back(REL_SCHEMA_COL_OID);
  col_oids.emplace_back(REL_PTR_COL_OID);

  auto pci = classes_->InitializerForProjectedColumns(col_oids, 100);
  auto pm = classes_->ProjectionMapForOids(col_oids);

  byte *buffer = common::AllocationUtil::AllocateAligned(pci.ProjectedColumnsSize());
  auto pc = pci.Initialize(buffer);

  // Fetch pointers to the start each in the projected columns
  auto classes = reinterpret_cast<postgres::ClassKind *>(pc->ColumnStart(pm[RELKIND_COL_OID]));
  auto schemas = reinterpret_cast<void **>(pc->ColumnStart(pm[REL_SCHEMA_COL_OID]));
  auto objects = reinterpret_cast<void **>(pc->ColumnStart(pm[REL_PTR_COL_OID]));

  // Scan the table
  auto table_iter = classes_->begin();
  while (table_iter != classes_->end()) {
    classes_->Scan(txn, &table_iter, pc);
    for (uint i = 0; i < pc->NumTuples(); i++) {
      switch (classes[i]) {
        case postgres::ClassKind::REGULAR_TABLE:
          table_schemas.emplace_back(reinterpret_cast<Schema *>(schemas[i]));
          tables.emplace_back(reinterpret_cast<storage::SqlTable *>(objects[i]));
          break;
        case postgres::ClassKind::INDEX:
          index_schemas.emplace_back(reinterpret_cast<IndexSchema *>(schemas[i]));
          indexes.emplace_back(reinterpret_cast<storage::index::Index *>(objects[i]));
          break;
        default:
          throw std::runtime_error("Unimplemented destructor needed");
      }
    }
  }

  // pg_constraint (expressions)
  col_oids.clear();
  col_oids.emplace_back(CONBIN_COL_OID);
  pci = constraints_->InitializerForProjectedColumns(col_oids, 100);
  pc = pci.Initialize(buffer);

  auto exprs = reinterpret_cast<parser::AbstractExpression **>(pc->ColumnStart(0));

  table_iter = constraints_->begin();
  while (table_iter != constraints_->end()) {
    constraints_->Scan(txn, &table_iter, pc);

    for (uint i = 0; i < pc->NumTuples(); i++) {
      expressions.emplace_back(exprs[i]);
    }
  }

  auto dbc_nuke = [=, tables{std::move(tables)}, indexes{std::move(indexes)}, table_schemas{std::move(table_schemas)},
                   index_schemas{std::move(index_schemas)}, expressions{std::move(expressions)}] {
    for (auto table : tables) delete table;

    for (auto index : indexes) delete index;

    for (auto schema : table_schemas) delete schema;

    for (auto schema : index_schemas) delete schema;

    for (auto expr : expressions) delete expr;
  };

  // No new transactions can see these object but there may be deferred index
  // and other operation.  Therefore, we need to defer the deallocation on delete
  txn->RegisterCommitAction([=] { txn->GetTransactionManager()->DeferAction(dbc_nuke); });

  delete[] buffer;
}

bool DatabaseCatalog::CreateIndexEntry(transaction::TransactionContext *const txn, const namespace_oid_t ns_oid,
                                       const table_oid_t table_oid, const index_oid_t index_oid,
                                       const std::string &name, const IndexSchema &schema) {
  // First, insert into pg_class

  auto pr_init = classes_->InitializerForProjectedRow(PG_CLASS_ALL_COL_OIDS);
  auto pr_map = classes_->ProjectionMapForOids(PG_CLASS_ALL_COL_OIDS);

  auto *const class_insert_redo = txn->StageWrite(db_oid_, CLASS_TABLE_OID, pr_init);
  auto *const class_insert_pr = class_insert_redo->Delta();

  // Write the index_oid into the PR
  auto index_oid_offset = pr_map[RELOID_COL_OID];
  auto *index_oid_ptr = class_insert_pr->AccessForceNotNull(index_oid_offset);
  *(reinterpret_cast<index_oid_t *>(index_oid_ptr)) = index_oid;

  const auto name_varlen = storage::StorageUtil::CreateVarlen(name);

  // Write the name into the PR
  const auto name_offset = pr_map[RELNAME_COL_OID];
  auto *const name_ptr = class_insert_pr->AccessForceNotNull(name_offset);
  *(reinterpret_cast<storage::VarlenEntry *>(name_ptr)) = name_varlen;

  // Write the ns_oid into the PR
  const auto ns_offset = pr_map[RELNAMESPACE_COL_OID];
  auto *const ns_ptr = class_insert_pr->AccessForceNotNull(ns_offset);
  *(reinterpret_cast<namespace_oid_t *>(ns_ptr)) = ns_oid;

  // Write the kind into the PR
  const auto kind_offset = pr_map[RELKIND_COL_OID];
  auto *const kind_ptr = class_insert_pr->AccessForceNotNull(kind_offset);
  *(reinterpret_cast<char *>(kind_ptr)) = static_cast<char>(postgres::ClassKind::INDEX);

  // Write the index_schema_ptr into the PR
  const auto index_schema_ptr_offset = pr_map[REL_SCHEMA_COL_OID];
  auto *const index_schema_ptr_ptr = class_insert_pr->AccessForceNotNull(index_schema_ptr_offset);
  *(reinterpret_cast<IndexSchema **>(index_schema_ptr_ptr)) = nullptr;

  // Set next_col_oid to NULL because indexes don't need col_oid
  const auto next_col_oid_offset = pr_map[REL_NEXTCOLOID_COL_OID];
  class_insert_pr->SetNull(next_col_oid_offset);

  // Set index_ptr to NULL because it gets set by execution layer after instantiation
  const auto index_ptr_offset = pr_map[REL_PTR_COL_OID];
  class_insert_pr->SetNull(index_ptr_offset);

  // Insert into pg_class table
  const auto class_tuple_slot = classes_->Insert(txn, class_insert_redo);

  // Now we insert into indexes on pg_class
  // Get PR initializers allocate a buffer from the largest one
  const auto class_oid_index_init = classes_oid_index_->GetProjectedRowInitializer();
  const auto class_name_index_init = classes_name_index_->GetProjectedRowInitializer();
  const auto class_ns_index_init = classes_namespace_index_->GetProjectedRowInitializer();
  TERRIER_ASSERT((class_name_index_init.ProjectedRowSize() >= class_oid_index_init.ProjectedRowSize()) &&
                     (class_name_index_init.ProjectedRowSize() >= class_ns_index_init.ProjectedRowSize()),
                 "Index buffer must be allocated based on the largest PR initializer");
  auto *index_buffer = common::AllocationUtil::AllocateAligned(class_name_index_init.ProjectedRowSize());

  // Insert into oid_index
  auto *index_pr = class_oid_index_init.InitializeRow(index_buffer);
  *(reinterpret_cast<index_oid_t *>(index_pr->AccessForceNotNull(0))) = index_oid;
  if (!classes_oid_index_->InsertUnique(txn, *index_pr, class_tuple_slot)) {
    // There was an oid conflict and we need to abort.  Free the buffer and
    // return INVALID_TABLE_OID to indicate the database was not created.
    delete[] index_buffer;
    return false;
  }

  // Insert into name_index
  index_pr = class_name_index_init.InitializeRow(index_buffer);
  *(reinterpret_cast<storage::VarlenEntry *>(index_pr->AccessForceNotNull(0))) = name_varlen;
  *(reinterpret_cast<namespace_oid_t *>(index_pr->AccessForceNotNull(1))) = ns_oid;
  if (!classes_name_index_->InsertUnique(txn, *index_pr, class_tuple_slot)) {
    // There was a name conflict and we need to abort.  Free the buffer and
    // return INVALID_TABLE_OID to indicate the database was not created.
    delete[] index_buffer;
    return false;
  }

  // Insert into namespace_index
  index_pr = class_ns_index_init.InitializeRow(index_buffer);
  *(reinterpret_cast<namespace_oid_t *>(index_pr->AccessForceNotNull(0))) = ns_oid;
  const auto result UNUSED_ATTRIBUTE = classes_namespace_index_->Insert(txn, *index_pr, class_tuple_slot);
  TERRIER_ASSERT(result, "Insertion into non-unique namespace index failed.");

  // Next, insert index metadata into pg_index
  pr_init = indexes_->InitializerForProjectedRow(PG_INDEX_ALL_COL_OIDS);
  pr_map = indexes_->ProjectionMapForOids(PG_INDEX_ALL_COL_OIDS);
  auto *const indexes_insert_redo = txn->StageWrite(db_oid_, INDEX_TABLE_OID, pr_init);
  auto *const indexes_insert_pr = indexes_insert_redo->Delta();

  // Write the index_oid into the PR
  index_oid_offset = pr_map[INDOID_COL_OID];
  index_oid_ptr = indexes_insert_pr->AccessForceNotNull(index_oid_offset);
  *(reinterpret_cast<index_oid_t *>(index_oid_ptr)) = index_oid;

  // Write the table_oid for the table the index is for into the PR
  const auto rel_oid_offset = pr_map[INDRELID_COL_OID];
  auto *const rel_oid_ptr = indexes_insert_pr->AccessForceNotNull(rel_oid_offset);
  *(reinterpret_cast<table_oid_t *>(rel_oid_ptr)) = table_oid;

  // Write boolean values to PR
  *(reinterpret_cast<bool *>(indexes_insert_pr->AccessForceNotNull(pr_map[INDISUNIQUE_COL_OID]))) = schema.is_unique_;
  *(reinterpret_cast<bool *>(indexes_insert_pr->AccessForceNotNull(pr_map[INDISPRIMARY_COL_OID]))) = schema.is_primary_;
  *(reinterpret_cast<bool *>(indexes_insert_pr->AccessForceNotNull(pr_map[INDISEXCLUSION_COL_OID]))) =
      schema.is_exclusion_;
  *(reinterpret_cast<bool *>(indexes_insert_pr->AccessForceNotNull(pr_map[INDIMMEDIATE_COL_OID]))) =
      schema.is_immediate_;
  *(reinterpret_cast<bool *>(indexes_insert_pr->AccessForceNotNull(pr_map[INDISVALID_COL_OID]))) = schema.is_valid_;
  *(reinterpret_cast<bool *>(indexes_insert_pr->AccessForceNotNull(pr_map[INDISREADY_COL_OID]))) = schema.is_ready_;
  *(reinterpret_cast<bool *>(indexes_insert_pr->AccessForceNotNull(pr_map[INDISLIVE_COL_OID]))) = schema.is_live_;

  // Insert into pg_index table
  const auto indexes_tuple_slot = indexes_->Insert(txn, indexes_insert_redo);

  // Now insert into the indexes on pg_index
  // Get PR initializers and allocate a buffer from the largest one
  const auto indexes_oid_index_init = indexes_oid_index_->GetProjectedRowInitializer();
  const auto indexes_table_index_init = indexes_table_index_->GetProjectedRowInitializer();
  TERRIER_ASSERT((class_name_index_init.ProjectedRowSize() >= indexes_oid_index_init.ProjectedRowSize()) &&
                     (class_name_index_init.ProjectedRowSize() > indexes_table_index_init.ProjectedRowSize()),
                 "Index buffer must be allocated based on the largest PR initializer");

  // Insert into indexes_oid_index
  index_pr = indexes_oid_index_init.InitializeRow(index_buffer);
  *(reinterpret_cast<index_oid_t *>(index_pr->AccessForceNotNull(0))) = index_oid;
  if (!indexes_oid_index_->InsertUnique(txn, *index_pr, indexes_tuple_slot)) {
    // There was an oid conflict and we need to abort.  Free the buffer and
    // return INVALID_TABLE_OID to indicate the database was not created.
    delete[] index_buffer;
    return false;
  }

  // Insert into (non-unique) indexes_table_index
  index_pr = indexes_table_index_init.InitializeRow(index_buffer);
  *(reinterpret_cast<table_oid_t *>(index_pr->AccessForceNotNull(0))) = table_oid;
  if (!indexes_table_index_->Insert(txn, *index_pr, indexes_tuple_slot)) {
    // There was duplicate value. Free the buffer and
    // return INVALID_TABLE_OID to indicate the database was not created.
    delete[] index_buffer;
    return false;
  }

  // Free the buffer, we are finally done
  delete[] index_buffer;

  // Write the col oids into a new Schema object
  indexkeycol_oid_t curr_col_oid(1);
  for (auto &col : schema.GetColumns()) {
    auto success = CreateColumn(txn, index_oid, curr_col_oid++, col);
    if (!success) return false;
  }

  std::vector<IndexSchema::Column> cols =
      GetColumns<IndexSchema::Column, index_oid_t, indexkeycol_oid_t>(txn, index_oid);
  auto *new_schema = new IndexSchema(cols, schema.Unique(), schema.Primary(), schema.Exclusion(), schema.Immediate());
  txn->RegisterAbortAction([=]() { delete new_schema; });

  pr_init = classes_->InitializerForProjectedRow({REL_SCHEMA_COL_OID});
  auto *const update_redo = txn->StageWrite(db_oid_, CLASS_TABLE_OID, pr_init);
  auto *const update_pr = update_redo->Delta();

  update_redo->SetTupleSlot(class_tuple_slot);
  *reinterpret_cast<IndexSchema **>(update_pr->AccessForceNotNull(0)) = new_schema;
  auto UNUSED_ATTRIBUTE res = classes_->Update(txn, update_redo);
  TERRIER_ASSERT(res, "Updating an uncommitted insert should not fail");

  return true;
}

type_oid_t DatabaseCatalog::GetTypeOidForType(type::TypeId type) { return type_oid_t(static_cast<uint8_t>(type)); }

void DatabaseCatalog::InsertType(transaction::TransactionContext *txn, type::TypeId internal_type,
                                 const std::string &name, namespace_oid_t namespace_oid, int16_t len, bool by_val,
                                 postgres::Type type_category) {
  std::vector<col_oid_t> table_col_oids;
  table_col_oids.emplace_back(TYPOID_COL_OID);
  table_col_oids.emplace_back(TYPNAME_COL_OID);
  table_col_oids.emplace_back(TYPNAMESPACE_COL_OID);
  table_col_oids.emplace_back(TYPLEN_COL_OID);
  table_col_oids.emplace_back(TYPBYVAL_COL_OID);
  table_col_oids.emplace_back(TYPTYPE_COL_OID);
  auto initializer = types_->InitializerForProjectedRow(table_col_oids);
  auto col_map = types_->ProjectionMapForOids(table_col_oids);

  // Stage the write into the table
  auto redo_record = txn->StageWrite(db_oid_, TYPE_TABLE_OID, initializer);
  auto *delta = redo_record->Delta();

  // Populate oid
  auto offset = col_map[TYPOID_COL_OID];
  auto type_oid = GetTypeOidForType(internal_type);
  *(reinterpret_cast<type_oid_t *>(delta->AccessForceNotNull(offset))) = type_oid;

  // Populate type name
  offset = col_map[TYPNAME_COL_OID];
  const auto name_varlen = storage::StorageUtil::CreateVarlen(name);

  *(reinterpret_cast<storage::VarlenEntry *>(delta->AccessForceNotNull(offset))) = name_varlen;

  // Populate namespace
  offset = col_map[TYPNAMESPACE_COL_OID];
  *(reinterpret_cast<namespace_oid_t *>(delta->AccessForceNotNull(offset))) = namespace_oid;

  // Populate len
  offset = col_map[TYPLEN_COL_OID];
  *(reinterpret_cast<int16_t *>(delta->AccessForceNotNull(offset))) = len;

  // Populate byval
  offset = col_map[TYPBYVAL_COL_OID];
  *(reinterpret_cast<bool *>(delta->AccessForceNotNull(offset))) = by_val;

  // Populate type
  offset = col_map[TYPTYPE_COL_OID];
  auto type = static_cast<uint8_t>(type_category);
  *(reinterpret_cast<uint8_t *>(delta->AccessForceNotNull(offset))) = type;

  // Insert into table
  auto tuple_slot = types_->Insert(txn, redo_record);

  // Allocate buffer of largest size needed
  TERRIER_ASSERT((types_name_index_->GetProjectedRowInitializer().ProjectedRowSize() >=
                  types_oid_index_->GetProjectedRowInitializer().ProjectedRowSize()) &&
                     (types_name_index_->GetProjectedRowInitializer().ProjectedRowSize() >=
                      types_namespace_index_->GetProjectedRowInitializer().ProjectedRowSize()),
                 "Buffer must be allocated for largest ProjectedRow size");
  byte *buffer =
      common::AllocationUtil::AllocateAligned(types_name_index_->GetProjectedRowInitializer().ProjectedRowSize());

  // Insert into oid index
  auto oid_index_delta = types_oid_index_->GetProjectedRowInitializer().InitializeRow(buffer);
  auto oid_index_offset = types_oid_index_->GetKeyOidToOffsetMap().at(catalog::indexkeycol_oid_t(1));
  *(reinterpret_cast<uint32_t *>(oid_index_delta->AccessForceNotNull(oid_index_offset))) =
      static_cast<uint32_t>(type_oid);
  auto result UNUSED_ATTRIBUTE = types_oid_index_->InsertUnique(txn, *oid_index_delta, tuple_slot);
  TERRIER_ASSERT(result, "Insert into type oid index should always succeed");

  // Insert into (namespace_oid, name) index
  auto name_index_delta = types_name_index_->GetProjectedRowInitializer().InitializeRow(buffer);
  // Populate namespace
  auto name_index_offset = types_name_index_->GetKeyOidToOffsetMap().at(catalog::indexkeycol_oid_t(1));
  *(reinterpret_cast<uint32_t *>(name_index_delta->AccessForceNotNull(name_index_offset))) =
      static_cast<uint32_t>(namespace_oid);
  // Populate type name
  name_index_offset = types_name_index_->GetKeyOidToOffsetMap().at(catalog::indexkeycol_oid_t(2));
  *(reinterpret_cast<storage::VarlenEntry *>(name_index_delta->AccessForceNotNull(name_index_offset))) = name_varlen;
  result = types_name_index_->InsertUnique(txn, *name_index_delta, tuple_slot);
  TERRIER_ASSERT(result, "Insert into type name index should always succeed");

  // Insert into (non-unique) namespace oid index
  auto namespace_index_delta = types_namespace_index_->GetProjectedRowInitializer().InitializeRow(buffer);
  auto namespace_index_offset = types_namespace_index_->GetKeyOidToOffsetMap().at(catalog::indexkeycol_oid_t(1));
  *(reinterpret_cast<uint32_t *>(namespace_index_delta->AccessForceNotNull(namespace_index_offset))) =
      static_cast<uint32_t>(namespace_oid);
  result = types_namespace_index_->Insert(txn, *name_index_delta, tuple_slot);
  TERRIER_ASSERT(result, "Insert into type namespace index should always succeed");

  delete[] buffer;
}

void DatabaseCatalog::BootstrapTypes(transaction::TransactionContext *txn) {
  InsertType(txn, type::TypeId::INVALID, "invalid", NAMESPACE_CATALOG_NAMESPACE_OID, 1, true, postgres::Type::BASE);

  InsertType(txn, type::TypeId::BOOLEAN, "boolean", NAMESPACE_CATALOG_NAMESPACE_OID, sizeof(bool), true,
             postgres::Type::BASE);

  InsertType(txn, type::TypeId::TINYINT, "tinyint", NAMESPACE_CATALOG_NAMESPACE_OID, sizeof(int8_t), true,
             postgres::Type::BASE);

  InsertType(txn, type::TypeId::SMALLINT, "smallint", NAMESPACE_CATALOG_NAMESPACE_OID, sizeof(int16_t), true,
             postgres::Type::BASE);

  InsertType(txn, type::TypeId::INTEGER, "integer", NAMESPACE_CATALOG_NAMESPACE_OID, sizeof(int32_t), true,
             postgres::Type::BASE);

  InsertType(txn, type::TypeId::BIGINT, "bigint", NAMESPACE_CATALOG_NAMESPACE_OID, sizeof(int64_t), true,
             postgres::Type::BASE);

  InsertType(txn, type::TypeId::DECIMAL, "decimal", NAMESPACE_CATALOG_NAMESPACE_OID, sizeof(double), true,
             postgres::Type::BASE);

  InsertType(txn, type::TypeId::TIMESTAMP, "timestamp", NAMESPACE_CATALOG_NAMESPACE_OID, sizeof(type::timestamp_t),
             true, postgres::Type::BASE);

  InsertType(txn, type::TypeId::DATE, "date", NAMESPACE_CATALOG_NAMESPACE_OID, sizeof(type::date_t), true,
             postgres::Type::BASE);

  InsertType(txn, type::TypeId::VARCHAR, "varchar", NAMESPACE_CATALOG_NAMESPACE_OID, -1, false, postgres::Type::BASE);

  InsertType(txn, type::TypeId::VARBINARY, "varbinary", NAMESPACE_CATALOG_NAMESPACE_OID, -1, false,
             postgres::Type::BASE);
}

bool DatabaseCatalog::CreateTableEntry(transaction::TransactionContext *const txn, const table_oid_t table_oid,
                                       const namespace_oid_t ns_oid, const std::string &name, const Schema &schema) {

  auto pr_init = classes_->InitializerForProjectedRow(PG_CLASS_ALL_COL_OIDS);
  auto pr_map = classes_->ProjectionMapForOids(PG_CLASS_ALL_COL_OIDS);

  auto *const insert_redo = txn->StageWrite(db_oid_, CLASS_TABLE_OID, pr_init);
  auto *const insert_pr = insert_redo->Delta();

  // Write the ns_oid into the PR
  const auto ns_offset = pr_map[RELNAMESPACE_COL_OID];
  auto *const ns_ptr = insert_pr->AccessForceNotNull(ns_offset);
  *(reinterpret_cast<namespace_oid_t *>(ns_ptr)) = ns_oid;

  // Write the table_oid into the PR
  const auto table_oid_offset = pr_map[RELOID_COL_OID];
  auto *const table_oid_ptr = insert_pr->AccessForceNotNull(table_oid_offset);
  *(reinterpret_cast<table_oid_t *>(table_oid_ptr)) = table_oid;

  auto next_col_oid = col_oid_t(static_cast<uint32_t>(schema.GetColumns().size() + 1));

  // Write the next_col_oid into the PR
  const auto next_col_oid_offset = pr_map[REL_NEXTCOLOID_COL_OID];
  auto *const next_col_oid_ptr = insert_pr->AccessForceNotNull(next_col_oid_offset);
  *(reinterpret_cast<col_oid_t *>(next_col_oid_ptr)) = next_col_oid;

  // Write the schema_ptr as nullptr into the PR (need to update once we've recreated the columns)
  const auto schema_ptr_offset = pr_map[REL_SCHEMA_COL_OID];
  auto *const schema_ptr_ptr = insert_pr->AccessForceNotNull(schema_ptr_offset);
  *(reinterpret_cast<Schema **>(schema_ptr_ptr)) = nullptr;

  // Set table_ptr to NULL because it gets set by execution layer after instantiation
  const auto table_ptr_offset = pr_map[REL_PTR_COL_OID];
  insert_pr->SetNull(table_ptr_offset);

  // Write the kind into the PR
  const auto kind_offset = pr_map[RELKIND_COL_OID];
  auto *const kind_ptr = insert_pr->AccessForceNotNull(kind_offset);
  *(reinterpret_cast<char *>(kind_ptr)) = static_cast<char>(postgres::ClassKind::REGULAR_TABLE);

  // Create the necessary varlen for storage operations
  const auto name_varlen = storage::StorageUtil::CreateVarlen(name);

  // Write the name into the PR
  const auto name_offset = pr_map[RELNAME_COL_OID];
  auto *const name_ptr = insert_pr->AccessForceNotNull(name_offset);
  *(reinterpret_cast<storage::VarlenEntry *>(name_ptr)) = name_varlen;

  // Insert into pg_class table
  const auto tuple_slot = classes_->Insert(txn, insert_redo);

  // Get PR initializers and allocate a buffer from the largest one
  const auto oid_index_init = classes_oid_index_->GetProjectedRowInitializer();
  const auto name_index_init = classes_name_index_->GetProjectedRowInitializer();
  const auto ns_index_init = classes_namespace_index_->GetProjectedRowInitializer();
  auto *const index_buffer = common::AllocationUtil::AllocateAligned(name_index_init.ProjectedRowSize());

  // Insert into oid_index
  auto *index_pr = oid_index_init.InitializeRow(index_buffer);
  *(reinterpret_cast<table_oid_t *>(index_pr->AccessForceNotNull(0))) = table_oid;
  if (!classes_oid_index_->InsertUnique(txn, *index_pr, tuple_slot)) {
    // There was an oid conflict and we need to abort.  Free the buffer and
    // return INVALID_TABLE_OID to indicate the database was not created.
    delete[] index_buffer;
    return false;
  }

  // Insert into name_index
  index_pr = name_index_init.InitializeRow(index_buffer);
  *(reinterpret_cast<storage::VarlenEntry *>(index_pr->AccessForceNotNull(0))) = name_varlen;
  *(reinterpret_cast<namespace_oid_t *>(index_pr->AccessForceNotNull(1))) = ns_oid;
  if (!classes_name_index_->InsertUnique(txn, *index_pr, tuple_slot)) {
    // There was a name conflict and we need to abort.  Free the buffer and
    // return INVALID_TABLE_OID to indicate the database was not created.
    delete[] index_buffer;
    return false;
  }

  // Insert into namespace_index
  index_pr = ns_index_init.InitializeRow(index_buffer);
  *(reinterpret_cast<namespace_oid_t *>(index_pr->AccessForceNotNull(0))) = ns_oid;
  const auto result UNUSED_ATTRIBUTE = classes_namespace_index_->Insert(txn, *index_pr, tuple_slot);
  TERRIER_ASSERT(result, "Insertion into non-unique namespace index failed.");

  delete[] index_buffer;

  // Write the col oids into a new Schema object
  col_oid_t curr_col_oid(1);
  for (auto &col : schema.GetColumns()) {
    auto success = CreateColumn(txn, table_oid, curr_col_oid++, col);
    if (!success) return false;
  }

  std::vector<Schema::Column> cols = GetColumns<Schema::Column, table_oid_t, col_oid_t>(txn, table_oid);
  auto *new_schema = new Schema(cols);
  txn->RegisterAbortAction([=]() { delete new_schema; });

  pr_init = classes_->InitializerForProjectedRow({REL_SCHEMA_COL_OID});
  auto *const update_redo = txn->StageWrite(db_oid_, CLASS_TABLE_OID, pr_init);
  auto *const update_pr = update_redo->Delta();

  update_redo->SetTupleSlot(tuple_slot);
  *reinterpret_cast<Schema **>(update_pr->AccessForceNotNull(0)) = new_schema;
  auto UNUSED_ATTRIBUTE res = classes_->Update(txn, update_redo);
  TERRIER_ASSERT(res, "Updating an uncommitted insert should not fail");

  return true;
}

std::pair<void *, postgres::ClassKind> DatabaseCatalog::GetClassPtrKind(transaction::TransactionContext *txn,
                                                                        uint32_t oid) {
  std::vector<storage::TupleSlot> index_results;

  // Initialize both PR initializers, allocate buffer using size of largest one so we can reuse buffer
  auto oid_pri = classes_oid_index_->GetProjectedRowInitializer();

  // Since these two attributes are fixed size and one is larger than the other we know PTR will be 0 and KIND will be 1
  auto pr_init = classes_->InitializerForProjectedRow({REL_PTR_COL_OID, RELKIND_COL_OID});
  TERRIER_ASSERT(pr_init.ProjectedRowSize() >= oid_pri.ProjectedRowSize(),
                 "Buffer must be allocated to fit largest PR");
  auto *const buffer = common::AllocationUtil::AllocateAligned(pr_init.ProjectedRowSize());

  // Find the entry using the index
  auto *key_pr = oid_pri.InitializeRow(buffer);
  *(reinterpret_cast<uint32_t *>(key_pr->AccessForceNotNull(0))) = oid;
  classes_oid_index_->ScanKey(*txn, *key_pr, &index_results);
  if (index_results.empty()) {
    // TODO(Matt): we should verify what postgres does in this case
    // Index scan didn't find anything. This seems weird since we were able to enter this function with an oid.
    // That implies that it was visible to us. Maybe the object was dropped or renamed twice by the same txn?
    delete[] buffer;
    return {nullptr, postgres::ClassKind::REGULAR_TABLE};
  }
  TERRIER_ASSERT(index_results.size() == 1, "You got more than one result from a unique index. How did you do that?");

  auto *select_pr = pr_init.InitializeRow(buffer);
  const auto result UNUSED_ATTRIBUTE = classes_->Select(txn, index_results[0], select_pr);
  TERRIER_ASSERT(result, "Index already verified visibility. This shouldn't fail.");

  auto *const ptr_ptr = (reinterpret_cast<void *const *const>(select_pr->AccessWithNullCheck(0)));
  auto kind = *(reinterpret_cast<const postgres::ClassKind *const>(select_pr->AccessForceNotNull(1)));

  void *ptr;
  if (ptr_ptr == nullptr) {
    ptr = nullptr;
  } else {
    ptr = *ptr_ptr;
  }

  delete[] buffer;
  return {ptr, kind};
}

std::pair<void *, postgres::ClassKind> DatabaseCatalog::GetClassSchemaPtrKind(transaction::TransactionContext *txn,
                                                                              uint32_t oid) {
  std::vector<storage::TupleSlot> index_results;

  // Initialize both PR initializers, allocate buffer using size of largest one so we can reuse buffer
  auto oid_pri = classes_oid_index_->GetProjectedRowInitializer();

  // Since these two attributes are fixed size and one is larger than the other we know PTR will be 0 and KIND will be 1
  auto pr_init = classes_->InitializerForProjectedRow({REL_SCHEMA_COL_OID, RELKIND_COL_OID});
  TERRIER_ASSERT(pr_init.ProjectedRowSize() >= oid_pri.ProjectedRowSize(),
                 "Buffer must be allocated to fit largest PR");
  auto *const buffer = common::AllocationUtil::AllocateAligned(pr_init.ProjectedRowSize());

  // Find the entry using the index
  auto *key_pr = oid_pri.InitializeRow(buffer);
  *(reinterpret_cast<uint32_t *>(key_pr->AccessForceNotNull(0))) = oid;
  classes_oid_index_->ScanKey(*txn, *key_pr, &index_results);
  if (index_results.empty()) {
    // TODO(Matt): we should verify what postgres does in this case
    // Index scan didn't find anything. This seems weird since we were able to enter this function with an oid.
    // That implies that it was visible to us. Maybe the object was dropped or renamed twice by the same txn?
    delete[] buffer;
    return {nullptr, postgres::ClassKind::REGULAR_TABLE};
  }
  TERRIER_ASSERT(index_results.size() == 1, "You got more than one result from a unique index. How did you do that?");

  auto *select_pr = pr_init.InitializeRow(buffer);
  const auto result UNUSED_ATTRIBUTE = classes_->Select(txn, index_results[0], select_pr);
  TERRIER_ASSERT(result, "Index already verified visibility. This shouldn't fail.");

  auto *const ptr_ptr = (reinterpret_cast<void *const *const>(select_pr->AccessForceNotNull(0)));
  auto kind = *(reinterpret_cast<const postgres::ClassKind *const>(select_pr->AccessForceNotNull(1)));

  TERRIER_ASSERT(ptr_ptr != nullptr, "Schema pointer shouldn't ever be NULL under current catalog semantics.");
  void *ptr = *ptr_ptr;

  delete[] buffer;
  return {ptr, kind};
}

template <typename Column, typename ColOid>
Column DatabaseCatalog::MakeColumn(storage::ProjectedRow *const pr, const storage::ProjectionMap &pr_map) {
  auto col_oid = *reinterpret_cast<uint32_t *>(pr->AccessForceNotNull(pr_map.at(ATTNUM_COL_OID)));
  auto col_name = reinterpret_cast<storage::VarlenEntry *>(pr->AccessForceNotNull(pr_map.at(ATTNAME_COL_OID)));
  auto col_type = *reinterpret_cast<type::TypeId *>(pr->AccessForceNotNull(pr_map.at(ATTTYPID_COL_OID)));
  auto col_len = *reinterpret_cast<uint16_t *>(pr->AccessForceNotNull(pr_map.at(ATTLEN_COL_OID)));
  auto col_null = !(*reinterpret_cast<bool *>(pr->AccessForceNotNull(pr_map.at(ATTNOTNULL_COL_OID))));
  auto *col_expr = reinterpret_cast<storage::VarlenEntry *>(pr->AccessForceNotNull(pr_map.at(ADSRC_COL_OID)));

  auto expr = parser::DeserializeExpression(nlohmann::json::parse(col_expr->StringView()));

  std::string name(reinterpret_cast<const char *>(col_name->Content()), col_name->Size());
  Column col = (col_type == type::TypeId::VARCHAR || col_type == type::TypeId::VARBINARY)
                   ? Column(name, col_type, col_len, col_null, *expr)
                   : Column(name, col_type, col_null, *expr);
  col.SetOid(ColOid(col_oid));
  return col;
}

template bool DatabaseCatalog::CreateColumn<Schema::Column, table_oid_t>(transaction::TransactionContext *const txn,
                                                                         const table_oid_t class_oid,
                                                                         const col_oid_t col_oid,
                                                                         const Schema::Column &col);
template bool DatabaseCatalog::CreateColumn<IndexSchema::Column, index_oid_t>(
    transaction::TransactionContext *const txn, const index_oid_t class_oid, const indexkeycol_oid_t col_oid,
    const IndexSchema::Column &col);

template std::vector<Schema::Column> DatabaseCatalog::GetColumns<Schema::Column, table_oid_t, col_oid_t>(
    transaction::TransactionContext *const txn, const table_oid_t class_oid);

template std::vector<IndexSchema::Column>
DatabaseCatalog::GetColumns<IndexSchema::Column, index_oid_t, indexkeycol_oid_t>(
    transaction::TransactionContext *const txn, const index_oid_t class_oid);

template bool DatabaseCatalog::DeleteColumns<Schema::Column, table_oid_t>(transaction::TransactionContext *const txn,
                                                                          const table_oid_t class_oid);

template bool DatabaseCatalog::DeleteColumns<IndexSchema::Column, index_oid_t>(
    transaction::TransactionContext *const txn, const index_oid_t class_oid);

template Schema::Column DatabaseCatalog::MakeColumn<Schema::Column, col_oid_t>(storage::ProjectedRow *const pr,
                                                                               const storage::ProjectionMap &pr_map);

template IndexSchema::Column DatabaseCatalog::MakeColumn<IndexSchema::Column, indexkeycol_oid_t>(
    storage::ProjectedRow *const pr, const storage::ProjectionMap &pr_map);

}  // namespace terrier::catalog<|MERGE_RESOLUTION|>--- conflicted
+++ resolved
@@ -413,16 +413,11 @@
   // Step 1: Read Index
   const std::vector<col_oid_t> table_oids{ATTNUM_COL_OID, ATTNAME_COL_OID,    ATTTYPID_COL_OID,
                                           ATTLEN_COL_OID, ATTNOTNULL_COL_OID, ADSRC_COL_OID};
-<<<<<<< HEAD
 
   auto table_pri = columns_->InitializerForProjectedRow(table_oids);
   auto table_pm = columns_->ProjectionMapForOids(table_oids);
-  const auto class_pri = columns_class_index_->GetProjectedRowInitializer();
-=======
-  // NOLINTNEXTLINE
-  auto [table_pri, table_pm] = columns_->InitializerForProjectedRow(table_oids);
   const auto oid_pri = columns_oid_index_->GetProjectedRowInitializer();
->>>>>>> ed18b54a
+  
   // Buffer is large enough to hold all prs
   byte *const buffer = common::AllocationUtil::AllocateAligned(table_pri.ProjectedRowSize());
   byte *const key_buffer = common::AllocationUtil::AllocateAligned(oid_pri.ProjectedRowSize());
@@ -473,17 +468,12 @@
   // Step 1: Read Index
   const std::vector<col_oid_t> table_oids{ATTNUM_COL_OID, ATTNAME_COL_OID, ATTTYPID_COL_OID, ATTLEN_COL_OID,
                                           ATTNOTNULL_COL_OID};
-<<<<<<< HEAD
 
   auto table_pri = columns_->InitializerForProjectedRow(table_oids);
   auto table_pm = columns_->ProjectionMapForOids(table_oids);
-  const auto class_pri = columns_class_index_->GetProjectedRowInitializer();
-=======
-  // NOLINTNEXTLINE
-  auto [table_pri, table_pm] = columns_->InitializerForProjectedRow(table_oids);
   const auto oid_pri = columns_oid_index_->GetProjectedRowInitializer();
   const auto name_pri = columns_name_index_->GetProjectedRowInitializer();
->>>>>>> ed18b54a
+  
   // Buffer is large enough to hold all prs
   byte *const buffer = common::AllocationUtil::AllocateAligned(table_pri.ProjectedRowSize());
   byte *const key_buffer = common::AllocationUtil::AllocateAligned(name_pri.ProjectedRowSize());
