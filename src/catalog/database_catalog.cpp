--- conflicted
+++ resolved
@@ -219,21 +219,11 @@
   return common::ManagedPointer(reinterpret_cast<storage::index::Index *>(ptr_pair.first));
 }
 
-<<<<<<< HEAD
-std::string DatabaseCatalog::GetIndexName(const common::ManagedPointer<transaction::TransactionContext> txn,
-                                          index_oid_t index) {
-  const auto name_pair = pg_core_.GetClassNameKind(txn, index.UnderlyingValue());
-  if (name_pair.second != postgres::PgClass::RelKind::INDEX) {
-    // User called GetTable with an OID for an object that doesn't have type INDEX
-    return std::string();
-  }
-=======
 std::string_view DatabaseCatalog::GetIndexName(const common::ManagedPointer<transaction::TransactionContext> txn,
                                                index_oid_t index) {
   const auto name_pair = pg_core_.GetClassNameKind(txn, index.UnderlyingValue());
   NOISEPAGE_ASSERT(name_pair.second == postgres::PgClass::RelKind::INDEX,
                    "Called GetIndexName with an OID for an object that doesn't have type INDEX");
->>>>>>> f2fd6474
   return name_pair.first;
 }
 
