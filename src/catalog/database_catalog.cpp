#include <memory>
#include <string>
#include <utility>
#include <vector>

#include "catalog/catalog_defs.h"
#include "catalog/database_catalog.h"
#include "catalog/index_schema.h"
#include "catalog/postgres/builder.h"
#include "catalog/postgres/pg_attribute.h"
#include "catalog/postgres/pg_class.h"
#include "catalog/postgres/pg_constraint.h"
#include "catalog/postgres/pg_index.h"
#include "catalog/postgres/pg_language.h"
#include "catalog/postgres/pg_namespace.h"
#include "catalog/postgres/pg_sequence.h"
#include "catalog/postgres/pg_proc.h"
#include "catalog/postgres/pg_type.h"
#include "catalog/schema.h"
#include "storage/index/index.h"
#include "storage/sql_table.h"
#include "transaction/transaction_context.h"
#include "transaction/transaction_defs.h"
#include "transaction/transaction_manager.h"
#include "type/type_id.h"

namespace terrier::catalog {

void DatabaseCatalog::Bootstrap(const common::ManagedPointer<transaction::TransactionContext> txn) {
  BootstrapPRIs();

  // Declare variable for return values (UNUSED when compiled for release)
  bool UNUSED_ATTRIBUTE retval;

  retval = TryLock(txn);
  TERRIER_ASSERT(retval, "Bootstrap operations should not fail");

  retval = CreateNamespace(txn, "pg_catalog", postgres::NAMESPACE_CATALOG_NAMESPACE_OID);
  TERRIER_ASSERT(retval, "Bootstrap operations should not fail");

  retval = CreateNamespace(txn, "public", postgres::NAMESPACE_DEFAULT_NAMESPACE_OID);
  TERRIER_ASSERT(retval, "Bootstrap operations should not fail");

  BootstrapTypes(txn);

  // pg_namespace and associated indexes
  retval = CreateTableEntry(txn, postgres::NAMESPACE_TABLE_OID, postgres::NAMESPACE_CATALOG_NAMESPACE_OID,
                            "pg_namespace", postgres::Builder::GetNamespaceTableSchema());
  TERRIER_ASSERT(retval, "Bootstrap operations should not fail");
  retval = SetTablePointer(txn, postgres::NAMESPACE_TABLE_OID, namespaces_);
  TERRIER_ASSERT(retval, "Bootstrap operations should not fail");

  retval = CreateIndexEntry(txn, postgres::NAMESPACE_CATALOG_NAMESPACE_OID, postgres::NAMESPACE_TABLE_OID,
                            postgres::NAMESPACE_OID_INDEX_OID, "pg_namespace_oid_index",
                            postgres::Builder::GetNamespaceOidIndexSchema(db_oid_));
  TERRIER_ASSERT(retval, "Bootstrap operations should not fail");
  retval = SetIndexPointer(txn, postgres::NAMESPACE_OID_INDEX_OID, namespaces_oid_index_);
  TERRIER_ASSERT(retval, "Bootstrap operations should not fail");

  retval = CreateIndexEntry(txn, postgres::NAMESPACE_CATALOG_NAMESPACE_OID, postgres::NAMESPACE_TABLE_OID,
                            postgres::NAMESPACE_NAME_INDEX_OID, "pg_namespace_name_index",
                            postgres::Builder::GetNamespaceNameIndexSchema(db_oid_));
  TERRIER_ASSERT(retval, "Bootstrap operations should not fail");
  retval = SetIndexPointer(txn, postgres::NAMESPACE_NAME_INDEX_OID, namespaces_name_index_);
  TERRIER_ASSERT(retval, "Bootstrap operations should not fail");

  // pg_class and associated indexes
  retval = CreateTableEntry(txn, postgres::CLASS_TABLE_OID, postgres::NAMESPACE_CATALOG_NAMESPACE_OID, "pg_class",
                            postgres::Builder::GetClassTableSchema());
  TERRIER_ASSERT(retval, "Bootstrap operations should not fail");
  retval = SetTablePointer(txn, postgres::CLASS_TABLE_OID, classes_);
  TERRIER_ASSERT(retval, "Bootstrap operations should not fail");

  retval = CreateIndexEntry(txn, postgres::NAMESPACE_CATALOG_NAMESPACE_OID, postgres::CLASS_TABLE_OID,
                            postgres::CLASS_OID_INDEX_OID, "pg_class_oid_index",
                            postgres::Builder::GetClassOidIndexSchema(db_oid_));
  TERRIER_ASSERT(retval, "Bootstrap operations should not fail");
  retval = SetIndexPointer(txn, postgres::CLASS_OID_INDEX_OID, classes_oid_index_);
  TERRIER_ASSERT(retval, "Bootstrap operations should not fail");

  retval = CreateIndexEntry(txn, postgres::NAMESPACE_CATALOG_NAMESPACE_OID, postgres::CLASS_TABLE_OID,
                            postgres::CLASS_NAME_INDEX_OID, "pg_class_name_index",
                            postgres::Builder::GetClassNameIndexSchema(db_oid_));
  TERRIER_ASSERT(retval, "Bootstrap operations should not fail");
  retval = SetIndexPointer(txn, postgres::CLASS_NAME_INDEX_OID, classes_name_index_);
  TERRIER_ASSERT(retval, "Bootstrap operations should not fail");

  retval = CreateIndexEntry(txn, postgres::NAMESPACE_CATALOG_NAMESPACE_OID, postgres::CLASS_TABLE_OID,
                            postgres::CLASS_NAMESPACE_INDEX_OID, "pg_class_namespace_index",
                            postgres::Builder::GetClassNamespaceIndexSchema(db_oid_));
  TERRIER_ASSERT(retval, "Bootstrap operations should not fail");
  retval = SetIndexPointer(txn, postgres::CLASS_NAMESPACE_INDEX_OID, classes_namespace_index_);
  TERRIER_ASSERT(retval, "Bootstrap operations should not fail");

  // pg_index and associated indexes
  retval = CreateTableEntry(txn, postgres::INDEX_TABLE_OID, postgres::NAMESPACE_CATALOG_NAMESPACE_OID, "pg_index",
                            postgres::Builder::GetIndexTableSchema());
  TERRIER_ASSERT(retval, "Bootstrap operations should not fail");
  retval = SetTablePointer(txn, postgres::INDEX_TABLE_OID, indexes_);
  TERRIER_ASSERT(retval, "Bootstrap operations should not fail");

  retval = CreateIndexEntry(txn, postgres::NAMESPACE_CATALOG_NAMESPACE_OID, postgres::INDEX_TABLE_OID,
                            postgres::INDEX_OID_INDEX_OID, "pg_index_oid_index",
                            postgres::Builder::GetIndexOidIndexSchema(db_oid_));
  TERRIER_ASSERT(retval, "Bootstrap operations should not fail");
  retval = SetIndexPointer(txn, postgres::INDEX_OID_INDEX_OID, indexes_oid_index_);
  TERRIER_ASSERT(retval, "Bootstrap operations should not fail");

  retval = CreateIndexEntry(txn, postgres::NAMESPACE_CATALOG_NAMESPACE_OID, postgres::INDEX_TABLE_OID,
                            postgres::INDEX_TABLE_INDEX_OID, "pg_index_table_index",
                            postgres::Builder::GetIndexTableIndexSchema(db_oid_));
  TERRIER_ASSERT(retval, "Bootstrap operations should not fail");
  retval = SetIndexPointer(txn, postgres::INDEX_TABLE_INDEX_OID, indexes_table_index_);
  TERRIER_ASSERT(retval, "Bootstrap operations should not fail");

  // pg_attribute and associated indexes
  retval = CreateTableEntry(txn, postgres::COLUMN_TABLE_OID, postgres::NAMESPACE_CATALOG_NAMESPACE_OID, "pg_attribute",
                            postgres::Builder::GetColumnTableSchema());
  TERRIER_ASSERT(retval, "Bootstrap operations should not fail");
  retval = SetTablePointer(txn, postgres::COLUMN_TABLE_OID, columns_);
  TERRIER_ASSERT(retval, "Bootstrap operations should not fail");

  retval = CreateIndexEntry(txn, postgres::NAMESPACE_CATALOG_NAMESPACE_OID, postgres::COLUMN_TABLE_OID,
                            postgres::COLUMN_OID_INDEX_OID, "pg_attribute_oid_index",
                            postgres::Builder::GetColumnOidIndexSchema(db_oid_));
  TERRIER_ASSERT(retval, "Bootstrap operations should not fail");
  retval = SetIndexPointer(txn, postgres::COLUMN_OID_INDEX_OID, columns_oid_index_);
  TERRIER_ASSERT(retval, "Bootstrap operations should not fail");

  retval = CreateIndexEntry(txn, postgres::NAMESPACE_CATALOG_NAMESPACE_OID, postgres::COLUMN_TABLE_OID,
                            postgres::COLUMN_NAME_INDEX_OID, "pg_attribute_name_index",
                            postgres::Builder::GetColumnNameIndexSchema(db_oid_));
  TERRIER_ASSERT(retval, "Bootstrap operations should not fail");
  retval = SetIndexPointer(txn, postgres::COLUMN_NAME_INDEX_OID, columns_name_index_);
  TERRIER_ASSERT(retval, "Bootstrap operations should not fail");

  // pg_type and associated indexes
  retval = CreateTableEntry(txn, postgres::TYPE_TABLE_OID, postgres::NAMESPACE_CATALOG_NAMESPACE_OID, "pg_type",
                            postgres::Builder::GetTypeTableSchema());
  TERRIER_ASSERT(retval, "Bootstrap operations should not fail");
  retval = SetTablePointer(txn, postgres::TYPE_TABLE_OID, types_);
  TERRIER_ASSERT(retval, "Bootstrap operations should not fail");

  retval = CreateIndexEntry(txn, postgres::NAMESPACE_CATALOG_NAMESPACE_OID, postgres::TYPE_TABLE_OID,
                            postgres::TYPE_OID_INDEX_OID, "pg_type_oid_index",
                            postgres::Builder::GetTypeOidIndexSchema(db_oid_));
  TERRIER_ASSERT(retval, "Bootstrap operations should not fail");
  retval = SetIndexPointer(txn, postgres::TYPE_OID_INDEX_OID, types_oid_index_);
  TERRIER_ASSERT(retval, "Bootstrap operations should not fail");

  retval = CreateIndexEntry(txn, postgres::NAMESPACE_CATALOG_NAMESPACE_OID, postgres::TYPE_TABLE_OID,
                            postgres::TYPE_NAME_INDEX_OID, "pg_type_name_index",
                            postgres::Builder::GetTypeNameIndexSchema(db_oid_));
  TERRIER_ASSERT(retval, "Bootstrap operations should not fail");
  retval = SetIndexPointer(txn, postgres::TYPE_NAME_INDEX_OID, types_name_index_);
  TERRIER_ASSERT(retval, "Bootstrap operations should not fail");

  retval = CreateIndexEntry(txn, postgres::NAMESPACE_CATALOG_NAMESPACE_OID, postgres::TYPE_TABLE_OID,
                            postgres::TYPE_NAMESPACE_INDEX_OID, "pg_type_namespace_index",
                            postgres::Builder::GetTypeNamespaceIndexSchema(db_oid_));
  TERRIER_ASSERT(retval, "Bootstrap operations should not fail");
  retval = SetIndexPointer(txn, postgres::TYPE_NAMESPACE_INDEX_OID, types_namespace_index_);
  TERRIER_ASSERT(retval, "Bootstrap operations should not fail");

  // pg_constraint and associated indexes
  retval = CreateTableEntry(txn, postgres::CONSTRAINT_TABLE_OID, postgres::NAMESPACE_CATALOG_NAMESPACE_OID,
                            "pg_constraint", postgres::Builder::GetConstraintTableSchema());
  TERRIER_ASSERT(retval, "Bootstrap operations should not fail");
  retval = SetTablePointer(txn, postgres::CONSTRAINT_TABLE_OID, constraints_);
  TERRIER_ASSERT(retval, "Bootstrap operations should not fail");

  retval = CreateIndexEntry(txn, postgres::NAMESPACE_CATALOG_NAMESPACE_OID, postgres::CONSTRAINT_TABLE_OID,
                            postgres::CONSTRAINT_OID_INDEX_OID, "pg_constraint_oid_index",
                            postgres::Builder::GetConstraintOidIndexSchema(db_oid_));
  TERRIER_ASSERT(retval, "Bootstrap operations should not fail");
  retval = SetIndexPointer(txn, postgres::CONSTRAINT_OID_INDEX_OID, constraints_oid_index_);
  TERRIER_ASSERT(retval, "Bootstrap operations should not fail");

  retval = CreateIndexEntry(txn, postgres::NAMESPACE_CATALOG_NAMESPACE_OID, postgres::CONSTRAINT_TABLE_OID,
                            postgres::CONSTRAINT_NAME_INDEX_OID, "pg_constraint_name_index",
                            postgres::Builder::GetConstraintNameIndexSchema(db_oid_));
  TERRIER_ASSERT(retval, "Bootstrap operations should not fail");
  retval = SetIndexPointer(txn, postgres::CONSTRAINT_NAME_INDEX_OID, constraints_name_index_);
  TERRIER_ASSERT(retval, "Bootstrap operations should not fail");

  retval = CreateIndexEntry(txn, postgres::NAMESPACE_CATALOG_NAMESPACE_OID, postgres::CONSTRAINT_TABLE_OID,
                            postgres::CONSTRAINT_NAMESPACE_INDEX_OID, "pg_constraint_namespace_index",
                            postgres::Builder::GetConstraintNamespaceIndexSchema(db_oid_));
  TERRIER_ASSERT(retval, "Bootstrap operations should not fail");
  retval = SetIndexPointer(txn, postgres::CONSTRAINT_NAMESPACE_INDEX_OID, constraints_namespace_index_);
  TERRIER_ASSERT(retval, "Bootstrap operations should not fail");

  retval = CreateIndexEntry(txn, postgres::NAMESPACE_CATALOG_NAMESPACE_OID, postgres::CONSTRAINT_TABLE_OID,
                            postgres::CONSTRAINT_TABLE_INDEX_OID, "pg_constraint_table_index",
                            postgres::Builder::GetConstraintTableIndexSchema(db_oid_));
  TERRIER_ASSERT(retval, "Bootstrap operations should not fail");
  retval = SetIndexPointer(txn, postgres::CONSTRAINT_TABLE_INDEX_OID, constraints_table_index_);
  TERRIER_ASSERT(retval, "Bootstrap operations should not fail");

  retval = CreateIndexEntry(txn, postgres::NAMESPACE_CATALOG_NAMESPACE_OID, postgres::CONSTRAINT_TABLE_OID,
                            postgres::CONSTRAINT_INDEX_INDEX_OID, "pg_constraint_index_index",
                            postgres::Builder::GetConstraintIndexIndexSchema(db_oid_));
  TERRIER_ASSERT(retval, "Bootstrap operations should not fail");
  retval = SetIndexPointer(txn, postgres::CONSTRAINT_INDEX_INDEX_OID, constraints_index_index_);
  TERRIER_ASSERT(retval, "Bootstrap operations should not fail");

  retval = CreateIndexEntry(txn, postgres::NAMESPACE_CATALOG_NAMESPACE_OID, postgres::CONSTRAINT_TABLE_OID,
                            postgres::CONSTRAINT_FOREIGNTABLE_INDEX_OID, "pg_constraint_foreigntable_index",
                            postgres::Builder::GetConstraintForeignTableIndexSchema(db_oid_));
  TERRIER_ASSERT(retval, "Bootstrap operations should not fail");
  retval = SetIndexPointer(txn, postgres::CONSTRAINT_FOREIGNTABLE_INDEX_OID, constraints_foreigntable_index_);
  TERRIER_ASSERT(retval, "Bootstrap operations should not fail");

  // pg_sequence and associated indexes
  retval = CreateTableEntry(txn, postgres::SEQUENCE_TABLE_OID, postgres::NAMESPACE_CATALOG_NAMESPACE_OID, "pg_sequence",
                              postgres::Builder::GetSequenceTableSchema());
  TERRIER_ASSERT(retval, "Bootstrap operations should not fail");
  retval = SetTablePointer(txn, postgres::SEQUENCE_TABLE_OID, sequences_);
  TERRIER_ASSERT(retval, "Bootstrap operations should not fail");

  retval = CreateIndexEntry(txn, postgres::NAMESPACE_CATALOG_NAMESPACE_OID, postgres::SEQUENCE_TABLE_OID,
                              postgres::SEQUENCE_OID_INDEX_OID, "pg_sequences_oid_index",
                              postgres::Builder::GetSequenceOidIndexSchema(db_oid_));
  TERRIER_ASSERT(retval, "Bootstrap operations should not fail");
  retval = SetIndexPointer(txn, postgres::SEQUENCE_OID_INDEX_OID, sequences_oid_index_);
  TERRIER_ASSERT(retval, "Bootstrap operations should not fail");

  // pg_language and associated indexes
  retval = CreateTableEntry(txn, postgres::LANGUAGE_TABLE_OID, postgres::NAMESPACE_CATALOG_NAMESPACE_OID, "pg_language",
                            postgres::Builder::GetLanguageTableSchema());
  TERRIER_ASSERT(retval, "Bootstrap operations should not fail");
  retval = SetTablePointer(txn, postgres::LANGUAGE_TABLE_OID, languages_);
  TERRIER_ASSERT(retval, "Bootstrap operations should not fail");

  retval = CreateIndexEntry(txn, postgres::NAMESPACE_CATALOG_NAMESPACE_OID, postgres::LANGUAGE_TABLE_OID,
                            postgres::LANGUAGE_OID_INDEX_OID, "pg_languages_oid_index",
                            postgres::Builder::GetLanguageOidIndexSchema(db_oid_));
  TERRIER_ASSERT(retval, "Bootstrap operations should not fail");
  retval = SetIndexPointer(txn, postgres::LANGUAGE_OID_INDEX_OID, languages_oid_index_);
  TERRIER_ASSERT(retval, "Bootstrap operations should not fail");

  retval = CreateIndexEntry(txn, postgres::NAMESPACE_CATALOG_NAMESPACE_OID, postgres::LANGUAGE_TABLE_OID,
                            postgres::LANGUAGE_NAME_INDEX_OID, "pg_languages_name_index",
                            postgres::Builder::GetLanguageNameIndexSchema(db_oid_));
  TERRIER_ASSERT(retval, "Bootstrap operations should not fail");
  retval = SetIndexPointer(txn, postgres::LANGUAGE_NAME_INDEX_OID, languages_name_index_);
  TERRIER_ASSERT(retval, "Bootstrap operations should not fail");

  BootstrapLanguages(txn);

  // pg_proc and associated indexes
  retval = CreateTableEntry(txn, postgres::PRO_TABLE_OID, postgres::NAMESPACE_CATALOG_NAMESPACE_OID, "pg_proc",
                            postgres::Builder::GetProcTableSchema());
  TERRIER_ASSERT(retval, "Bootstrap operations should not fail");
  retval = SetTablePointer(txn, postgres::PRO_TABLE_OID, procs_);
  TERRIER_ASSERT(retval, "Bootstrap operations should not fail");

  retval = CreateIndexEntry(txn, postgres::NAMESPACE_CATALOG_NAMESPACE_OID, postgres::PRO_TABLE_OID,
                            postgres::PRO_OID_INDEX_OID, "pg_proc_oid_index",
                            postgres::Builder::GetProcOidIndexSchema(db_oid_));
  TERRIER_ASSERT(retval, "Bootstrap operations should not fail");
  retval = SetIndexPointer(txn, postgres::PRO_OID_INDEX_OID, procs_oid_index_);
  TERRIER_ASSERT(retval, "Bootstrap operations should not fail");

  retval = CreateIndexEntry(txn, postgres::NAMESPACE_CATALOG_NAMESPACE_OID, postgres::PRO_TABLE_OID,
                            postgres::PRO_NAME_INDEX_OID, "pg_proc_name_index",
                            postgres::Builder::GetProcNameIndexSchema(db_oid_));
  TERRIER_ASSERT(retval, "Bootstrap operations should not fail");
  retval = SetIndexPointer(txn, postgres::PRO_NAME_INDEX_OID, procs_name_index_);

  TERRIER_ASSERT(retval, "Bootstrap operations should not fail");

  BootstrapProcs(txn);
}

void DatabaseCatalog::BootstrapPRIs() {
  // TODO(Matt): another potential optimization in the future would be to cache the offsets, rather than the maps
  // themselves (see TPC-C microbenchmark transactions for example). That seems premature right now though.

  // pg_namespace
  const std::vector<col_oid_t> pg_namespace_all_oids{postgres::PG_NAMESPACE_ALL_COL_OIDS.cbegin(),
                                                     postgres::PG_NAMESPACE_ALL_COL_OIDS.cend()};
  pg_namespace_all_cols_pri_ = namespaces_->InitializerForProjectedRow(pg_namespace_all_oids);
  pg_namespace_all_cols_prm_ = namespaces_->ProjectionMapForOids(pg_namespace_all_oids);

  const std::vector<col_oid_t> delete_namespace_oids{postgres::NSPNAME_COL_OID};
  delete_namespace_pri_ = namespaces_->InitializerForProjectedRow(delete_namespace_oids);

  const std::vector<col_oid_t> get_namespace_oids{postgres::NSPOID_COL_OID};
  get_namespace_pri_ = namespaces_->InitializerForProjectedRow(get_namespace_oids);

  // pg_attribute
  const std::vector<col_oid_t> pg_attribute_all_oids{postgres::PG_ATTRIBUTE_ALL_COL_OIDS.cbegin(),
                                                     postgres::PG_ATTRIBUTE_ALL_COL_OIDS.end()};
  pg_attribute_all_cols_pri_ = columns_->InitializerForProjectedRow(pg_attribute_all_oids);
  pg_attribute_all_cols_prm_ = columns_->ProjectionMapForOids(pg_attribute_all_oids);

  const std::vector<col_oid_t> get_columns_oids{postgres::ATTNUM_COL_OID,     postgres::ATTNAME_COL_OID,
                                                postgres::ATTTYPID_COL_OID,   postgres::ATTLEN_COL_OID,
                                                postgres::ATTNOTNULL_COL_OID, postgres::ADSRC_COL_OID};
  get_columns_pri_ = columns_->InitializerForProjectedRow(get_columns_oids);
  get_columns_prm_ = columns_->ProjectionMapForOids(get_columns_oids);

  const std::vector<col_oid_t> delete_columns_oids{postgres::ATTNUM_COL_OID, postgres::ATTNAME_COL_OID};
  delete_columns_pri_ = columns_->InitializerForProjectedRow(delete_columns_oids);
  delete_columns_prm_ = columns_->ProjectionMapForOids(delete_columns_oids);

  // pg_class
  const std::vector<col_oid_t> pg_class_all_oids{postgres::PG_CLASS_ALL_COL_OIDS.cbegin(),
                                                 postgres::PG_CLASS_ALL_COL_OIDS.cend()};
  pg_class_all_cols_pri_ = classes_->InitializerForProjectedRow(pg_class_all_oids);
  pg_class_all_cols_prm_ = classes_->ProjectionMapForOids(pg_class_all_oids);

  const std::vector<col_oid_t> get_class_oid_kind_oids{postgres::RELOID_COL_OID, postgres::RELKIND_COL_OID};
  get_class_oid_kind_pri_ = classes_->InitializerForProjectedRow(get_class_oid_kind_oids);

  const std::vector<col_oid_t> set_class_pointer_oids{postgres::REL_PTR_COL_OID};
  set_class_pointer_pri_ = classes_->InitializerForProjectedRow(set_class_pointer_oids);

  const std::vector<col_oid_t> set_class_schema_oids{postgres::REL_SCHEMA_COL_OID};
  set_class_schema_pri_ = classes_->InitializerForProjectedRow(set_class_schema_oids);

  const std::vector<col_oid_t> get_class_pointer_kind_oids{postgres::REL_PTR_COL_OID, postgres::RELKIND_COL_OID};
  get_class_pointer_kind_pri_ = classes_->InitializerForProjectedRow(get_class_pointer_kind_oids);

  const std::vector<col_oid_t> get_class_schema_pointer_kind_oids{postgres::REL_SCHEMA_COL_OID,
                                                                  postgres::RELKIND_COL_OID};
  get_class_schema_pointer_kind_pri_ = classes_->InitializerForProjectedRow(get_class_schema_pointer_kind_oids);

  const std::vector<col_oid_t> get_class_object_and_schema_oids{postgres::REL_PTR_COL_OID,
                                                                postgres::REL_SCHEMA_COL_OID};
  get_class_object_and_schema_pri_ = classes_->InitializerForProjectedRow(get_class_object_and_schema_oids);
  get_class_object_and_schema_prm_ = classes_->ProjectionMapForOids(get_class_object_and_schema_oids);

  // pg_index
  const std::vector<col_oid_t> pg_index_all_oids{postgres::PG_INDEX_ALL_COL_OIDS.cbegin(),
                                                 postgres::PG_INDEX_ALL_COL_OIDS.cend()};
  pg_index_all_cols_pri_ = indexes_->InitializerForProjectedRow(pg_index_all_oids);
  pg_index_all_cols_prm_ = indexes_->ProjectionMapForOids(pg_index_all_oids);

  const std::vector<col_oid_t> get_indexes_oids{postgres::INDOID_COL_OID};
  get_indexes_pri_ = indexes_->InitializerForProjectedRow(get_class_oid_kind_oids);

  const std::vector<col_oid_t> delete_index_oids{postgres::INDOID_COL_OID, postgres::INDRELID_COL_OID};
  delete_index_pri_ = indexes_->InitializerForProjectedRow(delete_index_oids);
  delete_index_prm_ = indexes_->ProjectionMapForOids(delete_index_oids);

  // pg_type
  const std::vector<col_oid_t> pg_type_all_oids{postgres::PG_TYPE_ALL_COL_OIDS.cbegin(),
                                                postgres::PG_TYPE_ALL_COL_OIDS.cend()};
  pg_type_all_cols_pri_ = types_->InitializerForProjectedRow(pg_type_all_oids);
  pg_type_all_cols_prm_ = types_->ProjectionMapForOids(pg_type_all_oids);

  // pg_language
  const std::vector<col_oid_t> pg_language_all_oids{postgres::PG_LANGUAGE_ALL_COL_OIDS.cbegin(),
                                                    postgres::PG_LANGUAGE_ALL_COL_OIDS.cend()};
  pg_language_all_cols_pri_ = languages_->InitializerForProjectedRow(pg_language_all_oids);
  pg_language_all_cols_prm_ = languages_->ProjectionMapForOids(pg_language_all_oids);

  // pg_proc
  const std::vector<col_oid_t> pg_proc_all_oids{postgres::PG_PRO_ALL_COL_OIDS.cbegin(),
                                                postgres::PG_PRO_ALL_COL_OIDS.cend()};
  pg_proc_all_cols_pri_ = procs_->InitializerForProjectedRow(pg_proc_all_oids);
  pg_proc_all_cols_prm_ = procs_->ProjectionMapForOids(pg_proc_all_oids);

  const std::vector<col_oid_t> set_pg_proc_ptr_oids{postgres::PRO_CTX_PTR_COL_OID};
  pg_proc_ptr_pri_ = procs_->InitializerForProjectedRow(set_pg_proc_ptr_oids);
  // pg_sequence
  const std::vector<col_oid_t> pg_sequence_all_oids{postgres::PG_SEQUENCE_ALL_COL_OIDS.cbegin(),
                                              postgres::PG_SEQUENCE_ALL_COL_OIDS.cend()};
  pg_sequence_all_cols_pri_ = sequences_->InitializerForProjectedRow(pg_sequence_all_oids);
  pg_sequence_all_cols_prm_ = sequences_->ProjectionMapForOids(pg_sequence_all_oids);


  const std::vector<col_oid_t> delete_sequence_oids{postgres::SEQOID_COL_OID, postgres::SEQRELID_COL_OID, postgres::SEQNEXTVAL_COL_OID};
  delete_sequence_pri_ = indexes_->InitializerForProjectedRow(delete_sequence_oids);
  delete_sequence_prm_ = indexes_->ProjectionMapForOids(delete_sequence_oids);
}

namespace_oid_t DatabaseCatalog::CreateNamespace(const common::ManagedPointer<transaction::TransactionContext> txn,
                                                 const std::string &name) {
  if (!TryLock(txn)) return INVALID_NAMESPACE_OID;
  const namespace_oid_t ns_oid{next_oid_++};
  if (!CreateNamespace(txn, name, ns_oid)) {
    return INVALID_NAMESPACE_OID;
  }
  return ns_oid;
}

bool DatabaseCatalog::CreateNamespace(const common::ManagedPointer<transaction::TransactionContext> txn,
                                      const std::string &name, const namespace_oid_t ns_oid) {
  // Step 1: Insert into table
  const auto name_varlen = storage::StorageUtil::CreateVarlen(name);
  // Get & Fill Redo Record
  auto *const redo = txn->StageWrite(db_oid_, postgres::NAMESPACE_TABLE_OID, pg_namespace_all_cols_pri_);
  // Write the attributes in the Redo Record
  *(reinterpret_cast<namespace_oid_t *>(
      redo->Delta()->AccessForceNotNull(pg_namespace_all_cols_prm_[postgres::NSPOID_COL_OID]))) = ns_oid;
  *(reinterpret_cast<storage::VarlenEntry *>(
      redo->Delta()->AccessForceNotNull(pg_namespace_all_cols_prm_[postgres::NSPNAME_COL_OID]))) = name_varlen;
  // Finally, insert into the table to get the tuple slot
  const auto tuple_slot = namespaces_->Insert(txn, redo);

  // Step 2: Insert into name index
  auto name_pri = namespaces_name_index_->GetProjectedRowInitializer();
  byte *const buffer = common::AllocationUtil::AllocateAligned(name_pri.ProjectedRowSize());
  auto *index_pr = name_pri.InitializeRow(buffer);
  // Write the attributes in the ProjectedRow
  *(reinterpret_cast<storage::VarlenEntry *>(index_pr->AccessForceNotNull(0))) = name_varlen;

  if (!namespaces_name_index_->InsertUnique(txn, *index_pr, tuple_slot)) {
    // There was a name conflict and we need to abort.  Free the buffer and return false to indicate failure
    delete[] buffer;
    return false;
  }

  // Step 3: Insert into oid index
  auto oid_pri = namespaces_oid_index_->GetProjectedRowInitializer();
  // Reuse buffer since an u32 column is smaller than a varlen column
  index_pr = oid_pri.InitializeRow(buffer);
  // Write the attributes in the ProjectedRow
  *(reinterpret_cast<namespace_oid_t *>(index_pr->AccessForceNotNull(0))) = ns_oid;
  const bool UNUSED_ATTRIBUTE result = namespaces_oid_index_->InsertUnique(txn, *index_pr, tuple_slot);
  TERRIER_ASSERT(result, "Assigned namespace OID failed to be unique.");

  // Finish
  delete[] buffer;
  return true;
}

bool DatabaseCatalog::DeleteNamespace(const common::ManagedPointer<transaction::TransactionContext> txn,
                                      const namespace_oid_t ns_oid) {
  if (!TryLock(txn)) return false;
  // Step 1: Read the oid index
  // Buffer is large enough for all prs because it's meant to hold 1 VarlenEntry
  byte *const buffer = common::AllocationUtil::AllocateAligned(delete_namespace_pri_.ProjectedRowSize());
  const auto oid_pri = namespaces_oid_index_->GetProjectedRowInitializer();
  auto *pr = oid_pri.InitializeRow(buffer);
  // Write the attributes in the ProjectedRow
  *(reinterpret_cast<namespace_oid_t *>(pr->AccessForceNotNull(0))) = ns_oid;
  // Scan index
  std::vector<storage::TupleSlot> index_results;
  namespaces_oid_index_->ScanKey(*txn, *pr, &index_results);
  TERRIER_ASSERT(
      index_results.size() == 1,
      "Incorrect number of results from index scan. Expect 1 because it's a unique index. 0 implies that function was "
      "called with an oid that doesn't exist in the Catalog, but binding somehow succeeded. That doesn't make sense. "
      "Was a DROP plan node reused twice? IF EXISTS should be handled in the Binder, rather than pushing logic here.");
  const auto tuple_slot = index_results[0];

  // Step 2: Select from the table to get the name
  pr = delete_namespace_pri_.InitializeRow(buffer);
  auto UNUSED_ATTRIBUTE result = namespaces_->Select(txn, tuple_slot, pr);
  TERRIER_ASSERT(result, "Index scan did a visibility check, so Select shouldn't fail at this point.");
  const auto name_varlen = *reinterpret_cast<storage::VarlenEntry *>(pr->AccessForceNotNull(0));

  // Step 3: Delete from table
  txn->StageDelete(db_oid_, postgres::NAMESPACE_TABLE_OID, tuple_slot);
  if (!namespaces_->Delete(txn, tuple_slot)) {
    // Someone else has a write-lock. Free the buffer and return false to indicate failure
    delete[] buffer;
    return false;
  }

  // Step 4: Cascading deletes
  // Get the objects in this namespace
  auto ns_objects = GetNamespaceClassOids(txn, ns_oid);
  for (const auto object : ns_objects) {
    // Delete all of the tables. This should get most of the indexes
    if (object.second == postgres::ClassKind::REGULAR_TABLE) {
      result = DeleteTable(txn, static_cast<table_oid_t>(object.first));
      if (!result) {
        // Someone else has a write-lock. Free the buffer and return false to indicate failure
        delete[] buffer;
        return false;
      }
    }
  }

  // Get the objects in the namespace again, just in case there were any indexes that don't belong to a table in this
  // namespace. We could do all of this cascading cleanup with a more complex single index scan, but we're taking
  // advantage of existing PRIs and indexes and expecting that deleting a namespace isn't that common of an operation,
  // so we can be slightly less efficient than optimal.
  ns_objects = GetNamespaceClassOids(txn, ns_oid);
  for (const auto object : ns_objects) {
    // Delete all of the straggler indexes that may have been built on tables in other namespaces. We shouldn't get any
    // double-deletions because indexes on tables will already be invisible to us (logically deleted already).
    if (object.second == postgres::ClassKind::INDEX) {
      result = DeleteIndex(txn, static_cast<index_oid_t>(object.first));
      if (!result) {
        // Someone else has a write-lock. Free the buffer and return false to indicate failure
        delete[] buffer;
        return false;
      }
    }
  }
  TERRIER_ASSERT(GetNamespaceClassOids(txn, ns_oid).empty(), "Failed to drop all of the namespace objects.");

  // Step 5: Delete from oid index
  pr = oid_pri.InitializeRow(buffer);
  // Write the attributes in the ProjectedRow
  *(reinterpret_cast<namespace_oid_t *>(pr->AccessForceNotNull(0))) = ns_oid;
  namespaces_oid_index_->Delete(txn, *pr, tuple_slot);

  // Step 6: Delete from name index
  const auto name_pri = namespaces_name_index_->GetProjectedRowInitializer();
  pr = name_pri.InitializeRow(buffer);
  // Write the attributes in the ProjectedRow
  *(reinterpret_cast<storage::VarlenEntry *>(pr->AccessForceNotNull(0))) = name_varlen;
  namespaces_name_index_->Delete(txn, *pr, tuple_slot);

  // Finish
  delete[] buffer;
  return true;
}

namespace_oid_t DatabaseCatalog::GetNamespaceOid(const common::ManagedPointer<transaction::TransactionContext> txn,
                                                 const std::string &name) {
  // Step 1: Read the name index
  const auto name_pri = namespaces_name_index_->GetProjectedRowInitializer();
  // Buffer is large enough for all prs because it's meant to hold 1 VarlenEntry
  byte *const buffer = common::AllocationUtil::AllocateAligned(name_pri.ProjectedRowSize());
  auto *pr = name_pri.InitializeRow(buffer);
  // Scan the name index
  const auto name_varlen = storage::StorageUtil::CreateVarlen(name);
  *(reinterpret_cast<storage::VarlenEntry *>(pr->AccessForceNotNull(0))) = name_varlen;
  std::vector<storage::TupleSlot> index_results;
  namespaces_name_index_->ScanKey(*txn, *pr, &index_results);

  // Clean up the varlen's buffer in the case it wasn't inlined.
  if (!name_varlen.IsInlined()) {
    delete[] name_varlen.Content();
  }

  if (index_results.empty()) {
    // namespace not found in the index, so namespace doesn't exist. Free the buffer and return false to indicate
    // failure
    delete[] buffer;
    return INVALID_NAMESPACE_OID;
  }
  TERRIER_ASSERT(index_results.size() == 1, "Namespace name not unique in index");
  const auto tuple_slot = index_results[0];

  // Step 2: Scan the table to get the oid
  pr = get_namespace_pri_.InitializeRow(buffer);

  const auto UNUSED_ATTRIBUTE result = namespaces_->Select(txn, tuple_slot, pr);
  TERRIER_ASSERT(result, "Index scan did a visibility check, so Select shouldn't fail at this point.");
  const auto ns_oid = *reinterpret_cast<namespace_oid_t *>(pr->AccessForceNotNull(0));

  // Finish
  delete[] buffer;
  return ns_oid;
}

template <typename Column, typename ClassOid, typename ColOid>
bool DatabaseCatalog::CreateColumn(const common::ManagedPointer<transaction::TransactionContext> txn,
                                   const ClassOid class_oid, const ColOid col_oid, const Column &col) {
  // Step 1: Insert into the table
  auto *const redo = txn->StageWrite(db_oid_, postgres::COLUMN_TABLE_OID, pg_attribute_all_cols_pri_);
  // Write the attributes in the Redo Record
  auto oid_entry = reinterpret_cast<ColOid *>(
      redo->Delta()->AccessForceNotNull(pg_attribute_all_cols_prm_[postgres::ATTNUM_COL_OID]));
  auto relid_entry = reinterpret_cast<ClassOid *>(
      redo->Delta()->AccessForceNotNull(pg_attribute_all_cols_prm_[postgres::ATTRELID_COL_OID]));
  auto name_entry = reinterpret_cast<storage::VarlenEntry *>(
      redo->Delta()->AccessForceNotNull(pg_attribute_all_cols_prm_[postgres::ATTNAME_COL_OID]));
  auto type_entry = reinterpret_cast<type::TypeId *>(
      redo->Delta()->AccessForceNotNull(pg_attribute_all_cols_prm_[postgres::ATTTYPID_COL_OID]));
  auto len_entry = reinterpret_cast<uint16_t *>(
      redo->Delta()->AccessForceNotNull(pg_attribute_all_cols_prm_[postgres::ATTLEN_COL_OID]));
  auto notnull_entry = reinterpret_cast<bool *>(
      redo->Delta()->AccessForceNotNull(pg_attribute_all_cols_prm_[postgres::ATTNOTNULL_COL_OID]));
  auto dsrc_entry = reinterpret_cast<storage::VarlenEntry *>(
      redo->Delta()->AccessForceNotNull(pg_attribute_all_cols_prm_[postgres::ADSRC_COL_OID]));
  *oid_entry = col_oid;
  *relid_entry = class_oid;
  const auto name_varlen = storage::StorageUtil::CreateVarlen(col.Name());

  *name_entry = name_varlen;
  *type_entry = col.Type();
  // TODO(Amadou): Figure out what really goes here for varlen. Unclear if it's attribute size (16) or varlen length
  *len_entry = (col.Type() == type::TypeId::VARCHAR || col.Type() == type::TypeId::VARBINARY) ? col.MaxVarlenSize()
                                                                                              : col.AttrSize();
  *notnull_entry = !col.Nullable();
  storage::VarlenEntry dsrc_varlen = storage::StorageUtil::CreateVarlen(col.StoredExpression()->ToJson().dump());
  *dsrc_entry = dsrc_varlen;
  // Finally, insert into the table to get the tuple slot
  const auto tupleslot = columns_->Insert(txn, redo);

  // Step 2: Insert into name index
  const auto name_pri = columns_name_index_->GetProjectedRowInitializer();
  // Create a buffer large enough for all columns
  auto *const buffer = common::AllocationUtil::AllocateAligned(name_pri.ProjectedRowSize());
  auto *pr = name_pri.InitializeRow(buffer);
  // Write the attributes in the ProjectedRow. We know the offsets without the map because of the ordering of attribute
  // sizes
  *(reinterpret_cast<storage::VarlenEntry *>(pr->AccessForceNotNull(0))) = name_varlen;
  *(reinterpret_cast<ClassOid *>(pr->AccessForceNotNull(1))) = class_oid;

  if (!columns_name_index_->InsertUnique(txn, *pr, tupleslot)) {
    // There was a name conflict and we need to abort.  Free the buffer and return false to indicate failure
    delete[] buffer;

    // Clean up the varlen's buffer in the case it wasn't inlined.
    if (!name_varlen.IsInlined()) {
      delete[] name_varlen.Content();
    }

    return false;
  }

  // Step 3: Insert into oid index
  const auto oid_pri = columns_oid_index_->GetProjectedRowInitializer();
  auto oid_prm = columns_oid_index_->GetKeyOidToOffsetMap();
  pr = oid_pri.InitializeRow(buffer);
  // Write the attributes in the ProjectedRow. These hardcoded indexkeycol_oids come from
  // Builder::GetColumnOidIndexSchema()
  *(reinterpret_cast<ClassOid *>(pr->AccessForceNotNull(oid_prm[indexkeycol_oid_t(1)]))) = class_oid;
  *(reinterpret_cast<ColOid *>(pr->AccessForceNotNull(oid_prm[indexkeycol_oid_t(2)]))) = col_oid;

  bool UNUSED_ATTRIBUTE result = columns_oid_index_->InsertUnique(txn, *pr, tupleslot);
  TERRIER_ASSERT(result, "Assigned OIDs failed to be unique.");

  // Finish
  delete[] buffer;
  return true;
}

template <typename Column, typename ClassOid, typename ColOid>
std::vector<Column> DatabaseCatalog::GetColumns(const common::ManagedPointer<transaction::TransactionContext> txn,
                                                ClassOid class_oid) {
  // Step 1: Read Index

  const auto oid_pri = columns_oid_index_->GetProjectedRowInitializer();
  auto oid_prm = columns_oid_index_->GetKeyOidToOffsetMap();

  // Buffer is large enough to hold all prs
  byte *const buffer = common::AllocationUtil::AllocateAligned(get_columns_pri_.ProjectedRowSize());
  byte *const key_buffer = common::AllocationUtil::AllocateAligned(oid_pri.ProjectedRowSize());
  // Scan the class index
  TERRIER_ASSERT(get_columns_pri_.ProjectedRowSize() >= oid_pri.ProjectedRowSize(),
                 "Buffer must be large enough to fit largest PR");
  auto *pr = oid_pri.InitializeRow(buffer);
  auto *pr_high = oid_pri.InitializeRow(key_buffer);

  // Write the attributes in the ProjectedRow
  // Low key (class, INVALID_COLUMN_OID)
  *(reinterpret_cast<ClassOid *>(pr->AccessForceNotNull(oid_prm[indexkeycol_oid_t(1)]))) = class_oid;
  *(reinterpret_cast<ColOid *>(pr->AccessForceNotNull(oid_prm[indexkeycol_oid_t(2)]))) = ColOid(0);

  // High key (class + 1, INVALID_COLUMN_OID)
  *(reinterpret_cast<ClassOid *>(pr_high->AccessForceNotNull(oid_prm[indexkeycol_oid_t(1)]))) = ++class_oid;
  *(reinterpret_cast<ColOid *>(pr_high->AccessForceNotNull(oid_prm[indexkeycol_oid_t(2)]))) = ColOid(0);
  std::vector<storage::TupleSlot> index_results;
  columns_oid_index_->ScanAscending(*txn, storage::index::ScanType::Closed, 2, pr, pr_high, 0, &index_results);

  TERRIER_ASSERT(!index_results.empty(),
                 "Incorrect number of results from index scan. empty() implies that function was called with an oid "
                 "that doesn't exist in the Catalog, but binding somehow succeeded. That doesn't make sense.");

  // Step 2: Scan the table to get the columns
  std::vector<Column> cols;
  pr = get_columns_pri_.InitializeRow(buffer);
  for (const auto &slot : index_results) {
    const auto UNUSED_ATTRIBUTE result = columns_->Select(txn, slot, pr);
    TERRIER_ASSERT(result, "Index scan did a visibility check, so Select shouldn't fail at this point.");
    cols.emplace_back(MakeColumn<Column, ColOid>(pr, get_columns_prm_));
  }

  // TODO(Matt): do we have any way to assert that we got the number of attributes we expect? From another attribute in
  // another catalog table maybe?

  // Finish
  delete[] buffer;
  delete[] key_buffer;
  return cols;
}

// TODO(Matt): we need a DeleteColumn()

template <typename Column, typename ClassOid>
bool DatabaseCatalog::DeleteColumns(const common::ManagedPointer<transaction::TransactionContext> txn,
                                    const ClassOid class_oid) {
  // Step 1: Read Index
  const auto oid_pri = columns_oid_index_->GetProjectedRowInitializer();
  auto oid_prm = columns_oid_index_->GetKeyOidToOffsetMap();
  const auto name_pri = columns_name_index_->GetProjectedRowInitializer();

  // Buffer is large enough to hold all prs
  byte *const buffer = common::AllocationUtil::AllocateAligned(delete_columns_pri_.ProjectedRowSize());
  byte *const key_buffer = common::AllocationUtil::AllocateAligned(name_pri.ProjectedRowSize());
  // Scan the class index
  auto *pr = oid_pri.InitializeRow(buffer);
  auto *key_pr = oid_pri.InitializeRow(key_buffer);

  // Write the attributes in the ProjectedRow
  // Low key (class, INVALID_COLUMN_OID) [using uint32_t to avoid adding ColOid to template]
  *(reinterpret_cast<ClassOid *>(pr->AccessForceNotNull(oid_prm[indexkeycol_oid_t(1)]))) = class_oid;
  *(reinterpret_cast<uint32_t *>(pr->AccessForceNotNull(oid_prm[indexkeycol_oid_t(2)]))) = 0;

  auto next_oid = ClassOid(!class_oid + 1);
  // High key (class + 1, INVALID_COLUMN_OID) [using uint32_t to avoid adding ColOid to template]
  *(reinterpret_cast<ClassOid *>(key_pr->AccessForceNotNull(oid_prm[indexkeycol_oid_t(1)]))) = next_oid;
  *(reinterpret_cast<uint32_t *>(key_pr->AccessForceNotNull(oid_prm[indexkeycol_oid_t(2)]))) = 0;
  std::vector<storage::TupleSlot> index_results;
  columns_oid_index_->ScanAscending(*txn, storage::index::ScanType::Closed, 2, pr, key_pr, 0, &index_results);

  TERRIER_ASSERT(!index_results.empty(),
                 "Incorrect number of results from index scan. empty() implies that function was called with an oid "
                 "that doesn't exist in the Catalog, but binding somehow succeeded. That doesn't make sense.");

  // TODO(Matt): do we have any way to assert that we got the number of attributes we expect? From another attribute in
  // another catalog table maybe?

  // Step 2: Scan the table to get the columns
  pr = delete_columns_pri_.InitializeRow(buffer);
  for (const auto &slot : index_results) {
    // 1. Extract attributes from the tuple for the index deletions
    auto UNUSED_ATTRIBUTE result = columns_->Select(txn, slot, pr);
    TERRIER_ASSERT(result, "Index scan did a visibility check, so Select shouldn't fail at this point.");
    const auto *const col_name = reinterpret_cast<const storage::VarlenEntry *const>(
        pr->AccessWithNullCheck(delete_columns_prm_[postgres::ATTNAME_COL_OID]));
    TERRIER_ASSERT(col_name != nullptr, "Name shouldn't be NULL.");
    const auto *const col_oid =
        reinterpret_cast<const uint32_t *const>(pr->AccessWithNullCheck(delete_columns_prm_[postgres::ATTNUM_COL_OID]));
    TERRIER_ASSERT(col_oid != nullptr, "OID shouldn't be NULL.");

    // 2. Delete from the table
    txn->StageDelete(db_oid_, postgres::COLUMN_TABLE_OID, slot);
    result = columns_->Delete(txn, slot);
    if (!result) {
      // Failed to delete one of the columns, clean up and return false to indicate failure
      delete[] buffer;
      delete[] key_buffer;
      return false;
    }

    // 4. Delete from oid index
    key_pr = oid_pri.InitializeRow(key_buffer);
    // Write the attributes in the ProjectedRow. These hardcoded indexkeycol_oids come from
    // Builder::GetColumnOidIndexSchema()
    *(reinterpret_cast<ClassOid *>(key_pr->AccessForceNotNull(oid_prm[indexkeycol_oid_t(1)]))) = class_oid;
    *(reinterpret_cast<uint32_t *>(key_pr->AccessForceNotNull(oid_prm[indexkeycol_oid_t(2)]))) = *col_oid;
    columns_oid_index_->Delete(txn, *key_pr, slot);

    // 5. Delete from name index
    key_pr = name_pri.InitializeRow(key_buffer);
    // Write the attributes in the ProjectedRow. We know the offsets without the map because of the ordering of
    // attribute sizes
    *(reinterpret_cast<storage::VarlenEntry *>(key_pr->AccessForceNotNull(0))) = *col_name;
    *(reinterpret_cast<ClassOid *>(key_pr->AccessForceNotNull(1))) = class_oid;
    columns_name_index_->Delete(txn, *key_pr, slot);
  }
  delete[] buffer;
  delete[] key_buffer;
  return true;
}

table_oid_t DatabaseCatalog::CreateTable(const common::ManagedPointer<transaction::TransactionContext> txn,
                                         const namespace_oid_t ns, const std::string &name, const Schema &schema) {
  if (!TryLock(txn)) return INVALID_TABLE_OID;
  const table_oid_t table_oid = static_cast<table_oid_t>(next_oid_++);

  return CreateTableEntry(txn, table_oid, ns, name, schema) ? table_oid : INVALID_TABLE_OID;
}

bool DatabaseCatalog::DeleteIndexes(const common::ManagedPointer<transaction::TransactionContext> txn,
                                    const table_oid_t table) {
  if (!TryLock(txn)) return false;
  // Get the indexes
  const auto index_oids = GetIndexOids(txn, table);
  // Delete all indexes
  for (const auto index_oid : index_oids) {
    auto result = DeleteIndex(txn, index_oid);
    if (!result) {
      // write-write conflict. Someone beat us to this operation.
      return false;
    }
  }
  return true;
}

bool DatabaseCatalog::DeleteTable(const common::ManagedPointer<transaction::TransactionContext> txn,
                                  const table_oid_t table) {
  if (!TryLock(txn)) return false;
  // We should respect foreign key relations and attempt to delete the table's columns first
  auto result = DeleteColumns<Schema::Column, table_oid_t>(txn, table);
  if (!result) return false;

  const auto oid_pri = classes_oid_index_->GetProjectedRowInitializer();

  TERRIER_ASSERT(pg_class_all_cols_pri_.ProjectedRowSize() >= oid_pri.ProjectedRowSize(),
                 "Buffer must be allocated for largest ProjectedRow size");
  auto *const buffer = common::AllocationUtil::AllocateAligned(pg_class_all_cols_pri_.ProjectedRowSize());
  auto *const key_pr = oid_pri.InitializeRow(buffer);

  // Find the entry using the index
  *(reinterpret_cast<table_oid_t *>(key_pr->AccessForceNotNull(0))) = table;
  std::vector<storage::TupleSlot> index_results;
  classes_oid_index_->ScanKey(*txn, *key_pr, &index_results);
  TERRIER_ASSERT(
      index_results.size() == 1,
      "Incorrect number of results from index scan. Expect 1 because it's a unique index. 0 implies that function was "
      "called with an oid that doesn't exist in the Catalog, but binding somehow succeeded. That doesn't make sense. "
      "Was a DROP plan node reused twice? IF EXISTS should be handled in the Binder, rather than pushing logic here.");

  // Select the tuple out of the table before deletion. We need the attributes to do index deletions later
  auto *const table_pr = pg_class_all_cols_pri_.InitializeRow(buffer);
  result = classes_->Select(txn, index_results[0], table_pr);
  TERRIER_ASSERT(result, "Select must succeed if the index scan gave a visible result.");

  // Delete from pg_classes table
  txn->StageDelete(db_oid_, postgres::CLASS_TABLE_OID, index_results[0]);
  result = classes_->Delete(txn, index_results[0]);
  if (!result) {
    // write-write conflict. Someone beat us to this operation.
    delete[] buffer;
    return false;
  }

  DeleteIndexes(txn, table);

  // Get the attributes we need for indexes
  const table_oid_t table_oid = *(reinterpret_cast<const table_oid_t *const>(
      table_pr->AccessForceNotNull(pg_class_all_cols_prm_[postgres::RELOID_COL_OID])));
  TERRIER_ASSERT(table == table_oid,
                 "table oid from pg_classes did not match what was found by the index scan from the argument.");
  const namespace_oid_t ns_oid = *(reinterpret_cast<const namespace_oid_t *const>(
      table_pr->AccessForceNotNull(pg_class_all_cols_prm_[postgres::RELNAMESPACE_COL_OID])));
  const storage::VarlenEntry name_varlen = *(reinterpret_cast<const storage::VarlenEntry *const>(
      table_pr->AccessForceNotNull(pg_class_all_cols_prm_[postgres::RELNAME_COL_OID])));

  // Get the attributes we need for delete
  auto *const schema_ptr = *(reinterpret_cast<const Schema *const *const>(
      table_pr->AccessForceNotNull(pg_class_all_cols_prm_[postgres::REL_SCHEMA_COL_OID])));
  auto *const table_ptr = *(reinterpret_cast<storage::SqlTable *const *const>(
      table_pr->AccessForceNotNull(pg_class_all_cols_prm_[postgres::REL_PTR_COL_OID])));

  const auto oid_index_init = classes_oid_index_->GetProjectedRowInitializer();
  const auto name_index_init = classes_name_index_->GetProjectedRowInitializer();
  const auto ns_index_init = classes_namespace_index_->GetProjectedRowInitializer();

  // Delete from oid_index
  auto *index_pr = oid_index_init.InitializeRow(buffer);
  *(reinterpret_cast<table_oid_t *const>(index_pr->AccessForceNotNull(0))) = table_oid;
  classes_oid_index_->Delete(txn, *index_pr, index_results[0]);

  // Delete from name_index
  index_pr = name_index_init.InitializeRow(buffer);
  *(reinterpret_cast<storage::VarlenEntry *const>(index_pr->AccessForceNotNull(0))) = name_varlen;
  *(reinterpret_cast<namespace_oid_t *>(index_pr->AccessForceNotNull(1))) = ns_oid;
  classes_name_index_->Delete(txn, *index_pr, index_results[0]);

  // Delete from namespace_index
  index_pr = ns_index_init.InitializeRow(buffer);
  *(reinterpret_cast<namespace_oid_t *const>(index_pr->AccessForceNotNull(0))) = ns_oid;
  classes_namespace_index_->Delete(txn, *index_pr, index_results[0]);

  // Everything succeeded from an MVCC standpoint, register deferred action for the GC with txn manager. See base
  // function comment.
  txn->RegisterCommitAction([=](transaction::DeferredActionManager *deferred_action_manager) {
    deferred_action_manager->RegisterDeferredAction([=]() {
      deferred_action_manager->RegisterDeferredAction([=]() {
        // Defer an action upon commit to delete the table. Delete table will need a double deferral because there could
        // be transactions not yet unlinked by the GC that depend on the table
        delete schema_ptr;
        delete table_ptr;
      });
    });
  });

  delete[] buffer;
  return true;
}

std::pair<uint32_t, postgres::ClassKind> DatabaseCatalog::GetClassOidKind(
    const common::ManagedPointer<transaction::TransactionContext> txn, const namespace_oid_t ns_oid,
    const std::string &name) {
  const auto name_pri = classes_name_index_->GetProjectedRowInitializer();

  const auto name_varlen = storage::StorageUtil::CreateVarlen(name);

  // Buffer is large enough to hold all prs
  auto *const buffer = common::AllocationUtil::AllocateAligned(name_pri.ProjectedRowSize());
  auto pr = name_pri.InitializeRow(buffer);
  // Write the attributes in the ProjectedRow. We know the offsets without the map because of the ordering of attribute
  // sizes
  *(reinterpret_cast<storage::VarlenEntry *>(pr->AccessForceNotNull(0))) = name_varlen;
  *(reinterpret_cast<namespace_oid_t *>(pr->AccessForceNotNull(1))) = ns_oid;

  std::vector<storage::TupleSlot> index_results;
  classes_name_index_->ScanKey(*txn, *pr, &index_results);
  // Clean up the varlen's buffer in the case it wasn't inlined.
  if (!name_varlen.IsInlined()) {
    delete[] name_varlen.Content();
  }

  if (index_results.empty()) {
    delete[] buffer;
    // If the OID is invalid, we don't care the class kind and return a random one.
    return std::make_pair(catalog::NULL_OID, postgres::ClassKind::REGULAR_TABLE);
  }
  TERRIER_ASSERT(index_results.size() == 1, "name not unique in classes_name_index_");

  TERRIER_ASSERT(get_class_oid_kind_pri_.ProjectedRowSize() <= name_pri.ProjectedRowSize(),
                 "I want to reuse this buffer because I'm lazy and malloc is slow but it needs to be big enough.");
  pr = get_class_oid_kind_pri_.InitializeRow(buffer);
  const auto result UNUSED_ATTRIBUTE = classes_->Select(txn, index_results[0], pr);
  TERRIER_ASSERT(result, "Index already verified visibility. This shouldn't fail.");

  // Write the attributes in the ProjectedRow. We know the offsets without the map because of the ordering of attribute
  // sizes
  const auto oid = *(reinterpret_cast<const uint32_t *const>(pr->AccessForceNotNull(0)));
  const auto kind = *(reinterpret_cast<const postgres::ClassKind *const>(pr->AccessForceNotNull(1)));

  // Finish
  delete[] buffer;
  return std::make_pair(oid, kind);
}

table_oid_t DatabaseCatalog::GetTableOid(const common::ManagedPointer<transaction::TransactionContext> txn,
                                         const namespace_oid_t ns, const std::string &name) {
  const auto oid_pair = GetClassOidKind(txn, ns, name);
  if (oid_pair.first == catalog::NULL_OID || oid_pair.second != postgres::ClassKind::REGULAR_TABLE) {
    // User called GetTableOid on an object that doesn't have type REGULAR_TABLE
    return INVALID_TABLE_OID;
  }
  return table_oid_t(oid_pair.first);
}

bool DatabaseCatalog::SetTablePointer(const common::ManagedPointer<transaction::TransactionContext> txn,
                                      const table_oid_t table, const storage::SqlTable *const table_ptr) {
  TERRIER_ASSERT(write_lock_.load() == txn->FinishTime(),
                 "Setting the object's pointer should only be done after successful DDL change request. i.e. this txn "
                 "should already have the lock.");
  // We need to defer the deletion because their may be subsequent undo records into this table that need to be GCed
  // before we can safely delete this.
  txn->RegisterAbortAction([=](transaction::DeferredActionManager *deferred_action_manager) {
    deferred_action_manager->RegisterDeferredAction([=]() { delete table_ptr; });
  });
  return SetClassPointer(txn, table, table_ptr, postgres::REL_PTR_COL_OID);
}

/**
 * Obtain the storage pointer for a SQL table
 * @param table to which we want the storage object
 * @return the storage object corresponding to the passed OID
 */
common::ManagedPointer<storage::SqlTable> DatabaseCatalog::GetTable(
    const common::ManagedPointer<transaction::TransactionContext> txn, const table_oid_t table) {
  const auto ptr_pair = GetClassPtrKind(txn, static_cast<uint32_t>(table));
  if (ptr_pair.second != postgres::ClassKind::REGULAR_TABLE) {
    // User called GetTable with an OID for an object that doesn't have type REGULAR_TABLE
    return common::ManagedPointer<storage::SqlTable>(nullptr);
  }
  return common::ManagedPointer(reinterpret_cast<storage::SqlTable *>(ptr_pair.first));
}

bool DatabaseCatalog::RenameTable(const common::ManagedPointer<transaction::TransactionContext> txn,
                                  const table_oid_t table, const std::string &name) {
  if (!TryLock(txn)) return false;
  // TODO(John): Implement
  TERRIER_ASSERT(false, "Not implemented");
  return false;
}

bool DatabaseCatalog::UpdateSchema(const common::ManagedPointer<transaction::TransactionContext> txn,
                                   const table_oid_t table, Schema *const new_schema) {
  if (!TryLock(txn)) return false;
  // TODO(John): Implement
  TERRIER_ASSERT(false, "Not implemented");
  return false;
}

const Schema &DatabaseCatalog::GetSchema(const common::ManagedPointer<transaction::TransactionContext> txn,
                                         const table_oid_t table) {
  const auto ptr_pair = GetClassSchemaPtrKind(txn, static_cast<uint32_t>(table));
  TERRIER_ASSERT(ptr_pair.first != nullptr, "Schema pointer shouldn't ever be NULL under current catalog semantics.");
  TERRIER_ASSERT(ptr_pair.second == postgres::ClassKind::REGULAR_TABLE, "Requested a table schema for a non-table");
  return *reinterpret_cast<Schema *>(ptr_pair.first);
}

std::vector<constraint_oid_t> DatabaseCatalog::GetConstraints(
    const common::ManagedPointer<transaction::TransactionContext> txn, table_oid_t table) {
  // TODO(John): Implement
  TERRIER_ASSERT(false, "Not implemented");
  return {};
}

std::vector<index_oid_t> DatabaseCatalog::GetIndexOids(
    const common::ManagedPointer<transaction::TransactionContext> txn, table_oid_t table) {
  // Initialize PR for index scan
  auto oid_pri = indexes_table_index_->GetProjectedRowInitializer();

  // Do not need projection map when there is only one column
  TERRIER_ASSERT(get_indexes_pri_.ProjectedRowSize() >= oid_pri.ProjectedRowSize(),
                 "Buffer must be allocated to fit largest PR");
  auto *const buffer = common::AllocationUtil::AllocateAligned(get_indexes_pri_.ProjectedRowSize());

  // Find all entries for the given table using the index
  auto *key_pr = oid_pri.InitializeRow(buffer);
  *(reinterpret_cast<table_oid_t *>(key_pr->AccessForceNotNull(0))) = table;
  std::vector<storage::TupleSlot> index_scan_results;
  indexes_table_index_->ScanKey(*txn, *key_pr, &index_scan_results);

  // If we found no indexes, return an empty list
  if (index_scan_results.empty()) {
    delete[] buffer;
    return {};
  }

  std::vector<index_oid_t> index_oids;
  index_oids.reserve(index_scan_results.size());
  auto *select_pr = get_indexes_pri_.InitializeRow(buffer);
  for (auto &slot : index_scan_results) {
    const auto result UNUSED_ATTRIBUTE = indexes_->Select(txn, slot, select_pr);
    TERRIER_ASSERT(result, "Index already verified visibility. This shouldn't fail.");
    index_oids.emplace_back(*(reinterpret_cast<index_oid_t *>(select_pr->AccessForceNotNull(0))));
  }

  // Finish
  delete[] buffer;
  return index_oids;
}

index_oid_t DatabaseCatalog::CreateIndex(const common::ManagedPointer<transaction::TransactionContext> txn,
                                         namespace_oid_t ns, const std::string &name, table_oid_t table,
                                         const IndexSchema &schema) {
  if (!TryLock(txn)) return INVALID_INDEX_OID;
  const index_oid_t index_oid = static_cast<index_oid_t>(next_oid_++);
  return CreateIndexEntry(txn, ns, table, index_oid, name, schema) ? index_oid : INVALID_INDEX_OID;
}

bool DatabaseCatalog::DeleteIndex(const common::ManagedPointer<transaction::TransactionContext> txn,
                                  index_oid_t index) {
  if (!TryLock(txn)) return false;
  // We should respect foreign key relations and attempt to delete the index's columns first
  auto result = DeleteColumns<IndexSchema::Column, index_oid_t>(txn, index);
  if (!result) return false;

  // Initialize PRs for pg_class
  const auto class_oid_pri = classes_oid_index_->GetProjectedRowInitializer();

  // Allocate buffer for largest PR
  TERRIER_ASSERT(pg_class_all_cols_pri_.ProjectedRowSize() >= class_oid_pri.ProjectedRowSize(),
                 "Buffer must be allocated for largest ProjectedRow size");
  auto *const buffer = common::AllocationUtil::AllocateAligned(pg_class_all_cols_pri_.ProjectedRowSize());
  auto *key_pr = class_oid_pri.InitializeRow(buffer);

  // Find the entry using the index
  *(reinterpret_cast<index_oid_t *>(key_pr->AccessForceNotNull(0))) = index;
  std::vector<storage::TupleSlot> index_results;
  classes_oid_index_->ScanKey(*txn, *key_pr, &index_results);
  TERRIER_ASSERT(
      index_results.size() == 1,
      "Incorrect number of results from index scan. Expect 1 because it's a unique index. 0 implies that function was "
      "called with an oid that doesn't exist in the Catalog, but binding somehow succeeded. That doesn't make sense. "
      "Was a DROP plan node reused twice? IF EXISTS should be handled in the Binder, rather than pushing logic here.");

  // Select the tuple out of the table before deletion. We need the attributes to do index deletions later
  auto *table_pr = pg_class_all_cols_pri_.InitializeRow(buffer);
  result = classes_->Select(txn, index_results[0], table_pr);
  TERRIER_ASSERT(result, "Select must succeed if the index scan gave a visible result.");

  // Delete from pg_classes table
  txn->StageDelete(db_oid_, postgres::CLASS_TABLE_OID, index_results[0]);
  result = classes_->Delete(txn, index_results[0]);
  if (!result) {
    // write-write conflict. Someone beat us to this operation.
    delete[] buffer;
    return false;
  }

  // Get the attributes we need for pg_class indexes
  table_oid_t table_oid = *(reinterpret_cast<const table_oid_t *const>(
      table_pr->AccessForceNotNull(pg_class_all_cols_prm_[postgres::RELOID_COL_OID])));
  const namespace_oid_t ns_oid = *(reinterpret_cast<const namespace_oid_t *const>(
      table_pr->AccessForceNotNull(pg_class_all_cols_prm_[postgres::RELNAMESPACE_COL_OID])));
  const storage::VarlenEntry name_varlen = *(reinterpret_cast<const storage::VarlenEntry *const>(
      table_pr->AccessForceNotNull(pg_class_all_cols_prm_[postgres::RELNAME_COL_OID])));

  auto *const schema_ptr = *(reinterpret_cast<const IndexSchema *const *const>(
      table_pr->AccessForceNotNull(pg_class_all_cols_prm_[postgres::REL_SCHEMA_COL_OID])));
  auto *const index_ptr = *(reinterpret_cast<storage::index::Index *const *const>(
      table_pr->AccessForceNotNull(pg_class_all_cols_prm_[postgres::REL_PTR_COL_OID])));

  const auto class_oid_index_init = classes_oid_index_->GetProjectedRowInitializer();
  const auto class_name_index_init = classes_name_index_->GetProjectedRowInitializer();
  const auto class_ns_index_init = classes_namespace_index_->GetProjectedRowInitializer();

  // Delete from classes_oid_index_
  auto *index_pr = class_oid_index_init.InitializeRow(buffer);
  *(reinterpret_cast<table_oid_t *const>(index_pr->AccessForceNotNull(0))) = table_oid;
  classes_oid_index_->Delete(txn, *index_pr, index_results[0]);

  // Delete from classes_name_index_
  index_pr = class_name_index_init.InitializeRow(buffer);
  *(reinterpret_cast<storage::VarlenEntry *const>(index_pr->AccessForceNotNull(0))) = name_varlen;
  *(reinterpret_cast<namespace_oid_t *>(index_pr->AccessForceNotNull(1))) = ns_oid;
  classes_name_index_->Delete(txn, *index_pr, index_results[0]);

  // Delete from classes_namespace_index_
  index_pr = class_ns_index_init.InitializeRow(buffer);
  *(reinterpret_cast<namespace_oid_t *const>(index_pr->AccessForceNotNull(0))) = ns_oid;
  classes_namespace_index_->Delete(txn, *index_pr, index_results[0]);

  // Now we need to delete from pg_index and its indexes
  // Initialize PRs for pg_index
  const auto index_oid_pr = indexes_oid_index_->GetProjectedRowInitializer();
  const auto index_table_pr = indexes_table_index_->GetProjectedRowInitializer();

  TERRIER_ASSERT((pg_class_all_cols_pri_.ProjectedRowSize() >= delete_index_pri_.ProjectedRowSize()) &&
                     (pg_class_all_cols_pri_.ProjectedRowSize() >= index_oid_pr.ProjectedRowSize()) &&
                     (pg_class_all_cols_pri_.ProjectedRowSize() >= index_table_pr.ProjectedRowSize()),
                 "Buffer must be allocated for largest ProjectedRow size");

  // Find the entry in pg_index using the oid index
  index_results.clear();
  key_pr = index_oid_pr.InitializeRow(buffer);
  *(reinterpret_cast<index_oid_t *>(key_pr->AccessForceNotNull(0))) = index;
  indexes_oid_index_->ScanKey(*txn, *key_pr, &index_results);
  TERRIER_ASSERT(index_results.size() == 1,
                 "Incorrect number of results from index scan. Expect 1 because it's a unique index. size() of 0 "
                 "implies an error in Catalog state because scanning pg_class worked, but it doesn't exist in "
                 "pg_index. Something broke.");

  // Select the tuple out of pg_index before deletion. We need the attributes to do index deletions later
  table_pr = delete_index_pri_.InitializeRow(buffer);
  result = indexes_->Select(txn, index_results[0], table_pr);
  TERRIER_ASSERT(result, "Select must succeed if the index scan gave a visible result.");

  TERRIER_ASSERT(index == *(reinterpret_cast<const index_oid_t *const>(
                              table_pr->AccessForceNotNull(delete_index_prm_[postgres::INDOID_COL_OID]))),
                 "index oid from pg_index did not match what was found by the index scan from the argument.");

  // Delete from pg_index table
  txn->StageDelete(db_oid_, postgres::INDEX_TABLE_OID, index_results[0]);
  result = indexes_->Delete(txn, index_results[0]);
  TERRIER_ASSERT(
      result,
      "Delete from pg_index should always succeed as write-write conflicts are detected during delete from pg_class");

  // Get the table oid
  table_oid = *(reinterpret_cast<const table_oid_t *const>(
      table_pr->AccessForceNotNull(delete_index_prm_[postgres::INDRELID_COL_OID])));

  // Delete from indexes_oid_index
  index_pr = index_oid_pr.InitializeRow(buffer);
  *(reinterpret_cast<index_oid_t *const>(index_pr->AccessForceNotNull(0))) = index;
  indexes_oid_index_->Delete(txn, *index_pr, index_results[0]);

  // Delete from indexes_table_index
  index_pr = index_table_pr.InitializeRow(buffer);
  *(reinterpret_cast<table_oid_t *const>(index_pr->AccessForceNotNull(0))) = table_oid;
  indexes_table_index_->Delete(txn, *index_pr, index_results[0]);

  // Everything succeeded from an MVCC standpoint, so register a deferred action for the GC to delete the index with txn
  // manager. See base function comment.
  txn->RegisterCommitAction(
      [=, garbage_collector{garbage_collector_}](transaction::DeferredActionManager *deferred_action_manager) {
        if (index_ptr->Type() == storage::index::IndexType::BWTREE) {
          garbage_collector->UnregisterIndexForGC(common::ManagedPointer(index_ptr));
        }
        // Unregistering from GC can happen immediately, but we have to double-defer freeing the actual objects
        deferred_action_manager->RegisterDeferredAction([=]() {
          deferred_action_manager->RegisterDeferredAction([=]() {
            delete schema_ptr;
            delete index_ptr;
          });
        });
      });

  delete[] buffer;
  return true;
}

bool DatabaseCatalog::SetTableSchemaPointer(const common::ManagedPointer<transaction::TransactionContext> txn,
                                            const table_oid_t oid, const Schema *const schema) {
  return SetClassPointer(txn, oid, schema, postgres::REL_SCHEMA_COL_OID);
}

bool DatabaseCatalog::SetIndexSchemaPointer(const common::ManagedPointer<transaction::TransactionContext> txn,
                                            const index_oid_t oid, const IndexSchema *const schema) {
  return SetClassPointer(txn, oid, schema, postgres::REL_SCHEMA_COL_OID);
}

template <typename ClassOid, typename Ptr>
bool DatabaseCatalog::SetClassPointer(const common::ManagedPointer<transaction::TransactionContext> txn,
                                      const ClassOid oid, const Ptr *const pointer, const col_oid_t class_col) {
  TERRIER_ASSERT((std::is_same<ClassOid, table_oid_t>::value &&
                  (std::is_same<Ptr, storage::SqlTable>::value || std::is_same<Ptr, catalog::Schema>::value)) ||
                     (std::is_same<ClassOid, index_oid_t>::value && (std::is_same<Ptr, storage::index::Index>::value ||
                                                                     std::is_same<Ptr, catalog::IndexSchema>::value)),
                 "OID type must correspond to the same object type (Table or index)");
  TERRIER_ASSERT(pointer != nullptr, "Why are you inserting nullptr here? That seems wrong.");
  const auto oid_pri = classes_oid_index_->GetProjectedRowInitializer();

  // Do not need to store the projection map because it is only a single column
  auto pr_init = classes_->InitializerForProjectedRow({class_col});
  TERRIER_ASSERT(pr_init.ProjectedRowSize() >= oid_pri.ProjectedRowSize(), "Buffer must allocated to fit largest PR");
  auto *const buffer = common::AllocationUtil::AllocateAligned(pr_init.ProjectedRowSize());
  auto *const key_pr = oid_pri.InitializeRow(buffer);

  // Find the entry using the index
  *(reinterpret_cast<ClassOid *>(key_pr->AccessForceNotNull(0))) = oid;
  std::vector<storage::TupleSlot> index_results;
  classes_oid_index_->ScanKey(*txn, *key_pr, &index_results);
  TERRIER_ASSERT(
      index_results.size() == 1,
      "Incorrect number of results from index scan. Expect 1 because it's a unique index. 0 implies that function was "
      "called with an oid that doesn't exist in the Catalog, which implies a programmer error. There's no reasonable "
      "code path for this to be called on an oid that isn't present.");

  auto &initializer =
      (class_col == catalog::postgres::REL_PTR_COL_OID) ? set_class_pointer_pri_ : set_class_schema_pri_;
  auto *update_redo = txn->StageWrite(db_oid_, postgres::CLASS_TABLE_OID, initializer);
  update_redo->SetTupleSlot(index_results[0]);
  auto *update_pr = update_redo->Delta();
  auto *const class_ptr_ptr = update_pr->AccessForceNotNull(0);
  *(reinterpret_cast<const Ptr **>(class_ptr_ptr)) = pointer;

  // Finish
  delete[] buffer;
  return classes_->Update(txn, update_redo);
}

bool DatabaseCatalog::SetIndexPointer(const common::ManagedPointer<transaction::TransactionContext> txn,
                                      const index_oid_t index, storage::index::Index *const index_ptr) {
  TERRIER_ASSERT(write_lock_.load() == txn->FinishTime(),
                 "Setting the object's pointer should only be done after successful DDL change request. i.e. this txn "
                 "should already have the lock.");
  if (index_ptr->Type() == storage::index::IndexType::BWTREE) {
    garbage_collector_->RegisterIndexForGC(common::ManagedPointer(index_ptr));
  }
  // This needs to be deferred because if any items were subsequently inserted into this index, they will have deferred
  // abort actions that will be above this action on the abort stack.  The defer ensures we execute after them.
  txn->RegisterAbortAction(
      [=, garbage_collector{garbage_collector_}](transaction::DeferredActionManager *deferred_action_manager) {
        if (index_ptr->Type() == storage::index::IndexType::BWTREE) {
          garbage_collector->UnregisterIndexForGC(common::ManagedPointer(index_ptr));
        }
        deferred_action_manager->RegisterDeferredAction([=]() { delete index_ptr; });
      });
  return SetClassPointer(txn, index, index_ptr, postgres::REL_PTR_COL_OID);
}

common::ManagedPointer<storage::index::Index> DatabaseCatalog::GetIndex(
    const common::ManagedPointer<transaction::TransactionContext> txn, index_oid_t index) {
  const auto ptr_pair = GetClassPtrKind(txn, static_cast<uint32_t>(index));
  if (ptr_pair.second != postgres::ClassKind::INDEX) {
    // User called GetTable with an OID for an object that doesn't have type REGULAR_TABLE
    return common::ManagedPointer<storage::index::Index>(nullptr);
  }
  return common::ManagedPointer(reinterpret_cast<storage::index::Index *>(ptr_pair.first));
}

index_oid_t DatabaseCatalog::GetIndexOid(const common::ManagedPointer<transaction::TransactionContext> txn,
                                         namespace_oid_t ns, const std::string &name) {
  const auto oid_pair = GetClassOidKind(txn, ns, name);
  if (oid_pair.first == NULL_OID || oid_pair.second != postgres::ClassKind::INDEX) {
    // User called GetIndexOid on an object that doesn't have type INDEX
    return INVALID_INDEX_OID;
  }
  return index_oid_t(oid_pair.first);
}

const IndexSchema &DatabaseCatalog::GetIndexSchema(const common::ManagedPointer<transaction::TransactionContext> txn,
                                                   index_oid_t index) {
  auto ptr_pair = GetClassSchemaPtrKind(txn, static_cast<uint32_t>(index));
  TERRIER_ASSERT(ptr_pair.first != nullptr, "Schema pointer shouldn't ever be NULL under current catalog semantics.");
  TERRIER_ASSERT(ptr_pair.second == postgres::ClassKind::INDEX, "Requested an index schema for a non-index");
  return *reinterpret_cast<IndexSchema *>(ptr_pair.first);
}

std::vector<std::pair<common::ManagedPointer<storage::index::Index>, const IndexSchema &>> DatabaseCatalog::GetIndexes(
    const common::ManagedPointer<transaction::TransactionContext> txn, table_oid_t table) {
  // Step 1: Get all index oids on table
  // Initialize PR for index scan
  auto indexes_oid_pri = indexes_table_index_->GetProjectedRowInitializer();

  // Do not need projection map when there is only one column
  TERRIER_ASSERT(get_class_object_and_schema_pri_.ProjectedRowSize() >= indexes_oid_pri.ProjectedRowSize() &&
                     get_class_object_and_schema_pri_.ProjectedRowSize() >= get_indexes_pri_.ProjectedRowSize() &&
                     get_class_object_and_schema_pri_.ProjectedRowSize() >=
                         classes_oid_index_->GetProjectedRowInitializer().ProjectedRowSize(),
                 "Buffer must be allocated to fit largest PR");
  auto *const buffer = common::AllocationUtil::AllocateAligned(get_class_object_and_schema_pri_.ProjectedRowSize());

  // Find all entries for the given table using the index
  auto *indexes_key_pr = indexes_oid_pri.InitializeRow(buffer);
  *(reinterpret_cast<table_oid_t *>(indexes_key_pr->AccessForceNotNull(0))) = table;
  std::vector<storage::TupleSlot> index_scan_results;
  indexes_table_index_->ScanKey(*txn, *indexes_key_pr, &index_scan_results);

  // If we found no indexes, return an empty list
  if (index_scan_results.empty()) {
    delete[] buffer;
    return {};
  }

  std::vector<index_oid_t> index_oids;
  index_oids.reserve(index_scan_results.size());
  auto *index_select_pr = get_indexes_pri_.InitializeRow(buffer);
  for (auto &slot : index_scan_results) {
    const auto result UNUSED_ATTRIBUTE = indexes_->Select(txn, slot, index_select_pr);
    TERRIER_ASSERT(result, "Index already verified visibility. This shouldn't fail.");
    index_oids.emplace_back(*(reinterpret_cast<index_oid_t *>(index_select_pr->AccessForceNotNull(0))));
  }

  // Step 2: Scan the pg_class oid index for all entries in pg_class
  // We do the index scans and table selects in separate loops to avoid having to initialize the pr each time
  index_scan_results.clear();
  auto *class_key_pr = classes_oid_index_->GetProjectedRowInitializer().InitializeRow(buffer);
  std::vector<storage::TupleSlot> class_tuple_slots;
  class_tuple_slots.reserve(index_oids.size());
  for (const auto &index_oid : index_oids) {
    // Find the entry using the index
    *(reinterpret_cast<uint32_t *>(class_key_pr->AccessForceNotNull(0))) = static_cast<uint32_t>(index_oid);
    classes_oid_index_->ScanKey(*txn, *class_key_pr, &index_scan_results);
    TERRIER_ASSERT(index_scan_results.size() == 1,
                   "Incorrect number of results from index scan. Expect 1 because it's a unique index. size() of 0 "
                   "implies an error in Catalog state because scanning pg_index returned the index oid, but it doesn't "
                   "exist in pg_class. Something broke.");
    class_tuple_slots.push_back(index_scan_results[0]);
    index_scan_results.clear();
  }
  TERRIER_ASSERT(class_tuple_slots.size() == index_oids.size(),
                 "We should have found an entry in pg_class for every index oid");

  // Step 3: Select all the objects from the tuple slots retrieved by step 2
  std::vector<std::pair<common::ManagedPointer<storage::index::Index>, const IndexSchema &>> index_objects;
  index_objects.reserve(class_tuple_slots.size());
  auto *class_select_pr = get_class_object_and_schema_pri_.InitializeRow(buffer);
  for (const auto &slot : class_tuple_slots) {
    bool result UNUSED_ATTRIBUTE = classes_->Select(txn, slot, class_select_pr);
    TERRIER_ASSERT(result, "Index already verified visibility. This shouldn't fail.");

    auto *index = *(reinterpret_cast<storage::index::Index *const *const>(
        class_select_pr->AccessForceNotNull(get_class_object_and_schema_prm_[catalog::postgres::REL_PTR_COL_OID])));
    TERRIER_ASSERT(index != nullptr,
                   "Catalog conventions say you should not find a nullptr for an object ptr in pg_class. Did you call "
                   "SetIndexPointer?");
    auto *schema = *(reinterpret_cast<catalog::IndexSchema *const *const>(
        class_select_pr->AccessForceNotNull(get_class_object_and_schema_prm_[catalog::postgres::REL_SCHEMA_COL_OID])));
    TERRIER_ASSERT(schema != nullptr,
                   "Catalog conventions say you should not find a nullptr for an schema ptr in pg_class");

    index_objects.emplace_back(common::ManagedPointer(index), *schema);
  }
  delete[] buffer;
  return index_objects;
}

sequence_oid_t DatabaseCatalog::CreateSequence(const common::ManagedPointer<transaction::TransactionContext> txn,
                                               const namespace_oid_t ns_oid, const std::string &name) {
  if (!TryLock(txn)) return INVALID_SEQUENCE_OID;
  const sequence_oid_t sequence_oid = static_cast<sequence_oid_t>(next_oid_++);
  return CreateSequence(txn, ns_oid, sequence_oid, name) ? sequence_oid : INVALID_SEQUENCE_OID;
}

bool DatabaseCatalog::CreateSequence(common::ManagedPointer<transaction::TransactionContext> txn,
                                     const namespace_oid_t ns_oid, sequence_oid_t sequence_oid,
                                     const std::string &name) {
  // First, insert into pg_class
  auto *const class_insert_redo = txn->StageWrite(db_oid_, postgres::CLASS_TABLE_OID, pg_class_all_cols_pri_);
  auto *const class_insert_pr = class_insert_redo->Delta();

  // Write the sequence_oid into the PR
  auto sequence_oid_offset = pg_class_all_cols_prm_[postgres::RELOID_COL_OID];
  auto *sequence_oid_ptr = class_insert_pr->AccessForceNotNull(sequence_oid_offset);
  *(reinterpret_cast<sequence_oid_t *>(sequence_oid_ptr)) = sequence_oid;

  const auto name_varlen = storage::StorageUtil::CreateVarlen(name);

  // Write the name into the PR
  const auto name_offset = pg_class_all_cols_prm_[postgres::RELNAME_COL_OID];
  auto *const name_ptr = class_insert_pr->AccessForceNotNull(name_offset);
  *(reinterpret_cast<storage::VarlenEntry *>(name_ptr)) = name_varlen;

  // Write the ns_oid into the PR
  const auto ns_offset = pg_class_all_cols_prm_[postgres::RELNAMESPACE_COL_OID];
  auto *const ns_ptr = class_insert_pr->AccessForceNotNull(ns_offset);
  *(reinterpret_cast<namespace_oid_t *>(ns_ptr)) = ns_oid;

  // Write the kind into the PR
  const auto kind_offset = pg_class_all_cols_prm_[postgres::RELKIND_COL_OID];
  auto *const kind_ptr = class_insert_pr->AccessForceNotNull(kind_offset);
  *(reinterpret_cast<postgres::ClassKind *>(kind_ptr)) = postgres::ClassKind::SEQUENCE;

  // Set schema to NULL because sequences don't need schema
  const auto index_schema_ptr_offset = pg_class_all_cols_prm_[postgres::REL_SCHEMA_COL_OID];
  class_insert_pr->SetNull(index_schema_ptr_offset);

  // Set next_col_oid to NULL because sequences don't need col_oid
  const auto next_col_oid_offset = pg_class_all_cols_prm_[postgres::REL_NEXTCOLOID_COL_OID];
  class_insert_pr->SetNull(next_col_oid_offset);

  // Set sequence_ptr to NULL because it gets set by execution layer after instantiation
  const auto index_ptr_offset = pg_class_all_cols_prm_[postgres::REL_PTR_COL_OID];
  class_insert_pr->SetNull(index_ptr_offset);

  // Insert into pg_class table
  const auto class_tuple_slot = classes_->Insert(txn, class_insert_redo);

  // Now we insert into indexes on pg_class
  // Get PR initializers allocate a buffer from the largest one
  const auto class_oid_index_init = classes_oid_index_->GetProjectedRowInitializer();
  const auto class_name_index_init = classes_name_index_->GetProjectedRowInitializer();
  const auto class_ns_index_init = classes_namespace_index_->GetProjectedRowInitializer();
  TERRIER_ASSERT((class_name_index_init.ProjectedRowSize() >= class_oid_index_init.ProjectedRowSize()) &&
                     (class_name_index_init.ProjectedRowSize() >= class_ns_index_init.ProjectedRowSize()),
                 "Index buffer must be allocated based on the largest PR initializer");
  auto *index_buffer = common::AllocationUtil::AllocateAligned(class_name_index_init.ProjectedRowSize());

  // Insert into oid_index
  auto *index_pr = class_oid_index_init.InitializeRow(index_buffer);
  *(reinterpret_cast<sequence_oid_t *>(index_pr->AccessForceNotNull(0))) = sequence_oid;
  if (!classes_oid_index_->InsertUnique(txn, *index_pr, class_tuple_slot)) {
    // There was an oid conflict and we need to abort.  Free the buffer and
    // return INVALID_TABLE_OID to indicate the database was not created.
    delete[] index_buffer;
    return false;
  }

  // Insert into name_index
  index_pr = class_name_index_init.InitializeRow(index_buffer);
  *(reinterpret_cast<storage::VarlenEntry *>(index_pr->AccessForceNotNull(0))) = name_varlen;
  *(reinterpret_cast<namespace_oid_t *>(index_pr->AccessForceNotNull(1))) = ns_oid;
  if (!classes_name_index_->InsertUnique(txn, *index_pr, class_tuple_slot)) {
    // There was a name conflict and we need to abort.  Free the buffer and
    // return INVALID_TABLE_OID to indicate the database was not created.
    delete[] index_buffer;
    return false;
  }

  // Insert into namespace_index
  index_pr = class_ns_index_init.InitializeRow(index_buffer);
  *(reinterpret_cast<namespace_oid_t *>(index_pr->AccessForceNotNull(0))) = ns_oid;
  const auto result UNUSED_ATTRIBUTE = classes_namespace_index_->Insert(txn, *index_pr, class_tuple_slot);
  TERRIER_ASSERT(result, "Insertion into non-unique namespace index failed.");

  // TODO(zianke): Next, insert sequence metadata into pg_sequence

  auto *const sequences_insert_redo = txn->StageWrite(db_oid_, postgres::SEQUENCE_TABLE_OID, pg_sequence_all_cols_pri_);
  auto *const sequences_insert_pr = sequences_insert_redo->Delta();
  // Write the sequence_oid into the PR
  sequence_oid_offset = pg_sequence_all_cols_prm_[postgres::SEQRELID_COL_OID];
  sequence_oid_ptr = sequences_insert_pr->AccessForceNotNull(sequence_oid_offset);
  *(reinterpret_cast<sequence_oid_t *>(sequence_oid_ptr)) = sequence_oid;

  // Write nextval into the PR. Default is 0
  const auto sequence_nextval_offset = pg_sequence_all_cols_prm_[postgres::SEQNEXTVAL_COL_OID];
  const auto sequence_nextval_ptr = sequences_insert_pr->AccessForceNotNull(sequence_nextval_offset);
<<<<<<< HEAD
  *(reinterpret_cast<int32_t *>(sequence_nextval_ptr)) = 0;
=======
  *(reinterpret_cast<uint32_t *>(sequence_nextval_ptr)) = 0;
>>>>>>> 9b21d665

  const auto tuple_slot = sequences_->Insert(txn, sequences_insert_redo);

  // Next: Insert into oid index
  auto oid_pri = sequences_oid_index_->GetProjectedRowInitializer();
  byte *const buffer = common::AllocationUtil::AllocateAligned(oid_pri.ProjectedRowSize());
  index_pr = oid_pri.InitializeRow(buffer);
  // Write the attributes in the ProjectedRow
  *(reinterpret_cast<sequence_oid_t *>(index_pr->AccessForceNotNull(0))) = sequence_oid;
  const bool UNUSED_ATTRIBUTE sequence_result = sequences_oid_index_->InsertUnique(txn, *index_pr, tuple_slot);
  TERRIER_ASSERT(sequence_result, "Assigned sequence OID failed to be unique.");

  return true;
}

bool DatabaseCatalog::DeleteSequence(const common::ManagedPointer<transaction::TransactionContext> txn,
                                     sequence_oid_t sequence) {
  if (!TryLock(txn)) return false;
  bool result;
  // TODO(zianke): We should respect foreign key relations and attempt to delete the sequence's columns first
  // auto result = DeleteColumns<SequenceSchema::Column, sequence_oid_t>(txn, sequence);
  // if (!result) return false;

  // Initialize PRs for pg_class
  const auto class_oid_pri = classes_oid_index_->GetProjectedRowInitializer();

  // Allocate buffer for largest PR
  TERRIER_ASSERT(pg_class_all_cols_pri_.ProjectedRowSize() >= class_oid_pri.ProjectedRowSize(),
                 "Buffer must be allocated for largest ProjectedRow size");
  auto *const buffer = common::AllocationUtil::AllocateAligned(pg_class_all_cols_pri_.ProjectedRowSize());
  auto *key_pr = class_oid_pri.InitializeRow(buffer);

  // Find the entry using the index
  *(reinterpret_cast<sequence_oid_t *>(key_pr->AccessForceNotNull(0))) = sequence;
  std::vector<storage::TupleSlot> index_results;
  classes_oid_index_->ScanKey(*txn, *key_pr, &index_results);
  TERRIER_ASSERT(
      index_results.size() == 1,
      "Incorrect number of results from index scan. Expect 1 because it's a unique index. 0 implies that function was "
      "called with an oid that doesn't exist in the Catalog, but binding somehow succeeded. That doesn't make sense. "
      "Was a DROP plan node reused twice? IF EXISTS should be handled in the Binder, rather than pushing logic here.");

  // Select the tuple out of the table before deletion. We need the attributes to do index deletions later
  auto *table_pr = pg_class_all_cols_pri_.InitializeRow(buffer);
  result = classes_->Select(txn, index_results[0], table_pr);
  TERRIER_ASSERT(result, "Select must succeed if the index scan gave a visible result.");

  // Delete from pg_classes table
  txn->StageDelete(db_oid_, postgres::CLASS_TABLE_OID, index_results[0]);
  result = classes_->Delete(txn, index_results[0]);
  if (!result) {
    // write-write conflict. Someone beat us to this operation.
    delete[] buffer;
    return false;
  }

  // Get the attributes we need for pg_class indexes
  sequence_oid_t sequence_oid = *(reinterpret_cast<const sequence_oid_t *const>(
      table_pr->AccessForceNotNull(pg_class_all_cols_prm_[postgres::RELOID_COL_OID])));
  const namespace_oid_t ns_oid = *(reinterpret_cast<const namespace_oid_t *const>(
      table_pr->AccessForceNotNull(pg_class_all_cols_prm_[postgres::RELNAMESPACE_COL_OID])));
  const storage::VarlenEntry name_varlen = *(reinterpret_cast<const storage::VarlenEntry *const>(
      table_pr->AccessForceNotNull(pg_class_all_cols_prm_[postgres::RELNAME_COL_OID])));

  // TODO(zianke): schema_ptr and sequence_ptr currently empty
  // auto *const schema_ptr = *(reinterpret_cast<const IndexSchema *const *const>(
  //      table_pr->AccessForceNotNull(pg_class_all_cols_prm_[postgres::REL_SCHEMA_COL_OID])));
  // auto *const sequence_ptr = *(reinterpret_cast<storage::index::Index *const *const>(
  //      table_pr->AccessForceNotNull(pg_class_all_cols_prm_[postgres::REL_PTR_COL_OID])));

  const auto class_oid_index_init = classes_oid_index_->GetProjectedRowInitializer();
  const auto class_name_index_init = classes_name_index_->GetProjectedRowInitializer();
  const auto class_ns_index_init = classes_namespace_index_->GetProjectedRowInitializer();

  // Delete from classes_oid_index_
  auto *index_pr = class_oid_index_init.InitializeRow(buffer);
  *(reinterpret_cast<sequence_oid_t *const>(index_pr->AccessForceNotNull(0))) = sequence_oid;
  classes_oid_index_->Delete(txn, *index_pr, index_results[0]);

  // Delete from classes_name_index_
  index_pr = class_name_index_init.InitializeRow(buffer);
  *(reinterpret_cast<storage::VarlenEntry *const>(index_pr->AccessForceNotNull(0))) = name_varlen;
  *(reinterpret_cast<namespace_oid_t *>(index_pr->AccessForceNotNull(1))) = ns_oid;
  classes_name_index_->Delete(txn, *index_pr, index_results[0]);

  // Delete from classes_namespace_index_
  index_pr = class_ns_index_init.InitializeRow(buffer);
  *(reinterpret_cast<namespace_oid_t *const>(index_pr->AccessForceNotNull(0))) = ns_oid;
  classes_namespace_index_->Delete(txn, *index_pr, index_results[0]);

  // TODO(zianke): Next we need to delete from pg_sequence
  // Now we need to delete from pg_sequence and its indexes
  const auto sequence_oid_pr = sequences_oid_index_->GetProjectedRowInitializer();
  index_results.clear();
  key_pr = sequence_oid_pr.InitializeRow(buffer);
  *(reinterpret_cast<sequence_oid_t *>(key_pr->AccessForceNotNull(0))) = sequence;
  sequences_oid_index_->ScanKey(*txn, *key_pr, &index_results);
  table_pr = delete_sequence_pri_.InitializeRow(buffer);
  result = sequences_->Select(txn, index_results[0], table_pr);
  TERRIER_ASSERT(result, "Select must succeed if the index scan gave a visible result.");

  TERRIER_ASSERT(sequence == *(reinterpret_cast<const sequence_oid_t *const>(
          table_pr->AccessForceNotNull(delete_sequence_prm_[postgres::SEQRELID_COL_OID]))),
                   "sequence oid from pg_sequence did not match what was found by the index scan from the argument.");

  // Delete from pg_sequence table
  txn->StageDelete(db_oid_, postgres::SEQUENCE_TABLE_OID, index_results[0]);
  result = sequences_->Delete(txn, index_results[0]);
  TERRIER_ASSERT(
          result,
          "Delete from pg_sequence should always succeed as write-write conflicts are detected during delete from pg_class");

  // Delete from sequences_oid_index
  index_pr = sequence_oid_pr.InitializeRow(buffer);
  *(reinterpret_cast<sequence_oid_t *const>(index_pr->AccessForceNotNull(0))) = sequence;
  sequences_oid_index_->Delete(txn, *index_pr, index_results[0]);

  // delete schema_ptr;
  // delete sequence_ptr;
  delete[] buffer;
  return true;
}

sequence_oid_t DatabaseCatalog::GetSequenceOid(const common::ManagedPointer<transaction::TransactionContext> txn,
                                               namespace_oid_t ns, const std::string &name) {
  const auto oid_pair = GetClassOidKind(txn, ns, name);
  if (oid_pair.first == NULL_OID || oid_pair.second != postgres::ClassKind::SEQUENCE) {
    // User called GetIndexOid on an object that doesn't have type INDEX
    return INVALID_SEQUENCE_OID;
  }
  return sequence_oid_t(oid_pair.first);
}


void DatabaseCatalog::TearDown(const common::ManagedPointer<transaction::TransactionContext> txn) {
  std::vector<parser::AbstractExpression *> expressions;
  std::vector<Schema *> table_schemas;
  std::vector<storage::SqlTable *> tables;
  std::vector<IndexSchema *> index_schemas;
  std::vector<storage::index::Index *> indexes;
  std::vector<execution::udf::UDFContext *> udf_contexts;

  // pg_class (schemas & objects) [this is the largest projection]
  const std::vector<col_oid_t> pg_class_oids{postgres::RELKIND_COL_OID, postgres::REL_SCHEMA_COL_OID,
                                             postgres::REL_PTR_COL_OID};

  auto pci = classes_->InitializerForProjectedColumns(pg_class_oids, 100);
  auto pm = classes_->ProjectionMapForOids(pg_class_oids);

  byte *buffer = common::AllocationUtil::AllocateAligned(pci.ProjectedColumnsSize());
  auto pc = pci.Initialize(buffer);

  // Fetch pointers to the start each in the projected columns
  auto classes = reinterpret_cast<postgres::ClassKind *>(pc->ColumnStart(pm[postgres::RELKIND_COL_OID]));
  auto schemas = reinterpret_cast<void **>(pc->ColumnStart(pm[postgres::REL_SCHEMA_COL_OID]));
  auto objects = reinterpret_cast<void **>(pc->ColumnStart(pm[postgres::REL_PTR_COL_OID]));

  // Scan the table
  auto table_iter = classes_->begin();
  while (table_iter != classes_->end()) {
    classes_->Scan(txn, &table_iter, pc);
    for (uint i = 0; i < pc->NumTuples(); i++) {
      // TODO(zianke): Temporarily remove TERRIER_ASSERT
      // TERRIER_ASSERT(objects[i] != nullptr, "Pointer to objects in pg_class should not be nullptr");
      // TERRIER_ASSERT(schemas[i] != nullptr, "Pointer to schemas in pg_class should not be nullptr");
      switch (classes[i]) {
        case postgres::ClassKind::REGULAR_TABLE:
          table_schemas.emplace_back(reinterpret_cast<Schema *>(schemas[i]));
          tables.emplace_back(reinterpret_cast<storage::SqlTable *>(objects[i]));
          break;
        case postgres::ClassKind::INDEX:
          index_schemas.emplace_back(reinterpret_cast<IndexSchema *>(schemas[i]));
          indexes.emplace_back(reinterpret_cast<storage::index::Index *>(objects[i]));
          break;
        case postgres::ClassKind::SEQUENCE:
          // TODO(zianke): Destructor of sequence
          break;
        default:
          throw std::runtime_error("Unimplemented destructor needed");
      }
    }
  }

  // pg_constraint (expressions)
  const std::vector<col_oid_t> pg_constraint_oids{postgres::CONBIN_COL_OID};
  pci = constraints_->InitializerForProjectedColumns(pg_constraint_oids, 100);
  pc = pci.Initialize(buffer);

  auto exprs = reinterpret_cast<parser::AbstractExpression **>(pc->ColumnStart(0));

  table_iter = constraints_->begin();
  while (table_iter != constraints_->end()) {
    constraints_->Scan(txn, &table_iter, pc);

    for (uint i = 0; i < pc->NumTuples(); i++) {
      expressions.emplace_back(exprs[i]);
    }
  }

  // pg_proc (udf_contexts)
  const std::vector<col_oid_t> pg_proc_contexts{postgres::PRO_CTX_PTR_COL_OID};
  pci = procs_->InitializerForProjectedColumns(pg_proc_contexts, 100);
  pc = pci.Initialize(buffer);

  auto ctxts = reinterpret_cast<execution::udf::UDFContext **>(pc->ColumnStart(0));

  table_iter = procs_->begin();
  while (table_iter != procs_->end()) {
    procs_->Scan(txn, &table_iter, pc);

    for (uint i = 0; i < pc->NumTuples(); i++) {
      if (ctxts[i] == nullptr) {
        continue;
      }
      udf_contexts.emplace_back(ctxts[i]);
    }
  }

  auto dbc_nuke = [=, garbage_collector{garbage_collector_}, tables{std::move(tables)}, indexes{std::move(indexes)},
                   table_schemas{std::move(table_schemas)}, index_schemas{std::move(index_schemas)},
                   expressions{std::move(expressions)}, udf_contexts{std::move(udf_contexts)}]() {
    for (auto table : tables) delete table;

    for (auto index : indexes) {
      if (index->Type() == storage::index::IndexType::BWTREE) {
        garbage_collector->UnregisterIndexForGC(common::ManagedPointer(index));
      }
      delete index;
    }

    for (auto schema : table_schemas) delete schema;

    for (auto schema : index_schemas) delete schema;

    for (auto expr : expressions) delete expr;

    for (auto udf_ctxt : udf_contexts) delete udf_ctxt;
  };

  // No new transactions can see these object but there may be deferred index
  // and other operation.  Therefore, we need to defer the deallocation on delete
  txn->RegisterCommitAction([=](transaction::DeferredActionManager *deferred_action_manager) {
    deferred_action_manager->RegisterDeferredAction(dbc_nuke);
  });

  delete[] buffer;
}

bool DatabaseCatalog::CreateIndexEntry(const common::ManagedPointer<transaction::TransactionContext> txn,
                                       const namespace_oid_t ns_oid, const table_oid_t table_oid,
                                       const index_oid_t index_oid, const std::string &name,
                                       const IndexSchema &schema) {
  // First, insert into pg_class
  auto *const class_insert_redo = txn->StageWrite(db_oid_, postgres::CLASS_TABLE_OID, pg_class_all_cols_pri_);
  auto *const class_insert_pr = class_insert_redo->Delta();

  // Write the index_oid into the PR
  auto index_oid_offset = pg_class_all_cols_prm_[postgres::RELOID_COL_OID];
  auto *index_oid_ptr = class_insert_pr->AccessForceNotNull(index_oid_offset);
  *(reinterpret_cast<index_oid_t *>(index_oid_ptr)) = index_oid;

  const auto name_varlen = storage::StorageUtil::CreateVarlen(name);

  // Write the name into the PR
  const auto name_offset = pg_class_all_cols_prm_[postgres::RELNAME_COL_OID];
  auto *const name_ptr = class_insert_pr->AccessForceNotNull(name_offset);
  *(reinterpret_cast<storage::VarlenEntry *>(name_ptr)) = name_varlen;

  // Write the ns_oid into the PR
  const auto ns_offset = pg_class_all_cols_prm_[postgres::RELNAMESPACE_COL_OID];
  auto *const ns_ptr = class_insert_pr->AccessForceNotNull(ns_offset);
  *(reinterpret_cast<namespace_oid_t *>(ns_ptr)) = ns_oid;

  // Write the kind into the PR
  const auto kind_offset = pg_class_all_cols_prm_[postgres::RELKIND_COL_OID];
  auto *const kind_ptr = class_insert_pr->AccessForceNotNull(kind_offset);
  *(reinterpret_cast<postgres::ClassKind *>(kind_ptr)) = postgres::ClassKind::INDEX;

  // Write the index_schema_ptr into the PR
  const auto index_schema_ptr_offset = pg_class_all_cols_prm_[postgres::REL_SCHEMA_COL_OID];
  auto *const index_schema_ptr_ptr = class_insert_pr->AccessForceNotNull(index_schema_ptr_offset);
  *(reinterpret_cast<IndexSchema **>(index_schema_ptr_ptr)) = nullptr;

  // Set next_col_oid to NULL because indexes don't need col_oid
  const auto next_col_oid_offset = pg_class_all_cols_prm_[postgres::REL_NEXTCOLOID_COL_OID];
  class_insert_pr->SetNull(next_col_oid_offset);

  // Set index_ptr to NULL because it gets set by execution layer after instantiation
  const auto index_ptr_offset = pg_class_all_cols_prm_[postgres::REL_PTR_COL_OID];
  class_insert_pr->SetNull(index_ptr_offset);

  // Insert into pg_class table
  const auto class_tuple_slot = classes_->Insert(txn, class_insert_redo);

  // Now we insert into indexes on pg_class
  // Get PR initializers allocate a buffer from the largest one
  const auto class_oid_index_init = classes_oid_index_->GetProjectedRowInitializer();
  const auto class_name_index_init = classes_name_index_->GetProjectedRowInitializer();
  const auto class_ns_index_init = classes_namespace_index_->GetProjectedRowInitializer();
  TERRIER_ASSERT((class_name_index_init.ProjectedRowSize() >= class_oid_index_init.ProjectedRowSize()) &&
                     (class_name_index_init.ProjectedRowSize() >= class_ns_index_init.ProjectedRowSize()),
                 "Index buffer must be allocated based on the largest PR initializer");
  auto *index_buffer = common::AllocationUtil::AllocateAligned(class_name_index_init.ProjectedRowSize());

  // Insert into oid_index
  auto *index_pr = class_oid_index_init.InitializeRow(index_buffer);
  *(reinterpret_cast<index_oid_t *>(index_pr->AccessForceNotNull(0))) = index_oid;
  if (!classes_oid_index_->InsertUnique(txn, *index_pr, class_tuple_slot)) {
    // There was an oid conflict and we need to abort.  Free the buffer and
    // return INVALID_TABLE_OID to indicate the database was not created.
    delete[] index_buffer;
    return false;
  }

  // Insert into name_index
  index_pr = class_name_index_init.InitializeRow(index_buffer);
  *(reinterpret_cast<storage::VarlenEntry *>(index_pr->AccessForceNotNull(0))) = name_varlen;
  *(reinterpret_cast<namespace_oid_t *>(index_pr->AccessForceNotNull(1))) = ns_oid;
  if (!classes_name_index_->InsertUnique(txn, *index_pr, class_tuple_slot)) {
    // There was a name conflict and we need to abort.  Free the buffer and
    // return INVALID_TABLE_OID to indicate the database was not created.
    delete[] index_buffer;
    return false;
  }

  // Insert into namespace_index
  index_pr = class_ns_index_init.InitializeRow(index_buffer);
  *(reinterpret_cast<namespace_oid_t *>(index_pr->AccessForceNotNull(0))) = ns_oid;
  const auto result UNUSED_ATTRIBUTE = classes_namespace_index_->Insert(txn, *index_pr, class_tuple_slot);
  TERRIER_ASSERT(result, "Insertion into non-unique namespace index failed.");

  // Next, insert index metadata into pg_index

  auto *const indexes_insert_redo = txn->StageWrite(db_oid_, postgres::INDEX_TABLE_OID, pg_index_all_cols_pri_);
  auto *const indexes_insert_pr = indexes_insert_redo->Delta();

  // Write the index_oid into the PR
  index_oid_offset = pg_index_all_cols_prm_[postgres::INDOID_COL_OID];
  index_oid_ptr = indexes_insert_pr->AccessForceNotNull(index_oid_offset);
  *(reinterpret_cast<index_oid_t *>(index_oid_ptr)) = index_oid;

  // Write the table_oid for the table the index is for into the PR
  const auto rel_oid_offset = pg_index_all_cols_prm_[postgres::INDRELID_COL_OID];
  auto *const rel_oid_ptr = indexes_insert_pr->AccessForceNotNull(rel_oid_offset);
  *(reinterpret_cast<table_oid_t *>(rel_oid_ptr)) = table_oid;

  // Write boolean values to PR
  *(reinterpret_cast<bool *>(indexes_insert_pr->AccessForceNotNull(
      pg_index_all_cols_prm_[postgres::INDISUNIQUE_COL_OID]))) = schema.is_unique_;
  *(reinterpret_cast<bool *>(indexes_insert_pr->AccessForceNotNull(
      pg_index_all_cols_prm_[postgres::INDISPRIMARY_COL_OID]))) = schema.is_primary_;
  *(reinterpret_cast<bool *>(indexes_insert_pr->AccessForceNotNull(
      pg_index_all_cols_prm_[postgres::INDISEXCLUSION_COL_OID]))) = schema.is_exclusion_;
  *(reinterpret_cast<bool *>(indexes_insert_pr->AccessForceNotNull(
      pg_index_all_cols_prm_[postgres::INDIMMEDIATE_COL_OID]))) = schema.is_immediate_;
  // TODO(Matt): these should actually be set later based on runtime information about the index. @yeshengm
  *(reinterpret_cast<bool *>(
      indexes_insert_pr->AccessForceNotNull(pg_index_all_cols_prm_[postgres::INDISVALID_COL_OID]))) = true;
  *(reinterpret_cast<bool *>(
      indexes_insert_pr->AccessForceNotNull(pg_index_all_cols_prm_[postgres::INDISREADY_COL_OID]))) = true;
  *(reinterpret_cast<bool *>(
      indexes_insert_pr->AccessForceNotNull(pg_index_all_cols_prm_[postgres::INDISLIVE_COL_OID]))) = true;
  *(reinterpret_cast<storage::index::IndexType *>(
      indexes_insert_pr->AccessForceNotNull(pg_index_all_cols_prm_[postgres::IND_TYPE_COL_OID]))) = schema.type_;

  // Insert into pg_index table
  const auto indexes_tuple_slot = indexes_->Insert(txn, indexes_insert_redo);

  // Now insert into the indexes on pg_index
  // Get PR initializers and allocate a buffer from the largest one
  const auto indexes_oid_index_init = indexes_oid_index_->GetProjectedRowInitializer();
  const auto indexes_table_index_init = indexes_table_index_->GetProjectedRowInitializer();
  TERRIER_ASSERT((class_name_index_init.ProjectedRowSize() >= indexes_oid_index_init.ProjectedRowSize()) &&
                     (class_name_index_init.ProjectedRowSize() > indexes_table_index_init.ProjectedRowSize()),
                 "Index buffer must be allocated based on the largest PR initializer");

  // Insert into indexes_oid_index
  index_pr = indexes_oid_index_init.InitializeRow(index_buffer);
  *(reinterpret_cast<index_oid_t *>(index_pr->AccessForceNotNull(0))) = index_oid;
  if (!indexes_oid_index_->InsertUnique(txn, *index_pr, indexes_tuple_slot)) {
    // There was an oid conflict and we need to abort.  Free the buffer and
    // return INVALID_TABLE_OID to indicate the database was not created.
    delete[] index_buffer;
    return false;
  }

  // Insert into (non-unique) indexes_table_index
  index_pr = indexes_table_index_init.InitializeRow(index_buffer);
  *(reinterpret_cast<table_oid_t *>(index_pr->AccessForceNotNull(0))) = table_oid;
  if (!indexes_table_index_->Insert(txn, *index_pr, indexes_tuple_slot)) {
    // There was duplicate value. Free the buffer and
    // return INVALID_TABLE_OID to indicate the database was not created.
    delete[] index_buffer;
    return false;
  }

  // Free the buffer, we are finally done
  delete[] index_buffer;

  // Write the col oids into a new Schema object
  indexkeycol_oid_t curr_col_oid(1);
  for (auto &col : schema.GetColumns()) {
    auto success = CreateColumn(txn, index_oid, curr_col_oid++, col);
    if (!success) return false;
  }

  std::vector<IndexSchema::Column> cols =
      GetColumns<IndexSchema::Column, index_oid_t, indexkeycol_oid_t>(txn, index_oid);
  auto *new_schema =
      new IndexSchema(cols, schema.Type(), schema.Unique(), schema.Primary(), schema.Exclusion(), schema.Immediate());
  txn->RegisterAbortAction([=]() { delete new_schema; });

  auto *const update_redo = txn->StageWrite(db_oid_, postgres::CLASS_TABLE_OID, set_class_schema_pri_);
  auto *const update_pr = update_redo->Delta();

  update_redo->SetTupleSlot(class_tuple_slot);
  *reinterpret_cast<IndexSchema **>(update_pr->AccessForceNotNull(0)) = new_schema;
  auto UNUSED_ATTRIBUTE res = classes_->Update(txn, update_redo);
  TERRIER_ASSERT(res, "Updating an uncommitted insert should not fail");

  return true;
}

type_oid_t DatabaseCatalog::GetTypeOidForType(type::TypeId type) { return type_oid_t(static_cast<uint8_t>(type)); }

void DatabaseCatalog::InsertType(const common::ManagedPointer<transaction::TransactionContext> txn, type_oid_t type_oid,
                                 const std::string &name, const namespace_oid_t namespace_oid, const int16_t len,
                                 bool by_val, const postgres::Type type_category) {
  // Stage the write into the table
  auto redo_record = txn->StageWrite(db_oid_, postgres::TYPE_TABLE_OID, pg_type_all_cols_pri_);
  auto *delta = redo_record->Delta();

  // Populate oid
  auto offset = pg_type_all_cols_prm_[postgres::TYPOID_COL_OID];
  *(reinterpret_cast<type_oid_t *>(delta->AccessForceNotNull(offset))) = type_oid;

  // Populate type name
  offset = pg_type_all_cols_prm_[postgres::TYPNAME_COL_OID];
  const auto name_varlen = storage::StorageUtil::CreateVarlen(name);

  *(reinterpret_cast<storage::VarlenEntry *>(delta->AccessForceNotNull(offset))) = name_varlen;

  // Populate namespace
  offset = pg_type_all_cols_prm_[postgres::TYPNAMESPACE_COL_OID];
  *(reinterpret_cast<namespace_oid_t *>(delta->AccessForceNotNull(offset))) = namespace_oid;

  // Populate len
  offset = pg_type_all_cols_prm_[postgres::TYPLEN_COL_OID];
  *(reinterpret_cast<int16_t *>(delta->AccessForceNotNull(offset))) = len;

  // Populate byval
  offset = pg_type_all_cols_prm_[postgres::TYPBYVAL_COL_OID];
  *(reinterpret_cast<bool *>(delta->AccessForceNotNull(offset))) = by_val;

  // Populate type
  offset = pg_type_all_cols_prm_[postgres::TYPTYPE_COL_OID];
  auto type = static_cast<uint8_t>(type_category);
  *(reinterpret_cast<uint8_t *>(delta->AccessForceNotNull(offset))) = type;

  // Insert into table
  auto tuple_slot = types_->Insert(txn, redo_record);

  // Allocate buffer of largest size needed
  TERRIER_ASSERT((types_name_index_->GetProjectedRowInitializer().ProjectedRowSize() >=
                  types_oid_index_->GetProjectedRowInitializer().ProjectedRowSize()) &&
                     (types_name_index_->GetProjectedRowInitializer().ProjectedRowSize() >=
                      types_namespace_index_->GetProjectedRowInitializer().ProjectedRowSize()),
                 "Buffer must be allocated for largest ProjectedRow size");
  byte *buffer =
      common::AllocationUtil::AllocateAligned(types_name_index_->GetProjectedRowInitializer().ProjectedRowSize());

  // Insert into oid index
  auto oid_index_delta = types_oid_index_->GetProjectedRowInitializer().InitializeRow(buffer);
  auto oid_index_offset = types_oid_index_->GetKeyOidToOffsetMap().at(catalog::indexkeycol_oid_t(1));
  *(reinterpret_cast<uint32_t *>(oid_index_delta->AccessForceNotNull(oid_index_offset))) =
      static_cast<uint32_t>(type_oid);
  auto result UNUSED_ATTRIBUTE = types_oid_index_->InsertUnique(txn, *oid_index_delta, tuple_slot);
  TERRIER_ASSERT(result, "Insert into type oid index should always succeed");

  // Insert into (namespace_oid, name) index
  auto name_index_delta = types_name_index_->GetProjectedRowInitializer().InitializeRow(buffer);
  // Populate namespace
  auto name_index_offset = types_name_index_->GetKeyOidToOffsetMap().at(catalog::indexkeycol_oid_t(1));
  *(reinterpret_cast<uint32_t *>(name_index_delta->AccessForceNotNull(name_index_offset))) =
      static_cast<uint32_t>(namespace_oid);
  // Populate type name
  name_index_offset = types_name_index_->GetKeyOidToOffsetMap().at(catalog::indexkeycol_oid_t(2));
  *(reinterpret_cast<storage::VarlenEntry *>(name_index_delta->AccessForceNotNull(name_index_offset))) = name_varlen;
  result = types_name_index_->InsertUnique(txn, *name_index_delta, tuple_slot);
  TERRIER_ASSERT(result, "Insert into type name index should always succeed");

  // Insert into (non-unique) namespace oid index
  auto namespace_index_delta = types_namespace_index_->GetProjectedRowInitializer().InitializeRow(buffer);
  auto namespace_index_offset = types_namespace_index_->GetKeyOidToOffsetMap().at(catalog::indexkeycol_oid_t(1));
  *(reinterpret_cast<uint32_t *>(namespace_index_delta->AccessForceNotNull(namespace_index_offset))) =
      static_cast<uint32_t>(namespace_oid);
  result = types_namespace_index_->Insert(txn, *name_index_delta, tuple_slot);
  TERRIER_ASSERT(result, "Insert into type namespace index should always succeed");

  delete[] buffer;
}

void DatabaseCatalog::InsertType(const common::ManagedPointer<transaction::TransactionContext> txn,
                                 type::TypeId internal_type, const std::string &name,
                                 const namespace_oid_t namespace_oid, const int16_t len, bool by_val,
                                 const postgres::Type type_category) {
  auto type_oid = GetTypeOidForType(internal_type);
  InsertType(txn, type_oid, name, namespace_oid, len, by_val, type_category);
}

void DatabaseCatalog::BootstrapTypes(const common::ManagedPointer<transaction::TransactionContext> txn) {
  InsertType(txn, type::TypeId::INVALID, "invalid", postgres::NAMESPACE_CATALOG_NAMESPACE_OID, 1, true,
             postgres::Type::BASE);

  InsertType(txn, type::TypeId::BOOLEAN, "boolean", postgres::NAMESPACE_CATALOG_NAMESPACE_OID, sizeof(bool), true,
             postgres::Type::BASE);

  InsertType(txn, type::TypeId::TINYINT, "tinyint", postgres::NAMESPACE_CATALOG_NAMESPACE_OID, sizeof(int8_t), true,
             postgres::Type::BASE);

  InsertType(txn, type::TypeId::SMALLINT, "smallint", postgres::NAMESPACE_CATALOG_NAMESPACE_OID, sizeof(int16_t), true,
             postgres::Type::BASE);

  InsertType(txn, type::TypeId::INTEGER, "integer", postgres::NAMESPACE_CATALOG_NAMESPACE_OID, sizeof(int32_t), true,
             postgres::Type::BASE);

  InsertType(txn, type::TypeId::BIGINT, "bigint", postgres::NAMESPACE_CATALOG_NAMESPACE_OID, sizeof(int64_t), true,
             postgres::Type::BASE);

  InsertType(txn, type::TypeId::DECIMAL, "decimal", postgres::NAMESPACE_CATALOG_NAMESPACE_OID, sizeof(double), true,
             postgres::Type::BASE);

  InsertType(txn, type::TypeId::TIMESTAMP, "timestamp", postgres::NAMESPACE_CATALOG_NAMESPACE_OID,
             sizeof(type::timestamp_t), true, postgres::Type::BASE);

  InsertType(txn, type::TypeId::DATE, "date", postgres::NAMESPACE_CATALOG_NAMESPACE_OID, sizeof(type::date_t), true,
             postgres::Type::BASE);

  InsertType(txn, type::TypeId::VARCHAR, "varchar", postgres::NAMESPACE_CATALOG_NAMESPACE_OID, -1, false,
             postgres::Type::BASE);

  InsertType(txn, type::TypeId::VARBINARY, "varbinary", postgres::NAMESPACE_CATALOG_NAMESPACE_OID, -1, false,
             postgres::Type::BASE);

  InsertType(txn, postgres::VAR_ARRAY_OID, "var_array", postgres::NAMESPACE_CATALOG_NAMESPACE_OID, -1, false,
             postgres::Type::COMPOSITE);
}

void DatabaseCatalog::BootstrapLanguages(const common::ManagedPointer<transaction::TransactionContext> txn) {
  CreateLanguage(txn, "plpgsql", postgres::PLPGSQL_LANGUAGE_OID);
  CreateLanguage(txn, "internal", postgres::INTERNAL_LANGUAGE_OID);
}

void DatabaseCatalog::BootstrapProcs(const common::ManagedPointer<transaction::TransactionContext> txn) {
  auto dec_type = GetTypeOidForType(type::TypeId::DECIMAL);

  // ATan2
  CreateProcedure(txn, postgres::ATAN2_PRO_OID, "atan2", postgres::INTERNAL_LANGUAGE_OID,
                  postgres::NAMESPACE_DEFAULT_NAMESPACE_OID, {"y", "x"}, {dec_type, dec_type}, {dec_type, dec_type}, {},
                  dec_type, "", true);

#define BOOTSTRAP_TRIG_FN(str_name, pro_oid, builtin)                                                                 \
  CreateProcedure(txn, pro_oid, str_name, postgres::INTERNAL_LANGUAGE_OID, postgres::NAMESPACE_DEFAULT_NAMESPACE_OID, \
                  {"theta"}, {dec_type}, {dec_type}, {}, dec_type, "", true);

  // ACos
  BOOTSTRAP_TRIG_FN("acos", postgres::ACOS_PRO_OID, execution::ast::Builtin::ACos)

  // ASin
  BOOTSTRAP_TRIG_FN("asin", postgres::ASIN_PRO_OID, execution::ast::Builtin::ASin)

  // ATan
  BOOTSTRAP_TRIG_FN("atan", postgres::ATAN_PRO_OID, execution::ast::Builtin::ATan)

  // cos
  BOOTSTRAP_TRIG_FN("cos", postgres::COS_PRO_OID, execution::ast::Builtin::Cos)

  // sin
  BOOTSTRAP_TRIG_FN("sin", postgres::SIN_PRO_OID, execution::ast::Builtin::Sin)

  // sinh
  BOOTSTRAP_TRIG_FN("sinh", postgres::SINH_PRO_OID,execution::ast::Builtin::Sinh)

  // tan
  BOOTSTRAP_TRIG_FN("tan", postgres::TAN_PRO_OID, execution::ast::Builtin::Tan)

  // cot
  BOOTSTRAP_TRIG_FN("cot", postgres::COT_PRO_OID, execution::ast::Builtin::Cot)

#undef BOOTSTRAP_TRIG_FN

  auto str_type = GetTypeOidForType(type::TypeId::VARCHAR);
  auto integer_type = GetTypeOidForType(type::TypeId::INTEGER);

  // lower
  CreateProcedure(txn, postgres::LOWER_PRO_OID, "lower", postgres::INTERNAL_LANGUAGE_OID,
                  postgres::NAMESPACE_DEFAULT_NAMESPACE_OID, {"str"}, {str_type}, {str_type}, {}, str_type, "", true);
  CreateProcedure(txn, postgres::LENGTH_PRO_OID, "length", postgres::INTERNAL_LANGUAGE_OID,
                  postgres::NAMESPACE_DEFAULT_NAMESPACE_OID, {"str"}, {str_type}, {str_type}, {}, integer_type, "", true);
  CreateProcedure(txn, postgres::NEXTVAL_PRO_OID, "nextval", postgres::INTERNAL_LANGUAGE_OID,
                  postgres::NAMESPACE_DEFAULT_NAMESPACE_OID, {"str"}, {str_type}, {str_type}, {}, integer_type, "", true);

  CreateProcedure(txn, postgres::CURRVAL_PRO_OID, "currval", postgres::INTERNAL_LANGUAGE_OID,
                  postgres::NAMESPACE_DEFAULT_NAMESPACE_OID, {"str"}, {str_type}, {str_type}, {}, integer_type, "", true);

    // TODO(tanujnay112): no op codes for lower and upper yet

  BootstrapProcContexts(txn);
}

void DatabaseCatalog::BootstrapProcContexts(const common::ManagedPointer<transaction::TransactionContext> txn) {
  auto udf_context = new execution::udf::UDFContext("atan2", type::TypeId::DECIMAL, {type::TypeId::DECIMAL},
                                                    execution::ast::Builtin::ATan2);
  txn->RegisterAbortAction([=]() { delete udf_context; });
  SetProcCtxPtr(txn, postgres::ATAN2_PRO_OID, udf_context);

#define BOOTSTRAP_TRIG_FN(str_name, pro_oid, builtin)                                                              \
  udf_context = new execution::udf::UDFContext(str_name, type::TypeId::DECIMAL, {type::TypeId::DECIMAL}, builtin); \
  SetProcCtxPtr(txn, pro_oid, udf_context);                                                                        \
  txn->RegisterAbortAction([=]() { delete udf_context; });

  // ACos
  BOOTSTRAP_TRIG_FN("acos", postgres::ACOS_PRO_OID, execution::ast::Builtin::ACos)

  // ASin
  BOOTSTRAP_TRIG_FN("asin", postgres::ASIN_PRO_OID, execution::ast::Builtin::ASin)

  // ATan
  BOOTSTRAP_TRIG_FN("atan", postgres::ATAN_PRO_OID, execution::ast::Builtin::ATan)

  // cos
  BOOTSTRAP_TRIG_FN("cos", postgres::COS_PRO_OID, execution::ast::Builtin::Cos)

  // sin
  BOOTSTRAP_TRIG_FN("sin", postgres::SIN_PRO_OID, execution::ast::Builtin::Sin)

  // sinh
  BOOTSTRAP_TRIG_FN("sinh", postgres::SINH_PRO_OID, execution::ast::Builtin::Sinh)

  // tan
  BOOTSTRAP_TRIG_FN("tan", postgres::TAN_PRO_OID, execution::ast::Builtin::Tan)

  // cot
  BOOTSTRAP_TRIG_FN("cot", postgres::COT_PRO_OID, execution::ast::Builtin::Cot)
#undef BOOTSTRAP_TRIG_FN

  udf_context = new execution::udf::UDFContext("lower", type::TypeId::VARCHAR, {type::TypeId::VARCHAR},
                                               execution::ast::Builtin::Lower, true);
  SetProcCtxPtr(txn, postgres::LOWER_PRO_OID, udf_context);
  txn->RegisterAbortAction([=]() { delete udf_context; });

  udf_context = new execution::udf::UDFContext("length", type::TypeId::INTEGER, {type::TypeId::VARCHAR},
                                                 execution::ast::Builtin::Length, true);
  SetProcCtxPtr(txn, postgres::LENGTH_PRO_OID, udf_context);
  txn->RegisterAbortAction([=]() { delete udf_context; });

  udf_context = new execution::udf::UDFContext("nextval", type::TypeId::INTEGER, {type::TypeId::VARCHAR},
                                                 execution::ast::Builtin::Nextval, true);
  SetProcCtxPtr(txn, postgres::NEXTVAL_PRO_OID, udf_context);
  txn->RegisterAbortAction([=]() { delete udf_context; });

  udf_context = new execution::udf::UDFContext("currval", type::TypeId::INTEGER, {type::TypeId::VARCHAR},
                                                 execution::ast::Builtin::Currval, true);
  SetProcCtxPtr(txn, postgres::CURRVAL_PRO_OID, udf_context);
  txn->RegisterAbortAction([=]() { delete udf_context; });
}

bool DatabaseCatalog::SetProcCtxPtr(common::ManagedPointer<transaction::TransactionContext> txn, proc_oid_t proc_oid,
                                    const execution::udf::UDFContext *udf_context) {
  // Do not need to store the projection map because it is only a single column
  auto oid_pri = procs_oid_index_->GetProjectedRowInitializer();

  auto *const index_buffer = common::AllocationUtil::AllocateAligned(oid_pri.ProjectedRowSize());
  auto *const key_pr = oid_pri.InitializeRow(index_buffer);

  // Find the entry using the index
  *(reinterpret_cast<proc_oid_t *>(key_pr->AccessForceNotNull(0))) = proc_oid;
  std::vector<storage::TupleSlot> index_results;
  procs_oid_index_->ScanKey(*txn, *key_pr, &index_results);
  TERRIER_ASSERT(
      index_results.size() == 1,
      "Incorrect number of results from index scan. Expect 1 because it's a unique index. 0 implies that function was "
      "called with an oid that doesn't exist in the Catalog, which implies a programmer error. There's no reasonable "
      "code path for this to be called on an oid that isn't present.");

  delete[] index_buffer;
  auto *const update_redo = txn->StageWrite(db_oid_, postgres::PRO_TABLE_OID, pg_proc_ptr_pri_);
  *reinterpret_cast<const execution::udf::UDFContext **>(update_redo->Delta()->AccessForceNotNull(0)) = udf_context;
  update_redo->SetTupleSlot(index_results[0]);
  return procs_->Update(txn, update_redo);
}

common::ManagedPointer<execution::udf::UDFContext> DatabaseCatalog::GetProcCtxPtr(
    common::ManagedPointer<transaction::TransactionContext> txn, proc_oid_t proc_oid) {
  // Do not need to store the projection map because it is only a single column
  auto oid_pri = procs_oid_index_->GetProjectedRowInitializer();

  auto *const buffer = common::AllocationUtil::AllocateAligned(pg_proc_ptr_pri_.ProjectedRowSize());
  auto *const key_pr = oid_pri.InitializeRow(buffer);

  // Find the entry using the index
  *(reinterpret_cast<proc_oid_t *>(key_pr->AccessForceNotNull(0))) = proc_oid;
  std::vector<storage::TupleSlot> index_results;
  procs_oid_index_->ScanKey(*txn, *key_pr, &index_results);
  TERRIER_ASSERT(
      index_results.size() == 1,
      "Incorrect number of results from index scan. Expect 1 because it's a unique index. 0 implies that function was "
      "called with an oid that doesn't exist in the Catalog, which implies a programmer error. There's no reasonable "
      "code path for this to be called on an oid that isn't present.");

  auto *select_pr = pg_proc_ptr_pri_.InitializeRow(buffer);
  const auto result UNUSED_ATTRIBUTE = procs_->Select(txn, index_results[0], select_pr);
  TERRIER_ASSERT(result, "Index already verified visibility. This shouldn't fail.");

  auto *ptr_ptr = (reinterpret_cast<void **>(select_pr->AccessWithNullCheck(0)));

  execution::udf::UDFContext *ptr;
  if (ptr_ptr == nullptr) {
    ptr = nullptr;
  } else {
    ptr = *reinterpret_cast<execution::udf::UDFContext **>(ptr_ptr);
  }

  delete[] buffer;
  return common::ManagedPointer<execution::udf::UDFContext>(ptr);
}

common::ManagedPointer<execution::udf::UDFContext> DatabaseCatalog::GetUDFContext(
    const common::ManagedPointer<transaction::TransactionContext> txn, catalog::proc_oid_t proc_oid) {
  auto udf_ctx = GetProcCtxPtr(txn, proc_oid);
  if (udf_ctx == nullptr) {
    if (IS_BUILTIN_PROC(proc_oid)) {
      BootstrapProcContexts(txn);
    } else {
      UNREACHABLE("We don't support dynamically added udf's yet");
    }
    udf_ctx = GetProcCtxPtr(txn, proc_oid);
  }
  return udf_ctx;
}

bool DatabaseCatalog::CreateTableEntry(const common::ManagedPointer<transaction::TransactionContext> txn,
                                       const table_oid_t table_oid, const namespace_oid_t ns_oid,
                                       const std::string &name, const Schema &schema) {
  auto *const insert_redo = txn->StageWrite(db_oid_, postgres::CLASS_TABLE_OID, pg_class_all_cols_pri_);
  auto *const insert_pr = insert_redo->Delta();

  // Write the ns_oid into the PR
  const auto ns_offset = pg_class_all_cols_prm_[postgres::RELNAMESPACE_COL_OID];
  auto *const ns_ptr = insert_pr->AccessForceNotNull(ns_offset);
  *(reinterpret_cast<namespace_oid_t *>(ns_ptr)) = ns_oid;

  // Write the table_oid into the PR
  const auto table_oid_offset = pg_class_all_cols_prm_[postgres::RELOID_COL_OID];
  auto *const table_oid_ptr = insert_pr->AccessForceNotNull(table_oid_offset);
  *(reinterpret_cast<table_oid_t *>(table_oid_ptr)) = table_oid;

  auto next_col_oid = col_oid_t(static_cast<uint32_t>(schema.GetColumns().size() + 1));

  // Write the next_col_oid into the PR
  const auto next_col_oid_offset = pg_class_all_cols_prm_[postgres::REL_NEXTCOLOID_COL_OID];
  auto *const next_col_oid_ptr = insert_pr->AccessForceNotNull(next_col_oid_offset);
  *(reinterpret_cast<col_oid_t *>(next_col_oid_ptr)) = next_col_oid;

  // Write the schema_ptr as nullptr into the PR (need to update once we've recreated the columns)
  const auto schema_ptr_offset = pg_class_all_cols_prm_[postgres::REL_SCHEMA_COL_OID];
  auto *const schema_ptr_ptr = insert_pr->AccessForceNotNull(schema_ptr_offset);
  *(reinterpret_cast<Schema **>(schema_ptr_ptr)) = nullptr;

  // Set table_ptr to NULL because it gets set by execution layer after instantiation
  const auto table_ptr_offset = pg_class_all_cols_prm_[postgres::REL_PTR_COL_OID];
  insert_pr->SetNull(table_ptr_offset);

  // Write the kind into the PR
  const auto kind_offset = pg_class_all_cols_prm_[postgres::RELKIND_COL_OID];
  auto *const kind_ptr = insert_pr->AccessForceNotNull(kind_offset);
  *(reinterpret_cast<char *>(kind_ptr)) = static_cast<char>(postgres::ClassKind::REGULAR_TABLE);

  // Create the necessary varlen for storage operations
  const auto name_varlen = storage::StorageUtil::CreateVarlen(name);

  // Write the name into the PR
  const auto name_offset = pg_class_all_cols_prm_[postgres::RELNAME_COL_OID];
  auto *const name_ptr = insert_pr->AccessForceNotNull(name_offset);
  *(reinterpret_cast<storage::VarlenEntry *>(name_ptr)) = name_varlen;

  // Insert into pg_class table
  const auto tuple_slot = classes_->Insert(txn, insert_redo);

  // Get PR initializers and allocate a buffer from the largest one
  const auto oid_index_init = classes_oid_index_->GetProjectedRowInitializer();
  const auto name_index_init = classes_name_index_->GetProjectedRowInitializer();
  const auto ns_index_init = classes_namespace_index_->GetProjectedRowInitializer();
  auto *const index_buffer = common::AllocationUtil::AllocateAligned(name_index_init.ProjectedRowSize());

  // Insert into oid_index
  auto *index_pr = oid_index_init.InitializeRow(index_buffer);
  *(reinterpret_cast<table_oid_t *>(index_pr->AccessForceNotNull(0))) = table_oid;
  if (!classes_oid_index_->InsertUnique(txn, *index_pr, tuple_slot)) {
    // There was an oid conflict and we need to abort.  Free the buffer and
    // return INVALID_TABLE_OID to indicate the database was not created.
    delete[] index_buffer;
    return false;
  }

  // Insert into name_index
  index_pr = name_index_init.InitializeRow(index_buffer);
  *(reinterpret_cast<storage::VarlenEntry *>(index_pr->AccessForceNotNull(0))) = name_varlen;
  *(reinterpret_cast<namespace_oid_t *>(index_pr->AccessForceNotNull(1))) = ns_oid;
  if (!classes_name_index_->InsertUnique(txn, *index_pr, tuple_slot)) {
      STORAGE_LOG_ERROR("InsertUnique classes_name_index_ error");
    // There was a name conflict and we need to abort.  Free the buffer and
    // return INVALID_TABLE_OID to indicate the database was not created.
    delete[] index_buffer;
    return false;
  }

  // Insert into namespace_index
  index_pr = ns_index_init.InitializeRow(index_buffer);
  *(reinterpret_cast<namespace_oid_t *>(index_pr->AccessForceNotNull(0))) = ns_oid;
  const auto result UNUSED_ATTRIBUTE = classes_namespace_index_->Insert(txn, *index_pr, tuple_slot);
  TERRIER_ASSERT(result, "Insertion into non-unique namespace index failed.");

  delete[] index_buffer;

  // Write the col oids into a new Schema object
  col_oid_t curr_col_oid(1);
  for (auto &col : schema.GetColumns()) {
    auto success = CreateColumn(txn, table_oid, curr_col_oid++, col);
    if (!success) {
      return false;
    }
  }

  std::vector<Schema::Column> cols = GetColumns<Schema::Column, table_oid_t, col_oid_t>(txn, table_oid);
  auto *new_schema = new Schema(cols);
  txn->RegisterAbortAction([=]() { delete new_schema; });

  auto *const update_redo = txn->StageWrite(db_oid_, postgres::CLASS_TABLE_OID, set_class_schema_pri_);
  auto *const update_pr = update_redo->Delta();

  update_redo->SetTupleSlot(tuple_slot);
  *reinterpret_cast<Schema **>(update_pr->AccessForceNotNull(0)) = new_schema;
  auto UNUSED_ATTRIBUTE res = classes_->Update(txn, update_redo);
  TERRIER_ASSERT(res, "Updating an uncommitted insert should not fail");

  return true;
}

std::vector<std::pair<uint32_t, postgres::ClassKind>> DatabaseCatalog::GetNamespaceClassOids(
    const common::ManagedPointer<transaction::TransactionContext> txn, const namespace_oid_t ns_oid) {
  std::vector<storage::TupleSlot> index_scan_results;

  // Initialize both PR initializers, allocate buffer using size of largest one so we can reuse buffer
  auto oid_pri = classes_namespace_index_->GetProjectedRowInitializer();
  auto *const buffer = common::AllocationUtil::AllocateAligned(get_class_oid_kind_pri_.ProjectedRowSize());

  // Find the entry using the index
  auto *key_pr = oid_pri.InitializeRow(buffer);
  *(reinterpret_cast<namespace_oid_t *>(key_pr->AccessForceNotNull(0))) = ns_oid;
  classes_namespace_index_->ScanKey(*txn, *key_pr, &index_scan_results);

  // If we found no objects, return an empty list
  if (index_scan_results.empty()) {
    delete[] buffer;
    return {};
  }

  auto *select_pr = get_class_oid_kind_pri_.InitializeRow(buffer);
  std::vector<std::pair<uint32_t, postgres::ClassKind>> ns_objects;
  ns_objects.reserve(index_scan_results.size());
  for (const auto scan_result : index_scan_results) {
    const auto result UNUSED_ATTRIBUTE = classes_->Select(txn, scan_result, select_pr);
    TERRIER_ASSERT(result, "Index already verified visibility. This shouldn't fail.");
    // oid_t is guaranteed to be larger in size than ClassKind, so we know the column offsets without the PR map
    ns_objects.emplace_back(*(reinterpret_cast<const uint32_t *const>(select_pr->AccessWithNullCheck(0))),
                            *(reinterpret_cast<const postgres::ClassKind *const>(select_pr->AccessForceNotNull(1))));
  }

  // Finish
  delete[] buffer;
  return ns_objects;
}

std::pair<void *, postgres::ClassKind> DatabaseCatalog::GetClassPtrKind(
    const common::ManagedPointer<transaction::TransactionContext> txn, uint32_t oid) {
  std::vector<storage::TupleSlot> index_results;

  // Initialize both PR initializers, allocate buffer using size of largest one so we can reuse buffer
  auto oid_pri = classes_oid_index_->GetProjectedRowInitializer();

  // Since these two attributes are fixed size and one is larger than the other we know PTR will be 0 and KIND will be 1
  TERRIER_ASSERT(get_class_pointer_kind_pri_.ProjectedRowSize() >= oid_pri.ProjectedRowSize(),
                 "Buffer must be allocated to fit largest PR");
  auto *const buffer = common::AllocationUtil::AllocateAligned(get_class_pointer_kind_pri_.ProjectedRowSize());

  // Find the entry using the index
  auto *key_pr = oid_pri.InitializeRow(buffer);
  *(reinterpret_cast<uint32_t *>(key_pr->AccessForceNotNull(0))) = oid;
  classes_oid_index_->ScanKey(*txn, *key_pr, &index_results);
  TERRIER_ASSERT(
      index_results.size() == 1,
      "Incorrect number of results from index scan. Expect 1 because it's a unique index. 0 implies that function was "
      "called with an oid that doesn't exist in the Catalog, but binding somehow succeeded. That doesn't make sense.");

  auto *select_pr = get_class_pointer_kind_pri_.InitializeRow(buffer);
  const auto result UNUSED_ATTRIBUTE = classes_->Select(txn, index_results[0], select_pr);
  TERRIER_ASSERT(result, "Index already verified visibility. This shouldn't fail.");

  auto *const ptr_ptr = (reinterpret_cast<void *const *const>(select_pr->AccessWithNullCheck(0)));
  auto kind = *(reinterpret_cast<const postgres::ClassKind *const>(select_pr->AccessForceNotNull(1)));

  void *ptr;
  if (ptr_ptr == nullptr) {
    ptr = nullptr;
  } else {
    ptr = *ptr_ptr;
  }

  delete[] buffer;
  return {ptr, kind};
}

std::pair<void *, postgres::ClassKind> DatabaseCatalog::GetClassSchemaPtrKind(
    const common::ManagedPointer<transaction::TransactionContext> txn, uint32_t oid) {
  std::vector<storage::TupleSlot> index_results;

  // Initialize both PR initializers, allocate buffer using size of largest one so we can reuse buffer
  auto oid_pri = classes_oid_index_->GetProjectedRowInitializer();

  // Since these two attributes are fixed size and one is larger than the other we know PTR will be 0 and KIND will be 1
  TERRIER_ASSERT(get_class_schema_pointer_kind_pri_.ProjectedRowSize() >= oid_pri.ProjectedRowSize(),
                 "Buffer must be allocated to fit largest PR");
  auto *const buffer = common::AllocationUtil::AllocateAligned(get_class_schema_pointer_kind_pri_.ProjectedRowSize());

  // Find the entry using the index
  auto *key_pr = oid_pri.InitializeRow(buffer);
  *(reinterpret_cast<uint32_t *>(key_pr->AccessForceNotNull(0))) = oid;
  classes_oid_index_->ScanKey(*txn, *key_pr, &index_results);
  TERRIER_ASSERT(
      index_results.size() == 1,
      "Incorrect number of results from index scan. Expect 1 because it's a unique index. 0 implies that function was "
      "called with an oid that doesn't exist in the Catalog, but binding somehow succeeded. That doesn't make sense.");

  auto *select_pr = get_class_schema_pointer_kind_pri_.InitializeRow(buffer);
  const auto result UNUSED_ATTRIBUTE = classes_->Select(txn, index_results[0], select_pr);
  TERRIER_ASSERT(result, "Index already verified visibility. This shouldn't fail.");

  auto *const ptr = *(reinterpret_cast<void *const *const>(select_pr->AccessForceNotNull(0)));
  auto kind = *(reinterpret_cast<const postgres::ClassKind *const>(select_pr->AccessForceNotNull(1)));

  TERRIER_ASSERT(ptr != nullptr, "Schema pointer shouldn't ever be NULL under current catalog semantics.");

  delete[] buffer;
  return {ptr, kind};
}

template <typename Column, typename ColOid>
Column DatabaseCatalog::MakeColumn(storage::ProjectedRow *const pr, const storage::ProjectionMap &pr_map) {
  auto col_oid = *reinterpret_cast<uint32_t *>(pr->AccessForceNotNull(pr_map.at(postgres::ATTNUM_COL_OID)));
  auto col_name =
      reinterpret_cast<storage::VarlenEntry *>(pr->AccessForceNotNull(pr_map.at(postgres::ATTNAME_COL_OID)));
  auto col_type = *reinterpret_cast<type::TypeId *>(pr->AccessForceNotNull(pr_map.at(postgres::ATTTYPID_COL_OID)));
  auto col_len = *reinterpret_cast<uint16_t *>(pr->AccessForceNotNull(pr_map.at(postgres::ATTLEN_COL_OID)));
  auto col_null = !(*reinterpret_cast<bool *>(pr->AccessForceNotNull(pr_map.at(postgres::ATTNOTNULL_COL_OID))));
  auto *col_expr = reinterpret_cast<storage::VarlenEntry *>(pr->AccessForceNotNull(pr_map.at(postgres::ADSRC_COL_OID)));

  // TODO(WAN): Why are we deserializing expressions to make a catalog column? This is potentially busted.
  // Our JSON library is also not the most performant.
  // I believe it is OK that the unique ptr goes out of scope because right now both Column constructors copy the expr.
  auto deserialized = parser::DeserializeExpression(nlohmann::json::parse(col_expr->StringView()));

  auto expr = std::move(deserialized.result_);
  TERRIER_ASSERT(deserialized.non_owned_exprs_.empty(), "Congrats, you get to refactor the catalog API.");

  std::string name(reinterpret_cast<const char *>(col_name->Content()), col_name->Size());
  Column col = (col_type == type::TypeId::VARCHAR || col_type == type::TypeId::VARBINARY)
                   ? Column(name, col_type, col_len, col_null, *expr)
                   : Column(name, col_type, col_null, *expr);

  col.SetOid(ColOid(col_oid));
  return col;
}

bool DatabaseCatalog::TryLock(const common::ManagedPointer<transaction::TransactionContext> txn) {
  auto current_val = write_lock_.load();

  const transaction::timestamp_t txn_id = txn->FinishTime();     // this is the uncommitted txn id
  const transaction::timestamp_t start_time = txn->StartTime();  // this is the unchanging start time of the txn

  const bool already_hold_lock = current_val == txn_id;
  if (already_hold_lock) return true;

  const bool owned_by_other_txn = !transaction::TransactionUtil::Committed(current_val);
  const bool newer_committed_version = transaction::TransactionUtil::Committed(current_val) &&
                                       transaction::TransactionUtil::NewerThan(current_val, start_time);

  if (owned_by_other_txn || newer_committed_version) {
    txn->SetMustAbort();  // though no changes were written to the storage layer, we'll treat this as a DDL change
                          // failure
    // and force the txn to rollback
    return false;
  }

  if (write_lock_.compare_exchange_strong(current_val, txn_id)) {
    // acquired the lock
    auto *const write_lock = &write_lock_;
    txn->RegisterCommitAction([=]() -> void { write_lock->store(txn->FinishTime()); });
    txn->RegisterAbortAction([=]() -> void { write_lock->store(current_val); });
    return true;
  }
  txn->SetMustAbort();  // though no changes were written to the storage layer, we'll treat this as a DDL change failure
                        // and force the txn to rollback
  return false;
}

bool DatabaseCatalog::CreateLanguage(const common::ManagedPointer<transaction::TransactionContext> txn,
                                     const std::string &lanname, language_oid_t oid) {
  // Insert into table
  if (!TryLock(txn)) return false;
  const auto name_varlen = storage::StorageUtil::CreateVarlen(lanname);
  // Get & Fill Redo Record
  auto *const redo = txn->StageWrite(db_oid_, postgres::LANGUAGE_TABLE_OID, pg_language_all_cols_pri_);
  *(reinterpret_cast<language_oid_t *>(
      redo->Delta()->AccessForceNotNull(pg_language_all_cols_prm_[postgres::LANOID_COL_OID]))) = oid;
  *(reinterpret_cast<storage::VarlenEntry *>(
      redo->Delta()->AccessForceNotNull(pg_language_all_cols_prm_[postgres::LANNAME_COL_OID]))) = name_varlen;

  *(reinterpret_cast<bool *>(redo->Delta()->AccessForceNotNull(pg_language_all_cols_prm_[postgres::LANISPL_COL_OID]))) =
      false;
  *(reinterpret_cast<bool *>(
      redo->Delta()->AccessForceNotNull(pg_language_all_cols_prm_[postgres::LANPLTRUSTED_COL_OID]))) = true;
  redo->Delta()->SetNull(pg_language_all_cols_prm_[postgres::LANINLINE_COL_OID]);
  redo->Delta()->SetNull(pg_language_all_cols_prm_[postgres::LANVALIDATOR_COL_OID]);
  redo->Delta()->SetNull(pg_language_all_cols_prm_[postgres::LANPLCALLFOID_COL_OID]);

  const auto tuple_slot = languages_->Insert(txn, redo);

  // Insert into name index
  auto name_pri = languages_name_index_->GetProjectedRowInitializer();
  auto oid_pri = languages_oid_index_->GetProjectedRowInitializer();

  // allocate from largest pri
  byte *const buffer = common::AllocationUtil::AllocateAligned(name_pri.ProjectedRowSize());

  auto *index_pr = name_pri.InitializeRow(buffer);
  // Write the attributes in the ProjectedRow
  *(reinterpret_cast<storage::VarlenEntry *>(index_pr->AccessForceNotNull(0))) = name_varlen;

  if (!languages_name_index_->InsertUnique(txn, *index_pr, tuple_slot)) {
    // There was a name conflict and we need to abort.  Free the buffer and return false to indicate failure
    delete[] buffer;
    return false;
  }

  // Insert into oid index
  index_pr = oid_pri.InitializeRow(buffer);
  // Write the attributes in the ProjectedRow
  *(reinterpret_cast<language_oid_t *>(index_pr->AccessForceNotNull(0))) = oid;
  languages_oid_index_->InsertUnique(txn, *index_pr, tuple_slot);

  delete[] buffer;
  return true;
}

language_oid_t DatabaseCatalog::CreateLanguage(const common::ManagedPointer<transaction::TransactionContext> txn,
                                               const std::string &lanname) {
  auto oid = language_oid_t{next_oid_++};
  if (!CreateLanguage(txn, lanname, oid)) {
    return INVALID_LANGUAGE_OID;
  }

  return oid;
}

language_oid_t DatabaseCatalog::GetLanguageOid(const common::ManagedPointer<transaction::TransactionContext> txn,
                                               const std::string &lanname) {
  auto name_pri = languages_name_index_->GetProjectedRowInitializer();
  byte *const buffer = common::AllocationUtil::AllocateAligned(pg_language_all_cols_pri_.ProjectedRowSize());

  auto name_pr = name_pri.InitializeRow(buffer);
  const auto name_varlen = storage::StorageUtil::CreateVarlen(lanname);

  *reinterpret_cast<storage::VarlenEntry *>(name_pr->AccessForceNotNull(0)) = name_varlen;

  std::vector<storage::TupleSlot> results;
  languages_name_index_->ScanKey(*txn, *name_pr, &results);

  auto oid = INVALID_LANGUAGE_OID;
  if (!results.empty()) {
    TERRIER_ASSERT(results.size() == 1, "Unique language name index should return <= 1 result");

    // extract oid from results[0]
    auto found_tuple = results[0];

    // TODO(tanujnay112): Can optimize to not extract all columns.
    // We may need all columns in the future though so doing this for now
    auto all_cols_pr = pg_language_all_cols_pri_.InitializeRow(buffer);
    languages_->Select(txn, found_tuple, all_cols_pr);

    oid = *reinterpret_cast<language_oid_t *>(
        all_cols_pr->AccessForceNotNull(pg_language_all_cols_prm_[postgres::LANOID_COL_OID]));
  }

  if (name_varlen.NeedReclaim()) {
    delete[] name_varlen.Content();
  }

  delete[] buffer;
  return oid;
}

bool DatabaseCatalog::DropLanguage(const common::ManagedPointer<transaction::TransactionContext> txn,
                                   language_oid_t oid) {
  // Delete fom table
  if (!TryLock(txn)) return false;
  TERRIER_ASSERT(oid != INVALID_LANGUAGE_OID, "Invalid oid passed");
  // Delete from oid index
  auto name_pri = languages_name_index_->GetProjectedRowInitializer();
  auto oid_pri = languages_oid_index_->GetProjectedRowInitializer();

  byte *const buffer = common::AllocationUtil::AllocateAligned(pg_language_all_cols_pri_.ProjectedRowSize());
  auto index_pr = oid_pri.InitializeRow(buffer);
  *reinterpret_cast<language_oid_t *>(index_pr->AccessForceNotNull(0)) = oid;

  std::vector<storage::TupleSlot> results;
  languages_oid_index_->ScanKey(*txn, *index_pr, &results);
  if (results.empty()) {
    delete[] buffer;
    return false;
  }

  TERRIER_ASSERT(results.size() == 1, "More than one non-unique result found in unique index.");

  auto to_delete_slot = results[0];
  txn->StageDelete(db_oid_, postgres::LANGUAGE_TABLE_OID, to_delete_slot);

  if (!languages_->Delete(txn, to_delete_slot)) {
    // Someone else has a write-lock. Free the buffer and return false to indicate failure
    delete[] buffer;
    return false;
  }

  languages_oid_index_->Delete(txn, *index_pr, to_delete_slot);

  auto table_pr = pg_language_all_cols_pri_.InitializeRow(buffer);
  bool UNUSED_ATTRIBUTE visible = languages_->Select(txn, to_delete_slot, table_pr);

  auto name_varlen = *reinterpret_cast<storage::VarlenEntry *>(
      table_pr->AccessForceNotNull(pg_language_all_cols_prm_[postgres::LANNAME_COL_OID]));

  index_pr = name_pri.InitializeRow(buffer);
  *reinterpret_cast<storage::VarlenEntry *>(index_pr->AccessForceNotNull(0)) = name_varlen;

  languages_name_index_->Delete(txn, *index_pr, to_delete_slot);

  delete[] buffer;

  return true;
}

proc_oid_t DatabaseCatalog::CreateProcedure(common::ManagedPointer<transaction::TransactionContext> txn,
                                            const std::string &procname, language_oid_t language_oid,
                                            namespace_oid_t procns, const std::vector<std::string> &args,
                                            const std::vector<type_oid_t> &arg_types,
                                            const std::vector<type_oid_t> &all_arg_types,
                                            const std::vector<postgres::ProArgModes> &arg_modes, type_oid_t rettype,
                                            const std::string &src, bool is_aggregate) {
  proc_oid_t oid = proc_oid_t{next_oid_++};
  auto result = CreateProcedure(txn, oid, procname, language_oid, procns, args, arg_types, all_arg_types, arg_modes,
                                rettype, src, is_aggregate);
  return result ? oid : INVALID_PROC_OID;
}

bool DatabaseCatalog::CreateProcedure(const common::ManagedPointer<transaction::TransactionContext> txn, proc_oid_t oid,
                                      const std::string &procname, language_oid_t language_oid, namespace_oid_t procns,
                                      const std::vector<std::string> &args, const std::vector<type_oid_t> &arg_types,
                                      const std::vector<type_oid_t> &all_arg_types,
                                      const std::vector<postgres::ProArgModes> &arg_modes, type_oid_t rettype,
                                      const std::string &src, bool is_aggregate) {
  TERRIER_ASSERT(args.size() < UINT16_MAX, "Number of arguments must fit in a SMALLINT");

  // Insert into table
  if (!TryLock(txn)) return false;
  const auto name_varlen = storage::StorageUtil::CreateVarlen(procname);

  std::vector<std::string> arg_name_vec;
  arg_name_vec.reserve(args.size() * sizeof(storage::VarlenEntry));

  for (auto &arg : args) {
    arg_name_vec.push_back(arg);
  }

  const auto arg_names_varlen = storage::StorageUtil::CreateVarlen(arg_name_vec);
  const auto arg_types_varlen = storage::StorageUtil::CreateVarlen(arg_types);
  const auto all_arg_types_varlen = storage::StorageUtil::CreateVarlen(all_arg_types);
  const auto arg_modes_varlen = storage::StorageUtil::CreateVarlen(arg_modes);
  const auto src_varlen = storage::StorageUtil::CreateVarlen(src);

  auto *const redo = txn->StageWrite(db_oid_, postgres::PRO_TABLE_OID, pg_proc_all_cols_pri_);
  *(reinterpret_cast<storage::VarlenEntry *>(
      redo->Delta()->AccessForceNotNull(pg_proc_all_cols_prm_[postgres::PRONAME_COL_OID]))) = name_varlen;
  *(reinterpret_cast<storage::VarlenEntry *>(
      redo->Delta()->AccessForceNotNull(pg_proc_all_cols_prm_[postgres::PROARGNAMES_COL_OID]))) = arg_names_varlen;
  *(reinterpret_cast<storage::VarlenEntry *>(
      redo->Delta()->AccessForceNotNull(pg_proc_all_cols_prm_[postgres::PROARGTYPES_COL_OID]))) = arg_types_varlen;
  *(reinterpret_cast<storage::VarlenEntry *>(redo->Delta()->AccessForceNotNull(
      pg_proc_all_cols_prm_[postgres::PROALLARGTYPES_COL_OID]))) = all_arg_types_varlen;
  *(reinterpret_cast<storage::VarlenEntry *>(
      redo->Delta()->AccessForceNotNull(pg_proc_all_cols_prm_[postgres::PROARGMODES_COL_OID]))) = arg_modes_varlen;
  *(reinterpret_cast<storage::VarlenEntry *>(
      redo->Delta()->AccessForceNotNull(pg_proc_all_cols_prm_[postgres::PROSRC_COL_OID]))) = src_varlen;

  *(reinterpret_cast<proc_oid_t *>(
      redo->Delta()->AccessForceNotNull(pg_proc_all_cols_prm_[postgres::PROOID_COL_OID]))) = oid;
  *(reinterpret_cast<language_oid_t *>(
      redo->Delta()->AccessForceNotNull(pg_proc_all_cols_prm_[postgres::PROLANG_COL_OID]))) = language_oid;
  *(reinterpret_cast<namespace_oid_t *>(
      redo->Delta()->AccessForceNotNull(pg_proc_all_cols_prm_[postgres::PRONAMESPACE_COL_OID]))) = procns;
  *(reinterpret_cast<type_oid_t *>(
      redo->Delta()->AccessForceNotNull(pg_proc_all_cols_prm_[postgres::PRORETTYPE_COL_OID]))) = rettype;

  *(reinterpret_cast<uint16_t *>(redo->Delta()->AccessForceNotNull(
      pg_proc_all_cols_prm_[postgres::PRONARGS_COL_OID]))) = static_cast<uint16_t>(args.size());

  // setting zero default args
  *(reinterpret_cast<uint16_t *>(
      redo->Delta()->AccessForceNotNull(pg_proc_all_cols_prm_[postgres::PRONARGDEFAULTS_COL_OID]))) = 0;
  redo->Delta()->SetNull(pg_proc_all_cols_prm_[postgres::PROARGDEFAULTS_COL_OID]);

  *reinterpret_cast<bool *>(redo->Delta()->AccessForceNotNull(pg_proc_all_cols_prm_[postgres::PROISAGG_COL_OID])) =
      is_aggregate;

  // setting defaults of unexposed attributes
  // proiswindow, proisstrict, provolatile, provariadic, prorows, procost, proconfig

  // postgres documentation says this should be 0 if no variadics are there
  *(reinterpret_cast<type_oid_t *>(
      redo->Delta()->AccessForceNotNull(pg_proc_all_cols_prm_[postgres::PROVARIADIC_COL_OID]))) = type_oid_t{0};

  *(reinterpret_cast<bool *>(redo->Delta()->AccessForceNotNull(pg_proc_all_cols_prm_[postgres::PROISWINDOW_COL_OID]))) =
      false;

  // stable by default
  *(reinterpret_cast<char *>(redo->Delta()->AccessForceNotNull(pg_proc_all_cols_prm_[postgres::PROVOLATILE_COL_OID]))) =
      's';

  // strict by default
  *(reinterpret_cast<bool *>(redo->Delta()->AccessForceNotNull(pg_proc_all_cols_prm_[postgres::PROISSTRICT_COL_OID]))) =
      true;

  *(reinterpret_cast<double *>(redo->Delta()->AccessForceNotNull(pg_proc_all_cols_prm_[postgres::PROROWS_COL_OID]))) =
      0;

  *(reinterpret_cast<double *>(redo->Delta()->AccessForceNotNull(pg_proc_all_cols_prm_[postgres::PROCOST_COL_OID]))) =
      0;

  redo->Delta()->SetNull(pg_proc_all_cols_prm_[postgres::PROCONFIG_COL_OID]);
  redo->Delta()->SetNull(pg_proc_all_cols_prm_[postgres::PRO_CTX_PTR_COL_OID]);

  const auto tuple_slot = procs_->Insert(txn, redo);

  auto oid_pri = procs_oid_index_->GetProjectedRowInitializer();
  auto name_pri = procs_name_index_->GetProjectedRowInitializer();

  byte *const buffer = common::AllocationUtil::AllocateAligned(name_pri.ProjectedRowSize());
  auto name_pr = name_pri.InitializeRow(buffer);
  auto name_map = procs_name_index_->GetKeyOidToOffsetMap();
  *(reinterpret_cast<namespace_oid_t *>(name_pr->AccessForceNotNull(name_map[indexkeycol_oid_t(1)]))) = procns;
  *(reinterpret_cast<storage::VarlenEntry *>(name_pr->AccessForceNotNull(name_map[indexkeycol_oid_t(2)]))) =
      name_varlen;
  *(reinterpret_cast<storage::VarlenEntry *>(name_pr->AccessForceNotNull(name_map[indexkeycol_oid_t(3)]))) =
      all_arg_types_varlen;

  auto result = procs_name_index_->InsertUnique(txn, *name_pr, tuple_slot);
  if (!result) {
    delete[] buffer;
    return false;
  }

  auto oid_pr = oid_pri.InitializeRow(buffer);
  *(reinterpret_cast<proc_oid_t *>(oid_pr->AccessForceNotNull(0))) = oid;
  result = procs_oid_index_->InsertUnique(txn, *oid_pr, tuple_slot);
  TERRIER_ASSERT(result, "Oid insertion should be unique");

  delete[] buffer;
  return true;
}

bool DatabaseCatalog::DropProcedure(const common::ManagedPointer<transaction::TransactionContext> txn,
                                    proc_oid_t proc) {
  if (!TryLock(txn)) return false;
  TERRIER_ASSERT(proc != INVALID_PROC_OID, "Invalid oid passed");

  auto name_pri = procs_name_index_->GetProjectedRowInitializer();
  auto oid_pri = procs_oid_index_->GetProjectedRowInitializer();

  byte *const buffer = common::AllocationUtil::AllocateAligned(pg_proc_all_cols_pri_.ProjectedRowSize());

  auto oid_pr = oid_pri.InitializeRow(buffer);
  *reinterpret_cast<proc_oid_t *>(oid_pr->AccessForceNotNull(0)) = proc;

  std::vector<storage::TupleSlot> results;
  procs_oid_index_->ScanKey(*txn, *oid_pr, &results);
  if (results.empty()) {
    delete[] buffer;
    return false;
  }

  TERRIER_ASSERT(results.size() == 1, "More than one non-unique result found in unique index.");

  auto to_delete_slot = results[0];
  txn->StageDelete(db_oid_, postgres::LANGUAGE_TABLE_OID, to_delete_slot);

  if (!procs_->Delete(txn, to_delete_slot)) {
    // Someone else has a write-lock. Free the buffer and return false to indicate failure
    delete[] buffer;
    return false;
  }

  procs_oid_index_->Delete(txn, *oid_pr, to_delete_slot);

  auto table_pr = pg_proc_all_cols_pri_.InitializeRow(buffer);
  bool UNUSED_ATTRIBUTE visible = procs_->Select(txn, to_delete_slot, table_pr);

  auto name_varlen = *reinterpret_cast<storage::VarlenEntry *>(
      table_pr->AccessForceNotNull(pg_proc_all_cols_prm_[postgres::PRONAME_COL_OID]));
  auto proc_ns = *reinterpret_cast<namespace_oid_t *>(
      table_pr->AccessForceNotNull(pg_proc_all_cols_prm_[postgres::PRONAMESPACE_COL_OID]));
  auto all_args_types_varlen = *reinterpret_cast<storage::VarlenEntry *>(
      table_pr->AccessForceNotNull(pg_proc_all_cols_prm_[postgres::PROALLARGTYPES_COL_OID]));

  auto ctx_ptr = table_pr->AccessWithNullCheck(pg_proc_all_cols_prm_[postgres::PRO_CTX_PTR_COL_OID]);

  auto name_pr = name_pri.InitializeRow(buffer);

  auto name_map = procs_name_index_->GetKeyOidToOffsetMap();
  *reinterpret_cast<namespace_oid_t *>(name_pr->AccessForceNotNull(name_map[indexkeycol_oid_t(1)])) = proc_ns;
  *reinterpret_cast<storage::VarlenEntry *>(name_pr->AccessForceNotNull(name_map[indexkeycol_oid_t(2)])) = name_varlen;
  *reinterpret_cast<storage::VarlenEntry *>(name_pr->AccessForceNotNull(name_map[indexkeycol_oid_t(3)])) =
      all_args_types_varlen;

  procs_name_index_->Delete(txn, *name_pr, to_delete_slot);

  delete[] buffer;

  if (ctx_ptr != nullptr) {
    txn->RegisterCommitAction([=](transaction::DeferredActionManager *deferred_action_manager) {
      deferred_action_manager->RegisterDeferredAction(
          [=]() { deferred_action_manager->RegisterDeferredAction([=]() { delete ctx_ptr; }); });
    });
  }
  return true;
}

proc_oid_t DatabaseCatalog::GetProcOid(common::ManagedPointer<transaction::TransactionContext> txn,
                                       namespace_oid_t procns, const std::string &procname,
                                       const std::vector<type_oid_t> &arg_types) {
  //if (!TryLock(txn)) return INVALID_PROC_OID;
  auto name_pri = procs_name_index_->GetProjectedRowInitializer();
  byte *const buffer = common::AllocationUtil::AllocateAligned(pg_proc_all_cols_pri_.ProjectedRowSize());

  auto name_pr = name_pri.InitializeRow(buffer);
  auto name_map = procs_name_index_->GetKeyOidToOffsetMap();

  auto name_varlen = storage::StorageUtil::CreateVarlen(procname);
  auto all_arg_types_varlen = storage::StorageUtil::CreateVarlen(arg_types);
  *reinterpret_cast<namespace_oid_t *>(name_pr->AccessForceNotNull(name_map[indexkeycol_oid_t(1)])) = procns;
  *reinterpret_cast<storage::VarlenEntry *>(name_pr->AccessForceNotNull(name_map[indexkeycol_oid_t(2)])) = name_varlen;
  *reinterpret_cast<storage::VarlenEntry *>(name_pr->AccessForceNotNull(name_map[indexkeycol_oid_t(3)])) =
      all_arg_types_varlen;

  std::vector<storage::TupleSlot> results;
  procs_name_index_->ScanKey(*txn, *name_pr, &results);

  proc_oid_t ret = INVALID_PROC_OID;
  if (!results.empty()) {
    TERRIER_ASSERT(results.size() == 1, "More than one non-unique result found in unique index.");

    auto found_slot = results[0];

    auto table_pr = pg_proc_all_cols_pri_.InitializeRow(buffer);
    bool UNUSED_ATTRIBUTE visible = procs_->Select(txn, found_slot, table_pr);
    ret =
        *reinterpret_cast<proc_oid_t *>(table_pr->AccessForceNotNull(pg_proc_all_cols_prm_[postgres::PROOID_COL_OID]));
  }

  if (name_varlen.NeedReclaim()) {
    delete[] name_varlen.Content();
  }

  if (all_arg_types_varlen.NeedReclaim()) {
    delete[] all_arg_types_varlen.Content();
  }

  delete[] buffer;
  return ret;
}

template bool DatabaseCatalog::CreateColumn<Schema::Column, table_oid_t>(
    const common::ManagedPointer<transaction::TransactionContext> txn, const table_oid_t class_oid,
    const col_oid_t col_oid, const Schema::Column &col);
template bool DatabaseCatalog::CreateColumn<IndexSchema::Column, index_oid_t>(
    const common::ManagedPointer<transaction::TransactionContext> txn, const index_oid_t class_oid,
    const indexkeycol_oid_t col_oid, const IndexSchema::Column &col);

template std::vector<Schema::Column> DatabaseCatalog::GetColumns<Schema::Column, table_oid_t, col_oid_t>(
    const common::ManagedPointer<transaction::TransactionContext> txn, const table_oid_t class_oid);

template std::vector<IndexSchema::Column>
DatabaseCatalog::GetColumns<IndexSchema::Column, index_oid_t, indexkeycol_oid_t>(
    const common::ManagedPointer<transaction::TransactionContext> txn, const index_oid_t class_oid);

template bool DatabaseCatalog::DeleteColumns<Schema::Column, table_oid_t>(
    const common::ManagedPointer<transaction::TransactionContext> txn, const table_oid_t class_oid);

template bool DatabaseCatalog::DeleteColumns<IndexSchema::Column, index_oid_t>(
    const common::ManagedPointer<transaction::TransactionContext> txn, const index_oid_t class_oid);

template Schema::Column DatabaseCatalog::MakeColumn<Schema::Column, col_oid_t>(storage::ProjectedRow *const pr,
                                                                               const storage::ProjectionMap &pr_map);

template IndexSchema::Column DatabaseCatalog::MakeColumn<IndexSchema::Column, indexkeycol_oid_t>(
    storage::ProjectedRow *const pr, const storage::ProjectionMap &pr_map);

}  // namespace terrier::catalog<|MERGE_RESOLUTION|>--- conflicted
+++ resolved
@@ -1452,11 +1452,7 @@
   // Write nextval into the PR. Default is 0
   const auto sequence_nextval_offset = pg_sequence_all_cols_prm_[postgres::SEQNEXTVAL_COL_OID];
   const auto sequence_nextval_ptr = sequences_insert_pr->AccessForceNotNull(sequence_nextval_offset);
-<<<<<<< HEAD
-  *(reinterpret_cast<int32_t *>(sequence_nextval_ptr)) = 0;
-=======
   *(reinterpret_cast<uint32_t *>(sequence_nextval_ptr)) = 0;
->>>>>>> 9b21d665
 
   const auto tuple_slot = sequences_->Insert(txn, sequences_insert_redo);
 
