#include <memory>
#include <string>
#include <utility>
#include <vector>

#include "catalog/catalog_defs.h"
#include "catalog/database_catalog.h"
#include "catalog/index_schema.h"
#include "catalog/postgres/builder.h"
#include "catalog/postgres/pg_attribute.h"
#include "catalog/postgres/pg_class.h"
#include "catalog/postgres/pg_constraint.h"
#include "catalog/postgres/pg_index.h"
#include "catalog/postgres/pg_language.h"
#include "catalog/postgres/pg_namespace.h"
#include "catalog/postgres/pg_proc.h"
#include "catalog/postgres/pg_type.h"
#include "catalog/schema.h"
#include "storage/index/index.h"
#include "storage/sql_table.h"
#include "transaction/transaction_context.h"
#include "transaction/transaction_defs.h"
#include "transaction/transaction_manager.h"
#include "type/type_id.h"

namespace terrier::catalog {

void DatabaseCatalog::Bootstrap(const common::ManagedPointer<transaction::TransactionContext> txn) {
  BootstrapPRIs();

  // Declare variable for return values (UNUSED when compiled for release)
  bool UNUSED_ATTRIBUTE retval;

  retval = TryLock(txn);
  TERRIER_ASSERT(retval, "Bootstrap operations should not fail");

  retval = CreateNamespace(txn, "pg_catalog", postgres::NAMESPACE_CATALOG_NAMESPACE_OID);
  TERRIER_ASSERT(retval, "Bootstrap operations should not fail");

  retval = CreateNamespace(txn, "public", postgres::NAMESPACE_DEFAULT_NAMESPACE_OID);
  TERRIER_ASSERT(retval, "Bootstrap operations should not fail");

  BootstrapTypes(txn);

  // pg_namespace and associated indexes
  retval = CreateTableEntry(txn, postgres::NAMESPACE_TABLE_OID, postgres::NAMESPACE_CATALOG_NAMESPACE_OID,
                            "pg_namespace", postgres::Builder::GetNamespaceTableSchema());
  TERRIER_ASSERT(retval, "Bootstrap operations should not fail");
  retval = SetTablePointer(txn, postgres::NAMESPACE_TABLE_OID, namespaces_);
  TERRIER_ASSERT(retval, "Bootstrap operations should not fail");

  retval = CreateIndexEntry(txn, postgres::NAMESPACE_CATALOG_NAMESPACE_OID, postgres::NAMESPACE_TABLE_OID,
                            postgres::NAMESPACE_OID_INDEX_OID, "pg_namespace_oid_index",
                            postgres::Builder::GetNamespaceOidIndexSchema(db_oid_));
  TERRIER_ASSERT(retval, "Bootstrap operations should not fail");
  retval = SetIndexPointer(txn, postgres::NAMESPACE_OID_INDEX_OID, namespaces_oid_index_);
  TERRIER_ASSERT(retval, "Bootstrap operations should not fail");

  retval = CreateIndexEntry(txn, postgres::NAMESPACE_CATALOG_NAMESPACE_OID, postgres::NAMESPACE_TABLE_OID,
                            postgres::NAMESPACE_NAME_INDEX_OID, "pg_namespace_name_index",
                            postgres::Builder::GetNamespaceNameIndexSchema(db_oid_));
  TERRIER_ASSERT(retval, "Bootstrap operations should not fail");
  retval = SetIndexPointer(txn, postgres::NAMESPACE_NAME_INDEX_OID, namespaces_name_index_);
  TERRIER_ASSERT(retval, "Bootstrap operations should not fail");

  // pg_class and associated indexes
  retval = CreateTableEntry(txn, postgres::CLASS_TABLE_OID, postgres::NAMESPACE_CATALOG_NAMESPACE_OID, "pg_class",
                            postgres::Builder::GetClassTableSchema());
  TERRIER_ASSERT(retval, "Bootstrap operations should not fail");
  retval = SetTablePointer(txn, postgres::CLASS_TABLE_OID, classes_);
  TERRIER_ASSERT(retval, "Bootstrap operations should not fail");

  retval = CreateIndexEntry(txn, postgres::NAMESPACE_CATALOG_NAMESPACE_OID, postgres::CLASS_TABLE_OID,
                            postgres::CLASS_OID_INDEX_OID, "pg_class_oid_index",
                            postgres::Builder::GetClassOidIndexSchema(db_oid_));
  TERRIER_ASSERT(retval, "Bootstrap operations should not fail");
  retval = SetIndexPointer(txn, postgres::CLASS_OID_INDEX_OID, classes_oid_index_);
  TERRIER_ASSERT(retval, "Bootstrap operations should not fail");

  retval = CreateIndexEntry(txn, postgres::NAMESPACE_CATALOG_NAMESPACE_OID, postgres::CLASS_TABLE_OID,
                            postgres::CLASS_NAME_INDEX_OID, "pg_class_name_index",
                            postgres::Builder::GetClassNameIndexSchema(db_oid_));
  TERRIER_ASSERT(retval, "Bootstrap operations should not fail");
  retval = SetIndexPointer(txn, postgres::CLASS_NAME_INDEX_OID, classes_name_index_);
  TERRIER_ASSERT(retval, "Bootstrap operations should not fail");

  retval = CreateIndexEntry(txn, postgres::NAMESPACE_CATALOG_NAMESPACE_OID, postgres::CLASS_TABLE_OID,
                            postgres::CLASS_NAMESPACE_INDEX_OID, "pg_class_namespace_index",
                            postgres::Builder::GetClassNamespaceIndexSchema(db_oid_));
  TERRIER_ASSERT(retval, "Bootstrap operations should not fail");
  retval = SetIndexPointer(txn, postgres::CLASS_NAMESPACE_INDEX_OID, classes_namespace_index_);
  TERRIER_ASSERT(retval, "Bootstrap operations should not fail");

  // pg_index and associated indexes
  retval = CreateTableEntry(txn, postgres::INDEX_TABLE_OID, postgres::NAMESPACE_CATALOG_NAMESPACE_OID, "pg_index",
                            postgres::Builder::GetIndexTableSchema());
  TERRIER_ASSERT(retval, "Bootstrap operations should not fail");
  retval = SetTablePointer(txn, postgres::INDEX_TABLE_OID, indexes_);
  TERRIER_ASSERT(retval, "Bootstrap operations should not fail");

  retval = CreateIndexEntry(txn, postgres::NAMESPACE_CATALOG_NAMESPACE_OID, postgres::INDEX_TABLE_OID,
                            postgres::INDEX_OID_INDEX_OID, "pg_index_oid_index",
                            postgres::Builder::GetIndexOidIndexSchema(db_oid_));
  TERRIER_ASSERT(retval, "Bootstrap operations should not fail");
  retval = SetIndexPointer(txn, postgres::INDEX_OID_INDEX_OID, indexes_oid_index_);
  TERRIER_ASSERT(retval, "Bootstrap operations should not fail");

  retval = CreateIndexEntry(txn, postgres::NAMESPACE_CATALOG_NAMESPACE_OID, postgres::INDEX_TABLE_OID,
                            postgres::INDEX_TABLE_INDEX_OID, "pg_index_table_index",
                            postgres::Builder::GetIndexTableIndexSchema(db_oid_));
  TERRIER_ASSERT(retval, "Bootstrap operations should not fail");
  retval = SetIndexPointer(txn, postgres::INDEX_TABLE_INDEX_OID, indexes_table_index_);
  TERRIER_ASSERT(retval, "Bootstrap operations should not fail");

  // pg_attribute and associated indexes
  retval = CreateTableEntry(txn, postgres::COLUMN_TABLE_OID, postgres::NAMESPACE_CATALOG_NAMESPACE_OID, "pg_attribute",
                            postgres::Builder::GetColumnTableSchema());
  TERRIER_ASSERT(retval, "Bootstrap operations should not fail");
  retval = SetTablePointer(txn, postgres::COLUMN_TABLE_OID, columns_);
  TERRIER_ASSERT(retval, "Bootstrap operations should not fail");

  retval = CreateIndexEntry(txn, postgres::NAMESPACE_CATALOG_NAMESPACE_OID, postgres::COLUMN_TABLE_OID,
                            postgres::COLUMN_OID_INDEX_OID, "pg_attribute_oid_index",
                            postgres::Builder::GetColumnOidIndexSchema(db_oid_));
  TERRIER_ASSERT(retval, "Bootstrap operations should not fail");
  retval = SetIndexPointer(txn, postgres::COLUMN_OID_INDEX_OID, columns_oid_index_);
  TERRIER_ASSERT(retval, "Bootstrap operations should not fail");

  retval = CreateIndexEntry(txn, postgres::NAMESPACE_CATALOG_NAMESPACE_OID, postgres::COLUMN_TABLE_OID,
                            postgres::COLUMN_NAME_INDEX_OID, "pg_attribute_name_index",
                            postgres::Builder::GetColumnNameIndexSchema(db_oid_));
  TERRIER_ASSERT(retval, "Bootstrap operations should not fail");
  retval = SetIndexPointer(txn, postgres::COLUMN_NAME_INDEX_OID, columns_name_index_);
  TERRIER_ASSERT(retval, "Bootstrap operations should not fail");

  // pg_type and associated indexes
  retval = CreateTableEntry(txn, postgres::TYPE_TABLE_OID, postgres::NAMESPACE_CATALOG_NAMESPACE_OID, "pg_type",
                            postgres::Builder::GetTypeTableSchema());
  TERRIER_ASSERT(retval, "Bootstrap operations should not fail");
  retval = SetTablePointer(txn, postgres::TYPE_TABLE_OID, types_);
  TERRIER_ASSERT(retval, "Bootstrap operations should not fail");

  retval = CreateIndexEntry(txn, postgres::NAMESPACE_CATALOG_NAMESPACE_OID, postgres::TYPE_TABLE_OID,
                            postgres::TYPE_OID_INDEX_OID, "pg_type_oid_index",
                            postgres::Builder::GetTypeOidIndexSchema(db_oid_));
  TERRIER_ASSERT(retval, "Bootstrap operations should not fail");
  retval = SetIndexPointer(txn, postgres::TYPE_OID_INDEX_OID, types_oid_index_);
  TERRIER_ASSERT(retval, "Bootstrap operations should not fail");

  retval = CreateIndexEntry(txn, postgres::NAMESPACE_CATALOG_NAMESPACE_OID, postgres::TYPE_TABLE_OID,
                            postgres::TYPE_NAME_INDEX_OID, "pg_type_name_index",
                            postgres::Builder::GetTypeNameIndexSchema(db_oid_));
  TERRIER_ASSERT(retval, "Bootstrap operations should not fail");
  retval = SetIndexPointer(txn, postgres::TYPE_NAME_INDEX_OID, types_name_index_);
  TERRIER_ASSERT(retval, "Bootstrap operations should not fail");

  retval = CreateIndexEntry(txn, postgres::NAMESPACE_CATALOG_NAMESPACE_OID, postgres::TYPE_TABLE_OID,
                            postgres::TYPE_NAMESPACE_INDEX_OID, "pg_type_namespace_index",
                            postgres::Builder::GetTypeNamespaceIndexSchema(db_oid_));
  TERRIER_ASSERT(retval, "Bootstrap operations should not fail");
  retval = SetIndexPointer(txn, postgres::TYPE_NAMESPACE_INDEX_OID, types_namespace_index_);
  TERRIER_ASSERT(retval, "Bootstrap operations should not fail");

  // pg_constraint and associated indexes
  retval = CreateTableEntry(txn, postgres::CONSTRAINT_TABLE_OID, postgres::NAMESPACE_CATALOG_NAMESPACE_OID,
                            "pg_constraint", postgres::Builder::GetConstraintTableSchema());
  TERRIER_ASSERT(retval, "Bootstrap operations should not fail");
  retval = SetTablePointer(txn, postgres::CONSTRAINT_TABLE_OID, constraints_);
  TERRIER_ASSERT(retval, "Bootstrap operations should not fail");

  retval = CreateIndexEntry(txn, postgres::NAMESPACE_CATALOG_NAMESPACE_OID, postgres::CONSTRAINT_TABLE_OID,
                            postgres::CONSTRAINT_OID_INDEX_OID, "pg_constraint_oid_index",
                            postgres::Builder::GetConstraintOidIndexSchema(db_oid_));
  TERRIER_ASSERT(retval, "Bootstrap operations should not fail");
  retval = SetIndexPointer(txn, postgres::CONSTRAINT_OID_INDEX_OID, constraints_oid_index_);
  TERRIER_ASSERT(retval, "Bootstrap operations should not fail");

  retval = CreateIndexEntry(txn, postgres::NAMESPACE_CATALOG_NAMESPACE_OID, postgres::CONSTRAINT_TABLE_OID,
                            postgres::CONSTRAINT_NAME_INDEX_OID, "pg_constraint_name_index",
                            postgres::Builder::GetConstraintNameIndexSchema(db_oid_));
  TERRIER_ASSERT(retval, "Bootstrap operations should not fail");
  retval = SetIndexPointer(txn, postgres::CONSTRAINT_NAME_INDEX_OID, constraints_name_index_);
  TERRIER_ASSERT(retval, "Bootstrap operations should not fail");

  retval = CreateIndexEntry(txn, postgres::NAMESPACE_CATALOG_NAMESPACE_OID, postgres::CONSTRAINT_TABLE_OID,
                            postgres::CONSTRAINT_NAMESPACE_INDEX_OID, "pg_constraint_namespace_index",
                            postgres::Builder::GetConstraintNamespaceIndexSchema(db_oid_));
  TERRIER_ASSERT(retval, "Bootstrap operations should not fail");
  retval = SetIndexPointer(txn, postgres::CONSTRAINT_NAMESPACE_INDEX_OID, constraints_namespace_index_);
  TERRIER_ASSERT(retval, "Bootstrap operations should not fail");

  retval = CreateIndexEntry(txn, postgres::NAMESPACE_CATALOG_NAMESPACE_OID, postgres::CONSTRAINT_TABLE_OID,
                            postgres::CONSTRAINT_TABLE_INDEX_OID, "pg_constraint_table_index",
                            postgres::Builder::GetConstraintTableIndexSchema(db_oid_));
  TERRIER_ASSERT(retval, "Bootstrap operations should not fail");
  retval = SetIndexPointer(txn, postgres::CONSTRAINT_TABLE_INDEX_OID, constraints_table_index_);
  TERRIER_ASSERT(retval, "Bootstrap operations should not fail");

  retval = CreateIndexEntry(txn, postgres::NAMESPACE_CATALOG_NAMESPACE_OID, postgres::CONSTRAINT_TABLE_OID,
                            postgres::CONSTRAINT_INDEX_INDEX_OID, "pg_constraint_index_index",
                            postgres::Builder::GetConstraintIndexIndexSchema(db_oid_));
  TERRIER_ASSERT(retval, "Bootstrap operations should not fail");
  retval = SetIndexPointer(txn, postgres::CONSTRAINT_INDEX_INDEX_OID, constraints_index_index_);
  TERRIER_ASSERT(retval, "Bootstrap operations should not fail");

  retval = CreateIndexEntry(txn, postgres::NAMESPACE_CATALOG_NAMESPACE_OID, postgres::CONSTRAINT_TABLE_OID,
                            postgres::CONSTRAINT_FOREIGNTABLE_INDEX_OID, "pg_constraint_foreigntable_index",
                            postgres::Builder::GetConstraintForeignTableIndexSchema(db_oid_));
  TERRIER_ASSERT(retval, "Bootstrap operations should not fail");
  retval = SetIndexPointer(txn, postgres::CONSTRAINT_FOREIGNTABLE_INDEX_OID, constraints_foreigntable_index_);
  TERRIER_ASSERT(retval, "Bootstrap operations should not fail");

  // pg_language and associated indexes
  retval = CreateTableEntry(txn, postgres::LANGUAGE_TABLE_OID, postgres::NAMESPACE_CATALOG_NAMESPACE_OID, "pg_language",
                            postgres::Builder::GetLanguageTableSchema());
  TERRIER_ASSERT(retval, "Bootstrap operations should not fail");
  retval = SetTablePointer(txn, postgres::LANGUAGE_TABLE_OID, languages_);
  TERRIER_ASSERT(retval, "Bootstrap operations should not fail");

  retval = CreateIndexEntry(txn, postgres::NAMESPACE_CATALOG_NAMESPACE_OID, postgres::LANGUAGE_TABLE_OID,
                            postgres::LANGUAGE_OID_INDEX_OID, "pg_languages_oid_index",
                            postgres::Builder::GetLanguageOidIndexSchema(db_oid_));
  TERRIER_ASSERT(retval, "Bootstrap operations should not fail");
  retval = SetIndexPointer(txn, postgres::LANGUAGE_OID_INDEX_OID, languages_oid_index_);
  TERRIER_ASSERT(retval, "Bootstrap operations should not fail");

  retval = CreateIndexEntry(txn, postgres::NAMESPACE_CATALOG_NAMESPACE_OID, postgres::LANGUAGE_TABLE_OID,
                            postgres::LANGUAGE_NAME_INDEX_OID, "pg_languages_name_index",
                            postgres::Builder::GetLanguageNameIndexSchema(db_oid_));
  TERRIER_ASSERT(retval, "Bootstrap operations should not fail");
  retval = SetIndexPointer(txn, postgres::LANGUAGE_NAME_INDEX_OID, languages_name_index_);
  TERRIER_ASSERT(retval, "Bootstrap operations should not fail");

  BootstrapLanguages(txn);

  // pg_proc and associated indexes
  retval = CreateTableEntry(txn, postgres::PRO_TABLE_OID, postgres::NAMESPACE_CATALOG_NAMESPACE_OID, "pg_proc",
                            postgres::Builder::GetProcTableSchema());
  TERRIER_ASSERT(retval, "Bootstrap operations should not fail");
  retval = SetTablePointer(txn, postgres::PRO_TABLE_OID, procs_);
  TERRIER_ASSERT(retval, "Bootstrap operations should not fail");

  retval = CreateIndexEntry(txn, postgres::NAMESPACE_CATALOG_NAMESPACE_OID, postgres::PRO_TABLE_OID,
                            postgres::PRO_OID_INDEX_OID, "pg_proc_oid_index",
                            postgres::Builder::GetProcOidIndexSchema(db_oid_));
  TERRIER_ASSERT(retval, "Bootstrap operations should not fail");
  retval = SetIndexPointer(txn, postgres::PRO_OID_INDEX_OID, procs_oid_index_);
  TERRIER_ASSERT(retval, "Bootstrap operations should not fail");

  retval = CreateIndexEntry(txn, postgres::NAMESPACE_CATALOG_NAMESPACE_OID, postgres::PRO_TABLE_OID,
                            postgres::PRO_NAME_INDEX_OID, "pg_proc_name_index",
                            postgres::Builder::GetProcNameIndexSchema(db_oid_));
  TERRIER_ASSERT(retval, "Bootstrap operations should not fail");
  retval = SetIndexPointer(txn, postgres::PRO_NAME_INDEX_OID, procs_name_index_);

  TERRIER_ASSERT(retval, "Bootstrap operations should not fail");
<<<<<<< HEAD
=======

  BootstrapProcs(txn);
>>>>>>> 8d780c98
}

void DatabaseCatalog::BootstrapPRIs() {
  // TODO(Matt): another potential optimization in the future would be to cache the offsets, rather than the maps
  // themselves (see TPC-C microbenchmark transactions for example). That seems premature right now though.

  // pg_namespace
  const std::vector<col_oid_t> pg_namespace_all_oids{postgres::PG_NAMESPACE_ALL_COL_OIDS.cbegin(),
                                                     postgres::PG_NAMESPACE_ALL_COL_OIDS.cend()};
  pg_namespace_all_cols_pri_ = namespaces_->InitializerForProjectedRow(pg_namespace_all_oids);
  pg_namespace_all_cols_prm_ = namespaces_->ProjectionMapForOids(pg_namespace_all_oids);

  const std::vector<col_oid_t> delete_namespace_oids{postgres::NSPNAME_COL_OID};
  delete_namespace_pri_ = namespaces_->InitializerForProjectedRow(delete_namespace_oids);

  const std::vector<col_oid_t> get_namespace_oids{postgres::NSPOID_COL_OID};
  get_namespace_pri_ = namespaces_->InitializerForProjectedRow(get_namespace_oids);

  // pg_attribute
  const std::vector<col_oid_t> pg_attribute_all_oids{postgres::PG_ATTRIBUTE_ALL_COL_OIDS.cbegin(),
                                                     postgres::PG_ATTRIBUTE_ALL_COL_OIDS.end()};
  pg_attribute_all_cols_pri_ = columns_->InitializerForProjectedRow(pg_attribute_all_oids);
  pg_attribute_all_cols_prm_ = columns_->ProjectionMapForOids(pg_attribute_all_oids);

  const std::vector<col_oid_t> get_columns_oids{postgres::ATTNUM_COL_OID,     postgres::ATTNAME_COL_OID,
                                                postgres::ATTTYPID_COL_OID,   postgres::ATTLEN_COL_OID,
                                                postgres::ATTNOTNULL_COL_OID, postgres::ADSRC_COL_OID};
  get_columns_pri_ = columns_->InitializerForProjectedRow(get_columns_oids);
  get_columns_prm_ = columns_->ProjectionMapForOids(get_columns_oids);

  const std::vector<col_oid_t> delete_columns_oids{postgres::ATTNUM_COL_OID, postgres::ATTNAME_COL_OID};
  delete_columns_pri_ = columns_->InitializerForProjectedRow(delete_columns_oids);
  delete_columns_prm_ = columns_->ProjectionMapForOids(delete_columns_oids);

  // pg_class
  const std::vector<col_oid_t> pg_class_all_oids{postgres::PG_CLASS_ALL_COL_OIDS.cbegin(),
                                                 postgres::PG_CLASS_ALL_COL_OIDS.cend()};
  pg_class_all_cols_pri_ = classes_->InitializerForProjectedRow(pg_class_all_oids);
  pg_class_all_cols_prm_ = classes_->ProjectionMapForOids(pg_class_all_oids);

  const std::vector<col_oid_t> get_class_oid_kind_oids{postgres::RELOID_COL_OID, postgres::RELKIND_COL_OID};
  get_class_oid_kind_pri_ = classes_->InitializerForProjectedRow(get_class_oid_kind_oids);

  const std::vector<col_oid_t> set_class_pointer_oids{postgres::REL_PTR_COL_OID};
  set_class_pointer_pri_ = classes_->InitializerForProjectedRow(set_class_pointer_oids);

  const std::vector<col_oid_t> set_class_schema_oids{postgres::REL_SCHEMA_COL_OID};
  set_class_schema_pri_ = classes_->InitializerForProjectedRow(set_class_schema_oids);

  const std::vector<col_oid_t> get_class_pointer_kind_oids{postgres::REL_PTR_COL_OID, postgres::RELKIND_COL_OID};
  get_class_pointer_kind_pri_ = classes_->InitializerForProjectedRow(get_class_pointer_kind_oids);

  const std::vector<col_oid_t> get_class_schema_pointer_kind_oids{postgres::REL_SCHEMA_COL_OID,
                                                                  postgres::RELKIND_COL_OID};
  get_class_schema_pointer_kind_pri_ = classes_->InitializerForProjectedRow(get_class_schema_pointer_kind_oids);

  const std::vector<col_oid_t> get_class_object_and_schema_oids{postgres::REL_PTR_COL_OID,
                                                                postgres::REL_SCHEMA_COL_OID};
  get_class_object_and_schema_pri_ = classes_->InitializerForProjectedRow(get_class_object_and_schema_oids);
  get_class_object_and_schema_prm_ = classes_->ProjectionMapForOids(get_class_object_and_schema_oids);

  // pg_index
  const std::vector<col_oid_t> pg_index_all_oids{postgres::PG_INDEX_ALL_COL_OIDS.cbegin(),
                                                 postgres::PG_INDEX_ALL_COL_OIDS.cend()};
  pg_index_all_cols_pri_ = indexes_->InitializerForProjectedRow(pg_index_all_oids);
  pg_index_all_cols_prm_ = indexes_->ProjectionMapForOids(pg_index_all_oids);

  const std::vector<col_oid_t> get_indexes_oids{postgres::INDOID_COL_OID};
  get_indexes_pri_ = indexes_->InitializerForProjectedRow(get_class_oid_kind_oids);

  const std::vector<col_oid_t> delete_index_oids{postgres::INDOID_COL_OID, postgres::INDRELID_COL_OID};
  delete_index_pri_ = indexes_->InitializerForProjectedRow(delete_index_oids);
  delete_index_prm_ = indexes_->ProjectionMapForOids(delete_index_oids);

  // pg_type
  const std::vector<col_oid_t> pg_type_all_oids{postgres::PG_TYPE_ALL_COL_OIDS.cbegin(),
                                                postgres::PG_TYPE_ALL_COL_OIDS.cend()};
  pg_type_all_cols_pri_ = types_->InitializerForProjectedRow(pg_type_all_oids);
  pg_type_all_cols_prm_ = types_->ProjectionMapForOids(pg_type_all_oids);

  // pg_language
  const std::vector<col_oid_t> pg_language_all_oids{postgres::PG_LANGUAGE_ALL_COL_OIDS.cbegin(),
                                                    postgres::PG_LANGUAGE_ALL_COL_OIDS.cend()};
  pg_language_all_cols_pri_ = languages_->InitializerForProjectedRow(pg_language_all_oids);
  pg_language_all_cols_prm_ = languages_->ProjectionMapForOids(pg_language_all_oids);

  // pg_proc
  const std::vector<col_oid_t> pg_proc_all_oids{postgres::PG_PRO_ALL_COL_OIDS.cbegin(),
                                                postgres::PG_PRO_ALL_COL_OIDS.cend()};
  pg_proc_all_cols_pri_ = procs_->InitializerForProjectedRow(pg_proc_all_oids);
  pg_proc_all_cols_prm_ = procs_->ProjectionMapForOids(pg_proc_all_oids);
}

namespace_oid_t DatabaseCatalog::CreateNamespace(const common::ManagedPointer<transaction::TransactionContext> txn,
                                                 const std::string &name) {
  if (!TryLock(txn)) return INVALID_NAMESPACE_OID;
  const namespace_oid_t ns_oid{next_oid_++};
  if (!CreateNamespace(txn, name, ns_oid)) {
    return INVALID_NAMESPACE_OID;
  }
  return ns_oid;
}

bool DatabaseCatalog::CreateNamespace(const common::ManagedPointer<transaction::TransactionContext> txn,
                                      const std::string &name, const namespace_oid_t ns_oid) {
  // Step 1: Insert into table
  const auto name_varlen = storage::StorageUtil::CreateVarlen(name);
  // Get & Fill Redo Record
  auto *const redo = txn->StageWrite(db_oid_, postgres::NAMESPACE_TABLE_OID, pg_namespace_all_cols_pri_);
  // Write the attributes in the Redo Record
  *(reinterpret_cast<namespace_oid_t *>(
      redo->Delta()->AccessForceNotNull(pg_namespace_all_cols_prm_[postgres::NSPOID_COL_OID]))) = ns_oid;
  *(reinterpret_cast<storage::VarlenEntry *>(
      redo->Delta()->AccessForceNotNull(pg_namespace_all_cols_prm_[postgres::NSPNAME_COL_OID]))) = name_varlen;
  // Finally, insert into the table to get the tuple slot
  const auto tuple_slot = namespaces_->Insert(txn, redo);

  // Step 2: Insert into name index
  auto name_pri = namespaces_name_index_->GetProjectedRowInitializer();
  byte *const buffer = common::AllocationUtil::AllocateAligned(name_pri.ProjectedRowSize());
  auto *index_pr = name_pri.InitializeRow(buffer);
  // Write the attributes in the ProjectedRow
  *(reinterpret_cast<storage::VarlenEntry *>(index_pr->AccessForceNotNull(0))) = name_varlen;

  if (!namespaces_name_index_->InsertUnique(txn, *index_pr, tuple_slot)) {
    // There was a name conflict and we need to abort.  Free the buffer and return false to indicate failure
    delete[] buffer;
    return false;
  }

  // Step 3: Insert into oid index
  auto oid_pri = namespaces_oid_index_->GetProjectedRowInitializer();
  // Reuse buffer since an u32 column is smaller than a varlen column
  index_pr = oid_pri.InitializeRow(buffer);
  // Write the attributes in the ProjectedRow
  *(reinterpret_cast<namespace_oid_t *>(index_pr->AccessForceNotNull(0))) = ns_oid;
  const bool UNUSED_ATTRIBUTE result = namespaces_oid_index_->InsertUnique(txn, *index_pr, tuple_slot);
  TERRIER_ASSERT(result, "Assigned namespace OID failed to be unique.");

  // Finish
  delete[] buffer;
  return true;
}

bool DatabaseCatalog::DeleteNamespace(const common::ManagedPointer<transaction::TransactionContext> txn,
                                      const namespace_oid_t ns_oid) {
  if (!TryLock(txn)) return false;
  // Step 1: Read the oid index
  // Buffer is large enough for all prs because it's meant to hold 1 VarlenEntry
  byte *const buffer = common::AllocationUtil::AllocateAligned(delete_namespace_pri_.ProjectedRowSize());
  const auto oid_pri = namespaces_oid_index_->GetProjectedRowInitializer();
  auto *pr = oid_pri.InitializeRow(buffer);
  // Write the attributes in the ProjectedRow
  *(reinterpret_cast<namespace_oid_t *>(pr->AccessForceNotNull(0))) = ns_oid;
  // Scan index
  std::vector<storage::TupleSlot> index_results;
  namespaces_oid_index_->ScanKey(*txn, *pr, &index_results);
  TERRIER_ASSERT(
      index_results.size() == 1,
      "Incorrect number of results from index scan. Expect 1 because it's a unique index. 0 implies that function was "
      "called with an oid that doesn't exist in the Catalog, but binding somehow succeeded. That doesn't make sense. "
      "Was a DROP plan node reused twice? IF EXISTS should be handled in the Binder, rather than pushing logic here.");
  const auto tuple_slot = index_results[0];

  // Step 2: Select from the table to get the name
  pr = delete_namespace_pri_.InitializeRow(buffer);
  auto UNUSED_ATTRIBUTE result = namespaces_->Select(txn, tuple_slot, pr);
  TERRIER_ASSERT(result, "Index scan did a visibility check, so Select shouldn't fail at this point.");
  const auto name_varlen = *reinterpret_cast<storage::VarlenEntry *>(pr->AccessForceNotNull(0));

  // Step 3: Delete from table
  txn->StageDelete(db_oid_, postgres::NAMESPACE_TABLE_OID, tuple_slot);
  if (!namespaces_->Delete(txn, tuple_slot)) {
    // Someone else has a write-lock. Free the buffer and return false to indicate failure
    delete[] buffer;
    return false;
  }

  // Step 4: Cascading deletes
  // Get the objects in this namespace
  auto ns_objects = GetNamespaceClassOids(txn, ns_oid);
  for (const auto object : ns_objects) {
    // Delete all of the tables. This should get most of the indexes
    if (object.second == postgres::ClassKind::REGULAR_TABLE) {
      result = DeleteTable(txn, static_cast<table_oid_t>(object.first));
      if (!result) {
        // Someone else has a write-lock. Free the buffer and return false to indicate failure
        delete[] buffer;
        return false;
      }
    }
  }

  // Get the objects in the namespace again, just in case there were any indexes that don't belong to a table in this
  // namespace. We could do all of this cascading cleanup with a more complex single index scan, but we're taking
  // advantage of existing PRIs and indexes and expecting that deleting a namespace isn't that common of an operation,
  // so we can be slightly less efficient than optimal.
  ns_objects = GetNamespaceClassOids(txn, ns_oid);
  for (const auto object : ns_objects) {
    // Delete all of the straggler indexes that may have been built on tables in other namespaces. We shouldn't get any
    // double-deletions because indexes on tables will already be invisible to us (logically deleted already).
    if (object.second == postgres::ClassKind::INDEX) {
      result = DeleteIndex(txn, static_cast<index_oid_t>(object.first));
      if (!result) {
        // Someone else has a write-lock. Free the buffer and return false to indicate failure
        delete[] buffer;
        return false;
      }
    }
  }
  TERRIER_ASSERT(GetNamespaceClassOids(txn, ns_oid).empty(), "Failed to drop all of the namespace objects.");

  // Step 5: Delete from oid index
  pr = oid_pri.InitializeRow(buffer);
  // Write the attributes in the ProjectedRow
  *(reinterpret_cast<namespace_oid_t *>(pr->AccessForceNotNull(0))) = ns_oid;
  namespaces_oid_index_->Delete(txn, *pr, tuple_slot);

  // Step 6: Delete from name index
  const auto name_pri = namespaces_name_index_->GetProjectedRowInitializer();
  pr = name_pri.InitializeRow(buffer);
  // Write the attributes in the ProjectedRow
  *(reinterpret_cast<storage::VarlenEntry *>(pr->AccessForceNotNull(0))) = name_varlen;
  namespaces_name_index_->Delete(txn, *pr, tuple_slot);

  // Finish
  delete[] buffer;
  return true;
}

namespace_oid_t DatabaseCatalog::GetNamespaceOid(const common::ManagedPointer<transaction::TransactionContext> txn,
                                                 const std::string &name) {
  // Step 1: Read the name index
  const auto name_pri = namespaces_name_index_->GetProjectedRowInitializer();
  // Buffer is large enough for all prs because it's meant to hold 1 VarlenEntry
  byte *const buffer = common::AllocationUtil::AllocateAligned(name_pri.ProjectedRowSize());
  auto *pr = name_pri.InitializeRow(buffer);
  // Scan the name index
  const auto name_varlen = storage::StorageUtil::CreateVarlen(name);
  *(reinterpret_cast<storage::VarlenEntry *>(pr->AccessForceNotNull(0))) = name_varlen;
  std::vector<storage::TupleSlot> index_results;
  namespaces_name_index_->ScanKey(*txn, *pr, &index_results);

  // Clean up the varlen's buffer in the case it wasn't inlined.
  if (!name_varlen.IsInlined()) {
    delete[] name_varlen.Content();
  }

  if (index_results.empty()) {
    // namespace not found in the index, so namespace doesn't exist. Free the buffer and return false to indicate
    // failure
    delete[] buffer;
    return INVALID_NAMESPACE_OID;
  }
  TERRIER_ASSERT(index_results.size() == 1, "Namespace name not unique in index");
  const auto tuple_slot = index_results[0];

  // Step 2: Scan the table to get the oid
  pr = get_namespace_pri_.InitializeRow(buffer);

  const auto UNUSED_ATTRIBUTE result = namespaces_->Select(txn, tuple_slot, pr);
  TERRIER_ASSERT(result, "Index scan did a visibility check, so Select shouldn't fail at this point.");
  const auto ns_oid = *reinterpret_cast<namespace_oid_t *>(pr->AccessForceNotNull(0));

  // Finish
  delete[] buffer;
  return ns_oid;
}

template <typename Column, typename ClassOid, typename ColOid>
bool DatabaseCatalog::CreateColumn(const common::ManagedPointer<transaction::TransactionContext> txn,
                                   const ClassOid class_oid, const ColOid col_oid, const Column &col) {
  // Step 1: Insert into the table
  auto *const redo = txn->StageWrite(db_oid_, postgres::COLUMN_TABLE_OID, pg_attribute_all_cols_pri_);
  // Write the attributes in the Redo Record
  auto oid_entry = reinterpret_cast<ColOid *>(
      redo->Delta()->AccessForceNotNull(pg_attribute_all_cols_prm_[postgres::ATTNUM_COL_OID]));
  auto relid_entry = reinterpret_cast<ClassOid *>(
      redo->Delta()->AccessForceNotNull(pg_attribute_all_cols_prm_[postgres::ATTRELID_COL_OID]));
  auto name_entry = reinterpret_cast<storage::VarlenEntry *>(
      redo->Delta()->AccessForceNotNull(pg_attribute_all_cols_prm_[postgres::ATTNAME_COL_OID]));
  auto type_entry = reinterpret_cast<type::TypeId *>(
      redo->Delta()->AccessForceNotNull(pg_attribute_all_cols_prm_[postgres::ATTTYPID_COL_OID]));
  auto len_entry = reinterpret_cast<uint16_t *>(
      redo->Delta()->AccessForceNotNull(pg_attribute_all_cols_prm_[postgres::ATTLEN_COL_OID]));
  auto notnull_entry = reinterpret_cast<bool *>(
      redo->Delta()->AccessForceNotNull(pg_attribute_all_cols_prm_[postgres::ATTNOTNULL_COL_OID]));
  auto dsrc_entry = reinterpret_cast<storage::VarlenEntry *>(
      redo->Delta()->AccessForceNotNull(pg_attribute_all_cols_prm_[postgres::ADSRC_COL_OID]));
  *oid_entry = col_oid;
  *relid_entry = class_oid;
  const auto name_varlen = storage::StorageUtil::CreateVarlen(col.Name());

  *name_entry = name_varlen;
  *type_entry = col.Type();
  // TODO(Amadou): Figure out what really goes here for varlen. Unclear if it's attribute size (16) or varlen length
  *len_entry = (col.Type() == type::TypeId::VARCHAR || col.Type() == type::TypeId::VARBINARY) ? col.MaxVarlenSize()
                                                                                              : col.AttrSize();
  *notnull_entry = !col.Nullable();
  storage::VarlenEntry dsrc_varlen = storage::StorageUtil::CreateVarlen(col.StoredExpression()->ToJson().dump());
  *dsrc_entry = dsrc_varlen;
  // Finally, insert into the table to get the tuple slot
  const auto tupleslot = columns_->Insert(txn, redo);

  // Step 2: Insert into name index
  const auto name_pri = columns_name_index_->GetProjectedRowInitializer();
  // Create a buffer large enough for all columns
  auto *const buffer = common::AllocationUtil::AllocateAligned(name_pri.ProjectedRowSize());
  auto *pr = name_pri.InitializeRow(buffer);
  // Write the attributes in the ProjectedRow. We know the offsets without the map because of the ordering of attribute
  // sizes
  *(reinterpret_cast<storage::VarlenEntry *>(pr->AccessForceNotNull(0))) = name_varlen;
  *(reinterpret_cast<ClassOid *>(pr->AccessForceNotNull(1))) = class_oid;

  if (!columns_name_index_->InsertUnique(txn, *pr, tupleslot)) {
    // There was a name conflict and we need to abort.  Free the buffer and return false to indicate failure
    delete[] buffer;

    // Clean up the varlen's buffer in the case it wasn't inlined.
    if (!name_varlen.IsInlined()) {
      delete[] name_varlen.Content();
    }

    return false;
  }

  // Step 3: Insert into oid index
  const auto oid_pri = columns_oid_index_->GetProjectedRowInitializer();
  auto oid_prm = columns_oid_index_->GetKeyOidToOffsetMap();
  pr = oid_pri.InitializeRow(buffer);
  // Write the attributes in the ProjectedRow. These hardcoded indexkeycol_oids come from
  // Builder::GetColumnOidIndexSchema()
  *(reinterpret_cast<ClassOid *>(pr->AccessForceNotNull(oid_prm[indexkeycol_oid_t(1)]))) = class_oid;
  *(reinterpret_cast<ColOid *>(pr->AccessForceNotNull(oid_prm[indexkeycol_oid_t(2)]))) = col_oid;

  bool UNUSED_ATTRIBUTE result = columns_oid_index_->InsertUnique(txn, *pr, tupleslot);
  TERRIER_ASSERT(result, "Assigned OIDs failed to be unique.");

  // Finish
  delete[] buffer;
  return true;
}

template <typename Column, typename ClassOid, typename ColOid>
std::vector<Column> DatabaseCatalog::GetColumns(const common::ManagedPointer<transaction::TransactionContext> txn,
                                                ClassOid class_oid) {
  // Step 1: Read Index

  const auto oid_pri = columns_oid_index_->GetProjectedRowInitializer();
  auto oid_prm = columns_oid_index_->GetKeyOidToOffsetMap();

  // Buffer is large enough to hold all prs
  byte *const buffer = common::AllocationUtil::AllocateAligned(get_columns_pri_.ProjectedRowSize());
  byte *const key_buffer = common::AllocationUtil::AllocateAligned(oid_pri.ProjectedRowSize());
  // Scan the class index
  TERRIER_ASSERT(get_columns_pri_.ProjectedRowSize() >= oid_pri.ProjectedRowSize(),
                 "Buffer must be large enough to fit largest PR");
  auto *pr = oid_pri.InitializeRow(buffer);
  auto *pr_high = oid_pri.InitializeRow(key_buffer);

  // Write the attributes in the ProjectedRow
  // Low key (class, INVALID_COLUMN_OID)
  *(reinterpret_cast<ClassOid *>(pr->AccessForceNotNull(oid_prm[indexkeycol_oid_t(1)]))) = class_oid;
  *(reinterpret_cast<ColOid *>(pr->AccessForceNotNull(oid_prm[indexkeycol_oid_t(2)]))) = ColOid(0);

  // High key (class + 1, INVALID_COLUMN_OID)
  *(reinterpret_cast<ClassOid *>(pr_high->AccessForceNotNull(oid_prm[indexkeycol_oid_t(1)]))) = ++class_oid;
  *(reinterpret_cast<ColOid *>(pr_high->AccessForceNotNull(oid_prm[indexkeycol_oid_t(2)]))) = ColOid(0);
  std::vector<storage::TupleSlot> index_results;
  columns_oid_index_->ScanAscending(*txn, *pr, *pr_high, &index_results);

  TERRIER_ASSERT(!index_results.empty(),
                 "Incorrect number of results from index scan. empty() implies that function was called with an oid "
                 "that doesn't exist in the Catalog, but binding somehow succeeded. That doesn't make sense.");

  // Step 2: Scan the table to get the columns
  std::vector<Column> cols;
  pr = get_columns_pri_.InitializeRow(buffer);
  for (const auto &slot : index_results) {
    const auto UNUSED_ATTRIBUTE result = columns_->Select(txn, slot, pr);
    TERRIER_ASSERT(result, "Index scan did a visibility check, so Select shouldn't fail at this point.");
    cols.emplace_back(MakeColumn<Column, ColOid>(pr, get_columns_prm_));
  }

  // TODO(Matt): do we have any way to assert that we got the number of attributes we expect? From another attribute in
  // another catalog table maybe?

  // Finish
  delete[] buffer;
  delete[] key_buffer;
  return cols;
}

// TODO(Matt): we need a DeleteColumn()

template <typename Column, typename ClassOid>
bool DatabaseCatalog::DeleteColumns(const common::ManagedPointer<transaction::TransactionContext> txn,
                                    const ClassOid class_oid) {
  // Step 1: Read Index
  const auto oid_pri = columns_oid_index_->GetProjectedRowInitializer();
  auto oid_prm = columns_oid_index_->GetKeyOidToOffsetMap();
  const auto name_pri = columns_name_index_->GetProjectedRowInitializer();

  // Buffer is large enough to hold all prs
  byte *const buffer = common::AllocationUtil::AllocateAligned(delete_columns_pri_.ProjectedRowSize());
  byte *const key_buffer = common::AllocationUtil::AllocateAligned(name_pri.ProjectedRowSize());
  // Scan the class index
  auto *pr = oid_pri.InitializeRow(buffer);
  auto *key_pr = oid_pri.InitializeRow(key_buffer);

  // Write the attributes in the ProjectedRow
  // Low key (class, INVALID_COLUMN_OID) [using uint32_t to avoid adding ColOid to template]
  *(reinterpret_cast<ClassOid *>(pr->AccessForceNotNull(oid_prm[indexkeycol_oid_t(1)]))) = class_oid;
  *(reinterpret_cast<uint32_t *>(pr->AccessForceNotNull(oid_prm[indexkeycol_oid_t(2)]))) = 0;

  auto next_oid = ClassOid(!class_oid + 1);
  // High key (class + 1, INVALID_COLUMN_OID) [using uint32_t to avoid adding ColOid to template]
  *(reinterpret_cast<ClassOid *>(key_pr->AccessForceNotNull(oid_prm[indexkeycol_oid_t(1)]))) = next_oid;
  *(reinterpret_cast<uint32_t *>(key_pr->AccessForceNotNull(oid_prm[indexkeycol_oid_t(2)]))) = 0;
  std::vector<storage::TupleSlot> index_results;
  columns_oid_index_->ScanAscending(*txn, *pr, *key_pr, &index_results);

  TERRIER_ASSERT(!index_results.empty(),
                 "Incorrect number of results from index scan. empty() implies that function was called with an oid "
                 "that doesn't exist in the Catalog, but binding somehow succeeded. That doesn't make sense.");

  // TODO(Matt): do we have any way to assert that we got the number of attributes we expect? From another attribute in
  // another catalog table maybe?

  // Step 2: Scan the table to get the columns
  pr = delete_columns_pri_.InitializeRow(buffer);
  for (const auto &slot : index_results) {
    // 1. Extract attributes from the tuple for the index deletions
    auto UNUSED_ATTRIBUTE result = columns_->Select(txn, slot, pr);
    TERRIER_ASSERT(result, "Index scan did a visibility check, so Select shouldn't fail at this point.");
    const auto *const col_name = reinterpret_cast<const storage::VarlenEntry *const>(
        pr->AccessWithNullCheck(delete_columns_prm_[postgres::ATTNAME_COL_OID]));
    TERRIER_ASSERT(col_name != nullptr, "Name shouldn't be NULL.");
    const auto *const col_oid =
        reinterpret_cast<const uint32_t *const>(pr->AccessWithNullCheck(delete_columns_prm_[postgres::ATTNUM_COL_OID]));
    TERRIER_ASSERT(col_oid != nullptr, "OID shouldn't be NULL.");

    // 2. Delete from the table
    txn->StageDelete(db_oid_, postgres::COLUMN_TABLE_OID, slot);
    result = columns_->Delete(txn, slot);
    if (!result) {
      // Failed to delete one of the columns, clean up and return false to indicate failure
      delete[] buffer;
      delete[] key_buffer;
      return false;
    }

    // 4. Delete from oid index
    key_pr = oid_pri.InitializeRow(key_buffer);
    // Write the attributes in the ProjectedRow. These hardcoded indexkeycol_oids come from
    // Builder::GetColumnOidIndexSchema()
    *(reinterpret_cast<ClassOid *>(key_pr->AccessForceNotNull(oid_prm[indexkeycol_oid_t(1)]))) = class_oid;
    *(reinterpret_cast<uint32_t *>(key_pr->AccessForceNotNull(oid_prm[indexkeycol_oid_t(2)]))) = *col_oid;
    columns_oid_index_->Delete(txn, *key_pr, slot);

    // 5. Delete from name index
    key_pr = name_pri.InitializeRow(key_buffer);
    // Write the attributes in the ProjectedRow. We know the offsets without the map because of the ordering of
    // attribute sizes
    *(reinterpret_cast<storage::VarlenEntry *>(key_pr->AccessForceNotNull(0))) = *col_name;
    *(reinterpret_cast<ClassOid *>(key_pr->AccessForceNotNull(1))) = class_oid;
    columns_name_index_->Delete(txn, *key_pr, slot);
  }
  delete[] buffer;
  delete[] key_buffer;
  return true;
}

table_oid_t DatabaseCatalog::CreateTable(const common::ManagedPointer<transaction::TransactionContext> txn,
                                         const namespace_oid_t ns, const std::string &name, const Schema &schema) {
  if (!TryLock(txn)) return INVALID_TABLE_OID;
  const table_oid_t table_oid = static_cast<table_oid_t>(next_oid_++);

  return CreateTableEntry(txn, table_oid, ns, name, schema) ? table_oid : INVALID_TABLE_OID;
}

bool DatabaseCatalog::DeleteIndexes(const common::ManagedPointer<transaction::TransactionContext> txn,
                                    const table_oid_t table) {
  if (!TryLock(txn)) return false;
  // Get the indexes
  const auto index_oids = GetIndexOids(txn, table);
  // Delete all indexes
  for (const auto index_oid : index_oids) {
    auto result = DeleteIndex(txn, index_oid);
    if (!result) {
      // write-write conflict. Someone beat us to this operation.
      return false;
    }
  }
  return true;
}

bool DatabaseCatalog::DeleteTable(const common::ManagedPointer<transaction::TransactionContext> txn,
                                  const table_oid_t table) {
  if (!TryLock(txn)) return false;
  // We should respect foreign key relations and attempt to delete the table's columns first
  auto result = DeleteColumns<Schema::Column, table_oid_t>(txn, table);
  if (!result) return false;

  const auto oid_pri = classes_oid_index_->GetProjectedRowInitializer();

  TERRIER_ASSERT(pg_class_all_cols_pri_.ProjectedRowSize() >= oid_pri.ProjectedRowSize(),
                 "Buffer must be allocated for largest ProjectedRow size");
  auto *const buffer = common::AllocationUtil::AllocateAligned(pg_class_all_cols_pri_.ProjectedRowSize());
  auto *const key_pr = oid_pri.InitializeRow(buffer);

  // Find the entry using the index
  *(reinterpret_cast<table_oid_t *>(key_pr->AccessForceNotNull(0))) = table;
  std::vector<storage::TupleSlot> index_results;
  classes_oid_index_->ScanKey(*txn, *key_pr, &index_results);
  TERRIER_ASSERT(
      index_results.size() == 1,
      "Incorrect number of results from index scan. Expect 1 because it's a unique index. 0 implies that function was "
      "called with an oid that doesn't exist in the Catalog, but binding somehow succeeded. That doesn't make sense. "
      "Was a DROP plan node reused twice? IF EXISTS should be handled in the Binder, rather than pushing logic here.");

  // Select the tuple out of the table before deletion. We need the attributes to do index deletions later
  auto *const table_pr = pg_class_all_cols_pri_.InitializeRow(buffer);
  result = classes_->Select(txn, index_results[0], table_pr);
  TERRIER_ASSERT(result, "Select must succeed if the index scan gave a visible result.");

  // Delete from pg_classes table
  txn->StageDelete(db_oid_, postgres::CLASS_TABLE_OID, index_results[0]);
  result = classes_->Delete(txn, index_results[0]);
  if (!result) {
    // write-write conflict. Someone beat us to this operation.
    delete[] buffer;
    return false;
  }

  DeleteIndexes(txn, table);

  // Get the attributes we need for indexes
  const table_oid_t table_oid = *(reinterpret_cast<const table_oid_t *const>(
      table_pr->AccessForceNotNull(pg_class_all_cols_prm_[postgres::RELOID_COL_OID])));
  TERRIER_ASSERT(table == table_oid,
                 "table oid from pg_classes did not match what was found by the index scan from the argument.");
  const namespace_oid_t ns_oid = *(reinterpret_cast<const namespace_oid_t *const>(
      table_pr->AccessForceNotNull(pg_class_all_cols_prm_[postgres::RELNAMESPACE_COL_OID])));
  const storage::VarlenEntry name_varlen = *(reinterpret_cast<const storage::VarlenEntry *const>(
      table_pr->AccessForceNotNull(pg_class_all_cols_prm_[postgres::RELNAME_COL_OID])));

  // Get the attributes we need for delete
  auto *const schema_ptr = *(reinterpret_cast<const Schema *const *const>(
      table_pr->AccessForceNotNull(pg_class_all_cols_prm_[postgres::REL_SCHEMA_COL_OID])));
  auto *const table_ptr = *(reinterpret_cast<storage::SqlTable *const *const>(
      table_pr->AccessForceNotNull(pg_class_all_cols_prm_[postgres::REL_PTR_COL_OID])));

  const auto oid_index_init = classes_oid_index_->GetProjectedRowInitializer();
  const auto name_index_init = classes_name_index_->GetProjectedRowInitializer();
  const auto ns_index_init = classes_namespace_index_->GetProjectedRowInitializer();

  // Delete from oid_index
  auto *index_pr = oid_index_init.InitializeRow(buffer);
  *(reinterpret_cast<table_oid_t *const>(index_pr->AccessForceNotNull(0))) = table_oid;
  classes_oid_index_->Delete(txn, *index_pr, index_results[0]);

  // Delete from name_index
  index_pr = name_index_init.InitializeRow(buffer);
  *(reinterpret_cast<storage::VarlenEntry *const>(index_pr->AccessForceNotNull(0))) = name_varlen;
  *(reinterpret_cast<namespace_oid_t *>(index_pr->AccessForceNotNull(1))) = ns_oid;
  classes_name_index_->Delete(txn, *index_pr, index_results[0]);

  // Delete from namespace_index
  index_pr = ns_index_init.InitializeRow(buffer);
  *(reinterpret_cast<namespace_oid_t *const>(index_pr->AccessForceNotNull(0))) = ns_oid;
  classes_namespace_index_->Delete(txn, *index_pr, index_results[0]);

  // Everything succeeded from an MVCC standpoint, register deferred action for the GC with txn manager. See base
  // function comment.
  txn->RegisterCommitAction([=](transaction::DeferredActionManager *deferred_action_manager) {
    deferred_action_manager->RegisterDeferredAction([=]() {
      deferred_action_manager->RegisterDeferredAction([=]() {
        // Defer an action upon commit to delete the table. Delete table will need a double deferral because there could
        // be transactions not yet unlinked by the GC that depend on the table
        delete schema_ptr;
        delete table_ptr;
      });
    });
  });

  delete[] buffer;
  return true;
}

std::pair<uint32_t, postgres::ClassKind> DatabaseCatalog::GetClassOidKind(
    const common::ManagedPointer<transaction::TransactionContext> txn, const namespace_oid_t ns_oid,
    const std::string &name) {
  const auto name_pri = classes_name_index_->GetProjectedRowInitializer();

  const auto name_varlen = storage::StorageUtil::CreateVarlen(name);

  // Buffer is large enough to hold all prs
  auto *const buffer = common::AllocationUtil::AllocateAligned(name_pri.ProjectedRowSize());
  auto pr = name_pri.InitializeRow(buffer);
  // Write the attributes in the ProjectedRow. We know the offsets without the map because of the ordering of attribute
  // sizes
  *(reinterpret_cast<storage::VarlenEntry *>(pr->AccessForceNotNull(0))) = name_varlen;
  *(reinterpret_cast<namespace_oid_t *>(pr->AccessForceNotNull(1))) = ns_oid;

  std::vector<storage::TupleSlot> index_results;
  classes_name_index_->ScanKey(*txn, *pr, &index_results);
  // Clean up the varlen's buffer in the case it wasn't inlined.
  if (!name_varlen.IsInlined()) {
    delete[] name_varlen.Content();
  }

  if (index_results.empty()) {
    delete[] buffer;
    // If the OID is invalid, we don't care the class kind and return a random one.
    return std::make_pair(catalog::NULL_OID, postgres::ClassKind::REGULAR_TABLE);
  }
  TERRIER_ASSERT(index_results.size() == 1, "name not unique in classes_name_index_");

  TERRIER_ASSERT(get_class_oid_kind_pri_.ProjectedRowSize() <= name_pri.ProjectedRowSize(),
                 "I want to reuse this buffer because I'm lazy and malloc is slow but it needs to be big enough.");
  pr = get_class_oid_kind_pri_.InitializeRow(buffer);
  const auto result UNUSED_ATTRIBUTE = classes_->Select(txn, index_results[0], pr);
  TERRIER_ASSERT(result, "Index already verified visibility. This shouldn't fail.");

  // Write the attributes in the ProjectedRow. We know the offsets without the map because of the ordering of attribute
  // sizes
  const auto oid = *(reinterpret_cast<const uint32_t *const>(pr->AccessForceNotNull(0)));
  const auto kind = *(reinterpret_cast<const postgres::ClassKind *const>(pr->AccessForceNotNull(1)));

  // Finish
  delete[] buffer;
  return std::make_pair(oid, kind);
}

table_oid_t DatabaseCatalog::GetTableOid(const common::ManagedPointer<transaction::TransactionContext> txn,
                                         const namespace_oid_t ns, const std::string &name) {
  const auto oid_pair = GetClassOidKind(txn, ns, name);
  if (oid_pair.first == catalog::NULL_OID || oid_pair.second != postgres::ClassKind::REGULAR_TABLE) {
    // User called GetTableOid on an object that doesn't have type REGULAR_TABLE
    return INVALID_TABLE_OID;
  }
  return table_oid_t(oid_pair.first);
}

bool DatabaseCatalog::SetTablePointer(const common::ManagedPointer<transaction::TransactionContext> txn,
                                      const table_oid_t table, const storage::SqlTable *const table_ptr) {
  TERRIER_ASSERT(write_lock_.load() == txn->FinishTime(),
                 "Setting the object's pointer should only be done after successful DDL change request. i.e. this txn "
                 "should already have the lock.");
  // We need to defer the deletion because their may be subsequent undo records into this table that need to be GCed
  // before we can safely delete this.
  txn->RegisterAbortAction([=](transaction::DeferredActionManager *deferred_action_manager) {
    deferred_action_manager->RegisterDeferredAction([=]() { delete table_ptr; });
  });
  return SetClassPointer(txn, table, table_ptr, postgres::REL_PTR_COL_OID);
}

/**
 * Obtain the storage pointer for a SQL table
 * @param table to which we want the storage object
 * @return the storage object corresponding to the passed OID
 */
common::ManagedPointer<storage::SqlTable> DatabaseCatalog::GetTable(
    const common::ManagedPointer<transaction::TransactionContext> txn, const table_oid_t table) {
  const auto ptr_pair = GetClassPtrKind(txn, static_cast<uint32_t>(table));
  if (ptr_pair.second != postgres::ClassKind::REGULAR_TABLE) {
    // User called GetTable with an OID for an object that doesn't have type REGULAR_TABLE
    return common::ManagedPointer<storage::SqlTable>(nullptr);
  }
  return common::ManagedPointer(reinterpret_cast<storage::SqlTable *>(ptr_pair.first));
}

bool DatabaseCatalog::RenameTable(const common::ManagedPointer<transaction::TransactionContext> txn,
                                  const table_oid_t table, const std::string &name) {
  if (!TryLock(txn)) return false;
  // TODO(John): Implement
  TERRIER_ASSERT(false, "Not implemented");
  return false;
}

bool DatabaseCatalog::UpdateSchema(const common::ManagedPointer<transaction::TransactionContext> txn,
                                   const table_oid_t table, Schema *const new_schema) {
  if (!TryLock(txn)) return false;
  // TODO(John): Implement
  TERRIER_ASSERT(false, "Not implemented");
  return false;
}

const Schema &DatabaseCatalog::GetSchema(const common::ManagedPointer<transaction::TransactionContext> txn,
                                         const table_oid_t table) {
  const auto ptr_pair = GetClassSchemaPtrKind(txn, static_cast<uint32_t>(table));
  TERRIER_ASSERT(ptr_pair.first != nullptr, "Schema pointer shouldn't ever be NULL under current catalog semantics.");
  TERRIER_ASSERT(ptr_pair.second == postgres::ClassKind::REGULAR_TABLE, "Requested a table schema for a non-table");
  return *reinterpret_cast<Schema *>(ptr_pair.first);
}

std::vector<constraint_oid_t> DatabaseCatalog::GetConstraints(
    const common::ManagedPointer<transaction::TransactionContext> txn, table_oid_t table) {
  // TODO(John): Implement
  TERRIER_ASSERT(false, "Not implemented");
  return {};
}

std::vector<index_oid_t> DatabaseCatalog::GetIndexOids(
    const common::ManagedPointer<transaction::TransactionContext> txn, table_oid_t table) {
  // Initialize PR for index scan
  auto oid_pri = indexes_table_index_->GetProjectedRowInitializer();

  // Do not need projection map when there is only one column
  TERRIER_ASSERT(get_indexes_pri_.ProjectedRowSize() >= oid_pri.ProjectedRowSize(),
                 "Buffer must be allocated to fit largest PR");
  auto *const buffer = common::AllocationUtil::AllocateAligned(get_indexes_pri_.ProjectedRowSize());

  // Find all entries for the given table using the index
  auto *key_pr = oid_pri.InitializeRow(buffer);
  *(reinterpret_cast<table_oid_t *>(key_pr->AccessForceNotNull(0))) = table;
  std::vector<storage::TupleSlot> index_scan_results;
  indexes_table_index_->ScanKey(*txn, *key_pr, &index_scan_results);

  // If we found no indexes, return an empty list
  if (index_scan_results.empty()) {
    delete[] buffer;
    return {};
  }

  std::vector<index_oid_t> index_oids;
  index_oids.reserve(index_scan_results.size());
  auto *select_pr = get_indexes_pri_.InitializeRow(buffer);
  for (auto &slot : index_scan_results) {
    const auto result UNUSED_ATTRIBUTE = indexes_->Select(txn, slot, select_pr);
    TERRIER_ASSERT(result, "Index already verified visibility. This shouldn't fail.");
    index_oids.emplace_back(*(reinterpret_cast<index_oid_t *>(select_pr->AccessForceNotNull(0))));
  }

  // Finish
  delete[] buffer;
  return index_oids;
}

index_oid_t DatabaseCatalog::CreateIndex(const common::ManagedPointer<transaction::TransactionContext> txn,
                                         namespace_oid_t ns, const std::string &name, table_oid_t table,
                                         const IndexSchema &schema) {
  if (!TryLock(txn)) return INVALID_INDEX_OID;
  const index_oid_t index_oid = static_cast<index_oid_t>(next_oid_++);
  return CreateIndexEntry(txn, ns, table, index_oid, name, schema) ? index_oid : INVALID_INDEX_OID;
}

bool DatabaseCatalog::DeleteIndex(const common::ManagedPointer<transaction::TransactionContext> txn,
                                  index_oid_t index) {
  if (!TryLock(txn)) return false;
  // We should respect foreign key relations and attempt to delete the index's columns first
  auto result = DeleteColumns<IndexSchema::Column, index_oid_t>(txn, index);
  if (!result) return false;

  // Initialize PRs for pg_class
  const auto class_oid_pri = classes_oid_index_->GetProjectedRowInitializer();

  // Allocate buffer for largest PR
  TERRIER_ASSERT(pg_class_all_cols_pri_.ProjectedRowSize() >= class_oid_pri.ProjectedRowSize(),
                 "Buffer must be allocated for largest ProjectedRow size");
  auto *const buffer = common::AllocationUtil::AllocateAligned(pg_class_all_cols_pri_.ProjectedRowSize());
  auto *key_pr = class_oid_pri.InitializeRow(buffer);

  // Find the entry using the index
  *(reinterpret_cast<index_oid_t *>(key_pr->AccessForceNotNull(0))) = index;
  std::vector<storage::TupleSlot> index_results;
  classes_oid_index_->ScanKey(*txn, *key_pr, &index_results);
  TERRIER_ASSERT(
      index_results.size() == 1,
      "Incorrect number of results from index scan. Expect 1 because it's a unique index. 0 implies that function was "
      "called with an oid that doesn't exist in the Catalog, but binding somehow succeeded. That doesn't make sense. "
      "Was a DROP plan node reused twice? IF EXISTS should be handled in the Binder, rather than pushing logic here.");

  // Select the tuple out of the table before deletion. We need the attributes to do index deletions later
  auto *table_pr = pg_class_all_cols_pri_.InitializeRow(buffer);
  result = classes_->Select(txn, index_results[0], table_pr);
  TERRIER_ASSERT(result, "Select must succeed if the index scan gave a visible result.");

  // Delete from pg_classes table
  txn->StageDelete(db_oid_, postgres::CLASS_TABLE_OID, index_results[0]);
  result = classes_->Delete(txn, index_results[0]);
  if (!result) {
    // write-write conflict. Someone beat us to this operation.
    delete[] buffer;
    return false;
  }

  // Get the attributes we need for pg_class indexes
  table_oid_t table_oid = *(reinterpret_cast<const table_oid_t *const>(
      table_pr->AccessForceNotNull(pg_class_all_cols_prm_[postgres::RELOID_COL_OID])));
  const namespace_oid_t ns_oid = *(reinterpret_cast<const namespace_oid_t *const>(
      table_pr->AccessForceNotNull(pg_class_all_cols_prm_[postgres::RELNAMESPACE_COL_OID])));
  const storage::VarlenEntry name_varlen = *(reinterpret_cast<const storage::VarlenEntry *const>(
      table_pr->AccessForceNotNull(pg_class_all_cols_prm_[postgres::RELNAME_COL_OID])));

  auto *const schema_ptr = *(reinterpret_cast<const IndexSchema *const *const>(
      table_pr->AccessForceNotNull(pg_class_all_cols_prm_[postgres::REL_SCHEMA_COL_OID])));
  auto *const index_ptr = *(reinterpret_cast<storage::index::Index *const *const>(
      table_pr->AccessForceNotNull(pg_class_all_cols_prm_[postgres::REL_PTR_COL_OID])));

  const auto class_oid_index_init = classes_oid_index_->GetProjectedRowInitializer();
  const auto class_name_index_init = classes_name_index_->GetProjectedRowInitializer();
  const auto class_ns_index_init = classes_namespace_index_->GetProjectedRowInitializer();

  // Delete from classes_oid_index_
  auto *index_pr = class_oid_index_init.InitializeRow(buffer);
  *(reinterpret_cast<table_oid_t *const>(index_pr->AccessForceNotNull(0))) = table_oid;
  classes_oid_index_->Delete(txn, *index_pr, index_results[0]);

  // Delete from classes_name_index_
  index_pr = class_name_index_init.InitializeRow(buffer);
  *(reinterpret_cast<storage::VarlenEntry *const>(index_pr->AccessForceNotNull(0))) = name_varlen;
  *(reinterpret_cast<namespace_oid_t *>(index_pr->AccessForceNotNull(1))) = ns_oid;
  classes_name_index_->Delete(txn, *index_pr, index_results[0]);

  // Delete from classes_namespace_index_
  index_pr = class_ns_index_init.InitializeRow(buffer);
  *(reinterpret_cast<namespace_oid_t *const>(index_pr->AccessForceNotNull(0))) = ns_oid;
  classes_namespace_index_->Delete(txn, *index_pr, index_results[0]);

  // Now we need to delete from pg_index and its indexes
  // Initialize PRs for pg_index
  const auto index_oid_pr = indexes_oid_index_->GetProjectedRowInitializer();
  const auto index_table_pr = indexes_table_index_->GetProjectedRowInitializer();

  TERRIER_ASSERT((pg_class_all_cols_pri_.ProjectedRowSize() >= delete_index_pri_.ProjectedRowSize()) &&
                     (pg_class_all_cols_pri_.ProjectedRowSize() >= index_oid_pr.ProjectedRowSize()) &&
                     (pg_class_all_cols_pri_.ProjectedRowSize() >= index_table_pr.ProjectedRowSize()),
                 "Buffer must be allocated for largest ProjectedRow size");

  // Find the entry in pg_index using the oid index
  index_results.clear();
  key_pr = index_oid_pr.InitializeRow(buffer);
  *(reinterpret_cast<index_oid_t *>(key_pr->AccessForceNotNull(0))) = index;
  indexes_oid_index_->ScanKey(*txn, *key_pr, &index_results);
  TERRIER_ASSERT(index_results.size() == 1,
                 "Incorrect number of results from index scan. Expect 1 because it's a unique index. size() of 0 "
                 "implies an error in Catalog state because scanning pg_class worked, but it doesn't exist in "
                 "pg_index. Something broke.");

  // Select the tuple out of pg_index before deletion. We need the attributes to do index deletions later
  table_pr = delete_index_pri_.InitializeRow(buffer);
  result = indexes_->Select(txn, index_results[0], table_pr);
  TERRIER_ASSERT(result, "Select must succeed if the index scan gave a visible result.");

  TERRIER_ASSERT(index == *(reinterpret_cast<const index_oid_t *const>(
                              table_pr->AccessForceNotNull(delete_index_prm_[postgres::INDOID_COL_OID]))),
                 "index oid from pg_index did not match what was found by the index scan from the argument.");

  // Delete from pg_index table
  txn->StageDelete(db_oid_, postgres::INDEX_TABLE_OID, index_results[0]);
  result = indexes_->Delete(txn, index_results[0]);
  TERRIER_ASSERT(
      result,
      "Delete from pg_index should always succeed as write-write conflicts are detected during delete from pg_class");

  // Get the table oid
  table_oid = *(reinterpret_cast<const table_oid_t *const>(
      table_pr->AccessForceNotNull(delete_index_prm_[postgres::INDRELID_COL_OID])));

  // Delete from indexes_oid_index
  index_pr = index_oid_pr.InitializeRow(buffer);
  *(reinterpret_cast<index_oid_t *const>(index_pr->AccessForceNotNull(0))) = index;
  indexes_oid_index_->Delete(txn, *index_pr, index_results[0]);

  // Delete from indexes_table_index
  index_pr = index_table_pr.InitializeRow(buffer);
  *(reinterpret_cast<table_oid_t *const>(index_pr->AccessForceNotNull(0))) = table_oid;
  indexes_table_index_->Delete(txn, *index_pr, index_results[0]);

  // Everything succeeded from an MVCC standpoint, so register a deferred action for the GC to delete the index with txn
  // manager. See base function comment.
  txn->RegisterCommitAction([=](transaction::DeferredActionManager *deferred_action_manager) {
    deferred_action_manager->RegisterDeferredAction([=]() {
      deferred_action_manager->RegisterDeferredAction([=]() {
        delete schema_ptr;
        delete index_ptr;
      });
    });
  });

  delete[] buffer;
  return true;
}

bool DatabaseCatalog::SetTableSchemaPointer(const common::ManagedPointer<transaction::TransactionContext> txn,
                                            const table_oid_t oid, const Schema *const schema) {
  return SetClassPointer(txn, oid, schema, postgres::REL_SCHEMA_COL_OID);
}

bool DatabaseCatalog::SetIndexSchemaPointer(const common::ManagedPointer<transaction::TransactionContext> txn,
                                            const index_oid_t oid, const IndexSchema *const schema) {
  return SetClassPointer(txn, oid, schema, postgres::REL_SCHEMA_COL_OID);
}

template <typename ClassOid, typename Ptr>
bool DatabaseCatalog::SetClassPointer(const common::ManagedPointer<transaction::TransactionContext> txn,
                                      const ClassOid oid, const Ptr *const pointer, const col_oid_t class_col) {
  TERRIER_ASSERT((std::is_same<ClassOid, table_oid_t>::value &&
                  (std::is_same<Ptr, storage::SqlTable>::value || std::is_same<Ptr, catalog::Schema>::value)) ||
                     (std::is_same<ClassOid, index_oid_t>::value && (std::is_same<Ptr, storage::index::Index>::value ||
                                                                     std::is_same<Ptr, catalog::IndexSchema>::value)),
                 "OID type must correspond to the same object type (Table or index)");
  TERRIER_ASSERT(pointer != nullptr, "Why are you inserting nullptr here? That seems wrong.");
  const auto oid_pri = classes_oid_index_->GetProjectedRowInitializer();

  // Do not need to store the projection map because it is only a single column
  auto pr_init = classes_->InitializerForProjectedRow({class_col});
  TERRIER_ASSERT(pr_init.ProjectedRowSize() >= oid_pri.ProjectedRowSize(), "Buffer must allocated to fit largest PR");
  auto *const buffer = common::AllocationUtil::AllocateAligned(pr_init.ProjectedRowSize());
  auto *const key_pr = oid_pri.InitializeRow(buffer);

  // Find the entry using the index
  *(reinterpret_cast<ClassOid *>(key_pr->AccessForceNotNull(0))) = oid;
  std::vector<storage::TupleSlot> index_results;
  classes_oid_index_->ScanKey(*txn, *key_pr, &index_results);
  TERRIER_ASSERT(
      index_results.size() == 1,
      "Incorrect number of results from index scan. Expect 1 because it's a unique index. 0 implies that function was "
      "called with an oid that doesn't exist in the Catalog, which implies a programmer error. There's no reasonable "
      "code path for this to be called on an oid that isn't present.");

  auto &initializer =
      (class_col == catalog::postgres::REL_PTR_COL_OID) ? set_class_pointer_pri_ : set_class_schema_pri_;
  auto *update_redo = txn->StageWrite(db_oid_, postgres::CLASS_TABLE_OID, initializer);
  update_redo->SetTupleSlot(index_results[0]);
  auto *update_pr = update_redo->Delta();
  auto *const class_ptr_ptr = update_pr->AccessForceNotNull(0);
  *(reinterpret_cast<const Ptr **>(class_ptr_ptr)) = pointer;

  // Finish
  delete[] buffer;
  return classes_->Update(txn, update_redo);
}

bool DatabaseCatalog::SetIndexPointer(const common::ManagedPointer<transaction::TransactionContext> txn,
                                      const index_oid_t index, const storage::index::Index *const index_ptr) {
  TERRIER_ASSERT(write_lock_.load() == txn->FinishTime(),
                 "Setting the object's pointer should only be done after successful DDL change request. i.e. this txn "
                 "should already have the lock.");
  // This needs to be deferred because if any items were subsequently inserted into this index, they will have deferred
  // abort actions that will be above this action on the abort stack.  The defer ensures we execute after them.
  txn->RegisterAbortAction([=](transaction::DeferredActionManager *deferred_action_manager) {
    deferred_action_manager->RegisterDeferredAction([=]() { delete index_ptr; });
  });
  return SetClassPointer(txn, index, index_ptr, postgres::REL_PTR_COL_OID);
}

common::ManagedPointer<storage::index::Index> DatabaseCatalog::GetIndex(
    const common::ManagedPointer<transaction::TransactionContext> txn, index_oid_t index) {
  const auto ptr_pair = GetClassPtrKind(txn, static_cast<uint32_t>(index));
  if (ptr_pair.second != postgres::ClassKind::INDEX) {
    // User called GetTable with an OID for an object that doesn't have type REGULAR_TABLE
    return common::ManagedPointer<storage::index::Index>(nullptr);
  }
  return common::ManagedPointer(reinterpret_cast<storage::index::Index *>(ptr_pair.first));
}

index_oid_t DatabaseCatalog::GetIndexOid(const common::ManagedPointer<transaction::TransactionContext> txn,
                                         namespace_oid_t ns, const std::string &name) {
  const auto oid_pair = GetClassOidKind(txn, ns, name);
  if (oid_pair.first == NULL_OID || oid_pair.second != postgres::ClassKind::INDEX) {
    // User called GetIndexOid on an object that doesn't have type INDEX
    return INVALID_INDEX_OID;
  }
  return index_oid_t(oid_pair.first);
}

const IndexSchema &DatabaseCatalog::GetIndexSchema(const common::ManagedPointer<transaction::TransactionContext> txn,
                                                   index_oid_t index) {
  auto ptr_pair = GetClassSchemaPtrKind(txn, static_cast<uint32_t>(index));
  TERRIER_ASSERT(ptr_pair.first != nullptr, "Schema pointer shouldn't ever be NULL under current catalog semantics.");
  TERRIER_ASSERT(ptr_pair.second == postgres::ClassKind::INDEX, "Requested an index schema for a non-index");
  return *reinterpret_cast<IndexSchema *>(ptr_pair.first);
}

std::vector<std::pair<common::ManagedPointer<storage::index::Index>, const IndexSchema &>> DatabaseCatalog::GetIndexes(
    const common::ManagedPointer<transaction::TransactionContext> txn, table_oid_t table) {
  // Step 1: Get all index oids on table
  // Initialize PR for index scan
  auto indexes_oid_pri = indexes_table_index_->GetProjectedRowInitializer();

  // Do not need projection map when there is only one column
  TERRIER_ASSERT(get_class_object_and_schema_pri_.ProjectedRowSize() >= indexes_oid_pri.ProjectedRowSize() &&
                     get_class_object_and_schema_pri_.ProjectedRowSize() >= get_indexes_pri_.ProjectedRowSize() &&
                     get_class_object_and_schema_pri_.ProjectedRowSize() >=
                         classes_oid_index_->GetProjectedRowInitializer().ProjectedRowSize(),
                 "Buffer must be allocated to fit largest PR");
  auto *const buffer = common::AllocationUtil::AllocateAligned(get_class_object_and_schema_pri_.ProjectedRowSize());

  // Find all entries for the given table using the index
  auto *indexes_key_pr = indexes_oid_pri.InitializeRow(buffer);
  *(reinterpret_cast<table_oid_t *>(indexes_key_pr->AccessForceNotNull(0))) = table;
  std::vector<storage::TupleSlot> index_scan_results;
  indexes_table_index_->ScanKey(*txn, *indexes_key_pr, &index_scan_results);

  // If we found no indexes, return an empty list
  if (index_scan_results.empty()) {
    delete[] buffer;
    return {};
  }

  std::vector<index_oid_t> index_oids;
  index_oids.reserve(index_scan_results.size());
  auto *index_select_pr = get_indexes_pri_.InitializeRow(buffer);
  for (auto &slot : index_scan_results) {
    const auto result UNUSED_ATTRIBUTE = indexes_->Select(txn, slot, index_select_pr);
    TERRIER_ASSERT(result, "Index already verified visibility. This shouldn't fail.");
    index_oids.emplace_back(*(reinterpret_cast<index_oid_t *>(index_select_pr->AccessForceNotNull(0))));
  }

  // Step 2: Scan the pg_class oid index for all entries in pg_class
  // We do the index scans and table selects in separate loops to avoid having to initialize the pr each time
  index_scan_results.clear();
  auto *class_key_pr = classes_oid_index_->GetProjectedRowInitializer().InitializeRow(buffer);
  std::vector<storage::TupleSlot> class_tuple_slots;
  class_tuple_slots.reserve(index_oids.size());
  for (const auto &index_oid : index_oids) {
    // Find the entry using the index
    *(reinterpret_cast<uint32_t *>(class_key_pr->AccessForceNotNull(0))) = static_cast<uint32_t>(index_oid);
    classes_oid_index_->ScanKey(*txn, *class_key_pr, &index_scan_results);
    TERRIER_ASSERT(index_scan_results.size() == 1,
                   "Incorrect number of results from index scan. Expect 1 because it's a unique index. size() of 0 "
                   "implies an error in Catalog state because scanning pg_index returned the index oid, but it doesn't "
                   "exist in pg_class. Something broke.");
    class_tuple_slots.push_back(index_scan_results[0]);
    index_scan_results.clear();
  }
  TERRIER_ASSERT(class_tuple_slots.size() == index_oids.size(),
                 "We should have found an entry in pg_class for every index oid");

  // Step 3: Select all the objects from the tuple slots retrieved by step 2
  std::vector<std::pair<common::ManagedPointer<storage::index::Index>, const IndexSchema &>> index_objects;
  index_objects.reserve(class_tuple_slots.size());
  auto *class_select_pr = get_class_object_and_schema_pri_.InitializeRow(buffer);
  for (const auto &slot : class_tuple_slots) {
    bool result UNUSED_ATTRIBUTE = classes_->Select(txn, slot, class_select_pr);
    TERRIER_ASSERT(result, "Index already verified visibility. This shouldn't fail.");

    auto *index = *(reinterpret_cast<storage::index::Index *const *const>(
        class_select_pr->AccessForceNotNull(get_class_object_and_schema_prm_[catalog::postgres::REL_PTR_COL_OID])));
    TERRIER_ASSERT(index != nullptr,
                   "Catalog conventions say you should not find a nullptr for an object ptr in pg_class. Did you call "
                   "SetIndexPointer?");
    auto *schema = *(reinterpret_cast<catalog::IndexSchema *const *const>(
        class_select_pr->AccessForceNotNull(get_class_object_and_schema_prm_[catalog::postgres::REL_SCHEMA_COL_OID])));
    TERRIER_ASSERT(schema != nullptr,
                   "Catalog conventions say you should not find a nullptr for an schema ptr in pg_class");

    index_objects.emplace_back(common::ManagedPointer(index), *schema);
  }
  delete[] buffer;
  return index_objects;
}

void DatabaseCatalog::TearDown(const common::ManagedPointer<transaction::TransactionContext> txn) {
  std::vector<parser::AbstractExpression *> expressions;
  std::vector<Schema *> table_schemas;
  std::vector<storage::SqlTable *> tables;
  std::vector<IndexSchema *> index_schemas;
  std::vector<storage::index::Index *> indexes;

  // pg_class (schemas & objects) [this is the largest projection]
  const std::vector<col_oid_t> pg_class_oids{postgres::RELKIND_COL_OID, postgres::REL_SCHEMA_COL_OID,
                                             postgres::REL_PTR_COL_OID};

  auto pci = classes_->InitializerForProjectedColumns(pg_class_oids, 100);
  auto pm = classes_->ProjectionMapForOids(pg_class_oids);

  byte *buffer = common::AllocationUtil::AllocateAligned(pci.ProjectedColumnsSize());
  auto pc = pci.Initialize(buffer);

  // Fetch pointers to the start each in the projected columns
  auto classes = reinterpret_cast<postgres::ClassKind *>(pc->ColumnStart(pm[postgres::RELKIND_COL_OID]));
  auto schemas = reinterpret_cast<void **>(pc->ColumnStart(pm[postgres::REL_SCHEMA_COL_OID]));
  auto objects = reinterpret_cast<void **>(pc->ColumnStart(pm[postgres::REL_PTR_COL_OID]));

  // Scan the table
  auto table_iter = classes_->begin();
  while (table_iter != classes_->end()) {
    classes_->Scan(txn, &table_iter, pc);
    for (uint i = 0; i < pc->NumTuples(); i++) {
      TERRIER_ASSERT(objects[i] != nullptr, "Pointer to objects in pg_class should not be nullptr");
      TERRIER_ASSERT(schemas[i] != nullptr, "Pointer to schemas in pg_class should not be nullptr");
      switch (classes[i]) {
        case postgres::ClassKind::REGULAR_TABLE:
          table_schemas.emplace_back(reinterpret_cast<Schema *>(schemas[i]));
          tables.emplace_back(reinterpret_cast<storage::SqlTable *>(objects[i]));
          break;
        case postgres::ClassKind::INDEX:
          index_schemas.emplace_back(reinterpret_cast<IndexSchema *>(schemas[i]));
          indexes.emplace_back(reinterpret_cast<storage::index::Index *>(objects[i]));
          break;
        default:
          throw std::runtime_error("Unimplemented destructor needed");
      }
    }
  }

  // pg_constraint (expressions)
  const std::vector<col_oid_t> pg_constraint_oids{postgres::CONBIN_COL_OID};
  pci = constraints_->InitializerForProjectedColumns(pg_constraint_oids, 100);
  pc = pci.Initialize(buffer);

  auto exprs = reinterpret_cast<parser::AbstractExpression **>(pc->ColumnStart(0));

  table_iter = constraints_->begin();
  while (table_iter != constraints_->end()) {
    constraints_->Scan(txn, &table_iter, pc);

    for (uint i = 0; i < pc->NumTuples(); i++) {
      expressions.emplace_back(exprs[i]);
    }
  }

  auto dbc_nuke = [=, tables{std::move(tables)}, indexes{std::move(indexes)}, table_schemas{std::move(table_schemas)},
                   index_schemas{std::move(index_schemas)}, expressions{std::move(expressions)}]() {
    for (auto table : tables) delete table;

    for (auto index : indexes) delete index;

    for (auto schema : table_schemas) delete schema;

    for (auto schema : index_schemas) delete schema;

    for (auto expr : expressions) delete expr;
  };

  // No new transactions can see these object but there may be deferred index
  // and other operation.  Therefore, we need to defer the deallocation on delete
  txn->RegisterCommitAction([=](transaction::DeferredActionManager *deferred_action_manager) {
    deferred_action_manager->RegisterDeferredAction(dbc_nuke);
  });

  delete[] buffer;
}

bool DatabaseCatalog::CreateIndexEntry(const common::ManagedPointer<transaction::TransactionContext> txn,
                                       const namespace_oid_t ns_oid, const table_oid_t table_oid,
                                       const index_oid_t index_oid, const std::string &name,
                                       const IndexSchema &schema) {
  // First, insert into pg_class
  auto *const class_insert_redo = txn->StageWrite(db_oid_, postgres::CLASS_TABLE_OID, pg_class_all_cols_pri_);
  auto *const class_insert_pr = class_insert_redo->Delta();

  // Write the index_oid into the PR
  auto index_oid_offset = pg_class_all_cols_prm_[postgres::RELOID_COL_OID];
  auto *index_oid_ptr = class_insert_pr->AccessForceNotNull(index_oid_offset);
  *(reinterpret_cast<index_oid_t *>(index_oid_ptr)) = index_oid;

  const auto name_varlen = storage::StorageUtil::CreateVarlen(name);

  // Write the name into the PR
  const auto name_offset = pg_class_all_cols_prm_[postgres::RELNAME_COL_OID];
  auto *const name_ptr = class_insert_pr->AccessForceNotNull(name_offset);
  *(reinterpret_cast<storage::VarlenEntry *>(name_ptr)) = name_varlen;

  // Write the ns_oid into the PR
  const auto ns_offset = pg_class_all_cols_prm_[postgres::RELNAMESPACE_COL_OID];
  auto *const ns_ptr = class_insert_pr->AccessForceNotNull(ns_offset);
  *(reinterpret_cast<namespace_oid_t *>(ns_ptr)) = ns_oid;

  // Write the kind into the PR
  const auto kind_offset = pg_class_all_cols_prm_[postgres::RELKIND_COL_OID];
  auto *const kind_ptr = class_insert_pr->AccessForceNotNull(kind_offset);
  *(reinterpret_cast<postgres::ClassKind *>(kind_ptr)) = postgres::ClassKind::INDEX;

  // Write the index_schema_ptr into the PR
  const auto index_schema_ptr_offset = pg_class_all_cols_prm_[postgres::REL_SCHEMA_COL_OID];
  auto *const index_schema_ptr_ptr = class_insert_pr->AccessForceNotNull(index_schema_ptr_offset);
  *(reinterpret_cast<IndexSchema **>(index_schema_ptr_ptr)) = nullptr;

  // Set next_col_oid to NULL because indexes don't need col_oid
  const auto next_col_oid_offset = pg_class_all_cols_prm_[postgres::REL_NEXTCOLOID_COL_OID];
  class_insert_pr->SetNull(next_col_oid_offset);

  // Set index_ptr to NULL because it gets set by execution layer after instantiation
  const auto index_ptr_offset = pg_class_all_cols_prm_[postgres::REL_PTR_COL_OID];
  class_insert_pr->SetNull(index_ptr_offset);

  // Insert into pg_class table
  const auto class_tuple_slot = classes_->Insert(txn, class_insert_redo);

  // Now we insert into indexes on pg_class
  // Get PR initializers allocate a buffer from the largest one
  const auto class_oid_index_init = classes_oid_index_->GetProjectedRowInitializer();
  const auto class_name_index_init = classes_name_index_->GetProjectedRowInitializer();
  const auto class_ns_index_init = classes_namespace_index_->GetProjectedRowInitializer();
  TERRIER_ASSERT((class_name_index_init.ProjectedRowSize() >= class_oid_index_init.ProjectedRowSize()) &&
                     (class_name_index_init.ProjectedRowSize() >= class_ns_index_init.ProjectedRowSize()),
                 "Index buffer must be allocated based on the largest PR initializer");
  auto *index_buffer = common::AllocationUtil::AllocateAligned(class_name_index_init.ProjectedRowSize());

  // Insert into oid_index
  auto *index_pr = class_oid_index_init.InitializeRow(index_buffer);
  *(reinterpret_cast<index_oid_t *>(index_pr->AccessForceNotNull(0))) = index_oid;
  if (!classes_oid_index_->InsertUnique(txn, *index_pr, class_tuple_slot)) {
    // There was an oid conflict and we need to abort.  Free the buffer and
    // return INVALID_TABLE_OID to indicate the database was not created.
    delete[] index_buffer;
    return false;
  }

  // Insert into name_index
  index_pr = class_name_index_init.InitializeRow(index_buffer);
  *(reinterpret_cast<storage::VarlenEntry *>(index_pr->AccessForceNotNull(0))) = name_varlen;
  *(reinterpret_cast<namespace_oid_t *>(index_pr->AccessForceNotNull(1))) = ns_oid;
  if (!classes_name_index_->InsertUnique(txn, *index_pr, class_tuple_slot)) {
    // There was a name conflict and we need to abort.  Free the buffer and
    // return INVALID_TABLE_OID to indicate the database was not created.
    delete[] index_buffer;
    return false;
  }

  // Insert into namespace_index
  index_pr = class_ns_index_init.InitializeRow(index_buffer);
  *(reinterpret_cast<namespace_oid_t *>(index_pr->AccessForceNotNull(0))) = ns_oid;
  const auto result UNUSED_ATTRIBUTE = classes_namespace_index_->Insert(txn, *index_pr, class_tuple_slot);
  TERRIER_ASSERT(result, "Insertion into non-unique namespace index failed.");

  // Next, insert index metadata into pg_index

  auto *const indexes_insert_redo = txn->StageWrite(db_oid_, postgres::INDEX_TABLE_OID, pg_index_all_cols_pri_);
  auto *const indexes_insert_pr = indexes_insert_redo->Delta();

  // Write the index_oid into the PR
  index_oid_offset = pg_index_all_cols_prm_[postgres::INDOID_COL_OID];
  index_oid_ptr = indexes_insert_pr->AccessForceNotNull(index_oid_offset);
  *(reinterpret_cast<index_oid_t *>(index_oid_ptr)) = index_oid;

  // Write the table_oid for the table the index is for into the PR
  const auto rel_oid_offset = pg_index_all_cols_prm_[postgres::INDRELID_COL_OID];
  auto *const rel_oid_ptr = indexes_insert_pr->AccessForceNotNull(rel_oid_offset);
  *(reinterpret_cast<table_oid_t *>(rel_oid_ptr)) = table_oid;

  // Write boolean values to PR
  *(reinterpret_cast<bool *>(indexes_insert_pr->AccessForceNotNull(
      pg_index_all_cols_prm_[postgres::INDISUNIQUE_COL_OID]))) = schema.is_unique_;
  *(reinterpret_cast<bool *>(indexes_insert_pr->AccessForceNotNull(
      pg_index_all_cols_prm_[postgres::INDISPRIMARY_COL_OID]))) = schema.is_primary_;
  *(reinterpret_cast<bool *>(indexes_insert_pr->AccessForceNotNull(
      pg_index_all_cols_prm_[postgres::INDISEXCLUSION_COL_OID]))) = schema.is_exclusion_;
  *(reinterpret_cast<bool *>(indexes_insert_pr->AccessForceNotNull(
      pg_index_all_cols_prm_[postgres::INDIMMEDIATE_COL_OID]))) = schema.is_immediate_;
  // TODO(Matt): these should actually be set later based on runtime information about the index. @yeshengm
  *(reinterpret_cast<bool *>(
      indexes_insert_pr->AccessForceNotNull(pg_index_all_cols_prm_[postgres::INDISVALID_COL_OID]))) = true;
  *(reinterpret_cast<bool *>(
      indexes_insert_pr->AccessForceNotNull(pg_index_all_cols_prm_[postgres::INDISREADY_COL_OID]))) = true;
  *(reinterpret_cast<bool *>(
      indexes_insert_pr->AccessForceNotNull(pg_index_all_cols_prm_[postgres::INDISLIVE_COL_OID]))) = true;
  *(reinterpret_cast<storage::index::IndexType *>(
      indexes_insert_pr->AccessForceNotNull(pg_index_all_cols_prm_[postgres::IND_TYPE_COL_OID]))) = schema.type_;

  // Insert into pg_index table
  const auto indexes_tuple_slot = indexes_->Insert(txn, indexes_insert_redo);

  // Now insert into the indexes on pg_index
  // Get PR initializers and allocate a buffer from the largest one
  const auto indexes_oid_index_init = indexes_oid_index_->GetProjectedRowInitializer();
  const auto indexes_table_index_init = indexes_table_index_->GetProjectedRowInitializer();
  TERRIER_ASSERT((class_name_index_init.ProjectedRowSize() >= indexes_oid_index_init.ProjectedRowSize()) &&
                     (class_name_index_init.ProjectedRowSize() > indexes_table_index_init.ProjectedRowSize()),
                 "Index buffer must be allocated based on the largest PR initializer");

  // Insert into indexes_oid_index
  index_pr = indexes_oid_index_init.InitializeRow(index_buffer);
  *(reinterpret_cast<index_oid_t *>(index_pr->AccessForceNotNull(0))) = index_oid;
  if (!indexes_oid_index_->InsertUnique(txn, *index_pr, indexes_tuple_slot)) {
    // There was an oid conflict and we need to abort.  Free the buffer and
    // return INVALID_TABLE_OID to indicate the database was not created.
    delete[] index_buffer;
    return false;
  }

  // Insert into (non-unique) indexes_table_index
  index_pr = indexes_table_index_init.InitializeRow(index_buffer);
  *(reinterpret_cast<table_oid_t *>(index_pr->AccessForceNotNull(0))) = table_oid;
  if (!indexes_table_index_->Insert(txn, *index_pr, indexes_tuple_slot)) {
    // There was duplicate value. Free the buffer and
    // return INVALID_TABLE_OID to indicate the database was not created.
    delete[] index_buffer;
    return false;
  }

  // Free the buffer, we are finally done
  delete[] index_buffer;

  // Write the col oids into a new Schema object
  indexkeycol_oid_t curr_col_oid(1);
  for (auto &col : schema.GetColumns()) {
    auto success = CreateColumn(txn, index_oid, curr_col_oid++, col);
    if (!success) return false;
  }

  std::vector<IndexSchema::Column> cols =
      GetColumns<IndexSchema::Column, index_oid_t, indexkeycol_oid_t>(txn, index_oid);
  auto *new_schema =
      new IndexSchema(cols, schema.Type(), schema.Unique(), schema.Primary(), schema.Exclusion(), schema.Immediate());
  txn->RegisterAbortAction([=]() { delete new_schema; });

  auto *const update_redo = txn->StageWrite(db_oid_, postgres::CLASS_TABLE_OID, set_class_schema_pri_);
  auto *const update_pr = update_redo->Delta();

  update_redo->SetTupleSlot(class_tuple_slot);
  *reinterpret_cast<IndexSchema **>(update_pr->AccessForceNotNull(0)) = new_schema;
  auto UNUSED_ATTRIBUTE res = classes_->Update(txn, update_redo);
  TERRIER_ASSERT(res, "Updating an uncommitted insert should not fail");

  return true;
}

type_oid_t DatabaseCatalog::GetTypeOidForType(type::TypeId type) { return type_oid_t(static_cast<uint8_t>(type)); }

void DatabaseCatalog::InsertType(const common::ManagedPointer<transaction::TransactionContext> txn, type_oid_t type_oid,
                                 const std::string &name, const namespace_oid_t namespace_oid, const int16_t len,
                                 bool by_val, const postgres::Type type_category) {
  // Stage the write into the table
  auto redo_record = txn->StageWrite(db_oid_, postgres::TYPE_TABLE_OID, pg_type_all_cols_pri_);
  auto *delta = redo_record->Delta();

  // Populate oid
  auto offset = pg_type_all_cols_prm_[postgres::TYPOID_COL_OID];
  *(reinterpret_cast<type_oid_t *>(delta->AccessForceNotNull(offset))) = type_oid;

  // Populate type name
  offset = pg_type_all_cols_prm_[postgres::TYPNAME_COL_OID];
  const auto name_varlen = storage::StorageUtil::CreateVarlen(name);

  *(reinterpret_cast<storage::VarlenEntry *>(delta->AccessForceNotNull(offset))) = name_varlen;

  // Populate namespace
  offset = pg_type_all_cols_prm_[postgres::TYPNAMESPACE_COL_OID];
  *(reinterpret_cast<namespace_oid_t *>(delta->AccessForceNotNull(offset))) = namespace_oid;

  // Populate len
  offset = pg_type_all_cols_prm_[postgres::TYPLEN_COL_OID];
  *(reinterpret_cast<int16_t *>(delta->AccessForceNotNull(offset))) = len;

  // Populate byval
  offset = pg_type_all_cols_prm_[postgres::TYPBYVAL_COL_OID];
  *(reinterpret_cast<bool *>(delta->AccessForceNotNull(offset))) = by_val;

  // Populate type
  offset = pg_type_all_cols_prm_[postgres::TYPTYPE_COL_OID];
  auto type = static_cast<uint8_t>(type_category);
  *(reinterpret_cast<uint8_t *>(delta->AccessForceNotNull(offset))) = type;

  // Insert into table
  auto tuple_slot = types_->Insert(txn, redo_record);

  // Allocate buffer of largest size needed
  TERRIER_ASSERT((types_name_index_->GetProjectedRowInitializer().ProjectedRowSize() >=
                  types_oid_index_->GetProjectedRowInitializer().ProjectedRowSize()) &&
                     (types_name_index_->GetProjectedRowInitializer().ProjectedRowSize() >=
                      types_namespace_index_->GetProjectedRowInitializer().ProjectedRowSize()),
                 "Buffer must be allocated for largest ProjectedRow size");
  byte *buffer =
      common::AllocationUtil::AllocateAligned(types_name_index_->GetProjectedRowInitializer().ProjectedRowSize());

  // Insert into oid index
  auto oid_index_delta = types_oid_index_->GetProjectedRowInitializer().InitializeRow(buffer);
  auto oid_index_offset = types_oid_index_->GetKeyOidToOffsetMap().at(catalog::indexkeycol_oid_t(1));
  *(reinterpret_cast<uint32_t *>(oid_index_delta->AccessForceNotNull(oid_index_offset))) =
      static_cast<uint32_t>(type_oid);
  auto result UNUSED_ATTRIBUTE = types_oid_index_->InsertUnique(txn, *oid_index_delta, tuple_slot);
  TERRIER_ASSERT(result, "Insert into type oid index should always succeed");

  // Insert into (namespace_oid, name) index
  auto name_index_delta = types_name_index_->GetProjectedRowInitializer().InitializeRow(buffer);
  // Populate namespace
  auto name_index_offset = types_name_index_->GetKeyOidToOffsetMap().at(catalog::indexkeycol_oid_t(1));
  *(reinterpret_cast<uint32_t *>(name_index_delta->AccessForceNotNull(name_index_offset))) =
      static_cast<uint32_t>(namespace_oid);
  // Populate type name
  name_index_offset = types_name_index_->GetKeyOidToOffsetMap().at(catalog::indexkeycol_oid_t(2));
  *(reinterpret_cast<storage::VarlenEntry *>(name_index_delta->AccessForceNotNull(name_index_offset))) = name_varlen;
  result = types_name_index_->InsertUnique(txn, *name_index_delta, tuple_slot);
  TERRIER_ASSERT(result, "Insert into type name index should always succeed");

  // Insert into (non-unique) namespace oid index
  auto namespace_index_delta = types_namespace_index_->GetProjectedRowInitializer().InitializeRow(buffer);
  auto namespace_index_offset = types_namespace_index_->GetKeyOidToOffsetMap().at(catalog::indexkeycol_oid_t(1));
  *(reinterpret_cast<uint32_t *>(namespace_index_delta->AccessForceNotNull(namespace_index_offset))) =
      static_cast<uint32_t>(namespace_oid);
  result = types_namespace_index_->Insert(txn, *name_index_delta, tuple_slot);
  TERRIER_ASSERT(result, "Insert into type namespace index should always succeed");

  delete[] buffer;
}

void DatabaseCatalog::InsertType(const common::ManagedPointer<transaction::TransactionContext> txn,
                                 type::TypeId internal_type, const std::string &name,
                                 const namespace_oid_t namespace_oid, const int16_t len, bool by_val,
                                 const postgres::Type type_category) {
  auto type_oid = GetTypeOidForType(internal_type);
  InsertType(txn, type_oid, name, namespace_oid, len, by_val, type_category);
}

void DatabaseCatalog::BootstrapTypes(const common::ManagedPointer<transaction::TransactionContext> txn) {
  InsertType(txn, type::TypeId::INVALID, "invalid", postgres::NAMESPACE_CATALOG_NAMESPACE_OID, 1, true,
             postgres::Type::BASE);

  InsertType(txn, type::TypeId::BOOLEAN, "boolean", postgres::NAMESPACE_CATALOG_NAMESPACE_OID, sizeof(bool), true,
             postgres::Type::BASE);

  InsertType(txn, type::TypeId::TINYINT, "tinyint", postgres::NAMESPACE_CATALOG_NAMESPACE_OID, sizeof(int8_t), true,
             postgres::Type::BASE);

  InsertType(txn, type::TypeId::SMALLINT, "smallint", postgres::NAMESPACE_CATALOG_NAMESPACE_OID, sizeof(int16_t), true,
             postgres::Type::BASE);

  InsertType(txn, type::TypeId::INTEGER, "integer", postgres::NAMESPACE_CATALOG_NAMESPACE_OID, sizeof(int32_t), true,
             postgres::Type::BASE);

  InsertType(txn, type::TypeId::BIGINT, "bigint", postgres::NAMESPACE_CATALOG_NAMESPACE_OID, sizeof(int64_t), true,
             postgres::Type::BASE);

  InsertType(txn, type::TypeId::DECIMAL, "decimal", postgres::NAMESPACE_CATALOG_NAMESPACE_OID, sizeof(double), true,
             postgres::Type::BASE);

  InsertType(txn, type::TypeId::TIMESTAMP, "timestamp", postgres::NAMESPACE_CATALOG_NAMESPACE_OID,
             sizeof(type::timestamp_t), true, postgres::Type::BASE);

  InsertType(txn, type::TypeId::DATE, "date", postgres::NAMESPACE_CATALOG_NAMESPACE_OID, sizeof(type::date_t), true,
             postgres::Type::BASE);

  InsertType(txn, type::TypeId::VARCHAR, "varchar", postgres::NAMESPACE_CATALOG_NAMESPACE_OID, -1, false,
             postgres::Type::BASE);

  InsertType(txn, type::TypeId::VARBINARY, "varbinary", postgres::NAMESPACE_CATALOG_NAMESPACE_OID, -1, false,
             postgres::Type::BASE);

  InsertType(txn, postgres::VAR_ARRAY_OID, "var_array", postgres::NAMESPACE_CATALOG_NAMESPACE_OID, -1, false,
             postgres::Type::COMPOSITE);
<<<<<<< HEAD
=======
}

void DatabaseCatalog::BootstrapLanguages(const common::ManagedPointer<transaction::TransactionContext> txn) {
  CreateLanguage(txn, "plpgsql", postgres::PLPGSQL_LANGUAGE_OID);
  CreateLanguage(txn, "internal", postgres::INTERNAL_LANGUAGE_OID);
}

void DatabaseCatalog::BootstrapProcs(const common::ManagedPointer<transaction::TransactionContext> txn) {

  auto dec_type = GetTypeOidForType(type::TypeId::DECIMAL);
  //ATan2
  CreateProcedure(txn, postgres::ATAN2_PRO_OID, "atan2", postgres::INTERNAL_LANGUAGE_OID, postgres::NAMESPACE_DEFAULT_NAMESPACE_OID, {"y", "x"},
                  {dec_type, dec_type}, {dec_type, dec_type}, {}, dec_type, "", true);

  //ACos
  CreateProcedure(txn, postgres::ACOS_PRO_OID, "acos", postgres::INTERNAL_LANGUAGE_OID, postgres::NAMESPACE_DEFAULT_NAMESPACE_OID, {"val"},
                  {dec_type}, {dec_type}, {}, dec_type, "", true);

  //ASin
  CreateProcedure(txn, postgres::ASIN_PRO_OID, "asin", postgres::INTERNAL_LANGUAGE_OID, postgres::NAMESPACE_DEFAULT_NAMESPACE_OID, {"val"},
                  {dec_type}, {dec_type}, {}, dec_type, "", true);

  //ATan
  CreateProcedure(txn, postgres::ATAN_PRO_OID, "atan", postgres::INTERNAL_LANGUAGE_OID, postgres::NAMESPACE_DEFAULT_NAMESPACE_OID, {"val"},
                  {dec_type}, {dec_type}, {}, dec_type, "", true);

  //cos
  CreateProcedure(txn, postgres::COS_PRO_OID, "cos", postgres::INTERNAL_LANGUAGE_OID, postgres::NAMESPACE_DEFAULT_NAMESPACE_OID, {"theta"},
                  {dec_type}, {dec_type}, {}, dec_type, "", true);

  //sin
  CreateProcedure(txn, postgres::SIN_PRO_OID, "sin", postgres::INTERNAL_LANGUAGE_OID, postgres::NAMESPACE_DEFAULT_NAMESPACE_OID, {"theta"},
                  {dec_type}, {dec_type}, {}, dec_type, "", true);

  //tan
  CreateProcedure(txn, postgres::TAN_PRO_OID,"tan", postgres::INTERNAL_LANGUAGE_OID, postgres::NAMESPACE_DEFAULT_NAMESPACE_OID, {"theta"},
                  {dec_type}, {dec_type}, {}, dec_type, "", true);

  //cot
  CreateProcedure(txn, postgres::COT_PRO_OID, "cot", postgres::INTERNAL_LANGUAGE_OID, postgres::NAMESPACE_DEFAULT_NAMESPACE_OID, {"theta"},
                  {dec_type}, {dec_type}, {}, dec_type, "", true);
>>>>>>> 8d780c98
}

void DatabaseCatalog::BootstrapLanguages(const common::ManagedPointer<transaction::TransactionContext> txn) {
  CreateLanguage(txn, "plpgsql", postgres::PLPGSQL_LANGUAGE_OID);
  CreateLanguage(txn, "internal", postgres::INTERNAL_LANGUAGE_OID);
}

void BootstrapProcs(const common::ManagedPointer<transaction::TransactionContext> txn) { (void)txn; }

bool DatabaseCatalog::CreateTableEntry(const common::ManagedPointer<transaction::TransactionContext> txn,
                                       const table_oid_t table_oid, const namespace_oid_t ns_oid,
                                       const std::string &name, const Schema &schema) {
  auto *const insert_redo = txn->StageWrite(db_oid_, postgres::CLASS_TABLE_OID, pg_class_all_cols_pri_);
  auto *const insert_pr = insert_redo->Delta();

  // Write the ns_oid into the PR
  const auto ns_offset = pg_class_all_cols_prm_[postgres::RELNAMESPACE_COL_OID];
  auto *const ns_ptr = insert_pr->AccessForceNotNull(ns_offset);
  *(reinterpret_cast<namespace_oid_t *>(ns_ptr)) = ns_oid;

  // Write the table_oid into the PR
  const auto table_oid_offset = pg_class_all_cols_prm_[postgres::RELOID_COL_OID];
  auto *const table_oid_ptr = insert_pr->AccessForceNotNull(table_oid_offset);
  *(reinterpret_cast<table_oid_t *>(table_oid_ptr)) = table_oid;

  auto next_col_oid = col_oid_t(static_cast<uint32_t>(schema.GetColumns().size() + 1));

  // Write the next_col_oid into the PR
  const auto next_col_oid_offset = pg_class_all_cols_prm_[postgres::REL_NEXTCOLOID_COL_OID];
  auto *const next_col_oid_ptr = insert_pr->AccessForceNotNull(next_col_oid_offset);
  *(reinterpret_cast<col_oid_t *>(next_col_oid_ptr)) = next_col_oid;

  // Write the schema_ptr as nullptr into the PR (need to update once we've recreated the columns)
  const auto schema_ptr_offset = pg_class_all_cols_prm_[postgres::REL_SCHEMA_COL_OID];
  auto *const schema_ptr_ptr = insert_pr->AccessForceNotNull(schema_ptr_offset);
  *(reinterpret_cast<Schema **>(schema_ptr_ptr)) = nullptr;

  // Set table_ptr to NULL because it gets set by execution layer after instantiation
  const auto table_ptr_offset = pg_class_all_cols_prm_[postgres::REL_PTR_COL_OID];
  insert_pr->SetNull(table_ptr_offset);

  // Write the kind into the PR
  const auto kind_offset = pg_class_all_cols_prm_[postgres::RELKIND_COL_OID];
  auto *const kind_ptr = insert_pr->AccessForceNotNull(kind_offset);
  *(reinterpret_cast<char *>(kind_ptr)) = static_cast<char>(postgres::ClassKind::REGULAR_TABLE);

  // Create the necessary varlen for storage operations
  const auto name_varlen = storage::StorageUtil::CreateVarlen(name);

  // Write the name into the PR
  const auto name_offset = pg_class_all_cols_prm_[postgres::RELNAME_COL_OID];
  auto *const name_ptr = insert_pr->AccessForceNotNull(name_offset);
  *(reinterpret_cast<storage::VarlenEntry *>(name_ptr)) = name_varlen;

  // Insert into pg_class table
  const auto tuple_slot = classes_->Insert(txn, insert_redo);

  // Get PR initializers and allocate a buffer from the largest one
  const auto oid_index_init = classes_oid_index_->GetProjectedRowInitializer();
  const auto name_index_init = classes_name_index_->GetProjectedRowInitializer();
  const auto ns_index_init = classes_namespace_index_->GetProjectedRowInitializer();
  auto *const index_buffer = common::AllocationUtil::AllocateAligned(name_index_init.ProjectedRowSize());

  // Insert into oid_index
  auto *index_pr = oid_index_init.InitializeRow(index_buffer);
  *(reinterpret_cast<table_oid_t *>(index_pr->AccessForceNotNull(0))) = table_oid;
  if (!classes_oid_index_->InsertUnique(txn, *index_pr, tuple_slot)) {
    // There was an oid conflict and we need to abort.  Free the buffer and
    // return INVALID_TABLE_OID to indicate the database was not created.
    delete[] index_buffer;
    return false;
  }

  // Insert into name_index
  index_pr = name_index_init.InitializeRow(index_buffer);
  *(reinterpret_cast<storage::VarlenEntry *>(index_pr->AccessForceNotNull(0))) = name_varlen;
  *(reinterpret_cast<namespace_oid_t *>(index_pr->AccessForceNotNull(1))) = ns_oid;
  if (!classes_name_index_->InsertUnique(txn, *index_pr, tuple_slot)) {
    // There was a name conflict and we need to abort.  Free the buffer and
    // return INVALID_TABLE_OID to indicate the database was not created.
    delete[] index_buffer;
    return false;
  }

  // Insert into namespace_index
  index_pr = ns_index_init.InitializeRow(index_buffer);
  *(reinterpret_cast<namespace_oid_t *>(index_pr->AccessForceNotNull(0))) = ns_oid;
  const auto result UNUSED_ATTRIBUTE = classes_namespace_index_->Insert(txn, *index_pr, tuple_slot);
  TERRIER_ASSERT(result, "Insertion into non-unique namespace index failed.");

  delete[] index_buffer;

  // Write the col oids into a new Schema object
  col_oid_t curr_col_oid(1);
  for (auto &col : schema.GetColumns()) {
    auto success = CreateColumn(txn, table_oid, curr_col_oid++, col);
    if (!success) return false;
  }

  std::vector<Schema::Column> cols = GetColumns<Schema::Column, table_oid_t, col_oid_t>(txn, table_oid);
  auto *new_schema = new Schema(cols);
  txn->RegisterAbortAction([=]() { delete new_schema; });

  auto *const update_redo = txn->StageWrite(db_oid_, postgres::CLASS_TABLE_OID, set_class_schema_pri_);
  auto *const update_pr = update_redo->Delta();

  update_redo->SetTupleSlot(tuple_slot);
  *reinterpret_cast<Schema **>(update_pr->AccessForceNotNull(0)) = new_schema;
  auto UNUSED_ATTRIBUTE res = classes_->Update(txn, update_redo);
  TERRIER_ASSERT(res, "Updating an uncommitted insert should not fail");

  return true;
}

std::vector<std::pair<uint32_t, postgres::ClassKind>> DatabaseCatalog::GetNamespaceClassOids(
    const common::ManagedPointer<transaction::TransactionContext> txn, const namespace_oid_t ns_oid) {
  std::vector<storage::TupleSlot> index_scan_results;

  // Initialize both PR initializers, allocate buffer using size of largest one so we can reuse buffer
  auto oid_pri = classes_namespace_index_->GetProjectedRowInitializer();
  auto *const buffer = common::AllocationUtil::AllocateAligned(get_class_oid_kind_pri_.ProjectedRowSize());

  // Find the entry using the index
  auto *key_pr = oid_pri.InitializeRow(buffer);
  *(reinterpret_cast<namespace_oid_t *>(key_pr->AccessForceNotNull(0))) = ns_oid;
  classes_namespace_index_->ScanKey(*txn, *key_pr, &index_scan_results);

  // If we found no objects, return an empty list
  if (index_scan_results.empty()) {
    delete[] buffer;
    return {};
  }

  auto *select_pr = get_class_oid_kind_pri_.InitializeRow(buffer);
  std::vector<std::pair<uint32_t, postgres::ClassKind>> ns_objects;
  ns_objects.reserve(index_scan_results.size());
  for (const auto scan_result : index_scan_results) {
    const auto result UNUSED_ATTRIBUTE = classes_->Select(txn, scan_result, select_pr);
    TERRIER_ASSERT(result, "Index already verified visibility. This shouldn't fail.");
    // oid_t is guaranteed to be larger in size than ClassKind, so we know the column offsets without the PR map
    ns_objects.emplace_back(*(reinterpret_cast<const uint32_t *const>(select_pr->AccessWithNullCheck(0))),
                            *(reinterpret_cast<const postgres::ClassKind *const>(select_pr->AccessForceNotNull(1))));
  }

  // Finish
  delete[] buffer;
  return ns_objects;
}

std::pair<void *, postgres::ClassKind> DatabaseCatalog::GetClassPtrKind(
    const common::ManagedPointer<transaction::TransactionContext> txn, uint32_t oid) {
  std::vector<storage::TupleSlot> index_results;

  // Initialize both PR initializers, allocate buffer using size of largest one so we can reuse buffer
  auto oid_pri = classes_oid_index_->GetProjectedRowInitializer();

  // Since these two attributes are fixed size and one is larger than the other we know PTR will be 0 and KIND will be 1
  TERRIER_ASSERT(get_class_pointer_kind_pri_.ProjectedRowSize() >= oid_pri.ProjectedRowSize(),
                 "Buffer must be allocated to fit largest PR");
  auto *const buffer = common::AllocationUtil::AllocateAligned(get_class_pointer_kind_pri_.ProjectedRowSize());

  // Find the entry using the index
  auto *key_pr = oid_pri.InitializeRow(buffer);
  *(reinterpret_cast<uint32_t *>(key_pr->AccessForceNotNull(0))) = oid;
  classes_oid_index_->ScanKey(*txn, *key_pr, &index_results);
  TERRIER_ASSERT(
      index_results.size() == 1,
      "Incorrect number of results from index scan. Expect 1 because it's a unique index. 0 implies that function was "
      "called with an oid that doesn't exist in the Catalog, but binding somehow succeeded. That doesn't make sense.");

  auto *select_pr = get_class_pointer_kind_pri_.InitializeRow(buffer);
  const auto result UNUSED_ATTRIBUTE = classes_->Select(txn, index_results[0], select_pr);
  TERRIER_ASSERT(result, "Index already verified visibility. This shouldn't fail.");

  auto *const ptr_ptr = (reinterpret_cast<void *const *const>(select_pr->AccessWithNullCheck(0)));
  auto kind = *(reinterpret_cast<const postgres::ClassKind *const>(select_pr->AccessForceNotNull(1)));

  void *ptr;
  if (ptr_ptr == nullptr) {
    ptr = nullptr;
  } else {
    ptr = *ptr_ptr;
  }

  delete[] buffer;
  return {ptr, kind};
}

std::pair<void *, postgres::ClassKind> DatabaseCatalog::GetClassSchemaPtrKind(
    const common::ManagedPointer<transaction::TransactionContext> txn, uint32_t oid) {
  std::vector<storage::TupleSlot> index_results;

  // Initialize both PR initializers, allocate buffer using size of largest one so we can reuse buffer
  auto oid_pri = classes_oid_index_->GetProjectedRowInitializer();

  // Since these two attributes are fixed size and one is larger than the other we know PTR will be 0 and KIND will be 1
  TERRIER_ASSERT(get_class_schema_pointer_kind_pri_.ProjectedRowSize() >= oid_pri.ProjectedRowSize(),
                 "Buffer must be allocated to fit largest PR");
  auto *const buffer = common::AllocationUtil::AllocateAligned(get_class_schema_pointer_kind_pri_.ProjectedRowSize());

  // Find the entry using the index
  auto *key_pr = oid_pri.InitializeRow(buffer);
  *(reinterpret_cast<uint32_t *>(key_pr->AccessForceNotNull(0))) = oid;
  classes_oid_index_->ScanKey(*txn, *key_pr, &index_results);
  TERRIER_ASSERT(
      index_results.size() == 1,
      "Incorrect number of results from index scan. Expect 1 because it's a unique index. 0 implies that function was "
      "called with an oid that doesn't exist in the Catalog, but binding somehow succeeded. That doesn't make sense.");

  auto *select_pr = get_class_schema_pointer_kind_pri_.InitializeRow(buffer);
  const auto result UNUSED_ATTRIBUTE = classes_->Select(txn, index_results[0], select_pr);
  TERRIER_ASSERT(result, "Index already verified visibility. This shouldn't fail.");

  auto *const ptr = *(reinterpret_cast<void *const *const>(select_pr->AccessForceNotNull(0)));
  auto kind = *(reinterpret_cast<const postgres::ClassKind *const>(select_pr->AccessForceNotNull(1)));

  TERRIER_ASSERT(ptr != nullptr, "Schema pointer shouldn't ever be NULL under current catalog semantics.");

  delete[] buffer;
  return {ptr, kind};
}

template <typename Column, typename ColOid>
Column DatabaseCatalog::MakeColumn(storage::ProjectedRow *const pr, const storage::ProjectionMap &pr_map) {
  auto col_oid = *reinterpret_cast<uint32_t *>(pr->AccessForceNotNull(pr_map.at(postgres::ATTNUM_COL_OID)));
  auto col_name =
      reinterpret_cast<storage::VarlenEntry *>(pr->AccessForceNotNull(pr_map.at(postgres::ATTNAME_COL_OID)));
  auto col_type = *reinterpret_cast<type::TypeId *>(pr->AccessForceNotNull(pr_map.at(postgres::ATTTYPID_COL_OID)));
  auto col_len = *reinterpret_cast<uint16_t *>(pr->AccessForceNotNull(pr_map.at(postgres::ATTLEN_COL_OID)));
  auto col_null = !(*reinterpret_cast<bool *>(pr->AccessForceNotNull(pr_map.at(postgres::ATTNOTNULL_COL_OID))));
  auto *col_expr = reinterpret_cast<storage::VarlenEntry *>(pr->AccessForceNotNull(pr_map.at(postgres::ADSRC_COL_OID)));

  // TODO(WAN): Why are we deserializing expressions to make a catalog column? This is potentially busted.
  // Our JSON library is also not the most performant.
  // I believe it is OK that the unique ptr goes out of scope because right now both Column constructors copy the expr.
  auto deserialized = parser::DeserializeExpression(nlohmann::json::parse(col_expr->StringView()));

  auto expr = std::move(deserialized.result_);
  TERRIER_ASSERT(deserialized.non_owned_exprs_.empty(), "Congrats, you get to refactor the catalog API.");

  std::string name(reinterpret_cast<const char *>(col_name->Content()), col_name->Size());
  Column col = (col_type == type::TypeId::VARCHAR || col_type == type::TypeId::VARBINARY)
                   ? Column(name, col_type, col_len, col_null, *expr)
                   : Column(name, col_type, col_null, *expr);

  col.SetOid(ColOid(col_oid));
  return col;
}

bool DatabaseCatalog::TryLock(const common::ManagedPointer<transaction::TransactionContext> txn) {
  auto current_val = write_lock_.load();

  const transaction::timestamp_t txn_id = txn->FinishTime();     // this is the uncommitted txn id
  const transaction::timestamp_t start_time = txn->StartTime();  // this is the unchanging start time of the txn

  const bool already_hold_lock = current_val == txn_id;
  if (already_hold_lock) return true;

  const bool owned_by_other_txn = !transaction::TransactionUtil::Committed(current_val);
  const bool newer_committed_version = transaction::TransactionUtil::Committed(current_val) &&
                                       transaction::TransactionUtil::NewerThan(current_val, start_time);

  if (owned_by_other_txn || newer_committed_version) {
    txn->SetMustAbort();  // though no changes were written to the storage layer, we'll treat this as a DDL change
                          // failure
    // and force the txn to rollback
    return false;
  }

  if (write_lock_.compare_exchange_strong(current_val, txn_id)) {
    // acquired the lock
    auto *const write_lock = &write_lock_;
    txn->RegisterCommitAction([=]() -> void { write_lock->store(txn->FinishTime()); });
    txn->RegisterAbortAction([=]() -> void { write_lock->store(current_val); });
    return true;
  }
<<<<<<< HEAD
  txn->SetMustAbort();  // though no changes were written to the storage layer, we'll treat this as a DDL change failure
                        // and force the txn to rollback
=======
  txn->MustAbort();  // though no changes were written to the storage layer, we'll treat this as a DDL change failure
  // and force the txn to rollback
>>>>>>> 8d780c98
  return false;
}

bool DatabaseCatalog::CreateLanguage(const common::ManagedPointer<transaction::TransactionContext> txn,
                                     const std::string &lanname, language_oid_t oid) {
  // Insert into table
  if (!TryLock(txn)) return false;
  const auto name_varlen = storage::StorageUtil::CreateVarlen(lanname);
  // Get & Fill Redo Record
  auto *const redo = txn->StageWrite(db_oid_, postgres::LANGUAGE_TABLE_OID, pg_language_all_cols_pri_);
  *(reinterpret_cast<language_oid_t *>(
      redo->Delta()->AccessForceNotNull(pg_language_all_cols_prm_[postgres::LANOID_COL_OID]))) = oid;
  *(reinterpret_cast<storage::VarlenEntry *>(
      redo->Delta()->AccessForceNotNull(pg_language_all_cols_prm_[postgres::LANNAME_COL_OID]))) = name_varlen;

  *(reinterpret_cast<bool *>(redo->Delta()->AccessForceNotNull(pg_language_all_cols_prm_[postgres::LANISPL_COL_OID]))) =
      false;
  *(reinterpret_cast<bool *>(
      redo->Delta()->AccessForceNotNull(pg_language_all_cols_prm_[postgres::LANPLTRUSTED_COL_OID]))) = true;
  redo->Delta()->SetNull(pg_language_all_cols_prm_[postgres::LANINLINE_COL_OID]);
  redo->Delta()->SetNull(pg_language_all_cols_prm_[postgres::LANVALIDATOR_COL_OID]);
  redo->Delta()->SetNull(pg_language_all_cols_prm_[postgres::LANPLCALLFOID_COL_OID]);

  const auto tuple_slot = languages_->Insert(txn, redo);

  // Insert into name index
  auto name_pri = languages_name_index_->GetProjectedRowInitializer();
  auto oid_pri = languages_oid_index_->GetProjectedRowInitializer();

  // allocate from largest pri
  byte *const buffer = common::AllocationUtil::AllocateAligned(name_pri.ProjectedRowSize());

  auto *index_pr = name_pri.InitializeRow(buffer);
  // Write the attributes in the ProjectedRow
  *(reinterpret_cast<storage::VarlenEntry *>(index_pr->AccessForceNotNull(0))) = name_varlen;

  if (!languages_name_index_->InsertUnique(txn, *index_pr, tuple_slot)) {
    // There was a name conflict and we need to abort.  Free the buffer and return false to indicate failure
    delete[] buffer;
    return false;
  }

  // Insert into oid index
  auto oid_pr = languages_oid_index_->GetProjectedRowInitializer();
  index_pr = name_pri.InitializeRow(buffer);
  // Write the attributes in the ProjectedRow
  *(reinterpret_cast<language_oid_t *>(index_pr->AccessForceNotNull(0))) = oid;
  TERRIER_ASSERT(languages_oid_index_->InsertUnique(txn, *index_pr, tuple_slot), "Duplicate OID Inserted");

  delete[] buffer;
  return true;
}

language_oid_t DatabaseCatalog::CreateLanguage(const common::ManagedPointer<transaction::TransactionContext> txn,
                                               const std::string &lanname) {
  auto oid = language_oid_t{next_oid_++};
  if (!CreateLanguage(txn, lanname, oid)) {
    return INVALID_LANGUAGE_OID;
  }

  return oid;
}

language_oid_t DatabaseCatalog::GetLanguageOid(const common::ManagedPointer<transaction::TransactionContext> txn,
                                               const std::string &lanname) {
  auto name_pri = languages_name_index_->GetProjectedRowInitializer();
  byte *const buffer = common::AllocationUtil::AllocateAligned(pg_language_all_cols_pri_.ProjectedRowSize());

  auto name_pr = name_pri.InitializeRow(buffer);
  const auto name_varlen = storage::StorageUtil::CreateVarlen(lanname);

  *reinterpret_cast<storage::VarlenEntry *>(name_pr->AccessForceNotNull(0)) = name_varlen;

  std::vector<storage::TupleSlot> results;
  languages_name_index_->ScanKey(*txn, *name_pr, &results);

  auto oid = INVALID_LANGUAGE_OID;
  if (results.size() != 0) {
    TERRIER_ASSERT(results.size() == 1, "Unique language name index should return <= 1 result");

    // extract oid from results[0]
    auto found_tuple = results[0];

    // TODO(tanujnay112): Can optimize to not extract all columns.
    // We may need all columns in the future though so doing this for now
    auto all_cols_pr = pg_language_all_cols_pri_.InitializeRow(buffer);
    languages_->Select(txn, found_tuple, all_cols_pr);

    oid = *reinterpret_cast<language_oid_t *>(
        all_cols_pr->AccessForceNotNull(pg_language_all_cols_prm_[postgres::LANOID_COL_OID]));
  }

  delete[] buffer;
  return oid;
}

bool DatabaseCatalog::DropLanguage(const common::ManagedPointer<transaction::TransactionContext> txn,
                                   language_oid_t oid) {
  // Delete fom table
  if (!TryLock(txn)) return false;
  TERRIER_ASSERT(oid != INVALID_LANGUAGE_OID, "Invalid oid passed");
  // Delete from oid index
  auto name_pri = languages_name_index_->GetProjectedRowInitializer();
  auto oid_pri = languages_oid_index_->GetProjectedRowInitializer();

  byte *const buffer = common::AllocationUtil::AllocateAligned(pg_language_all_cols_pri_.ProjectedRowSize());
  auto index_pr = oid_pri.InitializeRow(buffer);
  *reinterpret_cast<language_oid_t *>(index_pr->AccessForceNotNull(0)) = oid;

  std::vector<storage::TupleSlot> results;
  languages_oid_index_->ScanKey(*txn, *index_pr, &results);
  if (results.size() == 0) {
    delete[] buffer;
    return false;
  }

  TERRIER_ASSERT(results.size() == 1, "More than one non-unique result found in unique index.");

  auto to_delete_slot = results[0];
  txn->StageDelete(db_oid_, postgres::LANGUAGE_TABLE_OID, to_delete_slot);

  if (!languages_->Delete(txn, to_delete_slot)) {
    // Someone else has a write-lock. Free the buffer and return false to indicate failure
    delete[] buffer;
    return false;
  }

  languages_oid_index_->Delete(txn, *index_pr, to_delete_slot);

  auto table_pr = pg_language_all_cols_pri_.InitializeRow(buffer);
  bool UNUSED_ATTRIBUTE visible = languages_->Select(txn, to_delete_slot, table_pr);

  auto name_varlen = *reinterpret_cast<storage::VarlenEntry *>(
      table_pr->AccessForceNotNull(pg_language_all_cols_prm_[postgres::LANNAME_COL_OID]));

  index_pr = name_pri.InitializeRow(buffer);
  *reinterpret_cast<storage::VarlenEntry *>(index_pr->AccessForceNotNull(0)) = name_varlen;

  languages_name_index_->Delete(txn, *index_pr, to_delete_slot);

  delete[] buffer;

  return true;
}

proc_oid_t DatabaseCatalog::CreateProcedure(common::ManagedPointer<transaction::TransactionContext> txn,
                           const std::string &procname,
                           language_oid_t language_oid, namespace_oid_t procns,
                           const std::vector<const std::string> &args,
                           const std::vector<type_oid_t> &arg_types, const std::vector<type_oid_t> &all_arg_types,
                           const std::vector<postgres::ProArgModes> &arg_modes, type_oid_t rettype,
                           const std::string &src, bool is_aggregate) {
  proc_oid_t oid = proc_oid_t{next_oid_++};
  auto result = CreateProcedure(txn, oid, procname, language_oid, procns, args, arg_types,
      all_arg_types, arg_modes, rettype, src, is_aggregate);
  return result ? oid : INVALID_PROC_OID;
}

bool DatabaseCatalog::CreateProcedure(const common::ManagedPointer<transaction::TransactionContext> txn,
                                            proc_oid_t oid, const std::string &procname,
                                            language_oid_t language_oid, namespace_oid_t procns,
                                            const std::vector<const std::string> &args,
                                            const std::vector<type_oid_t> &arg_types,
                                            const std::vector<type_oid_t> &all_arg_types,
                                            const std::vector<postgres::ProArgModes> &arg_modes, type_oid_t rettype,
                                            const std::string &src, bool is_aggregate) {
  TERRIER_ASSERT(args.size() < UINT16_MAX, "Number of arguments must fit in a SMALLINT");

  // Insert into table
  if (!TryLock(txn)) return false;
  const auto name_varlen = storage::StorageUtil::CreateVarlen(procname);

  std::vector<storage::VarlenEntry> arg_varlen_vec;
  arg_varlen_vec.reserve(args.size() * sizeof(storage::VarlenEntry));

  for (auto &arg : args) {
    arg_varlen_vec.push_back(storage::StorageUtil::CreateVarlen(arg));
  }

  const auto arg_names_varlen = storage::StorageUtil::CreateVarlen(arg_varlen_vec);
  const auto arg_types_varlen = storage::StorageUtil::CreateVarlen(arg_types);
  const auto all_arg_types_varlen = storage::StorageUtil::CreateVarlen(all_arg_types);
  const auto arg_modes_varlen = storage::StorageUtil::CreateVarlen(arg_modes);
  const auto src_varlen = storage::StorageUtil::CreateVarlen(src);

  auto *const redo = txn->StageWrite(db_oid_, postgres::PRO_TABLE_OID, pg_proc_all_cols_pri_);
  *(reinterpret_cast<storage::VarlenEntry *>(
      redo->Delta()->AccessForceNotNull(pg_proc_all_cols_prm_[postgres::PRONAME_COL_OID]))) = name_varlen;
  *(reinterpret_cast<storage::VarlenEntry *>(
      redo->Delta()->AccessForceNotNull(pg_proc_all_cols_prm_[postgres::PROARGNAMES_COL_OID]))) = arg_names_varlen;
  *(reinterpret_cast<storage::VarlenEntry *>(
      redo->Delta()->AccessForceNotNull(pg_proc_all_cols_prm_[postgres::PROARGTYPES_COL_OID]))) = arg_types_varlen;
  *(reinterpret_cast<storage::VarlenEntry *>(redo->Delta()->AccessForceNotNull(
      pg_proc_all_cols_prm_[postgres::PROALLARGTYPES_COL_OID]))) = all_arg_types_varlen;
  *(reinterpret_cast<storage::VarlenEntry *>(
      redo->Delta()->AccessForceNotNull(pg_proc_all_cols_prm_[postgres::PROARGMODES_COL_OID]))) = arg_modes_varlen;
  *(reinterpret_cast<storage::VarlenEntry *>(
      redo->Delta()->AccessForceNotNull(pg_proc_all_cols_prm_[postgres::PROSRC_COL_OID]))) = src_varlen;

  *(reinterpret_cast<proc_oid_t *>(
      redo->Delta()->AccessForceNotNull(pg_proc_all_cols_prm_[postgres::PROOID_COL_OID]))) = oid;
  *(reinterpret_cast<language_oid_t *>(
      redo->Delta()->AccessForceNotNull(pg_proc_all_cols_prm_[postgres::PROLANG_COL_OID]))) = language_oid;
  *(reinterpret_cast<namespace_oid_t *>(
      redo->Delta()->AccessForceNotNull(pg_proc_all_cols_prm_[postgres::PRONAMESPACE_COL_OID]))) = procns;
  *(reinterpret_cast<type_oid_t *>(
      redo->Delta()->AccessForceNotNull(pg_proc_all_cols_prm_[postgres::PRORETTYPE_COL_OID]))) = rettype;

  *(reinterpret_cast<uint16_t *>(redo->Delta()->AccessForceNotNull(
      pg_proc_all_cols_prm_[postgres::PRONARGS_COL_OID]))) = static_cast<uint16_t>(args.size());

  // setting zero default args
  *(reinterpret_cast<uint16_t *>(
      redo->Delta()->AccessForceNotNull(pg_proc_all_cols_prm_[postgres::PRONARGDEFAULTS_COL_OID]))) = 0;
  redo->Delta()->SetNull(pg_proc_all_cols_prm_[postgres::PROARGDEFAULTS_COL_OID]);

  *reinterpret_cast<bool *>(redo->Delta()->AccessForceNotNull(pg_proc_all_cols_prm_[postgres::PROISAGG_COL_OID])) =
      is_aggregate;

  // setting defaults of unexposed attributes
  // proiswindow, proisstrict, provolatile, provariadic, prorows, procost, proconfig

  // postgres documentation says this should be 0 if no variadics are there
  *(reinterpret_cast<type_oid_t *>(
      redo->Delta()->AccessForceNotNull(pg_proc_all_cols_prm_[postgres::PROVARIADIC_COL_OID]))) = type_oid_t{0};

  *(reinterpret_cast<bool *>(redo->Delta()->AccessForceNotNull(pg_proc_all_cols_prm_[postgres::PROISWINDOW_COL_OID]))) =
      false;

  // stable by default
  *(reinterpret_cast<char *>(redo->Delta()->AccessForceNotNull(pg_proc_all_cols_prm_[postgres::PROVOLATILE_COL_OID]))) =
      's';

  // strict by default
  *(reinterpret_cast<bool *>(redo->Delta()->AccessForceNotNull(pg_proc_all_cols_prm_[postgres::PROISSTRICT_COL_OID]))) =
      true;

  *(reinterpret_cast<double *>(redo->Delta()->AccessForceNotNull(pg_proc_all_cols_prm_[postgres::PROROWS_COL_OID]))) =
      0;

  *(reinterpret_cast<double *>(redo->Delta()->AccessForceNotNull(pg_proc_all_cols_prm_[postgres::PROCOST_COL_OID]))) =
      0;

  redo->Delta()->SetNull(pg_proc_all_cols_prm_[postgres::PROCONFIG_COL_OID]);

  const auto tuple_slot = procs_->Insert(txn, redo);

  auto oid_pri = procs_oid_index_->GetProjectedRowInitializer();
  auto name_pri = procs_name_index_->GetProjectedRowInitializer();

  byte *const buffer = common::AllocationUtil::AllocateAligned(name_pri.ProjectedRowSize());
  auto name_pr = name_pri.InitializeRow(buffer);
  auto name_map = procs_name_index_->GetKeyOidToOffsetMap();
  *(reinterpret_cast<namespace_oid_t *>(name_pr->AccessForceNotNull(name_map[indexkeycol_oid_t(1)]))) = procns;
  *(reinterpret_cast<storage::VarlenEntry *>(name_pr->AccessForceNotNull(name_map[indexkeycol_oid_t(2)]))) =
      name_varlen;
  *(reinterpret_cast<storage::VarlenEntry *>(name_pr->AccessForceNotNull(name_map[indexkeycol_oid_t(3)]))) =
      all_arg_types_varlen;

  auto result = procs_name_index_->InsertUnique(txn, *name_pr, tuple_slot);
  if (!result) {
    delete[] buffer;
    return false;
  }

  auto oid_pr = oid_pri.InitializeRow(buffer);
  *(reinterpret_cast<proc_oid_t *>(oid_pr->AccessForceNotNull(0))) = oid;
  result = procs_oid_index_->InsertUnique(txn, *oid_pr, tuple_slot);
  TERRIER_ASSERT(result, "Oid insertion should be unique");

  delete[] buffer;
  return true;
}

bool DatabaseCatalog::DropProcedure(const common::ManagedPointer<transaction::TransactionContext> txn, proc_oid_t oid) {
  if (!TryLock(txn)) return false;
  TERRIER_ASSERT(oid != INVALID_PROC_OID, "Invalid oid passed");

  auto name_pri = procs_name_index_->GetProjectedRowInitializer();
  auto oid_pri = procs_oid_index_->GetProjectedRowInitializer();

  byte *const buffer = common::AllocationUtil::AllocateAligned(pg_proc_all_cols_pri_.ProjectedRowSize());

  auto oid_pr = oid_pri.InitializeRow(buffer);
  *reinterpret_cast<proc_oid_t *>(oid_pr->AccessForceNotNull(0)) = oid;

  std::vector<storage::TupleSlot> results;
  procs_oid_index_->ScanKey(*txn, *oid_pr, &results);
  if (results.size() == 0) {
    delete[] buffer;
    return false;
  }

  TERRIER_ASSERT(results.size() == 1, "More than one non-unique result found in unique index.");

  auto to_delete_slot = results[0];
  txn->StageDelete(db_oid_, postgres::LANGUAGE_TABLE_OID, to_delete_slot);

  if (!procs_->Delete(txn, to_delete_slot)) {
    // Someone else has a write-lock. Free the buffer and return false to indicate failure
    delete[] buffer;
    return false;
  }

  procs_oid_index_->Delete(txn, *oid_pr, to_delete_slot);

  auto table_pr = pg_proc_all_cols_pri_.InitializeRow(buffer);
  bool UNUSED_ATTRIBUTE visible = procs_->Select(txn, to_delete_slot, table_pr);

  auto name_varlen = *reinterpret_cast<storage::VarlenEntry *>(
      table_pr->AccessForceNotNull(pg_proc_all_cols_prm_[postgres::PRONAME_COL_OID]));
  auto proc_ns = *reinterpret_cast<namespace_oid_t *>(
      table_pr->AccessForceNotNull(pg_proc_all_cols_prm_[postgres::PRONAMESPACE_COL_OID]));
  auto all_args_types_varlen = *reinterpret_cast<storage::VarlenEntry *>(
      table_pr->AccessForceNotNull(pg_proc_all_cols_prm_[postgres::PROALLARGTYPES_COL_OID]));

  auto name_pr = name_pri.InitializeRow(buffer);

  auto name_map = procs_name_index_->GetKeyOidToOffsetMap();
  *reinterpret_cast<namespace_oid_t *>(name_pr->AccessForceNotNull(name_map[indexkeycol_oid_t(1)])) = proc_ns;
  *reinterpret_cast<storage::VarlenEntry *>(name_pr->AccessForceNotNull(name_map[indexkeycol_oid_t(2)])) = name_varlen;
  *reinterpret_cast<storage::VarlenEntry *>(name_pr->AccessForceNotNull(name_map[indexkeycol_oid_t(3)])) =
      all_args_types_varlen;

  procs_name_index_->Delete(txn, *name_pr, to_delete_slot);

  delete[] buffer;
  return true;
}

proc_oid_t DatabaseCatalog::GetProcOid(common::ManagedPointer<transaction::TransactionContext> txn,
                                       namespace_oid_t procns, const std::string &procname,
                                       const std::vector<type_oid_t> &arg_types) {
  if (!TryLock(txn)) return INVALID_PROC_OID;

  auto name_pri = procs_name_index_->GetProjectedRowInitializer();
  byte *const buffer = common::AllocationUtil::AllocateAligned(pg_proc_all_cols_pri_.ProjectedRowSize());

  auto name_pr = name_pri.InitializeRow(buffer);
  auto name_map = procs_name_index_->GetKeyOidToOffsetMap();

  auto name_varlen = storage::StorageUtil::CreateVarlen(procname);
  auto all_arg_types_varlen = storage::StorageUtil::CreateVarlen(arg_types);
  *reinterpret_cast<namespace_oid_t *>(name_pr->AccessForceNotNull(name_map[indexkeycol_oid_t(1)])) = procns;
  *reinterpret_cast<storage::VarlenEntry *>(name_pr->AccessForceNotNull(name_map[indexkeycol_oid_t(2)])) = name_varlen;
  *reinterpret_cast<storage::VarlenEntry *>(name_pr->AccessForceNotNull(name_map[indexkeycol_oid_t(3)])) =
      all_arg_types_varlen;

  std::vector<storage::TupleSlot> results;
  procs_name_index_->ScanKey(*txn, *name_pr, &results);

  proc_oid_t ret = INVALID_PROC_OID;
  if (!results.empty()) {
    TERRIER_ASSERT(results.size() == 1, "More than one non-unique result found in unique index.");

    auto found_slot = results[0];

    auto table_pr = pg_proc_all_cols_pri_.InitializeRow(buffer);
    bool UNUSED_ATTRIBUTE visible = procs_->Select(txn, found_slot, table_pr);
    ret =
        *reinterpret_cast<proc_oid_t *>(table_pr->AccessForceNotNull(pg_proc_all_cols_prm_[postgres::PROOID_COL_OID]));
  }

  if (name_varlen.NeedReclaim()) {
    delete[] name_varlen.Content();
  }

  if (all_arg_types_varlen.NeedReclaim()) {
    delete[] all_arg_types_varlen.Content();
  }

  delete[] buffer;
  return ret;
}

template bool DatabaseCatalog::CreateColumn<Schema::Column, table_oid_t>(
    const common::ManagedPointer<transaction::TransactionContext> txn, const table_oid_t class_oid,
    const col_oid_t col_oid, const Schema::Column &col);
template bool DatabaseCatalog::CreateColumn<IndexSchema::Column, index_oid_t>(
    const common::ManagedPointer<transaction::TransactionContext> txn, const index_oid_t class_oid,
    const indexkeycol_oid_t col_oid, const IndexSchema::Column &col);

template std::vector<Schema::Column> DatabaseCatalog::GetColumns<Schema::Column, table_oid_t, col_oid_t>(
    const common::ManagedPointer<transaction::TransactionContext> txn, const table_oid_t class_oid);

template std::vector<IndexSchema::Column>
DatabaseCatalog::GetColumns<IndexSchema::Column, index_oid_t, indexkeycol_oid_t>(
    const common::ManagedPointer<transaction::TransactionContext> txn, const index_oid_t class_oid);

template bool DatabaseCatalog::DeleteColumns<Schema::Column, table_oid_t>(
    const common::ManagedPointer<transaction::TransactionContext> txn, const table_oid_t class_oid);

template bool DatabaseCatalog::DeleteColumns<IndexSchema::Column, index_oid_t>(
    const common::ManagedPointer<transaction::TransactionContext> txn, const index_oid_t class_oid);

template Schema::Column DatabaseCatalog::MakeColumn<Schema::Column, col_oid_t>(storage::ProjectedRow *const pr,
                                                                               const storage::ProjectionMap &pr_map);

template IndexSchema::Column DatabaseCatalog::MakeColumn<IndexSchema::Column, indexkeycol_oid_t>(
    storage::ProjectedRow *const pr, const storage::ProjectionMap &pr_map);

}  // namespace terrier::catalog<|MERGE_RESOLUTION|>--- conflicted
+++ resolved
@@ -254,11 +254,8 @@
   retval = SetIndexPointer(txn, postgres::PRO_NAME_INDEX_OID, procs_name_index_);
 
   TERRIER_ASSERT(retval, "Bootstrap operations should not fail");
-<<<<<<< HEAD
-=======
 
   BootstrapProcs(txn);
->>>>>>> 8d780c98
 }
 
 void DatabaseCatalog::BootstrapPRIs() {
@@ -1695,8 +1692,6 @@
 
   InsertType(txn, postgres::VAR_ARRAY_OID, "var_array", postgres::NAMESPACE_CATALOG_NAMESPACE_OID, -1, false,
              postgres::Type::COMPOSITE);
-<<<<<<< HEAD
-=======
 }
 
 void DatabaseCatalog::BootstrapLanguages(const common::ManagedPointer<transaction::TransactionContext> txn) {
@@ -1738,12 +1733,6 @@
   //cot
   CreateProcedure(txn, postgres::COT_PRO_OID, "cot", postgres::INTERNAL_LANGUAGE_OID, postgres::NAMESPACE_DEFAULT_NAMESPACE_OID, {"theta"},
                   {dec_type}, {dec_type}, {}, dec_type, "", true);
->>>>>>> 8d780c98
-}
-
-void DatabaseCatalog::BootstrapLanguages(const common::ManagedPointer<transaction::TransactionContext> txn) {
-  CreateLanguage(txn, "plpgsql", postgres::PLPGSQL_LANGUAGE_OID);
-  CreateLanguage(txn, "internal", postgres::INTERNAL_LANGUAGE_OID);
 }
 
 void BootstrapProcs(const common::ManagedPointer<transaction::TransactionContext> txn) { (void)txn; }
@@ -2015,13 +2004,8 @@
     txn->RegisterAbortAction([=]() -> void { write_lock->store(current_val); });
     return true;
   }
-<<<<<<< HEAD
   txn->SetMustAbort();  // though no changes were written to the storage layer, we'll treat this as a DDL change failure
                         // and force the txn to rollback
-=======
-  txn->MustAbort();  // though no changes were written to the storage layer, we'll treat this as a DDL change failure
-  // and force the txn to rollback
->>>>>>> 8d780c98
   return false;
 }
 
