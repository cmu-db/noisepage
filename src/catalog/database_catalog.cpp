--- conflicted
+++ resolved
@@ -2921,11 +2921,7 @@
   *(reinterpret_cast<storage::VarlenEntry *>(name_pr->AccessForceNotNull(name_map[indexkeycol_oid_t(2)]))) =
       name_varlen;
 
-<<<<<<< HEAD
-  auto result UNUSED_ATTRIBUTE = procs_name_index_->InsertUnique(txn, *name_pr, tuple_slot);
-=======
   auto result = procs_name_index_->Insert(txn, *name_pr, tuple_slot);
->>>>>>> 70f7e9ee
   if (!result) {
     delete[] buffer;
     return false;
