#include <memory>
#include <string>
#include <utility>
#include <vector>

#include "catalog/catalog_defs.h"
#include "catalog/database_catalog.h"
#include "catalog/index_schema.h"
#include "catalog/postgres/builder.h"
#include "catalog/postgres/pg_attribute.h"
#include "catalog/postgres/pg_class.h"
#include "catalog/postgres/pg_constraint.h"
#include "catalog/postgres/pg_index.h"
#include "catalog/postgres/pg_language.h"
#include "catalog/postgres/pg_namespace.h"
#include "catalog/postgres/pg_proc.h"
#include "catalog/postgres/pg_type.h"
#include "catalog/schema.h"
#include "execution/functions/function_context.h"
#include "nlohmann/json.hpp"
#include "storage/index/index.h"
#include "storage/sql_table.h"
#include "transaction/deferred_action_manager.h"
#include "transaction/transaction_context.h"
#include "transaction/transaction_defs.h"
#include "transaction/transaction_manager.h"
#include "type/type_id.h"

namespace terrier::catalog {

void DatabaseCatalog::Bootstrap(const common::ManagedPointer<transaction::TransactionContext> txn) {
  BootstrapPRIs();

  // Declare variable for return values (UNUSED when compiled for release)
  bool UNUSED_ATTRIBUTE retval;

  retval = TryLock(txn);
  TERRIER_ASSERT(retval, "Bootstrap operations should not fail");

  retval = CreateNamespace(txn, "pg_catalog", postgres::NAMESPACE_CATALOG_NAMESPACE_OID);
  TERRIER_ASSERT(retval, "Bootstrap operations should not fail");

  retval = CreateNamespace(txn, "public", postgres::NAMESPACE_DEFAULT_NAMESPACE_OID);
  TERRIER_ASSERT(retval, "Bootstrap operations should not fail");

  BootstrapTypes(txn);

  // pg_namespace and associated indexes
  retval = CreateTableEntry(txn, postgres::NAMESPACE_TABLE_OID, postgres::NAMESPACE_CATALOG_NAMESPACE_OID,
                            "pg_namespace", postgres::Builder::GetNamespaceTableSchema());
  TERRIER_ASSERT(retval, "Bootstrap operations should not fail");
  retval = SetTablePointer(txn, postgres::NAMESPACE_TABLE_OID, namespaces_);
  TERRIER_ASSERT(retval, "Bootstrap operations should not fail");

  retval = CreateIndexEntry(txn, postgres::NAMESPACE_CATALOG_NAMESPACE_OID, postgres::NAMESPACE_TABLE_OID,
                            postgres::NAMESPACE_OID_INDEX_OID, "pg_namespace_oid_index",
                            postgres::Builder::GetNamespaceOidIndexSchema(db_oid_));
  TERRIER_ASSERT(retval, "Bootstrap operations should not fail");
  retval = SetIndexPointer(txn, postgres::NAMESPACE_OID_INDEX_OID, namespaces_oid_index_);
  TERRIER_ASSERT(retval, "Bootstrap operations should not fail");

  retval = CreateIndexEntry(txn, postgres::NAMESPACE_CATALOG_NAMESPACE_OID, postgres::NAMESPACE_TABLE_OID,
                            postgres::NAMESPACE_NAME_INDEX_OID, "pg_namespace_name_index",
                            postgres::Builder::GetNamespaceNameIndexSchema(db_oid_));
  TERRIER_ASSERT(retval, "Bootstrap operations should not fail");
  retval = SetIndexPointer(txn, postgres::NAMESPACE_NAME_INDEX_OID, namespaces_name_index_);
  TERRIER_ASSERT(retval, "Bootstrap operations should not fail");

  // pg_class and associated indexes
  retval = CreateTableEntry(txn, postgres::CLASS_TABLE_OID, postgres::NAMESPACE_CATALOG_NAMESPACE_OID, "pg_class",
                            postgres::Builder::GetClassTableSchema());
  TERRIER_ASSERT(retval, "Bootstrap operations should not fail");
  retval = SetTablePointer(txn, postgres::CLASS_TABLE_OID, classes_);
  TERRIER_ASSERT(retval, "Bootstrap operations should not fail");

  retval = CreateIndexEntry(txn, postgres::NAMESPACE_CATALOG_NAMESPACE_OID, postgres::CLASS_TABLE_OID,
                            postgres::CLASS_OID_INDEX_OID, "pg_class_oid_index",
                            postgres::Builder::GetClassOidIndexSchema(db_oid_));
  TERRIER_ASSERT(retval, "Bootstrap operations should not fail");
  retval = SetIndexPointer(txn, postgres::CLASS_OID_INDEX_OID, classes_oid_index_);
  TERRIER_ASSERT(retval, "Bootstrap operations should not fail");

  retval = CreateIndexEntry(txn, postgres::NAMESPACE_CATALOG_NAMESPACE_OID, postgres::CLASS_TABLE_OID,
                            postgres::CLASS_NAME_INDEX_OID, "pg_class_name_index",
                            postgres::Builder::GetClassNameIndexSchema(db_oid_));
  TERRIER_ASSERT(retval, "Bootstrap operations should not fail");
  retval = SetIndexPointer(txn, postgres::CLASS_NAME_INDEX_OID, classes_name_index_);
  TERRIER_ASSERT(retval, "Bootstrap operations should not fail");

  retval = CreateIndexEntry(txn, postgres::NAMESPACE_CATALOG_NAMESPACE_OID, postgres::CLASS_TABLE_OID,
                            postgres::CLASS_NAMESPACE_INDEX_OID, "pg_class_namespace_index",
                            postgres::Builder::GetClassNamespaceIndexSchema(db_oid_));
  TERRIER_ASSERT(retval, "Bootstrap operations should not fail");
  retval = SetIndexPointer(txn, postgres::CLASS_NAMESPACE_INDEX_OID, classes_namespace_index_);
  TERRIER_ASSERT(retval, "Bootstrap operations should not fail");

  // pg_index and associated indexes
  retval = CreateTableEntry(txn, postgres::INDEX_TABLE_OID, postgres::NAMESPACE_CATALOG_NAMESPACE_OID, "pg_index",
                            postgres::Builder::GetIndexTableSchema());
  TERRIER_ASSERT(retval, "Bootstrap operations should not fail");
  retval = SetTablePointer(txn, postgres::INDEX_TABLE_OID, indexes_);
  TERRIER_ASSERT(retval, "Bootstrap operations should not fail");

  retval = CreateIndexEntry(txn, postgres::NAMESPACE_CATALOG_NAMESPACE_OID, postgres::INDEX_TABLE_OID,
                            postgres::INDEX_OID_INDEX_OID, "pg_index_oid_index",
                            postgres::Builder::GetIndexOidIndexSchema(db_oid_));
  TERRIER_ASSERT(retval, "Bootstrap operations should not fail");
  retval = SetIndexPointer(txn, postgres::INDEX_OID_INDEX_OID, indexes_oid_index_);
  TERRIER_ASSERT(retval, "Bootstrap operations should not fail");

  retval = CreateIndexEntry(txn, postgres::NAMESPACE_CATALOG_NAMESPACE_OID, postgres::INDEX_TABLE_OID,
                            postgres::INDEX_TABLE_INDEX_OID, "pg_index_table_index",
                            postgres::Builder::GetIndexTableIndexSchema(db_oid_));
  TERRIER_ASSERT(retval, "Bootstrap operations should not fail");
  retval = SetIndexPointer(txn, postgres::INDEX_TABLE_INDEX_OID, indexes_table_index_);
  TERRIER_ASSERT(retval, "Bootstrap operations should not fail");

  // pg_attribute and associated indexes
  retval = CreateTableEntry(txn, postgres::COLUMN_TABLE_OID, postgres::NAMESPACE_CATALOG_NAMESPACE_OID, "pg_attribute",
                            postgres::Builder::GetColumnTableSchema());
  TERRIER_ASSERT(retval, "Bootstrap operations should not fail");
  retval = SetTablePointer(txn, postgres::COLUMN_TABLE_OID, columns_);
  TERRIER_ASSERT(retval, "Bootstrap operations should not fail");

  retval = CreateIndexEntry(txn, postgres::NAMESPACE_CATALOG_NAMESPACE_OID, postgres::COLUMN_TABLE_OID,
                            postgres::COLUMN_OID_INDEX_OID, "pg_attribute_oid_index",
                            postgres::Builder::GetColumnOidIndexSchema(db_oid_));
  TERRIER_ASSERT(retval, "Bootstrap operations should not fail");
  retval = SetIndexPointer(txn, postgres::COLUMN_OID_INDEX_OID, columns_oid_index_);
  TERRIER_ASSERT(retval, "Bootstrap operations should not fail");

  retval = CreateIndexEntry(txn, postgres::NAMESPACE_CATALOG_NAMESPACE_OID, postgres::COLUMN_TABLE_OID,
                            postgres::COLUMN_NAME_INDEX_OID, "pg_attribute_name_index",
                            postgres::Builder::GetColumnNameIndexSchema(db_oid_));
  TERRIER_ASSERT(retval, "Bootstrap operations should not fail");
  retval = SetIndexPointer(txn, postgres::COLUMN_NAME_INDEX_OID, columns_name_index_);
  TERRIER_ASSERT(retval, "Bootstrap operations should not fail");

  // pg_type and associated indexes
  retval = CreateTableEntry(txn, postgres::TYPE_TABLE_OID, postgres::NAMESPACE_CATALOG_NAMESPACE_OID, "pg_type",
                            postgres::Builder::GetTypeTableSchema());
  TERRIER_ASSERT(retval, "Bootstrap operations should not fail");
  retval = SetTablePointer(txn, postgres::TYPE_TABLE_OID, types_);
  TERRIER_ASSERT(retval, "Bootstrap operations should not fail");

  retval = CreateIndexEntry(txn, postgres::NAMESPACE_CATALOG_NAMESPACE_OID, postgres::TYPE_TABLE_OID,
                            postgres::TYPE_OID_INDEX_OID, "pg_type_oid_index",
                            postgres::Builder::GetTypeOidIndexSchema(db_oid_));
  TERRIER_ASSERT(retval, "Bootstrap operations should not fail");
  retval = SetIndexPointer(txn, postgres::TYPE_OID_INDEX_OID, types_oid_index_);
  TERRIER_ASSERT(retval, "Bootstrap operations should not fail");

  retval = CreateIndexEntry(txn, postgres::NAMESPACE_CATALOG_NAMESPACE_OID, postgres::TYPE_TABLE_OID,
                            postgres::TYPE_NAME_INDEX_OID, "pg_type_name_index",
                            postgres::Builder::GetTypeNameIndexSchema(db_oid_));
  TERRIER_ASSERT(retval, "Bootstrap operations should not fail");
  retval = SetIndexPointer(txn, postgres::TYPE_NAME_INDEX_OID, types_name_index_);
  TERRIER_ASSERT(retval, "Bootstrap operations should not fail");

  retval = CreateIndexEntry(txn, postgres::NAMESPACE_CATALOG_NAMESPACE_OID, postgres::TYPE_TABLE_OID,
                            postgres::TYPE_NAMESPACE_INDEX_OID, "pg_type_namespace_index",
                            postgres::Builder::GetTypeNamespaceIndexSchema(db_oid_));
  TERRIER_ASSERT(retval, "Bootstrap operations should not fail");
  retval = SetIndexPointer(txn, postgres::TYPE_NAMESPACE_INDEX_OID, types_namespace_index_);
  TERRIER_ASSERT(retval, "Bootstrap operations should not fail");

  // pg_constraint and associated indexes
  retval = CreateTableEntry(txn, postgres::CONSTRAINT_TABLE_OID, postgres::NAMESPACE_CATALOG_NAMESPACE_OID,
                            "pg_constraint", postgres::Builder::GetConstraintTableSchema());
  TERRIER_ASSERT(retval, "Bootstrap operations should not fail");
  retval = SetTablePointer(txn, postgres::CONSTRAINT_TABLE_OID, constraints_);
  TERRIER_ASSERT(retval, "Bootstrap operations should not fail");

  retval = CreateIndexEntry(txn, postgres::NAMESPACE_CATALOG_NAMESPACE_OID, postgres::CONSTRAINT_TABLE_OID,
                            postgres::CONSTRAINT_OID_INDEX_OID, "pg_constraint_oid_index",
                            postgres::Builder::GetConstraintOidIndexSchema(db_oid_));
  TERRIER_ASSERT(retval, "Bootstrap operations should not fail");
  retval = SetIndexPointer(txn, postgres::CONSTRAINT_OID_INDEX_OID, constraints_oid_index_);
  TERRIER_ASSERT(retval, "Bootstrap operations should not fail");

  retval = CreateIndexEntry(txn, postgres::NAMESPACE_CATALOG_NAMESPACE_OID, postgres::CONSTRAINT_TABLE_OID,
                            postgres::CONSTRAINT_NAME_INDEX_OID, "pg_constraint_name_index",
                            postgres::Builder::GetConstraintNameIndexSchema(db_oid_));
  TERRIER_ASSERT(retval, "Bootstrap operations should not fail");
  retval = SetIndexPointer(txn, postgres::CONSTRAINT_NAME_INDEX_OID, constraints_name_index_);
  TERRIER_ASSERT(retval, "Bootstrap operations should not fail");

  retval = CreateIndexEntry(txn, postgres::NAMESPACE_CATALOG_NAMESPACE_OID, postgres::CONSTRAINT_TABLE_OID,
                            postgres::CONSTRAINT_NAMESPACE_INDEX_OID, "pg_constraint_namespace_index",
                            postgres::Builder::GetConstraintNamespaceIndexSchema(db_oid_));
  TERRIER_ASSERT(retval, "Bootstrap operations should not fail");
  retval = SetIndexPointer(txn, postgres::CONSTRAINT_NAMESPACE_INDEX_OID, constraints_namespace_index_);
  TERRIER_ASSERT(retval, "Bootstrap operations should not fail");

  retval = CreateIndexEntry(txn, postgres::NAMESPACE_CATALOG_NAMESPACE_OID, postgres::CONSTRAINT_TABLE_OID,
                            postgres::CONSTRAINT_TABLE_INDEX_OID, "pg_constraint_table_index",
                            postgres::Builder::GetConstraintTableIndexSchema(db_oid_));
  TERRIER_ASSERT(retval, "Bootstrap operations should not fail");
  retval = SetIndexPointer(txn, postgres::CONSTRAINT_TABLE_INDEX_OID, constraints_table_index_);
  TERRIER_ASSERT(retval, "Bootstrap operations should not fail");

  retval = CreateIndexEntry(txn, postgres::NAMESPACE_CATALOG_NAMESPACE_OID, postgres::CONSTRAINT_TABLE_OID,
                            postgres::CONSTRAINT_INDEX_INDEX_OID, "pg_constraint_index_index",
                            postgres::Builder::GetConstraintIndexIndexSchema(db_oid_));
  TERRIER_ASSERT(retval, "Bootstrap operations should not fail");
  retval = SetIndexPointer(txn, postgres::CONSTRAINT_INDEX_INDEX_OID, constraints_index_index_);
  TERRIER_ASSERT(retval, "Bootstrap operations should not fail");

  retval = CreateIndexEntry(txn, postgres::NAMESPACE_CATALOG_NAMESPACE_OID, postgres::CONSTRAINT_TABLE_OID,
                            postgres::CONSTRAINT_FOREIGNTABLE_INDEX_OID, "pg_constraint_foreigntable_index",
                            postgres::Builder::GetConstraintForeignTableIndexSchema(db_oid_));
  TERRIER_ASSERT(retval, "Bootstrap operations should not fail");
  retval = SetIndexPointer(txn, postgres::CONSTRAINT_FOREIGNTABLE_INDEX_OID, constraints_foreigntable_index_);
  TERRIER_ASSERT(retval, "Bootstrap operations should not fail");

  // pg_language and associated indexes
  retval = CreateTableEntry(txn, postgres::LANGUAGE_TABLE_OID, postgres::NAMESPACE_CATALOG_NAMESPACE_OID, "pg_language",
                            postgres::Builder::GetLanguageTableSchema());
  TERRIER_ASSERT(retval, "Bootstrap operations should not fail");
  retval = SetTablePointer(txn, postgres::LANGUAGE_TABLE_OID, languages_);
  TERRIER_ASSERT(retval, "Bootstrap operations should not fail");

  retval = CreateIndexEntry(txn, postgres::NAMESPACE_CATALOG_NAMESPACE_OID, postgres::LANGUAGE_TABLE_OID,
                            postgres::LANGUAGE_OID_INDEX_OID, "pg_languages_oid_index",
                            postgres::Builder::GetLanguageOidIndexSchema(db_oid_));
  TERRIER_ASSERT(retval, "Bootstrap operations should not fail");
  retval = SetIndexPointer(txn, postgres::LANGUAGE_OID_INDEX_OID, languages_oid_index_);
  TERRIER_ASSERT(retval, "Bootstrap operations should not fail");

  retval = CreateIndexEntry(txn, postgres::NAMESPACE_CATALOG_NAMESPACE_OID, postgres::LANGUAGE_TABLE_OID,
                            postgres::LANGUAGE_NAME_INDEX_OID, "pg_languages_name_index",
                            postgres::Builder::GetLanguageNameIndexSchema(db_oid_));
  TERRIER_ASSERT(retval, "Bootstrap operations should not fail");
  retval = SetIndexPointer(txn, postgres::LANGUAGE_NAME_INDEX_OID, languages_name_index_);
  TERRIER_ASSERT(retval, "Bootstrap operations should not fail");

  BootstrapLanguages(txn);

  // pg_proc and associated indexes
  retval = CreateTableEntry(txn, postgres::PRO_TABLE_OID, postgres::NAMESPACE_CATALOG_NAMESPACE_OID, "pg_proc",
                            postgres::Builder::GetProcTableSchema());
  TERRIER_ASSERT(retval, "Bootstrap operations should not fail");
  retval = SetTablePointer(txn, postgres::PRO_TABLE_OID, procs_);
  TERRIER_ASSERT(retval, "Bootstrap operations should not fail");

  retval = CreateIndexEntry(txn, postgres::NAMESPACE_CATALOG_NAMESPACE_OID, postgres::PRO_TABLE_OID,
                            postgres::PRO_OID_INDEX_OID, "pg_proc_oid_index",
                            postgres::Builder::GetProcOidIndexSchema(db_oid_));
  TERRIER_ASSERT(retval, "Bootstrap operations should not fail");
  retval = SetIndexPointer(txn, postgres::PRO_OID_INDEX_OID, procs_oid_index_);
  TERRIER_ASSERT(retval, "Bootstrap operations should not fail");

  retval = CreateIndexEntry(txn, postgres::NAMESPACE_CATALOG_NAMESPACE_OID, postgres::PRO_TABLE_OID,
                            postgres::PRO_NAME_INDEX_OID, "pg_proc_name_index",
                            postgres::Builder::GetProcNameIndexSchema(db_oid_));
  TERRIER_ASSERT(retval, "Bootstrap operations should not fail");
  retval = SetIndexPointer(txn, postgres::PRO_NAME_INDEX_OID, procs_name_index_);

  TERRIER_ASSERT(retval, "Bootstrap operations should not fail");

  BootstrapProcs(txn);
}

void DatabaseCatalog::BootstrapPRIs() {
  // TODO(Matt): another potential optimization in the future would be to cache the offsets, rather than the maps
  // themselves (see TPC-C microbenchmark transactions for example). That seems premature right now though.

  // pg_namespace
  const std::vector<col_oid_t> pg_namespace_all_oids{postgres::PG_NAMESPACE_ALL_COL_OIDS.cbegin(),
                                                     postgres::PG_NAMESPACE_ALL_COL_OIDS.cend()};
  pg_namespace_all_cols_pri_ = namespaces_->InitializerForProjectedRow(pg_namespace_all_oids);
  pg_namespace_all_cols_prm_ = namespaces_->ProjectionMapForOids(pg_namespace_all_oids);

  const std::vector<col_oid_t> delete_namespace_oids{postgres::NSPNAME_COL_OID};
  delete_namespace_pri_ = namespaces_->InitializerForProjectedRow(delete_namespace_oids);

  const std::vector<col_oid_t> get_namespace_oids{postgres::NSPOID_COL_OID};
  get_namespace_pri_ = namespaces_->InitializerForProjectedRow(get_namespace_oids);

  // pg_attribute
  const std::vector<col_oid_t> pg_attribute_all_oids{postgres::PG_ATTRIBUTE_ALL_COL_OIDS.cbegin(),
                                                     postgres::PG_ATTRIBUTE_ALL_COL_OIDS.end()};
  pg_attribute_all_cols_pri_ = columns_->InitializerForProjectedRow(pg_attribute_all_oids);
  pg_attribute_all_cols_prm_ = columns_->ProjectionMapForOids(pg_attribute_all_oids);

  const std::vector<col_oid_t> get_columns_oids{postgres::ATTNUM_COL_OID,     postgres::ATTNAME_COL_OID,
                                                postgres::ATTTYPID_COL_OID,   postgres::ATTLEN_COL_OID,
                                                postgres::ATTNOTNULL_COL_OID, postgres::ADSRC_COL_OID};
  get_columns_pri_ = columns_->InitializerForProjectedRow(get_columns_oids);
  get_columns_prm_ = columns_->ProjectionMapForOids(get_columns_oids);

  const std::vector<col_oid_t> delete_columns_oids{postgres::ATTNUM_COL_OID, postgres::ATTNAME_COL_OID};
  delete_columns_pri_ = columns_->InitializerForProjectedRow(delete_columns_oids);
  delete_columns_prm_ = columns_->ProjectionMapForOids(delete_columns_oids);

  // pg_class
  const std::vector<col_oid_t> pg_class_all_oids{postgres::PG_CLASS_ALL_COL_OIDS.cbegin(),
                                                 postgres::PG_CLASS_ALL_COL_OIDS.cend()};
  pg_class_all_cols_pri_ = classes_->InitializerForProjectedRow(pg_class_all_oids);
  pg_class_all_cols_prm_ = classes_->ProjectionMapForOids(pg_class_all_oids);

  const std::vector<col_oid_t> get_class_oid_kind_oids{postgres::RELOID_COL_OID, postgres::RELKIND_COL_OID};
  get_class_oid_kind_pri_ = classes_->InitializerForProjectedRow(get_class_oid_kind_oids);

  const std::vector<col_oid_t> set_class_pointer_oids{postgres::REL_PTR_COL_OID};
  set_class_pointer_pri_ = classes_->InitializerForProjectedRow(set_class_pointer_oids);

  const std::vector<col_oid_t> set_class_schema_oids{postgres::REL_SCHEMA_COL_OID};
  set_class_schema_pri_ = classes_->InitializerForProjectedRow(set_class_schema_oids);

  const std::vector<col_oid_t> get_class_pointer_kind_oids{postgres::REL_PTR_COL_OID, postgres::RELKIND_COL_OID};
  get_class_pointer_kind_pri_ = classes_->InitializerForProjectedRow(get_class_pointer_kind_oids);

  const std::vector<col_oid_t> get_class_schema_pointer_kind_oids{postgres::REL_SCHEMA_COL_OID,
                                                                  postgres::RELKIND_COL_OID};
  get_class_schema_pointer_kind_pri_ = classes_->InitializerForProjectedRow(get_class_schema_pointer_kind_oids);

  const std::vector<col_oid_t> get_class_object_and_schema_oids{postgres::REL_PTR_COL_OID,
                                                                postgres::REL_SCHEMA_COL_OID};
  get_class_object_and_schema_pri_ = classes_->InitializerForProjectedRow(get_class_object_and_schema_oids);
  get_class_object_and_schema_prm_ = classes_->ProjectionMapForOids(get_class_object_and_schema_oids);

  // pg_index
  const std::vector<col_oid_t> pg_index_all_oids{postgres::PG_INDEX_ALL_COL_OIDS.cbegin(),
                                                 postgres::PG_INDEX_ALL_COL_OIDS.cend()};
  pg_index_all_cols_pri_ = indexes_->InitializerForProjectedRow(pg_index_all_oids);
  pg_index_all_cols_prm_ = indexes_->ProjectionMapForOids(pg_index_all_oids);

  const std::vector<col_oid_t> get_indexes_oids{postgres::INDOID_COL_OID};
  get_indexes_pri_ = indexes_->InitializerForProjectedRow(get_class_oid_kind_oids);

  const std::vector<col_oid_t> delete_index_oids{postgres::INDOID_COL_OID, postgres::INDRELID_COL_OID};
  delete_index_pri_ = indexes_->InitializerForProjectedRow(delete_index_oids);
  delete_index_prm_ = indexes_->ProjectionMapForOids(delete_index_oids);

  // pg_type
  const std::vector<col_oid_t> pg_type_all_oids{postgres::PG_TYPE_ALL_COL_OIDS.cbegin(),
                                                postgres::PG_TYPE_ALL_COL_OIDS.cend()};
  pg_type_all_cols_pri_ = types_->InitializerForProjectedRow(pg_type_all_oids);
  pg_type_all_cols_prm_ = types_->ProjectionMapForOids(pg_type_all_oids);

  // pg_language
  const std::vector<col_oid_t> pg_language_all_oids{postgres::PG_LANGUAGE_ALL_COL_OIDS.cbegin(),
                                                    postgres::PG_LANGUAGE_ALL_COL_OIDS.cend()};
  pg_language_all_cols_pri_ = languages_->InitializerForProjectedRow(pg_language_all_oids);
  pg_language_all_cols_prm_ = languages_->ProjectionMapForOids(pg_language_all_oids);

  // pg_proc
  const std::vector<col_oid_t> pg_proc_all_oids{postgres::PG_PRO_ALL_COL_OIDS.cbegin(),
                                                postgres::PG_PRO_ALL_COL_OIDS.cend()};
  pg_proc_all_cols_pri_ = procs_->InitializerForProjectedRow(pg_proc_all_oids);
  pg_proc_all_cols_prm_ = procs_->ProjectionMapForOids(pg_proc_all_oids);

  const std::vector<col_oid_t> set_pg_proc_ptr_oids{postgres::PRO_CTX_PTR_COL_OID};
  pg_proc_ptr_pri_ = procs_->InitializerForProjectedRow(set_pg_proc_ptr_oids);
}

namespace_oid_t DatabaseCatalog::CreateNamespace(const common::ManagedPointer<transaction::TransactionContext> txn,
                                                 const std::string &name) {
  if (!TryLock(txn)) return INVALID_NAMESPACE_OID;
  const namespace_oid_t ns_oid{next_oid_++};
  if (!CreateNamespace(txn, name, ns_oid)) {
    return INVALID_NAMESPACE_OID;
  }
  return ns_oid;
}

bool DatabaseCatalog::CreateNamespace(const common::ManagedPointer<transaction::TransactionContext> txn,
                                      const std::string &name, const namespace_oid_t ns_oid) {
  // Step 1: Insert into table
  const auto name_varlen = storage::StorageUtil::CreateVarlen(name);
  // Get & Fill Redo Record
  auto *const redo = txn->StageWrite(db_oid_, postgres::NAMESPACE_TABLE_OID, pg_namespace_all_cols_pri_);
  // Write the attributes in the Redo Record
  *(reinterpret_cast<namespace_oid_t *>(
      redo->Delta()->AccessForceNotNull(pg_namespace_all_cols_prm_[postgres::NSPOID_COL_OID]))) = ns_oid;
  *(reinterpret_cast<storage::VarlenEntry *>(
      redo->Delta()->AccessForceNotNull(pg_namespace_all_cols_prm_[postgres::NSPNAME_COL_OID]))) = name_varlen;
  // Finally, insert into the table to get the tuple slot
  const auto tuple_slot = namespaces_->Insert(txn, redo);

  // Step 2: Insert into name index
  auto name_pri = namespaces_name_index_->GetProjectedRowInitializer();
  byte *const buffer = common::AllocationUtil::AllocateAligned(name_pri.ProjectedRowSize());
  auto *index_pr = name_pri.InitializeRow(buffer);
  // Write the attributes in the ProjectedRow
  *(reinterpret_cast<storage::VarlenEntry *>(index_pr->AccessForceNotNull(0))) = name_varlen;

  if (!namespaces_name_index_->InsertUnique(txn, *index_pr, tuple_slot)) {
    // There was a name conflict and we need to abort.  Free the buffer and return false to indicate failure
    delete[] buffer;
    return false;
  }

  // Step 3: Insert into oid index
  auto oid_pri = namespaces_oid_index_->GetProjectedRowInitializer();
  // Reuse buffer since an u32 column is smaller than a varlen column
  index_pr = oid_pri.InitializeRow(buffer);
  // Write the attributes in the ProjectedRow
  *(reinterpret_cast<namespace_oid_t *>(index_pr->AccessForceNotNull(0))) = ns_oid;
  const bool UNUSED_ATTRIBUTE result = namespaces_oid_index_->InsertUnique(txn, *index_pr, tuple_slot);
  TERRIER_ASSERT(result, "Assigned namespace OID failed to be unique.");

  // Finish
  delete[] buffer;
  return true;
}

bool DatabaseCatalog::DeleteNamespace(const common::ManagedPointer<transaction::TransactionContext> txn,
                                      const namespace_oid_t ns_oid) {
  if (!TryLock(txn)) return false;
  // Step 1: Read the oid index
  // Buffer is large enough for all prs because it's meant to hold 1 VarlenEntry
  byte *const buffer = common::AllocationUtil::AllocateAligned(delete_namespace_pri_.ProjectedRowSize());
  const auto oid_pri = namespaces_oid_index_->GetProjectedRowInitializer();
  auto *pr = oid_pri.InitializeRow(buffer);
  // Write the attributes in the ProjectedRow
  *(reinterpret_cast<namespace_oid_t *>(pr->AccessForceNotNull(0))) = ns_oid;
  // Scan index
  std::vector<storage::TupleSlot> index_results;
  namespaces_oid_index_->ScanKey(*txn, *pr, &index_results);
  TERRIER_ASSERT(
      index_results.size() == 1,
      "Incorrect number of results from index scan. Expect 1 because it's a unique index. 0 implies that function was "
      "called with an oid that doesn't exist in the Catalog, but binding somehow succeeded. That doesn't make sense. "
      "Was a DROP plan node reused twice? IF EXISTS should be handled in the Binder, rather than pushing logic here.");
  const auto tuple_slot = index_results[0];

  // Step 2: Select from the table to get the name
  pr = delete_namespace_pri_.InitializeRow(buffer);
  auto UNUSED_ATTRIBUTE result = namespaces_->Select(txn, tuple_slot, pr);
  TERRIER_ASSERT(result, "Index scan did a visibility check, so Select shouldn't fail at this point.");
  const auto name_varlen = *reinterpret_cast<storage::VarlenEntry *>(pr->AccessForceNotNull(0));

  // Step 3: Delete from table
  txn->StageDelete(db_oid_, postgres::NAMESPACE_TABLE_OID, tuple_slot);
  if (!namespaces_->Delete(txn, tuple_slot)) {
    // Someone else has a write-lock. Free the buffer and return false to indicate failure
    delete[] buffer;
    return false;
  }

  // Step 4: Cascading deletes
  // Get the objects in this namespace
  auto ns_objects = GetNamespaceClassOids(txn, ns_oid);
  for (const auto object : ns_objects) {
    // Delete all of the tables. This should get most of the indexes
    if (object.second == postgres::ClassKind::REGULAR_TABLE) {
      result = DeleteTable(txn, static_cast<table_oid_t>(object.first));
      if (!result) {
        // Someone else has a write-lock. Free the buffer and return false to indicate failure
        delete[] buffer;
        return false;
      }
    }
  }

  // Get the objects in the namespace again, just in case there were any indexes that don't belong to a table in this
  // namespace. We could do all of this cascading cleanup with a more complex single index scan, but we're taking
  // advantage of existing PRIs and indexes and expecting that deleting a namespace isn't that common of an operation,
  // so we can be slightly less efficient than optimal.
  ns_objects = GetNamespaceClassOids(txn, ns_oid);
  for (const auto object : ns_objects) {
    // Delete all of the straggler indexes that may have been built on tables in other namespaces. We shouldn't get any
    // double-deletions because indexes on tables will already be invisible to us (logically deleted already).
    if (object.second == postgres::ClassKind::INDEX) {
      result = DeleteIndex(txn, static_cast<index_oid_t>(object.first));
      if (!result) {
        // Someone else has a write-lock. Free the buffer and return false to indicate failure
        delete[] buffer;
        return false;
      }
    }
  }
  TERRIER_ASSERT(GetNamespaceClassOids(txn, ns_oid).empty(), "Failed to drop all of the namespace objects.");

  // Step 5: Delete from oid index
  pr = oid_pri.InitializeRow(buffer);
  // Write the attributes in the ProjectedRow
  *(reinterpret_cast<namespace_oid_t *>(pr->AccessForceNotNull(0))) = ns_oid;
  namespaces_oid_index_->Delete(txn, *pr, tuple_slot);

  // Step 6: Delete from name index
  const auto name_pri = namespaces_name_index_->GetProjectedRowInitializer();
  pr = name_pri.InitializeRow(buffer);
  // Write the attributes in the ProjectedRow
  *(reinterpret_cast<storage::VarlenEntry *>(pr->AccessForceNotNull(0))) = name_varlen;
  namespaces_name_index_->Delete(txn, *pr, tuple_slot);

  // Finish
  delete[] buffer;
  return true;
}

namespace_oid_t DatabaseCatalog::GetNamespaceOid(const common::ManagedPointer<transaction::TransactionContext> txn,
                                                 const std::string &name) {
  // Step 1: Read the name index
  const auto name_pri = namespaces_name_index_->GetProjectedRowInitializer();
  // Buffer is large enough for all prs because it's meant to hold 1 VarlenEntry
  byte *const buffer = common::AllocationUtil::AllocateAligned(name_pri.ProjectedRowSize());
  auto *pr = name_pri.InitializeRow(buffer);
  // Scan the name index
  const auto name_varlen = storage::StorageUtil::CreateVarlen(name);
  *(reinterpret_cast<storage::VarlenEntry *>(pr->AccessForceNotNull(0))) = name_varlen;
  std::vector<storage::TupleSlot> index_results;
  namespaces_name_index_->ScanKey(*txn, *pr, &index_results);

  // Clean up the varlen's buffer in the case it wasn't inlined.
  if (!name_varlen.IsInlined()) {
    delete[] name_varlen.Content();
  }

  if (index_results.empty()) {
    // namespace not found in the index, so namespace doesn't exist. Free the buffer and return false to indicate
    // failure
    delete[] buffer;
    return INVALID_NAMESPACE_OID;
  }
  TERRIER_ASSERT(index_results.size() == 1, "Namespace name not unique in index");
  const auto tuple_slot = index_results[0];

  // Step 2: Scan the table to get the oid
  pr = get_namespace_pri_.InitializeRow(buffer);

  const auto UNUSED_ATTRIBUTE result = namespaces_->Select(txn, tuple_slot, pr);
  TERRIER_ASSERT(result, "Index scan did a visibility check, so Select shouldn't fail at this point.");
  const auto ns_oid = *reinterpret_cast<namespace_oid_t *>(pr->AccessForceNotNull(0));

  // Finish
  delete[] buffer;
  return ns_oid;
}

template <typename Column, typename ClassOid, typename ColOid>
bool DatabaseCatalog::CreateColumn(const common::ManagedPointer<transaction::TransactionContext> txn,
                                   const ClassOid class_oid, const ColOid col_oid, const Column &col) {
  // Step 1: Insert into the table
  auto *const redo = txn->StageWrite(db_oid_, postgres::COLUMN_TABLE_OID, pg_attribute_all_cols_pri_);
  // Write the attributes in the Redo Record
  auto oid_entry = reinterpret_cast<ColOid *>(
      redo->Delta()->AccessForceNotNull(pg_attribute_all_cols_prm_[postgres::ATTNUM_COL_OID]));
  auto relid_entry = reinterpret_cast<ClassOid *>(
      redo->Delta()->AccessForceNotNull(pg_attribute_all_cols_prm_[postgres::ATTRELID_COL_OID]));
  auto name_entry = reinterpret_cast<storage::VarlenEntry *>(
      redo->Delta()->AccessForceNotNull(pg_attribute_all_cols_prm_[postgres::ATTNAME_COL_OID]));
  auto type_entry = reinterpret_cast<type::TypeId *>(
      redo->Delta()->AccessForceNotNull(pg_attribute_all_cols_prm_[postgres::ATTTYPID_COL_OID]));
  auto len_entry = reinterpret_cast<uint16_t *>(
      redo->Delta()->AccessForceNotNull(pg_attribute_all_cols_prm_[postgres::ATTLEN_COL_OID]));
  auto notnull_entry = reinterpret_cast<bool *>(
      redo->Delta()->AccessForceNotNull(pg_attribute_all_cols_prm_[postgres::ATTNOTNULL_COL_OID]));
  auto dsrc_entry = reinterpret_cast<storage::VarlenEntry *>(
      redo->Delta()->AccessForceNotNull(pg_attribute_all_cols_prm_[postgres::ADSRC_COL_OID]));
  *oid_entry = col_oid;
  *relid_entry = class_oid;
  const auto name_varlen = storage::StorageUtil::CreateVarlen(col.Name());

  *name_entry = name_varlen;
  *type_entry = col.Type();
  // TODO(Amadou): Figure out what really goes here for varlen. Unclear if it's attribute size (16) or varlen length
  *len_entry = (col.Type() == type::TypeId::VARCHAR || col.Type() == type::TypeId::VARBINARY) ? col.MaxVarlenSize()
                                                                                              : col.AttrSize();
  *notnull_entry = !col.Nullable();
  storage::VarlenEntry dsrc_varlen = storage::StorageUtil::CreateVarlen(col.StoredExpression()->ToJson().dump());
  *dsrc_entry = dsrc_varlen;
  // Finally, insert into the table to get the tuple slot
  const auto tupleslot = columns_->Insert(txn, redo);

  // Step 2: Insert into name index
  const auto name_pri = columns_name_index_->GetProjectedRowInitializer();
  // Create a buffer large enough for all columns
  auto *const buffer = common::AllocationUtil::AllocateAligned(name_pri.ProjectedRowSize());
  auto *pr = name_pri.InitializeRow(buffer);
  // Write the attributes in the ProjectedRow. We know the offsets without the map because of the ordering of attribute
  // sizes
  *(reinterpret_cast<storage::VarlenEntry *>(pr->AccessForceNotNull(0))) = name_varlen;
  *(reinterpret_cast<ClassOid *>(pr->AccessForceNotNull(1))) = class_oid;

  if (!columns_name_index_->InsertUnique(txn, *pr, tupleslot)) {
    // There was a name conflict and we need to abort.  Free the buffer and return false to indicate failure
    delete[] buffer;

    // Clean up the varlen's buffer in the case it wasn't inlined.
    if (!name_varlen.IsInlined()) {
      delete[] name_varlen.Content();
    }

    return false;
  }

  // Step 3: Insert into oid index
  const auto oid_pri = columns_oid_index_->GetProjectedRowInitializer();
  auto oid_prm = columns_oid_index_->GetKeyOidToOffsetMap();
  pr = oid_pri.InitializeRow(buffer);
  // Write the attributes in the ProjectedRow. These hardcoded indexkeycol_oids come from
  // Builder::GetColumnOidIndexSchema()
  *(reinterpret_cast<ClassOid *>(pr->AccessForceNotNull(oid_prm[indexkeycol_oid_t(1)]))) = class_oid;
  *(reinterpret_cast<ColOid *>(pr->AccessForceNotNull(oid_prm[indexkeycol_oid_t(2)]))) = col_oid;

  bool UNUSED_ATTRIBUTE result = columns_oid_index_->InsertUnique(txn, *pr, tupleslot);
  TERRIER_ASSERT(result, "Assigned OIDs failed to be unique.");

  // Finish
  delete[] buffer;
  return true;
}

template <typename Column, typename ClassOid, typename ColOid>
std::vector<Column> DatabaseCatalog::GetColumns(const common::ManagedPointer<transaction::TransactionContext> txn,
                                                ClassOid class_oid) {
  // Step 1: Read Index

  const auto oid_pri = columns_oid_index_->GetProjectedRowInitializer();
  auto oid_prm = columns_oid_index_->GetKeyOidToOffsetMap();

  // Buffer is large enough to hold all prs
  byte *const buffer = common::AllocationUtil::AllocateAligned(get_columns_pri_.ProjectedRowSize());
  byte *const key_buffer = common::AllocationUtil::AllocateAligned(oid_pri.ProjectedRowSize());
  // Scan the class index
  TERRIER_ASSERT(get_columns_pri_.ProjectedRowSize() >= oid_pri.ProjectedRowSize(),
                 "Buffer must be large enough to fit largest PR");
  auto *pr = oid_pri.InitializeRow(buffer);
  auto *pr_high = oid_pri.InitializeRow(key_buffer);

  // Write the attributes in the ProjectedRow
  // Low key (class, INVALID_COLUMN_OID)
  *(reinterpret_cast<ClassOid *>(pr->AccessForceNotNull(oid_prm[indexkeycol_oid_t(1)]))) = class_oid;
  *(reinterpret_cast<ColOid *>(pr->AccessForceNotNull(oid_prm[indexkeycol_oid_t(2)]))) = ColOid(0);

  // High key (class + 1, INVALID_COLUMN_OID)
  *(reinterpret_cast<ClassOid *>(pr_high->AccessForceNotNull(oid_prm[indexkeycol_oid_t(1)]))) = ++class_oid;
  *(reinterpret_cast<ColOid *>(pr_high->AccessForceNotNull(oid_prm[indexkeycol_oid_t(2)]))) = ColOid(0);
  std::vector<storage::TupleSlot> index_results;
  columns_oid_index_->ScanAscending(*txn, storage::index::ScanType::Closed, 2, pr, pr_high, 0, &index_results);

  TERRIER_ASSERT(!index_results.empty(),
                 "Incorrect number of results from index scan. empty() implies that function was called with an oid "
                 "that doesn't exist in the Catalog, but binding somehow succeeded. That doesn't make sense.");

  // Step 2: Scan the table to get the columns
  std::vector<Column> cols;
  pr = get_columns_pri_.InitializeRow(buffer);
  for (const auto &slot : index_results) {
    const auto UNUSED_ATTRIBUTE result = columns_->Select(txn, slot, pr);
    TERRIER_ASSERT(result, "Index scan did a visibility check, so Select shouldn't fail at this point.");
    cols.emplace_back(MakeColumn<Column, ColOid>(pr, get_columns_prm_));
  }

  // TODO(Matt): do we have any way to assert that we got the number of attributes we expect? From another attribute in
  // another catalog table maybe?

  // Finish
  delete[] buffer;
  delete[] key_buffer;
  return cols;
}

// TODO(Matt): we need a DeleteColumn()

template <typename Column, typename ClassOid>
bool DatabaseCatalog::DeleteColumns(const common::ManagedPointer<transaction::TransactionContext> txn,
                                    const ClassOid class_oid) {
  // Step 1: Read Index
  const auto oid_pri = columns_oid_index_->GetProjectedRowInitializer();
  auto oid_prm = columns_oid_index_->GetKeyOidToOffsetMap();
  const auto name_pri = columns_name_index_->GetProjectedRowInitializer();

  // Buffer is large enough to hold all prs
  byte *const buffer = common::AllocationUtil::AllocateAligned(delete_columns_pri_.ProjectedRowSize());
  byte *const key_buffer = common::AllocationUtil::AllocateAligned(name_pri.ProjectedRowSize());
  // Scan the class index
  auto *pr = oid_pri.InitializeRow(buffer);
  auto *key_pr = oid_pri.InitializeRow(key_buffer);

  // Write the attributes in the ProjectedRow
  // Low key (class, INVALID_COLUMN_OID) [using uint32_t to avoid adding ColOid to template]
  *(reinterpret_cast<ClassOid *>(pr->AccessForceNotNull(oid_prm[indexkeycol_oid_t(1)]))) = class_oid;
  *(reinterpret_cast<uint32_t *>(pr->AccessForceNotNull(oid_prm[indexkeycol_oid_t(2)]))) = 0;

  auto next_oid = ClassOid(!class_oid + 1);
  // High key (class + 1, INVALID_COLUMN_OID) [using uint32_t to avoid adding ColOid to template]
  *(reinterpret_cast<ClassOid *>(key_pr->AccessForceNotNull(oid_prm[indexkeycol_oid_t(1)]))) = next_oid;
  *(reinterpret_cast<uint32_t *>(key_pr->AccessForceNotNull(oid_prm[indexkeycol_oid_t(2)]))) = 0;
  std::vector<storage::TupleSlot> index_results;
  columns_oid_index_->ScanAscending(*txn, storage::index::ScanType::Closed, 2, pr, key_pr, 0, &index_results);

  TERRIER_ASSERT(!index_results.empty(),
                 "Incorrect number of results from index scan. empty() implies that function was called with an oid "
                 "that doesn't exist in the Catalog, but binding somehow succeeded. That doesn't make sense.");

  // TODO(Matt): do we have any way to assert that we got the number of attributes we expect? From another attribute in
  // another catalog table maybe?

  // Step 2: Scan the table to get the columns
  pr = delete_columns_pri_.InitializeRow(buffer);
  for (const auto &slot : index_results) {
    // 1. Extract attributes from the tuple for the index deletions
    auto UNUSED_ATTRIBUTE result = columns_->Select(txn, slot, pr);
    TERRIER_ASSERT(result, "Index scan did a visibility check, so Select shouldn't fail at this point.");
    const auto *const col_name = reinterpret_cast<const storage::VarlenEntry *const>(
        pr->AccessWithNullCheck(delete_columns_prm_[postgres::ATTNAME_COL_OID]));
    TERRIER_ASSERT(col_name != nullptr, "Name shouldn't be NULL.");
    const auto *const col_oid =
        reinterpret_cast<const uint32_t *const>(pr->AccessWithNullCheck(delete_columns_prm_[postgres::ATTNUM_COL_OID]));
    TERRIER_ASSERT(col_oid != nullptr, "OID shouldn't be NULL.");

    // 2. Delete from the table
    txn->StageDelete(db_oid_, postgres::COLUMN_TABLE_OID, slot);
    result = columns_->Delete(txn, slot);
    if (!result) {
      // Failed to delete one of the columns, clean up and return false to indicate failure
      delete[] buffer;
      delete[] key_buffer;
      return false;
    }

    // 4. Delete from oid index
    key_pr = oid_pri.InitializeRow(key_buffer);
    // Write the attributes in the ProjectedRow. These hardcoded indexkeycol_oids come from
    // Builder::GetColumnOidIndexSchema()
    *(reinterpret_cast<ClassOid *>(key_pr->AccessForceNotNull(oid_prm[indexkeycol_oid_t(1)]))) = class_oid;
    *(reinterpret_cast<uint32_t *>(key_pr->AccessForceNotNull(oid_prm[indexkeycol_oid_t(2)]))) = *col_oid;
    columns_oid_index_->Delete(txn, *key_pr, slot);

    // 5. Delete from name index
    key_pr = name_pri.InitializeRow(key_buffer);
    // Write the attributes in the ProjectedRow. We know the offsets without the map because of the ordering of
    // attribute sizes
    *(reinterpret_cast<storage::VarlenEntry *>(key_pr->AccessForceNotNull(0))) = *col_name;
    *(reinterpret_cast<ClassOid *>(key_pr->AccessForceNotNull(1))) = class_oid;
    columns_name_index_->Delete(txn, *key_pr, slot);
  }
  delete[] buffer;
  delete[] key_buffer;
  return true;
}

table_oid_t DatabaseCatalog::CreateTable(const common::ManagedPointer<transaction::TransactionContext> txn,
                                         const namespace_oid_t ns, const std::string &name, const Schema &schema) {
  if (!TryLock(txn)) return INVALID_TABLE_OID;
  const table_oid_t table_oid = static_cast<table_oid_t>(next_oid_++);

  return CreateTableEntry(txn, table_oid, ns, name, schema) ? table_oid : INVALID_TABLE_OID;
}

bool DatabaseCatalog::DeleteIndexes(const common::ManagedPointer<transaction::TransactionContext> txn,
                                    const table_oid_t table) {
  if (!TryLock(txn)) return false;
  // Get the indexes
  const auto index_oids = GetIndexOids(txn, table);
  // Delete all indexes
  for (const auto index_oid : index_oids) {
    auto result = DeleteIndex(txn, index_oid);
    if (!result) {
      // write-write conflict. Someone beat us to this operation.
      return false;
    }
  }
  return true;
}

bool DatabaseCatalog::DeleteTable(const common::ManagedPointer<transaction::TransactionContext> txn,
                                  const table_oid_t table) {
  if (!TryLock(txn)) return false;
  // We should respect foreign key relations and attempt to delete the table's columns first
  auto result = DeleteColumns<Schema::Column, table_oid_t>(txn, table);
  if (!result) return false;

  const auto oid_pri = classes_oid_index_->GetProjectedRowInitializer();

  TERRIER_ASSERT(pg_class_all_cols_pri_.ProjectedRowSize() >= oid_pri.ProjectedRowSize(),
                 "Buffer must be allocated for largest ProjectedRow size");
  auto *const buffer = common::AllocationUtil::AllocateAligned(pg_class_all_cols_pri_.ProjectedRowSize());
  auto *const key_pr = oid_pri.InitializeRow(buffer);

  // Find the entry using the index
  *(reinterpret_cast<table_oid_t *>(key_pr->AccessForceNotNull(0))) = table;
  std::vector<storage::TupleSlot> index_results;
  classes_oid_index_->ScanKey(*txn, *key_pr, &index_results);
  TERRIER_ASSERT(
      index_results.size() == 1,
      "Incorrect number of results from index scan. Expect 1 because it's a unique index. 0 implies that function was "
      "called with an oid that doesn't exist in the Catalog, but binding somehow succeeded. That doesn't make sense. "
      "Was a DROP plan node reused twice? IF EXISTS should be handled in the Binder, rather than pushing logic here.");

  // Select the tuple out of the table before deletion. We need the attributes to do index deletions later
  auto *const table_pr = pg_class_all_cols_pri_.InitializeRow(buffer);
  result = classes_->Select(txn, index_results[0], table_pr);
  TERRIER_ASSERT(result, "Select must succeed if the index scan gave a visible result.");

  // Delete from pg_classes table
  txn->StageDelete(db_oid_, postgres::CLASS_TABLE_OID, index_results[0]);
  result = classes_->Delete(txn, index_results[0]);
  if (!result) {
    // write-write conflict. Someone beat us to this operation.
    delete[] buffer;
    return false;
  }

  DeleteIndexes(txn, table);

  // Get the attributes we need for indexes
  const table_oid_t table_oid = *(reinterpret_cast<const table_oid_t *const>(
      table_pr->AccessForceNotNull(pg_class_all_cols_prm_[postgres::RELOID_COL_OID])));
  TERRIER_ASSERT(table == table_oid,
                 "table oid from pg_classes did not match what was found by the index scan from the argument.");
  const namespace_oid_t ns_oid = *(reinterpret_cast<const namespace_oid_t *const>(
      table_pr->AccessForceNotNull(pg_class_all_cols_prm_[postgres::RELNAMESPACE_COL_OID])));
  const storage::VarlenEntry name_varlen = *(reinterpret_cast<const storage::VarlenEntry *const>(
      table_pr->AccessForceNotNull(pg_class_all_cols_prm_[postgres::RELNAME_COL_OID])));

  // Get the attributes we need for delete
  auto *const schema_ptr = *(reinterpret_cast<const Schema *const *const>(
      table_pr->AccessForceNotNull(pg_class_all_cols_prm_[postgres::REL_SCHEMA_COL_OID])));
  auto *const table_ptr = *(reinterpret_cast<storage::SqlTable *const *const>(
      table_pr->AccessForceNotNull(pg_class_all_cols_prm_[postgres::REL_PTR_COL_OID])));

  const auto oid_index_init = classes_oid_index_->GetProjectedRowInitializer();
  const auto name_index_init = classes_name_index_->GetProjectedRowInitializer();
  const auto ns_index_init = classes_namespace_index_->GetProjectedRowInitializer();

  // Delete from oid_index
  auto *index_pr = oid_index_init.InitializeRow(buffer);
  *(reinterpret_cast<table_oid_t *const>(index_pr->AccessForceNotNull(0))) = table_oid;
  classes_oid_index_->Delete(txn, *index_pr, index_results[0]);

  // Delete from name_index
  index_pr = name_index_init.InitializeRow(buffer);
  *(reinterpret_cast<storage::VarlenEntry *const>(index_pr->AccessForceNotNull(0))) = name_varlen;
  *(reinterpret_cast<namespace_oid_t *>(index_pr->AccessForceNotNull(1))) = ns_oid;
  classes_name_index_->Delete(txn, *index_pr, index_results[0]);

  // Delete from namespace_index
  index_pr = ns_index_init.InitializeRow(buffer);
  *(reinterpret_cast<namespace_oid_t *const>(index_pr->AccessForceNotNull(0))) = ns_oid;
  classes_namespace_index_->Delete(txn, *index_pr, index_results[0]);

  // Everything succeeded from an MVCC standpoint, register deferred action for the GC with txn manager. See base
  // function comment.
  txn->RegisterCommitAction([=](transaction::DeferredActionManager *deferred_action_manager) {
    deferred_action_manager->RegisterDeferredAction([=]() {
      deferred_action_manager->RegisterDeferredAction([=]() {
        // Defer an action upon commit to delete the table. Delete table will need a double deferral because there could
        // be transactions not yet unlinked by the GC that depend on the table
        delete schema_ptr;
        delete table_ptr;
      });
    });
  });

  delete[] buffer;
  return true;
}

std::pair<uint32_t, postgres::ClassKind> DatabaseCatalog::GetClassOidKind(
    const common::ManagedPointer<transaction::TransactionContext> txn, const namespace_oid_t ns_oid,
    const std::string &name) {
  const auto name_pri = classes_name_index_->GetProjectedRowInitializer();

  const auto name_varlen = storage::StorageUtil::CreateVarlen(name);

  // Buffer is large enough to hold all prs
  auto *const buffer = common::AllocationUtil::AllocateAligned(name_pri.ProjectedRowSize());
  auto pr = name_pri.InitializeRow(buffer);
  // Write the attributes in the ProjectedRow. We know the offsets without the map because of the ordering of attribute
  // sizes
  *(reinterpret_cast<storage::VarlenEntry *>(pr->AccessForceNotNull(0))) = name_varlen;
  *(reinterpret_cast<namespace_oid_t *>(pr->AccessForceNotNull(1))) = ns_oid;

  std::vector<storage::TupleSlot> index_results;
  classes_name_index_->ScanKey(*txn, *pr, &index_results);
  // Clean up the varlen's buffer in the case it wasn't inlined.
  if (!name_varlen.IsInlined()) {
    delete[] name_varlen.Content();
  }

  if (index_results.empty()) {
    delete[] buffer;
    // If the OID is invalid, we don't care the class kind and return a random one.
    return std::make_pair(catalog::NULL_OID, postgres::ClassKind::REGULAR_TABLE);
  }
  TERRIER_ASSERT(index_results.size() == 1, "name not unique in classes_name_index_");

  TERRIER_ASSERT(get_class_oid_kind_pri_.ProjectedRowSize() <= name_pri.ProjectedRowSize(),
                 "I want to reuse this buffer because I'm lazy and malloc is slow but it needs to be big enough.");
  pr = get_class_oid_kind_pri_.InitializeRow(buffer);
  const auto result UNUSED_ATTRIBUTE = classes_->Select(txn, index_results[0], pr);
  TERRIER_ASSERT(result, "Index already verified visibility. This shouldn't fail.");

  // Write the attributes in the ProjectedRow. We know the offsets without the map because of the ordering of attribute
  // sizes
  const auto oid = *(reinterpret_cast<const uint32_t *const>(pr->AccessForceNotNull(0)));
  const auto kind = *(reinterpret_cast<const postgres::ClassKind *const>(pr->AccessForceNotNull(1)));

  // Finish
  delete[] buffer;
  return std::make_pair(oid, kind);
}

table_oid_t DatabaseCatalog::GetTableOid(const common::ManagedPointer<transaction::TransactionContext> txn,
                                         const namespace_oid_t ns, const std::string &name) {
  const auto oid_pair = GetClassOidKind(txn, ns, name);
  if (oid_pair.first == catalog::NULL_OID || oid_pair.second != postgres::ClassKind::REGULAR_TABLE) {
    // User called GetTableOid on an object that doesn't have type REGULAR_TABLE
    return INVALID_TABLE_OID;
  }
  return table_oid_t(oid_pair.first);
}

bool DatabaseCatalog::SetTablePointer(const common::ManagedPointer<transaction::TransactionContext> txn,
                                      const table_oid_t table, const storage::SqlTable *const table_ptr) {
  TERRIER_ASSERT(write_lock_.load() == txn->FinishTime(),
                 "Setting the object's pointer should only be done after successful DDL change request. i.e. this txn "
                 "should already have the lock.");
  // We need to defer the deletion because their may be subsequent undo records into this table that need to be GCed
  // before we can safely delete this.
  txn->RegisterAbortAction([=](transaction::DeferredActionManager *deferred_action_manager) {
    deferred_action_manager->RegisterDeferredAction([=]() { delete table_ptr; });
  });
  return SetClassPointer(txn, table, table_ptr, postgres::REL_PTR_COL_OID);
}

/**
 * Obtain the storage pointer for a SQL table
 * @param table to which we want the storage object
 * @return the storage object corresponding to the passed OID
 */
common::ManagedPointer<storage::SqlTable> DatabaseCatalog::GetTable(
    const common::ManagedPointer<transaction::TransactionContext> txn, const table_oid_t table) {
  const auto ptr_pair = GetClassPtrKind(txn, static_cast<uint32_t>(table));
  if (ptr_pair.second != postgres::ClassKind::REGULAR_TABLE) {
    // User called GetTable with an OID for an object that doesn't have type REGULAR_TABLE
    return common::ManagedPointer<storage::SqlTable>(nullptr);
  }
  return common::ManagedPointer(reinterpret_cast<storage::SqlTable *>(ptr_pair.first));
}

bool DatabaseCatalog::RenameTable(const common::ManagedPointer<transaction::TransactionContext> txn,
                                  const table_oid_t table, const std::string &name) {
  if (!TryLock(txn)) return false;
  // TODO(John): Implement
  TERRIER_ASSERT(false, "Not implemented");
  return false;
}

bool DatabaseCatalog::UpdateSchema(const common::ManagedPointer<transaction::TransactionContext> txn,
                                   const table_oid_t table, Schema *const new_schema) {
  if (!TryLock(txn)) return false;
  // TODO(John): Implement
  TERRIER_ASSERT(false, "Not implemented");
  return false;
}

const Schema &DatabaseCatalog::GetSchema(const common::ManagedPointer<transaction::TransactionContext> txn,
                                         const table_oid_t table) {
  const auto ptr_pair = GetClassSchemaPtrKind(txn, static_cast<uint32_t>(table));
  TERRIER_ASSERT(ptr_pair.first != nullptr, "Schema pointer shouldn't ever be NULL under current catalog semantics.");
  TERRIER_ASSERT(ptr_pair.second == postgres::ClassKind::REGULAR_TABLE, "Requested a table schema for a non-table");
  return *reinterpret_cast<Schema *>(ptr_pair.first);
}

std::vector<constraint_oid_t> DatabaseCatalog::GetConstraints(
    const common::ManagedPointer<transaction::TransactionContext> txn, table_oid_t table) {
  // TODO(John): Implement
  TERRIER_ASSERT(false, "Not implemented");
  return {};
}

std::vector<index_oid_t> DatabaseCatalog::GetIndexOids(
    const common::ManagedPointer<transaction::TransactionContext> txn, table_oid_t table) {
  // Initialize PR for index scan
  auto oid_pri = indexes_table_index_->GetProjectedRowInitializer();

  // Do not need projection map when there is only one column
  TERRIER_ASSERT(get_indexes_pri_.ProjectedRowSize() >= oid_pri.ProjectedRowSize(),
                 "Buffer must be allocated to fit largest PR");
  auto *const buffer = common::AllocationUtil::AllocateAligned(get_indexes_pri_.ProjectedRowSize());

  // Find all entries for the given table using the index
  auto *key_pr = oid_pri.InitializeRow(buffer);
  *(reinterpret_cast<table_oid_t *>(key_pr->AccessForceNotNull(0))) = table;
  std::vector<storage::TupleSlot> index_scan_results;
  indexes_table_index_->ScanKey(*txn, *key_pr, &index_scan_results);

  // If we found no indexes, return an empty list
  if (index_scan_results.empty()) {
    delete[] buffer;
    return {};
  }

  std::vector<index_oid_t> index_oids;
  index_oids.reserve(index_scan_results.size());
  auto *select_pr = get_indexes_pri_.InitializeRow(buffer);
  for (auto &slot : index_scan_results) {
    const auto result UNUSED_ATTRIBUTE = indexes_->Select(txn, slot, select_pr);
    TERRIER_ASSERT(result, "Index already verified visibility. This shouldn't fail.");
    index_oids.emplace_back(*(reinterpret_cast<index_oid_t *>(select_pr->AccessForceNotNull(0))));
  }

  // Finish
  delete[] buffer;
  return index_oids;
}

index_oid_t DatabaseCatalog::CreateIndex(const common::ManagedPointer<transaction::TransactionContext> txn,
                                         namespace_oid_t ns, const std::string &name, table_oid_t table,
                                         const IndexSchema &schema) {
  if (!TryLock(txn)) return INVALID_INDEX_OID;
  const index_oid_t index_oid = static_cast<index_oid_t>(next_oid_++);
  return CreateIndexEntry(txn, ns, table, index_oid, name, schema) ? index_oid : INVALID_INDEX_OID;
}

bool DatabaseCatalog::DeleteIndex(const common::ManagedPointer<transaction::TransactionContext> txn,
                                  index_oid_t index) {
  if (!TryLock(txn)) return false;
  // We should respect foreign key relations and attempt to delete the index's columns first
  auto result = DeleteColumns<IndexSchema::Column, index_oid_t>(txn, index);
  if (!result) return false;

  // Initialize PRs for pg_class
  const auto class_oid_pri = classes_oid_index_->GetProjectedRowInitializer();

  // Allocate buffer for largest PR
  TERRIER_ASSERT(pg_class_all_cols_pri_.ProjectedRowSize() >= class_oid_pri.ProjectedRowSize(),
                 "Buffer must be allocated for largest ProjectedRow size");
  auto *const buffer = common::AllocationUtil::AllocateAligned(pg_class_all_cols_pri_.ProjectedRowSize());
  auto *key_pr = class_oid_pri.InitializeRow(buffer);

  // Find the entry using the index
  *(reinterpret_cast<index_oid_t *>(key_pr->AccessForceNotNull(0))) = index;
  std::vector<storage::TupleSlot> index_results;
  classes_oid_index_->ScanKey(*txn, *key_pr, &index_results);
  TERRIER_ASSERT(
      index_results.size() == 1,
      "Incorrect number of results from index scan. Expect 1 because it's a unique index. 0 implies that function was "
      "called with an oid that doesn't exist in the Catalog, but binding somehow succeeded. That doesn't make sense. "
      "Was a DROP plan node reused twice? IF EXISTS should be handled in the Binder, rather than pushing logic here.");

  // Select the tuple out of the table before deletion. We need the attributes to do index deletions later
  auto *table_pr = pg_class_all_cols_pri_.InitializeRow(buffer);
  result = classes_->Select(txn, index_results[0], table_pr);
  TERRIER_ASSERT(result, "Select must succeed if the index scan gave a visible result.");

  // Delete from pg_classes table
  txn->StageDelete(db_oid_, postgres::CLASS_TABLE_OID, index_results[0]);
  result = classes_->Delete(txn, index_results[0]);
  if (!result) {
    // write-write conflict. Someone beat us to this operation.
    delete[] buffer;
    return false;
  }

  // Get the attributes we need for pg_class indexes
  table_oid_t table_oid = *(reinterpret_cast<const table_oid_t *const>(
      table_pr->AccessForceNotNull(pg_class_all_cols_prm_[postgres::RELOID_COL_OID])));
  const namespace_oid_t ns_oid = *(reinterpret_cast<const namespace_oid_t *const>(
      table_pr->AccessForceNotNull(pg_class_all_cols_prm_[postgres::RELNAMESPACE_COL_OID])));
  const storage::VarlenEntry name_varlen = *(reinterpret_cast<const storage::VarlenEntry *const>(
      table_pr->AccessForceNotNull(pg_class_all_cols_prm_[postgres::RELNAME_COL_OID])));

  auto *const schema_ptr = *(reinterpret_cast<const IndexSchema *const *const>(
      table_pr->AccessForceNotNull(pg_class_all_cols_prm_[postgres::REL_SCHEMA_COL_OID])));
  auto *const index_ptr = *(reinterpret_cast<storage::index::Index *const *const>(
      table_pr->AccessForceNotNull(pg_class_all_cols_prm_[postgres::REL_PTR_COL_OID])));

  const auto class_oid_index_init = classes_oid_index_->GetProjectedRowInitializer();
  const auto class_name_index_init = classes_name_index_->GetProjectedRowInitializer();
  const auto class_ns_index_init = classes_namespace_index_->GetProjectedRowInitializer();

  // Delete from classes_oid_index_
  auto *index_pr = class_oid_index_init.InitializeRow(buffer);
  *(reinterpret_cast<table_oid_t *const>(index_pr->AccessForceNotNull(0))) = table_oid;
  classes_oid_index_->Delete(txn, *index_pr, index_results[0]);

  // Delete from classes_name_index_
  index_pr = class_name_index_init.InitializeRow(buffer);
  *(reinterpret_cast<storage::VarlenEntry *const>(index_pr->AccessForceNotNull(0))) = name_varlen;
  *(reinterpret_cast<namespace_oid_t *>(index_pr->AccessForceNotNull(1))) = ns_oid;
  classes_name_index_->Delete(txn, *index_pr, index_results[0]);

  // Delete from classes_namespace_index_
  index_pr = class_ns_index_init.InitializeRow(buffer);
  *(reinterpret_cast<namespace_oid_t *const>(index_pr->AccessForceNotNull(0))) = ns_oid;
  classes_namespace_index_->Delete(txn, *index_pr, index_results[0]);

  // Now we need to delete from pg_index and its indexes
  // Initialize PRs for pg_index
  const auto index_oid_pr = indexes_oid_index_->GetProjectedRowInitializer();
  const auto index_table_pr = indexes_table_index_->GetProjectedRowInitializer();

  TERRIER_ASSERT((pg_class_all_cols_pri_.ProjectedRowSize() >= delete_index_pri_.ProjectedRowSize()) &&
                     (pg_class_all_cols_pri_.ProjectedRowSize() >= index_oid_pr.ProjectedRowSize()) &&
                     (pg_class_all_cols_pri_.ProjectedRowSize() >= index_table_pr.ProjectedRowSize()),
                 "Buffer must be allocated for largest ProjectedRow size");

  // Find the entry in pg_index using the oid index
  index_results.clear();
  key_pr = index_oid_pr.InitializeRow(buffer);
  *(reinterpret_cast<index_oid_t *>(key_pr->AccessForceNotNull(0))) = index;
  indexes_oid_index_->ScanKey(*txn, *key_pr, &index_results);
  TERRIER_ASSERT(index_results.size() == 1,
                 "Incorrect number of results from index scan. Expect 1 because it's a unique index. size() of 0 "
                 "implies an error in Catalog state because scanning pg_class worked, but it doesn't exist in "
                 "pg_index. Something broke.");

  // Select the tuple out of pg_index before deletion. We need the attributes to do index deletions later
  table_pr = delete_index_pri_.InitializeRow(buffer);
  result = indexes_->Select(txn, index_results[0], table_pr);
  TERRIER_ASSERT(result, "Select must succeed if the index scan gave a visible result.");

  TERRIER_ASSERT(index == *(reinterpret_cast<const index_oid_t *const>(
                              table_pr->AccessForceNotNull(delete_index_prm_[postgres::INDOID_COL_OID]))),
                 "index oid from pg_index did not match what was found by the index scan from the argument.");

  // Delete from pg_index table
  txn->StageDelete(db_oid_, postgres::INDEX_TABLE_OID, index_results[0]);
  result = indexes_->Delete(txn, index_results[0]);
  TERRIER_ASSERT(
      result,
      "Delete from pg_index should always succeed as write-write conflicts are detected during delete from pg_class");

  // Get the table oid
  table_oid = *(reinterpret_cast<const table_oid_t *const>(
      table_pr->AccessForceNotNull(delete_index_prm_[postgres::INDRELID_COL_OID])));

  // Delete from indexes_oid_index
  index_pr = index_oid_pr.InitializeRow(buffer);
  *(reinterpret_cast<index_oid_t *const>(index_pr->AccessForceNotNull(0))) = index;
  indexes_oid_index_->Delete(txn, *index_pr, index_results[0]);

  // Delete from indexes_table_index
  index_pr = index_table_pr.InitializeRow(buffer);
  *(reinterpret_cast<table_oid_t *const>(index_pr->AccessForceNotNull(0))) = table_oid;
  indexes_table_index_->Delete(txn, *index_pr, index_results[0]);

  // Everything succeeded from an MVCC standpoint, so register a deferred action for the GC to delete the index with txn
  // manager. See base function comment.
  txn->RegisterCommitAction(
      [=, garbage_collector{garbage_collector_}](transaction::DeferredActionManager *deferred_action_manager) {
        if (index_ptr->Type() == storage::index::IndexType::BWTREE) {
          garbage_collector->UnregisterIndexForGC(common::ManagedPointer(index_ptr));
        }
        // Unregistering from GC can happen immediately, but we have to double-defer freeing the actual objects
        deferred_action_manager->RegisterDeferredAction([=]() {
          deferred_action_manager->RegisterDeferredAction([=]() {
            delete schema_ptr;
            delete index_ptr;
          });
        });
      });

  delete[] buffer;
  return true;
}

bool DatabaseCatalog::SetTableSchemaPointer(const common::ManagedPointer<transaction::TransactionContext> txn,
                                            const table_oid_t oid, const Schema *const schema) {
  return SetClassPointer(txn, oid, schema, postgres::REL_SCHEMA_COL_OID);
}

bool DatabaseCatalog::SetIndexSchemaPointer(const common::ManagedPointer<transaction::TransactionContext> txn,
                                            const index_oid_t oid, const IndexSchema *const schema) {
  return SetClassPointer(txn, oid, schema, postgres::REL_SCHEMA_COL_OID);
}

template <typename ClassOid, typename Ptr>
bool DatabaseCatalog::SetClassPointer(const common::ManagedPointer<transaction::TransactionContext> txn,
                                      const ClassOid oid, const Ptr *const pointer, const col_oid_t class_col) {
  TERRIER_ASSERT((std::is_same<ClassOid, table_oid_t>::value &&
                  (std::is_same<Ptr, storage::SqlTable>::value || std::is_same<Ptr, catalog::Schema>::value)) ||
                     (std::is_same<ClassOid, index_oid_t>::value && (std::is_same<Ptr, storage::index::Index>::value ||
                                                                     std::is_same<Ptr, catalog::IndexSchema>::value)),
                 "OID type must correspond to the same object type (Table or index)");
  TERRIER_ASSERT(pointer != nullptr, "Why are you inserting nullptr here? That seems wrong.");
  const auto oid_pri = classes_oid_index_->GetProjectedRowInitializer();

  // Do not need to store the projection map because it is only a single column
  auto pr_init = classes_->InitializerForProjectedRow({class_col});
  TERRIER_ASSERT(pr_init.ProjectedRowSize() >= oid_pri.ProjectedRowSize(), "Buffer must allocated to fit largest PR");
  auto *const buffer = common::AllocationUtil::AllocateAligned(pr_init.ProjectedRowSize());
  auto *const key_pr = oid_pri.InitializeRow(buffer);

  // Find the entry using the index
  *(reinterpret_cast<ClassOid *>(key_pr->AccessForceNotNull(0))) = oid;
  std::vector<storage::TupleSlot> index_results;
  classes_oid_index_->ScanKey(*txn, *key_pr, &index_results);
  TERRIER_ASSERT(
      index_results.size() == 1,
      "Incorrect number of results from index scan. Expect 1 because it's a unique index. 0 implies that function was "
      "called with an oid that doesn't exist in the Catalog, which implies a programmer error. There's no reasonable "
      "code path for this to be called on an oid that isn't present.");

  auto &initializer =
      (class_col == catalog::postgres::REL_PTR_COL_OID) ? set_class_pointer_pri_ : set_class_schema_pri_;
  auto *update_redo = txn->StageWrite(db_oid_, postgres::CLASS_TABLE_OID, initializer);
  update_redo->SetTupleSlot(index_results[0]);
  auto *update_pr = update_redo->Delta();
  auto *const class_ptr_ptr = update_pr->AccessForceNotNull(0);
  *(reinterpret_cast<const Ptr **>(class_ptr_ptr)) = pointer;

  // Finish
  delete[] buffer;
  return classes_->Update(txn, update_redo);
}

bool DatabaseCatalog::SetIndexPointer(const common::ManagedPointer<transaction::TransactionContext> txn,
                                      const index_oid_t index, storage::index::Index *const index_ptr) {
  TERRIER_ASSERT(write_lock_.load() == txn->FinishTime(),
                 "Setting the object's pointer should only be done after successful DDL change request. i.e. this txn "
                 "should already have the lock.");
  if (index_ptr->Type() == storage::index::IndexType::BWTREE) {
    garbage_collector_->RegisterIndexForGC(common::ManagedPointer(index_ptr));
  }
  // This needs to be deferred because if any items were subsequently inserted into this index, they will have deferred
  // abort actions that will be above this action on the abort stack.  The defer ensures we execute after them.
  txn->RegisterAbortAction(
      [=, garbage_collector{garbage_collector_}](transaction::DeferredActionManager *deferred_action_manager) {
        if (index_ptr->Type() == storage::index::IndexType::BWTREE) {
          garbage_collector->UnregisterIndexForGC(common::ManagedPointer(index_ptr));
        }
        deferred_action_manager->RegisterDeferredAction([=]() { delete index_ptr; });
      });
  return SetClassPointer(txn, index, index_ptr, postgres::REL_PTR_COL_OID);
}

common::ManagedPointer<storage::index::Index> DatabaseCatalog::GetIndex(
    const common::ManagedPointer<transaction::TransactionContext> txn, index_oid_t index) {
  const auto ptr_pair = GetClassPtrKind(txn, static_cast<uint32_t>(index));
  if (ptr_pair.second != postgres::ClassKind::INDEX) {
    // User called GetTable with an OID for an object that doesn't have type REGULAR_TABLE
    return common::ManagedPointer<storage::index::Index>(nullptr);
  }
  return common::ManagedPointer(reinterpret_cast<storage::index::Index *>(ptr_pair.first));
}

index_oid_t DatabaseCatalog::GetIndexOid(const common::ManagedPointer<transaction::TransactionContext> txn,
                                         namespace_oid_t ns, const std::string &name) {
  const auto oid_pair = GetClassOidKind(txn, ns, name);
  if (oid_pair.first == NULL_OID || oid_pair.second != postgres::ClassKind::INDEX) {
    // User called GetIndexOid on an object that doesn't have type INDEX
    return INVALID_INDEX_OID;
  }
  return index_oid_t(oid_pair.first);
}

const IndexSchema &DatabaseCatalog::GetIndexSchema(const common::ManagedPointer<transaction::TransactionContext> txn,
                                                   index_oid_t index) {
  auto ptr_pair = GetClassSchemaPtrKind(txn, static_cast<uint32_t>(index));
  TERRIER_ASSERT(ptr_pair.first != nullptr, "Schema pointer shouldn't ever be NULL under current catalog semantics.");
  TERRIER_ASSERT(ptr_pair.second == postgres::ClassKind::INDEX, "Requested an index schema for a non-index");
  return *reinterpret_cast<IndexSchema *>(ptr_pair.first);
}

std::vector<std::pair<common::ManagedPointer<storage::index::Index>, const IndexSchema &>> DatabaseCatalog::GetIndexes(
    const common::ManagedPointer<transaction::TransactionContext> txn, table_oid_t table) {
  // Step 1: Get all index oids on table
  // Initialize PR for index scan
  auto indexes_oid_pri = indexes_table_index_->GetProjectedRowInitializer();

  // Do not need projection map when there is only one column
  TERRIER_ASSERT(get_class_object_and_schema_pri_.ProjectedRowSize() >= indexes_oid_pri.ProjectedRowSize() &&
                     get_class_object_and_schema_pri_.ProjectedRowSize() >= get_indexes_pri_.ProjectedRowSize() &&
                     get_class_object_and_schema_pri_.ProjectedRowSize() >=
                         classes_oid_index_->GetProjectedRowInitializer().ProjectedRowSize(),
                 "Buffer must be allocated to fit largest PR");
  auto *const buffer = common::AllocationUtil::AllocateAligned(get_class_object_and_schema_pri_.ProjectedRowSize());

  // Find all entries for the given table using the index
  auto *indexes_key_pr = indexes_oid_pri.InitializeRow(buffer);
  *(reinterpret_cast<table_oid_t *>(indexes_key_pr->AccessForceNotNull(0))) = table;
  std::vector<storage::TupleSlot> index_scan_results;
  indexes_table_index_->ScanKey(*txn, *indexes_key_pr, &index_scan_results);

  // If we found no indexes, return an empty list
  if (index_scan_results.empty()) {
    delete[] buffer;
    return {};
  }

  std::vector<index_oid_t> index_oids;
  index_oids.reserve(index_scan_results.size());
  auto *index_select_pr = get_indexes_pri_.InitializeRow(buffer);
  for (auto &slot : index_scan_results) {
    const auto result UNUSED_ATTRIBUTE = indexes_->Select(txn, slot, index_select_pr);
    TERRIER_ASSERT(result, "Index already verified visibility. This shouldn't fail.");
    index_oids.emplace_back(*(reinterpret_cast<index_oid_t *>(index_select_pr->AccessForceNotNull(0))));
  }

  // Step 2: Scan the pg_class oid index for all entries in pg_class
  // We do the index scans and table selects in separate loops to avoid having to initialize the pr each time
  index_scan_results.clear();
  auto *class_key_pr = classes_oid_index_->GetProjectedRowInitializer().InitializeRow(buffer);
  std::vector<storage::TupleSlot> class_tuple_slots;
  class_tuple_slots.reserve(index_oids.size());
  for (const auto &index_oid : index_oids) {
    // Find the entry using the index
    *(reinterpret_cast<uint32_t *>(class_key_pr->AccessForceNotNull(0))) = static_cast<uint32_t>(index_oid);
    classes_oid_index_->ScanKey(*txn, *class_key_pr, &index_scan_results);
    TERRIER_ASSERT(index_scan_results.size() == 1,
                   "Incorrect number of results from index scan. Expect 1 because it's a unique index. size() of 0 "
                   "implies an error in Catalog state because scanning pg_index returned the index oid, but it doesn't "
                   "exist in pg_class. Something broke.");
    class_tuple_slots.push_back(index_scan_results[0]);
    index_scan_results.clear();
  }
  TERRIER_ASSERT(class_tuple_slots.size() == index_oids.size(),
                 "We should have found an entry in pg_class for every index oid");

  // Step 3: Select all the objects from the tuple slots retrieved by step 2
  std::vector<std::pair<common::ManagedPointer<storage::index::Index>, const IndexSchema &>> index_objects;
  index_objects.reserve(class_tuple_slots.size());
  auto *class_select_pr = get_class_object_and_schema_pri_.InitializeRow(buffer);
  for (const auto &slot : class_tuple_slots) {
    bool result UNUSED_ATTRIBUTE = classes_->Select(txn, slot, class_select_pr);
    TERRIER_ASSERT(result, "Index already verified visibility. This shouldn't fail.");

    auto *index = *(reinterpret_cast<storage::index::Index *const *const>(
        class_select_pr->AccessForceNotNull(get_class_object_and_schema_prm_[catalog::postgres::REL_PTR_COL_OID])));
    TERRIER_ASSERT(index != nullptr,
                   "Catalog conventions say you should not find a nullptr for an object ptr in pg_class. Did you call "
                   "SetIndexPointer?");
    auto *schema = *(reinterpret_cast<catalog::IndexSchema *const *const>(
        class_select_pr->AccessForceNotNull(get_class_object_and_schema_prm_[catalog::postgres::REL_SCHEMA_COL_OID])));
    TERRIER_ASSERT(schema != nullptr,
                   "Catalog conventions say you should not find a nullptr for an schema ptr in pg_class");

    index_objects.emplace_back(common::ManagedPointer(index), *schema);
  }
  delete[] buffer;
  return index_objects;
}

void DatabaseCatalog::TearDown(const common::ManagedPointer<transaction::TransactionContext> txn) {
  std::vector<parser::AbstractExpression *> expressions;
  std::vector<Schema *> table_schemas;
  std::vector<storage::SqlTable *> tables;
  std::vector<IndexSchema *> index_schemas;
  std::vector<storage::index::Index *> indexes;
  std::vector<execution::functions::FunctionContext *> func_contexts;

  // pg_class (schemas & objects) [this is the largest projection]
  const std::vector<col_oid_t> pg_class_oids{postgres::RELKIND_COL_OID, postgres::REL_SCHEMA_COL_OID,
                                             postgres::REL_PTR_COL_OID};

  auto pci = classes_->InitializerForProjectedColumns(pg_class_oids, 100);
  auto pm = classes_->ProjectionMapForOids(pg_class_oids);

  byte *buffer = common::AllocationUtil::AllocateAligned(pci.ProjectedColumnsSize());
  auto pc = pci.Initialize(buffer);

  // Fetch pointers to the start each in the projected columns
  auto classes = reinterpret_cast<postgres::ClassKind *>(pc->ColumnStart(pm[postgres::RELKIND_COL_OID]));
  auto schemas = reinterpret_cast<void **>(pc->ColumnStart(pm[postgres::REL_SCHEMA_COL_OID]));
  auto objects = reinterpret_cast<void **>(pc->ColumnStart(pm[postgres::REL_PTR_COL_OID]));

  // Scan the table
  auto table_iter = classes_->begin();
  while (table_iter != classes_->end()) {
    classes_->Scan(txn, &table_iter, pc);
    for (uint i = 0; i < pc->NumTuples(); i++) {
      TERRIER_ASSERT(objects[i] != nullptr, "Pointer to objects in pg_class should not be nullptr");
      TERRIER_ASSERT(schemas[i] != nullptr, "Pointer to schemas in pg_class should not be nullptr");
      switch (classes[i]) {
        case postgres::ClassKind::REGULAR_TABLE:
          table_schemas.emplace_back(reinterpret_cast<Schema *>(schemas[i]));
          tables.emplace_back(reinterpret_cast<storage::SqlTable *>(objects[i]));
          break;
        case postgres::ClassKind::INDEX:
          index_schemas.emplace_back(reinterpret_cast<IndexSchema *>(schemas[i]));
          indexes.emplace_back(reinterpret_cast<storage::index::Index *>(objects[i]));
          break;
        default:
          throw std::runtime_error("Unimplemented destructor needed");
      }
    }
  }

  // pg_constraint (expressions)
  const std::vector<col_oid_t> pg_constraint_oids{postgres::CONBIN_COL_OID};
  pci = constraints_->InitializerForProjectedColumns(pg_constraint_oids, 100);
  pc = pci.Initialize(buffer);

  auto exprs = reinterpret_cast<parser::AbstractExpression **>(pc->ColumnStart(0));

  table_iter = constraints_->begin();
  while (table_iter != constraints_->end()) {
    constraints_->Scan(txn, &table_iter, pc);

    for (uint i = 0; i < pc->NumTuples(); i++) {
      expressions.emplace_back(exprs[i]);
    }
  }

  // pg_proc (func_contexts)
  const std::vector<col_oid_t> pg_proc_contexts{postgres::PRO_CTX_PTR_COL_OID};
  pci = procs_->InitializerForProjectedColumns(pg_proc_contexts, 100);
  pc = pci.Initialize(buffer);

  auto ctxts = reinterpret_cast<execution::functions::FunctionContext **>(pc->ColumnStart(0));

  table_iter = procs_->begin();
  while (table_iter != procs_->end()) {
    procs_->Scan(txn, &table_iter, pc);

    for (uint i = 0; i < pc->NumTuples(); i++) {
      if (ctxts[i] == nullptr) {
        continue;
      }
      func_contexts.emplace_back(ctxts[i]);
    }
  }

  auto dbc_nuke = [=, garbage_collector{garbage_collector_}, tables{std::move(tables)}, indexes{std::move(indexes)},
                   table_schemas{std::move(table_schemas)}, index_schemas{std::move(index_schemas)},
                   expressions{std::move(expressions)}, func_contexts{std::move(func_contexts)}]() {
    for (auto table : tables) delete table;

    for (auto index : indexes) {
      if (index->Type() == storage::index::IndexType::BWTREE) {
        garbage_collector->UnregisterIndexForGC(common::ManagedPointer(index));
      }
      delete index;
    }

    for (auto schema : table_schemas) delete schema;

    for (auto schema : index_schemas) delete schema;

    for (auto expr : expressions) delete expr;

    for (auto func_ctxt : func_contexts) delete func_ctxt;
  };

  // No new transactions can see these object but there may be deferred index
  // and other operation.  Therefore, we need to defer the deallocation on delete
  txn->RegisterCommitAction([=](transaction::DeferredActionManager *deferred_action_manager) {
    deferred_action_manager->RegisterDeferredAction(dbc_nuke);
  });

  delete[] buffer;
}

bool DatabaseCatalog::CreateIndexEntry(const common::ManagedPointer<transaction::TransactionContext> txn,
                                       const namespace_oid_t ns_oid, const table_oid_t table_oid,
                                       const index_oid_t index_oid, const std::string &name,
                                       const IndexSchema &schema) {
  // First, insert into pg_class
  auto *const class_insert_redo = txn->StageWrite(db_oid_, postgres::CLASS_TABLE_OID, pg_class_all_cols_pri_);
  auto *const class_insert_pr = class_insert_redo->Delta();

  // Write the index_oid into the PR
  auto index_oid_offset = pg_class_all_cols_prm_[postgres::RELOID_COL_OID];
  auto *index_oid_ptr = class_insert_pr->AccessForceNotNull(index_oid_offset);
  *(reinterpret_cast<index_oid_t *>(index_oid_ptr)) = index_oid;

  const auto name_varlen = storage::StorageUtil::CreateVarlen(name);

  // Write the name into the PR
  const auto name_offset = pg_class_all_cols_prm_[postgres::RELNAME_COL_OID];
  auto *const name_ptr = class_insert_pr->AccessForceNotNull(name_offset);
  *(reinterpret_cast<storage::VarlenEntry *>(name_ptr)) = name_varlen;

  // Write the ns_oid into the PR
  const auto ns_offset = pg_class_all_cols_prm_[postgres::RELNAMESPACE_COL_OID];
  auto *const ns_ptr = class_insert_pr->AccessForceNotNull(ns_offset);
  *(reinterpret_cast<namespace_oid_t *>(ns_ptr)) = ns_oid;

  // Write the kind into the PR
  const auto kind_offset = pg_class_all_cols_prm_[postgres::RELKIND_COL_OID];
  auto *const kind_ptr = class_insert_pr->AccessForceNotNull(kind_offset);
  *(reinterpret_cast<postgres::ClassKind *>(kind_ptr)) = postgres::ClassKind::INDEX;

  // Write the index_schema_ptr into the PR
  const auto index_schema_ptr_offset = pg_class_all_cols_prm_[postgres::REL_SCHEMA_COL_OID];
  auto *const index_schema_ptr_ptr = class_insert_pr->AccessForceNotNull(index_schema_ptr_offset);
  *(reinterpret_cast<IndexSchema **>(index_schema_ptr_ptr)) = nullptr;

  // Set next_col_oid to NULL because indexes don't need col_oid
  const auto next_col_oid_offset = pg_class_all_cols_prm_[postgres::REL_NEXTCOLOID_COL_OID];
  class_insert_pr->SetNull(next_col_oid_offset);

  // Set index_ptr to NULL because it gets set by execution layer after instantiation
  const auto index_ptr_offset = pg_class_all_cols_prm_[postgres::REL_PTR_COL_OID];
  class_insert_pr->SetNull(index_ptr_offset);

  // Insert into pg_class table
  const auto class_tuple_slot = classes_->Insert(txn, class_insert_redo);

  // Now we insert into indexes on pg_class
  // Get PR initializers allocate a buffer from the largest one
  const auto class_oid_index_init = classes_oid_index_->GetProjectedRowInitializer();
  const auto class_name_index_init = classes_name_index_->GetProjectedRowInitializer();
  const auto class_ns_index_init = classes_namespace_index_->GetProjectedRowInitializer();
  TERRIER_ASSERT((class_name_index_init.ProjectedRowSize() >= class_oid_index_init.ProjectedRowSize()) &&
                     (class_name_index_init.ProjectedRowSize() >= class_ns_index_init.ProjectedRowSize()),
                 "Index buffer must be allocated based on the largest PR initializer");
  auto *index_buffer = common::AllocationUtil::AllocateAligned(class_name_index_init.ProjectedRowSize());

  // Insert into oid_index
  auto *index_pr = class_oid_index_init.InitializeRow(index_buffer);
  *(reinterpret_cast<index_oid_t *>(index_pr->AccessForceNotNull(0))) = index_oid;
  if (!classes_oid_index_->InsertUnique(txn, *index_pr, class_tuple_slot)) {
    // There was an oid conflict and we need to abort.  Free the buffer and
    // return INVALID_TABLE_OID to indicate the database was not created.
    delete[] index_buffer;
    return false;
  }

  // Insert into name_index
  index_pr = class_name_index_init.InitializeRow(index_buffer);
  *(reinterpret_cast<storage::VarlenEntry *>(index_pr->AccessForceNotNull(0))) = name_varlen;
  *(reinterpret_cast<namespace_oid_t *>(index_pr->AccessForceNotNull(1))) = ns_oid;
  if (!classes_name_index_->InsertUnique(txn, *index_pr, class_tuple_slot)) {
    // There was a name conflict and we need to abort.  Free the buffer and
    // return INVALID_TABLE_OID to indicate the database was not created.
    delete[] index_buffer;
    return false;
  }

  // Insert into namespace_index
  index_pr = class_ns_index_init.InitializeRow(index_buffer);
  *(reinterpret_cast<namespace_oid_t *>(index_pr->AccessForceNotNull(0))) = ns_oid;
  const auto result UNUSED_ATTRIBUTE = classes_namespace_index_->Insert(txn, *index_pr, class_tuple_slot);
  TERRIER_ASSERT(result, "Insertion into non-unique namespace index failed.");

  // Next, insert index metadata into pg_index

  auto *const indexes_insert_redo = txn->StageWrite(db_oid_, postgres::INDEX_TABLE_OID, pg_index_all_cols_pri_);
  auto *const indexes_insert_pr = indexes_insert_redo->Delta();

  // Write the index_oid into the PR
  index_oid_offset = pg_index_all_cols_prm_[postgres::INDOID_COL_OID];
  index_oid_ptr = indexes_insert_pr->AccessForceNotNull(index_oid_offset);
  *(reinterpret_cast<index_oid_t *>(index_oid_ptr)) = index_oid;

  // Write the table_oid for the table the index is for into the PR
  const auto rel_oid_offset = pg_index_all_cols_prm_[postgres::INDRELID_COL_OID];
  auto *const rel_oid_ptr = indexes_insert_pr->AccessForceNotNull(rel_oid_offset);
  *(reinterpret_cast<table_oid_t *>(rel_oid_ptr)) = table_oid;

  // Write boolean values to PR
  *(reinterpret_cast<bool *>(indexes_insert_pr->AccessForceNotNull(
      pg_index_all_cols_prm_[postgres::INDISUNIQUE_COL_OID]))) = schema.is_unique_;
  *(reinterpret_cast<bool *>(indexes_insert_pr->AccessForceNotNull(
      pg_index_all_cols_prm_[postgres::INDISPRIMARY_COL_OID]))) = schema.is_primary_;
  *(reinterpret_cast<bool *>(indexes_insert_pr->AccessForceNotNull(
      pg_index_all_cols_prm_[postgres::INDISEXCLUSION_COL_OID]))) = schema.is_exclusion_;
  *(reinterpret_cast<bool *>(indexes_insert_pr->AccessForceNotNull(
      pg_index_all_cols_prm_[postgres::INDIMMEDIATE_COL_OID]))) = schema.is_immediate_;
  // TODO(Matt): these should actually be set later based on runtime information about the index. @yeshengm
  *(reinterpret_cast<bool *>(
      indexes_insert_pr->AccessForceNotNull(pg_index_all_cols_prm_[postgres::INDISVALID_COL_OID]))) = true;
  *(reinterpret_cast<bool *>(
      indexes_insert_pr->AccessForceNotNull(pg_index_all_cols_prm_[postgres::INDISREADY_COL_OID]))) = true;
  *(reinterpret_cast<bool *>(
      indexes_insert_pr->AccessForceNotNull(pg_index_all_cols_prm_[postgres::INDISLIVE_COL_OID]))) = true;
  *(reinterpret_cast<storage::index::IndexType *>(
      indexes_insert_pr->AccessForceNotNull(pg_index_all_cols_prm_[postgres::IND_TYPE_COL_OID]))) = schema.type_;

  // Insert into pg_index table
  const auto indexes_tuple_slot = indexes_->Insert(txn, indexes_insert_redo);

  // Now insert into the indexes on pg_index
  // Get PR initializers and allocate a buffer from the largest one
  const auto indexes_oid_index_init = indexes_oid_index_->GetProjectedRowInitializer();
  const auto indexes_table_index_init = indexes_table_index_->GetProjectedRowInitializer();
  TERRIER_ASSERT((class_name_index_init.ProjectedRowSize() >= indexes_oid_index_init.ProjectedRowSize()) &&
                     (class_name_index_init.ProjectedRowSize() > indexes_table_index_init.ProjectedRowSize()),
                 "Index buffer must be allocated based on the largest PR initializer");

  // Insert into indexes_oid_index
  index_pr = indexes_oid_index_init.InitializeRow(index_buffer);
  *(reinterpret_cast<index_oid_t *>(index_pr->AccessForceNotNull(0))) = index_oid;
  if (!indexes_oid_index_->InsertUnique(txn, *index_pr, indexes_tuple_slot)) {
    // There was an oid conflict and we need to abort.  Free the buffer and
    // return INVALID_TABLE_OID to indicate the database was not created.
    delete[] index_buffer;
    return false;
  }

  // Insert into (non-unique) indexes_table_index
  index_pr = indexes_table_index_init.InitializeRow(index_buffer);
  *(reinterpret_cast<table_oid_t *>(index_pr->AccessForceNotNull(0))) = table_oid;
  if (!indexes_table_index_->Insert(txn, *index_pr, indexes_tuple_slot)) {
    // There was duplicate value. Free the buffer and
    // return INVALID_TABLE_OID to indicate the database was not created.
    delete[] index_buffer;
    return false;
  }

  // Free the buffer, we are finally done
  delete[] index_buffer;

  // Write the col oids into a new Schema object
  indexkeycol_oid_t curr_col_oid(1);
  for (auto &col : schema.GetColumns()) {
    auto success = CreateColumn(txn, index_oid, curr_col_oid++, col);
    if (!success) return false;
  }

  std::vector<IndexSchema::Column> cols =
      GetColumns<IndexSchema::Column, index_oid_t, indexkeycol_oid_t>(txn, index_oid);
  auto *new_schema =
      new IndexSchema(cols, schema.Type(), schema.Unique(), schema.Primary(), schema.Exclusion(), schema.Immediate());
  txn->RegisterAbortAction([=]() { delete new_schema; });

  auto *const update_redo = txn->StageWrite(db_oid_, postgres::CLASS_TABLE_OID, set_class_schema_pri_);
  auto *const update_pr = update_redo->Delta();

  update_redo->SetTupleSlot(class_tuple_slot);
  *reinterpret_cast<IndexSchema **>(update_pr->AccessForceNotNull(0)) = new_schema;
  auto UNUSED_ATTRIBUTE res = classes_->Update(txn, update_redo);
  TERRIER_ASSERT(res, "Updating an uncommitted insert should not fail");

  return true;
}

type_oid_t DatabaseCatalog::GetTypeOidForType(type::TypeId type) { return type_oid_t(static_cast<uint8_t>(type)); }

void DatabaseCatalog::InsertType(const common::ManagedPointer<transaction::TransactionContext> txn, type_oid_t type_oid,
                                 const std::string &name, const namespace_oid_t namespace_oid, const int16_t len,
                                 bool by_val, const postgres::Type type_category) {
  // Stage the write into the table
  auto redo_record = txn->StageWrite(db_oid_, postgres::TYPE_TABLE_OID, pg_type_all_cols_pri_);
  auto *delta = redo_record->Delta();

  // Populate oid
  auto offset = pg_type_all_cols_prm_[postgres::TYPOID_COL_OID];
  *(reinterpret_cast<type_oid_t *>(delta->AccessForceNotNull(offset))) = type_oid;

  // Populate type name
  offset = pg_type_all_cols_prm_[postgres::TYPNAME_COL_OID];
  const auto name_varlen = storage::StorageUtil::CreateVarlen(name);

  *(reinterpret_cast<storage::VarlenEntry *>(delta->AccessForceNotNull(offset))) = name_varlen;

  // Populate namespace
  offset = pg_type_all_cols_prm_[postgres::TYPNAMESPACE_COL_OID];
  *(reinterpret_cast<namespace_oid_t *>(delta->AccessForceNotNull(offset))) = namespace_oid;

  // Populate len
  offset = pg_type_all_cols_prm_[postgres::TYPLEN_COL_OID];
  *(reinterpret_cast<int16_t *>(delta->AccessForceNotNull(offset))) = len;

  // Populate byval
  offset = pg_type_all_cols_prm_[postgres::TYPBYVAL_COL_OID];
  *(reinterpret_cast<bool *>(delta->AccessForceNotNull(offset))) = by_val;

  // Populate type
  offset = pg_type_all_cols_prm_[postgres::TYPTYPE_COL_OID];
  auto type = static_cast<uint8_t>(type_category);
  *(reinterpret_cast<uint8_t *>(delta->AccessForceNotNull(offset))) = type;

  // Insert into table
  auto tuple_slot = types_->Insert(txn, redo_record);

  // Allocate buffer of largest size needed
  TERRIER_ASSERT((types_name_index_->GetProjectedRowInitializer().ProjectedRowSize() >=
                  types_oid_index_->GetProjectedRowInitializer().ProjectedRowSize()) &&
                     (types_name_index_->GetProjectedRowInitializer().ProjectedRowSize() >=
                      types_namespace_index_->GetProjectedRowInitializer().ProjectedRowSize()),
                 "Buffer must be allocated for largest ProjectedRow size");
  byte *buffer =
      common::AllocationUtil::AllocateAligned(types_name_index_->GetProjectedRowInitializer().ProjectedRowSize());

  // Insert into oid index
  auto oid_index_delta = types_oid_index_->GetProjectedRowInitializer().InitializeRow(buffer);
  auto oid_index_offset = types_oid_index_->GetKeyOidToOffsetMap().at(catalog::indexkeycol_oid_t(1));
  *(reinterpret_cast<uint32_t *>(oid_index_delta->AccessForceNotNull(oid_index_offset))) =
      static_cast<uint32_t>(type_oid);
  auto result UNUSED_ATTRIBUTE = types_oid_index_->InsertUnique(txn, *oid_index_delta, tuple_slot);
  TERRIER_ASSERT(result, "Insert into type oid index should always succeed");

  // Insert into (namespace_oid, name) index
  auto name_index_delta = types_name_index_->GetProjectedRowInitializer().InitializeRow(buffer);
  // Populate namespace
  auto name_index_offset = types_name_index_->GetKeyOidToOffsetMap().at(catalog::indexkeycol_oid_t(1));
  *(reinterpret_cast<uint32_t *>(name_index_delta->AccessForceNotNull(name_index_offset))) =
      static_cast<uint32_t>(namespace_oid);
  // Populate type name
  name_index_offset = types_name_index_->GetKeyOidToOffsetMap().at(catalog::indexkeycol_oid_t(2));
  *(reinterpret_cast<storage::VarlenEntry *>(name_index_delta->AccessForceNotNull(name_index_offset))) = name_varlen;
  result = types_name_index_->InsertUnique(txn, *name_index_delta, tuple_slot);
  TERRIER_ASSERT(result, "Insert into type name index should always succeed");

  // Insert into (non-unique) namespace oid index
  auto namespace_index_delta = types_namespace_index_->GetProjectedRowInitializer().InitializeRow(buffer);
  auto namespace_index_offset = types_namespace_index_->GetKeyOidToOffsetMap().at(catalog::indexkeycol_oid_t(1));
  *(reinterpret_cast<uint32_t *>(namespace_index_delta->AccessForceNotNull(namespace_index_offset))) =
      static_cast<uint32_t>(namespace_oid);
  result = types_namespace_index_->Insert(txn, *name_index_delta, tuple_slot);
  TERRIER_ASSERT(result, "Insert into type namespace index should always succeed");

  delete[] buffer;
}

void DatabaseCatalog::InsertType(const common::ManagedPointer<transaction::TransactionContext> txn,
                                 type::TypeId internal_type, const std::string &name,
                                 const namespace_oid_t namespace_oid, const int16_t len, bool by_val,
                                 const postgres::Type type_category) {
  auto type_oid = GetTypeOidForType(internal_type);
  InsertType(txn, type_oid, name, namespace_oid, len, by_val, type_category);
}

void DatabaseCatalog::BootstrapTypes(const common::ManagedPointer<transaction::TransactionContext> txn) {
  InsertType(txn, type::TypeId::INVALID, "invalid", postgres::NAMESPACE_CATALOG_NAMESPACE_OID, 1, true,
             postgres::Type::BASE);

  InsertType(txn, type::TypeId::BOOLEAN, "boolean", postgres::NAMESPACE_CATALOG_NAMESPACE_OID, sizeof(bool), true,
             postgres::Type::BASE);

  InsertType(txn, type::TypeId::TINYINT, "tinyint", postgres::NAMESPACE_CATALOG_NAMESPACE_OID, sizeof(int8_t), true,
             postgres::Type::BASE);

  InsertType(txn, type::TypeId::SMALLINT, "smallint", postgres::NAMESPACE_CATALOG_NAMESPACE_OID, sizeof(int16_t), true,
             postgres::Type::BASE);

  InsertType(txn, type::TypeId::INTEGER, "integer", postgres::NAMESPACE_CATALOG_NAMESPACE_OID, sizeof(int32_t), true,
             postgres::Type::BASE);

  InsertType(txn, type::TypeId::BIGINT, "bigint", postgres::NAMESPACE_CATALOG_NAMESPACE_OID, sizeof(int64_t), true,
             postgres::Type::BASE);

  InsertType(txn, type::TypeId::DECIMAL, "decimal", postgres::NAMESPACE_CATALOG_NAMESPACE_OID, sizeof(double), true,
             postgres::Type::BASE);

  InsertType(txn, type::TypeId::TIMESTAMP, "timestamp", postgres::NAMESPACE_CATALOG_NAMESPACE_OID,
             sizeof(type::timestamp_t), true, postgres::Type::BASE);

  InsertType(txn, type::TypeId::DATE, "date", postgres::NAMESPACE_CATALOG_NAMESPACE_OID, sizeof(type::date_t), true,
             postgres::Type::BASE);

  InsertType(txn, type::TypeId::VARCHAR, "varchar", postgres::NAMESPACE_CATALOG_NAMESPACE_OID, -1, false,
             postgres::Type::BASE);

  InsertType(txn, type::TypeId::VARBINARY, "varbinary", postgres::NAMESPACE_CATALOG_NAMESPACE_OID, -1, false,
             postgres::Type::BASE);

  InsertType(txn, postgres::VAR_ARRAY_OID, "var_array", postgres::NAMESPACE_CATALOG_NAMESPACE_OID, -1, false,
             postgres::Type::COMPOSITE);
}

void DatabaseCatalog::BootstrapLanguages(const common::ManagedPointer<transaction::TransactionContext> txn) {
  CreateLanguage(txn, "plpgsql", postgres::PLPGSQL_LANGUAGE_OID);
  CreateLanguage(txn, "internal", postgres::INTERNAL_LANGUAGE_OID);
}

void DatabaseCatalog::BootstrapProcs(const common::ManagedPointer<transaction::TransactionContext> txn) {
  auto dec_type = GetTypeOidForType(type::TypeId::DECIMAL);
  auto int_type = GetTypeOidForType(type::TypeId::INTEGER);

  // Exp
  CreateProcedure(txn, postgres::EXP_PRO_OID, "exp", postgres::INTERNAL_LANGUAGE_OID,
                  postgres::NAMESPACE_DEFAULT_NAMESPACE_OID, {"num"}, {dec_type}, {dec_type}, {}, dec_type, "", true);
  // ATan2
  CreateProcedure(txn, postgres::ATAN2_PRO_OID, "atan2", postgres::INTERNAL_LANGUAGE_OID,
                  postgres::NAMESPACE_DEFAULT_NAMESPACE_OID, {"y", "x"}, {dec_type, dec_type}, {dec_type, dec_type}, {},
                  dec_type, "", true);
  // Abs
  CreateProcedure(txn, postgres::ABS_REAL_PRO_OID, "abs", postgres::INTERNAL_LANGUAGE_OID,
                  postgres::NAMESPACE_DEFAULT_NAMESPACE_OID, {"y"}, {dec_type}, {dec_type}, {}, dec_type, "", true);
  // Abs
  CreateProcedure(txn, postgres::ABS_INT_PRO_OID, "abs", postgres::INTERNAL_LANGUAGE_OID,
                  postgres::NAMESPACE_DEFAULT_NAMESPACE_OID, {"y"}, {int_type}, {int_type}, {}, int_type, "", true);

  // mod
  CreateProcedure(txn, postgres::MOD_PRO_OID, "mod", postgres::INTERNAL_LANGUAGE_OID,
                  postgres::NAMESPACE_DEFAULT_NAMESPACE_OID, {"y", "x"}, {dec_type, dec_type}, {dec_type, dec_type}, {},
                  dec_type, "", true);

  // mod
  CreateProcedure(txn, postgres::INTMOD_PRO_OID, "mod", postgres::INTERNAL_LANGUAGE_OID,
                  postgres::NAMESPACE_DEFAULT_NAMESPACE_OID, {"y", "x"}, {int_type, int_type}, {int_type, int_type}, {},
                  int_type, "", true);

#define BOOTSTRAP_TRIG_FN(str_name, pro_oid, builtin)                                                                 \
  CreateProcedure(txn, pro_oid, str_name, postgres::INTERNAL_LANGUAGE_OID, postgres::NAMESPACE_DEFAULT_NAMESPACE_OID, \
                  {"theta"}, {dec_type}, {dec_type}, {}, dec_type, "", true);

  // ACos
  BOOTSTRAP_TRIG_FN("acos", postgres::ACOS_PRO_OID, execution::ast::Builtin::ACos)

  // ASin
  BOOTSTRAP_TRIG_FN("asin", postgres::ASIN_PRO_OID, execution::ast::Builtin::ASin)

  // ATan
  BOOTSTRAP_TRIG_FN("atan", postgres::ATAN_PRO_OID, execution::ast::Builtin::ATan)

  // cos
  BOOTSTRAP_TRIG_FN("cos", postgres::COS_PRO_OID, execution::ast::Builtin::Cos)

  // sin
  BOOTSTRAP_TRIG_FN("sin", postgres::SIN_PRO_OID, execution::ast::Builtin::Sin)

  // tan
  BOOTSTRAP_TRIG_FN("tan", postgres::TAN_PRO_OID, execution::ast::Builtin::Tan)

  // cosh
  BOOTSTRAP_TRIG_FN("cosh", postgres::COSH_PRO_OID, execution::ast::Builtin::Cosh)

  // sinh
  BOOTSTRAP_TRIG_FN("sinh", postgres::SINH_PRO_OID, execution::ast::Builtin::Sinh)

  // tanh
  BOOTSTRAP_TRIG_FN("tanh", postgres::TANH_PRO_OID, execution::ast::Builtin::Tanh)

  // cot
  BOOTSTRAP_TRIG_FN("cot", postgres::COT_PRO_OID, execution::ast::Builtin::Cot)

  // ceil
  BOOTSTRAP_TRIG_FN("ceil", postgres::CEIL_PRO_OID, execution::ast::Builtin::Ceil)

  // floor
  BOOTSTRAP_TRIG_FN("floor", postgres::FLOOR_PRO_OID, execution::ast::Builtin::Floor)

  // truncate
  BOOTSTRAP_TRIG_FN("truncate", postgres::TRUNCATE_PRO_OID, execution::ast::Builtin::Truncate)

  // log10
  BOOTSTRAP_TRIG_FN("log10", postgres::LOG10_PRO_OID, execution::ast::Builtin::Log10)

  // log2
  BOOTSTRAP_TRIG_FN("log2", postgres::LOG2_PRO_OID, execution::ast::Builtin::Log2)

  // sqrt
  BOOTSTRAP_TRIG_FN("sqrt", postgres::SQRT_PRO_OID, execution::ast::Builtin::Sqrt)

  // cbrt
  BOOTSTRAP_TRIG_FN("cbrt", postgres::CBRT_PRO_OID, execution::ast::Builtin::Cbrt)

  // round
  BOOTSTRAP_TRIG_FN("round", postgres::ROUND_PRO_OID, execution::ast::Builtin::Round)

#undef BOOTSTRAP_TRIG_FN

  auto str_type = GetTypeOidForType(type::TypeId::VARCHAR);
  auto real_type = GetTypeOidForType(type::TypeId::DECIMAL);
  auto date_type = GetTypeOidForType(type::TypeId::DATE);
  auto bool_type = GetTypeOidForType(type::TypeId::BOOLEAN);

  // round2
  CreateProcedure(txn, postgres::ROUND2_PRO_OID, "round", postgres::INTERNAL_LANGUAGE_OID,
                  postgres::NAMESPACE_DEFAULT_NAMESPACE_OID, {"y", "x"}, {dec_type, int_type}, {dec_type, int_type}, {},
                  dec_type, "", true);

  CreateProcedure(
      txn, postgres::NP_RUNNERS_EMIT_INT_PRO_OID, "nprunnersemitint", postgres::INTERNAL_LANGUAGE_OID,
      postgres::NAMESPACE_DEFAULT_NAMESPACE_OID, {"num_tuples", "num_cols", "num_int_cols", "num_real_cols"},
      {int_type, int_type, int_type, int_type}, {int_type, int_type, int_type, int_type},
      {postgres::ProArgModes::IN, postgres::ProArgModes::IN, postgres::ProArgModes::IN, postgres::ProArgModes::IN},
      int_type, "", false);

  CreateProcedure(
      txn, postgres::NP_RUNNERS_EMIT_REAL_PRO_OID, "nprunnersemitreal", postgres::INTERNAL_LANGUAGE_OID,
      postgres::NAMESPACE_DEFAULT_NAMESPACE_OID, {"num_tuples", "num_cols", "num_int_cols", "num_real_cols"},
      {int_type, int_type, int_type, int_type}, {int_type, int_type, int_type, int_type},
      {postgres::ProArgModes::IN, postgres::ProArgModes::IN, postgres::ProArgModes::IN, postgres::ProArgModes::IN},
      real_type, "", false);

  CreateProcedure(txn, postgres::NP_RUNNERS_DUMMY_INT_PRO_OID, "nprunnersdummyint", postgres::INTERNAL_LANGUAGE_OID,
                  postgres::NAMESPACE_DEFAULT_NAMESPACE_OID, {}, {}, {}, {}, int_type, "", false);

  CreateProcedure(txn, postgres::NP_RUNNERS_DUMMY_REAL_PRO_OID, "nprunnersdummyreal", postgres::INTERNAL_LANGUAGE_OID,
                  postgres::NAMESPACE_DEFAULT_NAMESPACE_OID, {}, {}, {}, {}, real_type, "", false);

  // ascii
  CreateProcedure(txn, postgres::ASCII_PRO_OID, "ascii", postgres::INTERNAL_LANGUAGE_OID,
                  postgres::NAMESPACE_DEFAULT_NAMESPACE_OID, {"str"}, {str_type}, {str_type}, {}, int_type, "", true);

  // Chr
  CreateProcedure(txn, postgres::CHR_PRO_OID, "chr", postgres::INTERNAL_LANGUAGE_OID,
                  postgres::NAMESPACE_DEFAULT_NAMESPACE_OID, {"num"}, {int_type}, {int_type}, {}, str_type, "", true);
  // CharLength
  CreateProcedure(txn, postgres::CHARLENGTH_PRO_OID, "char_length", postgres::INTERNAL_LANGUAGE_OID,
                  postgres::NAMESPACE_DEFAULT_NAMESPACE_OID, {"str"}, {str_type}, {str_type}, {}, int_type, "", true);

  // lower
  CreateProcedure(txn, postgres::LOWER_PRO_OID, "lower", postgres::INTERNAL_LANGUAGE_OID,
                  postgres::NAMESPACE_DEFAULT_NAMESPACE_OID, {"str"}, {str_type}, {str_type}, {}, str_type, "", true);

<<<<<<< HEAD
  // md5
  CreateProcedure(txn, postgres::MD5_PRO_OID, "md5", postgres::INTERNAL_LANGUAGE_OID,
                  postgres::NAMESPACE_DEFAULT_NAMESPACE_OID, {"str"}, {str_type}, {str_type}, {}, str_type, "", true);

  // initCap
  CreateProcedure(txn, postgres::INITCAP_PRO_OID, "initcap", postgres::INTERNAL_LANGUAGE_OID,
                  postgres::NAMESPACE_DEFAULT_NAMESPACE_OID, {"str"}, {str_type}, {str_type}, {}, str_type, "", true);

  // pow
  CreateProcedure(txn, postgres::POW_PRO_OID, "pow", postgres::INTERNAL_LANGUAGE_OID,
                  postgres::NAMESPACE_DEFAULT_NAMESPACE_OID, {"y", "x"}, {dec_type, dec_type}, {dec_type, dec_type}, {},
                  dec_type, "", true);

=======
  // upper
  CreateProcedure(txn, postgres::UPPER_PRO_OID, "upper", postgres::INTERNAL_LANGUAGE_OID,
                  postgres::NAMESPACE_DEFAULT_NAMESPACE_OID, {"str"}, {str_type}, {str_type}, {}, str_type, "", true);

>>>>>>> 10e0cafb
  // version
  CreateProcedure(txn, postgres::VERSION_PRO_OID, "version", postgres::INTERNAL_LANGUAGE_OID,
                  postgres::NAMESPACE_DEFAULT_NAMESPACE_OID, {}, {}, {}, {}, str_type, "", false);

  // split part
  CreateProcedure(txn, postgres::SPLIT_PART_PRO_OID, "split_part", postgres::INTERNAL_LANGUAGE_OID,
                  postgres::NAMESPACE_DEFAULT_NAMESPACE_OID, {"str", "delim", "field"}, {str_type, str_type, int_type},
                  {str_type, str_type, int_type}, {}, str_type, "", true);

  // TODO(tanujnay112): no op codes for lower and upper yet

<<<<<<< HEAD
  // length
  CreateProcedure(txn, postgres::LENGTH_PRO_OID, "length", postgres::INTERNAL_LANGUAGE_OID,
                  postgres::NAMESPACE_DEFAULT_NAMESPACE_OID, {"str"}, {str_type}, {str_type}, {}, int_type, "", true);
=======
  // starts_with
  CreateProcedure(txn, postgres::STARTSWITH_PRO_OID, "starts_with", postgres::INTERNAL_LANGUAGE_OID,
                  postgres::NAMESPACE_DEFAULT_NAMESPACE_OID, {"str", "start"}, {str_type, str_type},
                  {str_type, str_type}, {}, bool_type, "", true);

  // substr
  CreateProcedure(txn, postgres::SUBSTR_PRO_OID, "substr", postgres::INTERNAL_LANGUAGE_OID,
                  postgres::NAMESPACE_DEFAULT_NAMESPACE_OID, {"str", "pos", "len"}, {str_type, int_type, int_type},
                  {str_type, int_type, int_type}, {}, str_type, "", true);

  // reverse
  CreateProcedure(txn, postgres::REVERSE_PRO_OID, "reverse", postgres::INTERNAL_LANGUAGE_OID,
                  postgres::NAMESPACE_DEFAULT_NAMESPACE_OID, {"str"}, {str_type}, {str_type}, {}, str_type, "", true);
  // left
  CreateProcedure(txn, postgres::LEFT_PRO_OID, "left", postgres::INTERNAL_LANGUAGE_OID,
                  postgres::NAMESPACE_DEFAULT_NAMESPACE_OID, {"str", "int"}, {str_type, int_type}, {str_type, int_type},
                  {}, str_type, "", true);
  // right
  CreateProcedure(txn, postgres::RIGHT_PRO_OID, "right", postgres::INTERNAL_LANGUAGE_OID,
                  postgres::NAMESPACE_DEFAULT_NAMESPACE_OID, {"str", "int"}, {str_type, int_type}, {str_type, int_type},
                  {}, str_type, "", true);
  // repeat
  CreateProcedure(txn, postgres::REPEAT_PRO_OID, "repeat", postgres::INTERNAL_LANGUAGE_OID,
                  postgres::NAMESPACE_DEFAULT_NAMESPACE_OID, {"str", "int"}, {str_type, int_type}, {str_type, int_type},
                  {}, str_type, "", true);

  // trim
  CreateProcedure(txn, postgres::TRIM_PRO_OID, "btrim", postgres::INTERNAL_LANGUAGE_OID,
                  postgres::NAMESPACE_DEFAULT_NAMESPACE_OID, {"str"}, {str_type}, {str_type}, {}, str_type, "", true);

  // trim
  CreateProcedure(txn, postgres::TRIM2_PRO_OID, "btrim", postgres::INTERNAL_LANGUAGE_OID,
                  postgres::NAMESPACE_DEFAULT_NAMESPACE_OID, {"str", "str"}, {str_type, str_type}, {str_type, str_type},
                  {}, str_type, "", true);
>>>>>>> 10e0cafb

  // date_part
  CreateProcedure(txn, postgres::DATE_PART_PRO_OID, "date_part", postgres::INTERNAL_LANGUAGE_OID,
                  postgres::NAMESPACE_DEFAULT_NAMESPACE_OID, {"date, date_part_type"}, {date_type, int_type},
                  {date_type, int_type}, {}, int_type, "", false);

  // position
  CreateProcedure(txn, postgres::POSITION_PRO_OID, "position", postgres::INTERNAL_LANGUAGE_OID,
                  postgres::NAMESPACE_DEFAULT_NAMESPACE_OID, {"str1", "str2"}, {str_type, str_type},
                  {str_type, str_type}, {}, int_type, "", true);

  BootstrapProcContexts(txn);
}

void DatabaseCatalog::BootstrapProcContexts(const common::ManagedPointer<transaction::TransactionContext> txn) {
  auto func_context = new execution::functions::FunctionContext(
      "atan2", type::TypeId::DECIMAL, {type::TypeId::DECIMAL, type::TypeId::DECIMAL}, execution::ast::Builtin::ATan2);
  txn->RegisterAbortAction([=]() { delete func_context; });
  SetProcCtxPtr(txn, postgres::ATAN2_PRO_OID, func_context);

  func_context = new execution::functions::FunctionContext("abs", type::TypeId::DECIMAL, {type::TypeId::DECIMAL},
                                                           execution::ast::Builtin::Abs);
  SetProcCtxPtr(txn, postgres::ABS_REAL_PRO_OID, func_context);
  txn->RegisterAbortAction([=]() { delete func_context; });

  func_context = new execution::functions::FunctionContext("abs", type::TypeId::INTEGER, {type::TypeId::INTEGER},
                                                           execution::ast::Builtin::Abs);
  SetProcCtxPtr(txn, postgres::ABS_INT_PRO_OID, func_context);
  txn->RegisterAbortAction([=]() { delete func_context; });

#define BOOTSTRAP_TRIG_FN(str_name, pro_oid, builtin)                                                               \
  func_context =                                                                                                    \
      new execution::functions::FunctionContext(str_name, type::TypeId::DECIMAL, {type::TypeId::DECIMAL}, builtin); \
  SetProcCtxPtr(txn, pro_oid, func_context);                                                                        \
  txn->RegisterAbortAction([=]() { delete func_context; });

  // ACos
  BOOTSTRAP_TRIG_FN("acos", postgres::ACOS_PRO_OID, execution::ast::Builtin::ACos)

  // ASin
  BOOTSTRAP_TRIG_FN("asin", postgres::ASIN_PRO_OID, execution::ast::Builtin::ASin)

  // ATan
  BOOTSTRAP_TRIG_FN("atan", postgres::ATAN_PRO_OID, execution::ast::Builtin::ATan)

  // cos
  BOOTSTRAP_TRIG_FN("cos", postgres::COS_PRO_OID, execution::ast::Builtin::Cos)

  // sin
  BOOTSTRAP_TRIG_FN("sin", postgres::SIN_PRO_OID, execution::ast::Builtin::Sin)

  // tan
  BOOTSTRAP_TRIG_FN("tan", postgres::TAN_PRO_OID, execution::ast::Builtin::Tan)

  // cosh
  BOOTSTRAP_TRIG_FN("cosh", postgres::COSH_PRO_OID, execution::ast::Builtin::Cosh)

  // sinh
  BOOTSTRAP_TRIG_FN("sinh", postgres::SINH_PRO_OID, execution::ast::Builtin::Sinh)

  // tanh
  BOOTSTRAP_TRIG_FN("tanh", postgres::TANH_PRO_OID, execution::ast::Builtin::Tanh)

  // cot
  BOOTSTRAP_TRIG_FN("cot", postgres::COT_PRO_OID, execution::ast::Builtin::Cot)

  // ceil
  BOOTSTRAP_TRIG_FN("ceil", postgres::CEIL_PRO_OID, execution::ast::Builtin::Ceil)

  // floor
  BOOTSTRAP_TRIG_FN("floor", postgres::FLOOR_PRO_OID, execution::ast::Builtin::Floor)

  // truncate
  BOOTSTRAP_TRIG_FN("truncate", postgres::TRUNCATE_PRO_OID, execution::ast::Builtin::Truncate)

  // log10
  BOOTSTRAP_TRIG_FN("log10", postgres::LOG10_PRO_OID, execution::ast::Builtin::Log10)

  // log2
  BOOTSTRAP_TRIG_FN("log2", postgres::LOG2_PRO_OID, execution::ast::Builtin::Log2)

  // sqrt
  BOOTSTRAP_TRIG_FN("sqrt", postgres::SQRT_PRO_OID, execution::ast::Builtin::Sqrt)

  // cbrt
  BOOTSTRAP_TRIG_FN("cbrt", postgres::CBRT_PRO_OID, execution::ast::Builtin::Cbrt)

  // round
  BOOTSTRAP_TRIG_FN("round", postgres::ROUND_PRO_OID, execution::ast::Builtin::Round)

#undef BOOTSTRAP_TRIG_FN

  // round2
  func_context = new execution::functions::FunctionContext(
      "round", type::TypeId::DECIMAL, {type::TypeId::DECIMAL, type::TypeId::INTEGER}, execution::ast::Builtin::Round2);
  SetProcCtxPtr(txn, postgres::ROUND2_PRO_OID, func_context);
  txn->RegisterAbortAction([=]() { delete func_context; });

  func_context = new execution::functions::FunctionContext("exp", type::TypeId::DECIMAL, {type::TypeId::DECIMAL},
                                                           execution::ast::Builtin::Exp, true);
  SetProcCtxPtr(txn, postgres::EXP_PRO_OID, func_context);
  txn->RegisterAbortAction([=]() { delete func_context; });

  // ascii
  func_context = new execution::functions::FunctionContext("ascii", type::TypeId::INTEGER, {type::TypeId::VARCHAR},
                                                           execution::ast::Builtin::ASCII, true);
  SetProcCtxPtr(txn, postgres::ASCII_PRO_OID, func_context);
  txn->RegisterAbortAction([=]() { delete func_context; });

  // lower
  func_context = new execution::functions::FunctionContext("lower", type::TypeId::VARCHAR, {type::TypeId::VARCHAR},
                                                           execution::ast::Builtin::Lower, true);
  SetProcCtxPtr(txn, postgres::LOWER_PRO_OID, func_context);

  txn->RegisterAbortAction([=]() { delete func_context; });

  // md5
  func_context = new execution::functions::FunctionContext("md5", type::TypeId::VARCHAR, {type::TypeId::VARCHAR},
                                                           execution::ast::Builtin::Md5, true);
  SetProcCtxPtr(txn, postgres::MD5_PRO_OID, func_context);
  txn->RegisterAbortAction([=]() { delete func_context; });

  // initcap
  func_context = new execution::functions::FunctionContext("initcap", type::TypeId::VARCHAR, {type::TypeId::VARCHAR},
                                                           execution::ast::Builtin::InitCap, true);
  SetProcCtxPtr(txn, postgres::INITCAP_PRO_OID, func_context);
  txn->RegisterAbortAction([=]() { delete func_context; });

  // pow
  func_context = new execution::functions::FunctionContext("pow", type::TypeId::DECIMAL, {type::TypeId::DECIMAL},
                                                           execution::ast::Builtin::Pow);
  SetProcCtxPtr(txn, postgres::POW_PRO_OID, func_context);
  txn->RegisterAbortAction([=]() { delete func_context; });

  // split part
  func_context = new execution::functions::FunctionContext(
      "split_part", type::TypeId::VARCHAR, {type::TypeId::VARCHAR, type::TypeId::VARCHAR, type::TypeId::INTEGER},
      execution::ast::Builtin::SplitPart, true);
  SetProcCtxPtr(txn, postgres::SPLIT_PART_PRO_OID, func_context);
  txn->RegisterAbortAction([=]() { delete func_context; });

  func_context = new execution::functions::FunctionContext("chr", type::TypeId::VARCHAR, {type::TypeId::INTEGER},
                                                           execution::ast::Builtin::Chr, true);
  SetProcCtxPtr(txn, postgres::CHR_PRO_OID, func_context);
  txn->RegisterAbortAction([=]() { delete func_context; });

  func_context = new execution::functions::FunctionContext(
      "char_length", type::TypeId::INTEGER, {type::TypeId::VARCHAR}, execution::ast::Builtin::CharLength, true);
  SetProcCtxPtr(txn, postgres::CHARLENGTH_PRO_OID, func_context);
  txn->RegisterAbortAction([=]() { delete func_context; });

  func_context = new execution::functions::FunctionContext("position", type::TypeId::INTEGER,
                                                           {type::TypeId::VARCHAR, type::TypeId::VARCHAR},
                                                           execution::ast::Builtin::Position, true);
  SetProcCtxPtr(txn, postgres::POSITION_PRO_OID, func_context);
  txn->RegisterAbortAction([=]() { delete func_context; });

  // length
  func_context = new execution::functions::FunctionContext("length", type::TypeId::INTEGER, {type::TypeId::VARCHAR},
                                                           execution::ast::Builtin::Length, true);
  SetProcCtxPtr(txn, postgres::LENGTH_PRO_OID, func_context);
  txn->RegisterAbortAction([=]() { delete func_context; });

  func_context = new execution::functions::FunctionContext("upper", type::TypeId::VARCHAR, {type::TypeId::VARCHAR},
                                                           execution::ast::Builtin::Upper, true);
  SetProcCtxPtr(txn, postgres::UPPER_PRO_OID, func_context);
  txn->RegisterAbortAction([=]() { delete func_context; });

  func_context = new execution::functions::FunctionContext("version", type::TypeId::VARCHAR, {},
                                                           execution::ast::Builtin::Version, true);
  SetProcCtxPtr(txn, postgres::VERSION_PRO_OID, func_context);
  txn->RegisterAbortAction([=]() { delete func_context; });

  func_context = new execution::functions::FunctionContext("starts_with", type::TypeId::BOOLEAN,
                                                           {type::TypeId::VARCHAR, type::TypeId::VARCHAR},
                                                           execution::ast::Builtin::StartsWith, true);
  SetProcCtxPtr(txn, postgres::STARTSWITH_PRO_OID, func_context);
  txn->RegisterAbortAction([=]() { delete func_context; });

  func_context = new execution::functions::FunctionContext(
      "substr", type::TypeId::VARCHAR, {type::TypeId::VARCHAR, type::TypeId::INTEGER, type::TypeId::INTEGER},
      execution::ast::Builtin::Substring, true);
  SetProcCtxPtr(txn, postgres::SUBSTR_PRO_OID, func_context);
  txn->RegisterAbortAction([=]() { delete func_context; });

  func_context = new execution::functions::FunctionContext("reverse", type::TypeId::VARCHAR, {type::TypeId::VARCHAR},
                                                           execution::ast::Builtin::Reverse, true);
  SetProcCtxPtr(txn, postgres::REVERSE_PRO_OID, func_context);
  txn->RegisterAbortAction([=]() { delete func_context; });

  func_context = new execution::functions::FunctionContext("left", type::TypeId::VARCHAR,
                                                           {type::TypeId::VARCHAR, type::TypeId::INTEGER},
                                                           execution::ast::Builtin::Left, true);
  SetProcCtxPtr(txn, postgres::LEFT_PRO_OID, func_context);
  txn->RegisterAbortAction([=]() { delete func_context; });

  func_context = new execution::functions::FunctionContext("right", type::TypeId::VARCHAR,
                                                           {type::TypeId::VARCHAR, type::TypeId::INTEGER},
                                                           execution::ast::Builtin::Right, true);
  SetProcCtxPtr(txn, postgres::RIGHT_PRO_OID, func_context);
  txn->RegisterAbortAction([=]() { delete func_context; });

  func_context = new execution::functions::FunctionContext("repeat", type::TypeId::VARCHAR,
                                                           {type::TypeId::VARCHAR, type::TypeId::INTEGER},
                                                           execution::ast::Builtin::Repeat, true);
  SetProcCtxPtr(txn, postgres::REPEAT_PRO_OID, func_context);
  txn->RegisterAbortAction([=]() { delete func_context; });

  func_context = new execution::functions::FunctionContext("btrim", type::TypeId::VARCHAR,
                                                           {type::TypeId::VARCHAR, type::TypeId::VARCHAR},
                                                           execution::ast::Builtin::Trim, true);
  SetProcCtxPtr(txn, postgres::TRIM_PRO_OID, func_context);
  txn->RegisterAbortAction([=]() { delete func_context; });

  func_context = new execution::functions::FunctionContext("btrim", type::TypeId::VARCHAR,
                                                           {type::TypeId::VARCHAR, type::TypeId::VARCHAR},
                                                           execution::ast::Builtin::Trim2, true);
  SetProcCtxPtr(txn, postgres::TRIM2_PRO_OID, func_context);
  txn->RegisterAbortAction([=]() { delete func_context; });

  func_context = new execution::functions::FunctionContext(
      "mod", type::TypeId::DECIMAL, {type::TypeId::DECIMAL, type::TypeId::DECIMAL}, execution::ast::Builtin::Mod);
  SetProcCtxPtr(txn, postgres::MOD_PRO_OID, func_context);
  txn->RegisterAbortAction([=]() { delete func_context; });

  func_context = new execution::functions::FunctionContext(
      "mod", type::TypeId::INTEGER, {type::TypeId::INTEGER, type::TypeId::INTEGER}, execution::ast::Builtin::Mod);
  SetProcCtxPtr(txn, postgres::INTMOD_PRO_OID, func_context);
  txn->RegisterAbortAction([=]() { delete func_context; });

  func_context = new execution::functions::FunctionContext(
      "NpRunnersEmitInt", type::TypeId::INTEGER,
      {type::TypeId::INTEGER, type::TypeId::INTEGER, type::TypeId::INTEGER, type::TypeId::INTEGER},
      execution::ast::Builtin::NpRunnersEmitInt, true);
  SetProcCtxPtr(txn, postgres::NP_RUNNERS_EMIT_INT_PRO_OID, func_context);
  txn->RegisterAbortAction([=]() { delete func_context; });

  func_context = new execution::functions::FunctionContext(
      "NpRunnersEmitReal", type::TypeId::DECIMAL,
      {type::TypeId::INTEGER, type::TypeId::INTEGER, type::TypeId::INTEGER, type::TypeId::INTEGER},
      execution::ast::Builtin::NpRunnersEmitReal, true);
  SetProcCtxPtr(txn, postgres::NP_RUNNERS_EMIT_REAL_PRO_OID, func_context);
  txn->RegisterAbortAction([=]() { delete func_context; });

  func_context = new execution::functions::FunctionContext("NpRunnersDummyInt", type::TypeId::INTEGER, {},
                                                           execution::ast::Builtin::NpRunnersDummyInt, true);
  SetProcCtxPtr(txn, postgres::NP_RUNNERS_DUMMY_INT_PRO_OID, func_context);
  txn->RegisterAbortAction([=]() { delete func_context; });

  func_context = new execution::functions::FunctionContext("NpRunnersDummyReal", type::TypeId::DECIMAL, {},
                                                           execution::ast::Builtin::NpRunnersDummyReal, true);
  SetProcCtxPtr(txn, postgres::NP_RUNNERS_DUMMY_REAL_PRO_OID, func_context);
  txn->RegisterAbortAction([=]() { delete func_context; });

  func_context = new execution::functions::FunctionContext("date_part", type::TypeId::INTEGER,
                                                           {type::TypeId::DATE, type::TypeId::INTEGER},
                                                           execution::ast::Builtin::DatePart);
  txn->RegisterAbortAction([=]() { delete func_context; });
  SetProcCtxPtr(txn, postgres::DATE_PART_PRO_OID, func_context);
}

bool DatabaseCatalog::SetProcCtxPtr(common::ManagedPointer<transaction::TransactionContext> txn, proc_oid_t proc_oid,
                                    const execution::functions::FunctionContext *func_context) {
  // Do not need to store the projection map because it is only a single column
  auto oid_pri = procs_oid_index_->GetProjectedRowInitializer();

  auto *const index_buffer = common::AllocationUtil::AllocateAligned(oid_pri.ProjectedRowSize());
  auto *const key_pr = oid_pri.InitializeRow(index_buffer);

  // Find the entry using the index
  *(reinterpret_cast<proc_oid_t *>(key_pr->AccessForceNotNull(0))) = proc_oid;
  std::vector<storage::TupleSlot> index_results;
  procs_oid_index_->ScanKey(*txn, *key_pr, &index_results);
  TERRIER_ASSERT(
      index_results.size() == 1,
      "Incorrect number of results from index scan. Expect 1 because it's a unique index. 0 implies that function was "
      "called with an oid that doesn't exist in the Catalog, which implies a programmer error. There's no reasonable "
      "code path for this to be called on an oid that isn't present.");

  delete[] index_buffer;
  auto *const update_redo = txn->StageWrite(db_oid_, postgres::PRO_TABLE_OID, pg_proc_ptr_pri_);
  *reinterpret_cast<const execution::functions::FunctionContext **>(update_redo->Delta()->AccessForceNotNull(0)) =
      func_context;
  update_redo->SetTupleSlot(index_results[0]);
  return procs_->Update(txn, update_redo);
}

common::ManagedPointer<execution::functions::FunctionContext> DatabaseCatalog::GetProcCtxPtr(
    common::ManagedPointer<transaction::TransactionContext> txn, proc_oid_t proc_oid) {
  // Do not need to store the projection map because it is only a single column
  auto oid_pri = procs_oid_index_->GetProjectedRowInitializer();

  auto *const buffer = common::AllocationUtil::AllocateAligned(pg_proc_ptr_pri_.ProjectedRowSize());
  auto *const key_pr = oid_pri.InitializeRow(buffer);

  // Find the entry using the index
  *(reinterpret_cast<proc_oid_t *>(key_pr->AccessForceNotNull(0))) = proc_oid;
  std::vector<storage::TupleSlot> index_results;
  procs_oid_index_->ScanKey(*txn, *key_pr, &index_results);
  TERRIER_ASSERT(
      index_results.size() == 1,
      "Incorrect number of results from index scan. Expect 1 because it's a unique index. 0 implies that function was "
      "called with an oid that doesn't exist in the Catalog, which implies a programmer error. There's no reasonable "
      "code path for this to be called on an oid that isn't present.");

  auto *select_pr = pg_proc_ptr_pri_.InitializeRow(buffer);
  const auto result UNUSED_ATTRIBUTE = procs_->Select(txn, index_results[0], select_pr);
  TERRIER_ASSERT(result, "Index already verified visibility. This shouldn't fail.");

  auto *ptr_ptr = (reinterpret_cast<void **>(select_pr->AccessWithNullCheck(0)));

  execution::functions::FunctionContext *ptr;
  if (ptr_ptr == nullptr) {
    ptr = nullptr;
  } else {
    ptr = *reinterpret_cast<execution::functions::FunctionContext **>(ptr_ptr);
  }

  delete[] buffer;
  return common::ManagedPointer<execution::functions::FunctionContext>(ptr);
}

common::ManagedPointer<execution::functions::FunctionContext> DatabaseCatalog::GetFunctionContext(
    const common::ManagedPointer<transaction::TransactionContext> txn, catalog::proc_oid_t proc_oid) {
  auto func_ctx = GetProcCtxPtr(txn, proc_oid);
  if (func_ctx == nullptr) {
    if (IS_BUILTIN_PROC(proc_oid)) {
      BootstrapProcContexts(txn);
    } else {
      UNREACHABLE("We don't support dynamically added udf's yet");
    }
    func_ctx = GetProcCtxPtr(txn, proc_oid);
  }
  return func_ctx;
}

bool DatabaseCatalog::CreateTableEntry(const common::ManagedPointer<transaction::TransactionContext> txn,
                                       const table_oid_t table_oid, const namespace_oid_t ns_oid,
                                       const std::string &name, const Schema &schema) {
  auto *const insert_redo = txn->StageWrite(db_oid_, postgres::CLASS_TABLE_OID, pg_class_all_cols_pri_);
  auto *const insert_pr = insert_redo->Delta();

  // Write the ns_oid into the PR
  const auto ns_offset = pg_class_all_cols_prm_[postgres::RELNAMESPACE_COL_OID];
  auto *const ns_ptr = insert_pr->AccessForceNotNull(ns_offset);
  *(reinterpret_cast<namespace_oid_t *>(ns_ptr)) = ns_oid;

  // Write the table_oid into the PR
  const auto table_oid_offset = pg_class_all_cols_prm_[postgres::RELOID_COL_OID];
  auto *const table_oid_ptr = insert_pr->AccessForceNotNull(table_oid_offset);
  *(reinterpret_cast<table_oid_t *>(table_oid_ptr)) = table_oid;

  auto next_col_oid = col_oid_t(static_cast<uint32_t>(schema.GetColumns().size() + 1));

  // Write the next_col_oid into the PR
  const auto next_col_oid_offset = pg_class_all_cols_prm_[postgres::REL_NEXTCOLOID_COL_OID];
  auto *const next_col_oid_ptr = insert_pr->AccessForceNotNull(next_col_oid_offset);
  *(reinterpret_cast<col_oid_t *>(next_col_oid_ptr)) = next_col_oid;

  // Write the schema_ptr as nullptr into the PR (need to update once we've recreated the columns)
  const auto schema_ptr_offset = pg_class_all_cols_prm_[postgres::REL_SCHEMA_COL_OID];
  auto *const schema_ptr_ptr = insert_pr->AccessForceNotNull(schema_ptr_offset);
  *(reinterpret_cast<Schema **>(schema_ptr_ptr)) = nullptr;

  // Set table_ptr to NULL because it gets set by execution layer after instantiation
  const auto table_ptr_offset = pg_class_all_cols_prm_[postgres::REL_PTR_COL_OID];
  insert_pr->SetNull(table_ptr_offset);

  // Write the kind into the PR
  const auto kind_offset = pg_class_all_cols_prm_[postgres::RELKIND_COL_OID];
  auto *const kind_ptr = insert_pr->AccessForceNotNull(kind_offset);
  *(reinterpret_cast<char *>(kind_ptr)) = static_cast<char>(postgres::ClassKind::REGULAR_TABLE);

  // Create the necessary varlen for storage operations
  const auto name_varlen = storage::StorageUtil::CreateVarlen(name);

  // Write the name into the PR
  const auto name_offset = pg_class_all_cols_prm_[postgres::RELNAME_COL_OID];
  auto *const name_ptr = insert_pr->AccessForceNotNull(name_offset);
  *(reinterpret_cast<storage::VarlenEntry *>(name_ptr)) = name_varlen;

  // Insert into pg_class table
  const auto tuple_slot = classes_->Insert(txn, insert_redo);

  // Get PR initializers and allocate a buffer from the largest one
  const auto oid_index_init = classes_oid_index_->GetProjectedRowInitializer();
  const auto name_index_init = classes_name_index_->GetProjectedRowInitializer();
  const auto ns_index_init = classes_namespace_index_->GetProjectedRowInitializer();
  auto *const index_buffer = common::AllocationUtil::AllocateAligned(name_index_init.ProjectedRowSize());

  // Insert into oid_index
  auto *index_pr = oid_index_init.InitializeRow(index_buffer);
  *(reinterpret_cast<table_oid_t *>(index_pr->AccessForceNotNull(0))) = table_oid;
  if (!classes_oid_index_->InsertUnique(txn, *index_pr, tuple_slot)) {
    // There was an oid conflict and we need to abort.  Free the buffer and
    // return INVALID_TABLE_OID to indicate the database was not created.
    delete[] index_buffer;
    return false;
  }

  // Insert into name_index
  index_pr = name_index_init.InitializeRow(index_buffer);
  *(reinterpret_cast<storage::VarlenEntry *>(index_pr->AccessForceNotNull(0))) = name_varlen;
  *(reinterpret_cast<namespace_oid_t *>(index_pr->AccessForceNotNull(1))) = ns_oid;
  if (!classes_name_index_->InsertUnique(txn, *index_pr, tuple_slot)) {
    // There was a name conflict and we need to abort.  Free the buffer and
    // return INVALID_TABLE_OID to indicate the database was not created.
    delete[] index_buffer;
    return false;
  }

  // Insert into namespace_index
  index_pr = ns_index_init.InitializeRow(index_buffer);
  *(reinterpret_cast<namespace_oid_t *>(index_pr->AccessForceNotNull(0))) = ns_oid;
  const auto result UNUSED_ATTRIBUTE = classes_namespace_index_->Insert(txn, *index_pr, tuple_slot);
  TERRIER_ASSERT(result, "Insertion into non-unique namespace index failed.");

  delete[] index_buffer;

  // Write the col oids into a new Schema object
  col_oid_t curr_col_oid(1);
  for (auto &col : schema.GetColumns()) {
    auto success = CreateColumn(txn, table_oid, curr_col_oid++, col);
    if (!success) return false;
  }

  std::vector<Schema::Column> cols = GetColumns<Schema::Column, table_oid_t, col_oid_t>(txn, table_oid);
  auto *new_schema = new Schema(cols);
  txn->RegisterAbortAction([=]() { delete new_schema; });

  auto *const update_redo = txn->StageWrite(db_oid_, postgres::CLASS_TABLE_OID, set_class_schema_pri_);
  auto *const update_pr = update_redo->Delta();

  update_redo->SetTupleSlot(tuple_slot);
  *reinterpret_cast<Schema **>(update_pr->AccessForceNotNull(0)) = new_schema;
  auto UNUSED_ATTRIBUTE res = classes_->Update(txn, update_redo);
  TERRIER_ASSERT(res, "Updating an uncommitted insert should not fail");

  return true;
}

std::vector<std::pair<uint32_t, postgres::ClassKind>> DatabaseCatalog::GetNamespaceClassOids(
    const common::ManagedPointer<transaction::TransactionContext> txn, const namespace_oid_t ns_oid) {
  std::vector<storage::TupleSlot> index_scan_results;

  // Initialize both PR initializers, allocate buffer using size of largest one so we can reuse buffer
  auto oid_pri = classes_namespace_index_->GetProjectedRowInitializer();
  auto *const buffer = common::AllocationUtil::AllocateAligned(get_class_oid_kind_pri_.ProjectedRowSize());

  // Find the entry using the index
  auto *key_pr = oid_pri.InitializeRow(buffer);
  *(reinterpret_cast<namespace_oid_t *>(key_pr->AccessForceNotNull(0))) = ns_oid;
  classes_namespace_index_->ScanKey(*txn, *key_pr, &index_scan_results);

  // If we found no objects, return an empty list
  if (index_scan_results.empty()) {
    delete[] buffer;
    return {};
  }

  auto *select_pr = get_class_oid_kind_pri_.InitializeRow(buffer);
  std::vector<std::pair<uint32_t, postgres::ClassKind>> ns_objects;
  ns_objects.reserve(index_scan_results.size());
  for (const auto scan_result : index_scan_results) {
    const auto result UNUSED_ATTRIBUTE = classes_->Select(txn, scan_result, select_pr);
    TERRIER_ASSERT(result, "Index already verified visibility. This shouldn't fail.");
    // oid_t is guaranteed to be larger in size than ClassKind, so we know the column offsets without the PR map
    ns_objects.emplace_back(*(reinterpret_cast<const uint32_t *const>(select_pr->AccessWithNullCheck(0))),
                            *(reinterpret_cast<const postgres::ClassKind *const>(select_pr->AccessForceNotNull(1))));
  }

  // Finish
  delete[] buffer;
  return ns_objects;
}

std::pair<void *, postgres::ClassKind> DatabaseCatalog::GetClassPtrKind(
    const common::ManagedPointer<transaction::TransactionContext> txn, uint32_t oid) {
  std::vector<storage::TupleSlot> index_results;

  // Initialize both PR initializers, allocate buffer using size of largest one so we can reuse buffer
  auto oid_pri = classes_oid_index_->GetProjectedRowInitializer();

  // Since these two attributes are fixed size and one is larger than the other we know PTR will be 0 and KIND will be 1
  TERRIER_ASSERT(get_class_pointer_kind_pri_.ProjectedRowSize() >= oid_pri.ProjectedRowSize(),
                 "Buffer must be allocated to fit largest PR");
  auto *const buffer = common::AllocationUtil::AllocateAligned(get_class_pointer_kind_pri_.ProjectedRowSize());

  // Find the entry using the index
  auto *key_pr = oid_pri.InitializeRow(buffer);
  *(reinterpret_cast<uint32_t *>(key_pr->AccessForceNotNull(0))) = oid;
  classes_oid_index_->ScanKey(*txn, *key_pr, &index_results);
  TERRIER_ASSERT(
      index_results.size() == 1,
      "Incorrect number of results from index scan. Expect 1 because it's a unique index. 0 implies that function was "
      "called with an oid that doesn't exist in the Catalog, but binding somehow succeeded. That doesn't make sense.");

  auto *select_pr = get_class_pointer_kind_pri_.InitializeRow(buffer);
  const auto result UNUSED_ATTRIBUTE = classes_->Select(txn, index_results[0], select_pr);
  TERRIER_ASSERT(result, "Index already verified visibility. This shouldn't fail.");

  auto *const ptr_ptr = (reinterpret_cast<void *const *const>(select_pr->AccessWithNullCheck(0)));
  auto kind = *(reinterpret_cast<const postgres::ClassKind *const>(select_pr->AccessForceNotNull(1)));

  void *ptr;
  if (ptr_ptr == nullptr) {
    ptr = nullptr;
  } else {
    ptr = *ptr_ptr;
  }

  delete[] buffer;
  return {ptr, kind};
}

std::pair<void *, postgres::ClassKind> DatabaseCatalog::GetClassSchemaPtrKind(
    const common::ManagedPointer<transaction::TransactionContext> txn, uint32_t oid) {
  std::vector<storage::TupleSlot> index_results;

  // Initialize both PR initializers, allocate buffer using size of largest one so we can reuse buffer
  auto oid_pri = classes_oid_index_->GetProjectedRowInitializer();

  // Since these two attributes are fixed size and one is larger than the other we know PTR will be 0 and KIND will be 1
  TERRIER_ASSERT(get_class_schema_pointer_kind_pri_.ProjectedRowSize() >= oid_pri.ProjectedRowSize(),
                 "Buffer must be allocated to fit largest PR");
  auto *const buffer = common::AllocationUtil::AllocateAligned(get_class_schema_pointer_kind_pri_.ProjectedRowSize());

  // Find the entry using the index
  auto *key_pr = oid_pri.InitializeRow(buffer);
  *(reinterpret_cast<uint32_t *>(key_pr->AccessForceNotNull(0))) = oid;
  classes_oid_index_->ScanKey(*txn, *key_pr, &index_results);
  TERRIER_ASSERT(
      index_results.size() == 1,
      "Incorrect number of results from index scan. Expect 1 because it's a unique index. 0 implies that function was "
      "called with an oid that doesn't exist in the Catalog, but binding somehow succeeded. That doesn't make sense.");

  auto *select_pr = get_class_schema_pointer_kind_pri_.InitializeRow(buffer);
  const auto result UNUSED_ATTRIBUTE = classes_->Select(txn, index_results[0], select_pr);
  TERRIER_ASSERT(result, "Index already verified visibility. This shouldn't fail.");

  auto *const ptr = *(reinterpret_cast<void *const *const>(select_pr->AccessForceNotNull(0)));
  auto kind = *(reinterpret_cast<const postgres::ClassKind *const>(select_pr->AccessForceNotNull(1)));

  TERRIER_ASSERT(ptr != nullptr, "Schema pointer shouldn't ever be NULL under current catalog semantics.");

  delete[] buffer;
  return {ptr, kind};
}

template <typename Column, typename ColOid>
Column DatabaseCatalog::MakeColumn(storage::ProjectedRow *const pr, const storage::ProjectionMap &pr_map) {
  auto col_oid = *reinterpret_cast<uint32_t *>(pr->AccessForceNotNull(pr_map.at(postgres::ATTNUM_COL_OID)));
  auto col_name =
      reinterpret_cast<storage::VarlenEntry *>(pr->AccessForceNotNull(pr_map.at(postgres::ATTNAME_COL_OID)));
  auto col_type = *reinterpret_cast<type::TypeId *>(pr->AccessForceNotNull(pr_map.at(postgres::ATTTYPID_COL_OID)));
  auto col_len = *reinterpret_cast<uint16_t *>(pr->AccessForceNotNull(pr_map.at(postgres::ATTLEN_COL_OID)));
  auto col_null = !(*reinterpret_cast<bool *>(pr->AccessForceNotNull(pr_map.at(postgres::ATTNOTNULL_COL_OID))));
  auto *col_expr = reinterpret_cast<storage::VarlenEntry *>(pr->AccessForceNotNull(pr_map.at(postgres::ADSRC_COL_OID)));

  // TODO(WAN): Why are we deserializing expressions to make a catalog column? This is potentially busted.
  // Our JSON library is also not the most performant.
  // I believe it is OK that the unique ptr goes out of scope because right now both Column constructors copy the expr.
  auto deserialized = parser::DeserializeExpression(nlohmann::json::parse(col_expr->StringView()));

  auto expr = std::move(deserialized.result_);
  TERRIER_ASSERT(deserialized.non_owned_exprs_.empty(), "Congrats, you get to refactor the catalog API.");

  std::string name(reinterpret_cast<const char *>(col_name->Content()), col_name->Size());
  Column col = (col_type == type::TypeId::VARCHAR || col_type == type::TypeId::VARBINARY)
                   ? Column(name, col_type, col_len, col_null, *expr)
                   : Column(name, col_type, col_null, *expr);

  col.SetOid(ColOid(col_oid));
  return col;
}

bool DatabaseCatalog::TryLock(const common::ManagedPointer<transaction::TransactionContext> txn) {
  auto current_val = write_lock_.load();

  const transaction::timestamp_t txn_id = txn->FinishTime();     // this is the uncommitted txn id
  const transaction::timestamp_t start_time = txn->StartTime();  // this is the unchanging start time of the txn

  const bool already_hold_lock = current_val == txn_id;
  if (already_hold_lock) return true;

  const bool owned_by_other_txn = !transaction::TransactionUtil::Committed(current_val);
  const bool newer_committed_version = transaction::TransactionUtil::Committed(current_val) &&
                                       transaction::TransactionUtil::NewerThan(current_val, start_time);

  if (owned_by_other_txn || newer_committed_version) {
    txn->SetMustAbort();  // though no changes were written to the storage layer, we'll treat this as a DDL change
                          // failure
    // and force the txn to rollback
    return false;
  }

  if (write_lock_.compare_exchange_strong(current_val, txn_id)) {
    // acquired the lock
    auto *const write_lock = &write_lock_;
    txn->RegisterCommitAction([=]() -> void { write_lock->store(txn->FinishTime()); });
    txn->RegisterAbortAction([=]() -> void { write_lock->store(current_val); });
    return true;
  }
  txn->SetMustAbort();  // though no changes were written to the storage layer, we'll treat this as a DDL change failure
                        // and force the txn to rollback
  return false;
}

bool DatabaseCatalog::CreateLanguage(const common::ManagedPointer<transaction::TransactionContext> txn,
                                     const std::string &lanname, language_oid_t oid) {
  // Insert into table
  if (!TryLock(txn)) return false;
  const auto name_varlen = storage::StorageUtil::CreateVarlen(lanname);
  // Get & Fill Redo Record
  auto *const redo = txn->StageWrite(db_oid_, postgres::LANGUAGE_TABLE_OID, pg_language_all_cols_pri_);
  *(reinterpret_cast<language_oid_t *>(
      redo->Delta()->AccessForceNotNull(pg_language_all_cols_prm_[postgres::LANOID_COL_OID]))) = oid;
  *(reinterpret_cast<storage::VarlenEntry *>(
      redo->Delta()->AccessForceNotNull(pg_language_all_cols_prm_[postgres::LANNAME_COL_OID]))) = name_varlen;

  *(reinterpret_cast<bool *>(redo->Delta()->AccessForceNotNull(pg_language_all_cols_prm_[postgres::LANISPL_COL_OID]))) =
      false;
  *(reinterpret_cast<bool *>(
      redo->Delta()->AccessForceNotNull(pg_language_all_cols_prm_[postgres::LANPLTRUSTED_COL_OID]))) = true;
  redo->Delta()->SetNull(pg_language_all_cols_prm_[postgres::LANINLINE_COL_OID]);
  redo->Delta()->SetNull(pg_language_all_cols_prm_[postgres::LANVALIDATOR_COL_OID]);
  redo->Delta()->SetNull(pg_language_all_cols_prm_[postgres::LANPLCALLFOID_COL_OID]);

  const auto tuple_slot = languages_->Insert(txn, redo);

  // Insert into name index
  auto name_pri = languages_name_index_->GetProjectedRowInitializer();
  auto oid_pri = languages_oid_index_->GetProjectedRowInitializer();

  // allocate from largest pri
  byte *const buffer = common::AllocationUtil::AllocateAligned(name_pri.ProjectedRowSize());

  auto *index_pr = name_pri.InitializeRow(buffer);
  // Write the attributes in the ProjectedRow
  *(reinterpret_cast<storage::VarlenEntry *>(index_pr->AccessForceNotNull(0))) = name_varlen;

  if (!languages_name_index_->InsertUnique(txn, *index_pr, tuple_slot)) {
    // There was a name conflict and we need to abort.  Free the buffer and return false to indicate failure
    delete[] buffer;
    return false;
  }

  // Insert into oid index
  index_pr = oid_pri.InitializeRow(buffer);
  // Write the attributes in the ProjectedRow
  *(reinterpret_cast<language_oid_t *>(index_pr->AccessForceNotNull(0))) = oid;
  languages_oid_index_->InsertUnique(txn, *index_pr, tuple_slot);

  delete[] buffer;
  return true;
}

language_oid_t DatabaseCatalog::CreateLanguage(const common::ManagedPointer<transaction::TransactionContext> txn,
                                               const std::string &lanname) {
  auto oid = language_oid_t{next_oid_++};
  if (!CreateLanguage(txn, lanname, oid)) {
    return INVALID_LANGUAGE_OID;
  }

  return oid;
}

language_oid_t DatabaseCatalog::GetLanguageOid(const common::ManagedPointer<transaction::TransactionContext> txn,
                                               const std::string &lanname) {
  auto name_pri = languages_name_index_->GetProjectedRowInitializer();
  byte *const buffer = common::AllocationUtil::AllocateAligned(pg_language_all_cols_pri_.ProjectedRowSize());

  auto name_pr = name_pri.InitializeRow(buffer);
  const auto name_varlen = storage::StorageUtil::CreateVarlen(lanname);

  *reinterpret_cast<storage::VarlenEntry *>(name_pr->AccessForceNotNull(0)) = name_varlen;

  std::vector<storage::TupleSlot> results;
  languages_name_index_->ScanKey(*txn, *name_pr, &results);

  auto oid = INVALID_LANGUAGE_OID;
  if (!results.empty()) {
    TERRIER_ASSERT(results.size() == 1, "Unique language name index should return <= 1 result");

    // extract oid from results[0]
    auto found_tuple = results[0];

    // TODO(tanujnay112): Can optimize to not extract all columns.
    // We may need all columns in the future though so doing this for now
    auto all_cols_pr = pg_language_all_cols_pri_.InitializeRow(buffer);
    languages_->Select(txn, found_tuple, all_cols_pr);

    oid = *reinterpret_cast<language_oid_t *>(
        all_cols_pr->AccessForceNotNull(pg_language_all_cols_prm_[postgres::LANOID_COL_OID]));
  }

  if (name_varlen.NeedReclaim()) {
    delete[] name_varlen.Content();
  }

  delete[] buffer;
  return oid;
}

bool DatabaseCatalog::DropLanguage(const common::ManagedPointer<transaction::TransactionContext> txn,
                                   language_oid_t oid) {
  // Delete fom table
  if (!TryLock(txn)) return false;
  TERRIER_ASSERT(oid != INVALID_LANGUAGE_OID, "Invalid oid passed");
  // Delete from oid index
  auto name_pri = languages_name_index_->GetProjectedRowInitializer();
  auto oid_pri = languages_oid_index_->GetProjectedRowInitializer();

  byte *const buffer = common::AllocationUtil::AllocateAligned(pg_language_all_cols_pri_.ProjectedRowSize());
  auto index_pr = oid_pri.InitializeRow(buffer);
  *reinterpret_cast<language_oid_t *>(index_pr->AccessForceNotNull(0)) = oid;

  std::vector<storage::TupleSlot> results;
  languages_oid_index_->ScanKey(*txn, *index_pr, &results);
  if (results.empty()) {
    delete[] buffer;
    return false;
  }

  TERRIER_ASSERT(results.size() == 1, "More than one non-unique result found in unique index.");

  auto to_delete_slot = results[0];
  txn->StageDelete(db_oid_, postgres::LANGUAGE_TABLE_OID, to_delete_slot);

  if (!languages_->Delete(txn, to_delete_slot)) {
    // Someone else has a write-lock. Free the buffer and return false to indicate failure
    delete[] buffer;
    return false;
  }

  languages_oid_index_->Delete(txn, *index_pr, to_delete_slot);

  auto table_pr = pg_language_all_cols_pri_.InitializeRow(buffer);
  bool UNUSED_ATTRIBUTE visible = languages_->Select(txn, to_delete_slot, table_pr);

  auto name_varlen = *reinterpret_cast<storage::VarlenEntry *>(
      table_pr->AccessForceNotNull(pg_language_all_cols_prm_[postgres::LANNAME_COL_OID]));

  index_pr = name_pri.InitializeRow(buffer);
  *reinterpret_cast<storage::VarlenEntry *>(index_pr->AccessForceNotNull(0)) = name_varlen;

  languages_name_index_->Delete(txn, *index_pr, to_delete_slot);

  delete[] buffer;

  return true;
}

proc_oid_t DatabaseCatalog::CreateProcedure(common::ManagedPointer<transaction::TransactionContext> txn,
                                            const std::string &procname, language_oid_t language_oid,
                                            namespace_oid_t procns, const std::vector<std::string> &args,
                                            const std::vector<type_oid_t> &arg_types,
                                            const std::vector<type_oid_t> &all_arg_types,
                                            const std::vector<postgres::ProArgModes> &arg_modes, type_oid_t rettype,
                                            const std::string &src, bool is_aggregate) {
  proc_oid_t oid = proc_oid_t{next_oid_++};
  auto result = CreateProcedure(txn, oid, procname, language_oid, procns, args, arg_types, all_arg_types, arg_modes,
                                rettype, src, is_aggregate);
  return result ? oid : INVALID_PROC_OID;
}

bool DatabaseCatalog::CreateProcedure(const common::ManagedPointer<transaction::TransactionContext> txn, proc_oid_t oid,
                                      const std::string &procname, language_oid_t language_oid, namespace_oid_t procns,
                                      const std::vector<std::string> &args, const std::vector<type_oid_t> &arg_types,
                                      const std::vector<type_oid_t> &all_arg_types,
                                      const std::vector<postgres::ProArgModes> &arg_modes, type_oid_t rettype,
                                      const std::string &src, bool is_aggregate) {
  TERRIER_ASSERT(args.size() < UINT16_MAX, "Number of arguments must fit in a SMALLINT");

  // Insert into table
  if (!TryLock(txn)) return false;
  const auto name_varlen = storage::StorageUtil::CreateVarlen(procname);

  std::vector<std::string> arg_name_vec;
  arg_name_vec.reserve(args.size() * sizeof(storage::VarlenEntry));

  for (auto &arg : args) {
    arg_name_vec.push_back(arg);
  }

  const auto arg_names_varlen = storage::StorageUtil::CreateVarlen(arg_name_vec);
  const auto arg_types_varlen = storage::StorageUtil::CreateVarlen(arg_types);
  const auto all_arg_types_varlen = storage::StorageUtil::CreateVarlen(all_arg_types);
  const auto arg_modes_varlen = storage::StorageUtil::CreateVarlen(arg_modes);
  const auto src_varlen = storage::StorageUtil::CreateVarlen(src);

  auto *const redo = txn->StageWrite(db_oid_, postgres::PRO_TABLE_OID, pg_proc_all_cols_pri_);
  *(reinterpret_cast<storage::VarlenEntry *>(
      redo->Delta()->AccessForceNotNull(pg_proc_all_cols_prm_[postgres::PRONAME_COL_OID]))) = name_varlen;
  *(reinterpret_cast<storage::VarlenEntry *>(
      redo->Delta()->AccessForceNotNull(pg_proc_all_cols_prm_[postgres::PROARGNAMES_COL_OID]))) = arg_names_varlen;
  *(reinterpret_cast<storage::VarlenEntry *>(
      redo->Delta()->AccessForceNotNull(pg_proc_all_cols_prm_[postgres::PROARGTYPES_COL_OID]))) = arg_types_varlen;
  *(reinterpret_cast<storage::VarlenEntry *>(redo->Delta()->AccessForceNotNull(
      pg_proc_all_cols_prm_[postgres::PROALLARGTYPES_COL_OID]))) = all_arg_types_varlen;
  *(reinterpret_cast<storage::VarlenEntry *>(
      redo->Delta()->AccessForceNotNull(pg_proc_all_cols_prm_[postgres::PROARGMODES_COL_OID]))) = arg_modes_varlen;
  *(reinterpret_cast<storage::VarlenEntry *>(
      redo->Delta()->AccessForceNotNull(pg_proc_all_cols_prm_[postgres::PROSRC_COL_OID]))) = src_varlen;

  *(reinterpret_cast<proc_oid_t *>(
      redo->Delta()->AccessForceNotNull(pg_proc_all_cols_prm_[postgres::PROOID_COL_OID]))) = oid;
  *(reinterpret_cast<language_oid_t *>(
      redo->Delta()->AccessForceNotNull(pg_proc_all_cols_prm_[postgres::PROLANG_COL_OID]))) = language_oid;
  *(reinterpret_cast<namespace_oid_t *>(
      redo->Delta()->AccessForceNotNull(pg_proc_all_cols_prm_[postgres::PRONAMESPACE_COL_OID]))) = procns;
  *(reinterpret_cast<type_oid_t *>(
      redo->Delta()->AccessForceNotNull(pg_proc_all_cols_prm_[postgres::PRORETTYPE_COL_OID]))) = rettype;

  *(reinterpret_cast<uint16_t *>(redo->Delta()->AccessForceNotNull(
      pg_proc_all_cols_prm_[postgres::PRONARGS_COL_OID]))) = static_cast<uint16_t>(args.size());

  // setting zero default args
  *(reinterpret_cast<uint16_t *>(
      redo->Delta()->AccessForceNotNull(pg_proc_all_cols_prm_[postgres::PRONARGDEFAULTS_COL_OID]))) = 0;
  redo->Delta()->SetNull(pg_proc_all_cols_prm_[postgres::PROARGDEFAULTS_COL_OID]);

  *reinterpret_cast<bool *>(redo->Delta()->AccessForceNotNull(pg_proc_all_cols_prm_[postgres::PROISAGG_COL_OID])) =
      is_aggregate;

  // setting defaults of unexposed attributes
  // proiswindow, proisstrict, provolatile, provariadic, prorows, procost, proconfig

  // postgres documentation says this should be 0 if no variadics are there
  *(reinterpret_cast<type_oid_t *>(
      redo->Delta()->AccessForceNotNull(pg_proc_all_cols_prm_[postgres::PROVARIADIC_COL_OID]))) = type_oid_t{0};

  *(reinterpret_cast<bool *>(redo->Delta()->AccessForceNotNull(pg_proc_all_cols_prm_[postgres::PROISWINDOW_COL_OID]))) =
      false;

  // stable by default
  *(reinterpret_cast<char *>(redo->Delta()->AccessForceNotNull(pg_proc_all_cols_prm_[postgres::PROVOLATILE_COL_OID]))) =
      's';

  // strict by default
  *(reinterpret_cast<bool *>(redo->Delta()->AccessForceNotNull(pg_proc_all_cols_prm_[postgres::PROISSTRICT_COL_OID]))) =
      true;

  *(reinterpret_cast<double *>(redo->Delta()->AccessForceNotNull(pg_proc_all_cols_prm_[postgres::PROROWS_COL_OID]))) =
      0;

  *(reinterpret_cast<double *>(redo->Delta()->AccessForceNotNull(pg_proc_all_cols_prm_[postgres::PROCOST_COL_OID]))) =
      0;

  redo->Delta()->SetNull(pg_proc_all_cols_prm_[postgres::PROCONFIG_COL_OID]);
  redo->Delta()->SetNull(pg_proc_all_cols_prm_[postgres::PRO_CTX_PTR_COL_OID]);

  const auto tuple_slot = procs_->Insert(txn, redo);

  auto oid_pri = procs_oid_index_->GetProjectedRowInitializer();
  auto name_pri = procs_name_index_->GetProjectedRowInitializer();

  byte *const buffer = common::AllocationUtil::AllocateAligned(name_pri.ProjectedRowSize());
  auto name_pr = name_pri.InitializeRow(buffer);
  auto name_map = procs_name_index_->GetKeyOidToOffsetMap();
  *(reinterpret_cast<namespace_oid_t *>(name_pr->AccessForceNotNull(name_map[indexkeycol_oid_t(1)]))) = procns;
  *(reinterpret_cast<storage::VarlenEntry *>(name_pr->AccessForceNotNull(name_map[indexkeycol_oid_t(2)]))) =
      name_varlen;
  *(reinterpret_cast<storage::VarlenEntry *>(name_pr->AccessForceNotNull(name_map[indexkeycol_oid_t(3)]))) =
      all_arg_types_varlen;

  auto result = procs_name_index_->InsertUnique(txn, *name_pr, tuple_slot);
  if (!result) {
    delete[] buffer;
    return false;
  }

  auto oid_pr = oid_pri.InitializeRow(buffer);
  *(reinterpret_cast<proc_oid_t *>(oid_pr->AccessForceNotNull(0))) = oid;
  result = procs_oid_index_->InsertUnique(txn, *oid_pr, tuple_slot);
  TERRIER_ASSERT(result, "Oid insertion should be unique");

  delete[] buffer;
  return true;
}

bool DatabaseCatalog::DropProcedure(const common::ManagedPointer<transaction::TransactionContext> txn,
                                    proc_oid_t proc) {
  if (!TryLock(txn)) return false;
  TERRIER_ASSERT(proc != INVALID_PROC_OID, "Invalid oid passed");

  auto name_pri = procs_name_index_->GetProjectedRowInitializer();
  auto oid_pri = procs_oid_index_->GetProjectedRowInitializer();

  byte *const buffer = common::AllocationUtil::AllocateAligned(pg_proc_all_cols_pri_.ProjectedRowSize());

  auto oid_pr = oid_pri.InitializeRow(buffer);
  *reinterpret_cast<proc_oid_t *>(oid_pr->AccessForceNotNull(0)) = proc;

  std::vector<storage::TupleSlot> results;
  procs_oid_index_->ScanKey(*txn, *oid_pr, &results);
  if (results.empty()) {
    delete[] buffer;
    return false;
  }

  TERRIER_ASSERT(results.size() == 1, "More than one non-unique result found in unique index.");

  auto to_delete_slot = results[0];
  txn->StageDelete(db_oid_, postgres::LANGUAGE_TABLE_OID, to_delete_slot);

  if (!procs_->Delete(txn, to_delete_slot)) {
    // Someone else has a write-lock. Free the buffer and return false to indicate failure
    delete[] buffer;
    return false;
  }

  procs_oid_index_->Delete(txn, *oid_pr, to_delete_slot);

  auto table_pr = pg_proc_all_cols_pri_.InitializeRow(buffer);
  bool UNUSED_ATTRIBUTE visible = procs_->Select(txn, to_delete_slot, table_pr);

  auto name_varlen = *reinterpret_cast<storage::VarlenEntry *>(
      table_pr->AccessForceNotNull(pg_proc_all_cols_prm_[postgres::PRONAME_COL_OID]));
  auto proc_ns = *reinterpret_cast<namespace_oid_t *>(
      table_pr->AccessForceNotNull(pg_proc_all_cols_prm_[postgres::PRONAMESPACE_COL_OID]));
  auto all_args_types_varlen = *reinterpret_cast<storage::VarlenEntry *>(
      table_pr->AccessForceNotNull(pg_proc_all_cols_prm_[postgres::PROALLARGTYPES_COL_OID]));

  auto ctx_ptr = table_pr->AccessWithNullCheck(pg_proc_all_cols_prm_[postgres::PRO_CTX_PTR_COL_OID]);

  auto name_pr = name_pri.InitializeRow(buffer);

  auto name_map = procs_name_index_->GetKeyOidToOffsetMap();
  *reinterpret_cast<namespace_oid_t *>(name_pr->AccessForceNotNull(name_map[indexkeycol_oid_t(1)])) = proc_ns;
  *reinterpret_cast<storage::VarlenEntry *>(name_pr->AccessForceNotNull(name_map[indexkeycol_oid_t(2)])) = name_varlen;
  *reinterpret_cast<storage::VarlenEntry *>(name_pr->AccessForceNotNull(name_map[indexkeycol_oid_t(3)])) =
      all_args_types_varlen;

  procs_name_index_->Delete(txn, *name_pr, to_delete_slot);

  delete[] buffer;

  if (ctx_ptr != nullptr) {
    txn->RegisterCommitAction([=](transaction::DeferredActionManager *deferred_action_manager) {
      deferred_action_manager->RegisterDeferredAction(
          [=]() { deferred_action_manager->RegisterDeferredAction([=]() { delete ctx_ptr; }); });
    });
  }
  return true;
}

proc_oid_t DatabaseCatalog::GetProcOid(common::ManagedPointer<transaction::TransactionContext> txn,
                                       namespace_oid_t procns, const std::string &procname,
                                       const std::vector<type_oid_t> &arg_types) {
  auto name_pri = procs_name_index_->GetProjectedRowInitializer();
  byte *const buffer = common::AllocationUtil::AllocateAligned(pg_proc_all_cols_pri_.ProjectedRowSize());

  auto name_pr = name_pri.InitializeRow(buffer);
  auto name_map = procs_name_index_->GetKeyOidToOffsetMap();

  auto name_varlen = storage::StorageUtil::CreateVarlen(procname);
  auto all_arg_types_varlen = storage::StorageUtil::CreateVarlen(arg_types);
  *reinterpret_cast<namespace_oid_t *>(name_pr->AccessForceNotNull(name_map[indexkeycol_oid_t(1)])) = procns;
  *reinterpret_cast<storage::VarlenEntry *>(name_pr->AccessForceNotNull(name_map[indexkeycol_oid_t(2)])) = name_varlen;
  *reinterpret_cast<storage::VarlenEntry *>(name_pr->AccessForceNotNull(name_map[indexkeycol_oid_t(3)])) =
      all_arg_types_varlen;

  std::vector<storage::TupleSlot> results;
  procs_name_index_->ScanKey(*txn, *name_pr, &results);

  proc_oid_t ret = INVALID_PROC_OID;
  if (!results.empty()) {
    TERRIER_ASSERT(results.size() == 1, "More than one non-unique result found in unique index.");

    auto found_slot = results[0];

    auto table_pr = pg_proc_all_cols_pri_.InitializeRow(buffer);
    bool UNUSED_ATTRIBUTE visible = procs_->Select(txn, found_slot, table_pr);
    ret =
        *reinterpret_cast<proc_oid_t *>(table_pr->AccessForceNotNull(pg_proc_all_cols_prm_[postgres::PROOID_COL_OID]));
  }

  if (name_varlen.NeedReclaim()) {
    delete[] name_varlen.Content();
  }

  if (all_arg_types_varlen.NeedReclaim()) {
    delete[] all_arg_types_varlen.Content();
  }

  delete[] buffer;
  return ret;
}

template bool DatabaseCatalog::CreateColumn<Schema::Column, table_oid_t>(
    const common::ManagedPointer<transaction::TransactionContext> txn, const table_oid_t class_oid,
    const col_oid_t col_oid, const Schema::Column &col);
template bool DatabaseCatalog::CreateColumn<IndexSchema::Column, index_oid_t>(
    const common::ManagedPointer<transaction::TransactionContext> txn, const index_oid_t class_oid,
    const indexkeycol_oid_t col_oid, const IndexSchema::Column &col);

template std::vector<Schema::Column> DatabaseCatalog::GetColumns<Schema::Column, table_oid_t, col_oid_t>(
    const common::ManagedPointer<transaction::TransactionContext> txn, const table_oid_t class_oid);

template std::vector<IndexSchema::Column>
DatabaseCatalog::GetColumns<IndexSchema::Column, index_oid_t, indexkeycol_oid_t>(
    const common::ManagedPointer<transaction::TransactionContext> txn, const index_oid_t class_oid);

template bool DatabaseCatalog::DeleteColumns<Schema::Column, table_oid_t>(
    const common::ManagedPointer<transaction::TransactionContext> txn, const table_oid_t class_oid);

template bool DatabaseCatalog::DeleteColumns<IndexSchema::Column, index_oid_t>(
    const common::ManagedPointer<transaction::TransactionContext> txn, const index_oid_t class_oid);

template Schema::Column DatabaseCatalog::MakeColumn<Schema::Column, col_oid_t>(storage::ProjectedRow *const pr,
                                                                               const storage::ProjectionMap &pr_map);

template IndexSchema::Column DatabaseCatalog::MakeColumn<IndexSchema::Column, indexkeycol_oid_t>(
    storage::ProjectedRow *const pr, const storage::ProjectionMap &pr_map);

}  // namespace terrier::catalog<|MERGE_RESOLUTION|>--- conflicted
+++ resolved
@@ -1878,7 +1878,10 @@
   CreateProcedure(txn, postgres::LOWER_PRO_OID, "lower", postgres::INTERNAL_LANGUAGE_OID,
                   postgres::NAMESPACE_DEFAULT_NAMESPACE_OID, {"str"}, {str_type}, {str_type}, {}, str_type, "", true);
 
-<<<<<<< HEAD
+  // upper
+  CreateProcedure(txn, postgres::UPPER_PRO_OID, "upper", postgres::INTERNAL_LANGUAGE_OID,
+                  postgres::NAMESPACE_DEFAULT_NAMESPACE_OID, {"str"}, {str_type}, {str_type}, {}, str_type, "", true);
+
   // md5
   CreateProcedure(txn, postgres::MD5_PRO_OID, "md5", postgres::INTERNAL_LANGUAGE_OID,
                   postgres::NAMESPACE_DEFAULT_NAMESPACE_OID, {"str"}, {str_type}, {str_type}, {}, str_type, "", true);
@@ -1892,12 +1895,6 @@
                   postgres::NAMESPACE_DEFAULT_NAMESPACE_OID, {"y", "x"}, {dec_type, dec_type}, {dec_type, dec_type}, {},
                   dec_type, "", true);
 
-=======
-  // upper
-  CreateProcedure(txn, postgres::UPPER_PRO_OID, "upper", postgres::INTERNAL_LANGUAGE_OID,
-                  postgres::NAMESPACE_DEFAULT_NAMESPACE_OID, {"str"}, {str_type}, {str_type}, {}, str_type, "", true);
-
->>>>>>> 10e0cafb
   // version
   CreateProcedure(txn, postgres::VERSION_PRO_OID, "version", postgres::INTERNAL_LANGUAGE_OID,
                   postgres::NAMESPACE_DEFAULT_NAMESPACE_OID, {}, {}, {}, {}, str_type, "", false);
@@ -1909,11 +1906,10 @@
 
   // TODO(tanujnay112): no op codes for lower and upper yet
 
-<<<<<<< HEAD
   // length
   CreateProcedure(txn, postgres::LENGTH_PRO_OID, "length", postgres::INTERNAL_LANGUAGE_OID,
                   postgres::NAMESPACE_DEFAULT_NAMESPACE_OID, {"str"}, {str_type}, {str_type}, {}, int_type, "", true);
-=======
+
   // starts_with
   CreateProcedure(txn, postgres::STARTSWITH_PRO_OID, "starts_with", postgres::INTERNAL_LANGUAGE_OID,
                   postgres::NAMESPACE_DEFAULT_NAMESPACE_OID, {"str", "start"}, {str_type, str_type},
@@ -1948,7 +1944,6 @@
   CreateProcedure(txn, postgres::TRIM2_PRO_OID, "btrim", postgres::INTERNAL_LANGUAGE_OID,
                   postgres::NAMESPACE_DEFAULT_NAMESPACE_OID, {"str", "str"}, {str_type, str_type}, {str_type, str_type},
                   {}, str_type, "", true);
->>>>>>> 10e0cafb
 
   // date_part
   CreateProcedure(txn, postgres::DATE_PART_PRO_OID, "date_part", postgres::INTERNAL_LANGUAGE_OID,
