#include "catalog/database_catalog.h"

#include <memory>
#include <string>
#include <utility>
#include <vector>

#include "catalog/catalog_defs.h"
#include "catalog/index_schema.h"
#include "catalog/postgres/builder.h"
#include "catalog/postgres/pg_attribute.h"
#include "catalog/postgres/pg_class.h"
#include "catalog/postgres/pg_constraint.h"
#include "catalog/postgres/pg_index.h"
#include "catalog/postgres/pg_language.h"
#include "catalog/postgres/pg_namespace.h"
#include "catalog/postgres/pg_proc.h"
#include "catalog/postgres/pg_type.h"
#include "catalog/schema.h"
#include "execution/functions/function_context.h"
#include "nlohmann/json.hpp"
#include "storage/index/index.h"
#include "storage/sql_table.h"
#include "transaction/deferred_action_manager.h"
#include "transaction/transaction_context.h"
#include "transaction/transaction_defs.h"
#include "transaction/transaction_manager.h"
#include "type/type_id.h"

namespace noisepage::catalog {

void DatabaseCatalog::Bootstrap(const common::ManagedPointer<transaction::TransactionContext> txn) {
  BootstrapPRIs();

  // Declare variable for return values (UNUSED when compiled for release)
  bool UNUSED_ATTRIBUTE retval;

  retval = TryLock(txn);
  NOISEPAGE_ASSERT(retval, "Bootstrap operations should not fail");

  retval = CreateNamespace(txn, "pg_catalog", postgres::NAMESPACE_CATALOG_NAMESPACE_OID);
  NOISEPAGE_ASSERT(retval, "Bootstrap operations should not fail");

  retval = CreateNamespace(txn, "public", postgres::NAMESPACE_DEFAULT_NAMESPACE_OID);
  NOISEPAGE_ASSERT(retval, "Bootstrap operations should not fail");

  BootstrapTypes(txn);

  // pg_namespace and associated indexes
  retval = CreateTableEntry(txn, postgres::NAMESPACE_TABLE_OID, postgres::NAMESPACE_CATALOG_NAMESPACE_OID,
                            "pg_namespace", postgres::Builder::GetNamespaceTableSchema());
  NOISEPAGE_ASSERT(retval, "Bootstrap operations should not fail");
  retval = SetTablePointer(txn, postgres::NAMESPACE_TABLE_OID, namespaces_);
  NOISEPAGE_ASSERT(retval, "Bootstrap operations should not fail");

  retval = CreateIndexEntry(txn, postgres::NAMESPACE_CATALOG_NAMESPACE_OID, postgres::NAMESPACE_TABLE_OID,
                            postgres::NAMESPACE_OID_INDEX_OID, "pg_namespace_oid_index",
                            postgres::Builder::GetNamespaceOidIndexSchema(db_oid_));
  NOISEPAGE_ASSERT(retval, "Bootstrap operations should not fail");
  retval = SetIndexPointer(txn, postgres::NAMESPACE_OID_INDEX_OID, namespaces_oid_index_);
  NOISEPAGE_ASSERT(retval, "Bootstrap operations should not fail");

  retval = CreateIndexEntry(txn, postgres::NAMESPACE_CATALOG_NAMESPACE_OID, postgres::NAMESPACE_TABLE_OID,
                            postgres::NAMESPACE_NAME_INDEX_OID, "pg_namespace_name_index",
                            postgres::Builder::GetNamespaceNameIndexSchema(db_oid_));
  NOISEPAGE_ASSERT(retval, "Bootstrap operations should not fail");
  retval = SetIndexPointer(txn, postgres::NAMESPACE_NAME_INDEX_OID, namespaces_name_index_);
  NOISEPAGE_ASSERT(retval, "Bootstrap operations should not fail");

  // pg_class and associated indexes
  retval = CreateTableEntry(txn, postgres::CLASS_TABLE_OID, postgres::NAMESPACE_CATALOG_NAMESPACE_OID, "pg_class",
                            postgres::Builder::GetClassTableSchema());
  NOISEPAGE_ASSERT(retval, "Bootstrap operations should not fail");
  retval = SetTablePointer(txn, postgres::CLASS_TABLE_OID, classes_);
  NOISEPAGE_ASSERT(retval, "Bootstrap operations should not fail");

  retval = CreateIndexEntry(txn, postgres::NAMESPACE_CATALOG_NAMESPACE_OID, postgres::CLASS_TABLE_OID,
                            postgres::CLASS_OID_INDEX_OID, "pg_class_oid_index",
                            postgres::Builder::GetClassOidIndexSchema(db_oid_));
  NOISEPAGE_ASSERT(retval, "Bootstrap operations should not fail");
  retval = SetIndexPointer(txn, postgres::CLASS_OID_INDEX_OID, classes_oid_index_);
  NOISEPAGE_ASSERT(retval, "Bootstrap operations should not fail");

  retval = CreateIndexEntry(txn, postgres::NAMESPACE_CATALOG_NAMESPACE_OID, postgres::CLASS_TABLE_OID,
                            postgres::CLASS_NAME_INDEX_OID, "pg_class_name_index",
                            postgres::Builder::GetClassNameIndexSchema(db_oid_));
  NOISEPAGE_ASSERT(retval, "Bootstrap operations should not fail");
  retval = SetIndexPointer(txn, postgres::CLASS_NAME_INDEX_OID, classes_name_index_);
  NOISEPAGE_ASSERT(retval, "Bootstrap operations should not fail");

  retval = CreateIndexEntry(txn, postgres::NAMESPACE_CATALOG_NAMESPACE_OID, postgres::CLASS_TABLE_OID,
                            postgres::CLASS_NAMESPACE_INDEX_OID, "pg_class_namespace_index",
                            postgres::Builder::GetClassNamespaceIndexSchema(db_oid_));
  NOISEPAGE_ASSERT(retval, "Bootstrap operations should not fail");
  retval = SetIndexPointer(txn, postgres::CLASS_NAMESPACE_INDEX_OID, classes_namespace_index_);
  NOISEPAGE_ASSERT(retval, "Bootstrap operations should not fail");

  // pg_index and associated indexes
  retval = CreateTableEntry(txn, postgres::INDEX_TABLE_OID, postgres::NAMESPACE_CATALOG_NAMESPACE_OID, "pg_index",
                            postgres::Builder::GetIndexTableSchema());
  NOISEPAGE_ASSERT(retval, "Bootstrap operations should not fail");
  retval = SetTablePointer(txn, postgres::INDEX_TABLE_OID, indexes_);
  NOISEPAGE_ASSERT(retval, "Bootstrap operations should not fail");

  retval = CreateIndexEntry(txn, postgres::NAMESPACE_CATALOG_NAMESPACE_OID, postgres::INDEX_TABLE_OID,
                            postgres::INDEX_OID_INDEX_OID, "pg_index_oid_index",
                            postgres::Builder::GetIndexOidIndexSchema(db_oid_));
  NOISEPAGE_ASSERT(retval, "Bootstrap operations should not fail");
  retval = SetIndexPointer(txn, postgres::INDEX_OID_INDEX_OID, indexes_oid_index_);
  NOISEPAGE_ASSERT(retval, "Bootstrap operations should not fail");

  retval = CreateIndexEntry(txn, postgres::NAMESPACE_CATALOG_NAMESPACE_OID, postgres::INDEX_TABLE_OID,
                            postgres::INDEX_TABLE_INDEX_OID, "pg_index_table_index",
                            postgres::Builder::GetIndexTableIndexSchema(db_oid_));
  NOISEPAGE_ASSERT(retval, "Bootstrap operations should not fail");
  retval = SetIndexPointer(txn, postgres::INDEX_TABLE_INDEX_OID, indexes_table_index_);
  NOISEPAGE_ASSERT(retval, "Bootstrap operations should not fail");

  // pg_attribute and associated indexes
  retval = CreateTableEntry(txn, postgres::COLUMN_TABLE_OID, postgres::NAMESPACE_CATALOG_NAMESPACE_OID, "pg_attribute",
                            postgres::Builder::GetColumnTableSchema());
  NOISEPAGE_ASSERT(retval, "Bootstrap operations should not fail");
  retval = SetTablePointer(txn, postgres::COLUMN_TABLE_OID, columns_);
  NOISEPAGE_ASSERT(retval, "Bootstrap operations should not fail");

  retval = CreateIndexEntry(txn, postgres::NAMESPACE_CATALOG_NAMESPACE_OID, postgres::COLUMN_TABLE_OID,
                            postgres::COLUMN_OID_INDEX_OID, "pg_attribute_oid_index",
                            postgres::Builder::GetColumnOidIndexSchema(db_oid_));
  NOISEPAGE_ASSERT(retval, "Bootstrap operations should not fail");
  retval = SetIndexPointer(txn, postgres::COLUMN_OID_INDEX_OID, columns_oid_index_);
  NOISEPAGE_ASSERT(retval, "Bootstrap operations should not fail");

  retval = CreateIndexEntry(txn, postgres::NAMESPACE_CATALOG_NAMESPACE_OID, postgres::COLUMN_TABLE_OID,
                            postgres::COLUMN_NAME_INDEX_OID, "pg_attribute_name_index",
                            postgres::Builder::GetColumnNameIndexSchema(db_oid_));
  NOISEPAGE_ASSERT(retval, "Bootstrap operations should not fail");
  retval = SetIndexPointer(txn, postgres::COLUMN_NAME_INDEX_OID, columns_name_index_);
  NOISEPAGE_ASSERT(retval, "Bootstrap operations should not fail");

  // pg_type and associated indexes
  retval = CreateTableEntry(txn, postgres::TYPE_TABLE_OID, postgres::NAMESPACE_CATALOG_NAMESPACE_OID, "pg_type",
                            postgres::Builder::GetTypeTableSchema());
  NOISEPAGE_ASSERT(retval, "Bootstrap operations should not fail");
  retval = SetTablePointer(txn, postgres::TYPE_TABLE_OID, types_);
  NOISEPAGE_ASSERT(retval, "Bootstrap operations should not fail");

  retval = CreateIndexEntry(txn, postgres::NAMESPACE_CATALOG_NAMESPACE_OID, postgres::TYPE_TABLE_OID,
                            postgres::TYPE_OID_INDEX_OID, "pg_type_oid_index",
                            postgres::Builder::GetTypeOidIndexSchema(db_oid_));
  NOISEPAGE_ASSERT(retval, "Bootstrap operations should not fail");
  retval = SetIndexPointer(txn, postgres::TYPE_OID_INDEX_OID, types_oid_index_);
  NOISEPAGE_ASSERT(retval, "Bootstrap operations should not fail");

  retval = CreateIndexEntry(txn, postgres::NAMESPACE_CATALOG_NAMESPACE_OID, postgres::TYPE_TABLE_OID,
                            postgres::TYPE_NAME_INDEX_OID, "pg_type_name_index",
                            postgres::Builder::GetTypeNameIndexSchema(db_oid_));
  NOISEPAGE_ASSERT(retval, "Bootstrap operations should not fail");
  retval = SetIndexPointer(txn, postgres::TYPE_NAME_INDEX_OID, types_name_index_);
  NOISEPAGE_ASSERT(retval, "Bootstrap operations should not fail");

  retval = CreateIndexEntry(txn, postgres::NAMESPACE_CATALOG_NAMESPACE_OID, postgres::TYPE_TABLE_OID,
                            postgres::TYPE_NAMESPACE_INDEX_OID, "pg_type_namespace_index",
                            postgres::Builder::GetTypeNamespaceIndexSchema(db_oid_));
  NOISEPAGE_ASSERT(retval, "Bootstrap operations should not fail");
  retval = SetIndexPointer(txn, postgres::TYPE_NAMESPACE_INDEX_OID, types_namespace_index_);
  NOISEPAGE_ASSERT(retval, "Bootstrap operations should not fail");

  // pg_constraint and associated indexes
  retval = CreateTableEntry(txn, postgres::CONSTRAINT_TABLE_OID, postgres::NAMESPACE_CATALOG_NAMESPACE_OID,
                            "pg_constraint", postgres::Builder::GetConstraintTableSchema());
  NOISEPAGE_ASSERT(retval, "Bootstrap operations should not fail");
  retval = SetTablePointer(txn, postgres::CONSTRAINT_TABLE_OID, constraints_);
  NOISEPAGE_ASSERT(retval, "Bootstrap operations should not fail");

  retval = CreateIndexEntry(txn, postgres::NAMESPACE_CATALOG_NAMESPACE_OID, postgres::CONSTRAINT_TABLE_OID,
                            postgres::CONSTRAINT_OID_INDEX_OID, "pg_constraint_oid_index",
                            postgres::Builder::GetConstraintOidIndexSchema(db_oid_));
  NOISEPAGE_ASSERT(retval, "Bootstrap operations should not fail");
  retval = SetIndexPointer(txn, postgres::CONSTRAINT_OID_INDEX_OID, constraints_oid_index_);
  NOISEPAGE_ASSERT(retval, "Bootstrap operations should not fail");

  retval = CreateIndexEntry(txn, postgres::NAMESPACE_CATALOG_NAMESPACE_OID, postgres::CONSTRAINT_TABLE_OID,
                            postgres::CONSTRAINT_NAME_INDEX_OID, "pg_constraint_name_index",
                            postgres::Builder::GetConstraintNameIndexSchema(db_oid_));
  NOISEPAGE_ASSERT(retval, "Bootstrap operations should not fail");
  retval = SetIndexPointer(txn, postgres::CONSTRAINT_NAME_INDEX_OID, constraints_name_index_);
  NOISEPAGE_ASSERT(retval, "Bootstrap operations should not fail");

  retval = CreateIndexEntry(txn, postgres::NAMESPACE_CATALOG_NAMESPACE_OID, postgres::CONSTRAINT_TABLE_OID,
                            postgres::CONSTRAINT_NAMESPACE_INDEX_OID, "pg_constraint_namespace_index",
                            postgres::Builder::GetConstraintNamespaceIndexSchema(db_oid_));
  NOISEPAGE_ASSERT(retval, "Bootstrap operations should not fail");
  retval = SetIndexPointer(txn, postgres::CONSTRAINT_NAMESPACE_INDEX_OID, constraints_namespace_index_);
  NOISEPAGE_ASSERT(retval, "Bootstrap operations should not fail");

  retval = CreateIndexEntry(txn, postgres::NAMESPACE_CATALOG_NAMESPACE_OID, postgres::CONSTRAINT_TABLE_OID,
                            postgres::CONSTRAINT_TABLE_INDEX_OID, "pg_constraint_table_index",
                            postgres::Builder::GetConstraintTableIndexSchema(db_oid_));
  NOISEPAGE_ASSERT(retval, "Bootstrap operations should not fail");
  retval = SetIndexPointer(txn, postgres::CONSTRAINT_TABLE_INDEX_OID, constraints_table_index_);
  NOISEPAGE_ASSERT(retval, "Bootstrap operations should not fail");

  retval = CreateIndexEntry(txn, postgres::NAMESPACE_CATALOG_NAMESPACE_OID, postgres::CONSTRAINT_TABLE_OID,
                            postgres::CONSTRAINT_INDEX_INDEX_OID, "pg_constraint_index_index",
                            postgres::Builder::GetConstraintIndexIndexSchema(db_oid_));
  NOISEPAGE_ASSERT(retval, "Bootstrap operations should not fail");
  retval = SetIndexPointer(txn, postgres::CONSTRAINT_INDEX_INDEX_OID, constraints_index_index_);
  NOISEPAGE_ASSERT(retval, "Bootstrap operations should not fail");

  retval = CreateIndexEntry(txn, postgres::NAMESPACE_CATALOG_NAMESPACE_OID, postgres::CONSTRAINT_TABLE_OID,
                            postgres::CONSTRAINT_FOREIGNTABLE_INDEX_OID, "pg_constraint_foreigntable_index",
                            postgres::Builder::GetConstraintForeignTableIndexSchema(db_oid_));
  NOISEPAGE_ASSERT(retval, "Bootstrap operations should not fail");
  retval = SetIndexPointer(txn, postgres::CONSTRAINT_FOREIGNTABLE_INDEX_OID, constraints_foreigntable_index_);
  NOISEPAGE_ASSERT(retval, "Bootstrap operations should not fail");

  // pg_language and associated indexes
  retval = CreateTableEntry(txn, postgres::LANGUAGE_TABLE_OID, postgres::NAMESPACE_CATALOG_NAMESPACE_OID, "pg_language",
                            postgres::Builder::GetLanguageTableSchema());
  NOISEPAGE_ASSERT(retval, "Bootstrap operations should not fail");
  retval = SetTablePointer(txn, postgres::LANGUAGE_TABLE_OID, languages_);
  NOISEPAGE_ASSERT(retval, "Bootstrap operations should not fail");

  retval = CreateIndexEntry(txn, postgres::NAMESPACE_CATALOG_NAMESPACE_OID, postgres::LANGUAGE_TABLE_OID,
                            postgres::LANGUAGE_OID_INDEX_OID, "pg_languages_oid_index",
                            postgres::Builder::GetLanguageOidIndexSchema(db_oid_));
  NOISEPAGE_ASSERT(retval, "Bootstrap operations should not fail");
  retval = SetIndexPointer(txn, postgres::LANGUAGE_OID_INDEX_OID, languages_oid_index_);
  NOISEPAGE_ASSERT(retval, "Bootstrap operations should not fail");

  retval = CreateIndexEntry(txn, postgres::NAMESPACE_CATALOG_NAMESPACE_OID, postgres::LANGUAGE_TABLE_OID,
                            postgres::LANGUAGE_NAME_INDEX_OID, "pg_languages_name_index",
                            postgres::Builder::GetLanguageNameIndexSchema(db_oid_));
  NOISEPAGE_ASSERT(retval, "Bootstrap operations should not fail");
  retval = SetIndexPointer(txn, postgres::LANGUAGE_NAME_INDEX_OID, languages_name_index_);
  NOISEPAGE_ASSERT(retval, "Bootstrap operations should not fail");

  BootstrapLanguages(txn);

  // pg_proc and associated indexes
  retval = CreateTableEntry(txn, postgres::PRO_TABLE_OID, postgres::NAMESPACE_CATALOG_NAMESPACE_OID, "pg_proc",
                            postgres::Builder::GetProcTableSchema());
  NOISEPAGE_ASSERT(retval, "Bootstrap operations should not fail");
  retval = SetTablePointer(txn, postgres::PRO_TABLE_OID, procs_);
  NOISEPAGE_ASSERT(retval, "Bootstrap operations should not fail");

  retval = CreateIndexEntry(txn, postgres::NAMESPACE_CATALOG_NAMESPACE_OID, postgres::PRO_TABLE_OID,
                            postgres::PRO_OID_INDEX_OID, "pg_proc_oid_index",
                            postgres::Builder::GetProcOidIndexSchema(db_oid_));
  NOISEPAGE_ASSERT(retval, "Bootstrap operations should not fail");
  retval = SetIndexPointer(txn, postgres::PRO_OID_INDEX_OID, procs_oid_index_);
  NOISEPAGE_ASSERT(retval, "Bootstrap operations should not fail");

  retval = CreateIndexEntry(txn, postgres::NAMESPACE_CATALOG_NAMESPACE_OID, postgres::PRO_TABLE_OID,
                            postgres::PRO_NAME_INDEX_OID, "pg_proc_name_index",
                            postgres::Builder::GetProcNameIndexSchema(db_oid_));
  NOISEPAGE_ASSERT(retval, "Bootstrap operations should not fail");
  retval = SetIndexPointer(txn, postgres::PRO_NAME_INDEX_OID, procs_name_index_);

  NOISEPAGE_ASSERT(retval, "Bootstrap operations should not fail");

  BootstrapProcs(txn);
}

void DatabaseCatalog::BootstrapPRIs() {
  // TODO(Matt): another potential optimization in the future would be to cache the offsets, rather than the maps
  // themselves (see TPC-C microbenchmark transactions for example). That seems premature right now though.

  // pg_namespace
  const std::vector<col_oid_t> pg_namespace_all_oids{postgres::PG_NAMESPACE_ALL_COL_OIDS.cbegin(),
                                                     postgres::PG_NAMESPACE_ALL_COL_OIDS.cend()};
  pg_namespace_all_cols_pri_ = namespaces_->InitializerForProjectedRow(pg_namespace_all_oids);
  pg_namespace_all_cols_prm_ = namespaces_->ProjectionMapForOids(pg_namespace_all_oids);

  const std::vector<col_oid_t> delete_namespace_oids{postgres::NSPNAME_COL_OID};
  delete_namespace_pri_ = namespaces_->InitializerForProjectedRow(delete_namespace_oids);

  const std::vector<col_oid_t> get_namespace_oids{postgres::NSPOID_COL_OID};
  get_namespace_pri_ = namespaces_->InitializerForProjectedRow(get_namespace_oids);

  // pg_attribute
  const std::vector<col_oid_t> pg_attribute_all_oids{postgres::PG_ATTRIBUTE_ALL_COL_OIDS.cbegin(),
                                                     postgres::PG_ATTRIBUTE_ALL_COL_OIDS.end()};
  pg_attribute_all_cols_pri_ = columns_->InitializerForProjectedRow(pg_attribute_all_oids);
  pg_attribute_all_cols_prm_ = columns_->ProjectionMapForOids(pg_attribute_all_oids);

  const std::vector<col_oid_t> get_columns_oids{postgres::ATTNUM_COL_OID,     postgres::ATTNAME_COL_OID,
                                                postgres::ATTTYPID_COL_OID,   postgres::ATTLEN_COL_OID,
                                                postgres::ATTNOTNULL_COL_OID, postgres::ADSRC_COL_OID};
  get_columns_pri_ = columns_->InitializerForProjectedRow(get_columns_oids);
  get_columns_prm_ = columns_->ProjectionMapForOids(get_columns_oids);

  const std::vector<col_oid_t> delete_columns_oids{postgres::ATTNUM_COL_OID, postgres::ATTNAME_COL_OID};
  delete_columns_pri_ = columns_->InitializerForProjectedRow(delete_columns_oids);
  delete_columns_prm_ = columns_->ProjectionMapForOids(delete_columns_oids);

  // pg_class
  const std::vector<col_oid_t> pg_class_all_oids{postgres::PG_CLASS_ALL_COL_OIDS.cbegin(),
                                                 postgres::PG_CLASS_ALL_COL_OIDS.cend()};
  pg_class_all_cols_pri_ = classes_->InitializerForProjectedRow(pg_class_all_oids);
  pg_class_all_cols_prm_ = classes_->ProjectionMapForOids(pg_class_all_oids);

  const std::vector<col_oid_t> get_class_oid_kind_oids{postgres::RELOID_COL_OID, postgres::RELKIND_COL_OID};
  get_class_oid_kind_pri_ = classes_->InitializerForProjectedRow(get_class_oid_kind_oids);

  const std::vector<col_oid_t> set_class_pointer_oids{postgres::REL_PTR_COL_OID};
  set_class_pointer_pri_ = classes_->InitializerForProjectedRow(set_class_pointer_oids);

  const std::vector<col_oid_t> set_class_schema_oids{postgres::REL_SCHEMA_COL_OID};
  set_class_schema_pri_ = classes_->InitializerForProjectedRow(set_class_schema_oids);

  const std::vector<col_oid_t> get_class_pointer_kind_oids{postgres::REL_PTR_COL_OID, postgres::RELKIND_COL_OID};
  get_class_pointer_kind_pri_ = classes_->InitializerForProjectedRow(get_class_pointer_kind_oids);

  const std::vector<col_oid_t> get_class_schema_pointer_kind_oids{postgres::REL_SCHEMA_COL_OID,
                                                                  postgres::RELKIND_COL_OID};
  get_class_schema_pointer_kind_pri_ = classes_->InitializerForProjectedRow(get_class_schema_pointer_kind_oids);

  const std::vector<col_oid_t> get_class_object_and_schema_oids{postgres::REL_PTR_COL_OID,
                                                                postgres::REL_SCHEMA_COL_OID};
  get_class_object_and_schema_pri_ = classes_->InitializerForProjectedRow(get_class_object_and_schema_oids);
  get_class_object_and_schema_prm_ = classes_->ProjectionMapForOids(get_class_object_and_schema_oids);

  // pg_index
  const std::vector<col_oid_t> pg_index_all_oids{postgres::PG_INDEX_ALL_COL_OIDS.cbegin(),
                                                 postgres::PG_INDEX_ALL_COL_OIDS.cend()};
  pg_index_all_cols_pri_ = indexes_->InitializerForProjectedRow(pg_index_all_oids);
  pg_index_all_cols_prm_ = indexes_->ProjectionMapForOids(pg_index_all_oids);

  const std::vector<col_oid_t> get_indexes_oids{postgres::INDOID_COL_OID};
  get_indexes_pri_ = indexes_->InitializerForProjectedRow(get_class_oid_kind_oids);

  const std::vector<col_oid_t> delete_index_oids{postgres::INDOID_COL_OID, postgres::INDRELID_COL_OID};
  delete_index_pri_ = indexes_->InitializerForProjectedRow(delete_index_oids);
  delete_index_prm_ = indexes_->ProjectionMapForOids(delete_index_oids);

  // pg_type
  const std::vector<col_oid_t> pg_type_all_oids{postgres::PG_TYPE_ALL_COL_OIDS.cbegin(),
                                                postgres::PG_TYPE_ALL_COL_OIDS.cend()};
  pg_type_all_cols_pri_ = types_->InitializerForProjectedRow(pg_type_all_oids);
  pg_type_all_cols_prm_ = types_->ProjectionMapForOids(pg_type_all_oids);

  // pg_language
  const std::vector<col_oid_t> pg_language_all_oids{postgres::PG_LANGUAGE_ALL_COL_OIDS.cbegin(),
                                                    postgres::PG_LANGUAGE_ALL_COL_OIDS.cend()};
  pg_language_all_cols_pri_ = languages_->InitializerForProjectedRow(pg_language_all_oids);
  pg_language_all_cols_prm_ = languages_->ProjectionMapForOids(pg_language_all_oids);

  // pg_proc
  const std::vector<col_oid_t> pg_proc_all_oids{postgres::PG_PRO_ALL_COL_OIDS.cbegin(),
                                                postgres::PG_PRO_ALL_COL_OIDS.cend()};
  pg_proc_all_cols_pri_ = procs_->InitializerForProjectedRow(pg_proc_all_oids);
  pg_proc_all_cols_prm_ = procs_->ProjectionMapForOids(pg_proc_all_oids);

  const std::vector<col_oid_t> set_pg_proc_ptr_oids{postgres::PRO_CTX_PTR_COL_OID};
  pg_proc_ptr_pri_ = procs_->InitializerForProjectedRow(set_pg_proc_ptr_oids);
}

namespace_oid_t DatabaseCatalog::CreateNamespace(const common::ManagedPointer<transaction::TransactionContext> txn,
                                                 const std::string &name) {
  if (!TryLock(txn)) return INVALID_NAMESPACE_OID;
  const namespace_oid_t ns_oid{next_oid_++};
  if (!CreateNamespace(txn, name, ns_oid)) {
    return INVALID_NAMESPACE_OID;
  }
  return ns_oid;
}

bool DatabaseCatalog::CreateNamespace(const common::ManagedPointer<transaction::TransactionContext> txn,
                                      const std::string &name, const namespace_oid_t ns_oid) {
  // Step 1: Insert into table
  const auto name_varlen = storage::StorageUtil::CreateVarlen(name);
  // Get & Fill Redo Record
  auto *const redo = txn->StageWrite(db_oid_, postgres::NAMESPACE_TABLE_OID, pg_namespace_all_cols_pri_);
  // Write the attributes in the Redo Record
  *(reinterpret_cast<namespace_oid_t *>(
      redo->Delta()->AccessForceNotNull(pg_namespace_all_cols_prm_[postgres::NSPOID_COL_OID]))) = ns_oid;
  *(reinterpret_cast<storage::VarlenEntry *>(
      redo->Delta()->AccessForceNotNull(pg_namespace_all_cols_prm_[postgres::NSPNAME_COL_OID]))) = name_varlen;
  // Finally, insert into the table to get the tuple slot
  const auto tuple_slot = namespaces_->Insert(txn, redo);

  // Step 2: Insert into name index
  auto name_pri = namespaces_name_index_->GetProjectedRowInitializer();
  byte *const buffer = common::AllocationUtil::AllocateAligned(name_pri.ProjectedRowSize());
  auto *index_pr = name_pri.InitializeRow(buffer);
  // Write the attributes in the ProjectedRow
  *(reinterpret_cast<storage::VarlenEntry *>(index_pr->AccessForceNotNull(0))) = name_varlen;

  if (!namespaces_name_index_->InsertUnique(txn, *index_pr, tuple_slot)) {
    // There was a name conflict and we need to abort.  Free the buffer and return false to indicate failure
    delete[] buffer;
    return false;
  }

  // Step 3: Insert into oid index
  auto oid_pri = namespaces_oid_index_->GetProjectedRowInitializer();
  // Reuse buffer since an u32 column is smaller than a varlen column
  index_pr = oid_pri.InitializeRow(buffer);
  // Write the attributes in the ProjectedRow
  *(reinterpret_cast<namespace_oid_t *>(index_pr->AccessForceNotNull(0))) = ns_oid;
  const bool UNUSED_ATTRIBUTE result = namespaces_oid_index_->InsertUnique(txn, *index_pr, tuple_slot);
  NOISEPAGE_ASSERT(result, "Assigned namespace OID failed to be unique.");

  // Finish
  delete[] buffer;
  return true;
}

bool DatabaseCatalog::DeleteNamespace(const common::ManagedPointer<transaction::TransactionContext> txn,
                                      const namespace_oid_t ns_oid) {
  if (!TryLock(txn)) return false;
  // Step 1: Read the oid index
  // Buffer is large enough for all prs because it's meant to hold 1 VarlenEntry
  byte *const buffer = common::AllocationUtil::AllocateAligned(delete_namespace_pri_.ProjectedRowSize());
  const auto oid_pri = namespaces_oid_index_->GetProjectedRowInitializer();
  auto *pr = oid_pri.InitializeRow(buffer);
  // Write the attributes in the ProjectedRow
  *(reinterpret_cast<namespace_oid_t *>(pr->AccessForceNotNull(0))) = ns_oid;
  // Scan index
  std::vector<storage::TupleSlot> index_results;
  namespaces_oid_index_->ScanKey(*txn, *pr, &index_results);
  NOISEPAGE_ASSERT(
      index_results.size() == 1,
      "Incorrect number of results from index scan. Expect 1 because it's a unique index. 0 implies that function was "
      "called with an oid that doesn't exist in the Catalog, but binding somehow succeeded. That doesn't make sense. "
      "Was a DROP plan node reused twice? IF EXISTS should be handled in the Binder, rather than pushing logic here.");
  const auto tuple_slot = index_results[0];

  // Step 2: Select from the table to get the name
  pr = delete_namespace_pri_.InitializeRow(buffer);
  auto UNUSED_ATTRIBUTE result = namespaces_->Select(txn, tuple_slot, pr);
  NOISEPAGE_ASSERT(result, "Index scan did a visibility check, so Select shouldn't fail at this point.");
  const auto name_varlen = *reinterpret_cast<storage::VarlenEntry *>(pr->AccessForceNotNull(0));

  // Step 3: Delete from table
  txn->StageDelete(db_oid_, postgres::NAMESPACE_TABLE_OID, tuple_slot);
  if (!namespaces_->Delete(txn, tuple_slot)) {
    // Someone else has a write-lock. Free the buffer and return false to indicate failure
    delete[] buffer;
    return false;
  }

  // Step 4: Cascading deletes
  // Get the objects in this namespace
  auto ns_objects = GetNamespaceClassOids(txn, ns_oid);
  for (const auto &object : ns_objects) {
    // Delete all of the tables. This should get most of the indexes
    if (object.second == postgres::ClassKind::REGULAR_TABLE) {
      result = DeleteTable(txn, static_cast<table_oid_t>(object.first));
      if (!result) {
        // Someone else has a write-lock. Free the buffer and return false to indicate failure
        delete[] buffer;
        return false;
      }
    }
  }

  // Get the objects in the namespace again, just in case there were any indexes that don't belong to a table in this
  // namespace. We could do all of this cascading cleanup with a more complex single index scan, but we're taking
  // advantage of existing PRIs and indexes and expecting that deleting a namespace isn't that common of an operation,
  // so we can be slightly less efficient than optimal.
  ns_objects = GetNamespaceClassOids(txn, ns_oid);
  for (const auto &object : ns_objects) {
    // Delete all of the straggler indexes that may have been built on tables in other namespaces. We shouldn't get any
    // double-deletions because indexes on tables will already be invisible to us (logically deleted already).
    if (object.second == postgres::ClassKind::INDEX) {
      result = DeleteIndex(txn, static_cast<index_oid_t>(object.first));
      if (!result) {
        // Someone else has a write-lock. Free the buffer and return false to indicate failure
        delete[] buffer;
        return false;
      }
    }
  }
  NOISEPAGE_ASSERT(GetNamespaceClassOids(txn, ns_oid).empty(), "Failed to drop all of the namespace objects.");

  // Step 5: Delete from oid index
  pr = oid_pri.InitializeRow(buffer);
  // Write the attributes in the ProjectedRow
  *(reinterpret_cast<namespace_oid_t *>(pr->AccessForceNotNull(0))) = ns_oid;
  namespaces_oid_index_->Delete(txn, *pr, tuple_slot);

  // Step 6: Delete from name index
  const auto name_pri = namespaces_name_index_->GetProjectedRowInitializer();
  pr = name_pri.InitializeRow(buffer);
  // Write the attributes in the ProjectedRow
  *(reinterpret_cast<storage::VarlenEntry *>(pr->AccessForceNotNull(0))) = name_varlen;
  namespaces_name_index_->Delete(txn, *pr, tuple_slot);

  // Finish
  delete[] buffer;
  return true;
}

namespace_oid_t DatabaseCatalog::GetNamespaceOid(const common::ManagedPointer<transaction::TransactionContext> txn,
                                                 const std::string &name) {
  // Step 1: Read the name index
  const auto name_pri = namespaces_name_index_->GetProjectedRowInitializer();
  // Buffer is large enough for all prs because it's meant to hold 1 VarlenEntry
  byte *const buffer = common::AllocationUtil::AllocateAligned(name_pri.ProjectedRowSize());
  auto *pr = name_pri.InitializeRow(buffer);
  // Scan the name index
  const auto name_varlen = storage::StorageUtil::CreateVarlen(name);
  *(reinterpret_cast<storage::VarlenEntry *>(pr->AccessForceNotNull(0))) = name_varlen;
  std::vector<storage::TupleSlot> index_results;
  namespaces_name_index_->ScanKey(*txn, *pr, &index_results);

  // Clean up the varlen's buffer in the case it wasn't inlined.
  if (!name_varlen.IsInlined()) {
    delete[] name_varlen.Content();
  }

  if (index_results.empty()) {
    // namespace not found in the index, so namespace doesn't exist. Free the buffer and return false to indicate
    // failure
    delete[] buffer;
    return INVALID_NAMESPACE_OID;
  }
  NOISEPAGE_ASSERT(index_results.size() == 1, "Namespace name not unique in index");
  const auto tuple_slot = index_results[0];

  // Step 2: Scan the table to get the oid
  pr = get_namespace_pri_.InitializeRow(buffer);

  const auto UNUSED_ATTRIBUTE result = namespaces_->Select(txn, tuple_slot, pr);
  NOISEPAGE_ASSERT(result, "Index scan did a visibility check, so Select shouldn't fail at this point.");
  const auto ns_oid = *reinterpret_cast<namespace_oid_t *>(pr->AccessForceNotNull(0));

  // Finish
  delete[] buffer;
  return ns_oid;
}

template <typename Column, typename ClassOid, typename ColOid>
bool DatabaseCatalog::CreateColumn(const common::ManagedPointer<transaction::TransactionContext> txn,
                                   const ClassOid class_oid, const ColOid col_oid, const Column &col) {
  // Step 1: Insert into the table
  auto *const redo = txn->StageWrite(db_oid_, postgres::COLUMN_TABLE_OID, pg_attribute_all_cols_pri_);
  // Write the attributes in the Redo Record
  auto oid_entry = reinterpret_cast<ColOid *>(
      redo->Delta()->AccessForceNotNull(pg_attribute_all_cols_prm_[postgres::ATTNUM_COL_OID]));
  auto relid_entry = reinterpret_cast<ClassOid *>(
      redo->Delta()->AccessForceNotNull(pg_attribute_all_cols_prm_[postgres::ATTRELID_COL_OID]));
  auto name_entry = reinterpret_cast<storage::VarlenEntry *>(
      redo->Delta()->AccessForceNotNull(pg_attribute_all_cols_prm_[postgres::ATTNAME_COL_OID]));
  auto type_entry = reinterpret_cast<type::TypeId *>(
      redo->Delta()->AccessForceNotNull(pg_attribute_all_cols_prm_[postgres::ATTTYPID_COL_OID]));
  auto len_entry = reinterpret_cast<uint16_t *>(
      redo->Delta()->AccessForceNotNull(pg_attribute_all_cols_prm_[postgres::ATTLEN_COL_OID]));
  auto notnull_entry = reinterpret_cast<bool *>(
      redo->Delta()->AccessForceNotNull(pg_attribute_all_cols_prm_[postgres::ATTNOTNULL_COL_OID]));
  auto dsrc_entry = reinterpret_cast<storage::VarlenEntry *>(
      redo->Delta()->AccessForceNotNull(pg_attribute_all_cols_prm_[postgres::ADSRC_COL_OID]));
  *oid_entry = col_oid;
  *relid_entry = class_oid;
  const auto name_varlen = storage::StorageUtil::CreateVarlen(col.Name());

  *name_entry = name_varlen;
  *type_entry = col.Type();
  // TODO(Amadou): Figure out what really goes here for varlen. Unclear if it's attribute size (16) or varlen length
  *len_entry = (col.Type() == type::TypeId::VARCHAR || col.Type() == type::TypeId::VARBINARY) ? col.MaxVarlenSize()
                                                                                              : col.AttrSize();
  *notnull_entry = !col.Nullable();
  storage::VarlenEntry dsrc_varlen = storage::StorageUtil::CreateVarlen(col.StoredExpression()->ToJson().dump());
  *dsrc_entry = dsrc_varlen;
  // Finally, insert into the table to get the tuple slot
  const auto tupleslot = columns_->Insert(txn, redo);

  // Step 2: Insert into name index
  const auto name_pri = columns_name_index_->GetProjectedRowInitializer();
  // Create a buffer large enough for all columns
  auto *const buffer = common::AllocationUtil::AllocateAligned(name_pri.ProjectedRowSize());
  auto *pr = name_pri.InitializeRow(buffer);
  // Write the attributes in the ProjectedRow. We know the offsets without the map because of the ordering of attribute
  // sizes
  *(reinterpret_cast<storage::VarlenEntry *>(pr->AccessForceNotNull(0))) = name_varlen;
  *(reinterpret_cast<ClassOid *>(pr->AccessForceNotNull(1))) = class_oid;

  if (!columns_name_index_->InsertUnique(txn, *pr, tupleslot)) {
    // There was a name conflict and we need to abort.  Free the buffer and return false to indicate failure
    delete[] buffer;

    // Clean up the varlen's buffer in the case it wasn't inlined.
    if (!name_varlen.IsInlined()) {
      delete[] name_varlen.Content();
    }

    return false;
  }

  // Step 3: Insert into oid index
  const auto oid_pri = columns_oid_index_->GetProjectedRowInitializer();
  auto oid_prm = columns_oid_index_->GetKeyOidToOffsetMap();
  pr = oid_pri.InitializeRow(buffer);
  // Write the attributes in the ProjectedRow. These hardcoded indexkeycol_oids come from
  // Builder::GetColumnOidIndexSchema()
  *(reinterpret_cast<ClassOid *>(pr->AccessForceNotNull(oid_prm[indexkeycol_oid_t(1)]))) = class_oid;
  *(reinterpret_cast<ColOid *>(pr->AccessForceNotNull(oid_prm[indexkeycol_oid_t(2)]))) = col_oid;

  bool UNUSED_ATTRIBUTE result = columns_oid_index_->InsertUnique(txn, *pr, tupleslot);
  NOISEPAGE_ASSERT(result, "Assigned OIDs failed to be unique.");

  // Finish
  delete[] buffer;
  return true;
}

template <typename Column, typename ClassOid, typename ColOid>
std::vector<Column> DatabaseCatalog::GetColumns(const common::ManagedPointer<transaction::TransactionContext> txn,
                                                ClassOid class_oid) {
  // Step 1: Read Index

  const auto oid_pri = columns_oid_index_->GetProjectedRowInitializer();
  auto oid_prm = columns_oid_index_->GetKeyOidToOffsetMap();

  // Buffer is large enough to hold all prs
  byte *const buffer = common::AllocationUtil::AllocateAligned(get_columns_pri_.ProjectedRowSize());
  byte *const key_buffer = common::AllocationUtil::AllocateAligned(oid_pri.ProjectedRowSize());
  // Scan the class index
  NOISEPAGE_ASSERT(get_columns_pri_.ProjectedRowSize() >= oid_pri.ProjectedRowSize(),
                   "Buffer must be large enough to fit largest PR");
  auto *pr = oid_pri.InitializeRow(buffer);
  auto *pr_high = oid_pri.InitializeRow(key_buffer);

  // Write the attributes in the ProjectedRow
  // Low key (class, INVALID_COLUMN_OID)
  *(reinterpret_cast<ClassOid *>(pr->AccessForceNotNull(oid_prm[indexkeycol_oid_t(1)]))) = class_oid;
  *(reinterpret_cast<ColOid *>(pr->AccessForceNotNull(oid_prm[indexkeycol_oid_t(2)]))) = ColOid(0);

  // High key (class + 1, INVALID_COLUMN_OID)
  *(reinterpret_cast<ClassOid *>(pr_high->AccessForceNotNull(oid_prm[indexkeycol_oid_t(1)]))) = ++class_oid;
  *(reinterpret_cast<ColOid *>(pr_high->AccessForceNotNull(oid_prm[indexkeycol_oid_t(2)]))) = ColOid(0);
  std::vector<storage::TupleSlot> index_results;
  columns_oid_index_->ScanAscending(*txn, storage::index::ScanType::Closed, 2, pr, pr_high, 0, &index_results);

  NOISEPAGE_ASSERT(!index_results.empty(),
                   "Incorrect number of results from index scan. empty() implies that function was called with an oid "
                   "that doesn't exist in the Catalog, but binding somehow succeeded. That doesn't make sense.");

  // Step 2: Scan the table to get the columns
  std::vector<Column> cols;
  pr = get_columns_pri_.InitializeRow(buffer);
  for (const auto &slot : index_results) {
    const auto UNUSED_ATTRIBUTE result = columns_->Select(txn, slot, pr);
    NOISEPAGE_ASSERT(result, "Index scan did a visibility check, so Select shouldn't fail at this point.");
    cols.emplace_back(MakeColumn<Column, ColOid>(pr, get_columns_prm_));
  }

  // TODO(Matt): do we have any way to assert that we got the number of attributes we expect? From another attribute in
  // another catalog table maybe?

  // Finish
  delete[] buffer;
  delete[] key_buffer;
  return cols;
}

// TODO(Matt): we need a DeleteColumn()

template <typename Column, typename ClassOid>
bool DatabaseCatalog::DeleteColumns(const common::ManagedPointer<transaction::TransactionContext> txn,
                                    const ClassOid class_oid) {
  // Step 1: Read Index
  const auto oid_pri = columns_oid_index_->GetProjectedRowInitializer();
  auto oid_prm = columns_oid_index_->GetKeyOidToOffsetMap();
  const auto name_pri = columns_name_index_->GetProjectedRowInitializer();

  // Buffer is large enough to hold all prs
  byte *const buffer = common::AllocationUtil::AllocateAligned(delete_columns_pri_.ProjectedRowSize());
  byte *const key_buffer = common::AllocationUtil::AllocateAligned(name_pri.ProjectedRowSize());
  // Scan the class index
  auto *pr = oid_pri.InitializeRow(buffer);
  auto *key_pr = oid_pri.InitializeRow(key_buffer);

  // Write the attributes in the ProjectedRow
  // Low key (class, INVALID_COLUMN_OID) [using uint32_t to avoid adding ColOid to template]
  *(reinterpret_cast<ClassOid *>(pr->AccessForceNotNull(oid_prm[indexkeycol_oid_t(1)]))) = class_oid;
  *(reinterpret_cast<uint32_t *>(pr->AccessForceNotNull(oid_prm[indexkeycol_oid_t(2)]))) = 0;

  auto next_oid = ClassOid(class_oid.UnderlyingValue() + 1);
  // High key (class + 1, INVALID_COLUMN_OID) [using uint32_t to avoid adding ColOid to template]
  *(reinterpret_cast<ClassOid *>(key_pr->AccessForceNotNull(oid_prm[indexkeycol_oid_t(1)]))) = next_oid;
  *(reinterpret_cast<uint32_t *>(key_pr->AccessForceNotNull(oid_prm[indexkeycol_oid_t(2)]))) = 0;
  std::vector<storage::TupleSlot> index_results;
  columns_oid_index_->ScanAscending(*txn, storage::index::ScanType::Closed, 2, pr, key_pr, 0, &index_results);

  NOISEPAGE_ASSERT(!index_results.empty(),
                   "Incorrect number of results from index scan. empty() implies that function was called with an oid "
                   "that doesn't exist in the Catalog, but binding somehow succeeded. That doesn't make sense.");

  // TODO(Matt): do we have any way to assert that we got the number of attributes we expect? From another attribute in
  // another catalog table maybe?

  // Step 2: Scan the table to get the columns
  pr = delete_columns_pri_.InitializeRow(buffer);
  for (const auto &slot : index_results) {
    // 1. Extract attributes from the tuple for the index deletions
    auto UNUSED_ATTRIBUTE result = columns_->Select(txn, slot, pr);
    NOISEPAGE_ASSERT(result, "Index scan did a visibility check, so Select shouldn't fail at this point.");
    const auto *const col_name = reinterpret_cast<const storage::VarlenEntry *const>(
        pr->AccessWithNullCheck(delete_columns_prm_[postgres::ATTNAME_COL_OID]));
    NOISEPAGE_ASSERT(col_name != nullptr, "Name shouldn't be NULL.");
    const auto *const col_oid =
        reinterpret_cast<const uint32_t *const>(pr->AccessWithNullCheck(delete_columns_prm_[postgres::ATTNUM_COL_OID]));
    NOISEPAGE_ASSERT(col_oid != nullptr, "OID shouldn't be NULL.");

    // 2. Delete from the table
    txn->StageDelete(db_oid_, postgres::COLUMN_TABLE_OID, slot);
    result = columns_->Delete(txn, slot);
    if (!result) {
      // Failed to delete one of the columns, clean up and return false to indicate failure
      delete[] buffer;
      delete[] key_buffer;
      return false;
    }

    // 4. Delete from oid index
    key_pr = oid_pri.InitializeRow(key_buffer);
    // Write the attributes in the ProjectedRow. These hardcoded indexkeycol_oids come from
    // Builder::GetColumnOidIndexSchema()
    *(reinterpret_cast<ClassOid *>(key_pr->AccessForceNotNull(oid_prm[indexkeycol_oid_t(1)]))) = class_oid;
    *(reinterpret_cast<uint32_t *>(key_pr->AccessForceNotNull(oid_prm[indexkeycol_oid_t(2)]))) = *col_oid;
    columns_oid_index_->Delete(txn, *key_pr, slot);

    // 5. Delete from name index
    key_pr = name_pri.InitializeRow(key_buffer);
    // Write the attributes in the ProjectedRow. We know the offsets without the map because of the ordering of
    // attribute sizes
    *(reinterpret_cast<storage::VarlenEntry *>(key_pr->AccessForceNotNull(0))) = *col_name;
    *(reinterpret_cast<ClassOid *>(key_pr->AccessForceNotNull(1))) = class_oid;
    columns_name_index_->Delete(txn, *key_pr, slot);
  }
  delete[] buffer;
  delete[] key_buffer;
  return true;
}

table_oid_t DatabaseCatalog::CreateTable(const common::ManagedPointer<transaction::TransactionContext> txn,
                                         const namespace_oid_t ns, const std::string &name, const Schema &schema) {
  if (!TryLock(txn)) return INVALID_TABLE_OID;
  const table_oid_t table_oid = static_cast<table_oid_t>(next_oid_++);

  return CreateTableEntry(txn, table_oid, ns, name, schema) ? table_oid : INVALID_TABLE_OID;
}

bool DatabaseCatalog::DeleteIndexes(const common::ManagedPointer<transaction::TransactionContext> txn,
                                    const table_oid_t table) {
  if (!TryLock(txn)) return false;
  // Get the indexes
  const auto index_oids = GetIndexOids(txn, table);
  // Delete all indexes
  for (const auto index_oid : index_oids) {
    auto result = DeleteIndex(txn, index_oid);
    if (!result) {
      // write-write conflict. Someone beat us to this operation.
      return false;
    }
  }
  return true;
}

bool DatabaseCatalog::DeleteTable(const common::ManagedPointer<transaction::TransactionContext> txn,
                                  const table_oid_t table) {
  if (!TryLock(txn)) return false;
  // We should respect foreign key relations and attempt to delete the table's columns first
  if (!DeleteColumns<Schema::Column, table_oid_t>(txn, table)) return false;

  const auto oid_pri = classes_oid_index_->GetProjectedRowInitializer();

  NOISEPAGE_ASSERT(pg_class_all_cols_pri_.ProjectedRowSize() >= oid_pri.ProjectedRowSize(),
                   "Buffer must be allocated for largest ProjectedRow size");
  auto *const buffer = common::AllocationUtil::AllocateAligned(pg_class_all_cols_pri_.ProjectedRowSize());
  auto *const key_pr = oid_pri.InitializeRow(buffer);

  // Find the entry using the index
  *(reinterpret_cast<table_oid_t *>(key_pr->AccessForceNotNull(0))) = table;
  std::vector<storage::TupleSlot> index_results;
  classes_oid_index_->ScanKey(*txn, *key_pr, &index_results);
  NOISEPAGE_ASSERT(
      index_results.size() == 1,
      "Incorrect number of results from index scan. Expect 1 because it's a unique index. 0 implies that function was "
      "called with an oid that doesn't exist in the Catalog, but binding somehow succeeded. That doesn't make sense. "
      "Was a DROP plan node reused twice? IF EXISTS should be handled in the Binder, rather than pushing logic here.");

  // Select the tuple out of the table before deletion. We need the attributes to do index deletions later
  auto *const table_pr = pg_class_all_cols_pri_.InitializeRow(buffer);
<<<<<<< HEAD
  auto result = classes_->Select(txn, index_results[0], table_pr);
  TERRIER_ASSERT(result, "Select must succeed if the index scan gave a visible result.");
=======
  result = classes_->Select(txn, index_results[0], table_pr);
  NOISEPAGE_ASSERT(result, "Select must succeed if the index scan gave a visible result.");
>>>>>>> 8cf1a2a6

  // Delete from pg_classes table
  txn->StageDelete(db_oid_, postgres::CLASS_TABLE_OID, index_results[0]);
  result = classes_->Delete(txn, index_results[0]);
  if (!result) {
    // write-write conflict. Someone beat us to this operation.
    delete[] buffer;
    return false;
  }

  DeleteIndexes(txn, table);

  // Get the attributes we need for indexes
  const table_oid_t table_oid = *(reinterpret_cast<const table_oid_t *const>(
      table_pr->AccessForceNotNull(pg_class_all_cols_prm_[postgres::RELOID_COL_OID])));
  NOISEPAGE_ASSERT(table == table_oid,
                   "table oid from pg_classes did not match what was found by the index scan from the argument.");
  const namespace_oid_t ns_oid = *(reinterpret_cast<const namespace_oid_t *const>(
      table_pr->AccessForceNotNull(pg_class_all_cols_prm_[postgres::RELNAMESPACE_COL_OID])));
  const storage::VarlenEntry name_varlen = *(reinterpret_cast<const storage::VarlenEntry *const>(
      table_pr->AccessForceNotNull(pg_class_all_cols_prm_[postgres::RELNAME_COL_OID])));

  // Get the attributes we need for delete
  auto *const schema_ptr = *(reinterpret_cast<const Schema *const *const>(
      table_pr->AccessForceNotNull(pg_class_all_cols_prm_[postgres::REL_SCHEMA_COL_OID])));
  auto *const table_ptr = *(reinterpret_cast<storage::SqlTable *const *const>(
      table_pr->AccessForceNotNull(pg_class_all_cols_prm_[postgres::REL_PTR_COL_OID])));

  const auto oid_index_init = classes_oid_index_->GetProjectedRowInitializer();
  const auto name_index_init = classes_name_index_->GetProjectedRowInitializer();
  const auto ns_index_init = classes_namespace_index_->GetProjectedRowInitializer();

  // Delete from oid_index
  auto *index_pr = oid_index_init.InitializeRow(buffer);
  *(reinterpret_cast<table_oid_t *const>(index_pr->AccessForceNotNull(0))) = table_oid;
  classes_oid_index_->Delete(txn, *index_pr, index_results[0]);

  // Delete from name_index
  index_pr = name_index_init.InitializeRow(buffer);
  *(reinterpret_cast<storage::VarlenEntry *const>(index_pr->AccessForceNotNull(0))) = name_varlen;
  *(reinterpret_cast<namespace_oid_t *>(index_pr->AccessForceNotNull(1))) = ns_oid;
  classes_name_index_->Delete(txn, *index_pr, index_results[0]);

  // Delete from namespace_index
  index_pr = ns_index_init.InitializeRow(buffer);
  *(reinterpret_cast<namespace_oid_t *const>(index_pr->AccessForceNotNull(0))) = ns_oid;
  classes_namespace_index_->Delete(txn, *index_pr, index_results[0]);

  // Everything succeeded from an MVCC standpoint, register deferred action for the GC with txn manager. See base
  // function comment.
  txn->RegisterCommitAction([=](transaction::DeferredActionManager *deferred_action_manager) {
    deferred_action_manager->RegisterDeferredAction(
        [=]() {
          deferred_action_manager->RegisterDeferredAction(
              [=]() {
                deferred_action_manager->RegisterDeferredAction(
                    [=]() {
                      // Defer an action upon commit to delete the table. Delete table will need a double deferral
                      // because there could be transactions not yet unlinked by the GC that depend on the table
                      delete schema_ptr;
                      delete table_ptr;
                    },
                    transaction::DafId::MEMORY_DEALLOCATION);
              },
              transaction::DafId::MEMORY_DEALLOCATION);
        },
        transaction::DafId::MEMORY_DEALLOCATION);
  });

  delete[] buffer;
  return true;
}

std::pair<uint32_t, postgres::ClassKind> DatabaseCatalog::GetClassOidKind(
    const common::ManagedPointer<transaction::TransactionContext> txn, const namespace_oid_t ns_oid,
    const std::string &name) {
  const auto name_pri = classes_name_index_->GetProjectedRowInitializer();

  const auto name_varlen = storage::StorageUtil::CreateVarlen(name);

  // Buffer is large enough to hold all prs
  auto *const buffer = common::AllocationUtil::AllocateAligned(name_pri.ProjectedRowSize());
  auto pr = name_pri.InitializeRow(buffer);
  // Write the attributes in the ProjectedRow. We know the offsets without the map because of the ordering of attribute
  // sizes
  *(reinterpret_cast<storage::VarlenEntry *>(pr->AccessForceNotNull(0))) = name_varlen;
  *(reinterpret_cast<namespace_oid_t *>(pr->AccessForceNotNull(1))) = ns_oid;

  std::vector<storage::TupleSlot> index_results;
  classes_name_index_->ScanKey(*txn, *pr, &index_results);
  // Clean up the varlen's buffer in the case it wasn't inlined.
  if (!name_varlen.IsInlined()) {
    delete[] name_varlen.Content();
  }

  if (index_results.empty()) {
    delete[] buffer;
    // If the OID is invalid, we don't care the class kind and return a random one.
    return std::make_pair(catalog::NULL_OID, postgres::ClassKind::REGULAR_TABLE);
  }
  NOISEPAGE_ASSERT(index_results.size() == 1, "name not unique in classes_name_index_");

  NOISEPAGE_ASSERT(get_class_oid_kind_pri_.ProjectedRowSize() <= name_pri.ProjectedRowSize(),
                   "I want to reuse this buffer because I'm lazy and malloc is slow but it needs to be big enough.");
  pr = get_class_oid_kind_pri_.InitializeRow(buffer);
  const auto result UNUSED_ATTRIBUTE = classes_->Select(txn, index_results[0], pr);
  NOISEPAGE_ASSERT(result, "Index already verified visibility. This shouldn't fail.");

  // Write the attributes in the ProjectedRow. We know the offsets without the map because of the ordering of attribute
  // sizes
  const auto oid = *(reinterpret_cast<const uint32_t *const>(pr->AccessForceNotNull(0)));
  const auto kind = *(reinterpret_cast<const postgres::ClassKind *const>(pr->AccessForceNotNull(1)));

  // Finish
  delete[] buffer;
  return std::make_pair(oid, kind);
}

table_oid_t DatabaseCatalog::GetTableOid(const common::ManagedPointer<transaction::TransactionContext> txn,
                                         const namespace_oid_t ns, const std::string &name) {
  const auto oid_pair = GetClassOidKind(txn, ns, name);
  if (oid_pair.first == catalog::NULL_OID || oid_pair.second != postgres::ClassKind::REGULAR_TABLE) {
    // User called GetTableOid on an object that doesn't have type REGULAR_TABLE
    return INVALID_TABLE_OID;
  }
  return table_oid_t(oid_pair.first);
}

bool DatabaseCatalog::SetTablePointer(const common::ManagedPointer<transaction::TransactionContext> txn,
                                      const table_oid_t table, const storage::SqlTable *const table_ptr) {
  NOISEPAGE_ASSERT(
      write_lock_.load() == txn->FinishTime(),
      "Setting the object's pointer should only be done after successful DDL change request. i.e. this txn "
      "should already have the lock.");
  // We need to defer the deletion because their may be subsequent undo records into this table that need to be GCed
  // before we can safely delete this.
  txn->RegisterAbortAction([=](transaction::DeferredActionManager *deferred_action_manager) {
    deferred_action_manager->RegisterDeferredAction(
        [=]() {
          deferred_action_manager->RegisterDeferredAction(
              [=]() {
                deferred_action_manager->RegisterDeferredAction([=]() { delete table_ptr; },
                                                                transaction::DafId::MEMORY_DEALLOCATION);
              },
              transaction::DafId::MEMORY_DEALLOCATION);
        },
        transaction::DafId::MEMORY_DEALLOCATION);
  });
  return SetClassPointer(txn, table, table_ptr, postgres::REL_PTR_COL_OID);
}

/**
 * Obtain the storage pointer for a SQL table
 * @param table to which we want the storage object
 * @return the storage object corresponding to the passed OID
 */
common::ManagedPointer<storage::SqlTable> DatabaseCatalog::GetTable(
    const common::ManagedPointer<transaction::TransactionContext> txn, const table_oid_t table) {
  const auto ptr_pair = GetClassPtrKind(txn, table.UnderlyingValue());
  if (ptr_pair.second != postgres::ClassKind::REGULAR_TABLE) {
    // User called GetTable with an OID for an object that doesn't have type REGULAR_TABLE
    return common::ManagedPointer<storage::SqlTable>(nullptr);
  }
  return common::ManagedPointer(reinterpret_cast<storage::SqlTable *>(ptr_pair.first));
}

bool DatabaseCatalog::RenameTable(const common::ManagedPointer<transaction::TransactionContext> txn,
                                  const table_oid_t table, const std::string &name) {
  if (!TryLock(txn)) return false;
  // TODO(John): Implement
  NOISEPAGE_ASSERT(false, "Not implemented");
  return false;
}

bool DatabaseCatalog::UpdateSchema(const common::ManagedPointer<transaction::TransactionContext> txn,
                                   const table_oid_t table, Schema *const new_schema) {
  if (!TryLock(txn)) return false;
  // TODO(John): Implement
  NOISEPAGE_ASSERT(false, "Not implemented");
  return false;
}

const Schema &DatabaseCatalog::GetSchema(const common::ManagedPointer<transaction::TransactionContext> txn,
                                         const table_oid_t table) {
  const auto ptr_pair = GetClassSchemaPtrKind(txn, table.UnderlyingValue());
  NOISEPAGE_ASSERT(ptr_pair.first != nullptr, "Schema pointer shouldn't ever be NULL under current catalog semantics.");
  NOISEPAGE_ASSERT(ptr_pair.second == postgres::ClassKind::REGULAR_TABLE, "Requested a table schema for a non-table");
  return *reinterpret_cast<Schema *>(ptr_pair.first);
}

std::vector<constraint_oid_t> DatabaseCatalog::GetConstraints(
    const common::ManagedPointer<transaction::TransactionContext> txn, table_oid_t table) {
  // TODO(John): Implement
  NOISEPAGE_ASSERT(false, "Not implemented");
  return {};
}

std::vector<index_oid_t> DatabaseCatalog::GetIndexOids(
    const common::ManagedPointer<transaction::TransactionContext> txn, table_oid_t table) {
  // Initialize PR for index scan
  auto oid_pri = indexes_table_index_->GetProjectedRowInitializer();

  // Do not need projection map when there is only one column
  NOISEPAGE_ASSERT(get_indexes_pri_.ProjectedRowSize() >= oid_pri.ProjectedRowSize(),
                   "Buffer must be allocated to fit largest PR");
  auto *const buffer = common::AllocationUtil::AllocateAligned(get_indexes_pri_.ProjectedRowSize());

  // Find all entries for the given table using the index
  auto *key_pr = oid_pri.InitializeRow(buffer);
  *(reinterpret_cast<table_oid_t *>(key_pr->AccessForceNotNull(0))) = table;
  std::vector<storage::TupleSlot> index_scan_results;
  indexes_table_index_->ScanKey(*txn, *key_pr, &index_scan_results);

  // If we found no indexes, return an empty list
  if (index_scan_results.empty()) {
    delete[] buffer;
    return {};
  }

  std::vector<index_oid_t> index_oids;
  index_oids.reserve(index_scan_results.size());
  auto *select_pr = get_indexes_pri_.InitializeRow(buffer);
  for (auto &slot : index_scan_results) {
    const auto result UNUSED_ATTRIBUTE = indexes_->Select(txn, slot, select_pr);
    NOISEPAGE_ASSERT(result, "Index already verified visibility. This shouldn't fail.");
    index_oids.emplace_back(*(reinterpret_cast<index_oid_t *>(select_pr->AccessForceNotNull(0))));
  }

  // Finish
  delete[] buffer;
  return index_oids;
}

index_oid_t DatabaseCatalog::CreateIndex(const common::ManagedPointer<transaction::TransactionContext> txn,
                                         namespace_oid_t ns, const std::string &name, table_oid_t table,
                                         const IndexSchema &schema) {
  if (!TryLock(txn)) return INVALID_INDEX_OID;
  const index_oid_t index_oid = static_cast<index_oid_t>(next_oid_++);
  return CreateIndexEntry(txn, ns, table, index_oid, name, schema) ? index_oid : INVALID_INDEX_OID;
}

bool DatabaseCatalog::DeleteIndex(const common::ManagedPointer<transaction::TransactionContext> txn,
                                  index_oid_t index) {
  if (!TryLock(txn)) return false;
  // We should respect foreign key relations and attempt to delete the index's columns first
  auto result UNUSED_ATTRIBUTE = DeleteColumns<IndexSchema::Column, index_oid_t>(txn, index);
  if (!result) return false;

  // Initialize PRs for pg_class
  const auto class_oid_pri = classes_oid_index_->GetProjectedRowInitializer();

  // Allocate buffer for largest PR
  NOISEPAGE_ASSERT(pg_class_all_cols_pri_.ProjectedRowSize() >= class_oid_pri.ProjectedRowSize(),
                   "Buffer must be allocated for largest ProjectedRow size");
  auto *const buffer = common::AllocationUtil::AllocateAligned(pg_class_all_cols_pri_.ProjectedRowSize());
  auto *key_pr = class_oid_pri.InitializeRow(buffer);

  // Find the entry using the index
  *(reinterpret_cast<index_oid_t *>(key_pr->AccessForceNotNull(0))) = index;
  std::vector<storage::TupleSlot> index_results;
  classes_oid_index_->ScanKey(*txn, *key_pr, &index_results);
  NOISEPAGE_ASSERT(
      index_results.size() == 1,
      "Incorrect number of results from index scan. Expect 1 because it's a unique index. 0 implies that function was "
      "called with an oid that doesn't exist in the Catalog, but binding somehow succeeded. That doesn't make sense. "
      "Was a DROP plan node reused twice? IF EXISTS should be handled in the Binder, rather than pushing logic here.");

  // Select the tuple out of the table before deletion. We need the attributes to do index deletions later
  auto *table_pr = pg_class_all_cols_pri_.InitializeRow(buffer);
  result = classes_->Select(txn, index_results[0], table_pr);
  NOISEPAGE_ASSERT(result, "Select must succeed if the index scan gave a visible result.");

  // Delete from pg_classes table
  txn->StageDelete(db_oid_, postgres::CLASS_TABLE_OID, index_results[0]);
  result = classes_->Delete(txn, index_results[0]);
  if (!result) {
    // write-write conflict. Someone beat us to this operation.
    delete[] buffer;
    return false;
  }

  // Get the attributes we need for pg_class indexes
  table_oid_t table_oid = *(reinterpret_cast<const table_oid_t *const>(
      table_pr->AccessForceNotNull(pg_class_all_cols_prm_[postgres::RELOID_COL_OID])));
  const namespace_oid_t ns_oid = *(reinterpret_cast<const namespace_oid_t *const>(
      table_pr->AccessForceNotNull(pg_class_all_cols_prm_[postgres::RELNAMESPACE_COL_OID])));
  const storage::VarlenEntry name_varlen = *(reinterpret_cast<const storage::VarlenEntry *const>(
      table_pr->AccessForceNotNull(pg_class_all_cols_prm_[postgres::RELNAME_COL_OID])));

  auto *const schema_ptr = *(reinterpret_cast<const IndexSchema *const *const>(
      table_pr->AccessForceNotNull(pg_class_all_cols_prm_[postgres::REL_SCHEMA_COL_OID])));
  auto *const index_ptr = *(reinterpret_cast<storage::index::Index *const *const>(
      table_pr->AccessForceNotNull(pg_class_all_cols_prm_[postgres::REL_PTR_COL_OID])));

  const auto class_oid_index_init = classes_oid_index_->GetProjectedRowInitializer();
  const auto class_name_index_init = classes_name_index_->GetProjectedRowInitializer();
  const auto class_ns_index_init = classes_namespace_index_->GetProjectedRowInitializer();

  // Delete from classes_oid_index_
  auto *index_pr = class_oid_index_init.InitializeRow(buffer);
  *(reinterpret_cast<table_oid_t *const>(index_pr->AccessForceNotNull(0))) = table_oid;
  classes_oid_index_->Delete(txn, *index_pr, index_results[0]);

  // Delete from classes_name_index_
  index_pr = class_name_index_init.InitializeRow(buffer);
  *(reinterpret_cast<storage::VarlenEntry *const>(index_pr->AccessForceNotNull(0))) = name_varlen;
  *(reinterpret_cast<namespace_oid_t *>(index_pr->AccessForceNotNull(1))) = ns_oid;
  classes_name_index_->Delete(txn, *index_pr, index_results[0]);

  // Delete from classes_namespace_index_
  index_pr = class_ns_index_init.InitializeRow(buffer);
  *(reinterpret_cast<namespace_oid_t *const>(index_pr->AccessForceNotNull(0))) = ns_oid;
  classes_namespace_index_->Delete(txn, *index_pr, index_results[0]);

  // Now we need to delete from pg_index and its indexes
  // Initialize PRs for pg_index
  const auto index_oid_pr = indexes_oid_index_->GetProjectedRowInitializer();
  const auto index_table_pr = indexes_table_index_->GetProjectedRowInitializer();

  NOISEPAGE_ASSERT((pg_class_all_cols_pri_.ProjectedRowSize() >= delete_index_pri_.ProjectedRowSize()) &&
                       (pg_class_all_cols_pri_.ProjectedRowSize() >= index_oid_pr.ProjectedRowSize()) &&
                       (pg_class_all_cols_pri_.ProjectedRowSize() >= index_table_pr.ProjectedRowSize()),
                   "Buffer must be allocated for largest ProjectedRow size");

  // Find the entry in pg_index using the oid index
  index_results.clear();
  key_pr = index_oid_pr.InitializeRow(buffer);
  *(reinterpret_cast<index_oid_t *>(key_pr->AccessForceNotNull(0))) = index;
  indexes_oid_index_->ScanKey(*txn, *key_pr, &index_results);
  NOISEPAGE_ASSERT(index_results.size() == 1,
                   "Incorrect number of results from index scan. Expect 1 because it's a unique index. size() of 0 "
                   "implies an error in Catalog state because scanning pg_class worked, but it doesn't exist in "
                   "pg_index. Something broke.");

  // Select the tuple out of pg_index before deletion. We need the attributes to do index deletions later
  table_pr = delete_index_pri_.InitializeRow(buffer);
  result = indexes_->Select(txn, index_results[0], table_pr);
  NOISEPAGE_ASSERT(result, "Select must succeed if the index scan gave a visible result.");

  NOISEPAGE_ASSERT(index == *(reinterpret_cast<const index_oid_t *const>(
                                table_pr->AccessForceNotNull(delete_index_prm_[postgres::INDOID_COL_OID]))),
                   "index oid from pg_index did not match what was found by the index scan from the argument.");

  // Delete from pg_index table
  txn->StageDelete(db_oid_, postgres::INDEX_TABLE_OID, index_results[0]);
  result = indexes_->Delete(txn, index_results[0]);
  NOISEPAGE_ASSERT(
      result,
      "Delete from pg_index should always succeed as write-write conflicts are detected during delete from pg_class");

  // Get the table oid
  table_oid = *(reinterpret_cast<const table_oid_t *const>(
      table_pr->AccessForceNotNull(delete_index_prm_[postgres::INDRELID_COL_OID])));

  // Delete from indexes_oid_index
  index_pr = index_oid_pr.InitializeRow(buffer);
  *(reinterpret_cast<index_oid_t *const>(index_pr->AccessForceNotNull(0))) = index;
  indexes_oid_index_->Delete(txn, *index_pr, index_results[0]);

  // Delete from indexes_table_index
  index_pr = index_table_pr.InitializeRow(buffer);
  *(reinterpret_cast<table_oid_t *const>(index_pr->AccessForceNotNull(0))) = table_oid;
  indexes_table_index_->Delete(txn, *index_pr, index_results[0]);

  // Everything succeeded from an MVCC standpoint, so register a deferred action for the GC to delete the index with txn
  // manager. See base function comment.
  txn->RegisterCommitAction(
      [=, garbage_collector{garbage_collector_}](transaction::DeferredActionManager *deferred_action_manager) {
        if (index_ptr->Type() == storage::index::IndexType::BWTREE) {
          garbage_collector->UnregisterIndexForGC(common::ManagedPointer(index_ptr));
        }
        // Unregistering from GC can happen immediately, but we have to double-defer freeing the actual objects
        deferred_action_manager->RegisterDeferredAction(
            [=]() {
              deferred_action_manager->RegisterDeferredAction(
                  [=]() {
                    deferred_action_manager->RegisterDeferredAction(
                        [=]() {
                          delete schema_ptr;
                          delete index_ptr;
                        },
                        transaction::DafId::MEMORY_DEALLOCATION);
                  },
                  transaction::DafId::MEMORY_DEALLOCATION);
            },
            transaction::DafId::MEMORY_DEALLOCATION);
      });

  delete[] buffer;
  return true;
}

bool DatabaseCatalog::SetTableSchemaPointer(const common::ManagedPointer<transaction::TransactionContext> txn,
                                            const table_oid_t oid, const Schema *const schema) {
  return SetClassPointer(txn, oid, schema, postgres::REL_SCHEMA_COL_OID);
}

bool DatabaseCatalog::SetIndexSchemaPointer(const common::ManagedPointer<transaction::TransactionContext> txn,
                                            const index_oid_t oid, const IndexSchema *const schema) {
  return SetClassPointer(txn, oid, schema, postgres::REL_SCHEMA_COL_OID);
}

template <typename ClassOid, typename Ptr>
bool DatabaseCatalog::SetClassPointer(const common::ManagedPointer<transaction::TransactionContext> txn,
                                      const ClassOid oid, const Ptr *const pointer, const col_oid_t class_col) {
  NOISEPAGE_ASSERT(
      (std::is_same<ClassOid, table_oid_t>::value &&
       (std::is_same<Ptr, storage::SqlTable>::value || std::is_same<Ptr, catalog::Schema>::value)) ||
          (std::is_same<ClassOid, index_oid_t>::value &&
           (std::is_same<Ptr, storage::index::Index>::value || std::is_same<Ptr, catalog::IndexSchema>::value)),
      "OID type must correspond to the same object type (Table or index)");
  NOISEPAGE_ASSERT(pointer != nullptr, "Why are you inserting nullptr here? That seems wrong.");
  const auto oid_pri = classes_oid_index_->GetProjectedRowInitializer();

  // Do not need to store the projection map because it is only a single column
  auto pr_init = classes_->InitializerForProjectedRow({class_col});
  NOISEPAGE_ASSERT(pr_init.ProjectedRowSize() >= oid_pri.ProjectedRowSize(), "Buffer must allocated to fit largest PR");
  auto *const buffer = common::AllocationUtil::AllocateAligned(pr_init.ProjectedRowSize());
  auto *const key_pr = oid_pri.InitializeRow(buffer);

  // Find the entry using the index
  *(reinterpret_cast<ClassOid *>(key_pr->AccessForceNotNull(0))) = oid;
  std::vector<storage::TupleSlot> index_results;
  classes_oid_index_->ScanKey(*txn, *key_pr, &index_results);
  NOISEPAGE_ASSERT(
      index_results.size() == 1,
      "Incorrect number of results from index scan. Expect 1 because it's a unique index. 0 implies that function was "
      "called with an oid that doesn't exist in the Catalog, which implies a programmer error. There's no reasonable "
      "code path for this to be called on an oid that isn't present.");

  auto &initializer =
      (class_col == catalog::postgres::REL_PTR_COL_OID) ? set_class_pointer_pri_ : set_class_schema_pri_;
  auto *update_redo = txn->StageWrite(db_oid_, postgres::CLASS_TABLE_OID, initializer);
  update_redo->SetTupleSlot(index_results[0]);
  auto *update_pr = update_redo->Delta();
  auto *const class_ptr_ptr = update_pr->AccessForceNotNull(0);
  *(reinterpret_cast<const Ptr **>(class_ptr_ptr)) = pointer;

  // Finish
  delete[] buffer;
  return classes_->Update(txn, update_redo);
}

bool DatabaseCatalog::SetIndexPointer(const common::ManagedPointer<transaction::TransactionContext> txn,
                                      const index_oid_t index, storage::index::Index *const index_ptr) {
  NOISEPAGE_ASSERT(
      write_lock_.load() == txn->FinishTime(),
      "Setting the object's pointer should only be done after successful DDL change request. i.e. this txn "
      "should already have the lock.");
  if (index_ptr->Type() == storage::index::IndexType::BWTREE) {
    garbage_collector_->RegisterIndexForGC(common::ManagedPointer(index_ptr));
  }
  // This needs to be deferred because if any items were subsequently inserted into this index, they will have deferred
  // abort actions that will be above this action on the abort stack.  The defer ensures we execute after them.
  txn->RegisterAbortAction(
      [=, garbage_collector{garbage_collector_}](transaction::DeferredActionManager *deferred_action_manager) {
        if (index_ptr->Type() == storage::index::IndexType::BWTREE) {
          garbage_collector->UnregisterIndexForGC(common::ManagedPointer(index_ptr));
        }
        deferred_action_manager->RegisterDeferredAction([=]() { delete index_ptr; },
                                                        transaction::DafId::MEMORY_DEALLOCATION);
      });
  return SetClassPointer(txn, index, index_ptr, postgres::REL_PTR_COL_OID);
}

common::ManagedPointer<storage::index::Index> DatabaseCatalog::GetIndex(
    const common::ManagedPointer<transaction::TransactionContext> txn, index_oid_t index) {
  const auto ptr_pair = GetClassPtrKind(txn, index.UnderlyingValue());
  if (ptr_pair.second != postgres::ClassKind::INDEX) {
    // User called GetTable with an OID for an object that doesn't have type REGULAR_TABLE
    return common::ManagedPointer<storage::index::Index>(nullptr);
  }
  return common::ManagedPointer(reinterpret_cast<storage::index::Index *>(ptr_pair.first));
}

index_oid_t DatabaseCatalog::GetIndexOid(const common::ManagedPointer<transaction::TransactionContext> txn,
                                         namespace_oid_t ns, const std::string &name) {
  const auto oid_pair = GetClassOidKind(txn, ns, name);
  if (oid_pair.first == NULL_OID || oid_pair.second != postgres::ClassKind::INDEX) {
    // User called GetIndexOid on an object that doesn't have type INDEX
    return INVALID_INDEX_OID;
  }
  return index_oid_t(oid_pair.first);
}

const IndexSchema &DatabaseCatalog::GetIndexSchema(const common::ManagedPointer<transaction::TransactionContext> txn,
                                                   index_oid_t index) {
  auto ptr_pair = GetClassSchemaPtrKind(txn, index.UnderlyingValue());
  NOISEPAGE_ASSERT(ptr_pair.first != nullptr, "Schema pointer shouldn't ever be NULL under current catalog semantics.");
  NOISEPAGE_ASSERT(ptr_pair.second == postgres::ClassKind::INDEX, "Requested an index schema for a non-index");
  return *reinterpret_cast<IndexSchema *>(ptr_pair.first);
}

std::vector<std::pair<common::ManagedPointer<storage::index::Index>, const IndexSchema &>> DatabaseCatalog::GetIndexes(
    const common::ManagedPointer<transaction::TransactionContext> txn, table_oid_t table) {
  // Step 1: Get all index oids on table
  // Initialize PR for index scan
  auto indexes_oid_pri = indexes_table_index_->GetProjectedRowInitializer();

  // Do not need projection map when there is only one column
  NOISEPAGE_ASSERT(get_class_object_and_schema_pri_.ProjectedRowSize() >= indexes_oid_pri.ProjectedRowSize() &&
                       get_class_object_and_schema_pri_.ProjectedRowSize() >= get_indexes_pri_.ProjectedRowSize() &&
                       get_class_object_and_schema_pri_.ProjectedRowSize() >=
                           classes_oid_index_->GetProjectedRowInitializer().ProjectedRowSize(),
                   "Buffer must be allocated to fit largest PR");
  auto *const buffer = common::AllocationUtil::AllocateAligned(get_class_object_and_schema_pri_.ProjectedRowSize());

  // Find all entries for the given table using the index
  auto *indexes_key_pr = indexes_oid_pri.InitializeRow(buffer);
  *(reinterpret_cast<table_oid_t *>(indexes_key_pr->AccessForceNotNull(0))) = table;
  std::vector<storage::TupleSlot> index_scan_results;
  indexes_table_index_->ScanKey(*txn, *indexes_key_pr, &index_scan_results);

  // If we found no indexes, return an empty list
  if (index_scan_results.empty()) {
    delete[] buffer;
    return {};
  }

  std::vector<index_oid_t> index_oids;
  index_oids.reserve(index_scan_results.size());
  auto *index_select_pr = get_indexes_pri_.InitializeRow(buffer);
  for (auto &slot : index_scan_results) {
    const auto result UNUSED_ATTRIBUTE = indexes_->Select(txn, slot, index_select_pr);
    NOISEPAGE_ASSERT(result, "Index already verified visibility. This shouldn't fail.");
    index_oids.emplace_back(*(reinterpret_cast<index_oid_t *>(index_select_pr->AccessForceNotNull(0))));
  }

  // Step 2: Scan the pg_class oid index for all entries in pg_class
  // We do the index scans and table selects in separate loops to avoid having to initialize the pr each time
  index_scan_results.clear();
  auto *class_key_pr = classes_oid_index_->GetProjectedRowInitializer().InitializeRow(buffer);
  std::vector<storage::TupleSlot> class_tuple_slots;
  class_tuple_slots.reserve(index_oids.size());
  for (const auto &index_oid : index_oids) {
    // Find the entry using the index
    *(reinterpret_cast<uint32_t *>(class_key_pr->AccessForceNotNull(0))) = index_oid.UnderlyingValue();
    classes_oid_index_->ScanKey(*txn, *class_key_pr, &index_scan_results);
    NOISEPAGE_ASSERT(
        index_scan_results.size() == 1,
        "Incorrect number of results from index scan. Expect 1 because it's a unique index. size() of 0 "
        "implies an error in Catalog state because scanning pg_index returned the index oid, but it doesn't "
        "exist in pg_class. Something broke.");
    class_tuple_slots.push_back(index_scan_results[0]);
    index_scan_results.clear();
  }
  NOISEPAGE_ASSERT(class_tuple_slots.size() == index_oids.size(),
                   "We should have found an entry in pg_class for every index oid");

  // Step 3: Select all the objects from the tuple slots retrieved by step 2
  std::vector<std::pair<common::ManagedPointer<storage::index::Index>, const IndexSchema &>> index_objects;
  index_objects.reserve(class_tuple_slots.size());
  auto *class_select_pr = get_class_object_and_schema_pri_.InitializeRow(buffer);
  for (const auto &slot : class_tuple_slots) {
    bool result UNUSED_ATTRIBUTE = classes_->Select(txn, slot, class_select_pr);
    NOISEPAGE_ASSERT(result, "Index already verified visibility. This shouldn't fail.");

    auto *index = *(reinterpret_cast<storage::index::Index *const *const>(
        class_select_pr->AccessForceNotNull(get_class_object_and_schema_prm_[catalog::postgres::REL_PTR_COL_OID])));
    NOISEPAGE_ASSERT(
        index != nullptr,
        "Catalog conventions say you should not find a nullptr for an object ptr in pg_class. Did you call "
        "SetIndexPointer?");
    auto *schema = *(reinterpret_cast<catalog::IndexSchema *const *const>(
        class_select_pr->AccessForceNotNull(get_class_object_and_schema_prm_[catalog::postgres::REL_SCHEMA_COL_OID])));
    NOISEPAGE_ASSERT(schema != nullptr,
                     "Catalog conventions say you should not find a nullptr for an schema ptr in pg_class");

    index_objects.emplace_back(common::ManagedPointer(index), *schema);
  }
  delete[] buffer;
  return index_objects;
}

void DatabaseCatalog::TearDown(const common::ManagedPointer<transaction::TransactionContext> txn) {
  std::vector<parser::AbstractExpression *> expressions;
  std::vector<Schema *> table_schemas;
  std::vector<storage::SqlTable *> tables;
  std::vector<IndexSchema *> index_schemas;
  std::vector<storage::index::Index *> indexes;
  std::vector<execution::functions::FunctionContext *> func_contexts;

  // pg_class (schemas & objects) [this is the largest projection]
  const std::vector<col_oid_t> pg_class_oids{postgres::RELKIND_COL_OID, postgres::REL_SCHEMA_COL_OID,
                                             postgres::REL_PTR_COL_OID};

  auto pci = classes_->InitializerForProjectedColumns(pg_class_oids, 100);
  auto pm = classes_->ProjectionMapForOids(pg_class_oids);

  byte *buffer = common::AllocationUtil::AllocateAligned(pci.ProjectedColumnsSize());
  auto pc = pci.Initialize(buffer);

  // Fetch pointers to the start each in the projected columns
  auto classes = reinterpret_cast<postgres::ClassKind *>(pc->ColumnStart(pm[postgres::RELKIND_COL_OID]));
  auto schemas = reinterpret_cast<void **>(pc->ColumnStart(pm[postgres::REL_SCHEMA_COL_OID]));
  auto objects = reinterpret_cast<void **>(pc->ColumnStart(pm[postgres::REL_PTR_COL_OID]));

  // Scan the table
  auto table_iter = classes_->begin();
  while (table_iter != classes_->end()) {
    classes_->Scan(txn, &table_iter, pc);
    for (uint i = 0; i < pc->NumTuples(); i++) {
      NOISEPAGE_ASSERT(objects[i] != nullptr, "Pointer to objects in pg_class should not be nullptr");
      NOISEPAGE_ASSERT(schemas[i] != nullptr, "Pointer to schemas in pg_class should not be nullptr");
      switch (classes[i]) {
        case postgres::ClassKind::REGULAR_TABLE:
          table_schemas.emplace_back(reinterpret_cast<Schema *>(schemas[i]));
          tables.emplace_back(reinterpret_cast<storage::SqlTable *>(objects[i]));
          break;
        case postgres::ClassKind::INDEX:
          index_schemas.emplace_back(reinterpret_cast<IndexSchema *>(schemas[i]));
          indexes.emplace_back(reinterpret_cast<storage::index::Index *>(objects[i]));
          break;
        default:
          throw std::runtime_error("Unimplemented destructor needed");
      }
    }
  }

  // pg_constraint (expressions)
  const std::vector<col_oid_t> pg_constraint_oids{postgres::CONBIN_COL_OID};
  pci = constraints_->InitializerForProjectedColumns(pg_constraint_oids, 100);
  pc = pci.Initialize(buffer);

  auto exprs = reinterpret_cast<parser::AbstractExpression **>(pc->ColumnStart(0));

  table_iter = constraints_->begin();
  while (table_iter != constraints_->end()) {
    constraints_->Scan(txn, &table_iter, pc);

    for (uint i = 0; i < pc->NumTuples(); i++) {
      expressions.emplace_back(exprs[i]);
    }
  }

  // pg_proc (func_contexts)
  const std::vector<col_oid_t> pg_proc_contexts{postgres::PRO_CTX_PTR_COL_OID};
  pci = procs_->InitializerForProjectedColumns(pg_proc_contexts, 100);
  pc = pci.Initialize(buffer);

  auto ctxts = reinterpret_cast<execution::functions::FunctionContext **>(pc->ColumnStart(0));

  table_iter = procs_->begin();
  while (table_iter != procs_->end()) {
    procs_->Scan(txn, &table_iter, pc);

    for (uint i = 0; i < pc->NumTuples(); i++) {
      if (ctxts[i] == nullptr) {
        continue;
      }
      func_contexts.emplace_back(ctxts[i]);
    }
  }

  auto dbc_nuke = [=, garbage_collector{garbage_collector_}, tables{std::move(tables)}, indexes{std::move(indexes)},
                   table_schemas{std::move(table_schemas)}, index_schemas{std::move(index_schemas)},
                   expressions{std::move(expressions)}, func_contexts{std::move(func_contexts)}]() {
    for (auto table : tables) delete table;

    for (auto index : indexes) {
      if (index->Type() == storage::index::IndexType::BWTREE) {
        garbage_collector->UnregisterIndexForGC(common::ManagedPointer(index));
      }
      delete index;
    }

    for (auto schema : table_schemas) delete schema;

    for (auto schema : index_schemas) delete schema;

    for (auto expr : expressions) delete expr;

    for (auto func_ctxt : func_contexts) delete func_ctxt;
  };

  // No new transactions can see these object but there may be deferred index
  // and other operation.  Therefore, we need to defer the deallocation on delete
  txn->RegisterCommitAction([=](transaction::DeferredActionManager *deferred_action_manager) {
    deferred_action_manager->RegisterDeferredAction(dbc_nuke, transaction::DafId::CATALOG_TEARDOWN);
  });

  delete[] buffer;
}

bool DatabaseCatalog::CreateIndexEntry(const common::ManagedPointer<transaction::TransactionContext> txn,
                                       const namespace_oid_t ns_oid, const table_oid_t table_oid,
                                       const index_oid_t index_oid, const std::string &name,
                                       const IndexSchema &schema) {
  // First, insert into pg_class
  auto *const class_insert_redo = txn->StageWrite(db_oid_, postgres::CLASS_TABLE_OID, pg_class_all_cols_pri_);
  auto *const class_insert_pr = class_insert_redo->Delta();

  // Write the index_oid into the PR
  auto index_oid_offset = pg_class_all_cols_prm_[postgres::RELOID_COL_OID];
  auto *index_oid_ptr = class_insert_pr->AccessForceNotNull(index_oid_offset);
  *(reinterpret_cast<index_oid_t *>(index_oid_ptr)) = index_oid;

  const auto name_varlen = storage::StorageUtil::CreateVarlen(name);

  // Write the name into the PR
  const auto name_offset = pg_class_all_cols_prm_[postgres::RELNAME_COL_OID];
  auto *const name_ptr = class_insert_pr->AccessForceNotNull(name_offset);
  *(reinterpret_cast<storage::VarlenEntry *>(name_ptr)) = name_varlen;

  // Write the ns_oid into the PR
  const auto ns_offset = pg_class_all_cols_prm_[postgres::RELNAMESPACE_COL_OID];
  auto *const ns_ptr = class_insert_pr->AccessForceNotNull(ns_offset);
  *(reinterpret_cast<namespace_oid_t *>(ns_ptr)) = ns_oid;

  // Write the kind into the PR
  const auto kind_offset = pg_class_all_cols_prm_[postgres::RELKIND_COL_OID];
  auto *const kind_ptr = class_insert_pr->AccessForceNotNull(kind_offset);
  *(reinterpret_cast<postgres::ClassKind *>(kind_ptr)) = postgres::ClassKind::INDEX;

  // Write the index_schema_ptr into the PR
  const auto index_schema_ptr_offset = pg_class_all_cols_prm_[postgres::REL_SCHEMA_COL_OID];
  auto *const index_schema_ptr_ptr = class_insert_pr->AccessForceNotNull(index_schema_ptr_offset);
  *(reinterpret_cast<IndexSchema **>(index_schema_ptr_ptr)) = nullptr;

  // Set next_col_oid to NULL because indexes don't need col_oid
  const auto next_col_oid_offset = pg_class_all_cols_prm_[postgres::REL_NEXTCOLOID_COL_OID];
  class_insert_pr->SetNull(next_col_oid_offset);

  // Set index_ptr to NULL because it gets set by execution layer after instantiation
  const auto index_ptr_offset = pg_class_all_cols_prm_[postgres::REL_PTR_COL_OID];
  class_insert_pr->SetNull(index_ptr_offset);

  // Insert into pg_class table
  const auto class_tuple_slot = classes_->Insert(txn, class_insert_redo);

  // Now we insert into indexes on pg_class
  // Get PR initializers allocate a buffer from the largest one
  const auto class_oid_index_init = classes_oid_index_->GetProjectedRowInitializer();
  const auto class_name_index_init = classes_name_index_->GetProjectedRowInitializer();
  const auto class_ns_index_init = classes_namespace_index_->GetProjectedRowInitializer();
  NOISEPAGE_ASSERT((class_name_index_init.ProjectedRowSize() >= class_oid_index_init.ProjectedRowSize()) &&
                       (class_name_index_init.ProjectedRowSize() >= class_ns_index_init.ProjectedRowSize()),
                   "Index buffer must be allocated based on the largest PR initializer");
  auto *index_buffer = common::AllocationUtil::AllocateAligned(class_name_index_init.ProjectedRowSize());

  // Insert into oid_index
  auto *index_pr = class_oid_index_init.InitializeRow(index_buffer);
  *(reinterpret_cast<index_oid_t *>(index_pr->AccessForceNotNull(0))) = index_oid;
  if (!classes_oid_index_->InsertUnique(txn, *index_pr, class_tuple_slot)) {
    // There was an oid conflict and we need to abort.  Free the buffer and
    // return INVALID_TABLE_OID to indicate the database was not created.
    delete[] index_buffer;
    return false;
  }

  // Insert into name_index
  index_pr = class_name_index_init.InitializeRow(index_buffer);
  *(reinterpret_cast<storage::VarlenEntry *>(index_pr->AccessForceNotNull(0))) = name_varlen;
  *(reinterpret_cast<namespace_oid_t *>(index_pr->AccessForceNotNull(1))) = ns_oid;
  if (!classes_name_index_->InsertUnique(txn, *index_pr, class_tuple_slot)) {
    // There was a name conflict and we need to abort.  Free the buffer and
    // return INVALID_TABLE_OID to indicate the database was not created.
    delete[] index_buffer;
    return false;
  }

  // Insert into namespace_index
  index_pr = class_ns_index_init.InitializeRow(index_buffer);
  *(reinterpret_cast<namespace_oid_t *>(index_pr->AccessForceNotNull(0))) = ns_oid;
  const auto result UNUSED_ATTRIBUTE = classes_namespace_index_->Insert(txn, *index_pr, class_tuple_slot);
  NOISEPAGE_ASSERT(result, "Insertion into non-unique namespace index failed.");

  // Next, insert index metadata into pg_index

  auto *const indexes_insert_redo = txn->StageWrite(db_oid_, postgres::INDEX_TABLE_OID, pg_index_all_cols_pri_);
  auto *const indexes_insert_pr = indexes_insert_redo->Delta();

  // Write the index_oid into the PR
  index_oid_offset = pg_index_all_cols_prm_[postgres::INDOID_COL_OID];
  index_oid_ptr = indexes_insert_pr->AccessForceNotNull(index_oid_offset);
  *(reinterpret_cast<index_oid_t *>(index_oid_ptr)) = index_oid;

  // Write the table_oid for the table the index is for into the PR
  const auto rel_oid_offset = pg_index_all_cols_prm_[postgres::INDRELID_COL_OID];
  auto *const rel_oid_ptr = indexes_insert_pr->AccessForceNotNull(rel_oid_offset);
  *(reinterpret_cast<table_oid_t *>(rel_oid_ptr)) = table_oid;

  // Write boolean values to PR
  *(reinterpret_cast<bool *>(indexes_insert_pr->AccessForceNotNull(
      pg_index_all_cols_prm_[postgres::INDISUNIQUE_COL_OID]))) = schema.is_unique_;
  *(reinterpret_cast<bool *>(indexes_insert_pr->AccessForceNotNull(
      pg_index_all_cols_prm_[postgres::INDISPRIMARY_COL_OID]))) = schema.is_primary_;
  *(reinterpret_cast<bool *>(indexes_insert_pr->AccessForceNotNull(
      pg_index_all_cols_prm_[postgres::INDISEXCLUSION_COL_OID]))) = schema.is_exclusion_;
  *(reinterpret_cast<bool *>(indexes_insert_pr->AccessForceNotNull(
      pg_index_all_cols_prm_[postgres::INDIMMEDIATE_COL_OID]))) = schema.is_immediate_;
  // TODO(Matt): these should actually be set later based on runtime information about the index. @yeshengm
  *(reinterpret_cast<bool *>(
      indexes_insert_pr->AccessForceNotNull(pg_index_all_cols_prm_[postgres::INDISVALID_COL_OID]))) = true;
  *(reinterpret_cast<bool *>(
      indexes_insert_pr->AccessForceNotNull(pg_index_all_cols_prm_[postgres::INDISREADY_COL_OID]))) = true;
  *(reinterpret_cast<bool *>(
      indexes_insert_pr->AccessForceNotNull(pg_index_all_cols_prm_[postgres::INDISLIVE_COL_OID]))) = true;
  *(reinterpret_cast<storage::index::IndexType *>(
      indexes_insert_pr->AccessForceNotNull(pg_index_all_cols_prm_[postgres::IND_TYPE_COL_OID]))) = schema.type_;

  // Insert into pg_index table
  const auto indexes_tuple_slot = indexes_->Insert(txn, indexes_insert_redo);

  // Now insert into the indexes on pg_index
  // Get PR initializers and allocate a buffer from the largest one
  const auto indexes_oid_index_init = indexes_oid_index_->GetProjectedRowInitializer();
  const auto indexes_table_index_init = indexes_table_index_->GetProjectedRowInitializer();
  NOISEPAGE_ASSERT((class_name_index_init.ProjectedRowSize() >= indexes_oid_index_init.ProjectedRowSize()) &&
                       (class_name_index_init.ProjectedRowSize() > indexes_table_index_init.ProjectedRowSize()),
                   "Index buffer must be allocated based on the largest PR initializer");

  // Insert into indexes_oid_index
  index_pr = indexes_oid_index_init.InitializeRow(index_buffer);
  *(reinterpret_cast<index_oid_t *>(index_pr->AccessForceNotNull(0))) = index_oid;
  if (!indexes_oid_index_->InsertUnique(txn, *index_pr, indexes_tuple_slot)) {
    // There was an oid conflict and we need to abort.  Free the buffer and
    // return INVALID_TABLE_OID to indicate the database was not created.
    delete[] index_buffer;
    return false;
  }

  // Insert into (non-unique) indexes_table_index
  index_pr = indexes_table_index_init.InitializeRow(index_buffer);
  *(reinterpret_cast<table_oid_t *>(index_pr->AccessForceNotNull(0))) = table_oid;
  if (!indexes_table_index_->Insert(txn, *index_pr, indexes_tuple_slot)) {
    // There was duplicate value. Free the buffer and
    // return INVALID_TABLE_OID to indicate the database was not created.
    delete[] index_buffer;
    return false;
  }

  // Free the buffer, we are finally done
  delete[] index_buffer;

  // Write the col oids into a new Schema object
  indexkeycol_oid_t curr_col_oid(1);
  for (auto &col : schema.GetColumns()) {
    auto success = CreateColumn(txn, index_oid, curr_col_oid++, col);
    if (!success) return false;
  }

  std::vector<IndexSchema::Column> cols =
      GetColumns<IndexSchema::Column, index_oid_t, indexkeycol_oid_t>(txn, index_oid);
  auto *new_schema =
      new IndexSchema(cols, schema.Type(), schema.Unique(), schema.Primary(), schema.Exclusion(), schema.Immediate());
  txn->RegisterAbortAction([=]() { delete new_schema; });

  auto *const update_redo = txn->StageWrite(db_oid_, postgres::CLASS_TABLE_OID, set_class_schema_pri_);
  auto *const update_pr = update_redo->Delta();

  update_redo->SetTupleSlot(class_tuple_slot);
  *reinterpret_cast<IndexSchema **>(update_pr->AccessForceNotNull(0)) = new_schema;
  auto UNUSED_ATTRIBUTE res = classes_->Update(txn, update_redo);
  NOISEPAGE_ASSERT(res, "Updating an uncommitted insert should not fail");

  return true;
}

type_oid_t DatabaseCatalog::GetTypeOidForType(const type::TypeId type) {
  return type_oid_t(static_cast<uint8_t>(type));
}

void DatabaseCatalog::InsertType(const common::ManagedPointer<transaction::TransactionContext> txn, type_oid_t type_oid,
                                 const std::string &name, const namespace_oid_t namespace_oid, const int16_t len,
                                 bool by_val, const postgres::Type type_category) {
  // Stage the write into the table
  auto redo_record = txn->StageWrite(db_oid_, postgres::TYPE_TABLE_OID, pg_type_all_cols_pri_);
  auto *delta = redo_record->Delta();

  // Populate oid
  auto offset = pg_type_all_cols_prm_[postgres::TYPOID_COL_OID];
  *(reinterpret_cast<type_oid_t *>(delta->AccessForceNotNull(offset))) = type_oid;

  // Populate type name
  offset = pg_type_all_cols_prm_[postgres::TYPNAME_COL_OID];
  const auto name_varlen = storage::StorageUtil::CreateVarlen(name);

  *(reinterpret_cast<storage::VarlenEntry *>(delta->AccessForceNotNull(offset))) = name_varlen;

  // Populate namespace
  offset = pg_type_all_cols_prm_[postgres::TYPNAMESPACE_COL_OID];
  *(reinterpret_cast<namespace_oid_t *>(delta->AccessForceNotNull(offset))) = namespace_oid;

  // Populate len
  offset = pg_type_all_cols_prm_[postgres::TYPLEN_COL_OID];
  *(reinterpret_cast<int16_t *>(delta->AccessForceNotNull(offset))) = len;

  // Populate byval
  offset = pg_type_all_cols_prm_[postgres::TYPBYVAL_COL_OID];
  *(reinterpret_cast<bool *>(delta->AccessForceNotNull(offset))) = by_val;

  // Populate type
  offset = pg_type_all_cols_prm_[postgres::TYPTYPE_COL_OID];
  auto type = static_cast<uint8_t>(type_category);
  *(reinterpret_cast<uint8_t *>(delta->AccessForceNotNull(offset))) = type;

  // Insert into table
  auto tuple_slot = types_->Insert(txn, redo_record);

  // Allocate buffer of largest size needed
  NOISEPAGE_ASSERT((types_name_index_->GetProjectedRowInitializer().ProjectedRowSize() >=
                    types_oid_index_->GetProjectedRowInitializer().ProjectedRowSize()) &&
                       (types_name_index_->GetProjectedRowInitializer().ProjectedRowSize() >=
                        types_namespace_index_->GetProjectedRowInitializer().ProjectedRowSize()),
                   "Buffer must be allocated for largest ProjectedRow size");
  byte *buffer =
      common::AllocationUtil::AllocateAligned(types_name_index_->GetProjectedRowInitializer().ProjectedRowSize());

  // Insert into oid index
  auto oid_index_delta = types_oid_index_->GetProjectedRowInitializer().InitializeRow(buffer);
  auto oid_index_offset = types_oid_index_->GetKeyOidToOffsetMap().at(catalog::indexkeycol_oid_t(1));
  *(reinterpret_cast<uint32_t *>(oid_index_delta->AccessForceNotNull(oid_index_offset))) = type_oid.UnderlyingValue();
  auto result UNUSED_ATTRIBUTE = types_oid_index_->InsertUnique(txn, *oid_index_delta, tuple_slot);
  NOISEPAGE_ASSERT(result, "Insert into type oid index should always succeed");

  // Insert into (namespace_oid, name) index
  auto name_index_delta = types_name_index_->GetProjectedRowInitializer().InitializeRow(buffer);
  // Populate namespace
  auto name_index_offset = types_name_index_->GetKeyOidToOffsetMap().at(catalog::indexkeycol_oid_t(1));
  *(reinterpret_cast<uint32_t *>(name_index_delta->AccessForceNotNull(name_index_offset))) =
      namespace_oid.UnderlyingValue();
  // Populate type name
  name_index_offset = types_name_index_->GetKeyOidToOffsetMap().at(catalog::indexkeycol_oid_t(2));
  *(reinterpret_cast<storage::VarlenEntry *>(name_index_delta->AccessForceNotNull(name_index_offset))) = name_varlen;
  result = types_name_index_->InsertUnique(txn, *name_index_delta, tuple_slot);
  NOISEPAGE_ASSERT(result, "Insert into type name index should always succeed");

  // Insert into (non-unique) namespace oid index
  auto namespace_index_delta = types_namespace_index_->GetProjectedRowInitializer().InitializeRow(buffer);
  auto namespace_index_offset = types_namespace_index_->GetKeyOidToOffsetMap().at(catalog::indexkeycol_oid_t(1));
  *(reinterpret_cast<uint32_t *>(namespace_index_delta->AccessForceNotNull(namespace_index_offset))) =
      namespace_oid.UnderlyingValue();
  result = types_namespace_index_->Insert(txn, *name_index_delta, tuple_slot);
  NOISEPAGE_ASSERT(result, "Insert into type namespace index should always succeed");

  delete[] buffer;
}

void DatabaseCatalog::InsertType(const common::ManagedPointer<transaction::TransactionContext> txn,
                                 type::TypeId internal_type, const std::string &name,
                                 const namespace_oid_t namespace_oid, const int16_t len, bool by_val,
                                 const postgres::Type type_category) {
  auto type_oid = GetTypeOidForType(internal_type);
  InsertType(txn, type_oid, name, namespace_oid, len, by_val, type_category);
}

void DatabaseCatalog::BootstrapTypes(const common::ManagedPointer<transaction::TransactionContext> txn) {
  InsertType(txn, type::TypeId::INVALID, "invalid", postgres::NAMESPACE_CATALOG_NAMESPACE_OID, 1, true,
             postgres::Type::BASE);

  InsertType(txn, type::TypeId::BOOLEAN, "boolean", postgres::NAMESPACE_CATALOG_NAMESPACE_OID, sizeof(bool), true,
             postgres::Type::BASE);

  InsertType(txn, type::TypeId::TINYINT, "tinyint", postgres::NAMESPACE_CATALOG_NAMESPACE_OID, sizeof(int8_t), true,
             postgres::Type::BASE);

  InsertType(txn, type::TypeId::SMALLINT, "smallint", postgres::NAMESPACE_CATALOG_NAMESPACE_OID, sizeof(int16_t), true,
             postgres::Type::BASE);

  InsertType(txn, type::TypeId::INTEGER, "integer", postgres::NAMESPACE_CATALOG_NAMESPACE_OID, sizeof(int32_t), true,
             postgres::Type::BASE);

  InsertType(txn, type::TypeId::BIGINT, "bigint", postgres::NAMESPACE_CATALOG_NAMESPACE_OID, sizeof(int64_t), true,
             postgres::Type::BASE);

  InsertType(txn, type::TypeId::DECIMAL, "decimal", postgres::NAMESPACE_CATALOG_NAMESPACE_OID, sizeof(double), true,
             postgres::Type::BASE);

  InsertType(txn, type::TypeId::TIMESTAMP, "timestamp", postgres::NAMESPACE_CATALOG_NAMESPACE_OID,
             sizeof(type::timestamp_t), true, postgres::Type::BASE);

  InsertType(txn, type::TypeId::DATE, "date", postgres::NAMESPACE_CATALOG_NAMESPACE_OID, sizeof(type::date_t), true,
             postgres::Type::BASE);

  InsertType(txn, type::TypeId::VARCHAR, "varchar", postgres::NAMESPACE_CATALOG_NAMESPACE_OID, -1, false,
             postgres::Type::BASE);

  InsertType(txn, type::TypeId::VARBINARY, "varbinary", postgres::NAMESPACE_CATALOG_NAMESPACE_OID, -1, false,
             postgres::Type::BASE);

  InsertType(txn, postgres::VAR_ARRAY_OID, "var_array", postgres::NAMESPACE_CATALOG_NAMESPACE_OID, -1, false,
             postgres::Type::COMPOSITE);
}

void DatabaseCatalog::BootstrapLanguages(const common::ManagedPointer<transaction::TransactionContext> txn) {
  CreateLanguage(txn, "plpgsql", postgres::PLPGSQL_LANGUAGE_OID);
  CreateLanguage(txn, "internal", postgres::INTERNAL_LANGUAGE_OID);
}

void DatabaseCatalog::BootstrapProcs(const common::ManagedPointer<transaction::TransactionContext> txn) {
  auto dec_type = GetTypeOidForType(type::TypeId::DECIMAL);
  auto int_type = GetTypeOidForType(type::TypeId::INTEGER);

  CreateProcedure(txn, postgres::EXP_PRO_OID, "exp", postgres::INTERNAL_LANGUAGE_OID,
                  postgres::NAMESPACE_DEFAULT_NAMESPACE_OID, {"num"}, {dec_type}, {dec_type}, {}, dec_type, "", true);

  CreateProcedure(txn, postgres::ATAN2_PRO_OID, "atan2", postgres::INTERNAL_LANGUAGE_OID,
                  postgres::NAMESPACE_DEFAULT_NAMESPACE_OID, {"y", "x"}, {dec_type, dec_type}, {dec_type, dec_type}, {},
                  dec_type, "", true);

  CreateProcedure(txn, postgres::ABS_REAL_PRO_OID, "abs", postgres::INTERNAL_LANGUAGE_OID,
                  postgres::NAMESPACE_DEFAULT_NAMESPACE_OID, {"y"}, {dec_type}, {dec_type}, {}, dec_type, "", true);

  CreateProcedure(txn, postgres::ABS_INT_PRO_OID, "abs", postgres::INTERNAL_LANGUAGE_OID,
                  postgres::NAMESPACE_DEFAULT_NAMESPACE_OID, {"y"}, {int_type}, {int_type}, {}, int_type, "", true);

  CreateProcedure(txn, postgres::MOD_PRO_OID, "mod", postgres::INTERNAL_LANGUAGE_OID,
                  postgres::NAMESPACE_DEFAULT_NAMESPACE_OID, {"y", "x"}, {dec_type, dec_type}, {dec_type, dec_type}, {},
                  dec_type, "", true);

  CreateProcedure(txn, postgres::INTMOD_PRO_OID, "mod", postgres::INTERNAL_LANGUAGE_OID,
                  postgres::NAMESPACE_DEFAULT_NAMESPACE_OID, {"y", "x"}, {int_type, int_type}, {int_type, int_type}, {},
                  int_type, "", true);

  CreateProcedure(txn, postgres::ROUND2_PRO_OID, "round", postgres::INTERNAL_LANGUAGE_OID,
                  postgres::NAMESPACE_DEFAULT_NAMESPACE_OID, {"y", "x"}, {dec_type, int_type}, {dec_type, int_type}, {},
                  dec_type, "", true);

  CreateProcedure(txn, postgres::POW_PRO_OID, "pow", postgres::INTERNAL_LANGUAGE_OID,
                  postgres::NAMESPACE_DEFAULT_NAMESPACE_OID, {"y", "x"}, {dec_type, dec_type}, {dec_type, dec_type}, {},
                  dec_type, "", true);

#define BOOTSTRAP_TRIG_FN(str_name, pro_oid, builtin)                                                                 \
  CreateProcedure(txn, pro_oid, str_name, postgres::INTERNAL_LANGUAGE_OID, postgres::NAMESPACE_DEFAULT_NAMESPACE_OID, \
                  {"theta"}, {dec_type}, {dec_type}, {}, dec_type, "", true);

  BOOTSTRAP_TRIG_FN("acos", postgres::ACOS_PRO_OID, execution::ast::Builtin::ACos)

  BOOTSTRAP_TRIG_FN("asin", postgres::ASIN_PRO_OID, execution::ast::Builtin::ASin)

  BOOTSTRAP_TRIG_FN("atan", postgres::ATAN_PRO_OID, execution::ast::Builtin::ATan)

  BOOTSTRAP_TRIG_FN("cos", postgres::COS_PRO_OID, execution::ast::Builtin::Cos)

  BOOTSTRAP_TRIG_FN("sin", postgres::SIN_PRO_OID, execution::ast::Builtin::Sin)

  BOOTSTRAP_TRIG_FN("tan", postgres::TAN_PRO_OID, execution::ast::Builtin::Tan)

  BOOTSTRAP_TRIG_FN("cosh", postgres::COSH_PRO_OID, execution::ast::Builtin::Cosh)

  BOOTSTRAP_TRIG_FN("sinh", postgres::SINH_PRO_OID, execution::ast::Builtin::Sinh)

  BOOTSTRAP_TRIG_FN("tanh", postgres::TANH_PRO_OID, execution::ast::Builtin::Tanh)

  BOOTSTRAP_TRIG_FN("cot", postgres::COT_PRO_OID, execution::ast::Builtin::Cot)

  BOOTSTRAP_TRIG_FN("ceil", postgres::CEIL_PRO_OID, execution::ast::Builtin::Ceil)

  BOOTSTRAP_TRIG_FN("floor", postgres::FLOOR_PRO_OID, execution::ast::Builtin::Floor)

  BOOTSTRAP_TRIG_FN("truncate", postgres::TRUNCATE_PRO_OID, execution::ast::Builtin::Truncate)

  BOOTSTRAP_TRIG_FN("log10", postgres::LOG10_PRO_OID, execution::ast::Builtin::Log10)

  BOOTSTRAP_TRIG_FN("log2", postgres::LOG2_PRO_OID, execution::ast::Builtin::Log2)

  BOOTSTRAP_TRIG_FN("sqrt", postgres::SQRT_PRO_OID, execution::ast::Builtin::Sqrt)

  BOOTSTRAP_TRIG_FN("cbrt", postgres::CBRT_PRO_OID, execution::ast::Builtin::Cbrt)

  BOOTSTRAP_TRIG_FN("round", postgres::ROUND_PRO_OID, execution::ast::Builtin::Round)

#undef BOOTSTRAP_TRIG_FN

  const auto str_type = GetTypeOidForType(type::TypeId::VARCHAR);
  const auto real_type = GetTypeOidForType(type::TypeId::DECIMAL);
  const auto date_type = GetTypeOidForType(type::TypeId::DATE);
  const auto bool_type = GetTypeOidForType(type::TypeId::BOOLEAN);
  const auto variadic_type = GetTypeOidForType(type::TypeId::VARIADIC);

  CreateProcedure(
      txn, postgres::NP_RUNNERS_EMIT_INT_PRO_OID, "nprunnersemitint", postgres::INTERNAL_LANGUAGE_OID,
      postgres::NAMESPACE_DEFAULT_NAMESPACE_OID, {"num_tuples", "num_cols", "num_int_cols", "num_real_cols"},
      {int_type, int_type, int_type, int_type}, {int_type, int_type, int_type, int_type},
      {postgres::ProArgModes::IN, postgres::ProArgModes::IN, postgres::ProArgModes::IN, postgres::ProArgModes::IN},
      int_type, "", false);

  CreateProcedure(
      txn, postgres::NP_RUNNERS_EMIT_REAL_PRO_OID, "nprunnersemitreal", postgres::INTERNAL_LANGUAGE_OID,
      postgres::NAMESPACE_DEFAULT_NAMESPACE_OID, {"num_tuples", "num_cols", "num_int_cols", "num_real_cols"},
      {int_type, int_type, int_type, int_type}, {int_type, int_type, int_type, int_type},
      {postgres::ProArgModes::IN, postgres::ProArgModes::IN, postgres::ProArgModes::IN, postgres::ProArgModes::IN},
      real_type, "", false);

  CreateProcedure(txn, postgres::NP_RUNNERS_DUMMY_INT_PRO_OID, "nprunnersdummyint", postgres::INTERNAL_LANGUAGE_OID,
                  postgres::NAMESPACE_DEFAULT_NAMESPACE_OID, {}, {}, {}, {}, int_type, "", false);

  CreateProcedure(txn, postgres::NP_RUNNERS_DUMMY_REAL_PRO_OID, "nprunnersdummyreal", postgres::INTERNAL_LANGUAGE_OID,
                  postgres::NAMESPACE_DEFAULT_NAMESPACE_OID, {}, {}, {}, {}, real_type, "", false);

  CreateProcedure(txn, postgres::ASCII_PRO_OID, "ascii", postgres::INTERNAL_LANGUAGE_OID,
                  postgres::NAMESPACE_DEFAULT_NAMESPACE_OID, {"str"}, {str_type}, {str_type}, {}, int_type, "", true);

  CreateProcedure(txn, postgres::CHR_PRO_OID, "chr", postgres::INTERNAL_LANGUAGE_OID,
                  postgres::NAMESPACE_DEFAULT_NAMESPACE_OID, {"num"}, {int_type}, {int_type}, {}, str_type, "", true);

  CreateProcedure(txn, postgres::CHARLENGTH_PRO_OID, "char_length", postgres::INTERNAL_LANGUAGE_OID,
                  postgres::NAMESPACE_DEFAULT_NAMESPACE_OID, {"str"}, {str_type}, {str_type}, {}, int_type, "", true);

  CreateProcedure(txn, postgres::LOWER_PRO_OID, "lower", postgres::INTERNAL_LANGUAGE_OID,
                  postgres::NAMESPACE_DEFAULT_NAMESPACE_OID, {"str"}, {str_type}, {str_type}, {}, str_type, "", true);

  CreateProcedure(txn, postgres::UPPER_PRO_OID, "upper", postgres::INTERNAL_LANGUAGE_OID,
                  postgres::NAMESPACE_DEFAULT_NAMESPACE_OID, {"str"}, {str_type}, {str_type}, {}, str_type, "", true);

  CreateProcedure(txn, postgres::INITCAP_PRO_OID, "initcap", postgres::INTERNAL_LANGUAGE_OID,
                  postgres::NAMESPACE_DEFAULT_NAMESPACE_OID, {"str"}, {str_type}, {str_type}, {}, str_type, "", true);

  CreateProcedure(txn, postgres::VERSION_PRO_OID, "version", postgres::INTERNAL_LANGUAGE_OID,
                  postgres::NAMESPACE_DEFAULT_NAMESPACE_OID, {}, {}, {}, {}, str_type, "", false);

  CreateProcedure(txn, postgres::SPLIT_PART_PRO_OID, "split_part", postgres::INTERNAL_LANGUAGE_OID,
                  postgres::NAMESPACE_DEFAULT_NAMESPACE_OID, {"str", "delim", "field"}, {str_type, str_type, int_type},
                  {str_type, str_type, int_type}, {}, str_type, "", true);

  CreateProcedure(txn, postgres::LENGTH_PRO_OID, "length", postgres::INTERNAL_LANGUAGE_OID,
                  postgres::NAMESPACE_DEFAULT_NAMESPACE_OID, {"str"}, {str_type}, {str_type}, {}, int_type, "", true);

  CreateProcedure(txn, postgres::STARTSWITH_PRO_OID, "starts_with", postgres::INTERNAL_LANGUAGE_OID,
                  postgres::NAMESPACE_DEFAULT_NAMESPACE_OID, {"str", "start"}, {str_type, str_type},
                  {str_type, str_type}, {}, bool_type, "", true);

  CreateProcedure(txn, postgres::SUBSTR_PRO_OID, "substr", postgres::INTERNAL_LANGUAGE_OID,
                  postgres::NAMESPACE_DEFAULT_NAMESPACE_OID, {"str", "pos", "len"}, {str_type, int_type, int_type},
                  {str_type, int_type, int_type}, {}, str_type, "", true);

  CreateProcedure(txn, postgres::REVERSE_PRO_OID, "reverse", postgres::INTERNAL_LANGUAGE_OID,
                  postgres::NAMESPACE_DEFAULT_NAMESPACE_OID, {"str"}, {str_type}, {str_type}, {}, str_type, "", true);

  CreateProcedure(txn, postgres::LEFT_PRO_OID, "left", postgres::INTERNAL_LANGUAGE_OID,
                  postgres::NAMESPACE_DEFAULT_NAMESPACE_OID, {"str", "int"}, {str_type, int_type}, {str_type, int_type},
                  {}, str_type, "", true);

  CreateProcedure(txn, postgres::RIGHT_PRO_OID, "right", postgres::INTERNAL_LANGUAGE_OID,
                  postgres::NAMESPACE_DEFAULT_NAMESPACE_OID, {"str", "int"}, {str_type, int_type}, {str_type, int_type},
                  {}, str_type, "", true);

  CreateProcedure(txn, postgres::REPEAT_PRO_OID, "repeat", postgres::INTERNAL_LANGUAGE_OID,
                  postgres::NAMESPACE_DEFAULT_NAMESPACE_OID, {"str", "int"}, {str_type, int_type}, {str_type, int_type},
                  {}, str_type, "", true);

  CreateProcedure(txn, postgres::TRIM_PRO_OID, "btrim", postgres::INTERNAL_LANGUAGE_OID,
                  postgres::NAMESPACE_DEFAULT_NAMESPACE_OID, {"str"}, {str_type}, {str_type}, {}, str_type, "", true);

  CreateProcedure(txn, postgres::TRIM2_PRO_OID, "btrim", postgres::INTERNAL_LANGUAGE_OID,
                  postgres::NAMESPACE_DEFAULT_NAMESPACE_OID, {"str", "str"}, {str_type, str_type}, {str_type, str_type},
                  {}, str_type, "", true);

  CreateProcedure(txn, postgres::CONCAT_PRO_OID, "concat", postgres::INTERNAL_LANGUAGE_OID,
                  postgres::NAMESPACE_DEFAULT_NAMESPACE_OID, {"str"}, {variadic_type}, {variadic_type}, {}, str_type,
                  "", true);

  CreateProcedure(txn, postgres::DATE_PART_PRO_OID, "date_part", postgres::INTERNAL_LANGUAGE_OID,
                  postgres::NAMESPACE_DEFAULT_NAMESPACE_OID, {"date, date_part_type"}, {date_type, int_type},
                  {date_type, int_type}, {}, int_type, "", false);

  CreateProcedure(txn, postgres::POSITION_PRO_OID, "position", postgres::INTERNAL_LANGUAGE_OID,
                  postgres::NAMESPACE_DEFAULT_NAMESPACE_OID, {"str1", "str2"}, {str_type, str_type},
                  {str_type, str_type}, {}, int_type, "", true);

  CreateProcedure(txn, postgres::LPAD_PRO_OID, "lpad", postgres::INTERNAL_LANGUAGE_OID,
                  postgres::NAMESPACE_DEFAULT_NAMESPACE_OID, {"str", "len", "pad"}, {str_type, dec_type, str_type},
                  {str_type, int_type, str_type}, {}, str_type, "", true);

  CreateProcedure(txn, postgres::LPAD2_PRO_OID, "lpad", postgres::INTERNAL_LANGUAGE_OID,
                  postgres::NAMESPACE_DEFAULT_NAMESPACE_OID, {"str", "len"}, {str_type, dec_type}, {str_type, int_type},
                  {}, str_type, "", true);

  CreateProcedure(txn, postgres::LTRIM2ARG_PRO_OID, "ltrim", postgres::INTERNAL_LANGUAGE_OID,
                  postgres::NAMESPACE_DEFAULT_NAMESPACE_OID, {"str", "chars"}, {str_type, str_type},
                  {str_type, str_type}, {}, str_type, "", true);

  CreateProcedure(txn, postgres::LTRIM1ARG_PRO_OID, "ltrim", postgres::INTERNAL_LANGUAGE_OID,
                  postgres::NAMESPACE_DEFAULT_NAMESPACE_OID, {"str"}, {str_type}, {str_type}, {}, str_type, "", true);

  CreateProcedure(txn, postgres::RPAD_PRO_OID, "rpad", postgres::INTERNAL_LANGUAGE_OID,
                  postgres::NAMESPACE_DEFAULT_NAMESPACE_OID, {"str", "len", "pad"}, {str_type, dec_type, str_type},
                  {str_type, int_type, str_type}, {}, str_type, "", true);

  CreateProcedure(txn, postgres::RPAD2_PRO_OID, "rpad", postgres::INTERNAL_LANGUAGE_OID,
                  postgres::NAMESPACE_DEFAULT_NAMESPACE_OID, {"str", "len"}, {str_type, dec_type}, {str_type, int_type},
                  {}, str_type, "", true);

  CreateProcedure(txn, postgres::RTRIM2ARG_PRO_OID, "rtrim", postgres::INTERNAL_LANGUAGE_OID,
                  postgres::NAMESPACE_DEFAULT_NAMESPACE_OID, {"str", "chars"}, {str_type, str_type},
                  {str_type, str_type}, {}, str_type, "", true);

  CreateProcedure(txn, postgres::RTRIM1ARG_PRO_OID, "rtrim", postgres::INTERNAL_LANGUAGE_OID,
                  postgres::NAMESPACE_DEFAULT_NAMESPACE_OID, {"str"}, {str_type}, {str_type}, {}, str_type, "", true);

  BootstrapProcContexts(txn);
}

void DatabaseCatalog::BootstrapProcContext(const common::ManagedPointer<transaction::TransactionContext> txn,
                                           const proc_oid_t proc_oid, std::string &&func_name,
                                           const type::TypeId func_ret_type, std::vector<type::TypeId> &&args_type,
                                           const execution::ast::Builtin builtin, const bool is_exec_ctx_required) {
  const auto *const func_context = new execution::functions::FunctionContext(
      std::move(func_name), func_ret_type, std::move(args_type), builtin, is_exec_ctx_required);
  const auto retval UNUSED_ATTRIBUTE = SetProcCtxPtr(txn, proc_oid, func_context);
  NOISEPAGE_ASSERT(retval, "Bootstrap operations should not fail");
}

void DatabaseCatalog::BootstrapProcContexts(const common::ManagedPointer<transaction::TransactionContext> txn) {
  BootstrapProcContext(txn, postgres::ATAN2_PRO_OID, "atan2", type::TypeId::DECIMAL,
                       {type::TypeId::DECIMAL, type::TypeId::DECIMAL}, execution::ast::Builtin::ATan2, false);

  BootstrapProcContext(txn, postgres::ABS_REAL_PRO_OID, "abs", type::TypeId::DECIMAL, {type::TypeId::DECIMAL},
                       execution::ast::Builtin::Abs, false);

  BootstrapProcContext(txn, postgres::ABS_INT_PRO_OID, "abs", type::TypeId::INTEGER, {type::TypeId::INTEGER},
                       execution::ast::Builtin::Abs, false);

#define BOOTSTRAP_TRIG_FN(str_name, pro_oid, builtin) \
  BootstrapProcContext(txn, pro_oid, str_name, type::TypeId::DECIMAL, {type::TypeId::DECIMAL}, builtin, false);

  BOOTSTRAP_TRIG_FN("acos", postgres::ACOS_PRO_OID, execution::ast::Builtin::ACos)

  BOOTSTRAP_TRIG_FN("asin", postgres::ASIN_PRO_OID, execution::ast::Builtin::ASin)

  BOOTSTRAP_TRIG_FN("atan", postgres::ATAN_PRO_OID, execution::ast::Builtin::ATan)

  BOOTSTRAP_TRIG_FN("cos", postgres::COS_PRO_OID, execution::ast::Builtin::Cos)

  BOOTSTRAP_TRIG_FN("sin", postgres::SIN_PRO_OID, execution::ast::Builtin::Sin)

  BOOTSTRAP_TRIG_FN("tan", postgres::TAN_PRO_OID, execution::ast::Builtin::Tan)

  BOOTSTRAP_TRIG_FN("cosh", postgres::COSH_PRO_OID, execution::ast::Builtin::Cosh)

  BOOTSTRAP_TRIG_FN("sinh", postgres::SINH_PRO_OID, execution::ast::Builtin::Sinh)

  BOOTSTRAP_TRIG_FN("tanh", postgres::TANH_PRO_OID, execution::ast::Builtin::Tanh)

  BOOTSTRAP_TRIG_FN("cot", postgres::COT_PRO_OID, execution::ast::Builtin::Cot)

  BOOTSTRAP_TRIG_FN("ceil", postgres::CEIL_PRO_OID, execution::ast::Builtin::Ceil)

  BOOTSTRAP_TRIG_FN("floor", postgres::FLOOR_PRO_OID, execution::ast::Builtin::Floor)

  BOOTSTRAP_TRIG_FN("truncate", postgres::TRUNCATE_PRO_OID, execution::ast::Builtin::Truncate)

  BOOTSTRAP_TRIG_FN("log10", postgres::LOG10_PRO_OID, execution::ast::Builtin::Log10)

  BOOTSTRAP_TRIG_FN("log2", postgres::LOG2_PRO_OID, execution::ast::Builtin::Log2)

  BOOTSTRAP_TRIG_FN("sqrt", postgres::SQRT_PRO_OID, execution::ast::Builtin::Sqrt)

  BOOTSTRAP_TRIG_FN("cbrt", postgres::CBRT_PRO_OID, execution::ast::Builtin::Cbrt)

  BOOTSTRAP_TRIG_FN("round", postgres::ROUND_PRO_OID, execution::ast::Builtin::Round)

#undef BOOTSTRAP_TRIG_FN

  BootstrapProcContext(txn, postgres::ROUND2_PRO_OID, "round", type::TypeId::DECIMAL,
                       {type::TypeId::DECIMAL, type::TypeId::INTEGER}, execution::ast::Builtin::Round2, false);

  BootstrapProcContext(txn, postgres::EXP_PRO_OID, "exp", type::TypeId::DECIMAL, {type::TypeId::DECIMAL},
                       execution::ast::Builtin::Exp, true);

  BootstrapProcContext(txn, postgres::ASCII_PRO_OID, "ascii", type::TypeId::INTEGER, {type::TypeId::VARCHAR},
                       execution::ast::Builtin::ASCII, true);

  BootstrapProcContext(txn, postgres::LOWER_PRO_OID, "lower", type::TypeId::VARCHAR, {type::TypeId::VARCHAR},
                       execution::ast::Builtin::Lower, true);

  BootstrapProcContext(txn, postgres::INITCAP_PRO_OID, "initcap", type::TypeId::VARCHAR, {type::TypeId::VARCHAR},
                       execution::ast::Builtin::InitCap, true);

  BootstrapProcContext(txn, postgres::POW_PRO_OID, "pow", type::TypeId::DECIMAL, {type::TypeId::DECIMAL},
                       execution::ast::Builtin::Pow, false);

  BootstrapProcContext(txn, postgres::SPLIT_PART_PRO_OID, "split_part", type::TypeId::VARCHAR,
                       {type::TypeId::VARCHAR, type::TypeId::VARCHAR, type::TypeId::INTEGER},
                       execution::ast::Builtin::SplitPart, true);

  BootstrapProcContext(txn, postgres::CHR_PRO_OID, "chr", type::TypeId::VARCHAR, {type::TypeId::INTEGER},
                       execution::ast::Builtin::Chr, true);

  BootstrapProcContext(txn, postgres::CHARLENGTH_PRO_OID, "char_length", type::TypeId::INTEGER, {type::TypeId::VARCHAR},
                       execution::ast::Builtin::CharLength, true);

  BootstrapProcContext(txn, postgres::POSITION_PRO_OID, "position", type::TypeId::INTEGER,
                       {type::TypeId::VARCHAR, type::TypeId::VARCHAR}, execution::ast::Builtin::Position, true);

  BootstrapProcContext(txn, postgres::LENGTH_PRO_OID, "length", type::TypeId::INTEGER, {type::TypeId::VARCHAR},
                       execution::ast::Builtin::Length, true);

  BootstrapProcContext(txn, postgres::UPPER_PRO_OID, "upper", type::TypeId::VARCHAR, {type::TypeId::VARCHAR},
                       execution::ast::Builtin::Upper, true);

  BootstrapProcContext(txn, postgres::VERSION_PRO_OID, "version", type::TypeId::VARCHAR, {},
                       execution::ast::Builtin::Version, true);

  BootstrapProcContext(txn, postgres::STARTSWITH_PRO_OID, "starts_with", type::TypeId::BOOLEAN,
                       {type::TypeId::VARCHAR, type::TypeId::VARCHAR}, execution::ast::Builtin::StartsWith, true);

  BootstrapProcContext(txn, postgres::SUBSTR_PRO_OID, "substr", type::TypeId::VARCHAR,
                       {type::TypeId::VARCHAR, type::TypeId::INTEGER, type::TypeId::INTEGER},
                       execution::ast::Builtin::Substring, true);

  BootstrapProcContext(txn, postgres::REVERSE_PRO_OID, "reverse", type::TypeId::VARCHAR, {type::TypeId::VARCHAR},
                       execution::ast::Builtin::Reverse, true);

  BootstrapProcContext(txn, postgres::LEFT_PRO_OID, "left", type::TypeId::VARCHAR,
                       {type::TypeId::VARCHAR, type::TypeId::INTEGER}, execution::ast::Builtin::Left, true);

  BootstrapProcContext(txn, postgres::RIGHT_PRO_OID, "right", type::TypeId::VARCHAR,
                       {type::TypeId::VARCHAR, type::TypeId::INTEGER}, execution::ast::Builtin::Right, true);

  BootstrapProcContext(txn, postgres::REPEAT_PRO_OID, "repeat", type::TypeId::VARCHAR,
                       {type::TypeId::VARCHAR, type::TypeId::INTEGER}, execution::ast::Builtin::Repeat, true);

  BootstrapProcContext(txn, postgres::TRIM_PRO_OID, "btrim", type::TypeId::VARCHAR, {type::TypeId::VARCHAR},
                       execution::ast::Builtin::Trim, true);

  BootstrapProcContext(txn, postgres::TRIM2_PRO_OID, "btrim", type::TypeId::VARCHAR,
                       {type::TypeId::VARCHAR, type::TypeId::VARCHAR}, execution::ast::Builtin::Trim2, true);

  BootstrapProcContext(txn, postgres::CONCAT_PRO_OID, "concat", type::TypeId::VARCHAR, {type::TypeId::VARIADIC},
                       execution::ast::Builtin::Concat, true);

  BootstrapProcContext(txn, postgres::LPAD_PRO_OID, "lpad", type::TypeId::VARCHAR,
                       {type::TypeId::VARCHAR, type::TypeId::INTEGER, type::TypeId::VARCHAR},
                       execution::ast::Builtin::Lpad, true);

  BootstrapProcContext(txn, postgres::LPAD2_PRO_OID, "lpad", type::TypeId::VARCHAR,
                       {type::TypeId::VARCHAR, type::TypeId::INTEGER}, execution::ast::Builtin::Lpad, true);

  BootstrapProcContext(txn, postgres::LTRIM2ARG_PRO_OID, "ltrim", type::TypeId::VARCHAR,
                       {type::TypeId::VARCHAR, type::TypeId::VARCHAR}, execution::ast::Builtin::Ltrim, true);

  BootstrapProcContext(txn, postgres::LTRIM1ARG_PRO_OID, "ltrim", type::TypeId::VARCHAR, {type::TypeId::VARCHAR},
                       execution::ast::Builtin::Ltrim, true);

  BootstrapProcContext(txn, postgres::RPAD_PRO_OID, "rpad", type::TypeId::VARCHAR,
                       {type::TypeId::VARCHAR, type::TypeId::INTEGER, type::TypeId::VARCHAR},
                       execution::ast::Builtin::Rpad, true);

  BootstrapProcContext(txn, postgres::RPAD2_PRO_OID, "rpad", type::TypeId::VARCHAR,
                       {type::TypeId::VARCHAR, type::TypeId::INTEGER}, execution::ast::Builtin::Rpad, true);

  BootstrapProcContext(txn, postgres::RTRIM2ARG_PRO_OID, "rtrim", type::TypeId::VARCHAR,
                       {type::TypeId::VARCHAR, type::TypeId::VARCHAR}, execution::ast::Builtin::Rtrim, true);

  BootstrapProcContext(txn, postgres::RTRIM1ARG_PRO_OID, "rtrim", type::TypeId::VARCHAR, {type::TypeId::VARCHAR},
                       execution::ast::Builtin::Rtrim, true);

  BootstrapProcContext(txn, postgres::MOD_PRO_OID, "mod", type::TypeId::DECIMAL,
                       {type::TypeId::DECIMAL, type::TypeId::DECIMAL}, execution::ast::Builtin::Mod, false);

  BootstrapProcContext(txn, postgres::INTMOD_PRO_OID, "mod", type::TypeId::INTEGER,
                       {type::TypeId::INTEGER, type::TypeId::INTEGER}, execution::ast::Builtin::Mod, false);

  BootstrapProcContext(txn, postgres::NP_RUNNERS_EMIT_INT_PRO_OID, "NpRunnersEmitInt", type::TypeId::INTEGER,
                       {type::TypeId::INTEGER, type::TypeId::INTEGER, type::TypeId::INTEGER, type::TypeId::INTEGER},
                       execution::ast::Builtin::NpRunnersEmitInt, true);

  BootstrapProcContext(txn, postgres::NP_RUNNERS_EMIT_REAL_PRO_OID, "NpRunnersEmitReal", type::TypeId::DECIMAL,
                       {type::TypeId::INTEGER, type::TypeId::INTEGER, type::TypeId::INTEGER, type::TypeId::INTEGER},
                       execution::ast::Builtin::NpRunnersEmitReal, true);

  BootstrapProcContext(txn, postgres::NP_RUNNERS_DUMMY_INT_PRO_OID, "NpRunnersDummyInt", type::TypeId::INTEGER, {},
                       execution::ast::Builtin::NpRunnersDummyInt, true);

  BootstrapProcContext(txn, postgres::NP_RUNNERS_DUMMY_REAL_PRO_OID, "NpRunnersDummyReal", type::TypeId::DECIMAL, {},
                       execution::ast::Builtin::NpRunnersDummyReal, true);

  BootstrapProcContext(txn, postgres::DATE_PART_PRO_OID, "date_part", type::TypeId::INTEGER,
                       {type::TypeId::DATE, type::TypeId::INTEGER}, execution::ast::Builtin::DatePart, false);
}

bool DatabaseCatalog::SetProcCtxPtr(common::ManagedPointer<transaction::TransactionContext> txn,
                                    const proc_oid_t proc_oid,
                                    const execution::functions::FunctionContext *func_context) {
  NOISEPAGE_ASSERT(
      write_lock_.load() == txn->FinishTime(),
      "Setting the object's pointer should only be done after successful DDL change request. i.e. this txn "
      "should already have the lock.");

  // The catalog owns this pointer now, so if the txn ends up aborting, we need to make sure it gets freed.
  txn->RegisterAbortAction([=](transaction::DeferredActionManager *deferred_action_manager) {
    deferred_action_manager->RegisterDeferredAction([=]() { delete func_context; },
                                                    transaction::DafId::MEMORY_DEALLOCATION);
  });

  // Do not need to store the projection map because it is only a single column
  auto oid_pri = procs_oid_index_->GetProjectedRowInitializer();

  auto *const index_buffer = common::AllocationUtil::AllocateAligned(oid_pri.ProjectedRowSize());
  auto *const key_pr = oid_pri.InitializeRow(index_buffer);

  // Find the entry using the index
  *(reinterpret_cast<proc_oid_t *>(key_pr->AccessForceNotNull(0))) = proc_oid;
  std::vector<storage::TupleSlot> index_results;
  procs_oid_index_->ScanKey(*txn, *key_pr, &index_results);
  NOISEPAGE_ASSERT(
      index_results.size() == 1,
      "Incorrect number of results from index scan. Expect 1 because it's a unique index. 0 implies that function was "
      "called with an oid that doesn't exist in the Catalog, which implies a programmer error. There's no reasonable "
      "code path for this to be called on an oid that isn't present.");

  delete[] index_buffer;
  auto *const update_redo = txn->StageWrite(db_oid_, postgres::PRO_TABLE_OID, pg_proc_ptr_pri_);
  *reinterpret_cast<const execution::functions::FunctionContext **>(update_redo->Delta()->AccessForceNotNull(0)) =
      func_context;
  update_redo->SetTupleSlot(index_results[0]);
  return procs_->Update(txn, update_redo);
}

common::ManagedPointer<execution::functions::FunctionContext> DatabaseCatalog::GetProcCtxPtr(
    common::ManagedPointer<transaction::TransactionContext> txn, proc_oid_t proc_oid) {
  // Do not need to store the projection map because it is only a single column
  auto oid_pri = procs_oid_index_->GetProjectedRowInitializer();

  auto *const buffer = common::AllocationUtil::AllocateAligned(pg_proc_ptr_pri_.ProjectedRowSize());
  auto *const key_pr = oid_pri.InitializeRow(buffer);

  // Find the entry using the index
  *(reinterpret_cast<proc_oid_t *>(key_pr->AccessForceNotNull(0))) = proc_oid;
  std::vector<storage::TupleSlot> index_results;
  procs_oid_index_->ScanKey(*txn, *key_pr, &index_results);
  NOISEPAGE_ASSERT(
      index_results.size() == 1,
      "Incorrect number of results from index scan. Expect 1 because it's a unique index. 0 implies that function was "
      "called with an oid that doesn't exist in the Catalog, which implies a programmer error. There's no reasonable "
      "code path for this to be called on an oid that isn't present.");

  auto *select_pr = pg_proc_ptr_pri_.InitializeRow(buffer);
  const auto result UNUSED_ATTRIBUTE = procs_->Select(txn, index_results[0], select_pr);
  NOISEPAGE_ASSERT(result, "Index already verified visibility. This shouldn't fail.");

  auto *ptr_ptr = (reinterpret_cast<void **>(select_pr->AccessWithNullCheck(0)));

  execution::functions::FunctionContext *ptr;
  if (ptr_ptr == nullptr) {
    ptr = nullptr;
  } else {
    ptr = *reinterpret_cast<execution::functions::FunctionContext **>(ptr_ptr);
  }

  delete[] buffer;
  return common::ManagedPointer<execution::functions::FunctionContext>(ptr);
}

common::ManagedPointer<execution::functions::FunctionContext> DatabaseCatalog::GetFunctionContext(
    const common::ManagedPointer<transaction::TransactionContext> txn, catalog::proc_oid_t proc_oid) {
  auto func_ctx = GetProcCtxPtr(txn, proc_oid);
  if (func_ctx == nullptr) {
    if (IS_BUILTIN_PROC(proc_oid)) {
      BootstrapProcContexts(txn);
    } else {
      UNREACHABLE("We don't support dynamically added udf's yet");
    }
    func_ctx = GetProcCtxPtr(txn, proc_oid);
  }
  return func_ctx;
}

bool DatabaseCatalog::CreateTableEntry(const common::ManagedPointer<transaction::TransactionContext> txn,
                                       const table_oid_t table_oid, const namespace_oid_t ns_oid,
                                       const std::string &name, const Schema &schema) {
  auto *const insert_redo = txn->StageWrite(db_oid_, postgres::CLASS_TABLE_OID, pg_class_all_cols_pri_);
  auto *const insert_pr = insert_redo->Delta();

  // Write the ns_oid into the PR
  const auto ns_offset = pg_class_all_cols_prm_[postgres::RELNAMESPACE_COL_OID];
  auto *const ns_ptr = insert_pr->AccessForceNotNull(ns_offset);
  *(reinterpret_cast<namespace_oid_t *>(ns_ptr)) = ns_oid;

  // Write the table_oid into the PR
  const auto table_oid_offset = pg_class_all_cols_prm_[postgres::RELOID_COL_OID];
  auto *const table_oid_ptr = insert_pr->AccessForceNotNull(table_oid_offset);
  *(reinterpret_cast<table_oid_t *>(table_oid_ptr)) = table_oid;

  auto next_col_oid = col_oid_t(static_cast<uint32_t>(schema.GetColumns().size() + 1));

  // Write the next_col_oid into the PR
  const auto next_col_oid_offset = pg_class_all_cols_prm_[postgres::REL_NEXTCOLOID_COL_OID];
  auto *const next_col_oid_ptr = insert_pr->AccessForceNotNull(next_col_oid_offset);
  *(reinterpret_cast<col_oid_t *>(next_col_oid_ptr)) = next_col_oid;

  // Write the schema_ptr as nullptr into the PR (need to update once we've recreated the columns)
  const auto schema_ptr_offset = pg_class_all_cols_prm_[postgres::REL_SCHEMA_COL_OID];
  auto *const schema_ptr_ptr = insert_pr->AccessForceNotNull(schema_ptr_offset);
  *(reinterpret_cast<Schema **>(schema_ptr_ptr)) = nullptr;

  // Set table_ptr to NULL because it gets set by execution layer after instantiation
  const auto table_ptr_offset = pg_class_all_cols_prm_[postgres::REL_PTR_COL_OID];
  insert_pr->SetNull(table_ptr_offset);

  // Write the kind into the PR
  const auto kind_offset = pg_class_all_cols_prm_[postgres::RELKIND_COL_OID];
  auto *const kind_ptr = insert_pr->AccessForceNotNull(kind_offset);
  *(reinterpret_cast<char *>(kind_ptr)) = static_cast<char>(postgres::ClassKind::REGULAR_TABLE);

  // Create the necessary varlen for storage operations
  const auto name_varlen = storage::StorageUtil::CreateVarlen(name);

  // Write the name into the PR
  const auto name_offset = pg_class_all_cols_prm_[postgres::RELNAME_COL_OID];
  auto *const name_ptr = insert_pr->AccessForceNotNull(name_offset);
  *(reinterpret_cast<storage::VarlenEntry *>(name_ptr)) = name_varlen;

  // Insert into pg_class table
  const auto tuple_slot = classes_->Insert(txn, insert_redo);

  // Get PR initializers and allocate a buffer from the largest one
  const auto oid_index_init = classes_oid_index_->GetProjectedRowInitializer();
  const auto name_index_init = classes_name_index_->GetProjectedRowInitializer();
  const auto ns_index_init = classes_namespace_index_->GetProjectedRowInitializer();
  auto *const index_buffer = common::AllocationUtil::AllocateAligned(name_index_init.ProjectedRowSize());

  // Insert into oid_index
  auto *index_pr = oid_index_init.InitializeRow(index_buffer);
  *(reinterpret_cast<table_oid_t *>(index_pr->AccessForceNotNull(0))) = table_oid;
  if (!classes_oid_index_->InsertUnique(txn, *index_pr, tuple_slot)) {
    // There was an oid conflict and we need to abort.  Free the buffer and
    // return INVALID_TABLE_OID to indicate the database was not created.
    delete[] index_buffer;
    return false;
  }

  // Insert into name_index
  index_pr = name_index_init.InitializeRow(index_buffer);
  *(reinterpret_cast<storage::VarlenEntry *>(index_pr->AccessForceNotNull(0))) = name_varlen;
  *(reinterpret_cast<namespace_oid_t *>(index_pr->AccessForceNotNull(1))) = ns_oid;
  if (!classes_name_index_->InsertUnique(txn, *index_pr, tuple_slot)) {
    // There was a name conflict and we need to abort.  Free the buffer and
    // return INVALID_TABLE_OID to indicate the database was not created.
    delete[] index_buffer;
    return false;
  }

  // Insert into namespace_index
  index_pr = ns_index_init.InitializeRow(index_buffer);
  *(reinterpret_cast<namespace_oid_t *>(index_pr->AccessForceNotNull(0))) = ns_oid;
  const auto result UNUSED_ATTRIBUTE = classes_namespace_index_->Insert(txn, *index_pr, tuple_slot);
  NOISEPAGE_ASSERT(result, "Insertion into non-unique namespace index failed.");

  delete[] index_buffer;

  // Write the col oids into a new Schema object
  col_oid_t curr_col_oid(1);
  for (auto &col : schema.GetColumns()) {
    auto success = CreateColumn(txn, table_oid, curr_col_oid++, col);
    if (!success) return false;
  }

  std::vector<Schema::Column> cols = GetColumns<Schema::Column, table_oid_t, col_oid_t>(txn, table_oid);
  auto *new_schema = new Schema(cols);
  txn->RegisterAbortAction([=]() { delete new_schema; });

  auto *const update_redo = txn->StageWrite(db_oid_, postgres::CLASS_TABLE_OID, set_class_schema_pri_);
  auto *const update_pr = update_redo->Delta();

  update_redo->SetTupleSlot(tuple_slot);
  *reinterpret_cast<Schema **>(update_pr->AccessForceNotNull(0)) = new_schema;
  auto UNUSED_ATTRIBUTE res = classes_->Update(txn, update_redo);
  NOISEPAGE_ASSERT(res, "Updating an uncommitted insert should not fail");

  return true;
}

std::vector<std::pair<uint32_t, postgres::ClassKind>> DatabaseCatalog::GetNamespaceClassOids(
    const common::ManagedPointer<transaction::TransactionContext> txn, const namespace_oid_t ns_oid) {
  std::vector<storage::TupleSlot> index_scan_results;

  // Initialize both PR initializers, allocate buffer using size of largest one so we can reuse buffer
  auto oid_pri = classes_namespace_index_->GetProjectedRowInitializer();
  auto *const buffer = common::AllocationUtil::AllocateAligned(get_class_oid_kind_pri_.ProjectedRowSize());

  // Find the entry using the index
  auto *key_pr = oid_pri.InitializeRow(buffer);
  *(reinterpret_cast<namespace_oid_t *>(key_pr->AccessForceNotNull(0))) = ns_oid;
  classes_namespace_index_->ScanKey(*txn, *key_pr, &index_scan_results);

  // If we found no objects, return an empty list
  if (index_scan_results.empty()) {
    delete[] buffer;
    return {};
  }

  auto *select_pr = get_class_oid_kind_pri_.InitializeRow(buffer);
  std::vector<std::pair<uint32_t, postgres::ClassKind>> ns_objects;
  ns_objects.reserve(index_scan_results.size());
  for (const auto scan_result : index_scan_results) {
    const auto result UNUSED_ATTRIBUTE = classes_->Select(txn, scan_result, select_pr);
    NOISEPAGE_ASSERT(result, "Index already verified visibility. This shouldn't fail.");
    // oid_t is guaranteed to be larger in size than ClassKind, so we know the column offsets without the PR map
    ns_objects.emplace_back(*(reinterpret_cast<const uint32_t *const>(select_pr->AccessWithNullCheck(0))),
                            *(reinterpret_cast<const postgres::ClassKind *const>(select_pr->AccessForceNotNull(1))));
  }

  // Finish
  delete[] buffer;
  return ns_objects;
}

std::pair<void *, postgres::ClassKind> DatabaseCatalog::GetClassPtrKind(
    const common::ManagedPointer<transaction::TransactionContext> txn, uint32_t oid) {
  std::vector<storage::TupleSlot> index_results;

  // Initialize both PR initializers, allocate buffer using size of largest one so we can reuse buffer
  auto oid_pri = classes_oid_index_->GetProjectedRowInitializer();

  // Since these two attributes are fixed size and one is larger than the other we know PTR will be 0 and KIND will be 1
  NOISEPAGE_ASSERT(get_class_pointer_kind_pri_.ProjectedRowSize() >= oid_pri.ProjectedRowSize(),
                   "Buffer must be allocated to fit largest PR");
  auto *const buffer = common::AllocationUtil::AllocateAligned(get_class_pointer_kind_pri_.ProjectedRowSize());

  // Find the entry using the index
  auto *key_pr = oid_pri.InitializeRow(buffer);
  *(reinterpret_cast<uint32_t *>(key_pr->AccessForceNotNull(0))) = oid;
  classes_oid_index_->ScanKey(*txn, *key_pr, &index_results);
  NOISEPAGE_ASSERT(
      index_results.size() == 1,
      "Incorrect number of results from index scan. Expect 1 because it's a unique index. 0 implies that function was "
      "called with an oid that doesn't exist in the Catalog, but binding somehow succeeded. That doesn't make sense.");

  auto *select_pr = get_class_pointer_kind_pri_.InitializeRow(buffer);
  const auto result UNUSED_ATTRIBUTE = classes_->Select(txn, index_results[0], select_pr);
  NOISEPAGE_ASSERT(result, "Index already verified visibility. This shouldn't fail.");

  auto *const ptr_ptr = (reinterpret_cast<void *const *const>(select_pr->AccessWithNullCheck(0)));
  auto kind = *(reinterpret_cast<const postgres::ClassKind *const>(select_pr->AccessForceNotNull(1)));

  void *ptr;
  if (ptr_ptr == nullptr) {
    ptr = nullptr;
  } else {
    ptr = *ptr_ptr;
  }

  delete[] buffer;
  return {ptr, kind};
}

std::pair<void *, postgres::ClassKind> DatabaseCatalog::GetClassSchemaPtrKind(
    const common::ManagedPointer<transaction::TransactionContext> txn, uint32_t oid) {
  std::vector<storage::TupleSlot> index_results;

  // Initialize both PR initializers, allocate buffer using size of largest one so we can reuse buffer
  auto oid_pri = classes_oid_index_->GetProjectedRowInitializer();

  // Since these two attributes are fixed size and one is larger than the other we know PTR will be 0 and KIND will be 1
  NOISEPAGE_ASSERT(get_class_schema_pointer_kind_pri_.ProjectedRowSize() >= oid_pri.ProjectedRowSize(),
                   "Buffer must be allocated to fit largest PR");
  auto *const buffer = common::AllocationUtil::AllocateAligned(get_class_schema_pointer_kind_pri_.ProjectedRowSize());

  // Find the entry using the index
  auto *key_pr = oid_pri.InitializeRow(buffer);
  *(reinterpret_cast<uint32_t *>(key_pr->AccessForceNotNull(0))) = oid;
  classes_oid_index_->ScanKey(*txn, *key_pr, &index_results);
  NOISEPAGE_ASSERT(
      index_results.size() == 1,
      "Incorrect number of results from index scan. Expect 1 because it's a unique index. 0 implies that function was "
      "called with an oid that doesn't exist in the Catalog, but binding somehow succeeded. That doesn't make sense.");

  auto *select_pr = get_class_schema_pointer_kind_pri_.InitializeRow(buffer);
  const auto result UNUSED_ATTRIBUTE = classes_->Select(txn, index_results[0], select_pr);
  NOISEPAGE_ASSERT(result, "Index already verified visibility. This shouldn't fail.");

  auto *const ptr = *(reinterpret_cast<void *const *const>(select_pr->AccessForceNotNull(0)));
  auto kind = *(reinterpret_cast<const postgres::ClassKind *const>(select_pr->AccessForceNotNull(1)));

  NOISEPAGE_ASSERT(ptr != nullptr, "Schema pointer shouldn't ever be NULL under current catalog semantics.");

  delete[] buffer;
  return {ptr, kind};
}

template <typename Column, typename ColOid>
Column DatabaseCatalog::MakeColumn(storage::ProjectedRow *const pr, const storage::ProjectionMap &pr_map) {
  auto col_oid = *reinterpret_cast<uint32_t *>(pr->AccessForceNotNull(pr_map.at(postgres::ATTNUM_COL_OID)));
  auto col_name =
      reinterpret_cast<storage::VarlenEntry *>(pr->AccessForceNotNull(pr_map.at(postgres::ATTNAME_COL_OID)));
  auto col_type = *reinterpret_cast<type::TypeId *>(pr->AccessForceNotNull(pr_map.at(postgres::ATTTYPID_COL_OID)));
  auto col_len = *reinterpret_cast<uint16_t *>(pr->AccessForceNotNull(pr_map.at(postgres::ATTLEN_COL_OID)));
  auto col_null = !(*reinterpret_cast<bool *>(pr->AccessForceNotNull(pr_map.at(postgres::ATTNOTNULL_COL_OID))));
  auto *col_expr = reinterpret_cast<storage::VarlenEntry *>(pr->AccessForceNotNull(pr_map.at(postgres::ADSRC_COL_OID)));

  // TODO(WAN): Why are we deserializing expressions to make a catalog column? This is potentially busted.
  // Our JSON library is also not the most performant.
  // I believe it is OK that the unique ptr goes out of scope because right now both Column constructors copy the expr.
  auto deserialized = parser::DeserializeExpression(nlohmann::json::parse(col_expr->StringView()));

  auto expr = std::move(deserialized.result_);
  NOISEPAGE_ASSERT(deserialized.non_owned_exprs_.empty(), "Congrats, you get to refactor the catalog API.");

  std::string name(reinterpret_cast<const char *>(col_name->Content()), col_name->Size());
  Column col = (col_type == type::TypeId::VARCHAR || col_type == type::TypeId::VARBINARY)
                   ? Column(name, col_type, col_len, col_null, *expr)
                   : Column(name, col_type, col_null, *expr);

  col.SetOid(ColOid(col_oid));
  return col;
}

bool DatabaseCatalog::TryLock(const common::ManagedPointer<transaction::TransactionContext> txn) {
  auto current_val = write_lock_.load();

  const transaction::timestamp_t txn_id = txn->FinishTime();     // this is the uncommitted txn id
  const transaction::timestamp_t start_time = txn->StartTime();  // this is the unchanging start time of the txn

  const bool already_hold_lock = current_val == txn_id;
  if (already_hold_lock) return true;

  const bool owned_by_other_txn = !transaction::TransactionUtil::Committed(current_val);
  const bool newer_committed_version = transaction::TransactionUtil::Committed(current_val) &&
                                       transaction::TransactionUtil::NewerThan(current_val, start_time);

  if (owned_by_other_txn || newer_committed_version) {
    txn->SetMustAbort();  // though no changes were written to the storage layer, we'll treat this as a DDL change
                          // failure
    // and force the txn to rollback
    return false;
  }

  if (write_lock_.compare_exchange_strong(current_val, txn_id)) {
    // acquired the lock
    auto *const write_lock = &write_lock_;
    txn->RegisterCommitAction([=]() -> void { write_lock->store(txn->FinishTime()); });
    txn->RegisterAbortAction([=]() -> void { write_lock->store(current_val); });
    return true;
  }
  txn->SetMustAbort();  // though no changes were written to the storage layer, we'll treat this as a DDL change failure
                        // and force the txn to rollback
  return false;
}

bool DatabaseCatalog::CreateLanguage(const common::ManagedPointer<transaction::TransactionContext> txn,
                                     const std::string &lanname, language_oid_t oid) {
  // Insert into table
  if (!TryLock(txn)) return false;
  const auto name_varlen = storage::StorageUtil::CreateVarlen(lanname);
  // Get & Fill Redo Record
  auto *const redo = txn->StageWrite(db_oid_, postgres::LANGUAGE_TABLE_OID, pg_language_all_cols_pri_);
  *(reinterpret_cast<language_oid_t *>(
      redo->Delta()->AccessForceNotNull(pg_language_all_cols_prm_[postgres::LANOID_COL_OID]))) = oid;
  *(reinterpret_cast<storage::VarlenEntry *>(
      redo->Delta()->AccessForceNotNull(pg_language_all_cols_prm_[postgres::LANNAME_COL_OID]))) = name_varlen;

  *(reinterpret_cast<bool *>(redo->Delta()->AccessForceNotNull(pg_language_all_cols_prm_[postgres::LANISPL_COL_OID]))) =
      false;
  *(reinterpret_cast<bool *>(
      redo->Delta()->AccessForceNotNull(pg_language_all_cols_prm_[postgres::LANPLTRUSTED_COL_OID]))) = true;
  redo->Delta()->SetNull(pg_language_all_cols_prm_[postgres::LANINLINE_COL_OID]);
  redo->Delta()->SetNull(pg_language_all_cols_prm_[postgres::LANVALIDATOR_COL_OID]);
  redo->Delta()->SetNull(pg_language_all_cols_prm_[postgres::LANPLCALLFOID_COL_OID]);

  const auto tuple_slot = languages_->Insert(txn, redo);

  // Insert into name index
  auto name_pri = languages_name_index_->GetProjectedRowInitializer();
  auto oid_pri = languages_oid_index_->GetProjectedRowInitializer();

  // allocate from largest pri
  byte *const buffer = common::AllocationUtil::AllocateAligned(name_pri.ProjectedRowSize());

  auto *index_pr = name_pri.InitializeRow(buffer);
  // Write the attributes in the ProjectedRow
  *(reinterpret_cast<storage::VarlenEntry *>(index_pr->AccessForceNotNull(0))) = name_varlen;

  if (!languages_name_index_->InsertUnique(txn, *index_pr, tuple_slot)) {
    // There was a name conflict and we need to abort.  Free the buffer and return false to indicate failure
    delete[] buffer;
    return false;
  }

  // Insert into oid index
  index_pr = oid_pri.InitializeRow(buffer);
  // Write the attributes in the ProjectedRow
  *(reinterpret_cast<language_oid_t *>(index_pr->AccessForceNotNull(0))) = oid;
  languages_oid_index_->InsertUnique(txn, *index_pr, tuple_slot);

  delete[] buffer;
  return true;
}

language_oid_t DatabaseCatalog::CreateLanguage(const common::ManagedPointer<transaction::TransactionContext> txn,
                                               const std::string &lanname) {
  auto oid = language_oid_t{next_oid_++};
  if (!CreateLanguage(txn, lanname, oid)) {
    return INVALID_LANGUAGE_OID;
  }

  return oid;
}

language_oid_t DatabaseCatalog::GetLanguageOid(const common::ManagedPointer<transaction::TransactionContext> txn,
                                               const std::string &lanname) {
  auto name_pri = languages_name_index_->GetProjectedRowInitializer();
  byte *const buffer = common::AllocationUtil::AllocateAligned(pg_language_all_cols_pri_.ProjectedRowSize());

  auto name_pr = name_pri.InitializeRow(buffer);
  const auto name_varlen = storage::StorageUtil::CreateVarlen(lanname);

  *reinterpret_cast<storage::VarlenEntry *>(name_pr->AccessForceNotNull(0)) = name_varlen;

  std::vector<storage::TupleSlot> results;
  languages_name_index_->ScanKey(*txn, *name_pr, &results);

  auto oid = INVALID_LANGUAGE_OID;
  if (!results.empty()) {
    NOISEPAGE_ASSERT(results.size() == 1, "Unique language name index should return <= 1 result");

    // extract oid from results[0]
    auto found_tuple = results[0];

    // TODO(tanujnay112): Can optimize to not extract all columns.
    // We may need all columns in the future though so doing this for now
    auto all_cols_pr = pg_language_all_cols_pri_.InitializeRow(buffer);
    languages_->Select(txn, found_tuple, all_cols_pr);

    oid = *reinterpret_cast<language_oid_t *>(
        all_cols_pr->AccessForceNotNull(pg_language_all_cols_prm_[postgres::LANOID_COL_OID]));
  }

  if (name_varlen.NeedReclaim()) {
    delete[] name_varlen.Content();
  }

  delete[] buffer;
  return oid;
}

bool DatabaseCatalog::DropLanguage(const common::ManagedPointer<transaction::TransactionContext> txn,
                                   language_oid_t oid) {
  // Delete fom table
  if (!TryLock(txn)) return false;
  NOISEPAGE_ASSERT(oid != INVALID_LANGUAGE_OID, "Invalid oid passed");
  // Delete from oid index
  auto name_pri = languages_name_index_->GetProjectedRowInitializer();
  auto oid_pri = languages_oid_index_->GetProjectedRowInitializer();

  byte *const buffer = common::AllocationUtil::AllocateAligned(pg_language_all_cols_pri_.ProjectedRowSize());
  auto index_pr = oid_pri.InitializeRow(buffer);
  *reinterpret_cast<language_oid_t *>(index_pr->AccessForceNotNull(0)) = oid;

  std::vector<storage::TupleSlot> results;
  languages_oid_index_->ScanKey(*txn, *index_pr, &results);
  if (results.empty()) {
    delete[] buffer;
    return false;
  }

  NOISEPAGE_ASSERT(results.size() == 1, "More than one non-unique result found in unique index.");

  auto to_delete_slot = results[0];
  txn->StageDelete(db_oid_, postgres::LANGUAGE_TABLE_OID, to_delete_slot);

  if (!languages_->Delete(txn, to_delete_slot)) {
    // Someone else has a write-lock. Free the buffer and return false to indicate failure
    delete[] buffer;
    return false;
  }

  languages_oid_index_->Delete(txn, *index_pr, to_delete_slot);

  auto table_pr = pg_language_all_cols_pri_.InitializeRow(buffer);
  bool UNUSED_ATTRIBUTE visible = languages_->Select(txn, to_delete_slot, table_pr);

  auto name_varlen = *reinterpret_cast<storage::VarlenEntry *>(
      table_pr->AccessForceNotNull(pg_language_all_cols_prm_[postgres::LANNAME_COL_OID]));

  index_pr = name_pri.InitializeRow(buffer);
  *reinterpret_cast<storage::VarlenEntry *>(index_pr->AccessForceNotNull(0)) = name_varlen;

  languages_name_index_->Delete(txn, *index_pr, to_delete_slot);

  delete[] buffer;

  return true;
}

proc_oid_t DatabaseCatalog::CreateProcedure(common::ManagedPointer<transaction::TransactionContext> txn,
                                            const std::string &procname, language_oid_t language_oid,
                                            namespace_oid_t procns, const std::vector<std::string> &args,
                                            const std::vector<type_oid_t> &arg_types,
                                            const std::vector<type_oid_t> &all_arg_types,
                                            const std::vector<postgres::ProArgModes> &arg_modes, type_oid_t rettype,
                                            const std::string &src, bool is_aggregate) {
  proc_oid_t oid = proc_oid_t{next_oid_++};
  auto result = CreateProcedure(txn, oid, procname, language_oid, procns, args, arg_types, all_arg_types, arg_modes,
                                rettype, src, is_aggregate);
  return result ? oid : INVALID_PROC_OID;
}

bool DatabaseCatalog::CreateProcedure(const common::ManagedPointer<transaction::TransactionContext> txn, proc_oid_t oid,
                                      const std::string &procname, language_oid_t language_oid, namespace_oid_t procns,
                                      const std::vector<std::string> &args, const std::vector<type_oid_t> &arg_types,
                                      const std::vector<type_oid_t> &all_arg_types,
                                      const std::vector<postgres::ProArgModes> &arg_modes, type_oid_t rettype,
                                      const std::string &src, bool is_aggregate) {
  NOISEPAGE_ASSERT(args.size() < UINT16_MAX, "Number of arguments must fit in a SMALLINT");

  // Insert into table
  if (!TryLock(txn)) return false;
  const auto name_varlen = storage::StorageUtil::CreateVarlen(procname);

  std::vector<std::string> arg_name_vec;
  arg_name_vec.reserve(args.size() * sizeof(storage::VarlenEntry));

  for (auto &arg : args) {
    arg_name_vec.push_back(arg);
  }

  const auto arg_names_varlen = storage::StorageUtil::CreateVarlen(arg_name_vec);
  const auto arg_types_varlen = storage::StorageUtil::CreateVarlen(arg_types);
  const auto all_arg_types_varlen = storage::StorageUtil::CreateVarlen(all_arg_types);
  const auto arg_modes_varlen = storage::StorageUtil::CreateVarlen(arg_modes);
  const auto src_varlen = storage::StorageUtil::CreateVarlen(src);

  auto *const redo = txn->StageWrite(db_oid_, postgres::PRO_TABLE_OID, pg_proc_all_cols_pri_);
  *(reinterpret_cast<storage::VarlenEntry *>(
      redo->Delta()->AccessForceNotNull(pg_proc_all_cols_prm_[postgres::PRONAME_COL_OID]))) = name_varlen;
  *(reinterpret_cast<storage::VarlenEntry *>(
      redo->Delta()->AccessForceNotNull(pg_proc_all_cols_prm_[postgres::PROARGNAMES_COL_OID]))) = arg_names_varlen;
  *(reinterpret_cast<storage::VarlenEntry *>(
      redo->Delta()->AccessForceNotNull(pg_proc_all_cols_prm_[postgres::PROARGTYPES_COL_OID]))) = arg_types_varlen;
  *(reinterpret_cast<storage::VarlenEntry *>(redo->Delta()->AccessForceNotNull(
      pg_proc_all_cols_prm_[postgres::PROALLARGTYPES_COL_OID]))) = all_arg_types_varlen;
  *(reinterpret_cast<storage::VarlenEntry *>(
      redo->Delta()->AccessForceNotNull(pg_proc_all_cols_prm_[postgres::PROARGMODES_COL_OID]))) = arg_modes_varlen;
  *(reinterpret_cast<storage::VarlenEntry *>(
      redo->Delta()->AccessForceNotNull(pg_proc_all_cols_prm_[postgres::PROSRC_COL_OID]))) = src_varlen;

  *(reinterpret_cast<proc_oid_t *>(
      redo->Delta()->AccessForceNotNull(pg_proc_all_cols_prm_[postgres::PROOID_COL_OID]))) = oid;
  *(reinterpret_cast<language_oid_t *>(
      redo->Delta()->AccessForceNotNull(pg_proc_all_cols_prm_[postgres::PROLANG_COL_OID]))) = language_oid;
  *(reinterpret_cast<namespace_oid_t *>(
      redo->Delta()->AccessForceNotNull(pg_proc_all_cols_prm_[postgres::PRONAMESPACE_COL_OID]))) = procns;
  *(reinterpret_cast<type_oid_t *>(
      redo->Delta()->AccessForceNotNull(pg_proc_all_cols_prm_[postgres::PRORETTYPE_COL_OID]))) = rettype;

  *(reinterpret_cast<uint16_t *>(redo->Delta()->AccessForceNotNull(
      pg_proc_all_cols_prm_[postgres::PRONARGS_COL_OID]))) = static_cast<uint16_t>(args.size());

  // setting zero default args
  *(reinterpret_cast<uint16_t *>(
      redo->Delta()->AccessForceNotNull(pg_proc_all_cols_prm_[postgres::PRONARGDEFAULTS_COL_OID]))) = 0;
  redo->Delta()->SetNull(pg_proc_all_cols_prm_[postgres::PROARGDEFAULTS_COL_OID]);

  *reinterpret_cast<bool *>(redo->Delta()->AccessForceNotNull(pg_proc_all_cols_prm_[postgres::PROISAGG_COL_OID])) =
      is_aggregate;

  // setting defaults of unexposed attributes
  // proiswindow, proisstrict, provolatile, provariadic, prorows, procost, proconfig

  // postgres documentation says this should be 0 if no variadics are there
  *(reinterpret_cast<type_oid_t *>(
      redo->Delta()->AccessForceNotNull(pg_proc_all_cols_prm_[postgres::PROVARIADIC_COL_OID]))) = type_oid_t{0};

  *(reinterpret_cast<bool *>(redo->Delta()->AccessForceNotNull(pg_proc_all_cols_prm_[postgres::PROISWINDOW_COL_OID]))) =
      false;

  // stable by default
  *(reinterpret_cast<char *>(redo->Delta()->AccessForceNotNull(pg_proc_all_cols_prm_[postgres::PROVOLATILE_COL_OID]))) =
      's';

  // strict by default
  *(reinterpret_cast<bool *>(redo->Delta()->AccessForceNotNull(pg_proc_all_cols_prm_[postgres::PROISSTRICT_COL_OID]))) =
      true;

  *(reinterpret_cast<double *>(redo->Delta()->AccessForceNotNull(pg_proc_all_cols_prm_[postgres::PROROWS_COL_OID]))) =
      0;

  *(reinterpret_cast<double *>(redo->Delta()->AccessForceNotNull(pg_proc_all_cols_prm_[postgres::PROCOST_COL_OID]))) =
      0;

  redo->Delta()->SetNull(pg_proc_all_cols_prm_[postgres::PROCONFIG_COL_OID]);
  redo->Delta()->SetNull(pg_proc_all_cols_prm_[postgres::PRO_CTX_PTR_COL_OID]);

  const auto tuple_slot = procs_->Insert(txn, redo);

  auto oid_pri = procs_oid_index_->GetProjectedRowInitializer();
  auto name_pri = procs_name_index_->GetProjectedRowInitializer();

  byte *const buffer = common::AllocationUtil::AllocateAligned(name_pri.ProjectedRowSize());
  auto name_pr = name_pri.InitializeRow(buffer);
  auto name_map = procs_name_index_->GetKeyOidToOffsetMap();
  *(reinterpret_cast<namespace_oid_t *>(name_pr->AccessForceNotNull(name_map[indexkeycol_oid_t(1)]))) = procns;
  *(reinterpret_cast<storage::VarlenEntry *>(name_pr->AccessForceNotNull(name_map[indexkeycol_oid_t(2)]))) =
      name_varlen;

  auto result = procs_name_index_->Insert(txn, *name_pr, tuple_slot);
  if (!result) {
    delete[] buffer;
    return false;
  }

  auto oid_pr = oid_pri.InitializeRow(buffer);
  *(reinterpret_cast<proc_oid_t *>(oid_pr->AccessForceNotNull(0))) = oid;
  result = procs_oid_index_->InsertUnique(txn, *oid_pr, tuple_slot);
  NOISEPAGE_ASSERT(result, "Oid insertion should be unique");

  delete[] buffer;
  return true;
}

bool DatabaseCatalog::DropProcedure(const common::ManagedPointer<transaction::TransactionContext> txn,
                                    proc_oid_t proc) {
  if (!TryLock(txn)) return false;
  NOISEPAGE_ASSERT(proc != INVALID_PROC_OID, "Invalid oid passed");

  auto name_pri = procs_name_index_->GetProjectedRowInitializer();
  auto oid_pri = procs_oid_index_->GetProjectedRowInitializer();

  byte *const buffer = common::AllocationUtil::AllocateAligned(pg_proc_all_cols_pri_.ProjectedRowSize());

  auto oid_pr = oid_pri.InitializeRow(buffer);
  *reinterpret_cast<proc_oid_t *>(oid_pr->AccessForceNotNull(0)) = proc;

  std::vector<storage::TupleSlot> results;
  procs_oid_index_->ScanKey(*txn, *oid_pr, &results);
  if (results.empty()) {
    delete[] buffer;
    return false;
  }

  NOISEPAGE_ASSERT(results.size() == 1, "More than one non-unique result found in unique index.");

  auto to_delete_slot = results[0];
  txn->StageDelete(db_oid_, postgres::LANGUAGE_TABLE_OID, to_delete_slot);

  if (!procs_->Delete(txn, to_delete_slot)) {
    // Someone else has a write-lock. Free the buffer and return false to indicate failure
    delete[] buffer;
    return false;
  }

  procs_oid_index_->Delete(txn, *oid_pr, to_delete_slot);

  auto table_pr = pg_proc_all_cols_pri_.InitializeRow(buffer);
  bool UNUSED_ATTRIBUTE visible = procs_->Select(txn, to_delete_slot, table_pr);

  auto name_varlen = *reinterpret_cast<storage::VarlenEntry *>(
      table_pr->AccessForceNotNull(pg_proc_all_cols_prm_[postgres::PRONAME_COL_OID]));
  auto proc_ns = *reinterpret_cast<namespace_oid_t *>(
      table_pr->AccessForceNotNull(pg_proc_all_cols_prm_[postgres::PRONAMESPACE_COL_OID]));

  auto ctx_ptr = table_pr->AccessWithNullCheck(pg_proc_all_cols_prm_[postgres::PRO_CTX_PTR_COL_OID]);

  auto name_pr = name_pri.InitializeRow(buffer);

  auto name_map = procs_name_index_->GetKeyOidToOffsetMap();
  *reinterpret_cast<namespace_oid_t *>(name_pr->AccessForceNotNull(name_map[indexkeycol_oid_t(1)])) = proc_ns;
  *reinterpret_cast<storage::VarlenEntry *>(name_pr->AccessForceNotNull(name_map[indexkeycol_oid_t(2)])) = name_varlen;

  procs_name_index_->Delete(txn, *name_pr, to_delete_slot);

  delete[] buffer;

  if (ctx_ptr != nullptr) {
    txn->RegisterCommitAction([=](transaction::DeferredActionManager *deferred_action_manager) {
      deferred_action_manager->RegisterDeferredAction(
          [=]() {
            deferred_action_manager->RegisterDeferredAction(
                [=]() {
                  deferred_action_manager->RegisterDeferredAction([=]() { delete ctx_ptr; },
                                                                  transaction::DafId::MEMORY_DEALLOCATION);
                },
                transaction::DafId::MEMORY_DEALLOCATION);
          },
          transaction::DafId::MEMORY_DEALLOCATION);
    });
  }
  return true;
}

proc_oid_t DatabaseCatalog::GetProcOid(common::ManagedPointer<transaction::TransactionContext> txn,
                                       namespace_oid_t procns, const std::string &procname,
                                       const std::vector<type_oid_t> &arg_types) {
  auto name_pri = procs_name_index_->GetProjectedRowInitializer();
  byte *const buffer = common::AllocationUtil::AllocateAligned(pg_proc_all_cols_pri_.ProjectedRowSize());

  auto name_pr = name_pri.InitializeRow(buffer);
  auto name_map = procs_name_index_->GetKeyOidToOffsetMap();

  auto name_varlen = storage::StorageUtil::CreateVarlen(procname);
  auto all_arg_types_varlen = storage::StorageUtil::CreateVarlen(arg_types);
  *reinterpret_cast<namespace_oid_t *>(name_pr->AccessForceNotNull(name_map[indexkeycol_oid_t(1)])) = procns;
  *reinterpret_cast<storage::VarlenEntry *>(name_pr->AccessForceNotNull(name_map[indexkeycol_oid_t(2)])) = name_varlen;

  std::vector<storage::TupleSlot> results;
  procs_name_index_->ScanKey(*txn, *name_pr, &results);

  proc_oid_t ret = INVALID_PROC_OID;
  std::vector<proc_oid_t> matching_functions;
  if (!results.empty()) {
    const std::vector<type_oid_t> variadic = {GetTypeOidForType(type::TypeId::VARIADIC)};
    auto variadic_varlen = storage::StorageUtil::CreateVarlen(variadic);

    // Search through results and see if any match the parsed function by argument types
    for (auto &tuple : results) {
      auto table_pr = pg_proc_all_cols_pri_.InitializeRow(buffer);
      bool UNUSED_ATTRIBUTE visible = procs_->Select(txn, tuple, table_pr);
      storage::VarlenEntry index_all_arg_types = *reinterpret_cast<storage::VarlenEntry *>(
          table_pr->AccessForceNotNull(pg_proc_all_cols_prm_[postgres::PROALLARGTYPES_COL_OID]));
      // variadic functions will match any argument types as long as there one or more arguments
      if (index_all_arg_types == all_arg_types_varlen ||
          (index_all_arg_types == variadic_varlen && !arg_types.empty())) {
        proc_oid_t proc_oid = *reinterpret_cast<proc_oid_t *>(
            table_pr->AccessForceNotNull(pg_proc_all_cols_prm_[postgres::PROOID_COL_OID]));
        matching_functions.push_back(proc_oid);
        break;
      }
    }
    if (variadic_varlen.NeedReclaim()) {
      delete[] variadic_varlen.Content();
    }
  }

  if (name_varlen.NeedReclaim()) {
    delete[] name_varlen.Content();
  }

  if (all_arg_types_varlen.NeedReclaim()) {
    delete[] all_arg_types_varlen.Content();
  }

  delete[] buffer;

  if (matching_functions.size() == 1) {
    ret = matching_functions[0];
  } else if (matching_functions.size() > 1) {
    // TODO(Joe Koshakow) would be nice to to include the parsed arg types of the function and the arg types that it
    // matches with
    throw BINDER_EXCEPTION(
        fmt::format(
            "Ambiguous function \"{}\", with given types. It matches multiple function signatures in the catalog",
            procname),
        common::ErrorCode::ERRCODE_DUPLICATE_FUNCTION);
  }

  return ret;
}

template bool DatabaseCatalog::CreateColumn<Schema::Column, table_oid_t>(
    const common::ManagedPointer<transaction::TransactionContext> txn, const table_oid_t class_oid,
    const col_oid_t col_oid, const Schema::Column &col);
template bool DatabaseCatalog::CreateColumn<IndexSchema::Column, index_oid_t>(
    const common::ManagedPointer<transaction::TransactionContext> txn, const index_oid_t class_oid,
    const indexkeycol_oid_t col_oid, const IndexSchema::Column &col);

template std::vector<Schema::Column> DatabaseCatalog::GetColumns<Schema::Column, table_oid_t, col_oid_t>(
    const common::ManagedPointer<transaction::TransactionContext> txn, const table_oid_t class_oid);

template std::vector<IndexSchema::Column>
DatabaseCatalog::GetColumns<IndexSchema::Column, index_oid_t, indexkeycol_oid_t>(
    const common::ManagedPointer<transaction::TransactionContext> txn, const index_oid_t class_oid);

template bool DatabaseCatalog::DeleteColumns<Schema::Column, table_oid_t>(
    const common::ManagedPointer<transaction::TransactionContext> txn, const table_oid_t class_oid);

template bool DatabaseCatalog::DeleteColumns<IndexSchema::Column, index_oid_t>(
    const common::ManagedPointer<transaction::TransactionContext> txn, const index_oid_t class_oid);

template Schema::Column DatabaseCatalog::MakeColumn<Schema::Column, col_oid_t>(storage::ProjectedRow *const pr,
                                                                               const storage::ProjectionMap &pr_map);

template IndexSchema::Column DatabaseCatalog::MakeColumn<IndexSchema::Column, indexkeycol_oid_t>(
    storage::ProjectedRow *const pr, const storage::ProjectionMap &pr_map);

}  // namespace noisepage::catalog<|MERGE_RESOLUTION|>--- conflicted
+++ resolved
@@ -785,13 +785,8 @@
 
   // Select the tuple out of the table before deletion. We need the attributes to do index deletions later
   auto *const table_pr = pg_class_all_cols_pri_.InitializeRow(buffer);
-<<<<<<< HEAD
   auto result = classes_->Select(txn, index_results[0], table_pr);
-  TERRIER_ASSERT(result, "Select must succeed if the index scan gave a visible result.");
-=======
-  result = classes_->Select(txn, index_results[0], table_pr);
   NOISEPAGE_ASSERT(result, "Select must succeed if the index scan gave a visible result.");
->>>>>>> 8cf1a2a6
 
   // Delete from pg_classes table
   txn->StageDelete(db_oid_, postgres::CLASS_TABLE_OID, index_results[0]);
