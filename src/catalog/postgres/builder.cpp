--- conflicted
+++ resolved
@@ -75,17 +75,6 @@
     const common::ManagedPointer<storage::GarbageCollector> garbage_collector) {
   auto dbc = new DatabaseCatalog(oid, garbage_collector);
 
-<<<<<<< HEAD
-  dbc->namespaces_ = new storage::SqlTable(block_store, Builder::GetNamespaceTableSchema());
-  dbc->classes_ = new storage::SqlTable(block_store, Builder::GetClassTableSchema());
-  dbc->indexes_ = new storage::SqlTable(block_store, Builder::GetIndexTableSchema());
-  dbc->columns_ = new storage::SqlTable(block_store, Builder::GetColumnTableSchema());
-  dbc->types_ = new storage::SqlTable(block_store, Builder::GetTypeTableSchema());
-  dbc->constraints_ = new storage::SqlTable(block_store, Builder::GetConstraintTableSchema());
-  dbc->languages_ = new storage::SqlTable(block_store, Builder::GetLanguageTableSchema());
-  dbc->procs_ = new storage::SqlTable(block_store, Builder::GetProcTableSchema());
-  dbc->statistics_ = new storage::SqlTable(block_store, Builder::GetStatisticTableSchema());
-=======
   dbc->pg_core_.namespaces_ = new storage::SqlTable(block_store, Builder::GetNamespaceTableSchema());
   dbc->pg_core_.classes_ = new storage::SqlTable(block_store, Builder::GetClassTableSchema());
   dbc->pg_core_.indexes_ = new storage::SqlTable(block_store, Builder::GetIndexTableSchema());
@@ -94,7 +83,7 @@
   dbc->pg_constraint_.constraints_ = new storage::SqlTable(block_store, Builder::GetConstraintTableSchema());
   dbc->pg_language_.languages_ = new storage::SqlTable(block_store, Builder::GetLanguageTableSchema());
   dbc->pg_proc_.procs_ = new storage::SqlTable(block_store, Builder::GetProcTableSchema());
->>>>>>> d770eb99
+  dbc->pg_core_.statistics_ = new storage::SqlTable(block_store, Builder::GetStatisticTableSchema());
 
   // Indexes on pg_namespace
   dbc->pg_core_.namespaces_oid_index_ =
@@ -157,8 +146,8 @@
       Builder::BuildLookupIndex(Builder::GetProcNameIndexSchema(oid), PgProc::PRO_NAME_INDEX_OID);
 
   // Indexes on pg_statistic
-  dbc->statistics_oid_index_ =
-      Builder::BuildUniqueIndex(Builder::GetStatisticOidIndexSchema(oid), STATISTIC_OID_INDEX_OID);
+  dbc->pg_core_.statistics_oid_index_ =
+      Builder::BuildUniqueIndex(Builder::GetStatisticOidIndexSchema(oid), PgStatistic::STATISTIC_OID_INDEX_OID);
 
   dbc->next_oid_.store(START_OID);
 
@@ -692,22 +681,22 @@
 
   columns.emplace_back("starelid", type::TypeId::INTEGER, false,
                        parser::ConstantValueExpression(type::TypeId::INTEGER));
-  columns.back().SetOid(STARELID_COL_OID);
+  columns.back().SetOid(PgStatistic::STARELID_COL_OID);
 
   columns.emplace_back("staattnum", type::TypeId::INTEGER, false,
                        parser::ConstantValueExpression(type::TypeId::INTEGER));
-  columns.back().SetOid(STAATTNUM_COL_OID);
-
-  columns.emplace_back("stanullfrac", type::TypeId::DECIMAL, false,
-                       parser::ConstantValueExpression(type::TypeId::DECIMAL));
-  columns.back().SetOid(STANULLFRAC_COL_OID);
-
-  columns.emplace_back("stadistinct", type::TypeId::DECIMAL, false,
-                       parser::ConstantValueExpression(type::TypeId::DECIMAL));
-  columns.back().SetOid(STADISTINCT_COL_OID);
+  columns.back().SetOid(PgStatistic::STAATTNUM_COL_OID);
+
+//  columns.emplace_back("stanullfrac", type::TypeId::DECIMAL, false,
+//                       parser::ConstantValueExpression(type::TypeId::DECIMAL));
+//  columns.back().SetOid(PgStatistic::STANULLFRAC_COL_OID);
+//
+//  columns.emplace_back("stadistinct", type::TypeId::DECIMAL, false,
+//                       parser::ConstantValueExpression(type::TypeId::DECIMAL));
+//  columns.back().SetOid(PgStatistic::STADISTINCT_COL_OID);
 
   columns.emplace_back("numrows", type::TypeId::INTEGER, false, parser::ConstantValueExpression(type::TypeId::INTEGER));
-  columns.back().SetOid(STA_NUMROWS_COL_OID);
+  columns.back().SetOid(PgStatistic::STA_NUMROWS_COL_OID);
 
   return Schema(columns);
 }
@@ -841,11 +830,13 @@
   std::vector<IndexSchema::Column> columns;
 
   columns.emplace_back("starelid", type::TypeId::INTEGER, false,
-                       parser::ColumnValueExpression(db, STATISTIC_TABLE_OID, STARELID_COL_OID));
+                       parser::ColumnValueExpression(db, PgStatistic::STATISTIC_TABLE_OID,
+                                                     PgStatistic::STARELID_COL_OID));
   columns.back().SetOid(indexkeycol_oid_t(1));
 
   columns.emplace_back("staattnum", type::TypeId::INTEGER, false,
-                       parser::ColumnValueExpression(db, STATISTIC_TABLE_OID, STAATTNUM_COL_OID));
+                       parser::ColumnValueExpression(db, PgStatistic::STATISTIC_TABLE_OID,
+                                                     PgStatistic::STAATTNUM_COL_OID));
   columns.back().SetOid(indexkeycol_oid_t(2));
 
   // Primary
