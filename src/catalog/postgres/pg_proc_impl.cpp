--- conflicted
+++ resolved
@@ -169,21 +169,12 @@
   auto oid_pri = procs_oid_index_->GetProjectedRowInitializer();
   byte *const buffer = common::AllocationUtil::AllocateAligned(pg_proc_all_cols_pri_.ProjectedRowSize());
 
-  std::vector<storage::TupleSlot> results;  // Storing index scan results.
-
-  // Look for the procedure in pg_proc_oid_index.
   auto oid_pr = oid_pri.InitializeRow(buffer);
-<<<<<<< HEAD
-  {
-    oid_pr->Set<proc_oid_t, false>(0, proc, false);
-
-=======
   oid_pr->Set<proc_oid_t, false>(0, proc, false);
 
   // Look for the procedure in pg_proc_oid_index.
   std::vector<storage::TupleSlot> results;
   {
->>>>>>> 311bbafc
     procs_oid_index_->ScanKey(*txn, *oid_pr, &results);
     if (results.empty()) {
       delete[] buffer;
@@ -193,35 +184,8 @@
 
   NOISEPAGE_ASSERT(results.size() == 1, "More than one non-unique result found in unique index.");
 
-  // Look for the procedure in pg_proc.
   auto to_delete_slot = results[0];
-<<<<<<< HEAD
-=======
-
-  // Delete from pg_proc.
-  {
-    txn->StageDelete(db_oid_, LANGUAGE_TABLE_OID, to_delete_slot);
-    if (!procs_->Delete(txn, to_delete_slot)) {
-      // Someone else has a write-lock. Free the buffer and return false to indicate failure.
-      delete[] buffer;
-      return false;
-    }
-  }
-
-  // Delete from pg_proc_oid_index. Reuses oid_pr from the index scan above.
-  { procs_oid_index_->Delete(txn, *oid_pr, to_delete_slot); }
-
-  // Look for the procedure in pg_proc.
->>>>>>> 311bbafc
-  auto table_pr = pg_proc_all_cols_pri_.InitializeRow(buffer);
-  bool UNUSED_ATTRIBUTE visible = procs_->Select(txn, to_delete_slot, table_pr);
-
-  auto &proc_pm = pg_proc_all_cols_prm_;
-  auto name_varlen = *table_pr->Get<storage::VarlenEntry, false>(proc_pm[PgProc::PRONAME_COL_OID], nullptr);
-  auto proc_ns = *table_pr->Get<namespace_oid_t, false>(proc_pm[PgProc::PRONAMESPACE_COL_OID], nullptr);
-  auto ctx_ptr = table_pr->AccessWithNullCheck(proc_pm[PgProc::PRO_CTX_PTR_COL_OID]);
-
-<<<<<<< HEAD
+
   // Delete from pg_proc.
   {
     txn->StageDelete(db_oid_, PgLanguage::LANGUAGE_TABLE_OID, to_delete_slot);
@@ -235,8 +199,15 @@
   // Delete from pg_proc_oid_index. Reuses oid_pr from the index scan above.
   { procs_oid_index_->Delete(txn, *oid_pr, to_delete_slot); }
 
-=======
->>>>>>> 311bbafc
+  // Look for the procedure in pg_proc.
+  auto table_pr = pg_proc_all_cols_pri_.InitializeRow(buffer);
+  bool UNUSED_ATTRIBUTE visible = procs_->Select(txn, to_delete_slot, table_pr);
+
+  auto &proc_pm = pg_proc_all_cols_prm_;
+  auto name_varlen = *table_pr->Get<storage::VarlenEntry, false>(proc_pm[PgProc::PRONAME_COL_OID], nullptr);
+  auto proc_ns = *table_pr->Get<namespace_oid_t, false>(proc_pm[PgProc::PRONAMESPACE_COL_OID], nullptr);
+  auto ctx_ptr = table_pr->AccessWithNullCheck(proc_pm[PgProc::PRO_CTX_PTR_COL_OID]);
+
   // Delete from pg_proc_name_index.
   {
     auto name_pr = name_pri.InitializeRow(buffer);
@@ -404,20 +375,13 @@
   auto create_fn = [&](const std::string &procname, const std::vector<std::string> &args,
                        const std::vector<type_oid_t> &arg_types, const std::vector<type_oid_t> &all_arg_types,
                        type_oid_t rettype, bool is_aggregate) {
-<<<<<<< HEAD
     CreateProcedure(txn, proc_oid_t{dbc->next_oid_++}, procname, PgLanguage::INTERNAL_LANGUAGE_OID,
                     PgNamespace::NAMESPACE_DEFAULT_NAMESPACE_OID, args, arg_types, all_arg_types, {}, rettype, "",
                     true);
   };
 
-=======
-    CreateProcedure(txn, proc_oid_t{dbc->next_oid_++}, procname, INTERNAL_LANGUAGE_OID, NAMESPACE_DEFAULT_NAMESPACE_OID,
-                    args, arg_types, all_arg_types, {}, rettype, "", true);
-  };
-
   lowest_builtin_proc_oid_ = proc_oid_t(dbc->next_oid_.load());
 
->>>>>>> 311bbafc
   // Math functions.
   create_fn("abs", {"x"}, {DEC}, {DEC}, DEC, true);
   create_fn("abs", {"n"}, {INT}, {INT}, INT, true);
@@ -481,7 +445,6 @@
   create_fn("version", {}, {}, {}, STR, false);
 
   CreateProcedure(
-<<<<<<< HEAD
       txn, proc_oid_t{dbc->next_oid_++}, "nprunnersemitint", PgLanguage::INTERNAL_LANGUAGE_OID,
       PgNamespace::NAMESPACE_DEFAULT_NAMESPACE_OID, {"num_tuples", "num_cols", "num_int_cols", "num_real_cols"},
       {INT, INT, INT, INT}, {INT, INT, INT, INT},
@@ -495,21 +458,8 @@
                   PgNamespace::NAMESPACE_DEFAULT_NAMESPACE_OID, {}, {}, {}, {}, INT, "", false);
   CreateProcedure(txn, proc_oid_t{dbc->next_oid_++}, "nprunnersdummyreal", PgLanguage::INTERNAL_LANGUAGE_OID,
                   PgNamespace::NAMESPACE_DEFAULT_NAMESPACE_OID, {}, {}, {}, {}, REAL, "", false);
-=======
-      txn, proc_oid_t{dbc->next_oid_++}, "nprunnersemitint", INTERNAL_LANGUAGE_OID, NAMESPACE_DEFAULT_NAMESPACE_OID,
-      {"num_tuples", "num_cols", "num_int_cols", "num_real_cols"}, {INT, INT, INT, INT}, {INT, INT, INT, INT},
-      {PgProc::ArgModes::IN, PgProc::ArgModes::IN, PgProc::ArgModes::IN, PgProc::ArgModes::IN}, INT, "", false);
-  CreateProcedure(
-      txn, proc_oid_t{dbc->next_oid_++}, "nprunnersemitreal", INTERNAL_LANGUAGE_OID, NAMESPACE_DEFAULT_NAMESPACE_OID,
-      {"num_tuples", "num_cols", "num_int_cols", "num_real_cols"}, {INT, INT, INT, INT}, {INT, INT, INT, INT},
-      {PgProc::ArgModes::IN, PgProc::ArgModes::IN, PgProc::ArgModes::IN, PgProc::ArgModes::IN}, REAL, "", false);
-  CreateProcedure(txn, proc_oid_t{dbc->next_oid_++}, "nprunnersdummyint", INTERNAL_LANGUAGE_OID,
-                  NAMESPACE_DEFAULT_NAMESPACE_OID, {}, {}, {}, {}, INT, "", false);
-  CreateProcedure(txn, proc_oid_t{dbc->next_oid_++}, "nprunnersdummyreal", INTERNAL_LANGUAGE_OID,
-                  NAMESPACE_DEFAULT_NAMESPACE_OID, {}, {}, {}, {}, REAL, "", false);
 
   highest_builtin_proc_oid_ = proc_oid_t(dbc->next_oid_.load());
->>>>>>> 311bbafc
 
   BootstrapProcContexts(txn, dbc);
 }
@@ -523,12 +473,8 @@
   for (const auto type : arg_types) {
     arg_type_oids.emplace_back(dbc->GetTypeOidForType(type));
   }
-<<<<<<< HEAD
   const proc_oid_t proc_oid =
       GetProcOid(txn, dbc, PgNamespace::NAMESPACE_DEFAULT_NAMESPACE_OID, func_name, arg_type_oids);
-=======
-  const proc_oid_t proc_oid = GetProcOid(txn, dbc, NAMESPACE_DEFAULT_NAMESPACE_OID, func_name, arg_type_oids);
->>>>>>> 311bbafc
   const auto *const func_context = new execution::functions::FunctionContext(
       std::move(func_name), func_ret_type, std::move(arg_types), builtin, is_exec_ctx_required);
   const auto retval UNUSED_ATTRIBUTE = dbc->SetProcCtxPtr(txn, proc_oid, func_context);
