#include "catalog/postgres/pg_proc_impl.h"

#include <vector>

#include "catalog/database_catalog.h"
#include "catalog/postgres/builder.h"
#include "catalog/postgres/pg_namespace.h"
#include "catalog/postgres/pg_proc.h"
#include "catalog/schema.h"
#include "common/error/error_code.h"
#include "common/error/exception.h"
#include "execution/functions/function_context.h"
#include "storage/index/index.h"
#include "storage/sql_table.h"
#include "transaction/deferred_action_manager.h"

namespace noisepage::catalog::postgres {

PgProcImpl::PgProcImpl(db_oid_t db_oid) : db_oid_(db_oid) {}

void PgProcImpl::BootstrapPRIs() {
  const std::vector<col_oid_t> pg_proc_all_oids{PgProc::PG_PRO_ALL_COL_OIDS.cbegin(),
                                                PgProc::PG_PRO_ALL_COL_OIDS.cend()};
  pg_proc_all_cols_pri_ = procs_->InitializerForProjectedRow(pg_proc_all_oids);
  pg_proc_all_cols_prm_ = procs_->ProjectionMapForOids(pg_proc_all_oids);

  const std::vector<col_oid_t> set_pg_proc_ptr_oids{PgProc::PRO_CTX_PTR.oid_};
  pg_proc_ptr_pri_ = procs_->InitializerForProjectedRow(set_pg_proc_ptr_oids);
}

void PgProcImpl::Bootstrap(common::ManagedPointer<transaction::TransactionContext> txn,
                           common::ManagedPointer<DatabaseCatalog> dbc) {
  dbc->BootstrapTable(txn, PgProc::PRO_TABLE_OID, PgNamespace::NAMESPACE_CATALOG_NAMESPACE_OID, "pg_proc",
                      Builder::GetProcTableSchema(), procs_);
  dbc->BootstrapIndex(txn, PgNamespace::NAMESPACE_CATALOG_NAMESPACE_OID, PgProc::PRO_TABLE_OID,
                      PgProc::PRO_OID_INDEX_OID, "pg_proc_oid_index", Builder::GetProcOidIndexSchema(db_oid_),
                      procs_oid_index_);
  dbc->BootstrapIndex(txn, PgNamespace::NAMESPACE_CATALOG_NAMESPACE_OID, PgProc::PRO_TABLE_OID,
                      PgProc::PRO_NAME_INDEX_OID, "pg_proc_name_index", Builder::GetProcNameIndexSchema(db_oid_),
                      procs_name_index_);

  BootstrapProcs(txn, dbc);
}

std::function<void(void)> PgProcImpl::GetTearDownFn(common::ManagedPointer<transaction::TransactionContext> txn) {
  std::vector<execution::functions::FunctionContext *> func_contexts;

  const std::vector<col_oid_t> pg_proc_contexts{PgProc::PRO_CTX_PTR.oid_};
  const auto pci = procs_->InitializerForProjectedColumns(pg_proc_contexts, DatabaseCatalog::TEARDOWN_MAX_TUPLES);
  byte *buffer = common::AllocationUtil::AllocateAligned(pci.ProjectedColumnsSize());
  auto pc = pci.Initialize(buffer);

  auto ctxs = reinterpret_cast<execution::functions::FunctionContext **>(pc->ColumnStart(0));

  // Collect all the non-nullptr contexts in pg_proc.
  auto table_iter = procs_->begin();
  while (table_iter != procs_->end()) {
    procs_->Scan(txn, &table_iter, pc);

    for (uint32_t i = 0; i < pc->NumTuples(); i++) {
      if (ctxs[i] == nullptr) {
        continue;
      }
      func_contexts.emplace_back(ctxs[i]);
    }
  }

  delete[] buffer;
  return [func_contexts{std::move(func_contexts)}]() {
    for (auto ctx : func_contexts) {
      delete ctx;
    }
  };
}

bool PgProcImpl::CreateProcedure(const common::ManagedPointer<transaction::TransactionContext> txn,
                                 const proc_oid_t oid, const std::string &procname, const language_oid_t language_oid,
<<<<<<< HEAD
                                 const namespace_oid_t procns, const std::vector<std::string> &args,
                                 const std::vector<type_oid_t> &arg_types, const std::vector<type_oid_t> &all_arg_types,
                                 const std::vector<PgProc::ArgMode> &arg_modes, const type_oid_t rettype,
=======
                                 const namespace_oid_t procns, const type_oid_t variadic_type,
                                 const std::vector<std::string> &args, const std::vector<type_oid_t> &arg_types,
                                 const std::vector<type_oid_t> &all_arg_types,
                                 const std::vector<PgProc::ArgModes> &arg_modes, const type_oid_t rettype,
>>>>>>> 25b264ee
                                 const std::string &src, const bool is_aggregate) {
  NOISEPAGE_ASSERT(args.size() < UINT16_MAX, "Number of arguments must fit in a SMALLINT");
  NOISEPAGE_ASSERT(args.size() == arg_types.size(), "Every input arg needs a type.");
  NOISEPAGE_ASSERT(
      arg_modes.empty() || (!(std::all_of(arg_modes.cbegin(), arg_modes.cend(),
                                          [](PgProc::ArgModes mode) { return mode == PgProc::ArgModes::IN; })) &&
                            arg_modes.size() >= args.size()),
      "argmodes should be empty unless there are modes other than IN, in which case arg_modes must be at "
      "least equal to the size of args.");
  NOISEPAGE_ASSERT(all_arg_types.size() == arg_modes.size(),
                   "If a mode is defined for each arg, then a type must be defined for each arg as well.");

  const auto name_varlen = storage::StorageUtil::CreateVarlen(procname);

  auto *const redo = txn->StageWrite(db_oid_, PgProc::PRO_TABLE_OID, pg_proc_all_cols_pri_);
  const auto delta = common::ManagedPointer(redo->Delta());
  const auto &pm = pg_proc_all_cols_prm_;

  // Prepare the PR for insertion.
  {
<<<<<<< HEAD
    std::vector<std::string> arg_name_vec{};
    arg_name_vec.reserve(args.size() * sizeof(storage::VarlenEntry));
    std::copy(args.cbegin(), args.cend(), std::back_inserter(arg_name_vec));
=======
    PgProc::PROOID.Set(delta, pm, oid);                 // Procedure OID.
    PgProc::PRONAME.Set(delta, pm, name_varlen);        // Procedure name.
    PgProc::PRONAMESPACE.Set(delta, pm, procns);        // Namespace of procedure.
    PgProc::PROLANG.Set(delta, pm, language_oid);       // Language for procedure.
    PgProc::PROCOST.Set(delta, pm, 0);                  // Estimated cost per row returned. // TODO(Matt): unused field?
    PgProc::PROROWS.Set(delta, pm, 0);                  // Estimated number of result rows. // TODO(Matt): unused field?
    PgProc::PROVARIADIC.Set(delta, pm, variadic_type);  // Type of the variadic argument, or 0
    PgProc::PROISAGG.Set(delta, pm, is_aggregate);      // Whether aggregate or not. // TODO(Matt): unused field?
    PgProc::PROISWINDOW.Set(delta, pm, false);          // Not window. // TODO(Matt): unused field?
    PgProc::PROISSTRICT.Set(delta, pm, true);           // Strict. // TODO(Matt): unused field?
    PgProc::PRORETSET.Set(delta, pm, false);            // Doesn't return a set. // TODO(Matt): unused field?
    PgProc::PROVOLATILE.Set(delta, pm,
                            static_cast<char>(PgProc::ProVolatile::STABLE));  // Stable. // TODO(Matt): unused field?
    PgProc::PRONARGS.Set(delta, pm, static_cast<uint16_t>(args.size()));      // Num args.
    PgProc::PRONARGDEFAULTS.Set(delta, pm, 0);   // Assume no default args. // TODO(Matt): unused field?
    PgProc::PRORETTYPE.Set(delta, pm, rettype);  // Return type.

    if (arg_types.empty()) {
      PgProc::PROARGTYPES.SetNull(delta, pm);
    } else {
      const auto arg_types_varlen = storage::StorageUtil::CreateVarlen(arg_types);
      PgProc::PROARGTYPES.Set(delta, pm, arg_types_varlen);  // Arg types.
    }

    if (all_arg_types.empty()) {
      PgProc::PROALLARGTYPES.SetNull(delta, pm);
    } else {
      const auto all_arg_types_varlen = storage::StorageUtil::CreateVarlen(all_arg_types);
      PgProc::PROALLARGTYPES.Set(delta, pm, all_arg_types_varlen);
    }

    if (arg_modes.empty()) {
      PgProc::PROARGMODES.SetNull(delta, pm);
    } else {
      const auto arg_modes_varlen = storage::StorageUtil::CreateVarlen(arg_modes);
      PgProc::PROARGMODES.Set(delta, pm, arg_modes_varlen);
    }

    delta->SetNull(pm.at(PgProc::PROARGDEFAULTS.oid_));  // Assume no default args. // TODO(Matt): unused field?

    if (args.empty()) {
      PgProc::PROARGNAMES.SetNull(delta, pm);
    } else {
      const auto arg_names_varlen = storage::StorageUtil::CreateVarlen(args);
      PgProc::PROARGNAMES.Set(delta, pm, arg_names_varlen);
    }
>>>>>>> 25b264ee

    const auto src_varlen = storage::StorageUtil::CreateVarlen(src);
    PgProc::PROSRC.Set(delta, pm, src_varlen);  // Source code.

<<<<<<< HEAD
    PgProc::PROOID.Set(delta, pm, oid);            // Procedure OID.
    PgProc::PRONAME.Set(delta, pm, name_varlen);   // Procedure name.
    PgProc::PRONAMESPACE.Set(delta, pm, procns);   // Namespace of procedure.
    PgProc::PROLANG.Set(delta, pm, language_oid);  // Language for procedure.
    PgProc::PROCOST.Set(delta, pm, 0);             // Estimated cost per row returned.
    PgProc::PROROWS.Set(delta, pm, 0);             // Estimated number of result rows.

    // The Postgres documentation says that provariadic should be 0 if no variadics are present.
    // Otherwise, it is the data type of the variadic array parameter's elements.
    // TODO(WAN): Hang on, how are we using CreateProcedure for variadics then?
    PgProc::PROVARIADIC.Set(delta, pm, type_oid_t{0});                                   // Assume no variadics.
    PgProc::PROISAGG.Set(delta, pm, is_aggregate);                                       // Whether aggregate or not.
    PgProc::PROISWINDOW.Set(delta, pm, false);                                           // Not window.
    PgProc::PROISSTRICT.Set(delta, pm, true);                                            // Strict.
    PgProc::PRORETSET.Set(delta, pm, false);                                             // Doesn't return a set.
    PgProc::PROVOLATILE.Set(delta, pm, static_cast<char>(PgProc::ProVolatile::STABLE));  // Stable.
    PgProc::PRONARGS.Set(delta, pm, static_cast<uint16_t>(args.size()));                 // Num args.
    PgProc::PRONARGDEFAULTS.Set(delta, pm, 0);                                           // Assume no default args.
    PgProc::PRORETTYPE.Set(delta, pm, rettype);                                          // Return type.
    PgProc::PROARGTYPES.Set(delta, pm, arg_types_varlen);                                // Arg types.

    // TODO(WAN): proallargtypes and proargmodes in Postgres should be NULL most of the time. See #1359.
    PgProc::PROALLARGTYPES.Set(delta, pm, all_arg_types_varlen);
    PgProc::PROARGMODES.Set(delta, pm, arg_modes_varlen);
    delta->SetNull(pm[PgProc::PROARGDEFAULTS.oid_]);       // Assume no default args.
    PgProc::PROARGNAMES.Set(delta, pm, arg_names_varlen);  // Arg names.
    PgProc::PROSRC.Set(delta, pm, src_varlen);             // Source code.
    delta->SetNull(pm[PgProc::PROCONFIG.oid_]);            // Assume no procedure local run-time configuration.
    delta->SetNull(pm[PgProc::PRO_CTX_PTR.oid_]);          // Pointer to procedure context.
=======
    delta->SetNull(pm.at(
        PgProc::PROCONFIG.oid_));  // Assume no procedure local run-time configuration. // TODO(Matt): unused field?
    delta->SetNull(pm.at(PgProc::PRO_CTX_PTR.oid_));  // Pointer to procedure context.
>>>>>>> 25b264ee
  }

  const auto tuple_slot = procs_->Insert(txn, redo);

  const auto &oid_pri = procs_oid_index_->GetProjectedRowInitializer();
  const auto &name_pri = procs_name_index_->GetProjectedRowInitializer();
  byte *const buffer = common::AllocationUtil::AllocateAligned(name_pri.ProjectedRowSize());

  // Insert into pg_proc_name_index.
  {
    auto name_pr = name_pri.InitializeRow(buffer);
    const auto &name_map = procs_name_index_->GetKeyOidToOffsetMap();
    name_pr->Set<namespace_oid_t, false>(name_map.at(indexkeycol_oid_t(1)), procns, false);
    name_pr->Set<storage::VarlenEntry, false>(name_map.at(indexkeycol_oid_t(2)), name_varlen, false);

    if (auto result = procs_name_index_->Insert(txn, *name_pr, tuple_slot); !result) {
      return false;
    }
  }

  // Insert into pg_proc_oid_index.
  {
    auto oid_pr = oid_pri.InitializeRow(buffer);
    oid_pr->Set<proc_oid_t, false>(0, oid, false);
    bool UNUSED_ATTRIBUTE result = procs_oid_index_->InsertUnique(txn, *oid_pr, tuple_slot);
    NOISEPAGE_ASSERT(result, "Oid insertion should be unique");
  }

  return true;
}

bool PgProcImpl::DropProcedure(const common::ManagedPointer<transaction::TransactionContext> txn, proc_oid_t proc) {
  NOISEPAGE_ASSERT(proc != INVALID_PROC_OID, "DropProcedure called with invalid procedure OID");

  const auto &name_pri = procs_name_index_->GetProjectedRowInitializer();
  const auto &oid_pri = procs_oid_index_->GetProjectedRowInitializer();
  byte *const buffer = common::AllocationUtil::AllocateAligned(pg_proc_all_cols_pri_.ProjectedRowSize());

  auto oid_pr = oid_pri.InitializeRow(buffer);
  oid_pr->Set<proc_oid_t, false>(0, proc, false);

  // Look for the procedure in pg_proc_oid_index.
  std::vector<storage::TupleSlot> results;
  {
    procs_oid_index_->ScanKey(*txn, *oid_pr, &results);
    if (results.empty()) {
      delete[] buffer;
      return false;
    }
  }

  NOISEPAGE_ASSERT(results.size() == 1, "More than one non-unique result found in unique index.");

  auto to_delete_slot = results[0];

  // Delete from pg_proc.
  {
    txn->StageDelete(db_oid_, PgLanguage::LANGUAGE_TABLE_OID, to_delete_slot);
    if (!procs_->Delete(txn, to_delete_slot)) {
      // Someone else has a write-lock. Free the buffer and return false to indicate failure.
      delete[] buffer;
      return false;
    }
  }

  // Delete from pg_proc_oid_index. Reuses oid_pr from the index scan above.
  { procs_oid_index_->Delete(txn, *oid_pr, to_delete_slot); }

  // Look for the procedure in pg_proc.
  auto table_pr = pg_proc_all_cols_pri_.InitializeRow(buffer);
  bool UNUSED_ATTRIBUTE visible = procs_->Select(txn, to_delete_slot, table_pr);

  auto &proc_pm = pg_proc_all_cols_prm_;
  auto name_varlen = *table_pr->Get<storage::VarlenEntry, false>(proc_pm[PgProc::PRONAME.oid_], nullptr);
  auto proc_ns = *table_pr->Get<namespace_oid_t, false>(proc_pm[PgProc::PRONAMESPACE.oid_], nullptr);

  auto *ptr_ptr = reinterpret_cast<void **>(table_pr->AccessWithNullCheck(proc_pm[PgProc::PRO_CTX_PTR.oid_]));
  NOISEPAGE_ASSERT(ptr_ptr != nullptr, "DropProcedure called on an invalid OID or before SetFunctionContext.");
  auto *ctx_ptr = *reinterpret_cast<execution::functions::FunctionContext **>(ptr_ptr);

  // Delete from pg_proc_name_index.
  {
    auto name_pr = name_pri.InitializeRow(buffer);
    const auto &name_map = procs_name_index_->GetKeyOidToOffsetMap();
    name_pr->Set<namespace_oid_t, false>(name_map.at(indexkeycol_oid_t(1)), proc_ns, false);
    name_pr->Set<storage::VarlenEntry, false>(name_map.at(indexkeycol_oid_t(2)), name_varlen, false);
    procs_name_index_->Delete(txn, *name_pr, to_delete_slot);
  }

  // Clean up the procedure context.
  if (ctx_ptr != nullptr) {
    txn->RegisterCommitAction([=](transaction::DeferredActionManager *deferred_action_manager) {
      deferred_action_manager->RegisterDeferredAction(
          [=]() { deferred_action_manager->RegisterDeferredAction([=]() { delete ctx_ptr; }); });
    });
  }

  delete[] buffer;
  return true;
}

bool PgProcImpl::SetProcCtxPtr(common::ManagedPointer<transaction::TransactionContext> txn, const proc_oid_t proc_oid,
                               const execution::functions::FunctionContext *func_context) {
  const auto &oid_pri = procs_oid_index_->GetProjectedRowInitializer();
  auto *const index_buffer = common::AllocationUtil::AllocateAligned(oid_pri.ProjectedRowSize());

  // Look for the procedure in pg_proc_oid_index.
  std::vector<storage::TupleSlot> index_results;
  {
    auto *const key_pr = oid_pri.InitializeRow(index_buffer);
    key_pr->Set<proc_oid_t, false>(0, proc_oid, false);
    procs_oid_index_->ScanKey(*txn, *key_pr, &index_results);
    NOISEPAGE_ASSERT(
        index_results.size() == 1,
        "Incorrect number of results from index scan. Expect 1 because it's a unique index. 0 implies that function "
        "was called with an oid that doesn't exist in the Catalog, which implies a programmer error. There's no "
        "reasonable code path for this to be called on an oid that isn't present.");
  }

  delete[] index_buffer;

  // Update pg_proc.
  auto *const update_redo = txn->StageWrite(db_oid_, PgProc::PRO_TABLE_OID, pg_proc_ptr_pri_);
  update_redo->Delta()->Set<const execution::functions::FunctionContext *, false>(0, func_context, false);
  update_redo->SetTupleSlot(index_results[0]);
  return procs_->Update(txn, update_redo);
}

common::ManagedPointer<execution::functions::FunctionContext> PgProcImpl::GetProcCtxPtr(
    common::ManagedPointer<transaction::TransactionContext> txn, proc_oid_t proc_oid) {
  const auto &oid_pri = procs_oid_index_->GetProjectedRowInitializer();
  auto *const buffer = common::AllocationUtil::AllocateAligned(pg_proc_ptr_pri_.ProjectedRowSize());

  // Look for the procedure in pg_proc_oid_index.
  std::vector<storage::TupleSlot> index_results;
  {
    auto *const key_pr = oid_pri.InitializeRow(buffer);
    key_pr->Set<proc_oid_t, false>(0, proc_oid, false);
    procs_oid_index_->ScanKey(*txn, *key_pr, &index_results);
    NOISEPAGE_ASSERT(
        index_results.size() == 1,
        "Incorrect number of results from index scan. Expect 1 because it's a unique index. 0 implies that function "
        "was called with an oid that doesn't exist in the Catalog, which implies a programmer error. There's no"
        "reasonable code path for this to be called on an oid that isn't present.");
  }

  auto *select_pr = pg_proc_ptr_pri_.InitializeRow(buffer);
  const auto result UNUSED_ATTRIBUTE = procs_->Select(txn, index_results[0], select_pr);
  NOISEPAGE_ASSERT(result, "Index already verified visibility. This shouldn't fail.");

  auto *ptr_ptr = (reinterpret_cast<void **>(select_pr->AccessWithNullCheck(0)));
  NOISEPAGE_ASSERT(nullptr != ptr_ptr, "GetFunctionContext called on an invalid OID or before SetFunctionContext.");
  execution::functions::FunctionContext *ptr = *reinterpret_cast<execution::functions::FunctionContext **>(ptr_ptr);

  delete[] buffer;
  return common::ManagedPointer<execution::functions::FunctionContext>(ptr);
}

proc_oid_t PgProcImpl::GetProcOid(const common::ManagedPointer<transaction::TransactionContext> txn,
                                  const common::ManagedPointer<DatabaseCatalog> dbc, const namespace_oid_t procns,
                                  const std::string &procname, const std::vector<type_oid_t> &input_arg_types) {
  const auto &name_pri = procs_name_index_->GetProjectedRowInitializer();
  byte *const buffer = common::AllocationUtil::AllocateAligned(pg_proc_all_cols_pri_.ProjectedRowSize());

  // Look for the procedure in pg_proc_name_index.
  std::vector<storage::TupleSlot> results;
  {
    auto name_pr = name_pri.InitializeRow(buffer);
    const auto &name_map = procs_name_index_->GetKeyOidToOffsetMap();

    auto name_varlen = storage::StorageUtil::CreateVarlen(procname);
    name_pr->Set<namespace_oid_t, false>(name_map.at(indexkeycol_oid_t(1)), procns, false);
    name_pr->Set<storage::VarlenEntry, false>(name_map.at(indexkeycol_oid_t(2)), name_varlen, false);
    procs_name_index_->ScanKey(*txn, *name_pr, &results);

    if (name_varlen.NeedReclaim()) {
      delete[] name_varlen.Content();
    }
  }

  proc_oid_t ret = INVALID_PROC_OID;
  std::vector<proc_oid_t> matching_functions;

  if (!results.empty()) {
    const auto &pm = pg_proc_all_cols_prm_;
    auto table_pr = pg_proc_all_cols_pri_.InitializeRow(buffer);

    // Search through the results and check if any match the parsed function by argument types.
    for (const auto &candidate_proc_slot : results) {
      bool UNUSED_ATTRIBUTE visible = procs_->Select(txn, candidate_proc_slot, table_pr);
      NOISEPAGE_ASSERT(visible, "Index scan should have already verified visibility.");

      // "PROARGTYPES ... represents the call signature of the function". Check only input arguments.
      // https://www.postgresql.org/docs/12/catalog-pg-proc.html

      bool match = false;

      const auto candidate_proc_nargs = *(table_pr->Get<uint16_t, false>(pm.at(PgProc::PRONARGS.oid_), nullptr));
      if (candidate_proc_nargs <= input_arg_types.size()) {
        // input has enough arguments to try to match types
        if (candidate_proc_nargs == 0) {
          // function has no args, check the length of the input args
          if (input_arg_types.empty()) {
            // both had an empty argument list
            match = true;
          } else {
            // function has no args, but input arg list is non-empty. Cannot be a match.
            continue;
          }
        } else {
          // Right now we know that both arg lists (function's and input) are non-empty, and that the input args is at
          // least as long as the function's args. Start trying to match types

          // Read the arg types out of the table
          bool null_arg = false;
          const auto *candidate_proc_args =
              table_pr->Get<storage::VarlenEntry, true>(pm.at(PgProc::PROARGTYPES.oid_), &null_arg);
          NOISEPAGE_ASSERT(!null_arg, "This shouldn't be NULL if nargs > 0.");

          const auto candidate_proc_args_vector = candidate_proc_args->DeserializeArray<
              type_oid_t>();  // TODO(Matt): could maybe elide this copy with
                              // VarlenEntry.Content() shenanigans, but then need a bespoke way to compare against input
                              // args in their vector. Previous version of this function constructed a VarlenEntry of
                              // input args to compare, which seems worse.
          if (candidate_proc_args_vector == input_arg_types) {
            // argument signature matches exactly
            match = true;
          } else {
            // not an exact signature match, check if the function is variadic
            const auto candidate_proc_variadic =
                *(table_pr->Get<type_oid_t, false>(pm.at(PgProc::PROVARIADIC.oid_), nullptr));
            if (candidate_proc_variadic != INVALID_TYPE_OID) {
              // it's variadic. match if:
              // 1) function's args are a prefix of input args
              // 2) remaining input args are all the same, and same type as variadic in function signature

              // check condition 1
              bool prefix_match = true;
              for (uint16_t i = 0; i < candidate_proc_nargs && prefix_match; i++) {
                if (candidate_proc_args_vector[i] != input_arg_types[i]) {
                  // type mismatch, bail out
                  prefix_match = false;
                }
              }
              if (prefix_match) {
                // condition 1 satisfied, check condition 2
                NOISEPAGE_ASSERT(candidate_proc_variadic == candidate_proc_args_vector.back(),
                                 "Last argument of function signature should be the variadic.");
                bool variadic_args_match = true;
                for (uint16_t i = candidate_proc_nargs; i < input_arg_types.size() && variadic_args_match; i++) {
                  if (input_arg_types[i] != candidate_proc_variadic) {
                    variadic_args_match = false;
                  }
                }
                if (variadic_args_match) {
                  // we satisfied both conditions described above, this function can match the input arguments
                  match = true;
                }
              }
            }
          }
        }
      }

      if (match) {
        const auto proc_oid = *table_pr->Get<proc_oid_t, false>(pm.at(PgProc::PROOID.oid_), nullptr);
        matching_functions.push_back(proc_oid);
      }
    }
  }

  delete[] buffer;

  if (matching_functions.size() == 1) {
    ret = matching_functions[0];
  } else if (matching_functions.size() > 1) {
    // TODO(WAN): See #1361 for a discussion on whether we can avoid this
    // TODO(Joe Koshakow) would be nice to to include the parsed arg types of the function and the arg types that it
    // matches with
    throw BINDER_EXCEPTION(
        fmt::format(
            "Ambiguous function \"{}\", with given types. It matches multiple function signatures in the catalog",
            procname),
        common::ErrorCode::ERRCODE_DUPLICATE_FUNCTION);
  }

  return ret;
}

void PgProcImpl::BootstrapProcs(const common::ManagedPointer<transaction::TransactionContext> txn,
                                const common::ManagedPointer<DatabaseCatalog> dbc) {
  const auto INT = dbc->GetTypeOidForType(execution::sql::SqlTypeId::Integer);   // NOLINT
  const auto STR = dbc->GetTypeOidForType(execution::sql::SqlTypeId::Varchar);   // NOLINT
  const auto REAL = dbc->GetTypeOidForType(execution::sql::SqlTypeId::Double);   // NOLINT
  const auto DATE = dbc->GetTypeOidForType(execution::sql::SqlTypeId::Date);     // NOLINT
  const auto BOOL = dbc->GetTypeOidForType(execution::sql::SqlTypeId::Boolean);  // NOLINT

  auto create_fn = [&](const std::string &procname, const type_oid_t variadic_type,
                       const std::vector<std::string> &args, const std::vector<type_oid_t> &arg_types,
                       type_oid_t rettype) {
    std::vector<PgProc::ArgModes> arg_modes;
    std::vector<type_oid_t> all_arg_types;
    if (variadic_type != INVALID_TYPE_OID) {
      all_arg_types = arg_types;
      arg_modes.resize(arg_types.size(), PgProc::ArgModes::IN);  // we dont' support OUT or INOUT args right now
      arg_modes.back() = PgProc::ArgModes::VARIADIC;             // variadic must be the last arg
    }
    CreateProcedure(txn, proc_oid_t{dbc->next_oid_++}, procname, PgLanguage::INTERNAL_LANGUAGE_OID,
                    PgNamespace::NAMESPACE_DEFAULT_NAMESPACE_OID, variadic_type, args, arg_types, all_arg_types,
                    arg_modes, rettype, "", false);
  };

  // Math functions.
  create_fn("abs", INVALID_TYPE_OID, {"x"}, {REAL}, REAL);
  create_fn("abs", INVALID_TYPE_OID, {"n"}, {INT}, INT);
  create_fn("ceil", INVALID_TYPE_OID, {"x"}, {REAL}, REAL);
  create_fn("cbrt", INVALID_TYPE_OID, {"x"}, {REAL}, REAL);
  create_fn("exp", INVALID_TYPE_OID, {"x"}, {REAL}, REAL);
  create_fn("floor", INVALID_TYPE_OID, {"x"}, {REAL}, REAL);
  create_fn("log10", INVALID_TYPE_OID, {"x"}, {REAL}, REAL);
  create_fn("log2", INVALID_TYPE_OID, {"x"}, {REAL}, REAL);
  create_fn("mod", INVALID_TYPE_OID, {"a", "b"}, {REAL, REAL}, REAL);
  create_fn("mod", INVALID_TYPE_OID, {"a", "b"}, {INT, INT}, INT);
  create_fn("pow", INVALID_TYPE_OID, {"x", "y"}, {REAL, REAL}, REAL);
  create_fn("round", INVALID_TYPE_OID, {"x", "n"}, {REAL, INT}, REAL);
  create_fn("round", INVALID_TYPE_OID, {"x"}, {REAL}, REAL);
  create_fn("sqrt", INVALID_TYPE_OID, {"x"}, {REAL}, REAL);
  create_fn("truncate", INVALID_TYPE_OID, {"x"}, {REAL}, REAL);

  // Trig functions.
  create_fn("acos", INVALID_TYPE_OID, {"x"}, {REAL}, REAL);
  create_fn("asin", INVALID_TYPE_OID, {"x"}, {REAL}, REAL);
  create_fn("atan", INVALID_TYPE_OID, {"x"}, {REAL}, REAL);
  create_fn("atan2", INVALID_TYPE_OID, {"y", "x"}, {REAL, REAL}, REAL);
  create_fn("cos", INVALID_TYPE_OID, {"x"}, {REAL}, REAL);
  create_fn("cosh", INVALID_TYPE_OID, {"x"}, {REAL}, REAL);
  create_fn("cot", INVALID_TYPE_OID, {"x"}, {REAL}, REAL);
  create_fn("sin", INVALID_TYPE_OID, {"x"}, {REAL}, REAL);
  create_fn("sinh", INVALID_TYPE_OID, {"x"}, {REAL}, REAL);
  create_fn("tan", INVALID_TYPE_OID, {"x"}, {REAL}, REAL);
  create_fn("tanh", INVALID_TYPE_OID, {"x"}, {REAL}, REAL);

  // String functions.
  create_fn("ascii", INVALID_TYPE_OID, {"s"}, {STR}, INT);
  create_fn("btrim", INVALID_TYPE_OID, {"s"}, {STR}, STR);
  create_fn("btrim", INVALID_TYPE_OID, {"s", "s"}, {STR, STR}, STR);
  create_fn("char_length", INVALID_TYPE_OID, {"s"}, {STR}, INT);
  create_fn("chr", INVALID_TYPE_OID, {"n"}, {INT}, STR);
  create_fn("concat", STR, {"s"}, {STR}, STR);
  create_fn("initcap", INVALID_TYPE_OID, {"s"}, {STR}, STR);
  create_fn("lower", INVALID_TYPE_OID, {"s"}, {STR}, STR);
  create_fn("left", INVALID_TYPE_OID, {"s", "n"}, {STR, INT}, STR);
  create_fn("length", INVALID_TYPE_OID, {"s"}, {STR}, INT);
  create_fn("lpad", INVALID_TYPE_OID, {"s", "len"}, {STR, INT}, STR);
  create_fn("lpad", INVALID_TYPE_OID, {"s", "len", "pad"}, {STR, INT, STR}, STR);
  create_fn("ltrim", INVALID_TYPE_OID, {"s"}, {STR}, STR);
  create_fn("ltrim", INVALID_TYPE_OID, {"s", "chars"}, {STR, STR}, STR);
  create_fn("position", INVALID_TYPE_OID, {"s1", "s2"}, {STR, STR}, INT);
  create_fn("repeat", INVALID_TYPE_OID, {"s", "n"}, {STR, INT}, STR);
  create_fn("reverse", INVALID_TYPE_OID, {"s"}, {STR}, STR);
  create_fn("right", INVALID_TYPE_OID, {"s", "n"}, {STR, INT}, STR);
  create_fn("rpad", INVALID_TYPE_OID, {"s", "len"}, {STR, INT}, STR);
  create_fn("rpad", INVALID_TYPE_OID, {"s", "len", "pad"}, {STR, INT, STR}, STR);
  create_fn("rtrim", INVALID_TYPE_OID, {"s"}, {STR}, STR);
  create_fn("rtrim", INVALID_TYPE_OID, {"s", "chars"}, {STR, STR}, STR);
  create_fn("split_part", INVALID_TYPE_OID, {"s", "delim", "field"}, {STR, STR, INT}, STR);
  create_fn("starts_with", INVALID_TYPE_OID, {"s", "start"}, {STR, STR}, BOOL);
  create_fn("substr", INVALID_TYPE_OID, {"s", "pos", "len"}, {STR, INT, INT}, STR);
  create_fn("upper", INVALID_TYPE_OID, {"s"}, {STR}, STR);

  // Replication.
  create_fn("replication_get_last_txn_id", INVALID_TYPE_OID, {}, {}, INT);

  // Other functions.
<<<<<<< HEAD
  create_fn("date_part", {"date, date_part_type"}, {DATE, INT}, {DATE, INT}, INT, false);
  create_fn("version", {}, {}, {}, STR, false);

  CreateProcedure(txn, proc_oid_t{dbc->next_oid_++}, "nprunnersemitint", PgLanguage::INTERNAL_LANGUAGE_OID,
                  PgNamespace::NAMESPACE_DEFAULT_NAMESPACE_OID,
                  {"num_tuples", "num_cols", "num_int_cols", "num_real_cols"}, {INT, INT, INT, INT},
                  {INT, INT, INT, INT},
                  {PgProc::ArgMode::IN, PgProc::ArgMode::IN, PgProc::ArgMode::IN, PgProc::ArgMode::IN}, INT, "", false);
  CreateProcedure(
      txn, proc_oid_t{dbc->next_oid_++}, "nprunnersemitreal", PgLanguage::INTERNAL_LANGUAGE_OID,
      PgNamespace::NAMESPACE_DEFAULT_NAMESPACE_OID, {"num_tuples", "num_cols", "num_int_cols", "num_real_cols"},
      {INT, INT, INT, INT}, {INT, INT, INT, INT},
      {PgProc::ArgMode::IN, PgProc::ArgMode::IN, PgProc::ArgMode::IN, PgProc::ArgMode::IN}, REAL, "", false);
=======
  create_fn("date_part", INVALID_TYPE_OID, {"date", "date_part_type"}, {DATE, INT}, INT);
  create_fn("version", INVALID_TYPE_OID, {}, {}, STR);

  CreateProcedure(txn, proc_oid_t{dbc->next_oid_++}, "nprunnersemitint", PgLanguage::INTERNAL_LANGUAGE_OID,
                  PgNamespace::NAMESPACE_DEFAULT_NAMESPACE_OID, INVALID_TYPE_OID,
                  {"num_tuples", "num_cols", "num_int_cols", "num_real_cols"}, {INT, INT, INT, INT}, {}, {}, INT, "",
                  false);
  CreateProcedure(txn, proc_oid_t{dbc->next_oid_++}, "nprunnersemitreal", PgLanguage::INTERNAL_LANGUAGE_OID,
                  PgNamespace::NAMESPACE_DEFAULT_NAMESPACE_OID, INVALID_TYPE_OID,
                  {"num_tuples", "num_cols", "num_int_cols", "num_real_cols"}, {INT, INT, INT, INT}, {}, {}, REAL, "",
                  false);
>>>>>>> 25b264ee
  CreateProcedure(txn, proc_oid_t{dbc->next_oid_++}, "nprunnersdummyint", PgLanguage::INTERNAL_LANGUAGE_OID,
                  PgNamespace::NAMESPACE_DEFAULT_NAMESPACE_OID, INVALID_TYPE_OID, {}, {}, {}, {}, INT, "", false);
  CreateProcedure(txn, proc_oid_t{dbc->next_oid_++}, "nprunnersdummyreal", PgLanguage::INTERNAL_LANGUAGE_OID,
                  PgNamespace::NAMESPACE_DEFAULT_NAMESPACE_OID, INVALID_TYPE_OID, {}, {}, {}, {}, REAL, "", false);

  BootstrapProcContexts(txn, dbc);
}

void PgProcImpl::BootstrapProcContext(const common::ManagedPointer<transaction::TransactionContext> txn,
                                      const common::ManagedPointer<DatabaseCatalog> dbc, std::string &&func_name,
                                      const execution::sql::SqlTypeId func_ret_type,
                                      std::vector<execution::sql::SqlTypeId> &&arg_types,
                                      const execution::ast::Builtin builtin, const bool is_exec_ctx_required) {
  std::vector<type_oid_t> arg_type_oids;
  arg_type_oids.reserve(arg_types.size());
  for (const auto type : arg_types) {
    arg_type_oids.emplace_back(dbc->GetTypeOidForType(type));
  }
  const proc_oid_t proc_oid =
      GetProcOid(txn, dbc, PgNamespace::NAMESPACE_DEFAULT_NAMESPACE_OID, func_name, arg_type_oids);
  NOISEPAGE_ASSERT(proc_oid != INVALID_PROC_OID,
                   "GetProcOid returned no results during bootstrap. Something failed earlier.");
  const auto *const func_context = new execution::functions::FunctionContext(
      std::move(func_name), func_ret_type, std::move(arg_types), builtin, is_exec_ctx_required);
  const auto retval UNUSED_ATTRIBUTE = dbc->SetFunctionContext(txn, proc_oid, func_context);
  NOISEPAGE_ASSERT(retval, "Bootstrap operations should not fail");
}

void PgProcImpl::BootstrapProcContexts(const common::ManagedPointer<transaction::TransactionContext> txn,
                                       const common::ManagedPointer<DatabaseCatalog> dbc) {
  constexpr auto REAL = execution::sql::SqlTypeId::Double;  // NOLINT
  constexpr auto INT = execution::sql::SqlTypeId::Integer;  // NOLINT
  constexpr auto VAR = execution::sql::SqlTypeId::Varchar;  // NOLINT

  auto create_fn = [&](std::string &&func_name, execution::sql::SqlTypeId func_ret_type,
                       std::vector<execution::sql::SqlTypeId> &&arg_types, execution::ast::Builtin builtin,
                       bool is_exec_ctx_required) {
    BootstrapProcContext(txn, dbc, std::move(func_name), func_ret_type, std::move(arg_types), builtin,
                         is_exec_ctx_required);
  };

  // Math functions.
  create_fn("abs", REAL, {REAL}, execution::ast::Builtin::Abs, false);
  create_fn("abs", INT, {INT}, execution::ast::Builtin::Abs, false);
  create_fn("ceil", REAL, {REAL}, execution::ast::Builtin::Ceil, false);
  create_fn("cbrt", REAL, {REAL}, execution::ast::Builtin::Cbrt, false);
  create_fn("exp", REAL, {REAL}, execution::ast::Builtin::Exp, true);
  create_fn("floor", REAL, {REAL}, execution::ast::Builtin::Floor, false);
  create_fn("log10", REAL, {REAL}, execution::ast::Builtin::Log10, false);
  create_fn("log2", REAL, {REAL}, execution::ast::Builtin::Log2, false);
  create_fn("mod", REAL, {REAL, REAL}, execution::ast::Builtin::Mod, false);
  create_fn("mod", INT, {INT, INT}, execution::ast::Builtin::Mod, false);
  create_fn("pow", REAL, {REAL, REAL}, execution::ast::Builtin::Pow, false);
  create_fn("round", REAL, {REAL}, execution::ast::Builtin::Round, false);
  create_fn("round", REAL, {REAL, INT}, execution::ast::Builtin::Round2, false);
  create_fn("sqrt", REAL, {REAL}, execution::ast::Builtin::Sqrt, false);
  create_fn("truncate", REAL, {REAL}, execution::ast::Builtin::Truncate, false);

  // Trig functions.
  create_fn("acos", REAL, {REAL}, execution::ast::Builtin::ACos, false);
  create_fn("asin", REAL, {REAL}, execution::ast::Builtin::ASin, false);
  create_fn("atan", REAL, {REAL}, execution::ast::Builtin::ATan, false);
  create_fn("atan2", REAL, {REAL, REAL}, execution::ast::Builtin::ATan2, false);
  create_fn("cos", REAL, {REAL}, execution::ast::Builtin::Cos, false);
  create_fn("cosh", REAL, {REAL}, execution::ast::Builtin::Cosh, false);
  create_fn("cot", REAL, {REAL}, execution::ast::Builtin::Cot, false);
  create_fn("sin", REAL, {REAL}, execution::ast::Builtin::Sin, false);
  create_fn("sinh", REAL, {REAL}, execution::ast::Builtin::Sinh, false);
  create_fn("tan", REAL, {REAL}, execution::ast::Builtin::Tan, false);
  create_fn("tanh", REAL, {REAL}, execution::ast::Builtin::Tanh, false);

  // String functions.
  create_fn("ascii", INT, {VAR}, execution::ast::Builtin::ASCII, true);
  create_fn("btrim", VAR, {VAR}, execution::ast::Builtin::Trim, true);
  create_fn("btrim", VAR, {VAR, VAR}, execution::ast::Builtin::Trim2, true);
  create_fn("concat", VAR, {VAR}, execution::ast::Builtin::Concat, true);
  create_fn("char_length", INT, {VAR}, execution::ast::Builtin::CharLength, true);
  create_fn("chr", VAR, {INT}, execution::ast::Builtin::Chr, true);
  create_fn("initcap", VAR, {VAR}, execution::ast::Builtin::InitCap, true);
  create_fn("lower", VAR, {VAR}, execution::ast::Builtin::Lower, true);
  create_fn("left", VAR, {VAR, INT}, execution::ast::Builtin::Left, true);
  create_fn("length", INT, {VAR}, execution::ast::Builtin::Length, true);
  create_fn("lpad", VAR, {VAR, INT, VAR}, execution::ast::Builtin::Lpad, true);
  create_fn("lpad", VAR, {VAR, INT}, execution::ast::Builtin::Lpad, true);
  create_fn("ltrim", VAR, {VAR, VAR}, execution::ast::Builtin::Ltrim, true);
  create_fn("ltrim", VAR, {VAR}, execution::ast::Builtin::Ltrim, true);
  create_fn("position", INT, {VAR, VAR}, execution::ast::Builtin::Position, true);
  create_fn("repeat", VAR, {VAR, INT}, execution::ast::Builtin::Repeat, true);
  create_fn("right", VAR, {VAR, INT}, execution::ast::Builtin::Right, true);
  create_fn("reverse", VAR, {VAR}, execution::ast::Builtin::Reverse, true);
  create_fn("rpad", VAR, {VAR, INT, VAR}, execution::ast::Builtin::Rpad, true);
  create_fn("rpad", VAR, {VAR, INT}, execution::ast::Builtin::Rpad, true);
  create_fn("rtrim", VAR, {VAR, VAR}, execution::ast::Builtin::Rtrim, true);
  create_fn("rtrim", VAR, {VAR}, execution::ast::Builtin::Rtrim, true);
  create_fn("split_part", VAR, {VAR, VAR, INT}, execution::ast::Builtin::SplitPart, true);
  create_fn("starts_with", execution::sql::SqlTypeId::Boolean, {VAR, VAR}, execution::ast::Builtin::StartsWith, true);
  create_fn("substr", VAR, {VAR, INT, INT}, execution::ast::Builtin::Substring, true);
  create_fn("upper", VAR, {VAR}, execution::ast::Builtin::Upper, true);

  // Replication.
  create_fn("replication_get_last_txn_id", INT, {}, execution::ast::Builtin::ReplicationGetLastTransactionId, true);

  // Other functions.
  create_fn("date_part", INT, {execution::sql::SqlTypeId::Date, INT}, execution::ast::Builtin::DatePart, false);
  create_fn("version", VAR, {}, execution::ast::Builtin::Version, true);

  create_fn("nprunnersemitint", INT, {INT, INT, INT, INT}, execution::ast::Builtin::NpRunnersEmitInt, true);
  create_fn("nprunnersemitreal", REAL, {INT, INT, INT, INT}, execution::ast::Builtin::NpRunnersEmitReal, true);
  create_fn("nprunnersdummyint", INT, {}, execution::ast::Builtin::NpRunnersDummyInt, true);
  create_fn("nprunnersdummyreal", REAL, {}, execution::ast::Builtin::NpRunnersDummyReal, true);
}

}  // namespace noisepage::catalog::postgres<|MERGE_RESOLUTION|>--- conflicted
+++ resolved
@@ -75,22 +75,16 @@
 
 bool PgProcImpl::CreateProcedure(const common::ManagedPointer<transaction::TransactionContext> txn,
                                  const proc_oid_t oid, const std::string &procname, const language_oid_t language_oid,
-<<<<<<< HEAD
-                                 const namespace_oid_t procns, const std::vector<std::string> &args,
-                                 const std::vector<type_oid_t> &arg_types, const std::vector<type_oid_t> &all_arg_types,
-                                 const std::vector<PgProc::ArgMode> &arg_modes, const type_oid_t rettype,
-=======
                                  const namespace_oid_t procns, const type_oid_t variadic_type,
                                  const std::vector<std::string> &args, const std::vector<type_oid_t> &arg_types,
                                  const std::vector<type_oid_t> &all_arg_types,
-                                 const std::vector<PgProc::ArgModes> &arg_modes, const type_oid_t rettype,
->>>>>>> 25b264ee
+                                 const std::vector<PgProc::ArgMode> &arg_modes, const type_oid_t rettype,
                                  const std::string &src, const bool is_aggregate) {
   NOISEPAGE_ASSERT(args.size() < UINT16_MAX, "Number of arguments must fit in a SMALLINT");
   NOISEPAGE_ASSERT(args.size() == arg_types.size(), "Every input arg needs a type.");
   NOISEPAGE_ASSERT(
       arg_modes.empty() || (!(std::all_of(arg_modes.cbegin(), arg_modes.cend(),
-                                          [](PgProc::ArgModes mode) { return mode == PgProc::ArgModes::IN; })) &&
+                                          [](PgProc::ArgMode mode) { return mode == PgProc::ArgMode::IN; })) &&
                             arg_modes.size() >= args.size()),
       "argmodes should be empty unless there are modes other than IN, in which case arg_modes must be at "
       "least equal to the size of args.");
@@ -105,11 +99,6 @@
 
   // Prepare the PR for insertion.
   {
-<<<<<<< HEAD
-    std::vector<std::string> arg_name_vec{};
-    arg_name_vec.reserve(args.size() * sizeof(storage::VarlenEntry));
-    std::copy(args.cbegin(), args.cend(), std::back_inserter(arg_name_vec));
-=======
     PgProc::PROOID.Set(delta, pm, oid);                 // Procedure OID.
     PgProc::PRONAME.Set(delta, pm, name_varlen);        // Procedure name.
     PgProc::PRONAMESPACE.Set(delta, pm, procns);        // Namespace of procedure.
@@ -156,46 +145,13 @@
       const auto arg_names_varlen = storage::StorageUtil::CreateVarlen(args);
       PgProc::PROARGNAMES.Set(delta, pm, arg_names_varlen);
     }
->>>>>>> 25b264ee
 
     const auto src_varlen = storage::StorageUtil::CreateVarlen(src);
     PgProc::PROSRC.Set(delta, pm, src_varlen);  // Source code.
 
-<<<<<<< HEAD
-    PgProc::PROOID.Set(delta, pm, oid);            // Procedure OID.
-    PgProc::PRONAME.Set(delta, pm, name_varlen);   // Procedure name.
-    PgProc::PRONAMESPACE.Set(delta, pm, procns);   // Namespace of procedure.
-    PgProc::PROLANG.Set(delta, pm, language_oid);  // Language for procedure.
-    PgProc::PROCOST.Set(delta, pm, 0);             // Estimated cost per row returned.
-    PgProc::PROROWS.Set(delta, pm, 0);             // Estimated number of result rows.
-
-    // The Postgres documentation says that provariadic should be 0 if no variadics are present.
-    // Otherwise, it is the data type of the variadic array parameter's elements.
-    // TODO(WAN): Hang on, how are we using CreateProcedure for variadics then?
-    PgProc::PROVARIADIC.Set(delta, pm, type_oid_t{0});                                   // Assume no variadics.
-    PgProc::PROISAGG.Set(delta, pm, is_aggregate);                                       // Whether aggregate or not.
-    PgProc::PROISWINDOW.Set(delta, pm, false);                                           // Not window.
-    PgProc::PROISSTRICT.Set(delta, pm, true);                                            // Strict.
-    PgProc::PRORETSET.Set(delta, pm, false);                                             // Doesn't return a set.
-    PgProc::PROVOLATILE.Set(delta, pm, static_cast<char>(PgProc::ProVolatile::STABLE));  // Stable.
-    PgProc::PRONARGS.Set(delta, pm, static_cast<uint16_t>(args.size()));                 // Num args.
-    PgProc::PRONARGDEFAULTS.Set(delta, pm, 0);                                           // Assume no default args.
-    PgProc::PRORETTYPE.Set(delta, pm, rettype);                                          // Return type.
-    PgProc::PROARGTYPES.Set(delta, pm, arg_types_varlen);                                // Arg types.
-
-    // TODO(WAN): proallargtypes and proargmodes in Postgres should be NULL most of the time. See #1359.
-    PgProc::PROALLARGTYPES.Set(delta, pm, all_arg_types_varlen);
-    PgProc::PROARGMODES.Set(delta, pm, arg_modes_varlen);
-    delta->SetNull(pm[PgProc::PROARGDEFAULTS.oid_]);       // Assume no default args.
-    PgProc::PROARGNAMES.Set(delta, pm, arg_names_varlen);  // Arg names.
-    PgProc::PROSRC.Set(delta, pm, src_varlen);             // Source code.
-    delta->SetNull(pm[PgProc::PROCONFIG.oid_]);            // Assume no procedure local run-time configuration.
-    delta->SetNull(pm[PgProc::PRO_CTX_PTR.oid_]);          // Pointer to procedure context.
-=======
     delta->SetNull(pm.at(
         PgProc::PROCONFIG.oid_));  // Assume no procedure local run-time configuration. // TODO(Matt): unused field?
     delta->SetNull(pm.at(PgProc::PRO_CTX_PTR.oid_));  // Pointer to procedure context.
->>>>>>> 25b264ee
   }
 
   const auto tuple_slot = procs_->Insert(txn, redo);
@@ -496,12 +452,12 @@
   auto create_fn = [&](const std::string &procname, const type_oid_t variadic_type,
                        const std::vector<std::string> &args, const std::vector<type_oid_t> &arg_types,
                        type_oid_t rettype) {
-    std::vector<PgProc::ArgModes> arg_modes;
+    std::vector<PgProc::ArgMode> arg_modes;
     std::vector<type_oid_t> all_arg_types;
     if (variadic_type != INVALID_TYPE_OID) {
       all_arg_types = arg_types;
-      arg_modes.resize(arg_types.size(), PgProc::ArgModes::IN);  // we dont' support OUT or INOUT args right now
-      arg_modes.back() = PgProc::ArgModes::VARIADIC;             // variadic must be the last arg
+      arg_modes.resize(arg_types.size(), PgProc::ArgMode::IN);  // we dont' support OUT or INOUT args right now
+      arg_modes.back() = PgProc::ArgMode::VARIADIC;             // variadic must be the last arg
     }
     CreateProcedure(txn, proc_oid_t{dbc->next_oid_++}, procname, PgLanguage::INTERNAL_LANGUAGE_OID,
                     PgNamespace::NAMESPACE_DEFAULT_NAMESPACE_OID, variadic_type, args, arg_types, all_arg_types,
@@ -570,21 +526,6 @@
   create_fn("replication_get_last_txn_id", INVALID_TYPE_OID, {}, {}, INT);
 
   // Other functions.
-<<<<<<< HEAD
-  create_fn("date_part", {"date, date_part_type"}, {DATE, INT}, {DATE, INT}, INT, false);
-  create_fn("version", {}, {}, {}, STR, false);
-
-  CreateProcedure(txn, proc_oid_t{dbc->next_oid_++}, "nprunnersemitint", PgLanguage::INTERNAL_LANGUAGE_OID,
-                  PgNamespace::NAMESPACE_DEFAULT_NAMESPACE_OID,
-                  {"num_tuples", "num_cols", "num_int_cols", "num_real_cols"}, {INT, INT, INT, INT},
-                  {INT, INT, INT, INT},
-                  {PgProc::ArgMode::IN, PgProc::ArgMode::IN, PgProc::ArgMode::IN, PgProc::ArgMode::IN}, INT, "", false);
-  CreateProcedure(
-      txn, proc_oid_t{dbc->next_oid_++}, "nprunnersemitreal", PgLanguage::INTERNAL_LANGUAGE_OID,
-      PgNamespace::NAMESPACE_DEFAULT_NAMESPACE_OID, {"num_tuples", "num_cols", "num_int_cols", "num_real_cols"},
-      {INT, INT, INT, INT}, {INT, INT, INT, INT},
-      {PgProc::ArgMode::IN, PgProc::ArgMode::IN, PgProc::ArgMode::IN, PgProc::ArgMode::IN}, REAL, "", false);
-=======
   create_fn("date_part", INVALID_TYPE_OID, {"date", "date_part_type"}, {DATE, INT}, INT);
   create_fn("version", INVALID_TYPE_OID, {}, {}, STR);
 
@@ -596,7 +537,6 @@
                   PgNamespace::NAMESPACE_DEFAULT_NAMESPACE_OID, INVALID_TYPE_OID,
                   {"num_tuples", "num_cols", "num_int_cols", "num_real_cols"}, {INT, INT, INT, INT}, {}, {}, REAL, "",
                   false);
->>>>>>> 25b264ee
   CreateProcedure(txn, proc_oid_t{dbc->next_oid_++}, "nprunnersdummyint", PgLanguage::INTERNAL_LANGUAGE_OID,
                   PgNamespace::NAMESPACE_DEFAULT_NAMESPACE_OID, INVALID_TYPE_OID, {}, {}, {}, {}, INT, "", false);
   CreateProcedure(txn, proc_oid_t{dbc->next_oid_++}, "nprunnersdummyreal", PgLanguage::INTERNAL_LANGUAGE_OID,
