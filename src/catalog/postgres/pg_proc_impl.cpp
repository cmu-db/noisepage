--- conflicted
+++ resolved
@@ -31,23 +31,24 @@
                            common::ManagedPointer<DatabaseCatalog> dbc) {
   UNUSED_ATTRIBUTE bool retval;
 
-  retval = dbc->CreateTableEntry(txn, PgProc::PRO_TABLE_OID, NAMESPACE_CATALOG_NAMESPACE_OID, "pg_proc",
-                                 Builder::GetProcTableSchema());
+  retval = dbc->CreateTableEntry(txn, postgres::PgProc::PRO_TABLE_OID, postgres::NAMESPACE_CATALOG_NAMESPACE_OID,
+                                 "pg_proc", postgres::Builder::GetProcTableSchema());
   NOISEPAGE_ASSERT(retval, "Bootstrap operations should not fail");
-  retval = dbc->SetTablePointer(txn, PgProc::PRO_TABLE_OID, procs_);
+  retval = dbc->SetTablePointer(txn, postgres::PgProc::PRO_TABLE_OID, procs_);
   NOISEPAGE_ASSERT(retval, "Bootstrap operations should not fail");
 
-  retval = dbc->CreateIndexEntry(txn, NAMESPACE_CATALOG_NAMESPACE_OID, PgProc::PRO_TABLE_OID, PgProc::PRO_OID_INDEX_OID,
-                                 "pg_proc_oid_index", Builder::GetProcOidIndexSchema(db_oid_));
+  retval = dbc->CreateIndexEntry(txn, postgres::NAMESPACE_CATALOG_NAMESPACE_OID, postgres::PgProc::PRO_TABLE_OID,
+                                 postgres::PgProc::PRO_OID_INDEX_OID, "pg_proc_oid_index",
+                                 postgres::Builder::GetProcOidIndexSchema(db_oid_));
   NOISEPAGE_ASSERT(retval, "Bootstrap operations should not fail");
-  retval = dbc->SetIndexPointer(txn, PgProc::PRO_OID_INDEX_OID, procs_oid_index_);
+  retval = dbc->SetIndexPointer(txn, postgres::PgProc::PRO_OID_INDEX_OID, procs_oid_index_);
   NOISEPAGE_ASSERT(retval, "Bootstrap operations should not fail");
 
-  retval =
-      dbc->CreateIndexEntry(txn, NAMESPACE_CATALOG_NAMESPACE_OID, PgProc::PRO_TABLE_OID, PgProc::PRO_NAME_INDEX_OID,
-                            "pg_proc_name_index", Builder::GetProcNameIndexSchema(db_oid_));
+  retval = dbc->CreateIndexEntry(txn, postgres::NAMESPACE_CATALOG_NAMESPACE_OID, postgres::PgProc::PRO_TABLE_OID,
+                                 postgres::PgProc::PRO_NAME_INDEX_OID, "pg_proc_name_index",
+                                 postgres::Builder::GetProcNameIndexSchema(db_oid_));
   NOISEPAGE_ASSERT(retval, "Bootstrap operations should not fail");
-  retval = dbc->SetIndexPointer(txn, PgProc::PRO_NAME_INDEX_OID, procs_name_index_);
+  retval = dbc->SetIndexPointer(txn, postgres::PgProc::PRO_NAME_INDEX_OID, procs_name_index_);
   NOISEPAGE_ASSERT(retval, "Bootstrap operations should not fail");
 
   BootstrapProcs(txn, dbc);
@@ -88,11 +89,7 @@
                                  const proc_oid_t oid, const std::string &procname, const language_oid_t language_oid,
                                  const namespace_oid_t procns, const std::vector<std::string> &args,
                                  const std::vector<type_oid_t> &arg_types, const std::vector<type_oid_t> &all_arg_types,
-<<<<<<< HEAD
-                                 const std::vector<PgProc::ProArgModes> &arg_modes, const type_oid_t rettype,
-=======
                                  const std::vector<postgres::PgProc::ArgModes> &arg_modes, const type_oid_t rettype,
->>>>>>> d1c4d970
                                  const std::string &src, const bool is_aggregate) {
   NOISEPAGE_ASSERT(args.size() < UINT16_MAX, "Number of arguments must fit in a SMALLINT");
   const auto name_varlen = storage::StorageUtil::CreateVarlen(procname);
@@ -110,64 +107,66 @@
   const auto arg_modes_varlen = storage::StorageUtil::CreateVarlen(arg_modes);
   const auto src_varlen = storage::StorageUtil::CreateVarlen(src);
 
-  auto *const redo = txn->StageWrite(db_oid_, PgProc::PRO_TABLE_OID, pg_proc_all_cols_pri_);
+  auto *const redo = txn->StageWrite(db_oid_, postgres::PgProc::PRO_TABLE_OID, pg_proc_all_cols_pri_);
   *(reinterpret_cast<storage::VarlenEntry *>(
-      redo->Delta()->AccessForceNotNull(pg_proc_all_cols_prm_[PgProc::PRONAME_COL_OID]))) = name_varlen;
+      redo->Delta()->AccessForceNotNull(pg_proc_all_cols_prm_[postgres::PgProc::PRONAME_COL_OID]))) = name_varlen;
+  *(reinterpret_cast<storage::VarlenEntry *>(redo->Delta()->AccessForceNotNull(
+      pg_proc_all_cols_prm_[postgres::PgProc::PROARGNAMES_COL_OID]))) = arg_names_varlen;
+  *(reinterpret_cast<storage::VarlenEntry *>(redo->Delta()->AccessForceNotNull(
+      pg_proc_all_cols_prm_[postgres::PgProc::PROARGTYPES_COL_OID]))) = arg_types_varlen;
+  *(reinterpret_cast<storage::VarlenEntry *>(redo->Delta()->AccessForceNotNull(
+      pg_proc_all_cols_prm_[postgres::PgProc::PROALLARGTYPES_COL_OID]))) = all_arg_types_varlen;
+  *(reinterpret_cast<storage::VarlenEntry *>(redo->Delta()->AccessForceNotNull(
+      pg_proc_all_cols_prm_[postgres::PgProc::PROARGMODES_COL_OID]))) = arg_modes_varlen;
   *(reinterpret_cast<storage::VarlenEntry *>(
-      redo->Delta()->AccessForceNotNull(pg_proc_all_cols_prm_[PgProc::PROARGNAMES_COL_OID]))) = arg_names_varlen;
-  *(reinterpret_cast<storage::VarlenEntry *>(
-      redo->Delta()->AccessForceNotNull(pg_proc_all_cols_prm_[PgProc::PROARGTYPES_COL_OID]))) = arg_types_varlen;
-  *(reinterpret_cast<storage::VarlenEntry *>(
-      redo->Delta()->AccessForceNotNull(pg_proc_all_cols_prm_[PgProc::PROALLARGTYPES_COL_OID]))) = all_arg_types_varlen;
-  *(reinterpret_cast<storage::VarlenEntry *>(
-      redo->Delta()->AccessForceNotNull(pg_proc_all_cols_prm_[PgProc::PROARGMODES_COL_OID]))) = arg_modes_varlen;
-  *(reinterpret_cast<storage::VarlenEntry *>(
-      redo->Delta()->AccessForceNotNull(pg_proc_all_cols_prm_[PgProc::PROSRC_COL_OID]))) = src_varlen;
-
-  *(reinterpret_cast<proc_oid_t *>(redo->Delta()->AccessForceNotNull(pg_proc_all_cols_prm_[PgProc::PROOID_COL_OID]))) =
-      oid;
+      redo->Delta()->AccessForceNotNull(pg_proc_all_cols_prm_[postgres::PgProc::PROSRC_COL_OID]))) = src_varlen;
+
+  *(reinterpret_cast<proc_oid_t *>(
+      redo->Delta()->AccessForceNotNull(pg_proc_all_cols_prm_[postgres::PgProc::PROOID_COL_OID]))) = oid;
   *(reinterpret_cast<language_oid_t *>(
-      redo->Delta()->AccessForceNotNull(pg_proc_all_cols_prm_[PgProc::PROLANG_COL_OID]))) = language_oid;
+      redo->Delta()->AccessForceNotNull(pg_proc_all_cols_prm_[postgres::PgProc::PROLANG_COL_OID]))) = language_oid;
   *(reinterpret_cast<namespace_oid_t *>(
-      redo->Delta()->AccessForceNotNull(pg_proc_all_cols_prm_[PgProc::PRONAMESPACE_COL_OID]))) = procns;
+      redo->Delta()->AccessForceNotNull(pg_proc_all_cols_prm_[postgres::PgProc::PRONAMESPACE_COL_OID]))) = procns;
   *(reinterpret_cast<type_oid_t *>(
-      redo->Delta()->AccessForceNotNull(pg_proc_all_cols_prm_[PgProc::PRORETTYPE_COL_OID]))) = rettype;
-
-  *(reinterpret_cast<uint16_t *>(redo->Delta()->AccessForceNotNull(pg_proc_all_cols_prm_[PgProc::PRONARGS_COL_OID]))) =
-      static_cast<uint16_t>(args.size());
+      redo->Delta()->AccessForceNotNull(pg_proc_all_cols_prm_[postgres::PgProc::PRORETTYPE_COL_OID]))) = rettype;
+
+  *(reinterpret_cast<uint16_t *>(redo->Delta()->AccessForceNotNull(
+      pg_proc_all_cols_prm_[postgres::PgProc::PRONARGS_COL_OID]))) = static_cast<uint16_t>(args.size());
 
   // setting zero default args
   *(reinterpret_cast<uint16_t *>(
-      redo->Delta()->AccessForceNotNull(pg_proc_all_cols_prm_[PgProc::PRONARGDEFAULTS_COL_OID]))) = 0;
-  redo->Delta()->SetNull(pg_proc_all_cols_prm_[PgProc::PROARGDEFAULTS_COL_OID]);
-
-  *reinterpret_cast<bool *>(redo->Delta()->AccessForceNotNull(pg_proc_all_cols_prm_[PgProc::PROISAGG_COL_OID])) =
-      is_aggregate;
+      redo->Delta()->AccessForceNotNull(pg_proc_all_cols_prm_[postgres::PgProc::PRONARGDEFAULTS_COL_OID]))) = 0;
+  redo->Delta()->SetNull(pg_proc_all_cols_prm_[postgres::PgProc::PROARGDEFAULTS_COL_OID]);
+
+  *reinterpret_cast<bool *>(
+      redo->Delta()->AccessForceNotNull(pg_proc_all_cols_prm_[postgres::PgProc::PROISAGG_COL_OID])) = is_aggregate;
 
   // setting defaults of unexposed attributes
   // proiswindow, proisstrict, provolatile, provariadic, prorows, procost, proconfig
 
   // postgres documentation says this should be 0 if no variadics are there
   *(reinterpret_cast<type_oid_t *>(
-      redo->Delta()->AccessForceNotNull(pg_proc_all_cols_prm_[PgProc::PROVARIADIC_COL_OID]))) = type_oid_t{0};
-
-  *(reinterpret_cast<bool *>(redo->Delta()->AccessForceNotNull(pg_proc_all_cols_prm_[PgProc::PROISWINDOW_COL_OID]))) =
-      false;
+      redo->Delta()->AccessForceNotNull(pg_proc_all_cols_prm_[postgres::PgProc::PROVARIADIC_COL_OID]))) = type_oid_t{0};
+
+  *(reinterpret_cast<bool *>(
+      redo->Delta()->AccessForceNotNull(pg_proc_all_cols_prm_[postgres::PgProc::PROISWINDOW_COL_OID]))) = false;
 
   // stable by default
-  *(reinterpret_cast<char *>(redo->Delta()->AccessForceNotNull(pg_proc_all_cols_prm_[PgProc::PROVOLATILE_COL_OID]))) =
-      's';
+  *(reinterpret_cast<char *>(
+      redo->Delta()->AccessForceNotNull(pg_proc_all_cols_prm_[postgres::PgProc::PROVOLATILE_COL_OID]))) = 's';
 
   // strict by default
-  *(reinterpret_cast<bool *>(redo->Delta()->AccessForceNotNull(pg_proc_all_cols_prm_[PgProc::PROISSTRICT_COL_OID]))) =
-      true;
-
-  *(reinterpret_cast<double *>(redo->Delta()->AccessForceNotNull(pg_proc_all_cols_prm_[PgProc::PROROWS_COL_OID]))) = 0;
-
-  *(reinterpret_cast<double *>(redo->Delta()->AccessForceNotNull(pg_proc_all_cols_prm_[PgProc::PROCOST_COL_OID]))) = 0;
-
-  redo->Delta()->SetNull(pg_proc_all_cols_prm_[PgProc::PROCONFIG_COL_OID]);
-  redo->Delta()->SetNull(pg_proc_all_cols_prm_[PgProc::PRO_CTX_PTR_COL_OID]);
+  *(reinterpret_cast<bool *>(
+      redo->Delta()->AccessForceNotNull(pg_proc_all_cols_prm_[postgres::PgProc::PROISSTRICT_COL_OID]))) = true;
+
+  *(reinterpret_cast<double *>(
+      redo->Delta()->AccessForceNotNull(pg_proc_all_cols_prm_[postgres::PgProc::PROROWS_COL_OID]))) = 0;
+
+  *(reinterpret_cast<double *>(
+      redo->Delta()->AccessForceNotNull(pg_proc_all_cols_prm_[postgres::PgProc::PROCOST_COL_OID]))) = 0;
+
+  redo->Delta()->SetNull(pg_proc_all_cols_prm_[postgres::PgProc::PROCONFIG_COL_OID]);
+  redo->Delta()->SetNull(pg_proc_all_cols_prm_[postgres::PgProc::PRO_CTX_PTR_COL_OID]);
 
   const auto tuple_slot = procs_->Insert(txn, redo);
 
@@ -217,7 +216,7 @@
   NOISEPAGE_ASSERT(results.size() == 1, "More than one non-unique result found in unique index.");
 
   auto to_delete_slot = results[0];
-  txn->StageDelete(db_oid_, PgLanguage::LANGUAGE_TABLE_OID, to_delete_slot);
+  txn->StageDelete(db_oid_, postgres::LANGUAGE_TABLE_OID, to_delete_slot);
 
   if (!procs_->Delete(txn, to_delete_slot)) {
     // Someone else has a write-lock. Free the buffer and return false to indicate failure
@@ -231,11 +230,11 @@
   bool UNUSED_ATTRIBUTE visible = procs_->Select(txn, to_delete_slot, table_pr);
 
   auto name_varlen = *reinterpret_cast<storage::VarlenEntry *>(
-      table_pr->AccessForceNotNull(pg_proc_all_cols_prm_[PgProc::PRONAME_COL_OID]));
+      table_pr->AccessForceNotNull(pg_proc_all_cols_prm_[postgres::PgProc::PRONAME_COL_OID]));
   auto proc_ns = *reinterpret_cast<namespace_oid_t *>(
-      table_pr->AccessForceNotNull(pg_proc_all_cols_prm_[PgProc::PRONAMESPACE_COL_OID]));
-
-  auto ctx_ptr = table_pr->AccessWithNullCheck(pg_proc_all_cols_prm_[PgProc::PRO_CTX_PTR_COL_OID]);
+      table_pr->AccessForceNotNull(pg_proc_all_cols_prm_[postgres::PgProc::PRONAMESPACE_COL_OID]));
+
+  auto ctx_ptr = table_pr->AccessWithNullCheck(pg_proc_all_cols_prm_[postgres::PgProc::PRO_CTX_PTR_COL_OID]);
 
   auto name_pr = name_pri.InitializeRow(buffer);
 
@@ -275,7 +274,7 @@
       "code path for this to be called on an oid that isn't present.");
 
   delete[] index_buffer;
-  auto *const update_redo = txn->StageWrite(db_oid_, PgProc::PRO_TABLE_OID, pg_proc_ptr_pri_);
+  auto *const update_redo = txn->StageWrite(db_oid_, postgres::PgProc::PRO_TABLE_OID, pg_proc_ptr_pri_);
   *reinterpret_cast<const execution::functions::FunctionContext **>(update_redo->Delta()->AccessForceNotNull(0)) =
       func_context;
   update_redo->SetTupleSlot(index_results[0]);
@@ -345,17 +344,13 @@
       // "PROARGTYPES ... represents the call signature of the function". Check only input arguments.
       // https://www.postgresql.org/docs/12/catalog-pg-proc.html
       storage::VarlenEntry index_all_arg_types = *reinterpret_cast<storage::VarlenEntry *>(
-<<<<<<< HEAD
-          table_pr->AccessForceNotNull(pg_proc_all_cols_prm_[PgProc::PROALLARGTYPES_COL_OID]));
-=======
           table_pr->AccessForceNotNull(pg_proc_all_cols_prm_[postgres::PgProc::PROARGTYPES_COL_OID]));
 
->>>>>>> d1c4d970
       // variadic functions will match any argument types as long as there one or more arguments
       if (index_all_arg_types == all_arg_types_varlen ||
           (index_all_arg_types == variadic_varlen && !arg_types.empty())) {
         proc_oid_t proc_oid = *reinterpret_cast<proc_oid_t *>(
-            table_pr->AccessForceNotNull(pg_proc_all_cols_prm_[PgProc::PROOID_COL_OID]));
+            table_pr->AccessForceNotNull(pg_proc_all_cols_prm_[postgres::PgProc::PROOID_COL_OID]));
         matching_functions.push_back(proc_oid);
         break;
       }
@@ -395,74 +390,78 @@
   auto dec_type = dbc->GetTypeOidForType(type::TypeId::DECIMAL);
   auto int_type = dbc->GetTypeOidForType(type::TypeId::INTEGER);
 
-  dbc->CreateProcedure(txn, PgProc::EXP_PRO_OID, "exp", PgLanguage::INTERNAL_LANGUAGE_OID,
-                       NAMESPACE_DEFAULT_NAMESPACE_OID, {"num"}, {dec_type}, {dec_type}, {}, dec_type, "", true);
-
-  dbc->CreateProcedure(txn, PgProc::ATAN2_PRO_OID, "atan2", PgLanguage::INTERNAL_LANGUAGE_OID,
-                       NAMESPACE_DEFAULT_NAMESPACE_OID, {"y", "x"}, {dec_type, dec_type}, {dec_type, dec_type}, {},
-                       dec_type, "", true);
-
-  dbc->CreateProcedure(txn, PgProc::ABS_REAL_PRO_OID, "abs", PgLanguage::INTERNAL_LANGUAGE_OID,
-                       NAMESPACE_DEFAULT_NAMESPACE_OID, {"y"}, {dec_type}, {dec_type}, {}, dec_type, "", true);
-
-  dbc->CreateProcedure(txn, PgProc::ABS_INT_PRO_OID, "abs", PgLanguage::INTERNAL_LANGUAGE_OID,
-                       NAMESPACE_DEFAULT_NAMESPACE_OID, {"y"}, {int_type}, {int_type}, {}, int_type, "", true);
-
-  dbc->CreateProcedure(txn, PgProc::MOD_PRO_OID, "mod", PgLanguage::INTERNAL_LANGUAGE_OID,
-                       NAMESPACE_DEFAULT_NAMESPACE_OID, {"y", "x"}, {dec_type, dec_type}, {dec_type, dec_type}, {},
-                       dec_type, "", true);
-
-  dbc->CreateProcedure(txn, PgProc::INTMOD_PRO_OID, "mod", PgLanguage::INTERNAL_LANGUAGE_OID,
-                       NAMESPACE_DEFAULT_NAMESPACE_OID, {"y", "x"}, {int_type, int_type}, {int_type, int_type}, {},
-                       int_type, "", true);
-
-  dbc->CreateProcedure(txn, PgProc::ROUND2_PRO_OID, "round", PgLanguage::INTERNAL_LANGUAGE_OID,
-                       NAMESPACE_DEFAULT_NAMESPACE_OID, {"y", "x"}, {dec_type, int_type}, {dec_type, int_type}, {},
-                       dec_type, "", true);
-
-  dbc->CreateProcedure(txn, PgProc::POW_PRO_OID, "pow", PgLanguage::INTERNAL_LANGUAGE_OID,
-                       NAMESPACE_DEFAULT_NAMESPACE_OID, {"y", "x"}, {dec_type, dec_type}, {dec_type, dec_type}, {},
-                       dec_type, "", true);
-
-#define BOOTSTRAP_TRIG_FN(str_name, pro_oid, builtin)                                                              \
-  dbc->CreateProcedure(txn, pro_oid, str_name, PgLanguage::INTERNAL_LANGUAGE_OID, NAMESPACE_DEFAULT_NAMESPACE_OID, \
-                       {"theta"}, {dec_type}, {dec_type}, {}, dec_type, "", true);
-
-  BOOTSTRAP_TRIG_FN("acos", PgProc::ACOS_PRO_OID, execution::ast::Builtin::ACos)
-
-  BOOTSTRAP_TRIG_FN("asin", PgProc::ASIN_PRO_OID, execution::ast::Builtin::ASin)
-
-  BOOTSTRAP_TRIG_FN("atan", PgProc::ATAN_PRO_OID, execution::ast::Builtin::ATan)
-
-  BOOTSTRAP_TRIG_FN("cos", PgProc::COS_PRO_OID, execution::ast::Builtin::Cos)
-
-  BOOTSTRAP_TRIG_FN("sin", PgProc::SIN_PRO_OID, execution::ast::Builtin::Sin)
-
-  BOOTSTRAP_TRIG_FN("tan", PgProc::TAN_PRO_OID, execution::ast::Builtin::Tan)
-
-  BOOTSTRAP_TRIG_FN("cosh", PgProc::COSH_PRO_OID, execution::ast::Builtin::Cosh)
-
-  BOOTSTRAP_TRIG_FN("sinh", PgProc::SINH_PRO_OID, execution::ast::Builtin::Sinh)
-
-  BOOTSTRAP_TRIG_FN("tanh", PgProc::TANH_PRO_OID, execution::ast::Builtin::Tanh)
-
-  BOOTSTRAP_TRIG_FN("cot", PgProc::COT_PRO_OID, execution::ast::Builtin::Cot)
-
-  BOOTSTRAP_TRIG_FN("ceil", PgProc::CEIL_PRO_OID, execution::ast::Builtin::Ceil)
-
-  BOOTSTRAP_TRIG_FN("floor", PgProc::FLOOR_PRO_OID, execution::ast::Builtin::Floor)
-
-  BOOTSTRAP_TRIG_FN("truncate", PgProc::TRUNCATE_PRO_OID, execution::ast::Builtin::Truncate)
-
-  BOOTSTRAP_TRIG_FN("log10", PgProc::LOG10_PRO_OID, execution::ast::Builtin::Log10)
-
-  BOOTSTRAP_TRIG_FN("log2", PgProc::LOG2_PRO_OID, execution::ast::Builtin::Log2)
-
-  BOOTSTRAP_TRIG_FN("sqrt", PgProc::SQRT_PRO_OID, execution::ast::Builtin::Sqrt)
-
-  BOOTSTRAP_TRIG_FN("cbrt", PgProc::CBRT_PRO_OID, execution::ast::Builtin::Cbrt)
-
-  BOOTSTRAP_TRIG_FN("round", PgProc::ROUND_PRO_OID, execution::ast::Builtin::Round)
+  dbc->CreateProcedure(txn, postgres::PgProc::EXP_PRO_OID, "exp", postgres::INTERNAL_LANGUAGE_OID,
+                       postgres::NAMESPACE_DEFAULT_NAMESPACE_OID, {"num"}, {dec_type}, {dec_type}, {}, dec_type, "",
+                       true);
+
+  dbc->CreateProcedure(txn, postgres::PgProc::ATAN2_PRO_OID, "atan2", postgres::INTERNAL_LANGUAGE_OID,
+                       postgres::NAMESPACE_DEFAULT_NAMESPACE_OID, {"y", "x"}, {dec_type, dec_type},
+                       {dec_type, dec_type}, {}, dec_type, "", true);
+
+  dbc->CreateProcedure(txn, postgres::PgProc::ABS_REAL_PRO_OID, "abs", postgres::INTERNAL_LANGUAGE_OID,
+                       postgres::NAMESPACE_DEFAULT_NAMESPACE_OID, {"y"}, {dec_type}, {dec_type}, {}, dec_type, "",
+                       true);
+
+  dbc->CreateProcedure(txn, postgres::PgProc::ABS_INT_PRO_OID, "abs", postgres::INTERNAL_LANGUAGE_OID,
+                       postgres::NAMESPACE_DEFAULT_NAMESPACE_OID, {"y"}, {int_type}, {int_type}, {}, int_type, "",
+                       true);
+
+  dbc->CreateProcedure(txn, postgres::PgProc::MOD_PRO_OID, "mod", postgres::INTERNAL_LANGUAGE_OID,
+                       postgres::NAMESPACE_DEFAULT_NAMESPACE_OID, {"y", "x"}, {dec_type, dec_type},
+                       {dec_type, dec_type}, {}, dec_type, "", true);
+
+  dbc->CreateProcedure(txn, postgres::PgProc::INTMOD_PRO_OID, "mod", postgres::INTERNAL_LANGUAGE_OID,
+                       postgres::NAMESPACE_DEFAULT_NAMESPACE_OID, {"y", "x"}, {int_type, int_type},
+                       {int_type, int_type}, {}, int_type, "", true);
+
+  dbc->CreateProcedure(txn, postgres::PgProc::ROUND2_PRO_OID, "round", postgres::INTERNAL_LANGUAGE_OID,
+                       postgres::NAMESPACE_DEFAULT_NAMESPACE_OID, {"y", "x"}, {dec_type, int_type},
+                       {dec_type, int_type}, {}, dec_type, "", true);
+
+  dbc->CreateProcedure(txn, postgres::PgProc::POW_PRO_OID, "pow", postgres::INTERNAL_LANGUAGE_OID,
+                       postgres::NAMESPACE_DEFAULT_NAMESPACE_OID, {"y", "x"}, {dec_type, dec_type},
+                       {dec_type, dec_type}, {}, dec_type, "", true);
+
+#define BOOTSTRAP_TRIG_FN(str_name, pro_oid, builtin)                                                                  \
+  dbc->CreateProcedure(txn, pro_oid, str_name, postgres::INTERNAL_LANGUAGE_OID,                                        \
+                       postgres::NAMESPACE_DEFAULT_NAMESPACE_OID, {"theta"}, {dec_type}, {dec_type}, {}, dec_type, "", \
+                       true);
+
+  BOOTSTRAP_TRIG_FN("acos", postgres::PgProc::ACOS_PRO_OID, execution::ast::Builtin::ACos)
+
+  BOOTSTRAP_TRIG_FN("asin", postgres::PgProc::ASIN_PRO_OID, execution::ast::Builtin::ASin)
+
+  BOOTSTRAP_TRIG_FN("atan", postgres::PgProc::ATAN_PRO_OID, execution::ast::Builtin::ATan)
+
+  BOOTSTRAP_TRIG_FN("cos", postgres::PgProc::COS_PRO_OID, execution::ast::Builtin::Cos)
+
+  BOOTSTRAP_TRIG_FN("sin", postgres::PgProc::SIN_PRO_OID, execution::ast::Builtin::Sin)
+
+  BOOTSTRAP_TRIG_FN("tan", postgres::PgProc::TAN_PRO_OID, execution::ast::Builtin::Tan)
+
+  BOOTSTRAP_TRIG_FN("cosh", postgres::PgProc::COSH_PRO_OID, execution::ast::Builtin::Cosh)
+
+  BOOTSTRAP_TRIG_FN("sinh", postgres::PgProc::SINH_PRO_OID, execution::ast::Builtin::Sinh)
+
+  BOOTSTRAP_TRIG_FN("tanh", postgres::PgProc::TANH_PRO_OID, execution::ast::Builtin::Tanh)
+
+  BOOTSTRAP_TRIG_FN("cot", postgres::PgProc::COT_PRO_OID, execution::ast::Builtin::Cot)
+
+  BOOTSTRAP_TRIG_FN("ceil", postgres::PgProc::CEIL_PRO_OID, execution::ast::Builtin::Ceil)
+
+  BOOTSTRAP_TRIG_FN("floor", postgres::PgProc::FLOOR_PRO_OID, execution::ast::Builtin::Floor)
+
+  BOOTSTRAP_TRIG_FN("truncate", postgres::PgProc::TRUNCATE_PRO_OID, execution::ast::Builtin::Truncate)
+
+  BOOTSTRAP_TRIG_FN("log10", postgres::PgProc::LOG10_PRO_OID, execution::ast::Builtin::Log10)
+
+  BOOTSTRAP_TRIG_FN("log2", postgres::PgProc::LOG2_PRO_OID, execution::ast::Builtin::Log2)
+
+  BOOTSTRAP_TRIG_FN("sqrt", postgres::PgProc::SQRT_PRO_OID, execution::ast::Builtin::Sqrt)
+
+  BOOTSTRAP_TRIG_FN("cbrt", postgres::PgProc::CBRT_PRO_OID, execution::ast::Builtin::Cbrt)
+
+  BOOTSTRAP_TRIG_FN("round", postgres::PgProc::ROUND_PRO_OID, execution::ast::Builtin::Round)
 
 #undef BOOTSTRAP_TRIG_FN
 
@@ -472,14 +471,6 @@
   const auto bool_type = dbc->GetTypeOidForType(type::TypeId::BOOLEAN);
   const auto variadic_type = dbc->GetTypeOidForType(type::TypeId::VARIADIC);
 
-<<<<<<< HEAD
-  dbc->CreateProcedure(
-      txn, PgProc::NP_RUNNERS_EMIT_INT_PRO_OID, "nprunnersemitint", PgLanguage::INTERNAL_LANGUAGE_OID,
-      NAMESPACE_DEFAULT_NAMESPACE_OID, {"num_tuples", "num_cols", "num_int_cols", "num_real_cols"},
-      {int_type, int_type, int_type, int_type}, {int_type, int_type, int_type, int_type},
-      {PgProc::ProArgModes::IN, PgProc::ProArgModes::IN, PgProc::ProArgModes::IN, PgProc::ProArgModes::IN}, int_type,
-      "", false);
-=======
   dbc->CreateProcedure(txn, postgres::PgProc::NP_RUNNERS_EMIT_INT_PRO_OID, "nprunnersemitint",
                        postgres::INTERNAL_LANGUAGE_OID, postgres::NAMESPACE_DEFAULT_NAMESPACE_OID,
                        {"num_tuples", "num_cols", "num_int_cols", "num_real_cols"},
@@ -507,122 +498,113 @@
   dbc->CreateProcedure(txn, postgres::PgProc::ASCII_PRO_OID, "ascii", postgres::INTERNAL_LANGUAGE_OID,
                        postgres::NAMESPACE_DEFAULT_NAMESPACE_OID, {"str"}, {str_type}, {str_type}, {}, int_type, "",
                        true);
->>>>>>> d1c4d970
-
-  dbc->CreateProcedure(
-      txn, PgProc::NP_RUNNERS_EMIT_REAL_PRO_OID, "nprunnersemitreal", PgLanguage::INTERNAL_LANGUAGE_OID,
-      NAMESPACE_DEFAULT_NAMESPACE_OID, {"num_tuples", "num_cols", "num_int_cols", "num_real_cols"},
-      {int_type, int_type, int_type, int_type}, {int_type, int_type, int_type, int_type},
-      {PgProc::ProArgModes::IN, PgProc::ProArgModes::IN, PgProc::ProArgModes::IN, PgProc::ProArgModes::IN}, real_type,
-      "", false);
-
-  dbc->CreateProcedure(txn, PgProc::NP_RUNNERS_DUMMY_INT_PRO_OID, "nprunnersdummyint",
-                       PgLanguage::INTERNAL_LANGUAGE_OID, NAMESPACE_DEFAULT_NAMESPACE_OID, {}, {}, {}, {}, int_type, "",
-                       false);
-
-  dbc->CreateProcedure(txn, PgProc::NP_RUNNERS_DUMMY_REAL_PRO_OID, "nprunnersdummyreal",
-                       PgLanguage::INTERNAL_LANGUAGE_OID, NAMESPACE_DEFAULT_NAMESPACE_OID, {}, {}, {}, {}, real_type,
-                       "", false);
-
-  dbc->CreateProcedure(txn, PgProc::ASCII_PRO_OID, "ascii", PgLanguage::INTERNAL_LANGUAGE_OID,
-                       NAMESPACE_DEFAULT_NAMESPACE_OID, {"str"}, {str_type}, {str_type}, {}, int_type, "", true);
-
-  dbc->CreateProcedure(txn, PgProc::CHR_PRO_OID, "chr", PgLanguage::INTERNAL_LANGUAGE_OID,
-                       NAMESPACE_DEFAULT_NAMESPACE_OID, {"num"}, {int_type}, {int_type}, {}, str_type, "", true);
-
-  dbc->CreateProcedure(txn, PgProc::CHARLENGTH_PRO_OID, "char_length", PgLanguage::INTERNAL_LANGUAGE_OID,
-                       NAMESPACE_DEFAULT_NAMESPACE_OID, {"str"}, {str_type}, {str_type}, {}, int_type, "", true);
-
-  dbc->CreateProcedure(txn, PgProc::LOWER_PRO_OID, "lower", PgLanguage::INTERNAL_LANGUAGE_OID,
-                       NAMESPACE_DEFAULT_NAMESPACE_OID, {"str"}, {str_type}, {str_type}, {}, str_type, "", true);
-
-  dbc->CreateProcedure(txn, PgProc::UPPER_PRO_OID, "upper", PgLanguage::INTERNAL_LANGUAGE_OID,
-                       NAMESPACE_DEFAULT_NAMESPACE_OID, {"str"}, {str_type}, {str_type}, {}, str_type, "", true);
-
-  dbc->CreateProcedure(txn, PgProc::INITCAP_PRO_OID, "initcap", PgLanguage::INTERNAL_LANGUAGE_OID,
-                       NAMESPACE_DEFAULT_NAMESPACE_OID, {"str"}, {str_type}, {str_type}, {}, str_type, "", true);
-
-  dbc->CreateProcedure(txn, PgProc::VERSION_PRO_OID, "version", PgLanguage::INTERNAL_LANGUAGE_OID,
-                       NAMESPACE_DEFAULT_NAMESPACE_OID, {}, {}, {}, {}, str_type, "", false);
-
-  dbc->CreateProcedure(txn, PgProc::SPLIT_PART_PRO_OID, "split_part", PgLanguage::INTERNAL_LANGUAGE_OID,
-                       NAMESPACE_DEFAULT_NAMESPACE_OID, {"str", "delim", "field"}, {str_type, str_type, int_type},
-                       {str_type, str_type, int_type}, {}, str_type, "", true);
-
-  dbc->CreateProcedure(txn, PgProc::LENGTH_PRO_OID, "length", PgLanguage::INTERNAL_LANGUAGE_OID,
-                       NAMESPACE_DEFAULT_NAMESPACE_OID, {"str"}, {str_type}, {str_type}, {}, int_type, "", true);
-
-  dbc->CreateProcedure(txn, PgProc::STARTSWITH_PRO_OID, "starts_with", PgLanguage::INTERNAL_LANGUAGE_OID,
-                       NAMESPACE_DEFAULT_NAMESPACE_OID, {"str", "start"}, {str_type, str_type}, {str_type, str_type},
-                       {}, bool_type, "", true);
-
-  dbc->CreateProcedure(txn, PgProc::SUBSTR_PRO_OID, "substr", PgLanguage::INTERNAL_LANGUAGE_OID,
-                       NAMESPACE_DEFAULT_NAMESPACE_OID, {"str", "pos", "len"}, {str_type, int_type, int_type},
+
+  dbc->CreateProcedure(txn, postgres::PgProc::CHR_PRO_OID, "chr", postgres::INTERNAL_LANGUAGE_OID,
+                       postgres::NAMESPACE_DEFAULT_NAMESPACE_OID, {"num"}, {int_type}, {int_type}, {}, str_type, "",
+                       true);
+
+  dbc->CreateProcedure(txn, postgres::PgProc::CHARLENGTH_PRO_OID, "char_length", postgres::INTERNAL_LANGUAGE_OID,
+                       postgres::NAMESPACE_DEFAULT_NAMESPACE_OID, {"str"}, {str_type}, {str_type}, {}, int_type, "",
+                       true);
+
+  dbc->CreateProcedure(txn, postgres::PgProc::LOWER_PRO_OID, "lower", postgres::INTERNAL_LANGUAGE_OID,
+                       postgres::NAMESPACE_DEFAULT_NAMESPACE_OID, {"str"}, {str_type}, {str_type}, {}, str_type, "",
+                       true);
+
+  dbc->CreateProcedure(txn, postgres::PgProc::UPPER_PRO_OID, "upper", postgres::INTERNAL_LANGUAGE_OID,
+                       postgres::NAMESPACE_DEFAULT_NAMESPACE_OID, {"str"}, {str_type}, {str_type}, {}, str_type, "",
+                       true);
+
+  dbc->CreateProcedure(txn, postgres::PgProc::INITCAP_PRO_OID, "initcap", postgres::INTERNAL_LANGUAGE_OID,
+                       postgres::NAMESPACE_DEFAULT_NAMESPACE_OID, {"str"}, {str_type}, {str_type}, {}, str_type, "",
+                       true);
+
+  dbc->CreateProcedure(txn, postgres::PgProc::VERSION_PRO_OID, "version", postgres::INTERNAL_LANGUAGE_OID,
+                       postgres::NAMESPACE_DEFAULT_NAMESPACE_OID, {}, {}, {}, {}, str_type, "", false);
+
+  dbc->CreateProcedure(txn, postgres::PgProc::SPLIT_PART_PRO_OID, "split_part", postgres::INTERNAL_LANGUAGE_OID,
+                       postgres::NAMESPACE_DEFAULT_NAMESPACE_OID, {"str", "delim", "field"},
+                       {str_type, str_type, int_type}, {str_type, str_type, int_type}, {}, str_type, "", true);
+
+  dbc->CreateProcedure(txn, postgres::PgProc::LENGTH_PRO_OID, "length", postgres::INTERNAL_LANGUAGE_OID,
+                       postgres::NAMESPACE_DEFAULT_NAMESPACE_OID, {"str"}, {str_type}, {str_type}, {}, int_type, "",
+                       true);
+
+  dbc->CreateProcedure(txn, postgres::PgProc::STARTSWITH_PRO_OID, "starts_with", postgres::INTERNAL_LANGUAGE_OID,
+                       postgres::NAMESPACE_DEFAULT_NAMESPACE_OID, {"str", "start"}, {str_type, str_type},
+                       {str_type, str_type}, {}, bool_type, "", true);
+
+  dbc->CreateProcedure(txn, postgres::PgProc::SUBSTR_PRO_OID, "substr", postgres::INTERNAL_LANGUAGE_OID,
+                       postgres::NAMESPACE_DEFAULT_NAMESPACE_OID, {"str", "pos", "len"}, {str_type, int_type, int_type},
                        {str_type, int_type, int_type}, {}, str_type, "", true);
 
-  dbc->CreateProcedure(txn, PgProc::REVERSE_PRO_OID, "reverse", PgLanguage::INTERNAL_LANGUAGE_OID,
-                       NAMESPACE_DEFAULT_NAMESPACE_OID, {"str"}, {str_type}, {str_type}, {}, str_type, "", true);
-
-  dbc->CreateProcedure(txn, PgProc::LEFT_PRO_OID, "left", PgLanguage::INTERNAL_LANGUAGE_OID,
-                       NAMESPACE_DEFAULT_NAMESPACE_OID, {"str", "int"}, {str_type, int_type}, {str_type, int_type}, {},
+  dbc->CreateProcedure(txn, postgres::PgProc::REVERSE_PRO_OID, "reverse", postgres::INTERNAL_LANGUAGE_OID,
+                       postgres::NAMESPACE_DEFAULT_NAMESPACE_OID, {"str"}, {str_type}, {str_type}, {}, str_type, "",
+                       true);
+
+  dbc->CreateProcedure(txn, postgres::PgProc::LEFT_PRO_OID, "left", postgres::INTERNAL_LANGUAGE_OID,
+                       postgres::NAMESPACE_DEFAULT_NAMESPACE_OID, {"str", "int"}, {str_type, int_type},
+                       {str_type, int_type}, {}, str_type, "", true);
+
+  dbc->CreateProcedure(txn, postgres::PgProc::RIGHT_PRO_OID, "right", postgres::INTERNAL_LANGUAGE_OID,
+                       postgres::NAMESPACE_DEFAULT_NAMESPACE_OID, {"str", "int"}, {str_type, int_type},
+                       {str_type, int_type}, {}, str_type, "", true);
+
+  dbc->CreateProcedure(txn, postgres::PgProc::REPEAT_PRO_OID, "repeat", postgres::INTERNAL_LANGUAGE_OID,
+                       postgres::NAMESPACE_DEFAULT_NAMESPACE_OID, {"str", "int"}, {str_type, int_type},
+                       {str_type, int_type}, {}, str_type, "", true);
+
+  dbc->CreateProcedure(txn, postgres::PgProc::TRIM_PRO_OID, "btrim", postgres::INTERNAL_LANGUAGE_OID,
+                       postgres::NAMESPACE_DEFAULT_NAMESPACE_OID, {"str"}, {str_type}, {str_type}, {}, str_type, "",
+                       true);
+
+  dbc->CreateProcedure(txn, postgres::PgProc::TRIM2_PRO_OID, "btrim", postgres::INTERNAL_LANGUAGE_OID,
+                       postgres::NAMESPACE_DEFAULT_NAMESPACE_OID, {"str", "str"}, {str_type, str_type},
+                       {str_type, str_type}, {}, str_type, "", true);
+
+  dbc->CreateProcedure(txn, postgres::PgProc::CONCAT_PRO_OID, "concat", postgres::INTERNAL_LANGUAGE_OID,
+                       postgres::NAMESPACE_DEFAULT_NAMESPACE_OID, {"str"}, {variadic_type}, {variadic_type}, {},
                        str_type, "", true);
 
-  dbc->CreateProcedure(txn, PgProc::RIGHT_PRO_OID, "right", PgLanguage::INTERNAL_LANGUAGE_OID,
-                       NAMESPACE_DEFAULT_NAMESPACE_OID, {"str", "int"}, {str_type, int_type}, {str_type, int_type}, {},
-                       str_type, "", true);
-
-  dbc->CreateProcedure(txn, PgProc::REPEAT_PRO_OID, "repeat", PgLanguage::INTERNAL_LANGUAGE_OID,
-                       NAMESPACE_DEFAULT_NAMESPACE_OID, {"str", "int"}, {str_type, int_type}, {str_type, int_type}, {},
-                       str_type, "", true);
-
-  dbc->CreateProcedure(txn, PgProc::TRIM_PRO_OID, "btrim", PgLanguage::INTERNAL_LANGUAGE_OID,
-                       NAMESPACE_DEFAULT_NAMESPACE_OID, {"str"}, {str_type}, {str_type}, {}, str_type, "", true);
-
-  dbc->CreateProcedure(txn, PgProc::TRIM2_PRO_OID, "btrim", PgLanguage::INTERNAL_LANGUAGE_OID,
-                       NAMESPACE_DEFAULT_NAMESPACE_OID, {"str", "str"}, {str_type, str_type}, {str_type, str_type}, {},
-                       str_type, "", true);
-
-  dbc->CreateProcedure(txn, PgProc::CONCAT_PRO_OID, "concat", PgLanguage::INTERNAL_LANGUAGE_OID,
-                       NAMESPACE_DEFAULT_NAMESPACE_OID, {"str"}, {variadic_type}, {variadic_type}, {}, str_type, "",
-                       true);
-
-  dbc->CreateProcedure(txn, PgProc::DATE_PART_PRO_OID, "date_part", PgLanguage::INTERNAL_LANGUAGE_OID,
-                       NAMESPACE_DEFAULT_NAMESPACE_OID, {"date, date_part_type"}, {date_type, int_type},
+  dbc->CreateProcedure(txn, postgres::PgProc::DATE_PART_PRO_OID, "date_part", postgres::INTERNAL_LANGUAGE_OID,
+                       postgres::NAMESPACE_DEFAULT_NAMESPACE_OID, {"date, date_part_type"}, {date_type, int_type},
                        {date_type, int_type}, {}, int_type, "", false);
 
-  dbc->CreateProcedure(txn, PgProc::POSITION_PRO_OID, "position", PgLanguage::INTERNAL_LANGUAGE_OID,
-                       NAMESPACE_DEFAULT_NAMESPACE_OID, {"str1", "str2"}, {str_type, str_type}, {str_type, str_type},
-                       {}, int_type, "", true);
-
-  dbc->CreateProcedure(txn, PgProc::LPAD_PRO_OID, "lpad", PgLanguage::INTERNAL_LANGUAGE_OID,
-                       NAMESPACE_DEFAULT_NAMESPACE_OID, {"str", "len", "pad"}, {str_type, dec_type, str_type},
+  dbc->CreateProcedure(txn, postgres::PgProc::POSITION_PRO_OID, "position", postgres::INTERNAL_LANGUAGE_OID,
+                       postgres::NAMESPACE_DEFAULT_NAMESPACE_OID, {"str1", "str2"}, {str_type, str_type},
+                       {str_type, str_type}, {}, int_type, "", true);
+
+  dbc->CreateProcedure(txn, postgres::PgProc::LPAD_PRO_OID, "lpad", postgres::INTERNAL_LANGUAGE_OID,
+                       postgres::NAMESPACE_DEFAULT_NAMESPACE_OID, {"str", "len", "pad"}, {str_type, dec_type, str_type},
                        {str_type, int_type, str_type}, {}, str_type, "", true);
 
-  dbc->CreateProcedure(txn, PgProc::LPAD2_PRO_OID, "lpad", PgLanguage::INTERNAL_LANGUAGE_OID,
-                       NAMESPACE_DEFAULT_NAMESPACE_OID, {"str", "len"}, {str_type, dec_type}, {str_type, int_type}, {},
-                       str_type, "", true);
-
-  dbc->CreateProcedure(txn, PgProc::LTRIM2ARG_PRO_OID, "ltrim", PgLanguage::INTERNAL_LANGUAGE_OID,
-                       NAMESPACE_DEFAULT_NAMESPACE_OID, {"str", "chars"}, {str_type, str_type}, {str_type, str_type},
-                       {}, str_type, "", true);
-
-  dbc->CreateProcedure(txn, PgProc::LTRIM1ARG_PRO_OID, "ltrim", PgLanguage::INTERNAL_LANGUAGE_OID,
-                       NAMESPACE_DEFAULT_NAMESPACE_OID, {"str"}, {str_type}, {str_type}, {}, str_type, "", true);
-
-  dbc->CreateProcedure(txn, PgProc::RPAD_PRO_OID, "rpad", PgLanguage::INTERNAL_LANGUAGE_OID,
-                       NAMESPACE_DEFAULT_NAMESPACE_OID, {"str", "len", "pad"}, {str_type, dec_type, str_type},
+  dbc->CreateProcedure(txn, postgres::PgProc::LPAD2_PRO_OID, "lpad", postgres::INTERNAL_LANGUAGE_OID,
+                       postgres::NAMESPACE_DEFAULT_NAMESPACE_OID, {"str", "len"}, {str_type, dec_type},
+                       {str_type, int_type}, {}, str_type, "", true);
+
+  dbc->CreateProcedure(txn, postgres::PgProc::LTRIM2ARG_PRO_OID, "ltrim", postgres::INTERNAL_LANGUAGE_OID,
+                       postgres::NAMESPACE_DEFAULT_NAMESPACE_OID, {"str", "chars"}, {str_type, str_type},
+                       {str_type, str_type}, {}, str_type, "", true);
+
+  dbc->CreateProcedure(txn, postgres::PgProc::LTRIM1ARG_PRO_OID, "ltrim", postgres::INTERNAL_LANGUAGE_OID,
+                       postgres::NAMESPACE_DEFAULT_NAMESPACE_OID, {"str"}, {str_type}, {str_type}, {}, str_type, "",
+                       true);
+
+  dbc->CreateProcedure(txn, postgres::PgProc::RPAD_PRO_OID, "rpad", postgres::INTERNAL_LANGUAGE_OID,
+                       postgres::NAMESPACE_DEFAULT_NAMESPACE_OID, {"str", "len", "pad"}, {str_type, dec_type, str_type},
                        {str_type, int_type, str_type}, {}, str_type, "", true);
 
-  dbc->CreateProcedure(txn, PgProc::RPAD2_PRO_OID, "rpad", PgLanguage::INTERNAL_LANGUAGE_OID,
-                       NAMESPACE_DEFAULT_NAMESPACE_OID, {"str", "len"}, {str_type, dec_type}, {str_type, int_type}, {},
-                       str_type, "", true);
-
-  dbc->CreateProcedure(txn, PgProc::RTRIM2ARG_PRO_OID, "rtrim", PgLanguage::INTERNAL_LANGUAGE_OID,
-                       NAMESPACE_DEFAULT_NAMESPACE_OID, {"str", "chars"}, {str_type, str_type}, {str_type, str_type},
-                       {}, str_type, "", true);
-
-  dbc->CreateProcedure(txn, PgProc::RTRIM1ARG_PRO_OID, "rtrim", PgLanguage::INTERNAL_LANGUAGE_OID,
-                       NAMESPACE_DEFAULT_NAMESPACE_OID, {"str"}, {str_type}, {str_type}, {}, str_type, "", true);
+  dbc->CreateProcedure(txn, postgres::PgProc::RPAD2_PRO_OID, "rpad", postgres::INTERNAL_LANGUAGE_OID,
+                       postgres::NAMESPACE_DEFAULT_NAMESPACE_OID, {"str", "len"}, {str_type, dec_type},
+                       {str_type, int_type}, {}, str_type, "", true);
+
+  dbc->CreateProcedure(txn, postgres::PgProc::RTRIM2ARG_PRO_OID, "rtrim", postgres::INTERNAL_LANGUAGE_OID,
+                       postgres::NAMESPACE_DEFAULT_NAMESPACE_OID, {"str", "chars"}, {str_type, str_type},
+                       {str_type, str_type}, {}, str_type, "", true);
+
+  dbc->CreateProcedure(txn, postgres::PgProc::RTRIM1ARG_PRO_OID, "rtrim", postgres::INTERNAL_LANGUAGE_OID,
+                       postgres::NAMESPACE_DEFAULT_NAMESPACE_OID, {"str"}, {str_type}, {str_type}, {}, str_type, "",
+                       true);
 
   BootstrapProcContexts(txn, dbc);
 }
@@ -638,18 +620,6 @@
   NOISEPAGE_ASSERT(retval, "Bootstrap operations should not fail");
 }
 
-<<<<<<< HEAD
-void PgProcImpl::BootstrapProcContexts(common::ManagedPointer<DatabaseCatalog> dbc,
-                                       const common::ManagedPointer<transaction::TransactionContext> txn) {
-  BootstrapProcContext(dbc, txn, PgProc::ATAN2_PRO_OID, "atan2", type::TypeId::DECIMAL,
-                       {type::TypeId::DECIMAL, type::TypeId::DECIMAL}, execution::ast::Builtin::ATan2, false);
-
-  BootstrapProcContext(dbc, txn, PgProc::ABS_REAL_PRO_OID, "abs", type::TypeId::DECIMAL, {type::TypeId::DECIMAL},
-                       execution::ast::Builtin::Abs, false);
-
-  BootstrapProcContext(dbc, txn, PgProc::ABS_INT_PRO_OID, "abs", type::TypeId::INTEGER, {type::TypeId::INTEGER},
-                       execution::ast::Builtin::Abs, false);
-=======
 void PgProcImpl::BootstrapProcContexts(const common::ManagedPointer<transaction::TransactionContext> txn,
                                        const common::ManagedPointer<DatabaseCatalog> dbc) {
   BootstrapProcContext(txn, dbc, postgres::PgProc::ATAN2_PRO_OID, "atan2", type::TypeId::DECIMAL,
@@ -660,166 +630,48 @@
 
   BootstrapProcContext(txn, dbc, postgres::PgProc::ABS_INT_PRO_OID, "abs", type::TypeId::INTEGER,
                        {type::TypeId::INTEGER}, execution::ast::Builtin::Abs, false);
->>>>>>> d1c4d970
 
 #define BOOTSTRAP_TRIG_FN(str_name, pro_oid, builtin) \
   BootstrapProcContext(txn, dbc, pro_oid, str_name, type::TypeId::DECIMAL, {type::TypeId::DECIMAL}, builtin, false);
 
-  BOOTSTRAP_TRIG_FN("acos", PgProc::ACOS_PRO_OID, execution::ast::Builtin::ACos)
-
-  BOOTSTRAP_TRIG_FN("asin", PgProc::ASIN_PRO_OID, execution::ast::Builtin::ASin)
-
-  BOOTSTRAP_TRIG_FN("atan", PgProc::ATAN_PRO_OID, execution::ast::Builtin::ATan)
-
-  BOOTSTRAP_TRIG_FN("cos", PgProc::COS_PRO_OID, execution::ast::Builtin::Cos)
-
-  BOOTSTRAP_TRIG_FN("sin", PgProc::SIN_PRO_OID, execution::ast::Builtin::Sin)
-
-  BOOTSTRAP_TRIG_FN("tan", PgProc::TAN_PRO_OID, execution::ast::Builtin::Tan)
-
-  BOOTSTRAP_TRIG_FN("cosh", PgProc::COSH_PRO_OID, execution::ast::Builtin::Cosh)
-
-  BOOTSTRAP_TRIG_FN("sinh", PgProc::SINH_PRO_OID, execution::ast::Builtin::Sinh)
-
-  BOOTSTRAP_TRIG_FN("tanh", PgProc::TANH_PRO_OID, execution::ast::Builtin::Tanh)
-
-  BOOTSTRAP_TRIG_FN("cot", PgProc::COT_PRO_OID, execution::ast::Builtin::Cot)
-
-  BOOTSTRAP_TRIG_FN("ceil", PgProc::CEIL_PRO_OID, execution::ast::Builtin::Ceil)
-
-  BOOTSTRAP_TRIG_FN("floor", PgProc::FLOOR_PRO_OID, execution::ast::Builtin::Floor)
-
-  BOOTSTRAP_TRIG_FN("truncate", PgProc::TRUNCATE_PRO_OID, execution::ast::Builtin::Truncate)
-
-  BOOTSTRAP_TRIG_FN("log10", PgProc::LOG10_PRO_OID, execution::ast::Builtin::Log10)
-
-  BOOTSTRAP_TRIG_FN("log2", PgProc::LOG2_PRO_OID, execution::ast::Builtin::Log2)
-
-  BOOTSTRAP_TRIG_FN("sqrt", PgProc::SQRT_PRO_OID, execution::ast::Builtin::Sqrt)
-
-  BOOTSTRAP_TRIG_FN("cbrt", PgProc::CBRT_PRO_OID, execution::ast::Builtin::Cbrt)
-
-  BOOTSTRAP_TRIG_FN("round", PgProc::ROUND_PRO_OID, execution::ast::Builtin::Round)
+  BOOTSTRAP_TRIG_FN("acos", postgres::PgProc::ACOS_PRO_OID, execution::ast::Builtin::ACos)
+
+  BOOTSTRAP_TRIG_FN("asin", postgres::PgProc::ASIN_PRO_OID, execution::ast::Builtin::ASin)
+
+  BOOTSTRAP_TRIG_FN("atan", postgres::PgProc::ATAN_PRO_OID, execution::ast::Builtin::ATan)
+
+  BOOTSTRAP_TRIG_FN("cos", postgres::PgProc::COS_PRO_OID, execution::ast::Builtin::Cos)
+
+  BOOTSTRAP_TRIG_FN("sin", postgres::PgProc::SIN_PRO_OID, execution::ast::Builtin::Sin)
+
+  BOOTSTRAP_TRIG_FN("tan", postgres::PgProc::TAN_PRO_OID, execution::ast::Builtin::Tan)
+
+  BOOTSTRAP_TRIG_FN("cosh", postgres::PgProc::COSH_PRO_OID, execution::ast::Builtin::Cosh)
+
+  BOOTSTRAP_TRIG_FN("sinh", postgres::PgProc::SINH_PRO_OID, execution::ast::Builtin::Sinh)
+
+  BOOTSTRAP_TRIG_FN("tanh", postgres::PgProc::TANH_PRO_OID, execution::ast::Builtin::Tanh)
+
+  BOOTSTRAP_TRIG_FN("cot", postgres::PgProc::COT_PRO_OID, execution::ast::Builtin::Cot)
+
+  BOOTSTRAP_TRIG_FN("ceil", postgres::PgProc::CEIL_PRO_OID, execution::ast::Builtin::Ceil)
+
+  BOOTSTRAP_TRIG_FN("floor", postgres::PgProc::FLOOR_PRO_OID, execution::ast::Builtin::Floor)
+
+  BOOTSTRAP_TRIG_FN("truncate", postgres::PgProc::TRUNCATE_PRO_OID, execution::ast::Builtin::Truncate)
+
+  BOOTSTRAP_TRIG_FN("log10", postgres::PgProc::LOG10_PRO_OID, execution::ast::Builtin::Log10)
+
+  BOOTSTRAP_TRIG_FN("log2", postgres::PgProc::LOG2_PRO_OID, execution::ast::Builtin::Log2)
+
+  BOOTSTRAP_TRIG_FN("sqrt", postgres::PgProc::SQRT_PRO_OID, execution::ast::Builtin::Sqrt)
+
+  BOOTSTRAP_TRIG_FN("cbrt", postgres::PgProc::CBRT_PRO_OID, execution::ast::Builtin::Cbrt)
+
+  BOOTSTRAP_TRIG_FN("round", postgres::PgProc::ROUND_PRO_OID, execution::ast::Builtin::Round)
 
 #undef BOOTSTRAP_TRIG_FN
 
-<<<<<<< HEAD
-  BootstrapProcContext(dbc, txn, PgProc::ROUND2_PRO_OID, "round", type::TypeId::DECIMAL,
-                       {type::TypeId::DECIMAL, type::TypeId::INTEGER}, execution::ast::Builtin::Round2, false);
-
-  BootstrapProcContext(dbc, txn, PgProc::EXP_PRO_OID, "exp", type::TypeId::DECIMAL, {type::TypeId::DECIMAL},
-                       execution::ast::Builtin::Exp, true);
-
-  BootstrapProcContext(dbc, txn, PgProc::ASCII_PRO_OID, "ascii", type::TypeId::INTEGER, {type::TypeId::VARCHAR},
-                       execution::ast::Builtin::ASCII, true);
-
-  BootstrapProcContext(dbc, txn, PgProc::LOWER_PRO_OID, "lower", type::TypeId::VARCHAR, {type::TypeId::VARCHAR},
-                       execution::ast::Builtin::Lower, true);
-
-  BootstrapProcContext(dbc, txn, PgProc::INITCAP_PRO_OID, "initcap", type::TypeId::VARCHAR, {type::TypeId::VARCHAR},
-                       execution::ast::Builtin::InitCap, true);
-
-  BootstrapProcContext(dbc, txn, PgProc::POW_PRO_OID, "pow", type::TypeId::DECIMAL, {type::TypeId::DECIMAL},
-                       execution::ast::Builtin::Pow, false);
-
-  BootstrapProcContext(dbc, txn, PgProc::SPLIT_PART_PRO_OID, "split_part", type::TypeId::VARCHAR,
-                       {type::TypeId::VARCHAR, type::TypeId::VARCHAR, type::TypeId::INTEGER},
-                       execution::ast::Builtin::SplitPart, true);
-
-  BootstrapProcContext(dbc, txn, PgProc::CHR_PRO_OID, "chr", type::TypeId::VARCHAR, {type::TypeId::INTEGER},
-                       execution::ast::Builtin::Chr, true);
-
-  BootstrapProcContext(dbc, txn, PgProc::CHARLENGTH_PRO_OID, "char_length", type::TypeId::INTEGER,
-                       {type::TypeId::VARCHAR}, execution::ast::Builtin::CharLength, true);
-
-  BootstrapProcContext(dbc, txn, PgProc::POSITION_PRO_OID, "position", type::TypeId::INTEGER,
-                       {type::TypeId::VARCHAR, type::TypeId::VARCHAR}, execution::ast::Builtin::Position, true);
-
-  BootstrapProcContext(dbc, txn, PgProc::LENGTH_PRO_OID, "length", type::TypeId::INTEGER, {type::TypeId::VARCHAR},
-                       execution::ast::Builtin::Length, true);
-
-  BootstrapProcContext(dbc, txn, PgProc::UPPER_PRO_OID, "upper", type::TypeId::VARCHAR, {type::TypeId::VARCHAR},
-                       execution::ast::Builtin::Upper, true);
-
-  BootstrapProcContext(dbc, txn, PgProc::VERSION_PRO_OID, "version", type::TypeId::VARCHAR, {},
-                       execution::ast::Builtin::Version, true);
-
-  BootstrapProcContext(dbc, txn, PgProc::STARTSWITH_PRO_OID, "starts_with", type::TypeId::BOOLEAN,
-                       {type::TypeId::VARCHAR, type::TypeId::VARCHAR}, execution::ast::Builtin::StartsWith, true);
-
-  BootstrapProcContext(dbc, txn, PgProc::SUBSTR_PRO_OID, "substr", type::TypeId::VARCHAR,
-                       {type::TypeId::VARCHAR, type::TypeId::INTEGER, type::TypeId::INTEGER},
-                       execution::ast::Builtin::Substring, true);
-
-  BootstrapProcContext(dbc, txn, PgProc::REVERSE_PRO_OID, "reverse", type::TypeId::VARCHAR, {type::TypeId::VARCHAR},
-                       execution::ast::Builtin::Reverse, true);
-
-  BootstrapProcContext(dbc, txn, PgProc::LEFT_PRO_OID, "left", type::TypeId::VARCHAR,
-                       {type::TypeId::VARCHAR, type::TypeId::INTEGER}, execution::ast::Builtin::Left, true);
-
-  BootstrapProcContext(dbc, txn, PgProc::RIGHT_PRO_OID, "right", type::TypeId::VARCHAR,
-                       {type::TypeId::VARCHAR, type::TypeId::INTEGER}, execution::ast::Builtin::Right, true);
-
-  BootstrapProcContext(dbc, txn, PgProc::REPEAT_PRO_OID, "repeat", type::TypeId::VARCHAR,
-                       {type::TypeId::VARCHAR, type::TypeId::INTEGER}, execution::ast::Builtin::Repeat, true);
-
-  BootstrapProcContext(dbc, txn, PgProc::TRIM_PRO_OID, "btrim", type::TypeId::VARCHAR, {type::TypeId::VARCHAR},
-                       execution::ast::Builtin::Trim, true);
-
-  BootstrapProcContext(dbc, txn, PgProc::TRIM2_PRO_OID, "btrim", type::TypeId::VARCHAR,
-                       {type::TypeId::VARCHAR, type::TypeId::VARCHAR}, execution::ast::Builtin::Trim2, true);
-
-  BootstrapProcContext(dbc, txn, PgProc::CONCAT_PRO_OID, "concat", type::TypeId::VARCHAR, {type::TypeId::VARIADIC},
-                       execution::ast::Builtin::Concat, true);
-
-  BootstrapProcContext(dbc, txn, PgProc::LPAD_PRO_OID, "lpad", type::TypeId::VARCHAR,
-                       {type::TypeId::VARCHAR, type::TypeId::INTEGER, type::TypeId::VARCHAR},
-                       execution::ast::Builtin::Lpad, true);
-
-  BootstrapProcContext(dbc, txn, PgProc::LPAD2_PRO_OID, "lpad", type::TypeId::VARCHAR,
-                       {type::TypeId::VARCHAR, type::TypeId::INTEGER}, execution::ast::Builtin::Lpad, true);
-
-  BootstrapProcContext(dbc, txn, PgProc::LTRIM2ARG_PRO_OID, "ltrim", type::TypeId::VARCHAR,
-                       {type::TypeId::VARCHAR, type::TypeId::VARCHAR}, execution::ast::Builtin::Ltrim, true);
-
-  BootstrapProcContext(dbc, txn, PgProc::LTRIM1ARG_PRO_OID, "ltrim", type::TypeId::VARCHAR, {type::TypeId::VARCHAR},
-                       execution::ast::Builtin::Ltrim, true);
-
-  BootstrapProcContext(dbc, txn, PgProc::RPAD_PRO_OID, "rpad", type::TypeId::VARCHAR,
-                       {type::TypeId::VARCHAR, type::TypeId::INTEGER, type::TypeId::VARCHAR},
-                       execution::ast::Builtin::Rpad, true);
-
-  BootstrapProcContext(dbc, txn, PgProc::RPAD2_PRO_OID, "rpad", type::TypeId::VARCHAR,
-                       {type::TypeId::VARCHAR, type::TypeId::INTEGER}, execution::ast::Builtin::Rpad, true);
-
-  BootstrapProcContext(dbc, txn, PgProc::RTRIM2ARG_PRO_OID, "rtrim", type::TypeId::VARCHAR,
-                       {type::TypeId::VARCHAR, type::TypeId::VARCHAR}, execution::ast::Builtin::Rtrim, true);
-
-  BootstrapProcContext(dbc, txn, PgProc::RTRIM1ARG_PRO_OID, "rtrim", type::TypeId::VARCHAR, {type::TypeId::VARCHAR},
-                       execution::ast::Builtin::Rtrim, true);
-
-  BootstrapProcContext(dbc, txn, PgProc::MOD_PRO_OID, "mod", type::TypeId::DECIMAL,
-                       {type::TypeId::DECIMAL, type::TypeId::DECIMAL}, execution::ast::Builtin::Mod, false);
-
-  BootstrapProcContext(dbc, txn, PgProc::INTMOD_PRO_OID, "mod", type::TypeId::INTEGER,
-                       {type::TypeId::INTEGER, type::TypeId::INTEGER}, execution::ast::Builtin::Mod, false);
-
-  BootstrapProcContext(dbc, txn, PgProc::NP_RUNNERS_EMIT_INT_PRO_OID, "NpRunnersEmitInt", type::TypeId::INTEGER,
-                       {type::TypeId::INTEGER, type::TypeId::INTEGER, type::TypeId::INTEGER, type::TypeId::INTEGER},
-                       execution::ast::Builtin::NpRunnersEmitInt, true);
-
-  BootstrapProcContext(dbc, txn, PgProc::NP_RUNNERS_EMIT_REAL_PRO_OID, "NpRunnersEmitReal", type::TypeId::DECIMAL,
-                       {type::TypeId::INTEGER, type::TypeId::INTEGER, type::TypeId::INTEGER, type::TypeId::INTEGER},
-                       execution::ast::Builtin::NpRunnersEmitReal, true);
-
-  BootstrapProcContext(dbc, txn, PgProc::NP_RUNNERS_DUMMY_INT_PRO_OID, "NpRunnersDummyInt", type::TypeId::INTEGER, {},
-                       execution::ast::Builtin::NpRunnersDummyInt, true);
-
-  BootstrapProcContext(dbc, txn, PgProc::NP_RUNNERS_DUMMY_REAL_PRO_OID, "NpRunnersDummyReal", type::TypeId::DECIMAL, {},
-                       execution::ast::Builtin::NpRunnersDummyReal, true);
-
-  BootstrapProcContext(dbc, txn, PgProc::DATE_PART_PRO_OID, "date_part", type::TypeId::INTEGER,
-=======
   BootstrapProcContext(txn, dbc, postgres::PgProc::ROUND2_PRO_OID, "round", type::TypeId::DECIMAL,
                        {type::TypeId::DECIMAL, type::TypeId::INTEGER}, execution::ast::Builtin::Round2, false);
 
@@ -937,7 +789,6 @@
                        type::TypeId::DECIMAL, {}, execution::ast::Builtin::NpRunnersDummyReal, true);
 
   BootstrapProcContext(txn, dbc, postgres::PgProc::DATE_PART_PRO_OID, "date_part", type::TypeId::INTEGER,
->>>>>>> d1c4d970
                        {type::TypeId::DATE, type::TypeId::INTEGER}, execution::ast::Builtin::DatePart, false);
 }
 
