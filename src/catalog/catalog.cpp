--- conflicted
+++ resolved
@@ -44,11 +44,7 @@
 }
 
 void Catalog::CreateTable(transaction::TransactionContext *txn, db_oid_t db_oid, const std::string &table_name,
-<<<<<<< HEAD
-                          catalog::Schema schema) {
-=======
                           const Schema &schema) {
->>>>>>> 2828b8d6
   auto db_handle = GetDatabaseHandle();
   auto table_handle = db_handle.GetNamespaceHandle(txn, db_oid).GetTableHandle(txn, "public");
 
@@ -112,20 +108,10 @@
     row.emplace_back(type::ValueFactory::GetVarcharValue(c.GetName().c_str()));
 
     // pg_type.oid
-<<<<<<< HEAD
-    // get a type handle
-    auto type_handle = GetDatabaseHandle().GetTypeHandle(txn, db_oid);
-    auto s_type = ValueTypeIdToSchemaType(c.GetType());
-    auto type_entry = type_handle.GetTypeEntry(txn, s_type);
-
-    row.emplace_back(type::ValueFactory::GetIntegerValue(!type_entry->GetTypeOid()));
-    //     row.emplace_back(type::ValueFactory::GetIntegerValue(0));
-=======
     auto type_handle = GetDatabaseHandle().GetTypeHandle(txn, db_oid);
     auto s_type = ValueTypeIdToSchemaType(c.GetType());
     auto type_entry = type_handle.GetTypeEntry(txn, s_type);
     row.emplace_back(type::ValueFactory::GetIntegerValue(!type_entry->GetTypeOid()));
->>>>>>> 2828b8d6
 
     // length of column type. Varlen columns have the sign bit set.
     // TODO(pakhtar): resolve what to store for varlens.
