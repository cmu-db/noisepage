--- conflicted
+++ resolved
@@ -51,28 +51,6 @@
   delete txn;
 }
 
-<<<<<<< HEAD
-void Catalog::CreatePGDatabase(transaction::TransactionContext *txn, table_oid_t table_oid) {
-  CATALOG_LOG_TRACE("pg_database oid (table_oid) {}", !table_oid);
-  // create pg_database catalog
-  table_oid_t pg_database_oid(table_oid);
-  std::vector<Schema::Column> cols;
-  cols.emplace_back("oid", type::TypeId::INTEGER, false, col_oid_t(GetNextOid()));
-  // TODO(yangjun): we don't support VARCHAR at the moment, use INTEGER for now
-  cols.emplace_back("datname", type::TypeId::INTEGER, false, col_oid_t(GetNextOid()));
-
-  Schema schema(cols);
-  pg_database_ = std::make_shared<storage::SqlTable>(&block_store_, schema, pg_database_oid);
-
-  // insert rows to pg_database
-  std::vector<col_oid_t> col_ids;
-  for (const auto &c : pg_database_->GetSchema().GetColumns()) {
-    col_ids.emplace_back(c.GetOid());
-  }
-  auto row_pair = pg_database_->InitializerForProjectedRow(col_ids);
-
-  // create default database terrier
-=======
 #ifdef notdef
 void Catalog::BootstrapDatabase(transaction::TransactionContext *txn, db_oid_t db_oid) {
   std::shared_ptr<catalog::SqlTableRW> pg_namespace;
@@ -93,10 +71,11 @@
   pg_namespace->DefineColumn("oid", type::TypeId::INTEGER, false, GetNextColOid());
   pg_namespace->DefineColumn("nspname", type::TypeId::INTEGER, false, GetNextColOid());
   pg_namespace->Create();
-  map_[db_oid][pg_namespace_oid] = pg_namespace.
-
-  // to this database's namespace, add a pg_catalog namespace
-  pg_namespace->StartRow();
+  map_[db_oid][pg_namespace_oid] = pg_namespace
+                                       .
+
+                                   // to this database's namespace, add a pg_catalog namespace
+                                   pg_namespace->StartRow();
   pg_namespace->SetIntColInRow(0, !PG_CATALOG_OID);
   pg_namespace->SetIntColInRow(1, 22222);
   pg_namespace->EndRowAndInsert(txn);
@@ -110,16 +89,13 @@
 
   // add the schema
   // TODO(pakhtar): we don't support VARCHAR at the moment, use INTEGER for now
-  pg_database_->DefineColumn("oid", type::TypeId::INTEGER, false,
-                             col_oid_t(GetNextOid()));
-  pg_database_->DefineColumn("datname", type::TypeId::INTEGER, false,
-                             col_oid_t(GetNextOid()));
+  pg_database_->DefineColumn("oid", type::TypeId::INTEGER, false, col_oid_t(GetNextOid()));
+  pg_database_->DefineColumn("datname", type::TypeId::INTEGER, false, col_oid_t(GetNextOid()));
   // create the table
   pg_database_->Create();
 }
 
 void Catalog::PopulatePGDatabase(transaction::TransactionContext *txn) {
->>>>>>> 70438e5a
   db_oid_t terrier_oid = DEFAULT_DATABASE_OID;
 
   CATALOG_LOG_TRACE("Populate pg_database table");
@@ -133,34 +109,6 @@
   map_[terrier_oid] = std::unordered_map<table_oid_t, std::shared_ptr<catalog::SqlTableRW>>();
 }
 
-<<<<<<< HEAD
-void Catalog::CreatePGTablespace(transaction::TransactionContext *txn, table_oid_t table_oid) {
-  CATALOG_LOG_TRACE("pg_tablespace oid (table_oid) {}", !table_oid);
-  // create pg_tablespace catalog
-  std::vector<Schema::Column> cols;
-  cols.emplace_back("oid", type::TypeId::INTEGER, false, col_oid_t(GetNextOid()));
-  // TODO(yangjun): we don't support VARCHAR at the moment, use INTEGER for now
-  cols.emplace_back("spcname", type::TypeId::INTEGER, false, col_oid_t(GetNextOid()));
-
-  Schema schema(cols);
-  pg_tablespace_ = std::make_shared<storage::SqlTable>(&block_store_, schema, table_oid);
-
-  // insert rows to pg_tablespace
-  std::vector<col_oid_t> col_ids;
-  for (const auto &c : pg_tablespace_->GetSchema().GetColumns()) {
-    col_ids.emplace_back(c.GetOid());
-  }
-  auto row_pair = pg_tablespace_->InitializerForProjectedRow(col_ids);
-
-  byte *row_buffer, *first;
-  storage::ProjectedRow *insert;
-
-  // insert pg_global
-  row_buffer = common::AllocationUtil::AllocateAligned(row_pair.first.ProjectedRowSize());
-  insert = row_pair.first.InitializeRow(row_buffer);
-  // hard code the first column's value
-  first = insert->AccessForceNotNull(row_pair.second[col_ids[0]]);
-=======
 void Catalog::CreatePGTablespace(table_oid_t table_oid) {
   CATALOG_LOG_TRACE("Creating pg_tablespace table");
   // set the oid
@@ -176,7 +124,6 @@
 void Catalog::PopulatePGTablespace(transaction::TransactionContext *txn) {
   CATALOG_LOG_TRACE("Populate pg_tablespace table");
 
->>>>>>> 70438e5a
   tablespace_oid_t pg_global_oid = tablespace_oid_t(GetNextOid());
   tablespace_oid_t pg_default_oid = tablespace_oid_t(GetNextOid());
 
@@ -216,10 +163,8 @@
    */
   table_oid_t pg_namespace_oid(GetNextOid());
   pg_namespace = std::make_shared<catalog::SqlTableRW>(pg_namespace_oid);
-  pg_namespace->DefineColumn("oid", type::TypeId::INTEGER, false,
-                             col_oid_t(GetNextOid()));
-  pg_namespace->DefineColumn("nspname", type::TypeId::INTEGER, false,
-                             col_oid_t(GetNextOid()));
+  pg_namespace->DefineColumn("oid", type::TypeId::INTEGER, false, col_oid_t(GetNextOid()));
+  pg_namespace->DefineColumn("nspname", type::TypeId::INTEGER, false, col_oid_t(GetNextOid()));
   pg_namespace->Create();
 
   map_[db_oid][pg_namespace_oid] = pg_namespace;
@@ -252,23 +197,9 @@
   name_map_[db_oid]["pg_class"] = pg_class_oid;
 
   // Insert pg_database
-<<<<<<< HEAD
-  byte *row_buffer = common::AllocationUtil::AllocateAligned(row_pair.first.ProjectedRowSize());
-  storage::ProjectedRow *insert = row_pair.first.InitializeRow(row_buffer);
-  auto *col_ptr = reinterpret_cast<uint32_t *>(insert->AccessForceNotNull(row_pair.second[col_ids[0]]));
-  *col_ptr = !GetDatabaseCatalog(db_oid, "pg_database")->Oid();
-  // TODO(yangjun): we don't support VARCHAR at the moment, just use random number
-  col_ptr = reinterpret_cast<uint32_t *>(insert->AccessForceNotNull(row_pair.second[col_ids[1]]));
-  *col_ptr = 10001;
-  col_ptr = reinterpret_cast<uint32_t *>(insert->AccessForceNotNull(row_pair.second[col_ids[2]]));
-  *col_ptr = !GetDatabaseHandle(db_oid).GetNamespaceHandle().GetNamespaceEntry(txn, "pg_catalog")->GetNamespaceOid();
-  col_ptr = reinterpret_cast<uint32_t *>(insert->AccessForceNotNull(row_pair.second[col_ids[3]]));
-  *col_ptr = !GetTablespaceHandle().GetTablespaceEntry(txn, "pg_global")->GetTablespaceOid();
-  pg_class->Insert(txn, *insert);
-  delete[] row_buffer;
-=======
   auto entry_db_oid = !GetDatabaseCatalog(db_oid, "pg_database")->Oid();
-  auto namespace_oid = !GetDatabaseHandle(db_oid).GetNamespaceHandle().GetNamespaceEntry(txn, "pg_catalog")->GetNamespaceOid();
+  auto namespace_oid =
+      !GetDatabaseHandle(db_oid).GetNamespaceHandle().GetNamespaceEntry(txn, "pg_catalog")->GetNamespaceOid();
   auto tablespace_oid = !GetTablespaceHandle().GetTablespaceEntry(txn, "pg_global")->GetTablespaceOid();
 
   pg_class->StartRow();
@@ -277,11 +208,11 @@
   pg_class->SetIntColInRow(2, namespace_oid);
   pg_class->SetIntColInRow(3, tablespace_oid);
   pg_class->EndRowAndInsert(txn);
->>>>>>> 70438e5a
 
   // Insert pg_tablespace
   entry_db_oid = !GetDatabaseCatalog(db_oid, "pg_tablespace")->Oid();
-  namespace_oid = !GetDatabaseHandle(db_oid).GetNamespaceHandle().GetNamespaceEntry(txn, "pg_catalog")->GetNamespaceOid();
+  namespace_oid =
+      !GetDatabaseHandle(db_oid).GetNamespaceHandle().GetNamespaceEntry(txn, "pg_catalog")->GetNamespaceOid();
   tablespace_oid = !GetTablespaceHandle().GetTablespaceEntry(txn, "pg_global")->GetTablespaceOid();
 
   pg_class->StartRow();
@@ -294,7 +225,8 @@
   // Insert pg_namespace
   // TODO: fix failure when spelled pg_namepace
   entry_db_oid = !GetDatabaseCatalog(db_oid, "pg_namespace")->Oid();
-  namespace_oid = !GetDatabaseHandle(db_oid).GetNamespaceHandle().GetNamespaceEntry(txn, "pg_catalog")->GetNamespaceOid();
+  namespace_oid =
+      !GetDatabaseHandle(db_oid).GetNamespaceHandle().GetNamespaceEntry(txn, "pg_catalog")->GetNamespaceOid();
   tablespace_oid = !GetTablespaceHandle().GetTablespaceEntry(txn, "pg_default")->GetTablespaceOid();
 
   pg_class->StartRow();
@@ -306,7 +238,8 @@
 
   // Insert pg_class
   entry_db_oid = !GetDatabaseCatalog(db_oid, "pg_class")->Oid();
-  namespace_oid = !GetDatabaseHandle(db_oid).GetNamespaceHandle().GetNamespaceEntry(txn, "pg_catalog")->GetNamespaceOid();
+  namespace_oid =
+      !GetDatabaseHandle(db_oid).GetNamespaceHandle().GetNamespaceEntry(txn, "pg_catalog")->GetNamespaceOid();
   tablespace_oid = !GetTablespaceHandle().GetTablespaceEntry(txn, "pg_default")->GetTablespaceOid();
 
   pg_class->StartRow();
