--- conflicted
+++ resolved
@@ -132,7 +132,6 @@
   return dbc_->GetIndex(txn_, index);
 }
 
-<<<<<<< HEAD
 language_oid_t CatalogAccessor::CreateLanguage(const std::string &language) {
   return dbc_->CreateLanguage(txn_, language);
 }
@@ -158,13 +157,12 @@
 proc_oid_t CatalogAccessor::GetProcOid(namespace_oid_t procns, const std::string &procname,
                                        const std::vector<type::TypeId> &arg_types) {
   return dbc_->GetProcOid(txn_, procns, procname, arg_types);
-=======
+
 common::ManagedPointer<storage::BlockStore> CatalogAccessor::GetBlockStore() const {
   // TODO(Matt): at some point we may decide to adjust the source  (i.e. each DatabaseCatalog has one), stick it in a
   // pg_tablespace table, or we may eliminate the concept entirely. This works for now to allow CREATE nodes to bind a
   // BlockStore
   return catalog_->GetBlockStore();
->>>>>>> 409401fe
 }
 
 }  // namespace terrier::catalog