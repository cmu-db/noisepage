--- conflicted
+++ resolved
@@ -154,28 +154,23 @@
 
 bool CatalogAccessor::DropProcedure(proc_oid_t proc) { return dbc_->DropProcedure(txn_, proc); }
 
-<<<<<<< HEAD
 proc_oid_t CatalogAccessor::GetProcOid(const std::string &procname,
     const std::vector<type::TypeId> &arg_types) {
   proc_oid_t ret;
-  for(auto ns_oid : search_path_) {
+  for (auto ns_oid : search_path_) {
     ret = dbc_->GetProcOid(txn_, ns_oid, procname, arg_types);
-    if(ret != catalog::INVALID_PROC_OID){
+    if (ret != catalog::INVALID_PROC_OID) {
       return ret;
     }
   }
   return catalog::INVALID_PROC_OID;
-=======
-proc_oid_t CatalogAccessor::GetProcOid(namespace_oid_t procns, const std::string &procname,
-                                       const std::vector<type::TypeId> &arg_types) {
-  return dbc_->GetProcOid(txn_, procns, procname, arg_types);
+}
 
 common::ManagedPointer<storage::BlockStore> CatalogAccessor::GetBlockStore() const {
   // TODO(Matt): at some point we may decide to adjust the source  (i.e. each DatabaseCatalog has one), stick it in a
   // pg_tablespace table, or we may eliminate the concept entirely. This works for now to allow CREATE nodes to bind a
   // BlockStore
   return catalog_->GetBlockStore();
->>>>>>> 6c29596b
 }
 
 }  // namespace terrier::catalog