--- conflicted
+++ resolved
@@ -192,17 +192,10 @@
                                             const std::vector<std::string> &args,
                                             const std::vector<type_oid_t> &arg_types,
                                             const std::vector<type_oid_t> &all_arg_types,
-<<<<<<< HEAD
-                                            const std::vector<postgres::PgProc::ArgMode> &arg_modes, type_oid_t rettype,
-                                            const std::string &src, bool is_aggregate) {
-  return dbc_->CreateProcedure(txn_, procname, language_oid, procns, args, arg_types, all_arg_types, arg_modes, rettype,
-                               src, is_aggregate);
-=======
-                                            const std::vector<postgres::PgProc::ArgModes> &arg_modes,
+                                            const std::vector<postgres::PgProc::ArgMode> &arg_modes,
                                             const type_oid_t rettype, const std::string &src, const bool is_aggregate) {
   return dbc_->CreateProcedure(txn_, procname, language_oid, procns, variadic_type, args, arg_types, all_arg_types,
                                arg_modes, rettype, src, is_aggregate);
->>>>>>> 25b264ee
 }
 
 bool CatalogAccessor::DropProcedure(proc_oid_t proc_oid) { return dbc_->DropProcedure(txn_, proc_oid); }
@@ -266,11 +259,11 @@
   // TODO(Kyle): Complete this function
   type_oid_t type;
   if (type_name == "int4") {
-    type = GetTypeOidFromTypeId(type::TypeId::INTEGER);
+    type = GetTypeOidFromTypeId(execution::sql::SqlTypeId::Integer);
   } else if (type_name == "bool") {
-    type = GetTypeOidFromTypeId(type::TypeId::BOOLEAN);
+    type = GetTypeOidFromTypeId(execution::sql::SqlTypeId::Boolean);
   } else {
-    type = GetTypeOidFromTypeId(type::TypeId::INVALID);
+    type = GetTypeOidFromTypeId(execution::sql::SqlTypeId::Invalid);
   }
   return type;
 }
