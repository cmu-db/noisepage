--- conflicted
+++ resolved
@@ -22,72 +22,8 @@
     {3, "nspacl", type::TypeId::VARCHAR},
 };
 
-<<<<<<< HEAD
-bool NamespaceHandle::NamespaceEntry::ColumnIsNull(const std::string &st) {
-  int32_t index = sql_table_->ColNameToIndex(st);
-  return (entry_[index].Null());
-}
-
-bool NamespaceHandle::NamespaceEntry::GetBooleanColumn(const std::string &st) {
-  int32_t index = sql_table_->ColNameToIndex(st);
-  TERRIER_ASSERT(entry_[index].Type() == type::TypeId::BOOLEAN, "Type is not boolean");
-  return (type::TransientValuePeeker::PeekBoolean(entry_[index]));
-}
-
-int8_t NamespaceHandle::NamespaceEntry::GetTinyIntColumn(const std::string &st) {
-  int32_t index = sql_table_->ColNameToIndex(st);
-  TERRIER_ASSERT(entry_[index].Type() == type::TypeId::TINYINT, "Type is not tiny integer");
-  return (type::TransientValuePeeker::PeekTinyInt(entry_[index]));
-}
-
-int16_t NamespaceHandle::NamespaceEntry::GetSmallIntColumn(const std::string &st) {
-  int32_t index = sql_table_->ColNameToIndex(st);
-  TERRIER_ASSERT(entry_[index].Type() == type::TypeId::SMALLINT, "Type is not small integer");
-  return (type::TransientValuePeeker::PeekSmallInt(entry_[index]));
-}
-
-int32_t NamespaceHandle::NamespaceEntry::GetIntegerColumn(const std::string &st) {
-  int32_t index = sql_table_->ColNameToIndex(st);
-  TERRIER_ASSERT(entry_[index].Type() == type::TypeId::INTEGER, "Type is not integer");
-  return (type::TransientValuePeeker::PeekInteger(entry_[index]));
-}
-
-int64_t NamespaceHandle::NamespaceEntry::GetBigIntColumn(const std::string &st) {
-  int32_t index = sql_table_->ColNameToIndex(st);
-  TERRIER_ASSERT(entry_[index].Type() == type::TypeId::BIGINT, "Type is not big integer");
-  return (type::TransientValuePeeker::PeekBigInt(entry_[index]));
-}
-
-double NamespaceHandle::NamespaceEntry::GetDecimalColumn(const std::string &st) {
-  int32_t index = sql_table_->ColNameToIndex(st);
-  TERRIER_ASSERT(entry_[index].Type() == type::TypeId::DECIMAL, "Type is not decimal");
-  return (type::TransientValuePeeker::PeekDecimal(entry_[index]));
-}
-
-type::timestamp_t NamespaceHandle::NamespaceEntry::GetTimestampColumn(const std::string &st) {
-  int32_t index = sql_table_->ColNameToIndex(st);
-  TERRIER_ASSERT(entry_[index].Type() == type::TypeId::TIMESTAMP, "Type is not timestamp");
-  return (type::TransientValuePeeker::PeekTimestamp(entry_[index]));
-}
-
-type::date_t NamespaceHandle::NamespaceEntry::GetDateColumn(const std::string &st) {
-  int32_t index = sql_table_->ColNameToIndex(st);
-  TERRIER_ASSERT(entry_[index].Type() == type::TypeId::DATE, "Type is not date");
-  return (type::TransientValuePeeker::PeekDate(entry_[index]));
-}
-
-std::string_view NamespaceHandle::NamespaceEntry::GetVarcharColumn(const std::string &st) {
-  int32_t index = sql_table_->ColNameToIndex(st);
-  TERRIER_ASSERT(entry_[index].Type() == type::TypeId::VARCHAR, "Type is not varchar");
-  return (type::TransientValuePeeker::PeekVarChar(entry_[index]));
-}
-
-std::shared_ptr<NamespaceHandle::NamespaceEntry> NamespaceHandle::GetNamespaceEntry(
-    transaction::TransactionContext *txn, namespace_oid_t oid) {
-=======
 std::shared_ptr<NamespaceEntry> NamespaceHandle::GetNamespaceEntry(transaction::TransactionContext *txn,
                                                                    namespace_oid_t oid) {
->>>>>>> 33274145
   std::vector<type::TransientValue> search_vec, ret_row;
   search_vec.push_back(type::TransientValueFactory::GetInteger(!oid));
   ret_row = pg_namespace_hrw_->FindRow(txn, search_vec);
