#include "binder/binder_context.h"

#include <algorithm>
#include <memory>
#include <string>
#include <tuple>
#include <unordered_map>
#include <unordered_set>
#include <utility>
#include <vector>

#include "catalog/catalog_accessor.h"
#include "common/error/error_code.h"
#include "common/error/exception.h"
#include "parser/expression/column_value_expression.h"
<<<<<<< HEAD
#include "parser/expression/table_star_expression.h"
=======
#include "parser/expression/constant_value_expression.h"
>>>>>>> e525dcd2
#include "parser/postgresparser.h"
#include "parser/table_ref.h"

namespace noisepage::binder {

void BinderContext::AddRegularTable(const common::ManagedPointer<catalog::CatalogAccessor> accessor,
                                    common::ManagedPointer<parser::TableRef> table_ref, const catalog::db_oid_t db_id) {
  if (!(table_ref->GetDatabaseName().empty())) {
    const auto db_oid = accessor->GetDatabaseOid(table_ref->GetDatabaseName());
    if (db_oid == catalog::INVALID_DATABASE_OID)
      throw BINDER_EXCEPTION("Database does not exist", common::ErrorCode::ERRCODE_UNDEFINED_DATABASE);
    if (db_oid != db_id)
      throw BINDER_EXCEPTION("cross-database references are not implemented: ",
                             common::ErrorCode::ERRCODE_FEATURE_NOT_SUPPORTED);
  }

  AddRegularTable(accessor, db_id, table_ref->GetNamespaceName(), table_ref->GetTableName(), table_ref->GetAlias());
}

void BinderContext::AddRegularTable(const common::ManagedPointer<catalog::CatalogAccessor> accessor,
                                    const catalog::db_oid_t db_id, const std::string &namespace_name,
                                    const std::string &table_name, const std::string &table_alias) {
  catalog::table_oid_t table_id;
  if (!namespace_name.empty()) {
    auto namespace_id = accessor->GetNamespaceOid(namespace_name);
    if (namespace_id == catalog::INVALID_NAMESPACE_OID) {
      throw BINDER_EXCEPTION(fmt::format("Unknown namespace name \"{}\"", namespace_name),
                             common::ErrorCode::ERRCODE_UNDEFINED_SCHEMA);
    }

    table_id = accessor->GetTableOid(namespace_id, table_name);
    if (table_id == catalog::INVALID_TABLE_OID) {
      throw BINDER_EXCEPTION(fmt::format("relation \"{}\" does not exist", table_name),
                             common::ErrorCode::ERRCODE_UNDEFINED_TABLE);
    }
  } else {
    table_id = accessor->GetTableOid(table_name);
    if (table_id == catalog::INVALID_TABLE_OID) {
      throw BINDER_EXCEPTION(fmt::format("relation \"{}\" does not exist", table_name),
                             common::ErrorCode::ERRCODE_UNDEFINED_TABLE);
    }
  }

  // TODO(Matt): deep copy of schema, should not be done
  auto schema = accessor->GetSchema(table_id);

  if (nested_table_alias_map_.find(table_alias) != nested_table_alias_map_.end()) {
    throw BINDER_EXCEPTION(fmt::format("Duplicate alias \"{}\"", table_alias),
                           common::ErrorCode::ERRCODE_DUPLICATE_ALIAS);
  }

  if (regular_table_alias_map_.find(table_alias) != regular_table_alias_map_.end()) {
    throw BINDER_EXCEPTION(fmt::format("Duplicate alias \"{}\"", table_alias),
                           common::ErrorCode::ERRCODE_DUPLICATE_ALIAS);
  }
  regular_table_alias_map_[table_alias] = std::make_tuple(db_id, table_id, schema);
  regular_table_alias_list_.push_back(table_alias);
}

void BinderContext::AddNewTable(const std::string &new_table_name,
                                const std::vector<common::ManagedPointer<parser::ColumnDefinition>> &new_columns) {
  if (regular_table_alias_map_.find(new_table_name) != regular_table_alias_map_.end() ||
      nested_table_alias_map_.find(new_table_name) != nested_table_alias_map_.end()) {
    throw BINDER_EXCEPTION(fmt::format("Duplicate alias \"{}\"", new_table_name),
                           common::ErrorCode::ERRCODE_DUPLICATE_ALIAS);
  }

  std::unordered_map<parser::AliasType, type::TypeId, parser::AliasType::HashKey> column_alias_map;

  for (auto &col : new_columns) {
    column_alias_map[parser::AliasType(col->GetColumnName())] = col->GetValueType();
  }
  nested_table_alias_map_[new_table_name] = column_alias_map;
}

void BinderContext::AddNestedTable(const std::string &table_alias,
                                   const std::vector<common::ManagedPointer<parser::AbstractExpression>> &select_list,
                                   const std::vector<parser::AliasType> &col_aliases) {
  if (regular_table_alias_map_.find(table_alias) != regular_table_alias_map_.end() ||
      nested_table_alias_map_.find(table_alias) != nested_table_alias_map_.end()) {
    throw BINDER_EXCEPTION(fmt::format("Duplicate alias \"{}\"", table_alias),
                           common::ErrorCode::ERRCODE_DUPLICATE_ALIAS);
  }

  std::unordered_map<parser::AliasType, type::TypeId, parser::AliasType::HashKey> column_alias_map;
  size_t i = 0;
  auto cols = col_aliases.size();
  for (auto &expr : select_list) {
    parser::AliasType alias;
    if (i < cols) {
      alias = col_aliases[i];
    } else if (!expr->GetAliasName().empty()) {
      alias = expr->GetAlias();
    } else if (expr->GetExpressionType() == parser::ExpressionType::COLUMN_VALUE) {
      auto tv_expr = reinterpret_cast<parser::ColumnValueExpression *>(expr.Get());
      alias = parser::AliasType(tv_expr->GetColumnName());
    } else {
      i++;
      continue;
    }

    column_alias_map[alias] = expr->GetReturnValueType();
    i++;
  }
  nested_table_alias_map_[table_alias] = column_alias_map;
}

void BinderContext::AddCTETable(const std::string &table_name,
                                const std::vector<common::ManagedPointer<parser::AbstractExpression>> &select_list,
                                const std::vector<parser::AliasType> &col_aliases) {
  if (nested_table_alias_map_.find(table_name) != nested_table_alias_map_.end()) {
    throw BINDER_EXCEPTION("Duplicate cte table definition", common::ErrorCode::ERRCODE_DUPLICATE_TABLE);
  }
  std::unordered_map<parser::AliasType, type::TypeId, parser::AliasType::HashKey> nested_column_mappings;
  for (size_t i = 0; i < col_aliases.size(); i++) {
    TERRIER_ASSERT(select_list[i]->GetReturnValueType() != type::TypeId::INVALID, "CTE column type not resolved");
    nested_column_mappings[col_aliases[i]] = select_list[i]->GetReturnValueType();
  }

  nested_table_alias_map_[table_name] = nested_column_mappings;
}

void BinderContext::AddCTETableAlias(const std::string &cte_table_name, const std::string &table_alias) {
  if (cte_table_name == table_alias) {
    return;
  }

  if (regular_table_alias_map_.find(table_alias) != regular_table_alias_map_.end() ||
      nested_table_alias_map_.find(table_alias) != nested_table_alias_map_.end()) {
    throw BINDER_EXCEPTION(("Duplicate alias " + table_alias).c_str(), common::ErrorCode::ERRCODE_DUPLICATE_ALIAS);
  }

  // Find schema for CTE table in nested_table_map in this context or previous contexts
  auto current_context = common::ManagedPointer(this);
  while (current_context != nullptr) {
    auto iter = current_context->nested_table_alias_map_.find(cte_table_name);
    if (iter != current_context->nested_table_alias_map_.end()) {
      // Copy schema for CTE table for this alias
      nested_table_alias_map_[table_alias] = iter->second;
      break;
    }
    current_context = current_context->GetUpperContext();
  }

  if (nested_table_alias_map_.find(table_alias) == nested_table_alias_map_.end()) {
    throw BINDER_EXCEPTION(("CTE table not in nested alias map " + cte_table_name).c_str(),
                           common::ErrorCode::ERRCODE_UNDEFINED_TABLE);
  }
}

bool BinderContext::ColumnInSchema(const catalog::Schema &schema, const std::string &col_name) {
  try {
    const auto &column_object UNUSED_ATTRIBUTE = schema.GetColumn(col_name);
  } catch (const std::out_of_range &oor) {
    return false;
  }
  return true;
}

void BinderContext::SetColumnPosTuple(const std::string &col_name,
                                      std::tuple<catalog::db_oid_t, catalog::table_oid_t, catalog::Schema> tuple,
                                      common::ManagedPointer<parser::ColumnValueExpression> expr) {
  auto column_object = std::get<2>(tuple).GetColumn(col_name);
  expr->SetDatabaseOID(std::get<0>(tuple));
  expr->SetTableOID(std::get<1>(tuple));
  expr->SetColumnOID(column_object.Oid());
  expr->SetColumnName(col_name);
  expr->SetReturnValueType(column_object.Type());
}

void BinderContext::SetTableName(common::ManagedPointer<parser::ColumnValueExpression> expr,
                                 common::ManagedPointer<parser::SelectStatement> node) {
  if (node->GetSelectTable() != nullptr) {
    auto type = node->GetSelectTable()->GetTableReferenceType();
    if (type == parser::TableReferenceType::NAME || type == parser::TableReferenceType::SELECT) {
      auto table_alias = node->GetSelectTable()->GetAlias();
      auto expr_table_name = expr->GetTableName();
      if (expr_table_name.empty()) {
        expr->SetTableName(table_alias);
      } else if (expr_table_name != table_alias) {
        throw BINDER_EXCEPTION(fmt::format("missing FROM-clause entry for table \"{}\"", expr_table_name),
                               common::ErrorCode::ERRCODE_UNDEFINED_TABLE);
      }
    }
  }
}

bool BinderContext::SetColumnPosTuple(common::ManagedPointer<parser::ColumnValueExpression> expr) {
  auto col_name = expr->GetColumnName();
  auto alias_name = parser::AliasType(expr->GetColumnName());
  std::transform(col_name.begin(), col_name.end(), col_name.begin(), ::tolower);

  bool find_matched = false;
  auto current_context = common::ManagedPointer(this);
  while (current_context != nullptr) {
    // Check regular table
    for (auto &entry : current_context->regular_table_alias_map_) {
      bool get_matched = ColumnInSchema(std::get<2>(entry.second), col_name);
      if (get_matched) {
        if (!find_matched) {
          // First match
          find_matched = true;
          SetColumnPosTuple(col_name, entry.second, expr);
          expr->SetTableName(entry.first);
        } else {
          throw BINDER_EXCEPTION(fmt::format("Ambiguous column name \"{}\"", col_name),
                                 common::ErrorCode::ERRCODE_AMBIGUOUS_COLUMN);
        }
      }
    }
    // Check nested table
    for (auto &entry : current_context->nested_table_alias_map_) {
      auto iter = entry.second.find(alias_name);
      bool get_match = iter != entry.second.end();
      auto matches = std::count_if(entry.second.begin(), entry.second.end(),
                                   [=](auto it) { return entry.second.key_eq()(it.first, alias_name); });
      if (get_match) {
        if (!find_matched && (matches == 1)) {
          // First match
          find_matched = true;
          expr->SetTableName(entry.first);
          expr->SetReturnValueType(entry.second[alias_name]);
          expr->SetColumnName(col_name);
          expr->SetColumnOID(TEMP_OID(catalog::col_oid_t, iter->first.GetSerialNo()));
        } else {
          throw BINDER_EXCEPTION(fmt::format("Ambiguous column name \"{}\"", col_name),
                                 common::ErrorCode::ERRCODE_AMBIGUOUS_COLUMN);
        }
      }
    }
    if (find_matched) {
      expr->SetDepth(current_context->depth_);
      return true;
    }
    current_context = current_context->GetUpperContext();
  }
  return false;
}

bool BinderContext::GetRegularTableObj(
    const std::string &alias, common::ManagedPointer<parser::ColumnValueExpression> expr,
    common::ManagedPointer<std::tuple<catalog::db_oid_t, catalog::table_oid_t, catalog::Schema>> tuple) {
  auto current_context = common::ManagedPointer(this);
  while (current_context != nullptr) {
    auto iter = current_context->regular_table_alias_map_.find(alias);
    if (iter != current_context->regular_table_alias_map_.end()) {
      *tuple = iter->second;
      expr->SetDepth(current_context->depth_);
      return true;
    }
    current_context = current_context->GetUpperContext();
  }
  return false;
}

bool BinderContext::CheckNestedTableColumn(const std::string &alias, const std::string &col_name,
                                           common::ManagedPointer<parser::ColumnValueExpression> expr) {
  auto current_context = common::ManagedPointer(this);
  while (current_context != nullptr) {
    auto iter = current_context->nested_table_alias_map_.find(alias);
    if (iter != current_context->nested_table_alias_map_.end()) {
      auto col_iter = iter->second.find(parser::AliasType(col_name));
      if (col_iter == iter->second.end()) {
        throw BINDER_EXCEPTION(fmt::format("Cannot find column \"{}\"", col_name),
                               common::ErrorCode::ERRCODE_UNDEFINED_COLUMN);
      }
      expr->SetReturnValueType(col_iter->second);
      expr->SetDepth(current_context->depth_);
      expr->SetColumnName(col_name);
      expr->SetTableName(alias);
      expr->SetColumnOID(TEMP_OID(catalog::col_oid_t, col_iter->first.GetSerialNo()));
      return true;
    }
    current_context = current_context->GetUpperContext();
  }
  return false;
}

void BinderContext::GenerateAllColumnExpressions(
    common::ManagedPointer<parser::TableStarExpression> table_star,
    common::ManagedPointer<parser::ParseResult> parse_result,
<<<<<<< HEAD
    common::ManagedPointer<std::vector<common::ManagedPointer<parser::AbstractExpression>>> exprs) {
  bool target_specified = table_star->IsTargetTableSpecified();
  bool target_found = false;
  for (auto &entry : regular_table_alias_list_) {
    // If a target is specified, check that the entry matches the target table
    if (target_specified && entry != table_star->GetTargetTable()) {
      continue;
    }

    target_found = true;
    auto table_data = regular_table_alias_map_[entry];
    auto &schema = std::get<2>(table_data);
    auto col_cnt = schema.GetColumns().size();
    for (uint32_t i = 0; i < col_cnt; i++) {
      const auto &col_obj = schema.GetColumn(i);
      auto tv_expr = new parser::ColumnValueExpression(std::string(entry), std::string(col_obj.Name()));
      tv_expr->SetReturnValueType(col_obj.Type());
      tv_expr->DeriveExpressionName();
      tv_expr->SetDatabaseOID(std::get<0>(table_data));
      tv_expr->SetTableOID(std::get<1>(table_data));
      tv_expr->SetColumnOID(col_obj.Oid());
      tv_expr->SetDepth(depth_);

      auto unique_tv_expr =
          std::unique_ptr<parser::AbstractExpression>(reinterpret_cast<parser::AbstractExpression *>(tv_expr));
      parse_result->AddExpression(std::move(unique_tv_expr));
      auto new_tv_expr = common::ManagedPointer(parse_result->GetExpressions().back());
      exprs->push_back(new_tv_expr);
=======
    common::ManagedPointer<std::vector<common::ManagedPointer<parser::AbstractExpression>>> exprs,
    common::ManagedPointer<parser::SelectStatement> stmt, const std::string &table_name) {
  // Set containing tables whose columns are to be included in the SELECT * query results
  std::vector<std::string> constituent_table_aliases;
  stmt->GetSelectTable()->GetConstituentTableAliases(&constituent_table_aliases);
  if (!table_name.empty()) {
    if (count(constituent_table_aliases.begin(), constituent_table_aliases.end(), table_name) == 0) {
      // SELECT table_name.* FROM ..., where the from clause does not contain table_name
      throw BINDER_EXCEPTION(fmt::format("missing FROM-clause entry for table \"{}\"", table_name),
                             common::ErrorCode::ERRCODE_UNDEFINED_TABLE);
>>>>>>> e525dcd2
    }
    constituent_table_aliases.clear();
    constituent_table_aliases.push_back(table_name);
  }

<<<<<<< HEAD
  if (!target_specified) {
    // If a target is not specified, continue generating column value expressions
    for (auto &entry : nested_table_alias_map_) {
      auto &table_alias = entry.first;
      auto &cols = entry.second;
      for (auto &col_entry : cols) {
        auto tv_expr = new parser::ColumnValueExpression(std::string(table_alias), std::string(col_entry.first));
        tv_expr->SetReturnValueType(col_entry.second);
        tv_expr->DeriveExpressionName();
=======
  for (auto &table_alias : constituent_table_aliases) {
    if (regular_table_alias_map_.find(table_alias) != regular_table_alias_map_.end()) {
      auto table_data = regular_table_alias_map_[table_alias];
      auto &schema = std::get<2>(table_data);
      auto col_cnt = schema.GetColumns().size();
      for (uint32_t i = 0; i < col_cnt; i++) {
        const auto &col_obj = schema.GetColumn(i);
        auto tv_expr = new parser::ColumnValueExpression(std::string(table_alias), std::string(col_obj.Name()));
        tv_expr->SetReturnValueType(col_obj.Type());
        tv_expr->DeriveExpressionName();
        tv_expr->SetDatabaseOID(std::get<0>(table_data));
        tv_expr->SetTableOID(std::get<1>(table_data));
        tv_expr->SetColumnOID(col_obj.Oid());
        tv_expr->SetDepth(depth_);

        auto unique_tv_expr =
            std::unique_ptr<parser::AbstractExpression>(reinterpret_cast<parser::AbstractExpression *>(tv_expr));
        parse_result->AddExpression(std::move(unique_tv_expr));
        auto new_tv_expr = common::ManagedPointer(parse_result->GetExpressions().back());
        exprs->push_back(new_tv_expr);
      }
    } else if (nested_table_alias_map_.find(table_alias) != nested_table_alias_map_.end()) {
      auto &cols = nested_table_alias_map_[table_alias];
      std::vector<std::pair<parser::AliasType, type::TypeId>> cols_vector(cols.begin(), cols.end());
      std::sort(
          cols_vector.begin(), cols_vector.end(),
          [](const std::pair<parser::AliasType, type::TypeId> &A, const std::pair<parser::AliasType, type::TypeId> &B) {
            return A.first.GetSerialNo() < B.first.GetSerialNo();
          });
      for (auto &col_entry : cols_vector) {
        auto tv_expr =
            new parser::ColumnValueExpression(std::string(table_alias), std::string(col_entry.first.GetName()));
        tv_expr->SetReturnValueType(col_entry.second);
        tv_expr->DeriveExpressionName();
        tv_expr->SetAlias(col_entry.first);
        tv_expr->SetColumnOID(TEMP_OID(catalog::col_oid_t, col_entry.first.GetSerialNo()));
>>>>>>> e525dcd2
        tv_expr->SetDepth(depth_);

        auto unique_tv_expr =
            std::unique_ptr<parser::AbstractExpression>(reinterpret_cast<parser::AbstractExpression *>(tv_expr));
        parse_result->AddExpression(std::move(unique_tv_expr));
        auto new_tv_expr = common::ManagedPointer(parse_result->GetExpressions().back());
        // All derived columns do not have bound oids, thus keep them as INVALID_OIDs
        exprs->push_back(new_tv_expr);
      }
    }
  } else if (target_specified && !target_found) {
    // Case where a target is specified but not found
    throw BINDER_EXCEPTION(fmt::format("Invalid table reference {}", table_star->GetTargetTable()),
                           common::ErrorCode::ERRCODE_UNDEFINED_TABLE);
  }
}

common::ManagedPointer<BinderContext::TableMetadata> BinderContext::GetTableMapping(const std::string &table_name) {
  if (regular_table_alias_map_.find(table_name) == regular_table_alias_map_.end()) {
    return nullptr;
  }
  return common::ManagedPointer(&regular_table_alias_map_[table_name]);
}

}  // namespace noisepage::binder<|MERGE_RESOLUTION|>--- conflicted
+++ resolved
@@ -13,11 +13,8 @@
 #include "common/error/error_code.h"
 #include "common/error/exception.h"
 #include "parser/expression/column_value_expression.h"
-<<<<<<< HEAD
+#include "parser/expression/constant_value_expression.h"
 #include "parser/expression/table_star_expression.h"
-=======
-#include "parser/expression/constant_value_expression.h"
->>>>>>> e525dcd2
 #include "parser/postgresparser.h"
 #include "parser/table_ref.h"
 
@@ -299,7 +296,6 @@
 void BinderContext::GenerateAllColumnExpressions(
     common::ManagedPointer<parser::TableStarExpression> table_star,
     common::ManagedPointer<parser::ParseResult> parse_result,
-<<<<<<< HEAD
     common::ManagedPointer<std::vector<common::ManagedPointer<parser::AbstractExpression>>> exprs) {
   bool target_specified = table_star->IsTargetTableSpecified();
   bool target_found = false;
@@ -328,24 +324,9 @@
       parse_result->AddExpression(std::move(unique_tv_expr));
       auto new_tv_expr = common::ManagedPointer(parse_result->GetExpressions().back());
       exprs->push_back(new_tv_expr);
-=======
-    common::ManagedPointer<std::vector<common::ManagedPointer<parser::AbstractExpression>>> exprs,
-    common::ManagedPointer<parser::SelectStatement> stmt, const std::string &table_name) {
-  // Set containing tables whose columns are to be included in the SELECT * query results
-  std::vector<std::string> constituent_table_aliases;
-  stmt->GetSelectTable()->GetConstituentTableAliases(&constituent_table_aliases);
-  if (!table_name.empty()) {
-    if (count(constituent_table_aliases.begin(), constituent_table_aliases.end(), table_name) == 0) {
-      // SELECT table_name.* FROM ..., where the from clause does not contain table_name
-      throw BINDER_EXCEPTION(fmt::format("missing FROM-clause entry for table \"{}\"", table_name),
-                             common::ErrorCode::ERRCODE_UNDEFINED_TABLE);
->>>>>>> e525dcd2
-    }
-    constituent_table_aliases.clear();
-    constituent_table_aliases.push_back(table_name);
-  }
-
-<<<<<<< HEAD
+    }
+  }
+
   if (!target_specified) {
     // If a target is not specified, continue generating column value expressions
     for (auto &entry : nested_table_alias_map_) {
@@ -355,44 +336,6 @@
         auto tv_expr = new parser::ColumnValueExpression(std::string(table_alias), std::string(col_entry.first));
         tv_expr->SetReturnValueType(col_entry.second);
         tv_expr->DeriveExpressionName();
-=======
-  for (auto &table_alias : constituent_table_aliases) {
-    if (regular_table_alias_map_.find(table_alias) != regular_table_alias_map_.end()) {
-      auto table_data = regular_table_alias_map_[table_alias];
-      auto &schema = std::get<2>(table_data);
-      auto col_cnt = schema.GetColumns().size();
-      for (uint32_t i = 0; i < col_cnt; i++) {
-        const auto &col_obj = schema.GetColumn(i);
-        auto tv_expr = new parser::ColumnValueExpression(std::string(table_alias), std::string(col_obj.Name()));
-        tv_expr->SetReturnValueType(col_obj.Type());
-        tv_expr->DeriveExpressionName();
-        tv_expr->SetDatabaseOID(std::get<0>(table_data));
-        tv_expr->SetTableOID(std::get<1>(table_data));
-        tv_expr->SetColumnOID(col_obj.Oid());
-        tv_expr->SetDepth(depth_);
-
-        auto unique_tv_expr =
-            std::unique_ptr<parser::AbstractExpression>(reinterpret_cast<parser::AbstractExpression *>(tv_expr));
-        parse_result->AddExpression(std::move(unique_tv_expr));
-        auto new_tv_expr = common::ManagedPointer(parse_result->GetExpressions().back());
-        exprs->push_back(new_tv_expr);
-      }
-    } else if (nested_table_alias_map_.find(table_alias) != nested_table_alias_map_.end()) {
-      auto &cols = nested_table_alias_map_[table_alias];
-      std::vector<std::pair<parser::AliasType, type::TypeId>> cols_vector(cols.begin(), cols.end());
-      std::sort(
-          cols_vector.begin(), cols_vector.end(),
-          [](const std::pair<parser::AliasType, type::TypeId> &A, const std::pair<parser::AliasType, type::TypeId> &B) {
-            return A.first.GetSerialNo() < B.first.GetSerialNo();
-          });
-      for (auto &col_entry : cols_vector) {
-        auto tv_expr =
-            new parser::ColumnValueExpression(std::string(table_alias), std::string(col_entry.first.GetName()));
-        tv_expr->SetReturnValueType(col_entry.second);
-        tv_expr->DeriveExpressionName();
-        tv_expr->SetAlias(col_entry.first);
-        tv_expr->SetColumnOID(TEMP_OID(catalog::col_oid_t, col_entry.first.GetSerialNo()));
->>>>>>> e525dcd2
         tv_expr->SetDepth(depth_);
 
         auto unique_tv_expr =
