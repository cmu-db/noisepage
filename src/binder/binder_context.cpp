#include "binder/binder_context.h"

#include <algorithm>
#include <memory>
#include <string>
#include <tuple>
#include <unordered_map>
#include <utility>
#include <vector>

#include "catalog/catalog_accessor.h"
#include "common/error/error_code.h"
#include "common/error/exception.h"
#include "parser/expression/column_value_expression.h"
#include "parser/expression/constant_value_expression.h"
#include "parser/expression/table_star_expression.h"
#include "parser/postgresparser.h"
#include "parser/table_ref.h"

namespace noisepage::binder {

void BinderContext::AddRegularTable(const common::ManagedPointer<catalog::CatalogAccessor> accessor,
                                    common::ManagedPointer<parser::TableRef> table_ref, const catalog::db_oid_t db_id) {
  if (!(table_ref->GetDatabaseName().empty())) {
    const auto db_oid = accessor->GetDatabaseOid(table_ref->GetDatabaseName());
    if (db_oid == catalog::INVALID_DATABASE_OID)
      throw BINDER_EXCEPTION("Database does not exist", common::ErrorCode::ERRCODE_UNDEFINED_DATABASE);
    if (db_oid != db_id)
      throw BINDER_EXCEPTION("cross-database references are not implemented: ",
                             common::ErrorCode::ERRCODE_FEATURE_NOT_SUPPORTED);
  }

  AddRegularTable(accessor, db_id, table_ref->GetNamespaceName(), table_ref->GetTableName(),
                  table_ref->GetAlias().GetName());
}

void BinderContext::AddRegularTable(const common::ManagedPointer<catalog::CatalogAccessor> accessor,
                                    const catalog::db_oid_t db_id, const std::string &namespace_name,
                                    const std::string &table_name, const std::string &table_alias) {
  catalog::table_oid_t table_id;
  if (!namespace_name.empty()) {
    auto namespace_id = accessor->GetNamespaceOid(namespace_name);
    if (namespace_id == catalog::INVALID_NAMESPACE_OID) {
      throw BINDER_EXCEPTION(fmt::format("Unknown namespace name \"{}\"", namespace_name),
                             common::ErrorCode::ERRCODE_UNDEFINED_SCHEMA);
    }

    table_id = accessor->GetTableOid(namespace_id, table_name);
    if (table_id == catalog::INVALID_TABLE_OID) {
      throw BINDER_EXCEPTION(fmt::format("relation \"{}\" does not exist", table_name),
                             common::ErrorCode::ERRCODE_UNDEFINED_TABLE);
    }
  } else {
    table_id = accessor->GetTableOid(table_name);
    if (table_id == catalog::INVALID_TABLE_OID) {
      throw BINDER_EXCEPTION(fmt::format("relation \"{}\" does not exist", table_name),
                             common::ErrorCode::ERRCODE_UNDEFINED_TABLE);
    }
  }

  // TODO(Matt): deep copy of schema, should not be done
  auto schema = accessor->GetSchema(table_id);

  if (nested_table_alias_map_.find(table_alias) != nested_table_alias_map_.end()) {
    throw BINDER_EXCEPTION(fmt::format("Duplicate alias \"{}\"", table_alias),
                           common::ErrorCode::ERRCODE_DUPLICATE_ALIAS);
  }

  if (regular_table_alias_map_.find(table_alias) != regular_table_alias_map_.end()) {
    throw BINDER_EXCEPTION(fmt::format("Duplicate alias \"{}\"", table_alias),
                           common::ErrorCode::ERRCODE_DUPLICATE_ALIAS);
  }
  regular_table_alias_map_[table_alias] = std::make_tuple(db_id, table_id, schema);
  regular_table_alias_list_.push_back(table_alias);
}

void BinderContext::AddNewTable(const std::string &new_table_name,
                                const std::vector<common::ManagedPointer<parser::ColumnDefinition>> &new_columns) {
  if (regular_table_alias_map_.find(new_table_name) != regular_table_alias_map_.end() ||
      nested_table_alias_map_.find(new_table_name) != nested_table_alias_map_.end()) {
    throw BINDER_EXCEPTION(fmt::format("Duplicate alias \"{}\"", new_table_name),
                           common::ErrorCode::ERRCODE_DUPLICATE_ALIAS);
  }

  std::unordered_map<parser::AliasType, type::TypeId> column_alias_map;

  for (auto &col : new_columns) {
    column_alias_map[parser::AliasType(col->GetColumnName())] = col->GetValueType();
  }
  nested_table_alias_map_[new_table_name] = column_alias_map;
}

void BinderContext::AddNestedTable(const std::string &table_alias,
                                   const std::vector<common::ManagedPointer<parser::AbstractExpression>> &select_list,
                                   const std::vector<parser::AliasType> &col_aliases) {
  if (regular_table_alias_map_.find(table_alias) != regular_table_alias_map_.end() ||
      nested_table_alias_map_.find(table_alias) != nested_table_alias_map_.end()) {
    throw BINDER_EXCEPTION(fmt::format("Duplicate alias \"{}\"", table_alias),
                           common::ErrorCode::ERRCODE_DUPLICATE_ALIAS);
  }

  std::unordered_map<parser::AliasType, type::TypeId> column_alias_map{};
  auto cols = col_aliases.size();
  for (std::size_t i = 0; i < select_list.size(); i++) {
    auto &expr = select_list[i];
    parser::AliasType alias;
    if (i < cols) {
      alias = col_aliases[i];
    } else if (!expr->GetAliasName().empty()) {
      alias = expr->GetAlias();
    } else if (expr->GetExpressionType() == parser::ExpressionType::COLUMN_VALUE) {
      auto tv_expr = reinterpret_cast<parser::ColumnValueExpression *>(expr.Get());
      alias = parser::AliasType(tv_expr->GetColumnName());
    } else {
      continue;
    }

    column_alias_map[alias] = expr->GetReturnValueType();
  }
  nested_table_alias_map_[table_alias] = column_alias_map;
}

void BinderContext::AddCTETable(const std::string &table_name,
                                const std::vector<common::ManagedPointer<parser::AbstractExpression>> &select_list,
                                const std::vector<parser::AliasType> &col_aliases) {
  if (nested_table_alias_map_.find(table_name) != nested_table_alias_map_.end()) {
    throw BINDER_EXCEPTION("Duplicate CTE table definition", common::ErrorCode::ERRCODE_DUPLICATE_TABLE);
  }
  std::unordered_map<parser::AliasType, type::TypeId> nested_column_mappings{};
  for (std::size_t i = 0; i < col_aliases.size(); i++) {
    NOISEPAGE_ASSERT(select_list[i]->GetReturnValueType() != type::TypeId::INVALID, "CTE column type not resolved");
    nested_column_mappings[col_aliases[i]] = select_list[i]->GetReturnValueType();
  }

  nested_table_alias_map_[table_name] = nested_column_mappings;
}

void BinderContext::AddCTETableAlias(const std::string &cte_table_name, const std::string &table_alias) {
  if (cte_table_name == table_alias) {
    return;
  }

  if (regular_table_alias_map_.find(table_alias) != regular_table_alias_map_.end() ||
      nested_table_alias_map_.find(table_alias) != nested_table_alias_map_.end()) {
    throw BINDER_EXCEPTION(("Duplicate alias " + table_alias).c_str(), common::ErrorCode::ERRCODE_DUPLICATE_ALIAS);
  }

  // Find schema for CTE table in nested_table_map in this context or previous contexts
  auto current_context = common::ManagedPointer(this);
  while (current_context != nullptr) {
    auto iter = current_context->nested_table_alias_map_.find(cte_table_name);
    if (iter != current_context->nested_table_alias_map_.end()) {
      // Copy schema for CTE table for this alias
      nested_table_alias_map_[table_alias] = iter->second;
      break;
    }
    current_context = current_context->GetUpperContext();
  }

  if (nested_table_alias_map_.find(table_alias) == nested_table_alias_map_.end()) {
    throw BINDER_EXCEPTION(("CTE table not in nested alias map " + cte_table_name).c_str(),
                           common::ErrorCode::ERRCODE_UNDEFINED_TABLE);
  }
}

bool BinderContext::ColumnInSchema(const catalog::Schema &schema, const std::string &col_name) {
  try {
    const auto &column_object UNUSED_ATTRIBUTE = schema.GetColumn(col_name);
  } catch (const std::out_of_range &oor) {
    return false;
  }
  return true;
}

void BinderContext::SetColumnPosTuple(const std::string &col_name,
                                      std::tuple<catalog::db_oid_t, catalog::table_oid_t, catalog::Schema> tuple,
                                      common::ManagedPointer<parser::ColumnValueExpression> expr) {
  auto column_object = std::get<2>(tuple).GetColumn(col_name);
  expr->SetDatabaseOID(std::get<0>(tuple));
  expr->SetTableOID(std::get<1>(tuple));
  expr->SetColumnOID(column_object.Oid());
  expr->SetColumnName(col_name);
  expr->SetReturnValueType(column_object.Type());
}

void BinderContext::SetTableName(common::ManagedPointer<parser::ColumnValueExpression> expr,
                                 common::ManagedPointer<parser::SelectStatement> node) {
  // In the case of FROM-less queries, we do not need to set table names on expressions
  if (node->GetSelectTable() != nullptr) {
    auto type = node->GetSelectTable()->GetTableReferenceType();
    if (type == parser::TableReferenceType::NAME || type == parser::TableReferenceType::SELECT) {
      auto table_alias = node->GetSelectTable()->GetAlias();
      auto expr_table_alias = expr->GetAlias();
      if (expr_table_alias.Empty()) {
        expr->SetTableAlias(table_alias);
      } else if (expr_table_alias != table_alias) {
        throw BINDER_EXCEPTION(fmt::format("missing FROM-clause entry for table \"{}\"", expr_table_alias.GetName()),
                               common::ErrorCode::ERRCODE_UNDEFINED_TABLE);
      }
    }
  }
}

bool BinderContext::SetColumnPosTuple(common::ManagedPointer<parser::ColumnValueExpression> expr) {
  auto col_name = expr->GetColumnName();
  auto alias_name = parser::AliasType(expr->GetColumnName());
  std::transform(col_name.begin(), col_name.end(), col_name.begin(), ::tolower);

  bool find_matched = false;
  auto current_context = common::ManagedPointer(this);
  while (current_context != nullptr) {
    // Check regular table
    for (auto &entry : current_context->regular_table_alias_map_) {
      bool get_matched = ColumnInSchema(std::get<2>(entry.second), col_name);
      if (get_matched) {
        if (!find_matched) {
          // First match
          find_matched = true;
          SetColumnPosTuple(col_name, entry.second, expr);
          auto &table_name = entry.first;
          auto table_alias = current_context->GetOrCreateTableAlias(table_name);
          expr->SetTableAlias(table_alias);
        } else {
          throw BINDER_EXCEPTION(fmt::format("Ambiguous column name \"{}\"", col_name),
                                 common::ErrorCode::ERRCODE_AMBIGUOUS_COLUMN);
        }
      }
    }
    // Check nested table
    for (auto &entry : current_context->nested_table_alias_map_) {
      auto iter = entry.second.find(alias_name);
      bool get_match = iter != entry.second.end();
      auto matches = std::count_if(entry.second.begin(), entry.second.end(),
                                   [=](auto it) { return entry.second.key_eq()(it.first, alias_name); });
      if (get_match) {
        // if there is more than one match, then the requested alias name is ambiguous
        if (!find_matched && (matches == 1)) {
          // First match
          find_matched = true;
          auto &table_name = entry.first;
          auto table_alias = current_context->GetOrCreateTableAlias(table_name);
          expr->SetTableAlias(table_alias);
          expr->SetReturnValueType(entry.second[alias_name]);
          expr->SetColumnName(col_name);
          expr->SetColumnOID(catalog::MakeTempOid<catalog::col_oid_t>(iter->first.GetSerialNo()));
        } else {
          throw BINDER_EXCEPTION(fmt::format("Ambiguous column name \"{}\"", col_name),
                                 common::ErrorCode::ERRCODE_AMBIGUOUS_COLUMN);
        }
      }
    }
    if (find_matched) {
      expr->SetDepth(current_context->depth_);
      return true;
    }
    current_context = current_context->GetUpperContext();
  }
  return false;
}

bool BinderContext::GetRegularTableObj(
    const std::string &alias, common::ManagedPointer<parser::ColumnValueExpression> expr,
    common::ManagedPointer<std::tuple<catalog::db_oid_t, catalog::table_oid_t, catalog::Schema>> tuple) {
  auto current_context = common::ManagedPointer(this);
  while (current_context != nullptr) {
    auto iter = current_context->regular_table_alias_map_.find(alias);
    if (iter != current_context->regular_table_alias_map_.end()) {
      *tuple = iter->second;
      expr->SetDepth(current_context->depth_);
      return true;
    }
    current_context = current_context->GetUpperContext();
  }
  return false;
}

bool BinderContext::CheckNestedTableColumn(const parser::AliasType &alias, const std::string &col_name,
                                           common::ManagedPointer<parser::ColumnValueExpression> expr) {
  auto current_context = common::ManagedPointer(this);
  while (current_context != nullptr) {
    auto iter = current_context->nested_table_alias_map_.find(alias.GetName());
    if (iter != current_context->nested_table_alias_map_.end()) {
      auto col_iter = iter->second.find(parser::AliasType(col_name));
      if (col_iter == iter->second.end()) {
        throw BINDER_EXCEPTION(fmt::format("Cannot find column \"{}\"", col_name),
                               common::ErrorCode::ERRCODE_UNDEFINED_COLUMN);
      }
      expr->SetReturnValueType(col_iter->second);
      expr->SetDepth(current_context->depth_);
      expr->SetColumnName(col_name);
      expr->SetTableAlias(alias);
      expr->SetColumnOID(catalog::MakeTempOid<catalog::col_oid_t>(col_iter->first.GetSerialNo()));
      return true;
    }
    current_context = current_context->GetUpperContext();
  }
  return false;
}

void BinderContext::GenerateAllColumnExpressions(
    common::ManagedPointer<parser::TableStarExpression> table_star,
    common::ManagedPointer<parser::ParseResult> parse_result,
    common::ManagedPointer<std::vector<common::ManagedPointer<parser::AbstractExpression>>> exprs) {
  const bool target_specified = table_star->IsTargetTableSpecified();

  bool target_found = false;
  for (auto &entry : regular_table_alias_list_) {
    // If a target is specified, check that the entry matches the target table
    if (target_specified && entry != table_star->GetTargetTable()) {
      continue;
    }

    target_found = true;
    auto table_data = regular_table_alias_map_[entry];
    auto &schema = std::get<2>(table_data);
<<<<<<< HEAD
    auto col_cnt = schema.GetColumns().size();
    auto table_alias = GetOrCreateTableAlias(entry);
    for (uint32_t i = 0; i < col_cnt; i++) {
=======
    const auto col_cnt = schema.GetColumns().size();
    for (std::uint32_t i = 0; i < col_cnt; ++i) {
>>>>>>> 9fc6853e
      const auto &col_obj = schema.GetColumn(i);
      auto tv_expr = new parser::ColumnValueExpression(table_alias, std::string(col_obj.Name()));
      tv_expr->SetReturnValueType(col_obj.Type());
      tv_expr->DeriveExpressionName();
      tv_expr->SetDatabaseOID(std::get<0>(table_data));
      tv_expr->SetTableOID(std::get<1>(table_data));
      tv_expr->SetColumnOID(col_obj.Oid());
      tv_expr->SetDepth(depth_);

      auto unique_tv_expr =
          std::unique_ptr<parser::AbstractExpression>(reinterpret_cast<parser::AbstractExpression *>(tv_expr));
      parse_result->AddExpression(std::move(unique_tv_expr));
      auto new_tv_expr = common::ManagedPointer(parse_result->GetExpressions().back());
      exprs->push_back(new_tv_expr);
    }
  }

  if (!target_specified) {
    // If a target is not specified, continue generating column value expressions
<<<<<<< HEAD
    for (auto &entry : nested_table_alias_map_) {
      auto &table_alias_name = entry.first;
      auto &cols = entry.second;
=======
    for (const auto &entry : nested_table_alias_map_) {
      const auto &table_alias = entry.first;
      const auto &cols = entry.second;
>>>>>>> 9fc6853e

      // TODO(tanujnay112) make the nested_table_alias_map hold ordered maps
      // this is to order the generated columns in the same order that they appear
      // in the nested table; the serial number of their aliases signifies this ordering
      std::vector<std::pair<parser::AliasType, type::TypeId>> cols_vector{cols.begin(), cols.end()};
      std::sort(
          cols_vector.begin(), cols_vector.end(),
          [](const std::pair<parser::AliasType, type::TypeId> &A, const std::pair<parser::AliasType, type::TypeId> &B) {
            return A.first.GetSerialNo() < B.first.GetSerialNo();
          });
<<<<<<< HEAD
      auto table_alias = GetOrCreateTableAlias(table_alias_name);
      for (auto &col_entry : cols_vector) {
        auto tv_expr = new parser::ColumnValueExpression(table_alias, std::string(col_entry.first.GetName()));
=======
      for (const auto &col_entry : cols_vector) {
        auto tv_expr = new parser::ColumnValueExpression{table_alias, col_entry.first.GetName()};
>>>>>>> 9fc6853e
        tv_expr->SetReturnValueType(col_entry.second);
        tv_expr->DeriveExpressionName();
        tv_expr->SetColumnOID(catalog::MakeTempOid<catalog::col_oid_t>(col_entry.first.GetSerialNo()));
        tv_expr->SetDepth(depth_);

        auto unique_tv_expr =
            std::unique_ptr<parser::AbstractExpression>(reinterpret_cast<parser::AbstractExpression *>(tv_expr));
        parse_result->AddExpression(std::move(unique_tv_expr));
        auto new_tv_expr = common::ManagedPointer(parse_result->GetExpressions().back());
        // All derived columns do not have bound oids, thus keep them as INVALID_OIDs
        exprs->push_back(new_tv_expr);
      }
    }
  } else if (target_specified && !target_found) {
    // Case where a target is specified but not found
    throw BINDER_EXCEPTION(fmt::format("Invalid table reference {}", table_star->GetTargetTable()),
                           common::ErrorCode::ERRCODE_UNDEFINED_TABLE);
  }
}

common::ManagedPointer<BinderContext::TableMetadata> BinderContext::GetTableMapping(const std::string &table_name) {
  if (regular_table_alias_map_.find(table_name) == regular_table_alias_map_.end()) {
    return nullptr;
  }
  return common::ManagedPointer(&regular_table_alias_map_[table_name]);
}

void BinderContext::AddTableAliasMapping(const std::string &alias_name, const parser::AliasType &alias_type) {
  table_alias_name_to_type_map_[alias_name] = alias_type;
}
bool BinderContext::HasTableAlias(const std::string &alias_name) {
  return table_alias_name_to_type_map_.find(alias_name) != table_alias_name_to_type_map_.end();
}
parser::AliasType &BinderContext::GetTableAlias(const std::string &alias_name) {
  return table_alias_name_to_type_map_[alias_name];
}

parser::AliasType BinderContext::GetOrCreateTableAlias(const std::string &alias_name) {
  /*
   * When binding a SELECT statement we would have saved the table alias of a TableRef with it's unique serial number so
   * we return that. For other query types such as UPDATE and DELETE we do not have an alias saved so we just make a new
   * one using the table name.
   */
  if (HasTableAlias(alias_name)) {
    return GetTableAlias(alias_name);
  }
  return parser::AliasType(alias_name);
}

parser::AliasType BinderContext::FindTableAlias(const std::string &alias_name) {
  /*
   * When binding a SELECT statement we would have saved the table alias of a TableRef with it's unique serial number so
   * we return that when we find it. For other query types such as UPDATE and DELETE we do not have an alias saved so we
   * just make a new one using the table name once we've searched through all contexts.
   */
  auto current_context = common::ManagedPointer(this);
  while (current_context != nullptr) {
    if (current_context->HasTableAlias(alias_name)) {
      return current_context->GetTableAlias(alias_name);
    }
    current_context = current_context->GetUpperContext();
  }
  return parser::AliasType(alias_name);
}

}  // namespace noisepage::binder<|MERGE_RESOLUTION|>--- conflicted
+++ resolved
@@ -313,14 +313,9 @@
     target_found = true;
     auto table_data = regular_table_alias_map_[entry];
     auto &schema = std::get<2>(table_data);
-<<<<<<< HEAD
-    auto col_cnt = schema.GetColumns().size();
+    const auto col_cnt = schema.GetColumns().size();
     auto table_alias = GetOrCreateTableAlias(entry);
-    for (uint32_t i = 0; i < col_cnt; i++) {
-=======
-    const auto col_cnt = schema.GetColumns().size();
     for (std::uint32_t i = 0; i < col_cnt; ++i) {
->>>>>>> 9fc6853e
       const auto &col_obj = schema.GetColumn(i);
       auto tv_expr = new parser::ColumnValueExpression(table_alias, std::string(col_obj.Name()));
       tv_expr->SetReturnValueType(col_obj.Type());
@@ -340,15 +335,9 @@
 
   if (!target_specified) {
     // If a target is not specified, continue generating column value expressions
-<<<<<<< HEAD
-    for (auto &entry : nested_table_alias_map_) {
-      auto &table_alias_name = entry.first;
-      auto &cols = entry.second;
-=======
     for (const auto &entry : nested_table_alias_map_) {
-      const auto &table_alias = entry.first;
+      const auto &table_alias_name = entry.first;
       const auto &cols = entry.second;
->>>>>>> 9fc6853e
 
       // TODO(tanujnay112) make the nested_table_alias_map hold ordered maps
       // this is to order the generated columns in the same order that they appear
@@ -359,14 +348,9 @@
           [](const std::pair<parser::AliasType, type::TypeId> &A, const std::pair<parser::AliasType, type::TypeId> &B) {
             return A.first.GetSerialNo() < B.first.GetSerialNo();
           });
-<<<<<<< HEAD
-      auto table_alias = GetOrCreateTableAlias(table_alias_name);
-      for (auto &col_entry : cols_vector) {
-        auto tv_expr = new parser::ColumnValueExpression(table_alias, std::string(col_entry.first.GetName()));
-=======
+      const auto table_alias = GetOrCreateTableAlias(table_alias_name);
       for (const auto &col_entry : cols_vector) {
         auto tv_expr = new parser::ColumnValueExpression{table_alias, col_entry.first.GetName()};
->>>>>>> 9fc6853e
         tv_expr->SetReturnValueType(col_entry.second);
         tv_expr->DeriveExpressionName();
         tv_expr->SetColumnOID(catalog::MakeTempOid<catalog::col_oid_t>(col_entry.first.GetSerialNo()));
