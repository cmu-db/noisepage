--- conflicted
+++ resolved
@@ -46,123 +46,6 @@
                                  const catalog::db_oid_t db_oid)
     : catalog_accessor_(catalog_accessor), db_oid_(db_oid), cte_table_name_("") {}
 
-<<<<<<< HEAD
-void BindNodeVisitor::BindNameToNode(common::ManagedPointer<parser::ParseResult> parse_result) {
-  // TODO(Matt): something about the number of statements
-
-  BinderSherpa sherpa(parse_result);
-  sherpa.GetParseResult()->GetStatement(0)->Accept(common::ManagedPointer(this).CastManagedPointerTo<SqlNodeVisitor>(),
-                                                   common::ManagedPointer(&sherpa));
-}
-
-void BindNodeVisitor::Visit(common::ManagedPointer<parser::SelectStatement> node,
-                            common::ManagedPointer<BinderSherpa> sherpa) {
-  BINDER_LOG_TRACE("Visiting SelectStatement ...");
-
-  BinderContext context(context_);
-  context_ = common::ManagedPointer(&context);
-
-  if(node->GetSelectWith() != nullptr) {
-    // Store CTE table name
-    TERRIER_ASSERT(cte_table_name_ == "", "cte table name should not be set.");
-    cte_table_name_ =  node->GetSelectWith()->GetAlias();
-
-    node->GetSelectWith()->Accept(common::ManagedPointer(this).CastManagedPointerTo<SqlNodeVisitor>(), sherpa);
-  }
-
-  if (node->GetSelectTable() != nullptr)
-    node->GetSelectTable()->Accept(common::ManagedPointer(this).CastManagedPointerTo<SqlNodeVisitor>(), sherpa);
-
-
-  if (node->GetSelectCondition() != nullptr) {
-    node->GetSelectCondition()->Accept(common::ManagedPointer(this).CastManagedPointerTo<SqlNodeVisitor>(), sherpa);
-    node->GetSelectCondition()->DeriveDepth();
-    node->GetSelectCondition()->DeriveSubqueryFlag();
-  }
-  if (node->GetSelectOrderBy() != nullptr)
-    node->GetSelectOrderBy()->Accept(common::ManagedPointer(this).CastManagedPointerTo<SqlNodeVisitor>(), sherpa);
-
-  if (node->GetSelectLimit() != nullptr)
-    node->GetSelectLimit()->Accept(common::ManagedPointer(this).CastManagedPointerTo<SqlNodeVisitor>(), sherpa);
-
-  if (node->GetSelectGroupBy() != nullptr)
-    node->GetSelectGroupBy()->Accept(common::ManagedPointer(this).CastManagedPointerTo<SqlNodeVisitor>(), sherpa);
-
-  std::vector<common::ManagedPointer<parser::AbstractExpression>> new_select_list;
-  BINDER_LOG_TRACE("Gathering select columns...");
-  for (auto &select_element : node->GetSelectColumns()) {
-    if (select_element->GetExpressionType() == parser::ExpressionType::STAR) {
-      context_->GenerateAllColumnExpressions(sherpa->GetParseResult(), common::ManagedPointer(&new_select_list));
-      continue;
-    }
-
-    select_element->Accept(common::ManagedPointer(this).CastManagedPointerTo<SqlNodeVisitor>(), sherpa);
-
-    // Derive depth for all exprs in the select clause
-    select_element->DeriveDepth();
-
-    select_element->DeriveSubqueryFlag();
-
-    // Traverse the expression to deduce expression value type and name
-    select_element->DeriveReturnValueType();
-    select_element->DeriveExpressionName();
-
-    new_select_list.push_back(select_element);
-  }
-  node->SetSelectColumns(new_select_list);
-  node->SetDepth(context_->GetDepth());
-
-  context_ = context_->GetUpperContext();
-}
-
-// Some sub query nodes inside SelectStatement
-void BindNodeVisitor::Visit(common::ManagedPointer<parser::JoinDefinition> node,
-                            common::ManagedPointer<BinderSherpa> sherpa) {
-  BINDER_LOG_TRACE("Visiting JoinDefinition ...");
-  // The columns in join condition can only bind to the join tables
-  node->GetLeftTable()->Accept(common::ManagedPointer(this).CastManagedPointerTo<SqlNodeVisitor>(), sherpa);
-  node->GetRightTable()->Accept(common::ManagedPointer(this).CastManagedPointerTo<SqlNodeVisitor>(), sherpa);
-  node->GetJoinCondition()->Accept(common::ManagedPointer(this).CastManagedPointerTo<SqlNodeVisitor>(), sherpa);
-}
-
-void BindNodeVisitor::Visit(common::ManagedPointer<parser::TableRef> node,
-                            common::ManagedPointer<BinderSherpa> sherpa) {
-  BINDER_LOG_TRACE("Visiting TableRef ...");
-  InitTableRef(node);
-  ValidateDatabaseName(node->GetDatabaseName());
-
-  if (node->GetSelect() != nullptr) {
-    if (node->GetAlias().empty()) throw BINDER_EXCEPTION("Alias not found for query derived table");
-
-    // Save the previous context
-    auto pre_context = context_;
-    node->GetSelect()->Accept(common::ManagedPointer(this).CastManagedPointerTo<SqlNodeVisitor>(), sherpa);
-    // TODO(WAN): who exactly should save and restore contexts? Restore the previous level context
-    context_ = pre_context;
-    // Add the table to the current context at the end
-    context_->AddNestedTable(node->GetAlias(), node->GetSelect()->GetSelectColumns());
-  } else if (node->GetJoin() != nullptr) {
-    // Join
-    node->GetJoin()->Accept(common::ManagedPointer(this).CastManagedPointerTo<SqlNodeVisitor>(), sherpa);
-  } else if (!node->GetList().empty()) {
-    // Multiple table
-    for (auto &table : node->GetList())
-      table->Accept(common::ManagedPointer(this).CastManagedPointerTo<SqlNodeVisitor>(), sherpa);
-  } else  {
-    // Single table
-    if (catalog_accessor_->GetTableOid(node->GetTableName()) == catalog::INVALID_TABLE_OID ) {
-      // table not in catalog, check if table referred is the cte table
-      if (node->GetTableName() != cte_table_name_) {
-        throw BINDER_EXCEPTION("Accessing non-existing table.");
-      } else {
-        // copy cte table's schema for this alias
-        context_->AddCTETable(node->GetTableName(), node->GetAlias());
-      }
-    } else {
-      context_->AddRegularTable(catalog_accessor_, node, db_oid_);
-    }
-  }
-=======
 void BindNodeVisitor::BindNameToNode(common::ManagedPointer<parser::ParseResult> parse_result,
                                      const common::ManagedPointer<std::vector<type::TransientValue>> parameters) {
   TERRIER_ASSERT(parse_result != nullptr, "We shouldn't be tring to bind something without a ParseResult.");
@@ -170,8 +53,8 @@
   TERRIER_ASSERT(sherpa_->GetParseResult()->GetStatements().size() == 1, "Binder can only bind one at a time.");
   sherpa_->GetParseResult()->GetStatement(0)->Accept(
       common::ManagedPointer(this).CastManagedPointerTo<SqlNodeVisitor>());
->>>>>>> f1b9610a
-}
+}
+
 
 void BindNodeVisitor::Visit(common::ManagedPointer<parser::AnalyzeStatement> node) {
   BINDER_LOG_TRACE("Visiting AnalyzeStatement ...");
@@ -554,6 +437,15 @@
   BinderContext context(context_);
   context_ = common::ManagedPointer(&context);
 
+
+  if(node->GetSelectWith() != nullptr) {
+    // Store CTE table name
+    TERRIER_ASSERT(cte_table_name_ == "", "cte table name should not be set.");
+    cte_table_name_ =  node->GetSelectWith()->GetAlias();
+
+    node->GetSelectWith()->Accept(common::ManagedPointer(this).CastManagedPointerTo<SqlNodeVisitor>());
+  }
+
   if (node->GetSelectTable() != nullptr)
     node->GetSelectTable()->Accept(common::ManagedPointer(this).CastManagedPointerTo<SqlNodeVisitor>());
 
@@ -852,10 +744,17 @@
       table->Accept(common::ManagedPointer(this).CastManagedPointerTo<SqlNodeVisitor>());
   } else {
     // Single table
-    if (catalog_accessor_->GetTableOid(node->GetTableName()) == catalog::INVALID_TABLE_OID) {
-      throw BINDER_EXCEPTION("Accessing non-existing table.");
+    if (catalog_accessor_->GetTableOid(node->GetTableName()) == catalog::INVALID_TABLE_OID ) {
+      // table not in catalog, check if table referred is the cte table
+      if (node->GetTableName() != cte_table_name_) {
+        throw BINDER_EXCEPTION("Accessing non-existing table.");
+      } else {
+        // copy cte table's schema for this alias
+        context_->AddCTETable(node->GetTableName(), node->GetAlias());
+      }
+    } else {
+      context_->AddRegularTable(catalog_accessor_, node, db_oid_);
     }
-    context_->AddRegularTable(catalog_accessor_, node, db_oid_);
   }
 }
 
