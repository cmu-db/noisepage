#include "binder/bind_node_visitor.h"

#include <algorithm>
#include <memory>
#include <string>
#include <tuple>
#include <utility>
#include <vector>

#include "binder/binder_context.h"
#include "binder/binder_sherpa.h"
#include "binder/binder_util.h"
#include "catalog/catalog_accessor.h"
#include "catalog/catalog_defs.h"
#include "common/error/error_code.h"
#include "common/error/exception.h"
#include "common/managed_pointer.h"
#include "execution/functions/function_context.h"
#include "loggers/binder_logger.h"
#include "parser/expression/abstract_expression.h"
#include "parser/expression/aggregate_expression.h"
#include "parser/expression/case_expression.h"
#include "parser/expression/column_value_expression.h"
#include "parser/expression/comparison_expression.h"
#include "parser/expression/conjunction_expression.h"
#include "parser/expression/constant_value_expression.h"
#include "parser/expression/function_expression.h"
#include "parser/expression/operator_expression.h"
#include "parser/expression/star_expression.h"
#include "parser/expression/subquery_expression.h"
#include "parser/expression/table_star_expression.h"
#include "parser/expression/type_cast_expression.h"
#include "parser/parse_result.h"
#include "parser/statements.h"

namespace noisepage::binder {

/*
 * TODO(WAN): Note that some functions invoke SqlNodeVisitor::Visit() twice.
 * This is necessary and is IMO an argument for the binder refactor that we want to do.
 *
 * The overall structure of the sherpa-augmented visited pattern is:
 * SqlNodeVisitor::Visit #1: each node resolves its own type, e.g. ColumnValue comes in as INVALID, gets schema type.
 * BinderSherpa now uses the fully resolved nodes to set desired types, e.g. casting string to timestamp for ==.
 * SqlNodeVisitor::Visit #2: each node uses the sherpa's information to convert itself accordingly.
 *
 * Practically, this means that any time you use a sherpa_->SetDesiredType(), you must invoke Visit again.
 */

BindNodeVisitor::BindNodeVisitor(const common::ManagedPointer<catalog::CatalogAccessor> catalog_accessor,
                                 const catalog::db_oid_t db_oid)
    : sherpa_(nullptr), catalog_accessor_(catalog_accessor), db_oid_(db_oid) {}

void BindNodeVisitor::BindNameToNode(
    common::ManagedPointer<parser::ParseResult> parse_result,
    const common::ManagedPointer<std::vector<parser::ConstantValueExpression>> parameters,
    const common::ManagedPointer<std::vector<execution::sql::SqlTypeId>> desired_parameter_types) {
  NOISEPAGE_ASSERT(parse_result != nullptr, "We shouldn't be trying to bind something without a ParseResult.");
  sherpa_ = std::make_unique<BinderSherpa>(parse_result, parameters, desired_parameter_types);
  NOISEPAGE_ASSERT(sherpa_->GetParseResult()->GetStatements().size() == 1, "Binder can only bind one at a time.");
  sherpa_->GetParseResult()->GetStatement(0)->Accept(
      common::ManagedPointer(this).CastManagedPointerTo<SqlNodeVisitor>());
}

BindNodeVisitor::~BindNodeVisitor() = default;

std::vector<parser::udf::VariableRef> BindNodeVisitor::BindAndGetUDFVariableRefs(
    common::ManagedPointer<parser::ParseResult> parse_result,
    common::ManagedPointer<execution::ast::udf::UdfAstContext> udf_ast_context) {
  NOISEPAGE_ASSERT(parse_result != nullptr, "We shouldn't be trying to bind something without a ParseResult.");
  sherpa_ = std::make_unique<BinderSherpa>(parse_result, nullptr, nullptr);
  NOISEPAGE_ASSERT(sherpa_->GetParseResult()->GetStatements().size() == 1, "Binder can only bind one at a time.");
  udf_ast_context_ = udf_ast_context;
  sherpa_->GetParseResult()->GetStatement(0)->Accept(
      common::ManagedPointer(this).CastManagedPointerTo<SqlNodeVisitor>());
  // TODO(Kyle): This is strange, why are we returning this member by value?
  return udf_variable_refs_;
}

void BindNodeVisitor::Visit(common::ManagedPointer<parser::AnalyzeStatement> node) {
  BINDER_LOG_TRACE("Visiting AnalyzeStatement ...");
  SqlNodeVisitor::Visit(node);

  if (node->GetAnalyzeTable() == nullptr) {
    // Currently we only support ANALYZE for a single table at a time. A nice feature to add in the future is to analyze
    // all tables
    throw BINDER_EXCEPTION("Analyze must specify a single table", common::ErrorCode::ERRCODE_INVALID_TABLE_DEFINITION);
  }

  InitTableRef(node->GetAnalyzeTable());

  const auto &db_name = node->GetAnalyzeTable()->GetDatabaseName();
  ValidateDatabaseName(db_name);
  const auto db_oid = db_name.empty() ? this->db_oid_ : catalog_accessor_->GetDatabaseOid(db_name);
  node->SetDatabaseOid(db_oid);

  const auto &table_name = node->GetAnalyzeTable()->GetTableName();
  const auto tb_oid = catalog_accessor_->GetTableOid(table_name);
  if (tb_oid == catalog::INVALID_TABLE_OID) {
    throw BINDER_EXCEPTION("Analyze table does not exist", common::ErrorCode::ERRCODE_UNDEFINED_TABLE);
  }
  node->SetTableOid(tb_oid);

  const auto &schema = catalog_accessor_->GetSchema(tb_oid);
  for (const auto &col : *(node->GetColumns())) {
    if (!BinderContext::ColumnInSchema(schema, col)) {
      throw BINDER_EXCEPTION("Analyze column does not exist", common::ErrorCode::ERRCODE_UNDEFINED_COLUMN);
    }
  }

  // If no column is specified then default to all columns
  if (node->GetColumns()->empty()) {
    for (const auto &col : schema.GetColumns()) {
      node->GetColumns()->emplace_back(col.Name());
    }
  }

  for (const auto &col : *(node->GetColumns())) {
    const auto col_oid = schema.GetColumn(col).Oid();
    node->AddColumnOid(col_oid);
  }
}

void BindNodeVisitor::Visit(common::ManagedPointer<parser::CopyStatement> node) {
  BINDER_LOG_TRACE("Visiting CopyStatement ...");
  SqlNodeVisitor::Visit(node);

  NOISEPAGE_ASSERT(context_ == nullptr, "COPY should be a root.");
  BinderContext context(nullptr);
  context_ = common::ManagedPointer(&context);

  if (node->GetCopyTable() != nullptr) {
    node->GetCopyTable()->Accept(common::ManagedPointer(this).CastManagedPointerTo<SqlNodeVisitor>());

    // If the table is given, we're either writing or reading all columns
    parser::TableStarExpression table_star = parser::TableStarExpression();
    std::vector<common::ManagedPointer<parser::AbstractExpression>> new_select_list;
    context_->GenerateAllColumnExpressions(common::ManagedPointer<parser::TableStarExpression>(&table_star),
                                           sherpa_->GetParseResult(), common::ManagedPointer(&new_select_list));
    auto col = node->GetSelectStatement()->GetSelectColumns();
    col.insert(std::end(col), std::begin(new_select_list), std::end(new_select_list));
  } else {
    node->GetSelectStatement()->Accept(common::ManagedPointer(this).CastManagedPointerTo<SqlNodeVisitor>());
  }

  context_ = nullptr;
}

void BindNodeVisitor::Visit(UNUSED_ATTRIBUTE common::ManagedPointer<parser::CreateFunctionStatement> node) {
  BINDER_LOG_TRACE("Visiting CreateFunctionStatement ...");
  SqlNodeVisitor::Visit(node);
}

void BindNodeVisitor::Visit(common::ManagedPointer<parser::CreateStatement> node) {
  BINDER_LOG_TRACE("Visiting CreateStatement ...");
  SqlNodeVisitor::Visit(node);

  NOISEPAGE_ASSERT(context_ == nullptr, "CREATE should be a root (INSERT into CREATE?).");
  BinderContext context(nullptr);
  context_ = common::ManagedPointer(&context);

  auto create_type = node->GetCreateType();
  switch (create_type) {
    case parser::CreateStatement::CreateType::kDatabase:
      if (catalog_accessor_->GetDatabaseOid(node->GetDatabaseName()) != catalog::INVALID_DATABASE_OID) {
        throw BINDER_EXCEPTION(fmt::format("database \"{}\" already exists", node->GetDatabaseName()),
                               common::ErrorCode::ERRCODE_DUPLICATE_DATABASE);
      }
      break;
    case parser::CreateStatement::CreateType::kTable:
      ValidateDatabaseName(node->GetDatabaseName());

      if (catalog_accessor_->GetTableOid(node->GetTableName()) != catalog::INVALID_TABLE_OID) {
        throw BINDER_EXCEPTION(fmt::format("relation \"{}\" already exists", node->GetTableName()),
                               common::ErrorCode::ERRCODE_DUPLICATE_TABLE);
      }
      context_->AddNewTable(node->GetTableName(), node->GetColumns());
      for (const auto &col : node->GetColumns()) {
        if (col->GetDefaultExpression() != nullptr)
          col->GetDefaultExpression()->Accept(common::ManagedPointer(this).CastManagedPointerTo<SqlNodeVisitor>());
        if (col->GetCheckExpression() != nullptr)
          col->GetCheckExpression()->Accept(common::ManagedPointer(this).CastManagedPointerTo<SqlNodeVisitor>());
      }
      for (const auto &fk : node->GetForeignKeys()) {
        // foreign key does not have check exprssion nor default expression
        auto table_oid = catalog_accessor_->GetTableOid(fk->GetForeignKeySinkTableName());
        if (table_oid == catalog::INVALID_TABLE_OID) {
          throw BINDER_EXCEPTION("Foreign key referencing non-existing table",
                                 common::ErrorCode::ERRCODE_UNDEFINED_TABLE);
        }

        auto src = fk->GetForeignKeySources();
        auto ref = fk->GetForeignKeySinks();

        // TODO(Ling): assuming no composite key? Do we support create type?
        //  Where should we check uniqueness constraint
        if (src.size() != ref.size())
          throw BINDER_EXCEPTION("Number of columns in foreign key does not match number of reference columns",
                                 common::ErrorCode::ERRCODE_INVALID_FOREIGN_KEY);

        for (size_t i = 0; i < src.size(); i++) {
          auto ref_col = catalog_accessor_->GetSchema(table_oid).GetColumn(ref[i]);
          if (ref_col.Oid() == catalog::INVALID_COLUMN_OID) {
            throw BINDER_EXCEPTION("Foreign key referencing non-existing column",
                                   common::ErrorCode::ERRCODE_INVALID_FOREIGN_KEY);
          }

          bool find = false;
          for (const auto &col : node->GetColumns()) {
            if (col->GetColumnName() == src[i]) {
              find = true;

              // check if their type matches
              if (ref_col.Type() != col->GetValueType())
                throw BINDER_EXCEPTION(
                    fmt::format("Foreign key source column {} type does not match reference column type", src[i]),
                    common::ErrorCode::ERRCODE_INVALID_FOREIGN_KEY);

              break;
            }
          }
          if (!find)
            throw BINDER_EXCEPTION(fmt::format("Cannot find column {} in foreign key source", src[i]),
                                   common::ErrorCode::ERRCODE_INVALID_FOREIGN_KEY);
        }
      }
      break;
    case parser::CreateStatement::CreateType::kIndex:
      ValidateDatabaseName(node->GetDatabaseName());
      if (catalog_accessor_->GetTableOid(node->GetTableName()) == catalog::INVALID_TABLE_OID) {
        throw BINDER_EXCEPTION("Build index on non-existing table.", common::ErrorCode::ERRCODE_UNDEFINED_TABLE);
      }
      if (catalog_accessor_->GetIndexOid(node->GetIndexName()) != catalog::INVALID_INDEX_OID) {
        throw BINDER_EXCEPTION("This index already exists.", common::ErrorCode::ERRCODE_DUPLICATE_OBJECT);
      }
      context_->AddRegularTable(catalog_accessor_, db_oid_, node->GetNamespaceName(), node->GetTableName(),
                                node->GetTableName());

      for (auto &attr : node->GetIndexAttributes()) {
        if (attr.HasExpr()) {
          attr.GetExpression()->Accept(common::ManagedPointer(this).CastManagedPointerTo<SqlNodeVisitor>());
        } else {
          // TODO(Matt): can an index attribute definition ever reference multiple tables? I don't think so. We should
          // probably move this out of the loop.
          auto tb_oid = catalog_accessor_->GetTableOid(node->GetTableName());
          if (!BinderContext::ColumnInSchema(catalog_accessor_->GetSchema(tb_oid), attr.GetName()))
            throw BINDER_EXCEPTION(fmt::format("No such column specified by the index attribute {}", attr.GetName()),
                                   common::ErrorCode::ERRCODE_INVALID_OBJECT_DEFINITION);
        }
      }
      break;
    case parser::CreateStatement::CreateType::kTrigger:
      ValidateDatabaseName(node->GetDatabaseName());
      context_->AddRegularTable(catalog_accessor_, db_oid_, node->GetNamespaceName(), node->GetTableName(),
                                node->GetTableName());
      // TODO(Ling): I think there are rules on when the trigger can have OLD reference
      //  and when it can have NEW reference, but I'm not sure how it actually works... need to add those check later
      context_->AddRegularTable(catalog_accessor_, db_oid_, node->GetNamespaceName(), node->GetTableName(), "old");
      context_->AddRegularTable(catalog_accessor_, db_oid_, node->GetNamespaceName(), node->GetTableName(), "new");
      if (node->GetTriggerWhen() != nullptr)
        node->GetTriggerWhen()->Accept(common::ManagedPointer(this).CastManagedPointerTo<SqlNodeVisitor>());
      break;
    case parser::CreateStatement::CreateType::kSchema:
      // nothing for binder to handler
      break;
    case parser::CreateStatement::CreateType::kView:
      ValidateDatabaseName(node->GetDatabaseName());
      NOISEPAGE_ASSERT(node->GetViewQuery() != nullptr, "View requires a query");
      node->GetViewQuery()->Accept(common::ManagedPointer(this).CastManagedPointerTo<SqlNodeVisitor>());
      break;
  }

  context_ = context_->GetUpperContext();
}

void BindNodeVisitor::Visit(common::ManagedPointer<parser::DeleteStatement> node) {
  BINDER_LOG_TRACE("Visiting DeleteStatement ...");
  SqlNodeVisitor::Visit(node);

  NOISEPAGE_ASSERT(context_ == nullptr, "DELETE should be a root.");
  BinderContext context(nullptr);
  context_ = common::ManagedPointer(&context);

  InitTableRef(node->GetDeletionTable());
  ValidateDatabaseName(node->GetDeletionTable()->GetDatabaseName());

  auto table = node->GetDeletionTable();
  context_->AddRegularTable(catalog_accessor_, db_oid_, table->GetNamespaceName(), table->GetTableName(),
                            table->GetTableName());

  if (node->GetDeleteCondition() != nullptr) {
    node->GetDeleteCondition()->Accept(common::ManagedPointer(this).CastManagedPointerTo<SqlNodeVisitor>());
    BinderUtil::ValidateWhereClause(node->GetDeleteCondition());
  }

  context_ = nullptr;
}

void BindNodeVisitor::Visit(common::ManagedPointer<parser::DropStatement> node) {
  BINDER_LOG_TRACE("Visiting DropStatement ...");
  SqlNodeVisitor::Visit(node);

  NOISEPAGE_ASSERT(context_ == nullptr, "DROP should be a root.");
  BinderContext context(nullptr);
  context_ = common::ManagedPointer(&context);

  auto drop_type = node->GetDropType();
  switch (drop_type) {
    case parser::DropStatement::DropType::kDatabase:
      ValidateDatabaseName(node->GetDatabaseName());
      break;
    case parser::DropStatement::DropType::kTable:
      ValidateDatabaseName(node->GetDatabaseName());
      if (catalog_accessor_->GetTableOid(node->GetTableName()) == catalog::INVALID_TABLE_OID) {
        throw BINDER_EXCEPTION(fmt::format("relation \"{}\" does not exist", node->GetTableName()),
                               common::ErrorCode::ERRCODE_UNDEFINED_TABLE);
      }
      break;
    case parser::DropStatement::DropType::kIndex:
      ValidateDatabaseName(node->GetDatabaseName());
      if (catalog_accessor_->GetIndexOid(node->GetIndexName()) == catalog::INVALID_INDEX_OID) {
        throw BINDER_EXCEPTION(fmt::format("index \"{}\" does not exist", node->GetTableName()),
                               common::ErrorCode::ERRCODE_UNDEFINED_OBJECT);
      }
      break;
    case parser::DropStatement::DropType::kFunction: {
      ValidateDatabaseName(node->GetDatabaseName());
      if (catalog_accessor_->GetProcOid(node->GetFunctionName(), node->GetFunctionArguments()) ==
          catalog::INVALID_PROC_OID) {
        // TODO(Kyle): We have all of the information needed for DROP FUNCTION IF EXISTS,
        // but it does not seem that there is a way to communicate a non-error failure
        // condition during binding, maybe we need to add an error severity to the exception?
        throw BINDER_EXCEPTION(fmt::format("function \"{}\" does not exist", node->GetFunctionName()),
                               common::ErrorCode::ERRCODE_UNDEFINED_OBJECT);
      }
      break;
    }
    case parser::DropStatement::DropType::kTrigger:
      // TODO(Ling): Get Trigger OID in catalog?
    case parser::DropStatement::DropType::kSchema:
    case parser::DropStatement::DropType::kView:
      // TODO(Ling): Get View OID in catalog?
    case parser::DropStatement::DropType::kPreparedStatement:
      break;
  }

  context_ = nullptr;
}

void BindNodeVisitor::Visit(UNUSED_ATTRIBUTE common::ManagedPointer<parser::ExecuteStatement> node) {
  BINDER_LOG_TRACE("Visiting ExecuteStatement ...");
  SqlNodeVisitor::Visit(node);
}

void BindNodeVisitor::Visit(common::ManagedPointer<parser::ExplainStatement> node) {
  BINDER_LOG_TRACE("Visiting ExplainStatement ...");
  const auto inside_statement = node->GetSQLStatement();
  switch (inside_statement->GetType()) {
    case parser::StatementType::ANALYZE: {
      BindNodeVisitor::Visit(inside_statement.CastManagedPointerTo<parser::AnalyzeStatement>());
      break;
    }
    case parser::StatementType::DELETE: {
      BindNodeVisitor::Visit(inside_statement.CastManagedPointerTo<parser::DeleteStatement>());
      break;
    }
    case parser::StatementType::INSERT: {
      BindNodeVisitor::Visit(inside_statement.CastManagedPointerTo<parser::InsertStatement>());
      break;
    }
    case parser::StatementType::SELECT: {
      BindNodeVisitor::Visit(inside_statement.CastManagedPointerTo<parser::SelectStatement>());
      break;
    }
    case parser::StatementType::UPDATE: {
      BindNodeVisitor::Visit(inside_statement.CastManagedPointerTo<parser::UpdateStatement>());
      break;
    }
    default: {
      // see https://www.postgresql.org/docs/current/sql-explain.html for supported statements
      // TODO(Matt): postgres supports CREATE TABLE AS, or CREATE MATERIALIZED VIEW AS statement, add when we support
      // TODO(Matt): postgres support EXECUTE, add when we support
      throw BINDER_EXCEPTION("Statement inside explain is invalid.", common::ErrorCode::ERRCODE_SYNTAX_ERROR);
    }
  }
}

void BindNodeVisitor::Visit(common::ManagedPointer<parser::InsertStatement> node) {
  BINDER_LOG_TRACE("Visiting InsertStatement ...");
  SqlNodeVisitor::Visit(node);

  NOISEPAGE_ASSERT(context_ == nullptr, "INSERT should be a root.");
  BinderContext context(nullptr);
  context_ = common::ManagedPointer(&context);

  InitTableRef(node->GetInsertionTable());
  ValidateDatabaseName(node->GetInsertionTable()->GetDatabaseName());

  auto table = node->GetInsertionTable();
  context_->AddRegularTable(catalog_accessor_, db_oid_, table->GetNamespaceName(), table->GetTableName(),
                            table->GetAlias().GetName());

  auto binder_table_data = context_->GetTableMapping(table->GetTableName());
  const auto &table_schema = std::get<2>(*binder_table_data);

  // Perform input validation and and input conversion, e.g., parsing of strings into dates.
  {
    // Test that all the insert columns exist.
    for (const auto &col : *node->GetInsertColumns()) {
      if (!BinderContext::ColumnInSchema(table_schema, col)) {
        throw BINDER_EXCEPTION("Insert column does not exist", common::ErrorCode::ERRCODE_UNDEFINED_COLUMN);
      }
    }
  }
  if (node->GetSelect() != nullptr) {  // INSERT FROM SELECT
    node->GetSelect()->Accept(common::ManagedPointer(this).CastManagedPointerTo<SqlNodeVisitor>());
    std::vector<common::ManagedPointer<parser::AbstractExpression>> select_cols;
    for (const auto &col : node->GetSelect()->GetSelectColumns()) {
      select_cols.emplace_back(col);
    }
    ValidateAndCorrectInsertValues(node, &select_cols, table_schema);
    node->GetSelect()->SetSelectColumns(std::move(select_cols));
  } else {  // RAW INSERT
    for (auto &values : *node->GetValues()) {
      ValidateAndCorrectInsertValues(node, &values, table_schema);
    }
  }

  // The final list of insert columns will always be the full list. Done here to avoid iterator invalidation problems.
  {
    const auto &cols = table_schema.GetColumns();
    node->GetInsertColumns()->clear();
    node->GetInsertColumns()->reserve(cols.size());
    for (const auto &col : cols) {
      node->GetInsertColumns()->emplace_back(col.Name());
    }
  }

  context_ = nullptr;
}

void BindNodeVisitor::Visit(UNUSED_ATTRIBUTE common::ManagedPointer<parser::PrepareStatement> node) {
  BINDER_LOG_TRACE("Visiting PrepareStatement ...");
  SqlNodeVisitor::Visit(node);
}

void BindNodeVisitor::Visit(common::ManagedPointer<parser::SelectStatement> node) {
  BINDER_LOG_TRACE("Visiting SelectStatement ...");
  SqlNodeVisitor::Visit(node);

  // Construct a new BinderContext from the current context;
  // SELECT is the only place we "descend" in this way
  BinderContext context(context_);
  context_ = common::ManagedPointer(&context);

  for (auto &ref : node->GetSelectWith()) {
    // Store CTE table name
    sherpa_->AddCTETableName(ref->GetAlias().GetName());

    if (!ref->HasSelect()) {
      ref->Accept(common::ManagedPointer(this).CastManagedPointerTo<SqlNodeVisitor>());
    } else {
      // Inductive CTEs are iterative/recursive CTEs that have a base
      // case and inductively build up the table; during this stage
      // of binding, we care about the inductive structure of the CTE
      // rather than its status as a syntactically-inductive CTE.
      const auto inductive = ref->IsStructurallyInductiveCte();
      // Get the schema for non-inductive CTEs
      if (!inductive) {
        ref->Accept(common::ManagedPointer(this).CastManagedPointerTo<SqlNodeVisitor>());
      }
      std::vector<common::ManagedPointer<parser::AbstractExpression>> sel_cols{};
      // In the case of inductive CTEs, we need to visit the SELECT
      // statement in the base case so we have access to the columns
      auto base_case = ref->GetSelect()->GetUnionSelect();
      if (inductive && base_case) {
        // Here, we must be careful to check both the specified "type"
        // of the CTE in question, as well as whether the parsed CTE
        // actually adheres to the inductive form (base + inductive);
        // it is possible to declare a RECURSIVE CTE that does not
        // actually contain both a base case and a recursive case
        base_case->Accept(common::ManagedPointer(this).CastManagedPointerTo<SqlNodeVisitor>());
        sel_cols = base_case->GetSelectColumns();
      } else {
        sel_cols = ref->GetSelect()->GetSelectColumns();
      }

      auto column_aliases = ref->GetCteColumnAliases();  // Get aliases from TableRef
      auto columns = sel_cols;                           // AbstractExpressions in select

      const auto num_aliases = column_aliases.size();
      const auto num_columns = columns.size();

      if (num_aliases > num_columns) {
        throw BINDER_EXCEPTION(("WITH query " + ref->GetAlias().GetName() + " has " + std::to_string(num_columns) +
                                " columns available but " + std::to_string(num_aliases) + " specified")
                                   .c_str(),
                               common::ErrorCode::ERRCODE_INVALID_SCHEMA_DEFINITION);
      }

      // Go through the SELECT statements inside the CTEs and set the alias for each column to the desired column name
      // Eg: `WITH cte(x) AS (SELECT 1)`      transforms to `WITH cte AS (SELECT 1 as x)`
      // Eg: `WITH cte AS (SELECT 1 as x, 2)` transforms to `WITH cte AS (SELECT 1 as x, 2 as ?column?)`
      std::vector<parser::AliasType> aliases{};
      for (std::size_t i = 0; i < num_aliases; i++) {
        const auto serial_no = parser::alias_oid_t(catalog_accessor_->GetNewTempOid());
        columns[i]->SetAlias(parser::AliasType(column_aliases[i].GetName(), serial_no));
        aliases.emplace_back(parser::AliasType(column_aliases[i].GetName(), serial_no));
        ref->cte_col_aliases_[i] = parser::AliasType(column_aliases[i].GetName(), serial_no);
      }

      for (std::size_t i = num_aliases; i < num_columns; ++i) {
        const auto serial_no = parser::alias_oid_t(catalog_accessor_->GetNewTempOid());
        auto new_alias = parser::AliasType(columns[i]->GetExpressionName(), serial_no);
        if (new_alias.Empty()) {
          new_alias = parser::AliasType("?column?", serial_no);
        }
        columns[i]->SetAlias(new_alias);
        aliases.emplace_back(new_alias);
        ref->cte_col_aliases_.emplace_back(new_alias);
      }

      if (inductive) {
        std::size_t i = 0;
        for (auto &alias : ref->GetCteColumnAliases()) {
          ref->GetSelect()->GetSelectColumns()[i]->SetAlias(alias);
          ++i;
        }
      }

      // Add the CTE to the nested_table_alias_map
      context.AddCTETable(ref->GetAlias().GetName(), sel_cols, ref->GetCteColumnAliases());

      // Finally, visit the inductive case
      ref->Accept(common::ManagedPointer(this).CastManagedPointerTo<SqlNodeVisitor>());
    }
  }

  if (node->GetSelectTable() != nullptr) {
    node->GetSelectTable()->Accept(common::ManagedPointer(this).CastManagedPointerTo<SqlNodeVisitor>());
  }

  // WHERE
  if (node->GetSelectCondition() != nullptr) {
    node->GetSelectCondition()->Accept(common::ManagedPointer(this).CastManagedPointerTo<SqlNodeVisitor>());
    BinderUtil::ValidateWhereClause(node->GetSelectCondition());
    node->GetSelectCondition()->DeriveDepth();
    node->GetSelectCondition()->DeriveSubqueryFlag();
  }

  // LIMIT
  if (node->GetSelectLimit() != nullptr) {
    node->GetSelectLimit()->Accept(common::ManagedPointer(this).CastManagedPointerTo<SqlNodeVisitor>());
  }

  // GROUP BY
  if (node->GetSelectGroupBy() != nullptr) {
    node->GetSelectGroupBy()->Accept(common::ManagedPointer(this).CastManagedPointerTo<SqlNodeVisitor>());
  }

  std::vector<common::ManagedPointer<parser::AbstractExpression>> new_select_list{};

  BINDER_LOG_TRACE("Gathering select columns...");
  for (auto &select_element : node->GetSelectColumns()) {
    // If NULL was provided as a select column, in postgres the default type is "text". See #1020.
    if (select_element->GetExpressionType() == parser::ExpressionType::VALUE_CONSTANT) {
      auto cve = select_element.CastManagedPointerTo<parser::ConstantValueExpression>();
      if (cve->IsNull() && sherpa_->GetDesiredType(select_element) == execution::sql::SqlTypeId::Invalid) {
        sherpa_->SetDesiredType(select_element, execution::sql::SqlTypeId::Varchar);
      }
    }

    if (select_element->GetExpressionType() == parser::ExpressionType::TABLE_STAR) {
      // If there is a STAR expression but there is no corresponding table specified, Postgres throws a syntax error.
      if (node->GetSelectTable() == nullptr) {
        throw BINDER_EXCEPTION("SELECT * with no tables specified is not valid",
                               common::ErrorCode::ERRCODE_SYNTAX_ERROR);
      }
      context_->GenerateAllColumnExpressions(select_element.CastManagedPointerTo<parser::TableStarExpression>(),
                                             sherpa_->GetParseResult(), common::ManagedPointer(&new_select_list));
      continue;
    }

    select_element->Accept(common::ManagedPointer(this).CastManagedPointerTo<SqlNodeVisitor>());

    // Derive depth for all exprs in the select clause
    select_element->DeriveDepth();

    select_element->DeriveSubqueryFlag();

    // Traverse the expression to deduce expression value type and name
    select_element->DeriveReturnValueType();
    select_element->DeriveExpressionName();

    new_select_list.push_back(select_element);
  }

  node->SetSelectColumns(new_select_list);

  if (node->GetUnionSelect() != nullptr) {
    node->GetUnionSelect()->Accept(common::ManagedPointer(this).CastManagedPointerTo<SqlNodeVisitor>());

    auto &union_cols = node->GetUnionSelect()->GetSelectColumns();
    if (new_select_list.size() != union_cols.size()) {
      throw BINDER_EXCEPTION("Mismatched schemas in union", common::ErrorCode::ERRCODE_DATATYPE_MISMATCH);
    }
    for (uint32_t ind = 0; ind < new_select_list.size(); ind++) {
      if (new_select_list[ind]->GetReturnValueType() != union_cols[ind]->GetReturnValueType()) {
        throw BINDER_EXCEPTION("Mismatched schemas in union", common::ErrorCode::ERRCODE_DATATYPE_MISMATCH);
      }
    }
  }
  node->SetDepth(context_->GetDepth());

  if (node->GetSelectOrderBy() != nullptr) {
    UnifyOrderByExpression(node->GetSelectOrderBy(), node->GetSelectColumns());
    node->GetSelectOrderBy()->Accept(common::ManagedPointer(this).CastManagedPointerTo<SqlNodeVisitor>());
  }

  context_ = context_->GetUpperContext();
}

void BindNodeVisitor::Visit(UNUSED_ATTRIBUTE common::ManagedPointer<parser::TransactionStatement> node) {
  BINDER_LOG_TRACE("Visiting TransactionStatement ...");
  SqlNodeVisitor::Visit(node);
}

void BindNodeVisitor::Visit(common::ManagedPointer<parser::UpdateStatement> node) {
  BINDER_LOG_TRACE("Visiting UpdateStatement ...");
  SqlNodeVisitor::Visit(node);

  NOISEPAGE_ASSERT(context_ == nullptr, "UPDATE should be a root.");
  BinderContext context(nullptr);
  context_ = common::ManagedPointer(&context);

  auto table_ref = node->GetUpdateTable();
  table_ref->Accept(common::ManagedPointer(this).CastManagedPointerTo<SqlNodeVisitor>());
  if (node->GetUpdateCondition() != nullptr) {
    node->GetUpdateCondition()->Accept(common::ManagedPointer(this).CastManagedPointerTo<SqlNodeVisitor>());
    BinderUtil::ValidateWhereClause(node->GetUpdateCondition());
  }

  auto binder_table_data = context_->GetTableMapping(table_ref->GetTableName());
  const auto &table_schema = std::get<2>(*binder_table_data);

  for (auto &update : node->GetUpdateClauses()) {
    auto expr = update->GetUpdateValue();
    auto expected_ret_type = table_schema.GetColumn(update->GetColumnName()).Type();
    auto is_cast_expression = update->GetUpdateValue()->GetExpressionType() == parser::ExpressionType::OPERATOR_CAST;

    if (is_cast_expression) {
      auto child = expr->GetChild(0)->Copy();
      if (expr->GetReturnValueType() != expected_ret_type) {
        throw BINDER_EXCEPTION("BindNodeVisitor tried to cast, but the cast result type does not match the schema.",
                               common::ErrorCode::ERRCODE_NUMERIC_VALUE_OUT_OF_RANGE);
      }
      sherpa_->SetDesiredType(common::ManagedPointer(child), expr->GetReturnValueType());
      update->ResetValue(common::ManagedPointer(child));
      sherpa_->GetParseResult()->AddExpression(std::move(child));
      expr = update->GetUpdateValue();
    }

    sherpa_->SetDesiredType(expr, expected_ret_type);
    expr->Accept(common::ManagedPointer(this).CastManagedPointerTo<SqlNodeVisitor>());
  }

  SqlNodeVisitor::Visit(node);

  context_ = nullptr;
}

void BindNodeVisitor::Visit(common::ManagedPointer<parser::VariableSetStatement> node) {
  BINDER_LOG_TRACE("Visiting VariableSetStatement ...");
  SqlNodeVisitor::Visit(node);
}

void BindNodeVisitor::Visit(common::ManagedPointer<parser::AggregateExpression> expr) {
  BINDER_LOG_TRACE("Visiting AggregateExpression ...");
  SqlNodeVisitor::Visit(expr);
  expr->DeriveReturnValueType();
}

void BindNodeVisitor::Visit(common::ManagedPointer<parser::CaseExpression> expr) {
  BINDER_LOG_TRACE("Visiting CaseExpression ...");
  SqlNodeVisitor::Visit(expr);
  for (size_t i = 0; i < expr->GetWhenClauseSize(); ++i) {
    expr->GetWhenClauseCondition(i)->Accept(common::ManagedPointer(this).CastManagedPointerTo<SqlNodeVisitor>());
  }
}

void BindNodeVisitor::Visit(common::ManagedPointer<parser::ColumnValueExpression> expr) {
  BINDER_LOG_TRACE("Visiting ColumnValueExpression ...");
  SqlNodeVisitor::Visit(expr);

  // Before checking with the schema, cache the desired type that expr should have
  const auto cached_desired_type = sherpa_->GetDesiredType(expr.CastManagedPointerTo<parser::AbstractExpression>());

  // TODO(Ling): consider remove precondition check if the *_oid_ will never be initialized till binder
  //  That is, the object would not be initialized using ColumnValueExpression(database_oid, table_oid, column_oid)
  //  at this point
  if (expr->GetTableOid() == catalog::INVALID_TABLE_OID) {
<<<<<<< HEAD
    std::tuple<catalog::db_oid_t, catalog::table_oid_t, catalog::Schema> tuple{};
    std::string table_name = expr->GetTableName();
=======
    std::tuple<catalog::db_oid_t, catalog::table_oid_t, catalog::Schema> tuple;
    const auto &table_alias = expr->GetTableAlias();
    std::string table_alias_name = table_alias.GetName();
>>>>>>> 25b264ee
    std::string col_name = expr->GetColumnName();
    if (table_alias.Empty() && col_name.empty() && expr->GetColumnOid() != catalog::INVALID_COLUMN_OID) {
      throw BINDER_EXCEPTION(fmt::format("ORDER BY position \"{}\" is not in select list",
                                         std::to_string(expr->GetColumnOid().UnderlyingValue())),
                             common::ErrorCode::ERRCODE_UNDEFINED_COLUMN);
    }
<<<<<<< HEAD
    // Convert all the names to lower case
    std::transform(table_name.begin(), table_name.end(), table_name.begin(), ::tolower);
    std::transform(col_name.begin(), col_name.end(), col_name.begin(), ::tolower);

    // Table name not specified in the expression; loop through all the tables in the binder context
    if (table_name.empty()) {
      if (BindingForUDF() && IsUDFVariable(expr->GetColumnName())) {
        // This expression refers to a PL/pgSQL variable
        AddUDFVariableReference(expr, expr->GetColumnName());
      } else if (context_ == nullptr || !context_->SetColumnPosTuple(expr)) {
=======
    // Convert all the names to lower cases
    std::transform(table_alias_name.begin(), table_alias_name.end(), table_alias_name.begin(), ::tolower);
    std::transform(col_name.begin(), col_name.end(), col_name.begin(), ::tolower);

    // Table name not specified in the expression. Loop through all the table in the binder context.
    if (table_alias.Empty()) {
      if (context_ == nullptr || !context_->SetColumnPosTuple(expr)) {
>>>>>>> 25b264ee
        throw BINDER_EXCEPTION(fmt::format("column \"{}\" does not exist", col_name),
                               common::ErrorCode::ERRCODE_UNDEFINED_COLUMN);
      }
    } else {
<<<<<<< HEAD
      // The table name is present
      if (context_ != nullptr && context_->GetRegularTableObj(table_name, expr, common::ManagedPointer(&tuple))) {
=======
      // Table name is present

      // We need to update the table alias serial number to match that of the corresponding tableref if there is one
      expr->SetTableAlias(context_->FindTableAlias(expr->GetTableAlias().GetName()));
      if (context_ != nullptr && context_->GetRegularTableObj(table_alias_name, expr, common::ManagedPointer(&tuple))) {
>>>>>>> 25b264ee
        if (!BinderContext::ColumnInSchema(std::get<2>(tuple), col_name)) {
          throw BINDER_EXCEPTION(fmt::format("column \"{}\" does not exist", col_name),
                                 common::ErrorCode::ERRCODE_UNDEFINED_COLUMN);
        }
        BinderContext::SetColumnPosTuple(col_name, tuple, expr);
<<<<<<< HEAD
      } else if (BindingForUDF() && IsUDFVariable(expr->GetTableName())) {
        // This expression refers to a structural (RECORD) PL/pgSQL variable
        AddUDFVariableReference(expr, expr->GetTableName(), expr->GetColumnName());
      } else if (context_ == nullptr || !context_->CheckNestedTableColumn(table_name, col_name, expr)) {
        throw BINDER_EXCEPTION(fmt::format("Invalid table reference {}", expr->GetTableName()),
=======
      } else if (context_ == nullptr || !context_->CheckNestedTableColumn(table_alias, col_name, expr)) {
        throw BINDER_EXCEPTION(fmt::format("Invalid table reference {}", expr->GetTableAlias().GetName()),
>>>>>>> 25b264ee
                               common::ErrorCode::ERRCODE_UNDEFINED_TABLE);
      }
    }
  }

  // The schema is authoritative on what the type of this ColumnValueExpression should be, UNLESS
  // some specific type was already requested.
<<<<<<< HEAD
  const auto desired_type =
      cached_desired_type == type::TypeId::INVALID ? expr->GetReturnValueType() : cached_desired_type;
=======
  desired_type = desired_type == execution::sql::SqlTypeId::Invalid ? expr->GetReturnValueType() : desired_type;
>>>>>>> 25b264ee
  sherpa_->SetDesiredType(expr.CastManagedPointerTo<parser::AbstractExpression>(), desired_type);
  sherpa_->CheckDesiredType(expr.CastManagedPointerTo<parser::AbstractExpression>());
}

void BindNodeVisitor::Visit(common::ManagedPointer<parser::ComparisonExpression> expr) {
  BINDER_LOG_TRACE("Visiting ComparisonExpression ...");
  SqlNodeVisitor::Visit(expr);
  sherpa_->CheckDesiredType(expr.CastManagedPointerTo<parser::AbstractExpression>());
  sherpa_->SetDesiredTypePair(expr->GetChild(0), expr->GetChild(1));
  SqlNodeVisitor::Visit(expr);

  // If any of the operands are typecasts, the typecast children should have been casted by now. Pull the children up.
  for (std::size_t i = 0; i < expr->GetChildrenSize(); ++i) {
    auto child = expr->GetChild(i);
    if (parser::ExpressionType::OPERATOR_CAST == child->GetExpressionType()) {
      NOISEPAGE_ASSERT(parser::ExpressionType::VALUE_CONSTANT == child->GetChild(0)->GetExpressionType(),
                       "We can only pull up ConstantValueExpression.");
      expr->SetChild(i, child->GetChild(0));
    }
  }

  for (auto i = 0UL; i < expr->GetChildrenSize(); ++i) {
    auto child = expr->GetChild(i);
    if (child->GetExpressionType() == parser::ExpressionType::COLUMN_VALUE) {
      auto index = child.CastManagedPointerTo<parser::ColumnValueExpression>()->GetParamIdx();
      if (index >= 0) {
        // replace with PVE
        std::unique_ptr<parser::AbstractExpression> pve = std::make_unique<parser::ParameterValueExpression>(index);
        pve->SetReturnValueType(child->GetReturnValueType());
        expr->SetChild(i, common::ManagedPointer(pve));
        sherpa_->GetParseResult()->AddExpression(std::move(pve));
      }
    }
  }
}

void BindNodeVisitor::Visit(common::ManagedPointer<parser::ConjunctionExpression> expr) {
  BINDER_LOG_TRACE("Visiting ConjunctionExpression ...");
  SqlNodeVisitor::Visit(expr);
  sherpa_->CheckDesiredType(expr.CastManagedPointerTo<parser::AbstractExpression>());

  for (const auto child : expr->GetChildren()) {
    sherpa_->SetDesiredType(child, execution::sql::SqlTypeId::Boolean);
  }
  SqlNodeVisitor::Visit(expr);
}

void BindNodeVisitor::Visit(common::ManagedPointer<parser::ConstantValueExpression> expr) {
  BINDER_LOG_TRACE("Visiting ConstantValueExpression ...");
  SqlNodeVisitor::Visit(expr);

  const auto desired_type = sherpa_->GetDesiredType(expr.CastManagedPointerTo<parser::AbstractExpression>());
  BinderUtil::CheckAndTryPromoteType(expr, desired_type);
  expr->DeriveReturnValueType();
}

void BindNodeVisitor::Visit(common::ManagedPointer<parser::DefaultValueExpression> expr) {
  BINDER_LOG_TRACE("Visiting DefaultValueExpression ...");
  SqlNodeVisitor::Visit(expr);
}

void BindNodeVisitor::Visit(common::ManagedPointer<parser::DerivedValueExpression> expr) {
  BINDER_LOG_TRACE("Visiting DerivedValueExpression ...");
  SqlNodeVisitor::Visit(expr);
}

void BindNodeVisitor::Visit(common::ManagedPointer<parser::FunctionExpression> expr) {
  BINDER_LOG_TRACE("Visiting FunctionExpression ...");
  SqlNodeVisitor::Visit(expr);

  std::vector<catalog::type_oid_t> arg_types;
  auto children = expr->GetChildren();
  arg_types.reserve(children.size());
  for (const auto &child : children) {
    arg_types.push_back(catalog_accessor_->GetTypeOidFromTypeId(child->GetReturnValueType()));
  }

  auto proc_oid = catalog_accessor_->GetProcOid(expr->GetFuncName(), arg_types);
  if (proc_oid == catalog::INVALID_PROC_OID) {
    throw BINDER_EXCEPTION("Procedure not registered", common::ErrorCode::ERRCODE_UNDEFINED_FUNCTION);
  }

  auto func_context = catalog_accessor_->GetFunctionContext(proc_oid);

  expr->SetProcOid(proc_oid);
  expr->SetReturnValueType(func_context->GetFunctionReturnType());
}

void BindNodeVisitor::Visit(common::ManagedPointer<parser::OperatorExpression> expr) {
  BINDER_LOG_TRACE("Visiting OperatorExpression ...");
  SqlNodeVisitor::Visit(expr);
  expr->DeriveReturnValueType();
}

void BindNodeVisitor::Visit(common::ManagedPointer<parser::ParameterValueExpression> expr) {
  BINDER_LOG_TRACE("Visiting ParameterValueExpression ...");
  SqlNodeVisitor::Visit(expr);
  if (sherpa_ == nullptr || sherpa_->GetParameters() == nullptr) {
    return;
  }
  const common::ManagedPointer<parser::ConstantValueExpression> param =
      common::ManagedPointer(&((*(sherpa_->GetParameters()))[expr->GetValueIdx()]));
  const auto desired_type = sherpa_->GetDesiredType(expr.CastManagedPointerTo<parser::AbstractExpression>());

  if (desired_type != execution::sql::SqlTypeId::Invalid) BinderUtil::CheckAndTryPromoteType(param, desired_type);

  expr->return_value_type_ = param->GetReturnValueType();
  sherpa_->SetDesiredParameterType(expr->GetValueIdx(), param->GetReturnValueType());
}

void BindNodeVisitor::Visit(UNUSED_ATTRIBUTE common::ManagedPointer<parser::StarExpression> expr) {
  BINDER_LOG_TRACE("Visiting StarExpression ...");
  SqlNodeVisitor::Visit(expr);
  if (context_ == nullptr || !context_->HasTables()) {
    throw BINDER_EXCEPTION("Invalid [Expression :: STAR].", common::ErrorCode::ERRCODE_SYNTAX_ERROR);
  }
}

void BindNodeVisitor::Visit(UNUSED_ATTRIBUTE common::ManagedPointer<parser::TableStarExpression> expr) {
  BINDER_LOG_TRACE("Visiting TableStarExpression ...");
  SqlNodeVisitor::Visit(expr);
  if (context_ == nullptr || !context_->HasTables()) {
    throw BINDER_EXCEPTION("Invalid [Expression :: TABLE_STAR].", common::ErrorCode::ERRCODE_SYNTAX_ERROR);
  }
}

void BindNodeVisitor::Visit(common::ManagedPointer<parser::SubqueryExpression> expr) {
  BINDER_LOG_TRACE("Visiting SubqueryExpression ...");
  SqlNodeVisitor::Visit(expr);
  expr->GetSubselect()->Accept(common::ManagedPointer(this).CastManagedPointerTo<SqlNodeVisitor>());
}

void BindNodeVisitor::Visit(UNUSED_ATTRIBUTE common::ManagedPointer<parser::TypeCastExpression> expr) {
  BINDER_LOG_TRACE("Visiting TypeCastExpression...");
  NOISEPAGE_ASSERT(1 == expr->GetChildrenSize(), "TypeCastExpression should have exactly 1 child.");
  sherpa_->SetDesiredType(expr->GetChild(0), expr->GetReturnValueType());
  SqlNodeVisitor::Visit(expr);
}

void BindNodeVisitor::Visit(common::ManagedPointer<parser::GroupByDescription> node) {
  BINDER_LOG_TRACE("Visiting GroupByDescription ...");
  SqlNodeVisitor::Visit(node);
  for (auto &col : node->GetColumns()) col->Accept(common::ManagedPointer(this).CastManagedPointerTo<SqlNodeVisitor>());
  if (node->GetHaving() != nullptr)
    node->GetHaving()->Accept(common::ManagedPointer(this).CastManagedPointerTo<SqlNodeVisitor>());
}

void BindNodeVisitor::Visit(common::ManagedPointer<parser::JoinDefinition> node) {
  BINDER_LOG_TRACE("Visiting JoinDefinition ...");
  SqlNodeVisitor::Visit(node);
  // The columns in join condition can only bind to the join tables
  node->GetLeftTable()->Accept(common::ManagedPointer(this).CastManagedPointerTo<SqlNodeVisitor>());
  node->GetRightTable()->Accept(common::ManagedPointer(this).CastManagedPointerTo<SqlNodeVisitor>());
  node->GetJoinCondition()->Accept(common::ManagedPointer(this).CastManagedPointerTo<SqlNodeVisitor>());
}

void BindNodeVisitor::Visit(UNUSED_ATTRIBUTE common::ManagedPointer<parser::LimitDescription> node) {
  BINDER_LOG_TRACE("Visiting LimitDescription ...");
  SqlNodeVisitor::Visit(node);
}

void BindNodeVisitor::Visit(common::ManagedPointer<parser::OrderByDescription> node) {
  BINDER_LOG_TRACE("Visiting OrderByDescription ...");
  SqlNodeVisitor::Visit(node);
  for (auto &expr : node->GetOrderByExpressions())
    if (expr != nullptr) expr->Accept(common::ManagedPointer(this).CastManagedPointerTo<SqlNodeVisitor>());
}

void BindNodeVisitor::Visit(common::ManagedPointer<parser::TableRef> node) {
  BINDER_LOG_TRACE("Visiting TableRef ...");
  SqlNodeVisitor::Visit(node);
  InitTableRef(node);
  ValidateDatabaseName(node->GetDatabaseName());

  if (node->GetSelect() != nullptr) {
    if (node->GetAlias().Empty()) {
      throw BINDER_EXCEPTION("Alias not found for query derived table", common::ErrorCode::ERRCODE_UNDEFINED_TABLE);
    }

    SetUniqueTableAlias(node);
    // Save the previous context
    auto pre_context = context_;
    node->GetSelect()->Accept(common::ManagedPointer(this).CastManagedPointerTo<SqlNodeVisitor>());

    // Restore the previous level context
    // TODO(WAN): who exactly should save and restore contexts?
    context_ = pre_context;

    if (!node->IsCte()) {
      context_->AddNestedTable(node->GetAlias().GetName(), node->GetSelect()->GetSelectColumns(), {});
    }
  } else if (node->GetJoin() != nullptr) {
    // Join
    node->GetJoin()->Accept(common::ManagedPointer(this).CastManagedPointerTo<SqlNodeVisitor>());
  } else if (!node->GetList().empty()) {
    // Multiple table
    for (auto &table : node->GetList()) {
      table->Accept(common::ManagedPointer(this).CastManagedPointerTo<SqlNodeVisitor>());
    }
  } else {
    // Single table
    SetUniqueTableAlias(node);
    if (sherpa_->HasCTETableName(node->GetTableName())) {
      // Copy CTE table's schema for this alias
      context_->AddCTETableAlias(node->GetTableName(), node->GetAlias().GetName());
    } else {
      // Not a CTE, check whether it is a regular table
      if (catalog_accessor_->GetTableOid(node->GetTableName()) == catalog::INVALID_TABLE_OID) {
        throw BINDER_EXCEPTION(fmt::format("Relation \"{}\" does not exist", node->GetTableName()),
                               common::ErrorCode::ERRCODE_UNDEFINED_TABLE);
      }
      context_->AddRegularTable(catalog_accessor_, node, db_oid_);
    }
  }
}

void BindNodeVisitor::UnifyOrderByExpression(
    common::ManagedPointer<parser::OrderByDescription> order_by_description,
    const std::vector<common::ManagedPointer<parser::AbstractExpression>> &select_items) {
  auto &exprs = order_by_description->GetOrderByExpressions();
  auto size = order_by_description->GetOrderByExpressionsSize();
  for (size_t idx = 0; idx < size; idx++) {
    if (exprs[idx].Get()->GetExpressionType() == noisepage::parser::ExpressionType::VALUE_CONSTANT) {
      auto constant_value_expression = exprs[idx].CastManagedPointerTo<parser::ConstantValueExpression>();
      execution::sql::SqlTypeId type = constant_value_expression->GetReturnValueType();
      int64_t column_id = 0;
      switch (type) {
        case execution::sql::SqlTypeId::TinyInt:
        case execution::sql::SqlTypeId::SmallInt:
        case execution::sql::SqlTypeId::Integer:
        case execution::sql::SqlTypeId::BigInt:
          column_id = constant_value_expression->GetInteger().val_;
          break;
        case execution::sql::SqlTypeId::Double:
          column_id = constant_value_expression->GetReal().val_;
          break;
        default:
          throw BINDER_EXCEPTION("non-integer constant in ORDER BY", common::ErrorCode::ERRCODE_SYNTAX_ERROR);
      }
      if (column_id < 1 || column_id > static_cast<int64_t>(select_items.size())) {
        throw BINDER_EXCEPTION(fmt::format("ORDER BY position \"{}\" is not in select list", std::to_string(column_id)),
                               common::ErrorCode::ERRCODE_UNDEFINED_COLUMN);
      }
      exprs[idx] = select_items[column_id - 1];
    } else if (exprs[idx].Get()->GetExpressionType() == noisepage::parser::ExpressionType::COLUMN_VALUE) {
      auto column_value_expression = exprs[idx].CastManagedPointerTo<parser::ColumnValueExpression>();
      std::string column_name = column_value_expression->GetColumnName();
      const std::string &table_name = column_value_expression->GetTableAlias().GetName();
      if (table_name.empty() && !column_name.empty()) {
        for (auto select_expression : select_items) {
          auto abstract_select_expression = select_expression.CastManagedPointerTo<parser::AbstractExpression>();
          if (abstract_select_expression->GetExpressionName() == column_name) {
            exprs[idx] = select_expression;
            break;
          }
        }
      }
    }
  }
}

void BindNodeVisitor::InitTableRef(const common::ManagedPointer<parser::TableRef> node) {
  if (node->table_info_ == nullptr) {
    node->table_info_ = std::make_unique<parser::TableInfo>();
  }
}

void BindNodeVisitor::ValidateDatabaseName(const std::string &db_name) {
  if (!(db_name.empty())) {
    const auto db_oid = catalog_accessor_->GetDatabaseOid(db_name);
    if (db_oid == catalog::INVALID_DATABASE_OID)
      throw BINDER_EXCEPTION(fmt::format("Database \"{}\" does not exist", db_name),
                             common::ErrorCode::ERRCODE_UNDEFINED_DATABASE);
    if (db_oid != db_oid_)
      throw BINDER_EXCEPTION("cross-database references are not implemented: ",
                             common::ErrorCode::ERRCODE_FEATURE_NOT_SUPPORTED);
  }
}
void BindNodeVisitor::ValidateAndCorrectInsertValues(
    common::ManagedPointer<parser::InsertStatement> node,
    std::vector<common::ManagedPointer<parser::AbstractExpression>> *values, const catalog::Schema &table_schema) {
  auto insert_columns = node->GetInsertColumns();
  auto num_schema_columns = table_schema.GetColumns().size();
  auto num_insert_columns = insert_columns->size();  // If unspecified by query, insert_columns is length 0.
  // Validate input values.

  // Value is a row (tuple) to insert.
  size_t num_values = values->size();
  // Test that they have the same number of columns.
  {
    bool is_insert_cols_specified = num_insert_columns != 0;
    bool insert_cols_ok = is_insert_cols_specified && num_values == num_insert_columns;
    bool insert_schema_ok = !is_insert_cols_specified && num_values == num_schema_columns;
    if (!(insert_cols_ok || insert_schema_ok)) {
      throw BINDER_EXCEPTION("Mismatch in number of insert columns and number of insert values.",
                             common::ErrorCode::ERRCODE_SYNTAX_ERROR);
    }
  }

  std::vector<std::pair<catalog::Schema::Column, common::ManagedPointer<parser::AbstractExpression>>> cols;

  if (num_insert_columns == 0) {
    // If the number of insert columns is zero, it is assumed that the tuple values are already schema ordered.
    for (size_t i = 0; i < num_values; i++) {
      auto pair = std::make_pair(table_schema.GetColumns()[i], (*values)[i]);
      cols.emplace_back(pair);
    }
  } else {
    // Otherwise, some insert columns were specified. Potentially not all and potentially out of order.
    for (auto &schema_col : table_schema.GetColumns()) {
      auto it = std::find(insert_columns->begin(), insert_columns->end(), schema_col.Name());
      // Find the index of the current schema column.
      if (it != insert_columns->end()) {
        // TODO(harsh): This might need refactoring if it becomes a performance bottleneck.
        auto index = std::distance(insert_columns->begin(), it);
        auto pair = std::make_pair(schema_col, (*values)[index]);
        cols.emplace_back(pair);
      } else {
        // Make a null value of the right type that we can either compare with the stored expression or insert.
        auto null_ex = std::make_unique<parser::ConstantValueExpression>(schema_col.Type(), execution::sql::Val(true));

        // TODO(WAN): We thought that you might be able to collapse these two cases into one, since currently
        // the catalog column's stored expression is always a NULL of the right type if not otherwise specified.
        // However, this seems to make assumptions about the current implementation in plan_generator and also
        // we want to throw an error if it is a non-NULLable column. We can leave it as it is right now.

        // If the current schema column's index was not found, that means it was not specified by the user.
        if (*schema_col.StoredExpression() != *null_ex) {
          // First, check if there is a default value for that column.
          std::unique_ptr<parser::AbstractExpression> cur_value = schema_col.StoredExpression()->Copy();
          auto pair = std::make_pair(schema_col, common::ManagedPointer(cur_value));
          cols.emplace_back(pair);
          sherpa_->GetParseResult()->AddExpression(std::move(cur_value));
        } else if (schema_col.Nullable()) {
          // If there is no default value, check if the column is NULLable, meaning we can insert a NULL.
          auto null_ex_mp = common::ManagedPointer(null_ex).CastManagedPointerTo<parser::AbstractExpression>();
          auto pair = std::make_pair(schema_col, null_ex_mp);
          cols.emplace_back(pair);
          // Note that in this case, we must move null_ex as we have taken a managed pointer to it.
          sherpa_->GetParseResult()->AddExpression(std::move(null_ex));
        } else {
          // If none of the above cases could provide a value to be inserted, then we fail.
          throw BINDER_EXCEPTION("Column not present, does not have a default and is non-nullable.",
                                 common::ErrorCode::ERRCODE_SYNTAX_ERROR);
        }
      }
    }

    // We overwrite the original insert columns and values with the schema-ordered versions generated above.
    values->clear();
    for (auto &pair : cols) {
      values->emplace_back(pair.second);
    }
  }

  // TODO(WAN): with the sherpa, probably some of the above code can be cleaned up.

  // Perform input type transformation validation on the schema-ordered values.
  for (size_t i = 0; i < cols.size(); i++) {
    auto ins_col = cols[i].first;
    auto ins_val = cols[i].second;

    auto ret_type = ins_val->GetReturnValueType();
    auto expected_ret_type = ins_col.Type();

    // Set the desired type to be whatever the schema says the type should be.
    sherpa_->SetDesiredType(ins_val, expected_ret_type);

    auto is_default_expression = ins_val->GetExpressionType() == parser::ExpressionType::VALUE_DEFAULT;
    if (is_default_expression) {
      auto stored_expr = ins_col.StoredExpression()->Copy();
      ins_val = common::ManagedPointer(stored_expr);
      sherpa_->SetDesiredType(common::ManagedPointer(ins_val), ins_col.Type());
      sherpa_->GetParseResult()->AddExpression(std::move(stored_expr));
    }

    auto is_cast_expression = ins_val->GetExpressionType() == parser::ExpressionType::OPERATOR_CAST;
    if (is_cast_expression) {
      if (ret_type != expected_ret_type) {
        throw BINDER_EXCEPTION("BindNodeVisitor tried to cast, but cast result type does not match the schema.",
                               common::ErrorCode::ERRCODE_NUMERIC_VALUE_OUT_OF_RANGE);
      }
      auto child = ins_val->GetChild(0)->Copy();
      ins_val = common::ManagedPointer(child);
      // The child should have the expected return type from the CAST parent.
      sherpa_->SetDesiredType(ins_val, expected_ret_type);
      sherpa_->GetParseResult()->AddExpression(std::move(child));
    }

    ins_val->Accept(common::ManagedPointer(this).CastManagedPointerTo<SqlNodeVisitor>());
    (*values)[i] = ins_val;
  }
}
void BindNodeVisitor::SetUniqueTableAlias(common::ManagedPointer<parser::TableRef> node) {
  // We give all TableRefs a unique serial number so that we can differentiate between aliases with the same name
  if (!node->GetAlias().IsSerialNoValid()) {
    node->GetAlias().SetSerialNo(sherpa_->GetUniqueTableAliasSerialNumber());
  }
  context_->AddTableAliasMapping(node->GetAlias().GetName(), node->GetAlias());
}

bool BindNodeVisitor::BindingForUDF() const { return udf_ast_context_ != nullptr; }

bool BindNodeVisitor::IsUDFVariable(const std::string &identifier) const {
  return udf_ast_context_->HasVariable(identifier);
}

bool BindNodeVisitor::HaveUDFVariableRef(const std::string &identifier) const {
  auto it = std::find_if(udf_variable_refs_.cbegin(), udf_variable_refs_.cend(),
                         [&identifier](const parser::udf::VariableRef &ref) { return ref.ColumnName() == identifier; });
  return it != udf_variable_refs_.cend();
}

void BindNodeVisitor::AddUDFVariableReference(common::ManagedPointer<parser::ColumnValueExpression> expr,
                                              const std::string &table_name, const std::string &column_name) {
  const type::TypeId type = udf_ast_context_->GetVariableTypeFailFast(table_name);
  NOISEPAGE_ASSERT(type == type::TypeId::INVALID, "Must be a RECORD type");

  // Locate the column name in the structure
  const auto fields = udf_ast_context_->GetRecordTypeFailFast(table_name);
  auto field = std::find_if(fields.cbegin(), fields.cend(), [=](auto p) { return p.first == expr->GetColumnName(); });
  if (field == fields.cend()) {
    throw BINDER_EXCEPTION(fmt::format("RECORD type field '{}' not found", expr->GetColumnName()),
                           common::ErrorCode::ERRCODE_PLPGSQL_ERROR);
  }

  if (!HaveUDFVariableRef(column_name)) {
    const std::size_t index = udf_variable_refs_.size();
    udf_variable_refs_.emplace_back(table_name, column_name, index);
    expr->SetReturnValueType(field->second);
    expr->SetParamIdx(index);
  }
}

void BindNodeVisitor::AddUDFVariableReference(common::ManagedPointer<parser::ColumnValueExpression> expr,
                                              const std::string &column_name) {
  if (!HaveUDFVariableRef(column_name)) {
    const std::size_t index = udf_variable_refs_.size();
    udf_variable_refs_.emplace_back(column_name, index);
    expr->SetReturnValueType(udf_ast_context_->GetVariableTypeFailFast(expr->GetColumnName()));
    expr->SetParamIdx(index);
  }
}
}  // namespace noisepage::binder<|MERGE_RESOLUTION|>--- conflicted
+++ resolved
@@ -699,69 +699,44 @@
   //  That is, the object would not be initialized using ColumnValueExpression(database_oid, table_oid, column_oid)
   //  at this point
   if (expr->GetTableOid() == catalog::INVALID_TABLE_OID) {
-<<<<<<< HEAD
-    std::tuple<catalog::db_oid_t, catalog::table_oid_t, catalog::Schema> tuple{};
-    std::string table_name = expr->GetTableName();
-=======
     std::tuple<catalog::db_oid_t, catalog::table_oid_t, catalog::Schema> tuple;
     const auto &table_alias = expr->GetTableAlias();
     std::string table_alias_name = table_alias.GetName();
->>>>>>> 25b264ee
     std::string col_name = expr->GetColumnName();
     if (table_alias.Empty() && col_name.empty() && expr->GetColumnOid() != catalog::INVALID_COLUMN_OID) {
       throw BINDER_EXCEPTION(fmt::format("ORDER BY position \"{}\" is not in select list",
                                          std::to_string(expr->GetColumnOid().UnderlyingValue())),
                              common::ErrorCode::ERRCODE_UNDEFINED_COLUMN);
     }
-<<<<<<< HEAD
     // Convert all the names to lower case
-    std::transform(table_name.begin(), table_name.end(), table_name.begin(), ::tolower);
+    std::transform(table_alias_name.begin(), table_alias_name.end(), table_alias_name.begin(), ::tolower);
     std::transform(col_name.begin(), col_name.end(), col_name.begin(), ::tolower);
 
     // Table name not specified in the expression; loop through all the tables in the binder context
-    if (table_name.empty()) {
+    if (table_alias_name.empty()) {
       if (BindingForUDF() && IsUDFVariable(expr->GetColumnName())) {
         // This expression refers to a PL/pgSQL variable
         AddUDFVariableReference(expr, expr->GetColumnName());
       } else if (context_ == nullptr || !context_->SetColumnPosTuple(expr)) {
-=======
-    // Convert all the names to lower cases
-    std::transform(table_alias_name.begin(), table_alias_name.end(), table_alias_name.begin(), ::tolower);
-    std::transform(col_name.begin(), col_name.end(), col_name.begin(), ::tolower);
-
-    // Table name not specified in the expression. Loop through all the table in the binder context.
-    if (table_alias.Empty()) {
-      if (context_ == nullptr || !context_->SetColumnPosTuple(expr)) {
->>>>>>> 25b264ee
         throw BINDER_EXCEPTION(fmt::format("column \"{}\" does not exist", col_name),
                                common::ErrorCode::ERRCODE_UNDEFINED_COLUMN);
       }
     } else {
-<<<<<<< HEAD
-      // The table name is present
-      if (context_ != nullptr && context_->GetRegularTableObj(table_name, expr, common::ManagedPointer(&tuple))) {
-=======
       // Table name is present
 
       // We need to update the table alias serial number to match that of the corresponding tableref if there is one
       expr->SetTableAlias(context_->FindTableAlias(expr->GetTableAlias().GetName()));
       if (context_ != nullptr && context_->GetRegularTableObj(table_alias_name, expr, common::ManagedPointer(&tuple))) {
->>>>>>> 25b264ee
         if (!BinderContext::ColumnInSchema(std::get<2>(tuple), col_name)) {
           throw BINDER_EXCEPTION(fmt::format("column \"{}\" does not exist", col_name),
                                  common::ErrorCode::ERRCODE_UNDEFINED_COLUMN);
         }
         BinderContext::SetColumnPosTuple(col_name, tuple, expr);
-<<<<<<< HEAD
-      } else if (BindingForUDF() && IsUDFVariable(expr->GetTableName())) {
+      } else if (BindingForUDF() && IsUDFVariable(expr->GetTableAlias().GetName())) {
         // This expression refers to a structural (RECORD) PL/pgSQL variable
-        AddUDFVariableReference(expr, expr->GetTableName(), expr->GetColumnName());
-      } else if (context_ == nullptr || !context_->CheckNestedTableColumn(table_name, col_name, expr)) {
-        throw BINDER_EXCEPTION(fmt::format("Invalid table reference {}", expr->GetTableName()),
-=======
+        AddUDFVariableReference(expr, expr->GetTableAlias().GetName(), expr->GetColumnName());
       } else if (context_ == nullptr || !context_->CheckNestedTableColumn(table_alias, col_name, expr)) {
         throw BINDER_EXCEPTION(fmt::format("Invalid table reference {}", expr->GetTableAlias().GetName()),
->>>>>>> 25b264ee
                                common::ErrorCode::ERRCODE_UNDEFINED_TABLE);
       }
     }
@@ -769,12 +744,8 @@
 
   // The schema is authoritative on what the type of this ColumnValueExpression should be, UNLESS
   // some specific type was already requested.
-<<<<<<< HEAD
   const auto desired_type =
-      cached_desired_type == type::TypeId::INVALID ? expr->GetReturnValueType() : cached_desired_type;
-=======
-  desired_type = desired_type == execution::sql::SqlTypeId::Invalid ? expr->GetReturnValueType() : desired_type;
->>>>>>> 25b264ee
+      cached_desired_type == execution::sql::SqlTypeId::Invalid ? expr->GetReturnValueType() : cached_desired_type;
   sherpa_->SetDesiredType(expr.CastManagedPointerTo<parser::AbstractExpression>(), desired_type);
   sherpa_->CheckDesiredType(expr.CastManagedPointerTo<parser::AbstractExpression>());
 }
@@ -1190,8 +1161,8 @@
 
 void BindNodeVisitor::AddUDFVariableReference(common::ManagedPointer<parser::ColumnValueExpression> expr,
                                               const std::string &table_name, const std::string &column_name) {
-  const type::TypeId type = udf_ast_context_->GetVariableTypeFailFast(table_name);
-  NOISEPAGE_ASSERT(type == type::TypeId::INVALID, "Must be a RECORD type");
+  const execution::sql::SqlTypeId type = udf_ast_context_->GetVariableTypeFailFast(table_name);
+  NOISEPAGE_ASSERT(type == execution::sql::SqlTypeId::Invalid, "Must be a RECORD type");
 
   // Locate the column name in the structure
   const auto fields = udf_ast_context_->GetRecordTypeFailFast(table_name);
