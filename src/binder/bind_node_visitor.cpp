--- conflicted
+++ resolved
@@ -55,11 +55,7 @@
     common::ManagedPointer<parser::ParseResult> parse_result,
     const common::ManagedPointer<std::vector<parser::ConstantValueExpression>> parameters,
     const common::ManagedPointer<std::vector<type::TypeId>> desired_parameter_types) {
-<<<<<<< HEAD
-  NOISEPAGE_ASSERT(parse_result != nullptr, "We shouldn't be tring to bind something without a ParseResult.");
-=======
-  TERRIER_ASSERT(parse_result != nullptr, "We shouldn't be trying to bind something without a ParseResult.");
->>>>>>> e525dcd2
+  NOISEPAGE_ASSERT(parse_result != nullptr, "We shouldn't be trying to bind something without a ParseResult.");
   sherpa_ = std::make_unique<BinderSherpa>(parse_result, parameters, desired_parameter_types);
   NOISEPAGE_ASSERT(sherpa_->GetParseResult()->GetStatements().size() == 1, "Binder can only bind one at a time.");
   sherpa_->GetParseResult()->GetStatement(0)->Accept(
@@ -90,13 +86,8 @@
     // If the table is given, we're either writing or reading all columns
     parser::TableStarExpression table_star = parser::TableStarExpression();
     std::vector<common::ManagedPointer<parser::AbstractExpression>> new_select_list;
-<<<<<<< HEAD
-    context_->GenerateAllColumnExpressions(common::ManagedPointer<parser::TableStarExpression>(&table_star),
-                                           sherpa_->GetParseResult(), common::ManagedPointer(&new_select_list));
-=======
     context_->GenerateAllColumnExpressions(sherpa_->GetParseResult(), common::ManagedPointer(&new_select_list),
                                            node->GetSelectStatement(), "");
->>>>>>> e525dcd2
     auto col = node->GetSelectStatement()->GetSelectColumns();
     col.insert(std::end(col), std::begin(new_select_list), std::end(new_select_list));
   } else {
@@ -565,7 +556,6 @@
   std::vector<common::ManagedPointer<parser::AbstractExpression>> new_select_list;
   BINDER_LOG_TRACE("Gathering select columns...");
   for (auto &select_element : node->GetSelectColumns()) {
-<<<<<<< HEAD
     // If NULL was provided as a select column, in postgres the default type is "text". See #1020.
     if (select_element->GetExpressionType() == parser::ExpressionType::VALUE_CONSTANT) {
       auto cve = select_element.CastManagedPointerTo<parser::ConstantValueExpression>();
@@ -582,12 +572,13 @@
       }
       context_->GenerateAllColumnExpressions(select_element.CastManagedPointerTo<parser::TableStarExpression>(),
                                              sherpa_->GetParseResult(), common::ManagedPointer(&new_select_list));
-=======
+      continue;
+    }
+
     if (select_element->GetExpressionType() == parser::ExpressionType::STAR) {
       auto star_expression = select_element.CastManagedPointerTo<terrier::parser::StarExpression>();
       context_->GenerateAllColumnExpressions(sherpa_->GetParseResult(), common::ManagedPointer(&new_select_list), node,
                                              star_expression->GetTableName());
->>>>>>> e525dcd2
       continue;
     }
 
