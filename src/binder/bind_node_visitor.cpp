#include "binder/bind_node_visitor.h"

#include <algorithm>
#include <memory>
#include <string>
#include <tuple>
#include <utility>
#include <vector>

#include "binder/binder_context.h"
#include "binder/binder_sherpa.h"
#include "binder/binder_util.h"
#include "catalog/catalog_accessor.h"
#include "catalog/catalog_defs.h"
#include "common/error/error_code.h"
#include "common/error/exception.h"
#include "common/managed_pointer.h"
#include "execution/functions/function_context.h"
#include "loggers/binder_logger.h"
#include "parser/expression/abstract_expression.h"
#include "parser/expression/aggregate_expression.h"
#include "parser/expression/case_expression.h"
#include "parser/expression/column_value_expression.h"
#include "parser/expression/comparison_expression.h"
#include "parser/expression/conjunction_expression.h"
#include "parser/expression/constant_value_expression.h"
#include "parser/expression/function_expression.h"
#include "parser/expression/operator_expression.h"
#include "parser/expression/star_expression.h"
#include "parser/expression/subquery_expression.h"
#include "parser/expression/table_star_expression.h"
#include "parser/expression/type_cast_expression.h"
#include "parser/parse_result.h"
#include "parser/statements.h"

namespace noisepage::binder {

/*
 * TODO(WAN): Note that some functions invoke SqlNodeVisitor::Visit() twice.
 * This is necessary and is IMO an argument for the binder refactor that we want to do.
 *
 * The overall structure of the sherpa-augmented visited pattern is:
 * SqlNodeVisitor::Visit #1: each node resolves its own type, e.g. ColumnValue comes in as INVALID, gets schema type.
 * BinderSherpa now uses the fully resolved nodes to set desired types, e.g. casting string to timestamp for ==.
 * SqlNodeVisitor::Visit #2: each node uses the sherpa's information to convert itself accordingly.
 *
 * Practically, this means that any time you use a sherpa_->SetDesiredType(), you must invoke Visit again.
 */

BindNodeVisitor::BindNodeVisitor(const common::ManagedPointer<catalog::CatalogAccessor> catalog_accessor,
                                 const catalog::db_oid_t db_oid)
    : sherpa_(nullptr), catalog_accessor_(catalog_accessor), db_oid_(db_oid) {}

void BindNodeVisitor::BindNameToNode(
    common::ManagedPointer<parser::ParseResult> parse_result,
    const common::ManagedPointer<std::vector<parser::ConstantValueExpression>> parameters,
    const common::ManagedPointer<std::vector<type::TypeId>> desired_parameter_types) {
  NOISEPAGE_ASSERT(parse_result != nullptr, "We shouldn't be trying to bind something without a ParseResult.");
  sherpa_ = std::make_unique<BinderSherpa>(parse_result, parameters, desired_parameter_types);
  NOISEPAGE_ASSERT(sherpa_->GetParseResult()->GetStatements().size() == 1, "Binder can only bind one at a time.");
  sherpa_->GetParseResult()->GetStatement(0)->Accept(
      common::ManagedPointer(this).CastManagedPointerTo<SqlNodeVisitor>());
}

BindNodeVisitor::~BindNodeVisitor() = default;

void BindNodeVisitor::Visit(common::ManagedPointer<parser::AnalyzeStatement> node) {
  BINDER_LOG_TRACE("Visiting AnalyzeStatement ...");
  SqlNodeVisitor::Visit(node);

  if (node->GetAnalyzeTable() == nullptr) {
    // Currently we only support ANALYZE for a single table at a time. A nice feature to add in the future is to analyze
    // all tables
    throw BINDER_EXCEPTION("Analyze must specify a single table", common::ErrorCode::ERRCODE_INVALID_TABLE_DEFINITION);
  }

  InitTableRef(node->GetAnalyzeTable());

  const auto &db_name = node->GetAnalyzeTable()->GetDatabaseName();
  ValidateDatabaseName(db_name);
  const auto db_oid = db_name.empty() ? this->db_oid_ : catalog_accessor_->GetDatabaseOid(db_name);
  node->SetDatabaseOid(db_oid);

  const auto &table_name = node->GetAnalyzeTable()->GetTableName();
  const auto tb_oid = catalog_accessor_->GetTableOid(table_name);
  if (tb_oid == catalog::INVALID_TABLE_OID) {
    throw BINDER_EXCEPTION("Analyze table does not exist", common::ErrorCode::ERRCODE_UNDEFINED_TABLE);
  }
  node->SetTableOid(tb_oid);

  const auto &schema = catalog_accessor_->GetSchema(tb_oid);
  for (const auto &col : *(node->GetColumns())) {
    if (!BinderContext::ColumnInSchema(schema, col)) {
      throw BINDER_EXCEPTION("Analyze column does not exist", common::ErrorCode::ERRCODE_UNDEFINED_COLUMN);
    }
  }

  // If no column is specified then default to all columns
  if (node->GetColumns()->empty()) {
    for (const auto &col : schema.GetColumns()) {
      node->GetColumns()->emplace_back(col.Name());
    }
  }

  for (const auto &col : *(node->GetColumns())) {
    const auto col_oid = schema.GetColumn(col).Oid();
    node->AddColumnOid(col_oid);
  }
}

void BindNodeVisitor::Visit(common::ManagedPointer<parser::CopyStatement> node) {
  BINDER_LOG_TRACE("Visiting CopyStatement ...");
  SqlNodeVisitor::Visit(node);

  NOISEPAGE_ASSERT(context_ == nullptr, "COPY should be a root.");
  BinderContext context(nullptr);
  context_ = common::ManagedPointer(&context);

  if (node->GetCopyTable() != nullptr) {
    node->GetCopyTable()->Accept(common::ManagedPointer(this).CastManagedPointerTo<SqlNodeVisitor>());

    // If the table is given, we're either writing or reading all columns
    parser::TableStarExpression table_star = parser::TableStarExpression();
    std::vector<common::ManagedPointer<parser::AbstractExpression>> new_select_list;
    context_->GenerateAllColumnExpressions(common::ManagedPointer<parser::TableStarExpression>(&table_star),
                                           sherpa_->GetParseResult(), common::ManagedPointer(&new_select_list));
    auto col = node->GetSelectStatement()->GetSelectColumns();
    col.insert(std::end(col), std::begin(new_select_list), std::end(new_select_list));
  } else {
    node->GetSelectStatement()->Accept(common::ManagedPointer(this).CastManagedPointerTo<SqlNodeVisitor>());
  }

  context_ = nullptr;
}

void BindNodeVisitor::Visit(UNUSED_ATTRIBUTE common::ManagedPointer<parser::CreateFunctionStatement> node) {
  BINDER_LOG_TRACE("Visiting CreateFunctionStatement ...");
  SqlNodeVisitor::Visit(node);
}

void BindNodeVisitor::Visit(common::ManagedPointer<parser::CreateStatement> node) {
  BINDER_LOG_TRACE("Visiting CreateStatement ...");
  SqlNodeVisitor::Visit(node);

  NOISEPAGE_ASSERT(context_ == nullptr, "CREATE should be a root (INSERT into CREATE?).");
  BinderContext context(nullptr);
  context_ = common::ManagedPointer(&context);

  auto create_type = node->GetCreateType();
  switch (create_type) {
    case parser::CreateStatement::CreateType::kDatabase:
      if (catalog_accessor_->GetDatabaseOid(node->GetDatabaseName()) != catalog::INVALID_DATABASE_OID) {
        throw BINDER_EXCEPTION(fmt::format("database \"{}\" already exists", node->GetDatabaseName()),
                               common::ErrorCode::ERRCODE_DUPLICATE_DATABASE);
      }
      break;
    case parser::CreateStatement::CreateType::kTable:
      ValidateDatabaseName(node->GetDatabaseName());

      if (catalog_accessor_->GetTableOid(node->GetTableName()) != catalog::INVALID_TABLE_OID) {
        throw BINDER_EXCEPTION(fmt::format("relation \"{}\" already exists", node->GetTableName()),
                               common::ErrorCode::ERRCODE_DUPLICATE_TABLE);
      }
      context_->AddNewTable(node->GetTableName(), node->GetColumns());
      for (const auto &col : node->GetColumns()) {
        if (col->GetDefaultExpression() != nullptr)
          col->GetDefaultExpression()->Accept(common::ManagedPointer(this).CastManagedPointerTo<SqlNodeVisitor>());
        if (col->GetCheckExpression() != nullptr)
          col->GetCheckExpression()->Accept(common::ManagedPointer(this).CastManagedPointerTo<SqlNodeVisitor>());
      }
      for (const auto &fk : node->GetForeignKeys()) {
        // foreign key does not have check exprssion nor default expression
        auto table_oid = catalog_accessor_->GetTableOid(fk->GetForeignKeySinkTableName());
        if (table_oid == catalog::INVALID_TABLE_OID) {
          throw BINDER_EXCEPTION("Foreign key referencing non-existing table",
                                 common::ErrorCode::ERRCODE_UNDEFINED_TABLE);
        }

        auto src = fk->GetForeignKeySources();
        auto ref = fk->GetForeignKeySinks();

        // TODO(Ling): assuming no composite key? Do we support create type?
        //  Where should we check uniqueness constraint
        if (src.size() != ref.size())
          throw BINDER_EXCEPTION("Number of columns in foreign key does not match number of reference columns",
                                 common::ErrorCode::ERRCODE_INVALID_FOREIGN_KEY);

        for (size_t i = 0; i < src.size(); i++) {
          auto ref_col = catalog_accessor_->GetSchema(table_oid).GetColumn(ref[i]);
          if (ref_col.Oid() == catalog::INVALID_COLUMN_OID) {
            throw BINDER_EXCEPTION("Foreign key referencing non-existing column",
                                   common::ErrorCode::ERRCODE_INVALID_FOREIGN_KEY);
          }

          bool find = false;
          for (const auto &col : node->GetColumns()) {
            if (col->GetColumnName() == src[i]) {
              find = true;

              // check if their type matches
              if (ref_col.Type() != col->GetValueType())
                throw BINDER_EXCEPTION(
                    fmt::format("Foreign key source column {} type does not match reference column type", src[i]),
                    common::ErrorCode::ERRCODE_INVALID_FOREIGN_KEY);

              break;
            }
          }
          if (!find)
            throw BINDER_EXCEPTION(fmt::format("Cannot find column {} in foreign key source", src[i]),
                                   common::ErrorCode::ERRCODE_INVALID_FOREIGN_KEY);
        }
      }
      break;
    case parser::CreateStatement::CreateType::kIndex:
      ValidateDatabaseName(node->GetDatabaseName());
      if (catalog_accessor_->GetTableOid(node->GetTableName()) == catalog::INVALID_TABLE_OID) {
        throw BINDER_EXCEPTION("Build index on non-existing table.", common::ErrorCode::ERRCODE_UNDEFINED_TABLE);
      }
      if (catalog_accessor_->GetIndexOid(node->GetIndexName()) != catalog::INVALID_INDEX_OID) {
        throw BINDER_EXCEPTION("This index already exists.", common::ErrorCode::ERRCODE_DUPLICATE_OBJECT);
      }
      context_->AddRegularTable(catalog_accessor_, db_oid_, node->GetNamespaceName(), node->GetTableName(),
                                node->GetTableName());

      for (auto &attr : node->GetIndexAttributes()) {
        if (attr.HasExpr()) {
          attr.GetExpression()->Accept(common::ManagedPointer(this).CastManagedPointerTo<SqlNodeVisitor>());
        } else {
          // TODO(Matt): can an index attribute definition ever reference multiple tables? I don't think so. We should
          // probably move this out of the loop.
          auto tb_oid = catalog_accessor_->GetTableOid(node->GetTableName());
          if (!BinderContext::ColumnInSchema(catalog_accessor_->GetSchema(tb_oid), attr.GetName()))
            throw BINDER_EXCEPTION(fmt::format("No such column specified by the index attribute {}", attr.GetName()),
                                   common::ErrorCode::ERRCODE_INVALID_OBJECT_DEFINITION);
        }
      }
      break;
    case parser::CreateStatement::CreateType::kTrigger:
      ValidateDatabaseName(node->GetDatabaseName());
      context_->AddRegularTable(catalog_accessor_, db_oid_, node->GetNamespaceName(), node->GetTableName(),
                                node->GetTableName());
      // TODO(Ling): I think there are rules on when the trigger can have OLD reference
      //  and when it can have NEW reference, but I'm not sure how it actually works... need to add those check later
      context_->AddRegularTable(catalog_accessor_, db_oid_, node->GetNamespaceName(), node->GetTableName(), "old");
      context_->AddRegularTable(catalog_accessor_, db_oid_, node->GetNamespaceName(), node->GetTableName(), "new");
      if (node->GetTriggerWhen() != nullptr)
        node->GetTriggerWhen()->Accept(common::ManagedPointer(this).CastManagedPointerTo<SqlNodeVisitor>());
      break;
    case parser::CreateStatement::CreateType::kSchema:
      // nothing for binder to handler
      break;
    case parser::CreateStatement::CreateType::kView:
      ValidateDatabaseName(node->GetDatabaseName());
      NOISEPAGE_ASSERT(node->GetViewQuery() != nullptr, "View requires a query");
      node->GetViewQuery()->Accept(common::ManagedPointer(this).CastManagedPointerTo<SqlNodeVisitor>());
      break;
  }

  context_ = context_->GetUpperContext();
}

void BindNodeVisitor::Visit(common::ManagedPointer<parser::DeleteStatement> node) {
  BINDER_LOG_TRACE("Visiting DeleteStatement ...");
  SqlNodeVisitor::Visit(node);

  NOISEPAGE_ASSERT(context_ == nullptr, "DELETE should be a root.");
  BinderContext context(nullptr);
  context_ = common::ManagedPointer(&context);

  InitTableRef(node->GetDeletionTable());
  ValidateDatabaseName(node->GetDeletionTable()->GetDatabaseName());

  auto table = node->GetDeletionTable();
  context_->AddRegularTable(catalog_accessor_, db_oid_, table->GetNamespaceName(), table->GetTableName(),
                            table->GetTableName());

  if (node->GetDeleteCondition() != nullptr) {
    node->GetDeleteCondition()->Accept(common::ManagedPointer(this).CastManagedPointerTo<SqlNodeVisitor>());
    BinderUtil::ValidateWhereClause(node->GetDeleteCondition());
  }

  context_ = nullptr;
}

void BindNodeVisitor::Visit(common::ManagedPointer<parser::DropStatement> node) {
  BINDER_LOG_TRACE("Visiting DropStatement ...");
  SqlNodeVisitor::Visit(node);

  NOISEPAGE_ASSERT(context_ == nullptr, "DROP should be a root.");
  BinderContext context(nullptr);
  context_ = common::ManagedPointer(&context);

  auto drop_type = node->GetDropType();
  switch (drop_type) {
    case parser::DropStatement::DropType::kDatabase:
      ValidateDatabaseName(node->GetDatabaseName());
      break;
    case parser::DropStatement::DropType::kTable:
      ValidateDatabaseName(node->GetDatabaseName());
      if (catalog_accessor_->GetTableOid(node->GetTableName()) == catalog::INVALID_TABLE_OID) {
        throw BINDER_EXCEPTION(fmt::format("relation \"{}\" does not exist", node->GetTableName()),
                               common::ErrorCode::ERRCODE_UNDEFINED_TABLE);
      }
      break;
    case parser::DropStatement::DropType::kIndex:
      ValidateDatabaseName(node->GetDatabaseName());
      if (catalog_accessor_->GetIndexOid(node->GetIndexName()) == catalog::INVALID_INDEX_OID) {
        throw BINDER_EXCEPTION(fmt::format("index \"{}\" does not exist", node->GetTableName()),
                               common::ErrorCode::ERRCODE_UNDEFINED_OBJECT);
      }
      break;
    case parser::DropStatement::DropType::kTrigger:
      // TODO(Ling): Get Trigger OID in catalog?
    case parser::DropStatement::DropType::kSchema:
    case parser::DropStatement::DropType::kView:
      // TODO(Ling): Get View OID in catalog?
    case parser::DropStatement::DropType::kPreparedStatement:
      break;
  }

  context_ = nullptr;
}

void BindNodeVisitor::Visit(UNUSED_ATTRIBUTE common::ManagedPointer<parser::ExecuteStatement> node) {
  BINDER_LOG_TRACE("Visiting ExecuteStatement ...");
  SqlNodeVisitor::Visit(node);
}

void BindNodeVisitor::Visit(common::ManagedPointer<parser::ExplainStatement> node) {
  BINDER_LOG_TRACE("Visiting ExplainStatement ...");
  const auto inside_statement = node->GetSQLStatement();
  switch (inside_statement->GetType()) {
    case parser::StatementType::ANALYZE: {
      BindNodeVisitor::Visit(inside_statement.CastManagedPointerTo<parser::AnalyzeStatement>());
      break;
    }
    case parser::StatementType::DELETE: {
      BindNodeVisitor::Visit(inside_statement.CastManagedPointerTo<parser::DeleteStatement>());
      break;
    }
    case parser::StatementType::INSERT: {
      BindNodeVisitor::Visit(inside_statement.CastManagedPointerTo<parser::InsertStatement>());
      break;
    }
    case parser::StatementType::SELECT: {
      BindNodeVisitor::Visit(inside_statement.CastManagedPointerTo<parser::SelectStatement>());
      break;
    }
    case parser::StatementType::UPDATE: {
      BindNodeVisitor::Visit(inside_statement.CastManagedPointerTo<parser::UpdateStatement>());
      break;
    }
    default: {
      // see https://www.postgresql.org/docs/current/sql-explain.html for supported statements
      // TODO(Matt): postgres supports CREATE TABLE AS, or CREATE MATERIALIZED VIEW AS statement, add when we support
      // TODO(Matt): postgres support EXECUTE, add when we support
      throw BINDER_EXCEPTION("Statement inside explain is invalid.", common::ErrorCode::ERRCODE_SYNTAX_ERROR);
    }
  }
}

void BindNodeVisitor::Visit(common::ManagedPointer<parser::InsertStatement> node) {
  BINDER_LOG_TRACE("Visiting InsertStatement ...");
  SqlNodeVisitor::Visit(node);

  NOISEPAGE_ASSERT(context_ == nullptr, "INSERT should be a root.");
  BinderContext context(nullptr);
  context_ = common::ManagedPointer(&context);

  InitTableRef(node->GetInsertionTable());
  ValidateDatabaseName(node->GetInsertionTable()->GetDatabaseName());

  auto table = node->GetInsertionTable();
  context_->AddRegularTable(catalog_accessor_, db_oid_, table->GetNamespaceName(), table->GetTableName(),
                            table->GetAlias().GetName());

  auto binder_table_data = context_->GetTableMapping(table->GetTableName());
  const auto &table_schema = std::get<2>(*binder_table_data);

  // Perform input validation and and input conversion, e.g., parsing of strings into dates.
  {
    // Test that all the insert columns exist.
    for (const auto &col : *node->GetInsertColumns()) {
      if (!BinderContext::ColumnInSchema(table_schema, col)) {
        throw BINDER_EXCEPTION("Insert column does not exist", common::ErrorCode::ERRCODE_UNDEFINED_COLUMN);
      }
    }
  }
  if (node->GetSelect() != nullptr) {  // INSERT FROM SELECT
    node->GetSelect()->Accept(common::ManagedPointer(this).CastManagedPointerTo<SqlNodeVisitor>());
    std::vector<common::ManagedPointer<parser::AbstractExpression>> select_cols;
    for (const auto &col : node->GetSelect()->GetSelectColumns()) {
      select_cols.emplace_back(col);
    }
    ValidateAndCorrectInsertValues(node, &select_cols, table_schema);
    node->GetSelect()->SetSelectColumns(std::move(select_cols));
  } else {  // RAW INSERT
    for (auto &values : *node->GetValues()) {
      ValidateAndCorrectInsertValues(node, &values, table_schema);
    }
  }

  // The final list of insert columns will always be the full list. Done here to avoid iterator invalidation problems.
  {
    const auto &cols = table_schema.GetColumns();
    node->GetInsertColumns()->clear();
    node->GetInsertColumns()->reserve(cols.size());
    for (const auto &col : cols) {
      node->GetInsertColumns()->emplace_back(col.Name());
    }
  }

  context_ = nullptr;
}

void BindNodeVisitor::Visit(UNUSED_ATTRIBUTE common::ManagedPointer<parser::PrepareStatement> node) {
  BINDER_LOG_TRACE("Visiting PrepareStatement ...");
  SqlNodeVisitor::Visit(node);
}

void BindNodeVisitor::Visit(common::ManagedPointer<parser::SelectStatement> node) {
  BINDER_LOG_TRACE("Visiting SelectStatement ...");
  SqlNodeVisitor::Visit(node);

  // Construct a new BinderContext from the current context;
  // SELECT is the only place we "descend" in this way
  BinderContext context(context_);
  context_ = common::ManagedPointer(&context);

  for (auto &ref : node->GetSelectWith()) {
    // Store CTE table name
<<<<<<< HEAD
    sherpa_->AddCTETableName(ref->GetAlias().GetName());
=======
    sherpa_->AddCTETableName(ref->GetAlias());
>>>>>>> a9e2e20d

    if (!ref->HasSelect()) {
      ref->Accept(common::ManagedPointer(this).CastManagedPointerTo<SqlNodeVisitor>());
    } else {
      // Inductive CTEs are iterative/recursive CTEs that have a base
      // case and inductively build up the table; during this stage
      // of binding, we care about the inductive structure of the CTE
      // rather than its status as a syntactically-inductive CTE.
      const auto inductive = ref->IsStructurallyInductiveCte();
      // Get the schema for non-inductive CTEs
      if (!inductive) {
        ref->Accept(common::ManagedPointer(this).CastManagedPointerTo<SqlNodeVisitor>());
      }
      std::vector<common::ManagedPointer<parser::AbstractExpression>> sel_cols{};
      // In the case of inductive CTEs, we need to visit the SELECT
      // statement in the base case so we have access to the columns
      auto base_case = ref->GetSelect()->GetUnionSelect();
      if (inductive && base_case) {
        // Here, we must be careful to check both the specified "type"
        // of the CTE in question, as well as whether the parsed CTE
        // actually adheres to the inductive form (base + inductive);
        // it is possible to declare a RECURSIVE CTE that does not
        // actually contain both a base case and a recursive case
        base_case->Accept(common::ManagedPointer(this).CastManagedPointerTo<SqlNodeVisitor>());
        sel_cols = base_case->GetSelectColumns();
      } else {
        sel_cols = ref->GetSelect()->GetSelectColumns();
      }

      auto column_aliases = ref->GetCteColumnAliases();  // Get aliases from TableRef
      auto columns = sel_cols;                           // AbstractExpressions in select

      const auto num_aliases = column_aliases.size();
      const auto num_columns = columns.size();

      if (num_aliases > num_columns) {
<<<<<<< HEAD
        throw BINDER_EXCEPTION(("WITH query " + ref->GetAlias().GetName() + " has " + std::to_string(num_columns) +
=======
        throw BINDER_EXCEPTION(("WITH query " + ref->GetAlias() + " has " + std::to_string(num_columns) +
>>>>>>> a9e2e20d
                                " columns available but " + std::to_string(num_aliases) + " specified")
                                   .c_str(),
                               common::ErrorCode::ERRCODE_INVALID_SCHEMA_DEFINITION);
      }

      // Go through the SELECT statements inside the CTEs and set the alias for each column to the desired column name
      // Eg: `WITH cte(x) AS (SELECT 1)`      transforms to `WITH cte AS (SELECT 1 as x)`
      // Eg: `WITH cte AS (SELECT 1 as x, 2)` transforms to `WITH cte AS (SELECT 1 as x, 2 as ?column?)`
      std::vector<parser::AliasType> aliases{};
      for (std::size_t i = 0; i < num_aliases; i++) {
        const auto serial_no = catalog_accessor_->GetNewTempOid();
        columns[i]->SetAlias(parser::AliasType(column_aliases[i].GetName(), serial_no));
        aliases.emplace_back(parser::AliasType(column_aliases[i].GetName(), serial_no));
        ref->cte_col_aliases_[i] = parser::AliasType(column_aliases[i].GetName(), serial_no);
      }

      for (std::size_t i = num_aliases; i < num_columns; ++i) {
        const auto serial_no = catalog_accessor_->GetNewTempOid();
        auto new_alias = parser::AliasType(columns[i]->GetExpressionName(), serial_no);
        if (new_alias.Empty()) {
          new_alias = parser::AliasType("?column?", serial_no);
        }
        columns[i]->SetAlias(new_alias);
        aliases.emplace_back(new_alias);
        ref->cte_col_aliases_.emplace_back(new_alias);
      }

      if (inductive) {
        std::size_t i = 0;
        for (auto &alias : ref->GetCteColumnAliases()) {
          ref->GetSelect()->GetSelectColumns()[i]->SetAlias(alias);
          ++i;
        }
      }

      // Add the CTE to the nested_table_alias_map
<<<<<<< HEAD
      context.AddCTETable(ref->GetAlias().GetName(), sel_cols, ref->GetCteColumnAliases());
=======
      context.AddCTETable(ref->GetAlias(), sel_cols, ref->GetCteColumnAliases());
>>>>>>> a9e2e20d

      // Finally, visit the inductive case
      ref->Accept(common::ManagedPointer(this).CastManagedPointerTo<SqlNodeVisitor>());
    }
  }

  if (node->GetSelectTable() != nullptr) {
    node->GetSelectTable()->Accept(common::ManagedPointer(this).CastManagedPointerTo<SqlNodeVisitor>());
  }

  // WHERE
  if (node->GetSelectCondition() != nullptr) {
    node->GetSelectCondition()->Accept(common::ManagedPointer(this).CastManagedPointerTo<SqlNodeVisitor>());
    BinderUtil::ValidateWhereClause(node->GetSelectCondition());
    node->GetSelectCondition()->DeriveDepth();
    node->GetSelectCondition()->DeriveSubqueryFlag();
  }

  // LIMIT
  if (node->GetSelectLimit() != nullptr) {
    node->GetSelectLimit()->Accept(common::ManagedPointer(this).CastManagedPointerTo<SqlNodeVisitor>());
  }

  // GROUP BY
  if (node->GetSelectGroupBy() != nullptr) {
    node->GetSelectGroupBy()->Accept(common::ManagedPointer(this).CastManagedPointerTo<SqlNodeVisitor>());
  }

  std::vector<common::ManagedPointer<parser::AbstractExpression>> new_select_list{};

  BINDER_LOG_TRACE("Gathering select columns...");
  for (auto &select_element : node->GetSelectColumns()) {
    // If NULL was provided as a select column, in postgres the default type is "text". See #1020.
    if (select_element->GetExpressionType() == parser::ExpressionType::VALUE_CONSTANT) {
      auto cve = select_element.CastManagedPointerTo<parser::ConstantValueExpression>();
      if (cve->IsNull() && sherpa_->GetDesiredType(select_element) == type::TypeId::INVALID) {
        sherpa_->SetDesiredType(select_element, type::TypeId::VARCHAR);
      }
    }

    if (select_element->GetExpressionType() == parser::ExpressionType::TABLE_STAR) {
      // If there is a STAR expression but there is no corresponding table specified, Postgres throws a syntax error.
      if (node->GetSelectTable() == nullptr) {
        throw BINDER_EXCEPTION("SELECT * with no tables specified is not valid",
                               common::ErrorCode::ERRCODE_SYNTAX_ERROR);
      }
      context_->GenerateAllColumnExpressions(select_element.CastManagedPointerTo<parser::TableStarExpression>(),
                                             sherpa_->GetParseResult(), common::ManagedPointer(&new_select_list));
      continue;
    }

    select_element->Accept(common::ManagedPointer(this).CastManagedPointerTo<SqlNodeVisitor>());

    // Derive depth for all exprs in the select clause
    select_element->DeriveDepth();

    select_element->DeriveSubqueryFlag();

    // Traverse the expression to deduce expression value type and name
    select_element->DeriveReturnValueType();
    select_element->DeriveExpressionName();

    new_select_list.push_back(select_element);
  }

  node->SetSelectColumns(new_select_list);

  if (node->GetUnionSelect() != nullptr) {
    node->GetUnionSelect()->Accept(common::ManagedPointer(this).CastManagedPointerTo<SqlNodeVisitor>());

    auto &union_cols = node->GetUnionSelect()->GetSelectColumns();
    if (new_select_list.size() != union_cols.size()) {
      throw BINDER_EXCEPTION("Mismatched schemas in union", common::ErrorCode::ERRCODE_DATATYPE_MISMATCH);
    }
    for (uint32_t ind = 0; ind < new_select_list.size(); ind++) {
      if (new_select_list[ind]->GetReturnValueType() != union_cols[ind]->GetReturnValueType()) {
        throw BINDER_EXCEPTION("Mismatched schemas in union", common::ErrorCode::ERRCODE_DATATYPE_MISMATCH);
      }
    }
  }
  node->SetDepth(context_->GetDepth());

  if (node->GetSelectOrderBy() != nullptr) {
    UnifyOrderByExpression(node->GetSelectOrderBy(), node->GetSelectColumns());
    node->GetSelectOrderBy()->Accept(common::ManagedPointer(this).CastManagedPointerTo<SqlNodeVisitor>());
  }

  context_ = context_->GetUpperContext();
}

void BindNodeVisitor::Visit(UNUSED_ATTRIBUTE common::ManagedPointer<parser::TransactionStatement> node) {
  BINDER_LOG_TRACE("Visiting TransactionStatement ...");
  SqlNodeVisitor::Visit(node);
}

void BindNodeVisitor::Visit(common::ManagedPointer<parser::UpdateStatement> node) {
  BINDER_LOG_TRACE("Visiting UpdateStatement ...");
  SqlNodeVisitor::Visit(node);

  NOISEPAGE_ASSERT(context_ == nullptr, "UPDATE should be a root.");
  BinderContext context(nullptr);
  context_ = common::ManagedPointer(&context);

  auto table_ref = node->GetUpdateTable();
  table_ref->Accept(common::ManagedPointer(this).CastManagedPointerTo<SqlNodeVisitor>());
  if (node->GetUpdateCondition() != nullptr) {
    node->GetUpdateCondition()->Accept(common::ManagedPointer(this).CastManagedPointerTo<SqlNodeVisitor>());
    BinderUtil::ValidateWhereClause(node->GetUpdateCondition());
  }

  auto binder_table_data = context_->GetTableMapping(table_ref->GetTableName());
  const auto &table_schema = std::get<2>(*binder_table_data);

  for (auto &update : node->GetUpdateClauses()) {
    auto expr = update->GetUpdateValue();
    auto expected_ret_type = table_schema.GetColumn(update->GetColumnName()).Type();
    auto is_cast_expression = update->GetUpdateValue()->GetExpressionType() == parser::ExpressionType::OPERATOR_CAST;

    if (is_cast_expression) {
      auto child = expr->GetChild(0)->Copy();
      if (expr->GetReturnValueType() != expected_ret_type) {
        throw BINDER_EXCEPTION("BindNodeVisitor tried to cast, but the cast result type does not match the schema.",
                               common::ErrorCode::ERRCODE_NUMERIC_VALUE_OUT_OF_RANGE);
      }
      sherpa_->SetDesiredType(common::ManagedPointer(child), expr->GetReturnValueType());
      update->ResetValue(common::ManagedPointer(child));
      sherpa_->GetParseResult()->AddExpression(std::move(child));
      expr = update->GetUpdateValue();
    }

    sherpa_->SetDesiredType(expr, expected_ret_type);
    expr->Accept(common::ManagedPointer(this).CastManagedPointerTo<SqlNodeVisitor>());
  }

  SqlNodeVisitor::Visit(node);

  context_ = nullptr;
}

void BindNodeVisitor::Visit(common::ManagedPointer<parser::VariableSetStatement> node) {
  BINDER_LOG_TRACE("Visiting VariableSetStatement ...");
  SqlNodeVisitor::Visit(node);
}

void BindNodeVisitor::Visit(common::ManagedPointer<parser::AggregateExpression> expr) {
  BINDER_LOG_TRACE("Visiting AggregateExpression ...");
  SqlNodeVisitor::Visit(expr);
  expr->DeriveReturnValueType();
}

void BindNodeVisitor::Visit(common::ManagedPointer<parser::CaseExpression> expr) {
  BINDER_LOG_TRACE("Visiting CaseExpression ...");
  SqlNodeVisitor::Visit(expr);
  for (size_t i = 0; i < expr->GetWhenClauseSize(); ++i) {
    expr->GetWhenClauseCondition(i)->Accept(common::ManagedPointer(this).CastManagedPointerTo<SqlNodeVisitor>());
  }
}

void BindNodeVisitor::Visit(common::ManagedPointer<parser::ColumnValueExpression> expr) {
  BINDER_LOG_TRACE("Visiting ColumnValueExpression ...");
  SqlNodeVisitor::Visit(expr);

  // Before checking with the schema, cache the desired type that expr should have.
  auto desired_type = sherpa_->GetDesiredType(expr.CastManagedPointerTo<parser::AbstractExpression>());

  // TODO(Ling): consider remove precondition check if the *_oid_ will never be initialized till binder
  //  That is, the object would not be initialized using ColumnValueExpression(database_oid, table_oid, column_oid)
  //  at this point
  if (expr->GetTableOid() == catalog::INVALID_TABLE_OID) {
    std::tuple<catalog::db_oid_t, catalog::table_oid_t, catalog::Schema> tuple;
    parser::AliasType table_alias = expr->GetTableAlias();
    std::string table_alias_name = table_alias.GetName();
    std::string col_name = expr->GetColumnName();
    if (table_alias.Empty() && col_name.empty() && expr->GetColumnOid() != catalog::INVALID_COLUMN_OID) {
      throw BINDER_EXCEPTION(fmt::format("ORDER BY position \"{}\" is not in select list",
                                         std::to_string(expr->GetColumnOid().UnderlyingValue())),
                             common::ErrorCode::ERRCODE_UNDEFINED_COLUMN);
    }
    // Convert all the names to lower cases
    std::transform(table_alias_name.begin(), table_alias_name.end(), table_alias_name.begin(), ::tolower);
    std::transform(col_name.begin(), col_name.end(), col_name.begin(), ::tolower);

    // Table name not specified in the expression. Loop through all the table in the binder context.
    if (table_alias.Empty()) {
      if (context_ == nullptr || !context_->SetColumnPosTuple(expr)) {
        throw BINDER_EXCEPTION(fmt::format("column \"{}\" does not exist", col_name),
                               common::ErrorCode::ERRCODE_UNDEFINED_COLUMN);
      }
    } else {
      // Table name is present

      // We need to update the table alias serial number to match that of the corresponding tableref if there is one
      expr->SetTableAlias(context_->FindTableAlias(expr->GetTableAlias().GetName()));
      if (context_ != nullptr && context_->GetRegularTableObj(table_alias_name, expr, common::ManagedPointer(&tuple))) {
        if (!BinderContext::ColumnInSchema(std::get<2>(tuple), col_name)) {
          throw BINDER_EXCEPTION(fmt::format("column \"{}\" does not exist", col_name),
                                 common::ErrorCode::ERRCODE_UNDEFINED_COLUMN);
        }
        BinderContext::SetColumnPosTuple(col_name, tuple, expr);
      } else if (context_ == nullptr || !context_->CheckNestedTableColumn(table_alias, col_name, expr)) {
        throw BINDER_EXCEPTION(fmt::format("Invalid table reference {}", expr->GetTableAlias().GetName()),
                               common::ErrorCode::ERRCODE_UNDEFINED_TABLE);
      }
    }
  }

  // The schema is authoritative on what the type of this ColumnValueExpression should be, UNLESS
  // some specific type was already requested.
  desired_type = desired_type == type::TypeId::INVALID ? expr->GetReturnValueType() : desired_type;
  sherpa_->SetDesiredType(expr.CastManagedPointerTo<parser::AbstractExpression>(), desired_type);
  sherpa_->CheckDesiredType(expr.CastManagedPointerTo<parser::AbstractExpression>());
}

void BindNodeVisitor::Visit(common::ManagedPointer<parser::ComparisonExpression> expr) {
  BINDER_LOG_TRACE("Visiting ComparisonExpression ...");
  SqlNodeVisitor::Visit(expr);
  sherpa_->CheckDesiredType(expr.CastManagedPointerTo<parser::AbstractExpression>());
  sherpa_->SetDesiredTypePair(expr->GetChild(0), expr->GetChild(1));
  SqlNodeVisitor::Visit(expr);

  // If any of the operands are typecasts, the typecast children should have been casted by now. Pull the children up.
  for (size_t i = 0; i < expr->GetChildrenSize(); ++i) {
    auto child = expr->GetChild(i);
    if (parser::ExpressionType::OPERATOR_CAST == child->GetExpressionType()) {
      NOISEPAGE_ASSERT(parser::ExpressionType::VALUE_CONSTANT == child->GetChild(0)->GetExpressionType(),
                       "We can only pull up ConstantValueExpression.");
      expr->SetChild(i, child->GetChild(0));
    }
  }
}

void BindNodeVisitor::Visit(common::ManagedPointer<parser::ConjunctionExpression> expr) {
  BINDER_LOG_TRACE("Visiting ConjunctionExpression ...");
  SqlNodeVisitor::Visit(expr);
  sherpa_->CheckDesiredType(expr.CastManagedPointerTo<parser::AbstractExpression>());

  for (const auto child : expr->GetChildren()) {
    sherpa_->SetDesiredType(child, type::TypeId::BOOLEAN);
  }
  SqlNodeVisitor::Visit(expr);
}

void BindNodeVisitor::Visit(common::ManagedPointer<parser::ConstantValueExpression> expr) {
  BINDER_LOG_TRACE("Visiting ConstantValueExpression ...");
  SqlNodeVisitor::Visit(expr);

  const auto desired_type = sherpa_->GetDesiredType(expr.CastManagedPointerTo<parser::AbstractExpression>());
  BinderUtil::CheckAndTryPromoteType(expr, desired_type);
  expr->DeriveReturnValueType();
}

void BindNodeVisitor::Visit(common::ManagedPointer<parser::DefaultValueExpression> expr) {
  BINDER_LOG_TRACE("Visiting DefaultValueExpression ...");
  SqlNodeVisitor::Visit(expr);
}

void BindNodeVisitor::Visit(common::ManagedPointer<parser::DerivedValueExpression> expr) {
  BINDER_LOG_TRACE("Visiting DerivedValueExpression ...");
  SqlNodeVisitor::Visit(expr);
}

void BindNodeVisitor::Visit(common::ManagedPointer<parser::FunctionExpression> expr) {
  BINDER_LOG_TRACE("Visiting FunctionExpression ...");
  SqlNodeVisitor::Visit(expr);

  std::vector<catalog::type_oid_t> arg_types;
  auto children = expr->GetChildren();
  arg_types.reserve(children.size());
  for (const auto &child : children) {
    arg_types.push_back(catalog_accessor_->GetTypeOidFromTypeId(child->GetReturnValueType()));
  }

  auto proc_oid = catalog_accessor_->GetProcOid(expr->GetFuncName(), arg_types);
  if (proc_oid == catalog::INVALID_PROC_OID) {
    throw BINDER_EXCEPTION("Procedure not registered", common::ErrorCode::ERRCODE_UNDEFINED_FUNCTION);
  }

  auto func_context = catalog_accessor_->GetFunctionContext(proc_oid);

  expr->SetProcOid(proc_oid);
  expr->SetReturnValueType(func_context->GetFunctionReturnType());
}

void BindNodeVisitor::Visit(common::ManagedPointer<parser::OperatorExpression> expr) {
  BINDER_LOG_TRACE("Visiting OperatorExpression ...");
  SqlNodeVisitor::Visit(expr);
  expr->DeriveReturnValueType();
}

void BindNodeVisitor::Visit(common::ManagedPointer<parser::ParameterValueExpression> expr) {
  BINDER_LOG_TRACE("Visiting ParameterValueExpression ...");
  SqlNodeVisitor::Visit(expr);
  const common::ManagedPointer<parser::ConstantValueExpression> param =
      common::ManagedPointer(&((*(sherpa_->GetParameters()))[expr->GetValueIdx()]));
  const auto desired_type = sherpa_->GetDesiredType(expr.CastManagedPointerTo<parser::AbstractExpression>());

  if (desired_type != type::TypeId::INVALID) BinderUtil::CheckAndTryPromoteType(param, desired_type);

  expr->return_value_type_ = param->GetReturnValueType();
  sherpa_->SetDesiredParameterType(expr->GetValueIdx(), param->GetReturnValueType());
}

void BindNodeVisitor::Visit(UNUSED_ATTRIBUTE common::ManagedPointer<parser::StarExpression> expr) {
  BINDER_LOG_TRACE("Visiting StarExpression ...");
  SqlNodeVisitor::Visit(expr);
  if (context_ == nullptr || !context_->HasTables()) {
    throw BINDER_EXCEPTION("Invalid [Expression :: STAR].", common::ErrorCode::ERRCODE_SYNTAX_ERROR);
  }
}

void BindNodeVisitor::Visit(UNUSED_ATTRIBUTE common::ManagedPointer<parser::TableStarExpression> expr) {
  BINDER_LOG_TRACE("Visiting TableStarExpression ...");
  SqlNodeVisitor::Visit(expr);
  if (context_ == nullptr || !context_->HasTables()) {
    throw BINDER_EXCEPTION("Invalid [Expression :: TABLE_STAR].", common::ErrorCode::ERRCODE_SYNTAX_ERROR);
  }
}

void BindNodeVisitor::Visit(common::ManagedPointer<parser::SubqueryExpression> expr) {
  BINDER_LOG_TRACE("Visiting SubqueryExpression ...");
  SqlNodeVisitor::Visit(expr);
  expr->GetSubselect()->Accept(common::ManagedPointer(this).CastManagedPointerTo<SqlNodeVisitor>());
}

void BindNodeVisitor::Visit(UNUSED_ATTRIBUTE common::ManagedPointer<parser::TypeCastExpression> expr) {
  BINDER_LOG_TRACE("Visiting TypeCastExpression...");
  NOISEPAGE_ASSERT(1 == expr->GetChildrenSize(), "TypeCastExpression should have exactly 1 child.");
  sherpa_->SetDesiredType(expr->GetChild(0), expr->GetReturnValueType());
  SqlNodeVisitor::Visit(expr);
}

void BindNodeVisitor::Visit(common::ManagedPointer<parser::GroupByDescription> node) {
  BINDER_LOG_TRACE("Visiting GroupByDescription ...");
  SqlNodeVisitor::Visit(node);
  for (auto &col : node->GetColumns()) col->Accept(common::ManagedPointer(this).CastManagedPointerTo<SqlNodeVisitor>());
  if (node->GetHaving() != nullptr)
    node->GetHaving()->Accept(common::ManagedPointer(this).CastManagedPointerTo<SqlNodeVisitor>());
}

void BindNodeVisitor::Visit(common::ManagedPointer<parser::JoinDefinition> node) {
  BINDER_LOG_TRACE("Visiting JoinDefinition ...");
  SqlNodeVisitor::Visit(node);
  // The columns in join condition can only bind to the join tables
  node->GetLeftTable()->Accept(common::ManagedPointer(this).CastManagedPointerTo<SqlNodeVisitor>());
  node->GetRightTable()->Accept(common::ManagedPointer(this).CastManagedPointerTo<SqlNodeVisitor>());
  node->GetJoinCondition()->Accept(common::ManagedPointer(this).CastManagedPointerTo<SqlNodeVisitor>());
}

void BindNodeVisitor::Visit(UNUSED_ATTRIBUTE common::ManagedPointer<parser::LimitDescription> node) {
  BINDER_LOG_TRACE("Visiting LimitDescription ...");
  SqlNodeVisitor::Visit(node);
}

void BindNodeVisitor::Visit(common::ManagedPointer<parser::OrderByDescription> node) {
  BINDER_LOG_TRACE("Visiting OrderByDescription ...");
  SqlNodeVisitor::Visit(node);
  for (auto &expr : node->GetOrderByExpressions())
    if (expr != nullptr) expr->Accept(common::ManagedPointer(this).CastManagedPointerTo<SqlNodeVisitor>());
}

void BindNodeVisitor::Visit(common::ManagedPointer<parser::TableRef> node) {
  BINDER_LOG_TRACE("Visiting TableRef ...");
  SqlNodeVisitor::Visit(node);
  InitTableRef(node);
  ValidateDatabaseName(node->GetDatabaseName());

  if (node->GetSelect() != nullptr) {
<<<<<<< HEAD
    if (node->GetAlias().Empty())
      throw BINDER_EXCEPTION("Alias not found for query derived table", common::ErrorCode::ERRCODE_UNDEFINED_TABLE);
  }

  SetUniqueTableAlias(node);
  // Save the previous context
  auto pre_context = context_;
  node->GetSelect()->Accept(common::ManagedPointer(this).CastManagedPointerTo<SqlNodeVisitor>());

  // Restore the previous level context
  // TODO(WAN): who exactly should save and restore contexts?
  context_ = pre_context;

  if (!node->IsCte()) {
    context_->AddNestedTable(node->GetAlias().GetName(), node->GetSelect()->GetSelectColumns(), {});
=======
    if (node->GetAlias().empty()) {
      throw BINDER_EXCEPTION("Alias not found for query derived table", common::ErrorCode::ERRCODE_UNDEFINED_TABLE);
    }

    // Save the previous context
    auto pre_context = context_;
    node->GetSelect()->Accept(common::ManagedPointer(this).CastManagedPointerTo<SqlNodeVisitor>());

    // Restore the previous level context
    // TODO(WAN): who exactly should save and restore contexts?
    context_ = pre_context;

    if (!node->IsCte()) {
      context_->AddNestedTable(node->GetAlias(), node->GetSelect()->GetSelectColumns(), {});
    }
>>>>>>> a9e2e20d
  } else if (node->GetJoin() != nullptr) {
    // Join
    node->GetJoin()->Accept(common::ManagedPointer(this).CastManagedPointerTo<SqlNodeVisitor>());
  } else if (!node->GetList().empty()) {
    // Multiple table
    for (auto &table : node->GetList()) {
      table->Accept(common::ManagedPointer(this).CastManagedPointerTo<SqlNodeVisitor>());
    }
  } else {
    // Single table
<<<<<<< HEAD
    SetUniqueTableAlias(node);
    if (sherpa_->HasCTETableName(node->GetTableName())) {
      // Copy CTE table's schema for this alias
      context_->AddCTETableAlias(node->GetTableName(), node->GetAlias().GetName());
=======
    if (sherpa_->HasCTETableName(node->GetTableName())) {
      // Copy CTE table's schema for this alias
      context_->AddCTETableAlias(node->GetTableName(), node->GetAlias());
>>>>>>> a9e2e20d
    } else {
      // Not a CTE, check whether it is a regular table
      if (catalog_accessor_->GetTableOid(node->GetTableName()) == catalog::INVALID_TABLE_OID) {
        throw BINDER_EXCEPTION(fmt::format("Relation \"{}\" does not exist", node->GetTableName()),
                               common::ErrorCode::ERRCODE_UNDEFINED_TABLE);
      }
      context_->AddRegularTable(catalog_accessor_, node, db_oid_);
    }
  }
}

void BindNodeVisitor::UnifyOrderByExpression(
    common::ManagedPointer<parser::OrderByDescription> order_by_description,
    const std::vector<common::ManagedPointer<parser::AbstractExpression>> &select_items) {
  auto &exprs = order_by_description->GetOrderByExpressions();
  auto size = order_by_description->GetOrderByExpressionsSize();
  for (size_t idx = 0; idx < size; idx++) {
    if (exprs[idx].Get()->GetExpressionType() == noisepage::parser::ExpressionType::VALUE_CONSTANT) {
      auto constant_value_expression = exprs[idx].CastManagedPointerTo<parser::ConstantValueExpression>();
      type::TypeId type = constant_value_expression->GetReturnValueType();
      int64_t column_id = 0;
      switch (type) {
        case type::TypeId::TINYINT:
        case type::TypeId::SMALLINT:
        case type::TypeId::INTEGER:
        case type::TypeId::BIGINT:
          column_id = constant_value_expression->GetInteger().val_;
          break;
        case type::TypeId::REAL:
          column_id = constant_value_expression->GetReal().val_;
          break;
        default:
          throw BINDER_EXCEPTION("non-integer constant in ORDER BY", common::ErrorCode::ERRCODE_SYNTAX_ERROR);
      }
      if (column_id < 1 || column_id > static_cast<int64_t>(select_items.size())) {
        throw BINDER_EXCEPTION(fmt::format("ORDER BY position \"{}\" is not in select list", std::to_string(column_id)),
                               common::ErrorCode::ERRCODE_UNDEFINED_COLUMN);
      }
      exprs[idx] = select_items[column_id - 1];
    } else if (exprs[idx].Get()->GetExpressionType() == noisepage::parser::ExpressionType::COLUMN_VALUE) {
      auto column_value_expression = exprs[idx].CastManagedPointerTo<parser::ColumnValueExpression>();
      std::string column_name = column_value_expression->GetColumnName();
<<<<<<< HEAD
      std::string table_name = column_value_expression->GetTableAlias().GetName();
=======
      std::string table_name = column_value_expression->GetTableName();
>>>>>>> a9e2e20d
      if (table_name.empty() && !column_name.empty()) {
        for (auto select_expression : select_items) {
          auto abstract_select_expression = select_expression.CastManagedPointerTo<parser::AbstractExpression>();
          if (abstract_select_expression->GetExpressionName() == column_name) {
            exprs[idx] = select_expression;
            break;
          }
        }
      }
    }
  }
}

void BindNodeVisitor::InitTableRef(const common::ManagedPointer<parser::TableRef> node) {
  if (node->table_info_ == nullptr) {
    node->table_info_ = std::make_unique<parser::TableInfo>();
  }
}

void BindNodeVisitor::ValidateDatabaseName(const std::string &db_name) {
  if (!(db_name.empty())) {
    const auto db_oid = catalog_accessor_->GetDatabaseOid(db_name);
    if (db_oid == catalog::INVALID_DATABASE_OID)
      throw BINDER_EXCEPTION(fmt::format("Database \"{}\" does not exist", db_name),
                             common::ErrorCode::ERRCODE_UNDEFINED_DATABASE);
    if (db_oid != db_oid_)
      throw BINDER_EXCEPTION("cross-database references are not implemented: ",
                             common::ErrorCode::ERRCODE_FEATURE_NOT_SUPPORTED);
  }
}
void BindNodeVisitor::ValidateAndCorrectInsertValues(
    common::ManagedPointer<parser::InsertStatement> node,
    std::vector<common::ManagedPointer<parser::AbstractExpression>> *values, const catalog::Schema &table_schema) {
  auto insert_columns = node->GetInsertColumns();
  auto num_schema_columns = table_schema.GetColumns().size();
  auto num_insert_columns = insert_columns->size();  // If unspecified by query, insert_columns is length 0.
  // Validate input values.

  // Value is a row (tuple) to insert.
  size_t num_values = values->size();
  // Test that they have the same number of columns.
  {
    bool is_insert_cols_specified = num_insert_columns != 0;
    bool insert_cols_ok = is_insert_cols_specified && num_values == num_insert_columns;
    bool insert_schema_ok = !is_insert_cols_specified && num_values == num_schema_columns;
    if (!(insert_cols_ok || insert_schema_ok)) {
      throw BINDER_EXCEPTION("Mismatch in number of insert columns and number of insert values.",
                             common::ErrorCode::ERRCODE_SYNTAX_ERROR);
    }
  }

  std::vector<std::pair<catalog::Schema::Column, common::ManagedPointer<parser::AbstractExpression>>> cols;

  if (num_insert_columns == 0) {
    // If the number of insert columns is zero, it is assumed that the tuple values are already schema ordered.
    for (size_t i = 0; i < num_values; i++) {
      auto pair = std::make_pair(table_schema.GetColumns()[i], (*values)[i]);
      cols.emplace_back(pair);
    }
  } else {
    // Otherwise, some insert columns were specified. Potentially not all and potentially out of order.
    for (auto &schema_col : table_schema.GetColumns()) {
      auto it = std::find(insert_columns->begin(), insert_columns->end(), schema_col.Name());
      // Find the index of the current schema column.
      if (it != insert_columns->end()) {
        // TODO(harsh): This might need refactoring if it becomes a performance bottleneck.
        auto index = std::distance(insert_columns->begin(), it);
        auto pair = std::make_pair(schema_col, (*values)[index]);
        cols.emplace_back(pair);
      } else {
        // Make a null value of the right type that we can either compare with the stored expression or insert.
        auto null_ex = std::make_unique<parser::ConstantValueExpression>(schema_col.Type(), execution::sql::Val(true));

        // TODO(WAN): We thought that you might be able to collapse these two cases into one, since currently
        // the catalog column's stored expression is always a NULL of the right type if not otherwise specified.
        // However, this seems to make assumptions about the current implementation in plan_generator and also
        // we want to throw an error if it is a non-NULLable column. We can leave it as it is right now.

        // If the current schema column's index was not found, that means it was not specified by the user.
        if (*schema_col.StoredExpression() != *null_ex) {
          // First, check if there is a default value for that column.
          std::unique_ptr<parser::AbstractExpression> cur_value = schema_col.StoredExpression()->Copy();
          auto pair = std::make_pair(schema_col, common::ManagedPointer(cur_value));
          cols.emplace_back(pair);
          sherpa_->GetParseResult()->AddExpression(std::move(cur_value));
        } else if (schema_col.Nullable()) {
          // If there is no default value, check if the column is NULLable, meaning we can insert a NULL.
          auto null_ex_mp = common::ManagedPointer(null_ex).CastManagedPointerTo<parser::AbstractExpression>();
          auto pair = std::make_pair(schema_col, null_ex_mp);
          cols.emplace_back(pair);
          // Note that in this case, we must move null_ex as we have taken a managed pointer to it.
          sherpa_->GetParseResult()->AddExpression(std::move(null_ex));
        } else {
          // If none of the above cases could provide a value to be inserted, then we fail.
          throw BINDER_EXCEPTION("Column not present, does not have a default and is non-nullable.",
                                 common::ErrorCode::ERRCODE_SYNTAX_ERROR);
        }
      }
    }

    // We overwrite the original insert columns and values with the schema-ordered versions generated above.
    values->clear();
    for (auto &pair : cols) {
      values->emplace_back(pair.second);
    }
  }

  // TODO(WAN): with the sherpa, probably some of the above code can be cleaned up.

  // Perform input type transformation validation on the schema-ordered values.
  for (size_t i = 0; i < cols.size(); i++) {
    auto ins_col = cols[i].first;
    auto ins_val = cols[i].second;

    auto ret_type = ins_val->GetReturnValueType();
    auto expected_ret_type = ins_col.Type();

    // Set the desired type to be whatever the schema says the type should be.
    sherpa_->SetDesiredType(ins_val, expected_ret_type);

    auto is_default_expression = ins_val->GetExpressionType() == parser::ExpressionType::VALUE_DEFAULT;
    if (is_default_expression) {
      auto stored_expr = ins_col.StoredExpression()->Copy();
      ins_val = common::ManagedPointer(stored_expr);
      sherpa_->SetDesiredType(common::ManagedPointer(ins_val), ins_col.Type());
      sherpa_->GetParseResult()->AddExpression(std::move(stored_expr));
    }

    auto is_cast_expression = ins_val->GetExpressionType() == parser::ExpressionType::OPERATOR_CAST;
    if (is_cast_expression) {
      if (ret_type != expected_ret_type) {
        throw BINDER_EXCEPTION("BindNodeVisitor tried to cast, but cast result type does not match the schema.",
                               common::ErrorCode::ERRCODE_NUMERIC_VALUE_OUT_OF_RANGE);
      }
      auto child = ins_val->GetChild(0)->Copy();
      ins_val = common::ManagedPointer(child);
      // The child should have the expected return type from the CAST parent.
      sherpa_->SetDesiredType(ins_val, expected_ret_type);
      sherpa_->GetParseResult()->AddExpression(std::move(child));
    }

    ins_val->Accept(common::ManagedPointer(this).CastManagedPointerTo<SqlNodeVisitor>());
    (*values)[i] = ins_val;
  }
}
void BindNodeVisitor::SetUniqueTableAlias(common::ManagedPointer<parser::TableRef> node) {
  // We give all TableRefs a unique serial number so that we can differentiate between aliases with the same name
  if (!node->GetAlias().IsSerialNoValid()) {
    node->GetAlias().SetSerialNo(sherpa_->GetUniqueTableAliasSerialNumber());
  }
  context_->AddTableAliasMapping(node->GetAlias().GetName(), node->GetAlias());
}

}  // namespace noisepage::binder<|MERGE_RESOLUTION|>--- conflicted
+++ resolved
@@ -430,11 +430,7 @@
 
   for (auto &ref : node->GetSelectWith()) {
     // Store CTE table name
-<<<<<<< HEAD
     sherpa_->AddCTETableName(ref->GetAlias().GetName());
-=======
-    sherpa_->AddCTETableName(ref->GetAlias());
->>>>>>> a9e2e20d
 
     if (!ref->HasSelect()) {
       ref->Accept(common::ManagedPointer(this).CastManagedPointerTo<SqlNodeVisitor>());
@@ -471,11 +467,7 @@
       const auto num_columns = columns.size();
 
       if (num_aliases > num_columns) {
-<<<<<<< HEAD
         throw BINDER_EXCEPTION(("WITH query " + ref->GetAlias().GetName() + " has " + std::to_string(num_columns) +
-=======
-        throw BINDER_EXCEPTION(("WITH query " + ref->GetAlias() + " has " + std::to_string(num_columns) +
->>>>>>> a9e2e20d
                                 " columns available but " + std::to_string(num_aliases) + " specified")
                                    .c_str(),
                                common::ErrorCode::ERRCODE_INVALID_SCHEMA_DEFINITION);
@@ -512,11 +504,7 @@
       }
 
       // Add the CTE to the nested_table_alias_map
-<<<<<<< HEAD
       context.AddCTETable(ref->GetAlias().GetName(), sel_cols, ref->GetCteColumnAliases());
-=======
-      context.AddCTETable(ref->GetAlias(), sel_cols, ref->GetCteColumnAliases());
->>>>>>> a9e2e20d
 
       // Finally, visit the inductive case
       ref->Accept(common::ManagedPointer(this).CastManagedPointerTo<SqlNodeVisitor>());
@@ -884,27 +872,11 @@
   ValidateDatabaseName(node->GetDatabaseName());
 
   if (node->GetSelect() != nullptr) {
-<<<<<<< HEAD
-    if (node->GetAlias().Empty())
+    if (node->GetAlias().Empty()) {
       throw BINDER_EXCEPTION("Alias not found for query derived table", common::ErrorCode::ERRCODE_UNDEFINED_TABLE);
-  }
-
-  SetUniqueTableAlias(node);
-  // Save the previous context
-  auto pre_context = context_;
-  node->GetSelect()->Accept(common::ManagedPointer(this).CastManagedPointerTo<SqlNodeVisitor>());
-
-  // Restore the previous level context
-  // TODO(WAN): who exactly should save and restore contexts?
-  context_ = pre_context;
-
-  if (!node->IsCte()) {
-    context_->AddNestedTable(node->GetAlias().GetName(), node->GetSelect()->GetSelectColumns(), {});
-=======
-    if (node->GetAlias().empty()) {
-      throw BINDER_EXCEPTION("Alias not found for query derived table", common::ErrorCode::ERRCODE_UNDEFINED_TABLE);
-    }
-
+    }
+
+    SetUniqueTableAlias(node);
     // Save the previous context
     auto pre_context = context_;
     node->GetSelect()->Accept(common::ManagedPointer(this).CastManagedPointerTo<SqlNodeVisitor>());
@@ -914,9 +886,8 @@
     context_ = pre_context;
 
     if (!node->IsCte()) {
-      context_->AddNestedTable(node->GetAlias(), node->GetSelect()->GetSelectColumns(), {});
-    }
->>>>>>> a9e2e20d
+      context_->AddNestedTable(node->GetAlias().GetName(), node->GetSelect()->GetSelectColumns(), {});
+    }
   } else if (node->GetJoin() != nullptr) {
     // Join
     node->GetJoin()->Accept(common::ManagedPointer(this).CastManagedPointerTo<SqlNodeVisitor>());
@@ -927,16 +898,10 @@
     }
   } else {
     // Single table
-<<<<<<< HEAD
     SetUniqueTableAlias(node);
     if (sherpa_->HasCTETableName(node->GetTableName())) {
       // Copy CTE table's schema for this alias
       context_->AddCTETableAlias(node->GetTableName(), node->GetAlias().GetName());
-=======
-    if (sherpa_->HasCTETableName(node->GetTableName())) {
-      // Copy CTE table's schema for this alias
-      context_->AddCTETableAlias(node->GetTableName(), node->GetAlias());
->>>>>>> a9e2e20d
     } else {
       // Not a CTE, check whether it is a regular table
       if (catalog_accessor_->GetTableOid(node->GetTableName()) == catalog::INVALID_TABLE_OID) {
@@ -979,11 +944,7 @@
     } else if (exprs[idx].Get()->GetExpressionType() == noisepage::parser::ExpressionType::COLUMN_VALUE) {
       auto column_value_expression = exprs[idx].CastManagedPointerTo<parser::ColumnValueExpression>();
       std::string column_name = column_value_expression->GetColumnName();
-<<<<<<< HEAD
       std::string table_name = column_value_expression->GetTableAlias().GetName();
-=======
-      std::string table_name = column_value_expression->GetTableName();
->>>>>>> a9e2e20d
       if (table_name.empty() && !column_name.empty()) {
         for (auto select_expression : select_items) {
           auto abstract_select_expression = select_expression.CastManagedPointerTo<parser::AbstractExpression>();
