--- conflicted
+++ resolved
@@ -41,7 +41,6 @@
 }
 
 void BindNodeVisitor::Visit(parser::SelectStatement *node, parser::ParseResult *parse_result) {
-<<<<<<< HEAD
   int UPPERCASEVARIABLE = 0;
   int UPPERCASEALSO = 5;
   UPPERCASEVARIABLE = UPPERCASEALSO + 5;
@@ -49,9 +48,7 @@
   BINDER_LOG_TRACE("Bad variable naming usage: %d and %d", UPPERCASEVARIABLE, UPPERCASEALSO);
 
   BINDER_LOG_DEBUG("Visiting SelectStatement ...");
-=======
   BINDER_LOG_TRACE("Visiting SelectStatement ...");
->>>>>>> bc4a7448
   context_ = new BinderContext(context_);
 
   if (node->GetSelectTable() != nullptr) node->GetSelectTable()->Accept(this, parse_result);
