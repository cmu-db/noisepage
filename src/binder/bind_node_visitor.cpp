--- conflicted
+++ resolved
@@ -486,11 +486,7 @@
           base_case->Accept(common::ManagedPointer(this).CastManagedPointerTo<SqlNodeVisitor>());
         }
         auto &sel_cols = base_case->GetSelectColumns();
-<<<<<<< HEAD
         context.AddCTETable(catalog_accessor_, cte_table_name_.back(), sel_cols, column_aliases);
-=======
-        context.AddNestedTable(cte_table_name_.back(), sel_cols, column_aliases);
->>>>>>> 1eca16de
       }
     }
 
@@ -821,12 +817,8 @@
         (node->GetCteType() == parser::CTEType::RECURSIVE))) {
       // Add the table to the current context at the end
       // In the case of iterative/recursive CTEs, this was done earlier
-<<<<<<< HEAD
       context_->AddCTETable(catalog_accessor_, node->GetAlias(), node->GetSelect()->GetSelectColumns(),
                             node->GetCteColumnAliases());
-=======
-      context_->AddNestedTable(node->GetAlias(), node->GetSelect()->GetSelectColumns(), node->GetCteColumnAliases());
->>>>>>> 1eca16de
     }
   } else if (node->GetJoin() != nullptr) {
     // Join
@@ -841,17 +833,10 @@
       // table not in catalog, check if table referred is the cte table
       if (std::find(cte_table_name_.begin(), cte_table_name_.end(), node->GetTableName()) != cte_table_name_.end()) {
         // copy cte table's schema for this alias
-<<<<<<< HEAD
         context_->AddCTETableAlias(node->GetTableName(), node->GetAlias());
       } else {
         throw BINDER_EXCEPTION(fmt::format("relation \"{}\" does not exist", node->GetTableName()),
                              common::ErrorCode::ERRCODE_UNDEFINED_TABLE);
-=======
-        context_->AddCTETable(node->GetTableName(), node->GetAlias());
-      } else {
-        throw BINDER_EXCEPTION(fmt::format("relation \"{}\" does not exist", node->GetTableName()),
-                               common::ErrorCode::ERRCODE_UNDEFINED_TABLE);
->>>>>>> 1eca16de
       }
     } else {
       context_->AddRegularTable(catalog_accessor_, node, db_oid_);
