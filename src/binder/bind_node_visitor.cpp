#include "binder/bind_node_visitor.h"

#include <algorithm>
#include <memory>
#include <string>
#include <tuple>
#include <utility>
#include <vector>

#include "binder/binder_context.h"
#include "binder/binder_sherpa.h"
#include "binder/binder_util.h"
#include "catalog/catalog_accessor.h"
#include "catalog/catalog_defs.h"
#include "common/error/error_code.h"
#include "common/error/exception.h"
#include "common/managed_pointer.h"
#include "execution/functions/function_context.h"
#include "loggers/binder_logger.h"
#include "parser/expression/abstract_expression.h"
#include "parser/expression/aggregate_expression.h"
#include "parser/expression/case_expression.h"
#include "parser/expression/column_value_expression.h"
#include "parser/expression/comparison_expression.h"
#include "parser/expression/conjunction_expression.h"
#include "parser/expression/constant_value_expression.h"
#include "parser/expression/function_expression.h"
#include "parser/expression/operator_expression.h"
#include "parser/expression/star_expression.h"
#include "parser/expression/subquery_expression.h"
#include "parser/expression/table_star_expression.h"
#include "parser/expression/type_cast_expression.h"
#include "parser/parse_result.h"
#include "parser/statements.h"

namespace noisepage::binder {

/*
 * TODO(WAN): Note that some functions invoke SqlNodeVisitor::Visit() twice.
 * This is necessary and is IMO an argument for the binder refactor that we want to do.
 *
 * The overall structure of the sherpa-augmented visited pattern is:
 * SqlNodeVisitor::Visit #1: each node resolves its own type, e.g. ColumnValue comes in as INVALID, gets schema type.
 * BinderSherpa now uses the fully resolved nodes to set desired types, e.g. casting string to timestamp for ==.
 * SqlNodeVisitor::Visit #2: each node uses the sherpa's information to convert itself accordingly.
 *
 * Practically, this means that any time you use a sherpa_->SetDesiredType(), you must invoke Visit again.
 */

BindNodeVisitor::BindNodeVisitor(const common::ManagedPointer<catalog::CatalogAccessor> catalog_accessor,
                                 const catalog::db_oid_t db_oid)
    : sherpa_(nullptr), catalog_accessor_(catalog_accessor), db_oid_(db_oid) {}

void BindNodeVisitor::BindNameToNode(
    common::ManagedPointer<parser::ParseResult> parse_result,
    const common::ManagedPointer<std::vector<parser::ConstantValueExpression>> parameters,
    const common::ManagedPointer<std::vector<type::TypeId>> desired_parameter_types) {
  NOISEPAGE_ASSERT(parse_result != nullptr, "We shouldn't be trying to bind something without a ParseResult.");
  sherpa_ = std::make_unique<BinderSherpa>(parse_result, parameters, desired_parameter_types);
  NOISEPAGE_ASSERT(sherpa_->GetParseResult()->GetStatements().size() == 1, "Binder can only bind one at a time.");
  sherpa_->GetParseResult()->GetStatement(0)->Accept(
      common::ManagedPointer(this).CastManagedPointerTo<SqlNodeVisitor>());
}

BindNodeVisitor::~BindNodeVisitor() = default;

void BindNodeVisitor::Visit(common::ManagedPointer<parser::AnalyzeStatement> node) {
  BINDER_LOG_TRACE("Visiting AnalyzeStatement ...");
  SqlNodeVisitor::Visit(node);

  if (node->GetAnalyzeTable() == nullptr) {
    // Currently we only support ANALYZE for a single table at a time. A nice feature to add in the future is to analyze
    // all tables
    throw BINDER_EXCEPTION("Analyze must specify a single table", common::ErrorCode::ERRCODE_INVALID_TABLE_DEFINITION);
  }

  InitTableRef(node->GetAnalyzeTable());

  const auto &db_name = node->GetAnalyzeTable()->GetDatabaseName();
  ValidateDatabaseName(db_name);
  const auto db_oid = db_name.empty() ? this->db_oid_ : catalog_accessor_->GetDatabaseOid(db_name);
  node->SetDatabaseOid(db_oid);

  const auto &table_name = node->GetAnalyzeTable()->GetTableName();
  const auto tb_oid = catalog_accessor_->GetTableOid(table_name);
  if (tb_oid == catalog::INVALID_TABLE_OID) {
    throw BINDER_EXCEPTION("Analyze table does not exist", common::ErrorCode::ERRCODE_UNDEFINED_TABLE);
  }
  node->SetTableOid(tb_oid);

  const auto &schema = catalog_accessor_->GetSchema(tb_oid);
  for (const auto &col : *(node->GetColumns())) {
    if (!BinderContext::ColumnInSchema(schema, col)) {
      throw BINDER_EXCEPTION("Analyze column does not exist", common::ErrorCode::ERRCODE_UNDEFINED_COLUMN);
    }
  }

  // If no column is specified then default to all columns
  if (node->GetColumns()->empty()) {
    for (const auto &col : schema.GetColumns()) {
      node->GetColumns()->emplace_back(col.Name());
    }
  }

  for (const auto &col : *(node->GetColumns())) {
    const auto col_oid = schema.GetColumn(col).Oid();
    node->AddColumnOid(col_oid);
  }
}

void BindNodeVisitor::Visit(common::ManagedPointer<parser::CopyStatement> node) {
  BINDER_LOG_TRACE("Visiting CopyStatement ...");
  SqlNodeVisitor::Visit(node);

  NOISEPAGE_ASSERT(context_ == nullptr, "COPY should be a root.");
  BinderContext context(nullptr);
  context_ = common::ManagedPointer(&context);

  if (node->GetCopyTable() != nullptr) {
    node->GetCopyTable()->Accept(common::ManagedPointer(this).CastManagedPointerTo<SqlNodeVisitor>());

    // If the table is given, we're either writing or reading all columns
    parser::TableStarExpression table_star = parser::TableStarExpression();
    std::vector<common::ManagedPointer<parser::AbstractExpression>> new_select_list;
    context_->GenerateAllColumnExpressions(common::ManagedPointer<parser::TableStarExpression>(&table_star),
                                           sherpa_->GetParseResult(), common::ManagedPointer(&new_select_list));
    auto col = node->GetSelectStatement()->GetSelectColumns();
    col.insert(std::end(col), std::begin(new_select_list), std::end(new_select_list));
  } else {
    node->GetSelectStatement()->Accept(common::ManagedPointer(this).CastManagedPointerTo<SqlNodeVisitor>());
  }

  context_ = nullptr;
}

void BindNodeVisitor::Visit(UNUSED_ATTRIBUTE common::ManagedPointer<parser::CreateFunctionStatement> node) {
  BINDER_LOG_TRACE("Visiting CreateFunctionStatement ...");
  SqlNodeVisitor::Visit(node);
}

void BindNodeVisitor::Visit(common::ManagedPointer<parser::CreateStatement> node) {
  BINDER_LOG_TRACE("Visiting CreateStatement ...");
  SqlNodeVisitor::Visit(node);

  NOISEPAGE_ASSERT(context_ == nullptr, "CREATE should be a root (INSERT into CREATE?).");
  BinderContext context(nullptr);
  context_ = common::ManagedPointer(&context);

  auto create_type = node->GetCreateType();
  switch (create_type) {
    case parser::CreateStatement::CreateType::kDatabase:
      if (catalog_accessor_->GetDatabaseOid(node->GetDatabaseName()) != catalog::INVALID_DATABASE_OID) {
        throw BINDER_EXCEPTION(fmt::format("database \"{}\" already exists", node->GetDatabaseName()),
                               common::ErrorCode::ERRCODE_DUPLICATE_DATABASE);
      }
      break;
    case parser::CreateStatement::CreateType::kTable:
      ValidateDatabaseName(node->GetDatabaseName());

      if (catalog_accessor_->GetTableOid(node->GetTableName()) != catalog::INVALID_TABLE_OID) {
        throw BINDER_EXCEPTION(fmt::format("relation \"{}\" already exists", node->GetTableName()),
                               common::ErrorCode::ERRCODE_DUPLICATE_TABLE);
      }
      context_->AddNewTable(node->GetTableName(), node->GetColumns());
      for (const auto &col : node->GetColumns()) {
        if (col->GetDefaultExpression() != nullptr)
          col->GetDefaultExpression()->Accept(common::ManagedPointer(this).CastManagedPointerTo<SqlNodeVisitor>());
        if (col->GetCheckExpression() != nullptr)
          col->GetCheckExpression()->Accept(common::ManagedPointer(this).CastManagedPointerTo<SqlNodeVisitor>());
      }
      for (const auto &fk : node->GetForeignKeys()) {
        // foreign key does not have check exprssion nor default expression
        auto table_oid = catalog_accessor_->GetTableOid(fk->GetForeignKeySinkTableName());
        if (table_oid == catalog::INVALID_TABLE_OID) {
          throw BINDER_EXCEPTION("Foreign key referencing non-existing table",
                                 common::ErrorCode::ERRCODE_UNDEFINED_TABLE);
        }

        auto src = fk->GetForeignKeySources();
        auto ref = fk->GetForeignKeySinks();

        // TODO(Ling): assuming no composite key? Do we support create type?
        //  Where should we check uniqueness constraint
        if (src.size() != ref.size())
          throw BINDER_EXCEPTION("Number of columns in foreign key does not match number of reference columns",
                                 common::ErrorCode::ERRCODE_INVALID_FOREIGN_KEY);

        for (size_t i = 0; i < src.size(); i++) {
          auto ref_col = catalog_accessor_->GetSchema(table_oid).GetColumn(ref[i]);
          if (ref_col.Oid() == catalog::INVALID_COLUMN_OID) {
            throw BINDER_EXCEPTION("Foreign key referencing non-existing column",
                                   common::ErrorCode::ERRCODE_INVALID_FOREIGN_KEY);
          }

          bool find = false;
          for (const auto &col : node->GetColumns()) {
            if (col->GetColumnName() == src[i]) {
              find = true;

              // check if their type matches
              if (ref_col.Type() != col->GetValueType())
                throw BINDER_EXCEPTION(
                    fmt::format("Foreign key source column {} type does not match reference column type", src[i]),
                    common::ErrorCode::ERRCODE_INVALID_FOREIGN_KEY);

              break;
            }
          }
          if (!find)
            throw BINDER_EXCEPTION(fmt::format("Cannot find column {} in foreign key source", src[i]),
                                   common::ErrorCode::ERRCODE_INVALID_FOREIGN_KEY);
        }
      }
      break;
    case parser::CreateStatement::CreateType::kIndex:
      ValidateDatabaseName(node->GetDatabaseName());
      if (catalog_accessor_->GetTableOid(node->GetTableName()) == catalog::INVALID_TABLE_OID) {
        throw BINDER_EXCEPTION("Build index on non-existing table.", common::ErrorCode::ERRCODE_UNDEFINED_TABLE);
      }
      if (catalog_accessor_->GetIndexOid(node->GetIndexName()) != catalog::INVALID_INDEX_OID) {
        throw BINDER_EXCEPTION("This index already exists.", common::ErrorCode::ERRCODE_DUPLICATE_OBJECT);
      }
      context_->AddRegularTable(catalog_accessor_, db_oid_, node->GetNamespaceName(), node->GetTableName(),
                                node->GetTableName());

      for (auto &attr : node->GetIndexAttributes()) {
        if (attr.HasExpr()) {
          attr.GetExpression()->Accept(common::ManagedPointer(this).CastManagedPointerTo<SqlNodeVisitor>());
        } else {
          // TODO(Matt): can an index attribute definition ever reference multiple tables? I don't think so. We should
          // probably move this out of the loop.
          auto tb_oid = catalog_accessor_->GetTableOid(node->GetTableName());
          if (!BinderContext::ColumnInSchema(catalog_accessor_->GetSchema(tb_oid), attr.GetName()))
            throw BINDER_EXCEPTION(fmt::format("No such column specified by the index attribute {}", attr.GetName()),
                                   common::ErrorCode::ERRCODE_INVALID_OBJECT_DEFINITION);
        }
      }
      break;
    case parser::CreateStatement::CreateType::kTrigger:
      ValidateDatabaseName(node->GetDatabaseName());
      context_->AddRegularTable(catalog_accessor_, db_oid_, node->GetNamespaceName(), node->GetTableName(),
                                node->GetTableName());
      // TODO(Ling): I think there are rules on when the trigger can have OLD reference
      //  and when it can have NEW reference, but I'm not sure how it actually works... need to add those check later
      context_->AddRegularTable(catalog_accessor_, db_oid_, node->GetNamespaceName(), node->GetTableName(), "old");
      context_->AddRegularTable(catalog_accessor_, db_oid_, node->GetNamespaceName(), node->GetTableName(), "new");
      if (node->GetTriggerWhen() != nullptr)
        node->GetTriggerWhen()->Accept(common::ManagedPointer(this).CastManagedPointerTo<SqlNodeVisitor>());
      break;
    case parser::CreateStatement::CreateType::kSchema:
      // nothing for binder to handler
      break;
    case parser::CreateStatement::CreateType::kView:
      ValidateDatabaseName(node->GetDatabaseName());
      NOISEPAGE_ASSERT(node->GetViewQuery() != nullptr, "View requires a query");
      node->GetViewQuery()->Accept(common::ManagedPointer(this).CastManagedPointerTo<SqlNodeVisitor>());
      break;
  }

  context_ = context_->GetUpperContext();
}

void BindNodeVisitor::Visit(common::ManagedPointer<parser::DeleteStatement> node) {
  BINDER_LOG_TRACE("Visiting DeleteStatement ...");
  SqlNodeVisitor::Visit(node);

  NOISEPAGE_ASSERT(context_ == nullptr, "DELETE should be a root.");
  BinderContext context(nullptr);
  context_ = common::ManagedPointer(&context);

  InitTableRef(node->GetDeletionTable());
  ValidateDatabaseName(node->GetDeletionTable()->GetDatabaseName());

  auto table = node->GetDeletionTable();
  context_->AddRegularTable(catalog_accessor_, db_oid_, table->GetNamespaceName(), table->GetTableName(),
                            table->GetTableName());

  if (node->GetDeleteCondition() != nullptr) {
    node->GetDeleteCondition()->Accept(common::ManagedPointer(this).CastManagedPointerTo<SqlNodeVisitor>());
    BinderUtil::ValidateWhereClause(node->GetDeleteCondition());
  }

  context_ = nullptr;
}

void BindNodeVisitor::Visit(common::ManagedPointer<parser::DropStatement> node) {
  BINDER_LOG_TRACE("Visiting DropStatement ...");
  SqlNodeVisitor::Visit(node);

  NOISEPAGE_ASSERT(context_ == nullptr, "DROP should be a root.");
  BinderContext context(nullptr);
  context_ = common::ManagedPointer(&context);

  auto drop_type = node->GetDropType();
  switch (drop_type) {
    case parser::DropStatement::DropType::kDatabase:
      ValidateDatabaseName(node->GetDatabaseName());
      break;
    case parser::DropStatement::DropType::kTable:
      ValidateDatabaseName(node->GetDatabaseName());
      if (catalog_accessor_->GetTableOid(node->GetTableName()) == catalog::INVALID_TABLE_OID) {
        throw BINDER_EXCEPTION(fmt::format("relation \"{}\" does not exist", node->GetTableName()),
                               common::ErrorCode::ERRCODE_UNDEFINED_TABLE);
      }
      break;
    case parser::DropStatement::DropType::kIndex:
      ValidateDatabaseName(node->GetDatabaseName());
      if (catalog_accessor_->GetIndexOid(node->GetIndexName()) == catalog::INVALID_INDEX_OID) {
        throw BINDER_EXCEPTION(fmt::format("index \"{}\" does not exist", node->GetTableName()),
                               common::ErrorCode::ERRCODE_UNDEFINED_OBJECT);
      }
      break;
    case parser::DropStatement::DropType::kTrigger:
      // TODO(Ling): Get Trigger OID in catalog?
    case parser::DropStatement::DropType::kSchema:
    case parser::DropStatement::DropType::kView:
      // TODO(Ling): Get View OID in catalog?
    case parser::DropStatement::DropType::kPreparedStatement:
      break;
  }

  context_ = nullptr;
}

void BindNodeVisitor::Visit(UNUSED_ATTRIBUTE common::ManagedPointer<parser::ExecuteStatement> node) {
  BINDER_LOG_TRACE("Visiting ExecuteStatement ...");
  SqlNodeVisitor::Visit(node);
}

void BindNodeVisitor::Visit(common::ManagedPointer<parser::ExplainStatement> node) {
  BINDER_LOG_TRACE("Visiting ExplainStatement ...");
  const auto inside_statement = node->GetSQLStatement();
  switch (inside_statement->GetType()) {
    case parser::StatementType::ANALYZE: {
      BindNodeVisitor::Visit(inside_statement.CastManagedPointerTo<parser::AnalyzeStatement>());
      break;
    }
    case parser::StatementType::DELETE: {
      BindNodeVisitor::Visit(inside_statement.CastManagedPointerTo<parser::DeleteStatement>());
      break;
    }
    case parser::StatementType::INSERT: {
      BindNodeVisitor::Visit(inside_statement.CastManagedPointerTo<parser::InsertStatement>());
      break;
    }
    case parser::StatementType::SELECT: {
      BindNodeVisitor::Visit(inside_statement.CastManagedPointerTo<parser::SelectStatement>());
      break;
    }
    case parser::StatementType::UPDATE: {
      BindNodeVisitor::Visit(inside_statement.CastManagedPointerTo<parser::UpdateStatement>());
      break;
    }
    default: {
      // see https://www.postgresql.org/docs/current/sql-explain.html for supported statements
      // TODO(Matt): postgres supports CREATE TABLE AS, or CREATE MATERIALIZED VIEW AS statement, add when we support
      // TODO(Matt): postgres support EXECUTE, add when we support
      throw BINDER_EXCEPTION("Statement inside explain is invalid.", common::ErrorCode::ERRCODE_SYNTAX_ERROR);
    }
  }
}

void BindNodeVisitor::Visit(common::ManagedPointer<parser::InsertStatement> node) {
  BINDER_LOG_TRACE("Visiting InsertStatement ...");
  SqlNodeVisitor::Visit(node);

  NOISEPAGE_ASSERT(context_ == nullptr, "INSERT should be a root.");
  BinderContext context(nullptr);
  context_ = common::ManagedPointer(&context);

  InitTableRef(node->GetInsertionTable());
  ValidateDatabaseName(node->GetInsertionTable()->GetDatabaseName());

  auto table = node->GetInsertionTable();
  context_->AddRegularTable(catalog_accessor_, db_oid_, table->GetNamespaceName(), table->GetTableName(),
                            table->GetAlias().GetName());

  auto binder_table_data = context_->GetTableMapping(table->GetTableName());
  const auto &table_schema = std::get<2>(*binder_table_data);

  // Perform input validation and and input conversion, e.g., parsing of strings into dates.
  {
    // Test that all the insert columns exist.
    for (const auto &col : *node->GetInsertColumns()) {
      if (!BinderContext::ColumnInSchema(table_schema, col)) {
        throw BINDER_EXCEPTION("Insert column does not exist", common::ErrorCode::ERRCODE_UNDEFINED_COLUMN);
      }
    }
  }
  if (node->GetSelect() != nullptr) {  // INSERT FROM SELECT
    node->GetSelect()->Accept(common::ManagedPointer(this).CastManagedPointerTo<SqlNodeVisitor>());
    std::vector<common::ManagedPointer<parser::AbstractExpression>> select_cols;
    for (const auto &col : node->GetSelect()->GetSelectColumns()) {
      select_cols.emplace_back(col);
    }
    ValidateAndCorrectInsertValues(node, &select_cols, table_schema);
    node->GetSelect()->SetSelectColumns(std::move(select_cols));
  } else {  // RAW INSERT
    for (auto &values : *node->GetValues()) {
      ValidateAndCorrectInsertValues(node, &values, table_schema);
    }
  }

  // The final list of insert columns will always be the full list. Done here to avoid iterator invalidation problems.
  {
    const auto &cols = table_schema.GetColumns();
    node->GetInsertColumns()->clear();
    node->GetInsertColumns()->reserve(cols.size());
    for (const auto &col : cols) {
      node->GetInsertColumns()->emplace_back(col.Name());
    }
  }

  context_ = nullptr;
}

void BindNodeVisitor::Visit(UNUSED_ATTRIBUTE common::ManagedPointer<parser::PrepareStatement> node) {
  BINDER_LOG_TRACE("Visiting PrepareStatement ...");
  SqlNodeVisitor::Visit(node);
}

void BindNodeVisitor::Visit(common::ManagedPointer<parser::SelectStatement> node) {
  BINDER_LOG_TRACE("Visiting SelectStatement ...");
  SqlNodeVisitor::Visit(node);

  // Construct a new BinderContext from the current context;
  // SELECT is the only place we "descend" in this way
  BinderContext context(context_);
  context_ = common::ManagedPointer(&context);

  for (auto &ref : node->GetSelectWith()) {
    // Store CTE table name
    sherpa_->AddCTETableName(ref->GetAlias().GetName());

    if (!ref->HasSelect()) {
      ref->Accept(common::ManagedPointer(this).CastManagedPointerTo<SqlNodeVisitor>());
    } else {
      // Inductive CTEs are iterative/recursive CTEs that have a base
      // case and inductively build up the table; during this stage
      // of binding, we care about the inductive structure of the CTE
      // rather than its status as a syntactically-inductive CTE.
      const auto inductive = ref->IsStructurallyInductiveCte();
      // Get the schema for non-inductive CTEs
      if (!inductive) {
        ref->Accept(common::ManagedPointer(this).CastManagedPointerTo<SqlNodeVisitor>());
      }
      std::vector<common::ManagedPointer<parser::AbstractExpression>> sel_cols{};
      // In the case of inductive CTEs, we need to visit the SELECT
      // statement in the base case so we have access to the columns
      auto base_case = ref->GetSelect()->GetUnionSelect();
      if (inductive && base_case) {
        // Here, we must be careful to check both the specified "type"
        // of the CTE in question, as well as whether the parsed CTE
        // actually adheres to the inductive form (base + inductive);
        // it is possible to declare a RECURSIVE CTE that does not
        // actually contain both a base case and a recursive case
        base_case->Accept(common::ManagedPointer(this).CastManagedPointerTo<SqlNodeVisitor>());
        sel_cols = base_case->GetSelectColumns();
      } else {
        sel_cols = ref->GetSelect()->GetSelectColumns();
      }

      auto column_aliases = ref->GetCteColumnAliases();  // Get aliases from TableRef
      auto columns = sel_cols;                           // AbstractExpressions in select

      const auto num_aliases = column_aliases.size();
      const auto num_columns = columns.size();

      if (num_aliases > num_columns) {
        throw BINDER_EXCEPTION(("WITH query " + ref->GetAlias().GetName() + " has " + std::to_string(num_columns) +
                                " columns available but " + std::to_string(num_aliases) + " specified")
                                   .c_str(),
                               common::ErrorCode::ERRCODE_INVALID_SCHEMA_DEFINITION);
      }

      // Go through the SELECT statements inside the CTEs and set the alias for each column to the desired column name
      // Eg: `WITH cte(x) AS (SELECT 1)`      transforms to `WITH cte AS (SELECT 1 as x)`
      // Eg: `WITH cte AS (SELECT 1 as x, 2)` transforms to `WITH cte AS (SELECT 1 as x, 2 as ?column?)`
      std::vector<parser::AliasType> aliases{};
      for (std::size_t i = 0; i < num_aliases; i++) {
        const auto serial_no = catalog_accessor_->GetNewTempOid();
        columns[i]->SetAlias(parser::AliasType(column_aliases[i].GetName(), serial_no));
        aliases.emplace_back(parser::AliasType(column_aliases[i].GetName(), serial_no));
        ref->cte_col_aliases_[i] = parser::AliasType(column_aliases[i].GetName(), serial_no);
      }

      for (std::size_t i = num_aliases; i < num_columns; ++i) {
        const auto serial_no = catalog_accessor_->GetNewTempOid();
        auto new_alias = parser::AliasType(columns[i]->GetExpressionName(), serial_no);
        if (new_alias.Empty()) {
          new_alias = parser::AliasType("?column?", serial_no);
        }
        columns[i]->SetAlias(new_alias);
        aliases.emplace_back(new_alias);
        ref->cte_col_aliases_.emplace_back(new_alias);
      }

      if (inductive) {
        std::size_t i = 0;
        for (auto &alias : ref->GetCteColumnAliases()) {
          ref->GetSelect()->GetSelectColumns()[i]->SetAlias(alias);
          ++i;
        }
      }

      // Add the CTE to the nested_table_alias_map
      context.AddCTETable(ref->GetAlias().GetName(), sel_cols, ref->GetCteColumnAliases());

      // Finally, visit the inductive case
      ref->Accept(common::ManagedPointer(this).CastManagedPointerTo<SqlNodeVisitor>());
    }
  }

  if (node->GetSelectTable() != nullptr) {
    node->GetSelectTable()->Accept(common::ManagedPointer(this).CastManagedPointerTo<SqlNodeVisitor>());
  }

  // WHERE
  if (node->GetSelectCondition() != nullptr) {
    node->GetSelectCondition()->Accept(common::ManagedPointer(this).CastManagedPointerTo<SqlNodeVisitor>());
    BinderUtil::ValidateWhereClause(node->GetSelectCondition());
    node->GetSelectCondition()->DeriveDepth();
    node->GetSelectCondition()->DeriveSubqueryFlag();
  }

  // LIMIT
  if (node->GetSelectLimit() != nullptr) {
    node->GetSelectLimit()->Accept(common::ManagedPointer(this).CastManagedPointerTo<SqlNodeVisitor>());
  }

  // GROUP BY
  if (node->GetSelectGroupBy() != nullptr) {
    node->GetSelectGroupBy()->Accept(common::ManagedPointer(this).CastManagedPointerTo<SqlNodeVisitor>());
  }

  std::vector<common::ManagedPointer<parser::AbstractExpression>> new_select_list{};

  BINDER_LOG_TRACE("Gathering select columns...");
  for (auto &select_element : node->GetSelectColumns()) {
    // If NULL was provided as a select column, in postgres the default type is "text". See #1020.
    if (select_element->GetExpressionType() == parser::ExpressionType::VALUE_CONSTANT) {
      auto cve = select_element.CastManagedPointerTo<parser::ConstantValueExpression>();
      if (cve->IsNull() && sherpa_->GetDesiredType(select_element) == type::TypeId::INVALID) {
        sherpa_->SetDesiredType(select_element, type::TypeId::VARCHAR);
      }
    }

    if (select_element->GetExpressionType() == parser::ExpressionType::TABLE_STAR) {
      // If there is a STAR expression but there is no corresponding table specified, Postgres throws a syntax error.
      if (node->GetSelectTable() == nullptr) {
        throw BINDER_EXCEPTION("SELECT * with no tables specified is not valid",
                               common::ErrorCode::ERRCODE_SYNTAX_ERROR);
      }
      context_->GenerateAllColumnExpressions(select_element.CastManagedPointerTo<parser::TableStarExpression>(),
                                             sherpa_->GetParseResult(), common::ManagedPointer(&new_select_list));
      continue;
    }

    select_element->Accept(common::ManagedPointer(this).CastManagedPointerTo<SqlNodeVisitor>());

    // Derive depth for all exprs in the select clause
    select_element->DeriveDepth();

    select_element->DeriveSubqueryFlag();

    // Traverse the expression to deduce expression value type and name
    select_element->DeriveReturnValueType();
    select_element->DeriveExpressionName();

    new_select_list.push_back(select_element);
  }

  node->SetSelectColumns(new_select_list);

  if (node->GetUnionSelect() != nullptr) {
    node->GetUnionSelect()->Accept(common::ManagedPointer(this).CastManagedPointerTo<SqlNodeVisitor>());

    auto &union_cols = node->GetUnionSelect()->GetSelectColumns();
    if (new_select_list.size() != union_cols.size()) {
      throw BINDER_EXCEPTION("Mismatched schemas in union", common::ErrorCode::ERRCODE_DATATYPE_MISMATCH);
    }
    for (uint32_t ind = 0; ind < new_select_list.size(); ind++) {
      if (new_select_list[ind]->GetReturnValueType() != union_cols[ind]->GetReturnValueType()) {
        throw BINDER_EXCEPTION("Mismatched schemas in union", common::ErrorCode::ERRCODE_DATATYPE_MISMATCH);
      }
    }
  }
  node->SetDepth(context_->GetDepth());

  if (node->GetSelectOrderBy() != nullptr) {
    UnifyOrderByExpression(node->GetSelectOrderBy(), node->GetSelectColumns());
    node->GetSelectOrderBy()->Accept(common::ManagedPointer(this).CastManagedPointerTo<SqlNodeVisitor>());
  }

  context_ = context_->GetUpperContext();
}

void BindNodeVisitor::Visit(UNUSED_ATTRIBUTE common::ManagedPointer<parser::TransactionStatement> node) {
  BINDER_LOG_TRACE("Visiting TransactionStatement ...");
  SqlNodeVisitor::Visit(node);
}

void BindNodeVisitor::Visit(common::ManagedPointer<parser::UpdateStatement> node) {
  BINDER_LOG_TRACE("Visiting UpdateStatement ...");
  SqlNodeVisitor::Visit(node);

  NOISEPAGE_ASSERT(context_ == nullptr, "UPDATE should be a root.");
  BinderContext context(nullptr);
  context_ = common::ManagedPointer(&context);

  auto table_ref = node->GetUpdateTable();
  table_ref->Accept(common::ManagedPointer(this).CastManagedPointerTo<SqlNodeVisitor>());
  if (node->GetUpdateCondition() != nullptr) {
    node->GetUpdateCondition()->Accept(common::ManagedPointer(this).CastManagedPointerTo<SqlNodeVisitor>());
    BinderUtil::ValidateWhereClause(node->GetUpdateCondition());
  }

  auto binder_table_data = context_->GetTableMapping(table_ref->GetTableName());
  const auto &table_schema = std::get<2>(*binder_table_data);

  for (auto &update : node->GetUpdateClauses()) {
    auto expr = update->GetUpdateValue();
    auto expected_ret_type = table_schema.GetColumn(update->GetColumnName()).Type();
    auto is_cast_expression = update->GetUpdateValue()->GetExpressionType() == parser::ExpressionType::OPERATOR_CAST;

    if (is_cast_expression) {
      auto child = expr->GetChild(0)->Copy();
      if (expr->GetReturnValueType() != expected_ret_type) {
        throw BINDER_EXCEPTION("BindNodeVisitor tried to cast, but the cast result type does not match the schema.",
                               common::ErrorCode::ERRCODE_NUMERIC_VALUE_OUT_OF_RANGE);
      }
      sherpa_->SetDesiredType(common::ManagedPointer(child), expr->GetReturnValueType());
      update->ResetValue(common::ManagedPointer(child));
      sherpa_->GetParseResult()->AddExpression(std::move(child));
      expr = update->GetUpdateValue();
    }

    sherpa_->SetDesiredType(expr, expected_ret_type);
    expr->Accept(common::ManagedPointer(this).CastManagedPointerTo<SqlNodeVisitor>());
  }

  SqlNodeVisitor::Visit(node);

  context_ = nullptr;
}

void BindNodeVisitor::Visit(common::ManagedPointer<parser::VariableSetStatement> node) {
  BINDER_LOG_TRACE("Visiting VariableSetStatement ...");
  SqlNodeVisitor::Visit(node);
}

void BindNodeVisitor::Visit(common::ManagedPointer<parser::AggregateExpression> expr) {
  BINDER_LOG_TRACE("Visiting AggregateExpression ...");
  SqlNodeVisitor::Visit(expr);
  expr->DeriveReturnValueType();
}

void BindNodeVisitor::Visit(common::ManagedPointer<parser::CaseExpression> expr) {
  BINDER_LOG_TRACE("Visiting CaseExpression ...");
  SqlNodeVisitor::Visit(expr);
  for (size_t i = 0; i < expr->GetWhenClauseSize(); ++i) {
    expr->GetWhenClauseCondition(i)->Accept(common::ManagedPointer(this).CastManagedPointerTo<SqlNodeVisitor>());
  }
}

void BindNodeVisitor::Visit(common::ManagedPointer<parser::ColumnValueExpression> expr) {
  BINDER_LOG_TRACE("Visiting ColumnValueExpression ...");
  SqlNodeVisitor::Visit(expr);

  // Before checking with the schema, cache the desired type that expr should have.
  auto desired_type = sherpa_->GetDesiredType(expr.CastManagedPointerTo<parser::AbstractExpression>());

  // TODO(Ling): consider remove precondition check if the *_oid_ will never be initialized till binder
  //  That is, the object would not be initialized using ColumnValueExpression(database_oid, table_oid, column_oid)
  //  at this point
  if (expr->GetTableOid() == catalog::INVALID_TABLE_OID) {
    std::tuple<catalog::db_oid_t, catalog::table_oid_t, catalog::Schema> tuple;
    parser::AliasType table_alias = expr->GetTableAlias();
    std::string table_alias_name = table_alias.GetName();
    std::string col_name = expr->GetColumnName();
    if (table_alias.Empty() && col_name.empty() && expr->GetColumnOid() != catalog::INVALID_COLUMN_OID) {
      throw BINDER_EXCEPTION(fmt::format("ORDER BY position \"{}\" is not in select list",
                                         std::to_string(expr->GetColumnOid().UnderlyingValue())),
                             common::ErrorCode::ERRCODE_UNDEFINED_COLUMN);
    }
    // Convert all the names to lower cases
    std::transform(table_alias_name.begin(), table_alias_name.end(), table_alias_name.begin(), ::tolower);
    std::transform(col_name.begin(), col_name.end(), col_name.begin(), ::tolower);

    // Table name not specified in the expression. Loop through all the table in the binder context.
    if (table_alias.Empty()) {
      if (context_ == nullptr || !context_->SetColumnPosTuple(expr)) {
        throw BINDER_EXCEPTION(fmt::format("column \"{}\" does not exist", col_name),
                               common::ErrorCode::ERRCODE_UNDEFINED_COLUMN);
      }
    } else {
      // Table name is present

      // We need to update the table alias serial number to match that of the corresponding tableref if there is one
      expr->SetTableAlias(context_->FindTableAlias(expr->GetTableAlias().GetName()));
      if (context_ != nullptr && context_->GetRegularTableObj(table_alias_name, expr, common::ManagedPointer(&tuple))) {
        if (!BinderContext::ColumnInSchema(std::get<2>(tuple), col_name)) {
          throw BINDER_EXCEPTION(fmt::format("column \"{}\" does not exist", col_name),
                                 common::ErrorCode::ERRCODE_UNDEFINED_COLUMN);
        }
        BinderContext::SetColumnPosTuple(col_name, tuple, expr);
      } else if (context_ == nullptr || !context_->CheckNestedTableColumn(table_alias, col_name, expr)) {
        throw BINDER_EXCEPTION(fmt::format("Invalid table reference {}", expr->GetTableAlias().GetName()),
                               common::ErrorCode::ERRCODE_UNDEFINED_TABLE);
      }
    }
  }

  // The schema is authoritative on what the type of this ColumnValueExpression should be, UNLESS
  // some specific type was already requested.
  desired_type = desired_type == type::TypeId::INVALID ? expr->GetReturnValueType() : desired_type;
  sherpa_->SetDesiredType(expr.CastManagedPointerTo<parser::AbstractExpression>(), desired_type);
  sherpa_->CheckDesiredType(expr.CastManagedPointerTo<parser::AbstractExpression>());
}

void BindNodeVisitor::Visit(common::ManagedPointer<parser::ComparisonExpression> expr) {
  BINDER_LOG_TRACE("Visiting ComparisonExpression ...");
  SqlNodeVisitor::Visit(expr);
  sherpa_->CheckDesiredType(expr.CastManagedPointerTo<parser::AbstractExpression>());
  sherpa_->SetDesiredTypePair(expr->GetChild(0), expr->GetChild(1));
  SqlNodeVisitor::Visit(expr);

  // If any of the operands are typecasts, the typecast children should have been casted by now. Pull the children up.
  for (size_t i = 0; i < expr->GetChildrenSize(); ++i) {
    auto child = expr->GetChild(i);
    if (parser::ExpressionType::OPERATOR_CAST == child->GetExpressionType()) {
      NOISEPAGE_ASSERT(parser::ExpressionType::VALUE_CONSTANT == child->GetChild(0)->GetExpressionType(),
                       "We can only pull up ConstantValueExpression.");
      expr->SetChild(i, child->GetChild(0));
    }
  }
}

void BindNodeVisitor::Visit(common::ManagedPointer<parser::ConjunctionExpression> expr) {
  BINDER_LOG_TRACE("Visiting ConjunctionExpression ...");
  SqlNodeVisitor::Visit(expr);
  sherpa_->CheckDesiredType(expr.CastManagedPointerTo<parser::AbstractExpression>());

  for (const auto child : expr->GetChildren()) {
    sherpa_->SetDesiredType(child, type::TypeId::BOOLEAN);
  }
  SqlNodeVisitor::Visit(expr);
}

void BindNodeVisitor::Visit(common::ManagedPointer<parser::ConstantValueExpression> expr) {
  BINDER_LOG_TRACE("Visiting ConstantValueExpression ...");
  SqlNodeVisitor::Visit(expr);

  const auto desired_type = sherpa_->GetDesiredType(expr.CastManagedPointerTo<parser::AbstractExpression>());
  BinderUtil::CheckAndTryPromoteType(expr, desired_type);
  expr->DeriveReturnValueType();
}

void BindNodeVisitor::Visit(common::ManagedPointer<parser::DefaultValueExpression> expr) {
  BINDER_LOG_TRACE("Visiting DefaultValueExpression ...");
  SqlNodeVisitor::Visit(expr);
}

void BindNodeVisitor::Visit(common::ManagedPointer<parser::DerivedValueExpression> expr) {
  BINDER_LOG_TRACE("Visiting DerivedValueExpression ...");
  SqlNodeVisitor::Visit(expr);
}

void BindNodeVisitor::Visit(common::ManagedPointer<parser::FunctionExpression> expr) {
  BINDER_LOG_TRACE("Visiting FunctionExpression ...");
  SqlNodeVisitor::Visit(expr);

  std::vector<catalog::type_oid_t> arg_types;
  auto children = expr->GetChildren();
  arg_types.reserve(children.size());
  for (const auto &child : children) {
    arg_types.push_back(catalog_accessor_->GetTypeOidFromTypeId(child->GetReturnValueType()));
  }

  auto proc_oid = catalog_accessor_->GetProcOid(expr->GetFuncName(), arg_types);
  if (proc_oid == catalog::INVALID_PROC_OID) {
    throw BINDER_EXCEPTION("Procedure not registered", common::ErrorCode::ERRCODE_UNDEFINED_FUNCTION);
  }

  auto func_context = catalog_accessor_->GetFunctionContext(proc_oid);

  expr->SetProcOid(proc_oid);
  expr->SetReturnValueType(func_context->GetFunctionReturnType());
}

void BindNodeVisitor::Visit(common::ManagedPointer<parser::OperatorExpression> expr) {
  BINDER_LOG_TRACE("Visiting OperatorExpression ...");
  SqlNodeVisitor::Visit(expr);
  expr->DeriveReturnValueType();
}

void BindNodeVisitor::Visit(common::ManagedPointer<parser::ParameterValueExpression> expr) {
  BINDER_LOG_TRACE("Visiting ParameterValueExpression ...");
  SqlNodeVisitor::Visit(expr);
  const common::ManagedPointer<parser::ConstantValueExpression> param =
      common::ManagedPointer(&((*(sherpa_->GetParameters()))[expr->GetValueIdx()]));
  const auto desired_type = sherpa_->GetDesiredType(expr.CastManagedPointerTo<parser::AbstractExpression>());

  if (desired_type != type::TypeId::INVALID) BinderUtil::CheckAndTryPromoteType(param, desired_type);

  expr->return_value_type_ = param->GetReturnValueType();
  sherpa_->SetDesiredParameterType(expr->GetValueIdx(), param->GetReturnValueType());
}

void BindNodeVisitor::Visit(UNUSED_ATTRIBUTE common::ManagedPointer<parser::StarExpression> expr) {
  BINDER_LOG_TRACE("Visiting StarExpression ...");
  SqlNodeVisitor::Visit(expr);
  if (context_ == nullptr || !context_->HasTables()) {
    throw BINDER_EXCEPTION("Invalid [Expression :: STAR].", common::ErrorCode::ERRCODE_SYNTAX_ERROR);
  }
}

void BindNodeVisitor::Visit(UNUSED_ATTRIBUTE common::ManagedPointer<parser::TableStarExpression> expr) {
  BINDER_LOG_TRACE("Visiting TableStarExpression ...");
  SqlNodeVisitor::Visit(expr);
  if (context_ == nullptr || !context_->HasTables()) {
    throw BINDER_EXCEPTION("Invalid [Expression :: TABLE_STAR].", common::ErrorCode::ERRCODE_SYNTAX_ERROR);
  }
}

void BindNodeVisitor::Visit(common::ManagedPointer<parser::SubqueryExpression> expr) {
  BINDER_LOG_TRACE("Visiting SubqueryExpression ...");
  SqlNodeVisitor::Visit(expr);
  expr->GetSubselect()->Accept(common::ManagedPointer(this).CastManagedPointerTo<SqlNodeVisitor>());
}

void BindNodeVisitor::Visit(UNUSED_ATTRIBUTE common::ManagedPointer<parser::TypeCastExpression> expr) {
  BINDER_LOG_TRACE("Visiting TypeCastExpression...");
  NOISEPAGE_ASSERT(1 == expr->GetChildrenSize(), "TypeCastExpression should have exactly 1 child.");
  sherpa_->SetDesiredType(expr->GetChild(0), expr->GetReturnValueType());
  SqlNodeVisitor::Visit(expr);
}

void BindNodeVisitor::Visit(common::ManagedPointer<parser::GroupByDescription> node) {
  BINDER_LOG_TRACE("Visiting GroupByDescription ...");
  SqlNodeVisitor::Visit(node);
  for (auto &col : node->GetColumns()) col->Accept(common::ManagedPointer(this).CastManagedPointerTo<SqlNodeVisitor>());
  if (node->GetHaving() != nullptr)
    node->GetHaving()->Accept(common::ManagedPointer(this).CastManagedPointerTo<SqlNodeVisitor>());
}

void BindNodeVisitor::Visit(common::ManagedPointer<parser::JoinDefinition> node) {
  BINDER_LOG_TRACE("Visiting JoinDefinition ...");
  SqlNodeVisitor::Visit(node);
  // The columns in join condition can only bind to the join tables
  node->GetLeftTable()->Accept(common::ManagedPointer(this).CastManagedPointerTo<SqlNodeVisitor>());
  node->GetRightTable()->Accept(common::ManagedPointer(this).CastManagedPointerTo<SqlNodeVisitor>());
  node->GetJoinCondition()->Accept(common::ManagedPointer(this).CastManagedPointerTo<SqlNodeVisitor>());
}

void BindNodeVisitor::Visit(UNUSED_ATTRIBUTE common::ManagedPointer<parser::LimitDescription> node) {
  BINDER_LOG_TRACE("Visiting LimitDescription ...");
  SqlNodeVisitor::Visit(node);
}

void BindNodeVisitor::Visit(common::ManagedPointer<parser::OrderByDescription> node) {
  BINDER_LOG_TRACE("Visiting OrderByDescription ...");
  SqlNodeVisitor::Visit(node);
  for (auto &expr : node->GetOrderByExpressions())
    if (expr != nullptr) expr->Accept(common::ManagedPointer(this).CastManagedPointerTo<SqlNodeVisitor>());
}

void BindNodeVisitor::Visit(common::ManagedPointer<parser::TableRef> node) {
  BINDER_LOG_TRACE("Visiting TableRef ...");
  SqlNodeVisitor::Visit(node);
  InitTableRef(node);
  ValidateDatabaseName(node->GetDatabaseName());

  if (node->GetSelect() != nullptr) {
<<<<<<< HEAD
    if (node->GetAlias().Empty())
=======
    if (node->GetAlias().empty()) {
>>>>>>> 9fc6853e
      throw BINDER_EXCEPTION("Alias not found for query derived table", common::ErrorCode::ERRCODE_UNDEFINED_TABLE);
    }

    SetUniqueTableAlias(node);
    // Save the previous context
    auto pre_context = context_;
    node->GetSelect()->Accept(common::ManagedPointer(this).CastManagedPointerTo<SqlNodeVisitor>());

    // Restore the previous level context
    // TODO(WAN): who exactly should save and restore contexts?
    context_ = pre_context;

<<<<<<< HEAD
    // TableRef is not a CTE
    if (node->GetCteType() == parser::CTEType::INVALID) {
      context_->AddNestedTable(node->GetAlias().GetName(), node->GetSelect()->GetSelectColumns(), {});
=======
    if (!node->IsCte()) {
      context_->AddNestedTable(node->GetAlias(), node->GetSelect()->GetSelectColumns(), {});
>>>>>>> 9fc6853e
    }
  } else if (node->GetJoin() != nullptr) {
    // Join
    node->GetJoin()->Accept(common::ManagedPointer(this).CastManagedPointerTo<SqlNodeVisitor>());
  } else if (!node->GetList().empty()) {
    // Multiple table
    for (auto &table : node->GetList()) {
      table->Accept(common::ManagedPointer(this).CastManagedPointerTo<SqlNodeVisitor>());
    }
  } else {
    // Single table
<<<<<<< HEAD
    SetUniqueTableAlias(node);
    if (sherpa_->GetCTETableNames().count(node->GetTableName()) > 0) {
      // copy cte table's schema for this alias
      context_->AddCTETableAlias(node->GetTableName(), node->GetAlias().GetName());
=======
    if (sherpa_->HasCTETableName(node->GetTableName())) {
      // Copy CTE table's schema for this alias
      context_->AddCTETableAlias(node->GetTableName(), node->GetAlias());
>>>>>>> 9fc6853e
    } else {
      // Not a CTE, check whether it is a regular table
      if (catalog_accessor_->GetTableOid(node->GetTableName()) == catalog::INVALID_TABLE_OID) {
        throw BINDER_EXCEPTION(fmt::format("Relation \"{}\" does not exist", node->GetTableName()),
                               common::ErrorCode::ERRCODE_UNDEFINED_TABLE);
      }
      context_->AddRegularTable(catalog_accessor_, node, db_oid_);
    }
  }
}

void BindNodeVisitor::UnifyOrderByExpression(
    common::ManagedPointer<parser::OrderByDescription> order_by_description,
    const std::vector<common::ManagedPointer<parser::AbstractExpression>> &select_items) {
  auto &exprs = order_by_description->GetOrderByExpressions();
  auto size = order_by_description->GetOrderByExpressionsSize();
  for (size_t idx = 0; idx < size; idx++) {
    if (exprs[idx].Get()->GetExpressionType() == noisepage::parser::ExpressionType::VALUE_CONSTANT) {
      auto constant_value_expression = exprs[idx].CastManagedPointerTo<parser::ConstantValueExpression>();
      type::TypeId type = constant_value_expression->GetReturnValueType();
      int64_t column_id = 0;
      switch (type) {
        case type::TypeId::TINYINT:
        case type::TypeId::SMALLINT:
        case type::TypeId::INTEGER:
        case type::TypeId::BIGINT:
          column_id = constant_value_expression->GetInteger().val_;
          break;
        case type::TypeId::REAL:
          column_id = constant_value_expression->GetReal().val_;
          break;
        default:
          throw BINDER_EXCEPTION("non-integer constant in ORDER BY", common::ErrorCode::ERRCODE_SYNTAX_ERROR);
      }
      if (column_id < 1 || column_id > static_cast<int64_t>(select_items.size())) {
        throw BINDER_EXCEPTION(fmt::format("ORDER BY position \"{}\" is not in select list", std::to_string(column_id)),
                               common::ErrorCode::ERRCODE_UNDEFINED_COLUMN);
      }
      exprs[idx] = select_items[column_id - 1];
    } else if (exprs[idx].Get()->GetExpressionType() == noisepage::parser::ExpressionType::COLUMN_VALUE) {
      auto column_value_expression = exprs[idx].CastManagedPointerTo<parser::ColumnValueExpression>();
      std::string column_name = column_value_expression->GetColumnName();
      std::string table_name = column_value_expression->GetTableAlias().GetName();
      if (table_name.empty() && !column_name.empty()) {
        for (auto select_expression : select_items) {
          auto abstract_select_expression = select_expression.CastManagedPointerTo<parser::AbstractExpression>();
          if (abstract_select_expression->GetExpressionName() == column_name) {
            exprs[idx] = select_expression;
            break;
          }
        }
      }
    }
  }
}

void BindNodeVisitor::InitTableRef(const common::ManagedPointer<parser::TableRef> node) {
  if (node->table_info_ == nullptr) {
    node->table_info_ = std::make_unique<parser::TableInfo>();
  }
}

void BindNodeVisitor::ValidateDatabaseName(const std::string &db_name) {
  if (!(db_name.empty())) {
    const auto db_oid = catalog_accessor_->GetDatabaseOid(db_name);
    if (db_oid == catalog::INVALID_DATABASE_OID)
      throw BINDER_EXCEPTION(fmt::format("Database \"{}\" does not exist", db_name),
                             common::ErrorCode::ERRCODE_UNDEFINED_DATABASE);
    if (db_oid != db_oid_)
      throw BINDER_EXCEPTION("cross-database references are not implemented: ",
                             common::ErrorCode::ERRCODE_FEATURE_NOT_SUPPORTED);
  }
}
void BindNodeVisitor::ValidateAndCorrectInsertValues(
    common::ManagedPointer<parser::InsertStatement> node,
    std::vector<common::ManagedPointer<parser::AbstractExpression>> *values, const catalog::Schema &table_schema) {
  auto insert_columns = node->GetInsertColumns();
  auto num_schema_columns = table_schema.GetColumns().size();
  auto num_insert_columns = insert_columns->size();  // If unspecified by query, insert_columns is length 0.
  // Validate input values.

  // Value is a row (tuple) to insert.
  size_t num_values = values->size();
  // Test that they have the same number of columns.
  {
    bool is_insert_cols_specified = num_insert_columns != 0;
    bool insert_cols_ok = is_insert_cols_specified && num_values == num_insert_columns;
    bool insert_schema_ok = !is_insert_cols_specified && num_values == num_schema_columns;
    if (!(insert_cols_ok || insert_schema_ok)) {
      throw BINDER_EXCEPTION("Mismatch in number of insert columns and number of insert values.",
                             common::ErrorCode::ERRCODE_SYNTAX_ERROR);
    }
  }

  std::vector<std::pair<catalog::Schema::Column, common::ManagedPointer<parser::AbstractExpression>>> cols;

  if (num_insert_columns == 0) {
    // If the number of insert columns is zero, it is assumed that the tuple values are already schema ordered.
    for (size_t i = 0; i < num_values; i++) {
      auto pair = std::make_pair(table_schema.GetColumns()[i], (*values)[i]);
      cols.emplace_back(pair);
    }
  } else {
    // Otherwise, some insert columns were specified. Potentially not all and potentially out of order.
    for (auto &schema_col : table_schema.GetColumns()) {
      auto it = std::find(insert_columns->begin(), insert_columns->end(), schema_col.Name());
      // Find the index of the current schema column.
      if (it != insert_columns->end()) {
        // TODO(harsh): This might need refactoring if it becomes a performance bottleneck.
        auto index = std::distance(insert_columns->begin(), it);
        auto pair = std::make_pair(schema_col, (*values)[index]);
        cols.emplace_back(pair);
      } else {
        // Make a null value of the right type that we can either compare with the stored expression or insert.
        auto null_ex = std::make_unique<parser::ConstantValueExpression>(schema_col.Type(), execution::sql::Val(true));

        // TODO(WAN): We thought that you might be able to collapse these two cases into one, since currently
        // the catalog column's stored expression is always a NULL of the right type if not otherwise specified.
        // However, this seems to make assumptions about the current implementation in plan_generator and also
        // we want to throw an error if it is a non-NULLable column. We can leave it as it is right now.

        // If the current schema column's index was not found, that means it was not specified by the user.
        if (*schema_col.StoredExpression() != *null_ex) {
          // First, check if there is a default value for that column.
          std::unique_ptr<parser::AbstractExpression> cur_value = schema_col.StoredExpression()->Copy();
          auto pair = std::make_pair(schema_col, common::ManagedPointer(cur_value));
          cols.emplace_back(pair);
          sherpa_->GetParseResult()->AddExpression(std::move(cur_value));
        } else if (schema_col.Nullable()) {
          // If there is no default value, check if the column is NULLable, meaning we can insert a NULL.
          auto null_ex_mp = common::ManagedPointer(null_ex).CastManagedPointerTo<parser::AbstractExpression>();
          auto pair = std::make_pair(schema_col, null_ex_mp);
          cols.emplace_back(pair);
          // Note that in this case, we must move null_ex as we have taken a managed pointer to it.
          sherpa_->GetParseResult()->AddExpression(std::move(null_ex));
        } else {
          // If none of the above cases could provide a value to be inserted, then we fail.
          throw BINDER_EXCEPTION("Column not present, does not have a default and is non-nullable.",
                                 common::ErrorCode::ERRCODE_SYNTAX_ERROR);
        }
      }
    }

    // We overwrite the original insert columns and values with the schema-ordered versions generated above.
    values->clear();
    for (auto &pair : cols) {
      values->emplace_back(pair.second);
    }
  }

  // TODO(WAN): with the sherpa, probably some of the above code can be cleaned up.

  // Perform input type transformation validation on the schema-ordered values.
  for (size_t i = 0; i < cols.size(); i++) {
    auto ins_col = cols[i].first;
    auto ins_val = cols[i].second;

    auto ret_type = ins_val->GetReturnValueType();
    auto expected_ret_type = ins_col.Type();

    // Set the desired type to be whatever the schema says the type should be.
    sherpa_->SetDesiredType(ins_val, expected_ret_type);

    auto is_default_expression = ins_val->GetExpressionType() == parser::ExpressionType::VALUE_DEFAULT;
    if (is_default_expression) {
      auto stored_expr = ins_col.StoredExpression()->Copy();
      ins_val = common::ManagedPointer(stored_expr);
      sherpa_->SetDesiredType(common::ManagedPointer(ins_val), ins_col.Type());
      sherpa_->GetParseResult()->AddExpression(std::move(stored_expr));
    }

    auto is_cast_expression = ins_val->GetExpressionType() == parser::ExpressionType::OPERATOR_CAST;
    if (is_cast_expression) {
      if (ret_type != expected_ret_type) {
        throw BINDER_EXCEPTION("BindNodeVisitor tried to cast, but cast result type does not match the schema.",
                               common::ErrorCode::ERRCODE_NUMERIC_VALUE_OUT_OF_RANGE);
      }
      auto child = ins_val->GetChild(0)->Copy();
      ins_val = common::ManagedPointer(child);
      // The child should have the expected return type from the CAST parent.
      sherpa_->SetDesiredType(ins_val, expected_ret_type);
      sherpa_->GetParseResult()->AddExpression(std::move(child));
    }

    ins_val->Accept(common::ManagedPointer(this).CastManagedPointerTo<SqlNodeVisitor>());
    (*values)[i] = ins_val;
  }
}
void BindNodeVisitor::SetUniqueTableAlias(common::ManagedPointer<parser::TableRef> node) {
  // We give all TableRefs a unique serial number so that we can differentiate between aliases with the same name
  if (!node->GetAlias().IsSerialNoValid()) {
    node->GetAlias().SetSerialNo(sherpa_->GetUniqueTableAliasSerialNumber());
  }
  context_->AddTableAliasMapping(node->GetAlias().GetName(), node->GetAlias());
}

}  // namespace noisepage::binder<|MERGE_RESOLUTION|>--- conflicted
+++ resolved
@@ -872,11 +872,7 @@
   ValidateDatabaseName(node->GetDatabaseName());
 
   if (node->GetSelect() != nullptr) {
-<<<<<<< HEAD
     if (node->GetAlias().Empty())
-=======
-    if (node->GetAlias().empty()) {
->>>>>>> 9fc6853e
       throw BINDER_EXCEPTION("Alias not found for query derived table", common::ErrorCode::ERRCODE_UNDEFINED_TABLE);
     }
 
@@ -889,14 +885,8 @@
     // TODO(WAN): who exactly should save and restore contexts?
     context_ = pre_context;
 
-<<<<<<< HEAD
-    // TableRef is not a CTE
-    if (node->GetCteType() == parser::CTEType::INVALID) {
+    if (!node->IsCte()) {
       context_->AddNestedTable(node->GetAlias().GetName(), node->GetSelect()->GetSelectColumns(), {});
-=======
-    if (!node->IsCte()) {
-      context_->AddNestedTable(node->GetAlias(), node->GetSelect()->GetSelectColumns(), {});
->>>>>>> 9fc6853e
     }
   } else if (node->GetJoin() != nullptr) {
     // Join
@@ -908,16 +898,10 @@
     }
   } else {
     // Single table
-<<<<<<< HEAD
     SetUniqueTableAlias(node);
-    if (sherpa_->GetCTETableNames().count(node->GetTableName()) > 0) {
-      // copy cte table's schema for this alias
-      context_->AddCTETableAlias(node->GetTableName(), node->GetAlias().GetName());
-=======
     if (sherpa_->HasCTETableName(node->GetTableName())) {
       // Copy CTE table's schema for this alias
-      context_->AddCTETableAlias(node->GetTableName(), node->GetAlias());
->>>>>>> 9fc6853e
+      context_->AddCTETableAlias(node->GetTableName(), node->GetAlias().GetName());
     } else {
       // Not a CTE, check whether it is a regular table
       if (catalog_accessor_->GetTableOid(node->GetTableName()) == catalog::INVALID_TABLE_OID) {
