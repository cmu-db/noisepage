#include "binder/bind_node_visitor.h"

#include <algorithm>
#include <memory>
#include <string>
#include <tuple>
#include <utility>
#include <vector>

#include "binder/binder_context.h"
#include "binder/binder_sherpa.h"
#include "binder/binder_util.h"
#include "catalog/catalog_accessor.h"
#include "catalog/catalog_defs.h"
#include "common/error/exception.h"
#include "common/managed_pointer.h"
#include "execution/functions/function_context.h"
#include "loggers/binder_logger.h"
#include "parser/expression/abstract_expression.h"
#include "parser/expression/aggregate_expression.h"
#include "parser/expression/case_expression.h"
#include "parser/expression/column_value_expression.h"
#include "parser/expression/comparison_expression.h"
#include "parser/expression/conjunction_expression.h"
#include "parser/expression/constant_value_expression.h"
#include "parser/expression/function_expression.h"
#include "parser/expression/operator_expression.h"
#include "parser/expression/star_expression.h"
#include "parser/expression/subquery_expression.h"
#include "parser/expression/type_cast_expression.h"
#include "parser/statements.h"

namespace terrier::binder {

/*
 * TODO(WAN): Note that some functions invoke SqlNodeVisitor::Visit() twice.
 * This is necessary and is IMO an argument for the binder refactor that we want to do.
 *
 * The overall structure of the sherpa-augmented visited pattern is:
 * SqlNodeVisitor::Visit #1: each node resolves its own type, e.g. ColumnValue comes in as INVALID, gets schema type.
 * BinderSherpa now uses the fully resolved nodes to set desired types, e.g. casting string to timestamp for ==.
 * SqlNodeVisitor::Visit #2: each node uses the sherpa's information to convert itself accordingly.
 *
 * Practically, this means that any time you use a sherpa_->SetDesiredType(), you must invoke Visit again.
 */

BindNodeVisitor::BindNodeVisitor(const common::ManagedPointer<catalog::CatalogAccessor> catalog_accessor,
                                 const catalog::db_oid_t db_oid)
    : catalog_accessor_(catalog_accessor), db_oid_(db_oid) {}

void BindNodeVisitor::BindNameToNode(
    common::ManagedPointer<parser::ParseResult> parse_result,
    const common::ManagedPointer<std::vector<parser::ConstantValueExpression>> parameters,
    const common::ManagedPointer<std::vector<type::TypeId>> desired_parameter_types) {
  TERRIER_ASSERT(parse_result != nullptr, "We shouldn't be trying to bind something without a ParseResult.");
  sherpa_ = std::make_unique<BinderSherpa>(parse_result, parameters, desired_parameter_types);
  TERRIER_ASSERT(sherpa_->GetParseResult()->GetStatements().size() == 1, "Binder can only bind one at a time.");
  sherpa_->GetParseResult()->GetStatement(0)->Accept(
      common::ManagedPointer(this).CastManagedPointerTo<SqlNodeVisitor>());
}

void BindNodeVisitor::Visit(common::ManagedPointer<parser::AnalyzeStatement> node) {
  BINDER_LOG_TRACE("Visiting AnalyzeStatement ...");
  SqlNodeVisitor::Visit(node);

  InitTableRef(node->GetAnalyzeTable());
  ValidateDatabaseName(node->GetAnalyzeTable()->GetDatabaseName());
}

void BindNodeVisitor::Visit(common::ManagedPointer<parser::CopyStatement> node) {
  BINDER_LOG_TRACE("Visiting CopyStatement ...");
  SqlNodeVisitor::Visit(node);

  TERRIER_ASSERT(context_ == nullptr, "COPY should be a root.");
  BinderContext context(nullptr);
  context_ = common::ManagedPointer(&context);

  if (node->GetCopyTable() != nullptr) {
    node->GetCopyTable()->Accept(common::ManagedPointer(this).CastManagedPointerTo<SqlNodeVisitor>());

    // If the table is given, we're either writing or reading all columns
    std::vector<common::ManagedPointer<parser::AbstractExpression>> new_select_list;
    context_->GenerateAllColumnExpressions(sherpa_->GetParseResult(), common::ManagedPointer(&new_select_list));
    auto col = node->GetSelectStatement()->GetSelectColumns();
    col.insert(std::end(col), std::begin(new_select_list), std::end(new_select_list));
  } else {
    node->GetSelectStatement()->Accept(common::ManagedPointer(this).CastManagedPointerTo<SqlNodeVisitor>());
  }

  context_ = nullptr;
}

void BindNodeVisitor::Visit(UNUSED_ATTRIBUTE common::ManagedPointer<parser::CreateFunctionStatement> node) {
  BINDER_LOG_TRACE("Visiting CreateFunctionStatement ...");
  SqlNodeVisitor::Visit(node);
}

void BindNodeVisitor::Visit(common::ManagedPointer<parser::CreateStatement> node) {
  BINDER_LOG_TRACE("Visiting CreateStatement ...");
  SqlNodeVisitor::Visit(node);

  TERRIER_ASSERT(context_ == nullptr, "CREATE should be a root (INSERT into CREATE?).");
  BinderContext context(nullptr);
  context_ = common::ManagedPointer(&context);

  auto create_type = node->GetCreateType();
  switch (create_type) {
    case parser::CreateStatement::CreateType::kDatabase:
      if (catalog_accessor_->GetDatabaseOid(node->GetDatabaseName()) != catalog::INVALID_DATABASE_OID) {
        throw BINDER_EXCEPTION(fmt::format("database \"{}\" already exists", node->GetDatabaseName()),
                               common::ErrorCode::ERRCODE_DUPLICATE_DATABASE);
      }
      break;
    case parser::CreateStatement::CreateType::kTable:
      ValidateDatabaseName(node->GetDatabaseName());

      if (catalog_accessor_->GetTableOid(node->GetTableName()) != catalog::INVALID_TABLE_OID) {
        throw BINDER_EXCEPTION(fmt::format("relation \"{}\" already exists", node->GetTableName()),
                               common::ErrorCode::ERRCODE_DUPLICATE_TABLE);
      }
      context_->AddNewTable(node->GetTableName(), node->GetColumns());
      for (const auto &col : node->GetColumns()) {
        if (col->GetDefaultExpression() != nullptr)
          col->GetDefaultExpression()->Accept(common::ManagedPointer(this).CastManagedPointerTo<SqlNodeVisitor>());
        if (col->GetCheckExpression() != nullptr)
          col->GetCheckExpression()->Accept(common::ManagedPointer(this).CastManagedPointerTo<SqlNodeVisitor>());
      }
      for (const auto &fk : node->GetForeignKeys()) {
        // foreign key does not have check exprssion nor default expression
        auto table_oid = catalog_accessor_->GetTableOid(fk->GetForeignKeySinkTableName());
        if (table_oid == catalog::INVALID_TABLE_OID) {
          throw BINDER_EXCEPTION("Foreign key referencing non-existing table",
                                 common::ErrorCode::ERRCODE_UNDEFINED_TABLE);
        }

        auto src = fk->GetForeignKeySources();
        auto ref = fk->GetForeignKeySinks();

        // TODO(Ling): assuming no composite key? Do we support create type?
        //  Where should we check uniqueness constraint
        if (src.size() != ref.size())
          throw BINDER_EXCEPTION("Number of columns in foreign key does not match number of reference columns",
                                 common::ErrorCode::ERRCODE_INVALID_FOREIGN_KEY);

        for (size_t i = 0; i < src.size(); i++) {
          auto ref_col = catalog_accessor_->GetSchema(table_oid).GetColumn(ref[i]);
          if (ref_col.Oid() == catalog::INVALID_COLUMN_OID) {
            throw BINDER_EXCEPTION("Foreign key referencing non-existing column",
                                   common::ErrorCode::ERRCODE_INVALID_FOREIGN_KEY);
          }

          bool find = false;
          for (const auto &col : node->GetColumns()) {
            if (col->GetColumnName() == src[i]) {
              find = true;

              // check if their type matches
              if (ref_col.Type() != col->GetValueType())
                throw BINDER_EXCEPTION(
                    fmt::format("Foreign key source column {} type does not match reference column type", src[i]),
                    common::ErrorCode::ERRCODE_INVALID_FOREIGN_KEY);

              break;
            }
          }
          if (!find)
            throw BINDER_EXCEPTION(fmt::format("Cannot find column {} in foreign key source", src[i]),
                                   common::ErrorCode::ERRCODE_INVALID_FOREIGN_KEY);
        }
      }
      break;
    case parser::CreateStatement::CreateType::kIndex:
      ValidateDatabaseName(node->GetDatabaseName());
      if (catalog_accessor_->GetTableOid(node->GetTableName()) == catalog::INVALID_TABLE_OID) {
        throw BINDER_EXCEPTION("Build index on non-existing table.", common::ErrorCode::ERRCODE_UNDEFINED_TABLE);
      }
      if (catalog_accessor_->GetIndexOid(node->GetIndexName()) != catalog::INVALID_INDEX_OID) {
        throw BINDER_EXCEPTION("This index already exists.", common::ErrorCode::ERRCODE_DUPLICATE_OBJECT);
      }
      context_->AddRegularTable(catalog_accessor_, db_oid_, node->GetNamespaceName(), node->GetTableName(),
                                node->GetTableName());

      for (auto &attr : node->GetIndexAttributes()) {
        if (attr.HasExpr()) {
          attr.GetExpression()->Accept(common::ManagedPointer(this).CastManagedPointerTo<SqlNodeVisitor>());
        } else {
          // TODO(Matt): can an index attribute definition ever reference multiple tables? I don't think so. We should
          // probably move this out of the loop.
          auto tb_oid = catalog_accessor_->GetTableOid(node->GetTableName());
          if (!BinderContext::ColumnInSchema(catalog_accessor_->GetSchema(tb_oid), attr.GetName()))
            throw BINDER_EXCEPTION(fmt::format("No such column specified by the index attribute {}", attr.GetName()),
                                   common::ErrorCode::ERRCODE_INVALID_OBJECT_DEFINITION);
        }
      }
      break;
    case parser::CreateStatement::CreateType::kTrigger:
      ValidateDatabaseName(node->GetDatabaseName());
      context_->AddRegularTable(catalog_accessor_, db_oid_, node->GetNamespaceName(), node->GetTableName(),
                                node->GetTableName());
      // TODO(Ling): I think there are rules on when the trigger can have OLD reference
      //  and when it can have NEW reference, but I'm not sure how it actually works... need to add those check later
      context_->AddRegularTable(catalog_accessor_, db_oid_, node->GetNamespaceName(), node->GetTableName(), "old");
      context_->AddRegularTable(catalog_accessor_, db_oid_, node->GetNamespaceName(), node->GetTableName(), "new");
      if (node->GetTriggerWhen() != nullptr)
        node->GetTriggerWhen()->Accept(common::ManagedPointer(this).CastManagedPointerTo<SqlNodeVisitor>());
      break;
    case parser::CreateStatement::CreateType::kSchema:
      // nothing for binder to handler
      break;
    case parser::CreateStatement::CreateType::kView:
      ValidateDatabaseName(node->GetDatabaseName());
      TERRIER_ASSERT(node->GetViewQuery() != nullptr, "View requires a query");
      node->GetViewQuery()->Accept(common::ManagedPointer(this).CastManagedPointerTo<SqlNodeVisitor>());
      break;
  }

  context_ = context_->GetUpperContext();
}

void BindNodeVisitor::Visit(common::ManagedPointer<parser::DeleteStatement> node) {
  BINDER_LOG_TRACE("Visiting DeleteStatement ...");
  SqlNodeVisitor::Visit(node);

  TERRIER_ASSERT(context_ == nullptr, "DELETE should be a root.");
  BinderContext context(nullptr);
  context_ = common::ManagedPointer(&context);

  InitTableRef(node->GetDeletionTable());
  ValidateDatabaseName(node->GetDeletionTable()->GetDatabaseName());

  auto table = node->GetDeletionTable();
  context_->AddRegularTable(catalog_accessor_, db_oid_, table->GetNamespaceName(), table->GetTableName(),
                            table->GetTableName());

  if (node->GetDeleteCondition() != nullptr) {
    node->GetDeleteCondition()->Accept(common::ManagedPointer(this).CastManagedPointerTo<SqlNodeVisitor>());
  }

  context_ = nullptr;
}

void BindNodeVisitor::Visit(common::ManagedPointer<parser::DropStatement> node) {
  BINDER_LOG_TRACE("Visiting DropStatement ...");
  SqlNodeVisitor::Visit(node);

  TERRIER_ASSERT(context_ == nullptr, "DROP should be a root.");
  BinderContext context(nullptr);
  context_ = common::ManagedPointer(&context);

  auto drop_type = node->GetDropType();
  switch (drop_type) {
    case parser::DropStatement::DropType::kDatabase:
      ValidateDatabaseName(node->GetDatabaseName());
      break;
    case parser::DropStatement::DropType::kTable:
      ValidateDatabaseName(node->GetDatabaseName());
      if (catalog_accessor_->GetTableOid(node->GetTableName()) == catalog::INVALID_TABLE_OID) {
        throw BINDER_EXCEPTION(fmt::format("relation \"{}\" does not exist", node->GetTableName()),
                               common::ErrorCode::ERRCODE_UNDEFINED_TABLE);
      }
      break;
    case parser::DropStatement::DropType::kIndex:
      ValidateDatabaseName(node->GetDatabaseName());
      if (catalog_accessor_->GetIndexOid(node->GetIndexName()) == catalog::INVALID_INDEX_OID) {
        throw BINDER_EXCEPTION(fmt::format("index \"{}\" does not exist", node->GetTableName()),
                               common::ErrorCode::ERRCODE_UNDEFINED_OBJECT);
      }
      break;
    case parser::DropStatement::DropType::kTrigger:
      // TODO(Ling): Get Trigger OID in catalog?
    case parser::DropStatement::DropType::kSchema:
    case parser::DropStatement::DropType::kView:
      // TODO(Ling): Get View OID in catalog?
    case parser::DropStatement::DropType::kPreparedStatement:
      break;
  }

  context_ = nullptr;
}

void BindNodeVisitor::Visit(UNUSED_ATTRIBUTE common::ManagedPointer<parser::ExecuteStatement> node) {
  BINDER_LOG_TRACE("Visiting ExecuteStatement ...");
  SqlNodeVisitor::Visit(node);
}

void BindNodeVisitor::Visit(UNUSED_ATTRIBUTE common::ManagedPointer<parser::ExplainStatement> node) {
  BINDER_LOG_TRACE("Visiting ExplainStatement ...");
  SqlNodeVisitor::Visit(node);
}

void BindNodeVisitor::Visit(common::ManagedPointer<parser::InsertStatement> node) {
  BINDER_LOG_TRACE("Visiting InsertStatement ...");
  SqlNodeVisitor::Visit(node);

  TERRIER_ASSERT(context_ == nullptr, "INSERT should be a root.");
  BinderContext context(nullptr);
  context_ = common::ManagedPointer(&context);

  InitTableRef(node->GetInsertionTable());
  ValidateDatabaseName(node->GetInsertionTable()->GetDatabaseName());

  auto table = node->GetInsertionTable();
  context_->AddRegularTable(catalog_accessor_, db_oid_, table->GetNamespaceName(), table->GetTableName(),
                            table->GetTableName());

  if (node->GetSelect() != nullptr) {  // INSERT FROM SELECT
    node->GetSelect()->Accept(common::ManagedPointer(this).CastManagedPointerTo<SqlNodeVisitor>());
  } else {  // RAW INSERT
    // Perform input validation and parsing of strings into dates.
    auto binder_table_data = context_->GetTableMapping(table->GetTableName());
    const auto &table_schema = std::get<2>(*binder_table_data);

    auto insert_columns = node->GetInsertColumns();
    // Validate input columns.
    {
      // Test that all the insert columns exist.
      for (const auto &col : *insert_columns) {
        if (!BinderContext::ColumnInSchema(table_schema, col)) {
          throw BINDER_EXCEPTION("Insert column does not exist", common::ErrorCode::ERRCODE_UNDEFINED_COLUMN);
        }
      }
    }

    auto num_schema_columns = table_schema.GetColumns().size();
    auto num_insert_columns = insert_columns->size();  // If unspecified by query, insert_columns is length 0.
    auto insert_values = node->GetValues();
    // Validate input values.
    {
      for (auto &values : *insert_values) {
        // Value is a row (tuple) to insert.
        size_t num_values = values.size();
        // Test that they have the same number of columns.
        {
          bool is_insert_cols_specified = num_insert_columns != 0;
          bool insert_cols_ok = is_insert_cols_specified && num_values == num_insert_columns;
          bool insert_schema_ok = !is_insert_cols_specified && num_values == num_schema_columns;
          if (!(insert_cols_ok || insert_schema_ok)) {
            throw BINDER_EXCEPTION("Mismatch in number of insert columns and number of insert values.",
                                   common::ErrorCode::ERRCODE_SYNTAX_ERROR);
          }
        }

        std::vector<std::pair<catalog::Schema::Column, common::ManagedPointer<parser::AbstractExpression>>> cols;

        if (num_insert_columns == 0) {
          // If the number of insert columns is zero, it is assumed that the tuple values are already schema ordered.
          for (size_t i = 0; i < num_values; i++) {
            auto pair = std::make_pair(table_schema.GetColumns()[i], values[i]);
            cols.emplace_back(pair);
          }
        } else {
          // Otherwise, some insert columns were specified. Potentially not all and potentially out of order.
          for (auto &schema_col : table_schema.GetColumns()) {
            auto it = std::find(insert_columns->begin(), insert_columns->end(), schema_col.Name());
            // Find the index of the current schema column.
            if (it != insert_columns->end()) {
              // TODO(harsh): This might need refactoring if it becomes a performance bottleneck.
              auto index = std::distance(insert_columns->begin(), it);
              auto pair = std::make_pair(schema_col, values[index]);
              cols.emplace_back(pair);
            } else {
              // Make a null value of the right type that we can either compare with the stored expression or insert.
              auto null_ex =
                  std::make_unique<parser::ConstantValueExpression>(schema_col.Type(), execution::sql::Val(true));

              // TODO(WAN): We thought that you might be able to collapse these two cases into one, since currently
              // the catalog column's stored expression is always a NULL of the right type if not otherwise specified.
              // However, this seems to make assumptions about the current implementation in plan_generator and also
              // we want to throw an error if it is a non-NULLable column. We can leave it as it is right now.

              // If the current schema column's index was not found, that means it was not specified by the user.
              if (*schema_col.StoredExpression() != *null_ex) {
                // First, check if there is a default value for that column.
                std::unique_ptr<parser::AbstractExpression> cur_value = schema_col.StoredExpression()->Copy();
                auto pair = std::make_pair(schema_col, common::ManagedPointer(cur_value));
                cols.emplace_back(pair);
                sherpa_->GetParseResult()->AddExpression(std::move(cur_value));
              } else if (schema_col.Nullable()) {
                // If there is no default value, check if the column is NULLable, meaning we can insert a NULL.
                auto null_ex_mp = common::ManagedPointer(null_ex).CastManagedPointerTo<parser::AbstractExpression>();
                auto pair = std::make_pair(schema_col, null_ex_mp);
                cols.emplace_back(pair);
                // Note that in this case, we must move null_ex as we have taken a managed pointer to it.
                sherpa_->GetParseResult()->AddExpression(std::move(null_ex));
              } else {
                // If none of the above cases could provide a value to be inserted, then we fail.
                throw BINDER_EXCEPTION("Column not present, does not have a default and is non-nullable.",
                                       common::ErrorCode::ERRCODE_SYNTAX_ERROR);
              }
            }
          }

          // We overwrite the original insert columns and values with the schema-ordered versions generated above.
          insert_columns->clear();
          values.clear();
          for (auto &pair : cols) {
            insert_columns->emplace_back(pair.first.Name());
            values.emplace_back(pair.second);
          }
        }

        // TODO(WAN): with the sherpa, probably some of the above code can be cleaned up.

        // Perform input type transformation validation on the schema-ordered values.
        for (size_t i = 0; i < cols.size(); i++) {
          auto ins_col = cols[i].first;
          auto ins_val = cols[i].second;

          auto ret_type = ins_val->GetReturnValueType();
          auto expected_ret_type = ins_col.Type();

          // Set the desired type to be whatever the schema says the type should be.
          sherpa_->SetDesiredType(ins_val, expected_ret_type);

          auto is_default_expression = ins_val->GetExpressionType() == parser::ExpressionType::VALUE_DEFAULT;
          if (is_default_expression) {
            auto stored_expr = ins_col.StoredExpression()->Copy();
            ins_val = common::ManagedPointer(stored_expr);
            sherpa_->GetParseResult()->AddExpression(std::move(stored_expr));
          }

          auto is_cast_expression = ins_val->GetExpressionType() == parser::ExpressionType::OPERATOR_CAST;
          if (is_cast_expression) {
            if (ret_type != expected_ret_type) {
              throw BINDER_EXCEPTION("BindNodeVisitor tried to cast, but cast result type does not match the schema.",
                                     common::ErrorCode::ERRCODE_NUMERIC_VALUE_OUT_OF_RANGE);
            }
            auto child = ins_val->GetChild(0)->Copy();
            ins_val = common::ManagedPointer(child);
            // The child should have the expected return type from the CAST parent.
            sherpa_->SetDesiredType(ins_val, expected_ret_type);
            sherpa_->GetParseResult()->AddExpression(std::move(child));
          }

          ins_val->Accept(common::ManagedPointer(this).CastManagedPointerTo<SqlNodeVisitor>());
          values[i] = ins_val;
        }
      }
    }
  }

  context_ = nullptr;
}

void BindNodeVisitor::Visit(UNUSED_ATTRIBUTE common::ManagedPointer<parser::PrepareStatement> node) {
  BINDER_LOG_TRACE("Visiting PrepareStatement ...");
  SqlNodeVisitor::Visit(node);
}

void BindNodeVisitor::Visit(common::ManagedPointer<parser::SelectStatement> node) {
  BINDER_LOG_TRACE("Visiting SelectStatement ...");
  SqlNodeVisitor::Visit(node);

  BinderContext context(context_);
  context_ = common::ManagedPointer(&context);

  for(auto &ref : node->GetSelectWith()){
    // Store CTE table name
    cte_table_name_.push_back(ref->GetAlias());

    if (ref->GetSelect() != nullptr) {
      auto column_aliases = ref->GetCteColumnAliases();     // Get aliases from TableRef
      auto columns = ref->GetSelect()->GetSelectColumns();  // AbstractExpressions in select

      auto num_aliases = column_aliases.size();
      auto num_columns = columns.size();

      if (num_aliases > num_columns) {
        throw BINDER_EXCEPTION(("WITH query " + cte_table_name_.back() + " has " + std::to_string(num_columns) +
                                " columns available but " + std::to_string(num_aliases) + " specified")
                                   .c_str());
      }
      for (unsigned long i = 0; i < num_aliases; i++) {
        columns[i]->SetAlias(column_aliases[i]);
      }

      if ((ref->GetCteType() == parser::CTEType::ITERATIVE) ||
          (ref->GetCteType() == parser::CTEType::RECURSIVE)) {
        // get schema
        auto union_larg = ref->GetSelect();
        auto base_case = union_larg->GetUnionSelect();
        if (base_case != nullptr) {
          base_case->Accept(common::ManagedPointer(this).CastManagedPointerTo<SqlNodeVisitor>());
        }
        auto &sel_cols = base_case->GetSelectColumns();
        context.AddNestedTable(cte_table_name_.back(), sel_cols, column_aliases);
      }
    }

    ref->Accept(common::ManagedPointer(this).CastManagedPointerTo<SqlNodeVisitor>());
  }

  if (node->GetSelectTable() != nullptr)
    node->GetSelectTable()->Accept(common::ManagedPointer(this).CastManagedPointerTo<SqlNodeVisitor>());

  if (node->GetSelectCondition() != nullptr) {
    node->GetSelectCondition()->Accept(common::ManagedPointer(this).CastManagedPointerTo<SqlNodeVisitor>());
    node->GetSelectCondition()->DeriveDepth();
    node->GetSelectCondition()->DeriveSubqueryFlag();
  }
  if (node->GetSelectOrderBy() != nullptr)
    node->GetSelectOrderBy()->Accept(common::ManagedPointer(this).CastManagedPointerTo<SqlNodeVisitor>());

  if (node->GetSelectLimit() != nullptr)
    node->GetSelectLimit()->Accept(common::ManagedPointer(this).CastManagedPointerTo<SqlNodeVisitor>());

  if (node->GetSelectGroupBy() != nullptr)
    node->GetSelectGroupBy()->Accept(common::ManagedPointer(this).CastManagedPointerTo<SqlNodeVisitor>());

  std::vector<common::ManagedPointer<parser::AbstractExpression>> new_select_list;
  BINDER_LOG_TRACE("Gathering select columns...");
  for (auto &select_element : node->GetSelectColumns()) {
    if (select_element->GetExpressionType() == parser::ExpressionType::STAR) {
      context_->GenerateAllColumnExpressions(sherpa_->GetParseResult(), common::ManagedPointer(&new_select_list));
      continue;
    }

    select_element->Accept(common::ManagedPointer(this).CastManagedPointerTo<SqlNodeVisitor>());

    // Derive depth for all exprs in the select clause
    select_element->DeriveDepth();

    select_element->DeriveSubqueryFlag();

    // Traverse the expression to deduce expression value type and name
    select_element->DeriveReturnValueType();
    select_element->DeriveExpressionName();

    new_select_list.push_back(select_element);
  }
  node->SetSelectColumns(new_select_list);

  if (node->GetUnionSelect() != nullptr) {
    node->GetUnionSelect()->Accept(common::ManagedPointer(this).CastManagedPointerTo<SqlNodeVisitor>());

    auto &union_cols = node->GetUnionSelect()->GetSelectColumns();
    if (new_select_list.size() != union_cols.size()) {
      BINDER_EXCEPTION("Mismatched schemas in union");
    }
    for (uint32_t ind = 0; ind < new_select_list.size(); ind++) {
      if (new_select_list[ind]->GetExpressionType() != union_cols[ind]->GetExpressionType()) {
        BINDER_EXCEPTION("Mismatched schemas in union");
      }
    }
  }
  node->SetDepth(context_->GetDepth());

  context_ = context_->GetUpperContext();
}

void BindNodeVisitor::Visit(UNUSED_ATTRIBUTE common::ManagedPointer<parser::TransactionStatement> node) {
  BINDER_LOG_TRACE("Visiting TransactionStatement ...");
  SqlNodeVisitor::Visit(node);
}

void BindNodeVisitor::Visit(common::ManagedPointer<parser::UpdateStatement> node) {
  BINDER_LOG_TRACE("Visiting UpdateStatement ...");
  SqlNodeVisitor::Visit(node);

  TERRIER_ASSERT(context_ == nullptr, "UPDATE should be a root.");
  BinderContext context(nullptr);
  context_ = common::ManagedPointer(&context);

  auto table_ref = node->GetUpdateTable();
  table_ref->Accept(common::ManagedPointer(this).CastManagedPointerTo<SqlNodeVisitor>());
  if (node->GetUpdateCondition() != nullptr)
    node->GetUpdateCondition()->Accept(common::ManagedPointer(this).CastManagedPointerTo<SqlNodeVisitor>());

  auto binder_table_data = context_->GetTableMapping(table_ref->GetTableName());
  const auto &table_schema = std::get<2>(*binder_table_data);

  for (auto &update : node->GetUpdateClauses()) {
    auto expr = update->GetUpdateValue();
    auto expected_ret_type = table_schema.GetColumn(update->GetColumnName()).Type();
    auto is_cast_expression = update->GetUpdateValue()->GetExpressionType() == parser::ExpressionType::OPERATOR_CAST;

    if (is_cast_expression) {
      auto child = expr->GetChild(0)->Copy();
      if (expr->GetReturnValueType() != expected_ret_type) {
        throw BINDER_EXCEPTION("BindNodeVisitor tried to cast, but the cast result type does not match the schema.",
                               common::ErrorCode::ERRCODE_NUMERIC_VALUE_OUT_OF_RANGE);
      }
      sherpa_->SetDesiredType(common::ManagedPointer(child), expr->GetReturnValueType());
      update->ResetValue(common::ManagedPointer(child));
      sherpa_->GetParseResult()->AddExpression(std::move(child));
      expr = update->GetUpdateValue();
    }

    sherpa_->SetDesiredType(expr, expected_ret_type);
    expr->Accept(common::ManagedPointer(this).CastManagedPointerTo<SqlNodeVisitor>());
  }

  SqlNodeVisitor::Visit(node);

  context_ = nullptr;
}

void BindNodeVisitor::Visit(common::ManagedPointer<parser::VariableSetStatement> node) {
  BINDER_LOG_TRACE("Visiting VariableSetStatement ...");
  SqlNodeVisitor::Visit(node);
}

void BindNodeVisitor::Visit(common::ManagedPointer<parser::AggregateExpression> expr) {
  BINDER_LOG_TRACE("Visiting AggregateExpression ...");
  SqlNodeVisitor::Visit(expr);
  expr->DeriveReturnValueType();
}

void BindNodeVisitor::Visit(common::ManagedPointer<parser::CaseExpression> expr) {
  BINDER_LOG_TRACE("Visiting CaseExpression ...");
  SqlNodeVisitor::Visit(expr);
  for (size_t i = 0; i < expr->GetWhenClauseSize(); ++i) {
    expr->GetWhenClauseCondition(i)->Accept(common::ManagedPointer(this).CastManagedPointerTo<SqlNodeVisitor>());
  }
}

void BindNodeVisitor::Visit(common::ManagedPointer<parser::ColumnValueExpression> expr) {
  BINDER_LOG_TRACE("Visiting ColumnValueExpression ...");
  SqlNodeVisitor::Visit(expr);

  sherpa_->CheckDesiredType(expr.CastManagedPointerTo<parser::AbstractExpression>());
  // TODO(Ling): consider remove precondition check if the *_oid_ will never be initialized till binder
  //  That is, the object would not be initialized using ColumnValueExpression(database_oid, table_oid, column_oid)
  //  at this point
  if (expr->GetTableOid() == catalog::INVALID_TABLE_OID) {
    std::tuple<catalog::db_oid_t, catalog::table_oid_t, catalog::Schema> tuple;
    std::string table_name = expr->GetTableName();
    std::string col_name = expr->GetColumnName();

    // Convert all the names to lower cases
    std::transform(table_name.begin(), table_name.end(), table_name.begin(), ::tolower);
    std::transform(col_name.begin(), col_name.end(), col_name.begin(), ::tolower);

    // Table name not specified in the expression. Loop through all the table in the binder context.
    if (table_name.empty()) {
      if (context_ == nullptr || !context_->SetColumnPosTuple(expr)) {
        throw BINDER_EXCEPTION(fmt::format("column \"{}\" does not exist", col_name),
                               common::ErrorCode::ERRCODE_UNDEFINED_COLUMN);
      }
    } else {
      // Table name is present
      if (context_ != nullptr && context_->GetRegularTableObj(table_name, expr, common::ManagedPointer(&tuple))) {
        if (!BinderContext::ColumnInSchema(std::get<2>(tuple), col_name)) {
          throw BINDER_EXCEPTION(fmt::format("column \"{}\" does not exist", col_name),
                                 common::ErrorCode::ERRCODE_UNDEFINED_COLUMN);
        }
        BinderContext::SetColumnPosTuple(col_name, tuple, expr);
      } else if (context_ == nullptr || !context_->CheckNestedTableColumn(table_name, col_name, expr)) {
        throw BINDER_EXCEPTION(fmt::format("Invalid table reference {}", expr->GetTableName()),
                               common::ErrorCode::ERRCODE_UNDEFINED_TABLE);
      }
    }
  }
  // The schema is authoritative on what the type of this ColumnValueExpression should be.
  sherpa_->SetDesiredType(expr.CastManagedPointerTo<parser::AbstractExpression>(), expr->GetReturnValueType());
}

void BindNodeVisitor::Visit(common::ManagedPointer<parser::ComparisonExpression> expr) {
  BINDER_LOG_TRACE("Visiting ComparisonExpression ...");
  SqlNodeVisitor::Visit(expr);
  sherpa_->CheckDesiredType(expr.CastManagedPointerTo<parser::AbstractExpression>());
  sherpa_->SetDesiredTypePair(expr->GetChild(0), expr->GetChild(1));
  SqlNodeVisitor::Visit(expr);
}

void BindNodeVisitor::Visit(common::ManagedPointer<parser::ConjunctionExpression> expr) {
  BINDER_LOG_TRACE("Visiting ConjunctionExpression ...");
  SqlNodeVisitor::Visit(expr);
  sherpa_->CheckDesiredType(expr.CastManagedPointerTo<parser::AbstractExpression>());

  for (const auto child : expr->GetChildren()) {
    sherpa_->SetDesiredType(child, type::TypeId::BOOLEAN);
  }
  SqlNodeVisitor::Visit(expr);
}

void BindNodeVisitor::Visit(common::ManagedPointer<parser::ConstantValueExpression> expr) {
  BINDER_LOG_TRACE("Visiting ConstantValueExpression ...");
  SqlNodeVisitor::Visit(expr);

  const auto desired_type = sherpa_->GetDesiredType(expr.CastManagedPointerTo<parser::AbstractExpression>());
  BinderUtil::CheckAndTryPromoteType(expr, desired_type);
  expr->DeriveReturnValueType();
}

void BindNodeVisitor::Visit(common::ManagedPointer<parser::DefaultValueExpression> expr) {
  BINDER_LOG_TRACE("Visiting DefaultValueExpression ...");
  SqlNodeVisitor::Visit(expr);
}

void BindNodeVisitor::Visit(common::ManagedPointer<parser::DerivedValueExpression> expr) {
  BINDER_LOG_TRACE("Visiting DerivedValueExpression ...");
  SqlNodeVisitor::Visit(expr);
}

void BindNodeVisitor::Visit(common::ManagedPointer<parser::FunctionExpression> expr) {
  BINDER_LOG_TRACE("Visiting FunctionExpression ...");
  SqlNodeVisitor::Visit(expr);

  std::vector<catalog::type_oid_t> arg_types;
  auto children = expr->GetChildren();
  arg_types.reserve(children.size());
  for (const auto &child : children) {
    arg_types.push_back(catalog_accessor_->GetTypeOidFromTypeId(child->GetReturnValueType()));
  }

  auto proc_oid = catalog_accessor_->GetProcOid(expr->GetFuncName(), arg_types);
  if (proc_oid == catalog::INVALID_PROC_OID) {
    throw BINDER_EXCEPTION("Procedure not registered", common::ErrorCode::ERRCODE_UNDEFINED_FUNCTION);
  }

  auto func_context = catalog_accessor_->GetFunctionContext(proc_oid);

  expr->SetProcOid(proc_oid);
  expr->SetReturnValueType(func_context->GetFunctionReturnType());
}

void BindNodeVisitor::Visit(common::ManagedPointer<parser::OperatorExpression> expr) {
  BINDER_LOG_TRACE("Visiting OperatorExpression ...");
  SqlNodeVisitor::Visit(expr);
  expr->DeriveReturnValueType();
}

void BindNodeVisitor::Visit(common::ManagedPointer<parser::ParameterValueExpression> expr) {
  BINDER_LOG_TRACE("Visiting ParameterValueExpression ...");
  SqlNodeVisitor::Visit(expr);
  const common::ManagedPointer<parser::ConstantValueExpression> param =
      common::ManagedPointer(&((*(sherpa_->GetParameters()))[expr->GetValueIdx()]));
  const auto desired_type = sherpa_->GetDesiredType(expr.CastManagedPointerTo<parser::AbstractExpression>());

  if (desired_type != type::TypeId::INVALID) BinderUtil::CheckAndTryPromoteType(param, desired_type);

  expr->return_value_type_ = param->GetReturnValueType();
  sherpa_->SetDesiredParameterType(expr->GetValueIdx(), param->GetReturnValueType());
}

void BindNodeVisitor::Visit(UNUSED_ATTRIBUTE common::ManagedPointer<parser::StarExpression> expr) {
  BINDER_LOG_TRACE("Visiting StarExpression ...");
  SqlNodeVisitor::Visit(expr);
  if (context_ == nullptr || !context_->HasTables()) {
    throw BINDER_EXCEPTION("Invalid [Expression :: STAR].", common::ErrorCode::ERRCODE_SYNTAX_ERROR);
  }
}

void BindNodeVisitor::Visit(common::ManagedPointer<parser::SubqueryExpression> expr) {
  BINDER_LOG_TRACE("Visiting SubqueryExpression ...");
  SqlNodeVisitor::Visit(expr);
  expr->GetSubselect()->Accept(common::ManagedPointer(this).CastManagedPointerTo<SqlNodeVisitor>());
}

void BindNodeVisitor::Visit(UNUSED_ATTRIBUTE common::ManagedPointer<parser::TypeCastExpression> expr) {
  BINDER_LOG_TRACE("Visiting TypeCastExpression...");
  SqlNodeVisitor::Visit(expr);
}

void BindNodeVisitor::Visit(common::ManagedPointer<parser::GroupByDescription> node) {
  BINDER_LOG_TRACE("Visiting GroupByDescription ...");
  SqlNodeVisitor::Visit(node);
  for (auto &col : node->GetColumns()) col->Accept(common::ManagedPointer(this).CastManagedPointerTo<SqlNodeVisitor>());
  if (node->GetHaving() != nullptr)
    node->GetHaving()->Accept(common::ManagedPointer(this).CastManagedPointerTo<SqlNodeVisitor>());
}

void BindNodeVisitor::Visit(common::ManagedPointer<parser::JoinDefinition> node) {
  BINDER_LOG_TRACE("Visiting JoinDefinition ...");
  SqlNodeVisitor::Visit(node);
  // The columns in join condition can only bind to the join tables
  node->GetLeftTable()->Accept(common::ManagedPointer(this).CastManagedPointerTo<SqlNodeVisitor>());
  node->GetRightTable()->Accept(common::ManagedPointer(this).CastManagedPointerTo<SqlNodeVisitor>());
  node->GetJoinCondition()->Accept(common::ManagedPointer(this).CastManagedPointerTo<SqlNodeVisitor>());
}

void BindNodeVisitor::Visit(UNUSED_ATTRIBUTE common::ManagedPointer<parser::LimitDescription> node) {
  BINDER_LOG_TRACE("Visiting LimitDescription ...");
  SqlNodeVisitor::Visit(node);
}

void BindNodeVisitor::Visit(common::ManagedPointer<parser::OrderByDescription> node) {
  BINDER_LOG_TRACE("Visiting OrderByDescription ...");
  SqlNodeVisitor::Visit(node);
  for (auto &expr : node->GetOrderByExpressions())
    if (expr != nullptr) expr->Accept(common::ManagedPointer(this).CastManagedPointerTo<SqlNodeVisitor>());
}

void BindNodeVisitor::Visit(common::ManagedPointer<parser::TableRef> node) {
  BINDER_LOG_TRACE("Visiting TableRef ...");
  SqlNodeVisitor::Visit(node);
  InitTableRef(node);
  ValidateDatabaseName(node->GetDatabaseName());

  if (node->GetSelect() != nullptr) {
    if (node->GetAlias().empty())
      throw BINDER_EXCEPTION("Alias not found for query derived table", common::ErrorCode::ERRCODE_UNDEFINED_TABLE);

    // Save the previous context
    auto pre_context = context_;
    node->GetSelect()->Accept(common::ManagedPointer(this).CastManagedPointerTo<SqlNodeVisitor>());
    // TODO(WAN): who exactly should save and restore contexts? Restore the previous level context
    context_ = pre_context;

    if (!((node->GetCteType() == parser::CTEType::ITERATIVE) ||
        (node->GetCteType() == parser::CTEType::RECURSIVE))) {
      // Add the table to the current context at the end
      // In the case of iterative/recursive CTEs, this was done earlier
      context_->AddNestedTable(node->GetAlias(), node->GetSelect()->GetSelectColumns(), node->GetCteColumnAliases());
    }
  } else if (node->GetJoin() != nullptr) {
    // Join
    node->GetJoin()->Accept(common::ManagedPointer(this).CastManagedPointerTo<SqlNodeVisitor>());
  } else if (!node->GetList().empty()) {
    // Multiple table
    for (auto &table : node->GetList())
      table->Accept(common::ManagedPointer(this).CastManagedPointerTo<SqlNodeVisitor>());
  } else {
    // Single table
    if (catalog_accessor_->GetTableOid(node->GetTableName()) == catalog::INVALID_TABLE_OID) {
<<<<<<< HEAD
      // table not in catalog, check if table referred is the cte table
      if (std::find(cte_table_name_.begin(), cte_table_name_.end(), node->GetTableName()) != cte_table_name_.end()) {
        // copy cte table's schema for this alias
        context_->AddCTETable(node->GetTableName(), node->GetAlias());
      } else {
        throw BINDER_EXCEPTION("Accessing non-existing table.");
      }
    } else {
      context_->AddRegularTable(catalog_accessor_, node, db_oid_);
=======
      throw BINDER_EXCEPTION(fmt::format("relation \"{}\" does not exist", node->GetTableName()),
                             common::ErrorCode::ERRCODE_UNDEFINED_TABLE);
>>>>>>> 5beb32f9
    }
  }
}

}  // namespace terrier::binder<|MERGE_RESOLUTION|>--- conflicted
+++ resolved
@@ -814,20 +814,16 @@
   } else {
     // Single table
     if (catalog_accessor_->GetTableOid(node->GetTableName()) == catalog::INVALID_TABLE_OID) {
-<<<<<<< HEAD
       // table not in catalog, check if table referred is the cte table
       if (std::find(cte_table_name_.begin(), cte_table_name_.end(), node->GetTableName()) != cte_table_name_.end()) {
         // copy cte table's schema for this alias
         context_->AddCTETable(node->GetTableName(), node->GetAlias());
       } else {
-        throw BINDER_EXCEPTION("Accessing non-existing table.");
+        throw BINDER_EXCEPTION(fmt::format("relation \"{}\" does not exist", node->GetTableName()),
+                               common::ErrorCode::ERRCODE_UNDEFINED_TABLE);
       }
     } else {
       context_->AddRegularTable(catalog_accessor_, node, db_oid_);
-=======
-      throw BINDER_EXCEPTION(fmt::format("relation \"{}\" does not exist", node->GetTableName()),
-                             common::ErrorCode::ERRCODE_UNDEFINED_TABLE);
->>>>>>> 5beb32f9
     }
   }
 }
