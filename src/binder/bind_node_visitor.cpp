--- conflicted
+++ resolved
@@ -32,18 +32,11 @@
                                  const catalog::db_oid_t db_oid)
     : catalog_accessor_(catalog_accessor), db_oid_(db_oid) {}
 
-<<<<<<< HEAD
 void BindNodeVisitor::BindNameToNode(common::ManagedPointer<parser::ParseResult> parse_result,
                                      const common::ManagedPointer<std::vector<type::TransientValue>> parameters) {
   // TODO(Matt): something about the number of statements
 
   BinderSherpa sherpa(parse_result, parameters);
-=======
-void BindNodeVisitor::BindNameToNode(common::ManagedPointer<parser::ParseResult> parse_result) {
-  // TODO(Matt): something about the number of statements
-
-  BinderSherpa sherpa(parse_result);
->>>>>>> 8b8655e7
   sherpa.GetParseResult()->GetStatement(0)->Accept(common::ManagedPointer(this).CastManagedPointerTo<SqlNodeVisitor>(),
                                                    common::ManagedPointer(&sherpa));
 }
@@ -112,12 +105,8 @@
 void BindNodeVisitor::Visit(common::ManagedPointer<parser::TableRef> node,
                             common::ManagedPointer<BinderSherpa> sherpa) {
   BINDER_LOG_TRACE("Visiting TableRef ...");
-<<<<<<< HEAD
-  ValidateDatabaseName(node, sherpa);
-=======
   InitTableRef(node);
   ValidateDatabaseName(node->GetDatabaseName());
->>>>>>> 8b8655e7
 
   if (node->GetSelect() != nullptr) {
     if (node->GetAlias().empty()) throw BINDER_EXCEPTION("Alias not found for query derived table");
@@ -208,12 +197,8 @@
   BinderContext context(nullptr);
   context_ = common::ManagedPointer(&context);
 
-<<<<<<< HEAD
-  ValidateDatabaseName(node->GetDeletionTable(), sherpa);
-=======
   InitTableRef(node->GetDeletionTable());
   ValidateDatabaseName(node->GetDeletionTable()->GetDatabaseName());
->>>>>>> 8b8655e7
 
   auto table = node->GetDeletionTable();
   context_->AddRegularTable(catalog_accessor_, db_oid_, table->GetNamespaceName(), table->GetTableName(),
@@ -275,15 +260,7 @@
       }
       break;
     case parser::CreateStatement::CreateType::kTable:
-<<<<<<< HEAD
-      if (!(node->GetDatabaseName().empty())) {
-        const auto db_oid = catalog_accessor_->GetDatabaseOid(node->GetDatabaseName());
-        if (db_oid == catalog::INVALID_DATABASE_OID) throw BINDER_EXCEPTION("Database does not exist");
-        if (db_oid != db_oid_) throw BINDER_EXCEPTION("Not connected to specified database");
-      }
-=======
       ValidateDatabaseName(node->GetDatabaseName());
->>>>>>> 8b8655e7
 
       if (catalog_accessor_->GetTableOid(node->GetTableName()) != catalog::INVALID_TABLE_OID) {
         throw BINDER_EXCEPTION("Table name already exists");
@@ -336,15 +313,7 @@
       }
       break;
     case parser::CreateStatement::CreateType::kIndex:
-<<<<<<< HEAD
-      if (!(node->GetDatabaseName().empty())) {
-        const auto db_oid = catalog_accessor_->GetDatabaseOid(node->GetDatabaseName());
-        if (db_oid == catalog::INVALID_DATABASE_OID) throw BINDER_EXCEPTION("Database does not exist");
-        if (db_oid != db_oid_) throw BINDER_EXCEPTION("Not connected to specified database");
-      }
-=======
       ValidateDatabaseName(node->GetDatabaseName());
->>>>>>> 8b8655e7
       if (catalog_accessor_->GetTableOid(node->GetTableName()) == catalog::INVALID_TABLE_OID) {
         throw BINDER_EXCEPTION("Build index on non-existing table.");
       }
@@ -367,15 +336,7 @@
       }
       break;
     case parser::CreateStatement::CreateType::kTrigger:
-<<<<<<< HEAD
-      if (!(node->GetDatabaseName().empty())) {
-        const auto db_oid = catalog_accessor_->GetDatabaseOid(node->GetDatabaseName());
-        if (db_oid == catalog::INVALID_DATABASE_OID) throw BINDER_EXCEPTION("Database does not exist");
-        if (db_oid != db_oid_) throw BINDER_EXCEPTION("Not connected to specified database");
-      }
-=======
       ValidateDatabaseName(node->GetDatabaseName());
->>>>>>> 8b8655e7
       context_->AddRegularTable(catalog_accessor_, db_oid_, node->GetNamespaceName(), node->GetTableName(),
                                 node->GetTableName());
       // TODO(Ling): I think there are rules on when the trigger can have OLD reference
@@ -389,15 +350,7 @@
       // nothing for binder to handler
       break;
     case parser::CreateStatement::CreateType::kView:
-<<<<<<< HEAD
-      if (!(node->GetDatabaseName().empty())) {
-        const auto db_oid = catalog_accessor_->GetDatabaseOid(node->GetDatabaseName());
-        if (db_oid == catalog::INVALID_DATABASE_OID) throw BINDER_EXCEPTION("Database does not exist");
-        if (db_oid != db_oid_) throw BINDER_EXCEPTION("Not connected to specified database");
-      }
-=======
       ValidateDatabaseName(node->GetDatabaseName());
->>>>>>> 8b8655e7
       TERRIER_ASSERT(node->GetViewQuery() != nullptr, "View requires a query");
       node->GetViewQuery()->Accept(common::ManagedPointer(this).CastManagedPointerTo<SqlNodeVisitor>(), sherpa);
       break;
@@ -414,12 +367,8 @@
   BinderContext context(nullptr);
   context_ = common::ManagedPointer(&context);
 
-<<<<<<< HEAD
-  ValidateDatabaseName(node->GetInsertionTable(), sherpa);
-=======
   InitTableRef(node->GetInsertionTable());
   ValidateDatabaseName(node->GetInsertionTable()->GetDatabaseName());
->>>>>>> 8b8655e7
 
   // TODO(WAN): It is unclear what this visitor pattern really buys us. Because of the
   //  Visit -> Accept [ -> AcceptChildren] -> Visit loop, we lose the context of what we're currently
@@ -538,20 +487,13 @@
           auto ret_type = ins_val->GetReturnValueType();
           auto expected_ret_type = ins_col.Type();
 
-<<<<<<< HEAD
-=======
           // Set the desired type to be whatever the schema says the type should be.
           sherpa->SetDesiredType(ins_val, expected_ret_type);
 
->>>>>>> 8b8655e7
           auto is_default_expression = ins_val->GetExpressionType() == parser::ExpressionType::VALUE_DEFAULT;
           if (is_default_expression) {
             auto stored_expr = ins_col.StoredExpression()->Copy();
             ins_val = common::ManagedPointer(stored_expr);
-<<<<<<< HEAD
-            sherpa->SetDesiredType(ins_val, ret_type);
-=======
->>>>>>> 8b8655e7
             sherpa->GetParseResult()->AddExpression(std::move(stored_expr));
           }
 
@@ -563,19 +505,11 @@
             }
             auto child = ins_val->GetChild(0)->Copy();
             ins_val = common::ManagedPointer(child);
-<<<<<<< HEAD
-            sherpa->SetDesiredType(ins_val, ret_type);
-            sherpa->GetParseResult()->AddExpression(std::move(child));
-          }
-
-          sherpa->SetDesiredType(ins_val, expected_ret_type);
-=======
             // The child should have the expected return type from the CAST parent.
             sherpa->SetDesiredType(ins_val, expected_ret_type);
             sherpa->GetParseResult()->AddExpression(std::move(child));
           }
 
->>>>>>> 8b8655e7
           ins_val->Accept(common::ManagedPointer(this).CastManagedPointerTo<SqlNodeVisitor>(), sherpa);
           values[i] = ins_val;
         }
@@ -619,29 +553,13 @@
       ValidateDatabaseName(node->GetDatabaseName());
       break;
     case parser::DropStatement::DropType::kTable:
-<<<<<<< HEAD
-      if (!(node->GetDatabaseName().empty())) {
-        const auto db_oid = catalog_accessor_->GetDatabaseOid(node->GetDatabaseName());
-        if (db_oid == catalog::INVALID_DATABASE_OID) throw BINDER_EXCEPTION("Database does not exist");
-        if (db_oid != db_oid_) throw BINDER_EXCEPTION("Not connected to specified database");
-      }
-=======
       ValidateDatabaseName(node->GetDatabaseName());
->>>>>>> 8b8655e7
       if (catalog_accessor_->GetTableOid(node->GetTableName()) == catalog::INVALID_TABLE_OID) {
         throw BINDER_EXCEPTION("Table does not exist");
       }
       break;
     case parser::DropStatement::DropType::kIndex:
-<<<<<<< HEAD
-      if (!(node->GetDatabaseName().empty())) {
-        const auto db_oid = catalog_accessor_->GetDatabaseOid(node->GetDatabaseName());
-        if (db_oid == catalog::INVALID_DATABASE_OID) throw BINDER_EXCEPTION("Database does not exist");
-        if (db_oid != db_oid_) throw BINDER_EXCEPTION("Not connected to specified database");
-      }
-=======
       ValidateDatabaseName(node->GetDatabaseName());
->>>>>>> 8b8655e7
       if (catalog_accessor_->GetIndexOid(node->GetIndexName()) == catalog::INVALID_INDEX_OID) {
         throw BINDER_EXCEPTION("Index does not exist");
       }
@@ -672,12 +590,8 @@
 void BindNodeVisitor::Visit(common::ManagedPointer<parser::AnalyzeStatement> node,
                             common::ManagedPointer<BinderSherpa> sherpa) {
   BINDER_LOG_TRACE("Visiting AnalyzeStatement ...");
-<<<<<<< HEAD
-  ValidateDatabaseName(node->GetAnalyzeTable(), sherpa);
-=======
   InitTableRef(node->GetAnalyzeTable());
   ValidateDatabaseName(node->GetAnalyzeTable()->GetDatabaseName());
->>>>>>> 8b8655e7
 }
 
 void BindNodeVisitor::Visit(UNUSED_ATTRIBUTE common::ManagedPointer<parser::ConstantValueExpression> expr,
