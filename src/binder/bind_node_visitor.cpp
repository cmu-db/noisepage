--- conflicted
+++ resolved
@@ -68,7 +68,6 @@
   BINDER_LOG_TRACE("Gathering select columns...");
   for (auto &select_element : node->GetSelectColumns()) {
     if (select_element->GetExpressionType() == parser::ExpressionType::STAR) {
-<<<<<<< HEAD
       constexpr auto empty_table_name = "";
       context_->GenerateAllColumnExpressions(parse_result, &new_select_list, empty_table_name);
       continue;
@@ -92,13 +91,6 @@
       }
     }
     select_element->Accept(this, parse_result);
-=======
-      context_->GenerateAllColumnExpressions(sherpa->GetParseResult(), common::ManagedPointer(&new_select_list));
-      continue;
-    }
-
-    select_element->Accept(common::ManagedPointer(this).CastManagedPointerTo<SqlNodeVisitor>(), sherpa);
->>>>>>> f28475ad
 
     // Derive depth for all exprs in the select clause
     select_element->DeriveDepth();
@@ -254,15 +246,9 @@
 
     // If the table is given, we're either writing or reading all columns
     std::vector<common::ManagedPointer<parser::AbstractExpression>> new_select_list;
-<<<<<<< HEAD
     context_->GenerateAllColumnExpressions(parse_result, &new_select_list, "");
     auto columns = node->GetSelectStatement()->GetSelectColumns();
     columns.insert(std::end(columns), std::begin(new_select_list), std::end(new_select_list));
-=======
-    context_->GenerateAllColumnExpressions(sherpa->GetParseResult(), common::ManagedPointer(&new_select_list));
-    auto col = node->GetSelectStatement()->GetSelectColumns();
-    col.insert(std::end(col), std::begin(new_select_list), std::end(new_select_list));
->>>>>>> f28475ad
   } else {
     node->GetSelectStatement()->Accept(common::ManagedPointer(this).CastManagedPointerTo<SqlNodeVisitor>(), sherpa);
   }
