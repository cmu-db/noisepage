--- conflicted
+++ resolved
@@ -3,11 +3,8 @@
 #include <algorithm>
 #include <limits>
 
-<<<<<<< HEAD
 #include "execution/sql/runtime_types.h"
-=======
 #include "common/error/error_code.h"
->>>>>>> 11d21d04
 #include "network/postgres/postgres_defs.h"
 #include "parser/expression/constant_value_expression.h"
 #include "spdlog/fmt/fmt.h"
@@ -197,7 +194,7 @@
 
           case type::TypeId::FIXEDDECIMAL: {
             {
-              terrier::execution::sql::Decimal128 decimal_val(0);
+              noisepage::execution::sql::Decimal128 decimal_val(0);
               // TODO(Rohan): Fix the precision argument
               int precision = decimal_val.SetMaxmPrecision(std::string(str_view));
               value->SetValue(type::TypeId::FIXEDDECIMAL, execution::sql::DecimalVal(decimal_val, precision));
