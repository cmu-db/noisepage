#include "traffic_cop/traffic_cop_util.h"

#include "catalog/catalog_accessor.h"
#include "optimizer/abstract_optimizer.h"
#include "optimizer/cost_model/trivial_cost_model.h"
#include "optimizer/operator_node.h"
#include "optimizer/optimize_result.h"
#include "optimizer/optimizer.h"
#include "optimizer/properties.h"
#include "optimizer/property_set.h"
#include "optimizer/query_to_operator_transformer.h"
#include "optimizer/statistics/stats_storage.h"
#include "parser/analyze_statement.h"
#include "parser/drop_statement.h"
#include "parser/insert_statement.h"
#include "parser/parser_defs.h"
#include "parser/postgresparser.h"
#include "parser/transaction_statement.h"
#include "planner/plannodes/abstract_plan_node.h"

namespace noisepage::trafficcop {

std::unique_ptr<optimizer::OptimizeResult> TrafficCopUtil::Optimize(
    const common::ManagedPointer<transaction::TransactionContext> txn,
    const common::ManagedPointer<catalog::CatalogAccessor> accessor,
    const common::ManagedPointer<parser::ParseResult> query, const catalog::db_oid_t db_oid,
    common::ManagedPointer<optimizer::StatsStorage> stats_storage,
    std::unique_ptr<optimizer::AbstractCostModel> cost_model, const uint64_t optimizer_timeout) {
  // Optimizer transforms annotated ParseResult to logical expressions (ephemeral Optimizer structure)
  optimizer::QueryToOperatorTransformer transformer(accessor, db_oid);
  auto logical_exprs = transformer.ConvertToOpExpression(query->GetStatement(0), query);

  // TODO(Matt): is the cost model to use going to become an arg to this function eventually?
  optimizer::Optimizer optimizer(std::move(cost_model), optimizer_timeout);
  optimizer::PropertySet property_set;
  std::vector<common::ManagedPointer<parser::AbstractExpression>> output;

  // Build the QueryInfo object. For SELECTs this may require a bunch of other stuff from the original statement.
  // If any more logic like this is needed in the future, we should break this into its own function somewhere since
  // this is Optimizer-specific stuff.
  const auto type = query->GetStatement(0)->GetType();
  if (type == parser::StatementType::SELECT) {
    const auto sel_stmt = query->GetStatement(0).CastManagedPointerTo<parser::SelectStatement>();

    // Output
    output = sel_stmt->GetSelectColumns();  // TODO(Matt): this is making a local copy. Revisit the life cycle and
    // immutability of all of these Optimizer inputs to reduce copies.

    CollectSelectProperties(sel_stmt, &property_set);
  } else if (type == parser::StatementType::INSERT &&
             query->GetStatement(0).CastManagedPointerTo<parser::InsertStatement>()->GetSelect() != nullptr) {
    const auto sel_stmt = query->GetStatement(0).CastManagedPointerTo<parser::InsertStatement>()->GetSelect();

<<<<<<< HEAD
      auto sort_prop = new optimizer::PropertySort(sort_exprs, sort_dirs);
      property_set.AddProperty(sort_prop);
    }
  } else if (type == parser::StatementType::ANALYZE) {
    const auto analyze_stmt = query->GetStatement(0).CastManagedPointerTo<parser::AnalyzeStatement>();
    txn->RegisterCommitAction(
        [=]() { stats_storage->MarkStatsStale(db_oid, analyze_stmt->GetTableOid(), analyze_stmt->GetColumnOids()); });
=======
    // Inset into select output will be pushed down to select
    output = sel_stmt->GetSelectColumns();  // TODO(Matt): this is making a local copy. Revisit the life cycle and
    // immutability of all of these Optimizer inputs to reduce copies.

    CollectSelectProperties(sel_stmt, &property_set);
>>>>>>> 0fca7f2a
  }

  auto query_info = optimizer::QueryInfo(type, std::move(output), &property_set);
  // TODO(Matt): QueryInfo holding a raw pointer to PropertySet obfuscates the required life cycle of PropertySet

  // Optimize, consuming the logical expressions in the process
  return optimizer.BuildPlanTree(txn.Get(), accessor.Get(), stats_storage.Get(), query_info, std::move(logical_exprs));
  // TODO(Matt): I see a lot of copying going on in the Optimizer that maybe shouldn't be happening. BuildPlanTree's
  // signature is copying QueryInfo object (contains a vector of output columns), which then immediately makes a local
  // copy of that vector anyway. Presumably those are immutable expressions, in which case they should be const & to the
  // original vector (or parent object) all the way down.
  // TODO(Matt): Why does the Optimizer need a TransactionContext? It looks like it's an arg all the way down to the
  // cost model. Do we expect that can be transactional?
}

void TrafficCopUtil::CollectSelectProperties(common::ManagedPointer<parser::SelectStatement> sel_stmt,
                                             optimizer::PropertySet *property_set) {
  // PropertySort
  if (sel_stmt->GetSelectOrderBy()) {
    std::vector<optimizer::OrderByOrderingType> sort_dirs;
    std::vector<common::ManagedPointer<parser::AbstractExpression>> sort_exprs;
    auto order_by = sel_stmt->GetSelectOrderBy();
    auto types = order_by->GetOrderByTypes();
    auto exprs = order_by->GetOrderByExpressions();
    for (size_t idx = 0; idx < order_by->GetOrderByExpressionsSize(); idx++) {
      sort_exprs.emplace_back(exprs[idx]);
      sort_dirs.push_back(types[idx] == parser::OrderType::kOrderAsc ? optimizer::OrderByOrderingType::ASC
                                                                     : optimizer::OrderByOrderingType::DESC);
    }

    auto sort_prop = new optimizer::PropertySort(sort_exprs, sort_dirs);
    property_set->AddProperty(sort_prop);
  }
}

network::QueryType TrafficCopUtil::QueryTypeForStatement(const common::ManagedPointer<parser::SQLStatement> statement) {
  const auto statement_type = statement->GetType();
  switch (statement_type) {
    case parser::StatementType::TRANSACTION: {
      const auto txn_type = statement.CastManagedPointerTo<parser::TransactionStatement>()->GetTransactionType();
      switch (txn_type) {
        case parser::TransactionStatement::CommandType::kBegin:
          return network::QueryType::QUERY_BEGIN;
        case parser::TransactionStatement::CommandType::kCommit:
          return network::QueryType::QUERY_COMMIT;
        case parser::TransactionStatement::CommandType::kRollback:
          return network::QueryType::QUERY_ROLLBACK;
      }
    }
    case parser::StatementType::SELECT:
      return network::QueryType::QUERY_SELECT;
    case parser::StatementType::INSERT:
      return network::QueryType::QUERY_INSERT;
    case parser::StatementType::UPDATE:
      return network::QueryType::QUERY_UPDATE;
    case parser::StatementType::DELETE:
      return network::QueryType::QUERY_DELETE;
    case parser::StatementType::CREATE: {
      const auto create_type = statement.CastManagedPointerTo<parser::CreateStatement>()->GetCreateType();
      switch (create_type) {
        case parser::CreateStatement::CreateType::kTable:
          return network::QueryType::QUERY_CREATE_TABLE;
        case parser::CreateStatement::CreateType::kDatabase:
          return network::QueryType::QUERY_CREATE_DB;
        case parser::CreateStatement::CreateType::kIndex:
          return network::QueryType::QUERY_CREATE_INDEX;
        case parser::CreateStatement::CreateType::kTrigger:
          return network::QueryType::QUERY_CREATE_TRIGGER;
        case parser::CreateStatement::CreateType::kSchema:
          return network::QueryType::QUERY_CREATE_SCHEMA;
        case parser::CreateStatement::CreateType::kView:
          return network::QueryType::QUERY_CREATE_VIEW;
      }
    }
    case parser::StatementType::DROP: {
      const auto drop_type = statement.CastManagedPointerTo<parser::DropStatement>()->GetDropType();
      switch (drop_type) {
        case parser::DropStatement::DropType::kDatabase:
          return network::QueryType::QUERY_DROP_DB;
        case parser::DropStatement::DropType::kTable:
          return network::QueryType::QUERY_DROP_TABLE;
        case parser::DropStatement::DropType::kSchema:
          return network::QueryType::QUERY_DROP_SCHEMA;
        case parser::DropStatement::DropType::kIndex:
          return network::QueryType::QUERY_DROP_INDEX;
        case parser::DropStatement::DropType::kView:
          return network::QueryType::QUERY_DROP_VIEW;
        case parser::DropStatement::DropType::kPreparedStatement:
          return network::QueryType::QUERY_DROP_PREPARED_STATEMENT;
        case parser::DropStatement::DropType::kTrigger:
          return network::QueryType::QUERY_DROP_TRIGGER;
      }
    }
    case parser::StatementType::VARIABLE_SET:
      return network::QueryType::QUERY_SET;
    case parser::StatementType::VARIABLE_SHOW:
      return network::QueryType::QUERY_SHOW;
    case parser::StatementType::PREPARE:
      return network::QueryType::QUERY_PREPARE;
    case parser::StatementType::EXECUTE:
      return network::QueryType::QUERY_EXECUTE;
    case parser::StatementType::RENAME:
      return network::QueryType::QUERY_RENAME;
    case parser::StatementType::ALTER:
      return network::QueryType::QUERY_ALTER;
    case parser::StatementType::COPY:
      return network::QueryType::QUERY_COPY;
    case parser::StatementType::ANALYZE:
      return network::QueryType::QUERY_ANALYZE;
    case parser::StatementType::EXPLAIN:
      return network::QueryType::QUERY_EXPLAIN;
    default:
      return network::QueryType::QUERY_INVALID;
  }
}

}  // namespace noisepage::trafficcop<|MERGE_RESOLUTION|>--- conflicted
+++ resolved
@@ -51,21 +51,11 @@
              query->GetStatement(0).CastManagedPointerTo<parser::InsertStatement>()->GetSelect() != nullptr) {
     const auto sel_stmt = query->GetStatement(0).CastManagedPointerTo<parser::InsertStatement>()->GetSelect();
 
-<<<<<<< HEAD
-      auto sort_prop = new optimizer::PropertySort(sort_exprs, sort_dirs);
-      property_set.AddProperty(sort_prop);
-    }
-  } else if (type == parser::StatementType::ANALYZE) {
-    const auto analyze_stmt = query->GetStatement(0).CastManagedPointerTo<parser::AnalyzeStatement>();
-    txn->RegisterCommitAction(
-        [=]() { stats_storage->MarkStatsStale(db_oid, analyze_stmt->GetTableOid(), analyze_stmt->GetColumnOids()); });
-=======
     // Inset into select output will be pushed down to select
     output = sel_stmt->GetSelectColumns();  // TODO(Matt): this is making a local copy. Revisit the life cycle and
     // immutability of all of these Optimizer inputs to reduce copies.
 
     CollectSelectProperties(sel_stmt, &property_set);
->>>>>>> 0fca7f2a
   }
 
   auto query_info = optimizer::QueryInfo(type, std::move(output), &property_set);
@@ -96,8 +86,13 @@
                                                                      : optimizer::OrderByOrderingType::DESC);
     }
 
-    auto sort_prop = new optimizer::PropertySort(sort_exprs, sort_dirs);
-    property_set->AddProperty(sort_prop);
+      auto sort_prop = new optimizer::PropertySort(sort_exprs, sort_dirs);
+      property_set->AddProperty(sort_prop);
+    }
+  } else if (type == parser::StatementType::ANALYZE) {
+    const auto analyze_stmt = query->GetStatement(0).CastManagedPointerTo<parser::AnalyzeStatement>();
+    txn->RegisterCommitAction(
+        [=]() { stats_storage->MarkStatsStale(db_oid, analyze_stmt->GetTableOid(), analyze_stmt->GetColumnOids()); });
   }
 }
 
