--- conflicted
+++ resolved
@@ -393,10 +393,6 @@
 
   try {
     exec_query->Run(common::ManagedPointer(exec_ctx), execution_mode_);
-<<<<<<< HEAD
-  } catch (ArithmeticException &e) {
-    auto error = common::ErrorData(common::ErrorSeverity::ERROR, e.what(), e.code_);
-=======
   } catch (ExecutionException &e) {
     /*
      * An ExecutionException is thrown in the case of some failure caused by a software bug or caused by some data
@@ -407,7 +403,6 @@
     auto error = common::ErrorData(common::ErrorSeverity::ERROR, e.what(), e.code_);
     error.AddField(common::ErrorField::LINE, std::to_string(e.GetLine()));
     error.AddField(common::ErrorField::FILE, e.GetFile());
->>>>>>> c518e1b5
     return {ResultType::ERROR, error};
   }
 
