#include "traffic_cop/traffic_cop.h"

#include <future>  // NOLINT
#include <memory>
#include <string>
#include <utility>
#include <vector>

#include "binder/bind_node_visitor.h"
#include "catalog/catalog.h"
#include "catalog/catalog_accessor.h"
#include "common/exception.h"
#include "execution/exec/execution_context.h"
#include "execution/exec/output.h"
#include "execution/executable_query.h"
#include "execution/sql/ddl_executors.h"
#include "execution/vm/module.h"
#include "network/connection_context.h"
#include "network/postgres/portal.h"
#include "network/postgres/postgres_packet_writer.h"
#include "network/postgres/postgres_protocol_interpreter.h"
#include "network/postgres/statement.h"
#include "optimizer/abstract_optimizer.h"
#include "optimizer/cost_model/trivial_cost_model.h"
#include "optimizer/operator_node.h"
#include "optimizer/optimizer.h"
#include "optimizer/properties.h"
#include "optimizer/property_set.h"
#include "optimizer/query_to_operator_transformer.h"
#include "optimizer/statistics/stats_storage.h"
#include "parser/postgresparser.h"
#include "planner/plannodes/abstract_plan_node.h"
#include "traffic_cop/traffic_cop_defs.h"
#include "traffic_cop/traffic_cop_util.h"
#include "transaction/transaction_manager.h"

namespace terrier::trafficcop {

static void CommitCallback(void *const callback_arg) {
  auto *const promise = reinterpret_cast<std::promise<bool> *const>(callback_arg);
  promise->set_value(true);
}

void TrafficCop::BeginTransaction(const common::ManagedPointer<network::ConnectionContext> connection_ctx) const {
  TERRIER_ASSERT(connection_ctx->TransactionState() == network::NetworkTransactionStateType::IDLE,
                 "Invalid ConnectionContext state, already in a transaction.");
  const auto txn = txn_manager_->BeginTransaction();
  connection_ctx->SetTransaction(common::ManagedPointer(txn));
  connection_ctx->SetAccessor(catalog_->GetAccessor(common::ManagedPointer(txn), connection_ctx->GetDatabaseOid()));
}

void TrafficCop::EndTransaction(const common::ManagedPointer<network::ConnectionContext> connection_ctx,
                                const network::QueryType query_type) const {
  TERRIER_ASSERT(query_type == network::QueryType::QUERY_COMMIT || query_type == network::QueryType::QUERY_ROLLBACK,
                 "EndTransaction called with invalid QueryType.");
  const auto txn = connection_ctx->Transaction();
  if (query_type == network::QueryType::QUERY_COMMIT) {
    TERRIER_ASSERT(connection_ctx->TransactionState() == network::NetworkTransactionStateType::BLOCK,
                   "Invalid ConnectionContext state, not in a transaction that can be committed.");
    // Set up a blocking callback. Will be invoked when we can tell the client that commit is complete.
    std::promise<bool> promise;
    auto future = promise.get_future();
    TERRIER_ASSERT(future.valid(), "future must be valid for synchronization to work.");
    txn_manager_->Commit(txn.Get(), CommitCallback, &promise);
    future.wait();
    TERRIER_ASSERT(future.get(), "Got past the wait() without the value being set to true. That's weird.");
  } else {
    TERRIER_ASSERT(connection_ctx->TransactionState() != network::NetworkTransactionStateType::IDLE,
                   "Invalid ConnectionContext state, not in a transaction that can be aborted.");
    txn_manager_->Abort(txn.Get());
  }
  connection_ctx->SetTransaction(nullptr);
  connection_ctx->SetAccessor(nullptr);
}

void TrafficCop::HandBufferToReplication(std::unique_ptr<network::ReadBuffer> buffer) {
  TERRIER_ASSERT(replication_log_provider_ != DISABLED, "Should not be handing off logs if no log provider was given");
  replication_log_provider_->HandBufferToReplication(std::move(buffer));
}

void TrafficCop::ExecuteTransactionStatement(const common::ManagedPointer<network::ConnectionContext> connection_ctx,
                                             const common::ManagedPointer<network::PostgresPacketWriter> out,
                                             const bool explicit_txn_block,
                                             const terrier::network::QueryType query_type) const {
  TERRIER_ASSERT(query_type == network::QueryType::QUERY_COMMIT || query_type == network::QueryType::QUERY_ROLLBACK ||
                     query_type == network::QueryType::QUERY_BEGIN,
                 "ExecuteTransactionStatement called with invalid QueryType.");
  switch (query_type) {
    case network::QueryType::QUERY_BEGIN: {
      TERRIER_ASSERT(connection_ctx->TransactionState() != network::NetworkTransactionStateType::FAIL,
                     "We're in an aborted state. This should have been caught already before calling this function.");
      if (explicit_txn_block) {
        out->WriteNoticeResponse("WARNING:  there is already a transaction in progress");
        break;
      }
      break;
    }
    case network::QueryType::QUERY_COMMIT: {
      if (!explicit_txn_block) {
        out->WriteNoticeResponse("WARNING:  there is no transaction in progress");
        break;
      }
      if (connection_ctx->TransactionState() == network::NetworkTransactionStateType::FAIL) {
        EndTransaction(connection_ctx, network::QueryType::QUERY_ROLLBACK);
        out->WriteCommandComplete(network::QueryType::QUERY_ROLLBACK, 0);
        return;
      }
      EndTransaction(connection_ctx, network::QueryType::QUERY_COMMIT);
      break;
    }
    case network::QueryType::QUERY_ROLLBACK: {
      if (!explicit_txn_block) {
        out->WriteNoticeResponse("WARNING:  there is no transaction in progress");
        break;
      }
      EndTransaction(connection_ctx, network::QueryType::QUERY_ROLLBACK);
      break;
    }
    default:
      UNREACHABLE("ExecuteTransactionStatement called with invalid QueryType.");
  }
  out->WriteCommandComplete(query_type, 0);
}

std::unique_ptr<planner::AbstractPlanNode> TrafficCop::OptimizeBoundQuery(
    const common::ManagedPointer<network::ConnectionContext> connection_ctx,
    const common::ManagedPointer<parser::ParseResult> query) const {
  TERRIER_ASSERT(connection_ctx->TransactionState() == network::NetworkTransactionStateType::BLOCK,
                 "Not in a valid txn. This should have been caught before calling this function.");
  // Optimizer transforms annotated ParseResult to logical expressions (ephemeral Optimizer structure)
  optimizer::QueryToOperatorTransformer transformer(connection_ctx->Accessor());
  auto logical_exprs = transformer.ConvertToOpExpression(query->GetStatement(0), query.Get());

  // TODO(Matt): is the cost model to use going to become an arg to this function eventually?
  optimizer::Optimizer optimizer(std::make_unique<optimizer::TrivialCostModel>(), optimizer_timeout_);
  optimizer::PropertySet property_set;
  std::vector<common::ManagedPointer<parser::AbstractExpression>> output;

  // Build the QueryInfo object. For SELECTs this may require a bunch of other stuff from the original statement.
  // If any more logic like this is needed in the future, we should break this into its own function somewhere since
  // this is Optimizer-specific stuff.
  const auto type = query->GetStatement(0)->GetType();
  if (type == parser::StatementType::SELECT) {
    const auto sel_stmt = query->GetStatement(0).CastManagedPointerTo<parser::SelectStatement>();

    // Output
    output = sel_stmt->GetSelectColumns();  // TODO(Matt): this is making a local copy. Revisit the life cycle and
    // immutability of all of these Optimizer inputs to reduce copies.

    // PropertySort
    if (sel_stmt->GetSelectOrderBy()) {
      std::vector<optimizer::OrderByOrderingType> sort_dirs;
      std::vector<common::ManagedPointer<parser::AbstractExpression>> sort_exprs;
      auto order_by = sel_stmt->GetSelectOrderBy();
      auto types = order_by->GetOrderByTypes();
      auto exprs = order_by->GetOrderByExpressions();
      for (size_t idx = 0; idx < order_by->GetOrderByExpressionsSize(); idx++) {
        sort_exprs.emplace_back(exprs[idx]);
        sort_dirs.push_back(types[idx] == parser::OrderType::kOrderAsc ? optimizer::OrderByOrderingType::ASC
                                                                       : optimizer::OrderByOrderingType::DESC);
      }

      auto sort_prop = new optimizer::PropertySort(sort_exprs, sort_dirs);
      property_set.AddProperty(sort_prop);
    }
  }

  auto query_info = optimizer::QueryInfo(type, std::move(output), &property_set);
  // TODO(Matt): QueryInfo holding a raw pointer to PropertySet obfuscates the required life cycle of PropertySet

  // Optimize, consuming the logical expressions in the process
  return optimizer.BuildPlanTree(connection_ctx->Transaction().Get(), connection_ctx->Accessor().Get(),
                                 stats_storage_.Get(), query_info, std::move(logical_exprs));
  // TODO(Matt): I see a lot of copying going on in the Optimizer that maybe shouldn't be happening. BuildPlanTree's
  // signature is copying QueryInfo object (contains a vector of output columns), which then immediately makes a local
  // copy of that vector anyway. Presumably those are immutable expressions, in which case they should be const & to the
  // original vector (or parent object) all the way down.
  // TODO(Matt): Why does the Optimizer need a TransactionContext? It looks like it's an arg all the way down to the
  // cost model. Do we expect that can be transactional?
}

TrafficCopResult TrafficCop::ExecuteCreateStatement(
    const common::ManagedPointer<network::ConnectionContext> connection_ctx,
    const common::ManagedPointer<planner::AbstractPlanNode> physical_plan,
    const terrier::network::QueryType query_type) const {
  TERRIER_ASSERT(connection_ctx->TransactionState() == network::NetworkTransactionStateType::BLOCK,
                 "Not in a valid txn. This should have been caught before calling this function.");
  TERRIER_ASSERT(
      query_type == network::QueryType::QUERY_CREATE_TABLE || query_type == network::QueryType::QUERY_CREATE_SCHEMA ||
          query_type == network::QueryType::QUERY_CREATE_INDEX || query_type == network::QueryType::QUERY_CREATE_DB ||
          query_type == network::QueryType::QUERY_CREATE_VIEW || query_type == network::QueryType::QUERY_CREATE_TRIGGER,
      "ExecuteCreateStatement called with invalid QueryType.");
  switch (query_type) {
    case network::QueryType::QUERY_CREATE_TABLE: {
      if (execution::sql::DDLExecutors::CreateTableExecutor(
              physical_plan.CastManagedPointerTo<planner::CreateTablePlanNode>(), connection_ctx->Accessor(),
              connection_ctx->GetDatabaseOid())) {
        return {ResultType::COMPLETE, 0};
      }
      break;
    }
    case network::QueryType::QUERY_CREATE_DB: {
      if (execution::sql::DDLExecutors::CreateDatabaseExecutor(
              physical_plan.CastManagedPointerTo<planner::CreateDatabasePlanNode>(), connection_ctx->Accessor())) {
        return {ResultType::COMPLETE, 0};
      }
      break;
    }
    case network::QueryType::QUERY_CREATE_INDEX: {
      if (execution::sql::DDLExecutors::CreateIndexExecutor(
              physical_plan.CastManagedPointerTo<planner::CreateIndexPlanNode>(), connection_ctx->Accessor())) {
        return {ResultType::COMPLETE, 0};
      }
      break;
    }
    case network::QueryType::QUERY_CREATE_SCHEMA: {
      if (execution::sql::DDLExecutors::CreateNamespaceExecutor(
              physical_plan.CastManagedPointerTo<planner::CreateNamespacePlanNode>(), connection_ctx->Accessor())) {
        return {ResultType::COMPLETE, 0};
      }
      break;
    }
    default: {
      return {ResultType::ERROR, "ERROR:  unsupported CREATE statement type"};
    }
  }
  connection_ctx->Transaction()->SetMustAbort();
  return {ResultType::ERROR, "ERROR:  failed to execute CREATE"};
}

TrafficCopResult TrafficCop::ExecuteDropStatement(
    const common::ManagedPointer<network::ConnectionContext> connection_ctx,
    const common::ManagedPointer<planner::AbstractPlanNode> physical_plan,
    const terrier::network::QueryType query_type) const {
  TERRIER_ASSERT(connection_ctx->TransactionState() == network::NetworkTransactionStateType::BLOCK,
                 "Not in a valid txn. This should have been caught before calling this function.");
  TERRIER_ASSERT(
      query_type == network::QueryType::QUERY_DROP_TABLE || query_type == network::QueryType::QUERY_DROP_SCHEMA ||
          query_type == network::QueryType::QUERY_DROP_INDEX || query_type == network::QueryType::QUERY_DROP_DB ||
          query_type == network::QueryType::QUERY_DROP_VIEW || query_type == network::QueryType::QUERY_DROP_TRIGGER,
      "ExecuteDropStatement called with invalid QueryType.");
  switch (query_type) {
    case network::QueryType::QUERY_DROP_TABLE: {
      if (execution::sql::DDLExecutors::DropTableExecutor(
              physical_plan.CastManagedPointerTo<planner::DropTablePlanNode>(), connection_ctx->Accessor())) {
        return {ResultType::COMPLETE, 0};
      }
      break;
    }
    case network::QueryType::QUERY_DROP_DB: {
      if (execution::sql::DDLExecutors::DropDatabaseExecutor(
              physical_plan.CastManagedPointerTo<planner::DropDatabasePlanNode>(), connection_ctx->Accessor(),
              connection_ctx->GetDatabaseOid())) {
        return {ResultType::COMPLETE, 0};
      }
      break;
    }
    case network::QueryType::QUERY_DROP_INDEX: {
      if (execution::sql::DDLExecutors::DropIndexExecutor(
              physical_plan.CastManagedPointerTo<planner::DropIndexPlanNode>(), connection_ctx->Accessor())) {
        return {ResultType::COMPLETE, 0};
      }
      break;
    }
    case network::QueryType::QUERY_DROP_SCHEMA: {
      if (execution::sql::DDLExecutors::DropNamespaceExecutor(
              physical_plan.CastManagedPointerTo<planner::DropNamespacePlanNode>(), connection_ctx->Accessor())) {
        return {ResultType::COMPLETE, 0};
      }
      break;
    }
    default: {
      return {ResultType::ERROR, "ERROR:  unsupported DROP statement type"};
    }
  }
  connection_ctx->Transaction()->SetMustAbort();
  return {ResultType::ERROR, "ERROR:  failed to execute DROP"};
}

std::unique_ptr<parser::ParseResult> TrafficCop::ParseQuery(
    const std::string &query, const common::ManagedPointer<network::ConnectionContext> connection_ctx) const {
  std::unique_ptr<parser::ParseResult> parse_result;
  try {
    parse_result = parser::PostgresParser::BuildParseTree(query);
  } catch (...) {
    // Failed to parse
    // TODO(Matt): handle this in some more verbose manner for the client (return more state)
  }
  return parse_result;
}

TrafficCopResult TrafficCop::BindQuery(const common::ManagedPointer<network::ConnectionContext> connection_ctx,
                                       const common::ManagedPointer<network::Statement> statement) const {
  TERRIER_ASSERT(connection_ctx->TransactionState() == network::NetworkTransactionStateType::BLOCK,
                 "Not in a valid txn. This should have been caught before calling this function.");
  try {
    // TODO(Matt): I don't think the binder should need the database name. It's already bound in the ConnectionContext
<<<<<<< HEAD
    binder::BindNodeVisitor visitor(connection_ctx->Accessor(), connection_ctx->GetDatabaseName());
    visitor.BindNameToNode(statement->RootStatement(), statement->ParseResult().Get());
=======
    binder::BindNodeVisitor visitor(connection_ctx->Accessor(), connection_ctx->GetDatabaseOid());
    visitor.BindNameToNode(parse_result);
>>>>>>> f9585603
  } catch (...) {
    // Failed to bind
    // TODO(Matt): this is a hack to get IF EXISTS to work with our tests, we actually need better support in
    // PostgresParser and the binder should return more state back to the TrafficCop to figure out what to do
    if ((statement->RootStatement()->GetType() == parser::StatementType::DROP &&
         statement->RootStatement().CastManagedPointerTo<parser::DropStatement>()->IsIfExists())) {
      return {ResultType::NOTICE, "NOTICE:  binding failed with an IF EXISTS clause, skipping statement"};
    }
    return {ResultType::ERROR, "ERROR:  binding failed"};
  }
  return {ResultType::COMPLETE, 0};
}

<<<<<<< HEAD
TrafficCopResult TrafficCop::CodegenAndRunPhysicalPlan(
    const common::ManagedPointer<network::ConnectionContext> connection_ctx,
    const common::ManagedPointer<network::PostgresPacketWriter> out,
    const common::ManagedPointer<network::Portal> portal) const {
  TERRIER_ASSERT(connection_ctx->TransactionState() == network::NetworkTransactionStateType::BLOCK,
                 "Not in a valid txn. This should have been caught before calling this function.");
  const auto query_type = portal->GetStatement()->GetQueryType();
  const auto physical_plan = portal->PhysicalPlan();
=======
void TrafficCop::ExecuteStatement(const common::ManagedPointer<network::ConnectionContext> connection_ctx,
                                  const common::ManagedPointer<network::PostgresPacketWriter> out,
                                  const common::ManagedPointer<parser::ParseResult> parse_result,
                                  const terrier::network::QueryType query_type) const {
  // This logic relies on ordering of values in the enum's definition and is documented there as well.
  if (query_type <= network::QueryType::QUERY_ROLLBACK) {
    ExecuteTransactionStatement(connection_ctx, out, query_type);
    return;
  }

  if (query_type >= network::QueryType::QUERY_RENAME) {
    // We don't yet support query types with values greater than this
    // TODO(Matt): add a TRAFFIC_COP_LOG_INFO here
    out->WriteCommandComplete(query_type, 0);
    return;
  }

  const bool single_statement_txn = connection_ctx->TransactionState() == network::NetworkTransactionStateType::IDLE;

  // Begin a transaction if necessary
  if (single_statement_txn) {
    BeginTransaction(connection_ctx);
  }

  // Try to bind the parsed statement
  if (BindStatement(connection_ctx, out, parse_result, query_type)) {
    // Binding succeeded, optimize to generate a physical plan and then execute
    auto physical_plan =
        trafficcop::TrafficCopUtil::Optimize(connection_ctx->Transaction(), connection_ctx->Accessor(), parse_result,
                                             connection_ctx->GetDatabaseOid(), stats_storage_, optimizer_timeout_);

    // This logic relies on ordering of values in the enum's definition and is documented there as well.
    if (query_type <= network::QueryType::QUERY_DELETE) {
      // DML query to put through codegen
      CodegenAndRunPhysicalPlan(connection_ctx, out, common::ManagedPointer(physical_plan), query_type);
    } else if (query_type <= network::QueryType::QUERY_CREATE_VIEW) {
      ExecuteCreateStatement(connection_ctx, out, common::ManagedPointer(physical_plan), query_type,
                             single_statement_txn);
    } else if (query_type <= network::QueryType::QUERY_DROP_VIEW) {
      ExecuteDropStatement(connection_ctx, out, common::ManagedPointer(physical_plan), query_type,
                           single_statement_txn);
    }
  }

  if (single_statement_txn) {
    // Single statement transaction should be ended before returning
    // decide whether the txn should be committed or aborted based on the MustAbort flag, and then end the txn
    EndTransaction(connection_ctx, connection_ctx->Transaction()->MustAbort() ? network::QueryType::QUERY_ROLLBACK
                                                                              : network::QueryType::QUERY_COMMIT);
  }
}

void TrafficCop::CodegenAndRunPhysicalPlan(const common::ManagedPointer<network::ConnectionContext> connection_ctx,
                                           const common::ManagedPointer<network::PostgresPacketWriter> out,
                                           const common::ManagedPointer<planner::AbstractPlanNode> physical_plan,
                                           const terrier::network::QueryType query_type) const {
>>>>>>> f9585603
  TERRIER_ASSERT(query_type == network::QueryType::QUERY_SELECT || query_type == network::QueryType::QUERY_INSERT ||
                     query_type == network::QueryType::QUERY_UPDATE || query_type == network::QueryType::QUERY_DELETE,
                 "CodegenAndRunPhysicalPlan called with invalid QueryType.");
  execution::exec::OutputWriter writer(physical_plan->GetOutputSchema(), out, portal->ResultFormats());

  auto exec_ctx = std::make_unique<execution::exec::ExecutionContext>(
      connection_ctx->GetDatabaseOid(), connection_ctx->Transaction(), writer, physical_plan->GetOutputSchema().Get(),
      connection_ctx->Accessor());

  exec_ctx->SetParams(portal->Parameters());

  auto exec_query = execution::ExecutableQuery(common::ManagedPointer(physical_plan), common::ManagedPointer(exec_ctx));

  exec_query.Run(common::ManagedPointer(exec_ctx), execution::vm::ExecutionMode::Interpret);

  if (connection_ctx->TransactionState() == network::NetworkTransactionStateType::BLOCK) {
    // Execution didn't set us to FAIL state, go ahead and return command complete
    if (query_type == network::QueryType::QUERY_SELECT) {
      // For selects we really on the OutputWriter to store the number of rows affected because sequential scan
      // iteration can happen in multiple pipelines
      return {ResultType::COMPLETE, writer.NumRows()};
    }
    // Other queries (INSERT, UPDATE, DELETE) retrieve rows affected from the execution context since other queries
    // might not have any output otherwise
    return {ResultType::COMPLETE, exec_ctx->RowsAffected()};
  }

  // TODO(Matt): We need a more verbose way to say what happened during execution (INSERT failed for key conflict,
  // etc.) I suspect we would stash that in the ExecutionContext.
  return {ResultType::ERROR, "Query failed."};
}

std::pair<catalog::db_oid_t, catalog::namespace_oid_t> TrafficCop::CreateTempNamespace(
    const network::connection_id_t connection_id, const std::string &database_name) {
  auto *const txn = txn_manager_->BeginTransaction();
  const auto db_oid = catalog_->GetDatabaseOid(common::ManagedPointer(txn), database_name);

  if (db_oid == catalog::INVALID_DATABASE_OID) {
    // Invalid database name
    txn_manager_->Abort(txn);
    return {catalog::INVALID_DATABASE_OID, catalog::INVALID_NAMESPACE_OID};
  }

  const auto ns_oid =
      catalog_->GetAccessor(common::ManagedPointer(txn), db_oid)
          ->CreateNamespace(std::string(TEMP_NAMESPACE_PREFIX) + std::to_string(static_cast<uint16_t>(connection_id)));
  if (ns_oid == catalog::INVALID_NAMESPACE_OID) {
    // Failed to create new namespace. Could be a concurrent DDL change and worth retrying
    txn_manager_->Abort(txn);
    return {db_oid, catalog::INVALID_NAMESPACE_OID};
  }

  // Success
  txn_manager_->Commit(txn, transaction::TransactionUtil::EmptyCallback, nullptr);
  return {db_oid, ns_oid};
}

bool TrafficCop::DropTempNamespace(const catalog::db_oid_t db_oid, const catalog::namespace_oid_t ns_oid) {
  TERRIER_ASSERT(db_oid != catalog::INVALID_DATABASE_OID, "Called DropTempNamespace() with an invalid database oid.");
  TERRIER_ASSERT(ns_oid != catalog::INVALID_NAMESPACE_OID, "Called DropTempNamespace() with an invalid namespace oid.");
  auto *const txn = txn_manager_->BeginTransaction();
  const auto db_accessor = catalog_->GetAccessor(common::ManagedPointer(txn), db_oid);

  TERRIER_ASSERT(db_accessor != nullptr, "Catalog failed to provide a CatalogAccessor. Was the db_oid still valid?");

  const auto result = db_accessor->DropNamespace(ns_oid);
  if (result) {
    txn_manager_->Commit(txn, transaction::TransactionUtil::EmptyCallback, nullptr);
  } else {
    txn_manager_->Abort(txn);
  }
  return result;
}

}  // namespace terrier::trafficcop<|MERGE_RESOLUTION|>--- conflicted
+++ resolved
@@ -295,13 +295,8 @@
                  "Not in a valid txn. This should have been caught before calling this function.");
   try {
     // TODO(Matt): I don't think the binder should need the database name. It's already bound in the ConnectionContext
-<<<<<<< HEAD
-    binder::BindNodeVisitor visitor(connection_ctx->Accessor(), connection_ctx->GetDatabaseName());
-    visitor.BindNameToNode(statement->RootStatement(), statement->ParseResult().Get());
-=======
     binder::BindNodeVisitor visitor(connection_ctx->Accessor(), connection_ctx->GetDatabaseOid());
-    visitor.BindNameToNode(parse_result);
->>>>>>> f9585603
+    visitor.BindNameToNode(parse_result->ParseResult());
   } catch (...) {
     // Failed to bind
     // TODO(Matt): this is a hack to get IF EXISTS to work with our tests, we actually need better support in
@@ -315,7 +310,6 @@
   return {ResultType::COMPLETE, 0};
 }
 
-<<<<<<< HEAD
 TrafficCopResult TrafficCop::CodegenAndRunPhysicalPlan(
     const common::ManagedPointer<network::ConnectionContext> connection_ctx,
     const common::ManagedPointer<network::PostgresPacketWriter> out,
@@ -324,64 +318,6 @@
                  "Not in a valid txn. This should have been caught before calling this function.");
   const auto query_type = portal->GetStatement()->GetQueryType();
   const auto physical_plan = portal->PhysicalPlan();
-=======
-void TrafficCop::ExecuteStatement(const common::ManagedPointer<network::ConnectionContext> connection_ctx,
-                                  const common::ManagedPointer<network::PostgresPacketWriter> out,
-                                  const common::ManagedPointer<parser::ParseResult> parse_result,
-                                  const terrier::network::QueryType query_type) const {
-  // This logic relies on ordering of values in the enum's definition and is documented there as well.
-  if (query_type <= network::QueryType::QUERY_ROLLBACK) {
-    ExecuteTransactionStatement(connection_ctx, out, query_type);
-    return;
-  }
-
-  if (query_type >= network::QueryType::QUERY_RENAME) {
-    // We don't yet support query types with values greater than this
-    // TODO(Matt): add a TRAFFIC_COP_LOG_INFO here
-    out->WriteCommandComplete(query_type, 0);
-    return;
-  }
-
-  const bool single_statement_txn = connection_ctx->TransactionState() == network::NetworkTransactionStateType::IDLE;
-
-  // Begin a transaction if necessary
-  if (single_statement_txn) {
-    BeginTransaction(connection_ctx);
-  }
-
-  // Try to bind the parsed statement
-  if (BindStatement(connection_ctx, out, parse_result, query_type)) {
-    // Binding succeeded, optimize to generate a physical plan and then execute
-    auto physical_plan =
-        trafficcop::TrafficCopUtil::Optimize(connection_ctx->Transaction(), connection_ctx->Accessor(), parse_result,
-                                             connection_ctx->GetDatabaseOid(), stats_storage_, optimizer_timeout_);
-
-    // This logic relies on ordering of values in the enum's definition and is documented there as well.
-    if (query_type <= network::QueryType::QUERY_DELETE) {
-      // DML query to put through codegen
-      CodegenAndRunPhysicalPlan(connection_ctx, out, common::ManagedPointer(physical_plan), query_type);
-    } else if (query_type <= network::QueryType::QUERY_CREATE_VIEW) {
-      ExecuteCreateStatement(connection_ctx, out, common::ManagedPointer(physical_plan), query_type,
-                             single_statement_txn);
-    } else if (query_type <= network::QueryType::QUERY_DROP_VIEW) {
-      ExecuteDropStatement(connection_ctx, out, common::ManagedPointer(physical_plan), query_type,
-                           single_statement_txn);
-    }
-  }
-
-  if (single_statement_txn) {
-    // Single statement transaction should be ended before returning
-    // decide whether the txn should be committed or aborted based on the MustAbort flag, and then end the txn
-    EndTransaction(connection_ctx, connection_ctx->Transaction()->MustAbort() ? network::QueryType::QUERY_ROLLBACK
-                                                                              : network::QueryType::QUERY_COMMIT);
-  }
-}
-
-void TrafficCop::CodegenAndRunPhysicalPlan(const common::ManagedPointer<network::ConnectionContext> connection_ctx,
-                                           const common::ManagedPointer<network::PostgresPacketWriter> out,
-                                           const common::ManagedPointer<planner::AbstractPlanNode> physical_plan,
-                                           const terrier::network::QueryType query_type) const {
->>>>>>> f9585603
   TERRIER_ASSERT(query_type == network::QueryType::QUERY_SELECT || query_type == network::QueryType::QUERY_INSERT ||
                      query_type == network::QueryType::QUERY_UPDATE || query_type == network::QueryType::QUERY_DELETE,
                  "CodegenAndRunPhysicalPlan called with invalid QueryType.");
