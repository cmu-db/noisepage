#include "traffic_cop/traffic_cop.h"

#include <future>  // NOLINT
#include <memory>
#include <string>
#include <utility>

#include "binder/bind_node_visitor.h"
#include "catalog/catalog.h"
#include "catalog/catalog_accessor.h"
#include "common/exception.h"
#include "execution/exec/execution_context.h"
#include "execution/exec/output.h"
#include "execution/executable_query.h"
#include "execution/sql/ddl_executors.h"
#include "execution/vm/module.h"
#include "network/connection_context.h"
#include "network/postgres/postgres_packet_writer.h"
#include "optimizer/cost_model/trivial_cost_model.h"
#include "optimizer/statistics/stats_storage.h"
#include "parser/postgresparser.h"
#include "planner/plannodes/abstract_plan_node.h"
#include "traffic_cop/traffic_cop_defs.h"
#include "traffic_cop/traffic_cop_util.h"
#include "transaction/transaction_manager.h"

namespace terrier::trafficcop {

static void CommitCallback(void *const callback_arg) {
  auto *const promise = reinterpret_cast<std::promise<bool> *const>(callback_arg);
  promise->set_value(true);
}

void TrafficCop::BeginTransaction(const common::ManagedPointer<network::ConnectionContext> connection_ctx) const {
  TERRIER_ASSERT(connection_ctx->TransactionState() == network::NetworkTransactionStateType::IDLE,
                 "Invalid ConnectionContext state, already in a transaction.");
  const auto txn = txn_manager_->BeginTransaction();
  connection_ctx->SetTransaction(common::ManagedPointer(txn));
  connection_ctx->SetAccessor(catalog_->GetAccessor(common::ManagedPointer(txn), connection_ctx->GetDatabaseOid()));
}

void TrafficCop::EndTransaction(const common::ManagedPointer<network::ConnectionContext> connection_ctx,
                                const network::QueryType query_type) const {
  TERRIER_ASSERT(query_type == network::QueryType::QUERY_COMMIT || query_type == network::QueryType::QUERY_ROLLBACK,
                 "EndTransaction called with invalid QueryType.");
  const auto txn = connection_ctx->Transaction();
  if (query_type == network::QueryType::QUERY_COMMIT) {
    TERRIER_ASSERT(connection_ctx->TransactionState() == network::NetworkTransactionStateType::BLOCK,
                   "Invalid ConnectionContext state, not in a transaction that can be committed.");
    // Set up a blocking callback. Will be invoked when we can tell the client that commit is complete.
    std::promise<bool> promise;
    auto future = promise.get_future();
    TERRIER_ASSERT(future.valid(), "future must be valid for synchronization to work.");
    txn_manager_->Commit(txn.Get(), CommitCallback, &promise);
    future.wait();
    TERRIER_ASSERT(future.get(), "Got past the wait() without the value being set to true. That's weird.");
  } else {
    TERRIER_ASSERT(connection_ctx->TransactionState() != network::NetworkTransactionStateType::IDLE,
                   "Invalid ConnectionContext state, not in a transaction that can be aborted.");
    txn_manager_->Abort(txn.Get());
  }
  connection_ctx->SetTransaction(nullptr);
  connection_ctx->SetAccessor(nullptr);
}

void TrafficCop::HandBufferToReplication(std::unique_ptr<network::ReadBuffer> buffer) {
  TERRIER_ASSERT(replication_log_provider_ != DISABLED, "Should not be handing off logs if no log provider was given");
  replication_log_provider_->HandBufferToReplication(std::move(buffer));
}

void TrafficCop::ExecuteTransactionStatement(const common::ManagedPointer<network::ConnectionContext> connection_ctx,
                                             const common::ManagedPointer<network::PostgresPacketWriter> out,
                                             const terrier::network::QueryType query_type) const {
  TERRIER_ASSERT(query_type == network::QueryType::QUERY_COMMIT || query_type == network::QueryType::QUERY_ROLLBACK ||
                     query_type == network::QueryType::QUERY_BEGIN,
                 "ExecuteTransactionStatement called with invalid QueryType.");
  switch (query_type) {
    case network::QueryType::QUERY_BEGIN: {
      TERRIER_ASSERT(connection_ctx->TransactionState() != network::NetworkTransactionStateType::FAIL,
                     "We're in an aborted state. This should have been caught already before calling this function.");
      if (connection_ctx->TransactionState() == network::NetworkTransactionStateType::BLOCK) {
        out->WriteNoticeResponse("WARNING:  there is already a transaction in progress");
        break;
      }
      BeginTransaction(connection_ctx);
      break;
    }
    case network::QueryType::QUERY_COMMIT: {
      if (connection_ctx->TransactionState() == network::NetworkTransactionStateType::IDLE) {
        out->WriteNoticeResponse("WARNING:  there is no transaction in progress");
        break;
      }
      if (connection_ctx->TransactionState() == network::NetworkTransactionStateType::FAIL) {
        EndTransaction(connection_ctx, network::QueryType::QUERY_ROLLBACK);
        out->WriteCommandComplete(network::QueryType::QUERY_ROLLBACK, 0);
        return;
      }
      EndTransaction(connection_ctx, network::QueryType::QUERY_COMMIT);
      break;
    }
    case network::QueryType::QUERY_ROLLBACK: {
      if (connection_ctx->TransactionState() == network::NetworkTransactionStateType::IDLE) {
        out->WriteNoticeResponse("WARNING:  there is no transaction in progress");
        break;
      }
      EndTransaction(connection_ctx, network::QueryType::QUERY_ROLLBACK);
      break;
    }
    default:
      UNREACHABLE("ExecuteTransactionStatement called with invalid QueryType.");
  }
  out->WriteCommandComplete(query_type, 0);
}

void TrafficCop::ExecuteCreateStatement(const common::ManagedPointer<network::ConnectionContext> connection_ctx,
                                        const common::ManagedPointer<network::PostgresPacketWriter> out,
                                        const common::ManagedPointer<planner::AbstractPlanNode> physical_plan,
                                        const terrier::network::QueryType query_type,
                                        const bool single_statement_txn) const {
  TERRIER_ASSERT(
      query_type == network::QueryType::QUERY_CREATE_TABLE || query_type == network::QueryType::QUERY_CREATE_SCHEMA ||
          query_type == network::QueryType::QUERY_CREATE_INDEX || query_type == network::QueryType::QUERY_CREATE_DB ||
          query_type == network::QueryType::QUERY_CREATE_VIEW || query_type == network::QueryType::QUERY_CREATE_TRIGGER,
      "ExecuteCreateStatement called with invalid QueryType.");
  switch (query_type) {
    case network::QueryType::QUERY_CREATE_TABLE: {
      if (execution::sql::DDLExecutors::CreateTableExecutor(
              physical_plan.CastManagedPointerTo<planner::CreateTablePlanNode>(), connection_ctx->Accessor(),
              connection_ctx->GetDatabaseOid())) {
        out->WriteCommandComplete(query_type, 0);
        return;
      }
      break;
    }
    case network::QueryType::QUERY_CREATE_DB: {
      if (!single_statement_txn) {
        out->WriteErrorResponse("ERROR:  CREATE DATABASE cannot run inside a transaction block");
        connection_ctx->Transaction()->SetMustAbort();
        return;
      }
      if (execution::sql::DDLExecutors::CreateDatabaseExecutor(
              physical_plan.CastManagedPointerTo<planner::CreateDatabasePlanNode>(), connection_ctx->Accessor())) {
        out->WriteCommandComplete(query_type, 0);
        return;
      }
      break;
    }
    case network::QueryType::QUERY_CREATE_INDEX: {
      if (execution::sql::DDLExecutors::CreateIndexExecutor(
              physical_plan.CastManagedPointerTo<planner::CreateIndexPlanNode>(), connection_ctx->Accessor())) {
        out->WriteCommandComplete(query_type, 0);
        return;
      }
      break;
    }
    case network::QueryType::QUERY_CREATE_SCHEMA: {
      if (execution::sql::DDLExecutors::CreateNamespaceExecutor(
              physical_plan.CastManagedPointerTo<planner::CreateNamespacePlanNode>(), connection_ctx->Accessor())) {
        out->WriteCommandComplete(query_type, 0);
        return;
      }
      break;
    }
    default: {
      out->WriteErrorResponse("ERROR:  unsupported CREATE statement type");
      return;
    }
  }
  out->WriteErrorResponse("ERROR:  failed to execute CREATE");
  connection_ctx->Transaction()->SetMustAbort();
}

void TrafficCop::ExecuteDropStatement(const common::ManagedPointer<network::ConnectionContext> connection_ctx,
                                      const common::ManagedPointer<network::PostgresPacketWriter> out,
                                      const common::ManagedPointer<planner::AbstractPlanNode> physical_plan,
                                      const terrier::network::QueryType query_type,
                                      const bool single_statement_txn) const {
  TERRIER_ASSERT(
      query_type == network::QueryType::QUERY_DROP_TABLE || query_type == network::QueryType::QUERY_DROP_SCHEMA ||
          query_type == network::QueryType::QUERY_DROP_INDEX || query_type == network::QueryType::QUERY_DROP_DB ||
          query_type == network::QueryType::QUERY_DROP_VIEW || query_type == network::QueryType::QUERY_DROP_TRIGGER,
      "ExecuteDropStatement called with invalid QueryType.");
  switch (query_type) {
    case network::QueryType::QUERY_DROP_TABLE: {
      if (execution::sql::DDLExecutors::DropTableExecutor(
              physical_plan.CastManagedPointerTo<planner::DropTablePlanNode>(), connection_ctx->Accessor())) {
        out->WriteCommandComplete(query_type, 0);
        return;
      }
      break;
    }
    case network::QueryType::QUERY_DROP_DB: {
      if (!single_statement_txn) {
        out->WriteErrorResponse("ERROR:  DROP DATABASE cannot run inside a transaction block");
        connection_ctx->Transaction()->SetMustAbort();
        return;
      }
      if (execution::sql::DDLExecutors::DropDatabaseExecutor(
              physical_plan.CastManagedPointerTo<planner::DropDatabasePlanNode>(), connection_ctx->Accessor(),
              connection_ctx->GetDatabaseOid())) {
        out->WriteCommandComplete(query_type, 0);
        return;
      }
      break;
    }
    case network::QueryType::QUERY_DROP_INDEX: {
      if (execution::sql::DDLExecutors::DropIndexExecutor(
              physical_plan.CastManagedPointerTo<planner::DropIndexPlanNode>(), connection_ctx->Accessor())) {
        out->WriteCommandComplete(query_type, 0);
        return;
      }
      break;
    }
    case network::QueryType::QUERY_DROP_SCHEMA: {
      if (execution::sql::DDLExecutors::DropNamespaceExecutor(
              physical_plan.CastManagedPointerTo<planner::DropNamespacePlanNode>(), connection_ctx->Accessor())) {
        out->WriteCommandComplete(query_type, 0);
        return;
      }
      break;
    }
    default: {
      out->WriteErrorResponse("ERROR:  unsupported DROP statement type");
      break;
    }
  }
  out->WriteErrorResponse("ERROR:  failed to execute DROP");
  connection_ctx->Transaction()->SetMustAbort();
}

std::unique_ptr<parser::ParseResult> TrafficCop::ParseQuery(
    const std::string &query, const common::ManagedPointer<network::ConnectionContext> connection_ctx,
    const common::ManagedPointer<network::PostgresPacketWriter> out) const {
  std::unique_ptr<parser::ParseResult> parse_result;
  try {
    parse_result = parser::PostgresParser::BuildParseTree(query);
  } catch (...) {
    // Failed to parse
    // TODO(Matt): handle this in some more verbose manner for the client (return more state)
  }
  return parse_result;
}

bool TrafficCop::BindStatement(const common::ManagedPointer<network::ConnectionContext> connection_ctx,
                               const common::ManagedPointer<network::PostgresPacketWriter> out,
                               const common::ManagedPointer<parser::ParseResult> parse_result,
                               const terrier::network::QueryType query_type) const {
  try {
    // TODO(Matt): I don't think the binder should need the database name. It's already bound in the ConnectionContext
    binder::BindNodeVisitor visitor(connection_ctx->Accessor(), connection_ctx->GetDatabaseOid());
    visitor.BindNameToNode(parse_result);
  } catch (...) {
    // Failed to bind
    // TODO(Matt): this is a hack to get IF EXISTS to work with our tests, we actually need better support in
    // PostgresParser and the binder should return more state back to the TrafficCop to figure out what to do
    if ((parse_result->GetStatement(0)->GetType() == parser::StatementType::DROP &&
         parse_result->GetStatement(0).CastManagedPointerTo<parser::DropStatement>()->IsIfExists())) {
      out->WriteNoticeResponse("NOTICE:  binding failed with an IF EXISTS clause, skipping statement");
      out->WriteCommandComplete(query_type, 0);
    } else {
      out->WriteErrorResponse("ERROR:  binding failed");
      // failing to bind fails a transaction in postgres
      connection_ctx->Transaction()->SetMustAbort();
    }
    return false;
  }
  return true;
}

void TrafficCop::ExecuteStatement(const common::ManagedPointer<network::ConnectionContext> connection_ctx,
                                  const common::ManagedPointer<network::PostgresPacketWriter> out,
                                  const common::ManagedPointer<parser::ParseResult> parse_result,
                                  const terrier::network::QueryType query_type) const {
  // This logic relies on ordering of values in the enum's definition and is documented there as well.
  if (query_type <= network::QueryType::QUERY_ROLLBACK) {
    ExecuteTransactionStatement(connection_ctx, out, query_type);
    return;
  }

  if (query_type >= network::QueryType::QUERY_RENAME) {
    // We don't yet support query types with values greater than this
    // TODO(Matt): add a TRAFFIC_COP_LOG_INFO here
    out->WriteCommandComplete(query_type, 0);
    return;
  }

  const bool single_statement_txn = connection_ctx->TransactionState() == network::NetworkTransactionStateType::IDLE;

  // Begin a transaction if necessary
  if (single_statement_txn) {
    BeginTransaction(connection_ctx);
  }

  // Try to bind the parsed statement
  if (BindStatement(connection_ctx, out, parse_result, query_type)) {
    // Binding succeeded, optimize to generate a physical plan and then execute
<<<<<<< HEAD
    auto cost_model = std::make_unique<optimizer::TrivialCostModel>();
    auto physical_plan =
        trafficcop::TrafficCopUtil::Optimize(connection_ctx->Transaction(), connection_ctx->Accessor(), parse_result,
                                             stats_storage_, std::move(cost_model), optimizer_timeout_);
=======
    auto physical_plan =
        trafficcop::TrafficCopUtil::Optimize(connection_ctx->Transaction(), connection_ctx->Accessor(), parse_result,
                                             connection_ctx->GetDatabaseOid(), stats_storage_, optimizer_timeout_);
>>>>>>> 8b8655e7

    // This logic relies on ordering of values in the enum's definition and is documented there as well.
    if (query_type <= network::QueryType::QUERY_DELETE) {
      // DML query to put through codegen
      CodegenAndRunPhysicalPlan(connection_ctx, out, common::ManagedPointer(physical_plan), query_type);
    } else if (query_type <= network::QueryType::QUERY_CREATE_VIEW) {
      ExecuteCreateStatement(connection_ctx, out, common::ManagedPointer(physical_plan), query_type,
                             single_statement_txn);
    } else if (query_type <= network::QueryType::QUERY_DROP_VIEW) {
      ExecuteDropStatement(connection_ctx, out, common::ManagedPointer(physical_plan), query_type,
                           single_statement_txn);
    }
  }

  if (single_statement_txn) {
    // Single statement transaction should be ended before returning
    // decide whether the txn should be committed or aborted based on the MustAbort flag, and then end the txn
    EndTransaction(connection_ctx, connection_ctx->Transaction()->MustAbort() ? network::QueryType::QUERY_ROLLBACK
                                                                              : network::QueryType::QUERY_COMMIT);
  }
}

void TrafficCop::CodegenAndRunPhysicalPlan(const common::ManagedPointer<network::ConnectionContext> connection_ctx,
                                           const common::ManagedPointer<network::PostgresPacketWriter> out,
                                           const common::ManagedPointer<planner::AbstractPlanNode> physical_plan,
                                           const terrier::network::QueryType query_type) const {
  TERRIER_ASSERT(query_type == network::QueryType::QUERY_SELECT || query_type == network::QueryType::QUERY_INSERT ||
                     query_type == network::QueryType::QUERY_UPDATE || query_type == network::QueryType::QUERY_DELETE,
                 "CodegenAndRunPhysicalPlan called with invalid QueryType.");
  execution::exec::OutputWriter writer(physical_plan->GetOutputSchema(), out);

  auto exec_ctx = std::make_unique<execution::exec::ExecutionContext>(
      connection_ctx->GetDatabaseOid(), connection_ctx->Transaction(), writer, physical_plan->GetOutputSchema().Get(),
      connection_ctx->Accessor());

  auto exec_query = execution::ExecutableQuery(common::ManagedPointer(physical_plan), common::ManagedPointer(exec_ctx));

  if (query_type == network::QueryType::QUERY_SELECT)
    out->WriteRowDescription(physical_plan->GetOutputSchema()->GetColumns());

  exec_query.Run(common::ManagedPointer(exec_ctx), execution::vm::ExecutionMode::Interpret);

  if (connection_ctx->TransactionState() == network::NetworkTransactionStateType::BLOCK) {
    // Execution didn't set us to FAIL state, go ahead and write command complete

    if (query_type == network::QueryType::QUERY_SELECT) {
      // For selects we really on the OutputWriter to store the number of rows affected because sequential scan
      // iteration can happen in multiple pipelines
      out->WriteCommandComplete(query_type, writer.NumRows());

    } else {
      // Other queries (INSERT, UPDATE, DELETE) retrieve rows affected from the execution context since other queries
      // might not have any output otherwise
      out->WriteCommandComplete(query_type, exec_ctx->RowsAffected());
    }

  } else {
    // TODO(Matt): We need a more verbose way to say what happened during execution (INSERT failed for key conflict,
    // etc.) I suspect we would stash that in the ExecutionContext.
    out->WriteErrorResponse("Query failed.");
  }
}

std::pair<catalog::db_oid_t, catalog::namespace_oid_t> TrafficCop::CreateTempNamespace(
    const network::connection_id_t connection_id, const std::string &database_name) {
  auto *const txn = txn_manager_->BeginTransaction();
  const auto db_oid = catalog_->GetDatabaseOid(common::ManagedPointer(txn), database_name);

  if (db_oid == catalog::INVALID_DATABASE_OID) {
    // Invalid database name
    txn_manager_->Abort(txn);
    return {catalog::INVALID_DATABASE_OID, catalog::INVALID_NAMESPACE_OID};
  }

  const auto ns_oid =
      catalog_->GetAccessor(common::ManagedPointer(txn), db_oid)
          ->CreateNamespace(std::string(TEMP_NAMESPACE_PREFIX) + std::to_string(static_cast<uint16_t>(connection_id)));
  if (ns_oid == catalog::INVALID_NAMESPACE_OID) {
    // Failed to create new namespace. Could be a concurrent DDL change and worth retrying
    txn_manager_->Abort(txn);
    return {db_oid, catalog::INVALID_NAMESPACE_OID};
  }

  // Success
  txn_manager_->Commit(txn, transaction::TransactionUtil::EmptyCallback, nullptr);
  return {db_oid, ns_oid};
}

bool TrafficCop::DropTempNamespace(const catalog::db_oid_t db_oid, const catalog::namespace_oid_t ns_oid) {
  TERRIER_ASSERT(db_oid != catalog::INVALID_DATABASE_OID, "Called DropTempNamespace() with an invalid database oid.");
  TERRIER_ASSERT(ns_oid != catalog::INVALID_NAMESPACE_OID, "Called DropTempNamespace() with an invalid namespace oid.");
  auto *const txn = txn_manager_->BeginTransaction();
  const auto db_accessor = catalog_->GetAccessor(common::ManagedPointer(txn), db_oid);

  TERRIER_ASSERT(db_accessor != nullptr, "Catalog failed to provide a CatalogAccessor. Was the db_oid still valid?");

  const auto result = db_accessor->DropNamespace(ns_oid);
  if (result) {
    txn_manager_->Commit(txn, transaction::TransactionUtil::EmptyCallback, nullptr);
  } else {
    txn_manager_->Abort(txn);
  }
  return result;
}

}  // namespace terrier::trafficcop<|MERGE_RESOLUTION|>--- conflicted
+++ resolved
@@ -294,16 +294,10 @@
   // Try to bind the parsed statement
   if (BindStatement(connection_ctx, out, parse_result, query_type)) {
     // Binding succeeded, optimize to generate a physical plan and then execute
-<<<<<<< HEAD
     auto cost_model = std::make_unique<optimizer::TrivialCostModel>();
-    auto physical_plan =
-        trafficcop::TrafficCopUtil::Optimize(connection_ctx->Transaction(), connection_ctx->Accessor(), parse_result,
-                                             stats_storage_, std::move(cost_model), optimizer_timeout_);
-=======
-    auto physical_plan =
-        trafficcop::TrafficCopUtil::Optimize(connection_ctx->Transaction(), connection_ctx->Accessor(), parse_result,
-                                             connection_ctx->GetDatabaseOid(), stats_storage_, optimizer_timeout_);
->>>>>>> 8b8655e7
+    auto physical_plan = trafficcop::TrafficCopUtil::Optimize(
+        connection_ctx->Transaction(), connection_ctx->Accessor(), parse_result, connection_ctx->GetDatabaseOid(),
+        stats_storage_, std::move(cost_model), optimizer_timeout_);
 
     // This logic relies on ordering of values in the enum's definition and is documented there as well.
     if (query_type <= network::QueryType::QUERY_DELETE) {
