#include "traffic_cop/traffic_cop.h"

#include <future>  // NOLINT
#include <memory>
#include <string>
#include <utility>
#include <vector>

#include "binder/bind_node_visitor.h"
#include "binder/binder_util.h"
#include "catalog/catalog.h"
#include "catalog/catalog_accessor.h"
#include "common/error/error_data.h"
#include "common/error/exception.h"
#include "common/thread_context.h"
#include "execution/compiler/compilation_context.h"
#include "execution/exec/execution_context.h"
#include "execution/exec/execution_settings.h"
#include "execution/exec/output.h"
#include "execution/sql/ddl_executors.h"
#include "execution/sql/value.h"
#include "execution/vm/module.h"
#include "metrics/metrics_store.h"
#include "network/connection_context.h"
#include "network/postgres/portal.h"
#include "network/postgres/postgres_packet_writer.h"
#include "network/postgres/statement.h"
#include "optimizer/cost_model/trivial_cost_model.h"
#include "optimizer/statistics/stats_storage.h"
#include "parser/drop_statement.h"
#include "parser/explain_statement.h"
#include "parser/postgresparser.h"
#include "parser/variable_set_statement.h"
#include "parser/variable_show_statement.h"
#include "planner/plannodes/abstract_plan_node.h"
#include "planner/plannodes/analyze_plan_node.h"
#include "settings/settings_manager.h"
#include "storage/recovery/replication_log_provider.h"
#include "traffic_cop/traffic_cop_defs.h"
#include "traffic_cop/traffic_cop_util.h"
#include "transaction/transaction_manager.h"

namespace noisepage::trafficcop {

/** The commit callback argument. */
struct CommitCallbackArg {
  std::atomic<uint8_t> persist_countdown_;  ///< A countdown latch for what else needs to persist.
  std::promise<bool> ready_to_commit_;      ///< Set this promise to true to wake up the thread for commit.

  explicit CommitCallbackArg(const transaction::TransactionPolicy &policy) {
    // The value for the persist_countdown_ field.
    // Note that the field will be decremented exactly once every time a commit callback is invoked.
    persist_countdown_ = 0;

    // Cases: Durability, Replication
    // - ASYNC, SYNC => This is too weird. Not supporting this.
    // - ASYNC, ASYNC => 1. The callback is invoked immediately in TransactionManager.
    // - SYNC, ASYNC => 2. The callback is invoked by DiskLogConsumerTask and PrimaryReplicationManager.
    // - SYNC, SYNC => 2. The callback is invoked by DiskLogConsumerTask and PrimaryReplicationManager.

    NOISEPAGE_ASSERT(!(policy.durability_ == transaction::DurabilityPolicy::ASYNC &&
                       policy.replication_ == transaction::ReplicationPolicy::SYNC),
                     "Haven't reasoned about this case.");

    const transaction::DurabilityPolicy &dur = policy.durability_;
    const transaction::ReplicationPolicy &rep = policy.replication_;

    if (dur != transaction::DurabilityPolicy::DISABLE) {
      persist_countdown_ += 1;
    }
    if (rep != transaction::ReplicationPolicy::DISABLE) {
      if (dur == transaction::DurabilityPolicy::ASYNC && rep == transaction::ReplicationPolicy::ASYNC) {
        // Callback will get invoked by TransactionManager, fake EmptyCallback is passed down.
      } else {
        NOISEPAGE_ASSERT(dur != transaction::DurabilityPolicy::DISABLE, "Nothing to replicate?");
        NOISEPAGE_ASSERT(dur == transaction::DurabilityPolicy::SYNC, "What other policies are there?");
        persist_countdown_ += 1;
      }
    }
  }
};

static void CommitCallback(void *const callback_arg) {
  auto *const cb_arg = reinterpret_cast<CommitCallbackArg *const>(callback_arg);
  const uint8_t count_before_sub = cb_arg->persist_countdown_.fetch_sub(1);
  NOISEPAGE_ASSERT(
      count_before_sub != 0,
      "Every component should have invoked the callback already. The policy may not have been correctly initialized?");
  const bool was_last_callback = count_before_sub == 1;
  if (was_last_callback) {
    cb_arg->ready_to_commit_.set_value(true);
  }
}

void TrafficCop::BeginTransaction(const common::ManagedPointer<network::ConnectionContext> connection_ctx) const {
  NOISEPAGE_ASSERT(connection_ctx->TransactionState() == network::NetworkTransactionStateType::IDLE,
                   "Invalid ConnectionContext state, already in a transaction.");
  const auto txn = txn_manager_->BeginTransaction();
  connection_ctx->SetTransaction(common::ManagedPointer(txn));
  connection_ctx->SetAccessor(catalog_->GetAccessor(common::ManagedPointer(txn), connection_ctx->GetDatabaseOid(),
                                                    connection_ctx->GetCatalogCache()));
}

void TrafficCop::EndTransaction(const common::ManagedPointer<network::ConnectionContext> connection_ctx,
                                const network::QueryType query_type) const {
  NOISEPAGE_ASSERT(query_type == network::QueryType::QUERY_COMMIT || query_type == network::QueryType::QUERY_ROLLBACK,
                   "EndTransaction called with invalid QueryType.");
  const auto txn = connection_ctx->Transaction();
  if (query_type == network::QueryType::QUERY_COMMIT) {
    NOISEPAGE_ASSERT(connection_ctx->TransactionState() == network::NetworkTransactionStateType::BLOCK,
                     "Invalid ConnectionContext state, not in a transaction that can be committed.");
    // Set up a blocking callback. Will be invoked when we can tell the client that commit is complete.
    CommitCallbackArg cb_arg(txn->GetTransactionPolicy());
    auto future = cb_arg.ready_to_commit_.get_future();
    NOISEPAGE_ASSERT(future.valid(), "future must be valid for synchronization to work.");
    txn_manager_->Commit(txn.Get(), CommitCallback, &cb_arg);
    future.wait();
    NOISEPAGE_ASSERT(future.get(), "Got past the wait() without the value being set to true. That's weird.");
  } else {
    NOISEPAGE_ASSERT(connection_ctx->TransactionState() != network::NetworkTransactionStateType::IDLE,
                     "Invalid ConnectionContext state, not in a transaction that can be aborted.");
    txn_manager_->Abort(txn.Get());
  }
  connection_ctx->SetTransaction(nullptr);
  connection_ctx->SetAccessor(nullptr);
}

void TrafficCop::ExecuteTransactionStatement(const common::ManagedPointer<network::ConnectionContext> connection_ctx,
                                             const common::ManagedPointer<network::PostgresPacketWriter> out,
                                             const bool explicit_txn_block,
                                             const noisepage::network::QueryType query_type) const {
  NOISEPAGE_ASSERT(query_type == network::QueryType::QUERY_COMMIT || query_type == network::QueryType::QUERY_ROLLBACK ||
                       query_type == network::QueryType::QUERY_BEGIN,
                   "ExecuteTransactionStatement called with invalid QueryType.");
  switch (query_type) {
    case network::QueryType::QUERY_BEGIN: {
      NOISEPAGE_ASSERT(connection_ctx->TransactionState() != network::NetworkTransactionStateType::FAIL,
                       "We're in an aborted state. This should have been caught already before calling this function.");
      if (explicit_txn_block) {
        out->WriteError({common::ErrorSeverity::WARNING, "there is already a transaction in progress",
                         common::ErrorCode::ERRCODE_ACTIVE_SQL_TRANSACTION});
        break;
      }
      break;
    }
    case network::QueryType::QUERY_COMMIT: {
      if (!explicit_txn_block) {
        out->WriteError({common::ErrorSeverity::WARNING, "there is no transaction in progress",
                         common::ErrorCode::ERRCODE_NO_ACTIVE_SQL_TRANSACTION});
        break;
      }
      if (connection_ctx->TransactionState() == network::NetworkTransactionStateType::FAIL) {
        EndTransaction(connection_ctx, network::QueryType::QUERY_ROLLBACK);
        out->WriteCommandComplete(network::QueryType::QUERY_ROLLBACK, 0);
        return;
      }
      EndTransaction(connection_ctx, network::QueryType::QUERY_COMMIT);
      break;
    }
    case network::QueryType::QUERY_ROLLBACK: {
      if (!explicit_txn_block) {
        out->WriteError({common::ErrorSeverity::WARNING, "there is no transaction in progress",
                         common::ErrorCode::ERRCODE_NO_ACTIVE_SQL_TRANSACTION});
        break;
      }
      EndTransaction(connection_ctx, network::QueryType::QUERY_ROLLBACK);
      break;
    }
    default:
      UNREACHABLE("ExecuteTransactionStatement called with invalid QueryType.");
  }
  out->WriteCommandComplete(query_type, 0);
}

std::unique_ptr<optimizer::OptimizeResult> TrafficCop::OptimizeBoundQuery(
    const common::ManagedPointer<network::ConnectionContext> connection_ctx,
    const common::ManagedPointer<parser::ParseResult> query,
    common::ManagedPointer<std::vector<parser::ConstantValueExpression>> parameters) const {
  NOISEPAGE_ASSERT(connection_ctx->TransactionState() == network::NetworkTransactionStateType::BLOCK,
                   "Not in a valid txn. This should have been caught before calling this function.");

  return TrafficCopUtil::Optimize(connection_ctx->Transaction(), connection_ctx->Accessor(), query,
                                  connection_ctx->GetDatabaseOid(), stats_storage_,
                                  std::make_unique<optimizer::TrivialCostModel>(), optimizer_timeout_, parameters);
}

TrafficCopResult TrafficCop::ExecuteSetStatement(common::ManagedPointer<network::ConnectionContext> connection_ctx,
                                                 common::ManagedPointer<network::Statement> statement) const {
  NOISEPAGE_ASSERT(connection_ctx->TransactionState() == network::NetworkTransactionStateType::IDLE,
                   "This is a non-transactional operation and we should not be in a transaction.");
  NOISEPAGE_ASSERT(statement->GetQueryType() == network::QueryType::QUERY_SET,
                   "ExecuteSetStatement called with invalid QueryType.");

  const auto &set_stmt = statement->RootStatement().CastManagedPointerTo<parser::VariableSetStatement>();

  try {
    if (set_stmt->IsSetDefault()) {
      // TODO(WAN): Annoyingly, a copy is done for default_val because of differences in const qualifiers.
      parser::ConstantValueExpression default_val = settings_manager_->GetDefault(set_stmt->GetParameterName());
      auto default_val_ptr = common::ManagedPointer(&default_val).CastManagedPointerTo<parser::AbstractExpression>();
      settings_manager_->SetParameter(set_stmt->GetParameterName(), {default_val_ptr});
    } else {
      settings_manager_->SetParameter(set_stmt->GetParameterName(), set_stmt->GetValues());
    }
  } catch (SettingsException &e) {
    auto error = common::ErrorData(common::ErrorSeverity::ERROR, e.what(), e.code_);
    error.AddField(common::ErrorField::LINE, std::to_string(e.GetLine()));
    error.AddField(common::ErrorField::FILE, e.GetFile());
    return {ResultType::ERROR, error};
  }

  return {ResultType::COMPLETE, 0u};
}

TrafficCopResult TrafficCop::ExecuteShowStatement(
    common::ManagedPointer<network::ConnectionContext> connection_ctx,
    common::ManagedPointer<network::Statement> statement,
    const common::ManagedPointer<network::PostgresPacketWriter> out) const {
  NOISEPAGE_ASSERT(connection_ctx->TransactionState() == network::NetworkTransactionStateType::IDLE,
                   "This is a non-transactional operation and we should not be in a transaction.");
  NOISEPAGE_ASSERT(statement->GetQueryType() == network::QueryType::QUERY_SHOW,
                   "ExecuteSetStatement called with invalid QueryType.");

  const auto &show_stmt UNUSED_ATTRIBUTE =
      statement->RootStatement().CastManagedPointerTo<parser::VariableShowStatement>();

  NOISEPAGE_ASSERT(show_stmt->GetName() == "transaction_isolation", "Nothing else is supported right now.");

  auto expr = std::make_unique<parser::ConstantValueExpression>(type::TypeId::VARCHAR);
  expr->SetAlias("transaction_isolation");
  std::vector<noisepage::planner::OutputSchema::Column> cols;
  cols.emplace_back("transaction_isolation", type::TypeId::VARCHAR, std::move(expr));
  execution::sql::StringVal dummy_result("snapshot isolation");

  out->WriteRowDescription(cols, {network::FieldFormat::text});
  out->WriteDataRow(reinterpret_cast<const byte *>(&dummy_result), cols, {network::FieldFormat::text});
  return {ResultType::COMPLETE, 0u};
}

TrafficCopResult TrafficCop::ExecuteCreateStatement(
    const common::ManagedPointer<network::ConnectionContext> connection_ctx,
    const common::ManagedPointer<planner::AbstractPlanNode> physical_plan,
    const noisepage::network::QueryType query_type) const {
  NOISEPAGE_ASSERT(connection_ctx->TransactionState() == network::NetworkTransactionStateType::BLOCK,
                   "Not in a valid txn. This should have been caught before calling this function.");
  NOISEPAGE_ASSERT(
      query_type == network::QueryType::QUERY_CREATE_TABLE || query_type == network::QueryType::QUERY_CREATE_SCHEMA ||
          query_type == network::QueryType::QUERY_CREATE_INDEX || query_type == network::QueryType::QUERY_CREATE_DB ||
          query_type == network::QueryType::QUERY_CREATE_VIEW || query_type == network::QueryType::QUERY_CREATE_TRIGGER,
      "ExecuteCreateStatement called with invalid QueryType.");
  switch (query_type) {
    case network::QueryType::QUERY_CREATE_TABLE: {
      if (execution::sql::DDLExecutors::CreateTableExecutor(
              physical_plan.CastManagedPointerTo<planner::CreateTablePlanNode>(), connection_ctx->Accessor(),
              connection_ctx->GetDatabaseOid())) {
        return {ResultType::COMPLETE, 0u};
      }
      break;
    }
    case network::QueryType::QUERY_CREATE_DB: {
      if (execution::sql::DDLExecutors::CreateDatabaseExecutor(
              physical_plan.CastManagedPointerTo<planner::CreateDatabasePlanNode>(), connection_ctx->Accessor())) {
        return {ResultType::COMPLETE, 0u};
      }
      break;
    }
    case network::QueryType::QUERY_CREATE_INDEX: {
      if (execution::sql::DDLExecutors::CreateIndexExecutor(
              physical_plan.CastManagedPointerTo<planner::CreateIndexPlanNode>(), connection_ctx->Accessor())) {
        return {ResultType::COMPLETE, 0u};
      }
      break;
    }
    case network::QueryType::QUERY_CREATE_SCHEMA: {
      if (execution::sql::DDLExecutors::CreateNamespaceExecutor(
              physical_plan.CastManagedPointerTo<planner::CreateNamespacePlanNode>(), connection_ctx->Accessor())) {
        return {ResultType::COMPLETE, 0u};
      }
      break;
    }
    default: {
      return {ResultType::ERROR, common::ErrorData(common::ErrorSeverity::ERROR, "unsupported CREATE statement type",
                                                   common::ErrorCode::ERRCODE_FEATURE_NOT_SUPPORTED)};
    }
  }
  connection_ctx->Transaction()->SetMustAbort();
  // TODO(Matt): get more verbose failure info out of the catalog and DDL executors. I think at this point, if it's past
  // binding, the only thing you could fail on is a conflict with a DDL change you already made in this txn or failure
  // to acquire DDL lock?
  return {ResultType::ERROR, common::ErrorData(common::ErrorSeverity::ERROR, "failed to execute CREATE",
                                               common::ErrorCode::ERRCODE_DATA_EXCEPTION)};
}

TrafficCopResult TrafficCop::ExecuteDropStatement(
    const common::ManagedPointer<network::ConnectionContext> connection_ctx,
    const common::ManagedPointer<planner::AbstractPlanNode> physical_plan,
    const noisepage::network::QueryType query_type) const {
  NOISEPAGE_ASSERT(connection_ctx->TransactionState() == network::NetworkTransactionStateType::BLOCK,
                   "Not in a valid txn. This should have been caught before calling this function.");
  NOISEPAGE_ASSERT(
      query_type == network::QueryType::QUERY_DROP_TABLE || query_type == network::QueryType::QUERY_DROP_SCHEMA ||
          query_type == network::QueryType::QUERY_DROP_INDEX || query_type == network::QueryType::QUERY_DROP_DB ||
          query_type == network::QueryType::QUERY_DROP_VIEW || query_type == network::QueryType::QUERY_DROP_TRIGGER,
      "ExecuteDropStatement called with invalid QueryType.");
  switch (query_type) {
    case network::QueryType::QUERY_DROP_TABLE: {
      if (execution::sql::DDLExecutors::DropTableExecutor(
              physical_plan.CastManagedPointerTo<planner::DropTablePlanNode>(), connection_ctx->Accessor())) {
        return {ResultType::COMPLETE, 0u};
      }
      break;
    }
    case network::QueryType::QUERY_DROP_DB: {
      if (execution::sql::DDLExecutors::DropDatabaseExecutor(
              physical_plan.CastManagedPointerTo<planner::DropDatabasePlanNode>(), connection_ctx->Accessor(),
              connection_ctx->GetDatabaseOid())) {
        return {ResultType::COMPLETE, 0u};
      }
      break;
    }
    case network::QueryType::QUERY_DROP_INDEX: {
      if (execution::sql::DDLExecutors::DropIndexExecutor(
              physical_plan.CastManagedPointerTo<planner::DropIndexPlanNode>(), connection_ctx->Accessor())) {
        return {ResultType::COMPLETE, 0u};
      }
      break;
    }
    case network::QueryType::QUERY_DROP_SCHEMA: {
      if (execution::sql::DDLExecutors::DropNamespaceExecutor(
              physical_plan.CastManagedPointerTo<planner::DropNamespacePlanNode>(), connection_ctx->Accessor())) {
        return {ResultType::COMPLETE, 0u};
      }
      break;
    }
    default: {
      return {ResultType::ERROR, common::ErrorData(common::ErrorSeverity::ERROR, "unsupported DROP statement type",
                                                   common::ErrorCode::ERRCODE_FEATURE_NOT_SUPPORTED)};
    }
  }
  connection_ctx->Transaction()->SetMustAbort();
  // TODO(Matt): get more verbose failure info out of the catalog and DDL executors. I think at this point, if it's past
  // binding, the only thing you could fail on is a conflict with a DDL change you already made in this txn or failure
  // to acquire DDL lock?
  return {ResultType::ERROR, common::ErrorData(common::ErrorSeverity::ERROR, "failed to execute DROP",
                                               common::ErrorCode::ERRCODE_DATA_EXCEPTION)};
}

TrafficCopResult TrafficCop::ExecuteExplainStatement(
    const common::ManagedPointer<network::ConnectionContext> connection_ctx,
    const common::ManagedPointer<network::PostgresPacketWriter> out,
<<<<<<< HEAD
    const common::ManagedPointer<network::Statement> statement,
    const common::ManagedPointer<planner::AbstractPlanNode> physical_plan) const {
=======
    const common::ManagedPointer<network::Portal> portal) const {
>>>>>>> dbc43836
  NOISEPAGE_ASSERT(connection_ctx->TransactionState() == network::NetworkTransactionStateType::BLOCK,
                   "Not in a valid txn. This should have been caught before calling this function.");

  // Dump to JSON string, wrap in StringVal, write the data row to the client
  // Create dummy column output scheme for writing data row
  std::vector<planner::OutputSchema::Column> output_columns;
  output_columns.emplace_back("QUERY PLAN", type::TypeId::VARCHAR, nullptr);

<<<<<<< HEAD
  const auto format = statement->RootStatement().CastManagedPointerTo<parser::ExplainStatement>()->GetFormat();
  std::string plan_string;
  if (format == parser::ExplainStatementFormat::JSON) {
    plan_string = physical_plan->ToJson().dump(4);
  } else {
    NOISEPAGE_ASSERT(format == parser::ExplainStatementFormat::TPL, "We only support JSON and TPL formats.");
    // we have to codegen it in this case
    plan_string = "tpl lives here";
  }
  const auto plan_string_val = execution::sql::StringVal(plan_string.c_str(), plan_string.length());
=======
  // TODO(WAN): Integrate with Matt's PR.
#if 0
  {
    // Codegen must happen for certain types of EXPLAIN metadata to be collected, e.g., collection of TPL.
    auto codegen = CodegenPhysicalPlan(connection_ctx, out, portal);
    if (codegen.type_ != ResultType::COMPLETE) {
      return {ResultType::ERROR, common::ErrorData(common::ErrorSeverity::ERROR, "Failed to execute codegen.",
                                                   common::ErrorCode::ERRCODE_DATA_EXCEPTION)};
    }

    const auto &fragments = portal->GetStatement()->GetExecutableQuery()->GetFragments();
    NOISEPAGE_ASSERT(fragments.size() == 1, "We currently always compile with just one query fragment.");
    const auto &metadata = fragments.at(0)->GetModuleMetadata().GetCompileTimeMetadata();
    std::string output = metadata.GetTPL() + "\n\n" + metadata.GetTBC();
    const execution::sql::StringVal plan_string_val = execution::sql::StringVal(output.c_str(), output.length());
  }
#endif

  const auto physical_plan = portal->OptimizeResult()->GetPlanNode();
  const std::string plan_string = physical_plan->ToJson().dump(4);
  const execution::sql::StringVal plan_string_val =
      execution::sql::StringVal(plan_string.c_str(), plan_string.length());
>>>>>>> dbc43836
  out->WriteDataRow(reinterpret_cast<const byte *const>(&plan_string_val), output_columns,
                    {network::FieldFormat::text});

  return {ResultType::COMPLETE, 0u};
}

std::variant<std::unique_ptr<parser::ParseResult>, common::ErrorData> TrafficCop::ParseQuery(
    const std::string &query, const common::ManagedPointer<network::ConnectionContext> connection_ctx) const {
  std::variant<std::unique_ptr<parser::ParseResult>, common::ErrorData> result;
  try {
    auto parse_result = parser::PostgresParser::BuildParseTree(query);
    result.emplace<std::unique_ptr<parser::ParseResult>>(std::move(parse_result));
  } catch (const ParserException &e) {
    common::ErrorData error(common::ErrorSeverity::ERROR, std::string(e.what()),
                            common::ErrorCode::ERRCODE_SYNTAX_ERROR);
    error.AddField(common::ErrorField::POSITION, std::to_string(e.GetCursorPos()));
    result.emplace<common::ErrorData>(std::move(error));
  }
  return result;
}

TrafficCopResult TrafficCop::BindQuery(
    const common::ManagedPointer<network::ConnectionContext> connection_ctx,
    const common::ManagedPointer<network::Statement> statement,
    const common::ManagedPointer<std::vector<parser::ConstantValueExpression>> parameters) const {
  NOISEPAGE_ASSERT(connection_ctx->TransactionState() == network::NetworkTransactionStateType::BLOCK,
                   "Not in a valid txn. This should have been caught before calling this function.");

  try {
    if (statement->OptimizeResult() == nullptr || !UseQueryCache()) {
      // it's not cached, bind it
      binder::BindNodeVisitor visitor(connection_ctx->Accessor(), connection_ctx->GetDatabaseOid());
      if (parameters != nullptr && !parameters->empty()) {
        std::vector<type::TypeId> desired_param_types(
            parameters->size());  // default construction of values is fine, Binding will overwrite it
        visitor.BindNameToNode(statement->ParseResult(), parameters, common::ManagedPointer(&desired_param_types));
        statement->SetDesiredParamTypes(std::move(desired_param_types));
      } else {
        visitor.BindNameToNode(statement->ParseResult(), nullptr, nullptr);
      }
    } else {
      // it's cached. use the desired_param_types to fast-path the binding
      binder::BinderUtil::PromoteParameters(parameters, statement->GetDesiredParamTypes());
    }
  } catch (BinderException &e) {
    // Failed to bind
    // TODO(Matt): this is a hack to get IF EXISTS to work with our tests, we actually need better support in
    // PostgresParser and the binder should return more state back to the TrafficCop to figure out what to do
    if ((statement->RootStatement()->GetType() == parser::StatementType::DROP &&
         statement->RootStatement().CastManagedPointerTo<parser::DropStatement>()->IsIfExists())) {
      return {ResultType::NOTICE, common::ErrorData(common::ErrorSeverity::NOTICE,
                                                    "binding failed with an IF EXISTS clause, skipping statement",
                                                    common::ErrorCode::ERRCODE_SUCCESSFUL_COMPLETION)};
    }
    auto error = common::ErrorData(common::ErrorSeverity::ERROR, e.what(), e.code_);
    error.AddField(common::ErrorField::LINE, std::to_string(e.GetLine()));
    error.AddField(common::ErrorField::FILE, e.GetFile());
    return {ResultType::ERROR, error};
  }

  return {ResultType::COMPLETE, 0u};
}

TrafficCopResult TrafficCop::CodegenPhysicalPlan(
    const common::ManagedPointer<network::ConnectionContext> connection_ctx,
    const common::ManagedPointer<network::PostgresPacketWriter> out,
    const common::ManagedPointer<network::Portal> portal) const {
  NOISEPAGE_ASSERT(connection_ctx->TransactionState() == network::NetworkTransactionStateType::BLOCK,
                   "Not in a valid txn. This should have been caught before calling this function.");
  // For an EXPLAIN statement, the query type is the type of the wrapped SQL statement.
  const auto query_type UNUSED_ATTRIBUTE =
      portal->GetStatement()->GetQueryType() == network::QueryType::QUERY_EXPLAIN
          ? trafficcop::TrafficCopUtil::QueryTypeForStatement(portal->GetStatement()
                                                                  ->RootStatement()
                                                                  .CastManagedPointerTo<parser::ExplainStatement>()
                                                                  ->GetSQLStatement())
          : portal->GetStatement()->GetQueryType();
  const auto physical_plan = portal->OptimizeResult()->GetPlanNode();

  NOISEPAGE_ASSERT(
      query_type == network::QueryType::QUERY_SELECT || query_type == network::QueryType::QUERY_INSERT ||
          query_type == network::QueryType::QUERY_CREATE_INDEX || query_type == network::QueryType::QUERY_UPDATE ||
          query_type == network::QueryType::QUERY_DELETE || query_type == network::QueryType::QUERY_ANALYZE,
      "CodegenPhysicalPlan called with invalid QueryType.");

  if (portal->GetStatement()->GetExecutableQuery() != nullptr && use_query_cache_) {
    // We've already codegen'd this, move on...
    return {ResultType::COMPLETE, 0u};
  }

  // TODO(WAN): see #1047
  execution::exec::ExecutionSettings exec_settings{};
  exec_settings.UpdateFromSettingsManager(settings_manager_);

  // TODO(WAN): Integrate with Matt's PR.
  // Set any compilation settings based on the original query type.
  if (portal->GetStatement()->GetQueryType() == network::QueryType::QUERY_EXPLAIN) {
    execution::compiler::CompilerSettings settings;
    // if (portal->GetStatement()->RootStatement().CastManagedPointerTo<parser::ExplainStatement>().GetFormat()...)
    settings.SetShouldCaptureTPL(true);
    settings.SetShouldCaptureTBC(true);
    exec_settings.SetCompilerSettings(settings);
  }

  auto exec_query = execution::compiler::CompilationContext::Compile(
      *physical_plan, exec_settings, connection_ctx->Accessor().Get(),
      execution::compiler::CompilationMode::Interleaved, std::nullopt, portal->OptimizeResult()->GetPlanMetaData());

  // TODO(Matt): handle code generation failing

  const bool query_trace_metrics_enabled =
      common::thread_context.metrics_store_ != nullptr &&
      common::thread_context.metrics_store_->ComponentToRecord(metrics::MetricsComponent::QUERY_TRACE);
  if (query_trace_metrics_enabled) {
    common::thread_context.metrics_store_->RecordQueryText(connection_ctx->GetDatabaseOid(), exec_query->GetQueryId(),
                                                           portal->GetStatement()->GetQueryText(), portal->Parameters(),
                                                           metrics::MetricsUtil::Now());
  }

  portal->GetStatement()->SetExecutableQuery(std::move(exec_query));

  return {ResultType::COMPLETE, 0u};
}

TrafficCopResult TrafficCop::RunExecutableQuery(const common::ManagedPointer<network::ConnectionContext> connection_ctx,
                                                const common::ManagedPointer<network::PostgresPacketWriter> out,
                                                const common::ManagedPointer<network::Portal> portal) const {
  NOISEPAGE_ASSERT(connection_ctx->TransactionState() == network::NetworkTransactionStateType::BLOCK,
                   "Not in a valid txn. This should have been caught before calling this function.");
  const auto query_type = portal->GetStatement()->GetQueryType();
  const auto physical_plan = portal->OptimizeResult()->GetPlanNode();
  NOISEPAGE_ASSERT(
      query_type == network::QueryType::QUERY_SELECT || query_type == network::QueryType::QUERY_INSERT ||
          query_type == network::QueryType::QUERY_CREATE_INDEX || query_type == network::QueryType::QUERY_UPDATE ||
          query_type == network::QueryType::QUERY_DELETE || query_type == network::QueryType::QUERY_ANALYZE,
      "CodegenAndRunPhysicalPlan called with invalid QueryType.");

  /*
   * ANALYZE will update the statistics held in the pg_statistic catalog table. These statistics are also cached in
   * StatsStorage. So once ANALYZE commits, we need to mark the columns updated as dirty in StatsStorage.
   */
  if (query_type == network::QueryType::QUERY_ANALYZE) {
    const auto analyze_plan = physical_plan.CastManagedPointerTo<planner::AnalyzePlanNode>();
    auto db_oid = analyze_plan->GetDatabaseOid();
    auto table_oid = analyze_plan->GetTableOid();
    std::vector<catalog::col_oid_t> col_oids = analyze_plan->GetColumnOids();
    connection_ctx->Transaction()->RegisterCommitAction(
        [=]() { stats_storage_->MarkStatsStale(db_oid, table_oid, col_oids); });
  }

  execution::exec::OutputWriter writer(physical_plan->GetOutputSchema(), out, portal->ResultFormats());

  // A std::function<> requires the target to be CopyConstructible and CopyAssignable. In certain
  // cases constructing a std::function<> copies the target. This can lead to cases where invoking
  // the std::function<> will call operator() on a OutputWriter different from the writer above.
  //
  // We utilize an extra lambda to capture a pointer to writer. This will allow all OutputBuffers
  // created during execution to write to the output consumer using the same writer instance
  // (which will also yield a correct writer.NumRows()).
  execution::exec::OutputWriter *capture_writer = &writer;
  execution::exec::OutputCallback callback = [capture_writer](byte *tuples, uint32_t num_tuples, uint32_t tuple_size) {
    (*capture_writer)(tuples, num_tuples, tuple_size);
  };

  execution::exec::ExecutionSettings exec_settings{};
  exec_settings.UpdateFromSettingsManager(settings_manager_);

  common::ManagedPointer<metrics::MetricsManager> metrics = nullptr;
  if (common::thread_context.metrics_store_ != nullptr) {
    metrics = common::thread_context.metrics_store_->MetricsManager();
  }

  auto exec_ctx = std::make_unique<execution::exec::ExecutionContext>(
      connection_ctx->GetDatabaseOid(), connection_ctx->Transaction(), callback, physical_plan->GetOutputSchema().Get(),
      connection_ctx->Accessor(), exec_settings, metrics, replication_manager_, recovery_manager_);

  exec_ctx->SetParams(portal->Parameters());

  const auto exec_query = portal->GetStatement()->GetExecutableQuery();

  try {
    exec_query->Run(common::ManagedPointer(exec_ctx), execution_mode_);
  } catch (ExecutionException &e) {
    /*
     * An ExecutionException is thrown in the case of some failure caused by a software bug or caused by some data
     * exception. In either case we abort the current transaction and return an error to the client.
     */
    // TODO(Matt): evict this plan from the statement cache when the functionality is available
    connection_ctx->Transaction()->SetMustAbort();
    auto error = common::ErrorData(common::ErrorSeverity::ERROR, e.what(), e.code_);
    error.AddField(common::ErrorField::LINE, std::to_string(e.GetLine()));
    error.AddField(common::ErrorField::FILE, e.GetFile());
    return {ResultType::ERROR, error};
  }

  const bool query_trace_metrics_enabled =
      common::thread_context.metrics_store_ != nullptr &&
      common::thread_context.metrics_store_->ComponentToRecord(metrics::MetricsComponent::QUERY_TRACE);

  if (query_trace_metrics_enabled) {
    common::thread_context.metrics_store_->RecordQueryTrace(connection_ctx->GetDatabaseOid(), exec_query->GetQueryId(),
                                                            metrics::MetricsUtil::Now(), portal->Parameters());
  }

  if (connection_ctx->TransactionState() == network::NetworkTransactionStateType::BLOCK) {
    // Execution didn't set us to FAIL state, go ahead and return command complete
    if (query_type == network::QueryType::QUERY_SELECT) {
      // For selects we rely on the OutputWriter to store the number of rows affected because sequential scan
      // iteration can happen in multiple pipelines
      return {ResultType::COMPLETE, writer.NumRows()};
    }
    // Other queries (INSERT, UPDATE, DELETE) retrieve rows affected from the execution context since other queries
    // might not have any output otherwise
    return {ResultType::COMPLETE, exec_ctx->GetRowsAffected()};
  }

  // TODO(Matt): We need a more verbose way to say what happened during execution (INSERT failed for key conflict,
  // etc.) I suspect we would stash that in the ExecutionContext.
  return {ResultType::ERROR, common::ErrorData(common::ErrorSeverity::ERROR, "Query failed.",
                                               common::ErrorCode::ERRCODE_T_R_SERIALIZATION_FAILURE)};
}

std::pair<catalog::db_oid_t, catalog::namespace_oid_t> TrafficCop::CreateTempNamespace(
    const network::connection_id_t connection_id, const std::string &database_name) {
  auto *const txn = txn_manager_->BeginTransaction();
  txn->SetReplicationPolicy(transaction::ReplicationPolicy::DISABLE);

  const auto db_oid = catalog_->GetDatabaseOid(common::ManagedPointer(txn), database_name);

  if (db_oid == catalog::INVALID_DATABASE_OID) {
    // Invalid database name
    txn_manager_->Abort(txn);
    return {catalog::INVALID_DATABASE_OID, catalog::INVALID_NAMESPACE_OID};
  }

  const auto ns_oid =
      catalog_->GetAccessor(common::ManagedPointer(txn), db_oid, DISABLED)
          ->CreateNamespace(std::string(TEMP_NAMESPACE_PREFIX) + std::to_string(connection_id.UnderlyingValue()));
  if (ns_oid == catalog::INVALID_NAMESPACE_OID) {
    // Failed to create new namespace. Could be a concurrent DDL change and worth retrying
    txn_manager_->Abort(txn);
    return {db_oid, catalog::INVALID_NAMESPACE_OID};
  }

  // Success
  txn_manager_->Commit(txn, transaction::TransactionUtil::EmptyCallback, nullptr);
  return {db_oid, ns_oid};
}

bool TrafficCop::DropTempNamespace(const catalog::db_oid_t db_oid, const catalog::namespace_oid_t ns_oid) {
  NOISEPAGE_ASSERT(db_oid != catalog::INVALID_DATABASE_OID, "Called DropTempNamespace() with an invalid database oid.");
  NOISEPAGE_ASSERT(ns_oid != catalog::INVALID_NAMESPACE_OID,
                   "Called DropTempNamespace() with an invalid namespace oid.");
  auto *const txn = txn_manager_->BeginTransaction();
  txn->SetReplicationPolicy(transaction::ReplicationPolicy::DISABLE);

  const auto db_accessor = catalog_->GetAccessor(common::ManagedPointer(txn), db_oid, DISABLED);
  NOISEPAGE_ASSERT(db_accessor != nullptr, "Catalog failed to provide a CatalogAccessor. Was the db_oid still valid?");

  const auto result = db_accessor->DropNamespace(ns_oid);
  if (result) {
    txn_manager_->Commit(txn, transaction::TransactionUtil::EmptyCallback, nullptr);
  } else {
    txn_manager_->Abort(txn);
  }
  return result;
}

}  // namespace noisepage::trafficcop<|MERGE_RESOLUTION|>--- conflicted
+++ resolved
@@ -348,12 +348,7 @@
 TrafficCopResult TrafficCop::ExecuteExplainStatement(
     const common::ManagedPointer<network::ConnectionContext> connection_ctx,
     const common::ManagedPointer<network::PostgresPacketWriter> out,
-<<<<<<< HEAD
-    const common::ManagedPointer<network::Statement> statement,
-    const common::ManagedPointer<planner::AbstractPlanNode> physical_plan) const {
-=======
     const common::ManagedPointer<network::Portal> portal) const {
->>>>>>> dbc43836
   NOISEPAGE_ASSERT(connection_ctx->TransactionState() == network::NetworkTransactionStateType::BLOCK,
                    "Not in a valid txn. This should have been caught before calling this function.");
 
@@ -362,21 +357,15 @@
   std::vector<planner::OutputSchema::Column> output_columns;
   output_columns.emplace_back("QUERY PLAN", type::TypeId::VARCHAR, nullptr);
 
-<<<<<<< HEAD
-  const auto format = statement->RootStatement().CastManagedPointerTo<parser::ExplainStatement>()->GetFormat();
+  const auto format =
+      portal->GetStatement()->RootStatement().CastManagedPointerTo<parser::ExplainStatement>()->GetFormat();
   std::string plan_string;
   if (format == parser::ExplainStatementFormat::JSON) {
-    plan_string = physical_plan->ToJson().dump(4);
+    plan_string = portal->OptimizeResult()->GetPlanNode()->ToJson().dump(4);
   } else {
-    NOISEPAGE_ASSERT(format == parser::ExplainStatementFormat::TPL, "We only support JSON and TPL formats.");
-    // we have to codegen it in this case
-    plan_string = "tpl lives here";
-  }
-  const auto plan_string_val = execution::sql::StringVal(plan_string.c_str(), plan_string.length());
-=======
-  // TODO(WAN): Integrate with Matt's PR.
-#if 0
-  {
+    NOISEPAGE_ASSERT(format == parser::ExplainStatementFormat::TPL || format == parser::ExplainStatementFormat::TBC,
+                     "We only support JSON, TPL, and TBC formats.");
+
     // Codegen must happen for certain types of EXPLAIN metadata to be collected, e.g., collection of TPL.
     auto codegen = CodegenPhysicalPlan(connection_ctx, out, portal);
     if (codegen.type_ != ResultType::COMPLETE) {
@@ -387,16 +376,15 @@
     const auto &fragments = portal->GetStatement()->GetExecutableQuery()->GetFragments();
     NOISEPAGE_ASSERT(fragments.size() == 1, "We currently always compile with just one query fragment.");
     const auto &metadata = fragments.at(0)->GetModuleMetadata().GetCompileTimeMetadata();
-    std::string output = metadata.GetTPL() + "\n\n" + metadata.GetTBC();
-    const execution::sql::StringVal plan_string_val = execution::sql::StringVal(output.c_str(), output.length());
-  }
-#endif
-
-  const auto physical_plan = portal->OptimizeResult()->GetPlanNode();
-  const std::string plan_string = physical_plan->ToJson().dump(4);
-  const execution::sql::StringVal plan_string_val =
-      execution::sql::StringVal(plan_string.c_str(), plan_string.length());
->>>>>>> dbc43836
+
+    if (format == parser::ExplainStatementFormat::TPL) {
+      plan_string = metadata.GetTPL();
+    } else {
+      NOISEPAGE_ASSERT(format == parser::ExplainStatementFormat::TBC, "Did you add a new case?");
+      plan_string = metadata.GetTBC();
+    }
+  }
+  const auto plan_string_val = execution::sql::StringVal(plan_string.c_str(), plan_string.length());
   out->WriteDataRow(reinterpret_cast<const byte *const>(&plan_string_val), output_columns,
                     {network::FieldFormat::text});
 
@@ -491,13 +479,15 @@
   execution::exec::ExecutionSettings exec_settings{};
   exec_settings.UpdateFromSettingsManager(settings_manager_);
 
-  // TODO(WAN): Integrate with Matt's PR.
   // Set any compilation settings based on the original query type.
   if (portal->GetStatement()->GetQueryType() == network::QueryType::QUERY_EXPLAIN) {
     execution::compiler::CompilerSettings settings;
-    // if (portal->GetStatement()->RootStatement().CastManagedPointerTo<parser::ExplainStatement>().GetFormat()...)
-    settings.SetShouldCaptureTPL(true);
-    settings.SetShouldCaptureTBC(true);
+    auto stmt = portal->GetStatement()->RootStatement().CastManagedPointerTo<parser::ExplainStatement>();
+    if (stmt->GetFormat() == parser::ExplainStatementFormat::TPL) {
+      settings.SetShouldCaptureTPL(true);
+    } else if (stmt->GetFormat() == parser::ExplainStatementFormat::TBC) {
+      settings.SetShouldCaptureTBC(true);
+    }
     exec_settings.SetCompilerSettings(settings);
   }
 
