--- conflicted
+++ resolved
@@ -28,7 +28,27 @@
 # json
 list(APPEND TERRIER_SRCS ${PROJECT_SOURCE_DIR}/third_party/nlohmann/json.hpp)
 
-<<<<<<< HEAD
+# murmur3
+file(GLOB_RECURSE MURMUR3_SOURCES
+        ${PROJECT_SOURCE_DIR}/third_party/murmur3/*.cpp
+        ${PROJECT_SOURCE_DIR}/third_party/murmur3/*.h
+)
+list(APPEND TERRIER_SRCS ${MURMUR3_SOURCES})
+
+# madoka
+file(GLOB_RECURSE MADOKA_SOURCES
+        ${PROJECT_SOURCE_DIR}/third_party/madoka/*.cc
+        ${PROJECT_SOURCE_DIR}/third_party/madoka/*.h
+)
+list(APPEND TERRIER_SRCS ${MADOKA_SOURCES})
+
+# libcount
+file(GLOB_RECURSE LIBCOUNT_SOURCES
+        ${PROJECT_SOURCE_DIR}/third_party/libcount/*.cc
+        ${PROJECT_SOURCE_DIR}/third_party/libcount/*.h
+)
+list(APPEND TERRIER_SRCS ${LIBCOUNT_SOURCES})
+
 # xxHash: used for hashing of large objects (strings, etc.)
 file(GLOB_RECURSE XXHASH_SOURCES ${PROJECT_SOURCE_DIR}/third_party/xxHash/*.h)
 list(APPEND TERRIER_SRCS ${XXHASH_SOURCES})
@@ -36,28 +56,6 @@
 # libcuckoo
 file(GLOB_RECURSE LIBCUCKOO_SOURCES ${PROJECT_SOURCE_DIR}/third_party/libcuckoo/*.hh)
 list(APPEND TERRIER_SRCS ${LIBCUCKOO_SOURCES})
-=======
-# murmur3
-file(GLOB_RECURSE MURMUR3_SOURCES
-        ${PROJECT_SOURCE_DIR}/third_party/murmur3/*.cpp 
-        ${PROJECT_SOURCE_DIR}/third_party/murmur3/*.h 
-)
-list(APPEND TERRIER_SRCS ${MURMUR3_SOURCES})
-
-# madoka
-file(GLOB_RECURSE MADOKA_SOURCES
-        ${PROJECT_SOURCE_DIR}/third_party/madoka/*.cc
-        ${PROJECT_SOURCE_DIR}/third_party/madoka/*.h 
-)
-list(APPEND TERRIER_SRCS ${MADOKA_SOURCES})
-
-# libcount
-file(GLOB_RECURSE LIBCOUNT_SOURCES
-        ${PROJECT_SOURCE_DIR}/third_party/libcount/*.cc
-        ${PROJECT_SOURCE_DIR}/third_party/libcount/*.h 
-)
-list(APPEND TERRIER_SRCS ${LIBCOUNT_SOURCES})
->>>>>>> 6c9752c0
 
 ###############################################
 # Terrier library
