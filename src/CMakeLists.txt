--- conflicted
+++ resolved
@@ -54,14 +54,6 @@
 ###############################################
 
 ADD_TERRIER_LIB(terrier
-<<<<<<< HEAD
-    SOURCES ${TERRIER_SRCS}
-    SHARED_LINK_FLAGS ${TERRIER_SHARED_LINK_FLAGS}
-    SHARED_LINK_LIBS ${TERRIER_LINK_LIBS}
-    SHARED_PRIVATE_LINK_LIBS ${TERRIERSHARED_PRIVATE_LINK_LIBS}
-    STATIC_LINK_LIBS ${TERRIER_STATIC_LINK_LIBS}
-    STATIC_PRIVATE_LINK_LIBS ${TERRIER_STATIC_PRIVATE_LINK_LIBS}
-=======
         SOURCES ${TERRIER_SRCS}
         SHARED_LINK_FLAGS ${TERRIER_SHARED_LINK_FLAGS}
         SHARED_LINK_LIBS ${TERRIER_LINK_LIBS}
@@ -69,7 +61,6 @@
         STATIC_LINK_LIBS ${TERRIER_STATIC_LINK_LIBS}
         STATIC_PRIVATE_LINK_LIBS ${TERRIER_STATIC_PRIVATE_LINK_LIBS}
         DEPENDENCIES ${TERRIER_DEPENDENCIES}
->>>>>>> df238d26
 )
 
 ###############################################
