#include "metrics/metrics_manager.h"
#include <sys/stat.h>
#include <fstream>
#include <memory>
#include <string>
#include <utility>
#include <vector>

namespace terrier::metrics {

bool FileExists(const std::string &path) {
  struct stat buffer;
  return (stat(path.c_str(), &buffer) == 0);
}

template <typename abstract_raw_data>
void OpenFiles(std::vector<std::ofstream> *outfiles) {
  const auto num_files = abstract_raw_data::FILES.size();
  outfiles->reserve(num_files);
  for (size_t file = 0; file < num_files; file++) {
    const auto file_name = std::string(abstract_raw_data::FILES[file]);
    const auto file_existed = FileExists(file_name);
    outfiles->emplace_back(file_name, std::ios_base::out | std::ios_base::app);
    if (!file_existed) {
      // write the column titles on the first line since we're creating a new csv file
<<<<<<< HEAD
      if (abstract_raw_data::FEATURE_COLUMNS[file].size() > 0)
=======
      if (!abstract_raw_data::FEATURE_COLUMNS[file].empty())
>>>>>>> f6573002
        outfiles->back() << abstract_raw_data::FEATURE_COLUMNS[file] << ", ";
      outfiles->back() << common::ResourceTracker::Metrics::COLUMNS << std::endl;
    }
  }
}

void MetricsManager::Aggregate() {
  common::SpinLatch::ScopedSpinLatch guard(&latch_);
  for (const auto &metrics_store : stores_map_) {
    auto raw_data = metrics_store.second->GetDataToAggregate();

    for (uint8_t component = 0; component < NUM_COMPONENTS; component++) {
      if (enabled_metrics_.test(component)) {
        if (aggregated_metrics_[component] == nullptr)
          aggregated_metrics_[component] = std::move(raw_data[component]);
        else
          aggregated_metrics_[component]->Aggregate(raw_data[component].get());
      }
    }
  }
}

void MetricsManager::ResetMetric(const MetricsComponent component) const {
  for (const auto &metrics_store : stores_map_) {
    switch (static_cast<MetricsComponent>(component)) {
      case MetricsComponent::LOGGING: {
        const auto &metric = metrics_store.second->logging_metric_;
        metric->Swap();
        break;
      }
      case MetricsComponent::TRANSACTION: {
        const auto &metric = metrics_store.second->txn_metric_;
        metric->Swap();
        break;
      }
      case MetricsComponent::GARBAGECOLLECTION: {
        const auto &metric = metrics_store.second->gc_metric_;
        metric->Swap();
        break;
      }
      case MetricsComponent::EXECUTION: {
        const auto &metric = metrics_store.second->execution_metric_;
        metric->Swap();
        break;
      }
<<<<<<< HEAD
=======
      case MetricsComponent::EXECUTION_PIPELINE: {
        const auto &metric = metrics_store.second->pipeline_metric_;
        metric->Swap();
        break;
      }
>>>>>>> f6573002
    }
  }
}

void MetricsManager::RegisterThread() {
  common::SpinLatch::ScopedSpinLatch guard(&latch_);
  const auto thread_id = std::this_thread::get_id();
  TERRIER_ASSERT(stores_map_.count(thread_id) == 0, "This thread was already registered.");
<<<<<<< HEAD
  auto result = stores_map_.emplace(thread_id, new MetricsStore(common::ManagedPointer(this), enabled_metrics_, sample_interval_));
=======
  auto result = stores_map_.emplace(thread_id,
                                    new MetricsStore(common::ManagedPointer(this), enabled_metrics_, sample_interval_));
>>>>>>> f6573002
  TERRIER_ASSERT(result.second, "Insertion to concurrent map failed.");
  common::thread_context.metrics_store_ = result.first->second;
}

/**
 * Should be called by the thread when it is guaranteed to no longer be collecting any more metrics, otherwise,
 * segfault could happen when the unique_ptr releases the MetricsStore
 */
void MetricsManager::UnregisterThread() {
  common::SpinLatch::ScopedSpinLatch guard(&latch_);
  const auto thread_id = std::this_thread::get_id();
  stores_map_.erase(thread_id);
  TERRIER_ASSERT(stores_map_.count(thread_id) == 0, "Deletion from concurrent map failed.");
  common::thread_context.metrics_store_ = nullptr;
}

void MetricsManager::ToCSV() const {
  common::SpinLatch::ScopedSpinLatch guard(&latch_);
  for (uint8_t component = 0; component < NUM_COMPONENTS; component++) {
    if (enabled_metrics_.test(component) && aggregated_metrics_[component] != nullptr) {
      std::vector<std::ofstream> outfiles;
      switch (static_cast<MetricsComponent>(component)) {
        case MetricsComponent::LOGGING: {
          OpenFiles<LoggingMetricRawData>(&outfiles);
          break;
        }
        case MetricsComponent::TRANSACTION: {
          OpenFiles<TransactionMetricRawData>(&outfiles);
          break;
        }
        case MetricsComponent::GARBAGECOLLECTION: {
          OpenFiles<GarbageCollectionMetricRawData>(&outfiles);
          break;
        }
        case MetricsComponent::EXECUTION: {
          OpenFiles<ExecutionMetricRawData>(&outfiles);
          break;
        }
<<<<<<< HEAD
=======
        case MetricsComponent::EXECUTION_PIPELINE: {
          OpenFiles<PipelineMetricRawData>(&outfiles);
          break;
        }
>>>>>>> f6573002
      }
      aggregated_metrics_[component]->ToCSV(&outfiles);
      for (auto &file : outfiles) {
        file.close();
      }
    }
  }
}

}  // namespace terrier::metrics<|MERGE_RESOLUTION|>--- conflicted
+++ resolved
@@ -23,11 +23,7 @@
     outfiles->emplace_back(file_name, std::ios_base::out | std::ios_base::app);
     if (!file_existed) {
       // write the column titles on the first line since we're creating a new csv file
-<<<<<<< HEAD
-      if (abstract_raw_data::FEATURE_COLUMNS[file].size() > 0)
-=======
       if (!abstract_raw_data::FEATURE_COLUMNS[file].empty())
->>>>>>> f6573002
         outfiles->back() << abstract_raw_data::FEATURE_COLUMNS[file] << ", ";
       outfiles->back() << common::ResourceTracker::Metrics::COLUMNS << std::endl;
     }
@@ -73,14 +69,11 @@
         metric->Swap();
         break;
       }
-<<<<<<< HEAD
-=======
       case MetricsComponent::EXECUTION_PIPELINE: {
         const auto &metric = metrics_store.second->pipeline_metric_;
         metric->Swap();
         break;
       }
->>>>>>> f6573002
     }
   }
 }
@@ -89,12 +82,8 @@
   common::SpinLatch::ScopedSpinLatch guard(&latch_);
   const auto thread_id = std::this_thread::get_id();
   TERRIER_ASSERT(stores_map_.count(thread_id) == 0, "This thread was already registered.");
-<<<<<<< HEAD
-  auto result = stores_map_.emplace(thread_id, new MetricsStore(common::ManagedPointer(this), enabled_metrics_, sample_interval_));
-=======
   auto result = stores_map_.emplace(thread_id,
                                     new MetricsStore(common::ManagedPointer(this), enabled_metrics_, sample_interval_));
->>>>>>> f6573002
   TERRIER_ASSERT(result.second, "Insertion to concurrent map failed.");
   common::thread_context.metrics_store_ = result.first->second;
 }
@@ -133,13 +122,10 @@
           OpenFiles<ExecutionMetricRawData>(&outfiles);
           break;
         }
-<<<<<<< HEAD
-=======
         case MetricsComponent::EXECUTION_PIPELINE: {
           OpenFiles<PipelineMetricRawData>(&outfiles);
           break;
         }
->>>>>>> f6573002
       }
       aggregated_metrics_[component]->ToCSV(&outfiles);
       for (auto &file : outfiles) {
