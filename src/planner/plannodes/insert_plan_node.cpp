#include "planner/plannodes/insert_plan_node.h"

#include <map>
#include <memory>
#include <string>
#include <unordered_map>
#include <utility>
#include <vector>

#include "common/json.h"
#include "parser/expression/constant_value_expression.h"
#include "planner/plannodes/output_schema.h"

namespace noisepage::planner {

std::unique_ptr<InsertPlanNode> InsertPlanNode::Builder::Build() {
  NOISEPAGE_ASSERT(!children_.empty() || !values_.empty(), "Can't have an empty insert plan");
  NOISEPAGE_ASSERT(!children_.empty() || values_[0].size() == parameter_info_.size(),
                   "Must have parameter info for each value");
  return std::unique_ptr<InsertPlanNode>(new InsertPlanNode(std::move(children_), std::move(output_schema_),
                                                            database_oid_, table_oid_, std::move(values_),
<<<<<<< HEAD
                                                            std::move(parameter_info_), std::move(index_oids_)));
=======
                                                            std::move(parameter_info_), plan_node_id_));
>>>>>>> e82a12e5
}

InsertPlanNode::InsertPlanNode(std::vector<std::unique_ptr<AbstractPlanNode>> &&children,
                               std::unique_ptr<OutputSchema> output_schema, catalog::db_oid_t database_oid,
                               catalog::table_oid_t table_oid,
                               std::vector<std::vector<common::ManagedPointer<parser::AbstractExpression>>> &&values,
<<<<<<< HEAD
                               std::vector<catalog::col_oid_t> &&parameter_info,
                               std::vector<catalog::index_oid_t> &&index_oids)
    : AbstractPlanNode(std::move(children), std::move(output_schema)),
=======
                               std::vector<catalog::col_oid_t> &&parameter_info, plan_node_id_t plan_node_id)
    : AbstractPlanNode(std::move(children), std::move(output_schema), plan_node_id),
>>>>>>> e82a12e5
      database_oid_(database_oid),
      table_oid_(table_oid),
      values_(std::move(values)),
      parameter_info_(std::move(parameter_info)),
      index_oids_(std::move(index_oids)) {}

common::hash_t InsertPlanNode::Hash() const {
  common::hash_t hash = AbstractPlanNode::Hash();

  // Hash database_oid
  hash = common::HashUtil::CombineHashes(hash, common::HashUtil::Hash(database_oid_));

  // Hash table_oid
  hash = common::HashUtil::CombineHashes(hash, common::HashUtil::Hash(table_oid_));

  // Hash parameter_info
  for (const auto &col_oid : parameter_info_) {
    hash = common::HashUtil::CombineHashes(hash, common::HashUtil::Hash(col_oid));
  }

  // Values
  for (const auto &vals : values_) {
    for (const auto &val : vals) {
      hash = common::HashUtil::CombineHashes(hash, val->Hash());
    }
  }

  for (const auto &index_oid : index_oids_) {
    hash = common::HashUtil::CombineHashes(hash, common::HashUtil::Hash(index_oid));
  }

  return hash;
}

bool InsertPlanNode::operator==(const AbstractPlanNode &rhs) const {
  if (!AbstractPlanNode::operator==(rhs)) return false;

  auto &other = dynamic_cast<const InsertPlanNode &>(rhs);

  // Database OID
  if (database_oid_ != other.database_oid_) return false;

  // Target table OID
  if (table_oid_ != other.table_oid_) return false;

  // Values
  if (values_.size() != other.values_.size()) return false;
  for (size_t i = 0; i < values_.size(); i++) {
    if (values_[i].size() != other.values_[i].size()) return false;

    auto &tuple = values_[i];
    auto &other_tuple = other.values_[i];
    for (size_t j = 0; j < tuple.size(); j++) {
      if (*tuple[j] != *other_tuple[j]) return false;
    }
  }

  // Parameter info
  if (parameter_info_.size() != other.parameter_info_.size()) return false;

  for (int i = 0; i < static_cast<int>(parameter_info_.size()); i++) {
    if (parameter_info_[i] != other.parameter_info_[i]) return false;
  }

  if (index_oids_.size() != other.index_oids_.size()) return false;
  for (int i = 0; i < static_cast<int>(index_oids_.size()); i++) {
    if (index_oids_[i] != other.index_oids_[i]) return false;
  }
  return true;
}

nlohmann::json InsertPlanNode::ToJson() const {
  nlohmann::json j = AbstractPlanNode::ToJson();
  j["database_oid"] = database_oid_;
  j["table_oid"] = table_oid_;

  std::vector<std::vector<nlohmann::json>> values;
  values.reserve(values_.size());
  for (const auto &tuple : values_) {
    std::vector<nlohmann::json> tuple_json;
    tuple_json.reserve(tuple.size());
    for (const auto &elem : tuple) {
      tuple_json.emplace_back(elem->ToJson());
    }
    values.emplace_back(std::move(tuple_json));
  }
  j["values"] = values;
  j["parameter_info"] = parameter_info_;
  j["index_oids"] = index_oids_;
  return j;
}

std::vector<std::unique_ptr<parser::AbstractExpression>> InsertPlanNode::FromJson(const nlohmann::json &j) {
  std::vector<std::unique_ptr<parser::AbstractExpression>> exprs;
  auto e1 = AbstractPlanNode::FromJson(j);
  exprs.insert(exprs.end(), std::make_move_iterator(e1.begin()), std::make_move_iterator(e1.end()));
  database_oid_ = j.at("database_oid").get<catalog::db_oid_t>();
  table_oid_ = j.at("table_oid").get<catalog::table_oid_t>();

  values_ = std::vector<std::vector<common::ManagedPointer<parser::AbstractExpression>>>();
  auto values = j.at("values").get<std::vector<std::vector<nlohmann::json>>>();
  for (auto &vec : values) {
    auto tuple = std::vector<common::ManagedPointer<parser::AbstractExpression>>();
    for (const auto &json : vec) {
      auto deserialized = parser::DeserializeExpression(json);
      tuple.emplace_back(common::ManagedPointer(deserialized.result_));
      exprs.emplace_back(std::move(deserialized.result_));
      exprs.insert(exprs.end(), std::make_move_iterator(deserialized.non_owned_exprs_.begin()),
                   std::make_move_iterator(deserialized.non_owned_exprs_.end()));
    }
    values_.push_back(std::move(tuple));
  }

  parameter_info_ = j.at("parameter_info").get<std::vector<catalog::col_oid_t>>();
  index_oids_ = j.at("index_oids").get<std::vector<catalog::index_oid_t>>();
  return exprs;
}

DEFINE_JSON_BODY_DECLARATIONS(InsertPlanNode);

}  // namespace noisepage::planner<|MERGE_RESOLUTION|>--- conflicted
+++ resolved
@@ -17,27 +17,18 @@
   NOISEPAGE_ASSERT(!children_.empty() || !values_.empty(), "Can't have an empty insert plan");
   NOISEPAGE_ASSERT(!children_.empty() || values_[0].size() == parameter_info_.size(),
                    "Must have parameter info for each value");
-  return std::unique_ptr<InsertPlanNode>(new InsertPlanNode(std::move(children_), std::move(output_schema_),
-                                                            database_oid_, table_oid_, std::move(values_),
-<<<<<<< HEAD
-                                                            std::move(parameter_info_), std::move(index_oids_)));
-=======
-                                                            std::move(parameter_info_), plan_node_id_));
->>>>>>> e82a12e5
+  return std::unique_ptr<InsertPlanNode>(
+      new InsertPlanNode(std::move(children_), std::move(output_schema_), database_oid_, table_oid_, std::move(values_),
+                         std::move(parameter_info_), std::move(index_oids_), plan_node_id_));
 }
 
 InsertPlanNode::InsertPlanNode(std::vector<std::unique_ptr<AbstractPlanNode>> &&children,
                                std::unique_ptr<OutputSchema> output_schema, catalog::db_oid_t database_oid,
                                catalog::table_oid_t table_oid,
                                std::vector<std::vector<common::ManagedPointer<parser::AbstractExpression>>> &&values,
-<<<<<<< HEAD
                                std::vector<catalog::col_oid_t> &&parameter_info,
-                               std::vector<catalog::index_oid_t> &&index_oids)
-    : AbstractPlanNode(std::move(children), std::move(output_schema)),
-=======
-                               std::vector<catalog::col_oid_t> &&parameter_info, plan_node_id_t plan_node_id)
+                               std::vector<catalog::index_oid_t> &&index_oids, plan_node_id_t plan_node_id)
     : AbstractPlanNode(std::move(children), std::move(output_schema), plan_node_id),
->>>>>>> e82a12e5
       database_oid_(database_oid),
       table_oid_(table_oid),
       values_(std::move(values)),
