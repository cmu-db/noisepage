--- conflicted
+++ resolved
@@ -1,14 +1,7 @@
-<<<<<<< HEAD
 #include <memory>
 #include <vector>
 
 #include "planner/plannodes/nested_loop_join_plan_node.h"
-=======
-#include "planner/plannodes/nested_loop_join_plan_node.h"
-
-#include <memory>
-#include <vector>
->>>>>>> cd670a39
 
 namespace terrier::planner {
 
@@ -31,30 +24,50 @@
 
 nlohmann::json NestedLoopJoinPlanNode::ToJson() const {
   auto j = AbstractJoinPlanNode::ToJson();
-  j["left_keys"] = left_keys_;
-  j["right_keys"] = right_keys_;
+  std::vector<nlohmann::json> left_keys;
+  left_keys.reserve(left_keys_.size());
+  for (const auto &key : left_keys_) {
+    left_keys.emplace_back(key->ToJson());
+  }
+  j["left_keys"] = left_keys;
+  std::vector<nlohmann::json> right_keys;
+  right_keys.reserve(right_keys_.size());
+  for (const auto &key : right_keys_) {
+    right_keys.emplace_back(key->ToJson());
+  }
+  j["right_keys"] = right_keys;
   return j;
 }
 
-<<<<<<< HEAD
-void NestedLoopJoinPlanNode::FromJson(const nlohmann::json &j) {
-  AbstractJoinPlanNode::FromJson(j);
-  auto left_keys = j.at("left_keys").get<std::vector<nlohmann::json>>();
-  for (const auto &json : left_keys) {
-    left_keys_.push_back(parser::DeserializeExpression(json));
-  }
-
-  auto right_keys = j.at("right_keys").get<std::vector<nlohmann::json>>();
-  for (const auto &json : right_keys) {
-    right_keys_.push_back(parser::DeserializeExpression(json));
-  }
-=======
 std::vector<std::unique_ptr<parser::AbstractExpression>> NestedLoopJoinPlanNode::FromJson(const nlohmann::json &j) {
   std::vector<std::unique_ptr<parser::AbstractExpression>> exprs;
   auto e1 = AbstractJoinPlanNode::FromJson(j);
   exprs.insert(exprs.end(), std::make_move_iterator(e1.begin()), std::make_move_iterator(e1.end()));
+
+  // Deserialize left keys
+  auto left_keys = j.at("left_keys").get<std::vector<nlohmann::json>>();
+  for (const auto &key_json : left_keys) {
+    if (!key_json.is_null()) {
+      auto deserialized = parser::DeserializeExpression(key_json);
+      left_keys_.emplace_back(common::ManagedPointer(deserialized.result_));
+      exprs.emplace_back(std::move(deserialized.result_));
+      exprs.insert(exprs.end(), std::make_move_iterator(deserialized.non_owned_exprs_.begin()),
+                   std::make_move_iterator(deserialized.non_owned_exprs_.end()));
+    }
+  }
+
+  // Deserialize right keys
+  auto right_keys = j.at("right_keys").get<std::vector<nlohmann::json>>();
+  for (const auto &key_json : right_keys) {
+    if (!key_json.is_null()) {
+      auto deserialized = parser::DeserializeExpression(key_json);
+      right_keys_.emplace_back(common::ManagedPointer(deserialized.result_));
+      exprs.emplace_back(std::move(deserialized.result_));
+      exprs.insert(exprs.end(), std::make_move_iterator(deserialized.non_owned_exprs_.begin()),
+                   std::make_move_iterator(deserialized.non_owned_exprs_.end()));
+    }
+  }
   return exprs;
->>>>>>> cd670a39
 }
 
 }  // namespace terrier::planner