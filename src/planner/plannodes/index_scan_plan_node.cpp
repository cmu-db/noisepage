#include "planner/plannodes/index_scan_plan_node.h"

#include <memory>
#include <vector>

#include "common/hash_util.h"
#include "common/json.h"
#include "planner/plannodes/output_schema.h"

namespace noisepage::planner {

std::unique_ptr<IndexScanPlanNode> IndexScanPlanNode::Builder::Build() {
  return std::unique_ptr<IndexScanPlanNode>(new IndexScanPlanNode(
      std::move(children_), std::move(output_schema_), scan_predicate_, std::move(column_oids_), is_for_update_,
      database_oid_, index_oid_, table_oid_, scan_type_, std::move(lo_index_cols_), std::move(hi_index_cols_),
<<<<<<< HEAD
      scan_limit_, scan_has_limit_, scan_offset_, scan_has_offset_, index_size_, table_num_tuple_, plan_node_id_));
=======
      scan_limit_, scan_has_limit_, scan_offset_, scan_has_offset_, index_size_, table_num_tuple_, cover_all_columns_,
      plan_node_id_));
>>>>>>> c3f3d567
}

IndexScanPlanNode::IndexScanPlanNode(
    std::vector<std::unique_ptr<AbstractPlanNode>> &&children, std::unique_ptr<OutputSchema> output_schema,
    common::ManagedPointer<parser::AbstractExpression> predicate, std::vector<catalog::col_oid_t> &&column_oids,
    bool is_for_update, catalog::db_oid_t database_oid, catalog::index_oid_t index_oid, catalog::table_oid_t table_oid,
    IndexScanType scan_type, std::unordered_map<catalog::indexkeycol_oid_t, IndexExpression> &&lo_index_cols,
    std::unordered_map<catalog::indexkeycol_oid_t, IndexExpression> &&hi_index_cols, uint32_t scan_limit,
    bool scan_has_limit, uint32_t scan_offset, bool scan_has_offset, uint64_t index_size, uint64_t table_num_tuple,
<<<<<<< HEAD
    plan_node_id_t plan_node_id)
=======
    bool cover_all_columns, plan_node_id_t plan_node_id)
>>>>>>> c3f3d567
    : AbstractScanPlanNode(std::move(children), std::move(output_schema), predicate, is_for_update, database_oid,
                           scan_limit, scan_has_limit, scan_offset, scan_has_offset, plan_node_id),
      scan_type_(scan_type),
      index_oid_(index_oid),
      table_oid_(table_oid),
      column_oids_(column_oids),
      lo_index_cols_(std::move(lo_index_cols)),
      hi_index_cols_(std::move(hi_index_cols)),
      table_num_tuple_(table_num_tuple),
      index_size_(index_size),
      cover_all_columns_(cover_all_columns) {}

common::hash_t IndexScanPlanNode::Hash() const {
  common::hash_t hash = AbstractScanPlanNode::Hash();

  // Index Oid
  hash = common::HashUtil::CombineHashes(hash, common::HashUtil::Hash(index_oid_));

  hash = common::HashUtil::CombineHashInRange(hash, column_oids_.begin(), column_oids_.end());

  hash = common::HashUtil::CombineHashes(hash, common::HashUtil::Hash(cover_all_columns_));

  return hash;
}

bool IndexScanPlanNode::operator==(const AbstractPlanNode &rhs) const {
  if (!AbstractScanPlanNode::operator==(rhs)) return false;

  auto &other = static_cast<const IndexScanPlanNode &>(rhs);

  if (column_oids_ != other.column_oids_) return false;

  if (cover_all_columns_ != other.cover_all_columns_) return false;

  // Index Oid
  return (index_oid_ == other.index_oid_);
}

nlohmann::json IndexScanPlanNode::ToJson() const {
  nlohmann::json j = AbstractScanPlanNode::ToJson();
  j["index_oid"] = index_oid_;
  j["column_oids"] = column_oids_;
  j["cover_all_columns"] = cover_all_columns_;
  return j;
}

std::vector<std::unique_ptr<parser::AbstractExpression>> IndexScanPlanNode::FromJson(const nlohmann::json &j) {
  std::vector<std::unique_ptr<parser::AbstractExpression>> exprs;
  auto e1 = AbstractScanPlanNode::FromJson(j);
  exprs.insert(exprs.end(), std::make_move_iterator(e1.begin()), std::make_move_iterator(e1.end()));
  index_oid_ = j.at("index_oid").get<catalog::index_oid_t>();
  column_oids_ = j.at("column_oids").get<std::vector<catalog::col_oid_t>>();
  cover_all_columns_ = j.at("cover_all_columns").get<bool>();
  return exprs;
}

DEFINE_JSON_BODY_DECLARATIONS(IndexScanPlanNode);

}  // namespace noisepage::planner<|MERGE_RESOLUTION|>--- conflicted
+++ resolved
@@ -13,12 +13,8 @@
   return std::unique_ptr<IndexScanPlanNode>(new IndexScanPlanNode(
       std::move(children_), std::move(output_schema_), scan_predicate_, std::move(column_oids_), is_for_update_,
       database_oid_, index_oid_, table_oid_, scan_type_, std::move(lo_index_cols_), std::move(hi_index_cols_),
-<<<<<<< HEAD
-      scan_limit_, scan_has_limit_, scan_offset_, scan_has_offset_, index_size_, table_num_tuple_, plan_node_id_));
-=======
       scan_limit_, scan_has_limit_, scan_offset_, scan_has_offset_, index_size_, table_num_tuple_, cover_all_columns_,
       plan_node_id_));
->>>>>>> c3f3d567
 }
 
 IndexScanPlanNode::IndexScanPlanNode(
@@ -28,11 +24,7 @@
     IndexScanType scan_type, std::unordered_map<catalog::indexkeycol_oid_t, IndexExpression> &&lo_index_cols,
     std::unordered_map<catalog::indexkeycol_oid_t, IndexExpression> &&hi_index_cols, uint32_t scan_limit,
     bool scan_has_limit, uint32_t scan_offset, bool scan_has_offset, uint64_t index_size, uint64_t table_num_tuple,
-<<<<<<< HEAD
-    plan_node_id_t plan_node_id)
-=======
     bool cover_all_columns, plan_node_id_t plan_node_id)
->>>>>>> c3f3d567
     : AbstractScanPlanNode(std::move(children), std::move(output_schema), predicate, is_for_update, database_oid,
                            scan_limit, scan_has_limit, scan_offset, scan_has_offset, plan_node_id),
       scan_type_(scan_type),
