--- conflicted
+++ resolved
@@ -13,22 +13,15 @@
 
 std::unique_ptr<DeletePlanNode> DeletePlanNode::Builder::Build() {
   return std::unique_ptr<DeletePlanNode>(new DeletePlanNode(std::move(children_), std::make_unique<OutputSchema>(),
-<<<<<<< HEAD
-                                                            database_oid_, table_oid_, std::move(index_oids_)));
-=======
-                                                            database_oid_, table_oid_, plan_node_id_));
->>>>>>> e82a12e5
+                                                            database_oid_, table_oid_, std::move(index_oids_),
+                                                            plan_node_id_));
 }
 
 DeletePlanNode::DeletePlanNode(std::vector<std::unique_ptr<AbstractPlanNode>> &&children,
                                std::unique_ptr<OutputSchema> output_schema, catalog::db_oid_t database_oid,
-<<<<<<< HEAD
-                               catalog::table_oid_t table_oid, std::vector<catalog::index_oid_t> &&index_oids)
-    : AbstractPlanNode(std::move(children), std::move(output_schema)),
-=======
-                               catalog::table_oid_t table_oid, plan_node_id_t plan_node_id)
+                               catalog::table_oid_t table_oid, std::vector<catalog::index_oid_t> &&index_oids,
+                               plan_node_id_t plan_node_id)
     : AbstractPlanNode(std::move(children), std::move(output_schema), plan_node_id),
->>>>>>> e82a12e5
       database_oid_(database_oid),
       table_oid_(table_oid),
       index_oids_(std::move(index_oids)) {}
