#include "settings/settings_callbacks.h"

#include <memory>

#include "loggers/loggers_util.h"
#include "main/db_main.h"

namespace noisepage::settings {

void Callbacks::NoOp(void *old_value, void *new_value, DBMain *const db_main,
                     common::ManagedPointer<common::ActionContext> action_context) {
  action_context->SetState(common::ActionState::SUCCESS);
}

void Callbacks::BufferSegmentPoolSizeLimit(void *const old_value, void *const new_value, DBMain *const db_main,
                                           common::ManagedPointer<common::ActionContext> action_context) {
  action_context->SetState(common::ActionState::IN_PROGRESS);
  int new_size = *static_cast<int *>(new_value);
  bool success = db_main->GetBufferSegmentPool()->SetSizeLimit(new_size);
  if (success)
    action_context->SetState(common::ActionState::SUCCESS);
  else
    action_context->SetState(common::ActionState::FAILURE);
}

void Callbacks::BufferSegmentPoolReuseLimit(void *const old_value, void *const new_value, DBMain *const db_main,
                                            common::ManagedPointer<common::ActionContext> action_context) {
  action_context->SetState(common::ActionState::IN_PROGRESS);
  int new_reuse = *static_cast<int *>(new_value);
  db_main->GetBufferSegmentPool()->SetReuseLimit(new_reuse);
  action_context->SetState(common::ActionState::SUCCESS);
}

void Callbacks::BlockStoreSizeLimit(void *const old_value, void *const new_value, DBMain *const db_main,
                                    common::ManagedPointer<common::ActionContext> action_context) {
  action_context->SetState(common::ActionState::IN_PROGRESS);
  int64_t new_size = *static_cast<int64_t *>(new_value);
  bool success = db_main->GetStorageLayer()->GetBlockStore()->SetSizeLimit(new_size);
  if (success)
    action_context->SetState(common::ActionState::SUCCESS);
  else
    action_context->SetState(common::ActionState::FAILURE);
}

void Callbacks::BlockStoreReuseLimit(void *const old_value, void *const new_value, DBMain *const db_main,
                                     common::ManagedPointer<common::ActionContext> action_context) {
  action_context->SetState(common::ActionState::IN_PROGRESS);
  int64_t new_reuse = *static_cast<int64_t *>(new_value);
  db_main->GetStorageLayer()->GetBlockStore()->SetReuseLimit(new_reuse);
  action_context->SetState(common::ActionState::SUCCESS);
}

void Callbacks::WalNumBuffers(void *const old_value, void *const new_value, DBMain *const db_main,
                              common::ManagedPointer<common::ActionContext> action_context) {
  action_context->SetState(common::ActionState::IN_PROGRESS);
  int new_size = *static_cast<int *>(new_value);
  bool success = db_main->GetLogManager()->SetNumBuffers(new_size);
  if (success)
    action_context->SetState(common::ActionState::SUCCESS);
  else
    action_context->SetState(common::ActionState::FAILURE);
}

void Callbacks::WalSerializationInterval(void *const old_value, void *const new_value, DBMain *const db_main,
                                         common::ManagedPointer<common::ActionContext> action_context) {
  action_context->SetState(common::ActionState::IN_PROGRESS);
  int new_interval = *static_cast<int *>(new_value);
  db_main->GetLogManager()->SetSerializationInterval(new_interval);
  action_context->SetState(common::ActionState::SUCCESS);
}

void Callbacks::MetricsLogging(void *const old_value, void *const new_value, DBMain *const db_main,
                               common::ManagedPointer<common::ActionContext> action_context) {
  action_context->SetState(common::ActionState::IN_PROGRESS);
  bool new_status = *static_cast<bool *>(new_value);
  if (new_status)
    db_main->GetMetricsManager()->EnableMetric(metrics::MetricsComponent::LOGGING);
  else
    db_main->GetMetricsManager()->DisableMetric(metrics::MetricsComponent::LOGGING);
  action_context->SetState(common::ActionState::SUCCESS);
}

void Callbacks::MetricsTransaction(void *const old_value, void *const new_value, DBMain *const db_main,
                                   common::ManagedPointer<common::ActionContext> action_context) {
  action_context->SetState(common::ActionState::IN_PROGRESS);
  bool new_status = *static_cast<bool *>(new_value);
  if (new_status)
    db_main->GetMetricsManager()->EnableMetric(metrics::MetricsComponent::TRANSACTION);
  else
    db_main->GetMetricsManager()->DisableMetric(metrics::MetricsComponent::TRANSACTION);
  action_context->SetState(common::ActionState::SUCCESS);
}

void Callbacks::MetricsGC(void *const old_value, void *const new_value, DBMain *const db_main,
                          common::ManagedPointer<common::ActionContext> action_context) {
  action_context->SetState(common::ActionState::IN_PROGRESS);
  bool new_status = *static_cast<bool *>(new_value);
  if (new_status)
    db_main->GetMetricsManager()->EnableMetric(metrics::MetricsComponent::GARBAGECOLLECTION);
  else
    db_main->GetMetricsManager()->DisableMetric(metrics::MetricsComponent::GARBAGECOLLECTION);
  action_context->SetState(common::ActionState::SUCCESS);
}

void Callbacks::MetricsExecution(void *const old_value, void *const new_value, DBMain *const db_main,
                                 common::ManagedPointer<common::ActionContext> action_context) {
  action_context->SetState(common::ActionState::IN_PROGRESS);
  bool new_status = *static_cast<bool *>(new_value);
  if (new_status)
    db_main->GetMetricsManager()->EnableMetric(metrics::MetricsComponent::EXECUTION);
  else
    db_main->GetMetricsManager()->DisableMetric(metrics::MetricsComponent::EXECUTION);
  action_context->SetState(common::ActionState::SUCCESS);
}

void Callbacks::MetricsPipeline(void *const old_value, void *const new_value, DBMain *const db_main,
                                common::ManagedPointer<common::ActionContext> action_context) {
  action_context->SetState(common::ActionState::IN_PROGRESS);
  bool new_status = *static_cast<bool *>(new_value);
  if (new_status)
    db_main->GetMetricsManager()->EnableMetric(metrics::MetricsComponent::EXECUTION_PIPELINE);
  else
    db_main->GetMetricsManager()->DisableMetric(metrics::MetricsComponent::EXECUTION_PIPELINE);
  action_context->SetState(common::ActionState::SUCCESS);
}

void Callbacks::MetricsPipelineSampleRate(void *old_value, void *new_value, DBMain *db_main,
                                          common::ManagedPointer<common::ActionContext> action_context) {
  action_context->SetState(common::ActionState::IN_PROGRESS);
  int interval = *static_cast<int *>(new_value);
  db_main->GetMetricsManager()->SetMetricSampleRate(metrics::MetricsComponent::EXECUTION_PIPELINE,
                                                    static_cast<uint8_t>(interval));
  action_context->SetState(common::ActionState::SUCCESS);
}

void Callbacks::MetricsLoggingSampleRate(void *old_value, void *new_value, DBMain *db_main,
                                         common::ManagedPointer<common::ActionContext> action_context) {
  action_context->SetState(common::ActionState::IN_PROGRESS);
  int interval = *static_cast<int *>(new_value);
  db_main->GetMetricsManager()->SetMetricSampleRate(metrics::MetricsComponent::LOGGING, static_cast<uint8_t>(interval));
  action_context->SetState(common::ActionState::SUCCESS);
}

void Callbacks::MetricsBindCommand(void *const old_value, void *const new_value, DBMain *const db_main,
                                   common::ManagedPointer<common::ActionContext> action_context) {
  action_context->SetState(common::ActionState::IN_PROGRESS);
  bool new_status = *static_cast<bool *>(new_value);
  if (new_status)
    db_main->GetMetricsManager()->EnableMetric(metrics::MetricsComponent::BIND_COMMAND);
  else
    db_main->GetMetricsManager()->DisableMetric(metrics::MetricsComponent::BIND_COMMAND);
  action_context->SetState(common::ActionState::SUCCESS);
}

void Callbacks::MetricsExecuteCommand(void *const old_value, void *const new_value, DBMain *const db_main,
                                      common::ManagedPointer<common::ActionContext> action_context) {
  action_context->SetState(common::ActionState::IN_PROGRESS);
  bool new_status = *static_cast<bool *>(new_value);
  if (new_status)
    db_main->GetMetricsManager()->EnableMetric(metrics::MetricsComponent::EXECUTE_COMMAND);
  else
    db_main->GetMetricsManager()->DisableMetric(metrics::MetricsComponent::EXECUTE_COMMAND);
  action_context->SetState(common::ActionState::SUCCESS);
}

void Callbacks::MetricsQueryTrace(void *const old_value, void *const new_value, DBMain *const db_main,
                                  common::ManagedPointer<common::ActionContext> action_context) {
  action_context->SetState(common::ActionState::IN_PROGRESS);
  bool new_status = *static_cast<bool *>(new_value);
  if (new_status)
    db_main->GetMetricsManager()->EnableMetric(metrics::MetricsComponent::QUERY_TRACE);
  else
    db_main->GetMetricsManager()->DisableMetric(metrics::MetricsComponent::QUERY_TRACE);
  action_context->SetState(common::ActionState::SUCCESS);
}

void Callbacks::MetricsQueryTraceOutput(void *const old_value, void *const new_value, DBMain *const db_main,
                                        common::ManagedPointer<common::ActionContext> action_context) {
  action_context->SetState(common::ActionState::IN_PROGRESS);
  auto metrics_output = metrics::MetricsUtil::FromMetricsOutputString(*static_cast<std::string_view *>(new_value));
  if (metrics_output == std::nullopt) {
    action_context->SetState(common::ActionState::FAILURE);
    return;
  }
  db_main->GetMetricsManager()->SetMetricOutput(metrics::MetricsComponent::QUERY_TRACE, *metrics_output);
  action_context->SetState(common::ActionState::SUCCESS);
}

void Callbacks::ForecastSampleLimit(void *old_value, void *new_value, DBMain *db_main,
                                    common::ManagedPointer<common::ActionContext> action_context) {
  action_context->SetState(common::ActionState::IN_PROGRESS);
  int forecast_sample_limit = *static_cast<int *>(new_value);
  metrics::QueryTraceMetricRawData::query_param_sample = static_cast<uint64_t>(forecast_sample_limit);
  action_context->SetState(common::ActionState::SUCCESS);
}

void Callbacks::TaskPoolSize(void *old_value, void *new_value, DBMain *db_main,
                             common::ManagedPointer<common::ActionContext> action_context) {
  action_context->SetState(common::ActionState::IN_PROGRESS);
  int task_size = *static_cast<int *>(new_value);
  db_main->GetTaskManager()->SetTaskPoolSize(task_size);
  action_context->SetState(common::ActionState::SUCCESS);
}

void Callbacks::PilotEnablePlanning(void *const old_value, void *const new_value, DBMain *const db_main,
                                    common::ManagedPointer<common::ActionContext> action_context) {
  action_context->SetState(common::ActionState::IN_PROGRESS);
  bool new_status = *static_cast<bool *>(new_value);
  if (new_status)
    db_main->GetPilotThread()->EnablePilot();
  else
    db_main->GetPilotThread()->DisablePilot();
  action_context->SetState(common::ActionState::SUCCESS);
}

<<<<<<< HEAD
#define SETTINGS_GENERATE_LOGGER_CALLBACK(component)                                                     \
  void Callbacks::LogLevelSet##component(void *old_value, void *new_value, DBMain *db_main,              \
                                         common::ManagedPointer<common::ActionContext> action_context) { \
    action_context->SetState(common::ActionState::IN_PROGRESS);                                          \
    auto level = *static_cast<std::string_view *>(new_value);                                            \
    auto level_val = LoggersUtil::GetLevel(level);                                                       \
    auto logger = LoggersUtil::GetLogger(#component);                                                    \
                                                                                                         \
    if (!level_val.has_value() || logger == nullptr) {                                                   \
      action_context->SetState(common::ActionState::FAILURE);                                            \
      return;                                                                                            \
    }                                                                                                    \
                                                                                                         \
    logger->set_level(*level_val);                                                                       \
    action_context->SetState(common::ActionState::SUCCESS);                                              \
  }

SETTINGS_GENERATE_LOGGER_CALLBACK(binder)
SETTINGS_GENERATE_LOGGER_CALLBACK(catalog)
SETTINGS_GENERATE_LOGGER_CALLBACK(common)
SETTINGS_GENERATE_LOGGER_CALLBACK(execution)
SETTINGS_GENERATE_LOGGER_CALLBACK(index)
SETTINGS_GENERATE_LOGGER_CALLBACK(messenger)
SETTINGS_GENERATE_LOGGER_CALLBACK(metrics)
SETTINGS_GENERATE_LOGGER_CALLBACK(modelserver)
SETTINGS_GENERATE_LOGGER_CALLBACK(network)
SETTINGS_GENERATE_LOGGER_CALLBACK(optimizer)
SETTINGS_GENERATE_LOGGER_CALLBACK(parser)
SETTINGS_GENERATE_LOGGER_CALLBACK(replication)
SETTINGS_GENERATE_LOGGER_CALLBACK(selfdriving)
SETTINGS_GENERATE_LOGGER_CALLBACK(settings)
SETTINGS_GENERATE_LOGGER_CALLBACK(storage)
SETTINGS_GENERATE_LOGGER_CALLBACK(transaction)

#undef SETTINGS_GENERATE_LOGGER_CALLBACK
=======
void Callbacks::TrainForecastModel(void *old_value, void *new_value, DBMain *db_main,
                                   common::ManagedPointer<common::ActionContext> action_context) {
  action_context->SetState(common::ActionState::IN_PROGRESS);
  db_main->GetPilot()->PerformForecasterTrain();
  action_context->SetState(common::ActionState::SUCCESS);
}

void Callbacks::TrainInterferenceModel(void *old_value, void *new_value, DBMain *db_main,
                                       common::ManagedPointer<common::ActionContext> action_context) {
  action_context->SetState(common::ActionState::IN_PROGRESS);

  auto settings = db_main->GetSettingsManager();
  auto ms_manager = db_main->GetModelServerManager();

  auto ou_model_save = std::string(settings->GetValue(settings::Param::ou_model_save_path).Peek<std::string_view>());
  auto interference_model_save =
      std::string(settings->GetValue(settings::Param::interference_model_save_path).Peek<std::string_view>());
  auto input_path =
      std::string(settings->GetValue(settings::Param::interference_model_input_path).Peek<std::string_view>());
  auto sample_rate = settings->GetValue(settings::Param::interference_model_pipeline_sample_rate).Peek<int>();

  std::vector<std::string> methods;
  {
    auto method_str =
        std::string(settings->GetValue(settings::Param::interference_model_train_methods).Peek<std::string_view>());
    std::stringstream ss(method_str);
    while (ss.good()) {
      std::string token;
      std::getline(ss, token, ',');
      methods.emplace_back(token);
    }
  }

  modelserver::ModelServerFuture<std::string> future;
  ms_manager->TrainInterferenceModel(methods, input_path, interference_model_save, ou_model_save, sample_rate,
                                     common::ManagedPointer<modelserver::ModelServerFuture<std::string>>(&future));

  auto timeout = settings->GetValue(settings::Param::interference_model_train_timeout).Peek<int>();
  auto result = future.WaitFor(std::chrono::milliseconds(timeout));
  if (!result.has_value()) {
    SETTINGS_LOG_ERROR("Callbacks::TrainInterferenceModel timed out {} milliseconds", timeout);
    action_context->SetState(common::ActionState::FAILURE);
  } else if (!result.value().second) {
    SETTINGS_LOG_ERROR("Callbacks::TrainInterferenceModel failed with error {}", future.FailMessage());
    action_context->SetState(common::ActionState::FAILURE);
  } else {
    action_context->SetState(common::ActionState::SUCCESS);
  }
}

void Callbacks::TrainOUModel(void *old_value, void *new_value, DBMain *db_main,
                             common::ManagedPointer<common::ActionContext> action_context) {
  action_context->SetState(common::ActionState::IN_PROGRESS);

  auto settings = db_main->GetSettingsManager();
  auto ms_manager = db_main->GetModelServerManager();

  auto ou_model_save = std::string(settings->GetValue(settings::Param::ou_model_save_path).Peek<std::string_view>());
  auto input_path = std::string(settings->GetValue(settings::Param::ou_model_input_path).Peek<std::string_view>());

  std::vector<std::string> methods;
  {
    auto method_str = std::string(settings->GetValue(settings::Param::ou_model_train_methods).Peek<std::string_view>());
    std::stringstream ss(method_str);
    while (ss.good()) {
      std::string token;
      std::getline(ss, token, ',');
      methods.emplace_back(token);
    }
  }

  modelserver::ModelServerFuture<std::string> future;
  ms_manager->TrainModel(modelserver::ModelType::Type::OperatingUnit, methods, &input_path, ou_model_save, nullptr,
                         common::ManagedPointer<modelserver::ModelServerFuture<std::string>>(&future));

  auto timeout = settings->GetValue(settings::Param::ou_model_train_timeout).Peek<int>();
  auto result = future.WaitFor(std::chrono::milliseconds(timeout));
  if (!result.has_value()) {
    SETTINGS_LOG_ERROR("Callbacks::TrainOUModel timed out {} milliseconds", timeout);
    action_context->SetState(common::ActionState::FAILURE);
  } else if (!result.value().second) {
    SETTINGS_LOG_ERROR("Callbacks::TrainOUModel failed with error {}", future.FailMessage());
    action_context->SetState(common::ActionState::FAILURE);
  } else {
    action_context->SetState(common::ActionState::SUCCESS);
  }
}
>>>>>>> f2fd6474

}  // namespace noisepage::settings<|MERGE_RESOLUTION|>--- conflicted
+++ resolved
@@ -213,7 +213,94 @@
   action_context->SetState(common::ActionState::SUCCESS);
 }
 
-<<<<<<< HEAD
+void Callbacks::TrainForecastModel(void *old_value, void *new_value, DBMain *db_main,
+                                   common::ManagedPointer<common::ActionContext> action_context) {
+  action_context->SetState(common::ActionState::IN_PROGRESS);
+  db_main->GetPilot()->PerformForecasterTrain();
+  action_context->SetState(common::ActionState::SUCCESS);
+}
+
+void Callbacks::TrainInterferenceModel(void *old_value, void *new_value, DBMain *db_main,
+                                       common::ManagedPointer<common::ActionContext> action_context) {
+  action_context->SetState(common::ActionState::IN_PROGRESS);
+
+  auto settings = db_main->GetSettingsManager();
+  auto ms_manager = db_main->GetModelServerManager();
+
+  auto ou_model_save = std::string(settings->GetValue(settings::Param::ou_model_save_path).Peek<std::string_view>());
+  auto interference_model_save =
+      std::string(settings->GetValue(settings::Param::interference_model_save_path).Peek<std::string_view>());
+  auto input_path =
+      std::string(settings->GetValue(settings::Param::interference_model_input_path).Peek<std::string_view>());
+  auto sample_rate = settings->GetValue(settings::Param::interference_model_pipeline_sample_rate).Peek<int>();
+
+  std::vector<std::string> methods;
+  {
+    auto method_str =
+        std::string(settings->GetValue(settings::Param::interference_model_train_methods).Peek<std::string_view>());
+    std::stringstream ss(method_str);
+    while (ss.good()) {
+      std::string token;
+      std::getline(ss, token, ',');
+      methods.emplace_back(token);
+    }
+  }
+
+  modelserver::ModelServerFuture<std::string> future;
+  ms_manager->TrainInterferenceModel(methods, input_path, interference_model_save, ou_model_save, sample_rate,
+                                     common::ManagedPointer<modelserver::ModelServerFuture<std::string>>(&future));
+
+  auto timeout = settings->GetValue(settings::Param::interference_model_train_timeout).Peek<int>();
+  auto result = future.WaitFor(std::chrono::milliseconds(timeout));
+  if (!result.has_value()) {
+    SETTINGS_LOG_ERROR("Callbacks::TrainInterferenceModel timed out {} milliseconds", timeout);
+    action_context->SetState(common::ActionState::FAILURE);
+  } else if (!result.value().second) {
+    SETTINGS_LOG_ERROR("Callbacks::TrainInterferenceModel failed with error {}", future.FailMessage());
+    action_context->SetState(common::ActionState::FAILURE);
+  } else {
+    action_context->SetState(common::ActionState::SUCCESS);
+  }
+}
+
+void Callbacks::TrainOUModel(void *old_value, void *new_value, DBMain *db_main,
+                             common::ManagedPointer<common::ActionContext> action_context) {
+  action_context->SetState(common::ActionState::IN_PROGRESS);
+
+  auto settings = db_main->GetSettingsManager();
+  auto ms_manager = db_main->GetModelServerManager();
+
+  auto ou_model_save = std::string(settings->GetValue(settings::Param::ou_model_save_path).Peek<std::string_view>());
+  auto input_path = std::string(settings->GetValue(settings::Param::ou_model_input_path).Peek<std::string_view>());
+
+  std::vector<std::string> methods;
+  {
+    auto method_str = std::string(settings->GetValue(settings::Param::ou_model_train_methods).Peek<std::string_view>());
+    std::stringstream ss(method_str);
+    while (ss.good()) {
+      std::string token;
+      std::getline(ss, token, ',');
+      methods.emplace_back(token);
+    }
+  }
+
+  modelserver::ModelServerFuture<std::string> future;
+  ms_manager->TrainModel(modelserver::ModelType::Type::OperatingUnit, methods, &input_path, ou_model_save, nullptr,
+                         common::ManagedPointer<modelserver::ModelServerFuture<std::string>>(&future));
+
+  auto timeout = settings->GetValue(settings::Param::ou_model_train_timeout).Peek<int>();
+  auto result = future.WaitFor(std::chrono::milliseconds(timeout));
+  if (!result.has_value()) {
+    SETTINGS_LOG_ERROR("Callbacks::TrainOUModel timed out {} milliseconds", timeout);
+    action_context->SetState(common::ActionState::FAILURE);
+  } else if (!result.value().second) {
+    SETTINGS_LOG_ERROR("Callbacks::TrainOUModel failed with error {}", future.FailMessage());
+    action_context->SetState(common::ActionState::FAILURE);
+  } else {
+    action_context->SetState(common::ActionState::SUCCESS);
+  }
+}
+
 #define SETTINGS_GENERATE_LOGGER_CALLBACK(component)                                                     \
   void Callbacks::LogLevelSet##component(void *old_value, void *new_value, DBMain *db_main,              \
                                          common::ManagedPointer<common::ActionContext> action_context) { \
@@ -249,94 +336,5 @@
 SETTINGS_GENERATE_LOGGER_CALLBACK(transaction)
 
 #undef SETTINGS_GENERATE_LOGGER_CALLBACK
-=======
-void Callbacks::TrainForecastModel(void *old_value, void *new_value, DBMain *db_main,
-                                   common::ManagedPointer<common::ActionContext> action_context) {
-  action_context->SetState(common::ActionState::IN_PROGRESS);
-  db_main->GetPilot()->PerformForecasterTrain();
-  action_context->SetState(common::ActionState::SUCCESS);
-}
-
-void Callbacks::TrainInterferenceModel(void *old_value, void *new_value, DBMain *db_main,
-                                       common::ManagedPointer<common::ActionContext> action_context) {
-  action_context->SetState(common::ActionState::IN_PROGRESS);
-
-  auto settings = db_main->GetSettingsManager();
-  auto ms_manager = db_main->GetModelServerManager();
-
-  auto ou_model_save = std::string(settings->GetValue(settings::Param::ou_model_save_path).Peek<std::string_view>());
-  auto interference_model_save =
-      std::string(settings->GetValue(settings::Param::interference_model_save_path).Peek<std::string_view>());
-  auto input_path =
-      std::string(settings->GetValue(settings::Param::interference_model_input_path).Peek<std::string_view>());
-  auto sample_rate = settings->GetValue(settings::Param::interference_model_pipeline_sample_rate).Peek<int>();
-
-  std::vector<std::string> methods;
-  {
-    auto method_str =
-        std::string(settings->GetValue(settings::Param::interference_model_train_methods).Peek<std::string_view>());
-    std::stringstream ss(method_str);
-    while (ss.good()) {
-      std::string token;
-      std::getline(ss, token, ',');
-      methods.emplace_back(token);
-    }
-  }
-
-  modelserver::ModelServerFuture<std::string> future;
-  ms_manager->TrainInterferenceModel(methods, input_path, interference_model_save, ou_model_save, sample_rate,
-                                     common::ManagedPointer<modelserver::ModelServerFuture<std::string>>(&future));
-
-  auto timeout = settings->GetValue(settings::Param::interference_model_train_timeout).Peek<int>();
-  auto result = future.WaitFor(std::chrono::milliseconds(timeout));
-  if (!result.has_value()) {
-    SETTINGS_LOG_ERROR("Callbacks::TrainInterferenceModel timed out {} milliseconds", timeout);
-    action_context->SetState(common::ActionState::FAILURE);
-  } else if (!result.value().second) {
-    SETTINGS_LOG_ERROR("Callbacks::TrainInterferenceModel failed with error {}", future.FailMessage());
-    action_context->SetState(common::ActionState::FAILURE);
-  } else {
-    action_context->SetState(common::ActionState::SUCCESS);
-  }
-}
-
-void Callbacks::TrainOUModel(void *old_value, void *new_value, DBMain *db_main,
-                             common::ManagedPointer<common::ActionContext> action_context) {
-  action_context->SetState(common::ActionState::IN_PROGRESS);
-
-  auto settings = db_main->GetSettingsManager();
-  auto ms_manager = db_main->GetModelServerManager();
-
-  auto ou_model_save = std::string(settings->GetValue(settings::Param::ou_model_save_path).Peek<std::string_view>());
-  auto input_path = std::string(settings->GetValue(settings::Param::ou_model_input_path).Peek<std::string_view>());
-
-  std::vector<std::string> methods;
-  {
-    auto method_str = std::string(settings->GetValue(settings::Param::ou_model_train_methods).Peek<std::string_view>());
-    std::stringstream ss(method_str);
-    while (ss.good()) {
-      std::string token;
-      std::getline(ss, token, ',');
-      methods.emplace_back(token);
-    }
-  }
-
-  modelserver::ModelServerFuture<std::string> future;
-  ms_manager->TrainModel(modelserver::ModelType::Type::OperatingUnit, methods, &input_path, ou_model_save, nullptr,
-                         common::ManagedPointer<modelserver::ModelServerFuture<std::string>>(&future));
-
-  auto timeout = settings->GetValue(settings::Param::ou_model_train_timeout).Peek<int>();
-  auto result = future.WaitFor(std::chrono::milliseconds(timeout));
-  if (!result.has_value()) {
-    SETTINGS_LOG_ERROR("Callbacks::TrainOUModel timed out {} milliseconds", timeout);
-    action_context->SetState(common::ActionState::FAILURE);
-  } else if (!result.value().second) {
-    SETTINGS_LOG_ERROR("Callbacks::TrainOUModel failed with error {}", future.FailMessage());
-    action_context->SetState(common::ActionState::FAILURE);
-  } else {
-    action_context->SetState(common::ActionState::SUCCESS);
-  }
-}
->>>>>>> f2fd6474
 
 }  // namespace noisepage::settings