--- conflicted
+++ resolved
@@ -13,16 +13,15 @@
 #include "settings/settings_defs.h"    // NOLINT
 #undef __SETTING_GFLAGS_DEFINE__       // NOLINT
 
-<<<<<<< HEAD
 int main(int argc, char *argv[]) {
   // initialize loggers
-=======
-int main(int argc, char **argv) {
->>>>>>> 580ca277
   // Parse Setting Values
   ::google::SetUsageMessage("Usage Info: \n");
   ::google::ParseCommandLineFlags(&argc, &argv, true);
   std::unordered_map<terrier::settings::Param, terrier::settings::ParamInfo> param_map;
+
+  // initialize stat registry
+  auto main_stat_reg = std::make_shared<terrier::common::StatisticsRegistry>();
 
   /*
    * Populate gflag values to param map.
