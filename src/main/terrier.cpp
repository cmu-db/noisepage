<<<<<<< HEAD
#include <fstream>
#include <iostream>
#include <memory>
#include <vector>
#include "bwtree/bwtree.h"
#include "catalog/catalog.h"
#include "common/allocator.h"
#include "common/settings.h"
#include "common/stat_registry.h"
#include "common/strong_typedef.h"
#include "loggers/catalog_logger.h"
#include "loggers/index_logger.h"
#include "loggers/main_logger.h"
#include "loggers/network_logger.h"
#include "loggers/parser_logger.h"
#include "loggers/storage_logger.h"
#include "loggers/transaction_logger.h"
#include "loggers/type_logger.h"
#include "network/connection_handle_factory.h"
#include "network/terrier_server.h"
#include "storage/data_table.h"
#include "storage/record_buffer.h"
#include "storage/storage_defs.h"
#include "traffic_cop/traffic_cop.h"
#include "transaction/transaction_context.h"
#include "transaction/transaction_manager.h"
int main() {
  // initialize loggers
  try {
    init_main_logger();
    // initialize namespace specific loggers
    terrier::storage::init_index_logger();
    terrier::storage::init_storage_logger();
    terrier::transaction::init_transaction_logger();
    terrier::catalog::init_catalog_logger();
    terrier::parser::init_parser_logger();
    terrier::network::init_network_logger();
    terrier::network::network_logger->set_level(spdlog::level::trace);
    // Flush all *registered* loggers using a worker thread.
    // Registered loggers must be thread safe for this to work correctly
    spdlog::flush_every(std::chrono::seconds(DEBUG_LOG_FLUSH_INTERVAL));
  } catch (const spdlog::spdlog_ex &ex) {
    std::cout << "debug log init failed " << ex.what() << std::endl;  // NOLINT
    return 1;
  }
  // log init now complete
  LOG_TRACE("Logger initialization complete");
=======
#include <gflags/gflags.h>
#include <memory>
#include <unordered_map>
#include <utility>
#include "main/db_main.h"
#include "settings/settings_manager.h"

/*
 * Define gflags configurations.
 * This will expand to a list of code like:
 * DEFINE_int32(port, 15721, "Terrier port (default: 15721)");
 */
#define __SETTING_GFLAGS_DEFINE__      // NOLINT
#include "settings/settings_common.h"  // NOLINT
#include "settings/settings_defs.h"    // NOLINT
#undef __SETTING_GFLAGS_DEFINE__       // NOLINT

int main(int argc, char *argv[]) {
  // initialize loggers
  // Parse Setting Values
  ::google::SetUsageMessage("Usage Info: \n");
  ::google::ParseCommandLineFlags(&argc, &argv, true);
  std::unordered_map<terrier::settings::Param, terrier::settings::ParamInfo> param_map;
>>>>>>> e7c4d2b7

  // initialize stat registry
  auto main_stat_reg = std::make_shared<terrier::common::StatisticsRegistry>();

<<<<<<< HEAD
  // create the global transaction mgr
  terrier::storage::RecordBufferSegmentPool buffer_pool_(100000, 10000);
  terrier::transaction::TransactionManager txn_manager_(&buffer_pool_, true, nullptr);
  terrier::transaction::TransactionContext *txn_ = txn_manager_.BeginTransaction();
  // create the (system) catalogs
  terrier::catalog::terrier_catalog = std::make_shared<terrier::catalog::Catalog>(&txn_manager_, txn_);
  LOG_INFO("Initialization complete");

  terrier::traffic_cop::TrafficCop t_cop;
  terrier::network::CommandFactory command_factory;

  terrier::network::ConnectionHandleFactory connection_handle_factory(&t_cop, &command_factory);
  terrier::network::TerrierServer terrier_server(&connection_handle_factory);

  terrier_server.SetPort(terrier::common::Settings::SERVER_PORT);
  terrier_server.SetupServer().ServerLoop();

  // TODO(pakhtar): fix so the catalog works nicely with the GC, and shutdown is clean and leak-free. (#323)
  // shutdown loggers
  spdlog::shutdown();
  main_stat_reg->Shutdown(false);
=======
  terrier::settings::SettingsManager::ConstructParamMap(param_map);
  terrier::DBMain db(std::move(param_map));
  db.Init();
  db.Run();
>>>>>>> e7c4d2b7
}<|MERGE_RESOLUTION|>--- conflicted
+++ resolved
@@ -1,7 +1,21 @@
-<<<<<<< HEAD
-#include <fstream>
-#include <iostream>
+#include <gflags/gflags.h>
 #include <memory>
+#include <unordered_map>
+#include <utility>
+#include "main/db_main.h"
+#include "settings/settings_manager.h"
+
+/*
+ * Define gflags configurations.
+ * This will expand to a list of code like:
+ * DEFINE_int32(port, 15721, "Terrier port (default: 15721)");
+ */
+#define __SETTING_GFLAGS_DEFINE__      // NOLINT
+#include "settings/settings_common.h"  // NOLINT
+#include "settings/settings_defs.h"    // NOLINT
+#undef __SETTING_GFLAGS_DEFINE__       // NOLINT
+
+int main(int argc, char *argv[]) {
 #include <vector>
 #include "bwtree/bwtree.h"
 #include "catalog/catalog.h"
@@ -27,55 +41,18 @@
 #include "transaction/transaction_manager.h"
 int main() {
   // initialize loggers
-  try {
-    init_main_logger();
-    // initialize namespace specific loggers
-    terrier::storage::init_index_logger();
-    terrier::storage::init_storage_logger();
-    terrier::transaction::init_transaction_logger();
-    terrier::catalog::init_catalog_logger();
-    terrier::parser::init_parser_logger();
-    terrier::network::init_network_logger();
-    terrier::network::network_logger->set_level(spdlog::level::trace);
-    // Flush all *registered* loggers using a worker thread.
-    // Registered loggers must be thread safe for this to work correctly
-    spdlog::flush_every(std::chrono::seconds(DEBUG_LOG_FLUSH_INTERVAL));
-  } catch (const spdlog::spdlog_ex &ex) {
-    std::cout << "debug log init failed " << ex.what() << std::endl;  // NOLINT
-    return 1;
-  }
-  // log init now complete
-  LOG_TRACE("Logger initialization complete");
-=======
-#include <gflags/gflags.h>
-#include <memory>
-#include <unordered_map>
-#include <utility>
-#include "main/db_main.h"
-#include "settings/settings_manager.h"
-
-/*
- * Define gflags configurations.
- * This will expand to a list of code like:
- * DEFINE_int32(port, 15721, "Terrier port (default: 15721)");
- */
-#define __SETTING_GFLAGS_DEFINE__      // NOLINT
-#include "settings/settings_common.h"  // NOLINT
-#include "settings/settings_defs.h"    // NOLINT
-#undef __SETTING_GFLAGS_DEFINE__       // NOLINT
-
-int main(int argc, char *argv[]) {
-  // initialize loggers
   // Parse Setting Values
   ::google::SetUsageMessage("Usage Info: \n");
   ::google::ParseCommandLineFlags(&argc, &argv, true);
   std::unordered_map<terrier::settings::Param, terrier::settings::ParamInfo> param_map;
->>>>>>> e7c4d2b7
 
   // initialize stat registry
   auto main_stat_reg = std::make_shared<terrier::common::StatisticsRegistry>();
 
-<<<<<<< HEAD
+  terrier::settings::SettingsManager::ConstructParamMap(param_map);
+  terrier::DBMain db(std::move(param_map));
+  db.Init();
+  db.Run();
   // create the global transaction mgr
   terrier::storage::RecordBufferSegmentPool buffer_pool_(100000, 10000);
   terrier::transaction::TransactionManager txn_manager_(&buffer_pool_, true, nullptr);
@@ -97,10 +74,4 @@
   // shutdown loggers
   spdlog::shutdown();
   main_stat_reg->Shutdown(false);
-=======
-  terrier::settings::SettingsManager::ConstructParamMap(param_map);
-  terrier::DBMain db(std::move(param_map));
-  db.Init();
-  db.Run();
->>>>>>> e7c4d2b7
 }