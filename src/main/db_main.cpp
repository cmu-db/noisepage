#include "main/db_main.h"

#define __SETTING_GFLAGS_DEFINE__    // NOLINT
#include "settings/settings_defs.h"  // NOLINT
#undef __SETTING_GFLAGS_DEFINE__     // NOLINT

#include "execution/execution_util.h"
#include "loggers/common_logger.h"
#include "optimizer/cost_model/trivial_cost_model.h"
#include "storage/recovery/replication_log_provider.h"

namespace noisepage {

void DBMain::TryLoadStartupDDL() {
  // Load startup ddls
  std::vector<std::string> startup_ddls;
  if (settings_manager_ != nullptr) {
    auto input = settings_manager_->GetString(settings::Param::startup_ddl_path);
    std::ifstream ddl_file(input);
    if (ddl_file.is_open() && ddl_file.good()) {
      std::string input_line;
      while (std::getline(ddl_file, input_line)) {
        if (input_line.empty()) {
          // Skip the empty line
          continue;
        }

        if (input_line.size() > 2 && input_line[0] == '-' && input_line[1] == '-') {
          // Skip comments of form '-- comment'
          continue;
        }

        startup_ddls.emplace_back(std::move(input_line));
      }
    }
  } else {
    COMMON_LOG_WARN("TryLoadStartupDDL() invoked without SettingsManager");
  }

  if (!startup_ddls.empty() && task_manager_ != nullptr) {
    for (auto &ddl : startup_ddls) {
      task_manager_->AddTask(std::make_unique<task::TaskDDL>(catalog::INVALID_DATABASE_OID, ddl));
    }

    task_manager_->WaitForFlush();
  } else if (task_manager_ == nullptr) {
    COMMON_LOG_WARN("TryLoadStartupDDL() invoked without TaskManager");
  }
}

void DBMain::Run() {
  TryLoadStartupDDL();
  NOISEPAGE_ASSERT(network_layer_ != DISABLED, "Trying to run without a NetworkLayer.");
  const auto server = network_layer_->GetServer();
  try {
    server->RunServer();
  } catch (NetworkProcessException &e) {
    return;
  }
<<<<<<< HEAD

=======
  // Testing code needs to wait until the DBMS has successfully started up before sending queries to it.
  // Currently, DBMS startup is detected by scraping the DBMS's stdout for a startup message.
  // This startup message cannot be printed with the logging subsystem because logging can be disabled.
  // This is the only permitted use of cout in the system -- please use logging instead for any other uses.
  std::cout << fmt::format("NoisePage - Self-Driving Database Management System [port={}] [PID={}]",  // NOLINT
                           network_layer_->GetServer()->GetPort(), ::getpid())
            << std::endl;
>>>>>>> 481d8dda
  {
    std::unique_lock<std::mutex> lock(server->RunningMutex());
    server->RunningCV().wait(lock, [=] { return !(server->Running()); });
  }
}

void DBMain::ForceShutdown() {
  if (replication_manager_ != DISABLED) {
    GetLogManager()->EndReplication();
    if (!replication_manager_->IsPrimary()) {
      replication_manager_->GetAsReplica()->GetReplicationLogProvider()->EndReplication();
    }
  }
  if (recovery_manager_ != DISABLED && recovery_manager_->IsRecoveryTaskRunning()) {
    recovery_manager_->WaitForRecoveryToFinish();
  }

  // Shutdown the following resources to safely release the task manager.
  (void)pilot_thread_.reset();
  (void)pilot_.reset();
  (void)metrics_thread_.reset();
  (void)task_manager_.reset();

  if (network_layer_ != DISABLED && network_layer_->GetServer()->Running()) {
    network_layer_->GetServer()->StopServer();
  }
}

DBMain::~DBMain() { ForceShutdown(); }

DBMain::ExecutionLayer::ExecutionLayer(const std::string &bytecode_handlers_path) {
  execution::ExecutionUtil::InitTPL(bytecode_handlers_path);
}

DBMain::ExecutionLayer::~ExecutionLayer() { execution::ExecutionUtil::ShutdownTPL(); }

}  // namespace noisepage<|MERGE_RESOLUTION|>--- conflicted
+++ resolved
@@ -57,9 +57,6 @@
   } catch (NetworkProcessException &e) {
     return;
   }
-<<<<<<< HEAD
-
-=======
   // Testing code needs to wait until the DBMS has successfully started up before sending queries to it.
   // Currently, DBMS startup is detected by scraping the DBMS's stdout for a startup message.
   // This startup message cannot be printed with the logging subsystem because logging can be disabled.
@@ -67,7 +64,6 @@
   std::cout << fmt::format("NoisePage - Self-Driving Database Management System [port={}] [PID={}]",  // NOLINT
                            network_layer_->GetServer()->GetPort(), ::getpid())
             << std::endl;
->>>>>>> 481d8dda
   {
     std::unique_lock<std::mutex> lock(server->RunningMutex());
     server->RunningCV().wait(lock, [=] { return !(server->Running()); });
