#include <utility>

#include "brain/operating_unit.h"
#include "brain/operating_unit_recorder.h"
#include "brain/operating_unit_util.h"
#include "execution/ast/ast.h"
#include "execution/ast/type.h"
#include "execution/compiler/operator/aggregate_translator.h"
#include "execution/compiler/operator/hash_join_translator.h"
#include "execution/compiler/operator/sort_translator.h"
#include "execution/sql/aggregators.h"
#include "execution/sql/hash_table_entry.h"
<<<<<<< HEAD
=======
#include "parser/expression/constant_value_expression.h"
#include "parser/expression/function_expression.h"
>>>>>>> d8773a3d
#include "parser/expression_defs.h"
#include "planner/plannodes/aggregate_plan_node.h"
#include "planner/plannodes/analyze_plan_node.h"
#include "planner/plannodes/create_database_plan_node.h"
#include "planner/plannodes/create_function_plan_node.h"
#include "planner/plannodes/create_index_plan_node.h"
#include "planner/plannodes/create_namespace_plan_node.h"
#include "planner/plannodes/create_table_plan_node.h"
#include "planner/plannodes/create_trigger_plan_node.h"
#include "planner/plannodes/create_view_plan_node.h"
#include "planner/plannodes/csv_scan_plan_node.h"
#include "planner/plannodes/delete_plan_node.h"
#include "planner/plannodes/drop_database_plan_node.h"
#include "planner/plannodes/drop_index_plan_node.h"
#include "planner/plannodes/drop_namespace_plan_node.h"
#include "planner/plannodes/drop_table_plan_node.h"
#include "planner/plannodes/drop_trigger_plan_node.h"
#include "planner/plannodes/drop_view_plan_node.h"
#include "planner/plannodes/export_external_file_plan_node.h"
#include "planner/plannodes/hash_join_plan_node.h"
#include "planner/plannodes/index_join_plan_node.h"
#include "planner/plannodes/index_scan_plan_node.h"
#include "planner/plannodes/insert_plan_node.h"
#include "planner/plannodes/limit_plan_node.h"
#include "planner/plannodes/nested_loop_join_plan_node.h"
#include "planner/plannodes/order_by_plan_node.h"
#include "planner/plannodes/plan_visitor.h"
#include "planner/plannodes/projection_plan_node.h"
#include "planner/plannodes/seq_scan_plan_node.h"
#include "planner/plannodes/update_plan_node.h"
#include "storage/block_layout.h"
#include "type/type_id.h"

namespace terrier::brain {

double OperatingUnitRecorder::ComputeMemoryScaleFactor(execution::ast::StructDecl *decl, size_t total_offset,
                                                       size_t key_size, size_t ref_offset) {
  auto *type = reinterpret_cast<execution::ast::StructTypeRepr *>(decl->TypeRepr());
  auto &fields = type->Fields();

  // Rough loop to get an estimate size of entire struct
  size_t total = total_offset;
  for (auto *field : fields) {
    auto *field_repr = field->TypeRepr();
    if (field_repr->GetType() != nullptr) {
      total += field_repr->GetType()->Size();
    } else if (execution::ast::IdentifierExpr::classof(field_repr)) {
      // Likely built in type
      auto *type = ast_ctx_->LookupBuiltinType(reinterpret_cast<execution::ast::IdentifierExpr *>(field_repr)->Name());
      if (type != nullptr) {
        total += type->Size();
      }
    }
  }

  // For mini-runners, only ints for sort, hj, aggregate
  double num_keys = key_size / 4.0;
  double ref_payload = (num_keys * sizeof(execution::sql::Integer)) + ref_offset;
  return total / ref_payload;
}

size_t OperatingUnitRecorder::ComputeKeySize(
    const std::vector<common::ManagedPointer<parser::AbstractExpression>> &exprs) {
  size_t key_size = 0;
  for (auto &expr : exprs) {
    // TODO(wz2): Need a better way to handle varchars
    // GetTypeSize() return storage::VARCHAR_COLUMN for varchars but expr does not have length info
    key_size += storage::AttrSizeBytes(type::TypeUtil::GetTypeSize(expr->GetReturnValueType()));
  }

  TERRIER_ASSERT(key_size > 0, "KeySize must be greater than 0");
  return key_size;
}

size_t OperatingUnitRecorder::ComputeKeySizeOutputSchema(const planner::AbstractPlanNode *plan) {
  size_t key_size = 0;
  for (auto &col : plan->GetOutputSchema()->GetColumns()) {
    key_size += storage::AttrSizeBytes(type::TypeUtil::GetTypeSize(col.GetType()));
  }

  return key_size;
}

size_t OperatingUnitRecorder::ComputeKeySize(catalog::table_oid_t tbl_oid) {
  size_t key_size = 0;
  auto &schema = accessor_->GetSchema(tbl_oid);
  for (auto &col : schema.GetColumns()) {
    if (col.AttrSize() == storage::VARLEN_COLUMN && col.MaxVarlenSize() > 0) {
      key_size += col.MaxVarlenSize();
    } else {
      key_size += storage::AttrSizeBytes(col.AttrSize());
    }
  }

  TERRIER_ASSERT(key_size > 0, "KeySize must be greater than 0");
  return key_size;
}

size_t OperatingUnitRecorder::ComputeKeySize(catalog::table_oid_t tbl_oid,
                                             const std::vector<catalog::col_oid_t> &cols) {
  size_t key_size = 0;
  auto &schema = accessor_->GetSchema(tbl_oid);
  for (auto &oid : cols) {
    auto &col = schema.GetColumn(oid);
    if (col.AttrSize() == storage::VARLEN_COLUMN && col.MaxVarlenSize() > 0) {
      key_size += col.MaxVarlenSize();
    } else {
      key_size += storage::AttrSizeBytes(col.AttrSize());
    }
  }

  TERRIER_ASSERT(key_size > 0, "KeySize must be greater than 0");
  return key_size;
}

size_t OperatingUnitRecorder::ComputeKeySize(catalog::index_oid_t idx_oid,
                                             const std::vector<catalog::indexkeycol_oid_t> &cols) {
  std::unordered_set<catalog::indexkeycol_oid_t> kcols;
  for (auto &col : cols) kcols.insert(col);

  size_t key_size = 0;
  auto &schema = accessor_->GetIndexSchema(idx_oid);
  for (auto &col : schema.GetColumns()) {
    if (kcols.find(col.Oid()) != kcols.end()) {
      if ((col.Type() == type::TypeId::VARCHAR || col.Type() == type::TypeId::VARBINARY) && col.MaxVarlenSize() > 0) {
        key_size += col.MaxVarlenSize();
      } else {
        key_size += col.AttrSize();
      }
    }
  }

  TERRIER_ASSERT(key_size > 0, "KeySize must be greater than 0");
  return key_size;
}

void OperatingUnitRecorder::AggregateFeatures(brain::ExecutionOperatingUnitType type, size_t key_size, size_t num_keys,
                                              const planner::AbstractPlanNode *plan, size_t scaling_factor,
                                              double mem_factor) {
  // TODO(wz2): Populate actual num_rows/cardinality after #759
  size_t num_rows = 1;
  size_t cardinality = 1;
<<<<<<< HEAD
  if (type == ExecutionOperatingUnitType::OUTPUT || type > ExecutionOperatingUnitType::PLAN_OPS_DELIMITER) {
=======
  if (type == ExecutionOperatingUnitType::OUTPUT) {
    // Uses the network result consumer
    cardinality = 1;

    auto child_translator = current_translator_->GetChildTranslator();
    if (child_translator != nullptr) {
      if (child_translator->Op()->GetPlanNodeType() == planner::PlanNodeType::PROJECTION) {
        auto output = child_translator->Op()->GetOutputSchema()->GetColumn(0).GetExpr();
        if (output && output->GetExpressionType() == parser::ExpressionType::FUNCTION) {
          auto f_expr = output.CastManagedPointerTo<const parser::FunctionExpression>();
          if (f_expr->GetFuncName() == "nprunnersemitint" || f_expr->GetFuncName() == "nprunnersemitreal") {
            auto child = f_expr->GetChild(0);
            TERRIER_ASSERT(child, "NpRunnersEmit should have children");
            TERRIER_ASSERT(child->GetExpressionType() == parser::ExpressionType::VALUE_CONSTANT,
                           "Child should be constants");

            auto cve = child.CastManagedPointerTo<const parser::ConstantValueExpression>();
            num_rows = cve->GetInteger().val_;
          }
        }
      }
    }
  } else if (type > ExecutionOperatingUnitType::PLAN_OPS_DELIMITER) {
>>>>>>> d8773a3d
    // If feature is OUTPUT or computation, then cardinality = num_rows
    cardinality = num_rows;
  } else if (type == ExecutionOperatingUnitType::HASHJOIN_PROBE) {
    TERRIER_ASSERT(plan->GetPlanNodeType() == planner::PlanNodeType::HASHJOIN, "HashJoin plan expected");
    UNUSED_ATTRIBUTE auto *c_plan = plan->GetChild(1);
<<<<<<< HEAD
    num_rows = 0;     // extract from c_plan num_rows (# row to probe)
    cardinality = 0;  // extract from plan num_rows (# matched rows)
=======
    num_rows = 1;     // extract from c_plan num_rows (# row to probe)
    cardinality = 1;  // extract from plan num_rows (# matched rows)
>>>>>>> d8773a3d
  } else if (type == ExecutionOperatingUnitType::IDX_SCAN) {
    // For IDX_SCAN, the feature is as follows:
    // - num_rows is the size of the index
    // - cardinality is the scan size
    if (plan->GetPlanNodeType() == planner::PlanNodeType::INDEXSCAN) {
      num_rows = reinterpret_cast<const planner::IndexScanPlanNode *>(plan)->GetIndexSize();
    } else {
      TERRIER_ASSERT(plan->GetPlanNodeType() == planner::PlanNodeType::INDEXNLJOIN, "Expected IdxJoin");
      num_rows = reinterpret_cast<const planner::IndexJoinPlanNode *>(plan)->GetIndexSize();
    }

    cardinality = 1;  // extract from plan num_rows (this is the scan size)
  }

  num_rows *= scaling_factor;
  cardinality *= scaling_factor;

  auto itr_pair = pipeline_features_.equal_range(type);
  for (auto itr = itr_pair.first; itr != itr_pair.second; itr++) {
    TERRIER_ASSERT(itr->second.GetExecutionOperatingUnitType() == type, "multimap consistency failure");
    if (itr->second.GetKeySize() == key_size && itr->second.GetNumKeys() == num_keys) {
      itr->second.SetNumRows(num_rows + itr->second.GetNumRows());
      itr->second.SetCardinality(cardinality + itr->second.GetCardinality());
      itr->second.AddMemFactor(mem_factor);
      return;
    }
  }

  pipeline_features_.emplace(
      type, ExecutionOperatingUnitFeature(type, num_rows, key_size, num_keys, cardinality, mem_factor));
}

void OperatingUnitRecorder::RecordArithmeticFeatures(const planner::AbstractPlanNode *plan, size_t scaling) {
  for (auto &feature : arithmetic_feature_types_) {
    TERRIER_ASSERT(feature.second > ExecutionOperatingUnitType::PLAN_OPS_DELIMITER, "Expected computation operator");
    if (feature.second != ExecutionOperatingUnitType::INVALID) {
      // Recording of simple operators
      // - num_keys is always 1
      // - key_size is max() inputs
<<<<<<< HEAD
      AggregateFeatures(feature.second, type::TypeUtil::GetTypeSize(feature.first), 1, plan, scaling, 1);
=======
      auto size = storage::AttrSizeBytes(type::TypeUtil::GetTypeSize(feature.first));
      AggregateFeatures(feature.second, size, 1, plan, scaling, 1);
>>>>>>> d8773a3d
    }
  }

  arithmetic_feature_types_.clear();
}

void OperatingUnitRecorder::VisitAbstractPlanNode(const planner::AbstractPlanNode *plan) {
  auto schema = plan->GetOutputSchema();
  if (schema != nullptr) {
    for (auto &column : schema->GetColumns()) {
      auto features = OperatingUnitUtil::ExtractFeaturesFromExpression(column.GetExpr());
      arithmetic_feature_types_.insert(arithmetic_feature_types_.end(), std::make_move_iterator(features.begin()),
                                       std::make_move_iterator(features.end()));
    }
  }
}

void OperatingUnitRecorder::VisitAbstractScanPlanNode(const planner::AbstractScanPlanNode *plan) {
  VisitAbstractPlanNode(plan);

  if (plan->GetScanPredicate() != nullptr) {
    auto features = OperatingUnitUtil::ExtractFeaturesFromExpression(plan->GetScanPredicate());
    arithmetic_feature_types_.insert(arithmetic_feature_types_.end(), std::make_move_iterator(features.begin()),
                                     std::make_move_iterator(features.end()));
  }
}

void OperatingUnitRecorder::Visit(const planner::SeqScanPlanNode *plan) {
  VisitAbstractScanPlanNode(plan);
  RecordArithmeticFeatures(plan, 1);

  // For a sequential scan:
  // - # keys is how mahy columns are scanned (either # cols in table OR plan->GetColumnOids().size()
  // - Total key size is the size of the columns scanned
  size_t key_size = 0;
  size_t num_keys = 0;
  if (!plan->GetColumnOids().empty()) {
    // We are likely doing an update/delete -- so record key_size = 4; num_keys = 1
    // This mimics the mini_runners
    key_size = 4;
    num_keys = 1;
  } else {
    auto &schema = accessor_->GetSchema(plan->GetTableOid());
    num_keys = schema.GetColumns().size();
    key_size = ComputeKeySize(plan->GetTableOid());
  }

  AggregateFeatures(plan_feature_type_, key_size, num_keys, plan, 1, 1);
}

void OperatingUnitRecorder::Visit(const planner::IndexScanPlanNode *plan) {
  std::unordered_set<catalog::indexkeycol_oid_t> cols;
  for (auto &pair : plan->GetLoIndexColumns()) {
    auto features = OperatingUnitUtil::ExtractFeaturesFromExpression(pair.second);
    arithmetic_feature_types_.insert(arithmetic_feature_types_.end(), std::make_move_iterator(features.begin()),
                                     std::make_move_iterator(features.end()));

    cols.insert(pair.first);
  }

  for (auto &pair : plan->GetHiIndexColumns()) {
    auto features = OperatingUnitUtil::ExtractFeaturesFromExpression(pair.second);
    arithmetic_feature_types_.insert(arithmetic_feature_types_.end(), std::make_move_iterator(features.begin()),
                                     std::make_move_iterator(features.end()));

    cols.insert(pair.first);
  }

  // Record operator features
  VisitAbstractScanPlanNode(plan);
  RecordArithmeticFeatures(plan, 1);

  // For an index scan, # keys is the number of columns in the key lookup
  // The total key size is the size of the key being used to lookup
  std::vector<catalog::indexkeycol_oid_t> col_vec;
  col_vec.reserve(cols.size());
  for (auto col : cols) col_vec.emplace_back(col);

  size_t num_keys = col_vec.size();
  size_t key_size = ComputeKeySize(plan->GetIndexOid(), col_vec);
  AggregateFeatures(plan_feature_type_, key_size, num_keys, plan, 1, 1);
}

void OperatingUnitRecorder::VisitAbstractJoinPlanNode(const planner::AbstractJoinPlanNode *plan) {
  if (plan_feature_type_ == ExecutionOperatingUnitType::HASHJOIN_PROBE ||
      plan_feature_type_ == ExecutionOperatingUnitType::NLJOIN_RIGHT ||
      plan_feature_type_ == ExecutionOperatingUnitType::IDXJOIN) {
    // Right side stiches together outputs
    VisitAbstractPlanNode(plan);
  }
}

void OperatingUnitRecorder::Visit(const planner::HashJoinPlanNode *plan) {
  if (plan_feature_type_ == ExecutionOperatingUnitType::HASHJOIN_BUILD) {
    for (auto key : plan->GetLeftHashKeys()) {
      auto features = OperatingUnitUtil::ExtractFeaturesFromExpression(key);
      arithmetic_feature_types_.insert(arithmetic_feature_types_.end(), std::make_move_iterator(features.begin()),
                                       std::make_move_iterator(features.end()));
    }

    // Get Struct and compute memory scaling factor
    auto offset = sizeof(execution::sql::HashTableEntry);
    auto key_size = ComputeKeySize(plan->GetLeftHashKeys());
    auto translator = current_translator_.CastManagedPointerTo<execution::compiler::HashJoinLeftTranslator>();
    auto scale = ComputeMemoryScaleFactor(translator->GetStructDecl(), offset, key_size, offset);

    // Record features using the row/cardinality of left plan
    auto *c_plan = plan->GetChild(0);
    RecordArithmeticFeatures(c_plan, 1);
    AggregateFeatures(plan_feature_type_, key_size, plan->GetLeftHashKeys().size(), c_plan, 1, scale);
  }

  if (plan_feature_type_ == ExecutionOperatingUnitType::HASHJOIN_PROBE) {
    for (auto key : plan->GetRightHashKeys()) {
      auto features = OperatingUnitUtil::ExtractFeaturesFromExpression(key);
      arithmetic_feature_types_.insert(arithmetic_feature_types_.end(), std::make_move_iterator(features.begin()),
                                       std::make_move_iterator(features.end()));
    }

    // Record features using the row/cardinality of right plan which is probe
    auto *c_plan = plan->GetChild(1);
    RecordArithmeticFeatures(c_plan, 1);
    AggregateFeatures(plan_feature_type_, ComputeKeySize(plan->GetRightHashKeys()), plan->GetRightHashKeys().size(),
                      plan, 1, 1);
  }

  // Computes against OutputSchema/Join predicate which will
  // use the rows/cardinalities of what the HJ plan produces
  VisitAbstractJoinPlanNode(plan);
  RecordArithmeticFeatures(plan, 1);
}

void OperatingUnitRecorder::Visit(const planner::NestedLoopJoinPlanNode *plan) {
  // NLJOIN_LEFT is a pass through translator
  if (plan_feature_type_ == ExecutionOperatingUnitType::NLJOIN_RIGHT) {
    // Scale them by (num_rows - 1) of left child
    // num_rows - 1 since the right child has already been inserted once
    auto *c_plan = plan->GetChild(1);
    UNUSED_ATTRIBUTE auto *o_plan = plan->GetChild(0);

    // Left and right seq scan already exist once
    // So record the join_predicate information once
    VisitAbstractJoinPlanNode(plan);
    RecordArithmeticFeatures(c_plan, 1);

    // TODO(wz2): after #759, get num_rows  of o_plan;
    size_t o_num_rows = 0;
    if (o_num_rows > 0) {
      // Join Predicate evaluated left * right times
      // Similarly, output evaluated at worst left * right
      // Already recorded once, so record o_num_rows - 1
      VisitAbstractJoinPlanNode(plan);
      RecordArithmeticFeatures(c_plan, o_num_rows - 1);

      // Get all features/card estimates from the right child
      OperatingUnitRecorder rec(accessor_, ast_ctx_);
      rec.plan_feature_type_ = plan_feature_type_;
      plan->GetChild(1)->Accept(common::ManagedPointer<planner::PlanVisitor>(&rec));
      for (auto &feature : rec.pipeline_features_) {
        AggregateFeatures(feature.first, feature.second.GetKeySize(), feature.second.GetNumKeys(), c_plan,
                          o_num_rows - 1, 1);
      }
    }
  }
}

void OperatingUnitRecorder::Visit(const planner::IndexJoinPlanNode *plan) {
  // Scale by num_rows - 1 of the child
  UNUSED_ATTRIBUTE auto *c_plan = plan->GetChild(0);

  // Get features
  std::unordered_set<catalog::indexkeycol_oid_t> cols;
  for (auto &pair : plan->GetLoIndexColumns()) {
    auto features = OperatingUnitUtil::ExtractFeaturesFromExpression(pair.second);
    arithmetic_feature_types_.insert(arithmetic_feature_types_.end(), std::make_move_iterator(features.begin()),
                                     std::make_move_iterator(features.end()));

    cols.insert(pair.first);
  }

  for (auto &pair : plan->GetHiIndexColumns()) {
    auto features = OperatingUnitUtil::ExtractFeaturesFromExpression(pair.second);
    arithmetic_feature_types_.insert(arithmetic_feature_types_.end(), std::make_move_iterator(features.begin()),
                                     std::make_move_iterator(features.end()));

    cols.insert(pair.first);
  }

  // Above operations are done once per tuple in the child
  RecordArithmeticFeatures(c_plan, 1);

  // Computes against OutputSchema which will use the rows that join produces
  VisitAbstractJoinPlanNode(plan);
  RecordArithmeticFeatures(plan, 1);

  // Vector of indexkeycol_oid_t columns
  std::vector<catalog::indexkeycol_oid_t> col_vec;
  col_vec.reserve(cols.size());
  for (auto &col : cols) {
    col_vec.emplace_back(col);
  }

  // IndexScan output number of rows is the "cumulative scan size"
  size_t num_keys = col_vec.size();
  size_t key_size = ComputeKeySize(plan->GetIndexOid(), col_vec);
  AggregateFeatures(brain::ExecutionOperatingUnitType::IDX_SCAN, key_size, num_keys, plan, 1, 1);
}

void OperatingUnitRecorder::Visit(const planner::InsertPlanNode *plan) {
  if (plan->GetChildrenSize() == 0) {
    // INSERT without a SELECT
    for (size_t idx = 0; idx < plan->GetBulkInsertCount(); idx++) {
      for (auto &col : plan->GetValues(idx)) {
        auto features = OperatingUnitUtil::ExtractFeaturesFromExpression(col);
        arithmetic_feature_types_.insert(arithmetic_feature_types_.end(), std::make_move_iterator(features.begin()),
                                         std::make_move_iterator(features.end()));
      }
    }

    // Record features
    VisitAbstractPlanNode(plan);
    RecordArithmeticFeatures(plan, 1);

    // Record the Insert
    auto key_size = ComputeKeySize(plan->GetTableOid(), plan->GetParameterInfo());
    AggregateFeatures(plan_feature_type_, key_size, plan->GetParameterInfo().size(), plan, 1, 1);
  } else {
    // INSERT with a SELECT
    auto *c_plan = plan->GetChild(0);
    TERRIER_ASSERT(c_plan->GetOutputSchema() != nullptr, "Child must have OutputSchema");

    auto size = ComputeKeySizeOutputSchema(c_plan);
    AggregateFeatures(plan_feature_type_, size, c_plan->GetOutputSchema()->GetColumns().size(), plan, 1, 1);
  }
}

void OperatingUnitRecorder::Visit(const planner::UpdatePlanNode *plan) {
  std::vector<catalog::col_oid_t> cols;
  for (auto &clause : plan->GetSetClauses()) {
    auto features = OperatingUnitUtil::ExtractFeaturesFromExpression(clause.second);
    arithmetic_feature_types_.insert(arithmetic_feature_types_.end(), std::make_move_iterator(features.begin()),
                                     std::make_move_iterator(features.end()));

    cols.emplace_back(clause.first);
  }

  // Record features
  VisitAbstractPlanNode(plan);
  RecordArithmeticFeatures(plan, 1);

  // Record the Update
  auto key_size = ComputeKeySize(plan->GetTableOid(), cols);
  AggregateFeatures(plan_feature_type_, key_size, cols.size(), plan, 1, 1);
}

void OperatingUnitRecorder::Visit(const planner::DeletePlanNode *plan) {
  VisitAbstractPlanNode(plan);
  RecordArithmeticFeatures(plan, 1);

  auto &schema = accessor_->GetSchema(plan->GetTableOid());
  auto num_cols = schema.GetColumns().size();
  AggregateFeatures(plan_feature_type_, ComputeKeySize(plan->GetTableOid()), num_cols, plan, 1, 1);
}

void OperatingUnitRecorder::Visit(const planner::CSVScanPlanNode *plan) {
  VisitAbstractScanPlanNode(plan);
  RecordArithmeticFeatures(plan, 1);

  auto num_keys = plan->GetValueTypes().size();
  size_t key_size = 0;
  for (auto type : plan->GetValueTypes()) {
    key_size += type::TypeUtil::GetTypeSize(type);
  }

  AggregateFeatures(plan_feature_type_, key_size, num_keys, plan, 1, 1);
}

void OperatingUnitRecorder::Visit(const planner::LimitPlanNode *plan) {
  VisitAbstractPlanNode(plan);
  RecordArithmeticFeatures(plan, 1);

  // Copy outwards
  auto num_keys = plan->GetOutputSchema()->GetColumns().size();
  auto key_size = ComputeKeySizeOutputSchema(plan);
  AggregateFeatures(plan_feature_type_, key_size, num_keys, plan, 1, 1);
}

void OperatingUnitRecorder::Visit(const planner::OrderByPlanNode *plan) {
  if (plan_feature_type_ == ExecutionOperatingUnitType::SORT_BUILD) {
    // SORT_BUILD will operate on sort keys
    std::vector<common::ManagedPointer<parser::AbstractExpression>> keys;
    for (auto key : plan->GetSortKeys()) {
      auto features = OperatingUnitUtil::ExtractFeaturesFromExpression(key.first);
      arithmetic_feature_types_.insert(arithmetic_feature_types_.end(), std::make_move_iterator(features.begin()),
                                       std::make_move_iterator(features.end()));

      keys.emplace_back(key.first);
    }

    // Get Struct and compute memory scaling factor
    auto key_size = ComputeKeySize(keys);
    auto translator = current_translator_.CastManagedPointerTo<execution::compiler::SortBottomTranslator>();
    auto scale = ComputeMemoryScaleFactor(translator->GetStructDecl(), 0, key_size, 0);

    // Sort build sizes/operations are based on the input (from child)
    auto *c_plan = plan->GetChild(0);
    RecordArithmeticFeatures(c_plan, 1);
    AggregateFeatures(plan_feature_type_, key_size, keys.size(), c_plan, 1, scale);
  } else if (plan_feature_type_ == ExecutionOperatingUnitType::SORT_ITERATE) {
    // SORT_ITERATE will do any output computations
    VisitAbstractPlanNode(plan);
    RecordArithmeticFeatures(plan, 1);

    // Copy outwards
    auto num_keys = plan->GetOutputSchema()->GetColumns().size();
    auto key_size = ComputeKeySizeOutputSchema(plan);
    AggregateFeatures(plan_feature_type_, key_size, num_keys, plan, 1, 1);
  }
}

void OperatingUnitRecorder::Visit(const planner::ProjectionPlanNode *plan) {
  VisitAbstractPlanNode(plan);
  RecordArithmeticFeatures(plan, 1);
}

void OperatingUnitRecorder::Visit(const planner::AggregatePlanNode *plan) {
  if (plan_feature_type_ == ExecutionOperatingUnitType::AGGREGATE_BUILD) {
    for (auto key : plan->GetAggregateTerms()) {
      auto key_cm = common::ManagedPointer<parser::AbstractExpression>(key.Get());
      auto features = OperatingUnitUtil::ExtractFeaturesFromExpression(key_cm);
      arithmetic_feature_types_.insert(arithmetic_feature_types_.end(), std::make_move_iterator(features.begin()),
                                       std::make_move_iterator(features.end()));
    }

    for (auto key : plan->GetGroupByTerms()) {
      auto features = OperatingUnitUtil::ExtractFeaturesFromExpression(key);
      arithmetic_feature_types_.insert(arithmetic_feature_types_.end(), std::make_move_iterator(features.begin()),
                                       std::make_move_iterator(features.end()));
    }

    // Above computations performed for all of child
    auto *c_plan = plan->GetChild(0);
    RecordArithmeticFeatures(c_plan, 1);

    // Build with the rows of child
    size_t key_size = 0;
    size_t num_keys = 0;
    double mem_factor = 1;
    if (!plan->GetGroupByTerms().empty()) {
      key_size = ComputeKeySize(plan->GetGroupByTerms());
      num_keys = plan->GetGroupByTerms().size();

      // Get Struct and compute memory scaling factor
      auto offset = sizeof(execution::sql::HashTableEntry);
      auto ref_offset = offset + sizeof(execution::sql::CountAggregate);
      auto translator = current_translator_.CastManagedPointerTo<execution::compiler::AggregateBottomTranslator>();
      mem_factor = ComputeMemoryScaleFactor(translator->GetStructDecl(), offset, key_size, ref_offset);
<<<<<<< HEAD
=======
    } else {
      std::vector<common::ManagedPointer<parser::AbstractExpression>> keys;
      for (auto term : plan->GetAggregateTerms()) {
        if (term->IsDistinct()) {
          keys.emplace_back(term.Get());
        }
      }

      if (!keys.empty()) {
        key_size = ComputeKeySize(keys);
        num_keys = keys.size();
      }
>>>>>>> d8773a3d
    }

    AggregateFeatures(plan_feature_type_, key_size, num_keys, c_plan, 1, mem_factor);
  } else if (plan_feature_type_ == ExecutionOperatingUnitType::AGGREGATE_ITERATE) {
    // AggregateTopTranslator handles any exprs/computations in the output
    VisitAbstractPlanNode(plan);

    // AggregateTopTranslator handles the having clause
    auto features = OperatingUnitUtil::ExtractFeaturesFromExpression(plan->GetHavingClausePredicate());
    arithmetic_feature_types_.insert(arithmetic_feature_types_.end(), std::make_move_iterator(features.begin()),
                                     std::make_move_iterator(features.end()));

    RecordArithmeticFeatures(plan, 1);

    // Copy outwards
    auto num_keys = plan->GetOutputSchema()->GetColumns().size();
    auto key_size = ComputeKeySizeOutputSchema(plan);
    AggregateFeatures(plan_feature_type_, key_size, num_keys, plan, 1, 1);
  }
}

ExecutionOperatingUnitFeatureVector OperatingUnitRecorder::RecordTranslators(
    const std::vector<std::unique_ptr<execution::compiler::OperatorTranslator>> &translators) {
  pipeline_features_ = {};
  for (const auto &translator : translators) {
    plan_feature_type_ = translator->GetFeatureType();
    current_translator_ = common::ManagedPointer(translator);

    if (plan_feature_type_ != ExecutionOperatingUnitType::INVALID) {
      if (plan_feature_type_ == ExecutionOperatingUnitType::OUTPUT) {
        TERRIER_ASSERT(translator->GetChildTranslator(), "OUTPUT should have child translator");
        auto child_type = translator->GetChildTranslator()->GetFeatureType();
        if (child_type == ExecutionOperatingUnitType::INSERT || child_type == ExecutionOperatingUnitType::UPDATE ||
            child_type == ExecutionOperatingUnitType::DELETE) {
          // For insert/update/delete, there actually is no real output happening.
          // So, skip the Output operator
          continue;
        }

        auto *op = translator->GetChildTranslator()->Op();
        auto num_keys = op->GetOutputSchema()->GetColumns().size();
        auto key_size = ComputeKeySizeOutputSchema(op);
        AggregateFeatures(plan_feature_type_, key_size, num_keys, op, 1, 1);
      } else {
        translator->Op()->Accept(common::ManagedPointer<planner::PlanVisitor>(this));
        TERRIER_ASSERT(arithmetic_feature_types_.empty(), "aggregate_feature_types_ should be empty");
      }
    }
  }

  // Consolidate final features
  std::vector<ExecutionOperatingUnitFeature> results{};
  results.reserve(pipeline_features_.size());
  for (auto &feature : pipeline_features_) {
    results.emplace_back(feature.second);
  }

  pipeline_features_.clear();
  return results;
}

}  // namespace terrier::brain<|MERGE_RESOLUTION|>--- conflicted
+++ resolved
@@ -10,11 +10,8 @@
 #include "execution/compiler/operator/sort_translator.h"
 #include "execution/sql/aggregators.h"
 #include "execution/sql/hash_table_entry.h"
-<<<<<<< HEAD
-=======
 #include "parser/expression/constant_value_expression.h"
 #include "parser/expression/function_expression.h"
->>>>>>> d8773a3d
 #include "parser/expression_defs.h"
 #include "planner/plannodes/aggregate_plan_node.h"
 #include "planner/plannodes/analyze_plan_node.h"
@@ -157,9 +154,6 @@
   // TODO(wz2): Populate actual num_rows/cardinality after #759
   size_t num_rows = 1;
   size_t cardinality = 1;
-<<<<<<< HEAD
-  if (type == ExecutionOperatingUnitType::OUTPUT || type > ExecutionOperatingUnitType::PLAN_OPS_DELIMITER) {
-=======
   if (type == ExecutionOperatingUnitType::OUTPUT) {
     // Uses the network result consumer
     cardinality = 1;
@@ -183,19 +177,13 @@
       }
     }
   } else if (type > ExecutionOperatingUnitType::PLAN_OPS_DELIMITER) {
->>>>>>> d8773a3d
     // If feature is OUTPUT or computation, then cardinality = num_rows
     cardinality = num_rows;
   } else if (type == ExecutionOperatingUnitType::HASHJOIN_PROBE) {
     TERRIER_ASSERT(plan->GetPlanNodeType() == planner::PlanNodeType::HASHJOIN, "HashJoin plan expected");
     UNUSED_ATTRIBUTE auto *c_plan = plan->GetChild(1);
-<<<<<<< HEAD
-    num_rows = 0;     // extract from c_plan num_rows (# row to probe)
-    cardinality = 0;  // extract from plan num_rows (# matched rows)
-=======
     num_rows = 1;     // extract from c_plan num_rows (# row to probe)
     cardinality = 1;  // extract from plan num_rows (# matched rows)
->>>>>>> d8773a3d
   } else if (type == ExecutionOperatingUnitType::IDX_SCAN) {
     // For IDX_SCAN, the feature is as follows:
     // - num_rows is the size of the index
@@ -235,12 +223,8 @@
       // Recording of simple operators
       // - num_keys is always 1
       // - key_size is max() inputs
-<<<<<<< HEAD
-      AggregateFeatures(feature.second, type::TypeUtil::GetTypeSize(feature.first), 1, plan, scaling, 1);
-=======
       auto size = storage::AttrSizeBytes(type::TypeUtil::GetTypeSize(feature.first));
       AggregateFeatures(feature.second, size, 1, plan, scaling, 1);
->>>>>>> d8773a3d
     }
   }
 
@@ -598,8 +582,6 @@
       auto ref_offset = offset + sizeof(execution::sql::CountAggregate);
       auto translator = current_translator_.CastManagedPointerTo<execution::compiler::AggregateBottomTranslator>();
       mem_factor = ComputeMemoryScaleFactor(translator->GetStructDecl(), offset, key_size, ref_offset);
-<<<<<<< HEAD
-=======
     } else {
       std::vector<common::ManagedPointer<parser::AbstractExpression>> keys;
       for (auto term : plan->GetAggregateTerms()) {
@@ -612,7 +594,6 @@
         key_size = ComputeKeySize(keys);
         num_keys = keys.size();
       }
->>>>>>> d8773a3d
     }
 
     AggregateFeatures(plan_feature_type_, key_size, num_keys, c_plan, 1, mem_factor);
