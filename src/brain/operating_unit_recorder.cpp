--- conflicted
+++ resolved
@@ -119,10 +119,7 @@
   // TODO(wz2): Populate actual num_rows/cardinality after #759
   // TODO(wz2): For OUTPUT, cardinality is just set to num_rows
   // TODO(wz2): For HASHJOIN_PROBE, # rows is number of probe, cardinality is # matched rows
-<<<<<<< HEAD
-=======
   // TODO(wz2): For IDXSCAN, only scale the cardinality ("lookup size") feature
->>>>>>> e54e411f
   size_t num_rows = 0;
   auto cardinality = 0.0;
 
