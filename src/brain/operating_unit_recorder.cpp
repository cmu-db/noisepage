--- conflicted
+++ resolved
@@ -449,7 +449,6 @@
     // Record features
     VisitAbstractPlanNode(plan);
     RecordArithmeticFeatures(plan, 1);
-<<<<<<< HEAD
 
     // Record the Insert
     auto key_size = ComputeKeySize(plan->GetTableOid(), plan->GetParameterInfo());
@@ -459,17 +458,6 @@
     auto *c_plan = plan->GetChild(0);
     TERRIER_ASSERT(c_plan->GetOutputSchema() != nullptr, "Child must have OutputSchema");
 
-=======
-
-    // Record the Insert
-    auto key_size = ComputeKeySize(plan->GetTableOid(), plan->GetParameterInfo());
-    AggregateFeatures(plan_feature_type_, key_size, plan->GetParameterInfo().size(), plan, 1, 1);
-  } else {
-    // INSERT with a SELECT
-    auto *c_plan = plan->GetChild(0);
-    TERRIER_ASSERT(c_plan->GetOutputSchema() != nullptr, "Child must have OutputSchema");
-
->>>>>>> 5530c0a9
     auto size = ComputeKeySizeOutputSchema(c_plan);
     AggregateFeatures(plan_feature_type_, size, c_plan->GetOutputSchema()->GetColumns().size(), plan, 1, 1);
   }
@@ -607,13 +595,10 @@
       if (!keys.empty()) {
         key_size = ComputeKeySize(keys);
         num_keys = keys.size();
-<<<<<<< HEAD
       } else {
         // This case is typically just numerics (i.e COUNT)
         // We still record something to differentiate in the models.
         num_keys = plan->GetAggregateTerms().size();
-=======
->>>>>>> 5530c0a9
       }
     }
 
