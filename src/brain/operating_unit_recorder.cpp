#include "brain/operating_unit_recorder.h"

#include <utility>

#include "brain/operating_unit.h"
#include "brain/operating_unit_util.h"
#include "catalog/catalog_accessor.h"
#include "execution/ast/ast.h"
#include "execution/ast/context.h"
#include "execution/ast/type.h"
#include "execution/compiler/operator/hash_aggregation_translator.h"
#include "execution/compiler/operator/hash_join_translator.h"
#include "execution/compiler/operator/operator_translator.h"
#include "execution/compiler/operator/sort_translator.h"
#include "execution/compiler/operator/static_aggregation_translator.h"
#include "execution/sql/aggregators.h"
#include "execution/sql/hash_table_entry.h"
#include "parser/expression/constant_value_expression.h"
#include "parser/expression/function_expression.h"
#include "parser/expression_defs.h"
#include "planner/plannodes/abstract_join_plan_node.h"
#include "planner/plannodes/aggregate_plan_node.h"
#include "planner/plannodes/analyze_plan_node.h"
#include "planner/plannodes/create_database_plan_node.h"
#include "planner/plannodes/create_function_plan_node.h"
#include "planner/plannodes/create_index_plan_node.h"
#include "planner/plannodes/create_namespace_plan_node.h"
#include "planner/plannodes/create_table_plan_node.h"
#include "planner/plannodes/create_trigger_plan_node.h"
#include "planner/plannodes/create_view_plan_node.h"
#include "planner/plannodes/csv_scan_plan_node.h"
#include "planner/plannodes/delete_plan_node.h"
#include "planner/plannodes/drop_database_plan_node.h"
#include "planner/plannodes/drop_index_plan_node.h"
#include "planner/plannodes/drop_namespace_plan_node.h"
#include "planner/plannodes/drop_table_plan_node.h"
#include "planner/plannodes/drop_trigger_plan_node.h"
#include "planner/plannodes/drop_view_plan_node.h"
#include "planner/plannodes/export_external_file_plan_node.h"
#include "planner/plannodes/hash_join_plan_node.h"
#include "planner/plannodes/index_join_plan_node.h"
#include "planner/plannodes/index_scan_plan_node.h"
#include "planner/plannodes/insert_plan_node.h"
#include "planner/plannodes/limit_plan_node.h"
#include "planner/plannodes/nested_loop_join_plan_node.h"
#include "planner/plannodes/order_by_plan_node.h"
#include "planner/plannodes/plan_visitor.h"
#include "planner/plannodes/projection_plan_node.h"
#include "planner/plannodes/seq_scan_plan_node.h"
#include "planner/plannodes/update_plan_node.h"
#include "storage/block_layout.h"
#include "type/type_id.h"

namespace terrier::brain {

double OperatingUnitRecorder::ComputeMemoryScaleFactor(execution::ast::StructDecl *decl, size_t total_offset,
                                                       size_t key_size, size_t ref_offset) {
  auto *type = reinterpret_cast<execution::ast::StructTypeRepr *>(decl->TypeRepr());
  auto &fields = type->Fields();

  // Rough loop to get an estimate size of entire struct
  size_t total = total_offset;
  for (auto *field : fields) {
    auto *field_repr = field->TypeRepr();
    if (field_repr->GetType() != nullptr) {
      total += field_repr->GetType()->GetSize();
    } else if (execution::ast::IdentifierExpr::classof(field_repr)) {
      // Likely built in type
      auto *builtin_type = ast_ctx_->LookupBuiltinType(reinterpret_cast<execution::ast::IdentifierExpr *>(field_repr)
                                                           ->Name());
      if (builtin_type != nullptr) {
        total += builtin_type->GetSize();
      }
    }
  }

  // For mini-runners, only ints for sort, hj, aggregate
  double num_keys = key_size / 4.0;
  double ref_payload = (num_keys * sizeof(execution::sql::Integer)) + ref_offset;
  return total / ref_payload;
}

void OperatingUnitRecorder::AdjustKeyWithType(type::TypeId type, size_t *key_size, size_t *num_key) {
  if (type == type::TypeId::VARCHAR) {
    // TODO(lin): Some how varchar in execution engine is 24 bytes. I don't really know why, but just special case
    //  here since it's different than the storage size (16 bytes under inline)
    *key_size = *key_size + 24;
  } else {
    *key_size = *key_size + storage::AttrSizeBytes(type::TypeUtil::GetTypeSize(type));
  }
}

size_t OperatingUnitRecorder::ComputeKeySize(
    const std::vector<common::ManagedPointer<parser::AbstractExpression>> &exprs, size_t *num_key) {
  size_t key_size = 0;
  for (auto &expr : exprs) {
    AdjustKeyWithType(expr->GetReturnValueType(), &key_size, num_key);
  }

  TERRIER_ASSERT(key_size > 0, "KeySize must be greater than 0");
  return key_size;
}

size_t OperatingUnitRecorder::ComputeKeySizeOutputSchema(const planner::AbstractPlanNode *plan, size_t *num_key) {
  size_t key_size = 0;
  for (auto &col : plan->GetOutputSchema()->GetColumns()) {
    AdjustKeyWithType(col.GetType(), &key_size, num_key);
  }

  return key_size;
}

size_t OperatingUnitRecorder::ComputeKeySize(catalog::table_oid_t tbl_oid, size_t *num_key) {
  size_t key_size = 0;
  auto &schema = accessor_->GetSchema(tbl_oid);
  for (auto &col : schema.GetColumns()) {
    AdjustKeyWithType(col.Type(), &key_size, num_key);
  }

  TERRIER_ASSERT(key_size > 0, "KeySize must be greater than 0");
  return key_size;
}

size_t OperatingUnitRecorder::ComputeKeySize(catalog::table_oid_t tbl_oid, const std::vector<catalog::col_oid_t> &cols,
                                             size_t *num_key) {
  size_t key_size = 0;
  auto &schema = accessor_->GetSchema(tbl_oid);
  for (auto &oid : cols) {
    auto &col = schema.GetColumn(oid);
    AdjustKeyWithType(col.Type(), &key_size, num_key);
  }

  TERRIER_ASSERT(key_size > 0, "KeySize must be greater than 0");
  return key_size;
}

size_t OperatingUnitRecorder::ComputeKeySize(common::ManagedPointer<const catalog::IndexSchema> schema,
                                             bool restrict_cols, const std::vector<catalog::indexkeycol_oid_t> &cols,
                                             size_t *num_key) {
  std::unordered_set<catalog::indexkeycol_oid_t> kcols;
  for (auto &col : cols) kcols.insert(col);

  size_t key_size = 0;
  for (auto &col : schema->GetColumns()) {
    if (!restrict_cols || kcols.find(col.Oid()) != kcols.end()) {
      AdjustKeyWithType(col.Type(), &key_size, num_key);
    }
  }

  TERRIER_ASSERT(key_size > 0, "KeySize must be greater than 0");
  return key_size;
}

size_t OperatingUnitRecorder::ComputeKeySize(catalog::index_oid_t idx_oid,
                                             const std::vector<catalog::indexkeycol_oid_t> &cols, size_t *num_key) {
  auto &schema = accessor_->GetIndexSchema(idx_oid);
  auto key_size = ComputeKeySize(common::ManagedPointer(&schema), true, cols, num_key);
  TERRIER_ASSERT(key_size > 0, "KeySize must be greater than 0");
  return key_size;
}

void OperatingUnitRecorder::AggregateFeatures(brain::ExecutionOperatingUnitType type, size_t key_size, size_t num_keys,
                                              const planner::AbstractPlanNode *plan, size_t scaling_factor,
                                              double mem_factor) {
  // TODO(wz2): Populate actual num_rows/cardinality after #759
  size_t num_rows = 1;
  size_t cardinality = 1;
  size_t num_loops = 0;
  if (type == ExecutionOperatingUnitType::OUTPUT) {
    // Uses the network result consumer
    cardinality = 1;
    auto child_translator = current_translator_->GetChildTranslator();
    if (child_translator != nullptr) {
      if (child_translator->Op()->GetPlanNodeType() == planner::PlanNodeType::PROJECTION) {
        auto output = child_translator->Op()->GetOutputSchema()->GetColumn(0).GetExpr();
        if (output && output->GetExpressionType() == parser::ExpressionType::FUNCTION) {
          auto f_expr = output.CastManagedPointerTo<const parser::FunctionExpression>();
          if (f_expr->GetFuncName() == "nprunnersemitint" || f_expr->GetFuncName() == "nprunnersemitreal") {
            auto child = f_expr->GetChild(0);
            TERRIER_ASSERT(child, "NpRunnersEmit should have children");
            TERRIER_ASSERT(child->GetExpressionType() == parser::ExpressionType::VALUE_CONSTANT,
                           "Child should be constants");

            auto cve = child.CastManagedPointerTo<const parser::ConstantValueExpression>();
            num_rows = cve->GetInteger().val_;
          }
        }
      }
    }
  } else if (type > ExecutionOperatingUnitType::PLAN_OPS_DELIMITER) {
    // If feature is OUTPUT or computation, then cardinality = num_rows
    cardinality = num_rows;
  } else if (type == ExecutionOperatingUnitType::HASHJOIN_PROBE) {
    TERRIER_ASSERT(plan->GetPlanNodeType() == planner::PlanNodeType::HASHJOIN, "HashJoin plan expected");
    UNUSED_ATTRIBUTE auto *c_plan = plan->GetChild(1);
    num_rows = 1;     // extract from c_plan num_rows (# row to probe)
    cardinality = 1;  // extract from plan num_rows (# matched rows)
  } else if (type == ExecutionOperatingUnitType::IDX_SCAN) {
    // For IDX_SCAN, the feature is as follows:
    // - num_rows is the size of the index
    // - cardinality is the scan size
    if (plan->GetPlanNodeType() == planner::PlanNodeType::INDEXSCAN) {
      num_rows = reinterpret_cast<const planner::IndexScanPlanNode *>(plan)->GetIndexSize();
    } else {
      TERRIER_ASSERT(plan->GetPlanNodeType() == planner::PlanNodeType::INDEXNLJOIN, "Expected IdxJoin");
      num_rows = reinterpret_cast<const planner::IndexJoinPlanNode *>(plan)->GetIndexSize();

      UNUSED_ATTRIBUTE auto *c_plan = plan->GetChild(0);
      num_loops = 0;  // extract from c_plan num_rows
    }

    cardinality = 1;  // extract from plan num_rows (this is the scan size)
  } else if (type == ExecutionOperatingUnitType::CREATE_INDEX) {
    // We extract the num_rows and cardinality from the table name if possible
    // This is a special case for mini-runners
    std::string idx_name = reinterpret_cast<const planner::CreateIndexPlanNode *>(plan)->GetIndexName();
    auto mrpos = idx_name.find("minirunners__");
    if (mrpos != std::string::npos) {
      num_rows = atoi(idx_name.c_str() + mrpos + sizeof("minirunners__") - 1);
      cardinality = num_rows;
    }
  }

  num_rows *= scaling_factor;
  cardinality *= scaling_factor;

  if (tpcc_feature_fix_) FixTPCCFeature(type, &num_rows, &num_keys, &cardinality, &num_loops);

  auto itr_pair = pipeline_features_.equal_range(type);
  for (auto itr = itr_pair.first; itr != itr_pair.second; itr++) {
    TERRIER_ASSERT(itr->second.GetExecutionOperatingUnitType() == type, "multimap consistency failure");
    if (itr->second.GetKeySize() == key_size && itr->second.GetNumKeys() == num_keys &&
        OperatingUnitUtil::IsOperatingUnitTypeMergeable(type)) {
      itr->second.SetNumRows(num_rows + itr->second.GetNumRows());
      itr->second.SetCardinality(cardinality + itr->second.GetCardinality());
      itr->second.AddMemFactor(mem_factor);
      return;
    }
  }

  auto feature = ExecutionOperatingUnitFeature(type, num_rows, key_size, num_keys, cardinality, mem_factor, num_loops);
  pipeline_features_.emplace(type, std::move(feature));
}

void OperatingUnitRecorder::FixTPCCFeature(brain::ExecutionOperatingUnitType type, size_t *num_rows,
                                           const size_t *num_keys, size_t *cardinality, size_t *num_loops) {
  if (*query_text_ ==
          "SELECT NO_O_ID FROM NEW_ORDER WHERE NO_D_ID = $1    AND NO_W_ID = $2 "
          " ORDER BY NO_O_ID ASC  LIMIT 1" &&
<<<<<<< HEAD
      (!current_pipeline_->GetPipelineId()) == 2) {
=======
      (current_pipeline_->GetPipelineId().UnderlyingValue()) == 2) {
>>>>>>> ab16754a
    if (type == brain::ExecutionOperatingUnitType::SORT_BUILD) {
      *num_rows = 850;
      *cardinality = 1;
    }

    if (type == brain::ExecutionOperatingUnitType::IDX_SCAN) {
      *cardinality = 850;
    }
  }

  if (*query_text_ ==
          "SELECT COUNT(DISTINCT (S_I_ID)) AS STOCK_COUNT  FROM ORDER_LINE, STOCK WHERE OL_W_ID = $1"
          " AND OL_D_ID = $2 AND OL_O_ID < $3 AND OL_O_ID >= $4 AND S_W_ID = $5 AND S_I_ID = OL_I_ID"
          " AND S_QUANTITY < $6" &&
<<<<<<< HEAD
      (!current_pipeline_->GetPipelineId()) == 2) {
    if (type == brain::ExecutionOperatingUnitType::AGGREGATE_BUILD) {
      *num_rows = 20;
=======
      (current_pipeline_->GetPipelineId().UnderlyingValue()) == 2) {
    if (type == brain::ExecutionOperatingUnitType::AGGREGATE_BUILD) {
      *num_rows = 200;
>>>>>>> ab16754a
      *cardinality = 1;
    }

    if (type == brain::ExecutionOperatingUnitType::IDX_SCAN && *num_keys == 2) {
      *num_loops = 200;
    }

    if (type == brain::ExecutionOperatingUnitType::IDX_SCAN && *num_keys == 3) {
      *cardinality = 200;
    }
  }

  if (*query_text_ ==
          "UPDATE ORDER_LINE   SET OL_DELIVERY_D = $1  WHERE OL_O_ID = $2    AND OL_D_ID = $3    AND "
          "OL_W_ID = $4 " &&
<<<<<<< HEAD
      (!current_pipeline_->GetPipelineId()) == 1) {
=======
      (current_pipeline_->GetPipelineId().UnderlyingValue()) == 1) {
>>>>>>> ab16754a
    if (type == brain::ExecutionOperatingUnitType::IDX_SCAN) {
      *cardinality = 10;
    }

    if (type == brain::ExecutionOperatingUnitType::UPDATE) {
      *num_rows = 10;
      *cardinality = 10;
    }
  }

  if (*query_text_ ==
          "SELECT SUM(OL_AMOUNT) AS OL_TOTAL   FROM ORDER_LINE WHERE OL_O_ID = $1    AND OL_D_ID = $2    "
          "AND OL_W_ID = $3" &&
<<<<<<< HEAD
      (!current_pipeline_->GetPipelineId()) == 2) {
=======
      (current_pipeline_->GetPipelineId().UnderlyingValue()) == 2) {
>>>>>>> ab16754a
    if (type == brain::ExecutionOperatingUnitType::IDX_SCAN) {
      *cardinality = 10;
    }

    if (type == brain::ExecutionOperatingUnitType::AGGREGATE_BUILD) {
      *num_rows = 10;
    }
  }
}

void OperatingUnitRecorder::RecordArithmeticFeatures(const planner::AbstractPlanNode *plan, size_t scaling) {
  for (auto &feature : arithmetic_feature_types_) {
    TERRIER_ASSERT(feature.second > ExecutionOperatingUnitType::PLAN_OPS_DELIMITER, "Expected computation operator");
    if (feature.second != ExecutionOperatingUnitType::INVALID) {
      // Recording of simple operators
      // - num_keys is always 1
      // - key_size is max() inputs
      auto size = storage::AttrSizeBytes(type::TypeUtil::GetTypeSize(feature.first));
      AggregateFeatures(feature.second, size, 1, plan, scaling, 1);
    }
  }

  arithmetic_feature_types_.clear();
}

void OperatingUnitRecorder::VisitAbstractPlanNode(const planner::AbstractPlanNode *plan) {
  auto schema = plan->GetOutputSchema();
  if (schema != nullptr) {
    for (auto &column : schema->GetColumns()) {
      auto features = OperatingUnitUtil::ExtractFeaturesFromExpression(column.GetExpr());
      arithmetic_feature_types_.insert(arithmetic_feature_types_.end(), std::make_move_iterator(features.begin()),
                                       std::make_move_iterator(features.end()));
    }
  }
}

void OperatingUnitRecorder::VisitAbstractScanPlanNode(const planner::AbstractScanPlanNode *plan) {
  VisitAbstractPlanNode(plan);

  if (plan->GetScanPredicate() != nullptr) {
    auto features = OperatingUnitUtil::ExtractFeaturesFromExpression(plan->GetScanPredicate());
    arithmetic_feature_types_.insert(arithmetic_feature_types_.end(), std::make_move_iterator(features.begin()),
                                     std::make_move_iterator(features.end()));
  }
}

void OperatingUnitRecorder::Visit(const planner::CreateIndexPlanNode *plan) {
  std::vector<catalog::indexkeycol_oid_t> keys;

  auto schema = plan->GetSchema();
  size_t num_keys = schema->GetColumns().size();
  size_t key_size =
      ComputeKeySize(common::ManagedPointer<const catalog::IndexSchema>(schema.Get()), false, keys, &num_keys);
  AggregateFeatures(plan_feature_type_, key_size, num_keys, plan, 1, 1);
}

void OperatingUnitRecorder::Visit(const planner::SeqScanPlanNode *plan) {
  VisitAbstractScanPlanNode(plan);
  RecordArithmeticFeatures(plan, 1);

  // For a sequential scan:
  // - # keys is how mahy columns are scanned (either # cols in table OR plan->GetColumnOids().size()
  // - Total key size is the size of the columns scanned
  size_t key_size;
  size_t num_keys = 0;
  if (!plan->GetColumnOids().empty()) {
    key_size = ComputeKeySize(plan->GetTableOid(), plan->GetColumnOids(), &num_keys);
    num_keys = plan->GetColumnOids().size();
  } else {
    auto &schema = accessor_->GetSchema(plan->GetTableOid());
    num_keys = schema.GetColumns().size();
    key_size = ComputeKeySize(plan->GetTableOid(), &num_keys);
  }

  AggregateFeatures(plan_feature_type_, key_size, num_keys, plan, 1, 1);
}

void OperatingUnitRecorder::Visit(const planner::IndexScanPlanNode *plan) {
  std::unordered_set<catalog::indexkeycol_oid_t> cols;
  for (auto &pair : plan->GetLoIndexColumns()) {
    auto features = OperatingUnitUtil::ExtractFeaturesFromExpression(pair.second);
    arithmetic_feature_types_.insert(arithmetic_feature_types_.end(), std::make_move_iterator(features.begin()),
                                     std::make_move_iterator(features.end()));

    cols.insert(pair.first);
  }

  for (auto &pair : plan->GetHiIndexColumns()) {
    auto features = OperatingUnitUtil::ExtractFeaturesFromExpression(pair.second);
    arithmetic_feature_types_.insert(arithmetic_feature_types_.end(), std::make_move_iterator(features.begin()),
                                     std::make_move_iterator(features.end()));

    cols.insert(pair.first);
  }

  // Record operator features
  VisitAbstractScanPlanNode(plan);
  RecordArithmeticFeatures(plan, 1);

  // For an index scan, # keys is the number of columns in the key lookup
  // The total key size is the size of the key being used to lookup
  std::vector<catalog::indexkeycol_oid_t> col_vec;
  col_vec.reserve(cols.size());
  for (auto col : cols) col_vec.emplace_back(col);

  size_t num_keys = col_vec.size();
  size_t key_size = ComputeKeySize(plan->GetIndexOid(), col_vec, &num_keys);
  AggregateFeatures(plan_feature_type_, key_size, num_keys, plan, 1, 1);
}

void OperatingUnitRecorder::VisitAbstractJoinPlanNode(const planner::AbstractJoinPlanNode *plan) {
  if (plan_feature_type_ == ExecutionOperatingUnitType::HASHJOIN_PROBE ||
      plan_feature_type_ == ExecutionOperatingUnitType::NL_JOIN ||
      plan_feature_type_ == ExecutionOperatingUnitType::IDXJOIN) {
    // Right side stiches together outputs
    VisitAbstractPlanNode(plan);
  }
}

void OperatingUnitRecorder::Visit(const planner::HashJoinPlanNode *plan) {
  auto translator = current_translator_.CastManagedPointerTo<execution::compiler::HashJoinTranslator>();

  // Build
  if (translator->IsLeftPipeline(*current_pipeline_)) {
    for (auto key : plan->GetLeftHashKeys()) {
      auto features = OperatingUnitUtil::ExtractFeaturesFromExpression(key);
      arithmetic_feature_types_.insert(arithmetic_feature_types_.end(), std::make_move_iterator(features.begin()),
                                       std::make_move_iterator(features.end()));
    }

    // Get Struct and compute memory scaling factor
    auto offset = sizeof(execution::sql::HashTableEntry);
    auto num_key = plan->GetLeftHashKeys().size();
    auto key_size = ComputeKeySize(plan->GetLeftHashKeys(), &num_key);
    auto scale = ComputeMemoryScaleFactor(translator->GetStructDecl(), offset, key_size, offset);

    // Record features using the row/cardinality of left plan
    auto *c_plan = plan->GetChild(0);
    RecordArithmeticFeatures(c_plan, 1);
    AggregateFeatures(ExecutionOperatingUnitType::HASHJOIN_BUILD, key_size, num_key, c_plan, 1, scale);
  }

  // Probe
  if (translator->IsRightPipeline(*current_pipeline_)) {
    for (auto key : plan->GetRightHashKeys()) {
      auto features = OperatingUnitUtil::ExtractFeaturesFromExpression(key);
      arithmetic_feature_types_.insert(arithmetic_feature_types_.end(), std::make_move_iterator(features.begin()),
                                       std::make_move_iterator(features.end()));
    }

    // Record features using the row/cardinality of right plan which is probe
    auto *c_plan = plan->GetChild(1);
    RecordArithmeticFeatures(c_plan, 1);

    auto num_key = plan->GetRightHashKeys().size();
    auto key_size = ComputeKeySize(plan->GetRightHashKeys(), &num_key);
    AggregateFeatures(ExecutionOperatingUnitType::HASHJOIN_PROBE, key_size, num_key, plan, 1, 1);
  }

  // Computes against OutputSchema/Join predicate which will
  // use the rows/cardinalities of what the HJ plan produces
  VisitAbstractJoinPlanNode(plan);
  RecordArithmeticFeatures(plan, 1);
}

void OperatingUnitRecorder::Visit(const planner::NestedLoopJoinPlanNode *plan) {
  // TODO((wz2): Need an outer loop est number rows/invocation times
  UNUSED_ATTRIBUTE auto *c_plan = plan->GetChild(1);
  size_t outer_num = 1;
  VisitAbstractJoinPlanNode(plan);
  if (plan->GetJoinPredicate() != nullptr) {
    auto features = OperatingUnitUtil::ExtractFeaturesFromExpression(plan->GetJoinPredicate());
    arithmetic_feature_types_.insert(arithmetic_feature_types_.end(), std::make_move_iterator(features.begin()),
                                     std::make_move_iterator(features.end()));
  }
  RecordArithmeticFeatures(c_plan, outer_num);
}

void OperatingUnitRecorder::Visit(const planner::IndexJoinPlanNode *plan) {
  // Scale by num_rows - 1 of the child
  UNUSED_ATTRIBUTE auto *c_plan = plan->GetChild(0);

  // Get features
  std::unordered_set<catalog::indexkeycol_oid_t> cols;
  for (auto &pair : plan->GetLoIndexColumns()) {
    auto features = OperatingUnitUtil::ExtractFeaturesFromExpression(pair.second);
    arithmetic_feature_types_.insert(arithmetic_feature_types_.end(), std::make_move_iterator(features.begin()),
                                     std::make_move_iterator(features.end()));

    cols.insert(pair.first);
  }

  for (auto &pair : plan->GetHiIndexColumns()) {
    auto features = OperatingUnitUtil::ExtractFeaturesFromExpression(pair.second);
    arithmetic_feature_types_.insert(arithmetic_feature_types_.end(), std::make_move_iterator(features.begin()),
                                     std::make_move_iterator(features.end()));

    cols.insert(pair.first);
  }

  // Above operations are done once per tuple in the child
  RecordArithmeticFeatures(c_plan, 1);

  // Computes against OutputSchema which will use the rows that join produces
  VisitAbstractJoinPlanNode(plan);
  RecordArithmeticFeatures(plan, 1);

  // Vector of indexkeycol_oid_t columns
  std::vector<catalog::indexkeycol_oid_t> col_vec;
  col_vec.reserve(cols.size());
  for (auto &col : cols) {
    col_vec.emplace_back(col);
  }

  // IndexScan output number of rows is the "cumulative scan size"
  size_t num_keys = col_vec.size();
  size_t key_size = ComputeKeySize(plan->GetIndexOid(), col_vec, &num_keys);
  AggregateFeatures(brain::ExecutionOperatingUnitType::IDX_SCAN, key_size, num_keys, plan, 1, 1);
}

void OperatingUnitRecorder::Visit(const planner::InsertPlanNode *plan) {
  if (plan->GetChildrenSize() == 0) {
    // INSERT without a SELECT
    for (size_t idx = 0; idx < plan->GetBulkInsertCount(); idx++) {
      for (auto &col : plan->GetValues(idx)) {
        auto features = OperatingUnitUtil::ExtractFeaturesFromExpression(col);
        arithmetic_feature_types_.insert(arithmetic_feature_types_.end(), std::make_move_iterator(features.begin()),
                                         std::make_move_iterator(features.end()));
      }
    }

    // Record features
    VisitAbstractPlanNode(plan);
    RecordArithmeticFeatures(plan, 1);

    // Record the Insert
    auto num_key = plan->GetParameterInfo().size();
    auto key_size = ComputeKeySize(plan->GetTableOid(), plan->GetParameterInfo(), &num_key);
    AggregateFeatures(plan_feature_type_, key_size, num_key, plan, 1, 1);
  } else {
    // INSERT with a SELECT
    auto *c_plan = plan->GetChild(0);
    TERRIER_ASSERT(c_plan->GetOutputSchema() != nullptr, "Child must have OutputSchema");

    auto num_key = c_plan->GetOutputSchema()->GetColumns().size();
    auto size = ComputeKeySizeOutputSchema(c_plan, &num_key);
    AggregateFeatures(plan_feature_type_, size, num_key, plan, 1, 1);
  }
}

void OperatingUnitRecorder::Visit(const planner::UpdatePlanNode *plan) {
  std::vector<catalog::col_oid_t> cols;
  for (auto &clause : plan->GetSetClauses()) {
    auto features = OperatingUnitUtil::ExtractFeaturesFromExpression(clause.second);
    arithmetic_feature_types_.insert(arithmetic_feature_types_.end(), std::make_move_iterator(features.begin()),
                                     std::make_move_iterator(features.end()));

    cols.emplace_back(clause.first);
  }

  // Record features
  VisitAbstractPlanNode(plan);
  RecordArithmeticFeatures(plan, 1);

  // Record the Update
  auto num_key = cols.size();
  auto key_size = ComputeKeySize(plan->GetTableOid(), cols, &num_key);
  AggregateFeatures(plan_feature_type_, key_size, num_key, plan, 1, 1);
}

void OperatingUnitRecorder::Visit(const planner::DeletePlanNode *plan) {
  VisitAbstractPlanNode(plan);
  RecordArithmeticFeatures(plan, 1);

  auto &schema = accessor_->GetSchema(plan->GetTableOid());
  auto num_cols = schema.GetColumns().size();
  auto key_size = ComputeKeySize(plan->GetTableOid(), &num_cols);
  AggregateFeatures(plan_feature_type_, key_size, num_cols, plan, 1, 1);
}

void OperatingUnitRecorder::Visit(const planner::CSVScanPlanNode *plan) {
  VisitAbstractScanPlanNode(plan);
  RecordArithmeticFeatures(plan, 1);

  auto num_keys = plan->GetValueTypes().size();
  size_t key_size = 0;
  for (auto type : plan->GetValueTypes()) {
    key_size += type::TypeUtil::GetTypeSize(type);
  }

  AggregateFeatures(plan_feature_type_, key_size, num_keys, plan, 1, 1);
}

void OperatingUnitRecorder::Visit(const planner::LimitPlanNode *plan) {
  VisitAbstractPlanNode(plan);
  RecordArithmeticFeatures(plan, 1);

  // Copy outwards
  auto num_keys = plan->GetOutputSchema()->GetColumns().size();
  auto key_size = ComputeKeySizeOutputSchema(plan, &num_keys);
  AggregateFeatures(plan_feature_type_, key_size, num_keys, plan, 1, 1);
}

void OperatingUnitRecorder::Visit(const planner::OrderByPlanNode *plan) {
  auto translator = current_translator_.CastManagedPointerTo<execution::compiler::SortTranslator>();

  if (translator->IsBuildPipeline(*current_pipeline_)) {
    // SORT_BUILD will operate on sort keys
    std::vector<common::ManagedPointer<parser::AbstractExpression>> keys;
    for (auto key : plan->GetSortKeys()) {
      auto features = OperatingUnitUtil::ExtractFeaturesFromExpression(key.first);
      arithmetic_feature_types_.insert(arithmetic_feature_types_.end(), std::make_move_iterator(features.begin()),
                                       std::make_move_iterator(features.end()));

      keys.emplace_back(key.first);
    }

    // Get Struct and compute memory scaling factor
    auto num_key = keys.size();
    auto key_size = ComputeKeySize(keys, &num_key);
    auto scale = ComputeMemoryScaleFactor(translator->GetStructDecl(), 0, key_size, 0);

    // Sort build sizes/operations are based on the input (from child)
    const auto *c_plan = plan->GetChild(0);
    RecordArithmeticFeatures(c_plan, 1);
    AggregateFeatures(ExecutionOperatingUnitType::SORT_BUILD, key_size, num_key, c_plan, 1, scale);
  } else if (translator->IsScanPipeline(*current_pipeline_)) {
    // SORT_ITERATE will do any output computations
    VisitAbstractPlanNode(plan);
    RecordArithmeticFeatures(plan, 1);

    // Copy outwards
    auto num_keys = plan->GetOutputSchema()->GetColumns().size();
    auto key_size = ComputeKeySizeOutputSchema(plan, &num_keys);
    AggregateFeatures(ExecutionOperatingUnitType::SORT_ITERATE, key_size, num_keys, plan, 1, 1);
  }
}

void OperatingUnitRecorder::Visit(const planner::ProjectionPlanNode *plan) {
  VisitAbstractPlanNode(plan);
  RecordArithmeticFeatures(plan, 1);
}

void OperatingUnitRecorder::Visit(const planner::AggregatePlanNode *plan) {
  if (plan_feature_type_ == ExecutionOperatingUnitType::HASH_AGGREGATE) {
    auto translator = current_translator_.CastManagedPointerTo<execution::compiler::HashAggregationTranslator>();
    RecordAggregateTranslator(translator, plan);
  } else if (plan_feature_type_ == ExecutionOperatingUnitType::STATIC_AGGREGATE) {
    auto translator = current_translator_.CastManagedPointerTo<execution::compiler::StaticAggregationTranslator>();
    RecordAggregateTranslator(translator, plan);
  }
}

template <typename Translator>
void OperatingUnitRecorder::RecordAggregateTranslator(common::ManagedPointer<Translator> translator,
                                                      const planner::AggregatePlanNode *plan) {
  if (translator->IsBuildPipeline(*current_pipeline_)) {
    for (auto key : plan->GetAggregateTerms()) {
      auto key_cm = common::ManagedPointer<parser::AbstractExpression>(key.Get());
      auto features = OperatingUnitUtil::ExtractFeaturesFromExpression(key_cm);
      arithmetic_feature_types_.insert(arithmetic_feature_types_.end(), std::make_move_iterator(features.begin()),
                                       std::make_move_iterator(features.end()));
    }

    for (auto key : plan->GetGroupByTerms()) {
      auto features = OperatingUnitUtil::ExtractFeaturesFromExpression(key);
      arithmetic_feature_types_.insert(arithmetic_feature_types_.end(), std::make_move_iterator(features.begin()),
                                       std::make_move_iterator(features.end()));
    }

    // Above computations performed for all of child
    auto *c_plan = plan->GetChild(0);
    RecordArithmeticFeatures(c_plan, 1);

    // Build with the rows of child
    size_t key_size = 0;
    size_t num_keys = 0;
    double mem_factor = 1;
    if (!plan->GetGroupByTerms().empty()) {
      num_keys = plan->GetGroupByTerms().size();
      key_size = ComputeKeySize(plan->GetGroupByTerms(), &num_keys);

      // Get Struct and compute memory scaling factor
      auto offset = sizeof(execution::sql::HashTableEntry);
      auto ref_offset = offset + sizeof(execution::sql::CountAggregate);
      mem_factor = ComputeMemoryScaleFactor(translator->GetStructDecl(), offset, key_size, ref_offset);
    } else {
      std::vector<common::ManagedPointer<parser::AbstractExpression>> keys;
      for (auto term : plan->GetAggregateTerms()) {
        if (term->IsDistinct()) {
          keys.emplace_back(term.Get());
        }
      }

      if (!keys.empty()) {
        num_keys = keys.size();
        key_size = ComputeKeySize(keys, &num_keys);
      } else {
        // This case is typically just numerics (i.e COUNT)
        // We still record something to differentiate in the models.
        num_keys = plan->GetAggregateTerms().size();
      }
    }

    AggregateFeatures(ExecutionOperatingUnitType::AGGREGATE_BUILD, key_size, num_keys, c_plan, 1, mem_factor);
  } else if (translator->IsProducePipeline(*current_pipeline_)) {
    // AggregateTopTranslator handles any exprs/computations in the output
    VisitAbstractPlanNode(plan);

    // AggregateTopTranslator handles the having clause
    auto features = OperatingUnitUtil::ExtractFeaturesFromExpression(plan->GetHavingClausePredicate());
    arithmetic_feature_types_.insert(arithmetic_feature_types_.end(), std::make_move_iterator(features.begin()),
                                     std::make_move_iterator(features.end()));

    RecordArithmeticFeatures(plan, 1);

    // Copy outwards
    auto num_keys = plan->GetOutputSchema()->GetColumns().size();
    auto key_size = ComputeKeySizeOutputSchema(plan, &num_keys);
    AggregateFeatures(ExecutionOperatingUnitType::AGGREGATE_ITERATE, key_size, num_keys, plan, 1, 1);
  }
}

ExecutionOperatingUnitFeatureVector OperatingUnitRecorder::RecordTranslators(
    const std::vector<execution::compiler::OperatorTranslator *> &translators) {
  pipeline_features_ = {};
  for (const auto &translator : translators) {
    plan_feature_type_ = translator->GetFeatureType();
    current_translator_ = common::ManagedPointer(translator);

    if (plan_feature_type_ != ExecutionOperatingUnitType::INVALID) {
      if (plan_feature_type_ == ExecutionOperatingUnitType::OUTPUT) {
        TERRIER_ASSERT(translator->GetChildTranslator(), "OUTPUT should have child translator");
        auto child_type = translator->GetChildTranslator()->GetFeatureType();
        if (child_type == ExecutionOperatingUnitType::INSERT || child_type == ExecutionOperatingUnitType::UPDATE ||
            child_type == ExecutionOperatingUnitType::DELETE) {
          // For insert/update/delete, there actually is no real output happening.
          // So, skip the Output operator
          continue;
        }

        auto *op = translator->GetChildTranslator()->Op();
        auto num_keys = op->GetOutputSchema()->GetColumns().size();
        auto key_size = ComputeKeySizeOutputSchema(op, &num_keys);
        AggregateFeatures(plan_feature_type_, key_size, num_keys, op, 1, 1);
      } else {
        translator->Op()->Accept(common::ManagedPointer<planner::PlanVisitor>(this));
        TERRIER_ASSERT(arithmetic_feature_types_.empty(), "aggregate_feature_types_ should be empty");
      }
    }
  }

  // Consolidate final features
  std::vector<ExecutionOperatingUnitFeature> results{};
  results.reserve(pipeline_features_.size());
  for (auto &feature : pipeline_features_) {
    results.emplace_back(feature.second);
  }

  pipeline_features_.clear();
  return results;
}

}  // namespace terrier::brain<|MERGE_RESOLUTION|>--- conflicted
+++ resolved
@@ -247,11 +247,7 @@
   if (*query_text_ ==
           "SELECT NO_O_ID FROM NEW_ORDER WHERE NO_D_ID = $1    AND NO_W_ID = $2 "
           " ORDER BY NO_O_ID ASC  LIMIT 1" &&
-<<<<<<< HEAD
-      (!current_pipeline_->GetPipelineId()) == 2) {
-=======
       (current_pipeline_->GetPipelineId().UnderlyingValue()) == 2) {
->>>>>>> ab16754a
     if (type == brain::ExecutionOperatingUnitType::SORT_BUILD) {
       *num_rows = 850;
       *cardinality = 1;
@@ -266,15 +262,9 @@
           "SELECT COUNT(DISTINCT (S_I_ID)) AS STOCK_COUNT  FROM ORDER_LINE, STOCK WHERE OL_W_ID = $1"
           " AND OL_D_ID = $2 AND OL_O_ID < $3 AND OL_O_ID >= $4 AND S_W_ID = $5 AND S_I_ID = OL_I_ID"
           " AND S_QUANTITY < $6" &&
-<<<<<<< HEAD
-      (!current_pipeline_->GetPipelineId()) == 2) {
+      (current_pipeline_->GetPipelineId().UnderlyingValue()) == 2) {
     if (type == brain::ExecutionOperatingUnitType::AGGREGATE_BUILD) {
       *num_rows = 20;
-=======
-      (current_pipeline_->GetPipelineId().UnderlyingValue()) == 2) {
-    if (type == brain::ExecutionOperatingUnitType::AGGREGATE_BUILD) {
-      *num_rows = 200;
->>>>>>> ab16754a
       *cardinality = 1;
     }
 
@@ -290,11 +280,7 @@
   if (*query_text_ ==
           "UPDATE ORDER_LINE   SET OL_DELIVERY_D = $1  WHERE OL_O_ID = $2    AND OL_D_ID = $3    AND "
           "OL_W_ID = $4 " &&
-<<<<<<< HEAD
-      (!current_pipeline_->GetPipelineId()) == 1) {
-=======
       (current_pipeline_->GetPipelineId().UnderlyingValue()) == 1) {
->>>>>>> ab16754a
     if (type == brain::ExecutionOperatingUnitType::IDX_SCAN) {
       *cardinality = 10;
     }
@@ -308,11 +294,7 @@
   if (*query_text_ ==
           "SELECT SUM(OL_AMOUNT) AS OL_TOTAL   FROM ORDER_LINE WHERE OL_O_ID = $1    AND OL_D_ID = $2    "
           "AND OL_W_ID = $3" &&
-<<<<<<< HEAD
-      (!current_pipeline_->GetPipelineId()) == 2) {
-=======
       (current_pipeline_->GetPipelineId().UnderlyingValue()) == 2) {
->>>>>>> ab16754a
     if (type == brain::ExecutionOperatingUnitType::IDX_SCAN) {
       *cardinality = 10;
     }
