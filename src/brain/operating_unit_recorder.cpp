--- conflicted
+++ resolved
@@ -626,11 +626,7 @@
       }
     }
 
-<<<<<<< HEAD
     AggregateFeatures(ExecutionOperatingUnitType::AGGREGATE_BUILD, key_size, num_keys, c_plan, 1, mem_factor);
-=======
-    AggregateFeatures(plan_feature_type_, key_size, num_keys, c_plan, 1, mem_factor);
->>>>>>> dd60a115
   } else if (translator->IsProducePipeline(*current_pipeline_)) {
     // AggregateTopTranslator handles any exprs/computations in the output
     VisitAbstractPlanNode(plan);
