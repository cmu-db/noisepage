#include "brain/operating_unit_recorder.h"

#include <utility>

#include "brain/operating_unit.h"
#include "brain/operating_unit_util.h"
#include "catalog/catalog_accessor.h"
#include "execution/ast/ast.h"
#include "execution/ast/context.h"
#include "execution/ast/type.h"
#include "execution/compiler/operator/hash_aggregation_translator.h"
#include "execution/compiler/operator/hash_join_translator.h"
#include "execution/compiler/operator/operator_translator.h"
#include "execution/compiler/operator/sort_translator.h"
#include "execution/compiler/operator/static_aggregation_translator.h"
#include "execution/sql/aggregators.h"
#include "execution/sql/hash_table_entry.h"
#include "parser/expression/constant_value_expression.h"
#include "parser/expression/function_expression.h"
#include "parser/expression_defs.h"
#include "planner/plannodes/abstract_join_plan_node.h"
#include "planner/plannodes/aggregate_plan_node.h"
#include "planner/plannodes/analyze_plan_node.h"
#include "planner/plannodes/create_database_plan_node.h"
#include "planner/plannodes/create_function_plan_node.h"
#include "planner/plannodes/create_index_plan_node.h"
#include "planner/plannodes/create_namespace_plan_node.h"
#include "planner/plannodes/create_table_plan_node.h"
#include "planner/plannodes/create_trigger_plan_node.h"
#include "planner/plannodes/create_view_plan_node.h"
#include "planner/plannodes/csv_scan_plan_node.h"
#include "planner/plannodes/delete_plan_node.h"
#include "planner/plannodes/drop_database_plan_node.h"
#include "planner/plannodes/drop_index_plan_node.h"
#include "planner/plannodes/drop_namespace_plan_node.h"
#include "planner/plannodes/drop_table_plan_node.h"
#include "planner/plannodes/drop_trigger_plan_node.h"
#include "planner/plannodes/drop_view_plan_node.h"
#include "planner/plannodes/export_external_file_plan_node.h"
#include "planner/plannodes/hash_join_plan_node.h"
#include "planner/plannodes/index_join_plan_node.h"
#include "planner/plannodes/index_scan_plan_node.h"
#include "planner/plannodes/insert_plan_node.h"
#include "planner/plannodes/limit_plan_node.h"
#include "planner/plannodes/nested_loop_join_plan_node.h"
#include "planner/plannodes/order_by_plan_node.h"
#include "planner/plannodes/plan_visitor.h"
#include "planner/plannodes/projection_plan_node.h"
#include "planner/plannodes/seq_scan_plan_node.h"
#include "planner/plannodes/update_plan_node.h"
#include "storage/block_layout.h"
#include "type/type_id.h"

namespace noisepage::brain {

double OperatingUnitRecorder::ComputeMemoryScaleFactor(execution::ast::StructDecl *decl, size_t total_offset,
                                                       size_t key_size, size_t ref_offset) {
  auto *struct_type = reinterpret_cast<execution::ast::StructTypeRepr *>(decl->TypeRepr());
  auto &fields = struct_type->Fields();

  // Rough loop to get an estimate size of entire struct
  size_t total = total_offset;
  for (auto *field : fields) {
    auto *field_repr = field->TypeRepr();
    if (field_repr->GetType() != nullptr) {
      total += field_repr->GetType()->GetSize();
    } else if (execution::ast::IdentifierExpr::classof(field_repr)) {
      // Likely built in type
      auto *builtin_type =
          ast_ctx_->LookupBuiltinType(reinterpret_cast<execution::ast::IdentifierExpr *>(field_repr)->Name());
      if (builtin_type != nullptr) {
        total += builtin_type->GetSize();
      }
    }
  }

  // For mini-runners, only ints for sort, hj, aggregate
  double num_keys = key_size / 4.0;
  double ref_payload = (num_keys * sizeof(execution::sql::Integer)) + ref_offset;
  return total / ref_payload;
}

void OperatingUnitRecorder::AdjustKeyWithType(type::TypeId type, size_t *key_size, size_t *num_key) {
  if (type == type::TypeId::VARCHAR) {
    // TODO(lin): Some how varchar in execution engine is 24 bytes. I don't really know why, but just special case
    //  here since it's different than the storage size (16 bytes under inline)
    *key_size = *key_size + 24;
    *num_key = *num_key + 1;
  } else {
    *key_size = *key_size + storage::AttrSizeBytes(type::TypeUtil::GetTypeSize(type));
  }
}

size_t OperatingUnitRecorder::ComputeKeySize(
    const std::vector<common::ManagedPointer<parser::AbstractExpression>> &exprs, size_t *num_key) {
  size_t key_size = 0;
  for (auto &expr : exprs) {
    AdjustKeyWithType(expr->GetReturnValueType(), &key_size, num_key);
  }

  // The set of expressions represented by exprs should have some key size
  // that is non-zero.
<<<<<<< HEAD
  TERRIER_ASSERT(key_size > 0, "KeySize must be greater than 0");
=======
  NOISEPAGE_ASSERT(key_size > 0, "KeySize must be greater than 0");
>>>>>>> f3da5498
  return key_size;
}

size_t OperatingUnitRecorder::ComputeKeySizeOutputSchema(const planner::AbstractPlanNode *plan, size_t *num_key) {
  size_t key_size = 0;
  for (auto &col : plan->GetOutputSchema()->GetColumns()) {
    AdjustKeyWithType(col.GetType(), &key_size, num_key);
  }

  return key_size;
}

size_t OperatingUnitRecorder::ComputeKeySize(catalog::table_oid_t tbl_oid, size_t *num_key) {
  size_t key_size = 0;
  auto &schema = accessor_->GetSchema(tbl_oid);
  for (auto &col : schema.GetColumns()) {
    AdjustKeyWithType(col.Type(), &key_size, num_key);
  }

  // We should select some columns from the table specified by tbl_oid.
  // Thus we assert that key_size > 0.
<<<<<<< HEAD
  TERRIER_ASSERT(key_size > 0, "KeySize must be greater than 0");
=======
  NOISEPAGE_ASSERT(key_size > 0, "KeySize must be greater than 0");
>>>>>>> f3da5498
  return key_size;
}

size_t OperatingUnitRecorder::ComputeKeySize(catalog::table_oid_t tbl_oid, const std::vector<catalog::col_oid_t> &cols,
                                             size_t *num_key) {
  size_t key_size = 0;
  auto &schema = accessor_->GetSchema(tbl_oid);
  for (auto &oid : cols) {
    auto &col = schema.GetColumn(oid);
    AdjustKeyWithType(col.Type(), &key_size, num_key);
  }

  // We should select some columns from the table specified by tbl_oid.
  // Thus we assert that key_size > 0.
<<<<<<< HEAD
  TERRIER_ASSERT(key_size > 0, "KeySize must be greater than 0");
=======
  NOISEPAGE_ASSERT(key_size > 0, "KeySize must be greater than 0");
>>>>>>> f3da5498
  return key_size;
}

size_t OperatingUnitRecorder::ComputeKeySize(common::ManagedPointer<const catalog::IndexSchema> schema,
                                             bool restrict_cols, const std::vector<catalog::indexkeycol_oid_t> &cols,
                                             size_t *num_key) {
  std::unordered_set<catalog::indexkeycol_oid_t> kcols;
  for (auto &col : cols) kcols.insert(col);

  size_t key_size = 0;
  for (auto &col : schema->GetColumns()) {
    if (!restrict_cols || kcols.find(col.Oid()) != kcols.end()) {
      AdjustKeyWithType(col.Type(), &key_size, num_key);
    }
  }

  return key_size;
}

size_t OperatingUnitRecorder::ComputeKeySize(catalog::index_oid_t idx_oid,
                                             const std::vector<catalog::indexkeycol_oid_t> &cols, size_t *num_key) {
  auto &schema = accessor_->GetIndexSchema(idx_oid);
  return ComputeKeySize(common::ManagedPointer(&schema), true, cols, num_key);
}

void OperatingUnitRecorder::AggregateFeatures(brain::ExecutionOperatingUnitType type, size_t key_size, size_t num_keys,
                                              const planner::AbstractPlanNode *plan, size_t scaling_factor,
                                              double mem_factor) {
  // TODO(wz2): Populate actual num_rows/cardinality after #759
  size_t num_rows = 1;
  size_t cardinality = 1;
  size_t num_loops = 0;
  size_t num_concurrent = 0;  // the number of concurrently executing threads (issue #1241)
  if (type == ExecutionOperatingUnitType::OUTPUT) {
    if (accessor_->GetDatabaseOid("tpch_runner_db") != catalog::INVALID_DATABASE_OID) {
      // Unfortunately we don't know what kind of output callback that we're going to call at runtime, so we just
      // special case this when we execute the plans directly from the TPCH runner and use the NoOpResultConsumer
      cardinality = 0;
    } else {
      // Uses the network result consumer
      cardinality = 1;
    }
    auto child_translator = current_translator_->GetChildTranslator();
    if (child_translator != nullptr) {
      if (child_translator->Op()->GetPlanNodeType() == planner::PlanNodeType::PROJECTION) {
        auto output = child_translator->Op()->GetOutputSchema()->GetColumn(0).GetExpr();
        if (output && output->GetExpressionType() == parser::ExpressionType::FUNCTION) {
          auto f_expr = output.CastManagedPointerTo<const parser::FunctionExpression>();
          if (f_expr->GetFuncName() == "nprunnersemitint" || f_expr->GetFuncName() == "nprunnersemitreal") {
            auto child = f_expr->GetChild(0);
            NOISEPAGE_ASSERT(child, "NpRunnersEmit should have children");
            NOISEPAGE_ASSERT(child->GetExpressionType() == parser::ExpressionType::VALUE_CONSTANT,
                             "Child should be constants");

            auto cve = child.CastManagedPointerTo<const parser::ConstantValueExpression>();
            num_rows = cve->GetInteger().val_;
          }
        }
      }
    }
  } else if (type > ExecutionOperatingUnitType::PLAN_OPS_DELIMITER) {
    // If feature is OUTPUT or computation, then cardinality = num_rows
    cardinality = num_rows;
  } else if (type == ExecutionOperatingUnitType::HASHJOIN_PROBE) {
    NOISEPAGE_ASSERT(plan->GetPlanNodeType() == planner::PlanNodeType::HASHJOIN, "HashJoin plan expected");
    UNUSED_ATTRIBUTE auto *c_plan = plan->GetChild(1);
    num_rows = 1;     // extract from c_plan num_rows (# row to probe)
    cardinality = 1;  // extract from plan num_rows (# matched rows)
  } else if (type == ExecutionOperatingUnitType::IDX_SCAN) {
    // For IDX_SCAN, the feature is as follows:
    // - num_rows is the size of the index
    // - cardinality is the scan size
    if (plan->GetPlanNodeType() == planner::PlanNodeType::INDEXSCAN) {
      num_rows = reinterpret_cast<const planner::IndexScanPlanNode *>(plan)->GetIndexSize();
    } else {
      NOISEPAGE_ASSERT(plan->GetPlanNodeType() == planner::PlanNodeType::INDEXNLJOIN, "Expected IdxJoin");
      num_rows = reinterpret_cast<const planner::IndexJoinPlanNode *>(plan)->GetIndexSize();

      UNUSED_ATTRIBUTE auto *c_plan = plan->GetChild(0);
      num_loops = 0;  // extract from c_plan num_rows
    }

    cardinality = 1;  // extract from plan num_rows (this is the scan size)
  } else if (type == ExecutionOperatingUnitType::CREATE_INDEX) {
    // We extract the num_rows and cardinality from the table name if possible
    // This is a special case for mini-runners
    std::string idx_name = reinterpret_cast<const planner::CreateIndexPlanNode *>(plan)->GetIndexName();
    auto mrpos = idx_name.find("minirunners__");
    if (mrpos != std::string::npos) {
      num_rows = atoi(idx_name.c_str() + mrpos + sizeof("minirunners__") - 1);
      cardinality = num_rows;
    }
  }

  num_rows *= scaling_factor;
  cardinality *= scaling_factor;

  // This is a hack.
  // Certain translators don't own their features, but pass them further down the pipeline.
  std::vector<execution::translator_id_t> translator_ids;
  common::ManagedPointer<execution::compiler::OperatorTranslator> translator = current_translator_;
  translator_ids.emplace_back(translator->GetTranslatorId());
  while (translator->IsCountersPassThrough()) {
    translator = translator->GetParentTranslator();
    translator_ids.emplace_back(translator->GetTranslatorId());
  }

  auto itr_pair = pipeline_features_.equal_range(type);
  for (auto itr = itr_pair.first; itr != itr_pair.second; itr++) {
    NOISEPAGE_ASSERT(itr->second.GetExecutionOperatingUnitType() == type, "multimap consistency failure");
    bool same_translator = std::find(translator_ids.cbegin(), translator_ids.cend(), itr->second.GetTranslatorId()) !=
                           translator_ids.cend();
    if (itr->second.GetKeySize() == key_size && itr->second.GetNumKeys() == num_keys &&
        OperatingUnitUtil::IsOperatingUnitTypeMergeable(type) && same_translator) {
      itr->second.SetNumRows(num_rows + itr->second.GetNumRows());
      itr->second.SetCardinality(cardinality + itr->second.GetCardinality());
      itr->second.AddMemFactor(mem_factor);
      return;
    }
  }

  auto feature = ExecutionOperatingUnitFeature(translator->GetTranslatorId(), type, num_rows, key_size, num_keys,
                                               cardinality, mem_factor, num_loops, num_concurrent);
  pipeline_features_.emplace(type, std::move(feature));
}

void OperatingUnitRecorder::RecordArithmeticFeatures(const planner::AbstractPlanNode *plan, size_t scaling) {
  for (auto &feature : arithmetic_feature_types_) {
    NOISEPAGE_ASSERT(feature.second > ExecutionOperatingUnitType::PLAN_OPS_DELIMITER, "Expected computation operator");
    if (feature.second != ExecutionOperatingUnitType::INVALID) {
      // Recording of simple operators
      // - num_keys is always 1
      // - key_size is max() inputs
      auto size = storage::AttrSizeBytes(type::TypeUtil::GetTypeSize(feature.first));
      AggregateFeatures(feature.second, size, 1, plan, scaling, 1);
    }
  }

  arithmetic_feature_types_.clear();
}

void OperatingUnitRecorder::VisitAbstractPlanNode(const planner::AbstractPlanNode *plan) {
  auto schema = plan->GetOutputSchema();
  if (schema != nullptr) {
    for (auto &column : schema->GetColumns()) {
      auto features = OperatingUnitUtil::ExtractFeaturesFromExpression(column.GetExpr());
      arithmetic_feature_types_.insert(arithmetic_feature_types_.end(), std::make_move_iterator(features.begin()),
                                       std::make_move_iterator(features.end()));
    }
  }
}

void OperatingUnitRecorder::VisitAbstractScanPlanNode(const planner::AbstractScanPlanNode *plan) {
  VisitAbstractPlanNode(plan);

  if (plan->GetScanPredicate() != nullptr) {
    auto features = OperatingUnitUtil::ExtractFeaturesFromExpression(plan->GetScanPredicate());
    arithmetic_feature_types_.insert(arithmetic_feature_types_.end(), std::make_move_iterator(features.begin()),
                                     std::make_move_iterator(features.end()));
  }
}

void OperatingUnitRecorder::Visit(const planner::CreateIndexPlanNode *plan) {
  std::vector<catalog::indexkeycol_oid_t> keys;

  auto schema = plan->GetSchema();
  size_t num_keys = schema->GetColumns().size();
  size_t key_size =
      ComputeKeySize(common::ManagedPointer<const catalog::IndexSchema>(schema.Get()), false, keys, &num_keys);

  // TODO(lin): further adjust the key size of VARCHAR keys for CREATE INDEX becuase of some irregularity in the
  //  training data. Needs further investigation.
  for (auto &col : schema->GetColumns()) {
    if (col.Type() == type::TypeId::VARCHAR) {
      key_size += 8;
    }
  }

  AggregateFeatures(plan_feature_type_, key_size, num_keys, plan, 1, 1);
}

void OperatingUnitRecorder::Visit(const planner::SeqScanPlanNode *plan) {
  VisitAbstractScanPlanNode(plan);
  RecordArithmeticFeatures(plan, 1);

  // For a sequential scan:
  // - # keys is how mahy columns are scanned (either # cols in table OR plan->GetColumnOids().size()
  // - Total key size is the size of the columns scanned
  size_t key_size;
  size_t num_keys = 0;
  if (!plan->GetColumnOids().empty()) {
    key_size = ComputeKeySize(plan->GetTableOid(), plan->GetColumnOids(), &num_keys);
    num_keys = plan->GetColumnOids().size();
  } else {
    auto &schema = accessor_->GetSchema(plan->GetTableOid());
    num_keys = schema.GetColumns().size();
    key_size = ComputeKeySize(plan->GetTableOid(), &num_keys);
  }

  AggregateFeatures(plan_feature_type_, key_size, num_keys, plan, 1, 1);
}

void OperatingUnitRecorder::Visit(const planner::IndexScanPlanNode *plan) {
  std::unordered_set<catalog::indexkeycol_oid_t> cols;
  for (auto &pair : plan->GetLoIndexColumns()) {
    auto features = OperatingUnitUtil::ExtractFeaturesFromExpression(pair.second);
    arithmetic_feature_types_.insert(arithmetic_feature_types_.end(), std::make_move_iterator(features.begin()),
                                     std::make_move_iterator(features.end()));

    cols.insert(pair.first);
  }

  for (auto &pair : plan->GetHiIndexColumns()) {
    auto features = OperatingUnitUtil::ExtractFeaturesFromExpression(pair.second);
    arithmetic_feature_types_.insert(arithmetic_feature_types_.end(), std::make_move_iterator(features.begin()),
                                     std::make_move_iterator(features.end()));

    cols.insert(pair.first);
  }

  // Record operator features
  VisitAbstractScanPlanNode(plan);
  RecordArithmeticFeatures(plan, 1);

  // For an index scan, # keys is the number of columns in the key lookup
  // The total key size is the size of the key being used to lookup
  std::vector<catalog::indexkeycol_oid_t> col_vec;
  col_vec.reserve(cols.size());
  for (auto col : cols) col_vec.emplace_back(col);

  size_t num_keys = col_vec.size();
  size_t key_size = ComputeKeySize(plan->GetIndexOid(), col_vec, &num_keys);
  AggregateFeatures(plan_feature_type_, key_size, num_keys, plan, 1, 1);
}

void OperatingUnitRecorder::VisitAbstractJoinPlanNode(const planner::AbstractJoinPlanNode *plan) {
  if (plan_feature_type_ == ExecutionOperatingUnitType::HASHJOIN_PROBE ||
      plan_feature_type_ == ExecutionOperatingUnitType::DUMMY) {
    // Right side stitches together outputs
    VisitAbstractPlanNode(plan);
  }
}

void OperatingUnitRecorder::Visit(const planner::HashJoinPlanNode *plan) {
  auto translator = current_translator_.CastManagedPointerTo<execution::compiler::HashJoinTranslator>();

  // Build
  if (translator->IsLeftPipeline(*current_pipeline_)) {
    for (auto key : plan->GetLeftHashKeys()) {
      auto features = OperatingUnitUtil::ExtractFeaturesFromExpression(key);
      arithmetic_feature_types_.insert(arithmetic_feature_types_.end(), std::make_move_iterator(features.begin()),
                                       std::make_move_iterator(features.end()));
    }

    // Get Struct and compute memory scaling factor
    auto offset = sizeof(execution::sql::HashTableEntry);
    auto num_key = plan->GetLeftHashKeys().size();
    auto key_size = ComputeKeySize(plan->GetLeftHashKeys(), &num_key);
    auto scale = ComputeMemoryScaleFactor(translator->GetStructDecl(), offset, key_size, offset);

    // Record features using the row/cardinality of left plan
    auto *c_plan = plan->GetChild(0);
    RecordArithmeticFeatures(c_plan, 1);
    AggregateFeatures(ExecutionOperatingUnitType::HASHJOIN_BUILD, key_size, num_key, c_plan, 1, scale);
  }

  // Probe
  if (translator->IsRightPipeline(*current_pipeline_)) {
    for (auto key : plan->GetRightHashKeys()) {
      auto features = OperatingUnitUtil::ExtractFeaturesFromExpression(key);
      arithmetic_feature_types_.insert(arithmetic_feature_types_.end(), std::make_move_iterator(features.begin()),
                                       std::make_move_iterator(features.end()));
    }

    // Record features using the row/cardinality of right plan which is probe
    auto *c_plan = plan->GetChild(1);
    RecordArithmeticFeatures(c_plan, 1);

    auto num_key = plan->GetRightHashKeys().size();
    auto key_size = ComputeKeySize(plan->GetRightHashKeys(), &num_key);
    AggregateFeatures(ExecutionOperatingUnitType::HASHJOIN_PROBE, key_size, num_key, plan, 1, 1);

    // Computes against OutputSchema/Join predicate which will
    // use the rows/cardinalities of what the HJ plan produces
    VisitAbstractJoinPlanNode(plan);
    RecordArithmeticFeatures(plan, 1);
  }
}

void OperatingUnitRecorder::Visit(const planner::NestedLoopJoinPlanNode *plan) {
  // TODO((wz2): Need an outer loop est number rows/invocation times
  UNUSED_ATTRIBUTE auto *c_plan = plan->GetChild(1);
  size_t outer_num = 1;
  VisitAbstractJoinPlanNode(plan);
  if (plan->GetJoinPredicate() != nullptr) {
    auto features = OperatingUnitUtil::ExtractFeaturesFromExpression(plan->GetJoinPredicate());
    arithmetic_feature_types_.insert(arithmetic_feature_types_.end(), std::make_move_iterator(features.begin()),
                                     std::make_move_iterator(features.end()));
  }
  RecordArithmeticFeatures(c_plan, outer_num);
}

void OperatingUnitRecorder::Visit(const planner::IndexJoinPlanNode *plan) {
  // Scale by num_rows - 1 of the child
  UNUSED_ATTRIBUTE auto *c_plan = plan->GetChild(0);

  // Get features
  std::unordered_set<catalog::indexkeycol_oid_t> cols;
  for (auto &pair : plan->GetLoIndexColumns()) {
    auto features = OperatingUnitUtil::ExtractFeaturesFromExpression(pair.second);
    arithmetic_feature_types_.insert(arithmetic_feature_types_.end(), std::make_move_iterator(features.begin()),
                                     std::make_move_iterator(features.end()));

    cols.insert(pair.first);
  }

  for (auto &pair : plan->GetHiIndexColumns()) {
    auto features = OperatingUnitUtil::ExtractFeaturesFromExpression(pair.second);
    arithmetic_feature_types_.insert(arithmetic_feature_types_.end(), std::make_move_iterator(features.begin()),
                                     std::make_move_iterator(features.end()));

    cols.insert(pair.first);
  }

  // Above operations are done once per tuple in the child
  RecordArithmeticFeatures(c_plan, 1);

  // Computes against OutputSchema which will use the rows that join produces
  VisitAbstractJoinPlanNode(plan);
  RecordArithmeticFeatures(plan, 1);

  // Vector of indexkeycol_oid_t columns
  std::vector<catalog::indexkeycol_oid_t> col_vec;
  col_vec.reserve(cols.size());
  for (auto &col : cols) {
    col_vec.emplace_back(col);
  }

  // IndexScan output number of rows is the "cumulative scan size"
  size_t num_keys = col_vec.size();
  size_t key_size = ComputeKeySize(plan->GetIndexOid(), col_vec, &num_keys);
  AggregateFeatures(brain::ExecutionOperatingUnitType::IDX_SCAN, key_size, num_keys, plan, 1, 1);
}

void OperatingUnitRecorder::Visit(const planner::InsertPlanNode *plan) {
  if (plan->GetChildrenSize() == 0) {
    // INSERT without a SELECT
    for (size_t idx = 0; idx < plan->GetBulkInsertCount(); idx++) {
      for (auto &col : plan->GetValues(idx)) {
        auto features = OperatingUnitUtil::ExtractFeaturesFromExpression(col);
        arithmetic_feature_types_.insert(arithmetic_feature_types_.end(), std::make_move_iterator(features.begin()),
                                         std::make_move_iterator(features.end()));
      }
    }

    // Record features
    VisitAbstractPlanNode(plan);
    RecordArithmeticFeatures(plan, 1);

    // Record the Insert
    auto num_key = plan->GetParameterInfo().size();
    auto key_size = ComputeKeySize(plan->GetTableOid(), plan->GetParameterInfo(), &num_key);
    AggregateFeatures(plan_feature_type_, key_size, num_key, plan, 1, 1);
  } else {
    // INSERT with a SELECT
    auto *c_plan = plan->GetChild(0);
    NOISEPAGE_ASSERT(c_plan->GetOutputSchema() != nullptr, "Child must have OutputSchema");

    auto num_key = c_plan->GetOutputSchema()->GetColumns().size();
    auto size = ComputeKeySizeOutputSchema(c_plan, &num_key);
    AggregateFeatures(plan_feature_type_, size, num_key, plan, 1, 1);
  }
}

void OperatingUnitRecorder::Visit(const planner::UpdatePlanNode *plan) {
  std::vector<catalog::col_oid_t> cols;
  for (auto &clause : plan->GetSetClauses()) {
    auto features = OperatingUnitUtil::ExtractFeaturesFromExpression(clause.second);
    arithmetic_feature_types_.insert(arithmetic_feature_types_.end(), std::make_move_iterator(features.begin()),
                                     std::make_move_iterator(features.end()));

    cols.emplace_back(clause.first);
  }

  // Record features
  VisitAbstractPlanNode(plan);
  RecordArithmeticFeatures(plan, 1);

  // Record the Update
  auto num_key = cols.size();
  auto key_size = ComputeKeySize(plan->GetTableOid(), cols, &num_key);
  AggregateFeatures(plan_feature_type_, key_size, num_key, plan, 1, 1);
}

void OperatingUnitRecorder::Visit(const planner::DeletePlanNode *plan) {
  VisitAbstractPlanNode(plan);
  RecordArithmeticFeatures(plan, 1);

  auto &schema = accessor_->GetSchema(plan->GetTableOid());
  auto num_cols = schema.GetColumns().size();
  auto key_size = ComputeKeySize(plan->GetTableOid(), &num_cols);
  AggregateFeatures(plan_feature_type_, key_size, num_cols, plan, 1, 1);
}

void OperatingUnitRecorder::Visit(const planner::CSVScanPlanNode *plan) {
  VisitAbstractScanPlanNode(plan);
  RecordArithmeticFeatures(plan, 1);

  auto num_keys = plan->GetValueTypes().size();
  size_t key_size = 0;
  for (auto type : plan->GetValueTypes()) {
    key_size += type::TypeUtil::GetTypeSize(type);
  }

  AggregateFeatures(plan_feature_type_, key_size, num_keys, plan, 1, 1);
}

void OperatingUnitRecorder::Visit(const planner::LimitPlanNode *plan) {
  VisitAbstractPlanNode(plan);
  RecordArithmeticFeatures(plan, 1);

  // Copy outwards
  auto num_keys = plan->GetOutputSchema()->GetColumns().size();
  auto key_size = ComputeKeySizeOutputSchema(plan, &num_keys);
  AggregateFeatures(plan_feature_type_, key_size, num_keys, plan, 1, 1);
}

void OperatingUnitRecorder::Visit(const planner::OrderByPlanNode *plan) {
  auto translator = current_translator_.CastManagedPointerTo<execution::compiler::SortTranslator>();

  if (translator->IsBuildPipeline(*current_pipeline_)) {
    // SORT_BUILD will operate on sort keys
    std::vector<common::ManagedPointer<parser::AbstractExpression>> keys;
    for (auto key : plan->GetSortKeys()) {
      auto features = OperatingUnitUtil::ExtractFeaturesFromExpression(key.first);
      arithmetic_feature_types_.insert(arithmetic_feature_types_.end(), std::make_move_iterator(features.begin()),
                                       std::make_move_iterator(features.end()));

      keys.emplace_back(key.first);
    }

    // Get Struct and compute memory scaling factor
    auto num_key = keys.size();
    auto key_size = ComputeKeySize(keys, &num_key);
    auto scale = ComputeMemoryScaleFactor(translator->GetStructDecl(), 0, key_size, 0);

    // Sort build sizes/operations are based on the input (from child)
    const auto *c_plan = plan->GetChild(0);
    RecordArithmeticFeatures(c_plan, 1);
    ExecutionOperatingUnitType ou_type;
    if (plan->HasLimit())
      ou_type = ExecutionOperatingUnitType::SORT_TOPK_BUILD;
    else
      ou_type = ExecutionOperatingUnitType::SORT_BUILD;
    AggregateFeatures(ou_type, key_size, num_key, c_plan, 1, scale);
  } else if (translator->IsScanPipeline(*current_pipeline_)) {
    // SORT_ITERATE will do any output computations
    VisitAbstractPlanNode(plan);
    RecordArithmeticFeatures(plan, 1);

    // Copy outwards
    auto num_keys = plan->GetOutputSchema()->GetColumns().size();
    auto key_size = ComputeKeySizeOutputSchema(plan, &num_keys);
    AggregateFeatures(ExecutionOperatingUnitType::SORT_ITERATE, key_size, num_keys, plan, 1, 1);
  }
}

void OperatingUnitRecorder::Visit(const planner::ProjectionPlanNode *plan) {
  VisitAbstractPlanNode(plan);
  RecordArithmeticFeatures(plan, 1);
}

void OperatingUnitRecorder::Visit(const planner::AggregatePlanNode *plan) {
  if (plan->IsStaticAggregation()) {
    auto translator = current_translator_.CastManagedPointerTo<execution::compiler::StaticAggregationTranslator>();
    RecordAggregateTranslator(translator, plan);
  } else {
    auto translator = current_translator_.CastManagedPointerTo<execution::compiler::HashAggregationTranslator>();
    RecordAggregateTranslator(translator, plan);
  }
}

template <typename Translator>
void OperatingUnitRecorder::RecordAggregateTranslator(common::ManagedPointer<Translator> translator,
                                                      const planner::AggregatePlanNode *plan) {
  if (translator->IsBuildPipeline(*current_pipeline_)) {
    for (auto key : plan->GetAggregateTerms()) {
      auto key_cm = common::ManagedPointer<parser::AbstractExpression>(key.Get());
      auto features = OperatingUnitUtil::ExtractFeaturesFromExpression(key_cm);
      arithmetic_feature_types_.insert(arithmetic_feature_types_.end(), std::make_move_iterator(features.begin()),
                                       std::make_move_iterator(features.end()));
    }

    for (auto key : plan->GetGroupByTerms()) {
      auto features = OperatingUnitUtil::ExtractFeaturesFromExpression(key);
      arithmetic_feature_types_.insert(arithmetic_feature_types_.end(), std::make_move_iterator(features.begin()),
                                       std::make_move_iterator(features.end()));
    }

    // Above computations performed for all of child
    auto *c_plan = plan->GetChild(0);
    RecordArithmeticFeatures(c_plan, 1);

    // Build with the rows of child
    size_t key_size = 0;
    size_t num_keys = 0;
    double mem_factor = 1;
    if (!plan->GetGroupByTerms().empty()) {
      num_keys = plan->GetGroupByTerms().size();
      key_size = ComputeKeySize(plan->GetGroupByTerms(), &num_keys);

      // Get Struct and compute memory scaling factor
      auto offset = sizeof(execution::sql::HashTableEntry);
      auto ref_offset = offset + sizeof(execution::sql::CountAggregate);
      mem_factor = ComputeMemoryScaleFactor(translator->GetStructDecl(), offset, key_size, ref_offset);
    } else {
      std::vector<common::ManagedPointer<parser::AbstractExpression>> keys;
      for (auto term : plan->GetAggregateTerms()) {
        if (term->IsDistinct()) {
          keys.emplace_back(term.Get());
        }
      }

      if (!keys.empty()) {
        num_keys = keys.size();
        key_size = ComputeKeySize(keys, &num_keys);
      } else {
        // This case is typically just numerics (i.e COUNT)
        // We still record something to differentiate in the models.
        num_keys = plan->GetAggregateTerms().size();
      }
    }

    AggregateFeatures(ExecutionOperatingUnitType::AGGREGATE_BUILD, key_size, num_keys, c_plan, 1, mem_factor);
  } else if (translator->IsProducePipeline(*current_pipeline_)) {
    // AggregateTopTranslator handles any exprs/computations in the output
    VisitAbstractPlanNode(plan);

    // AggregateTopTranslator handles the having clause
    auto features = OperatingUnitUtil::ExtractFeaturesFromExpression(plan->GetHavingClausePredicate());
    arithmetic_feature_types_.insert(arithmetic_feature_types_.end(), std::make_move_iterator(features.begin()),
                                     std::make_move_iterator(features.end()));

    RecordArithmeticFeatures(plan, 1);

    // Copy outwards
    auto num_keys = plan->GetOutputSchema()->GetColumns().size();
    auto key_size = ComputeKeySizeOutputSchema(plan, &num_keys);
    AggregateFeatures(ExecutionOperatingUnitType::AGGREGATE_ITERATE, key_size, num_keys, plan, 1, 1);
  }
}

ExecutionOperatingUnitFeatureVector OperatingUnitRecorder::RecordTranslators(
    const std::vector<execution::compiler::OperatorTranslator *> &translators) {
  pipeline_features_ = {};
  for (const auto &translator : translators) {
    plan_feature_type_ = translator->GetFeatureType();
    current_translator_ = common::ManagedPointer(translator);

    if (plan_feature_type_ != ExecutionOperatingUnitType::INVALID) {
      if (plan_feature_type_ == ExecutionOperatingUnitType::OUTPUT) {
        NOISEPAGE_ASSERT(translator->GetChildTranslator(), "OUTPUT should have child translator");
        auto child_type = translator->GetChildTranslator()->GetFeatureType();
        if (child_type == ExecutionOperatingUnitType::INSERT || child_type == ExecutionOperatingUnitType::UPDATE ||
            child_type == ExecutionOperatingUnitType::DELETE) {
          // For insert/update/delete, there actually is no real output happening.
          // So, skip the Output operator
          continue;
        }

        auto *op = translator->GetChildTranslator()->Op();
        auto num_keys = op->GetOutputSchema()->GetColumns().size();
        auto key_size = ComputeKeySizeOutputSchema(op, &num_keys);
        AggregateFeatures(plan_feature_type_, key_size, num_keys, op, 1, 1);
      } else {
        translator->Op()->Accept(common::ManagedPointer<planner::PlanVisitor>(this));
        NOISEPAGE_ASSERT(arithmetic_feature_types_.empty(), "aggregate_feature_types_ should be empty");
      }
    }
  }

  // Consolidate final features
  std::vector<ExecutionOperatingUnitFeature> results{};
  results.reserve(pipeline_features_.size());
  for (auto &feature : pipeline_features_) {
    results.emplace_back(feature.second);
  }

  pipeline_features_.clear();
  return results;
}

}  // namespace noisepage::brain<|MERGE_RESOLUTION|>--- conflicted
+++ resolved
@@ -100,11 +100,7 @@
 
   // The set of expressions represented by exprs should have some key size
   // that is non-zero.
-<<<<<<< HEAD
-  TERRIER_ASSERT(key_size > 0, "KeySize must be greater than 0");
-=======
   NOISEPAGE_ASSERT(key_size > 0, "KeySize must be greater than 0");
->>>>>>> f3da5498
   return key_size;
 }
 
@@ -126,11 +122,7 @@
 
   // We should select some columns from the table specified by tbl_oid.
   // Thus we assert that key_size > 0.
-<<<<<<< HEAD
-  TERRIER_ASSERT(key_size > 0, "KeySize must be greater than 0");
-=======
   NOISEPAGE_ASSERT(key_size > 0, "KeySize must be greater than 0");
->>>>>>> f3da5498
   return key_size;
 }
 
@@ -145,11 +137,7 @@
 
   // We should select some columns from the table specified by tbl_oid.
   // Thus we assert that key_size > 0.
-<<<<<<< HEAD
-  TERRIER_ASSERT(key_size > 0, "KeySize must be greater than 0");
-=======
   NOISEPAGE_ASSERT(key_size > 0, "KeySize must be greater than 0");
->>>>>>> f3da5498
   return key_size;
 }
 
