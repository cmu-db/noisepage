#include <brain/brain_util.h>

#include <execution/util/execution_common.h>

namespace terrier::brain {

std::string BrainUtil::ExecutionOperatingUnitTypeToString(ExecutionOperatingUnitType f) {
  // NOTE: Before adding any extra case to this switch statement,
  // please ensure that the output type is actually supported
  // by the mini-runner infrastructure.
  switch (f) {
    case ExecutionOperatingUnitType::AGGREGATE_BUILD:
      return "AGG_BUILD";
    case ExecutionOperatingUnitType::AGGREGATE_ITERATE:
      return "AGG_ITERATE";
    case ExecutionOperatingUnitType::HASHJOIN_BUILD:
      return "HASHJOIN_BUILD";
    case ExecutionOperatingUnitType::HASHJOIN_PROBE:
      return "HASHJOIN_PROBE";
    case ExecutionOperatingUnitType::SORT_BUILD:
      return "SORT_BUILD";
    case ExecutionOperatingUnitType::SORT_ITERATE:
      return "SORT_ITERATE";
    case ExecutionOperatingUnitType::SEQ_SCAN:
      return "SEQ_SCAN";
    case ExecutionOperatingUnitType::IDX_SCAN:
      return "IDX_SCAN";
    case ExecutionOperatingUnitType::INSERT:
      return "INSERT";
    case ExecutionOperatingUnitType::UPDATE:
      return "UPDATE";
    case ExecutionOperatingUnitType::DELETE:
      return "DELETE";
    case ExecutionOperatingUnitType::OP_INTEGER_PLUS_OR_MINUS:
      return "OP_INTEGER_PLUS_OR_MINUS";
    case ExecutionOperatingUnitType::OP_INTEGER_MULTIPLY:
      return "OP_INTEGER_MULTIPLY";
    case ExecutionOperatingUnitType::OP_INTEGER_DIVIDE:
      return "OP_INTEGER_DIVIDE";
    case ExecutionOperatingUnitType::OP_INTEGER_COMPARE:
      return "OP_INTEGER_COMPARE";
    case ExecutionOperatingUnitType::OP_DECIMAL_PLUS_OR_MINUS:
      return "OP_DECIMAL_PLUS_OR_MINUS";
    case ExecutionOperatingUnitType::OP_DECIMAL_MULTIPLY:
      return "OP_DECIMAL_MULTIPLY";
    case ExecutionOperatingUnitType::OP_DECIMAL_DIVIDE:
      return "OP_DECIMAL_DIVIDE";
    case ExecutionOperatingUnitType::OP_DECIMAL_COMPARE:
      return "OP_DECIMAL_COMPARE";
    case ExecutionOperatingUnitType::OP_BOOL_COMPARE:
      return "OP_BOOL_COMPARE";
    case ExecutionOperatingUnitType::OUTPUT:
      return "OUTPUT";
    case ExecutionOperatingUnitType::LIMIT:
      return "LIMIT";
<<<<<<< HEAD
    case ExecutionOperatingUnitType::PARALLEL_MERGE_HASHJOIN:
      return "PARALLEL_MERGE_HASHJOIN";
    case ExecutionOperatingUnitType::PARALLEL_MERGE_AGGBUILD:
      return "PARALLEL_MERGE_AGGBUILD";
    case ExecutionOperatingUnitType::PARALLEL_SORT_STEP:
      return "PARALLEL_SORT_STEP";
    case ExecutionOperatingUnitType::PARALLEL_SORT_MERGE_STEP:
      return "PARALLEL_SORT_MERGE_STEP";
=======
    case ExecutionOperatingUnitType::CREATE_INDEX:
      return "CREATE_INDEX";
>>>>>>> cbe2f08b
    default:
      UNREACHABLE("Undefined ExecutionOperatingUnitType encountered");
      break;
  }
}

}  // namespace terrier::brain<|MERGE_RESOLUTION|>--- conflicted
+++ resolved
@@ -53,7 +53,6 @@
       return "OUTPUT";
     case ExecutionOperatingUnitType::LIMIT:
       return "LIMIT";
-<<<<<<< HEAD
     case ExecutionOperatingUnitType::PARALLEL_MERGE_HASHJOIN:
       return "PARALLEL_MERGE_HASHJOIN";
     case ExecutionOperatingUnitType::PARALLEL_MERGE_AGGBUILD:
@@ -62,10 +61,8 @@
       return "PARALLEL_SORT_STEP";
     case ExecutionOperatingUnitType::PARALLEL_SORT_MERGE_STEP:
       return "PARALLEL_SORT_MERGE_STEP";
-=======
     case ExecutionOperatingUnitType::CREATE_INDEX:
       return "CREATE_INDEX";
->>>>>>> cbe2f08b
     default:
       UNREACHABLE("Undefined ExecutionOperatingUnitType encountered");
       break;
