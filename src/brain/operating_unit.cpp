--- conflicted
+++ resolved
@@ -8,10 +8,7 @@
                                         ExecutionOperatingUnitFeatureAttribute modifier,
                                         ExecutionOperatingUnitFeatureUpdateMode mode, uint32_t val) {
   TERRIER_ASSERT(pipeline_id_ == pipeline_id, "Incorrect pipeline");
-<<<<<<< HEAD
-=======
   TERRIER_ASSERT(pipeline_features_ != nullptr, "Pipeline Features cannot be null");
->>>>>>> 95362dc9
   size_t *value = nullptr;
   for (auto &feature : *pipeline_features_) {
     if (feature.GetFeatureId() == feature_id) {
@@ -25,13 +22,6 @@
           value = &feature.GetCardinality();
           break;
         }
-<<<<<<< HEAD
-        case brain::ExecutionOperatingUnitFeatureAttribute::CONCURRENT: {
-          value = &feature.GetNumConcurrent();
-          break;
-        }
-=======
->>>>>>> 95362dc9
         case brain::ExecutionOperatingUnitFeatureAttribute::NUM_LOOPS: {
           value = &feature.GetNumLoops();
           break;
