#include "storage/garbage_collector_thread.h"
#include "metrics/metrics_manager.h"

namespace terrier::storage {
<<<<<<< HEAD
GarbageCollectorThread::GarbageCollectorThread(GarbageCollector *gc, std::chrono::milliseconds gc_period,
                                               metrics::MetricsManager *metrics_manager)
=======
GarbageCollectorThread::GarbageCollectorThread(const common::ManagedPointer<GarbageCollector> gc,
                                               const std::chrono::milliseconds gc_period)
>>>>>>> a24142e8
    : gc_(gc),
      metrics_manager_(metrics_manager),
      run_gc_(true),
      gc_paused_(false),
      gc_period_(gc_period),
      gc_thread_(std::thread([this] {
        if (metrics_manager_ != DISABLED) metrics_manager_->RegisterThread();
        GCThreadLoop(); })) {}

}  // namespace terrier::storage<|MERGE_RESOLUTION|>--- conflicted
+++ resolved
@@ -2,13 +2,9 @@
 #include "metrics/metrics_manager.h"
 
 namespace terrier::storage {
-<<<<<<< HEAD
-GarbageCollectorThread::GarbageCollectorThread(GarbageCollector *gc, std::chrono::milliseconds gc_period,
-                                               metrics::MetricsManager *metrics_manager)
-=======
-GarbageCollectorThread::GarbageCollectorThread(const common::ManagedPointer<GarbageCollector> gc,
-                                               const std::chrono::milliseconds gc_period)
->>>>>>> a24142e8
+GarbageCollectorThread::GarbageCollectorThread(common::ManagedPointer<GarbageCollector> gc,
+                                               std::chrono::milliseconds gc_period,
+                                               common::ManagedPointer<metrics::MetricsManager> metrics_manager)
     : gc_(gc),
       metrics_manager_(metrics_manager),
       run_gc_(true),
@@ -16,6 +12,7 @@
       gc_period_(gc_period),
       gc_thread_(std::thread([this] {
         if (metrics_manager_ != DISABLED) metrics_manager_->RegisterThread();
-        GCThreadLoop(); })) {}
+        GCThreadLoop();
+      })) {}
 
 }  // namespace terrier::storage