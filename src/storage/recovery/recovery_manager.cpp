--- conflicted
+++ resolved
@@ -48,7 +48,6 @@
 void RecoveryManager::RecoverFromLogs(const common::ManagedPointer<AbstractLogProvider> log_provider) {
   // Replay logs until the log provider no longer gives us logs
   while (true) {
-<<<<<<< HEAD
 
     const bool logging_metrics_enabled =
         common::thread_context.metrics_store_ != nullptr &&
@@ -59,11 +58,8 @@
       common::thread_context.resource_tracker_.Start();
     }
 
-    if (replication_manager_ != DISABLED && replication_manager_->IsReplica()) {
-=======
-    if (replication_manager_ != DISABLED && replication_manager_->IsReplica() &&
-        log_provider->GetType() == AbstractLogProvider::LogProviderType::REPLICATION) {
->>>>>>> 7baa2041
+    if (replication_manager_ != DISABLED && replication_manager_->IsReplica()  &&
+                                            log_provider->GetType() == AbstractLogProvider::LogProviderType::REPLICATION) {
       auto rlp = log_provider.CastManagedPointerTo<ReplicationLogProvider>();
       auto event = rlp->WaitUntilEvent();
 
