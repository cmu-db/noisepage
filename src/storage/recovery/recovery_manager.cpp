--- conflicted
+++ resolved
@@ -222,15 +222,6 @@
       } else {
         ReplayDeleteRecord(txn, buffered_record);
       }
-<<<<<<< HEAD
-=======
-    } else {
-      if (buffered_record->RecordType() == LogRecordType::REDO) {
-          ReplayRedoRecord(txn, buffered_record);
-      } else {
-          ReplayDeleteRecord(txn, buffered_record);
-      }
->>>>>>> 668fc219
     }
   }
 
