#include "storage/data_table.h"

#include <list>

#include "common/allocator.h"
#include "storage/block_access_controller.h"
#include "storage/storage_util.h"
#include "transaction/transaction_context.h"
#include "transaction/transaction_util.h"

namespace terrier::storage {
<<<<<<< HEAD

DataTable::DataTable(common::ManagedPointer<BlockStore> const store, const BlockLayout &layout,
                     const layout_version_t layout_version)
    : block_store_(store), layout_version_(layout_version), accessor_(layout), blocks_(START_VECTOR_SIZE) {
=======
DataTable::DataTable(common::ManagedPointer<BlockStore> const store, const BlockLayout &layout,
                     const layout_version_t layout_version)
    : block_store_(store),
      layout_version_(layout_version),
      accessor_(layout),
      offset_(0),
      insert_index_(0),
      array_ref_counter_(0),
      size_(0),
      write_num_(0),
      resizing_(false) {
>>>>>>> b2caa9cd
  TERRIER_ASSERT(layout.AttrSize(VERSION_POINTER_COLUMN_ID) == 8,
                 "First column must have size 8 for the version chain.");
  TERRIER_ASSERT(layout.NumColumns() > NUM_RESERVED_COLUMNS,
                 "First column is reserved for version info, second column is reserved for logical delete.");
<<<<<<< HEAD
  if (store != DISABLED) blocks_.Insert(NewBlock());
}

DataTable::~DataTable() {
  for (auto block : blocks_) {
    StorageUtil::DeallocateVarlens(block, accessor_);
    for (col_id_t i : accessor_.GetBlockLayout().Varlens())
      accessor_.GetArrowBlockMetadata(block).GetColumnInfo(accessor_.GetBlockLayout(), i).Deallocate();
    block_store_.operator->()->Release(block);
=======

  size_ = array_start_size_;
  array_ = new std::atomic<RawBlock *>[size_];
  if (block_store_ != DISABLED) {
    offset_ = 1;
    array_[0] = NewBlock();
    write_num_ = 1;
  }
}

DataTable::~DataTable() {
  for (uint64_t idx = 0; idx < write_num_; ++idx) {
    StorageUtil::DeallocateVarlens(array_[idx], accessor_);
    for (col_id_t i : accessor_.GetBlockLayout().Varlens())
      accessor_.GetArrowBlockMetadata(array_[idx]).GetColumnInfo(accessor_.GetBlockLayout(), i).Deallocate();
    block_store_.operator->()->Release(array_[idx]);
>>>>>>> b2caa9cd
  }
  delete[] array_;
}

bool DataTable::Select(const common::ManagedPointer<transaction::TransactionContext> txn, TupleSlot slot,
                       ProjectedRow *out_buffer) const {
  data_table_counter_.IncrementNumSelect(1);
  return SelectIntoBuffer(txn, slot, out_buffer);
}

void DataTable::Scan(const common::ManagedPointer<transaction::TransactionContext> txn, SlotIterator *const start_pos,
                     ProjectedColumns *const out_buffer) const {
  // TODO(Tianyu): So far this is not that much better than tuple-at-a-time access,
  // but can be improved if block is read-only, or if we implement version synopsis, to just use std::memcpy when it's
  // safe
  uint32_t filled = 0;
  while (filled < out_buffer->MaxTuples() && *start_pos != end()) {
    ProjectedColumns::RowView row = out_buffer->InterpretAsRow(filled);
    const TupleSlot slot = **start_pos;
    // Only fill the buffer with valid, visible tuples
    if (SelectIntoBuffer(txn, slot, &row)) {
      out_buffer->TupleSlots()[filled] = slot;
      filled++;
    }
    ++(*start_pos);
  }
  out_buffer->SetNumTuples(filled);
}

DataTable::SlotIterator &DataTable::SlotIterator::operator++() {
<<<<<<< HEAD
  //  if (current_slot_.GetOffset() == table_->accessor_.GetBlockLayout().NumSlots() - 1 ||
  //      current_slot_.GetOffset() == current_slot_.GetBlock()->GetInsertHead() - 1) {
  //    block_++;
  //    current_slot_ = {block_ == table_->blocks_.end() ? nullptr : *block_, 0};
  //  } else {
  //    current_slot_ = {*block_, current_slot_.GetOffset() + 1};
  //  }
  i_++;
=======
  ++i_;
>>>>>>> b2caa9cd
  return *this;
}

DataTable::SlotIterator DataTable::end() const {  // NOLINT for STL name compability
<<<<<<< HEAD
  return {};
=======
  return end_;
>>>>>>> b2caa9cd
}

bool DataTable::Update(const common::ManagedPointer<transaction::TransactionContext> txn, const TupleSlot slot,
                       const ProjectedRow &redo) {
  TERRIER_ASSERT(redo.NumColumns() <= accessor_.GetBlockLayout().NumColumns() - NUM_RESERVED_COLUMNS,
                 "The input buffer cannot change the reserved columns, so it should have fewer attributes.");
  TERRIER_ASSERT(redo.NumColumns() > 0, "The input buffer should modify at least one attribute.");
  UndoRecord *const undo = txn->UndoRecordForUpdate(this, slot, redo);
  slot.GetBlock()->controller_.WaitUntilHot();
  UndoRecord *version_ptr;
  do {
    version_ptr = AtomicallyReadVersionPtr(slot, accessor_);

    // Since we disallow write-write conflicts, the version vector pointer is essentially an implicit
    // write lock on the tuple.
    if (HasConflict(*txn, version_ptr) || !Visible(slot, accessor_)) {
      // Mark this UndoRecord as never installed by setting the table pointer to nullptr. This is inspected in the
      // TransactionManager's Rollback() and GC's Unlink logic
      undo->Table() = nullptr;
      return false;
    }

    // Store before-image before making any changes or grabbing lock
    for (uint16_t i = 0; i < undo->Delta()->NumColumns(); i++)
      StorageUtil::CopyAttrIntoProjection(accessor_, slot, undo->Delta(), i);

    // Update the next pointer of the new head of the version chain
    undo->Next() = version_ptr;
  } while (!CompareAndSwapVersionPtr(slot, accessor_, version_ptr, undo));

  // Update in place with the new value.
  for (uint16_t i = 0; i < redo.NumColumns(); i++) {
    TERRIER_ASSERT(redo.ColumnIds()[i] != VERSION_POINTER_COLUMN_ID,
                   "Input buffer should not change the version pointer column.");
    // TODO(Matt): It would be nice to check that a ProjectedRow that modifies the logical delete column only originated
    // from the DataTable calling Update() within Delete(), rather than an outside soure modifying this column, but
    // that's difficult with this implementation
    StorageUtil::CopyAttrFromProjection(accessor_, slot, redo, i);
  }
  data_table_counter_.IncrementNumUpdate(1);

  return true;
}

TupleSlot DataTable::Insert(const common::ManagedPointer<transaction::TransactionContext> txn,
                            const ProjectedRow &redo) {
  TERRIER_ASSERT(redo.NumColumns() == accessor_.GetBlockLayout().NumColumns() - NUM_RESERVED_COLUMNS,
                 "The input buffer never changes the version pointer column, so it should have  exactly 1 fewer "
                 "attribute than the DataTable's layout.");

  TupleSlot result;
  uint64_t current_insert_idx = insert_index_.load();  // the index into which we will try to insert the tuple
  RawBlock *block;                                     // the block into which the insert will occur
  while (true) {
    // No free block left
<<<<<<< HEAD
    if (current_insert_idx >= blocks_.size()) {
      current_insert_idx = blocks_.Insert(NewBlock());
=======
    if (current_insert_idx >= offset_.load()) {
      block = NewBlock();
      TERRIER_ASSERT(accessor_.SetBlockBusyStatus(block), "Status of new block should not be busy");
      // No need to flip the busy status bit
      accessor_.Allocate(block, &result);
      // take latch
      uint64_t insert_index;
      do {
        insert_index = offset_.load();
      } while (!offset_.compare_exchange_strong(insert_index, insert_index + 1));

      array_ref_counter_++;
      while (insert_index >= size_) {
        if (resizing_) {
          std::unique_lock<std::mutex> l(resizing_mux_);
          done_resizing_.wait(l);
          continue;
        }

        // because fuck you c++
        bool f = false;
        bool t = true;
        if (!resizing_.compare_exchange_strong(f, t)) {
          continue;
        }

        auto new_array = new std::atomic<RawBlock *>[size_.load() * array_resize_factor_];

        while (array_ref_counter_.load() != 1) {
        }

        memcpy(new_array, array_.load(), size_.load());
        std::atomic<std::atomic<RawBlock *> *> old_array = array_.load();
        array_ = new_array;
        size_ = array_resize_factor_ * size_.load();
        delete[] old_array;

        resizing_ = false;
        done_resizing_.notify_all();
        break;
      }
      array_ref_counter_--;

      // insert block
      array_[insert_index] = block;
      while (write_num_ < insert_index) {
      }
      write_num_++;
      current_insert_idx = insert_index;
      break;
>>>>>>> b2caa9cd
    }
    block = const_cast<RawBlock *>(blocks_.LookUp(current_insert_idx));

<<<<<<< HEAD
=======
    while (write_num_ - 1 < current_insert_idx) {
    }

    block = array_[current_insert_idx].load();

>>>>>>> b2caa9cd
    if (accessor_.SetBlockBusyStatus(block)) {
      // No one is inserting into this block
      if (accessor_.Allocate(block, &result)) {
        // The block is not full, succeed
        break;
      }
      // Fail to insert into the block, flip back the status bit
      accessor_.ClearBlockBusyStatus(block);
      // if the full block is the insertion_header, move the insertion_header
      // Next insert txn will search from the new insertion_header
      if (current_insert_idx == insert_index_.load()) {
        // if we fail, that's ok because that means that someone else incremented insert_index_
        // so we retry on the next index
        insert_index_.compare_exchange_strong(current_insert_idx, current_insert_idx + 1);
      }
    }
    // The block is full or the block is being inserted by other txn, try next block
    ++current_insert_idx;
  }

  // Do not need to wait unit finish inserting,
  // can flip back the status bit once the thread gets the allocated tuple slot
  accessor_.ClearBlockBusyStatus(block);
  InsertInto(txn, redo, result);

  data_table_counter_.IncrementNumInsert(1);
  return result;
}

void DataTable::InsertInto(const common::ManagedPointer<transaction::TransactionContext> txn, const ProjectedRow &redo,
                           TupleSlot dest) {
  TERRIER_ASSERT(accessor_.Allocated(dest), "destination slot must already be allocated");
  TERRIER_ASSERT(accessor_.IsNull(dest, VERSION_POINTER_COLUMN_ID),
                 "The slot needs to be logically deleted to every running transaction");
  // At this point, sequential scan down the block can still see this, except it thinks it is logically deleted if we 0
  // the primary key column
  UndoRecord *undo = txn->UndoRecordForInsert(this, dest);
  TERRIER_ASSERT(dest.GetBlock()->controller_.GetBlockState()->load() == BlockState::HOT,
                 "Should only be able to insert into hot blocks");
  AtomicallyWriteVersionPtr(dest, accessor_, undo);
  // Set the logically deleted bit to present as the undo record is ready
  accessor_.AccessForceNotNull(dest, VERSION_POINTER_COLUMN_ID);
  // Update in place with the new value.
  for (uint16_t i = 0; i < redo.NumColumns(); i++) {
    TERRIER_ASSERT(redo.ColumnIds()[i] != VERSION_POINTER_COLUMN_ID,
                   "Insert buffer should not change the version pointer column.");
    StorageUtil::CopyAttrFromProjection(accessor_, dest, redo, i);
  }
}

bool DataTable::Delete(const common::ManagedPointer<transaction::TransactionContext> txn, const TupleSlot slot) {
  data_table_counter_.IncrementNumDelete(1);
  UndoRecord *const undo = txn->UndoRecordForDelete(this, slot);
  slot.GetBlock()->controller_.WaitUntilHot();
  UndoRecord *version_ptr;
  do {
    version_ptr = AtomicallyReadVersionPtr(slot, accessor_);
    // Since we disallow write-write conflicts, the version vector pointer is essentially an implicit
    // write lock on the tuple.
    if (HasConflict(*txn, version_ptr) || !Visible(slot, accessor_)) {
      // Mark this UndoRecord as never installed by setting the table pointer to nullptr. This is inspected in the
      // TransactionManager's Rollback() and GC's Unlink logic
      undo->Table() = nullptr;
      return false;
    }

    // Update the next pointer of the new head of the version chain
    undo->Next() = version_ptr;
  } while (!CompareAndSwapVersionPtr(slot, accessor_, version_ptr, undo));

  // We have the write lock. Go ahead and flip the logically deleted bit to true
  accessor_.SetNull(slot, VERSION_POINTER_COLUMN_ID);
  return true;
}

template <class RowType>
bool DataTable::SelectIntoBuffer(const common::ManagedPointer<transaction::TransactionContext> txn,
                                 const TupleSlot slot, RowType *const out_buffer) const {
  TERRIER_ASSERT(out_buffer->NumColumns() <= accessor_.GetBlockLayout().NumColumns() - NUM_RESERVED_COLUMNS,
                 "The output buffer never returns the version pointer columns, so it should have "
                 "fewer attributes.");
  TERRIER_ASSERT(out_buffer->NumColumns() > 0, "The output buffer should return at least one attribute.");
  // This cannot be visible if it's already deallocated.
  if (!accessor_.Allocated(slot)) return false;

  UndoRecord *version_ptr;
  bool visible;
  do {
    version_ptr = AtomicallyReadVersionPtr(slot, accessor_);
    // Copy the current (most recent) tuple into the output buffer. These operations don't need to be atomic,
    // because so long as we set the version ptr before updating in place, the reader will know if a conflict
    // can potentially happen, and chase the version chain before returning anyway,
    for (uint16_t i = 0; i < out_buffer->NumColumns(); i++) {
      TERRIER_ASSERT(out_buffer->ColumnIds()[i] != VERSION_POINTER_COLUMN_ID,
                     "Output buffer should not read the version pointer column.");
      StorageUtil::CopyAttrIntoProjection(accessor_, slot, out_buffer, i);
    }

    // We still need to check the allocated bit because GC could have flipped it since last check
    visible = Visible(slot, accessor_);

    // Here we will need to check that the version pointer did not change during our read. If it did, the content
    // we have read might have been rolled back and an abort has already unlinked the associated undo-record,
    // we will have to loop around to avoid a dirty read.
    //
    // There is still an a-b-a problem if aborting transactions unlink themselves. Thus, in the system aborting
    // transactions still check out a timestamp and "commit" after rolling back their changes to guard against this,
    // The exact interleaving is this:
    //
    //      transaction 1         transaction 2
    //          begin
    //    read version_ptr
    //                                begin
    //                             write a -> a1
    //          read a1
    //                            rollback a1 -> a
    //    check version_ptr
    //         return a1
    //
    // For this to manifest, there has to be high contention on a given tuple slot, and insufficient CPU resources
    // (way more threads than there are cores, around 8x seems to work) such that threads are frequently swapped
    // out. compare-and-swap along with the pointer reduces the probability of this happening to be essentially
    // infinitesimal, but it's still a probabilistic fix. To 100% prevent this race, we have to wait until no
    // concurrent transaction with the abort that could have had a dirty read is alive to unlink this. The easiest
    // way to achieve that is to take a timestamp as well when all changes have been rolled back for an aborted
    // transaction, and let GC handle the unlinking.
  } while (version_ptr != AtomicallyReadVersionPtr(slot, accessor_));

  // Nullptr in version chain means no other versions visible to any transaction alive at this point.
  // Alternatively, if the current transaction holds the write lock, it should be able to read its own updates.
  if (version_ptr == nullptr || version_ptr->Timestamp().load() == txn->FinishTime()) {
    return visible;
  }

  // Apply deltas until we reconstruct a version safe for us to read
  while (version_ptr != nullptr &&
         transaction::TransactionUtil::NewerThan(version_ptr->Timestamp().load(), txn->StartTime())) {
    switch (version_ptr->Type()) {
      case DeltaRecordType::UPDATE:
        // Normal delta to be applied. Does not modify the logical delete column.
        StorageUtil::ApplyDelta(accessor_.GetBlockLayout(), *(version_ptr->Delta()), out_buffer);
        break;
      case DeltaRecordType::INSERT:
        visible = false;
        break;
      case DeltaRecordType::DELETE:
        visible = true;
        break;
      default:
        throw std::runtime_error("unexpected delta record type");
    }
    version_ptr = version_ptr->Next();
  }

  return visible;
}

template bool DataTable::SelectIntoBuffer<ProjectedRow>(
    const common::ManagedPointer<transaction::TransactionContext> txn, const TupleSlot slot,
    ProjectedRow *const out_buffer) const;
template bool DataTable::SelectIntoBuffer<ProjectedColumns::RowView>(
    const common::ManagedPointer<transaction::TransactionContext> txn, const TupleSlot slot,
    ProjectedColumns::RowView *const out_buffer) const;

UndoRecord *DataTable::AtomicallyReadVersionPtr(const TupleSlot slot, const TupleAccessStrategy &accessor) const {
  // Okay to ignore presence bit, because we use that for logical delete, not for validity of the version pointer value
  byte *ptr_location = accessor.AccessWithoutNullCheck(slot, VERSION_POINTER_COLUMN_ID);
  return reinterpret_cast<std::atomic<UndoRecord *> *>(ptr_location)->load();
}

void DataTable::AtomicallyWriteVersionPtr(const TupleSlot slot, const TupleAccessStrategy &accessor,
                                          UndoRecord *const desired) {
  // Okay to ignore presence bit, because we use that for logical delete, not for validity of the version pointer value
  byte *ptr_location = accessor.AccessWithoutNullCheck(slot, VERSION_POINTER_COLUMN_ID);
  reinterpret_cast<std::atomic<UndoRecord *> *>(ptr_location)->store(desired);
}

bool DataTable::Visible(const TupleSlot slot, const TupleAccessStrategy &accessor) const {
  const bool present = accessor.Allocated(slot);
  const bool not_deleted = !accessor.IsNull(slot, VERSION_POINTER_COLUMN_ID);
  return present && not_deleted;
}

bool DataTable::HasConflict(const transaction::TransactionContext &txn, UndoRecord *const version_ptr) const {
  if (version_ptr == nullptr) return false;  // Nobody owns this tuple's write lock, no older version visible
  const transaction::timestamp_t version_timestamp = version_ptr->Timestamp().load();
  const transaction::timestamp_t txn_id = txn.FinishTime();
  const transaction::timestamp_t start_time = txn.StartTime();
  const bool owned_by_other_txn =
      (!transaction::TransactionUtil::Committed(version_timestamp) && version_timestamp != txn_id);
  const bool newer_committed_version = transaction::TransactionUtil::Committed(version_timestamp) &&
                                       transaction::TransactionUtil::NewerThan(version_timestamp, start_time);
  return owned_by_other_txn || newer_committed_version;
}

bool DataTable::CompareAndSwapVersionPtr(const TupleSlot slot, const TupleAccessStrategy &accessor,
                                         UndoRecord *expected, UndoRecord *const desired) {
  // Okay to ignore presence bit, because we use that for logical delete, not for validity of the version pointer value
  byte *ptr_location = accessor.AccessWithoutNullCheck(slot, VERSION_POINTER_COLUMN_ID);
  return reinterpret_cast<std::atomic<UndoRecord *> *>(ptr_location)->compare_exchange_strong(expected, desired);
}

RawBlock *DataTable::NewBlock() {
  RawBlock *new_block = block_store_.operator->()->Get();
  accessor_.InitializeRawBlock(this, new_block, layout_version_);
  data_table_counter_.IncrementNumNewBlock(1);
  return new_block;
}

bool DataTable::HasConflict(const transaction::TransactionContext &txn, const TupleSlot slot) const {
  UndoRecord *const version_ptr = AtomicallyReadVersionPtr(slot, accessor_);
  return HasConflict(txn, version_ptr);
}

bool DataTable::IsVisible(const transaction::TransactionContext &txn, const TupleSlot slot) const {
  UndoRecord *version_ptr;
  bool visible;
  do {
    version_ptr = AtomicallyReadVersionPtr(slot, accessor_);
    // Here we will need to check that the version pointer did not change during our read. If it did, the visibility of
    // this tuple might have changed and we should check again.
    visible = Visible(slot, accessor_);
  } while (version_ptr != AtomicallyReadVersionPtr(slot, accessor_));

  // Nullptr in version chain means no other versions visible to any transaction alive at this point.
  // Alternatively, if the current transaction holds the write lock, it should be able to read its own updates.
  if (version_ptr == nullptr || version_ptr->Timestamp().load() == txn.FinishTime()) {
    return visible;
  }

  // Apply deltas until we determine a version safe for us to read
  while (version_ptr != nullptr &&
         transaction::TransactionUtil::NewerThan(version_ptr->Timestamp().load(), txn.StartTime())) {
    switch (version_ptr->Type()) {
      case DeltaRecordType::UPDATE:
        // Normal delta to be applied. Does not modify the logical delete column.
        break;
      case DeltaRecordType::INSERT:
        visible = false;
        break;
      case DeltaRecordType::DELETE:
        visible = true;
    }
    version_ptr = version_ptr->Next();
  }

  return visible;
}

}  // namespace terrier::storage<|MERGE_RESOLUTION|>--- conflicted
+++ resolved
@@ -9,29 +9,14 @@
 #include "transaction/transaction_util.h"
 
 namespace terrier::storage {
-<<<<<<< HEAD
 
 DataTable::DataTable(common::ManagedPointer<BlockStore> const store, const BlockLayout &layout,
                      const layout_version_t layout_version)
     : block_store_(store), layout_version_(layout_version), accessor_(layout), blocks_(START_VECTOR_SIZE) {
-=======
-DataTable::DataTable(common::ManagedPointer<BlockStore> const store, const BlockLayout &layout,
-                     const layout_version_t layout_version)
-    : block_store_(store),
-      layout_version_(layout_version),
-      accessor_(layout),
-      offset_(0),
-      insert_index_(0),
-      array_ref_counter_(0),
-      size_(0),
-      write_num_(0),
-      resizing_(false) {
->>>>>>> b2caa9cd
   TERRIER_ASSERT(layout.AttrSize(VERSION_POINTER_COLUMN_ID) == 8,
                  "First column must have size 8 for the version chain.");
   TERRIER_ASSERT(layout.NumColumns() > NUM_RESERVED_COLUMNS,
                  "First column is reserved for version info, second column is reserved for logical delete.");
-<<<<<<< HEAD
   if (store != DISABLED) blocks_.Insert(NewBlock());
 }
 
@@ -41,26 +26,7 @@
     for (col_id_t i : accessor_.GetBlockLayout().Varlens())
       accessor_.GetArrowBlockMetadata(block).GetColumnInfo(accessor_.GetBlockLayout(), i).Deallocate();
     block_store_.operator->()->Release(block);
-=======
-
-  size_ = array_start_size_;
-  array_ = new std::atomic<RawBlock *>[size_];
-  if (block_store_ != DISABLED) {
-    offset_ = 1;
-    array_[0] = NewBlock();
-    write_num_ = 1;
-  }
-}
-
-DataTable::~DataTable() {
-  for (uint64_t idx = 0; idx < write_num_; ++idx) {
-    StorageUtil::DeallocateVarlens(array_[idx], accessor_);
-    for (col_id_t i : accessor_.GetBlockLayout().Varlens())
-      accessor_.GetArrowBlockMetadata(array_[idx]).GetColumnInfo(accessor_.GetBlockLayout(), i).Deallocate();
-    block_store_.operator->()->Release(array_[idx]);
->>>>>>> b2caa9cd
-  }
-  delete[] array_;
+  }
 }
 
 bool DataTable::Select(const common::ManagedPointer<transaction::TransactionContext> txn, TupleSlot slot,
@@ -89,27 +55,12 @@
 }
 
 DataTable::SlotIterator &DataTable::SlotIterator::operator++() {
-<<<<<<< HEAD
-  //  if (current_slot_.GetOffset() == table_->accessor_.GetBlockLayout().NumSlots() - 1 ||
-  //      current_slot_.GetOffset() == current_slot_.GetBlock()->GetInsertHead() - 1) {
-  //    block_++;
-  //    current_slot_ = {block_ == table_->blocks_.end() ? nullptr : *block_, 0};
-  //  } else {
-  //    current_slot_ = {*block_, current_slot_.GetOffset() + 1};
-  //  }
-  i_++;
-=======
   ++i_;
->>>>>>> b2caa9cd
   return *this;
 }
 
 DataTable::SlotIterator DataTable::end() const {  // NOLINT for STL name compability
-<<<<<<< HEAD
-  return {};
-=======
   return end_;
->>>>>>> b2caa9cd
 }
 
 bool DataTable::Update(const common::ManagedPointer<transaction::TransactionContext> txn, const TupleSlot slot,
@@ -165,72 +116,11 @@
   RawBlock *block;                                     // the block into which the insert will occur
   while (true) {
     // No free block left
-<<<<<<< HEAD
     if (current_insert_idx >= blocks_.size()) {
       current_insert_idx = blocks_.Insert(NewBlock());
-=======
-    if (current_insert_idx >= offset_.load()) {
-      block = NewBlock();
-      TERRIER_ASSERT(accessor_.SetBlockBusyStatus(block), "Status of new block should not be busy");
-      // No need to flip the busy status bit
-      accessor_.Allocate(block, &result);
-      // take latch
-      uint64_t insert_index;
-      do {
-        insert_index = offset_.load();
-      } while (!offset_.compare_exchange_strong(insert_index, insert_index + 1));
-
-      array_ref_counter_++;
-      while (insert_index >= size_) {
-        if (resizing_) {
-          std::unique_lock<std::mutex> l(resizing_mux_);
-          done_resizing_.wait(l);
-          continue;
-        }
-
-        // because fuck you c++
-        bool f = false;
-        bool t = true;
-        if (!resizing_.compare_exchange_strong(f, t)) {
-          continue;
-        }
-
-        auto new_array = new std::atomic<RawBlock *>[size_.load() * array_resize_factor_];
-
-        while (array_ref_counter_.load() != 1) {
-        }
-
-        memcpy(new_array, array_.load(), size_.load());
-        std::atomic<std::atomic<RawBlock *> *> old_array = array_.load();
-        array_ = new_array;
-        size_ = array_resize_factor_ * size_.load();
-        delete[] old_array;
-
-        resizing_ = false;
-        done_resizing_.notify_all();
-        break;
-      }
-      array_ref_counter_--;
-
-      // insert block
-      array_[insert_index] = block;
-      while (write_num_ < insert_index) {
-      }
-      write_num_++;
-      current_insert_idx = insert_index;
-      break;
->>>>>>> b2caa9cd
     }
     block = const_cast<RawBlock *>(blocks_.LookUp(current_insert_idx));
 
-<<<<<<< HEAD
-=======
-    while (write_num_ - 1 < current_insert_idx) {
-    }
-
-    block = array_[current_insert_idx].load();
-
->>>>>>> b2caa9cd
     if (accessor_.SetBlockBusyStatus(block)) {
       // No one is inserting into this block
       if (accessor_.Allocate(block, &result)) {
