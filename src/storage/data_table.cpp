#include "storage/data_table.h"

#include <list>

#include "common/allocator.h"
<<<<<<< HEAD
#include "common/performance_counter_body.h"
#include "execution/sql/vector_projection.h"
=======
>>>>>>> 686eb69f
#include "storage/block_access_controller.h"
#include "storage/storage_util.h"
#include "transaction/transaction_context.h"
#include "transaction/transaction_util.h"

namespace terrier::storage {

DataTable::DataTable(const common::ManagedPointer<BlockStore> store, const BlockLayout &layout,
                     const layout_version_t layout_version)
    : block_store_(store), layout_version_(layout_version), accessor_(layout) {
  TERRIER_ASSERT(layout.AttrSize(VERSION_POINTER_COLUMN_ID) == 8,
                 "First column must have size 8 for the version chain.");
  TERRIER_ASSERT(layout.NumColumns() > NUM_RESERVED_COLUMNS,
                 "First column is reserved for version info, second column is reserved for logical delete.");
  if (block_store_ != nullptr) {
    RawBlock *new_block = NewBlock();
    // insert block
    blocks_.push_back(new_block);
  }
  insertion_head_ = 0;
}

DataTable::~DataTable() {
  common::SpinLatch::ScopedSpinLatch guard(&blocks_latch_);
  for (RawBlock *block : blocks_) {
    StorageUtil::DeallocateVarlens(block, accessor_);
    for (col_id_t i : accessor_.GetBlockLayout().Varlens())
      accessor_.GetArrowBlockMetadata(block).GetColumnInfo(accessor_.GetBlockLayout(), i).Deallocate();
    block_store_->Release(block);
  }
}

bool DataTable::Select(const common::ManagedPointer<transaction::TransactionContext> txn, TupleSlot slot,
                       ProjectedRow *out_buffer) const {
  return SelectIntoBuffer(txn, slot, out_buffer);
}

void DataTable::Scan(const common::ManagedPointer<transaction::TransactionContext> txn, SlotIterator *const start_pos,
                     ProjectedColumns *const out_buffer) const {
  // TODO(Tianyu): So far this is not that much better than tuple-at-a-time access,
  // but can be improved if block is read-only, or if we implement version synopsis, to just use std::memcpy when it's
  // safe
  uint32_t filled = 0;
  while (filled < out_buffer->MaxTuples() && *start_pos != end()) {
    ProjectedColumns::RowView row = out_buffer->InterpretAsRow(filled);
    const TupleSlot slot = **start_pos;
    // Only fill the buffer with valid, visible tuples
    if (SelectIntoBuffer(txn, slot, &row)) {
      out_buffer->TupleSlots()[filled] = slot;
      filled++;
    }
    ++(*start_pos);
  }
  out_buffer->SetNumTuples(filled);
}

void DataTable::Scan(const common::ManagedPointer<transaction::TransactionContext> txn, SlotIterator *const start_pos,
                     execution::sql::VectorProjection *const out_buffer) const {
  uint32_t filled = 0;
  while (filled < out_buffer->GetTupleCapacity() && *start_pos != end() &&
         **start_pos != SlotIterator::InvalidTupleSlot()) {
    execution::sql::VectorProjection::RowView row = out_buffer->InterpretAsRow(filled);
    const TupleSlot slot = **start_pos;
    // Only fill the buffer with valid, visible tuples
    if (SelectIntoBuffer(txn, slot, &row)) {
      filled++;
    }
    ++(*start_pos);
  }
  out_buffer->Reset(filled);
}

// for vectors, take out all the values

DataTable::SlotIterator &DataTable::SlotIterator::operator++() {
  // Jump to the next block if already the last slot in the block.
  if (current_slot_.GetOffset() == table_->accessor_.GetBlockLayout().NumSlots() - 1) {
    if (num_advances_ > 0 || num_advances_ == SlotIterator::ADVANCE_TO_THE_END) {
      // Advance to the next block.
      ++block_index_;
      num_advances_ = num_advances_ == SlotIterator::ADVANCE_TO_THE_END ? num_advances_ : num_advances_ - 1;
      // Cannot dereference if the next block is end(), so just use nullptr to denote
      {
        // TODO(WAN): Lin, does this latch still need to be temporarily commented out for TPCH?
        common::SpinLatch::ScopedSpinLatch guard(&table_->blocks_latch_);
        if (block_index_ >= table_->blocks_.size()) {
          current_slot_ = DataTable::SlotIterator::InvalidTupleSlot();
        } else {
          current_slot_ = {table_->blocks_[block_index_], 0};
        }
      }
    } else {
      // Done advancing, time to give up.
      current_slot_ = DataTable::SlotIterator::InvalidTupleSlot();
    }
  } else {
    current_slot_ = {current_slot_.GetBlock(), current_slot_.GetOffset() + 1};
  }
  return *this;
}

DataTable::SlotIterator DataTable::end() const {  // NOLINT for STL name compability
  // TODO(Lin): We need to temporarily comment out this latch for the concurrent TPCH experiments. Should be replaced
  //  with a real solution
  common::SpinLatch::ScopedSpinLatch guard(&blocks_latch_);
  // TODO(Tianyu): Need to look in detail at how this interacts with compaction when that gets in.

  // The end iterator could either point to an unfilled slot in a block, or point to nothing if every block in the
  // table is full. In the case that it points to nothing, we will use the end of the blocks list and
  // 0 to denote that this is the case. This solution makes increment logic simple and natural.
  uint32_t num_blocks = blocks_.size();
  if (blocks_.empty()) return {this, num_blocks, SlotIterator::ADVANCE_TO_THE_END, 0};
  uint32_t last_block_index = num_blocks - 1;
  uint32_t insert_head = blocks_[last_block_index]->GetInsertHead();
  // Last block is full, return the default end iterator that doesn't point to anything
  if (insert_head == accessor_.GetBlockLayout().NumSlots())
    return {this, num_blocks, SlotIterator::ADVANCE_TO_THE_END, 0};
  // Otherwise, insert head points to the slot that will be inserted next, which would be exactly what we want.
  return {this, last_block_index, SlotIterator::ADVANCE_TO_THE_END, insert_head};
}

DataTable::SlotIterator DataTable::GetBlockedSlotIterator(uint32_t start, uint32_t end) const {
  TERRIER_ASSERT(start <= end, "Start index should come before ending index.");
  TERRIER_ASSERT(static_cast<int32_t>(end - start - 1) >= 0, "Too many blocks or sign issue.");

  common::SpinLatch::ScopedSpinLatch guard(&blocks_latch_);
  TERRIER_ASSERT(start <= blocks_.size() && end <= blocks_.size(), "Indexes must be within bounds.");
  return {this, start, static_cast<int32_t>(end - start - 1), 0};
}

bool DataTable::Update(const common::ManagedPointer<transaction::TransactionContext> txn, const TupleSlot slot,
                       const ProjectedRow &redo) {
  TERRIER_ASSERT(redo.NumColumns() <= accessor_.GetBlockLayout().NumColumns() - NUM_RESERVED_COLUMNS,
                 "The input buffer cannot change the reserved columns, so it should have fewer attributes.");
  TERRIER_ASSERT(redo.NumColumns() > 0, "The input buffer should modify at least one attribute.");
  UndoRecord *const undo = txn->UndoRecordForUpdate(this, slot, redo);
  slot.GetBlock()->controller_.WaitUntilHot();
  UndoRecord *version_ptr;
  do {
    version_ptr = AtomicallyReadVersionPtr(slot, accessor_);

    // Since we disallow write-write conflicts, the version vector pointer is essentially an implicit
    // write lock on the tuple.
    if (HasConflict(*txn, version_ptr) || !Visible(slot, accessor_)) {
      // Mark this UndoRecord as never installed by setting the table pointer to nullptr. This is inspected in the
      // TransactionManager's Rollback() and GC's Unlink logic
      undo->Table() = nullptr;
      return false;
    }

    // Store before-image before making any changes or grabbing lock
    for (uint16_t i = 0; i < undo->Delta()->NumColumns(); i++)
      StorageUtil::CopyAttrIntoProjection(accessor_, slot, undo->Delta(), i);

    // Update the next pointer of the new head of the version chain
    undo->Next() = version_ptr;
  } while (!CompareAndSwapVersionPtr(slot, accessor_, version_ptr, undo));

  // Update in place with the new value.
  for (uint16_t i = 0; i < redo.NumColumns(); i++) {
    TERRIER_ASSERT(redo.ColumnIds()[i] != VERSION_POINTER_COLUMN_ID,
                   "Input buffer should not change the version pointer column.");
    // TODO(Matt): It would be nice to check that a ProjectedRow that modifies the logical delete column only originated
    // from the DataTable calling Update() within Delete(), rather than an outside soure modifying this column, but
    // that's difficult with this implementation
    StorageUtil::CopyAttrFromProjection(accessor_, slot, redo, i);
  }

  return true;
}

void DataTable::CheckMoveHead(uint32_t block_index) {
  // Assume block is full.
  if (block_index == insertion_head_.load()) {
    // If the header block is full, move the header to point to the next block.
    insertion_head_++;
  }

  // If there are no more free blocks, create a new empty block and point the insertion_head to it.
  if (insertion_head_.load() == blocks_.size()) {
    RawBlock *new_block = NewBlock();
    // Take the latch and insert the block. The insertion head will already have the right index.
    common::SpinLatch::ScopedSpinLatch guard_block(&blocks_latch_);
    blocks_.push_back(new_block);
  }
}

TupleSlot DataTable::Insert(const common::ManagedPointer<transaction::TransactionContext> txn,
                            const ProjectedRow &redo) {
  TERRIER_ASSERT(redo.NumColumns() == accessor_.GetBlockLayout().NumColumns() - NUM_RESERVED_COLUMNS,
                 "The input buffer never changes the version pointer column, so it should have  exactly 1 fewer "
                 "attribute than the DataTable's layout.");

  // Insertion header points to the first block that has free tuple slots
  // Once a txn arrives, it will start from the insertion header to find the first
  // idle (no other txn is trying to get tuple slots in that block) and non-full block.
  // If no such block is found, the txn will create a new block.
  // Before the txn writes to the block, it will set block status to busy.
  // The first bit of block insert_head_ is used to indicate if the block is busy
  // If the first bit is 1, it indicates one txn is writing to the block.

  TupleSlot result;
  auto block_index = insertion_head_.load();
  RawBlock *block;

  while (true) {
    // No free block left
    if (block_index == blocks_.size()) {
      RawBlock *new_block = NewBlock();
      TERRIER_ASSERT(accessor_.SetBlockBusyStatus(new_block), "Status of new block should not be busy");
      // No need to flip the busy status bit
      accessor_.Allocate(new_block, &result);
      // take latch
      common::SpinLatch::ScopedSpinLatch guard(&blocks_latch_);
      // insert block
      blocks_.push_back(new_block);
      block = new_block;
      break;
    }

    {
      common::SpinLatch::ScopedSpinLatch guard(&blocks_latch_);
      block = blocks_[block_index];
    }

    if (accessor_.SetBlockBusyStatus(block)) {
      // No one is inserting into this block
      if (accessor_.Allocate(block, &result)) {
        // The block is not full, succeed
        break;
      }
      // Fail to insert into the block, flip back the status bit
      accessor_.ClearBlockBusyStatus(block);
      // if the full block is the insertion_header, move the insertion_header
      // Next insert txn will search from the new insertion_header
      CheckMoveHead(block_index);
    }
    // The block is full or the block is being inserted by other txn, try next block
    ++block_index;
  }

  // Do not need to wait unit finish inserting,
  // can flip back the status bit once the thread gets the allocated tuple slot
  accessor_.ClearBlockBusyStatus(block);
  InsertInto(txn, redo, result);

  return result;
}

void DataTable::InsertInto(const common::ManagedPointer<transaction::TransactionContext> txn, const ProjectedRow &redo,
                           TupleSlot dest) {
  TERRIER_ASSERT(accessor_.Allocated(dest), "destination slot must already be allocated");
  TERRIER_ASSERT(accessor_.IsNull(dest, VERSION_POINTER_COLUMN_ID),
                 "The slot needs to be logically deleted to every running transaction");
  // At this point, sequential scan down the block can still see this, except it thinks it is logically deleted if we 0
  // the primary key column
  UndoRecord *undo = txn->UndoRecordForInsert(this, dest);
  TERRIER_ASSERT(dest.GetBlock()->controller_.GetBlockState()->load() == BlockState::HOT,
                 "Should only be able to insert into hot blocks");
  AtomicallyWriteVersionPtr(dest, accessor_, undo);
  // Set the logically deleted bit to present as the undo record is ready
  accessor_.AccessForceNotNull(dest, VERSION_POINTER_COLUMN_ID);
  // Update in place with the new value.
  for (uint16_t i = 0; i < redo.NumColumns(); i++) {
    TERRIER_ASSERT(redo.ColumnIds()[i] != VERSION_POINTER_COLUMN_ID,
                   "Insert buffer should not change the version pointer column.");
    StorageUtil::CopyAttrFromProjection(accessor_, dest, redo, i);
  }
}

bool DataTable::Delete(const common::ManagedPointer<transaction::TransactionContext> txn, const TupleSlot slot) {
  UndoRecord *const undo = txn->UndoRecordForDelete(this, slot);
  slot.GetBlock()->controller_.WaitUntilHot();
  UndoRecord *version_ptr;
  do {
    version_ptr = AtomicallyReadVersionPtr(slot, accessor_);
    // Since we disallow write-write conflicts, the version vector pointer is essentially an implicit
    // write lock on the tuple.
    if (HasConflict(*txn, version_ptr) || !Visible(slot, accessor_)) {
      // Mark this UndoRecord as never installed by setting the table pointer to nullptr. This is inspected in the
      // TransactionManager's Rollback() and GC's Unlink logic
      undo->Table() = nullptr;
      return false;
    }

    // Update the next pointer of the new head of the version chain
    undo->Next() = version_ptr;
  } while (!CompareAndSwapVersionPtr(slot, accessor_, version_ptr, undo));

  // We have the write lock. Go ahead and flip the logically deleted bit to true
  accessor_.SetNull(slot, VERSION_POINTER_COLUMN_ID);
  return true;
}

template <class RowType>
bool DataTable::SelectIntoBuffer(const common::ManagedPointer<transaction::TransactionContext> txn,
                                 const TupleSlot slot, RowType *const out_buffer) const {
  TERRIER_ASSERT(out_buffer->NumColumns() <= accessor_.GetBlockLayout().NumColumns() - NUM_RESERVED_COLUMNS,
                 "The output buffer never returns the version pointer columns, so it should have "
                 "fewer attributes.");
  TERRIER_ASSERT(out_buffer->NumColumns() > 0, "The output buffer should return at least one attribute.");
  // This cannot be visible if it's already deallocated.
  if (!accessor_.Allocated(slot)) return false;

  UndoRecord *version_ptr;
  bool visible;
  do {
    version_ptr = AtomicallyReadVersionPtr(slot, accessor_);
    // Copy the current (most recent) tuple into the output buffer. These operations don't need to be atomic,
    // because so long as we set the version ptr before updating in place, the reader will know if a conflict
    // can potentially happen, and chase the version chain before returning anyway,
    for (uint16_t i = 0; i < out_buffer->NumColumns(); i++) {
      TERRIER_ASSERT(out_buffer->ColumnIds()[i] != VERSION_POINTER_COLUMN_ID,
                     "Output buffer should not read the version pointer column.");
      StorageUtil::CopyAttrIntoProjection(accessor_, slot, out_buffer, i);
    }

    // We still need to check the allocated bit because GC could have flipped it since last check
    visible = Visible(slot, accessor_);

    // Here we will need to check that the version pointer did not change during our read. If it did, the content
    // we have read might have been rolled back and an abort has already unlinked the associated undo-record,
    // we will have to loop around to avoid a dirty read.
    //
    // There is still an a-b-a problem if aborting transactions unlink themselves. Thus, in the system aborting
    // transactions still check out a timestamp and "commit" after rolling back their changes to guard against this,
    // The exact interleaving is this:
    //
    //      transaction 1         transaction 2
    //          begin
    //    read version_ptr
    //                                begin
    //                             write a -> a1
    //          read a1
    //                            rollback a1 -> a
    //    check version_ptr
    //         return a1
    //
    // For this to manifest, there has to be high contention on a given tuple slot, and insufficient CPU resources
    // (way more threads than there are cores, around 8x seems to work) such that threads are frequently swapped
    // out. compare-and-swap along with the pointer reduces the probability of this happening to be essentially
    // infinitesimal, but it's still a probabilistic fix. To 100% prevent this race, we have to wait until no
    // concurrent transaction with the abort that could have had a dirty read is alive to unlink this. The easiest
    // way to achieve that is to take a timestamp as well when all changes have been rolled back for an aborted
    // transaction, and let GC handle the unlinking.
  } while (version_ptr != AtomicallyReadVersionPtr(slot, accessor_));

  // Nullptr in version chain means no other versions visible to any transaction alive at this point.
  // Alternatively, if the current transaction holds the write lock, it should be able to read its own updates.
  if (version_ptr == nullptr || version_ptr->Timestamp().load() == txn->FinishTime()) {
    return visible;
  }

  // Apply deltas until we reconstruct a version safe for us to read
  while (version_ptr != nullptr &&
         transaction::TransactionUtil::NewerThan(version_ptr->Timestamp().load(), txn->StartTime())) {
    switch (version_ptr->Type()) {
      case DeltaRecordType::UPDATE:
        // Normal delta to be applied. Does not modify the logical delete column.
        StorageUtil::ApplyDelta(accessor_.GetBlockLayout(), *(version_ptr->Delta()), out_buffer);
        break;
      case DeltaRecordType::INSERT:
        visible = false;
        break;
      case DeltaRecordType::DELETE:
        visible = true;
        break;
      default:
        throw std::runtime_error("unexpected delta record type");
    }
    version_ptr = version_ptr->Next();
  }

  return visible;
}

template bool DataTable::SelectIntoBuffer<ProjectedRow>(
    const common::ManagedPointer<transaction::TransactionContext> txn, const TupleSlot slot,
    ProjectedRow *const out_buffer) const;
template bool DataTable::SelectIntoBuffer<ProjectedColumns::RowView>(
    const common::ManagedPointer<transaction::TransactionContext> txn, const TupleSlot slot,
    ProjectedColumns::RowView *const out_buffer) const;

UndoRecord *DataTable::AtomicallyReadVersionPtr(const TupleSlot slot, const TupleAccessStrategy &accessor) const {
  // Okay to ignore presence bit, because we use that for logical delete, not for validity of the version pointer value
  byte *ptr_location = accessor.AccessWithoutNullCheck(slot, VERSION_POINTER_COLUMN_ID);
  return reinterpret_cast<std::atomic<UndoRecord *> *>(ptr_location)->load();
}

void DataTable::AtomicallyWriteVersionPtr(const TupleSlot slot, const TupleAccessStrategy &accessor,
                                          UndoRecord *const desired) {
  // Okay to ignore presence bit, because we use that for logical delete, not for validity of the version pointer value
  byte *ptr_location = accessor.AccessWithoutNullCheck(slot, VERSION_POINTER_COLUMN_ID);
  reinterpret_cast<std::atomic<UndoRecord *> *>(ptr_location)->store(desired);
}

bool DataTable::Visible(const TupleSlot slot, const TupleAccessStrategy &accessor) const {
  const bool present = accessor.Allocated(slot);
  const bool not_deleted = !accessor.IsNull(slot, VERSION_POINTER_COLUMN_ID);
  return present && not_deleted;
}

bool DataTable::HasConflict(const transaction::TransactionContext &txn, UndoRecord *const version_ptr) const {
  if (version_ptr == nullptr) return false;  // Nobody owns this tuple's write lock, no older version visible
  const transaction::timestamp_t version_timestamp = version_ptr->Timestamp().load();
  const transaction::timestamp_t txn_id = txn.FinishTime();
  const transaction::timestamp_t start_time = txn.StartTime();
  const bool owned_by_other_txn =
      (!transaction::TransactionUtil::Committed(version_timestamp) && version_timestamp != txn_id);
  const bool newer_committed_version = transaction::TransactionUtil::Committed(version_timestamp) &&
                                       transaction::TransactionUtil::NewerThan(version_timestamp, start_time);
  return owned_by_other_txn || newer_committed_version;
}

bool DataTable::CompareAndSwapVersionPtr(const TupleSlot slot, const TupleAccessStrategy &accessor,
                                         UndoRecord *expected, UndoRecord *const desired) {
  // Okay to ignore presence bit, because we use that for logical delete, not for validity of the version pointer value
  byte *ptr_location = accessor.AccessWithoutNullCheck(slot, VERSION_POINTER_COLUMN_ID);
  return reinterpret_cast<std::atomic<UndoRecord *> *>(ptr_location)->compare_exchange_strong(expected, desired);
}

RawBlock *DataTable::NewBlock() {
  RawBlock *new_block = block_store_->Get();
  accessor_.InitializeRawBlock(this, new_block, layout_version_);
  return new_block;
}

bool DataTable::HasConflict(const transaction::TransactionContext &txn, const TupleSlot slot) const {
  UndoRecord *const version_ptr = AtomicallyReadVersionPtr(slot, accessor_);
  return HasConflict(txn, version_ptr);
}

bool DataTable::IsVisible(const transaction::TransactionContext &txn, const TupleSlot slot) const {
  UndoRecord *version_ptr;
  bool visible;
  do {
    version_ptr = AtomicallyReadVersionPtr(slot, accessor_);
    // Here we will need to check that the version pointer did not change during our read. If it did, the visibility of
    // this tuple might have changed and we should check again.
    visible = Visible(slot, accessor_);
  } while (version_ptr != AtomicallyReadVersionPtr(slot, accessor_));

  // Nullptr in version chain means no other versions visible to any transaction alive at this point.
  // Alternatively, if the current transaction holds the write lock, it should be able to read its own updates.
  if (version_ptr == nullptr || version_ptr->Timestamp().load() == txn.FinishTime()) {
    return visible;
  }

  // Apply deltas until we determine a version safe for us to read
  while (version_ptr != nullptr &&
         transaction::TransactionUtil::NewerThan(version_ptr->Timestamp().load(), txn.StartTime())) {
    switch (version_ptr->Type()) {
      case DeltaRecordType::UPDATE:
        // Normal delta to be applied. Does not modify the logical delete column.
        break;
      case DeltaRecordType::INSERT:
        visible = false;
        break;
      case DeltaRecordType::DELETE:
        visible = true;
    }
    version_ptr = version_ptr->Next();
  }

  return visible;
}

}  // namespace terrier::storage<|MERGE_RESOLUTION|>--- conflicted
+++ resolved
@@ -3,11 +3,7 @@
 #include <list>
 
 #include "common/allocator.h"
-<<<<<<< HEAD
-#include "common/performance_counter_body.h"
 #include "execution/sql/vector_projection.h"
-=======
->>>>>>> 686eb69f
 #include "storage/block_access_controller.h"
 #include "storage/storage_util.h"
 #include "transaction/transaction_context.h"
@@ -79,8 +75,6 @@
   }
   out_buffer->Reset(filled);
 }
-
-// for vectors, take out all the values
 
 DataTable::SlotIterator &DataTable::SlotIterator::operator++() {
   // Jump to the next block if already the last slot in the block.
