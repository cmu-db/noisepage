--- conflicted
+++ resolved
@@ -92,7 +92,6 @@
   }
   data_table_counter_.IncrementNumUpdate(1);
 
-<<<<<<< HEAD
   return true;
 }
 
@@ -121,8 +120,6 @@
     return false;
   }
 
-=======
->>>>>>> 5ca9ccbe
   return true;
 }
 
