#include <list>

#include "common/allocator.h"
#include "storage/block_access_controller.h"
#include "storage/data_table.h"
#include "storage/storage_util.h"
#include "transaction/transaction_context.h"
#include "transaction/transaction_util.h"

namespace terrier::storage {

DataTable::DataTable(const common::ManagedPointer<BlockStore> store, const BlockLayout &layout,
                     const layout_version_t layout_version)
    : block_store_(store), layout_version_(layout_version), accessor_(layout) {
  TERRIER_ASSERT(layout.AttrSize(VERSION_POINTER_COLUMN_ID) == 8,
                 "First column must have size 8 for the version chain.");
  TERRIER_ASSERT(layout.NumColumns() > NUM_RESERVED_COLUMNS,
                 "First column is reserved for version info, second column is reserved for logical delete.");
  if (block_store_ != nullptr) {
    RawBlock *new_block = NewBlock();
    // insert block
    blocks_.push_back(new_block);
  }
  insertion_head_ = blocks_.begin();
}

<<<<<<< HEAD
DataTable::DataTable(const common::ManagedPointer<BlockStore> store, const BlockLayout &layout,
                     const layout_version_t layout_version, const std::list<RawBlock *> &blocks)
    : block_store_(store), layout_version_(layout_version), accessor_(layout) {
  TERRIER_ASSERT(layout.AttrSize(VERSION_POINTER_COLUMN_ID) == 8,
                 "First column must have size 8 for the version chain.");
  TERRIER_ASSERT(layout.NumColumns() > NUM_RESERVED_COLUMNS,
                 "First column is reserved for version info, second column is reserved for logical delete.");
  // Copy all the blocks
  for (auto &block : blocks) {
    blocks_.push_back(block);
  }
  insertion_head_ = blocks_.begin();

  // Run a fake iteration of insert to update insertion_head_
  TupleSlot result;
  auto block = insertion_head_;
  while (true) {
    // No free block left
    if (block == blocks_.end()) {
      RawBlock *new_block = NewBlock();
      TERRIER_ASSERT(accessor_.SetBlockBusyStatus(new_block), "Status of new block should not be busy");
      // No need to flip the busy status bit
      accessor_.Allocate(new_block, &result);
      // take latch
      common::SpinLatch::ScopedSpinLatch guard(&blocks_latch_);
      // insert block
      blocks_.push_back(new_block);
      block = --blocks_.end();
      break;
    }

    if (accessor_.SetBlockBusyStatus(*block)) {
      // No one is inserting into this block
      if (accessor_.Allocate(*block, &result)) {
        // The block is not full, succeed
        break;
      }
      // Fail to insert into the block, flip back the status bit
      accessor_.ClearBlockBusyStatus(*block);
      // if the full block is the insertion_header, move the insertion_header
      // Next insert txn will search from the new insertion_header
      CheckMoveHead(block);
    }
    // The block is full or the block is being inserted by other txn, try next block
    ++block;
  }

  // Do not need to wait unit finish inserting,
  // can flip back the status bit once the thread gets the allocated tuple slot
  accessor_.ClearBlockBusyStatus(*block);
}

=======
>>>>>>> 4251e547
DataTable::~DataTable() {
  common::SpinLatch::ScopedSpinLatch guard(&blocks_latch_);
  for (RawBlock *block : blocks_) {
    StorageUtil::DeallocateVarlens(block, accessor_);
    for (col_id_t i : accessor_.GetBlockLayout().Varlens())
      accessor_.GetArrowBlockMetadata(block).GetColumnInfo(accessor_.GetBlockLayout(), i).Deallocate();
    block_store_->Release(block);
  }
}

bool DataTable::Select(const common::ManagedPointer<transaction::TransactionContext> txn, TupleSlot slot,
                       ProjectedRow *out_buffer) const {
  data_table_counter_.IncrementNumSelect(1);
  return SelectIntoBuffer(txn, slot, out_buffer);
}

void DataTable::Scan(const common::ManagedPointer<transaction::TransactionContext> txn, SlotIterator *const start_pos,
                     ProjectedColumns *const out_buffer) const {
  // TODO(Tianyu): So far this is not that much better than tuple-at-a-time access,
  // but can be improved if block is read-only, or if we implement version synopsis, to just use std::memcpy when it's
  // safe
  uint32_t filled = 0;
  while (filled < out_buffer->MaxTuples() && *start_pos != end()) {
    ProjectedColumns::RowView row = out_buffer->InterpretAsRow(filled);
    const TupleSlot slot = **start_pos;
    // Only fill the buffer with valid, visible tuples
    if (SelectIntoBuffer(txn, slot, &row)) {
      out_buffer->TupleSlots()[filled] = slot;
      filled++;
    }
    ++(*start_pos);
  }
  out_buffer->SetNumTuples(filled);
}

DataTable::SlotIterator &DataTable::SlotIterator::operator++() {
  // TODO(Lin): We need to temporarily comment out this latch for the concurrent TPCH experiments. Should be replaced
  //  with a real solution
  common::SpinLatch::ScopedSpinLatch guard(&table_->blocks_latch_);
  // Jump to the next block if already the last slot in the block.
  if (current_slot_.GetOffset() == table_->accessor_.GetBlockLayout().NumSlots() - 1) {
    ++block_;
    // Cannot dereference if the next block is end(), so just use nullptr to denote
    current_slot_ = {block_ == table_->blocks_.end() ? nullptr : *block_, 0};
  } else {
    current_slot_ = {*block_, current_slot_.GetOffset() + 1};
  }
  return *this;
}

DataTable::SlotIterator DataTable::end() const {  // NOLINT for STL name compability
  // TODO(Lin): We need to temporarily comment out this latch for the concurrent TPCH experiments. Should be replaced
  //  with a real solution
  common::SpinLatch::ScopedSpinLatch guard(&blocks_latch_);
  // TODO(Tianyu): Need to look in detail at how this interacts with compaction when that gets in.

  // The end iterator could either point to an unfilled slot in a block, or point to nothing if every block in the
  // table is full. In the case that it points to nothing, we will use the end-iterator of the blocks list and
  // 0 to denote that this is the case. This solution makes increment logic simple and natural.
  if (blocks_.empty()) return {this, blocks_.end(), 0};
  auto last_block = --blocks_.end();
  uint32_t insert_head = (*last_block)->GetInsertHead();
  // Last block is full, return the default end iterator that doesn't point to anything
  if (insert_head == accessor_.GetBlockLayout().NumSlots()) return {this, blocks_.end(), 0};
  // Otherwise, insert head points to the slot that will be inserted next, which would be exactly what we want.
  return {this, last_block, insert_head};
}

bool DataTable::Update(const common::ManagedPointer<transaction::TransactionContext> txn, const TupleSlot slot,
                       const ProjectedRow &redo) {
  TERRIER_ASSERT(redo.NumColumns() <= accessor_.GetBlockLayout().NumColumns() - NUM_RESERVED_COLUMNS,
                 "The input buffer cannot change the reserved columns, so it should have fewer attributes.");
  TERRIER_ASSERT(redo.NumColumns() > 0, "The input buffer should modify at least one attribute.");
  UndoRecord *const undo = txn->UndoRecordForUpdate(this, slot, redo);
  slot.GetBlock()->controller_.WaitUntilHot();
  UndoRecord *version_ptr;
  do {
    version_ptr = AtomicallyReadVersionPtr(slot, accessor_);

    // Since we disallow write-write conflicts, the version vector pointer is essentially an implicit
    // write lock on the tuple.
    if (HasConflict(*txn, version_ptr) || !Visible(slot, accessor_)) {
      // Mark this UndoRecord as never installed by setting the table pointer to nullptr. This is inspected in the
      // TransactionManager's Rollback() and GC's Unlink logic
      undo->Table() = nullptr;
      return false;
    }

    // Store before-image before making any changes or grabbing lock
    for (uint16_t i = 0; i < undo->Delta()->NumColumns(); i++)
      StorageUtil::CopyAttrIntoProjection(accessor_, slot, undo->Delta(), i);

    // Update the next pointer of the new head of the version chain
    undo->Next() = version_ptr;
  } while (!CompareAndSwapVersionPtr(slot, accessor_, version_ptr, undo));

  // Update in place with the new value.
  for (uint16_t i = 0; i < redo.NumColumns(); i++) {
    TERRIER_ASSERT(redo.ColumnIds()[i] != VERSION_POINTER_COLUMN_ID,
                   "Input buffer should not change the version pointer column.");
    // TODO(Matt): It would be nice to check that a ProjectedRow that modifies the logical delete column only originated
    // from the DataTable calling Update() within Delete(), rather than an outside soure modifying this column, but
    // that's difficult with this implementation
    StorageUtil::CopyAttrFromProjection(accessor_, slot, redo, i);
  }
  data_table_counter_.IncrementNumUpdate(1);

  return true;
}

void DataTable::CheckMoveHead(std::list<RawBlock *>::iterator block) {
  // Assume block is full
  common::SpinLatch::ScopedSpinLatch guard_head(&header_latch_);
  if (block == insertion_head_) {
    // If the header block is full, move the header to point to the next block
    insertion_head_++;
  }

  // If there are no more free blocks, create a new empty block and  point the insertion_head to it
  if (insertion_head_ == blocks_.end()) {
    RawBlock *new_block = NewBlock();
    // take latch
    common::SpinLatch::ScopedSpinLatch guard_block(&blocks_latch_);
    // insert block
    blocks_.push_back(new_block);
    // set insertion header to --end()
    insertion_head_ = --blocks_.end();
  }
}

TupleSlot DataTable::Insert(const common::ManagedPointer<transaction::TransactionContext> txn,
                            const ProjectedRow &redo) {
  TERRIER_ASSERT(redo.NumColumns() == accessor_.GetBlockLayout().NumColumns() - NUM_RESERVED_COLUMNS,
                 "The input buffer never changes the version pointer column, so it should have  exactly 1 fewer "
                 "attribute than the DataTable's layout.");

  // Insertion header points to the first block that has free tuple slots
  // Once a txn arrives, it will start from the insertion header to find the first
  // idle (no other txn is trying to get tuple slots in that block) and non-full block.
  // If no such block is found, the txn will create a new block.
  // Before the txn writes to the block, it will set block status to busy.
  // The first bit of block insert_head_ is used to indicate if the block is busy
  // If the first bit is 1, it indicates one txn is writing to the block.

  TupleSlot result;

  UpdateInsertionHead(&result);

  InsertInto(txn, redo, result);

  data_table_counter_.IncrementNumInsert(1);
  return result;
}

void DataTable::UpdateInsertionHead(TupleSlot *result) {
  auto block = insertion_head_;
  if (!result) block = blocks_.begin();
  while (true) {
    // No free block left
    if (block == blocks_.end()) {
      RawBlock *new_block = NewBlock();
      TERRIER_ASSERT(accessor_.SetBlockBusyStatus(new_block), "Status of new block should not be busy");
      // No need to flip the busy status bit
      if (result) {
        accessor_.Allocate(new_block, result);
      }
      // take latch
      common::SpinLatch::ScopedSpinLatch guard(&blocks_latch_);
      // insert block
      blocks_.push_back(new_block);
      block = --blocks_.end();
      break;
    }

    if (accessor_.SetBlockBusyStatus(*block)) {
      // No one is inserting into this block
      if (result && accessor_.Allocate(*block, result)) {
        // The block is not full, succeed
        break;
      } else if (!result) {
        const uint32_t start = (*block)->GetInsertHead();
        if (start != accessor_.GetBlockLayout().NumSlots()) {
          break;
        }
      }
      // Fail to insert into the block, flip back the status bit
      accessor_.ClearBlockBusyStatus(*block);
      // if the full block is the insertion_header, move the insertion_header
      // Next insert txn will search from the new insertion_header
      CheckMoveHead(block);
    }
    // The block is full or the block is being inserted by other txn, try next block
    ++block;
  }

  // Do not need to wait unit finish inserting,
  // can flip back the status bit once the thread gets the allocated tuple slot
  accessor_.ClearBlockBusyStatus(*block);
}

void DataTable::InsertInto(const common::ManagedPointer<transaction::TransactionContext> txn, const ProjectedRow &redo,
                           TupleSlot dest) {
  TERRIER_ASSERT(accessor_.Allocated(dest), "destination slot must already be allocated");
  TERRIER_ASSERT(accessor_.IsNull(dest, VERSION_POINTER_COLUMN_ID),
                 "The slot needs to be logically deleted to every running transaction");
  // At this point, sequential scan down the block can still see this, except it thinks it is logically deleted if we 0
  // the primary key column
  UndoRecord *undo = txn->UndoRecordForInsert(this, dest);
  TERRIER_ASSERT(dest.GetBlock()->controller_.GetBlockState()->load() == BlockState::HOT,
                 "Should only be able to insert into hot blocks");
  AtomicallyWriteVersionPtr(dest, accessor_, undo);
  // Set the logically deleted bit to present as the undo record is ready
  accessor_.AccessForceNotNull(dest, VERSION_POINTER_COLUMN_ID);
  // Update in place with the new value.
  for (uint16_t i = 0; i < redo.NumColumns(); i++) {
    TERRIER_ASSERT(redo.ColumnIds()[i] != VERSION_POINTER_COLUMN_ID,
                   "Insert buffer should not change the version pointer column.");
    StorageUtil::CopyAttrFromProjection(accessor_, dest, redo, i);
  }
}

bool DataTable::Delete(const common::ManagedPointer<transaction::TransactionContext> txn, const TupleSlot slot) {
  data_table_counter_.IncrementNumDelete(1);
  UndoRecord *const undo = txn->UndoRecordForDelete(this, slot);
  slot.GetBlock()->controller_.WaitUntilHot();
  UndoRecord *version_ptr;
  do {
    version_ptr = AtomicallyReadVersionPtr(slot, accessor_);
    // Since we disallow write-write conflicts, the version vector pointer is essentially an implicit
    // write lock on the tuple.
    if (HasConflict(*txn, version_ptr) || !Visible(slot, accessor_)) {
      // Mark this UndoRecord as never installed by setting the table pointer to nullptr. This is inspected in the
      // TransactionManager's Rollback() and GC's Unlink logic
      undo->Table() = nullptr;
      return false;
    }

    // Update the next pointer of the new head of the version chain
    undo->Next() = version_ptr;
  } while (!CompareAndSwapVersionPtr(slot, accessor_, version_ptr, undo));

  // We have the write lock. Go ahead and flip the logically deleted bit to true
  accessor_.SetNull(slot, VERSION_POINTER_COLUMN_ID);
  return true;
}

template <class RowType>
bool DataTable::SelectIntoBuffer(const common::ManagedPointer<transaction::TransactionContext> txn,
                                 const TupleSlot slot, RowType *const out_buffer) const {
  TERRIER_ASSERT(out_buffer->NumColumns() <= accessor_.GetBlockLayout().NumColumns() - NUM_RESERVED_COLUMNS,
                 "The output buffer never returns the version pointer columns, so it should have "
                 "fewer attributes.");
  TERRIER_ASSERT(out_buffer->NumColumns() > 0, "The output buffer should return at least one attribute.");
  // This cannot be visible if it's already deallocated.
  if (!accessor_.Allocated(slot)) return false;

  UndoRecord *version_ptr;
  bool visible;
  do {
    version_ptr = AtomicallyReadVersionPtr(slot, accessor_);
    // Copy the current (most recent) tuple into the output buffer. These operations don't need to be atomic,
    // because so long as we set the version ptr before updating in place, the reader will know if a conflict
    // can potentially happen, and chase the version chain before returning anyway,
    for (uint16_t i = 0; i < out_buffer->NumColumns(); i++) {
      TERRIER_ASSERT(out_buffer->ColumnIds()[i] != VERSION_POINTER_COLUMN_ID,
                     "Output buffer should not read the version pointer column.");
      StorageUtil::CopyAttrIntoProjection(accessor_, slot, out_buffer, i);
    }

    // We still need to check the allocated bit because GC could have flipped it since last check
    visible = Visible(slot, accessor_);

    // Here we will need to check that the version pointer did not change during our read. If it did, the content
    // we have read might have been rolled back and an abort has already unlinked the associated undo-record,
    // we will have to loop around to avoid a dirty read.
    //
    // There is still an a-b-a problem if aborting transactions unlink themselves. Thus, in the system aborting
    // transactions still check out a timestamp and "commit" after rolling back their changes to guard against this,
    // The exact interleaving is this:
    //
    //      transaction 1         transaction 2
    //          begin
    //    read version_ptr
    //                                begin
    //                             write a -> a1
    //          read a1
    //                            rollback a1 -> a
    //    check version_ptr
    //         return a1
    //
    // For this to manifest, there has to be high contention on a given tuple slot, and insufficient CPU resources
    // (way more threads than there are cores, around 8x seems to work) such that threads are frequently swapped
    // out. compare-and-swap along with the pointer reduces the probability of this happening to be essentially
    // infinitesimal, but it's still a probabilistic fix. To 100% prevent this race, we have to wait until no
    // concurrent transaction with the abort that could have had a dirty read is alive to unlink this. The easiest
    // way to achieve that is to take a timestamp as well when all changes have been rolled back for an aborted
    // transaction, and let GC handle the unlinking.
  } while (version_ptr != AtomicallyReadVersionPtr(slot, accessor_));

  // Nullptr in version chain means no other versions visible to any transaction alive at this point.
  // Alternatively, if the current transaction holds the write lock, it should be able to read its own updates.
  if (version_ptr == nullptr || version_ptr->Timestamp().load() == txn->FinishTime()) {
    return visible;
  }

  // Apply deltas until we reconstruct a version safe for us to read
  while (version_ptr != nullptr &&
         transaction::TransactionUtil::NewerThan(version_ptr->Timestamp().load(), txn->StartTime())) {
    switch (version_ptr->Type()) {
      case DeltaRecordType::UPDATE:
        // Normal delta to be applied. Does not modify the logical delete column.
        StorageUtil::ApplyDelta(accessor_.GetBlockLayout(), *(version_ptr->Delta()), out_buffer);
        break;
      case DeltaRecordType::INSERT:
        visible = false;
        break;
      case DeltaRecordType::DELETE:
        visible = true;
        break;
      default:
        throw std::runtime_error("unexpected delta record type");
    }
    version_ptr = version_ptr->Next();
  }

  return visible;
}

template bool DataTable::SelectIntoBuffer<ProjectedRow>(
    const common::ManagedPointer<transaction::TransactionContext> txn, const TupleSlot slot,
    ProjectedRow *const out_buffer) const;
template bool DataTable::SelectIntoBuffer<ProjectedColumns::RowView>(
    const common::ManagedPointer<transaction::TransactionContext> txn, const TupleSlot slot,
    ProjectedColumns::RowView *const out_buffer) const;

UndoRecord *DataTable::AtomicallyReadVersionPtr(const TupleSlot slot, const TupleAccessStrategy &accessor) const {
  // Okay to ignore presence bit, because we use that for logical delete, not for validity of the version pointer value
  byte *ptr_location = accessor.AccessWithoutNullCheck(slot, VERSION_POINTER_COLUMN_ID);
  return reinterpret_cast<std::atomic<UndoRecord *> *>(ptr_location)->load();
}

void DataTable::AtomicallyWriteVersionPtr(const TupleSlot slot, const TupleAccessStrategy &accessor,
                                          UndoRecord *const desired) {
  // Okay to ignore presence bit, because we use that for logical delete, not for validity of the version pointer value
  byte *ptr_location = accessor.AccessWithoutNullCheck(slot, VERSION_POINTER_COLUMN_ID);
  reinterpret_cast<std::atomic<UndoRecord *> *>(ptr_location)->store(desired);
}

bool DataTable::Visible(const TupleSlot slot, const TupleAccessStrategy &accessor) const {
  const bool present = accessor.Allocated(slot);
  const bool not_deleted = !accessor.IsNull(slot, VERSION_POINTER_COLUMN_ID);
  return present && not_deleted;
}

bool DataTable::HasConflict(const transaction::TransactionContext &txn, UndoRecord *const version_ptr) const {
  if (version_ptr == nullptr) return false;  // Nobody owns this tuple's write lock, no older version visible
  const transaction::timestamp_t version_timestamp = version_ptr->Timestamp().load();
  const transaction::timestamp_t txn_id = txn.FinishTime();
  const transaction::timestamp_t start_time = txn.StartTime();
  const bool owned_by_other_txn =
      (!transaction::TransactionUtil::Committed(version_timestamp) && version_timestamp != txn_id);
  const bool newer_committed_version = transaction::TransactionUtil::Committed(version_timestamp) &&
                                       transaction::TransactionUtil::NewerThan(version_timestamp, start_time);
  return owned_by_other_txn || newer_committed_version;
}

bool DataTable::CompareAndSwapVersionPtr(const TupleSlot slot, const TupleAccessStrategy &accessor,
                                         UndoRecord *expected, UndoRecord *const desired) {
  // Okay to ignore presence bit, because we use that for logical delete, not for validity of the version pointer value
  byte *ptr_location = accessor.AccessWithoutNullCheck(slot, VERSION_POINTER_COLUMN_ID);
  return reinterpret_cast<std::atomic<UndoRecord *> *>(ptr_location)->compare_exchange_strong(expected, desired);
}

RawBlock *DataTable::NewBlock() {
  RawBlock *new_block = block_store_->Get();
  accessor_.InitializeRawBlock(this, new_block, layout_version_);
  data_table_counter_.IncrementNumNewBlock(1);
  return new_block;
}

bool DataTable::HasConflict(const transaction::TransactionContext &txn, const TupleSlot slot) const {
  UndoRecord *const version_ptr = AtomicallyReadVersionPtr(slot, accessor_);
  return HasConflict(txn, version_ptr);
}

bool DataTable::IsVisible(const transaction::TransactionContext &txn, const TupleSlot slot) const {
  UndoRecord *version_ptr;
  bool visible;
  do {
    version_ptr = AtomicallyReadVersionPtr(slot, accessor_);
    // Here we will need to check that the version pointer did not change during our read. If it did, the visibility of
    // this tuple might have changed and we should check again.
    visible = Visible(slot, accessor_);
  } while (version_ptr != AtomicallyReadVersionPtr(slot, accessor_));

  // Nullptr in version chain means no other versions visible to any transaction alive at this point.
  // Alternatively, if the current transaction holds the write lock, it should be able to read its own updates.
  if (version_ptr == nullptr || version_ptr->Timestamp().load() == txn.FinishTime()) {
    return visible;
  }

  // Apply deltas until we determine a version safe for us to read
  while (version_ptr != nullptr &&
         transaction::TransactionUtil::NewerThan(version_ptr->Timestamp().load(), txn.StartTime())) {
    switch (version_ptr->Type()) {
      case DeltaRecordType::UPDATE:
        // Normal delta to be applied. Does not modify the logical delete column.
        break;
      case DeltaRecordType::INSERT:
        visible = false;
        break;
      case DeltaRecordType::DELETE:
        visible = true;
    }
    version_ptr = version_ptr->Next();
  }

  return visible;
}

}  // namespace terrier::storage<|MERGE_RESOLUTION|>--- conflicted
+++ resolved
@@ -24,61 +24,6 @@
   insertion_head_ = blocks_.begin();
 }
 
-<<<<<<< HEAD
-DataTable::DataTable(const common::ManagedPointer<BlockStore> store, const BlockLayout &layout,
-                     const layout_version_t layout_version, const std::list<RawBlock *> &blocks)
-    : block_store_(store), layout_version_(layout_version), accessor_(layout) {
-  TERRIER_ASSERT(layout.AttrSize(VERSION_POINTER_COLUMN_ID) == 8,
-                 "First column must have size 8 for the version chain.");
-  TERRIER_ASSERT(layout.NumColumns() > NUM_RESERVED_COLUMNS,
-                 "First column is reserved for version info, second column is reserved for logical delete.");
-  // Copy all the blocks
-  for (auto &block : blocks) {
-    blocks_.push_back(block);
-  }
-  insertion_head_ = blocks_.begin();
-
-  // Run a fake iteration of insert to update insertion_head_
-  TupleSlot result;
-  auto block = insertion_head_;
-  while (true) {
-    // No free block left
-    if (block == blocks_.end()) {
-      RawBlock *new_block = NewBlock();
-      TERRIER_ASSERT(accessor_.SetBlockBusyStatus(new_block), "Status of new block should not be busy");
-      // No need to flip the busy status bit
-      accessor_.Allocate(new_block, &result);
-      // take latch
-      common::SpinLatch::ScopedSpinLatch guard(&blocks_latch_);
-      // insert block
-      blocks_.push_back(new_block);
-      block = --blocks_.end();
-      break;
-    }
-
-    if (accessor_.SetBlockBusyStatus(*block)) {
-      // No one is inserting into this block
-      if (accessor_.Allocate(*block, &result)) {
-        // The block is not full, succeed
-        break;
-      }
-      // Fail to insert into the block, flip back the status bit
-      accessor_.ClearBlockBusyStatus(*block);
-      // if the full block is the insertion_header, move the insertion_header
-      // Next insert txn will search from the new insertion_header
-      CheckMoveHead(block);
-    }
-    // The block is full or the block is being inserted by other txn, try next block
-    ++block;
-  }
-
-  // Do not need to wait unit finish inserting,
-  // can flip back the status bit once the thread gets the allocated tuple slot
-  accessor_.ClearBlockBusyStatus(*block);
-}
-
-=======
->>>>>>> 4251e547
 DataTable::~DataTable() {
   common::SpinLatch::ScopedSpinLatch guard(&blocks_latch_);
   for (RawBlock *block : blocks_) {
