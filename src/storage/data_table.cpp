--- conflicted
+++ resolved
@@ -62,14 +62,6 @@
 
 void DataTable::Scan(const common::ManagedPointer<transaction::TransactionContext> txn, SlotIterator *const start_pos,
                      execution::sql::VectorProjection *const out_buffer) const {
-<<<<<<< HEAD
-  uint32_t filled = 0;
-  while (filled < out_buffer->GetTupleCapacity() && *start_pos != end()) {
-    execution::sql::VectorProjection::RowView row = out_buffer->InterpretAsRow(filled);
-    const TupleSlot slot = **start_pos;
-    // Only fill the buffer with valid, visible tuples
-    if (SelectIntoBuffer(txn, slot, &row)) {
-=======
   /*
   uint32_t filled = 0;
   while (filled < out_buffer->MaxTuples() && *start_pos != end()) {
@@ -140,16 +132,12 @@
     // Only fill the buffer with valid, visible tuples
     if (SelectIntoBuffer(txn, slot, &row)) {
       out_buffer->TupleSlots()[filled] = slot;
->>>>>>> 0e619c0b
       filled++;
     }
     ++(*start_pos);
   }
-<<<<<<< HEAD
-=======
   out_buffer->SetNumTuples(filled);
    */
->>>>>>> 0e619c0b
 }
 
 // for vectors, take out all the values
@@ -439,9 +427,6 @@
 template bool DataTable::SelectIntoBuffer<ProjectedColumns::RowView>(
     const common::ManagedPointer<transaction::TransactionContext> txn, const TupleSlot slot,
     ProjectedColumns::RowView *const out_buffer) const;
-template bool DataTable::SelectIntoBuffer<execution::sql::VectorProjection::RowView>(
-    const common::ManagedPointer<transaction::TransactionContext> txn, const TupleSlot slot,
-    execution::sql::VectorProjection::RowView *const out_buffer) const;
 
 UndoRecord *DataTable::AtomicallyReadVersionPtr(const TupleSlot slot, const TupleAccessStrategy &accessor) const {
   // Okay to ignore presence bit, because we use that for logical delete, not for validity of the version pointer value
