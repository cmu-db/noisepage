--- conflicted
+++ resolved
@@ -1,8 +1,5 @@
 #include "storage/write_ahead_log/log_serializer_task.h"
-<<<<<<< HEAD
-=======
-
->>>>>>> 8701c03c
+
 #include <queue>
 #include <utility>
 
@@ -43,8 +40,7 @@
     // If Process did not find any new buffers, we perform exponential back-off to reduce our rate of polling for new
     // buffers. We cap the maximum back-off, since in the case of large gaps of no txns, we don't want to unboundedly
     // sleep
-    std::tie(num_bytes, num_records) = Process();
-    curr_sleep = std::min(num_records > 0 ? serialization_interval_ : curr_sleep * 2, max_sleep);
+    curr_sleep = std::min(Process().second > 0 ? serialization_interval_ : curr_sleep * 2, max_sleep);
 
     if (common::thread_context.metrics_store_ != nullptr &&
         common::thread_context.metrics_store_->ComponentToRecord(metrics::MetricsComponent::LOGGING)) {
