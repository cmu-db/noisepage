--- conflicted
+++ resolved
@@ -21,7 +21,6 @@
 void LogSerializerTask::Process() {
   uint64_t elapsed_us = 0, num_bytes = 0, num_records = 0;
   {
-<<<<<<< HEAD
     common::ScopedTimer<std::chrono::microseconds> scoped_timer(&elapsed_us);
     // In a short critical section, get all buffers to serialize. We move them to a temp queue to reduce contention
     // on the queue transactions interact with
@@ -29,6 +28,7 @@
     {
       common::SpinLatch::ScopedSpinLatch guard(&flush_queue_latch_);
       temp_flush_queue = std::move(flush_queue_);
+      flush_queue_ = std::queue<RecordBufferSegment *>();
     }
     while (!temp_flush_queue.empty()) {
       RecordBufferSegment *buffer = temp_flush_queue.front();
@@ -41,21 +41,6 @@
       num_bytes += num_bytes_and_records.first;
       num_records += num_bytes_and_records.second;
     }
-=======
-    common::SpinLatch::ScopedSpinLatch guard(&flush_queue_latch_);
-    temp_flush_queue = std::move(flush_queue_);
-    flush_queue_ = std::queue<RecordBufferSegment *>();
-  }
-  while (!temp_flush_queue.empty()) {
-    RecordBufferSegment *buffer = temp_flush_queue.front();
-    temp_flush_queue.pop();
-
-    // Serialize the Redo buffer and release it to the buffer pool
-    IterableBufferSegment<LogRecord> task_buffer(buffer);
-    SerializeBuffer(&task_buffer);
-    buffer_pool_->Release(buffer);
-  }
->>>>>>> 04b0e3de
 
     // Mark the last buffer that was written to as full
     if (filled_buffer_ != nullptr) HandFilledBufferToWriter();
