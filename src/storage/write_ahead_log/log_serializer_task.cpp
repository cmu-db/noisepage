#include "storage/write_ahead_log/log_serializer_task.h"

#include <queue>
#include <utility>

#include "common/scoped_timer.h"
#include "common/thread_context.h"
#include "metrics/metrics_store.h"
#include "transaction/transaction_context.h"
#include "transaction/transaction_manager.h"

namespace terrier::storage {

void LogSerializerTask::LogSerializerTaskLoop() {
  auto curr_sleep = serialization_interval_;
  // TODO(Gus): Make max back-off a settings manager setting
  const std::chrono::microseconds max_sleep =
      std::chrono::microseconds(10000);  // We cap the back-off in case of long gaps with no transactions
<<<<<<< HEAD
=======

  uint64_t num_bytes = 0, num_records = 0, num_txns = 0;
>>>>>>> 5530c0a9

  do {
    const bool logging_metrics_enabled =
        common::thread_context.metrics_store_ != nullptr &&
        common::thread_context.metrics_store_->ComponentToRecord(metrics::MetricsComponent::LOGGING);

    if (logging_metrics_enabled && !common::thread_context.resource_tracker_.IsRunning()) {
      // start the operating unit resource tracker
      common::thread_context.resource_tracker_.Start();
    }

    // Serializing is now on the "critical txn path" because txns wait to commit until their logs are serialized. Thus,
    // a sleep is not fast enough. We perform exponential back-off, doubling the sleep duration if we don't process any
    // buffers in our call to Process. Calls to Process will process as long as new buffers are available. We only
    // sleep as part of this exponential backoff when there are logs that need to be processed and we wake up when there
    // are new logs to be processed.
    if (empty_) {
      std::unique_lock<std::mutex> guard(flush_queue_latch_);
      sleeping_ = true;
      flush_queue_cv_.wait_for(guard, curr_sleep);
      sleeping_ = false;
    }

    // If Process did not find any new buffers, we perform exponential back-off to reduce our rate of polling for new
    // buffers. We cap the maximum back-off, since in the case of large gaps of no txns, we don't want to unboundedly
    // sleep
    std::tie(num_bytes, num_records, num_txns) = Process();
    curr_sleep = std::min(num_records > 0 ? serialization_interval_ : curr_sleep * 2, max_sleep);

    if (logging_metrics_enabled && num_records > 0) {
      // Stop the resource tracker for this operating unit
      common::thread_context.resource_tracker_.Stop();
      auto &resource_metrics = common::thread_context.resource_tracker_.GetMetrics();
      common::thread_context.metrics_store_->RecordSerializerData(num_bytes, num_records, num_txns,
                                                                  serialization_interval_.count(), resource_metrics);
      num_bytes = num_records = num_txns = 0;
    }
  } while (run_task_);
  // To be extra sure we processed everything
  Process();
  TERRIER_ASSERT(flush_queue_.empty(), "Termination of LogSerializerTask should hand off all buffers to consumers");
}

<<<<<<< HEAD
bool LogSerializerTask::Process() {
  uint64_t num_bytes = 0, num_records = 0;
  const bool logging_metrics_enabled =
      common::thread_context.metrics_store_ != nullptr &&
      common::thread_context.metrics_store_->ComponentToRecord(metrics::MetricsComponent::LOGGING);
  if (logging_metrics_enabled) {
    // start the operating unit resource tracker
    common::thread_context.resource_tracker_.Start();
  }
=======
std::tuple<uint64_t, uint64_t, uint64_t> LogSerializerTask::Process() {
  uint64_t num_bytes = 0, num_records = 0, num_txns = 0;
>>>>>>> 5530c0a9

  bool buffers_processed = false;

  {
    common::SpinLatch::ScopedSpinLatch serialization_guard(&serialization_latch_);
    TERRIER_ASSERT(serialized_txns_.empty(),
                   "Aggregated txn timestamps should have been handed off to TimestampManager");
    // We continually grab all the buffers until we find there are no new buffers. This way we serialize buffers that
    // came in during the previous serialization loop

    // Continually loop, break out if there's no new buffers
    while (true) {
      // In a short critical section, get all buffers to serialize. We move them to a temp queue to reduce contention on
      // the queue transactions interact with
      {
        std::unique_lock<std::mutex> guard(flush_queue_latch_);

        // There are no new buffers, so we can break
        if (flush_queue_.empty()) {
          break;
        }

        temp_flush_queue_ = std::move(flush_queue_);
        flush_queue_ = std::queue<RecordBufferSegment *>();
        empty_ = true;
      }

      // Loop over all the new buffers we found
      while (!temp_flush_queue_.empty()) {
        RecordBufferSegment *buffer = temp_flush_queue_.front();
        temp_flush_queue_.pop();

        // Serialize the Redo buffer and release it to the buffer pool
        IterableBufferSegment<LogRecord> task_buffer(buffer);
        const auto num_bytes_records_and_txns = SerializeBuffer(&task_buffer);
        buffer_pool_->Release(buffer);
        num_bytes += std::get<0>(num_bytes_records_and_txns);
        num_records += std::get<1>(num_bytes_records_and_txns);
        num_txns += std::get<2>(num_bytes_records_and_txns);
      }

      buffers_processed = true;
    }

    // Mark the last buffer that was written to as full
    if (buffers_processed) HandFilledBufferToWriter();

    // Mark the last buffer that was written to as full
    if (filled_buffer_ != nullptr) HandFilledBufferToWriter();

    // Bulk remove all the transactions we serialized. This prevents having to take the TimestampManager's latch once
    // for each timestamp we remove.
    for (const auto &txns : serialized_txns_) {
      txns.first->RemoveTransactions(txns.second);
    }
    serialized_txns_.clear();
  }

  return {num_bytes, num_records, num_txns};
}

/**
 * Used by the serializer thread to get a buffer to serialize data to
 * @return buffer to write to
 */
BufferedLogWriter *LogSerializerTask::GetCurrentWriteBuffer() {
  if (filled_buffer_ == nullptr) {
    empty_buffer_queue_->Dequeue(&filled_buffer_);
  }
  return filled_buffer_;
}

/**
 * Hand over the current buffer and commit callbacks for commit records in that buffer to the log consumer task
 */
void LogSerializerTask::HandFilledBufferToWriter() {
  // Hand over the filled buffer
  filled_buffer_queue_->Enqueue(std::make_pair(filled_buffer_, commits_in_buffer_));
  // Signal disk log consumer task thread that a buffer has been handed over
  disk_log_writer_thread_cv_->notify_one();
  // Mark that the task doesn't have a buffer in its possession to which it can write to
  commits_in_buffer_.clear();
  filled_buffer_ = nullptr;
}

std::tuple<uint64_t, uint64_t, uint64_t> LogSerializerTask::SerializeBuffer(
    IterableBufferSegment<LogRecord> *buffer_to_serialize) {
  uint64_t num_bytes = 0, num_records = 0, num_txns = 0;

  // Iterate over all redo records in the redo buffer through the provided iterator
  for (LogRecord &record : *buffer_to_serialize) {
    switch (record.RecordType()) {
      case (LogRecordType::COMMIT): {
        auto *commit_record = record.GetUnderlyingRecordBodyAs<CommitRecord>();

        // If a transaction is read-only, then the only record it generates is its commit record. This commit record is
        // necessary for the transaction's callback function to be invoked, but there is no need to serialize it, as
        // it corresponds to a transaction with nothing to redo.
        if (!commit_record->IsReadOnly()) num_bytes += SerializeRecord(record);
        commits_in_buffer_.emplace_back(commit_record->CommitCallback(), commit_record->CommitCallbackArg());
        // Once serialization is done, we notify the txn manager to let GC know this txn is ready to clean up
        serialized_txns_[commit_record->TimestampManager()].push_back(record.TxnBegin());
        num_txns++;
        break;
      }

      case (LogRecordType::ABORT): {
        // If an abort record shows up at all, the transaction cannot be read-only
        num_bytes += SerializeRecord(record);
        auto *abord_record = record.GetUnderlyingRecordBodyAs<AbortRecord>();
        serialized_txns_[abord_record->TimestampManager()].push_back(record.TxnBegin());
        num_txns++;
        break;
      }

      default:
        // Any record that is not a commit record is always serialized.`
        num_bytes += SerializeRecord(record);
    }
    num_records++;
  }

  return {num_bytes, num_records, num_txns};
}

uint64_t LogSerializerTask::SerializeRecord(const terrier::storage::LogRecord &record) {
  uint64_t num_bytes = 0;
  // First, serialize out fields common across all LogRecordType's.

  // Note: This is the in-memory size of the log record itself, i.e. inclusive of padding and not considering the size
  // of any potential varlen entries. It is logically different from the size of the serialized record, which the log
  // manager generates in this function. In particular, the later value is very likely to be strictly smaller when the
  // LogRecordType is REDO. On recovery, the goal is to turn the serialized format back into an in-memory log record of
  // this size.
  num_bytes += WriteValue(record.Size());

  num_bytes += WriteValue(record.RecordType());
  num_bytes += WriteValue(record.TxnBegin());

  switch (record.RecordType()) {
    case LogRecordType::REDO: {
      auto *record_body = record.GetUnderlyingRecordBodyAs<RedoRecord>();
      num_bytes += WriteValue(record_body->GetDatabaseOid());
      num_bytes += WriteValue(record_body->GetTableOid());
      num_bytes += WriteValue(record_body->GetTupleSlot());

      auto *delta = record_body->Delta();
      // Write out which column ids this redo record is concerned with. On recovery, we can construct the appropriate
      // ProjectedRowInitializer from these ids and their corresponding block layout.
      num_bytes += WriteValue(delta->NumColumns());
      num_bytes += WriteValue(delta->ColumnIds(), static_cast<uint32_t>(sizeof(col_id_t)) * delta->NumColumns());

      // Write out the attr sizes boundaries, this way we can deserialize the records without the need of the block
      // layout
      const auto &block_layout = record_body->GetTupleSlot().GetBlock()->data_table_->GetBlockLayout();
      uint16_t boundaries[NUM_ATTR_BOUNDARIES];
      memset(boundaries, 0, sizeof(uint16_t) * NUM_ATTR_BOUNDARIES);
      StorageUtil::ComputeAttributeSizeBoundaries(block_layout, delta->ColumnIds(), delta->NumColumns(), boundaries);
      WriteValue(boundaries, sizeof(uint16_t) * NUM_ATTR_BOUNDARIES);

      // Write out the null bitmap.
      num_bytes += WriteValue(&(delta->Bitmap()), common::RawBitmap::SizeInBytes(delta->NumColumns()));

      // Write out attribute values
      for (uint16_t i = 0; i < delta->NumColumns(); i++) {
        const auto *column_value_address = delta->AccessWithNullCheck(i);
        if (column_value_address == nullptr) {
          // If the column in this REDO record is null, then there's nothing to serialize out. The bitmap contains all
          // the relevant information.
          continue;
        }
        // Get the column id of the current column in the ProjectedRow.
        col_id_t col_id = delta->ColumnIds()[i];

        if (block_layout.IsVarlen(col_id)) {
          // Inline column value is a pointer to a VarlenEntry, so reinterpret as such.
          const auto *varlen_entry = reinterpret_cast<const VarlenEntry *>(column_value_address);
          // Serialize out length of the varlen entry.
          num_bytes += WriteValue(varlen_entry->Size());
          if (varlen_entry->IsInlined()) {
            // Serialize out the prefix of the varlen entry.
            num_bytes += WriteValue(varlen_entry->Prefix(), varlen_entry->Size());
          } else {
            // Serialize out the content field of the varlen entry.
            num_bytes += WriteValue(varlen_entry->Content(), varlen_entry->Size());
          }
        } else {
          // Inline column value is the actual data we want to serialize out.
          // Note that by writing out AttrSize(col_id) bytes instead of just the difference between successive offsets
          // of the delta record, we avoid serializing out any potential padding.
          num_bytes += WriteValue(column_value_address, block_layout.AttrSize(col_id));
        }
      }
      break;
    }
    case LogRecordType::DELETE: {
      auto *record_body = record.GetUnderlyingRecordBodyAs<DeleteRecord>();
      num_bytes += WriteValue(record_body->GetDatabaseOid());
      num_bytes += WriteValue(record_body->GetTableOid());
      num_bytes += WriteValue(record_body->GetTupleSlot());
      break;
    }
    case LogRecordType::COMMIT: {
      auto *record_body = record.GetUnderlyingRecordBodyAs<CommitRecord>();
      num_bytes += WriteValue(record_body->CommitTime());
      num_bytes += WriteValue(record_body->OldestActiveTxn());
      break;
    }
    case LogRecordType::ABORT: {
      // AbortRecord does not hold any additional metadata
      break;
    }
  }

  return num_bytes;
}

uint32_t LogSerializerTask::WriteValue(const void *val, const uint32_t size) {
  // Serialize the value and copy it to the buffer
  BufferedLogWriter *out = GetCurrentWriteBuffer();
  uint32_t size_written = 0;

  while (size_written < size) {
    const byte *val_byte = reinterpret_cast<const byte *>(val) + size_written;
    size_written += out->BufferWrite(val_byte, size - size_written);
    if (out->IsBufferFull()) {
      // Mark the buffer full for the disk log consumer task thread to flush it
      HandFilledBufferToWriter();
      // Get an empty buffer for writing this value
      out = GetCurrentWriteBuffer();
    }
  }
  return size;
}

}  // namespace terrier::storage<|MERGE_RESOLUTION|>--- conflicted
+++ resolved
@@ -16,11 +16,8 @@
   // TODO(Gus): Make max back-off a settings manager setting
   const std::chrono::microseconds max_sleep =
       std::chrono::microseconds(10000);  // We cap the back-off in case of long gaps with no transactions
-<<<<<<< HEAD
-=======
 
   uint64_t num_bytes = 0, num_records = 0, num_txns = 0;
->>>>>>> 5530c0a9
 
   do {
     const bool logging_metrics_enabled =
@@ -64,20 +61,8 @@
   TERRIER_ASSERT(flush_queue_.empty(), "Termination of LogSerializerTask should hand off all buffers to consumers");
 }
 
-<<<<<<< HEAD
-bool LogSerializerTask::Process() {
-  uint64_t num_bytes = 0, num_records = 0;
-  const bool logging_metrics_enabled =
-      common::thread_context.metrics_store_ != nullptr &&
-      common::thread_context.metrics_store_->ComponentToRecord(metrics::MetricsComponent::LOGGING);
-  if (logging_metrics_enabled) {
-    // start the operating unit resource tracker
-    common::thread_context.resource_tracker_.Start();
-  }
-=======
 std::tuple<uint64_t, uint64_t, uint64_t> LogSerializerTask::Process() {
   uint64_t num_bytes = 0, num_records = 0, num_txns = 0;
->>>>>>> 5530c0a9
 
   bool buffers_processed = false;
 
