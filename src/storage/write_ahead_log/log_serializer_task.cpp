#include "storage/write_ahead_log/log_serializer_task.h"

#include <queue>
#include <utility>

#include "common/scoped_timer.h"
#include "common/thread_context.h"
#include "metrics/metrics_store.h"
#include "transaction/transaction_context.h"
#include "transaction/transaction_manager.h"

namespace terrier::storage {

void LogSerializerTask::LogSerializerTaskLoop() {
  auto curr_sleep = serialization_interval_;
  // TODO(Gus): Make max back-off a settings manager setting
  const std::chrono::microseconds max_sleep =
      std::chrono::microseconds(10000);  // We cap the back-off in case of long gaps with no transactions

  if (common::thread_context.metrics_store_ != nullptr &&
      common::thread_context.metrics_store_->ComponentToRecord(metrics::MetricsComponent::LOGGING)) {
    // start the operating unit resource tracker
    common::thread_context.resource_tracker_.Start();
  }
  uint64_t num_bytes = 0, num_records = 0, num_txns = 0;

  do {
    // Serializing is now on the "critical txn path" because txns wait to commit until their logs are serialized. Thus,
    // a sleep is not fast enough. We perform exponential back-off, doubling the sleep duration if we don't process any
    // buffers in our call to Process. Calls to Process will process as long as new buffers are available. We only
    // sleep as part of this exponential backoff when there are logs that need to be processed and we wake up when there
    // are new logs to be processed.
    if (empty_) {
      std::unique_lock<std::mutex> guard(flush_queue_latch_);
      sleeping_ = true;
      flush_queue_cv_.wait_for(guard, curr_sleep);
      sleeping_ = false;
    }

    // If Process did not find any new buffers, we perform exponential back-off to reduce our rate of polling for new
    // buffers. We cap the maximum back-off, since in the case of large gaps of no txns, we don't want to unboundedly
    // sleep
    std::tie(num_bytes, num_records, num_txns) = Process();
    curr_sleep = std::min(num_records > 0 ? serialization_interval_ : curr_sleep * 2, max_sleep);

    if (num_records > 0 && common::thread_context.metrics_store_ != nullptr &&
        common::thread_context.metrics_store_->ComponentToRecord(metrics::MetricsComponent::LOGGING)) {
      if (common::thread_context.resource_tracker_.IsRunning()) {
        // Stop the resource tracker for this operating unit
        common::thread_context.resource_tracker_.Stop();
        auto &resource_metrics = common::thread_context.resource_tracker_.GetMetrics();
        common::thread_context.metrics_store_->RecordSerializerData(
            num_bytes, num_records, num_txns, serialization_interval_.count(), resource_metrics);
      }
      num_bytes = num_records = num_txns = 0;
      // start the operating unit resource tracker
      common::thread_context.resource_tracker_.Start();
    }
  } while (run_task_);
  // To be extra sure we processed everything
  Process();
  TERRIER_ASSERT(flush_queue_.empty(), "Termination of LogSerializerTask should hand off all buffers to consumers");
}

<<<<<<< HEAD
std::tuple<uint64_t, uint64_t, uint64_t> LogSerializerTask::Process() {
  uint64_t num_bytes = 0, num_records = 0, num_txns = 0;
=======
bool LogSerializerTask::Process() {
  uint64_t num_bytes = 0, num_records = 0;
  const bool logging_metrics_enabled =
      common::thread_context.metrics_store_ != nullptr &&
      common::thread_context.metrics_store_->ComponentToRecord(metrics::MetricsComponent::LOGGING);
  if (logging_metrics_enabled) {
    // start the operating unit resource tracker
    common::thread_context.resource_tracker_.Start();
  }
>>>>>>> 923f6e92

  bool buffers_processed = false;

  {
    common::SpinLatch::ScopedSpinLatch serialization_guard(&serialization_latch_);
    TERRIER_ASSERT(serialized_txns_.empty(),
                   "Aggregated txn timestamps should have been handed off to TimestampManager");
    // We continually grab all the buffers until we find there are no new buffers. This way we serialize buffers that
    // came in during the previous serialization loop

    // Continually loop, break out if there's no new buffers
    while (true) {
      // In a short critical section, get all buffers to serialize. We move them to a temp queue to reduce contention on
      // the queue transactions interact with
      {
        std::unique_lock<std::mutex> guard(flush_queue_latch_);

        // There are no new buffers, so we can break
        if (flush_queue_.empty()) {
          break;
        }

        temp_flush_queue_ = std::move(flush_queue_);
        flush_queue_ = std::queue<RecordBufferSegment *>();
        empty_ = true;
      }

      // Loop over all the new buffers we found
      while (!temp_flush_queue_.empty()) {
        RecordBufferSegment *buffer = temp_flush_queue_.front();
        temp_flush_queue_.pop();

        // Serialize the Redo buffer and release it to the buffer pool
        IterableBufferSegment<LogRecord> task_buffer(buffer);
        const auto num_bytes_records_and_txns = SerializeBuffer(&task_buffer);
        buffer_pool_->Release(buffer);
        num_bytes += std::get<0>(num_bytes_records_and_txns);
        num_records += std::get<1>(num_bytes_records_and_txns);
        num_txns += std::get<2>(num_bytes_records_and_txns);
      }

      buffers_processed = true;
    }

    // Mark the last buffer that was written to as full
    if (buffers_processed) HandFilledBufferToWriter();

    // Mark the last buffer that was written to as full
    if (filled_buffer_ != nullptr) HandFilledBufferToWriter();

    // Bulk remove all the transactions we serialized. This prevents having to take the TimestampManager's latch once
    // for each timestamp we remove.
    for (const auto &txns : serialized_txns_) {
      txns.first->RemoveTransactions(txns.second);
    }
    serialized_txns_.clear();
  }

  return {num_bytes, num_records, num_txns};
}

/**
 * Used by the serializer thread to get a buffer to serialize data to
 * @return buffer to write to
 */
BufferedLogWriter *LogSerializerTask::GetCurrentWriteBuffer() {
  if (filled_buffer_ == nullptr) {
    empty_buffer_queue_->Dequeue(&filled_buffer_);
  }
  return filled_buffer_;
}

/**
 * Hand over the current buffer and commit callbacks for commit records in that buffer to the log consumer task
 */
void LogSerializerTask::HandFilledBufferToWriter() {
  // Hand over the filled buffer
  filled_buffer_queue_->Enqueue(std::make_pair(filled_buffer_, commits_in_buffer_));
  // Signal disk log consumer task thread that a buffer has been handed over
  disk_log_writer_thread_cv_->notify_one();
  // Mark that the task doesn't have a buffer in its possession to which it can write to
  commits_in_buffer_.clear();
  filled_buffer_ = nullptr;
}

std::tuple<uint64_t, uint64_t, uint64_t> LogSerializerTask::SerializeBuffer(
    IterableBufferSegment<LogRecord> *buffer_to_serialize) {
  uint64_t num_bytes = 0, num_records = 0, num_txns = 0;

  // Iterate over all redo records in the redo buffer through the provided iterator
  for (LogRecord &record : *buffer_to_serialize) {
    switch (record.RecordType()) {
      case (LogRecordType::COMMIT): {
        auto *commit_record = record.GetUnderlyingRecordBodyAs<CommitRecord>();

        // If a transaction is read-only, then the only record it generates is its commit record. This commit record is
        // necessary for the transaction's callback function to be invoked, but there is no need to serialize it, as
        // it corresponds to a transaction with nothing to redo.
        if (!commit_record->IsReadOnly()) num_bytes += SerializeRecord(record);
        commits_in_buffer_.emplace_back(commit_record->CommitCallback(), commit_record->CommitCallbackArg());
        // Once serialization is done, we notify the txn manager to let GC know this txn is ready to clean up
        serialized_txns_[commit_record->TimestampManager()].push_back(record.TxnBegin());
        num_txns++;
        break;
      }

      case (LogRecordType::ABORT): {
        // If an abort record shows up at all, the transaction cannot be read-only
        num_bytes += SerializeRecord(record);
        auto *abord_record = record.GetUnderlyingRecordBodyAs<AbortRecord>();
        serialized_txns_[abord_record->TimestampManager()].push_back(record.TxnBegin());
        num_txns++;
        break;
      }

      default:
        // Any record that is not a commit record is always serialized.`
        num_bytes += SerializeRecord(record);
    }
    num_records++;
  }

  return {num_bytes, num_records, num_txns};
}

uint64_t LogSerializerTask::SerializeRecord(const terrier::storage::LogRecord &record) {
  uint64_t num_bytes = 0;
  // First, serialize out fields common across all LogRecordType's.

  // Note: This is the in-memory size of the log record itself, i.e. inclusive of padding and not considering the size
  // of any potential varlen entries. It is logically different from the size of the serialized record, which the log
  // manager generates in this function. In particular, the later value is very likely to be strictly smaller when the
  // LogRecordType is REDO. On recovery, the goal is to turn the serialized format back into an in-memory log record of
  // this size.
  num_bytes += WriteValue(record.Size());

  num_bytes += WriteValue(record.RecordType());
  num_bytes += WriteValue(record.TxnBegin());

  switch (record.RecordType()) {
    case LogRecordType::REDO: {
      auto *record_body = record.GetUnderlyingRecordBodyAs<RedoRecord>();
      num_bytes += WriteValue(record_body->GetDatabaseOid());
      num_bytes += WriteValue(record_body->GetTableOid());
      num_bytes += WriteValue(record_body->GetTupleSlot());

      auto *delta = record_body->Delta();
      // Write out which column ids this redo record is concerned with. On recovery, we can construct the appropriate
      // ProjectedRowInitializer from these ids and their corresponding block layout.
      num_bytes += WriteValue(delta->NumColumns());
      num_bytes += WriteValue(delta->ColumnIds(), static_cast<uint32_t>(sizeof(col_id_t)) * delta->NumColumns());

      // Write out the attr sizes boundaries, this way we can deserialize the records without the need of the block
      // layout
      const auto &block_layout = record_body->GetTupleSlot().GetBlock()->data_table_->GetBlockLayout();
      uint16_t boundaries[NUM_ATTR_BOUNDARIES];
      memset(boundaries, 0, sizeof(uint16_t) * NUM_ATTR_BOUNDARIES);
      StorageUtil::ComputeAttributeSizeBoundaries(block_layout, delta->ColumnIds(), delta->NumColumns(), boundaries);
      WriteValue(boundaries, sizeof(uint16_t) * NUM_ATTR_BOUNDARIES);

      // Write out the null bitmap.
      num_bytes += WriteValue(&(delta->Bitmap()), common::RawBitmap::SizeInBytes(delta->NumColumns()));

      // Write out attribute values
      for (uint16_t i = 0; i < delta->NumColumns(); i++) {
        const auto *column_value_address = delta->AccessWithNullCheck(i);
        if (column_value_address == nullptr) {
          // If the column in this REDO record is null, then there's nothing to serialize out. The bitmap contains all
          // the relevant information.
          continue;
        }
        // Get the column id of the current column in the ProjectedRow.
        col_id_t col_id = delta->ColumnIds()[i];

        if (block_layout.IsVarlen(col_id)) {
          // Inline column value is a pointer to a VarlenEntry, so reinterpret as such.
          const auto *varlen_entry = reinterpret_cast<const VarlenEntry *>(column_value_address);
          // Serialize out length of the varlen entry.
          num_bytes += WriteValue(varlen_entry->Size());
          if (varlen_entry->IsInlined()) {
            // Serialize out the prefix of the varlen entry.
            num_bytes += WriteValue(varlen_entry->Prefix(), varlen_entry->Size());
          } else {
            // Serialize out the content field of the varlen entry.
            num_bytes += WriteValue(varlen_entry->Content(), varlen_entry->Size());
          }
        } else {
          // Inline column value is the actual data we want to serialize out.
          // Note that by writing out AttrSize(col_id) bytes instead of just the difference between successive offsets
          // of the delta record, we avoid serializing out any potential padding.
          num_bytes += WriteValue(column_value_address, block_layout.AttrSize(col_id));
        }
      }
      break;
    }
    case LogRecordType::DELETE: {
      auto *record_body = record.GetUnderlyingRecordBodyAs<DeleteRecord>();
      num_bytes += WriteValue(record_body->GetDatabaseOid());
      num_bytes += WriteValue(record_body->GetTableOid());
      num_bytes += WriteValue(record_body->GetTupleSlot());
      break;
    }
    case LogRecordType::COMMIT: {
      auto *record_body = record.GetUnderlyingRecordBodyAs<CommitRecord>();
      num_bytes += WriteValue(record_body->CommitTime());
      num_bytes += WriteValue(record_body->OldestActiveTxn());
      break;
    }
    case LogRecordType::ABORT: {
      // AbortRecord does not hold any additional metadata
      break;
    }
  }

  return num_bytes;
}

uint32_t LogSerializerTask::WriteValue(const void *val, const uint32_t size) {
  // Serialize the value and copy it to the buffer
  BufferedLogWriter *out = GetCurrentWriteBuffer();
  uint32_t size_written = 0;

  while (size_written < size) {
    const byte *val_byte = reinterpret_cast<const byte *>(val) + size_written;
    size_written += out->BufferWrite(val_byte, size - size_written);
    if (out->IsBufferFull()) {
      // Mark the buffer full for the disk log consumer task thread to flush it
      HandFilledBufferToWriter();
      // Get an empty buffer for writing this value
      out = GetCurrentWriteBuffer();
    }
  }
  return size;
}

}  // namespace terrier::storage<|MERGE_RESOLUTION|>--- conflicted
+++ resolved
@@ -17,14 +17,18 @@
   const std::chrono::microseconds max_sleep =
       std::chrono::microseconds(10000);  // We cap the back-off in case of long gaps with no transactions
 
-  if (common::thread_context.metrics_store_ != nullptr &&
-      common::thread_context.metrics_store_->ComponentToRecord(metrics::MetricsComponent::LOGGING)) {
-    // start the operating unit resource tracker
-    common::thread_context.resource_tracker_.Start();
-  }
   uint64_t num_bytes = 0, num_records = 0, num_txns = 0;
 
   do {
+    const bool logging_metrics_enabled =
+        common::thread_context.metrics_store_ != nullptr &&
+            common::thread_context.metrics_store_->ComponentToRecord(metrics::MetricsComponent::LOGGING);
+
+    if (logging_metrics_enabled && !common::thread_context.resource_tracker_.IsRunning()) {
+      // start the operating unit resource tracker
+      common::thread_context.resource_tracker_.Start();
+    }
+
     // Serializing is now on the "critical txn path" because txns wait to commit until their logs are serialized. Thus,
     // a sleep is not fast enough. We perform exponential back-off, doubling the sleep duration if we don't process any
     // buffers in our call to Process. Calls to Process will process as long as new buffers are available. We only
@@ -43,18 +47,13 @@
     std::tie(num_bytes, num_records, num_txns) = Process();
     curr_sleep = std::min(num_records > 0 ? serialization_interval_ : curr_sleep * 2, max_sleep);
 
-    if (num_records > 0 && common::thread_context.metrics_store_ != nullptr &&
-        common::thread_context.metrics_store_->ComponentToRecord(metrics::MetricsComponent::LOGGING)) {
-      if (common::thread_context.resource_tracker_.IsRunning()) {
-        // Stop the resource tracker for this operating unit
-        common::thread_context.resource_tracker_.Stop();
-        auto &resource_metrics = common::thread_context.resource_tracker_.GetMetrics();
-        common::thread_context.metrics_store_->RecordSerializerData(
-            num_bytes, num_records, num_txns, serialization_interval_.count(), resource_metrics);
-      }
+    if (logging_metrics_enabled && num_records > 0) {
+      // Stop the resource tracker for this operating unit
+      common::thread_context.resource_tracker_.Stop();
+      auto &resource_metrics = common::thread_context.resource_tracker_.GetMetrics();
+      common::thread_context.metrics_store_->RecordSerializerData(
+          num_bytes, num_records, num_txns, serialization_interval_.count(), resource_metrics);
       num_bytes = num_records = num_txns = 0;
-      // start the operating unit resource tracker
-      common::thread_context.resource_tracker_.Start();
     }
   } while (run_task_);
   // To be extra sure we processed everything
@@ -62,20 +61,8 @@
   TERRIER_ASSERT(flush_queue_.empty(), "Termination of LogSerializerTask should hand off all buffers to consumers");
 }
 
-<<<<<<< HEAD
 std::tuple<uint64_t, uint64_t, uint64_t> LogSerializerTask::Process() {
   uint64_t num_bytes = 0, num_records = 0, num_txns = 0;
-=======
-bool LogSerializerTask::Process() {
-  uint64_t num_bytes = 0, num_records = 0;
-  const bool logging_metrics_enabled =
-      common::thread_context.metrics_store_ != nullptr &&
-      common::thread_context.metrics_store_->ComponentToRecord(metrics::MetricsComponent::LOGGING);
-  if (logging_metrics_enabled) {
-    // start the operating unit resource tracker
-    common::thread_context.resource_tracker_.Start();
-  }
->>>>>>> 923f6e92
 
   bool buffers_processed = false;
 
