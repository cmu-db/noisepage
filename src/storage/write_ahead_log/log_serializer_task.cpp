--- conflicted
+++ resolved
@@ -33,12 +33,8 @@
 
 bool LogSerializerTask::Process() {
   uint64_t num_bytes = 0, num_records = 0;
-<<<<<<< HEAD
-  bool logging_metrics_enabled = common::thread_context.metrics_store_ != nullptr &&
-=======
   bool logging_metrics_enabled =
       common::thread_context.metrics_store_ != nullptr &&
->>>>>>> f6573002
       common::thread_context.metrics_store_->ComponentToRecord(metrics::MetricsComponent::LOGGING);
   if (logging_metrics_enabled) {
     // start the operating unit resource tracker
