#include "storage/write_ahead_log/log_serializer_task.h"
#include <queue>
#include <utility>
#include "transaction/transaction_context.h"

namespace terrier::storage {

void LogSerializerTask::LogSerializerTaskLoop() {
  do {
    std::this_thread::sleep_for(serialization_interval_);
    Process();
  } while (run_task_);
  // To be extra sure we processed everything
  Process();
  TERRIER_ASSERT(flush_queue_.empty(), "Termination of LogSerializerTask should hand off all buffers to consumers");
}

void LogSerializerTask::Process() {
  // In a short critical section, get all buffers to serialize. We move them to a temp queue to reduce contention on the
  // queue transactions interact with
  std::queue<RecordBufferSegment *> temp_flush_queue;
  {
    common::SpinLatch::ScopedSpinLatch guard(&flush_queue_latch_);
    temp_flush_queue = std::move(flush_queue_);
  }
  while (!temp_flush_queue.empty()) {
    RecordBufferSegment *buffer = temp_flush_queue.front();
    temp_flush_queue.pop();

    // Serialize the Redo buffer and release it to the buffer pool
    IterableBufferSegment<LogRecord> task_buffer(buffer);
    SerializeBuffer(&task_buffer);
    buffer_pool_->Release(buffer);
  }

  // Mark the last buffer that was written to as full
  if (filled_buffer_ != nullptr) HandFilledBufferToWriter();
}

/**
 * Used by the serializer thread to get a buffer to serialize data to
 * @return buffer to write to
 */
BufferedLogWriter *LogSerializerTask::GetCurrentWriteBuffer() {
  if (filled_buffer_ == nullptr) {
    empty_buffer_queue_->Dequeue(&filled_buffer_);
  }
  return filled_buffer_;
}

/**
 * Hand over the current buffer and commit callbacks for commit records in that buffer to the log consumer task
 */
void LogSerializerTask::HandFilledBufferToWriter() {
  // Hand over the filled buffer
  filled_buffer_queue_->Enqueue(std::make_pair(filled_buffer_, commits_in_buffer_));
  // Signal disk log consumer task thread that a buffer has been handed over
  disk_log_writer_thread_cv_->notify_one();
  // Mark that the task doesn't have a buffer in its possession to which it can write to
  commits_in_buffer_.clear();
  filled_buffer_ = nullptr;
}

void LogSerializerTask::SerializeBuffer(IterableBufferSegment<LogRecord> *buffer_to_serialize) {
  // Iterate over all redo records in the redo buffer through the provided iterator
  for (LogRecord &record : *buffer_to_serialize) {
    if (record.RecordType() == LogRecordType::COMMIT) {
      auto *commit_record = record.GetUnderlyingRecordBodyAs<CommitRecord>();

      // If a transaction is read-only, then the only record it generates is its commit record. This commit record is
      // necessary for the transaction's callback function to be invoked, but there is no need to serialize it, as
      // it corresponds to a transaction with nothing to redo.
      if (!commit_record->IsReadOnly()) SerializeRecord(record);
      commits_in_buffer_.emplace_back(commit_record->Callback(), commit_record->CallbackArg());
      // Not safe to mark read only transactions as the transactions are deallocated preemptively without waiting for
      // logging (there is nothing to log after all)
      if (!commit_record->IsReadOnly()) commit_record->Txn()->log_processed_ = true;
    } else {
      // Any record that is not a commit record is always serialized.`
      SerializeRecord(record);
    }
  }
}

void LogSerializerTask::SerializeRecord(const terrier::storage::LogRecord &record) {
  // First, serialize out fields common across all LogRecordType's.

  // Note: This is the in-memory size of the log record itself, i.e. inclusive of padding and not considering the size
  // of any potential varlen entries. It is logically different from the size of the serialized record, which the log
  // manager generates in this function. In particular, the later value is very likely to be strictly smaller when the
  // LogRecordType is REDO. On recovery, the goal is to turn the serialized format back into an in-memory log record of
  // this size.
  WriteValue(record.Size());

  WriteValue(record.RecordType());
  WriteValue(record.TxnBegin());

  switch (record.RecordType()) {
    case LogRecordType::REDO: {
      auto *record_body = record.GetUnderlyingRecordBodyAs<RedoRecord>();
      WriteValue(record_body->GetDatabaseOid());
      WriteValue(record_body->GetTableOid());
      WriteValue(record_body->GetTupleSlot());

      auto *delta = record_body->Delta();
      // Write out which column ids this redo record is concerned with. On recovery, we can construct the appropriate
      // ProjectedRowInitializer from these ids and their corresponding block layout.
      WriteValue(delta->NumColumns());
      WriteValue(delta->ColumnIds(), static_cast<uint32_t>(sizeof(col_id_t)) * delta->NumColumns());

      // Write out the null bitmap.
      WriteValue(&(delta->Bitmap()), common::RawBitmap::SizeInBytes(delta->NumColumns()));

      // We need the block layout to determine the size of each attribute.
      const auto &block_layout = record_body->GetTupleSlot().GetBlock()->data_table_->GetBlockLayout();
      for (uint16_t i = 0; i < delta->NumColumns(); i++) {
        const auto *column_value_address = delta->AccessWithNullCheck(i);
        if (column_value_address == nullptr) {
          // If the column in this REDO record is null, then there's nothing to serialize out. The bitmap contains all
          // the relevant information.
          continue;
        }
        // Get the column id of the current column in the ProjectedRow.
        col_id_t col_id = delta->ColumnIds()[i];

        if (block_layout.IsVarlen(col_id)) {
          // Inline column value is a pointer to a VarlenEntry, so reinterpret as such.
          const auto *varlen_entry = reinterpret_cast<const VarlenEntry *>(column_value_address);
          // Serialize out length of the varlen entry.
          WriteValue(varlen_entry->Size());
          if (varlen_entry->IsInlined()) {
            // Serialize out the prefix of the varlen entry.
            WriteValue(varlen_entry->Prefix(), varlen_entry->Size());
          } else {
            // Serialize out the content field of the varlen entry.
            WriteValue(varlen_entry->Content(), varlen_entry->Size());
          }
        } else {
          // Inline column value is the actual data we want to serialize out.
          // Note that by writing out AttrSize(col_id) bytes instead of just the difference between successive offsets
          // of the delta record, we avoid serializing out any potential padding.
          WriteValue(column_value_address, block_layout.AttrSize(col_id));
        }
      }
      break;
    }
    case LogRecordType::DELETE: {
      auto *record_body = record.GetUnderlyingRecordBodyAs<DeleteRecord>();
      WriteValue(record_body->GetDatabaseOid());
      WriteValue(record_body->GetTableOid());
      WriteValue(record_body->GetTupleSlot());
      break;
    }
    case LogRecordType::COMMIT: {
      WriteValue(record.GetUnderlyingRecordBodyAs<CommitRecord>()->CommitTime());
      break;
    }
    case LogRecordType::ABORT: {
<<<<<<< HEAD
      WriteValue(record.GetUnderlyingRecordBodyAs<AbortRecord>()->AbortTime());
=======
      // AbortRecord does not hold any additional metadata
>>>>>>> f2a6c9af
      break;
    }
  }
}

void LogSerializerTask::WriteValue(const void *val, uint32_t size) {
  // Serialize the value and copy it to the buffer
  BufferedLogWriter *out = GetCurrentWriteBuffer();
  uint32_t size_written = 0;

  while (size_written < size) {
    const byte *val_byte = reinterpret_cast<const byte *>(val) + size_written;
    size_written += out->BufferWrite(val_byte, size - size_written);
    if (out->IsBufferFull()) {
      // Mark the buffer full for the disk log consumer task thread to flush it
      HandFilledBufferToWriter();
      // Get an empty buffer for writing this value
      out = GetCurrentWriteBuffer();
    }
  }
}

}  // namespace terrier::storage<|MERGE_RESOLUTION|>--- conflicted
+++ resolved
@@ -156,11 +156,7 @@
       break;
     }
     case LogRecordType::ABORT: {
-<<<<<<< HEAD
-      WriteValue(record.GetUnderlyingRecordBodyAs<AbortRecord>()->AbortTime());
-=======
       // AbortRecord does not hold any additional metadata
->>>>>>> f2a6c9af
       break;
     }
   }
