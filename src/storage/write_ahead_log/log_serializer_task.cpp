--- conflicted
+++ resolved
@@ -2,13 +2,10 @@
 #include <algorithm>
 #include <queue>
 #include <utility>
-<<<<<<< HEAD
+#include <vector>
 #include "common/scoped_timer.h"
 #include "common/thread_context.h"
 #include "metrics/metrics_store.h"
-=======
-#include <vector>
->>>>>>> 0585633e
 #include "transaction/transaction_context.h"
 #include "transaction/transaction_manager.h"
 
@@ -34,85 +31,62 @@
   TERRIER_ASSERT(flush_queue_.empty(), "Termination of LogSerializerTask should hand off all buffers to consumers");
 }
 
-<<<<<<< HEAD
-void LogSerializerTask::Process() {
+bool LogSerializerTask::Process() {
   uint64_t elapsed_us = 0, num_bytes = 0, num_records = 0;
   {
     common::ScopedTimer<std::chrono::microseconds> scoped_timer(&elapsed_us);
-    // In a short critical section, get all buffers to serialize. We move them to a temp queue to reduce contention
-    // on the queue transactions interact with
-    std::queue<RecordBufferSegment *> temp_flush_queue;
-    {
-      common::SpinLatch::ScopedSpinLatch guard(&flush_queue_latch_);
-      temp_flush_queue = std::move(flush_queue_);
-      flush_queue_ = std::queue<RecordBufferSegment *>();
-    }
-    while (!temp_flush_queue.empty()) {
-      RecordBufferSegment *buffer = temp_flush_queue.front();
-      temp_flush_queue.pop();
-
-      // Serialize the Redo buffer and release it to the buffer pool
-      IterableBufferSegment<LogRecord> task_buffer(buffer);
-      const auto num_bytes_and_records = SerializeBuffer(&task_buffer);
-      buffer_pool_->Release(buffer);
-      num_bytes += num_bytes_and_records.first;
-      num_records += num_bytes_and_records.second;
+    common::SpinLatch::ScopedSpinLatch serialization_guard(&serialization_latch_);
+    bool buffers_processed = false;
+    TERRIER_ASSERT(serialized_txns_.empty(),
+                   "Aggregated txn timestamps should have been handed off to TimestampManager");
+    // We continually grab all the buffers until we find there are no new buffers. This way we serialize buffers that
+    // came in during the previous serialization loop
+
+    // Continually loop, break out if there's no new buffers
+    while (true) {
+      // In a short critical section, get all buffers to serialize. We move them to a temp queue to reduce contention on
+      // the queue transactions interact with
+      {
+        common::SpinLatch::ScopedSpinLatch queue_guard(&flush_queue_latch_);
+
+        // There are no new buffers, so we can break
+        if (flush_queue_.empty()) break;
+
+        temp_flush_queue_ = std::move(flush_queue_);
+        flush_queue_ = std::queue<RecordBufferSegment *>();
+      }
+
+      // Loop over all the new buffers we found
+      while (!temp_flush_queue_.empty()) {
+        RecordBufferSegment *buffer = temp_flush_queue_.front();
+        temp_flush_queue_.pop();
+
+        // Serialize the Redo buffer and release it to the buffer pool
+        IterableBufferSegment<LogRecord> task_buffer(buffer);
+        const auto num_bytes_and_records = SerializeBuffer(&task_buffer);
+        buffer_pool_->Release(buffer);
+        num_bytes += num_bytes_and_records.first;
+        num_records += num_bytes_and_records.second;
+      }
+
+      buffers_processed = true;
     }
 
     // Mark the last buffer that was written to as full
     if (filled_buffer_ != nullptr) HandFilledBufferToWriter();
+
+    // Bulk remove all the transactions we serialized. This prevents having to take the TimestampManager's latch once
+    // for each timestamp we remove.
+    for (const auto &txns : serialized_txns_) {
+      txns.first->RemoveTransactions(txns.second);
+    }
+    serialized_txns_.clear();
   }
   if (num_bytes > 0 && common::thread_context.metrics_store_ != nullptr &&
       common::thread_context.metrics_store_->ComponentEnabled(metrics::MetricsComponent::LOGGING))
     common::thread_context.metrics_store_->RecordSerializerData(elapsed_us, num_bytes, num_records);
-=======
-bool LogSerializerTask::Process() {
-  common::SpinLatch::ScopedSpinLatch serialization_guard(&serialization_latch_);
-  bool buffers_processed = false;
-  TERRIER_ASSERT(serialized_txns_.empty(), "Aggregated txn timestamps should have been handed off to TimestampManager");
-  // We continually grab all the buffers until we find there are no new buffers. This way we serialize buffers that came
-  // in during the previous serialization loop
-
-  // Continually loop, break out if there's no new buffers
-  while (true) {
-    // In a short critical section, get all buffers to serialize. We move them to a temp queue to reduce contention on
-    // the queue transactions interact with
-    {
-      common::SpinLatch::ScopedSpinLatch queue_guard(&flush_queue_latch_);
-
-      // There are no new buffers, so we can break
-      if (flush_queue_.empty()) break;
-
-      temp_flush_queue_ = std::move(flush_queue_);
-      flush_queue_ = std::queue<RecordBufferSegment *>();
-    }
-
-    // Loop over all the new buffers we found
-    while (!temp_flush_queue_.empty()) {
-      RecordBufferSegment *buffer = temp_flush_queue_.front();
-      temp_flush_queue_.pop();
-
-      // Serialize the Redo buffer and release it to the buffer pool
-      IterableBufferSegment<LogRecord> task_buffer(buffer);
-      SerializeBuffer(&task_buffer);
-      buffer_pool_->Release(buffer);
-    }
-
-    buffers_processed = true;
-  }
-
-  // Mark the last buffer that was written to as full
-  if (filled_buffer_ != nullptr) HandFilledBufferToWriter();
-
-  // Bulk remove all the transactions we serialized. This prevents having to take the TimestampManager's latch once for
-  // each timestamp we remove.
-  for (const auto &txns : serialized_txns_) {
-    txns.first->RemoveTransactions(txns.second);
-  }
-  serialized_txns_.clear();
 
   return buffers_processed;
->>>>>>> 0585633e
 }
 
 /**
@@ -145,26 +119,6 @@
 
   // Iterate over all redo records in the redo buffer through the provided iterator
   for (LogRecord &record : *buffer_to_serialize) {
-<<<<<<< HEAD
-    if (record.RecordType() == LogRecordType::COMMIT) {
-      auto *commit_record = record.GetUnderlyingRecordBodyAs<CommitRecord>();
-
-      // If a transaction is read-only, then the only record it generates is its commit record. This commit record is
-      // necessary for the transaction's callback function to be invoked, but there is no need to serialize it, as
-      // it corresponds to a transaction with nothing to redo.
-      if (!commit_record->IsReadOnly()) num_bytes += SerializeRecord(record);
-      commits_in_buffer_.emplace_back(commit_record->Callback(), commit_record->CallbackArg());
-      // Not safe to mark read only transactions as the transactions are deallocated preemptively without waiting for
-      // logging (there is nothing to log after all)
-      if (!commit_record->IsReadOnly()) commit_record->Txn()->log_processed_ = true;
-    } else if (record.RecordType() == LogRecordType::ABORT) {
-      // If an abort record shows up at all, the transaction cannot be read-only
-      num_bytes += SerializeRecord(record);
-      record.GetUnderlyingRecordBodyAs<AbortRecord>()->Txn()->log_processed_ = true;
-    } else {
-      // Any record that is not a commit record is always serialized.`
-      num_bytes += SerializeRecord(record);
-=======
     switch (record.RecordType()) {
       case (LogRecordType::COMMIT): {
         auto *commit_record = record.GetUnderlyingRecordBodyAs<CommitRecord>();
@@ -172,7 +126,7 @@
         // If a transaction is read-only, then the only record it generates is its commit record. This commit record is
         // necessary for the transaction's callback function to be invoked, but there is no need to serialize it, as
         // it corresponds to a transaction with nothing to redo.
-        if (!commit_record->IsReadOnly()) SerializeRecord(record);
+        if (!commit_record->IsReadOnly()) num_bytes += SerializeRecord(record);
         commits_in_buffer_.emplace_back(commit_record->CommitCallback(), commit_record->CommitCallbackArg());
         // Once serialization is done, we notify the txn manager to let GC know this txn is ready to clean up
         serialized_txns_[commit_record->TimestampManager()].push_back(record.TxnBegin());
@@ -181,7 +135,7 @@
 
       case (LogRecordType::ABORT): {
         // If an abort record shows up at all, the transaction cannot be read-only
-        SerializeRecord(record);
+        num_bytes += SerializeRecord(record);
         auto *abord_record = record.GetUnderlyingRecordBodyAs<AbortRecord>();
         serialized_txns_[abord_record->TimestampManager()].push_back(record.TxnBegin());
         break;
@@ -189,8 +143,7 @@
 
       default:
         // Any record that is not a commit record is always serialized.`
-        SerializeRecord(record);
->>>>>>> 0585633e
+        num_bytes += SerializeRecord(record);
     }
     num_records++;
   }
@@ -276,13 +229,9 @@
       break;
     }
     case LogRecordType::COMMIT: {
-<<<<<<< HEAD
-      num_bytes += WriteValue(record.GetUnderlyingRecordBodyAs<CommitRecord>()->CommitTime());
-=======
       auto *record_body = record.GetUnderlyingRecordBodyAs<CommitRecord>();
-      WriteValue(record_body->CommitTime());
-      WriteValue(record_body->OldestActiveTxn());
->>>>>>> 0585633e
+      num_bytes += WriteValue(record_body->CommitTime());
+      num_bytes += WriteValue(record_body->OldestActiveTxn());
       break;
     }
     case LogRecordType::ABORT: {
