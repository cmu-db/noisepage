#include "storage/write_ahead_log/log_serializer_task.h"
#include <algorithm>
#include <queue>
#include <utility>
#include <vector>
#include "common/scoped_timer.h"
#include "common/thread_context.h"
#include "metrics/metrics_store.h"
#include "transaction/transaction_context.h"
#include "transaction/transaction_manager.h"

namespace terrier::storage {

void LogSerializerTask::LogSerializerTaskLoop() {
  auto curr_sleep = serialization_interval_;
  // TODO(Gus): Make max back-off a settings manager setting
  const auto max_sleep =
      serialization_interval_ * (1u << 10u);  // We cap the back-off in case of long gaps with no transactions
  do {
    // Serializing is now on the "critical txn path" because txns wait to commit until their logs are serialized. Thus,
    // a sleep is not fast enough. We perform exponential back-off, doubling the sleep duration if we don't process any
    // buffers in our call to Process. Calls to Process will process as long as new buffers are available.
    std::this_thread::sleep_for(curr_sleep);
    // If Process did not find any new buffers, we perform exponential back-off to reduce our rate of polling for new
    // buffers. We cap the maximum back-off, since in the case of large gaps of no txns, we don't want to unboundedly
    // sleep
    curr_sleep = std::min(Process() ? serialization_interval_ : curr_sleep * 2, max_sleep);
  } while (run_task_);
  // To be extra sure we processed everything
  Process();
  TERRIER_ASSERT(flush_queue_.empty(), "Termination of LogSerializerTask should hand off all buffers to consumers");
}

bool LogSerializerTask::Process() {
  uint64_t num_bytes = 0, num_records = 0;
  bool logging_metrics_enabled = common::thread_context.metrics_store_ != nullptr &&
      common::thread_context.metrics_store_->ComponentToRecord(metrics::MetricsComponent::LOGGING);
  if (logging_metrics_enabled) {
    // start the operating unit resource tracker
    common::thread_context.resource_tracker_.Start();
  }

  bool buffers_processed = false;
  common::SpinLatch::ScopedSpinLatch serialization_guard(&serialization_latch_);
  TERRIER_ASSERT(serialized_txns_.empty(), "Aggregated txn timestamps should have been handed off to TimestampManager");
  // We continually grab all the buffers until we find there are no new buffers. This way we serialize buffers that
  // came in during the previous serialization loop

  // Continually loop, break out if there's no new buffers
  while (true) {
    // In a short critical section, get all buffers to serialize. We move them to a temp queue to reduce contention on
    // the queue transactions interact with
    {
      common::SpinLatch::ScopedSpinLatch queue_guard(&flush_queue_latch_);

      // There are no new buffers, so we can break
      if (flush_queue_.empty()) break;

      temp_flush_queue_ = std::move(flush_queue_);
      flush_queue_ = std::queue<RecordBufferSegment *>();
    }

    // Loop over all the new buffers we found
    while (!temp_flush_queue_.empty()) {
      RecordBufferSegment *buffer = temp_flush_queue_.front();
      temp_flush_queue_.pop();

      // Serialize the Redo buffer and release it to the buffer pool
      IterableBufferSegment<LogRecord> task_buffer(buffer);
      const auto num_bytes_and_records = SerializeBuffer(&task_buffer);
      buffer_pool_->Release(buffer);
      num_bytes += num_bytes_and_records.first;
      num_records += num_bytes_and_records.second;
    }

<<<<<<< HEAD
    buffers_processed = true;
  }
=======
    // Mark the last buffer that was written to as full
    if (buffers_processed) HandFilledBufferToWriter();
>>>>>>> e869d180

  // Mark the last buffer that was written to as full
  if (filled_buffer_ != nullptr) HandFilledBufferToWriter();

  // Bulk remove all the transactions we serialized. This prevents having to take the TimestampManager's latch once
  // for each timestamp we remove.
  for (const auto &txns : serialized_txns_) {
    txns.first->RemoveTransactions(txns.second);
  }
  serialized_txns_.clear();

  if (logging_metrics_enabled) {
    // Stop the resource tracker for this operating unit
    common::thread_context.resource_tracker_.Stop();
    if (num_bytes > 0) {
      auto &resource_metrics = common::thread_context.resource_tracker_.GetMetrics();
      common::thread_context.metrics_store_->RecordSerializerData(num_bytes, num_records, resource_metrics);
    }
  }

  return buffers_processed;
}

/**
 * Used by the serializer thread to get a buffer to serialize data to
 * @return buffer to write to
 */
BufferedLogWriter *LogSerializerTask::GetCurrentWriteBuffer() {
  if (filled_buffer_ == nullptr) {
    empty_buffer_queue_->Dequeue(&filled_buffer_);
  }
  return filled_buffer_;
}

/**
 * Hand over the current buffer and commit callbacks for commit records in that buffer to the log consumer task
 */
void LogSerializerTask::HandFilledBufferToWriter() {
  // Hand over the filled buffer
  filled_buffer_queue_->Enqueue(std::make_pair(filled_buffer_, commits_in_buffer_));
  // Signal disk log consumer task thread that a buffer has been handed over
  disk_log_writer_thread_cv_->notify_one();
  // Mark that the task doesn't have a buffer in its possession to which it can write to
  commits_in_buffer_.clear();
  filled_buffer_ = nullptr;
}

std::pair<uint64_t, uint64_t> LogSerializerTask::SerializeBuffer(
    IterableBufferSegment<LogRecord> *buffer_to_serialize) {
  uint64_t num_bytes = 0, num_records = 0;

  // Iterate over all redo records in the redo buffer through the provided iterator
  for (LogRecord &record : *buffer_to_serialize) {
    switch (record.RecordType()) {
      case (LogRecordType::COMMIT): {
        auto *commit_record = record.GetUnderlyingRecordBodyAs<CommitRecord>();

        // If a transaction is read-only, then the only record it generates is its commit record. This commit record is
        // necessary for the transaction's callback function to be invoked, but there is no need to serialize it, as
        // it corresponds to a transaction with nothing to redo.
        if (!commit_record->IsReadOnly()) num_bytes += SerializeRecord(record);
        commits_in_buffer_.emplace_back(commit_record->CommitCallback(), commit_record->CommitCallbackArg());
        // Once serialization is done, we notify the txn manager to let GC know this txn is ready to clean up
        serialized_txns_[commit_record->TimestampManager()].push_back(record.TxnBegin());
        break;
      }

      case (LogRecordType::ABORT): {
        // If an abort record shows up at all, the transaction cannot be read-only
        num_bytes += SerializeRecord(record);
        auto *abord_record = record.GetUnderlyingRecordBodyAs<AbortRecord>();
        serialized_txns_[abord_record->TimestampManager()].push_back(record.TxnBegin());
        break;
      }

      default:
        // Any record that is not a commit record is always serialized.`
        num_bytes += SerializeRecord(record);
    }
    num_records++;
  }

  return {num_bytes, num_records};
}

uint64_t LogSerializerTask::SerializeRecord(const terrier::storage::LogRecord &record) {
  uint64_t num_bytes = 0;
  // First, serialize out fields common across all LogRecordType's.

  // Note: This is the in-memory size of the log record itself, i.e. inclusive of padding and not considering the size
  // of any potential varlen entries. It is logically different from the size of the serialized record, which the log
  // manager generates in this function. In particular, the later value is very likely to be strictly smaller when the
  // LogRecordType is REDO. On recovery, the goal is to turn the serialized format back into an in-memory log record of
  // this size.
  num_bytes += WriteValue(record.Size());

  num_bytes += WriteValue(record.RecordType());
  num_bytes += WriteValue(record.TxnBegin());

  switch (record.RecordType()) {
    case LogRecordType::REDO: {
      auto *record_body = record.GetUnderlyingRecordBodyAs<RedoRecord>();
      num_bytes += WriteValue(record_body->GetDatabaseOid());
      num_bytes += WriteValue(record_body->GetTableOid());
      num_bytes += WriteValue(record_body->GetTupleSlot());

      auto *delta = record_body->Delta();
      // Write out which column ids this redo record is concerned with. On recovery, we can construct the appropriate
      // ProjectedRowInitializer from these ids and their corresponding block layout.
      num_bytes += WriteValue(delta->NumColumns());
      num_bytes += WriteValue(delta->ColumnIds(), static_cast<uint32_t>(sizeof(col_id_t)) * delta->NumColumns());

      // Write out the attr sizes boundaries, this way we can deserialize the records without the need of the block
      // layout
      const auto &block_layout = record_body->GetTupleSlot().GetBlock()->data_table_->GetBlockLayout();
      uint16_t boundaries[NUM_ATTR_BOUNDARIES];
      memset(boundaries, 0, sizeof(uint16_t) * NUM_ATTR_BOUNDARIES);
      StorageUtil::ComputeAttributeSizeBoundaries(block_layout, delta->ColumnIds(), delta->NumColumns(), boundaries);
      WriteValue(boundaries, sizeof(uint16_t) * NUM_ATTR_BOUNDARIES);

      // Write out the null bitmap.
      num_bytes += WriteValue(&(delta->Bitmap()), common::RawBitmap::SizeInBytes(delta->NumColumns()));

      // Write out attribute values
      for (uint16_t i = 0; i < delta->NumColumns(); i++) {
        const auto *column_value_address = delta->AccessWithNullCheck(i);
        if (column_value_address == nullptr) {
          // If the column in this REDO record is null, then there's nothing to serialize out. The bitmap contains all
          // the relevant information.
          continue;
        }
        // Get the column id of the current column in the ProjectedRow.
        col_id_t col_id = delta->ColumnIds()[i];

        if (block_layout.IsVarlen(col_id)) {
          // Inline column value is a pointer to a VarlenEntry, so reinterpret as such.
          const auto *varlen_entry = reinterpret_cast<const VarlenEntry *>(column_value_address);
          // Serialize out length of the varlen entry.
          num_bytes += WriteValue(varlen_entry->Size());
          if (varlen_entry->IsInlined()) {
            // Serialize out the prefix of the varlen entry.
            num_bytes += WriteValue(varlen_entry->Prefix(), varlen_entry->Size());
          } else {
            // Serialize out the content field of the varlen entry.
            num_bytes += WriteValue(varlen_entry->Content(), varlen_entry->Size());
          }
        } else {
          // Inline column value is the actual data we want to serialize out.
          // Note that by writing out AttrSize(col_id) bytes instead of just the difference between successive offsets
          // of the delta record, we avoid serializing out any potential padding.
          num_bytes += WriteValue(column_value_address, block_layout.AttrSize(col_id));
        }
      }
      break;
    }
    case LogRecordType::DELETE: {
      auto *record_body = record.GetUnderlyingRecordBodyAs<DeleteRecord>();
      num_bytes += WriteValue(record_body->GetDatabaseOid());
      num_bytes += WriteValue(record_body->GetTableOid());
      num_bytes += WriteValue(record_body->GetTupleSlot());
      break;
    }
    case LogRecordType::COMMIT: {
      auto *record_body = record.GetUnderlyingRecordBodyAs<CommitRecord>();
      num_bytes += WriteValue(record_body->CommitTime());
      num_bytes += WriteValue(record_body->OldestActiveTxn());
      break;
    }
    case LogRecordType::ABORT: {
      // AbortRecord does not hold any additional metadata
      break;
    }
  }

  return num_bytes;
}

uint32_t LogSerializerTask::WriteValue(const void *val, const uint32_t size) {
  // Serialize the value and copy it to the buffer
  BufferedLogWriter *out = GetCurrentWriteBuffer();
  uint32_t size_written = 0;

  while (size_written < size) {
    const byte *val_byte = reinterpret_cast<const byte *>(val) + size_written;
    size_written += out->BufferWrite(val_byte, size - size_written);
    if (out->IsBufferFull()) {
      // Mark the buffer full for the disk log consumer task thread to flush it
      HandFilledBufferToWriter();
      // Get an empty buffer for writing this value
      out = GetCurrentWriteBuffer();
    }
  }
  return size;
}

}  // namespace terrier::storage<|MERGE_RESOLUTION|>--- conflicted
+++ resolved
@@ -41,55 +41,57 @@
   }
 
   bool buffers_processed = false;
-  common::SpinLatch::ScopedSpinLatch serialization_guard(&serialization_latch_);
-  TERRIER_ASSERT(serialized_txns_.empty(), "Aggregated txn timestamps should have been handed off to TimestampManager");
-  // We continually grab all the buffers until we find there are no new buffers. This way we serialize buffers that
-  // came in during the previous serialization loop
-
-  // Continually loop, break out if there's no new buffers
-  while (true) {
-    // In a short critical section, get all buffers to serialize. We move them to a temp queue to reduce contention on
-    // the queue transactions interact with
-    {
-      common::SpinLatch::ScopedSpinLatch queue_guard(&flush_queue_latch_);
-
-      // There are no new buffers, so we can break
-      if (flush_queue_.empty()) break;
-
-      temp_flush_queue_ = std::move(flush_queue_);
-      flush_queue_ = std::queue<RecordBufferSegment *>();
-    }
-
-    // Loop over all the new buffers we found
-    while (!temp_flush_queue_.empty()) {
-      RecordBufferSegment *buffer = temp_flush_queue_.front();
-      temp_flush_queue_.pop();
-
-      // Serialize the Redo buffer and release it to the buffer pool
-      IterableBufferSegment<LogRecord> task_buffer(buffer);
-      const auto num_bytes_and_records = SerializeBuffer(&task_buffer);
-      buffer_pool_->Release(buffer);
-      num_bytes += num_bytes_and_records.first;
-      num_records += num_bytes_and_records.second;
-    }
-
-<<<<<<< HEAD
-    buffers_processed = true;
-  }
-=======
+
+  {
+    common::SpinLatch::ScopedSpinLatch serialization_guard(&serialization_latch_);
+    TERRIER_ASSERT(serialized_txns_.empty(),
+                   "Aggregated txn timestamps should have been handed off to TimestampManager");
+    // We continually grab all the buffers until we find there are no new buffers. This way we serialize buffers that
+    // came in during the previous serialization loop
+
+    // Continually loop, break out if there's no new buffers
+    while (true) {
+      // In a short critical section, get all buffers to serialize. We move them to a temp queue to reduce contention on
+      // the queue transactions interact with
+      {
+        common::SpinLatch::ScopedSpinLatch queue_guard(&flush_queue_latch_);
+
+        // There are no new buffers, so we can break
+        if (flush_queue_.empty()) break;
+
+        temp_flush_queue_ = std::move(flush_queue_);
+        flush_queue_ = std::queue<RecordBufferSegment *>();
+      }
+
+      // Loop over all the new buffers we found
+      while (!temp_flush_queue_.empty()) {
+        RecordBufferSegment *buffer = temp_flush_queue_.front();
+        temp_flush_queue_.pop();
+
+        // Serialize the Redo buffer and release it to the buffer pool
+        IterableBufferSegment<LogRecord> task_buffer(buffer);
+        const auto num_bytes_and_records = SerializeBuffer(&task_buffer);
+        buffer_pool_->Release(buffer);
+        num_bytes += num_bytes_and_records.first;
+        num_records += num_bytes_and_records.second;
+      }
+
+      buffers_processed = true;
+    }
+
     // Mark the last buffer that was written to as full
     if (buffers_processed) HandFilledBufferToWriter();
->>>>>>> e869d180
-
-  // Mark the last buffer that was written to as full
-  if (filled_buffer_ != nullptr) HandFilledBufferToWriter();
-
-  // Bulk remove all the transactions we serialized. This prevents having to take the TimestampManager's latch once
-  // for each timestamp we remove.
-  for (const auto &txns : serialized_txns_) {
-    txns.first->RemoveTransactions(txns.second);
-  }
-  serialized_txns_.clear();
+
+    // Mark the last buffer that was written to as full
+    if (filled_buffer_ != nullptr) HandFilledBufferToWriter();
+
+    // Bulk remove all the transactions we serialized. This prevents having to take the TimestampManager's latch once
+    // for each timestamp we remove.
+    for (const auto &txns : serialized_txns_) {
+      txns.first->RemoveTransactions(txns.second);
+    }
+    serialized_txns_.clear();
+  }
 
   if (logging_metrics_enabled) {
     // Stop the resource tracker for this operating unit
