--- conflicted
+++ resolved
@@ -99,15 +99,7 @@
   switch (record.RecordType()) {
     case LogRecordType::REDO: {
       auto *record_body = record.GetUnderlyingRecordBodyAs<RedoRecord>();
-<<<<<<< HEAD
-      auto *data_table = record_body->GetDataTable();
-      WriteValue(data_table->TableOid());
-
-      // TODO(Justin): Be careful about how tuple slot is interpreted during real recovery. Right now I think we kind of
-      //  sidestep the issue with "bookkeeping".
-=======
       WriteValue(record_body->GetTableOid());
->>>>>>> 3a585282
       WriteValue(record_body->GetTupleSlot());
 
       auto *delta = record_body->Delta();
@@ -154,12 +146,7 @@
     }
     case LogRecordType::DELETE: {
       auto *record_body = record.GetUnderlyingRecordBodyAs<DeleteRecord>();
-<<<<<<< HEAD
-      auto *data_table = record_body->GetDataTable();
-      WriteValue(data_table->TableOid());
-=======
       WriteValue(record_body->GetTableOid());
->>>>>>> 3a585282
       WriteValue(record_body->GetTupleSlot());
       break;
     }
