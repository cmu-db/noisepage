#include "storage/write_ahead_log/disk_log_consumer_task.h"
#include "common/resource_tracker.h"
#include "common/scoped_timer.h"
#include "common/thread_context.h"
#include "metrics/metrics_store.h"

namespace terrier::storage {

void DiskLogConsumerTask::RunTask() {
  run_task_ = true;
  DiskLogConsumerTaskLoop();
}

void DiskLogConsumerTask::Terminate() {
  // If the task hasn't run yet, yield the thread until it's started
  while (!run_task_) std::this_thread::yield();
  TERRIER_ASSERT(run_task_, "Cant terminate a task that isnt running");
  // Signal to terminate and force a flush so task persists before LogManager closes buffers
  run_task_ = false;
  disk_log_writer_thread_cv_.notify_one();
}

void DiskLogConsumerTask::WriteBuffersToLogFile() {
  // Persist all the filled buffers to the disk
  SerializedLogs logs;
  while (!filled_buffer_queue_->Empty()) {
    // Dequeue filled buffers and flush them to disk, as well as storing commit callbacks
    filled_buffer_queue_->Dequeue(&logs);
    if (logs.first != nullptr) {
      // Need the nullptr check because read-only txns don't serialize any buffers, but generate callbacks to be invoked
      current_data_written_ += logs.first->FlushBuffer();
    }
    commit_callbacks_.insert(commit_callbacks_.end(), logs.second.begin(), logs.second.end());
    // Enqueue the flushed buffer to the empty buffer queue
    if (logs.first != nullptr) {
      // nullptr check for the same reason as above
      empty_buffer_queue_->Enqueue(logs.first);
    }
  }
}

uint64_t DiskLogConsumerTask::PersistLogFile() {
  // buffers_ may be empty but we have callbacks to invoke due to read-only txns
  if (!buffers_->empty()) {
    // Force the buffers to be written to disk. Because all buffers log to the same file, it suffices to call persist on
    // any buffer.
    buffers_->front().Persist();
  }
  const auto num_buffers = commit_callbacks_.size();
  // Execute the callbacks for the transactions that have been persisted
  for (auto &callback : commit_callbacks_) callback.first(callback.second);
  commit_callbacks_.clear();
  return num_buffers;
}

void DiskLogConsumerTask::DiskLogConsumerTaskLoop() {
  // input for this operating unit
  uint64_t num_bytes = 0, num_buffers = 0;

<<<<<<< HEAD
  bool logging_metrics_enabled = common::thread_context.metrics_store_ != nullptr &&
=======
  bool logging_metrics_enabled =
      common::thread_context.metrics_store_ != nullptr &&
>>>>>>> f6573002
      common::thread_context.metrics_store_->ComponentToRecord(metrics::MetricsComponent::LOGGING);

  if (logging_metrics_enabled) {
    // start the operating unit resource tracker
    common::thread_context.resource_tracker_.Start();
  }

  // Keeps track of how much data we've written to the log file since the last persist
  current_data_written_ = 0;
  // Time since last log file persist
  auto last_persist = std::chrono::high_resolution_clock::now();
  // Disk log consumer task thread spins in this loop. When notified or periodically, we wake up and process serialized
  // buffers
  do {
    {
      // Wait until we are told to flush buffers
      std::unique_lock<std::mutex> lock(persist_lock_);
      // Wake up the task thread if:
      // 1) The serializer thread has signalled to persist all non-empty buffers to disk
      // 2) There is a filled buffer to write to the disk
      // 3) LogManager has shut down the task
      // 4) Our persist interval timed out
      disk_log_writer_thread_cv_.wait_for(lock, persist_interval_,
                                          [&] { return do_persist_ || !filled_buffer_queue_->Empty() || !run_task_; });
    }

    // Flush all the buffers to the log file
    WriteBuffersToLogFile();

    // We persist the log file if the following conditions are met
    // 1) The persist interval amount of time has passed since the last persist
    // 2) We have written more data since the last persist than the threshold
    // 3) We are signaled to persist
    // 4) We are shutting down this task
    bool timeout = std::chrono::duration_cast<std::chrono::milliseconds>(std::chrono::high_resolution_clock::now() -
                                                                         last_persist) > persist_interval_;
    if (timeout || current_data_written_ > persist_threshold_ || do_persist_ || !run_task_) {
      std::unique_lock<std::mutex> lock(persist_lock_);
      num_buffers = PersistLogFile();
      num_bytes = current_data_written_;
      // Reset meta data
      last_persist = std::chrono::high_resolution_clock::now();
      current_data_written_ = 0;
      do_persist_ = false;

      // Signal anyone who forced a persist that the persist has finished
      persist_cv_.notify_all();
    }

    if (logging_metrics_enabled) {
      // Stop the resource tracker for this operating unit
      common::thread_context.resource_tracker_.Stop();
      if (num_bytes > 0) {
        auto &resource_metrics = common::thread_context.resource_tracker_.GetMetrics();
        common::thread_context.metrics_store_->RecordConsumerData(num_bytes, num_buffers, resource_metrics);
      }
      num_bytes = num_buffers = 0;
      // start the operating unit resource tracker
      common::thread_context.resource_tracker_.Start();
    }
  } while (run_task_);
  // Be extra sure we processed everything
  WriteBuffersToLogFile();
  PersistLogFile();
}
}  // namespace terrier::storage<|MERGE_RESOLUTION|>--- conflicted
+++ resolved
@@ -57,12 +57,8 @@
   // input for this operating unit
   uint64_t num_bytes = 0, num_buffers = 0;
 
-<<<<<<< HEAD
-  bool logging_metrics_enabled = common::thread_context.metrics_store_ != nullptr &&
-=======
   bool logging_metrics_enabled =
       common::thread_context.metrics_store_ != nullptr &&
->>>>>>> f6573002
       common::thread_context.metrics_store_->ComponentToRecord(metrics::MetricsComponent::LOGGING);
 
   if (logging_metrics_enabled) {
