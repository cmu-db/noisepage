#include "storage/write_ahead_log/disk_log_consumer_task.h"
<<<<<<< HEAD
=======

#include "common/resource_tracker.h"
>>>>>>> 923f6e92
#include "common/scoped_timer.h"
#include "common/thread_context.h"
#include "metrics/metrics_store.h"

namespace terrier::storage {

void DiskLogConsumerTask::RunTask() {
  run_task_ = true;
  DiskLogConsumerTaskLoop();
}

void DiskLogConsumerTask::Terminate() {
  // If the task hasn't run yet, yield the thread until it's started
  while (!run_task_) std::this_thread::yield();
  TERRIER_ASSERT(run_task_, "Cant terminate a task that isnt running");
  // Signal to terminate and force a flush so task persists before LogManager closes buffers
  run_task_ = false;
  disk_log_writer_thread_cv_.notify_one();
}

void DiskLogConsumerTask::WriteBuffersToLogFile() {
  // Persist all the filled buffers to the disk
  SerializedLogs logs;
  while (!filled_buffer_queue_->Empty()) {
    // Dequeue filled buffers and flush them to disk, as well as storing commit callbacks
    filled_buffer_queue_->Dequeue(&logs);
    if (logs.first != nullptr) {
      // Need the nullptr check because read-only txns don't serialize any buffers, but generate callbacks to be invoked
      current_data_written_ += logs.first->FlushBuffer();
    }
    commit_callbacks_.insert(commit_callbacks_.end(), logs.second.begin(), logs.second.end());
    // Enqueue the flushed buffer to the empty buffer queue
    if (logs.first != nullptr) {
      // nullptr check for the same reason as above
      empty_buffer_queue_->Enqueue(logs.first);
    }
  }
}

uint64_t DiskLogConsumerTask::PersistLogFile() {
  // buffers_ may be empty but we have callbacks to invoke due to read-only txns
  if (!buffers_->empty()) {
    // Force the buffers to be written to disk. Because all buffers log to the same file, it suffices to call persist on
    // any buffer.
    buffers_->front().Persist();
  }
  const auto num_buffers = commit_callbacks_.size();
  // Execute the callbacks for the transactions that have been persisted
  for (auto &callback : commit_callbacks_) callback.first(callback.second);
  commit_callbacks_.clear();
  return num_buffers;
}

void DiskLogConsumerTask::DiskLogConsumerTaskLoop() {
  // input for this operating unit
  uint64_t num_bytes = 0, num_buffers = 0;

<<<<<<< HEAD
  if (common::thread_context.metrics_store_ != nullptr &&
      common::thread_context.metrics_store_->ComponentToRecord(metrics::MetricsComponent::LOGGING)) {
    // start the operating unit resource tracker
    common::thread_context.resource_tracker_.Start();
  }

=======
>>>>>>> 923f6e92
  // Keeps track of how much data we've written to the log file since the last persist
  current_data_written_ = 0;
  // Initialize sleep period
  auto curr_sleep = persist_interval_;
  auto next_sleep = curr_sleep;
  const std::chrono::microseconds max_sleep = std::chrono::microseconds(10000);
  // Time since last log file persist
  auto last_persist = std::chrono::high_resolution_clock::now();
  // Disk log consumer task thread spins in this loop. When notified or periodically, we wake up and process serialized
  // buffers
  do {
    const bool logging_metrics_enabled =
        common::thread_context.metrics_store_ != nullptr &&
        common::thread_context.metrics_store_->ComponentToRecord(metrics::MetricsComponent::LOGGING);

    if (logging_metrics_enabled) {
      // start the operating unit resource tracker
      common::thread_context.resource_tracker_.Start();
    }

    curr_sleep = next_sleep;
    {
      // Wait until we are told to flush buffers
      std::unique_lock<std::mutex> lock(persist_lock_);
      // Wake up the task thread if:
      // 1) The serializer thread has signalled to persist all non-empty buffers to disk
      // 2) There is a filled buffer to write to the disk
      // 3) LogManager has shut down the task
      // 4) Our persist interval timed out

      bool signaled = disk_log_writer_thread_cv_.wait_for(
          lock, curr_sleep, [&] { return do_persist_ || !filled_buffer_queue_->Empty() || !run_task_; });
      next_sleep = signaled ? persist_interval_ : curr_sleep * 2;
      next_sleep = std::min(next_sleep, max_sleep);
    }

    // Flush all the buffers to the log file
    WriteBuffersToLogFile();

    // We persist the log file if the following conditions are met
    // 1) The persist interval amount of time has passed since the last persist
    // 2) We have written more data since the last persist than the threshold
    // 3) We are signaled to persist
    // 4) We are shutting down this task
    bool timeout = std::chrono::duration_cast<std::chrono::microseconds>(std::chrono::high_resolution_clock::now() -
                                                                         last_persist) > curr_sleep;

    if (timeout || current_data_written_ > persist_threshold_ || do_persist_ || !run_task_) {
      std::unique_lock<std::mutex> lock(persist_lock_);
      num_buffers = PersistLogFile();
      num_bytes = current_data_written_;
      // Reset meta data
      last_persist = std::chrono::high_resolution_clock::now();
      current_data_written_ = 0;
      do_persist_ = false;

      // Signal anyone who forced a persist that the persist has finished
      persist_cv_.notify_all();
    }

    if (num_buffers > 0 && common::thread_context.metrics_store_ != nullptr &&
        common::thread_context.metrics_store_->ComponentToRecord(metrics::MetricsComponent::LOGGING)) {
      if (common::thread_context.resource_tracker_.IsRunning()) {
        // Stop the resource tracker for this operating unit
        common::thread_context.resource_tracker_.Stop();
        auto &resource_metrics = common::thread_context.resource_tracker_.GetMetrics();
        common::thread_context.metrics_store_->RecordConsumerData(num_bytes, num_buffers, persist_interval_.count(),
                                                                  resource_metrics);
      }
      num_bytes = num_buffers = 0;
    }
  } while (run_task_);
  // Be extra sure we processed everything
  WriteBuffersToLogFile();
  PersistLogFile();
}
}  // namespace terrier::storage<|MERGE_RESOLUTION|>--- conflicted
+++ resolved
@@ -1,9 +1,6 @@
 #include "storage/write_ahead_log/disk_log_consumer_task.h"
-<<<<<<< HEAD
-=======
 
 #include "common/resource_tracker.h"
->>>>>>> 923f6e92
 #include "common/scoped_timer.h"
 #include "common/thread_context.h"
 #include "metrics/metrics_store.h"
@@ -61,15 +58,6 @@
   // input for this operating unit
   uint64_t num_bytes = 0, num_buffers = 0;
 
-<<<<<<< HEAD
-  if (common::thread_context.metrics_store_ != nullptr &&
-      common::thread_context.metrics_store_->ComponentToRecord(metrics::MetricsComponent::LOGGING)) {
-    // start the operating unit resource tracker
-    common::thread_context.resource_tracker_.Start();
-  }
-
-=======
->>>>>>> 923f6e92
   // Keeps track of how much data we've written to the log file since the last persist
   current_data_written_ = 0;
   // Initialize sleep period
@@ -85,7 +73,7 @@
         common::thread_context.metrics_store_ != nullptr &&
         common::thread_context.metrics_store_->ComponentToRecord(metrics::MetricsComponent::LOGGING);
 
-    if (logging_metrics_enabled) {
+    if (logging_metrics_enabled && !common::thread_context.resource_tracker_.IsRunning()) {
       // start the operating unit resource tracker
       common::thread_context.resource_tracker_.Start();
     }
@@ -130,15 +118,12 @@
       persist_cv_.notify_all();
     }
 
-    if (num_buffers > 0 && common::thread_context.metrics_store_ != nullptr &&
-        common::thread_context.metrics_store_->ComponentToRecord(metrics::MetricsComponent::LOGGING)) {
-      if (common::thread_context.resource_tracker_.IsRunning()) {
-        // Stop the resource tracker for this operating unit
-        common::thread_context.resource_tracker_.Stop();
-        auto &resource_metrics = common::thread_context.resource_tracker_.GetMetrics();
-        common::thread_context.metrics_store_->RecordConsumerData(num_bytes, num_buffers, persist_interval_.count(),
-                                                                  resource_metrics);
-      }
+    if (logging_metrics_enabled && num_buffers > 0) {
+      // Stop the resource tracker for this operating unit
+      common::thread_context.resource_tracker_.Stop();
+      auto &resource_metrics = common::thread_context.resource_tracker_.GetMetrics();
+      common::thread_context.metrics_store_->RecordConsumerData(num_bytes, num_buffers, persist_interval_.count(),
+                                                                resource_metrics);
       num_bytes = num_buffers = 0;
     }
   } while (run_task_);
