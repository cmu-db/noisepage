#include "storage/write_ahead_log/disk_log_consumer_task.h"
#include "common/resource_tracker.h"
#include "common/scoped_timer.h"
#include "common/thread_context.h"
#include "metrics/metrics_store.h"

namespace terrier::storage {

void DiskLogConsumerTask::RunTask() {
  run_task_ = true;
  DiskLogConsumerTaskLoop();
}

void DiskLogConsumerTask::Terminate() {
  // If the task hasn't run yet, yield the thread until it's started
  while (!run_task_) std::this_thread::yield();
  TERRIER_ASSERT(run_task_, "Cant terminate a task that isnt running");
  // Signal to terminate and force a flush so task persists before LogManager closes buffers
  run_task_ = false;
  disk_log_writer_thread_cv_.notify_one();
}

void DiskLogConsumerTask::WriteBuffersToLogFile() {
  // Persist all the filled buffers to the disk
  SerializedLogs logs;
  while (!filled_buffer_queue_->Empty()) {
    // Dequeue filled buffers and flush them to disk, as well as storing commit callbacks
    filled_buffer_queue_->Dequeue(&logs);
    if (logs.first != nullptr) {
      // Need the nullptr check because read-only txns don't serialize any buffers, but generate callbacks to be invoked
      current_data_written_ += logs.first->FlushBuffer();
    }
    commit_callbacks_.insert(commit_callbacks_.end(), logs.second.begin(), logs.second.end());
    // Enqueue the flushed buffer to the empty buffer queue
    if (logs.first != nullptr) {
      // nullptr check for the same reason as above
      empty_buffer_queue_->Enqueue(logs.first);
    }
  }
}

uint64_t DiskLogConsumerTask::PersistLogFile() {
  // buffers_ may be empty but we have callbacks to invoke due to read-only txns
  if (!buffers_->empty()) {
    // Force the buffers to be written to disk. Because all buffers log to the same file, it suffices to call persist on
    // any buffer.
    buffers_->front().Persist();
  }
  const auto num_buffers = commit_callbacks_.size();
  // Execute the callbacks for the transactions that have been persisted
  for (auto &callback : commit_callbacks_) callback.first(callback.second);
  commit_callbacks_.clear();
  return num_buffers;
}

void DiskLogConsumerTask::DiskLogConsumerTaskLoop() {
  // input for this operating unit
  uint64_t num_bytes = 0, num_buffers = 0;

  bool logging_metrics_enabled =
      common::thread_context.metrics_store_ != nullptr &&
      common::thread_context.metrics_store_->ComponentToRecord(metrics::MetricsComponent::LOGGING);

  if (logging_metrics_enabled) {
    // start the operating unit resource tracker
    common::thread_context.resource_tracker_.Start();
  }

  // Keeps track of how much data we've written to the log file since the last persist
  current_data_written_ = 0;
  // Initialize sleep period
  auto curr_sleep = persist_interval_;
  auto next_sleep = curr_sleep;
  const std::chrono::microseconds max_sleep = std::chrono::microseconds(10000);
  // Time since last log file persist
  auto last_persist = std::chrono::high_resolution_clock::now();
  // Disk log consumer task thread spins in this loop. When notified or periodically, we wake up and process serialized
  // buffers
  do {
    curr_sleep = next_sleep;
    {
      // Wait until we are told to flush buffers
      std::unique_lock<std::mutex> lock(persist_lock_);
      // Wake up the task thread if:
      // 1) The serializer thread has signalled to persist all non-empty buffers to disk
      // 2) There is a filled buffer to write to the disk
      // 3) LogManager has shut down the task
      // 4) Our persist interval timed out
<<<<<<< HEAD
      curr_sleep =
=======
      next_sleep  =
>>>>>>> 14f90650
          std::min(disk_log_writer_thread_cv_.wait_for(
                       lock, curr_sleep, [&] { return do_persist_ || !filled_buffer_queue_->Empty() || !run_task_; })
                       ? curr_sleep * 2
                       : persist_interval_,
                   max_sleep);
    }

    // Flush all the buffers to the log file
    WriteBuffersToLogFile();

    // We persist the log file if the following conditions are met
    // 1) The persist interval amount of time has passed since the last persist
    // 2) We have written more data since the last persist than the threshold
    // 3) We are signaled to persist
    // 4) We are shutting down this task
    bool timeout = std::chrono::duration_cast<std::chrono::milliseconds>(std::chrono::high_resolution_clock::now() -
                                                                         last_persist) > curr_sleep;
    if (timeout || current_data_written_ > persist_threshold_ || do_persist_ || !run_task_) {
      std::unique_lock<std::mutex> lock(persist_lock_);
      num_buffers = PersistLogFile();
      num_bytes = current_data_written_;
      // Reset meta data
      last_persist = std::chrono::high_resolution_clock::now();
      current_data_written_ = 0;
      do_persist_ = false;

      // Signal anyone who forced a persist that the persist has finished
      persist_cv_.notify_all();
    }

    if (logging_metrics_enabled) {
      // Stop the resource tracker for this operating unit
      common::thread_context.resource_tracker_.Stop();
      if (num_bytes > 0) {
        auto &resource_metrics = common::thread_context.resource_tracker_.GetMetrics();
        common::thread_context.metrics_store_->RecordConsumerData(num_bytes, num_buffers, resource_metrics);
      }
      num_bytes = num_buffers = 0;
      // start the operating unit resource tracker
      common::thread_context.resource_tracker_.Start();
    }
  } while (run_task_);
  // Be extra sure we processed everything
  WriteBuffersToLogFile();
  PersistLogFile();
}
}  // namespace terrier::storage<|MERGE_RESOLUTION|>--- conflicted
+++ resolved
@@ -86,11 +86,7 @@
       // 2) There is a filled buffer to write to the disk
       // 3) LogManager has shut down the task
       // 4) Our persist interval timed out
-<<<<<<< HEAD
-      curr_sleep =
-=======
       next_sleep  =
->>>>>>> 14f90650
           std::min(disk_log_writer_thread_cv_.wait_for(
                        lock, curr_sleep, [&] { return do_persist_ || !filled_buffer_queue_->Empty() || !run_task_; })
                        ? curr_sleep * 2
