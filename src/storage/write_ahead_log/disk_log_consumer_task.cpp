#include "storage/write_ahead_log/disk_log_consumer_task.h"
#include "common/resource_tracker.h"
#include "common/scoped_timer.h"
#include "common/thread_context.h"
#include "metrics/metrics_store.h"

namespace terrier::storage {

void DiskLogConsumerTask::RunTask() {
  run_task_ = true;
  DiskLogConsumerTaskLoop();
}

void DiskLogConsumerTask::Terminate() {
  // If the task hasn't run yet, yield the thread until it's started
  while (!run_task_) std::this_thread::yield();
  TERRIER_ASSERT(run_task_, "Cant terminate a task that isnt running");
  // Signal to terminate and force a flush so task persists before LogManager closes buffers
  run_task_ = false;
  disk_log_writer_thread_cv_.notify_one();
}

void DiskLogConsumerTask::WriteBuffersToLogFile() {
  // Persist all the filled buffers to the disk
  SerializedLogs logs;
  while (!filled_buffer_queue_->Empty()) {
    // Dequeue filled buffers and flush them to disk, as well as storing commit callbacks
    filled_buffer_queue_->Dequeue(&logs);
    if (logs.first != nullptr) {
      // Need the nullptr check because read-only txns don't serialize any buffers, but generate callbacks to be invoked
      current_data_written_ += logs.first->FlushBuffer();
    }
    commit_callbacks_.insert(commit_callbacks_.end(), logs.second.begin(), logs.second.end());
    // Enqueue the flushed buffer to the empty buffer queue
    if (logs.first != nullptr) {
      // nullptr check for the same reason as above
      empty_buffer_queue_->Enqueue(logs.first);
    }
  }
}

uint64_t DiskLogConsumerTask::PersistLogFile() {
  // buffers_ may be empty but we have callbacks to invoke due to read-only txns
  if (!buffers_->empty()) {
    // Force the buffers to be written to disk. Because all buffers log to the same file, it suffices to call persist on
    // any buffer.
    buffers_->front().Persist();
  }
  const auto num_buffers = commit_callbacks_.size();
  // Execute the callbacks for the transactions that have been persisted
  for (auto &callback : commit_callbacks_) callback.first(callback.second);
  commit_callbacks_.clear();
  return num_buffers;
}

void DiskLogConsumerTask::DiskLogConsumerTaskLoop() {
  // input for this operating unit
  uint64_t num_bytes = 0, num_buffers = 0;

  bool logging_metrics_enabled =
      common::thread_context.metrics_store_ != nullptr &&
      common::thread_context.metrics_store_->ComponentToRecord(metrics::MetricsComponent::LOGGING);

  if (logging_metrics_enabled) {
    // start the operating unit resource tracker
    common::thread_context.resource_tracker_.Start();
  }

  // Keeps track of how much data we've written to the log file since the last persist
  current_data_written_ = 0;
  // Initialize sleep period
  auto curr_sleep = persist_interval_;
  auto next_sleep = curr_sleep;
  const std::chrono::microseconds max_sleep = std::chrono::microseconds(10000);
  // Time since last log file persist
  auto last_persist = std::chrono::high_resolution_clock::now();
  // Disk log consumer task thread spins in this loop. When notified or periodically, we wake up and process serialized
  // buffers
  do {
    curr_sleep = next_sleep;
    {
      // Wait until we are told to flush buffers
      std::unique_lock<std::mutex> lock(persist_lock_);
      // Wake up the task thread if:
      // 1) The serializer thread has signalled to persist all non-empty buffers to disk
      // 2) There is a filled buffer to write to the disk
      // 3) LogManager has shut down the task
      // 4) Our persist interval timed out

      bool signaled = disk_log_writer_thread_cv_.wait_for(
          lock, curr_sleep, [&] { return do_persist_ || !filled_buffer_queue_->Empty() || !run_task_; });
      next_sleep = signaled ? persist_interval_ : curr_sleep * 2;
      next_sleep = std::min(next_sleep, max_sleep);
    }

    // Flush all the buffers to the log file
    WriteBuffersToLogFile();

    // We persist the log file if the following conditions are met
    // 1) The persist interval amount of time has passed since the last persist
    // 2) We have written more data since the last persist than the threshold
    // 3) We are signaled to persist
    // 4) We are shutting down this task
    bool timeout = std::chrono::duration_cast<std::chrono::microseconds>(std::chrono::high_resolution_clock::now() -
<<<<<<< HEAD
                                                                         last_persist) > curr_sleep;
=======
                                                                         last_persist) > persist_interval_;
>>>>>>> 39f777ea
    if (timeout || current_data_written_ > persist_threshold_ || do_persist_ || !run_task_) {
      std::unique_lock<std::mutex> lock(persist_lock_);
      num_buffers = PersistLogFile();
      num_bytes = current_data_written_;
      // Reset meta data
      last_persist = std::chrono::high_resolution_clock::now();
      current_data_written_ = 0;
      do_persist_ = false;

      // Signal anyone who forced a persist that the persist has finished
      persist_cv_.notify_all();
    }

    if (logging_metrics_enabled) {
      // Stop the resource tracker for this operating unit
      common::thread_context.resource_tracker_.Stop();
      if (num_bytes > 0) {
        auto &resource_metrics = common::thread_context.resource_tracker_.GetMetrics();
        common::thread_context.metrics_store_->RecordConsumerData(num_bytes, num_buffers, resource_metrics);
      }
      num_bytes = num_buffers = 0;
      // start the operating unit resource tracker
      common::thread_context.resource_tracker_.Start();
    }
  } while (run_task_);
  // Be extra sure we processed everything
  WriteBuffersToLogFile();
  PersistLogFile();
}
}  // namespace terrier::storage<|MERGE_RESOLUTION|>--- conflicted
+++ resolved
@@ -102,11 +102,8 @@
     // 3) We are signaled to persist
     // 4) We are shutting down this task
     bool timeout = std::chrono::duration_cast<std::chrono::microseconds>(std::chrono::high_resolution_clock::now() -
-<<<<<<< HEAD
                                                                          last_persist) > curr_sleep;
-=======
-                                                                         last_persist) > persist_interval_;
->>>>>>> 39f777ea
+
     if (timeout || current_data_written_ > persist_threshold_ || do_persist_ || !run_task_) {
       std::unique_lock<std::mutex> lock(persist_lock_);
       num_buffers = PersistLogFile();
