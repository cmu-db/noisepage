#include "storage/write_ahead_log/disk_log_consumer_task.h"
#include "common/scoped_timer.h"
#include "common/thread_context.h"
#include "metrics/metrics_store.h"

namespace terrier::storage {

void DiskLogConsumerTask::RunTask() {
  run_task_ = true;
  DiskLogConsumerTaskLoop();
}

void DiskLogConsumerTask::Terminate() {
  // If the task hasn't run yet, yield the thread until it's started
  while (!run_task_) std::this_thread::yield();
  TERRIER_ASSERT(run_task_, "Cant terminate a task that isnt running");
  // Signal to terminate and force a flush so task persists before LogManager closes buffers
  run_task_ = false;
  disk_log_writer_thread_cv_.notify_one();
}

void DiskLogConsumerTask::WriteBuffersToLogFile() {
  // Persist all the filled buffers to the disk
  SerializedLogs logs;
  while (!filled_buffer_queue_->Empty()) {
    // Dequeue filled buffers and flush them to disk, as well as storing commit callbacks
    filled_buffer_queue_->Dequeue(&logs);
    if (logs.first != nullptr) {
      // Need the nullptr check because read-only txns don't serialize any buffers, but generate callbacks to be invoked
      current_data_written_ += logs.first->FlushBuffer();
    }
    commit_callbacks_.insert(commit_callbacks_.end(), logs.second.begin(), logs.second.end());
    // Enqueue the flushed buffer to the empty buffer queue
    if (logs.first != nullptr) {
      // nullptr check for the same reason as above
      empty_buffer_queue_->Enqueue(logs.first);
    }
  }
}

uint64_t DiskLogConsumerTask::PersistLogFile() {
  // buffers_ may be empty but we have callbacks to invoke due to read-only txns
  if (!buffers_->empty()) {
    // Force the buffers to be written to disk. Because all buffers log to the same file, it suffices to call persist on
    // any buffer.
    buffers_->front().Persist();
  }
  const auto num_buffers = commit_callbacks_.size();
  // Execute the callbacks for the transactions that have been persisted
  for (auto &callback : commit_callbacks_) callback.first(callback.second);
  commit_callbacks_.clear();
  return num_buffers;
}

void DiskLogConsumerTask::DiskLogConsumerTaskLoop() {
  // input for this operating unit
  uint64_t num_bytes = 0, num_buffers = 0;

  bool logging_metrics_enabled =
      common::thread_context.metrics_store_ != nullptr &&
      common::thread_context.metrics_store_->ComponentToRecord(metrics::MetricsComponent::LOGGING);

  if (logging_metrics_enabled) {
    // start the operating unit resource tracker
    common::thread_context.resource_tracker_.Start();
  }

  // Keeps track of how much data we've written to the log file since the last persist
  current_data_written_ = 0;
  // Initialize sleep period
  auto curr_sleep = persist_interval_;
  auto next_sleep = curr_sleep;
  const std::chrono::microseconds max_sleep = std::chrono::microseconds(10000);
  // Time since last log file persist
  auto last_persist = std::chrono::high_resolution_clock::now();
  // Disk log consumer task thread spins in this loop. When notified or periodically, we wake up and process serialized
  // buffers
  do {
    curr_sleep = next_sleep;
    {
      // Wait until we are told to flush buffers
      std::unique_lock<std::mutex> lock(persist_lock_);
      // Wake up the task thread if:
      // 1) The serializer thread has signalled to persist all non-empty buffers to disk
      // 2) There is a filled buffer to write to the disk
      // 3) LogManager has shut down the task
      // 4) Our persist interval timed out

      bool signaled = disk_log_writer_thread_cv_.wait_for(
          lock, curr_sleep, [&] { return do_persist_ || !filled_buffer_queue_->Empty() || !run_task_; });
      next_sleep = signaled ? persist_interval_ : curr_sleep * 2;
      next_sleep = std::min(next_sleep, max_sleep);
    }

    // Flush all the buffers to the log file
    WriteBuffersToLogFile();

    // We persist the log file if the following conditions are met
    // 1) The persist interval amount of time has passed since the last persist
    // 2) We have written more data since the last persist than the threshold
    // 3) We are signaled to persist
    // 4) We are shutting down this task
    bool timeout = std::chrono::duration_cast<std::chrono::microseconds>(std::chrono::high_resolution_clock::now() -
<<<<<<< HEAD
                                                                         last_persist) > persist_interval_;
=======
                                                                         last_persist) > curr_sleep;

>>>>>>> b765cf22
    if (timeout || current_data_written_ > persist_threshold_ || do_persist_ || !run_task_) {
      std::unique_lock<std::mutex> lock(persist_lock_);
      num_buffers = PersistLogFile();
      num_bytes = current_data_written_;
      // Reset meta data
      last_persist = std::chrono::high_resolution_clock::now();
      current_data_written_ = 0;
      do_persist_ = false;

      // Signal anyone who forced a persist that the persist has finished
      persist_cv_.notify_all();
    }

    if (logging_metrics_enabled) {
      // Stop the resource tracker for this operating unit
      common::thread_context.resource_tracker_.Stop();
      if (num_bytes > 0) {
        auto &resource_metrics = common::thread_context.resource_tracker_.GetMetrics();
        common::thread_context.metrics_store_->RecordConsumerData(num_bytes, num_buffers, resource_metrics);
      }
      num_bytes = num_buffers = 0;
      // start the operating unit resource tracker
      common::thread_context.resource_tracker_.Start();
    }
  } while (run_task_);
  // Be extra sure we processed everything
  WriteBuffersToLogFile();
  PersistLogFile();
}
}  // namespace terrier::storage<|MERGE_RESOLUTION|>--- conflicted
+++ resolved
@@ -101,12 +101,8 @@
     // 3) We are signaled to persist
     // 4) We are shutting down this task
     bool timeout = std::chrono::duration_cast<std::chrono::microseconds>(std::chrono::high_resolution_clock::now() -
-<<<<<<< HEAD
-                                                                         last_persist) > persist_interval_;
-=======
                                                                          last_persist) > curr_sleep;
 
->>>>>>> b765cf22
     if (timeout || current_data_written_ > persist_threshold_ || do_persist_ || !run_task_) {
       std::unique_lock<std::mutex> lock(persist_lock_);
       num_buffers = PersistLogFile();
