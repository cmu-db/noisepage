#include "storage/record_buffer.h"
#include "storage/write_ahead_log/log_manager.h"

namespace terrier::storage {
byte *UndoBuffer::NewEntry(const uint32_t size) {
  if (buffers_.empty() || !buffers_.back()->HasBytesLeft(size)) {
    // we are out of space in the buffer. Get a new buffer segment.
    RecordBufferSegment *new_segment = buffer_pool_->Get();
    TERRIER_ASSERT(reinterpret_cast<uintptr_t>(new_segment) % 8 == 0, "a delta entry should be aligned to 8 bytes");
    buffers_.push_back(new_segment);
  }
  last_record_ = buffers_.back()->Reserve(size);
  return last_record_;
}

byte *RedoBuffer::NewEntry(const uint32_t size) {
  if (buffer_seg_ == nullptr) {
    // this is the first write
    buffer_seg_ = buffer_pool_->Get();
  } else if (!buffer_seg_->HasBytesLeft(size)) {
    // old log buffer is full
    if (log_manager_ != DISABLED) {
      log_manager_->AddBufferToFlushQueue(buffer_seg_);
      has_flushed_ = true;
    } else {
      buffer_pool_->Release(buffer_seg_);
    }
    buffer_seg_ = buffer_pool_->Get();
  }
  TERRIER_ASSERT(buffer_seg_->HasBytesLeft(size),
                 "Staged write does not fit into redo buffer (even after a fresh one is requested)");
  last_record_ = buffer_seg_->Reserve(size);
  return last_record_;
}

void RedoBuffer::Finalize(bool flush_buffer) {
<<<<<<< HEAD
  if (buffer_seg_ == nullptr) return;  // If we never initialized a buffer (logging was disabled), we don't do anything
  if (log_manager_ != LOGGING_DISABLED && flush_buffer) {
=======
  if (buffer_seg_ == nullptr) return;
  if (log_manager_ != DISABLED && flush_buffer) {
>>>>>>> 2159c73d
    log_manager_->AddBufferToFlushQueue(buffer_seg_);
    has_flushed_ = true;
  } else {
    buffer_pool_->Release(buffer_seg_);
  }
}
}  // namespace terrier::storage<|MERGE_RESOLUTION|>--- conflicted
+++ resolved
@@ -34,13 +34,8 @@
 }
 
 void RedoBuffer::Finalize(bool flush_buffer) {
-<<<<<<< HEAD
   if (buffer_seg_ == nullptr) return;  // If we never initialized a buffer (logging was disabled), we don't do anything
-  if (log_manager_ != LOGGING_DISABLED && flush_buffer) {
-=======
-  if (buffer_seg_ == nullptr) return;
   if (log_manager_ != DISABLED && flush_buffer) {
->>>>>>> 2159c73d
     log_manager_->AddBufferToFlushQueue(buffer_seg_);
     has_flushed_ = true;
   } else {
