#include "storage/tuple_access_strategy.h"
#include <utility>
#include "common/container/concurrent_bitmap.h"

namespace terrier::storage {

TupleAccessStrategy::TupleAccessStrategy(BlockLayout layout)
    : layout_(std::move(layout)), column_offsets_(layout_.NumColumns()) {
  // Calculate the start position of each column
  // we use 64-bit vectorized scans on bitmaps.
  uint32_t acc_offset = layout_.HeaderSize();
  TERRIER_ASSERT(acc_offset % sizeof(uint64_t) == 0, "size of a header should already be padded to aligned to 8 bytes");
  for (uint16_t i = 0; i < layout_.NumColumns(); i++) {
    column_offsets_[i] = acc_offset;
    uint32_t column_size =
        layout_.AttrSize(col_id_t(i)) * layout_.NumSlots()  // content
        + StorageUtil::PadUpToSize(sizeof(uint64_t),
                                   common::RawBitmap::SizeInBytes(layout_.NumSlots()));  // padded-bitmap size
    acc_offset += StorageUtil::PadUpToSize(sizeof(uint64_t), column_size);
    TERRIER_ASSERT(acc_offset <= common::Constants::BLOCK_SIZE, "Offsets cannot be out of block bounds");
  }
}

<<<<<<< HEAD
void TupleAccessStrategy::InitializeRawBlockForDataTable(storage::DataTable *const data_table, RawBlock *const raw,
                                                         const layout_version_t layout_version) const {
  TERRIER_ASSERT(data_table != nullptr,
                 "This should probably only be called from the DataTable with 'this' as an argument.");
  // Intentional unsafe cast
  raw->data_table_ = data_table;
  InitializeRawBlock(raw, layout_version);
}

void TupleAccessStrategy::InitializeRawBlock(RawBlock *const raw, const layout_version_t layout_version) const {
=======
void TupleAccessStrategy::InitializeRawBlock(storage::DataTable *const data_table, RawBlock *const raw,
                                             const layout_version_t layout_version) const {
>>>>>>> 2df2b153
  // Intentional unsafe cast
  raw->data_table_ = data_table;
  raw->layout_version_ = layout_version;
  raw->insert_head_ = 0;
  auto *result = reinterpret_cast<TupleAccessStrategy::Block *>(raw);
  for (uint16_t i = 0; i < layout_.NumColumns(); i++) result->AttrOffsets()[i] = column_offsets_[i];
  result->GetArrowBlockMetadata().Initialize(GetBlockLayout().NumColumns());

  for (uint16_t i = 0; i < layout_.NumColumns(); i++) result->AttrOffets(layout_)[i] = column_offsets_[i];

  result->SlotAllocationBitmap(layout_)->UnsafeClear(layout_.NumSlots());
  result->Column(layout_, VERSION_POINTER_COLUMN_ID)->NullBitmap()->UnsafeClear(layout_.NumSlots());
  // TODO(Tianyu): This can be a slight drag on insert performance. With the exception of some test cases where GC is
  // not enabled, we should be able to do this step in the GC and still be good.

  // Also need to clean up any potential dangling version pointers (in cases where GC is off, or when a table is deleted
  // and individual tuples in it are not)
  std::memset(ColumnStart(raw, VERSION_POINTER_COLUMN_ID), 0, sizeof(void *) * layout_.NumSlots());
}

bool TupleAccessStrategy::Allocate(RawBlock *const block, TupleSlot *const slot) const {
  common::RawConcurrentBitmap *bitmap = reinterpret_cast<Block *>(block)->SlotAllocationBitmap(layout_);
  const uint32_t start = block->insert_head_;

  // We are not allowed to insert into this block any more
  if (start == layout_.NumSlots()) return false;

  uint32_t pos = start;

  while (bitmap->FirstUnsetPos(layout_.NumSlots(), pos, &pos)) {
    if (bitmap->Flip(pos, false)) {
      *slot = TupleSlot(block, pos);
      block->insert_head_++;
      return true;
    }
  }

  return false;
}
}  // namespace terrier::storage<|MERGE_RESOLUTION|>--- conflicted
+++ resolved
@@ -21,21 +21,8 @@
   }
 }
 
-<<<<<<< HEAD
-void TupleAccessStrategy::InitializeRawBlockForDataTable(storage::DataTable *const data_table, RawBlock *const raw,
-                                                         const layout_version_t layout_version) const {
-  TERRIER_ASSERT(data_table != nullptr,
-                 "This should probably only be called from the DataTable with 'this' as an argument.");
-  // Intentional unsafe cast
-  raw->data_table_ = data_table;
-  InitializeRawBlock(raw, layout_version);
-}
-
-void TupleAccessStrategy::InitializeRawBlock(RawBlock *const raw, const layout_version_t layout_version) const {
-=======
 void TupleAccessStrategy::InitializeRawBlock(storage::DataTable *const data_table, RawBlock *const raw,
                                              const layout_version_t layout_version) const {
->>>>>>> 2df2b153
   // Intentional unsafe cast
   raw->data_table_ = data_table;
   raw->layout_version_ = layout_version;
