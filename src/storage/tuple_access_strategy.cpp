#include "storage/tuple_access_strategy.h"
#include <utility>
#include "common/container/concurrent_bitmap.h"

namespace terrier::storage {

TupleAccessStrategy::TupleAccessStrategy(BlockLayout layout)
    : layout_(std::move(layout)), column_offsets_(layout_.NumColumns()) {
  // Calculate the start position of each column
  // we use 64-bit vectorized scans on bitmaps.
  uint32_t acc_offset = layout_.HeaderSize();
  TERRIER_ASSERT(acc_offset % sizeof(uint64_t) == 0, "size of a header should already be padded to aligned to 8 bytes");
  for (uint16_t i = 0; i < layout_.NumColumns(); i++) {
    column_offsets_[i] = acc_offset;
    uint32_t column_size =
        layout_.AttrSize(col_id_t(i)) * layout_.NumSlots()  // content
        + StorageUtil::PadUpToSize(sizeof(uint64_t),
                                   common::RawBitmap::SizeInBytes(layout_.NumSlots()));  // padded-bitmap size
    acc_offset += StorageUtil::PadUpToSize(sizeof(uint64_t), column_size);
  }
}

void TupleAccessStrategy::InitializeRawBlock(RawBlock *const raw, const layout_version_t layout_version) const {
  // Intentional unsafe cast
  raw->layout_version_ = layout_version;
  raw->insert_head_ = 0;
<<<<<<< HEAD
  raw->controller_.Initialize();
=======
  auto *result = reinterpret_cast<TupleAccessStrategy::Block *>(raw);
  result->NumSlots() = layout_.NumSlots();
>>>>>>> 5ca9ccbe

  auto *result = reinterpret_cast<TupleAccessStrategy::Block *>(raw);

  result->GetArrowBlockMetadata().Initialize(GetBlockLayout().NumColumns());

  for (uint16_t i = 0; i < layout_.NumColumns(); i++) result->AttrOffets(layout_)[i] = column_offsets_[i];

  result->SlotAllocationBitmap(layout_)->UnsafeClear(layout_.NumSlots());
  result->Column(layout_, VERSION_POINTER_COLUMN_ID)->NullBitmap()->UnsafeClear(layout_.NumSlots());
  // TODO(Tianyu): This can be a slight drag on insert performance. With the exception of some test cases where GC is
  // not enabled, we should be able to do this step in the GC and still be good.

  // Also need to clean up any potential dangling version pointers (in cases where GC is off, or when a table is deleted
  // and individual tuples in it are not)
  memset(ColumnStart(raw, VERSION_POINTER_COLUMN_ID), 0, sizeof(void *) * layout_.NumSlots());
}

bool TupleAccessStrategy::Allocate(RawBlock *const block, TupleSlot *const slot) const {
  common::RawConcurrentBitmap *bitmap = reinterpret_cast<Block *>(block)->SlotAllocationBitmap(layout_);
  const uint32_t start = block->insert_head_;

  // We are not allowed to insert into this block any more
  if (start == layout_.NumSlots()) return false;

  uint32_t pos = start;

  while (bitmap->FirstUnsetPos(layout_.NumSlots(), pos, &pos)) {
    if (bitmap->Flip(pos, false)) {
      *slot = TupleSlot(block, pos);
      block->insert_head_++;
      return true;
    }
  }

  return false;
}
}  // namespace terrier::storage<|MERGE_RESOLUTION|>--- conflicted
+++ resolved
@@ -17,6 +17,7 @@
         + StorageUtil::PadUpToSize(sizeof(uint64_t),
                                    common::RawBitmap::SizeInBytes(layout_.NumSlots()));  // padded-bitmap size
     acc_offset += StorageUtil::PadUpToSize(sizeof(uint64_t), column_size);
+    TERRIER_ASSERT(acc_offset <= common::Constants::BLOCK_SIZE, "Offsets cannot be out of block bounds");
   }
 }
 
@@ -24,12 +25,7 @@
   // Intentional unsafe cast
   raw->layout_version_ = layout_version;
   raw->insert_head_ = 0;
-<<<<<<< HEAD
   raw->controller_.Initialize();
-=======
-  auto *result = reinterpret_cast<TupleAccessStrategy::Block *>(raw);
-  result->NumSlots() = layout_.NumSlots();
->>>>>>> 5ca9ccbe
 
   auto *result = reinterpret_cast<TupleAccessStrategy::Block *>(raw);
 
@@ -44,7 +40,7 @@
 
   // Also need to clean up any potential dangling version pointers (in cases where GC is off, or when a table is deleted
   // and individual tuples in it are not)
-  memset(ColumnStart(raw, VERSION_POINTER_COLUMN_ID), 0, sizeof(void *) * layout_.NumSlots());
+  std::memset(ColumnStart(raw, VERSION_POINTER_COLUMN_ID), 0, sizeof(void *) * layout_.NumSlots());
 }
 
 bool TupleAccessStrategy::Allocate(RawBlock *const block, TupleSlot *const slot) const {
