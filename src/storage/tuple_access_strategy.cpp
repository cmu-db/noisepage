#include "storage/tuple_access_strategy.h"
#include <utility>
#include "common/container/concurrent_bitmap.h"

namespace terrier::storage {

TupleAccessStrategy::TupleAccessStrategy(BlockLayout layout)
    : layout_(std::move(layout)), column_offsets_(layout_.NumColumns()) {
  // Calculate the start position of each column
  // we use 64-bit vectorized scans on bitmaps.
  uint32_t acc_offset = layout_.HeaderSize();
  TERRIER_ASSERT(acc_offset % sizeof(uint64_t) == 0, "size of a header should already be padded to aligned to 8 bytes");
  for (uint16_t i = 0; i < layout_.NumColumns(); i++) {
    column_offsets_[i] = acc_offset;
    uint32_t column_size =
        layout_.AttrSize(col_id_t(i)) * layout_.NumSlots()  // content
        + StorageUtil::PadUpToSize(layout_.AttrSize(col_id_t(i)),
                                   common::RawBitmap::SizeInBytes(layout_.NumSlots()));  // padded-bitmap size
    acc_offset += StorageUtil::PadUpToSize(sizeof(uint64_t), column_size);
  }
}

void TupleAccessStrategy::InitializeRawBlock(RawBlock *const raw, const layout_version_t layout_version) const {
  // Intentional unsafe cast
  raw->layout_version_ = layout_version;
  raw->insert_head_ = 0;
<<<<<<< HEAD
  raw->controller_.Initialize();
=======
>>>>>>> 78dca896
  auto *result = reinterpret_cast<TupleAccessStrategy::Block *>(raw);

  for (uint16_t i = 0; i < layout_.NumColumns(); i++) result->AttrOffets(layout_)[i] = column_offsets_[i];

  result->SlotAllocationBitmap(layout_)->UnsafeClear(layout_.NumSlots());
  result->Column(layout_, VERSION_POINTER_COLUMN_ID)->NullBitmap()->UnsafeClear(layout_.NumSlots());
  // TODO(Tianyu): This can be a slight drag on insert performance. With the exception of some test cases where GC is
  // not enabled, we should be able to do this step in the GC and still be good.

  // Also need to clean up any potential dangling version pointers (in cases where GC is off, or when a table is deleted
  // and individual tuples in it are not)
  memset(ColumnStart(raw, VERSION_POINTER_COLUMN_ID), 0, sizeof(void *) * layout_.NumSlots());
}

bool TupleAccessStrategy::Allocate(RawBlock *const block, TupleSlot *const slot) const {
  common::RawConcurrentBitmap *bitmap = reinterpret_cast<Block *>(block)->SlotAllocationBitmap(layout_);
  const uint32_t start = block->insert_head_;

  // We are not allowed to insert into this block any more
  if (start == layout_.NumSlots()) return false;

  uint32_t pos = start;

  while (bitmap->FirstUnsetPos(layout_.NumSlots(), pos, &pos)) {
    if (bitmap->Flip(pos, false)) {
<<<<<<< HEAD
      if (slot != nullptr) *slot = TupleSlot(block, pos);
=======
      *slot = TupleSlot(block, pos);
>>>>>>> 78dca896
      block->insert_head_++;
      return true;
    }
  }

  return false;
}
}  // namespace terrier::storage<|MERGE_RESOLUTION|>--- conflicted
+++ resolved
@@ -24,10 +24,8 @@
   // Intentional unsafe cast
   raw->layout_version_ = layout_version;
   raw->insert_head_ = 0;
-<<<<<<< HEAD
   raw->controller_.Initialize();
-=======
->>>>>>> 78dca896
+
   auto *result = reinterpret_cast<TupleAccessStrategy::Block *>(raw);
 
   for (uint16_t i = 0; i < layout_.NumColumns(); i++) result->AttrOffets(layout_)[i] = column_offsets_[i];
@@ -53,11 +51,7 @@
 
   while (bitmap->FirstUnsetPos(layout_.NumSlots(), pos, &pos)) {
     if (bitmap->Flip(pos, false)) {
-<<<<<<< HEAD
-      if (slot != nullptr) *slot = TupleSlot(block, pos);
-=======
       *slot = TupleSlot(block, pos);
->>>>>>> 78dca896
       block->insert_head_++;
       return true;
     }
