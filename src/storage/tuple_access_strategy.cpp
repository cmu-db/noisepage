--- conflicted
+++ resolved
@@ -26,13 +26,8 @@
   raw->layout_version_ = layout_version;
   raw->insert_head_ = 0;
   raw->controller_.Initialize();
-
-<<<<<<< HEAD
   auto *result = reinterpret_cast<TupleAccessStrategy::Block *>(raw);
-=======
   for (uint16_t i = 0; i < layout_.NumColumns(); i++) result->AttrOffsets()[i] = column_offsets_[i];
->>>>>>> aeb5ff31
-
   result->GetArrowBlockMetadata().Initialize(GetBlockLayout().NumColumns());
 
   for (uint16_t i = 0; i < layout_.NumColumns(); i++) result->AttrOffets(layout_)[i] = column_offsets_[i];
