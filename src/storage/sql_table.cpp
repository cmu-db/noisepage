--- conflicted
+++ resolved
@@ -30,31 +30,7 @@
 
   ColumnMap col_map;
   // Build the map from Schema columns to underlying columns
-<<<<<<< HEAD
   StorageUtil::PopulateColumnMap(&col_map, schema.GetColumns(), &offsets);
-=======
-  for (const auto &column : schema.GetColumns()) {
-    switch (column.AttributeLength()) {
-      case VARLEN_COLUMN:
-        col_map[column.Oid()] = {col_id_t(offsets[0]++), column.Type()};
-        break;
-      case 8:
-        col_map[column.Oid()] = {col_id_t(offsets[1]++), column.Type()};
-        break;
-      case 4:
-        col_map[column.Oid()] = {col_id_t(offsets[2]++), column.Type()};
-        break;
-      case 2:
-        col_map[column.Oid()] = {col_id_t(offsets[3]++), column.Type()};
-        break;
-      case 1:
-        col_map[column.Oid()] = {col_id_t(offsets[4]++), column.Type()};
-        break;
-      default:
-        throw std::runtime_error("unexpected switch case value");
-    }
-  }
->>>>>>> de6ec081
 
   auto layout = storage::BlockLayout(attr_sizes);
   table_ = {new DataTable(store, layout, layout_version_t(0)), layout, col_map};
