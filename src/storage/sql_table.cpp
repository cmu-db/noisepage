--- conflicted
+++ resolved
@@ -53,13 +53,7 @@
   }
 
   auto layout = storage::BlockLayout(attr_sizes);
-<<<<<<< HEAD
-  table_ = {new DataTable(static_cast<const common::ManagedPointer<BlockStore>>(block_store_.operator->()), layout,
-                          layout_version_t(0)),
-            layout, col_oid_to_id};
-=======
   table_ = {new DataTable(store, layout, layout_version_t(0)), layout, col_map};
->>>>>>> 72bbf6ba
 }
 
 std::vector<col_id_t> SqlTable::ColIdsForOids(const std::vector<catalog::col_oid_t> &col_oids) const {
