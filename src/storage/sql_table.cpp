--- conflicted
+++ resolved
@@ -17,8 +17,8 @@
     : block_store_(store) {
   // Initialize a DataTable
   tables_.clear();
-  tables_.insert(std::make_pair(layout_version_t(0),
-      CreateTable(common::ManagedPointer<const catalog::Schema>(&schema), store, layout_version_t(0))));
+  tables_.insert(std::make_pair(layout_version_t(0), CreateTable(common::ManagedPointer<const catalog::Schema>(&schema),
+                                                                 store, layout_version_t(0))));
 }
 
 bool SqlTable::Select(const common::ManagedPointer<transaction::TransactionContext> txn, const TupleSlot slot,
@@ -36,22 +36,13 @@
 
   // the tuple exists in an older version.
   // TODO(schema-change): handle versions from add and/or drop column only
-<<<<<<< HEAD
-  col_id_t ori_header[out_buffer->NumColumns()];
+  col_id_t orig_header[out_buffer->NumColumns()];
   AttrSizeMap size_map;
 
   auto desired_v = tables_.at(layout_version);
   auto tuple_v = tables_.at(tuple_version);
-  auto missing UNUSED_ATTRIBUTE = AlignHeaderToVersion(out_buffer, tuple_v, desired_v, &ori_header[0], &size_map);
+  auto missing UNUSED_ATTRIBUTE = AlignHeaderToVersion(out_buffer, tuple_v, desired_v, &orig_header[0], &size_map);
   auto result = tables_.at(tuple_version).data_table_->Select(txn, slot, out_buffer, &size_map);
-=======
-  col_id_t orig_header[out_buffer->NumColumns()];
-
-  auto desired_v = tables_.at(layout_version);
-  auto tuple_v = tables_.at(tuple_version);
-  AlignHeaderToVersion(out_buffer, tuple_v, desired_v, &orig_header[0]);
-  auto result = tuple_v.data_table_->Select(txn, slot, out_buffer);
->>>>>>> 1ba82205
 
   // copy back the original header
   std::memcpy(out_buffer->ColumnIds(), orig_header, sizeof(col_id_t) * out_buffer->NumColumns());
@@ -61,8 +52,8 @@
   return result;
 }
 
-bool SqlTable::Update(const common::ManagedPointer<transaction::TransactionContext> txn,
-    RedoRecord *const redo, layout_version_t layout_version, TupleSlot *updated_slot) const {
+bool SqlTable::Update(const common::ManagedPointer<transaction::TransactionContext> txn, RedoRecord *const redo,
+                      layout_version_t layout_version, TupleSlot *updated_slot) const {
   TERRIER_ASSERT(redo->GetTupleSlot() != TupleSlot(nullptr, 0), "TupleSlot was never set in this RedoRecord.");
   TERRIER_ASSERT(redo == reinterpret_cast<LogRecord *>(txn->redo_buffer_.LastRecord())
                              ->LogRecord::GetUnderlyingRecordBodyAs<RedoRecord>(),
@@ -80,21 +71,13 @@
   if (tuple_version == layout_version) {
     result = tables_.at(layout_version).data_table_->Update(txn, curr_tuple, *(redo->Delta()));
   } else {
-<<<<<<< HEAD
     // tuple in an older version, check if all modified columns are in the datatable version where the tuple is in
-    col_id_t ori_header[redo->Delta()->NumColumns()];
+    col_id_t orig_header[redo->Delta()->NumColumns()];
     AttrSizeMap size_map;
 
     auto desired_v = tables_.at(layout_version);
     auto tuple_v = tables_.at(tuple_version);
-    auto missing = AlignHeaderToVersion(redo->Delta(), tuple_v, desired_v, &ori_header[0], &size_map);
-=======
-    // tuple is in an older version, check if all modified columns are in the datatable version where the tuple is in
-    col_id_t orig_header[redo->Delta()->NumColumns()];
-    auto desired_v = tables_.at(layout_version);
-    auto tuple_v = tables_.at(tuple_version);
-    auto missing = AlignHeaderToVersion(redo->Delta(), tuple_v, desired_v, &orig_header[0]);
->>>>>>> 1ba82205
+    auto missing = AlignHeaderToVersion(redo->Delta(), tuple_v, desired_v, &orig_header[0], &size_map);
 
     if (!missing) {
       result = tuple_v.data_table_->Update(txn, curr_tuple, *(redo->Delta()));
@@ -175,12 +158,8 @@
   for (layout_version_t i = tuple_version; i <= layout_version && out_buffer->NumTuples() < out_buffer->MaxTuples();
        i++) {
     auto tuple_v = tables_.at(i);
-<<<<<<< HEAD
     AttrSizeMap size_map;
-    if (AlignHeaderToVersion(out_buffer, tuple_v, desired_v, &ori_header[0], &size_map)) missing = true;
-=======
-    if (AlignHeaderToVersion(out_buffer, tuple_v, desired_v, &orig_header[0])) missing = true;
->>>>>>> 1ba82205
+    if (AlignHeaderToVersion(out_buffer, tuple_v, desired_v, &orig_header[0], &size_map)) missing = true;
 
     if (i != tuple_version) *start_pos = tuple_v.data_table_->begin();
     tuple_v.data_table_->IncrementalScan(txn, start_pos, out_buffer, filled);
@@ -298,44 +277,37 @@
 
 template <class RowType>
 bool SqlTable::AlignHeaderToVersion(RowType *const out_buffer, const DataTableVersion &tuple_version,
-<<<<<<< HEAD
-                                    const DataTableVersion &desired_version, col_id_t *cached_ori_header, AttrSizeMap *const size_map) const {
-=======
-                                    const DataTableVersion &desired_version, col_id_t *cached_orig_header) const {
->>>>>>> 1ba82205
+                                    const DataTableVersion &desired_version, col_id_t *cached_orig_header,
+                                    AttrSizeMap *const size_map) const {
   bool missing_col = false;
   // reserve the original header, aka desired version column ids
   std::memcpy(cached_orig_header, out_buffer->ColumnIds(), sizeof(col_id_t) * out_buffer->NumColumns());
 
   // map each desired version col_id (preserving order) to tuple version col_id, by matching col_oid
   for (uint16_t i = 0; i < out_buffer->NumColumns(); i++) {
-    auto col_id =  out_buffer->ColumnIds()[i];
-    TERRIER_ASSERT(col_id != VERSION_POINTER_COLUMN_ID,
-                   "Output buffer should not read the version pointer column.");
-<<<<<<< HEAD
-    TERRIER_ASSERT(desired_version.column_id_to_oid_map_.count(col_id) > 0, "col_id missing");
-    // Mark missing columns
+    auto col_id = out_buffer->ColumnIds()[i];
+    TERRIER_ASSERT(col_id != VERSION_POINTER_COLUMN_ID, "Output buffer should not read the version pointer column.");
+    TERRIER_ASSERT(desired_version.column_id_to_oid_map_.count(out_buffer->ColumnIds()[i]) > 0,
+                   "col_id from out_buffer should be in desired_version map");
     catalog::col_oid_t col_oid = desired_version.column_id_to_oid_map_.at(col_id);
-=======
-    TERRIER_ASSERT(desired_version.column_id_to_oid_map_.count(out_buffer->ColumnIds()[i]) > 0,
-        "col_id from out_buffer should be in desired_version map");
-    catalog::col_oid_t col_oid = desired_version.column_id_to_oid_map_.at(out_buffer->ColumnIds()[i]);
->>>>>>> 1ba82205
     if (tuple_version.column_oid_to_id_map_.count(col_oid) > 0) {
       auto tuple_col_id = tuple_version.column_oid_to_id_map_.at(col_oid);
       out_buffer->ColumnIds()[i] = tuple_col_id;
 
       // If the physical stored attr has a larger size, we cannot copy the attribute with its size stored in the
       // tupleaccessor, but with explicit smaller size of the desired projectedrow's attribute
-      // auto tuple_attr_size = tuple_version.layout_.AttrSize(tuple_col_id);
-      // auto pr_attr_size = desired_version.layout_.AttrSize(col_id);
-      // size_map->insert({col_id, std::make_pair(tuple_col_id, desired_version.layout_.AttrSize(col_id))});
+      // If the phsyical stored attr has a smaller size, we also need to memset the projected row to be 0 first before
+      // copying a smaller attribute from the tupleslot
+      auto tuple_attr_size = tuple_version.layout_.AttrSize(tuple_col_id);
+      auto pr_attr_size = desired_version.layout_.AttrSize(col_id);
+      if (tuple_attr_size != pr_attr_size) {
+        size_map->insert({tuple_col_id, pr_attr_size});
+      }
     } else {
       // oid is not represented in datatable with tuple version, so put a placeholder in outbuffer
       missing_col = true;
       out_buffer->ColumnIds()[i] = IGNORE_COLUMN_ID;
     }
-
   }
   return missing_col;
 }
@@ -343,19 +315,13 @@
 template bool SqlTable::AlignHeaderToVersion<ProjectedRow>(ProjectedRow *const out_buffer,
                                                            const DataTableVersion &tuple_version,
                                                            const DataTableVersion &desired_version,
-<<<<<<< HEAD
-                                                           col_id_t *cached_ori_header, AttrSizeMap *const size_map) const;
+                                                           col_id_t *cached_ori_header,
+                                                           AttrSizeMap *const size_map) const;
 template bool SqlTable::AlignHeaderToVersion<ProjectedColumns::RowView>(ProjectedColumns::RowView *const out_buffer,
                                                                         const DataTableVersion &tuple_version,
                                                                         const DataTableVersion &desired_version,
-                                                                        col_id_t *cached_ori_header, AttrSizeMap *const size_map) const;
-=======
-                                                           col_id_t *cached_orig_header) const;
-template bool SqlTable::AlignHeaderToVersion<ProjectedColumns::RowView>(ProjectedColumns::RowView *const out_buffer,
-                                                                        const DataTableVersion &tuple_version,
-                                                                        const DataTableVersion &desired_version,
-                                                                        col_id_t *cached_orig_header) const;
->>>>>>> 1ba82205
+                                                                        col_id_t *cached_ori_header,
+                                                                        AttrSizeMap *const size_map) const;
 
 SqlTable::DataTableVersion SqlTable::CreateTable(
     const terrier::common::ManagedPointer<const terrier::catalog::Schema> schema,
