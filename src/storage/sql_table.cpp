#include "storage/sql_table.h"
#include <set>
#include <utility>
#include <vector>

#include "common/macros.h"
#include "storage/storage_util.h"

namespace terrier::storage {

SqlTable::SqlTable(BlockStore *const store, const catalog::Schema &schema, const catalog::table_oid_t oid)
    : block_store_(store), oid_(oid) {
  UpdateSchema(schema);
}

SqlTable::~SqlTable() {
  while (tables_.CBegin() != tables_.CEnd()) {
    auto pair = *(tables_.CBegin());
    delete (pair.second.data_table);  // Delete the data_table object on the heap
    tables_.UnsafeErase(pair.first);
  }
}

void SqlTable::UpdateSchema(const catalog::Schema &schema) {
  STORAGE_LOG_DEBUG("Update schema version: {}", uint32_t(schema.GetVersion()));
  TERRIER_ASSERT(tables_.Find(schema.GetVersion()) == tables_.End(), "schema versions for an SQL table must be unique");

  // Begin with the NUM_RESERVED_COLUMNS in the attr_sizes
  std::vector<uint8_t> attr_sizes;
  attr_sizes.reserve(NUM_RESERVED_COLUMNS + schema.GetColumns().size());

  for (uint8_t i = 0; i < NUM_RESERVED_COLUMNS; i++) {
    attr_sizes.emplace_back(8);
  }

  TERRIER_ASSERT(attr_sizes.size() == NUM_RESERVED_COLUMNS,
                 "attr_sizes should be initialized with NUM_RESERVED_COLUMNS elements.");

  // First pass through to accumulate the counts of each attr_size
  for (const auto &column : schema.GetColumns()) {
    attr_sizes.push_back(column.GetAttrSize());
  }

  auto offsets = storage::StorageUtil::ComputeBaseAttributeOffsets(attr_sizes, NUM_RESERVED_COLUMNS);

  ColumnMap col_map;
  InverseColumnMap inv_col_map;

  // Build the maps between Schema column OIDs and underlying column IDs
  for (const auto &column : schema.GetColumns()) {
    switch (column.GetAttrSize()) {
      case VARLEN_COLUMN:
        inv_col_map[col_id_t(offsets[0])] = column.GetOid();
        col_map[column.GetOid()] = col_id_t(offsets[0]++);
        break;
      case 8:
        inv_col_map[col_id_t(offsets[1])] = column.GetOid();
        col_map[column.GetOid()] = col_id_t(offsets[1]++);
        break;
      case 4:
        inv_col_map[col_id_t(offsets[2])] = column.GetOid();
        col_map[column.GetOid()] = col_id_t(offsets[2]++);
        break;
      case 2:
        inv_col_map[col_id_t(offsets[3])] = column.GetOid();
        col_map[column.GetOid()] = col_id_t(offsets[3]++);
        break;
      case 1:
        inv_col_map[col_id_t(offsets[4])] = column.GetOid();
        col_map[column.GetOid()] = col_id_t(offsets[4]++);
        break;
      default:
        throw std::runtime_error("unexpected switch case value");
    }
  }

<<<<<<< HEAD
  // Populate the default value map
  DefaultValueMap default_value_map;
  for (const auto &column : schema.GetColumns()) {
    byte *default_value = column.GetDefault();
    uint8_t attr_size = column.GetAttrSize();
    if (default_value != nullptr) {
      default_value_map[column.GetOid()] = {default_value, attr_size};
    }
  }

  BlockLayout layout = storage::BlockLayout(attr_sizes);
=======
  auto layout = BlockLayout(attr_sizes);
>>>>>>> c3300363

  auto dt = new DataTable(block_store_, layout, schema.GetVersion());
  // clang's memory analysis has a false positive on this allocation.  The TERRIER_ASSERT on the second line of this
  // function prevents the insert below from failing (can only fail when key is not unique).  The write-lock on the
  // catalog prevents any other transaction from being in a race condition with this one.  The corresponding delete
  // for this allocation is in the destructor for SqlTable.  clang-analyzer-cplusplus.NewDeleteLeaks identifies this
  // as a potential leak and throws an error incorrectly.
  // NOLINTNEXTLINE
  tables_.Insert(schema.GetVersion(), {dt, layout, col_map, inv_col_map, default_value_map});
}

bool SqlTable::Select(transaction::TransactionContext *const txn, const TupleSlot slot, ProjectedRow *const out_buffer,
                      const ProjectionMap &pr_map, layout_version_t version_num) const {
  STORAGE_LOG_DEBUG("slot version: {}, current version: {}", !slot.GetBlock()->layout_version_, !version_num);

  layout_version_t old_version_num = slot.GetBlock()->layout_version_;

  TERRIER_ASSERT(out_buffer->NumColumns() <= tables_.Find(version_num)->second.column_map.size(),
                 "The output buffer never returns the version pointer columns, so it should have "
                 "fewer attributes.");

  // The version of the current slot is the same as the version num
  if (old_version_num == version_num) {
    return tables_.Find(version_num)->second.data_table->Select(txn, slot, out_buffer);
  }

  auto old_dt_version = tables_.Find(old_version_num)->second;
  auto curr_dt_version = tables_.Find(version_num)->second;

  // The slot version is not the same as the version_num
  col_id_t original_column_ids[out_buffer->NumColumns()];
  ModifyProjectionHeaderForVersion(out_buffer, tables_.Find(version_num)->second, old_dt_version, original_column_ids);

  // Get the result and copy back the old header
  bool result = old_dt_version.data_table->Select(txn, slot, out_buffer);
  std::memcpy(out_buffer->ColumnIds(), original_column_ids, sizeof(col_id_t) * out_buffer->NumColumns());

  // Get the DefaultValueMap visible to this transaction
  DefaultValueMap default_val_map = curr_dt_version.default_value_map;

  // Populate default values into the empty columns of the ProjectedRow (if any)
  STORAGE_LOG_DEBUG("Loading default values")
  for (uint16_t i = 0; i < out_buffer->NumColumns(); i++) {
    catalog::col_oid_t col_oid = curr_dt_version.inverse_column_map.at(out_buffer->ColumnIds()[i]);
    // Fill in the default value if the entry is not null and the col_oid is in the map
    if (default_val_map.count(col_oid) > 0 && out_buffer->IsNull(i)) {
      auto dv_pair = default_val_map.at(col_oid);
      storage::StorageUtil::CopyWithNullCheck(dv_pair.first, out_buffer, dv_pair.second, i);
    }
  }

  return result;
}

/**
 * Update the tuple according to the redo buffer given.
 *
 * @param txn the calling transaction
 * @param slot the slot of the tuple to update.
 * @param redo the desired change to be applied. This should be the after-image of the attributes of interest.
 * @param map the ProjectionMap of the ProjectedRow
 * @param version_num the schema version which the transaction sees
 * @return true if successful, false otherwise; If the update changed the location of the TupleSlot, a new TupleSlot
 * is returned. Otherwise, the same TupleSlot is returned.
 */
std::pair<bool, storage::TupleSlot> SqlTable::Update(transaction::TransactionContext *const txn, const TupleSlot slot,
                                                     const ProjectedRow &redo, const ProjectionMap &map,
                                                     layout_version_t version_num) {
  // TODO(Matt): check constraints? Discuss if that happens in execution layer or not
  // TODO(Matt): update indexes
  STORAGE_LOG_DEBUG("Update slot version : {}, current version: {}", !slot.GetBlock()->layout_version_, !version_num);

  layout_version_t old_version = slot.GetBlock()->layout_version_;

  // The version of the current slot is the same as the version num
  if (old_version == version_num) {
    return {tables_.Find(version_num)->second.data_table->Update(txn, slot, redo), slot};
  }

  // The versions are different
  // 1. Check if we can just update the old version
  // 2. If Yes:
  //    2.a) Convert ProjectedRow into old ProjectedRow
  //    2.b) Update the old DataTable using the old ProjectedRow
  // 3. Else:
  //    3.a) Get the old row
  //    3.b) Convert it into new row
  //    3.c) Delete old row
  //    3.d) Update the new row before insert
  //    3.e) Insert new row into new table

  // Check if the Redo's attributes are a subset of old schema so that we can update old version in place
  bool is_subset = true;

  std::vector<catalog::col_oid_t> redo_col_oids;  // the set of col oids the redo touches
  for (auto &it : map) {
    redo_col_oids.emplace_back(it.first);
    // check if the col_oid exists in the old schema
    if (tables_.Find(old_version)->second.column_map.count(it.first) == 0) {
      is_subset = false;
      break;
    }
  }

  storage::TupleSlot ret_slot;
  if (is_subset) {
    // we can update in place

    // We should create a buffer of old Projected Row and update in place. We can't just
    // directly erase the data without creating a redo and update the chain.

    auto old_pair = InitializerForProjectedRow(redo_col_oids, version_num);

    // 1. Create a ProjectedRow Buffer for the old version
    byte *buffer = common::AllocationUtil::AllocateAligned(old_pair.first.ProjectedRowSize());
    storage::ProjectedRow *pr = old_pair.first.InitializeRow(buffer);

    // 2. Copy from new ProjectedRow to old ProjectedRow
    StorageUtil::CopyProjectionIntoProjection(redo, map, tables_.Find(version_num)->second.layout, pr, old_pair.second);

    // 3. Update the old data-table
    bool result = tables_.Find(old_version)->second.data_table->Update(txn, slot, *pr);
    delete[] buffer;
    if (!result) {
      return {false, slot};
    }
    ret_slot = slot;
  } else {
    STORAGE_LOG_DEBUG("have to delete and insert ... ");

    // need to create a new ProjectedRow of all columns
    // 1. Get the old row
    // 2. Convert it into new row
    // 3. Delete old row
    // 4. Update the new row before insert
    // 5. Insert new row into new table

    // 1. Get old row
    // 2. Convert it into new row
    std::vector<catalog::col_oid_t> new_col_oids;  // the set of col oids which the new schema has
    for (auto &it : tables_.Find(version_num)->second.column_map) new_col_oids.emplace_back(it.first);
    auto new_pair = InitializerForProjectedRow(new_col_oids, version_num);
    auto new_buffer = common::AllocationUtil::AllocateAligned(new_pair.first.ProjectedRowSize());
    ProjectedRow *new_pr = new_pair.first.InitializeRow(new_buffer);
    bool valid = Select(txn, slot, new_pr, new_pair.second, version_num);
    if (!valid) {
      delete[] new_buffer;
      return {false, slot};
    }
    // 3. Delete the old row
    bool succ = tables_.Find(old_version)->second.data_table->Delete(txn, slot);

    // 4. Update the new row before insert
    StorageUtil::CopyProjectionIntoProjection(redo, map, tables_.Find(version_num)->second.layout, new_pr,
                                              new_pair.second);

    // 5. Insert the row into new table
    storage::TupleSlot new_slot;
    if (succ) {
      new_slot = tables_.Find(version_num)->second.data_table->Insert(txn, *new_pr);
    } else {
      // someone else deleted the old row, write-write conflict
      delete[] new_buffer;
      return {false, slot};
    }

    delete[] new_buffer;

    ret_slot = new_slot;
  }
  return {true, ret_slot};
}

void SqlTable::Scan(transaction::TransactionContext *const txn, SqlTable::SlotIterator *start_pos,
                    ProjectedColumns *const out_buffer, const ProjectionMap &pr_map,
                    layout_version_t version_num) const {
  layout_version_t dt_version_num = start_pos->curr_version_;

  TERRIER_ASSERT(out_buffer->NumColumns() <= tables_.Find(version_num)->second.column_map.size(),
                 "The output buffer never returns the version pointer columns, so it should have "
                 "fewer attributes.");
  col_id_t original_column_ids[out_buffer->NumColumns()];
  ModifyProjectionHeaderForVersion(out_buffer, tables_.Find(version_num)->second, tables_.Find(dt_version_num)->second,
                                   original_column_ids);

  DataTable::SlotIterator *dt_slot = start_pos->GetDataTableSlotIterator();
  tables_.Find(dt_version_num)->second.data_table->Scan(txn, dt_slot, out_buffer);
  start_pos->AdvanceOnEndOfDatatable_();

  uint32_t filled = out_buffer->NumTuples();
  std::memcpy(out_buffer->ColumnIds(), original_column_ids, sizeof(col_id_t) * out_buffer->NumColumns());
  out_buffer->SetNumTuples(filled);

  // Populate the default values
  if (filled > 0) {
    // Since we are populating multiple tuples, calculate the columns matching with default value map
    auto curr_dt_version = tables_.Find(version_num)->second;
    DefaultValueMap default_val_map = curr_dt_version.default_value_map;
    // Find out the columns which contain default values and their projection list index
    std::vector<std::pair<catalog::col_oid_t, uint16_t>> matching_cols;
    for (uint16_t i = 0; i < out_buffer->NumColumns(); i++) {
      catalog::col_oid_t col_oid = curr_dt_version.inverse_column_map.at(out_buffer->ColumnIds()[i]);
      // Fill in the default value if the entry is not null and the col_oid is in the map
      if (default_val_map.count(col_oid) > 0) {
        matching_cols.emplace_back(col_oid, i);
      }
    }

    // Fill in the matching default values for each of the rows
    // Since each row could have different columns unfilled, using RowView to iterate over ProjectedColumns
    for (uint32_t row_idx = 0; row_idx < filled; row_idx++) {
      ProjectedColumns::RowView row = out_buffer->InterpretAsRow(curr_dt_version.layout, row_idx);
      for (auto col_oid_idx_pair : matching_cols) {
        auto col_oid = col_oid_idx_pair.first;
        auto idx = col_oid_idx_pair.second;
        if (row.IsNull(idx)) {
          auto dv_pair = default_val_map.at(col_oid);
          storage::StorageUtil::CopyWithNullCheck(dv_pair.first, &row, dv_pair.second, idx);
        }
      }
    }
  }
}

std::vector<col_id_t> SqlTable::ColIdsForOids(const std::vector<catalog::col_oid_t> &col_oids,
                                              layout_version_t version) const {
  TERRIER_ASSERT(!col_oids.empty(), "Should be used to access at least one column.");
  std::vector<col_id_t> col_ids;

  // Build the input to the initializer constructor
  for (const catalog::col_oid_t col_oid : col_oids) {
    TERRIER_ASSERT(tables_.Find(version) != tables_.CEnd(), "Table version must exist before insert");
    TERRIER_ASSERT(tables_.Find(version)->second.column_map.count(col_oid) > 0,
                   "Provided col_oid does not exist in the table.");
    const col_id_t col_id = tables_.Find(version)->second.column_map.at(col_oid);
    col_ids.push_back(col_id);
  }

  return col_ids;
}

template <class ProjectionInitializerType>
ProjectionMap SqlTable::ProjectionMapForInitializer(const ProjectionInitializerType &initializer,
                                                    layout_version_t version) const {
  ProjectionMap projection_map;
  // for every attribute in the initializer
  for (uint16_t i = 0; i < initializer.NumColumns(); i++) {
    // extract the underlying col_id it refers to
    const col_id_t col_id_at_offset = initializer.ColId(i);
    // find the key (col_oid) in the table's map corresponding to the value (col_id)

    TERRIER_ASSERT(tables_.Find(version) != tables_.CEnd(), "Table version must exist");
    const auto oid_to_id =
        std::find_if(tables_.Find(version)->second.column_map.cbegin(), tables_.Find(version)->second.column_map.cend(),
                     [&](const auto &oid_to_id) -> bool { return oid_to_id.second == col_id_at_offset; });
    // insert the mapping from col_oid to projection offset
    projection_map[oid_to_id->first] = i;
  }

  return projection_map;
}

template ProjectionMap SqlTable::ProjectionMapForInitializer<ProjectedColumnsInitializer>(
    const ProjectedColumnsInitializer &initializer, layout_version_t version) const;
template ProjectionMap SqlTable::ProjectionMapForInitializer<ProjectedRowInitializer>(
    const ProjectedRowInitializer &initializer, layout_version_t version) const;

// TODO(Yashwanth): don't copy the entire header, no need for template only take in ColumnIds() and then just modify
// that when resetting header only have memc py ColumnIds()
template <class RowType>
void SqlTable::ModifyProjectionHeaderForVersion(RowType *out_buffer, const DataTableVersion &curr_dt_version,
                                                const DataTableVersion &old_dt_version,
                                                col_id_t *original_col_id_store) const {
  // The slot version is not the same as the version_num
  // 1. Copy the old header (excluding bitmap)
  std::memcpy(original_col_id_store, out_buffer->ColumnIds(), sizeof(col_id_t) * out_buffer->NumColumns());

  // 2. For each column present in the old version, change the column id to the col id of that version
  //    For each column not present in the old version, change the column id to the sentinel value
  //    VERSION_POINTER_COLUMN_ID
  for (uint16_t i = 0; i < out_buffer->NumColumns(); i++) {
    TERRIER_ASSERT(out_buffer->ColumnIds()[i] != VERSION_POINTER_COLUMN_ID,
                   "Output buffer should not read the version pointer column.");
    catalog::col_oid_t col_oid = curr_dt_version.inverse_column_map.at(out_buffer->ColumnIds()[i]);
    if (old_dt_version.column_map.count(col_oid) > 0) {
      out_buffer->ColumnIds()[i] = old_dt_version.column_map.at(col_oid);
    } else {
      // TODO(Yashwanth): consider renaming VERSION_POINTER_COLUMN_ID, since we're using it for more than just that now
      out_buffer->ColumnIds()[i] = VERSION_POINTER_COLUMN_ID;
    }
  }
}

template void SqlTable::ModifyProjectionHeaderForVersion<ProjectedRow>(ProjectedRow *out_buffer,
                                                                       const DataTableVersion &curr_dt_version,
                                                                       const DataTableVersion &old_dt_version,
                                                                       col_id_t *original_col_id_store) const;
template void SqlTable::ModifyProjectionHeaderForVersion<ProjectedColumns>(ProjectedColumns *out_buffer,
                                                                           const DataTableVersion &curr_dt_version,
                                                                           const DataTableVersion &old_dt_version,
                                                                           col_id_t *original_col_id_store) const;

}  // namespace terrier::storage<|MERGE_RESOLUTION|>--- conflicted
+++ resolved
@@ -74,7 +74,6 @@
     }
   }
 
-<<<<<<< HEAD
   // Populate the default value map
   DefaultValueMap default_value_map;
   for (const auto &column : schema.GetColumns()) {
@@ -85,10 +84,7 @@
     }
   }
 
-  BlockLayout layout = storage::BlockLayout(attr_sizes);
-=======
   auto layout = BlockLayout(attr_sizes);
->>>>>>> c3300363
 
   auto dt = new DataTable(block_store_, layout, schema.GetVersion());
   // clang's memory analysis has a false positive on this allocation.  The TERRIER_ASSERT on the second line of this
@@ -300,7 +296,7 @@
     // Fill in the matching default values for each of the rows
     // Since each row could have different columns unfilled, using RowView to iterate over ProjectedColumns
     for (uint32_t row_idx = 0; row_idx < filled; row_idx++) {
-      ProjectedColumns::RowView row = out_buffer->InterpretAsRow(curr_dt_version.layout, row_idx);
+      ProjectedColumns::RowView row = out_buffer->InterpretAsRow(row_idx);
       for (auto col_oid_idx_pair : matching_cols) {
         auto col_oid = col_oid_idx_pair.first;
         auto idx = col_oid_idx_pair.second;
