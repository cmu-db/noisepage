--- conflicted
+++ resolved
@@ -18,11 +18,7 @@
                                                  std::vector<col_id_t> col_ids)
     : col_ids_(std::move(col_ids)), offsets_(col_ids_.size()) {
   TERRIER_ASSERT(!col_ids_.empty(), "cannot initialize an empty ProjectedRow");
-<<<<<<< HEAD
-  TERRIER_ASSERT(col_ids_.size() < layout.NumCols(),
-=======
-  TERRIER_ASSERT(col_ids.size() < layout.NumColumns(),
->>>>>>> 914c72bc
+  TERRIER_ASSERT(col_ids_.size() < layout.NumColumns(),
                  "projected row should have number of columns smaller than the table's");
   // TODO(Tianyu): We should really assert that the projected row has a subset of columns, but that
   // is a bit more complicated.
