#include "storage/storage_util.h"

#include <cstring>
#include <unordered_map>
#include <vector>

#include "catalog/schema.h"
#include "execution/sql/vector_projection.h"
#include "storage/projected_columns.h"
#include "storage/tuple_access_strategy.h"
#include "storage/undo_record.h"

namespace noisepage::storage {

template <class RowType>
void StorageUtil::CopyWithNullCheck(const byte *const from, RowType *const to, const uint16_t size,
                                    const uint16_t projection_list_index) {
  if (from == nullptr)
    to->SetNull(projection_list_index);
  else
    std::memcpy(to->AccessForceNotNull(projection_list_index), from, size);
}

template void StorageUtil::CopyWithNullCheck<ProjectedRow>(const byte *, ProjectedRow *, uint16_t, uint16_t);
template void StorageUtil::CopyWithNullCheck<ProjectedColumns::RowView>(const byte *, ProjectedColumns::RowView *,
                                                                        uint16_t, uint16_t);
template void StorageUtil::CopyWithNullCheck<execution::sql::VectorProjection::RowView>(
    const byte *, execution::sql::VectorProjection::RowView *, uint16_t, uint16_t);

void StorageUtil::CopyWithNullCheck(const byte *const from, const TupleAccessStrategy &accessor, const TupleSlot to,
                                    const col_id_t col_id) {
  if (from == nullptr)
    accessor.SetNull(to, col_id);
  else
    std::memcpy(accessor.AccessForceNotNull(to, col_id), from, accessor.GetBlockLayout().AttrSize(col_id));
}

template <class RowType>
void StorageUtil::CopyAttrIntoProjection(const TupleAccessStrategy &accessor, const TupleSlot from, RowType *const to,
                                         const uint16_t projection_list_offset) {
  col_id_t col_id = to->ColumnIds()[projection_list_offset];
  uint8_t attr_size = accessor.GetBlockLayout().AttrSize(col_id);
  byte *stored_attr = accessor.AccessWithNullCheck(from, col_id);
  CopyWithNullCheck(stored_attr, to, attr_size, projection_list_offset);
}

template void StorageUtil::CopyAttrIntoProjection<ProjectedRow>(const TupleAccessStrategy &, TupleSlot, ProjectedRow *,
                                                                uint16_t);
template void StorageUtil::CopyAttrIntoProjection<ProjectedColumns::RowView>(const TupleAccessStrategy &, TupleSlot,
                                                                             ProjectedColumns::RowView *, uint16_t);
template void StorageUtil::CopyAttrIntoProjection<execution::sql::VectorProjection::RowView>(
    const TupleAccessStrategy &, TupleSlot, execution::sql::VectorProjection::RowView *, uint16_t);

template <class RowType>
void StorageUtil::CopyAttrFromProjection(const TupleAccessStrategy &accessor, const TupleSlot to, const RowType &from,
                                         const uint16_t projection_list_offset) {
  col_id_t col_id = from.ColumnIds()[projection_list_offset];
  const byte *stored_attr = from.AccessWithNullCheck(projection_list_offset);
  CopyWithNullCheck(stored_attr, accessor, to, col_id);
}

template void StorageUtil::CopyAttrFromProjection<ProjectedRow>(const TupleAccessStrategy &, TupleSlot,
                                                                const ProjectedRow &, uint16_t);
template void StorageUtil::CopyAttrFromProjection<ProjectedColumns::RowView>(const TupleAccessStrategy &, TupleSlot,
                                                                             const ProjectedColumns::RowView &,
                                                                             uint16_t);
template void StorageUtil::CopyAttrFromProjection<execution::sql::VectorProjection::RowView>(
    const TupleAccessStrategy &, TupleSlot, const execution::sql::VectorProjection::RowView &, uint16_t);

template <class RowType>
void StorageUtil::ApplyDelta(const BlockLayout &layout, const ProjectedRow &delta, RowType *const buffer) {
  // the projection list in delta and buffer have to be sorted in the same way for this to work,
  // which should be guaranteed if both are constructed correctly using ProjectedRowInitializer,
  // (or copied from a valid ProjectedRow)
  uint16_t delta_i = 0, buffer_i = 0;
  while (delta_i < delta.NumColumns() && buffer_i < buffer->NumColumns()) {
    col_id_t delta_col_id = delta.ColumnIds()[delta_i], buffer_col_id = buffer->ColumnIds()[buffer_i];
    if (delta_col_id == buffer_col_id) {
      // Should apply changes
      NOISEPAGE_ASSERT(delta_col_id != VERSION_POINTER_COLUMN_ID,
                       "Output buffer should never return the version vector column.");
      uint8_t attr_size = layout.AttrSize(delta_col_id);
      StorageUtil::CopyWithNullCheck(delta.AccessWithNullCheck(delta_i), buffer, attr_size, buffer_i);
      delta_i++;
      buffer_i++;
    } else if (delta_col_id > buffer_col_id) {
      // buffer is behind
      buffer_i++;
    } else {
      // delta is behind
      delta_i++;
    }
  }
}

template void StorageUtil::ApplyDelta<ProjectedRow>(const BlockLayout &layout, const ProjectedRow &delta,
                                                    ProjectedRow *buffer);
template void StorageUtil::ApplyDelta<ProjectedColumns::RowView>(const BlockLayout &layout, const ProjectedRow &delta,
                                                                 ProjectedColumns::RowView *buffer);
template void StorageUtil::ApplyDelta<execution::sql::VectorProjection::RowView>(
    const BlockLayout &layout, const ProjectedRow &delta, execution::sql::VectorProjection::RowView *buffer);

uint32_t StorageUtil::PadUpToSize(const uint8_t word_size, const uint32_t offset) {
  NOISEPAGE_ASSERT((word_size & (word_size - 1)) == 0, "word_size should be a power of two.");
  // Because size is a power of two, mask is always all 1s up to the length of size.
  // example, size is 8 (1000), mask is (0111)
  uint32_t mask = word_size - 1;
  // This is equivalent to (offset + (size - 1)) / size, which always pads up as desired
  return (offset + mask) & (~mask);
}

std::vector<uint16_t> StorageUtil::ComputeBaseAttributeOffsets(const std::vector<uint16_t> &attr_sizes,
                                                               uint16_t num_reserved_columns) {
  // First compute {count_varlen, count_8, count_4, count_2, count_1}
  // Then {offset_varlen, offset_8, offset_4, offset_2, offset_1} is the inclusive scan of the counts
  std::vector<uint16_t> offsets;
  offsets.reserve(5);
  for (uint8_t i = 0; i < 5; i++) {
    offsets.emplace_back(0);
  }

  for (const auto &size : attr_sizes) {
    switch (size) {
      case VARLEN_COLUMN:
        offsets[1]++;
        break;
      case 8:
        offsets[2]++;
        break;
      case 4:
        offsets[3]++;
        break;
      case 2:
        offsets[4]++;
        break;
      case 1:
        break;
      default:
        throw std::runtime_error("unexpected switch case value");
    }
  }

  // reserved columns appear first
  offsets[0] = static_cast<uint16_t>(offsets[0] + num_reserved_columns);
  // reserved columns are size 8
  offsets[2] = static_cast<uint16_t>(offsets[2] - num_reserved_columns);

  // compute the offsets with an inclusive scan
  for (uint8_t i = 1; i < 5; i++) {
    offsets[i] = static_cast<uint16_t>(offsets[i] + offsets[i - 1]);
  }
  return offsets;
}

uint8_t StorageUtil::AttrSizeFromBoundaries(const std::vector<uint16_t> &boundaries, const uint16_t col_idx) {
  NOISEPAGE_ASSERT(boundaries.size() == NUM_ATTR_BOUNDARIES,
                   "Boudaries vector size should equal to number of boundaries");
  // Since the columns are sorted (DESC) by size, the boundaries denote the index boundaries between columns of size
  // 16|8|4|2|1. Iterate through boundaries until we find a boundary greater than the index.
  uint8_t shift;
  for (shift = 0; shift < NUM_ATTR_BOUNDARIES; shift++) {
    if (col_idx < boundaries[shift]) break;
  }
  NOISEPAGE_ASSERT(shift <= NUM_ATTR_BOUNDARIES, "Out-of-bounds attribute size");
  NOISEPAGE_ASSERT(shift >= 0, "Out-of-bounds attribute size");
  // The amount of boundaries we had to cross is how much we shift 16 (the max size) by
  return static_cast<uint8_t>(16U >> shift);
}

void StorageUtil::ComputeAttributeSizeBoundaries(const noisepage::storage::BlockLayout &layout, const col_id_t *col_ids,
                                                 const uint16_t num_cols, uint16_t *attr_boundaries) {
  int attr_size_index = 0;

  // Col ids ASC sorted order is also attribute size DESC sorted order
  for (uint16_t i = 0; i < num_cols; i++) {
    NOISEPAGE_ASSERT(i < (1 << 15), "Out-of-bounds index");

    int attr_size = layout.AttrSize(col_ids[i]);
    NOISEPAGE_ASSERT(attr_size <= (16 >> attr_size_index), "Out-of-order columns");
    NOISEPAGE_ASSERT(attr_size <= 16 && attr_size > 0, "Unexpected attribute size");
    // When we see a size that is less than our current boundary size, denote the end of the boundary
    while (attr_size < (16 >> attr_size_index)) {
      if (attr_size_index < (NUM_ATTR_BOUNDARIES - 1))
        attr_boundaries[attr_size_index + 1] = attr_boundaries[attr_size_index];
      attr_size_index++;
    }
    NOISEPAGE_ASSERT(attr_size == (16 >> attr_size_index), "Non-power of two attribute size");
    // At this point, this column's size is the same as the current boundary size, so we increment the number of cols
    // for this boundary
    if (attr_size_index < NUM_ATTR_BOUNDARIES) attr_boundaries[attr_size_index]++;
    NOISEPAGE_ASSERT(attr_size_index == NUM_ATTR_BOUNDARIES || attr_boundaries[attr_size_index] == i + 1,
                     "Inconsistent state on attribute bounds");
  }
}

std::vector<storage::col_id_t> StorageUtil::ProjectionListAllColumns(const storage::BlockLayout &layout) {
  std::vector<storage::col_id_t> col_ids(layout.NumColumns() - NUM_RESERVED_COLUMNS);
  // Add all of the column ids from the layout to the projection list
  // 0 is version vector so we skip it
  for (uint16_t col = NUM_RESERVED_COLUMNS; col < layout.NumColumns(); col++) {
    col_ids[col - NUM_RESERVED_COLUMNS] = storage::col_id_t(col);
  }
  return col_ids;
}

void StorageUtil::DeallocateVarlens(RawBlock *block, const TupleAccessStrategy &accessor) {
  const BlockLayout &layout = accessor.GetBlockLayout();
  for (col_id_t col : layout.Varlens()) {
    for (uint32_t offset = 0; offset < layout.NumSlots(); offset++) {
      TupleSlot slot(block, offset);
      if (!accessor.Allocated(slot)) continue;
      auto *entry = reinterpret_cast<VarlenEntry *>(accessor.AccessWithNullCheck(slot, col));
      // If entry is null here, the varlen entry is a null SQL value.
      if (entry != nullptr && entry->NeedReclaim()) delete[] entry->Content();
    }
  }
}

<<<<<<< HEAD
}  // namespace noisepage::storage
=======
void StorageUtil::PopulateColumnMap(ColumnMap *col_map, const std::vector<catalog::Schema::Column> &columns,
                                    std::vector<uint16_t> *offsets) {
  for (const auto &column : columns) {
    switch (column.AttrSize()) {
      case VARLEN_COLUMN:
        (*col_map)[column.Oid()] = {col_id_t((*offsets)[0]++), column.Type()};
        break;
      case 8:
        (*col_map)[column.Oid()] = {col_id_t((*offsets)[1]++), column.Type()};
        break;
      case 4:
        (*col_map)[column.Oid()] = {col_id_t((*offsets)[2]++), column.Type()};
        break;
      case 2:
        (*col_map)[column.Oid()] = {col_id_t((*offsets)[3]++), column.Type()};
        break;
      case 1:
        (*col_map)[column.Oid()] = {col_id_t((*offsets)[4]++), column.Type()};
        break;
      default:
        throw std::runtime_error("unexpected switch case value");
    }
  }
}
}  // namespace terrier::storage
>>>>>>> e525dcd2
<|MERGE_RESOLUTION|>--- conflicted
+++ resolved
@@ -216,9 +216,6 @@
   }
 }
 
-<<<<<<< HEAD
-}  // namespace noisepage::storage
-=======
 void StorageUtil::PopulateColumnMap(ColumnMap *col_map, const std::vector<catalog::Schema::Column> &columns,
                                     std::vector<uint16_t> *offsets) {
   for (const auto &column : columns) {
@@ -243,5 +240,4 @@
     }
   }
 }
-}  // namespace terrier::storage
->>>>>>> e525dcd2
+}  // namespace noisepage::storage