#include "storage/storage_util.h"
#include <cstring>
#include <unordered_map>
#include <utility>
#include <vector>
#include "catalog/schema.h"
#include "storage/projected_columns.h"
#include "storage/tuple_access_strategy.h"
#include "storage/undo_record.h"
namespace terrier::storage {

template <class RowType>
void StorageUtil::CopyWithNullCheck(const byte *const from, RowType *const to, const uint8_t size,
                                    const uint16_t projection_list_index) {
  if (from == nullptr)
    to->SetNull(projection_list_index);
  else
    std::memcpy(to->AccessForceNotNull(projection_list_index), from, size);
}

template void StorageUtil::CopyWithNullCheck<ProjectedRow>(const byte *, ProjectedRow *, uint8_t, uint16_t);
template void StorageUtil::CopyWithNullCheck<ProjectedColumns::RowView>(const byte *, ProjectedColumns::RowView *,
                                                                        uint8_t, uint16_t);

void StorageUtil::CopyWithNullCheck(const byte *const from, const TupleAccessStrategy &accessor, const TupleSlot to,
                                    const col_id_t col_id) {
  if (from == nullptr)
    accessor.SetNull(to, col_id);
  else
    std::memcpy(accessor.AccessForceNotNull(to, col_id), from, accessor.GetBlockLayout().AttrSize(col_id));
}

template <class RowType>
void StorageUtil::CopyAttrIntoProjection(const TupleAccessStrategy &accessor, const TupleSlot from, RowType *const to,
                                         const uint16_t projection_list_offset) {
  col_id_t col_id = to->ColumnIds()[projection_list_offset];
  uint8_t attr_size = accessor.GetBlockLayout().AttrSize(col_id);
  byte *stored_attr = accessor.AccessWithNullCheck(from, col_id);
  CopyWithNullCheck(stored_attr, to, attr_size, projection_list_offset);
}

template void StorageUtil::CopyAttrIntoProjection<ProjectedRow>(const TupleAccessStrategy &, TupleSlot, ProjectedRow *,
                                                                uint16_t);
template void StorageUtil::CopyAttrIntoProjection<ProjectedColumns::RowView>(const TupleAccessStrategy &, TupleSlot,
                                                                             ProjectedColumns::RowView *, uint16_t);

template <class RowType>
void StorageUtil::CopyAttrFromProjection(const TupleAccessStrategy &accessor, const TupleSlot to, const RowType &from,
                                         const uint16_t projection_list_offset) {
  col_id_t col_id = from.ColumnIds()[projection_list_offset];
  const byte *stored_attr = from.AccessWithNullCheck(projection_list_offset);
  CopyWithNullCheck(stored_attr, accessor, to, col_id);
}

template void StorageUtil::CopyAttrFromProjection<ProjectedRow>(const TupleAccessStrategy &, TupleSlot,
                                                                const ProjectedRow &, uint16_t);
template void StorageUtil::CopyAttrFromProjection<ProjectedColumns::RowView>(const TupleAccessStrategy &, TupleSlot,
                                                                             const ProjectedColumns::RowView &,
                                                                             uint16_t);

template <class RowType>
void StorageUtil::ApplyDelta(const BlockLayout &layout, const ProjectedRow &delta, RowType *const buffer) {
  // the projection list in delta and buffer have to be sorted in the same way for this to work,
  // which should be guaranteed if both are constructed correctly using ProjectedRowInitializer,
  // (or copied from a valid ProjectedRow)
  uint16_t delta_i = 0, buffer_i = 0;
  while (delta_i < delta.NumColumns() && buffer_i < buffer->NumColumns()) {
    col_id_t delta_col_id = delta.ColumnIds()[delta_i], buffer_col_id = buffer->ColumnIds()[buffer_i];
    if (delta_col_id == buffer_col_id) {
      // Should apply changes
      TERRIER_ASSERT(delta_col_id != VERSION_POINTER_COLUMN_ID,
                     "Output buffer should never return the version vector column.");
      uint8_t attr_size = layout.AttrSize(delta_col_id);
      StorageUtil::CopyWithNullCheck(delta.AccessWithNullCheck(delta_i), buffer, attr_size, buffer_i);
      delta_i++;
      buffer_i++;
    } else if (delta_col_id > buffer_col_id) {
      // buffer is behind
      buffer_i++;
    } else {
      // delta is behind
      delta_i++;
    }
  }
}

template void StorageUtil::ApplyDelta<ProjectedRow>(const BlockLayout &layout, const ProjectedRow &delta,
                                                    ProjectedRow *buffer);
template void StorageUtil::ApplyDelta<ProjectedColumns::RowView>(const BlockLayout &layout, const ProjectedRow &delta,
                                                                 ProjectedColumns::RowView *buffer);

uint32_t StorageUtil::PadUpToSize(const uint8_t word_size, const uint32_t offset) {
  TERRIER_ASSERT((word_size & (word_size - 1)) == 0, "word_size should be a power of two.");
<<<<<<< HEAD
  const uint32_t remainder = offset & (word_size - 1);
  return remainder == 0 ? offset : offset + word_size - remainder;
=======
  // Because size is a power of two, mask is always all 1s up to the length of size.
  // example, size is 8 (1000), mask is (0111)
  uint32_t mask = word_size - 1;
  // This is equivalent to (offset + (size - 1)) / size, which always pads up as desired
  return (offset + mask) & (~mask);
>>>>>>> 4776b7af
}

std::pair<BlockLayout, ColumnMap> StorageUtil::BlockLayoutFromSchema(const catalog::Schema &schema) {
  // Begin with the NUM_RESERVED_COLUMNS in the attr_sizes
  std::vector<uint8_t> attr_sizes;
  attr_sizes.reserve(NUM_RESERVED_COLUMNS + schema.GetColumns().size());

  for (uint8_t i = 0; i < NUM_RESERVED_COLUMNS; i++) {
    attr_sizes.emplace_back(8);
  }

  TERRIER_ASSERT(attr_sizes.size() == NUM_RESERVED_COLUMNS,
                 "attr_sizes should be initialized with NUM_RESERVED_COLUMNS elements.");

  for (const auto &column : schema.GetColumns()) {
    attr_sizes.push_back(column.GetAttrSize());
  }

  auto offsets = ComputeBaseAttributeOffsets(attr_sizes, NUM_RESERVED_COLUMNS);

  ColumnMap col_oid_to_id;
  // Build the map from Schema columns to underlying columns
  for (const auto &column : schema.GetColumns()) {
    switch (column.GetAttrSize()) {
      case VARLEN_COLUMN:
        col_oid_to_id[column.GetOid()] = col_id_t(offsets[0]++);
        break;
      case 8:
        col_oid_to_id[column.GetOid()] = col_id_t(offsets[1]++);
        break;
      case 4:
        col_oid_to_id[column.GetOid()] = col_id_t(offsets[2]++);
        break;
      case 2:
        col_oid_to_id[column.GetOid()] = col_id_t(offsets[3]++);
        break;
      case 1:
        col_oid_to_id[column.GetOid()] = col_id_t(offsets[4]++);
        break;
      default:
        throw std::runtime_error("unexpected switch case value");
    }
  }

  return {storage::BlockLayout(attr_sizes), col_oid_to_id};
}

std::vector<uint16_t> StorageUtil::ComputeBaseAttributeOffsets(const std::vector<uint8_t> &attr_sizes,
                                                               uint16_t num_reserved_columns) {
  // First compute {count_varlen, count_8, count_4, count_2, count_1}
  // Then {offset_varlen, offset_8, offset_4, offset_2, offset_1} is the inclusive scan of the counts
  std::vector<uint16_t> offsets;
  offsets.reserve(5);
  for (uint8_t i = 0; i < 5; i++) {
    offsets.emplace_back(0);
  }

  for (const auto &size : attr_sizes) {
    switch (size) {
      case VARLEN_COLUMN:
        offsets[1]++;
        break;
      case 8:
        offsets[2]++;
        break;
      case 4:
        offsets[3]++;
        break;
      case 2:
        offsets[4]++;
        break;
      case 1:
        break;
      default:
        throw std::runtime_error("unexpected switch case value");
    }
  }

  // reserved columns appear first
  offsets[0] = static_cast<uint16_t>(offsets[0] + num_reserved_columns);
  // reserved columns are size 8
  offsets[2] = static_cast<uint16_t>(offsets[2] - num_reserved_columns);

  // compute the offsets with an inclusive scan
  for (uint8_t i = 1; i < 5; i++) {
    offsets[i] = static_cast<uint16_t>(offsets[i] + offsets[i - 1]);
  }
  return offsets;
}

}  // namespace terrier::storage<|MERGE_RESOLUTION|>--- conflicted
+++ resolved
@@ -91,16 +91,11 @@
 
 uint32_t StorageUtil::PadUpToSize(const uint8_t word_size, const uint32_t offset) {
   TERRIER_ASSERT((word_size & (word_size - 1)) == 0, "word_size should be a power of two.");
-<<<<<<< HEAD
-  const uint32_t remainder = offset & (word_size - 1);
-  return remainder == 0 ? offset : offset + word_size - remainder;
-=======
   // Because size is a power of two, mask is always all 1s up to the length of size.
   // example, size is 8 (1000), mask is (0111)
   uint32_t mask = word_size - 1;
   // This is equivalent to (offset + (size - 1)) / size, which always pads up as desired
   return (offset + mask) & (~mask);
->>>>>>> 4776b7af
 }
 
 std::pair<BlockLayout, ColumnMap> StorageUtil::BlockLayoutFromSchema(const catalog::Schema &schema) {
