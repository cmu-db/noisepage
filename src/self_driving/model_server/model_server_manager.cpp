#include "self_driving/model_server/model_server_manager.h"

<<<<<<< HEAD
#include <sys/wait.h>

=======
#if __APPLE__
// macOS doesn't have prctl.h, but needs csignal for ::kill.
>>>>>>> d87aac48
#include <csignal>
#else
#include <sys/prctl.h>
#endif
#include <sys/wait.h>
#include <thread>  // NOLINT

#include "common/json.h"
#include "loggers/model_server_logger.h"
#include "messenger/connection_destination.h"
#include "messenger/messenger.h"

namespace noisepage::modelserver {
static constexpr const char *MODEL_CONN_ID_NAME = "model-server-conn";
static constexpr const char *MODEL_TARGET_NAME = "model";
static constexpr const char *MODEL_IPC_PATH = "model-server-ipc";

/**
 * Use 128 as convention to indicate failure in a subprocess:
 * https://www.gnu.org/software/libc/manual/html_node/Exit-Status.html
 */
static constexpr const unsigned char MODEL_SERVER_SUBPROCESS_ERROR = 128;

common::ManagedPointer<messenger::ConnectionRouter> ListenAndMakeConnection(
    const common::ManagedPointer<messenger::Messenger> &messenger, const std::string &ipc_path,
    messenger::CallbackFn model_server_logic) {
  // Create an IPC connection that the Python process will talk to.
  auto destination = messenger::ConnectionDestination::MakeIPC(MODEL_TARGET_NAME, ipc_path);

  // Listen for the connection
  messenger->ListenForConnection(destination, MODEL_CONN_ID_NAME, std::move(model_server_logic));

  // TODO(ricky): pass in a cvar so that the messenger could signal that the router has been added.
  while (true) {
    try {
      return messenger->GetConnectionRouter(MODEL_CONN_ID_NAME);
    } catch (std::exception &e) {
      ::sleep(1);
    }
  }
}

}  // namespace noisepage::modelserver

namespace noisepage::modelserver {

ModelServerManager::ModelServerManager(const std::string &model_bin,
                                       const common::ManagedPointer<messenger::Messenger> &messenger)
    : messenger_(messenger), thd_(std::thread([this, &model_bin] {
        while (!shut_down_) {
          this->StartModelServer(model_bin);
        }
      })) {
  // Model Initialization handling logic
  auto msm_handler = [&](common::ManagedPointer<messenger::Messenger> messenger, const messenger::ZmqMessage &msg) {
    uint64_t sender_id = msg.GetSourceCallbackId();
    uint64_t recv_cb_id = msg.GetDestinationCallbackId();
    std::string_view message = msg.GetMessage();

    // ModelServer connected
    MODEL_SERVER_LOG_TRACE("[PID={},SENDER_ID={}] Messenger RECV: {}, {}", ::getpid(), sender_id, message, recv_cb_id);

    Callback cb_id;
    try {
      nlohmann::json j = nlohmann::json::parse(message);
      cb_id = j.at("action").get<Callback>();
    } catch (nlohmann::json::exception &e) {
      MODEL_SERVER_LOG_WARN("Wrong message format, missing action field: {}, {}", message, e.what());
      return;
    }

    // Check for ModelServerManager specific callback actions
    switch (cb_id) {
      case Callback::NOOP:
        break;
      case Callback::CONNECTED:
        MODEL_SERVER_LOG_INFO("[PID={}] ModelServer connected", ::getpid());
        connected_ = true;
        break;
      default:
        MODEL_SERVER_LOG_WARN("Unknown callback {}", cb_id);
    }
  };
  router_ = ListenAndMakeConnection(messenger, MODEL_IPC_PATH, msm_handler);
}

void ModelServerManager::StartModelServer(const std::string &model_path) {
#if __APPLE__
  // do nothing
#else
  pid_t parent_pid = ::getpid();
#endif
  py_pid_ = ::fork();
  if (py_pid_ < 0) {
    MODEL_SERVER_LOG_ERROR("Failed to fork to spawn model process");
    return;
  }

  // Fork success
  // TODO(lin): The LightGBM (Python) library has a known hanging issue when multithreading and using forking in
  //  Linux at the same time:
  //  https://lightgbm.readthedocs.io/en/latest/FAQ
  //  .html#lightgbm-hangs-when-multithreading-openmp-and-using-forking-in-linux-at-the-same-time
  //  So this may cause a subsequent command that issues a model training using LightGBM under multi-threading to
  //  hang (not always). Don't have a good solution right now.
  if (py_pid_ > 0) {
    // Parent Process Routine
    MODEL_SERVER_LOG_INFO("Model Server Process running at : {}", py_pid_);

    // Wait for the child to exit
    int status;
    pid_t wait_pid;

    // Wait for the child
    wait_pid = ::waitpid(py_pid_, &status, 0);

    if (wait_pid < 0) {
      MODEL_SERVER_LOG_ERROR("Failed to wait for the child process...");
      return;
    }

    // waitpid() returns indicating the ModelServer child process no longer active, thus disconnected
    connected_.store(false);

    if (WIFEXITED(status) && WEXITSTATUS(status) == MODEL_SERVER_SUBPROCESS_ERROR) {
      MODEL_SERVER_LOG_ERROR("Stop model server");
      shut_down_.store(true);
    }
  } else {
    // Child process. Run the ModelServer Python script.
#if __APPLE__
    // do nothing
#else
    // Install the parent death signal on the child process
    int status = ::prctl(PR_SET_PDEATHSIG, SIGTERM);
    if (status == -1) {
      MODEL_SERVER_LOG_ERROR("Failed to install parent death signal");
      ::_exit(MODEL_SERVER_SUBPROCESS_ERROR);
    }
    if (getppid() != parent_pid) {
      // The original parent exited just before the prctl() call
      MODEL_SERVER_LOG_ERROR("Parent exited before prctl() call");
      ::_exit(MODEL_SERVER_SUBPROCESS_ERROR);
    }
#endif
    std::string ipc_path = MODEL_IPC_PATH;
    char exec_name[model_path.size() + 1];
    ::strncpy(exec_name, model_path.data(), sizeof(exec_name));
    char *args[] = {exec_name, ipc_path.data(), nullptr};
    MODEL_SERVER_LOG_TRACE("Inovking ModelServer at :{}", std::string(exec_name));
    if (execvp(args[0], args) < 0) {
      MODEL_SERVER_LOG_ERROR("Failed to execute model binary: {}, {}", strerror(errno), errno);
      // Shutting down
      ::_exit(MODEL_SERVER_SUBPROCESS_ERROR);
    }
  }
}

bool ModelServerManager::SendMessage(const std::string &payload, messenger::CallbackFn cb) {
  try {
    messenger_->SendMessage(router_, MODEL_TARGET_NAME, payload, std::move(cb), 0);
    return true;
  } catch (std::exception &e) {
    MODEL_SERVER_LOG_WARN("[PID={}] ModelServerManager failed to send message: {}. Error: {}", ::getpid(), payload,
                          e.what());
    return false;
  }
}

bool ModelServerManager::PrintMessage(const std::string &msg) {
  nlohmann::json j;
  j["cmd"] = "PRINT";
  j["data"]["message"] = msg;

  return SendMessage(j.dump(), messenger::CallbackFns::Noop);
}

void ModelServerManager::StopModelServer() {
  if (!shut_down_) {
    shut_down_ = true;
    nlohmann::json j;
    j["cmd"] = "QUIT";
    j["data"] = "";
    if (!SendMessage(j.dump(), messenger::CallbackFns::Noop)) {
      MODEL_SERVER_LOG_WARN("Failed to send QUIT message to ModelServer. Forced shutting down");
      ::kill(py_pid_, SIGTERM);
    }
  }
  if (thd_.joinable()) thd_.join();
}

bool ModelServerManager::TrainWith(const std::vector<std::string> &methods, const std::string &seq_files_dir,
                                   const std::string &save_path,
                                   common::ManagedPointer<ModelServerFuture<std::string>> future) {
  nlohmann::json j;
  j["cmd"] = "TRAIN";
  j["data"]["methods"] = methods;
  j["data"]["seq_files"] = seq_files_dir;
  j["data"]["save_path"] = save_path;

  // Callback to notify the waiter for result, or failure to parse the result.
  auto callback = [&, future](common::ManagedPointer<messenger::Messenger> messenger,
                              const messenger::ZmqMessage &msg) {
    MODEL_SERVER_LOG_INFO("Callback :recv_cb_id={}, message={}", msg.GetDestinationCallbackId(), msg.GetMessage());
    future->Done(msg.GetMessage());
  };

  return SendMessage(j.dump(), callback);
}

std::pair<std::vector<std::vector<double>>, bool> ModelServerManager::DoInference(
    const std::string &opunit, const std::string &model_path, const std::vector<std::vector<double>> &features) {
  nlohmann::json j;
  j["cmd"] = "INFER";
  j["data"]["opunit"] = opunit;
  j["data"]["features"] = features;
  j["data"]["model_path"] = model_path;

  // Sync communication
  ModelServerFuture<std::vector<std::vector<double>>> future;

  // Callback to notify waiter with result
  auto callback = [&](common::ManagedPointer<messenger::Messenger> messenger, const messenger::ZmqMessage &msg) {
    MODEL_SERVER_LOG_INFO("Callback :recv_cb_id={}, message={}", msg.GetDestinationCallbackId(), msg.GetMessage());
    future.Done(msg.GetMessage());
  };

  // Fail to send the message
  if (!SendMessage(j.dump(), callback)) {
    return {{}, false};
  }

  return future.Wait();
}

}  // namespace noisepage::modelserver<|MERGE_RESOLUTION|>--- conflicted
+++ resolved
@@ -1,12 +1,7 @@
 #include "self_driving/model_server/model_server_manager.h"
 
-<<<<<<< HEAD
-#include <sys/wait.h>
-
-=======
 #if __APPLE__
 // macOS doesn't have prctl.h, but needs csignal for ::kill.
->>>>>>> d87aac48
 #include <csignal>
 #else
 #include <sys/prctl.h>
