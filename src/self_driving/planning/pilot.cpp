--- conflicted
+++ resolved
@@ -33,23 +33,18 @@
 
 namespace noisepage::selfdriving {
 
-Pilot::Pilot(std::string ou_model_save_path, std::string interference_model_save_path, std::string forecast_model_save_path,
+Pilot::Pilot(std::string model_save_path, std::string interference_model_save_path, std::string forecast_model_save_path,
              common::ManagedPointer<catalog::Catalog> catalog,
              common::ManagedPointer<metrics::MetricsThread> metrics_thread,
              common::ManagedPointer<modelserver::ModelServerManager> model_server_manager,
              common::ManagedPointer<settings::SettingsManager> settings_manager,
              common::ManagedPointer<optimizer::StatsStorage> stats_storage,
-<<<<<<< HEAD
-             common::ManagedPointer<transaction::TransactionManager> txn_manager, uint64_t workload_forecast_interval)
-    : ou_model_save_path_(std::move(ou_model_save_path)),
-      interference_model_save_path_(std::move(interference_model_save_path)),
-=======
              common::ManagedPointer<transaction::TransactionManager> txn_manager,
              std::unique_ptr<util::QueryExecUtil> query_exec_util,
              common::ManagedPointer<task::TaskManager> task_manager, uint64_t workload_forecast_interval,
              uint64_t sequence_length, uint64_t horizon_length)
     : model_save_path_(std::move(model_save_path)),
->>>>>>> 73d50cdf
+      interference_model_save_path_(std::move(interference_model_save_path)),
       forecast_model_save_path_(std::move(forecast_model_save_path)),
       catalog_(catalog),
       metrics_thread_(metrics_thread),
