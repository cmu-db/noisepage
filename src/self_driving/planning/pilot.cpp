#include "self_driving/planning/pilot.h"

#include <memory>
#include <utility>

#include "common/action_context.h"
#include "common/error/error_code.h"
#include "execution/compiler/compilation_context.h"
#include "execution/exec/execution_context.h"
#include "execution/exec/execution_settings.h"
#include "execution/exec_defs.h"
#include "loggers/selfdriving_logger.h"
#include "messenger/messenger.h"
#include "metrics/metrics_thread.h"
#include "network/postgres/statement.h"
#include "optimizer/cost_model/trivial_cost_model.h"
#include "optimizer/statistics/stats_storage.h"
#include "planner/plannodes/abstract_plan_node.h"
#include "self_driving/model_server/model_server_manager.h"
#include "self_driving/planning/mcts/monte_carlo_tree_search.h"
#include "self_driving/planning/pilot_util.h"
#include "self_driving/planning/seq_tuning/sequence_tuning.h"
#include "settings/settings_manager.h"
#include "task/task_manager.h"
#include "transaction/transaction_manager.h"
#include "util/query_exec_util.h"
#include "util/self_driving_recording_util.h"

namespace noisepage::selfdriving {

Pilot::Pilot(std::string ou_model_save_path, std::string interference_model_save_path,
             std::string forecast_model_save_path, common::ManagedPointer<catalog::Catalog> catalog,
             common::ManagedPointer<metrics::MetricsThread> metrics_thread,
             common::ManagedPointer<modelserver::ModelServerManager> model_server_manager,
             common::ManagedPointer<settings::SettingsManager> settings_manager,
             common::ManagedPointer<optimizer::StatsStorage> stats_storage,
             common::ManagedPointer<transaction::TransactionManager> txn_manager,
             std::unique_ptr<util::QueryExecUtil> query_exec_util,
             common::ManagedPointer<task::TaskManager> task_manager, uint64_t workload_forecast_interval,
             uint64_t sequence_length, uint64_t horizon_length)
    : ou_model_save_path_(std::move(ou_model_save_path)),
      interference_model_save_path_(std::move(interference_model_save_path)),
      catalog_(catalog),
      metrics_thread_(metrics_thread),
      model_server_manager_(model_server_manager),
      settings_manager_(settings_manager),
      stats_storage_(stats_storage),
      txn_manager_(txn_manager),
      query_exec_util_(std::move(query_exec_util)),
      task_manager_(task_manager),
      forecaster_(std::move(forecast_model_save_path), metrics_thread, model_server_manager, settings_manager,
                  task_manager, workload_forecast_interval, sequence_length, horizon_length) {
  forecast_ = nullptr;
  while (!model_server_manager_->ModelServerStarted()) {
  }
}

void Pilot::PerformPlanning() {
  // Suspend the metrics thread while we are handling the data (snapshot).
  metrics_thread_->PauseMetrics();

  // Populate the workload forecast
  auto metrics_output = metrics_thread_->GetMetricsManager()->GetMetricOutput(metrics::MetricsComponent::QUERY_TRACE);
  bool metrics_in_db =
      metrics_output == metrics::MetricsOutput::DB || metrics_output == metrics::MetricsOutput::CSV_AND_DB;
  forecast_ = forecaster_.LoadWorkloadForecast(
      metrics_in_db ? Forecaster::WorkloadForecastInitMode::INTERNAL_TABLES_WITH_INFERENCE
                    : Forecaster::WorkloadForecastInitMode::DISK_WITH_INFERENCE);
  if (forecast_ == nullptr) {
    SELFDRIVING_LOG_ERROR("Unable to initialize the WorkloadForecast information");
    metrics_thread_->ResumeMetrics();
    return;
  }

  // Perform planning
<<<<<<< HEAD
  std::vector<std::set<std::pair<const std::string, catalog::db_oid_t>>> best_actions_seq;
  Pilot::ActionSearch(&best_actions_seq);
=======
  std::vector<pilot::ActionTreeNode> best_action_seq;
  Pilot::ActionSearch(&best_action_seq);
>>>>>>> b95bf1ef

  metrics_thread_->ResumeMetrics();
}

<<<<<<< HEAD
void Pilot::ActionSearch(std::vector<std::set<std::pair<const std::string, catalog::db_oid_t>>> *best_actions_seq) {
  auto num_segs = forecast_->GetNumberOfSegments();
  auto end_segment_index = std::min(action_planning_horizon_ - 1, num_segs - 1);

  if (settings_manager_->GetBool(settings::Param::enable_seq_tuning)) {
    auto seqtunining =
        pilot::SequenceTuning(common::ManagedPointer(this), common::ManagedPointer(forecast_), end_segment_index);
    std::vector<std::set<std::pair<const std::string, catalog::db_oid_t>>> best_action_set_seq;
    seqtunining.BestAction(&best_action_set_seq, settings_manager_->GetInt64(settings::Param::pilot_memory_constraint));
    for (uint64_t action_set_idx = 0; action_set_idx < best_action_set_seq.size(); action_set_idx++) {
      auto action_set = best_action_set_seq.at(action_set_idx);
      for (auto const &action UNUSED_ATTRIBUTE : action_set) {
        SELFDRIVING_LOG_INFO(
            fmt::format("Action Selected: Time Interval: {}; Action Command: {} Applied to Database {}", action_set_idx,
                        action.first, static_cast<uint32_t>(action.second)));
      }
      best_actions_seq->emplace_back(action_set);
    }
  } else {
    auto mcst =
        pilot::MonteCarloTreeSearch(common::ManagedPointer(this), common::ManagedPointer(forecast_), end_segment_index);
    mcst.BestAction(simulation_number_, best_actions_seq,
                    settings_manager_->GetInt64(settings::Param::pilot_memory_constraint));
    for (uint64_t i = 0; i < best_actions_seq->size(); i++) {
      SELFDRIVING_LOG_INFO(fmt::format("Action Selected: Time Interval: {}; Action Command: {} Applied to Database {}",
                                       i, best_actions_seq->at(i).begin()->first,
                                       static_cast<uint32_t>(best_actions_seq->at(i).begin()->second)));
    }
    PilotUtil::ApplyAction(common::ManagedPointer(this), best_actions_seq->begin()->begin()->first,
                           best_actions_seq->begin()->begin()->second, false);
  }
=======
void Pilot::ActionSearch(std::vector<pilot::ActionTreeNode> *best_action_seq) {
  auto num_segs = forecast_->GetNumberOfSegments();
  auto end_segment_index = std::min(action_planning_horizon_ - 1, num_segs - 1);

  auto mcst =
      pilot::MonteCarloTreeSearch(common::ManagedPointer(this), common::ManagedPointer(forecast_), end_segment_index);
  mcst.RunSimulation(simulation_number_, settings_manager_->GetInt64(settings::Param::pilot_memory_constraint));

  // Record the top 3 at each level along the "best action path".
  // TODO(wz2): May want to improve this at a later time.
  std::vector<std::vector<pilot::ActionTreeNode>> layered_action;
  mcst.BestAction(&layered_action, 3);
  for (size_t i = 0; i < layered_action.size(); i++) {
    pilot::ActionTreeNode &action = layered_action[i].front();
    best_action_seq->emplace_back(action);

    SELFDRIVING_LOG_INFO(fmt::format("Action Selected: Time Interval: {}; Action Command: {} Applied to Database {}", i,
                                     best_action_seq->at(i).GetActionText(),
                                     static_cast<uint32_t>(best_action_seq->at(i).GetDbOid())));
  }

  uint64_t timestamp = metrics::MetricsUtil::Now();
  util::SelfDrivingRecordingUtil::RecordBestActions(timestamp, layered_action, task_manager_);

  pilot::ActionTreeNode &best_action = (*best_action_seq)[0];
  util::SelfDrivingRecordingUtil::RecordAppliedAction(timestamp, best_action.GetActionId(), best_action.GetCost(),
                                                      best_action.GetDbOid(), best_action.GetActionText(),
                                                      task_manager_);
  PilotUtil::ApplyAction(common::ManagedPointer(this), best_action.GetActionText(), best_action.GetDbOid(), false);
>>>>>>> b95bf1ef
}

void Pilot::ExecuteForecast(uint64_t start_segment_index, uint64_t end_segment_index,
                            std::map<execution::query_id_t, std::pair<uint8_t, uint64_t>> *query_info,
                            std::map<uint32_t, uint64_t> *segment_to_offset,
                            std::vector<std::vector<double>> *interference_result_matrix) {
  NOISEPAGE_ASSERT(forecast_ != nullptr, "Need forecast_ initialized.");
  // first we make sure the pipeline metrics flag as well as the counters is enabled. Also set the sample rate to be 0
  // so that every query execution is being recorded

  std::vector<execution::query_id_t> pipeline_qids;
  // Collect pipeline metrics of forecasted queries within the interval of segments
  auto pipeline_data = PilotUtil::CollectPipelineFeatures(common::ManagedPointer<selfdriving::Pilot>(this),
                                                          common::ManagedPointer(forecast_), start_segment_index,
                                                          end_segment_index, &pipeline_qids, !WHAT_IF);

  // pipeline_to_prediction maps each pipeline to a vector of ou inference results for all ous of this pipeline
  // (where each entry corresponds to a different query param)
  // Each element of the outermost vector is a vector of ou prediction (each being a double vector) for one set of
  // parameters
  std::map<std::pair<execution::query_id_t, execution::pipeline_id_t>, std::vector<std::vector<std::vector<double>>>>
      pipeline_to_prediction;

  // Then we perform inference through model server to get ou prediction results for all pipelines
  PilotUtil::OUModelInference(ou_model_save_path_, model_server_manager_, pipeline_qids, pipeline_data->pipeline_data_,
                              &pipeline_to_prediction);

  PilotUtil::InterferenceModelInference(interference_model_save_path_, model_server_manager_, pipeline_to_prediction,
                                        common::ManagedPointer(forecast_), start_segment_index, end_segment_index,
                                        query_info, segment_to_offset, interference_result_matrix);
}

}  // namespace noisepage::selfdriving<|MERGE_RESOLUTION|>--- conflicted
+++ resolved
@@ -73,50 +73,16 @@
   }
 
   // Perform planning
-<<<<<<< HEAD
-  std::vector<std::set<std::pair<const std::string, catalog::db_oid_t>>> best_actions_seq;
-  Pilot::ActionSearch(&best_actions_seq);
-=======
-  std::vector<pilot::ActionTreeNode> best_action_seq;
-  Pilot::ActionSearch(&best_action_seq);
->>>>>>> b95bf1ef
+  if (settings_manager_->GetBool(settings::Param::enable_seq_tuning)) {
+
+  } else {
+    std::vector<pilot::ActionTreeNode> best_action_seq;
+    Pilot::ActionSearch(&best_action_seq);
+  }
 
   metrics_thread_->ResumeMetrics();
 }
 
-<<<<<<< HEAD
-void Pilot::ActionSearch(std::vector<std::set<std::pair<const std::string, catalog::db_oid_t>>> *best_actions_seq) {
-  auto num_segs = forecast_->GetNumberOfSegments();
-  auto end_segment_index = std::min(action_planning_horizon_ - 1, num_segs - 1);
-
-  if (settings_manager_->GetBool(settings::Param::enable_seq_tuning)) {
-    auto seqtunining =
-        pilot::SequenceTuning(common::ManagedPointer(this), common::ManagedPointer(forecast_), end_segment_index);
-    std::vector<std::set<std::pair<const std::string, catalog::db_oid_t>>> best_action_set_seq;
-    seqtunining.BestAction(&best_action_set_seq, settings_manager_->GetInt64(settings::Param::pilot_memory_constraint));
-    for (uint64_t action_set_idx = 0; action_set_idx < best_action_set_seq.size(); action_set_idx++) {
-      auto action_set = best_action_set_seq.at(action_set_idx);
-      for (auto const &action UNUSED_ATTRIBUTE : action_set) {
-        SELFDRIVING_LOG_INFO(
-            fmt::format("Action Selected: Time Interval: {}; Action Command: {} Applied to Database {}", action_set_idx,
-                        action.first, static_cast<uint32_t>(action.second)));
-      }
-      best_actions_seq->emplace_back(action_set);
-    }
-  } else {
-    auto mcst =
-        pilot::MonteCarloTreeSearch(common::ManagedPointer(this), common::ManagedPointer(forecast_), end_segment_index);
-    mcst.BestAction(simulation_number_, best_actions_seq,
-                    settings_manager_->GetInt64(settings::Param::pilot_memory_constraint));
-    for (uint64_t i = 0; i < best_actions_seq->size(); i++) {
-      SELFDRIVING_LOG_INFO(fmt::format("Action Selected: Time Interval: {}; Action Command: {} Applied to Database {}",
-                                       i, best_actions_seq->at(i).begin()->first,
-                                       static_cast<uint32_t>(best_actions_seq->at(i).begin()->second)));
-    }
-    PilotUtil::ApplyAction(common::ManagedPointer(this), best_actions_seq->begin()->begin()->first,
-                           best_actions_seq->begin()->begin()->second, false);
-  }
-=======
 void Pilot::ActionSearch(std::vector<pilot::ActionTreeNode> *best_action_seq) {
   auto num_segs = forecast_->GetNumberOfSegments();
   auto end_segment_index = std::min(action_planning_horizon_ - 1, num_segs - 1);
@@ -146,7 +112,29 @@
                                                       best_action.GetDbOid(), best_action.GetActionText(),
                                                       task_manager_);
   PilotUtil::ApplyAction(common::ManagedPointer(this), best_action.GetActionText(), best_action.GetDbOid(), false);
->>>>>>> b95bf1ef
+}
+
+void Pilot::ActionSearchBaseline(
+    std::vector<std::set<std::pair<const std::string, catalog::db_oid_t>>> *best_actions_seq) {
+  auto num_segs = forecast_->GetNumberOfSegments();
+  auto end_segment_index = std::min(action_planning_horizon_ - 1, num_segs - 1);
+
+  auto seqtunining =
+      pilot::SequenceTuning(common::ManagedPointer(this), common::ManagedPointer(forecast_), end_segment_index);
+  std::vector<std::set<std::pair<const std::string, catalog::db_oid_t>>> best_action_set_seq;
+  seqtunining.BestAction(&best_action_set_seq, settings_manager_->GetInt64(settings::Param::pilot_memory_constraint));
+  for (uint64_t action_set_idx = 0; action_set_idx < best_action_set_seq.size(); action_set_idx++) {
+    auto action_set = best_action_set_seq.at(action_set_idx);
+    for (auto const &action UNUSED_ATTRIBUTE : action_set) {
+      SELFDRIVING_LOG_INFO(
+          fmt::format("Action Selected: Time Interval: {}; Action Command: {} Applied to Database {}", action_set_idx,
+                      action.first, static_cast<uint32_t>(action.second)));
+    }
+    best_actions_seq->emplace_back(action_set);
+  }
+
+  for (auto action : *best_actions_seq->begin())
+    PilotUtil::ApplyAction(common::ManagedPointer(this), action.first, action.second, false);
 }
 
 void Pilot::ExecuteForecast(uint64_t start_segment_index, uint64_t end_segment_index,
