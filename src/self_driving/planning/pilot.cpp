#include "self_driving/planning/pilot.h"

#include <memory>
#include <utility>

#include "common/error/error_code.h"
#include "execution/compiler/compilation_context.h"
#include "execution/exec/execution_context.h"
#include "execution/exec/execution_settings.h"
#include "execution/exec_defs.h"
#include "loggers/selfdriving_logger.h"
#include "messenger/messenger.h"
#include "metrics/metrics_thread.h"
#include "network/postgres/statement.h"
#include "optimizer/statistics/stats_storage.h"
#include "planner/plannodes/abstract_plan_node.h"
#include "self_driving/model_server/model_server_manager.h"
#include "self_driving/planning/mcts/monte_carlo_tree_search.h"
#include "self_driving/planning/pilot_util.h"
#include "self_driving/planning/seq_tuning/sequence_tuning.h"
#include "settings/settings_manager.h"
#include "task/task_manager.h"
#include "transaction/transaction_manager.h"
#include "util/query_exec_util.h"
#include "util/self_driving_recording_util.h"

namespace noisepage::selfdriving {

Pilot::Pilot(std::string ou_model_save_path, std::string interference_model_save_path,
             std::string forecast_model_save_path, common::ManagedPointer<catalog::Catalog> catalog,
             common::ManagedPointer<metrics::MetricsThread> metrics_thread,
             common::ManagedPointer<modelserver::ModelServerManager> model_server_manager,
             common::ManagedPointer<settings::SettingsManager> settings_manager,
             common::ManagedPointer<optimizer::StatsStorage> stats_storage,
             common::ManagedPointer<transaction::TransactionManager> txn_manager,
             std::unique_ptr<util::QueryExecUtil> query_exec_util,
             common::ManagedPointer<task::TaskManager> task_manager, uint64_t workload_forecast_interval,
             uint64_t sequence_length, uint64_t horizon_length)
    : planning_context_(std::move(ou_model_save_path), std::move(interference_model_save_path), catalog, metrics_thread,
                        model_server_manager, settings_manager, stats_storage, txn_manager, std::move(query_exec_util),
                        task_manager),
      forecaster_(std::move(forecast_model_save_path), metrics_thread, model_server_manager, settings_manager,
                  task_manager, workload_forecast_interval, sequence_length, horizon_length) {
  forecast_ = nullptr;
  while (!planning_context_.GetModelServerManager()->ModelServerStarted()) {
  }
}

void Pilot::PerformPlanning() {
  // Suspend the metrics thread while we are handling the data (snapshot).
  auto metrics_thread = planning_context_.GetMetricsThread();
  metrics_thread->PauseMetrics();

  // Populate the workload forecast. Initialization mode is controlled by the settings manager.
  auto settings_manager = planning_context_.GetSettingsManager();
  auto mode = static_cast<Forecaster::WorkloadForecastInitMode>(
      settings_manager->GetInt(settings::Param::pilot_workload_forecast_init_mode));

  auto UNUSED_ATTRIBUTE metrics_output =
      metrics_thread->GetMetricsManager()->GetMetricOutput(metrics::MetricsComponent::QUERY_TRACE);
  bool UNUSED_ATTRIBUTE metrics_in_db =
      metrics_output == metrics::MetricsOutput::DB || metrics_output == metrics::MetricsOutput::CSV_AND_DB;

  NOISEPAGE_ASSERT((mode == Forecaster::WorkloadForecastInitMode::DISK_ONLY) ||
                       (mode == (metrics_in_db ? Forecaster::WorkloadForecastInitMode::INTERNAL_TABLES_WITH_INFERENCE
                                               : Forecaster::WorkloadForecastInitMode::DISK_WITH_INFERENCE)),
                   "The mode should either be DISK_ONLY, or it should match whatever the metric output type is.");

  forecast_ = forecaster_.LoadWorkloadForecast(mode);
  if (forecast_ == nullptr) {
    SELFDRIVING_LOG_ERROR("Unable to initialize the WorkloadForecast information");
    metrics_thread->ResumeMetrics();
    return;
  }

  // Perform planning
<<<<<<< HEAD
  std::vector<std::pair<const std::string, catalog::db_oid_t>> best_action_seq;
  try {
    Pilot::ActionSearch(&best_action_seq);
  } catch (PilotException &e) {
    // If we're shutting down, exceptions will happen all over the place. Ignore them here and just quit.
    // Otherwise, rethrow the exception.
    auto model_server_manager = planning_context_.GetModelServerManager();
    if (model_server_manager->ModelServerRunning()) {
      throw e;
    }
=======
  if (planning_context_.GetSettingsManager()->GetBool(settings::Param::enable_seq_tuning)) {
    std::vector<std::set<std::pair<const std::string, catalog::db_oid_t>>> best_actions_seq;
    Pilot::ActionSearchBaseline(&best_actions_seq);
  } else {
    std::vector<pilot::ActionTreeNode> best_action_seq;
    Pilot::ActionSearch(&best_action_seq);
>>>>>>> b6f1d56b
  }

  metrics_thread->ResumeMetrics();
}

void Pilot::ActionSearch(std::vector<pilot::ActionTreeNode> *best_action_seq) {
  // Put every database into planning_context to create transaction context and catalog accessor
  std::set<catalog::db_oid_t> db_oids = forecast_->GetDBOidSet();
  for (auto db_oid : db_oids) planning_context_.AddDatabase(db_oid);

  auto memory_info = PilotUtil::ComputeMemoryInfo(planning_context_, forecast_.get());
  planning_context_.SetMemoryInfo(std::move(memory_info));

  auto num_segs = forecast_->GetNumberOfSegments();
  auto end_segment_index = std::min(action_planning_horizon_ - 1, num_segs - 1);
  auto mcst = pilot::MonteCarloTreeSearch(planning_context_, common::ManagedPointer(forecast_), end_segment_index);
  mcst.RunSimulation(simulation_number_,
                     planning_context_.GetSettingsManager()->GetInt64(settings::Param::pilot_memory_constraint));

  // Record the top 3 at each level along the "best action path".
  // TODO(wz2): May want to improve this at a later time.
  std::vector<std::vector<pilot::ActionTreeNode>> layered_action;
  mcst.BestAction(&layered_action, 3);
  for (size_t i = 0; i < layered_action.size(); i++) {
    pilot::ActionTreeNode &action = layered_action[i].front();
    best_action_seq->emplace_back(action);

    SELFDRIVING_LOG_INFO(fmt::format("Action Selected: Time Interval: {}; Action Command: {} Applied to Database {}", i,
                                     best_action_seq->at(i).GetActionText(),
                                     static_cast<uint32_t>(best_action_seq->at(i).GetDbOid())));
  }

  uint64_t timestamp = metrics::MetricsUtil::Now();
  util::SelfDrivingRecordingUtil::RecordBestActions(timestamp, layered_action, planning_context_.GetTaskManager());

  pilot::ActionTreeNode &best_action = (*best_action_seq)[0];
  util::SelfDrivingRecordingUtil::RecordAppliedAction(timestamp, best_action.GetActionId(), best_action.GetCost(),
                                                      best_action.GetDbOid(), best_action.GetActionText(),
                                                      planning_context_.GetTaskManager());

  // Invalidate database and memory information
  planning_context_.ClearDatabases();
  planning_context_.SetMemoryInfo(pilot::MemoryInfo());

  // Apply the best action WITHOUT "what-if"
  PilotUtil::ApplyAction(planning_context_, best_action.GetActionText(), best_action.GetDbOid(), false);
}

void Pilot::ActionSearchBaseline(
    std::vector<std::set<std::pair<const std::string, catalog::db_oid_t>>> *best_actions_seq) {
  std::set<catalog::db_oid_t> db_oids = forecast_->GetDBOidSet();
  for (auto db_oid : db_oids) planning_context_.AddDatabase(db_oid);

  auto memory_info = PilotUtil::ComputeMemoryInfo(planning_context_, forecast_.get());
  planning_context_.SetMemoryInfo(std::move(memory_info));

  auto num_segs = forecast_->GetNumberOfSegments();
  auto end_segment_index = std::min(action_planning_horizon_ - 1, num_segs - 1);

  auto seq_tunining = pilot::SequenceTuning(planning_context_, common::ManagedPointer(forecast_), end_segment_index);

  std::vector<std::set<std::pair<const std::string, catalog::db_oid_t>>> best_action_set_seq;
  seq_tunining.BestAction(planning_context_.GetSettingsManager()->GetInt64(settings::Param::pilot_memory_constraint),
                          &best_action_set_seq);

  for (uint64_t action_set_idx = 0; action_set_idx < best_action_set_seq.size(); action_set_idx++) {
    auto action_set = best_action_set_seq.at(action_set_idx);
    for (auto const &action UNUSED_ATTRIBUTE : action_set) {
      SELFDRIVING_LOG_INFO(fmt::format("Action Selected: Time Interval: {}; Action Command: {} Applied to Database {}",
                                       action_set_idx, action.first, static_cast<uint32_t>(action.second)));
    }
    best_actions_seq->emplace_back(action_set);
  }

  // Invalidate database and memory information
  planning_context_.ClearDatabases();
  planning_context_.SetMemoryInfo(pilot::MemoryInfo());

  for (auto const &action : *best_actions_seq->begin())
    PilotUtil::ApplyAction(planning_context_, action.first, action.second, false);
}

}  // namespace noisepage::selfdriving<|MERGE_RESOLUTION|>--- conflicted
+++ resolved
@@ -74,10 +74,14 @@
   }
 
   // Perform planning
-<<<<<<< HEAD
   std::vector<std::pair<const std::string, catalog::db_oid_t>> best_action_seq;
   try {
-    Pilot::ActionSearch(&best_action_seq);
+    if (planning_context_.GetSettingsManager()->GetBool(settings::Param::enable_seq_tuning)) {
+      std::vector<std::set<std::pair<const std::string, catalog::db_oid_t>>> best_actions_seq;
+      Pilot::ActionSearchBaseline(&best_actions_seq);
+    } else {
+      std::vector<pilot::ActionTreeNode> best_action_seq;
+      Pilot::ActionSearch(&best_action_seq);
   } catch (PilotException &e) {
     // If we're shutting down, exceptions will happen all over the place. Ignore them here and just quit.
     // Otherwise, rethrow the exception.
@@ -85,14 +89,6 @@
     if (model_server_manager->ModelServerRunning()) {
       throw e;
     }
-=======
-  if (planning_context_.GetSettingsManager()->GetBool(settings::Param::enable_seq_tuning)) {
-    std::vector<std::set<std::pair<const std::string, catalog::db_oid_t>>> best_actions_seq;
-    Pilot::ActionSearchBaseline(&best_actions_seq);
-  } else {
-    std::vector<pilot::ActionTreeNode> best_action_seq;
-    Pilot::ActionSearch(&best_action_seq);
->>>>>>> b6f1d56b
   }
 
   metrics_thread->ResumeMetrics();
