#include "self_driving/planning/pilot.h"

#include <memory>
#include <utility>

#include "common/action_context.h"
#include "common/error/error_code.h"
#include "execution/compiler/compilation_context.h"
#include "execution/exec/execution_context.h"
#include "execution/exec/execution_settings.h"
#include "execution/exec_defs.h"
#include "loggers/selfdriving_logger.h"
#include "messenger/messenger.h"
#include "metrics/metrics_thread.h"
#include "network/postgres/statement.h"
#include "optimizer/cost_model/trivial_cost_model.h"
#include "optimizer/statistics/stats_storage.h"
#include "planner/plannodes/abstract_plan_node.h"
#include "self_driving/model_server/model_server_manager.h"
#include "self_driving/planning/mcts/monte_carlo_tree_search.h"
#include "self_driving/planning/pilot_util.h"
#include "settings/settings_manager.h"
#include "task/task_manager.h"
#include "transaction/transaction_manager.h"
#include "util/query_exec_util.h"

namespace noisepage::selfdriving {

Pilot::Pilot(std::string ou_model_save_path, std::string interference_model_save_path,
             std::string forecast_model_save_path, common::ManagedPointer<catalog::Catalog> catalog,
             common::ManagedPointer<metrics::MetricsThread> metrics_thread,
             common::ManagedPointer<modelserver::ModelServerManager> model_server_manager,
             common::ManagedPointer<settings::SettingsManager> settings_manager,
             common::ManagedPointer<optimizer::StatsStorage> stats_storage,
             common::ManagedPointer<transaction::TransactionManager> txn_manager,
             std::unique_ptr<util::QueryExecUtil> query_exec_util,
             common::ManagedPointer<task::TaskManager> task_manager, uint64_t workload_forecast_interval,
             uint64_t sequence_length, uint64_t horizon_length)
    : ou_model_save_path_(std::move(ou_model_save_path)),
      interference_model_save_path_(std::move(interference_model_save_path)),
      catalog_(catalog),
      metrics_thread_(metrics_thread),
      model_server_manager_(model_server_manager),
      settings_manager_(settings_manager),
      stats_storage_(stats_storage),
      txn_manager_(txn_manager),
      query_exec_util_(std::move(query_exec_util)),
      task_manager_(task_manager),
      forecaster_(std::move(forecast_model_save_path), metrics_thread, model_server_manager, settings_manager,
                  task_manager, workload_forecast_interval, sequence_length, horizon_length) {
  forecast_ = nullptr;
  while (!model_server_manager_->ModelServerStarted()) {
  }
}

void Pilot::PerformPlanning() {
  // Suspend the metrics thread while we are handling the data (snapshot).
  metrics_thread_->PauseMetrics();

  // Populate the workload forecast
  auto metrics_output = metrics_thread_->GetMetricsManager()->GetMetricOutput(metrics::MetricsComponent::QUERY_TRACE);
  bool metrics_in_db =
      metrics_output == metrics::MetricsOutput::DB || metrics_output == metrics::MetricsOutput::CSV_AND_DB;
  forecast_ = forecaster_.LoadWorkloadForecast(
      metrics_in_db ? Forecaster::WorkloadForecastInitMode::INTERNAL_TABLES_WITH_INFERENCE
                    : Forecaster::WorkloadForecastInitMode::DISK_WITH_INFERENCE);
  if (forecast_ == nullptr) {
    SELFDRIVING_LOG_ERROR("Unable to initialize the WorkloadForecast information");
    metrics_thread_->ResumeMetrics();
    return;
  }

  // Perform planning
  std::vector<pilot::ActionTreeNode> best_action_seq;
  Pilot::ActionSearch(&best_action_seq);

  metrics_thread_->ResumeMetrics();
}

void Pilot::ActionSearch(std::vector<pilot::ActionTreeNode> *best_action_seq) {
  auto num_segs = forecast_->GetNumberOfSegments();
  auto end_segment_index = std::min(action_planning_horizon_ - 1, num_segs - 1);

  auto mcst =
      pilot::MonteCarloTreeSearch(common::ManagedPointer(this), common::ManagedPointer(forecast_), end_segment_index);
<<<<<<< HEAD
  mcst.RunSimulation(simulation_number_);

  // Record the top 3 at each level along the "best action path".
  // TODO(wz2): May want to improve this at a later time.
  std::vector<std::vector<pilot::ActionTreeNode>> layered_action;
  mcst.BestAction(&layered_action, 3);
  for (size_t i = 0; i < layered_action.size(); i++) {
    pilot::ActionTreeNode &atn = layered_action[i].front();
    best_action_seq->emplace_back(atn);

=======
  mcst.BestAction(simulation_number_, best_action_seq,
                  settings_manager_->GetInt64(settings::Param::pilot_memory_constraint));
  for (uint64_t i = 0; i < best_action_seq->size(); i++) {
>>>>>>> 0f8ab92f
    SELFDRIVING_LOG_INFO(fmt::format("Action Selected: Time Interval: {}; Action Command: {} Applied to Database {}", i,
                                     best_action_seq->at(i).GetActionText(),
                                     static_cast<uint32_t>(best_action_seq->at(i).GetDbOid())));
  }
<<<<<<< HEAD

  uint64_t timestamp = metrics::MetricsUtil::Now();
  util::ForecastRecordingUtil::RecordBestActions(timestamp, layered_action, task_manager_);
  PilotUtil::ApplyAction(common::ManagedPointer(this), best_action_seq->begin()->GetActionText(),
                         best_action_seq->begin()->GetDbOid());
=======
  PilotUtil::ApplyAction(common::ManagedPointer(this), best_action_seq->begin()->first,
                         best_action_seq->begin()->second, false);
>>>>>>> 0f8ab92f
}

void Pilot::ExecuteForecast(uint64_t start_segment_index, uint64_t end_segment_index,
                            std::map<execution::query_id_t, std::pair<uint8_t, uint64_t>> *query_info,
                            std::map<uint32_t, uint64_t> *segment_to_offset,
                            std::vector<std::vector<double>> *interference_result_matrix) {
  NOISEPAGE_ASSERT(forecast_ != nullptr, "Need forecast_ initialized.");
  // first we make sure the pipeline metrics flag as well as the counters is enabled. Also set the sample rate to be 0
  // so that every query execution is being recorded

  std::vector<execution::query_id_t> pipeline_qids;
  // Collect pipeline metrics of forecasted queries within the interval of segments
  auto pipeline_data = PilotUtil::CollectPipelineFeatures(common::ManagedPointer<selfdriving::Pilot>(this),
                                                          common::ManagedPointer(forecast_), start_segment_index,
                                                          end_segment_index, &pipeline_qids, !WHAT_IF);

  // pipeline_to_prediction maps each pipeline to a vector of ou inference results for all ous of this pipeline
  // (where each entry corresponds to a different query param)
  // Each element of the outermost vector is a vector of ou prediction (each being a double vector) for one set of
  // parameters
  std::map<std::pair<execution::query_id_t, execution::pipeline_id_t>, std::vector<std::vector<std::vector<double>>>>
      pipeline_to_prediction;

  // Then we perform inference through model server to get ou prediction results for all pipelines
  PilotUtil::OUModelInference(ou_model_save_path_, model_server_manager_, pipeline_qids, pipeline_data->pipeline_data_,
                              &pipeline_to_prediction);

  PilotUtil::InterferenceModelInference(interference_model_save_path_, model_server_manager_, pipeline_to_prediction,
                                        common::ManagedPointer(forecast_), start_segment_index, end_segment_index,
                                        query_info, segment_to_offset, interference_result_matrix);
}

}  // namespace noisepage::selfdriving<|MERGE_RESOLUTION|>--- conflicted
+++ resolved
@@ -22,6 +22,7 @@
 #include "settings/settings_manager.h"
 #include "task/task_manager.h"
 #include "transaction/transaction_manager.h"
+#include "util/forecast_recording_util.h"
 #include "util/query_exec_util.h"
 
 namespace noisepage::selfdriving {
@@ -83,8 +84,7 @@
 
   auto mcst =
       pilot::MonteCarloTreeSearch(common::ManagedPointer(this), common::ManagedPointer(forecast_), end_segment_index);
-<<<<<<< HEAD
-  mcst.RunSimulation(simulation_number_);
+  mcst.RunSimulation(simulation_number_, settings_manager_->GetInt64(settings::Param::pilot_memory_constraint));
 
   // Record the top 3 at each level along the "best action path".
   // TODO(wz2): May want to improve this at a later time.
@@ -94,25 +94,15 @@
     pilot::ActionTreeNode &atn = layered_action[i].front();
     best_action_seq->emplace_back(atn);
 
-=======
-  mcst.BestAction(simulation_number_, best_action_seq,
-                  settings_manager_->GetInt64(settings::Param::pilot_memory_constraint));
-  for (uint64_t i = 0; i < best_action_seq->size(); i++) {
->>>>>>> 0f8ab92f
     SELFDRIVING_LOG_INFO(fmt::format("Action Selected: Time Interval: {}; Action Command: {} Applied to Database {}", i,
                                      best_action_seq->at(i).GetActionText(),
                                      static_cast<uint32_t>(best_action_seq->at(i).GetDbOid())));
   }
-<<<<<<< HEAD
 
   uint64_t timestamp = metrics::MetricsUtil::Now();
   util::ForecastRecordingUtil::RecordBestActions(timestamp, layered_action, task_manager_);
   PilotUtil::ApplyAction(common::ManagedPointer(this), best_action_seq->begin()->GetActionText(),
-                         best_action_seq->begin()->GetDbOid());
-=======
-  PilotUtil::ApplyAction(common::ManagedPointer(this), best_action_seq->begin()->first,
-                         best_action_seq->begin()->second, false);
->>>>>>> 0f8ab92f
+                         best_action_seq->begin()->GetDbOid(), false);
 }
 
 void Pilot::ExecuteForecast(uint64_t start_segment_index, uint64_t end_segment_index,
