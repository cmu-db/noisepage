#include "self_driving/planning/mcts/monte_carlo_tree_search.h"

#include <map>
#include <vector>

#include "common/managed_pointer.h"
#include "loggers/selfdriving_logger.h"
#include "planner/plannodes/abstract_plan_node.h"
#include "self_driving/planning/action/generators/change_knob_action_generator.h"
#include "self_driving/planning/action/generators/index_action_generator.h"
#include "self_driving/planning/pilot.h"
#include "self_driving/planning/pilot_util.h"
#include "transaction/transaction_manager.h"

namespace noisepage::selfdriving::pilot {

MonteCarloTreeSearch::MonteCarloTreeSearch(common::ManagedPointer<Pilot> pilot,
                                           common::ManagedPointer<selfdriving::WorkloadForecast> forecast,
                                           uint64_t end_segment_index, bool use_min_cost)
    : pilot_(pilot), forecast_(forecast), end_segment_index_(end_segment_index), use_min_cost_(use_min_cost) {
  transaction::TransactionContext *txn = pilot->txn_manager_->BeginTransaction();

  std::vector<std::unique_ptr<planner::AbstractPlanNode>> plans;
  // vector of query plans that the search tree is responsible for
  PilotUtil::GetQueryPlans(pilot, common::ManagedPointer(forecast_), end_segment_index, txn, &plans);

  // populate action_map_, candidate_actions_
  IndexActionGenerator().GenerateActions(plans, pilot->settings_manager_, &action_map_, &candidate_actions_);
  ChangeKnobActionGenerator().GenerateActions(plans, pilot->settings_manager_, &action_map_, &candidate_actions_);

  for (const auto &it UNUSED_ATTRIBUTE : action_map_) {
    SELFDRIVING_LOG_INFO("Generated action: ID {} Command {}", it.first, it.second->GetSQLCommand());
  }
  pilot->txn_manager_->Abort(txn);

  // Estimate the create index action costs
  for (auto &[action_id, action] : action_map_) {
    if (action->GetActionType() == ActionType::CREATE_INDEX) {
      PilotUtil::EstimateCreateIndexAction(reinterpret_cast<CreateIndexAction *>(action.get()),
                                           pilot->query_exec_util_.get(), pilot->ou_model_save_path_,
                                           pilot->model_server_manager_);
    }
  }

  // create root_
  auto later_cost = PilotUtil::ComputeCost(pilot, forecast, 0, end_segment_index);
  auto action_state = std::make_unique<ActionState>();
  action_state->SetIntervals(0, end_segment_index);
  action_state_cost_map_.emplace(std::make_pair(std::move(action_state), later_cost));
  // root correspond to no action applied to any segment
<<<<<<< HEAD
  root_ = std::make_unique<TreeNode>(nullptr, static_cast<action_id_t>(NULL_ACTION), 0, later_cost,
                                     pilot_->GetMemoryInfo().initial_memory_bytes_);
=======
  root_ = std::make_unique<TreeNode>(nullptr, static_cast<action_id_t>(NULL_ACTION), 0, 0, later_cost, 0);
>>>>>>> b95bf1ef
}

void MonteCarloTreeSearch::RunSimulation(uint64_t simulation_number, uint64_t memory_constraint) {
  for (uint64_t i = 0; i < simulation_number; i++) {
    std::unordered_set<action_id_t> candidate_actions;
    for (auto action_id : candidate_actions_) candidate_actions.insert(action_id);
    auto vertex =
        TreeNode::Selection(common::ManagedPointer(root_), pilot_, action_map_, &candidate_actions, end_segment_index_);

    vertex->ChildrenRollout(pilot_, forecast_, levels_to_plan_.at(vertex->GetDepth()), end_segment_index_, action_map_,
                            candidate_actions, memory_constraint);
    vertex->BackPropogate(pilot_, action_map_, use_min_cost_);
  }
}

void MonteCarloTreeSearch::BestAction(std::vector<std::vector<pilot::ActionTreeNode>> *best_action_seq, size_t topk) {
  auto curr_node = common::ManagedPointer(root_);
  std::vector<action_id_t> reversals;
  while (!curr_node->IsLeaf()) {
    std::vector<ActionTreeNode> top;
    std::vector<common::ManagedPointer<TreeNode>> order = curr_node->BestSubtreeOrdering();
    NOISEPAGE_ASSERT(!order.empty(), "TreeNode should have some children");

    for (size_t i = 0; i < order.size() && i < topk; i++) {
      auto child = order[i];
      auto action = child->GetCurrentAction();
      auto &action_info = action_map_.at(action);
      top.emplace_back(curr_node->GetTreeNodeId(), child->GetTreeNodeId(), action, child->GetCost(),
                       action_info->GetDatabaseOid(), action_info->GetSQLCommand(), child->GetActionStartSegmentIndex(),
                       child->GetActionPlanEndIndex());
    }

    best_action_seq->emplace_back(std::move(top));
    curr_node = order[0];

    // Apply the root action. This is because some actions (i.e., ChangeKnobActions) are deltas
    // rather than absolute values. Actions are applied as "what-if" since they will be reversed
    // afterwards once the traversal ends.
    auto action = curr_node->GetCurrentAction();
    auto &action_info = action_map_.at(action);
    PilotUtil::ApplyAction(pilot_, action_info->GetSQLCommand(), action_info->GetDatabaseOid(), true);
    NOISEPAGE_ASSERT(!action_info->GetReverseActions().empty(), "Action should have reverse");
    reversals.push_back(action_info->GetReverseActions()[0]);
  }

  for (auto it = reversals.rbegin(); it != reversals.rend(); it++) {
    auto action = *it;
    auto &action_info = action_map_.at(action);
    PilotUtil::ApplyAction(pilot_, action_info->GetSQLCommand(), action_info->GetDatabaseOid(), true);
  }
}

}  // namespace noisepage::selfdriving::pilot<|MERGE_RESOLUTION|>--- conflicted
+++ resolved
@@ -46,14 +46,11 @@
   auto later_cost = PilotUtil::ComputeCost(pilot, forecast, 0, end_segment_index);
   auto action_state = std::make_unique<ActionState>();
   action_state->SetIntervals(0, end_segment_index);
+  // root correspond to no action applied to any segment
+  root_ = std::make_unique<TreeNode>(nullptr, static_cast<action_id_t>(NULL_ACTION), 0, 0, later_cost,
+                                     pilot_->GetMemoryInfo().initial_memory_bytes_,
+                                     common::ManagedPointer<ActionState>(action_state));
   action_state_cost_map_.emplace(std::make_pair(std::move(action_state), later_cost));
-  // root correspond to no action applied to any segment
-<<<<<<< HEAD
-  root_ = std::make_unique<TreeNode>(nullptr, static_cast<action_id_t>(NULL_ACTION), 0, later_cost,
-                                     pilot_->GetMemoryInfo().initial_memory_bytes_);
-=======
-  root_ = std::make_unique<TreeNode>(nullptr, static_cast<action_id_t>(NULL_ACTION), 0, 0, later_cost, 0);
->>>>>>> b95bf1ef
 }
 
 void MonteCarloTreeSearch::RunSimulation(uint64_t simulation_number, uint64_t memory_constraint) {
