#include "self_driving/planning/mcts/monte_carlo_tree_search.h"

#include <map>
#include <vector>

#include "common/managed_pointer.h"
#include "loggers/selfdriving_logger.h"
#include "planner/plannodes/abstract_plan_node.h"
#include "self_driving/planning/action/generators/change_knob_action_generator.h"
#include "self_driving/planning/action/generators/index_action_generator.h"
#include "self_driving/planning/pilot_util.h"
#include "transaction/transaction_manager.h"

namespace noisepage::selfdriving::pilot {

MonteCarloTreeSearch::MonteCarloTreeSearch(common::ManagedPointer<Pilot> pilot,
                                           common::ManagedPointer<selfdriving::WorkloadForecast> forecast,
                                           uint64_t end_segment_index, bool use_min_cost)
    : pilot_(pilot), forecast_(forecast), end_segment_index_(end_segment_index), use_min_cost_(use_min_cost) {
  transaction::TransactionContext *txn = pilot->txn_manager_->BeginTransaction();

  std::vector<std::unique_ptr<planner::AbstractPlanNode>> plans;
  // vector of query plans that the search tree is responsible for
  PilotUtil::GetQueryPlans(pilot, common::ManagedPointer(forecast_), end_segment_index, txn, &plans);

  // populate action_map_, candidate_actions_
  IndexActionGenerator().GenerateActions(plans, pilot->settings_manager_, &action_map_, &candidate_actions_);
  ChangeKnobActionGenerator().GenerateActions(plans, pilot->settings_manager_, &action_map_, &candidate_actions_);

  for (const auto &it UNUSED_ATTRIBUTE : action_map_) {
    SELFDRIVING_LOG_INFO("Generated action: ID {} Command {}", it.first, it.second->GetSQLCommand());
  }

  pilot->txn_manager_->Abort(txn);

  // create root_
  auto later_cost = PilotUtil::ComputeCost(pilot, forecast, 0, end_segment_index);
  // root correspond to no action applied to any segment
  root_ = std::make_unique<TreeNode>(nullptr, static_cast<action_id_t>(NULL_ACTION), 0, later_cost, 0);
}

<<<<<<< HEAD
void MonteCarloTreeSearch::RunSimulation(uint64_t simulation_number) {
=======
void MonteCarloTreeSearch::BestAction(uint64_t simulation_number,
                                      std::vector<std::pair<const std::string, catalog::db_oid_t>> *best_action_seq,
                                      uint64_t memory_constraint) {
>>>>>>> 0f8ab92f
  for (uint64_t i = 0; i < simulation_number; i++) {
    std::unordered_set<action_id_t> candidate_actions;
    for (auto action_id : candidate_actions_) candidate_actions.insert(action_id);
    auto vertex =
        TreeNode::Selection(common::ManagedPointer(root_), pilot_, action_map_, &candidate_actions, end_segment_index_);

    vertex->ChildrenRollout(pilot_, forecast_, 0, end_segment_index_, action_map_, candidate_actions,
                            memory_constraint);
    vertex->BackPropogate(pilot_, action_map_, use_min_cost_);
  }
}

void MonteCarloTreeSearch::BestAction(std::vector<std::vector<pilot::ActionTreeNode>> *best_action_seq, size_t topk) {
  auto curr_node = common::ManagedPointer(root_);
  while (!curr_node->IsLeaf()) {
    std::vector<ActionTreeNode> top;
    std::vector<common::ManagedPointer<TreeNode>> order = curr_node->BestSubtreeOrdering();
    for (size_t i = 0; i < order.size() && i < topk; i++) {
      auto child = order[i];
      auto action = child->GetCurrentAction();
      auto &action_info = action_map_.at(action);
      top.emplace_back(curr_node->GetTreeNodeId(), child->GetTreeNodeId(), action, child->GetCost(),
                       action_info->GetDatabaseOid(), action_info->GetSQLCommand());
    }

    best_action_seq->emplace_back(std::move(top));
  }
}

}  // namespace noisepage::selfdriving::pilot<|MERGE_RESOLUTION|>--- conflicted
+++ resolved
@@ -39,13 +39,7 @@
   root_ = std::make_unique<TreeNode>(nullptr, static_cast<action_id_t>(NULL_ACTION), 0, later_cost, 0);
 }
 
-<<<<<<< HEAD
-void MonteCarloTreeSearch::RunSimulation(uint64_t simulation_number) {
-=======
-void MonteCarloTreeSearch::BestAction(uint64_t simulation_number,
-                                      std::vector<std::pair<const std::string, catalog::db_oid_t>> *best_action_seq,
-                                      uint64_t memory_constraint) {
->>>>>>> 0f8ab92f
+void MonteCarloTreeSearch::RunSimulation(uint64_t simulation_number, uint64_t memory_constraint) {
   for (uint64_t i = 0; i < simulation_number; i++) {
     std::unordered_set<action_id_t> candidate_actions;
     for (auto action_id : candidate_actions_) candidate_actions.insert(action_id);
