--- conflicted
+++ resolved
@@ -8,124 +8,56 @@
 #include "planner/plannodes/abstract_plan_node.h"
 #include "self_driving/planning/action/generators/change_knob_action_generator.h"
 #include "self_driving/planning/action/generators/index_action_generator.h"
-#include "self_driving/planning/pilot.h"
 #include "self_driving/planning/pilot_util.h"
 #include "transaction/transaction_manager.h"
 
 namespace noisepage::selfdriving::pilot {
 
-MonteCarloTreeSearch::MonteCarloTreeSearch(const PlanningContext &planning_context,
+MonteCarloTreeSearch::MonteCarloTreeSearch(common::ManagedPointer<Pilot> pilot,
                                            common::ManagedPointer<selfdriving::WorkloadForecast> forecast,
                                            uint64_t end_segment_index, bool use_min_cost)
-    : planning_context_(planning_context),
-      forecast_(forecast),
-      end_segment_index_(end_segment_index),
-      use_min_cost_(use_min_cost) {
-  transaction::TransactionContext *txn = planning_context_.GetTxnManager()->BeginTransaction();
+    : pilot_(pilot), forecast_(forecast), end_segment_index_(end_segment_index), use_min_cost_(use_min_cost) {
+  transaction::TransactionContext *txn = pilot->txn_manager_->BeginTransaction();
 
   std::vector<std::unique_ptr<planner::AbstractPlanNode>> plans;
   // vector of query plans that the search tree is responsible for
-  PilotUtil::GetQueryPlans(planning_context_, common::ManagedPointer(forecast_), end_segment_index, txn, &plans);
+  PilotUtil::GetQueryPlans(pilot, common::ManagedPointer(forecast_), end_segment_index, txn, &plans);
 
   // populate action_map_, candidate_actions_
-  IndexActionGenerator().GenerateActions(plans, planning_context_.GetSettingsManager(), &action_map_,
-                                         &candidate_actions_);
-  ChangeKnobActionGenerator().GenerateActions(plans, planning_context_.GetSettingsManager(), &action_map_,
-                                              &candidate_actions_);
+  IndexActionGenerator().GenerateActions(plans, pilot->settings_manager_, &action_map_, &candidate_actions_);
+  ChangeKnobActionGenerator().GenerateActions(plans, pilot->settings_manager_, &action_map_, &candidate_actions_);
 
   for (const auto &it UNUSED_ATTRIBUTE : action_map_) {
     SELFDRIVING_LOG_INFO("Generated action: ID {} Command {}", it.first, it.second->GetSQLCommand());
   }
-<<<<<<< HEAD
+
   pilot->txn_manager_->Abort(txn);
-=======
-  planning_context_.GetTxnManager()->Abort(txn);
-
-  // Estimate the create index action costs
-  for (auto &[action_id, action] : action_map_) {
-    if (action->GetActionType() == ActionType::CREATE_INDEX) {
-      auto create_action = reinterpret_cast<CreateIndexAction *>(action.get());
-      auto drop_action = reinterpret_cast<DropIndexAction *>(action_map_.at(action->GetReverseActions().at(0)).get());
-      PilotUtil::EstimateCreateIndexAction(planning_context_, create_action, drop_action);
-    }
-  }
->>>>>>> f2fd6474
-
-  // Estimate the create index action costs
-  for (auto &[action_id, action] : action_map_) {
-    if (action->GetActionType() == ActionType::CREATE_INDEX) {
-      PilotUtil::EstimateCreateIndexAction(reinterpret_cast<CreateIndexAction *>(action.get()),
-                                           pilot->query_exec_util_.get(), pilot->ou_model_save_path_,
-                                           pilot->model_server_manager_);
-    }
-  }
 
   // create root_
-<<<<<<< HEAD
   auto later_cost = PilotUtil::ComputeCost(pilot, forecast, 0, end_segment_index);
-=======
-  auto later_cost = PilotUtil::ComputeCost(planning_context_, forecast, 0, end_segment_index);
->>>>>>> f2fd6474
-  ActionState action_state;
-  action_state.SetIntervals(0, end_segment_index);
   // root correspond to no action applied to any segment
-  root_ = std::make_unique<TreeNode>(nullptr, static_cast<action_id_t>(NULL_ACTION), 0, 0, later_cost,
-<<<<<<< HEAD
-                                     pilot_->GetMemoryInfo().initial_memory_bytes_, action_state);
-=======
-                                     planning_context_.GetMemoryInfo().initial_memory_bytes_, action_state);
->>>>>>> f2fd6474
-  // TODO(lin): actually using the cost map during the search to reduce computation
-  action_state_cost_map_.emplace(std::make_pair(std::move(action_state), later_cost));
+  root_ = std::make_unique<TreeNode>(nullptr, static_cast<action_id_t>(NULL_ACTION), 0, later_cost);
 }
 
-void MonteCarloTreeSearch::RunSimulation(uint64_t simulation_number, uint64_t memory_constraint) {
+void MonteCarloTreeSearch::BestAction(uint64_t simulation_number,
+                                      std::vector<std::pair<const std::string, catalog::db_oid_t>> *best_action_seq) {
   for (uint64_t i = 0; i < simulation_number; i++) {
     std::unordered_set<action_id_t> candidate_actions;
     for (auto action_id : candidate_actions_) candidate_actions.insert(action_id);
-    auto vertex = TreeNode::Selection(common::ManagedPointer(root_), planning_context_, action_map_, &candidate_actions,
-                                      end_segment_index_);
+    auto vertex =
+        TreeNode::Selection(common::ManagedPointer(root_), pilot_, action_map_, &candidate_actions, end_segment_index_);
 
-    vertex->ChildrenRollout(planning_context_, forecast_, levels_to_plan_.at(vertex->GetDepth()), end_segment_index_,
-                            action_map_, candidate_actions, memory_constraint);
-    vertex->BackPropogate(planning_context_, action_map_, use_min_cost_);
+    vertex->ChildrenRollout(pilot_, forecast_, 0, end_segment_index_, action_map_, candidate_actions);
+    vertex->BackPropogate(pilot_, action_map_, use_min_cost_);
   }
-}
-
-void MonteCarloTreeSearch::BestAction(std::vector<std::vector<pilot::ActionTreeNode>> *best_action_seq, size_t topk) {
+  // return the best action at root
   auto curr_node = common::ManagedPointer(root_);
-  std::vector<action_id_t> reversals;
   while (!curr_node->IsLeaf()) {
-    std::vector<ActionTreeNode> top;
-    std::vector<common::ManagedPointer<TreeNode>> order = curr_node->BestSubtreeOrdering();
-    NOISEPAGE_ASSERT(!order.empty(), "TreeNode should have some children");
-
-    for (size_t i = 0; i < order.size() && i < topk; i++) {
-      auto child = order[i];
-      auto action = child->GetCurrentAction();
-      auto &action_info = action_map_.at(action);
-      top.emplace_back(curr_node->GetTreeNodeId(), child->GetTreeNodeId(), action, child->GetCost(),
-                       action_info->GetDatabaseOid(), action_info->GetSQLCommand(), child->GetActionStartSegmentIndex(),
-                       child->GetActionPlanEndIndex());
-    }
-
-    best_action_seq->emplace_back(std::move(top));
-    curr_node = order[0];
-
-    // Apply the root action. This is because some actions (i.e., ChangeKnobActions) are deltas
-    // rather than absolute values. Actions are applied as "what-if" since they will be reversed
-    // afterwards once the traversal ends.
-    auto action = curr_node->GetCurrentAction();
-    auto &action_info = action_map_.at(action);
-    PilotUtil::ApplyAction(planning_context_, action_info->GetSQLCommand(), action_info->GetDatabaseOid(), true);
-    NOISEPAGE_ASSERT(!action_info->GetReverseActions().empty(), "Action should have reverse");
-    reversals.push_back(action_info->GetReverseActions()[0]);
-  }
-
-  for (auto it = reversals.rbegin(); it != reversals.rend(); it++) {
-    auto action = *it;
-    auto &action_info = action_map_.at(action);
-    PilotUtil::ApplyAction(planning_context_, action_info->GetSQLCommand(), action_info->GetDatabaseOid(), true);
+    auto best_child = curr_node->BestSubtree();
+    best_action_seq->emplace_back(action_map_.at(best_child->GetCurrentAction())->GetSQLCommand(),
+                                  action_map_.at(best_child->GetCurrentAction())->GetDatabaseOid());
+    SELFDRIVING_LOG_DEBUG(action_map_.at(best_child->GetCurrentAction())->GetSQLCommand());
+    curr_node = best_child;
   }
 }
 
