--- conflicted
+++ resolved
@@ -1,53 +1,32 @@
+
 #include "self_driving/planning/mcts/tree_node.h"
 
 #include <cmath>
 #include <random>
 
-#include "common/strong_typedef_body.h"
 #include "loggers/selfdriving_logger.h"
 #include "self_driving/forecasting/workload_forecast.h"
 #include "self_driving/planning/action/abstract_action.h"
-#include "self_driving/planning/action/create_index_action.h"
-<<<<<<< HEAD
-#include "self_driving/planning/memory_info.h"
-=======
->>>>>>> f2fd6474
 #include "self_driving/planning/pilot.h"
 #include "self_driving/planning/pilot_util.h"
-#include "self_driving/planning/planning_context.h"
 
 #define EPSILON 1e-3
 
 namespace noisepage::selfdriving::pilot {
 
-STRONG_TYPEDEF_BODY(tree_node_id_t, uint64_t);
-
-tree_node_id_t TreeNode::tree_node_identifier = tree_node_id_t(1);
-
-TreeNode::TreeNode(common::ManagedPointer<TreeNode> parent, action_id_t current_action,
-                   uint64_t action_start_segment_index, double current_segment_cost, double later_segments_cost,
-                   uint64_t memory, ActionState action_state)
-    : tree_node_id_(TreeNode::tree_node_identifier++),
-      is_leaf_{true},
+TreeNode::TreeNode(common::ManagedPointer<TreeNode> parent, action_id_t current_action, double current_segment_cost,
+                   double later_segments_cost)
+    : is_leaf_{true},
       depth_(parent == nullptr ? 0 : parent->depth_ + 1),
-      action_start_segment_index_(action_start_segment_index),
-      action_plan_end_index_(action_start_segment_index_),
       current_action_(current_action),
       ancestor_cost_(current_segment_cost + (parent == nullptr ? 0 : parent->ancestor_cost_)),
       parent_(parent),
-      number_of_visits_{1},
-      memory_(memory),
-      action_state_(std::move(action_state)) {
+      number_of_visits_{1} {
   if (parent != nullptr) parent->is_leaf_ = false;
   cost_ = ancestor_cost_ + later_segments_cost;
   SELFDRIVING_LOG_INFO(
-      "Creating Tree Node: Depth {} Action Start Segment Index {} Action {} Cost {} Current_Segment_Cost {} "
-      "Later_Segment_Cost {} Ancestor_Cost {}",
-      depth_, action_start_segment_index_, current_action_, cost_, current_segment_cost, later_segments_cost,
-      ancestor_cost_);
-
-  // TODO(lin): Add the memory information to the action recording table
-  (void)memory_;
+      "Creating Tree Node: Depth {} Action {} Cost {} Current_Segment_Cost {} Later_Segment_Cost {} Ancestor_Cost {}",
+      depth_, current_action_, cost_, current_segment_cost, later_segments_cost, ancestor_cost_);
 }
 
 common::ManagedPointer<TreeNode> TreeNode::BestSubtree() {
@@ -61,26 +40,6 @@
                          child->GetCurrentAction(), child->cost_);
   }
   return best_child;
-}
-
-std::vector<common::ManagedPointer<TreeNode>> TreeNode::BestSubtreeOrdering() {
-  NOISEPAGE_ASSERT(!is_leaf_, "Trying to return best action on a leaf node");
-  // Get child of least cost
-  NOISEPAGE_ASSERT(!children_.empty(), "Trying to return best action for unexpanded nodes");
-
-  std::vector<common::ManagedPointer<TreeNode>> results;
-  results.reserve(children_.size());
-  for (auto &child : children_) {
-    results.emplace_back(child);
-  }
-
-  struct {
-    bool operator()(common::ManagedPointer<TreeNode> a, common::ManagedPointer<TreeNode> b) {
-      return a->cost_ < b->cost_;
-    }
-  } cmp;
-  std::sort(results.begin(), results.end(), cmp);
-  return results;
 }
 
 void TreeNode::UpdateCostAndVisits(uint64_t num_expansion, double leaf_cost, double expanded_cost) {
@@ -120,7 +79,7 @@
 }
 
 common::ManagedPointer<TreeNode> TreeNode::Selection(
-    common::ManagedPointer<TreeNode> root, const PlanningContext &planning_context,
+    common::ManagedPointer<TreeNode> root, common::ManagedPointer<Pilot> pilot,
     const std::map<action_id_t, std::unique_ptr<AbstractAction>> &action_map,
     std::unordered_set<action_id_t> *candidate_actions, uint64_t end_segment_index) {
   common::ManagedPointer<TreeNode> curr;
@@ -132,7 +91,7 @@
       curr = curr->SampleChild();
       actions_on_path.push_back(curr->current_action_);
     }
-  } while (curr->action_start_segment_index_ > end_segment_index);
+  } while (curr->depth_ > end_segment_index);
 
   for (auto action : actions_on_path) {
     for (auto invalid_action : action_map.at(action)->GetInvalidatedActions()) {
@@ -141,104 +100,45 @@
     for (auto enabled_action : action_map.at(action)->GetEnabledActions()) {
       candidate_actions->insert(enabled_action);
     }
-    PilotUtil::ApplyAction(planning_context, action_map.at(action)->GetSQLCommand(),
-                           action_map.at(action)->GetDatabaseOid(), Pilot::WHAT_IF);
+    PilotUtil::ApplyAction(pilot, action_map.at(action)->GetSQLCommand(), action_map.at(action)->GetDatabaseOid());
   }
   return curr;
 }
 
-void TreeNode::ChildrenRollout(const PlanningContext &planning_context,
-                               common::ManagedPointer<selfdriving::WorkloadForecast> forecast, uint64_t action_horizon,
-                               uint64_t tree_end_segment_index,
+void TreeNode::ChildrenRollout(common::ManagedPointer<Pilot> pilot,
+                               common::ManagedPointer<selfdriving::WorkloadForecast> forecast,
+                               uint64_t tree_start_segment_index, uint64_t tree_end_segment_index,
                                const std::map<action_id_t, std::unique_ptr<AbstractAction>> &action_map,
-                               const std::unordered_set<action_id_t> &candidate_actions, uint64_t memory_constraint) {
-  action_plan_end_index_ = std::min(action_start_segment_index_ + action_horizon - 1, tree_end_segment_index);
-
-  SELFDRIVING_LOG_DEBUG("action_start_segment_index: {} action_plan_end_index: {} tree_end_segment_index: {}",
-                        action_start_segment_index_, action_plan_end_index_, tree_end_segment_index);
-  NOISEPAGE_ASSERT(action_start_segment_index_ <= tree_end_segment_index,
-                   "action plan end segment index should be no greater than tree end segment index");
-
-  auto new_action_state = action_state_;
+                               const std::unordered_set<action_id_t> &candidate_actions) {
+  auto start_segment_index = tree_start_segment_index + depth_;
+  auto end_segment_index = tree_end_segment_index;
+  NOISEPAGE_ASSERT(start_segment_index <= end_segment_index,
+                   "start segment index should be no greater than the end segment index");
 
   for (const auto &action_id : candidate_actions) {
     // expand each action not yet applied
-    auto const &action_ptr = action_map.at(action_id);
-    if (!action_ptr->IsValid() || action_ptr->GetSQLCommand() == "set compiled_query_execution = 'true';") continue;
+    if (!action_map.at(action_id)->IsValid() ||
+        action_map.at(action_id)->GetSQLCommand() == "set compiled_query_execution = 'true';")
+      continue;
+    PilotUtil::ApplyAction(pilot, action_map.at(action_id)->GetSQLCommand(),
+                           action_map.at(action_id)->GetDatabaseOid());
 
-    // Update the action state assuming this action is applied
-    action_ptr->ModifyActionState(&new_action_state);
+    double child_segment_cost = PilotUtil::ComputeCost(pilot, forecast, start_segment_index, start_segment_index);
+    double later_segments_cost = 0;
+    if (start_segment_index != end_segment_index)
+      later_segments_cost = PilotUtil::ComputeCost(pilot, forecast, start_segment_index + 1, end_segment_index);
 
-    // Compute memory consumption
-    bool satisfy_memory_constraint = true;
-    // We may apply actions to reduce memory consumption in future, so we only need to evaluate the memory constraint
-    // up to action_plan_end_index_
-    for (auto segment_index = action_start_segment_index_; segment_index <= action_plan_end_index_; segment_index++) {
-<<<<<<< HEAD
-      size_t memory =
-          PilotUtil::CalculateMemoryConsumption(pilot->GetMemoryInfo(), new_action_state, segment_index, action_map);
-      if (memory > memory_constraint) satisfy_memory_constraint = false;
-    }
-    // For bookkeeping purpose
-    size_t plan_end_memory_consumption = PilotUtil::CalculateMemoryConsumption(pilot->GetMemoryInfo(), new_action_state,
-                                                                               action_plan_end_index_, action_map);
-=======
-      size_t memory = PilotUtil::CalculateMemoryConsumption(planning_context.GetMemoryInfo(), new_action_state,
-                                                            segment_index, action_map);
-      if (memory > memory_constraint) satisfy_memory_constraint = false;
-    }
-    // For bookkeeping purpose
-    size_t plan_end_memory_consumption = PilotUtil::CalculateMemoryConsumption(
-        planning_context.GetMemoryInfo(), new_action_state, action_plan_end_index_, action_map);
->>>>>>> f2fd6474
+    children_.push_back(
+        std::make_unique<TreeNode>(common::ManagedPointer(this), action_id, child_segment_cost, later_segments_cost));
 
-    // Initialize to large enough value when the memory constraint is not satisfied
-    double child_segment_cost = MEMORY_CONSUMPTION_VIOLATION_COST;
-    double later_segments_cost = MEMORY_CONSUMPTION_VIOLATION_COST;
-    if (satisfy_memory_constraint) {
-<<<<<<< HEAD
-      PilotUtil::ApplyAction(pilot, action_ptr->GetSQLCommand(), action_ptr->GetDatabaseOid(), Pilot::WHAT_IF);
-
-      child_segment_cost = PilotUtil::ComputeCost(pilot, forecast, action_start_segment_index_, action_plan_end_index_);
-=======
-      PilotUtil::ApplyAction(planning_context, action_ptr->GetSQLCommand(), action_ptr->GetDatabaseOid(),
-                             Pilot::WHAT_IF);
-
-      child_segment_cost =
-          PilotUtil::ComputeCost(planning_context, forecast, action_start_segment_index_, action_plan_end_index_);
->>>>>>> f2fd6474
-      if (action_plan_end_index_ == tree_end_segment_index)
-        later_segments_cost = 0;
-      else
-        later_segments_cost =
-<<<<<<< HEAD
-            PilotUtil::ComputeCost(pilot, forecast, action_plan_end_index_ + 1, tree_end_segment_index);
-
-      // apply one reverse action to undo the above
-      auto rev_actions = action_ptr->GetReverseActions();
-      PilotUtil::ApplyAction(pilot, action_map.at(rev_actions[0])->GetSQLCommand(),
-=======
-            PilotUtil::ComputeCost(planning_context, forecast, action_plan_end_index_ + 1, tree_end_segment_index);
-
-      // apply one reverse action to undo the above
-      auto rev_actions = action_ptr->GetReverseActions();
-      PilotUtil::ApplyAction(planning_context, action_map.at(rev_actions[0])->GetSQLCommand(),
->>>>>>> f2fd6474
-                             action_map.at(rev_actions[0])->GetDatabaseOid(), Pilot::WHAT_IF);
-    }
-
-    // Add new child with proper action state
-    new_action_state.SetIntervals(action_plan_end_index_ + 1, tree_end_segment_index);
-    children_.push_back(std::make_unique<TreeNode>(common::ManagedPointer(this), action_id, action_plan_end_index_ + 1,
-                                                   child_segment_cost, later_segments_cost, plan_end_memory_consumption,
-                                                   new_action_state));
-
-    // Reverse the action state
-    action_map.at(action_ptr->GetReverseActions()[0])->ModifyActionState(&new_action_state);
+    // apply one reverse action to undo the above
+    auto rev_actions = action_map.at(action_id)->GetReverseActions();
+    PilotUtil::ApplyAction(pilot, action_map.at(rev_actions[0])->GetSQLCommand(),
+                           action_map.at(rev_actions[0])->GetDatabaseOid());
   }
 }
 
-void TreeNode::BackPropogate(const PlanningContext &planning_context,
+void TreeNode::BackPropogate(common::ManagedPointer<Pilot> pilot,
                              const std::map<action_id_t, std::unique_ptr<AbstractAction>> &action_map,
                              bool use_min_cost) {
   auto curr = common::ManagedPointer(this);
@@ -248,8 +148,8 @@
   auto num_expansion = children_.size();
   while (curr != nullptr && curr->parent_ != nullptr) {
     auto rev_action = action_map.at(curr->current_action_)->GetReverseActions()[0];
-    PilotUtil::ApplyAction(planning_context, action_map.at(rev_action)->GetSQLCommand(),
-                           action_map.at(rev_action)->GetDatabaseOid(), Pilot::WHAT_IF);
+    PilotUtil::ApplyAction(pilot, action_map.at(rev_action)->GetSQLCommand(),
+                           action_map.at(rev_action)->GetDatabaseOid());
     if (use_min_cost) {
       curr->cost_ = std::min(curr->cost_, expanded_cost);
     } else {
