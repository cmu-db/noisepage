#include "self_driving/planning/mcts/tree_node.h"

#include <cmath>
#include <random>

#include "common/strong_typedef_body.h"
#include "loggers/selfdriving_logger.h"
#include "self_driving/forecasting/workload_forecast.h"
#include "self_driving/planning/action/abstract_action.h"
#include "self_driving/planning/pilot.h"
#include "self_driving/planning/pilot_util.h"

#define EPSILON 1e-3

namespace noisepage::selfdriving::pilot {

<<<<<<< HEAD
TreeNode::TreeNode(common::ManagedPointer<TreeNode> parent, action_id_t current_action, double current_segment_cost,
                   double later_segments_cost, uint64_t memory, common::ManagedPointer<ActionState> action_state)
    : is_leaf_{true},
=======
STRONG_TYPEDEF_BODY(tree_node_id_t, uint64_t);

tree_node_id_t TreeNode::tree_node_identifier = tree_node_id_t(1);

TreeNode::TreeNode(common::ManagedPointer<TreeNode> parent, action_id_t current_action,
                   uint64_t action_start_segment_index, double current_segment_cost, double later_segments_cost,
                   uint64_t memory)
    : tree_node_id_(TreeNode::tree_node_identifier++),
      is_leaf_{true},
>>>>>>> b95bf1ef
      depth_(parent == nullptr ? 0 : parent->depth_ + 1),
      action_start_segment_index_(action_start_segment_index),
      action_plan_end_index_(action_start_segment_index_),
      current_action_(current_action),
      ancestor_cost_(current_segment_cost + (parent == nullptr ? 0 : parent->ancestor_cost_)),
      parent_(parent),
      number_of_visits_{1},
      memory_(memory),
      action_state_(action_state) {
  if (parent != nullptr) parent->is_leaf_ = false;
  cost_ = ancestor_cost_ + later_segments_cost;
  SELFDRIVING_LOG_INFO(
<<<<<<< HEAD
      "Creating Tree Node: Depth {} Action {} Cost {} Current_Segment_Cost {} Later_Segment_Cost {} Ancestor_Cost {}",
      depth_, current_action_, cost_, current_segment_cost, later_segments_cost, ancestor_cost_);
=======
      "Creating Tree Node: Depth {} Action Start Segment Index {} Action {} Cost {} Current_Segment_Cost {} "
      "Later_Segment_Cost {} Ancestor_Cost {}",
      depth_, action_start_segment_index_, current_action_, cost_, current_segment_cost, later_segments_cost,
      ancestor_cost_);

  // TODO(lin): check the memory constraint
  (void)memory_;
>>>>>>> b95bf1ef
}

common::ManagedPointer<TreeNode> TreeNode::BestSubtree() {
  NOISEPAGE_ASSERT(!is_leaf_, "Trying to return best action on a leaf node");
  // Get child of least cost
  NOISEPAGE_ASSERT(!children_.empty(), "Trying to return best action for unexpanded nodes");
  auto best_child = common::ManagedPointer(children_[0]);
  for (auto &child : children_) {
    if (child->cost_ < best_child->cost_) best_child = common::ManagedPointer(child);
    SELFDRIVING_LOG_INFO("Finding best action: Depth {} Action {} Child {} Cost {}", depth_, current_action_,
                         child->GetCurrentAction(), child->cost_);
  }
  return best_child;
}

std::vector<common::ManagedPointer<TreeNode>> TreeNode::BestSubtreeOrdering() {
  NOISEPAGE_ASSERT(!is_leaf_, "Trying to return best action on a leaf node");
  // Get child of least cost
  NOISEPAGE_ASSERT(!children_.empty(), "Trying to return best action for unexpanded nodes");

  std::vector<common::ManagedPointer<TreeNode>> results;
  results.reserve(children_.size());
  for (auto &child : children_) {
    results.emplace_back(child);
  }

  struct {
    bool operator()(common::ManagedPointer<TreeNode> a, common::ManagedPointer<TreeNode> b) {
      return a->cost_ < b->cost_;
    }
  } cmp;
  std::sort(results.begin(), results.end(), cmp);
  return results;
}

void TreeNode::UpdateCostAndVisits(uint64_t num_expansion, double leaf_cost, double expanded_cost) {
  // compute cost as average of the leaves in its subtree weighted by the number of visits
  // Here we add the number of successors expanded in the previous rollout and also subtract 1
  // because the cost of the expanded leaf was invalidated
  auto new_num_visits = num_expansion - 1 + number_of_visits_;

  SELFDRIVING_LOG_TRACE("Depth: {} Before Update Cost: {}", depth_, cost_);
  cost_ = static_cast<double>(number_of_visits_) / new_num_visits * cost_ - leaf_cost / new_num_visits +
          static_cast<double>(num_expansion) / new_num_visits * expanded_cost;
  SELFDRIVING_LOG_TRACE("number_of_visits_ {} new_num_visits {} leaf_cost {} num_expansion {} expanded_cost {}",
                        number_of_visits_, new_num_visits, leaf_cost, num_expansion, expanded_cost);
  SELFDRIVING_LOG_TRACE("After Update Cost: {}", cost_);
  number_of_visits_ = new_num_visits;
}

common::ManagedPointer<TreeNode> TreeNode::SampleChild() {
  // compute max of children's cost
  double highest = 0;
  for (auto &child : children_) highest = std::max(child->cost_, highest);

  // sample based on cost and num of visits of children
  std::vector<double> children_weights;
  for (auto &child : children_) {
    // Adopted from recommended formula in
    // https://en.wikipedia.org/wiki/Monte_Carlo_tree_search#Exploration_and_exploitation The first additive term was
    // changed to be the inverse of a normalized value, since smaller cost is preferred
    auto child_obj = std::pow((highest + EPSILON) / (child->cost_ + EPSILON), 2) +
                     std::sqrt(2 * std::log(number_of_visits_) / child->number_of_visits_);
    children_weights.push_back(child_obj);
  }
  std::discrete_distribution<int> children_dist(children_weights.begin(), children_weights.end());
  std::random_device rd;
  std::mt19937 device(rd());
  return common::ManagedPointer(children_.at(children_dist(device)));
}

common::ManagedPointer<TreeNode> TreeNode::Selection(
    common::ManagedPointer<TreeNode> root, common::ManagedPointer<Pilot> pilot,
    const std::map<action_id_t, std::unique_ptr<AbstractAction>> &action_map,
    std::unordered_set<action_id_t> *candidate_actions, uint64_t end_segment_index) {
  common::ManagedPointer<TreeNode> curr;
  std::vector<action_id_t> actions_on_path;
  do {
    curr = root;
    actions_on_path.clear();
    while (!curr->is_leaf_) {
      curr = curr->SampleChild();
      actions_on_path.push_back(curr->current_action_);
    }
  } while (curr->action_start_segment_index_ > end_segment_index);

  for (auto action : actions_on_path) {
    for (auto invalid_action : action_map.at(action)->GetInvalidatedActions()) {
      candidate_actions->erase(invalid_action);
    }
    for (auto enabled_action : action_map.at(action)->GetEnabledActions()) {
      candidate_actions->insert(enabled_action);
    }
    PilotUtil::ApplyAction(pilot, action_map.at(action)->GetSQLCommand(), action_map.at(action)->GetDatabaseOid(),
                           Pilot::WHAT_IF);
  }
  return curr;
}

void TreeNode::ChildrenRollout(common::ManagedPointer<Pilot> pilot,
                               common::ManagedPointer<selfdriving::WorkloadForecast> forecast, uint64_t action_horizon,
                               uint64_t tree_end_segment_index,
                               const std::map<action_id_t, std::unique_ptr<AbstractAction>> &action_map,
                               const std::unordered_set<action_id_t> &candidate_actions, uint64_t memory_constraint) {
  action_plan_end_index_ = std::min(action_start_segment_index_ + action_horizon - 1, tree_end_segment_index);

  SELFDRIVING_LOG_DEBUG("action_start_segment_index: {} action_plan_end_index: {} tree_end_segment_index: {}",
                        action_start_segment_index_, action_plan_end_index_, tree_end_segment_index);
  NOISEPAGE_ASSERT(action_start_segment_index_ <= tree_end_segment_index,
                   "action plan end segment index should be no greater than tree end segment index");

  for (const auto &action_id : candidate_actions) {
    // expand each action not yet applied
    if (!action_map.at(action_id)->IsValid() ||
        action_map.at(action_id)->GetSQLCommand() == "set compiled_query_execution = 'true';")
      continue;

<<<<<<< HEAD
    // Compute memory consumption
    bool satisfy_memory_constraint = true;
    double start_memory_consumption = 0;
    // for (auto segment_index = start_segment_index; segment_index <= end_segment_index; segment_index++) {
    //  CalculateMemoryConsumption(pilot->GetMemoryInfo(), forecast, segment_index);
    //}

    // Initialize to large enough value when the memory constraint is not satisfied
    double child_segment_cost = 1e10;
    double later_segments_cost = 1e10;
    if (satisfy_memory_constraint) {
      PilotUtil::ApplyAction(pilot, action_map.at(action_id)->GetSQLCommand(),
                             action_map.at(action_id)->GetDatabaseOid(), Pilot::WHAT_IF);

      child_segment_cost = PilotUtil::ComputeCost(pilot, forecast, start_segment_index, start_segment_index);
      if (start_segment_index == end_segment_index)
        later_segments_cost = 0;
      else
        later_segments_cost = PilotUtil::ComputeCost(pilot, forecast, start_segment_index + 1, end_segment_index);

      // apply one reverse action to undo the above
      auto rev_actions = action_map.at(action_id)->GetReverseActions();
      PilotUtil::ApplyAction(pilot, action_map.at(rev_actions[0])->GetSQLCommand(),
                             action_map.at(rev_actions[0])->GetDatabaseOid(), Pilot::WHAT_IF);
    }

    children_.push_back(std::make_unique<TreeNode>(common::ManagedPointer(this), action_id, child_segment_cost,
                                                   later_segments_cost, start_memory_consumption));
=======
    // compute cost of segments influenced by this action in the action plan horizon at this level
    double child_segment_cost =
        PilotUtil::ComputeCost(pilot, forecast, action_start_segment_index_, action_plan_end_index_);
    double later_segments_cost = 0;
    if (action_plan_end_index_ != tree_end_segment_index)
      later_segments_cost = PilotUtil::ComputeCost(pilot, forecast, action_plan_end_index_ + 1, tree_end_segment_index);

    // TODO(lin): store the current memory consumption up to this node instead of 0
    children_.push_back(std::make_unique<TreeNode>(common::ManagedPointer(this), action_id, action_plan_end_index_ + 1,
                                                   child_segment_cost, later_segments_cost, 0));

    // apply one reverse action to undo the above
    auto rev_actions = action_map.at(action_id)->GetReverseActions();
    PilotUtil::ApplyAction(pilot, action_map.at(rev_actions[0])->GetSQLCommand(),
                           action_map.at(rev_actions[0])->GetDatabaseOid(), Pilot::WHAT_IF);
>>>>>>> b95bf1ef
  }
}

void TreeNode::BackPropogate(common::ManagedPointer<Pilot> pilot,
                             const std::map<action_id_t, std::unique_ptr<AbstractAction>> &action_map,
                             bool use_min_cost) {
  auto curr = common::ManagedPointer(this);
  auto leaf_cost = cost_;
  double expanded_cost = use_min_cost ? ComputeMinCostFromChildren() : ComputeWeightedAverageCostFromChildren();

  auto num_expansion = children_.size();
  while (curr != nullptr && curr->parent_ != nullptr) {
    auto rev_action = action_map.at(curr->current_action_)->GetReverseActions()[0];
    PilotUtil::ApplyAction(pilot, action_map.at(rev_action)->GetSQLCommand(),
                           action_map.at(rev_action)->GetDatabaseOid(), Pilot::WHAT_IF);
    if (use_min_cost) {
      curr->cost_ = std::min(curr->cost_, expanded_cost);
    } else {
      // All ancestors of the expanded leaf need to updated with a weight increase of num_expansion, and a new weight
      curr->UpdateCostAndVisits(num_expansion, leaf_cost, expanded_cost);
    }
    curr = curr->parent_;
  }
}

}  // namespace noisepage::selfdriving::pilot<|MERGE_RESOLUTION|>--- conflicted
+++ resolved
@@ -14,21 +14,15 @@
 
 namespace noisepage::selfdriving::pilot {
 
-<<<<<<< HEAD
-TreeNode::TreeNode(common::ManagedPointer<TreeNode> parent, action_id_t current_action, double current_segment_cost,
-                   double later_segments_cost, uint64_t memory, common::ManagedPointer<ActionState> action_state)
-    : is_leaf_{true},
-=======
 STRONG_TYPEDEF_BODY(tree_node_id_t, uint64_t);
 
 tree_node_id_t TreeNode::tree_node_identifier = tree_node_id_t(1);
 
 TreeNode::TreeNode(common::ManagedPointer<TreeNode> parent, action_id_t current_action,
                    uint64_t action_start_segment_index, double current_segment_cost, double later_segments_cost,
-                   uint64_t memory)
+                   uint64_t memory, common::ManagedPointer<ActionState> action_state)
     : tree_node_id_(TreeNode::tree_node_identifier++),
       is_leaf_{true},
->>>>>>> b95bf1ef
       depth_(parent == nullptr ? 0 : parent->depth_ + 1),
       action_start_segment_index_(action_start_segment_index),
       action_plan_end_index_(action_start_segment_index_),
@@ -41,18 +35,10 @@
   if (parent != nullptr) parent->is_leaf_ = false;
   cost_ = ancestor_cost_ + later_segments_cost;
   SELFDRIVING_LOG_INFO(
-<<<<<<< HEAD
-      "Creating Tree Node: Depth {} Action {} Cost {} Current_Segment_Cost {} Later_Segment_Cost {} Ancestor_Cost {}",
-      depth_, current_action_, cost_, current_segment_cost, later_segments_cost, ancestor_cost_);
-=======
       "Creating Tree Node: Depth {} Action Start Segment Index {} Action {} Cost {} Current_Segment_Cost {} "
       "Later_Segment_Cost {} Ancestor_Cost {}",
       depth_, action_start_segment_index_, current_action_, cost_, current_segment_cost, later_segments_cost,
       ancestor_cost_);
-
-  // TODO(lin): check the memory constraint
-  (void)memory_;
->>>>>>> b95bf1ef
 }
 
 common::ManagedPointer<TreeNode> TreeNode::BestSubtree() {
@@ -170,7 +156,6 @@
         action_map.at(action_id)->GetSQLCommand() == "set compiled_query_execution = 'true';")
       continue;
 
-<<<<<<< HEAD
     // Compute memory consumption
     bool satisfy_memory_constraint = true;
     double start_memory_consumption = 0;
@@ -185,11 +170,11 @@
       PilotUtil::ApplyAction(pilot, action_map.at(action_id)->GetSQLCommand(),
                              action_map.at(action_id)->GetDatabaseOid(), Pilot::WHAT_IF);
 
-      child_segment_cost = PilotUtil::ComputeCost(pilot, forecast, start_segment_index, start_segment_index);
-      if (start_segment_index == end_segment_index)
+      child_segment_cost = PilotUtil::ComputeCost(pilot, forecast,action_start_segment_index_, action_plan_end_index_);
+      if (action_plan_end_index_ == tree_end_segment_index)
         later_segments_cost = 0;
       else
-        later_segments_cost = PilotUtil::ComputeCost(pilot, forecast, start_segment_index + 1, end_segment_index);
+        later_segments_cost = PilotUtil::ComputeCost(pilot, forecast, action_plan_end_index_ + 1, tree_end_segment_index);
 
       // apply one reverse action to undo the above
       auto rev_actions = action_map.at(action_id)->GetReverseActions();
@@ -197,25 +182,8 @@
                              action_map.at(rev_actions[0])->GetDatabaseOid(), Pilot::WHAT_IF);
     }
 
-    children_.push_back(std::make_unique<TreeNode>(common::ManagedPointer(this), action_id, child_segment_cost,
+    children_.push_back(std::make_unique<TreeNode>(common::ManagedPointer(this), action_id, action_plan_end_index_ + 1,child_segment_cost,
                                                    later_segments_cost, start_memory_consumption));
-=======
-    // compute cost of segments influenced by this action in the action plan horizon at this level
-    double child_segment_cost =
-        PilotUtil::ComputeCost(pilot, forecast, action_start_segment_index_, action_plan_end_index_);
-    double later_segments_cost = 0;
-    if (action_plan_end_index_ != tree_end_segment_index)
-      later_segments_cost = PilotUtil::ComputeCost(pilot, forecast, action_plan_end_index_ + 1, tree_end_segment_index);
-
-    // TODO(lin): store the current memory consumption up to this node instead of 0
-    children_.push_back(std::make_unique<TreeNode>(common::ManagedPointer(this), action_id, action_plan_end_index_ + 1,
-                                                   child_segment_cost, later_segments_cost, 0));
-
-    // apply one reverse action to undo the above
-    auto rev_actions = action_map.at(action_id)->GetReverseActions();
-    PilotUtil::ApplyAction(pilot, action_map.at(rev_actions[0])->GetSQLCommand(),
-                           action_map.at(rev_actions[0])->GetDatabaseOid(), Pilot::WHAT_IF);
->>>>>>> b95bf1ef
   }
 }
 
