--- conflicted
+++ resolved
@@ -178,10 +178,9 @@
     std::vector<std::vector<parser::ConstantValueExpression>> *params = forecast->GetQueryparamsByQid(qid);
     pipeline_qids->push_back(qid);
 
-<<<<<<< HEAD
     if (execute_query) {
       // Execute the queries to get features with counters
-      common::Future<bool> sync;
+      common::Future<task::DummyResult> sync;
       // Forcefully reoptimize all the queries and set the query identifier to use
       // If copying params and param_types gets expensive, we might have to tweak the Task::TaskDML
       // constructor to allow specifying pointer params or a custom planning task.
@@ -219,17 +218,6 @@
       }
 
       query_util->EndTransaction(false);
-=======
-    // Forcefully reoptimize all the queries and set the query identifier to use
-    common::Future<task::DummyResult> sync;
-    pilot->task_manager_->AddTask(
-        std::make_unique<task::TaskDML>(db_oid, query_text, std::make_unique<optimizer::TrivialCostModel>(),
-                                        std::move(params), std::move(param_types), nullptr, metrics_manager, true, true,
-                                        std::make_optional<execution::query_id_t>(qid), common::ManagedPointer(&sync)));
-    auto future_result = sync.WaitFor(Pilot::FUTURE_TIMEOUT);
-    if (!future_result.has_value()) {
-      throw PILOT_EXCEPTION("Future timed out.", common::ErrorCode::ERRCODE_IO_ERROR);
->>>>>>> e8fd9b05
     }
   }
 
