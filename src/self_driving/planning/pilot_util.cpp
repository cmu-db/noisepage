--- conflicted
+++ resolved
@@ -178,7 +178,6 @@
     std::vector<std::vector<parser::ConstantValueExpression>> *params = forecast->GetQueryparamsByQid(qid);
     pipeline_qids->push_back(qid);
 
-<<<<<<< HEAD
     if (execute_query) {
       // Execute the queries to get features with counters
       common::Future<bool> sync;
@@ -190,7 +189,10 @@
           std::vector<std::vector<parser::ConstantValueExpression>>(*params), std::vector<type::TypeId>(*param_types),
           nullptr, metrics_manager, true, true, std::make_optional<execution::query_id_t>(qid),
           common::ManagedPointer(&sync)));
-      sync.Wait();
+      auto future_result = sync.WaitFor(Pilot::FUTURE_TIMEOUT);
+      if (!future_result.has_value()) {
+        throw PILOT_EXCEPTION("Future timed out.", common::ErrorCode::ERRCODE_IO_ERROR);
+      }
     } else {
       // Just compile the queries (generate the bytecodes) to get features with statistics
       auto &query_util = pilot->query_exec_util_;
@@ -216,17 +218,6 @@
       }
 
       query_util->EndTransaction(false);
-=======
-    // Forcefully reoptimize all the queries and set the query identifier to use
-    common::Future<bool> sync;
-    pilot->task_manager_->AddTask(
-        std::make_unique<task::TaskDML>(db_oid, query_text, std::make_unique<optimizer::TrivialCostModel>(),
-                                        std::move(params), std::move(param_types), nullptr, metrics_manager, true, true,
-                                        std::make_optional<execution::query_id_t>(qid), common::ManagedPointer(&sync)));
-    auto future_result = sync.WaitFor(Pilot::FUTURE_TIMEOUT);
-    if (!future_result.has_value()) {
-      throw PILOT_EXCEPTION("Future timed out.", common::ErrorCode::ERRCODE_IO_ERROR);
->>>>>>> 63eafbd2
     }
   }
 
