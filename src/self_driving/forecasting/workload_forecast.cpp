--- conflicted
+++ resolved
@@ -201,11 +201,8 @@
 
     if (!parse_succ) continue;
 
-<<<<<<< HEAD
-=======
     // Database id is recorded here for consistency with LoadQueryText but no use for now.
     // db_oid = static_cast<uint64_t>(std::stoi(val_vec[0]));
->>>>>>> 481d8dda
     query_id = static_cast<execution::query_id_t>(std::stoi(val_vec[1]));
     param_string = val_vec[3];
 
