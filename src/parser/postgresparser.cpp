--- conflicted
+++ resolved
@@ -1882,13 +1882,9 @@
   return result;
 }
 
-<<<<<<< HEAD
 std::unique_ptr<ExplainStatement> PostgresParser::ExplainTransform(ParseResult *parse_result, ExplainStmt *root,
                                                                    const std::string &query_string) {
-=======
-std::unique_ptr<ExplainStatement> PostgresParser::ExplainTransform(ParseResult *parse_result, ExplainStmt *root) {
   static constexpr char k_format_tok[] = "format";
->>>>>>> 8f38abf4
   std::unique_ptr<ExplainStatement> result;
   auto query = NodeTransform(parse_result, root->query_, query_string);
   result = std::make_unique<ExplainStatement>(std::move(query));
