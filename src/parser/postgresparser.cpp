#include <algorithm>
#include <cstdio>
#include <memory>
#include <string>
#include <unordered_set>
#include <utility>
#include <vector>

#include "common/exception.h"

#include "libpg_query/pg_list.h"
#include "libpg_query/pg_query.h"

#include "loggers/parser_logger.h"

#include "parser/expression/aggregate_expression.h"
#include "parser/expression/case_expression.h"
#include "parser/expression/column_value_expression.h"
#include "parser/expression/comparison_expression.h"
#include "parser/expression/conjunction_expression.h"
#include "parser/expression/constant_value_expression.h"
#include "parser/expression/default_value_expression.h"
#include "parser/expression/function_expression.h"
#include "parser/expression/operator_expression.h"
#include "parser/expression/parameter_value_expression.h"
#include "parser/expression/star_expression.h"
#include "parser/expression/subquery_expression.h"
#include "parser/expression/type_cast_expression.h"
#include "parser/pg_trigger.h"
#include "parser/postgresparser.h"
#include "type/transient_value_factory.h"

/**
 * Log information about the error, then throw an exception
 * FN_NAME - name of current function
 * TYPE_MSG - message about the type in error
 * ARG - to print, i.e. unknown or unsupported type
 */
#define PARSER_LOG_AND_THROW(FN_NAME, TYPE_MSG, ARG)           \
  PARSER_LOG_DEBUG(#FN_NAME #TYPE_MSG " {} unsupported", ARG); \
  throw PARSER_EXCEPTION(#FN_NAME ":" #TYPE_MSG " unsupported")

namespace terrier::parser {

PostgresParser::PostgresParser() = default;

PostgresParser::~PostgresParser() = default;

ParseResult PostgresParser::BuildParseTree(const std::string &query_string) {
  auto text = query_string.c_str();
  auto ctx = pg_query_parse_init();
  auto result = pg_query_parse(text);

  // Parse the query string with the Postgres parser.
  if (result.error != nullptr) {
    PARSER_LOG_DEBUG("BuildParseTree error: msg {}, curpos {}", result.error->message, result.error->cursorpos);
    pg_query_parse_finish(ctx);
    pg_query_free_parse_result(result);
    throw PARSER_EXCEPTION("BuildParseTree error");
  }

  // Transform the Postgres parse tree to a Terrier representation.
  ParseResult parse_result;
  try {
    ListTransform(&parse_result, result.tree);
  } catch (const Exception &e) {
    pg_query_parse_finish(ctx);
    pg_query_free_parse_result(result);
    PARSER_LOG_DEBUG("BuildParseTree: caught {} {} {} {}", e.GetType(), e.GetFile(), e.GetLine(), e.what());
    throw;
  }

  pg_query_parse_finish(ctx);
  pg_query_free_parse_result(result);
  return parse_result;
}

void PostgresParser::ListTransform(ParseResult *parse_result, List *root) {
  if (root != nullptr) {
    for (auto cell = root->head; cell != nullptr; cell = cell->next) {
      auto node = static_cast<Node *>(cell->data.ptr_value);
      parse_result->AddStatement(NodeTransform(parse_result, node));
    }
  }
}

std::unique_ptr<SQLStatement> PostgresParser::NodeTransform(ParseResult *parse_result, Node *node) {
  // TODO(WAN): Document what input is parsed to nullptr
  if (node == nullptr) {
    return nullptr;
  }

  std::unique_ptr<SQLStatement> result;
  switch (node->type) {
    case T_CopyStmt: {
      result = CopyTransform(parse_result, reinterpret_cast<CopyStmt *>(node));
      break;
    }
    case T_CreateStmt: {
      result = CreateTransform(parse_result, reinterpret_cast<CreateStmt *>(node));
      break;
    }
    case T_CreatedbStmt: {
      result = CreateDatabaseTransform(parse_result, reinterpret_cast<CreateDatabaseStmt *>(node));
      break;
    }
    case T_CreateFunctionStmt: {
      result = CreateFunctionTransform(parse_result, reinterpret_cast<CreateFunctionStmt *>(node));
      break;
    }
    case T_CreateSchemaStmt: {
      result = CreateSchemaTransform(parse_result, reinterpret_cast<CreateSchemaStmt *>(node));
      break;
    }
    case T_CreateTrigStmt: {
      result = CreateTriggerTransform(parse_result, reinterpret_cast<CreateTrigStmt *>(node));
      break;
    }
    case T_DropdbStmt: {
      result = DropDatabaseTransform(parse_result, reinterpret_cast<DropDatabaseStmt *>(node));
      break;
    }
    case T_DropStmt: {
      result = DropTransform(parse_result, reinterpret_cast<DropStmt *>(node));
      break;
    }
    case T_ExecuteStmt: {
      result = ExecuteTransform(parse_result, reinterpret_cast<ExecuteStmt *>(node));
      break;
    }
    case T_ExplainStmt: {
      result = ExplainTransform(parse_result, reinterpret_cast<ExplainStmt *>(node));
      break;
    }
    case T_IndexStmt: {
      result = CreateIndexTransform(parse_result, reinterpret_cast<IndexStmt *>(node));
      break;
    }
    case T_InsertStmt: {
      result = InsertTransform(parse_result, reinterpret_cast<InsertStmt *>(node));
      break;
    }
    case T_PrepareStmt: {
      result = PrepareTransform(parse_result, reinterpret_cast<PrepareStmt *>(node));
      break;
    }
    case T_SelectStmt: {
      result = SelectTransform(parse_result, reinterpret_cast<SelectStmt *>(node));
      break;
    }
    case T_VacuumStmt: {
      result = VacuumTransform(parse_result, reinterpret_cast<VacuumStmt *>(node));
      break;
    }
    case T_VariableSetStmt: {
      result = VariableSetTransform(parse_result, reinterpret_cast<VariableSetStmt *>(node));
      break;
    }
    case T_ViewStmt: {
      result = CreateViewTransform(parse_result, reinterpret_cast<ViewStmt *>(node));
      break;
    }
    case T_TruncateStmt: {
      result = TruncateTransform(parse_result, reinterpret_cast<TruncateStmt *>(node));
      break;
    }
    case T_TransactionStmt: {
      result = TransactionTransform(reinterpret_cast<TransactionStmt *>(node));
      break;
    }
    case T_UpdateStmt: {
      result = UpdateTransform(parse_result, reinterpret_cast<UpdateStmt *>(node));
      break;
    }
    case T_DeleteStmt: {
      result = DeleteTransform(parse_result, reinterpret_cast<DeleteStmt *>(node));
      break;
    }
    default: {
      PARSER_LOG_DEBUG("NodeTransform: statement type {} unsupported", node->type);
      throw PARSER_EXCEPTION("NodeTransform: unsupported statement type");
    }
  }
  return result;
}

std::unique_ptr<AbstractExpression> PostgresParser::ExprTransform(ParseResult *parse_result, Node *node, char *alias) {
  if (node == nullptr) {
    return nullptr;
  }

  std::unique_ptr<AbstractExpression> expr = nullptr;
  switch (node->type) {
    case T_A_Const: {
      expr = ConstTransform(parse_result, reinterpret_cast<A_Const *>(node));
      break;
    }
    case T_A_Expr: {
      expr = AExprTransform(parse_result, reinterpret_cast<A_Expr *>(node));
      break;
    }
    case T_BoolExpr: {
      expr = BoolExprTransform(parse_result, reinterpret_cast<BoolExpr *>(node));
      break;
    }
    case T_CaseExpr: {
      expr = CaseExprTransform(parse_result, reinterpret_cast<CaseExpr *>(node));
      break;
    }
    case T_ColumnRef: {
      expr = ColumnRefTransform(parse_result, reinterpret_cast<ColumnRef *>(node), alias);
      break;
    }
    case T_FuncCall: {
      expr = FuncCallTransform(parse_result, reinterpret_cast<FuncCall *>(node));
      break;
    }
    case T_NullTest: {
      expr = NullTestTransform(parse_result, reinterpret_cast<NullTest *>(node));
      break;
    }
    case T_ParamRef: {
      expr = ParamRefTransform(parse_result, reinterpret_cast<ParamRef *>(node));
      break;
    }
    case T_SubLink: {
      expr = SubqueryExprTransform(parse_result, reinterpret_cast<SubLink *>(node));
      break;
    }
    case T_TypeCast: {
      expr = AExprTransform(parse_result, reinterpret_cast<A_Expr *>(node));
      break;
    }
    default: {
      PARSER_LOG_DEBUG("ExprTransform: type {} unsupported", node->type);
      throw PARSER_EXCEPTION("ExprTransform: unsupported type");
    }
  }
  return expr;
}

/**
 * DO NOT USE THIS UNLESS YOU MUST.
 * Converts the Postgres parser's expression into our own expression type.
 * @param parser_str string representation returned by postgres parser
 * @return expression type corresponding to the string
 */
ExpressionType PostgresParser::StringToExpressionType(const std::string &parser_str) {
  std::string str = parser_str;
  std::transform(str.begin(), str.end(), str.begin(), ::toupper);
  if (str == "OPERATOR_UNARY_MINUS") {
    return ExpressionType::OPERATOR_UNARY_MINUS;
  }
  if (str == "OPERATOR_PLUS" || str == "+") {
    return ExpressionType::OPERATOR_PLUS;
  }
  if (str == "OPERATOR_MINUS" || str == "-") {
    return ExpressionType::OPERATOR_MINUS;
  }
  if (str == "OPERATOR_MULTIPLY" || str == "*") {
    return ExpressionType::OPERATOR_MULTIPLY;
  }
  if (str == "OPERATOR_DIVIDE" || str == "/") {
    return ExpressionType::OPERATOR_DIVIDE;
  }
  if (str == "OPERATOR_CONCAT" || str == "||") {
    return ExpressionType::OPERATOR_CONCAT;
  }
  if (str == "OPERATOR_MOD" || str == "%") {
    return ExpressionType::OPERATOR_MOD;
  }
  if (str == "OPERATOR_NOT") {
    return ExpressionType::OPERATOR_NOT;
  }
  if (str == "OPERATOR_IS_NULL") {
    return ExpressionType::OPERATOR_IS_NULL;
  }
  if (str == "OPERATOR_EXISTS") {
    return ExpressionType::OPERATOR_EXISTS;
  }
  if (str == "COMPARE_EQUAL" || str == "=") {
    return ExpressionType::COMPARE_EQUAL;
  }
  if (str == "COMPARE_NOTEQUAL" || str == "!=" || str == "<>") {
    return ExpressionType::COMPARE_NOT_EQUAL;
  }
  if (str == "COMPARE_LESSTHAN" || str == "<") {
    return ExpressionType::COMPARE_LESS_THAN;
  }
  if (str == "COMPARE_GREATERTHAN" || str == ">") {
    return ExpressionType::COMPARE_GREATER_THAN;
  }
  if (str == "COMPARE_LESSTHANOREQUALTO" || str == "<=") {
    return ExpressionType::COMPARE_LESS_THAN_OR_EQUAL_TO;
  }
  if (str == "COMPARE_GREATERTHANOREQUALTO" || str == ">=") {
    return ExpressionType::COMPARE_GREATER_THAN_OR_EQUAL_TO;
  }
  if (str == "COMPARE_LIKE" || str == "~~") {
    return ExpressionType::COMPARE_LIKE;
  }
  if (str == "COMPARE_NOTLIKE" || str == "!~~") {
    return ExpressionType::COMPARE_NOT_LIKE;
  }
  if (str == "COMPARE_IN") {
    return ExpressionType::COMPARE_IN;
  }
  if (str == "COMPARE_DISTINCT_FROM") {
    return ExpressionType::COMPARE_IS_DISTINCT_FROM;
  }
  if (str == "CONJUNCTION_AND") {
    return ExpressionType::CONJUNCTION_AND;
  }
  if (str == "CONJUNCTION_OR") {
    return ExpressionType::CONJUNCTION_OR;
  }
  if (str == "COLUMN_VALUE") {
    return ExpressionType::COLUMN_VALUE;
  }
  if (str == "VALUE_CONSTANT") {
    return ExpressionType::VALUE_CONSTANT;
  }
  if (str == "VALUE_PARAMETER") {
    return ExpressionType::VALUE_PARAMETER;
  }
  if (str == "VALUE_TUPLE") {
    return ExpressionType::VALUE_TUPLE;
  }
  if (str == "VALUE_TUPLE_ADDRESS") {
    return ExpressionType::VALUE_TUPLE_ADDRESS;
  }
  if (str == "VALUE_NULL") {
    return ExpressionType::VALUE_NULL;
  }
  if (str == "VALUE_VECTOR") {
    return ExpressionType::VALUE_VECTOR;
  }
  if (str == "VALUE_SCALAR") {
    return ExpressionType::VALUE_SCALAR;
  }
  if (str == "AGGREGATE_COUNT") {
    return ExpressionType::AGGREGATE_COUNT;
  }
  if (str == "AGGREGATE_SUM") {
    return ExpressionType::AGGREGATE_SUM;
  }
  if (str == "AGGREGATE_MIN") {
    return ExpressionType::AGGREGATE_MIN;
  }
  if (str == "AGGREGATE_MAX") {
    return ExpressionType::AGGREGATE_MAX;
  }
  if (str == "AGGREGATE_AVG") {
    return ExpressionType::AGGREGATE_AVG;
  }
  if (str == "FUNCTION") {
    return ExpressionType::FUNCTION;
  }
  if (str == "HASH_RANGE") {
    return ExpressionType::HASH_RANGE;
  }
  if (str == "OPERATOR_CASE_EXPR") {
    return ExpressionType::OPERATOR_CASE_EXPR;
  }
  if (str == "OPERATOR_NULLIF") {
    return ExpressionType::OPERATOR_NULL_IF;
  }
  if (str == "OPERATOR_COALESCE") {
    return ExpressionType::OPERATOR_COALESCE;
  }
  if (str == "ROW_SUBQUERY") {
    return ExpressionType::ROW_SUBQUERY;
  }
  if (str == "STAR") {
    return ExpressionType::STAR;
  }
  if (str == "PLACEHOLDER") {
    return ExpressionType::PLACEHOLDER;
  }
  if (str == "COLUMN_REF") {
    return ExpressionType::COLUMN_REF;
  }
  if (str == "FUNCTION_REF") {
    return ExpressionType::FUNCTION_REF;
  }
  if (str == "TABLE_REF") {
    return ExpressionType::TABLE_REF;
  }

  PARSER_LOG_DEBUG("StringToExpressionType: type {} unsupported", str.c_str());
  throw PARSER_EXCEPTION("StringToExpressionType: unsupported type");
}

// Postgres.A_Expr -> terrier.AbstractExpression
std::unique_ptr<AbstractExpression> PostgresParser::AExprTransform(ParseResult *parse_result, A_Expr *root) {
  // TODO(WAN): The original code wanted a function for transforming strings of operations to the relevant expression
  //  type, e.g. > to COMPARE_GREATERTHAN.
  if (root == nullptr) {
    return nullptr;
  }

  ExpressionType target_type;
  std::vector<std::unique_ptr<AbstractExpression>> children;

  if (root->kind_ == AEXPR_DISTINCT) {
    target_type = ExpressionType::COMPARE_IS_DISTINCT_FROM;
    children.emplace_back(ExprTransform(parse_result, root->lexpr_, nullptr));
    children.emplace_back(ExprTransform(parse_result, root->rexpr_, nullptr));
  } else if (root->kind_ == AEXPR_OP && root->type_ == T_TypeCast) {
    target_type = ExpressionType::OPERATOR_CAST;
  } else {
    auto name = (reinterpret_cast<value *>(root->name_->head->data.ptr_value))->val_.str_;
    target_type = StringToExpressionType(name);
    children.emplace_back(ExprTransform(parse_result, root->lexpr_, nullptr));
    children.emplace_back(ExprTransform(parse_result, root->rexpr_, nullptr));
  }

  switch (target_type) {
    case ExpressionType::OPERATOR_UNARY_MINUS:
    case ExpressionType::OPERATOR_PLUS:
    case ExpressionType::OPERATOR_MINUS:
    case ExpressionType::OPERATOR_MULTIPLY:
    case ExpressionType::OPERATOR_DIVIDE:
    case ExpressionType::OPERATOR_CONCAT:
    case ExpressionType::OPERATOR_MOD:
    case ExpressionType::OPERATOR_NOT:
    case ExpressionType::OPERATOR_IS_NULL:
    case ExpressionType::OPERATOR_IS_NOT_NULL:
    case ExpressionType::OPERATOR_EXISTS: {
      return std::make_unique<OperatorExpression>(target_type, type::TypeId::INVALID, std::move(children));
    }
    case ExpressionType::OPERATOR_CAST: {
      return TypeCastTransform(parse_result, reinterpret_cast<TypeCast *>(root));
    }
    case ExpressionType::COMPARE_EQUAL:
    case ExpressionType::COMPARE_NOT_EQUAL:
    case ExpressionType::COMPARE_LESS_THAN:
    case ExpressionType::COMPARE_GREATER_THAN:
    case ExpressionType::COMPARE_LESS_THAN_OR_EQUAL_TO:
    case ExpressionType::COMPARE_GREATER_THAN_OR_EQUAL_TO:
    case ExpressionType::COMPARE_LIKE:
    case ExpressionType::COMPARE_NOT_LIKE:
    case ExpressionType::COMPARE_IN:
    case ExpressionType::COMPARE_IS_DISTINCT_FROM: {
      return std::make_unique<ComparisonExpression>(target_type, std::move(children));
    }
    default: {
      PARSER_LOG_DEBUG("AExprTransform: type {} unsupported", static_cast<int>(target_type));
      throw PARSER_EXCEPTION("AExprTransform: unsupported type");
    }
  }
}

// Postgres.BoolExpr -> terrier.ConjunctionExpression
std::unique_ptr<AbstractExpression> PostgresParser::BoolExprTransform(ParseResult *parse_result, BoolExpr *root) {
  std::unique_ptr<AbstractExpression> result;
  std::vector<std::unique_ptr<AbstractExpression>> children;
  for (auto cell = root->args_->head; cell != nullptr; cell = cell->next) {
    auto node = reinterpret_cast<Node *>(cell->data.ptr_value);
    children.emplace_back(ExprTransform(parse_result, node, nullptr));
  }
  switch (root->boolop_) {
    case AND_EXPR: {
      result = std::make_unique<ConjunctionExpression>(ExpressionType::CONJUNCTION_AND, std::move(children));
      break;
    }
    case OR_EXPR: {
      result = std::make_unique<ConjunctionExpression>(ExpressionType::CONJUNCTION_OR, std::move(children));
      break;
    }
    case NOT_EXPR: {
      result = std::make_unique<OperatorExpression>(ExpressionType::OPERATOR_NOT, type::TypeId::INVALID,
                                                    std::move(children));
      break;
    }
    default: {
      PARSER_LOG_DEBUG("BoolExprTransform: type {} unsupported", root->boolop_);
      throw PARSER_EXCEPTION("BoolExprTransform: unsupported type");
    }
  }

  return result;
}

std::unique_ptr<AbstractExpression> PostgresParser::CaseExprTransform(ParseResult *parse_result, CaseExpr *root) {
  if (root == nullptr) {
    return nullptr;
  }

  auto arg_expr = ExprTransform(parse_result, reinterpret_cast<Node *>(root->arg_), nullptr);

  std::vector<CaseExpression::WhenClause> clauses;
  for (auto cell = root->args_->head; cell != nullptr; cell = cell->next) {
    auto w = reinterpret_cast<CaseWhen *>(cell->data.ptr_value);
    auto when_expr = ExprTransform(parse_result, reinterpret_cast<Node *>(w->expr_), nullptr);
    auto result_expr = ExprTransform(parse_result, reinterpret_cast<Node *>(w->result_), nullptr);

    if (arg_expr == nullptr) {
      auto when_clause = CaseExpression::WhenClause{std::move(when_expr), std::move(result_expr)};
      clauses.emplace_back(std::move(when_clause));
    } else {
      std::vector<std::unique_ptr<AbstractExpression>> children;
      children.emplace_back(arg_expr->Copy());
      children.emplace_back(std::move(when_expr));
      auto cmp_expr = std::make_unique<ComparisonExpression>(ExpressionType::COMPARE_EQUAL, std::move(children));
      auto when_clause = CaseExpression::WhenClause{std::move(cmp_expr), std::move(result_expr)};
      clauses.emplace_back(std::move(when_clause));
    }
  }

  auto default_expr = ExprTransform(parse_result, reinterpret_cast<Node *>(root->defresult_), nullptr);
  auto ret_val_type = clauses[0].then_->GetReturnValueType();

  auto result = std::make_unique<CaseExpression>(ret_val_type, std::move(clauses), std::move(default_expr));
  return result;
}

// Postgres.ColumnRef -> terrier.ColumnValueExpression | terrier.StarExpression
std::unique_ptr<AbstractExpression> PostgresParser::ColumnRefTransform(ParseResult *parse_result, ColumnRef *root,
                                                                       char *alias) {
  std::unique_ptr<AbstractExpression> result;
  List *fields = root->fields_;
  auto node = reinterpret_cast<Node *>(fields->head->data.ptr_value);
  switch (node->type) {
    case T_String: {
      // TODO(WAN): verify the old system is doing the right thing
      std::string col_name;
      std::string table_name;
      if (fields->length == 1) {
        col_name = reinterpret_cast<value *>(node)->val_.str_;
        table_name = "";
      } else {
        auto next_node = reinterpret_cast<Node *>(fields->head->next->data.ptr_value);
        col_name = reinterpret_cast<value *>(next_node)->val_.str_;
        table_name = reinterpret_cast<value *>(node)->val_.str_;
      }

      if (alias != nullptr)
        result = std::make_unique<ColumnValueExpression>("", table_name, col_name, std::string(alias));
      else
        result = std::make_unique<ColumnValueExpression>("", table_name, col_name);
      break;
    }
    case T_A_Star: {
      result = std::make_unique<StarExpression>();
      break;
    }
    default: {
      PARSER_LOG_DEBUG("ColumnRefTransform: type {} unsupported", node->type);
      throw PARSER_EXCEPTION("ColumnRefTransform: unsupported type");
    }
  }

  return result;
}

// Postgres.A_Const -> terrier.ConstantValueExpression
std::unique_ptr<AbstractExpression> PostgresParser::ConstTransform(ParseResult *parse_result, A_Const *root) {
  if (root == nullptr) {
    return nullptr;
  }
  return ValueTransform(parse_result, root->val_);
}

// Postgres.FuncCall -> terrier.AbstractExpression
std::unique_ptr<AbstractExpression> PostgresParser::FuncCallTransform(ParseResult *parse_result, FuncCall *root) {
  // TODO(WAN): Check if we need to change the case of this.
  std::string func_name = reinterpret_cast<value *>(root->funcname_->head->data.ptr_value)->val_.str_;

  std::unique_ptr<AbstractExpression> result;
  if (!IsAggregateFunction(func_name)) {
    // normal functions (built-in functions or UDFs)
    func_name = (reinterpret_cast<value *>(root->funcname_->tail->data.ptr_value))->val_.str_;
    std::vector<std::unique_ptr<AbstractExpression>> children;

    if (root->args_ != nullptr) {
      for (auto cell = root->args_->head; cell != nullptr; cell = cell->next) {
        auto expr_node = reinterpret_cast<Node *>(cell->data.ptr_value);
        children.emplace_back(ExprTransform(parse_result, expr_node, nullptr));
      }
    }
    result = std::make_unique<FunctionExpression>(func_name.c_str(), type::TypeId::INVALID, std::move(children));
  } else {
    // aggregate function
    auto agg_fun_type = StringToExpressionType("AGGREGATE_" + func_name);
    std::vector<std::unique_ptr<AbstractExpression>> children;
    if (root->agg_star_) {
      auto child = std::make_unique<StarExpression>();
      children.emplace_back(std::move(child));
      result = std::make_unique<AggregateExpression>(agg_fun_type, std::move(children), root->agg_distinct_);
    } else if (root->args_->length < 2) {
      auto expr_node = reinterpret_cast<Node *>(root->args_->head->data.ptr_value);
      auto child = ExprTransform(parse_result, expr_node, nullptr);
      children.emplace_back(std::move(child));
      result = std::make_unique<AggregateExpression>(agg_fun_type, std::move(children), root->agg_distinct_);
    } else {
      PARSER_LOG_DEBUG("FuncCallTransform: Aggregation over multiple cols not supported");
      throw PARSER_EXCEPTION("FuncCallTransform: Aggregation over multiple cols not supported");
    }
  }
  return result;
}

// Postgres.NullTest -> terrier.OperatorExpression
std::unique_ptr<AbstractExpression> PostgresParser::NullTestTransform(ParseResult *parse_result, NullTest *root) {
  if (root == nullptr) {
    return nullptr;
  }

  std::vector<std::unique_ptr<AbstractExpression>> children;

  switch (root->arg_->type_) {
    case T_ColumnRef: {
      auto arg_expr = ColumnRefTransform(parse_result, reinterpret_cast<ColumnRef *>(root->arg_), nullptr);
      children.emplace_back(std::move(arg_expr));
      break;
    }
    case T_A_Const: {
      auto arg_expr = ConstTransform(parse_result, reinterpret_cast<A_Const *>(root->arg_));
      children.emplace_back(std::move(arg_expr));
      break;
    }
    case T_A_Expr: {
      auto arg_expr = AExprTransform(parse_result, reinterpret_cast<A_Expr *>(root->arg_));
      children.emplace_back(std::move(arg_expr));
      break;
    }
    case T_ParamRef: {
      auto arg_expr = ParamRefTransform(parse_result, reinterpret_cast<ParamRef *>(root->arg_));
      children.emplace_back(std::move(arg_expr));
      break;
    }
    default: { PARSER_LOG_AND_THROW("NullTestTransform", "ArgExpr type", root->arg_->type_); }
  }

  ExpressionType type =
      root->nulltesttype_ == IS_NULL ? ExpressionType::OPERATOR_IS_NULL : ExpressionType::OPERATOR_IS_NOT_NULL;

  auto result = std::make_unique<OperatorExpression>(type, type::TypeId::BOOLEAN, std::move(children));
  return result;
}

// Postgres.ParamRef -> terrier.ParameterValueExpression
std::unique_ptr<AbstractExpression> PostgresParser::ParamRefTransform(ParseResult *parse_result, ParamRef *root) {
  auto result = std::make_unique<ParameterValueExpression>(root->number_ - 1);
  return result;
}

// Postgres.SubLink -> terrier.
std::unique_ptr<AbstractExpression> PostgresParser::SubqueryExprTransform(ParseResult *parse_result, SubLink *node) {
  if (node == nullptr) {
    return nullptr;
  }

  auto select_stmt = SelectTransform(parse_result, reinterpret_cast<SelectStmt *>(node->subselect_));
  auto subquery_expr = std::make_unique<SubqueryExpression>(std::move(select_stmt));
  std::vector<std::unique_ptr<AbstractExpression>> children;
  std::unique_ptr<AbstractExpression> result;

  switch (node->sub_link_type_) {
    case ANY_SUBLINK: {
      auto col_expr = ExprTransform(parse_result, node->testexpr_, nullptr);
      children.emplace_back(std::move(col_expr));
      children.emplace_back(std::move(subquery_expr));
      result = std::make_unique<ComparisonExpression>(ExpressionType::COMPARE_IN, std::move(children));
      break;
    }
    case EXISTS_SUBLINK: {
      children.emplace_back(std::move(subquery_expr));
      result = std::make_unique<OperatorExpression>(ExpressionType::OPERATOR_EXISTS, type::TypeId::BOOLEAN,
                                                    std::move(children));
      break;
    }
    case EXPR_SUBLINK: {
      result = std::move(subquery_expr);
      break;
    }
    default: { PARSER_LOG_AND_THROW("SubqueryExprTransform", "Sublink type", node->sub_link_type_); }
  }

  return result;
}

// Postgres.TypeCast -> terrier.TypeCastExpression
std::unique_ptr<AbstractExpression> PostgresParser::TypeCastTransform(ParseResult *parse_result, TypeCast *root) {
  auto type_name = reinterpret_cast<value *>(root->type_name_->names_->tail->data.ptr_value)->val_.str_;
  auto type = ColumnDefinition::StrToValueType(type_name);
  std::vector<std::unique_ptr<AbstractExpression>> children;
  children.emplace_back(ExprTransform(parse_result, root->arg_, nullptr));
  auto result = std::make_unique<TypeCastExpression>(type, std::move(children));
  return result;
}

// Postgres.value -> terrier.ConstantValueExpression
std::unique_ptr<AbstractExpression> PostgresParser::ValueTransform(ParseResult *parse_result, value val) {
  std::unique_ptr<AbstractExpression> result;
  switch (val.type_) {
    case T_Integer: {
      result = std::make_unique<ConstantValueExpression>(type::TransientValueFactory::GetInteger(val.val_.ival_));
      break;
    }

    case T_String: {
      result = std::make_unique<ConstantValueExpression>(type::TransientValueFactory::GetVarChar(val.val_.str_));
      break;
    }

    case T_Float: {
      result =
          std::make_unique<ConstantValueExpression>(type::TransientValueFactory::GetDecimal(std::stod(val.val_.str_)));
      break;
    }

    case T_Null: {
      result = std::make_unique<ConstantValueExpression>(type::TransientValueFactory::GetNull(type::TypeId::INVALID));
      break;
    }
<<<<<<< HEAD
    default: { PARSER_LOG_AND_THROW("ValueTransform", "Value type", val.type_); }
=======
    default: {
      PARSER_LOG_AND_THROW("ValueTransform", "Value type", val.type_);
    }
>>>>>>> 79ec816f
  }
  return result;
}

std::unique_ptr<SelectStatement> PostgresParser::SelectTransform(ParseResult *parse_result, SelectStmt *root) {
  std::unique_ptr<SelectStatement> result;

  switch (root->op_) {
    case SETOP_NONE: {
      auto target = TargetTransform(parse_result, root->target_list_);
      auto from = FromTransform(parse_result, root);
      auto select_distinct = root->distinct_clause_ != nullptr;
      auto groupby = GroupByTransform(parse_result, root->group_clause_, root->having_clause_);
      auto orderby = OrderByTransform(parse_result, root->sort_clause_);
      auto where = WhereTransform(parse_result, root->where_clause_);

      int64_t limit = LimitDescription::NO_LIMIT;
      int64_t offset = LimitDescription::NO_OFFSET;
      if (root->limit_count_ != nullptr) {
        limit = reinterpret_cast<A_Const *>(root->limit_count_)->val_.val_.ival_;
        if (root->limit_offset_ != nullptr) {
          offset = reinterpret_cast<A_Const *>(root->limit_offset_)->val_.val_.ival_;
        }
      }
      auto limit_desc = std::make_unique<LimitDescription>(limit, offset);

      result = std::make_unique<SelectStatement>(std::move(target), select_distinct, std::move(from), where,
                                                 std::move(groupby), std::move(orderby), std::move(limit_desc));
      break;
    }
    case SETOP_UNION: {
      result = SelectTransform(parse_result, root->larg_);
      result->SetUnionSelect(SelectTransform(parse_result, root->rarg_));
      break;
    }
<<<<<<< HEAD
    default: { PARSER_LOG_AND_THROW("SelectTransform", "Select operation", root->type_); }
=======
    default: {
      PARSER_LOG_AND_THROW("SelectTransform", "Select operation", root->type_);
    }
>>>>>>> 79ec816f
  }

  return result;
}

// Postgres.SelectStmt.targetList -> terrier.SelectStatement.select_
std::vector<common::ManagedPointer<AbstractExpression>> PostgresParser::TargetTransform(ParseResult *parse_result,
                                                                                        List *root) {
  // Postgres parses 'SELECT;' to nullptr
  if (root == nullptr) {
    throw PARSER_EXCEPTION("TargetTransform: root==null.");
  }

  std::vector<common::ManagedPointer<AbstractExpression>> result;
  for (auto cell = root->head; cell != nullptr; cell = cell->next) {
    auto target = reinterpret_cast<ResTarget *>(cell->data.ptr_value);
    auto expr = ExprTransform(parse_result, target->val_, target->name_);
    auto expr_managed = common::ManagedPointer(expr);
    parse_result->AddExpression(std::move(expr));
    result.emplace_back(expr_managed);
  }
  return result;
}

// TODO(WAN): doesn't support select from multiple sources, nested queries, various joins
// Postgres.SelectStmt.fromClause -> terrier.TableRef
std::unique_ptr<TableRef> PostgresParser::FromTransform(ParseResult *parse_result, SelectStmt *select_root) {
  // current code assumes SELECT from one source
  List *root = select_root->from_clause_;

  // Postgres parses 'SELECT;' to nullptr
  if (root == nullptr) {
    return nullptr;
  }

  // TODO(WAN): this codepath came from the old system. Can simplify?
  if (root->length > 1) {
    std::vector<std::unique_ptr<TableRef>> refs;
    for (auto cell = root->head; cell != nullptr; cell = cell->next) {
      auto node = reinterpret_cast<Node *>(cell->data.ptr_value);
      switch (node->type) {
        case T_RangeVar: {
          refs.emplace_back(RangeVarTransform(parse_result, reinterpret_cast<RangeVar *>(node)));
          break;
        }
        case T_RangeSubselect: {
          refs.emplace_back(RangeSubselectTransform(parse_result, reinterpret_cast<RangeSubselect *>(node)));
          break;
        }
        default: { PARSER_LOG_AND_THROW("FromTransform", "FromType", node->type); }
      }
    }
    auto result = TableRef::CreateTableRefByList(std::move(refs));
    return result;
  }

  std::unique_ptr<TableRef> result = nullptr;
  auto node = reinterpret_cast<Node *>(root->head->data.ptr_value);
  switch (node->type) {
    case T_RangeVar: {
      result = RangeVarTransform(parse_result, reinterpret_cast<RangeVar *>(node));
      break;
    }
    case T_JoinExpr: {
      auto join = JoinTransform(parse_result, reinterpret_cast<JoinExpr *>(node));
      if (join != nullptr) {
        result = TableRef::CreateTableRefByJoin(std::move(join));
      }
      break;
    }
    case T_RangeSubselect: {
      result = RangeSubselectTransform(parse_result, reinterpret_cast<RangeSubselect *>(node));
      break;
    }
    default: { PARSER_LOG_AND_THROW("FromTransform", "FromType", node->type); }
  }

  return result;
}

// Postgres.SelectStmt.groupClause -> terrier.GroupByDescription
std::unique_ptr<GroupByDescription> PostgresParser::GroupByTransform(ParseResult *parse_result, List *group,
                                                                     Node *having_node) {
  if (group == nullptr) {
    return nullptr;
  }

  std::vector<common::ManagedPointer<AbstractExpression>> columns;
  for (auto cell = group->head; cell != nullptr; cell = cell->next) {
    auto temp = reinterpret_cast<Node *>(cell->data.ptr_value);
    auto expr = ExprTransform(parse_result, temp, nullptr);
    auto expr_ptr = common::ManagedPointer(expr);
    parse_result->AddExpression(std::move(expr));
    columns.emplace_back(expr_ptr);
  }

  // TODO(WAN): old system says, having clauses not implemented, depends on AExprTransform
  auto having = common::ManagedPointer<AbstractExpression>(nullptr);
  if (having_node != nullptr) {
    auto expr = ExprTransform(parse_result, having_node, nullptr);
    having = common::ManagedPointer(expr);
    parse_result->AddExpression(std::move(expr));
  }

  auto result = std::make_unique<GroupByDescription>(std::move(columns), having);
  return result;
}

// Postgres.SelectStmt.sortClause -> terrier.OrderDescription
std::unique_ptr<OrderByDescription> PostgresParser::OrderByTransform(ParseResult *parse_result, List *order) {
  if (order == nullptr) {
    return nullptr;
  }

  std::vector<OrderType> types;
  std::vector<common::ManagedPointer<AbstractExpression>> exprs;

  for (auto cell = order->head; cell != nullptr; cell = cell->next) {
    auto temp = reinterpret_cast<Node *>(cell->data.ptr_value);
    switch (temp->type) {
      case T_SortBy: {
        auto sort = reinterpret_cast<SortBy *>(temp);

        switch (sort->sortby_dir_) {
          case SORTBY_DESC: {
            types.emplace_back(kOrderDesc);
            break;
          }
          case SORTBY_ASC:  // fall through
          case SORTBY_DEFAULT: {
            types.emplace_back(kOrderAsc);
            break;
          }
          default: { PARSER_LOG_AND_THROW("OrderByTransform", "Sortby type", sort->sortby_dir_); }
        }

        auto target = sort->node_;
        auto expr = ExprTransform(parse_result, target, nullptr);
        auto expr_ptr = common::ManagedPointer(expr);
        parse_result->AddExpression(std::move(expr));
        exprs.emplace_back(expr_ptr);
        break;
      }
      default: { PARSER_LOG_AND_THROW("OrderByTransform", "OrderBy type", temp->type); }
    }
  }

  auto result = std::make_unique<OrderByDescription>(std::move(types), std::move(exprs));
  return result;
}

// Postgres.SelectStmt.whereClause -> terrier.AbstractExpression
common::ManagedPointer<AbstractExpression> PostgresParser::WhereTransform(ParseResult *parse_result, Node *root) {
  if (root == nullptr) {
    return nullptr;
  }
  auto expr = ExprTransform(parse_result, root, nullptr);
  auto result = common::ManagedPointer(expr);
  parse_result->AddExpression(std::move(expr));
  return result;
}

// Postgres.JoinExpr -> terrier.JoinDefinition
std::unique_ptr<JoinDefinition> PostgresParser::JoinTransform(ParseResult *parse_result, JoinExpr *root) {
  // TODO(WAN): magic number 4?
  if ((root->jointype_ > 4) || (root->is_natural_)) {
    return nullptr;
  }

  JoinType type;
  switch (root->jointype_) {
    case JOIN_INNER: {
      type = JoinType::INNER;
      break;
    }
    case JOIN_LEFT: {
      type = JoinType::LEFT;
      break;
    }
    case JOIN_FULL: {
      type = JoinType::OUTER;
      break;
    }
    case JOIN_RIGHT: {
      type = JoinType::RIGHT;
      break;
    }
    case JOIN_SEMI: {
      type = JoinType::SEMI;
      break;
    }
    default: { PARSER_LOG_AND_THROW("JoinTransform", "JoinType", root->jointype_); }
  }

  std::unique_ptr<TableRef> left;
  switch (root->larg_->type) {
    case T_RangeVar: {
      left = RangeVarTransform(parse_result, reinterpret_cast<RangeVar *>(root->larg_));
      break;
    }
    case T_RangeSubselect: {
      left = RangeSubselectTransform(parse_result, reinterpret_cast<RangeSubselect *>(root->larg_));
      break;
    }
    case T_JoinExpr: {
      auto join = JoinTransform(parse_result, reinterpret_cast<JoinExpr *>(root->larg_));
      left = TableRef::CreateTableRefByJoin(std::move(join));
      break;
    }
    default: { PARSER_LOG_AND_THROW("JoinTransform", "JoinArgType", root->larg_->type); }
  }

  std::unique_ptr<TableRef> right;
  switch (root->rarg_->type) {
    case T_RangeVar: {
      right = RangeVarTransform(parse_result, reinterpret_cast<RangeVar *>(root->rarg_));
      break;
    }
    case T_RangeSubselect: {
      right = RangeSubselectTransform(parse_result, reinterpret_cast<RangeSubselect *>(root->rarg_));
      break;
    }
    case T_JoinExpr: {
      auto join = JoinTransform(parse_result, reinterpret_cast<JoinExpr *>(root->rarg_));
      right = TableRef::CreateTableRefByJoin(std::move(join));
      break;
    }
    default: { PARSER_LOG_AND_THROW("JoinTransform", "Right JoinArgType", root->rarg_->type); }
  }

  // TODO(WAN): We currently segfault on the following test case:
  // SELECT * FROM tab0 AS cor0 CROSS JOIN tab0 AS cor1 WHERE NULL IS NOT NULL;
  // We need to figure out how CROSS JOIN gets parsed.
  if (root->quals_ == nullptr) {
    PARSER_LOG_AND_THROW("JoinTransform", "root->quals", nullptr);
  }

  std::unique_ptr<AbstractExpression> expr;
  switch (root->quals_->type) {
    case T_A_Expr: {
      expr = AExprTransform(parse_result, reinterpret_cast<A_Expr *>(root->quals_));
      break;
    }
    case T_BoolExpr: {
      expr = BoolExprTransform(parse_result, reinterpret_cast<BoolExpr *>(root->quals_));
      break;
    }
    default: { PARSER_LOG_AND_THROW("JoinTransform", "Join condition type", root->quals_->type); }
  }

  auto condition = common::ManagedPointer(expr);
  parse_result->AddExpression(std::move(expr));

  auto result = std::make_unique<JoinDefinition>(type, std::move(left), std::move(right), condition);
  return result;
}

std::string PostgresParser::AliasTransform(Alias *root) {
  if (root == nullptr) {
    return "";
  }
  return root->aliasname_;
}

// Postgres.RangeVar -> terrier.TableRef
std::unique_ptr<TableRef> PostgresParser::RangeVarTransform(ParseResult *parse_result, RangeVar *root) {
  auto table_name = root->relname_ == nullptr ? "" : root->relname_;
  auto schema_name = root->schemaname_ == nullptr ? "" : root->schemaname_;
  auto database_name = root->catalogname_ == nullptr ? "" : root->catalogname_;

  auto table_info = std::make_unique<TableInfo>(table_name, schema_name, database_name);
  auto alias = AliasTransform(root->alias_);
  auto result = TableRef::CreateTableRefByName(alias, std::move(table_info));
  return result;
}

// Postgres.RangeSubselect -> terrier.TableRef
std::unique_ptr<TableRef> PostgresParser::RangeSubselectTransform(ParseResult *parse_result, RangeSubselect *root) {
  auto select = SelectTransform(parse_result, reinterpret_cast<SelectStmt *>(root->subquery_));
  if (select == nullptr) {
    return nullptr;
  }
  auto alias = AliasTransform(root->alias_);
  auto result = TableRef::CreateTableRefBySelect(alias, std::move(select));
  return result;
}

// Postgres.CopyStmt -> terrier.CopyStatement
std::unique_ptr<CopyStatement> PostgresParser::CopyTransform(ParseResult *parse_result, CopyStmt *root) {
<<<<<<< HEAD
  static constexpr char kDelimiterTok[] = "delimiter";
  static constexpr char kFormatTok[] = "format";
  static constexpr char kQuoteTok[] = "quote";
  static constexpr char kEscapeTok[] = "escape";
=======
  static constexpr char k_delimiter_tok[] = "delimiter";
  static constexpr char k_format_tok[] = "format";
  static constexpr char k_quote_tok[] = "quote";
  static constexpr char k_escape_tok[] = "escape";
>>>>>>> 79ec816f

  std::unique_ptr<TableRef> table;
  std::unique_ptr<SelectStatement> select_stmt;
  if (root->relation_ != nullptr) {
    table = RangeVarTransform(parse_result, root->relation_);
  } else {
    select_stmt = SelectTransform(parse_result, reinterpret_cast<SelectStmt *>(root->query_));
  }

  auto file_path = root->filename_ != nullptr ? root->filename_ : "";
  auto is_from = root->is_from_;

  char delimiter = ',';
  ExternalFileFormat format = ExternalFileFormat::CSV;
  char quote = '"';
  char escape = '"';
  if (root->options_ != nullptr) {
    for (ListCell *cell = root->options_->head; cell != nullptr; cell = cell->next) {
      auto def_elem = reinterpret_cast<DefElem *>(cell->data.ptr_value);

      if (strncmp(def_elem->defname_, kFormatTok, sizeof(kFormatTok)) == 0) {
        auto format_cstr = reinterpret_cast<value *>(def_elem->arg_)->val_.str_;
        // lowercase
        if (strcmp(format_cstr, "csv") == 0) {
          format = ExternalFileFormat::CSV;
        } else if (strcmp(format_cstr, "binary") == 0) {
          format = ExternalFileFormat::BINARY;
        }
      }

      if (strncmp(def_elem->defname_, kDelimiterTok, sizeof(kDelimiterTok)) == 0) {
        delimiter = *(reinterpret_cast<value *>(def_elem->arg_)->val_.str_);
      }

      if (strncmp(def_elem->defname_, kQuoteTok, sizeof(kQuoteTok)) == 0) {
        quote = *(reinterpret_cast<value *>(def_elem->arg_)->val_.str_);
      }

      if (strncmp(def_elem->defname_, kEscapeTok, sizeof(kEscapeTok)) == 0) {
        escape = *(reinterpret_cast<value *>(def_elem->arg_)->val_.str_);
      }
    }
  }

  auto result = std::make_unique<CopyStatement>(std::move(table), std::move(select_stmt), file_path, format, is_from,
                                                delimiter, quote, escape);
  return result;
}

// Postgres.CreateStmt -> terrier.CreateStatement
std::unique_ptr<SQLStatement> PostgresParser::CreateTransform(ParseResult *parse_result, CreateStmt *root) {
  RangeVar *relation = root->relation_;
  auto table_name = relation->relname_ != nullptr ? relation->relname_ : "";
  auto schema_name = relation->schemaname_ != nullptr ? relation->schemaname_ : "";
  auto database_name = relation->schemaname_ != nullptr ? relation->catalogname_ : "";
  std::unique_ptr<TableInfo> table_info = std::make_unique<TableInfo>(table_name, schema_name, database_name);

  std::unordered_set<std::string> primary_keys;

  std::vector<std::unique_ptr<ColumnDefinition>> columns;
  std::vector<std::unique_ptr<ColumnDefinition>> foreign_keys;

  for (auto cell = root->table_elts_->head; cell != nullptr; cell = cell->next) {
    auto node = reinterpret_cast<Node *>(cell->data.ptr_value);
    switch (node->type) {
      case T_ColumnDef: {
        auto res = ColumnDefTransform(parse_result, reinterpret_cast<ColumnDef *>(node));
        columns.emplace_back(std::move(res.col_));
        foreign_keys.insert(foreign_keys.end(), std::make_move_iterator(res.fks_.begin()),
                            std::make_move_iterator(res.fks_.end()));
        break;
      }
      case T_Constraint: {
        auto constraint = reinterpret_cast<Constraint *>(node);
        switch (constraint->contype_) {
          case CONSTR_PRIMARY: {
            for (auto key_cell = constraint->keys_->head; key_cell != nullptr; key_cell = key_cell->next) {
              primary_keys.emplace(reinterpret_cast<value *>(key_cell->data.ptr_value)->val_.str_);
            }
            break;
          }
          case CONSTR_FOREIGN: {
            std::vector<std::string> fk_sources;
            for (auto attr_cell = constraint->fk_attrs_->head; attr_cell != nullptr; attr_cell = attr_cell->next) {
              auto attr_val = reinterpret_cast<value *>(attr_cell->data.ptr_value);
              fk_sources.emplace_back(attr_val->val_.str_);
            }

            std::vector<std::string> fk_sinks;
            for (auto attr_cell = constraint->pk_attrs_->head; attr_cell != nullptr; attr_cell = attr_cell->next) {
              auto attr_val = reinterpret_cast<value *>(attr_cell->data.ptr_value);
              fk_sinks.emplace_back(attr_val->val_.str_);
            }

            auto fk_sink_table_name = constraint->pktable_->relname_;
            auto fk_delete_action = CharToActionType(constraint->fk_del_action_);
            auto fk_update_action = CharToActionType(constraint->fk_upd_action_);
            auto fk_match_type = CharToMatchType(constraint->fk_matchtype_);

            auto fk = std::make_unique<ColumnDefinition>(std::move(fk_sources), std::move(fk_sinks), fk_sink_table_name,
                                                         fk_delete_action, fk_update_action, fk_match_type);

            foreign_keys.emplace_back(std::move(fk));
            break;
          }
          default: {
            PARSER_LOG_DEBUG("CreateTransform: constraint of type {} not supported", constraint->contype_);
            throw NOT_IMPLEMENTED_EXCEPTION("CreateTransform error");
          }
        }
        break;
      }
      default: {
        PARSER_LOG_DEBUG("CreateTransform: tableElt type {} not supported", node->type);
        throw NOT_IMPLEMENTED_EXCEPTION("CreateTransform error");
      }
    }
  }

  // TODO(WAN): had to un-const is_primary, this is hacky, are we not guaranteed anything about order of nodes?
  for (auto &column : columns) {
    // skip foreign key constraint
    if (column->GetColumnName().empty()) {
      continue;
    }
    if (primary_keys.find(column->GetColumnName()) != primary_keys.end()) {
      column->SetPrimary(true);
    }
  }

  auto result = std::make_unique<CreateStatement>(std::move(table_info), CreateStatement::CreateType::kTable,
                                                  std::move(columns), std::move(foreign_keys));
  return result;
}

// Postgres.CreateDatabaseStmt -> terrier.CreateStatement
std::unique_ptr<parser::SQLStatement> PostgresParser::CreateDatabaseTransform(ParseResult *parse_result,
                                                                              CreateDatabaseStmt *root) {
  auto table_info = std::make_unique<TableInfo>("", "", root->dbname_);
  std::vector<std::unique_ptr<ColumnDefinition>> columns;
  std::vector<std::unique_ptr<ColumnDefinition>> foreign_keys;
  auto result = std::make_unique<CreateStatement>(std::move(table_info), CreateStatement::kDatabase, std::move(columns),
                                                  std::move(foreign_keys));

  // TODO(WAN): per the old system, more options need to be converted
  // see postgresparser.h and the postgresql docs
  return result;
}

// Postgres.CreateFunctionStmt -> terrier.CreateFunctionStatement
std::unique_ptr<SQLStatement> PostgresParser::CreateFunctionTransform(ParseResult *parse_result,
                                                                      CreateFunctionStmt *root) {
  bool replace = root->replace_;
  std::vector<std::unique_ptr<FuncParameter>> func_parameters;

  for (auto cell = root->parameters_->head; cell != nullptr; cell = cell->next) {
    auto node = reinterpret_cast<Node *>(cell->data.ptr_value);
    switch (node->type) {
      case T_FunctionParameter: {
        func_parameters.emplace_back(
            FunctionParameterTransform(parse_result, reinterpret_cast<FunctionParameter *>(node)));
        break;
      }
      default: {
        // TODO(WAN): previous code just ignored it, is this right?
        break;
      }
    }
  }

  auto return_type = ReturnTypeTransform(parse_result, reinterpret_cast<TypeName *>(root->return_type_));

  // TODO(WAN): assumption from old code, can only pass one function name for now
  std::string func_name = (reinterpret_cast<value *>(root->funcname_->tail->data.ptr_value)->val_.str_);

  std::vector<std::string> func_body;
  AsType as_type = AsType::INVALID;
  PLType pl_type = PLType::INVALID;

  for (auto cell = root->options_->head; cell != nullptr; cell = cell->next) {
    auto def_elem = reinterpret_cast<DefElem *>(cell->data.ptr_value);
    if (strcmp(def_elem->defname_, "as") == 0) {
      auto list_of_arg = reinterpret_cast<List *>(def_elem->arg_);

      for (auto cell2 = list_of_arg->head; cell2 != nullptr; cell2 = cell2->next) {
        std::string query_string = reinterpret_cast<value *>(cell2->data.ptr_value)->val_.str_;
        func_body.push_back(query_string);
      }

      if (func_body.size() > 1) {
        as_type = AsType::EXECUTABLE;
      } else {
        as_type = AsType::QUERY_STRING;
      }
    } else if (strcmp(def_elem->defname_, "language") == 0) {
      auto lang = reinterpret_cast<value *>(def_elem->arg_)->val_.str_;
      if (strcmp(lang, "plpgsql") == 0) {
        pl_type = PLType::PL_PGSQL;
      } else if (strcmp(lang, "c") == 0) {
        pl_type = PLType::PL_C;
      } else {
        PARSER_LOG_AND_THROW("CreateFunctionTransform", "PLType", lang);
      }
    }
  }

  auto result =
      std::make_unique<CreateFunctionStatement>(replace, std::move(func_name), std::move(func_body),
                                                std::move(return_type), std::move(func_parameters), pl_type, as_type);

  return result;
}

// Postgres.IndexStmt -> terrier.CreateStatement
std::unique_ptr<SQLStatement> PostgresParser::CreateIndexTransform(ParseResult *parse_result, IndexStmt *root) {
  auto unique = root->unique_;
  auto index_name = root->idxname_;

  std::vector<IndexAttr> index_attrs;
  for (auto cell = root->index_params_->head; cell != nullptr; cell = cell->next) {
    auto *index_elem = reinterpret_cast<IndexElem *>(cell->data.ptr_value);
    if (index_elem->expr_ == nullptr) {
      index_attrs.emplace_back(index_elem->name_);
    } else {
      auto expr = ExprTransform(parse_result, index_elem->expr_, nullptr);
      auto expr_ptr = common::ManagedPointer(expr);
      parse_result->AddExpression(std::move(expr));
      index_attrs.emplace_back(expr_ptr);
    }
  }

  auto table_name = root->relation_->relname_ == nullptr ? "" : root->relation_->relname_;
  auto schema_name = root->relation_->schemaname_ == nullptr ? "" : root->relation_->schemaname_;
  auto database_name = root->relation_->catalogname_ == nullptr ? "" : root->relation_->catalogname_;
  auto table_info = std::make_unique<TableInfo>(table_name, schema_name, database_name);

  char *access_method = root->access_method_;
  IndexType index_type;
  // TODO(WAN): do we need to do case conversion?
  if (strcmp(access_method, "invalid") == 0) {
    index_type = IndexType::INVALID;
  } else if ((strcmp(access_method, "btree") == 0) || (strcmp(access_method, "bwtree") == 0)) {
    index_type = IndexType::BWTREE;
  } else if (strcmp(access_method, "hash") == 0) {
    index_type = IndexType::HASH;
  } else if (strcmp(access_method, "skiplist") == 0) {
    index_type = IndexType::SKIPLIST;
  } else if (strcmp(access_method, "art") == 0) {
    index_type = IndexType::ART;
  } else {
    PARSER_LOG_DEBUG("CreateIndexTransform: IndexType {} not supported", access_method);
    throw NOT_IMPLEMENTED_EXCEPTION("CreateIndexTransform error");
  }

  auto result =
      std::make_unique<CreateStatement>(std::move(table_info), index_type, unique, index_name, std::move(index_attrs));
  return result;
}

// Postgres.CreateSchemaStmt -> terrier.CreateStatement
std::unique_ptr<SQLStatement> PostgresParser::CreateSchemaTransform(ParseResult *parse_result, CreateSchemaStmt *root) {
  std::string schema_name;
  if (root->schemaname_ != nullptr) {
    schema_name = root->schemaname_;
  } else {
    TERRIER_ASSERT(root->authrole_ != nullptr, "We need a schema name.");
    switch (root->authrole_->type) {
      case T_RoleSpec: {
        // TODO(WAN): old system said they didn't need the authrole.. not sure if that's true
        auto authrole = reinterpret_cast<RoleSpec *>(root->authrole_);
        schema_name = authrole->rolename_;
        break;
      }
      default: { PARSER_LOG_AND_THROW("CreateSchemaTransform", "AuthRole", root->authrole_->type); }
    }
  }

  auto table_info = std::make_unique<TableInfo>("", schema_name, "");
  auto if_not_exists = root->if_not_exists_;

  // TODO(WAN): the old system basically didn't implement any of this

  if (root->schema_elts_ != nullptr) {
    PARSER_LOG_DEBUG("CreateSchemaTransform schema_element unsupported");
    throw PARSER_EXCEPTION("CreateSchemaTransform schema_element unsupported");
  }

  auto result = std::make_unique<CreateStatement>(std::move(table_info), if_not_exists);
  return result;
}

// Postgres.CreateTrigStmt -> terrier.CreateStatement
std::unique_ptr<SQLStatement> PostgresParser::CreateTriggerTransform(ParseResult *parse_result, CreateTrigStmt *root) {
  auto table_name = root->relation_->relname_ == nullptr ? "" : root->relation_->relname_;
  auto schema_name = root->relation_->schemaname_ == nullptr ? "" : root->relation_->schemaname_;
  auto database_name = root->relation_->catalogname_ == nullptr ? "" : root->relation_->catalogname_;
  auto table_info = std::make_unique<TableInfo>(table_name, schema_name, database_name);

  auto trigger_name = root->trigname_;

  std::vector<std::string> trigger_funcnames;
  if (root->funcname_ != nullptr) {
    for (auto cell = root->funcname_->head; cell != nullptr; cell = cell->next) {
      std::string name = reinterpret_cast<value *>(cell->data.ptr_value)->val_.str_;
      trigger_funcnames.emplace_back(name);
    }
  }

  std::vector<std::string> trigger_args;
  if (root->args_ != nullptr) {
    for (auto cell = root->args_->head; cell != nullptr; cell = cell->next) {
      std::string arg = (reinterpret_cast<value *>(cell->data.ptr_value))->val_.str_;
      trigger_args.push_back(arg);
    }
  }

  std::vector<std::string> trigger_columns;
  if (root->columns_ != nullptr) {
    for (auto cell = root->columns_->head; cell != nullptr; cell = cell->next) {
      std::string column = (reinterpret_cast<value *>(cell->data.ptr_value))->val_.str_;
      trigger_columns.push_back(column);
    }
  }

  auto trigger_when = WhenTransform(parse_result, root->when_clause_);
  auto trigger_when_ptr = common::ManagedPointer(trigger_when);
  parse_result->AddExpression(std::move(trigger_when));

  // TODO(WAN): what is this doing?
  int16_t trigger_type = 0;
  TRIGGER_CLEAR_TYPE(trigger_type);
  if (root->row_) {
    TRIGGER_SETT_ROW(trigger_type);
  }
  trigger_type |= root->timing_;
  trigger_type |= root->events_;

  auto result = std::make_unique<CreateStatement>(std::move(table_info), trigger_name, std::move(trigger_funcnames),
                                                  std::move(trigger_args), std::move(trigger_columns), trigger_when_ptr,
                                                  trigger_type);
  return result;
}

// Postgres.ViewStmt -> terrier.CreateStatement
std::unique_ptr<SQLStatement> PostgresParser::CreateViewTransform(ParseResult *parse_result, ViewStmt *root) {
  auto view_name = root->view_->relname_;

  std::unique_ptr<SelectStatement> view_query;
  switch (root->query_->type) {
    case T_SelectStmt: {
      view_query = SelectTransform(parse_result, reinterpret_cast<SelectStmt *>(root->query_));
      break;
    }
    default: {
      PARSER_LOG_DEBUG("CREATE VIEW as query only supports SELECT");
      throw PARSER_EXCEPTION("CREATE VIEW as query only supports SELECT");
    }
  }

  auto result = std::make_unique<CreateStatement>(view_name, std::move(view_query));
  return result;
}

// Postgres.ColumnDef -> terrier.ColumnDefinition
PostgresParser::ColumnDefTransResult PostgresParser::ColumnDefTransform(ParseResult *parse_result, ColumnDef *root) {
  auto type_name = root->type_name_;

  // handle varlen
  size_t varlen = 0;
  if (type_name->typmods_ != nullptr) {
    auto node = reinterpret_cast<Node *>(type_name->typmods_->head->data.ptr_value);
    switch (node->type) {
      case T_A_Const: {
        auto node_type = reinterpret_cast<A_Const *>(node)->val_.type_;
        switch (node_type) {
          case T_Integer: {
            varlen = static_cast<size_t>(reinterpret_cast<A_Const *>(node)->val_.val_.ival_);
            break;
          }
          default: { PARSER_LOG_AND_THROW("ColumnDefTransform", "typmods", node_type); }
        }
        break;
      }
      default: { PARSER_LOG_AND_THROW("ColumnDefTransform", "typmods", node->type); }
    }
  }

  auto datatype_name = reinterpret_cast<value *>(type_name->names_->tail->data.ptr_value)->val_.str_;
  auto datatype = ColumnDefinition::StrToDataType(datatype_name);

  std::vector<std::unique_ptr<ColumnDefinition>> foreign_keys;

  bool is_primary = false;
  bool is_not_null = false;
  bool is_unique = false;
  auto default_expr = common::ManagedPointer<AbstractExpression>(nullptr);
  auto check_expr = common::ManagedPointer<AbstractExpression>(nullptr);

  if (root->constraints_ != nullptr) {
    for (auto cell = root->constraints_->head; cell != nullptr; cell = cell->next) {
      auto constraint = reinterpret_cast<Constraint *>(cell->data.ptr_value);
      switch (constraint->contype_) {
        case CONSTR_PRIMARY: {
          is_primary = true;
          break;
        }
        case CONSTR_NOTNULL: {
          is_not_null = true;
          break;
        }
        case CONSTR_UNIQUE: {
          is_unique = true;
          break;
        }
        case CONSTR_FOREIGN: {
          std::vector<std::string> fk_sinks;
          std::vector<std::string> fk_sources;

          if (constraint->pk_attrs_ == nullptr) {
            throw NOT_IMPLEMENTED_EXCEPTION("Foreign key columns unspecified");
          }

          auto attr_cell = constraint->pk_attrs_->head;
          auto attr_val = reinterpret_cast<value *>(attr_cell->data.ptr_value);
          fk_sinks.emplace_back(attr_val->val_.str_);
          fk_sources.emplace_back(root->colname_);

          auto fk_sink_table_name = constraint->pktable_->relname_;
          auto fk_delete_action = CharToActionType(constraint->fk_del_action_);
          auto fk_update_action = CharToActionType(constraint->fk_upd_action_);
          auto fk_match_type = CharToMatchType(constraint->fk_matchtype_);

          auto coldef =
              std::make_unique<ColumnDefinition>(std::move(fk_sources), std::move(fk_sinks), fk_sink_table_name,
                                                 fk_delete_action, fk_update_action, fk_match_type);

          foreign_keys.emplace_back(std::move(coldef));
          break;
        }
        case CONSTR_DEFAULT: {
          auto expr = ExprTransform(parse_result, constraint->raw_expr_, nullptr);
          default_expr = common::ManagedPointer(expr);
          parse_result->AddExpression(std::move(expr));
          break;
        }
        case CONSTR_CHECK: {
          auto expr = ExprTransform(parse_result, constraint->raw_expr_, nullptr);
          check_expr = common::ManagedPointer(expr);
          parse_result->AddExpression(std::move(expr));
          break;
        }
        default: { PARSER_LOG_AND_THROW("ColumnDefTransform", "Constraint", constraint->contype_); }
      }
    }
  }

  auto name = root->colname_;
  auto result = std::make_unique<ColumnDefinition>(name, datatype, is_primary, is_not_null, is_unique, default_expr,
                                                   check_expr, varlen);

  return {std::move(result), std::move(foreign_keys)};
}

// Postgres.FunctionParameter -> terrier.FuncParameter
std::unique_ptr<FuncParameter> PostgresParser::FunctionParameterTransform(ParseResult *parse_result,
                                                                          FunctionParameter *root) {
  // TODO(WAN): significant code duplication, refactor out char* -> DataType
  char *name = (reinterpret_cast<value *>(root->arg_type_->names_->tail->data.ptr_value)->val_.str_);
  parser::FuncParameter::DataType data_type;

  if ((strcmp(name, "int") == 0) || (strcmp(name, "int4") == 0)) {
    data_type = BaseFunctionParameter::DataType::INT;
  } else if (strcmp(name, "varchar") == 0) {
    data_type = BaseFunctionParameter::DataType::VARCHAR;
  } else if (strcmp(name, "int8") == 0) {
    data_type = BaseFunctionParameter::DataType::BIGINT;
  } else if (strcmp(name, "int2") == 0) {
    data_type = BaseFunctionParameter::DataType::SMALLINT;
  } else if ((strcmp(name, "double") == 0) || (strcmp(name, "float8") == 0)) {
    data_type = BaseFunctionParameter::DataType::DOUBLE;
  } else if ((strcmp(name, "real") == 0) || (strcmp(name, "float4") == 0)) {
    data_type = BaseFunctionParameter::DataType::FLOAT;
  } else if (strcmp(name, "text") == 0) {
    data_type = BaseFunctionParameter::DataType::TEXT;
  } else if (strcmp(name, "bpchar") == 0) {
    data_type = BaseFunctionParameter::DataType::CHAR;
  } else if (strcmp(name, "tinyint") == 0) {
    data_type = BaseFunctionParameter::DataType::TINYINT;
  } else if (strcmp(name, "bool") == 0) {
    data_type = BaseFunctionParameter::DataType::BOOL;
  } else {
    PARSER_LOG_AND_THROW("FunctionParameterTransform", "DataType", name);
  }

  auto param_name = root->name_ != nullptr ? root->name_ : "";
  auto result = std::make_unique<FuncParameter>(data_type, param_name);
  return result;
}

// Postgres.TypeName -> terrier.ReturnType
std::unique_ptr<ReturnType> PostgresParser::ReturnTypeTransform(ParseResult *parse_result, TypeName *root) {
  char *name = (reinterpret_cast<value *>(root->names_->tail->data.ptr_value)->val_.str_);
  ReturnType::DataType data_type;

  if ((strcmp(name, "int") == 0) || (strcmp(name, "int4") == 0)) {
    data_type = BaseFunctionParameter::DataType::INT;
  } else if (strcmp(name, "varchar") == 0) {
    data_type = BaseFunctionParameter::DataType::VARCHAR;
  } else if (strcmp(name, "int8") == 0) {
    data_type = BaseFunctionParameter::DataType::BIGINT;
  } else if (strcmp(name, "int2") == 0) {
    data_type = BaseFunctionParameter::DataType::SMALLINT;
  } else if ((strcmp(name, "double") == 0) || (strcmp(name, "float8") == 0)) {
    data_type = BaseFunctionParameter::DataType::DOUBLE;
  } else if ((strcmp(name, "real") == 0) || (strcmp(name, "float4") == 0)) {
    data_type = BaseFunctionParameter::DataType::FLOAT;
  } else if (strcmp(name, "text") == 0) {
    data_type = BaseFunctionParameter::DataType::TEXT;
  } else if (strcmp(name, "bpchar") == 0) {
    data_type = BaseFunctionParameter::DataType::CHAR;
  } else if (strcmp(name, "tinyint") == 0) {
    data_type = BaseFunctionParameter::DataType::TINYINT;
  } else if (strcmp(name, "bool") == 0) {
    data_type = BaseFunctionParameter::DataType::BOOL;
  } else {
    PARSER_LOG_AND_THROW("ReturnTypeTransform", "ReturnType", name);
  }

  auto result = std::make_unique<ReturnType>(data_type);
  return result;
}

// Postgres.Node -> terrier.AbstractExpression
std::unique_ptr<AbstractExpression> PostgresParser::WhenTransform(ParseResult *parse_result, Node *root) {
  if (root == nullptr) {
    return nullptr;
  }
  std::unique_ptr<AbstractExpression> result;
  switch (root->type) {
    case T_A_Expr: {
      result = AExprTransform(parse_result, reinterpret_cast<A_Expr *>(root));
      break;
    }
    case T_BoolExpr: {
      result = BoolExprTransform(parse_result, reinterpret_cast<BoolExpr *>(root));
      break;
    }
    default: { PARSER_LOG_AND_THROW("WhenTransform", "WHEN type", root->type); }
  }
  return result;
}

// Postgres.DeleteStmt -> terrier.DeleteStatement
std::unique_ptr<DeleteStatement> PostgresParser::DeleteTransform(ParseResult *parse_result, DeleteStmt *root) {
  std::unique_ptr<DeleteStatement> result;
  auto table = RangeVarTransform(parse_result, root->relation_);
  auto where = WhereTransform(parse_result, root->where_clause_);
  result = std::make_unique<DeleteStatement>(std::move(table), where);
  return result;
}

// Postgres.DropStmt -> terrier.DropStatement
std::unique_ptr<DropStatement> PostgresParser::DropTransform(ParseResult *parse_result, DropStmt *root) {
  switch (root->remove_type_) {
    case ObjectType::OBJECT_INDEX: {
      return DropIndexTransform(parse_result, root);
    }
    case ObjectType::OBJECT_SCHEMA: {
      return DropSchemaTransform(parse_result, root);
    }
    case ObjectType::OBJECT_TABLE: {
      return DropTableTransform(parse_result, root);
    }
    case ObjectType::OBJECT_TRIGGER: {
      return DropTriggerTransform(parse_result, root);
<<<<<<< HEAD
=======
    }
    default: {
      PARSER_LOG_AND_THROW("DropTransform", "Drop ObjectType", root->remove_type_);
>>>>>>> 79ec816f
    }
    default: { PARSER_LOG_AND_THROW("DropTransform", "Drop ObjectType", root->remove_type_); }
  }
}

// Postgres.DropDatabaseStmt -> terrier.DropStmt
std::unique_ptr<DropStatement> PostgresParser::DropDatabaseTransform(ParseResult *parse_result,
                                                                     DropDatabaseStmt *root) {
  auto table_info = std::make_unique<TableInfo>("", "", root->dbname_);
  auto if_exists = root->missing_ok_;

  auto result = std::make_unique<DropStatement>(std::move(table_info), DropStatement::DropType::kDatabase, if_exists);
  return result;
}

// Postgres.DropStmt -> terrier.DropStatement
std::unique_ptr<DropStatement> PostgresParser::DropIndexTransform(ParseResult *parse_result, DropStmt *root) {
  // TODO(WAN): There are unimplemented DROP INDEX options.

  std::string schema_name;
  std::string index_name;
  auto list = reinterpret_cast<List *>(root->objects_->head->data.ptr_value);
  if (list->length == 2) {
    // List length is 2 when the schema length is specified, e.g. DROP INDEX/TABLE A.B.
    schema_name = reinterpret_cast<value *>(list->head->data.ptr_value)->val_.str_;
    index_name = reinterpret_cast<value *>(list->head->next->data.ptr_value)->val_.str_;
  } else {
    index_name = reinterpret_cast<value *>(list->head->data.ptr_value)->val_.str_;
  }

  auto table_info = std::make_unique<TableInfo>("", schema_name, "");
  auto result = std::make_unique<DropStatement>(std::move(table_info), index_name);
  return result;
}

std::unique_ptr<DropStatement> PostgresParser::DropSchemaTransform(ParseResult *parse_result, DropStmt *root) {
  auto if_exists = root->missing_ok_;
  auto cascade = root->behavior_ == DropBehavior::DROP_CASCADE;

  std::string schema_name;
  for (auto cell = root->objects_->head; cell != nullptr; cell = cell->next) {
    auto table_list = reinterpret_cast<List *>(cell->data.ptr_value);
    schema_name = reinterpret_cast<value *>(table_list->head->data.ptr_value)->val_.str_;
    break;
  }

  auto table_info = std::make_unique<TableInfo>("", schema_name, "");
  auto result = std::make_unique<DropStatement>(std::move(table_info), if_exists, cascade);
  return result;
}

std::unique_ptr<DropStatement> PostgresParser::DropTableTransform(ParseResult *parse_result, DropStmt *root) {
  auto if_exists = root->missing_ok_;

  std::string table_name;
  std::string schema_name;
  auto list = reinterpret_cast<List *>(root->objects_->head->data.ptr_value);
  if (list->length == 2) {
    // List length is 2 when the schema length is specified, e.g. DROP INDEX/TABLE A.B.
    schema_name = reinterpret_cast<value *>(list->head->data.ptr_value)->val_.str_;
    table_name = reinterpret_cast<value *>(list->head->next->data.ptr_value)->val_.str_;
  } else {
    table_name = reinterpret_cast<value *>(list->head->data.ptr_value)->val_.str_;
  }
  auto table_info = std::make_unique<TableInfo>(table_name, schema_name, "");

  auto result = std::make_unique<DropStatement>(std::move(table_info), DropStatement::DropType::kTable, if_exists);
  return result;
}

std::unique_ptr<DeleteStatement> PostgresParser::TruncateTransform(ParseResult *parse_result,
                                                                   TruncateStmt *truncate_stmt) {
  std::unique_ptr<DeleteStatement> result;

  auto cell = truncate_stmt->relations_->head;
  auto table_ref = RangeVarTransform(parse_result, reinterpret_cast<RangeVar *>(cell->data.ptr_value));
  result = std::make_unique<DeleteStatement>(std::move(table_ref));
  // TODO(WAN): This is almost certainly broken. Let's see who hits it first and figure out what's missing.
  return result;
}

std::unique_ptr<DropStatement> PostgresParser::DropTriggerTransform(ParseResult *parse_result, DropStmt *root) {
  auto list = reinterpret_cast<List *>(root->objects_->head->data.ptr_value);

  std::string trigger_name = reinterpret_cast<value *>(list->tail->data.ptr_value)->val_.str_;
  std::string table_name;
  std::string schema_name;

  // TODO(WAN): This is probably incomplete.
  if (list->length == 3) {
    schema_name = reinterpret_cast<value *>(list->head->data.ptr_value)->val_.str_;
    table_name = reinterpret_cast<value *>(list->head->next->data.ptr_value)->val_.str_;
  } else {
    table_name = reinterpret_cast<value *>(list->head->data.ptr_value)->val_.str_;
  }
  auto table_info = std::make_unique<TableInfo>(table_name, schema_name, "");

  auto result = std::make_unique<DropStatement>(std::move(table_info), DropStatement::DropType::kTrigger, trigger_name);
  return result;
}

std::unique_ptr<ExecuteStatement> PostgresParser::ExecuteTransform(ParseResult *parse_result, ExecuteStmt *root) {
  auto name = root->name_;
  auto params = ParamListTransform(parse_result, root->params_);
  auto result = std::make_unique<ExecuteStatement>(name, std::move(params));
  return result;
}

std::vector<common::ManagedPointer<AbstractExpression>> PostgresParser::ParamListTransform(ParseResult *parse_result,
                                                                                           List *root) {
  std::vector<common::ManagedPointer<AbstractExpression>> result;

  if (root == nullptr) {
    return result;
  }

  for (auto cell = root->head; cell != nullptr; cell = cell->next) {
    auto param = reinterpret_cast<Node *>(cell->data.ptr_value);
    switch (param->type) {
      case T_A_Const: {
        auto node = reinterpret_cast<A_Const *>(cell->data.ptr_value);
        auto expr = ConstTransform(parse_result, node);
        result.emplace_back(common::ManagedPointer(expr));
        parse_result->AddExpression(std::move(expr));
        break;
      }
      case T_A_Expr: {
        auto node = reinterpret_cast<A_Expr *>(cell->data.ptr_value);
        auto expr = AExprTransform(parse_result, node);
        result.emplace_back(common::ManagedPointer(expr));
        parse_result->AddExpression(std::move(expr));
        break;
      }
      case T_FuncCall: {
        auto node = reinterpret_cast<FuncCall *>(cell->data.ptr_value);
        auto expr = FuncCallTransform(parse_result, node);
        result.emplace_back(common::ManagedPointer(expr));
        parse_result->AddExpression(std::move(expr));
        break;
      }
      default: { PARSER_LOG_AND_THROW("ParamListTransform", "ExpressionType", param->type); }
    }
  }

  return result;
}

std::unique_ptr<ExplainStatement> PostgresParser::ExplainTransform(ParseResult *parse_result, ExplainStmt *root) {
  std::unique_ptr<ExplainStatement> result;
  auto query = NodeTransform(parse_result, root->query_);
  result = std::make_unique<ExplainStatement>(std::move(query));
  return result;
}

// Postgres.InsertStmt -> terrier.InsertStatement
std::unique_ptr<InsertStatement> PostgresParser::InsertTransform(ParseResult *parse_result, InsertStmt *root) {
  TERRIER_ASSERT(root->select_stmt_ != nullptr, "Selects from table or directly selects some values.");

  std::unique_ptr<InsertStatement> result;

  auto column_names = ColumnNameTransform(root->cols_);
  auto table_ref = RangeVarTransform(parse_result, root->relation_);
  auto select_stmt = reinterpret_cast<SelectStmt *>(root->select_stmt_);

  if (select_stmt->from_clause_ != nullptr) {
    // select from a table to insert
    auto select_trans = SelectTransform(parse_result, select_stmt);
    result = std::make_unique<InsertStatement>(std::move(column_names), std::move(table_ref), std::move(select_trans));
  } else {
    // directly insert some values
    TERRIER_ASSERT(select_stmt->values_lists_ != nullptr, "Must have values to insert.");
    auto insert_values = ValueListsTransform(parse_result, select_stmt->values_lists_);
    result = std::make_unique<InsertStatement>(std::move(column_names), std::move(table_ref), std::move(insert_values));
  }

  return result;
}

// Postgres.List -> column names
std::unique_ptr<std::vector<std::string>> PostgresParser::ColumnNameTransform(List *root) {
  auto result = std::make_unique<std::vector<std::string>>();

  if (root == nullptr) {
    return result;
  }

  for (auto cell = root->head; cell != nullptr; cell = cell->next) {
    auto target = reinterpret_cast<ResTarget *>(cell->data.ptr_value);
    result->emplace_back(target->name_);
  }

  return result;
}

// Transforms value lists into terrier equivalent. Nested vectors, because an InsertStmt may insert multiple tuples.
std::unique_ptr<std::vector<std::vector<common::ManagedPointer<AbstractExpression>>>>
PostgresParser::ValueListsTransform(ParseResult *parse_result, List *root) {
  auto result = std::make_unique<std::vector<std::vector<common::ManagedPointer<AbstractExpression>>>>();

  for (auto value_list = root->head; value_list != nullptr; value_list = value_list->next) {
    std::vector<common::ManagedPointer<AbstractExpression>> cur_result;

    auto target = reinterpret_cast<List *>(value_list->data.ptr_value);
    for (auto cell = target->head; cell != nullptr; cell = cell->next) {
      auto expr_pg = reinterpret_cast<Expr *>(cell->data.ptr_value);
      std::unique_ptr<AbstractExpression> expr;
      switch (expr_pg->type_) {
        case T_ParamRef: {
          expr = ParamRefTransform(parse_result, reinterpret_cast<ParamRef *>(expr_pg));
          break;
        }
        case T_A_Const: {
          expr = ConstTransform(parse_result, reinterpret_cast<A_Const *>(expr_pg));
          break;
        }
        case T_TypeCast: {
          expr = TypeCastTransform(parse_result, reinterpret_cast<TypeCast *>(expr_pg));
          break;
        }
        case T_SetToDefault: {
          expr = std::make_unique<DefaultValueExpression>();
          break;
        }
<<<<<<< HEAD
        default: { PARSER_LOG_AND_THROW("ValueListsTransform", "Value type", expr_pg->type_); }
=======
        default: {
          PARSER_LOG_AND_THROW("ValueListsTransform", "Value type", expr_pg->type_);
        }
>>>>>>> 79ec816f
      }
      cur_result.emplace_back(common::ManagedPointer(expr));
      parse_result->AddExpression(std::move(expr));
    }
    result->emplace_back(std::move(cur_result));
  }

  return result;
}

std::unique_ptr<TransactionStatement> PostgresParser::TransactionTransform(TransactionStmt *transaction_stmt) {
  std::unique_ptr<TransactionStatement> result;

  switch (transaction_stmt->kind_) {
    case TRANS_STMT_BEGIN: {
      result = std::make_unique<TransactionStatement>(TransactionStatement::kBegin);
      break;
    }
    case TRANS_STMT_COMMIT: {
      result = std::make_unique<TransactionStatement>(TransactionStatement::kCommit);
      break;
    }
    case TRANS_STMT_ROLLBACK: {
      result = std::make_unique<TransactionStatement>(TransactionStatement::kRollback);
      break;
    }
    default: { PARSER_LOG_AND_THROW("TransactionTransform", "TRANSACTION statement type", transaction_stmt->kind_); }
  }
  return result;
}

// Postgres.List -> terrier.UpdateClause
std::vector<std::unique_ptr<UpdateClause>> PostgresParser::UpdateTargetTransform(ParseResult *parse_result,
                                                                                 List *root) {
  std::vector<std::unique_ptr<UpdateClause>> result;
  for (auto cell = root->head; cell != nullptr; cell = cell->next) {
    auto target = reinterpret_cast<ResTarget *>(cell->data.ptr_value);
    auto column = target->name_;
    auto expr = ExprTransform(parse_result, target->val_, nullptr);
    auto expr_ptr = common::ManagedPointer(expr);
    parse_result->AddExpression(std::move(expr));
    result.emplace_back(std::make_unique<UpdateClause>(column, expr_ptr));
  }
  return result;
}

// Postgres.PrepareStmt -> terrier.PrepareStatement
std::unique_ptr<PrepareStatement> PostgresParser::PrepareTransform(ParseResult *parse_result, PrepareStmt *root) {
  auto name = root->name_;
  auto query = NodeTransform(parse_result, root->query_);

  // TODO(WAN): This should probably be populated?
  std::vector<common::ManagedPointer<ParameterValueExpression>> placeholders;

  auto result = std::make_unique<PrepareStatement>(name, std::move(query), std::move(placeholders));
  return result;
}

// Postgres.VacuumStmt -> terrier.AnalyzeStatement
std::unique_ptr<AnalyzeStatement> PostgresParser::VacuumTransform(ParseResult *parse_result, VacuumStmt *root) {
  std::unique_ptr<AnalyzeStatement> result;
  switch (root->options_) {
    case VACOPT_ANALYZE: {
      auto analyze_table = root->relation_ != nullptr ? RangeVarTransform(parse_result, root->relation_) : nullptr;
      auto analyze_columns = ColumnNameTransform(root->va_cols_);
      result = std::make_unique<AnalyzeStatement>(std::move(analyze_table), std::move(analyze_columns));
      break;
    }
    default: { PARSER_LOG_AND_THROW("VacuumTransform", "Vacuum", root->options_); }
  }

  return result;
}

// Postgres.UpdateStmt -> terrier.UpdateStatement
std::unique_ptr<UpdateStatement> PostgresParser::UpdateTransform(ParseResult *parse_result, UpdateStmt *update_stmt) {
  std::unique_ptr<UpdateStatement> result;

  auto table = RangeVarTransform(parse_result, update_stmt->relation_);
  auto clauses = UpdateTargetTransform(parse_result, update_stmt->target_list_);
  auto where = WhereTransform(parse_result, update_stmt->where_clause_);

  result = std::make_unique<UpdateStatement>(std::move(table), std::move(clauses), where);
  return result;
}

// TODO(WAN): Document why exactly this is required as a JDBC hack.
// Postgres.VariableSetStmt -> terrier.VariableSetStatement
std::unique_ptr<VariableSetStatement> PostgresParser::VariableSetTransform(ParseResult *parse_result,
                                                                           UNUSED_ATTRIBUTE VariableSetStmt *root) {
  auto result = std::make_unique<VariableSetStatement>();
  return result;
}

}  // namespace terrier::parser<|MERGE_RESOLUTION|>--- conflicted
+++ resolved
@@ -630,7 +630,9 @@
       children.emplace_back(std::move(arg_expr));
       break;
     }
-    default: { PARSER_LOG_AND_THROW("NullTestTransform", "ArgExpr type", root->arg_->type_); }
+    default: {
+      PARSER_LOG_AND_THROW("NullTestTransform", "ArgExpr type", root->arg_->type_);
+    }
   }
 
   ExpressionType type =
@@ -675,7 +677,9 @@
       result = std::move(subquery_expr);
       break;
     }
-    default: { PARSER_LOG_AND_THROW("SubqueryExprTransform", "Sublink type", node->sub_link_type_); }
+    default: {
+      PARSER_LOG_AND_THROW("SubqueryExprTransform", "Sublink type", node->sub_link_type_);
+    }
   }
 
   return result;
@@ -715,13 +719,9 @@
       result = std::make_unique<ConstantValueExpression>(type::TransientValueFactory::GetNull(type::TypeId::INVALID));
       break;
     }
-<<<<<<< HEAD
-    default: { PARSER_LOG_AND_THROW("ValueTransform", "Value type", val.type_); }
-=======
     default: {
       PARSER_LOG_AND_THROW("ValueTransform", "Value type", val.type_);
     }
->>>>>>> 79ec816f
   }
   return result;
 }
@@ -757,13 +757,9 @@
       result->SetUnionSelect(SelectTransform(parse_result, root->rarg_));
       break;
     }
-<<<<<<< HEAD
-    default: { PARSER_LOG_AND_THROW("SelectTransform", "Select operation", root->type_); }
-=======
     default: {
       PARSER_LOG_AND_THROW("SelectTransform", "Select operation", root->type_);
     }
->>>>>>> 79ec816f
   }
 
   return result;
@@ -813,7 +809,9 @@
           refs.emplace_back(RangeSubselectTransform(parse_result, reinterpret_cast<RangeSubselect *>(node)));
           break;
         }
-        default: { PARSER_LOG_AND_THROW("FromTransform", "FromType", node->type); }
+        default: {
+          PARSER_LOG_AND_THROW("FromTransform", "FromType", node->type);
+        }
       }
     }
     auto result = TableRef::CreateTableRefByList(std::move(refs));
@@ -838,7 +836,9 @@
       result = RangeSubselectTransform(parse_result, reinterpret_cast<RangeSubselect *>(node));
       break;
     }
-    default: { PARSER_LOG_AND_THROW("FromTransform", "FromType", node->type); }
+    default: {
+      PARSER_LOG_AND_THROW("FromTransform", "FromType", node->type);
+    }
   }
 
   return result;
@@ -897,7 +897,9 @@
             types.emplace_back(kOrderAsc);
             break;
           }
-          default: { PARSER_LOG_AND_THROW("OrderByTransform", "Sortby type", sort->sortby_dir_); }
+          default: {
+            PARSER_LOG_AND_THROW("OrderByTransform", "Sortby type", sort->sortby_dir_);
+          }
         }
 
         auto target = sort->node_;
@@ -907,7 +909,9 @@
         exprs.emplace_back(expr_ptr);
         break;
       }
-      default: { PARSER_LOG_AND_THROW("OrderByTransform", "OrderBy type", temp->type); }
+      default: {
+        PARSER_LOG_AND_THROW("OrderByTransform", "OrderBy type", temp->type);
+      }
     }
   }
 
@@ -955,7 +959,9 @@
       type = JoinType::SEMI;
       break;
     }
-    default: { PARSER_LOG_AND_THROW("JoinTransform", "JoinType", root->jointype_); }
+    default: {
+      PARSER_LOG_AND_THROW("JoinTransform", "JoinType", root->jointype_);
+    }
   }
 
   std::unique_ptr<TableRef> left;
@@ -973,7 +979,9 @@
       left = TableRef::CreateTableRefByJoin(std::move(join));
       break;
     }
-    default: { PARSER_LOG_AND_THROW("JoinTransform", "JoinArgType", root->larg_->type); }
+    default: {
+      PARSER_LOG_AND_THROW("JoinTransform", "JoinArgType", root->larg_->type);
+    }
   }
 
   std::unique_ptr<TableRef> right;
@@ -991,7 +999,9 @@
       right = TableRef::CreateTableRefByJoin(std::move(join));
       break;
     }
-    default: { PARSER_LOG_AND_THROW("JoinTransform", "Right JoinArgType", root->rarg_->type); }
+    default: {
+      PARSER_LOG_AND_THROW("JoinTransform", "Right JoinArgType", root->rarg_->type);
+    }
   }
 
   // TODO(WAN): We currently segfault on the following test case:
@@ -1011,7 +1021,9 @@
       expr = BoolExprTransform(parse_result, reinterpret_cast<BoolExpr *>(root->quals_));
       break;
     }
-    default: { PARSER_LOG_AND_THROW("JoinTransform", "Join condition type", root->quals_->type); }
+    default: {
+      PARSER_LOG_AND_THROW("JoinTransform", "Join condition type", root->quals_->type);
+    }
   }
 
   auto condition = common::ManagedPointer(expr);
@@ -1053,17 +1065,10 @@
 
 // Postgres.CopyStmt -> terrier.CopyStatement
 std::unique_ptr<CopyStatement> PostgresParser::CopyTransform(ParseResult *parse_result, CopyStmt *root) {
-<<<<<<< HEAD
-  static constexpr char kDelimiterTok[] = "delimiter";
-  static constexpr char kFormatTok[] = "format";
-  static constexpr char kQuoteTok[] = "quote";
-  static constexpr char kEscapeTok[] = "escape";
-=======
   static constexpr char k_delimiter_tok[] = "delimiter";
   static constexpr char k_format_tok[] = "format";
   static constexpr char k_quote_tok[] = "quote";
   static constexpr char k_escape_tok[] = "escape";
->>>>>>> 79ec816f
 
   std::unique_ptr<TableRef> table;
   std::unique_ptr<SelectStatement> select_stmt;
@@ -1084,7 +1089,7 @@
     for (ListCell *cell = root->options_->head; cell != nullptr; cell = cell->next) {
       auto def_elem = reinterpret_cast<DefElem *>(cell->data.ptr_value);
 
-      if (strncmp(def_elem->defname_, kFormatTok, sizeof(kFormatTok)) == 0) {
+      if (strncmp(def_elem->defname_, k_format_tok, sizeof(k_format_tok)) == 0) {
         auto format_cstr = reinterpret_cast<value *>(def_elem->arg_)->val_.str_;
         // lowercase
         if (strcmp(format_cstr, "csv") == 0) {
@@ -1094,15 +1099,15 @@
         }
       }
 
-      if (strncmp(def_elem->defname_, kDelimiterTok, sizeof(kDelimiterTok)) == 0) {
+      if (strncmp(def_elem->defname_, k_delimiter_tok, sizeof(k_delimiter_tok)) == 0) {
         delimiter = *(reinterpret_cast<value *>(def_elem->arg_)->val_.str_);
       }
 
-      if (strncmp(def_elem->defname_, kQuoteTok, sizeof(kQuoteTok)) == 0) {
+      if (strncmp(def_elem->defname_, k_quote_tok, sizeof(k_quote_tok)) == 0) {
         quote = *(reinterpret_cast<value *>(def_elem->arg_)->val_.str_);
       }
 
-      if (strncmp(def_elem->defname_, kEscapeTok, sizeof(kEscapeTok)) == 0) {
+      if (strncmp(def_elem->defname_, k_escape_tok, sizeof(k_escape_tok)) == 0) {
         escape = *(reinterpret_cast<value *>(def_elem->arg_)->val_.str_);
       }
     }
@@ -1337,7 +1342,9 @@
         schema_name = authrole->rolename_;
         break;
       }
-      default: { PARSER_LOG_AND_THROW("CreateSchemaTransform", "AuthRole", root->authrole_->type); }
+      default: {
+        PARSER_LOG_AND_THROW("CreateSchemaTransform", "AuthRole", root->authrole_->type);
+      }
     }
   }
 
@@ -1443,11 +1450,15 @@
             varlen = static_cast<size_t>(reinterpret_cast<A_Const *>(node)->val_.val_.ival_);
             break;
           }
-          default: { PARSER_LOG_AND_THROW("ColumnDefTransform", "typmods", node_type); }
+          default: {
+            PARSER_LOG_AND_THROW("ColumnDefTransform", "typmods", node_type);
+          }
         }
         break;
       }
-      default: { PARSER_LOG_AND_THROW("ColumnDefTransform", "typmods", node->type); }
+      default: {
+        PARSER_LOG_AND_THROW("ColumnDefTransform", "typmods", node->type);
+      }
     }
   }
 
@@ -1515,7 +1526,9 @@
           parse_result->AddExpression(std::move(expr));
           break;
         }
-        default: { PARSER_LOG_AND_THROW("ColumnDefTransform", "Constraint", constraint->contype_); }
+        default: {
+          PARSER_LOG_AND_THROW("ColumnDefTransform", "Constraint", constraint->contype_);
+        }
       }
     }
   }
@@ -1611,7 +1624,9 @@
       result = BoolExprTransform(parse_result, reinterpret_cast<BoolExpr *>(root));
       break;
     }
-    default: { PARSER_LOG_AND_THROW("WhenTransform", "WHEN type", root->type); }
+    default: {
+      PARSER_LOG_AND_THROW("WhenTransform", "WHEN type", root->type);
+    }
   }
   return result;
 }
@@ -1639,14 +1654,10 @@
     }
     case ObjectType::OBJECT_TRIGGER: {
       return DropTriggerTransform(parse_result, root);
-<<<<<<< HEAD
-=======
     }
     default: {
       PARSER_LOG_AND_THROW("DropTransform", "Drop ObjectType", root->remove_type_);
->>>>>>> 79ec816f
-    }
-    default: { PARSER_LOG_AND_THROW("DropTransform", "Drop ObjectType", root->remove_type_); }
+    }
   }
 }
 
@@ -1785,7 +1796,9 @@
         parse_result->AddExpression(std::move(expr));
         break;
       }
-      default: { PARSER_LOG_AND_THROW("ParamListTransform", "ExpressionType", param->type); }
+      default: {
+        PARSER_LOG_AND_THROW("ParamListTransform", "ExpressionType", param->type);
+      }
     }
   }
 
@@ -1868,13 +1881,9 @@
           expr = std::make_unique<DefaultValueExpression>();
           break;
         }
-<<<<<<< HEAD
-        default: { PARSER_LOG_AND_THROW("ValueListsTransform", "Value type", expr_pg->type_); }
-=======
         default: {
           PARSER_LOG_AND_THROW("ValueListsTransform", "Value type", expr_pg->type_);
         }
->>>>>>> 79ec816f
       }
       cur_result.emplace_back(common::ManagedPointer(expr));
       parse_result->AddExpression(std::move(expr));
@@ -1901,7 +1910,9 @@
       result = std::make_unique<TransactionStatement>(TransactionStatement::kRollback);
       break;
     }
-    default: { PARSER_LOG_AND_THROW("TransactionTransform", "TRANSACTION statement type", transaction_stmt->kind_); }
+    default: {
+      PARSER_LOG_AND_THROW("TransactionTransform", "TRANSACTION statement type", transaction_stmt->kind_);
+    }
   }
   return result;
 }
@@ -1943,7 +1954,9 @@
       result = std::make_unique<AnalyzeStatement>(std::move(analyze_table), std::move(analyze_columns));
       break;
     }
-    default: { PARSER_LOG_AND_THROW("VacuumTransform", "Vacuum", root->options_); }
+    default: {
+      PARSER_LOG_AND_THROW("VacuumTransform", "Vacuum", root->options_);
+    }
   }
 
   return result;
