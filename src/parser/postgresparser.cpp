--- conflicted
+++ resolved
@@ -701,24 +701,13 @@
     }
 
     case T_String: {
-<<<<<<< HEAD
-      // TODO(WAN): This will trigger "heap-use-after-free" in sanitizer,
-      // because the const char * is freed once the parse finishes.
-      auto v = type::ValueFactory::GetStringValue(val.val.str);
-=======
       auto v = type::TransientValueFactory::GetVarChar(val.val.str);
->>>>>>> 3e7652fe
       result = std::make_unique<ConstantValueExpression>(v);
       break;
     }
 
     case T_Float: {
-<<<<<<< HEAD
-      // TODO(WAN): Parse "12345678910" to BIGINT instead of DECIMAL
-      auto v = type::ValueFactory::GetDecimalValue(std::stod(val.val.str));
-=======
       auto v = type::TransientValueFactory::GetDecimal(std::stod(val.val.str));
->>>>>>> 3e7652fe
       result = std::make_unique<ConstantValueExpression>(v);
       break;
     }
