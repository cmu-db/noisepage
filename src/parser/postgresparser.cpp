#include <algorithm>
#include <cstdio>
#include <memory>
#include <string>
#include <unordered_set>
#include <utility>
#include <vector>

#include "common/exception.h"

#include "libpg_query/pg_list.h"
#include "libpg_query/pg_query.h"

#include "loggers/parser_logger.h"

#include "parser/expression/aggregate_expression.h"
#include "parser/expression/case_expression.h"
#include "parser/expression/column_value_expression.h"
#include "parser/expression/comparison_expression.h"
#include "parser/expression/conjunction_expression.h"
#include "parser/expression/constant_value_expression.h"
#include "parser/expression/default_value_expression.h"
#include "parser/expression/function_expression.h"
#include "parser/expression/operator_expression.h"
#include "parser/expression/parameter_value_expression.h"
#include "parser/expression/star_expression.h"
#include "parser/expression/subquery_expression.h"
#include "parser/expression/type_cast_expression.h"
#include "parser/pg_trigger.h"
#include "parser/postgresparser.h"
#include "type/transient_value_factory.h"

/**
 * Log information about the error, then throw an exception
 * FN_NAME - name of current function
 * TYPE_MSG - message about the type in error
 * ARG - to print, i.e. unknown or unsupported type
 */
#define PARSER_LOG_AND_THROW(FN_NAME, TYPE_MSG, ARG)           \
  PARSER_LOG_DEBUG(#FN_NAME #TYPE_MSG " {} unsupported", ARG); \
  throw PARSER_EXCEPTION(#FN_NAME ":" #TYPE_MSG " unsupported")

namespace terrier::parser {

PostgresParser::PostgresParser() = default;

PostgresParser::~PostgresParser() = default;

ParseResult PostgresParser::BuildParseTree(const std::string &query_string) {
  auto text = query_string.c_str();
  auto ctx = pg_query_parse_init();
  auto result = pg_query_parse(text);

  // Parse the query string with the Postgres parser.
  if (result.error != nullptr) {
    PARSER_LOG_DEBUG("BuildParseTree error: msg {}, curpos {}", result.error->message, result.error->cursorpos);
    pg_query_parse_finish(ctx);
    pg_query_free_parse_result(result);
    throw PARSER_EXCEPTION("BuildParseTree error");
  }

  // Transform the Postgres parse tree to a Terrier representation.
  ParseResult parse_result;
  try {
    ListTransform(&parse_result, result.tree);
  } catch (const Exception &e) {
    pg_query_parse_finish(ctx);
    pg_query_free_parse_result(result);
    PARSER_LOG_DEBUG("BuildParseTree: caught {} {} {} {}", e.GetType(), e.GetFile(), e.GetLine(), e.what());
    throw;
  }

  pg_query_parse_finish(ctx);
  pg_query_free_parse_result(result);
  return parse_result;
}

void PostgresParser::ListTransform(ParseResult *parse_result, List *root) {
  if (root != nullptr) {
    for (auto cell = root->head; cell != nullptr; cell = cell->next) {
      auto node = static_cast<Node *>(cell->data.ptr_value);
      parse_result->AddStatement(NodeTransform(parse_result, node));
    }
  }
}

std::unique_ptr<SQLStatement> PostgresParser::NodeTransform(ParseResult *parse_result, Node *node) {
  // TODO(WAN): Document what input is parsed to nullptr
  if (node == nullptr) {
    return nullptr;
  }

  std::unique_ptr<SQLStatement> result;
  switch (node->type) {
    case T_CopyStmt: {
      result = CopyTransform(parse_result, reinterpret_cast<CopyStmt *>(node));
      break;
    }
    case T_CreateStmt: {
      result = CreateTransform(parse_result, reinterpret_cast<CreateStmt *>(node));
      break;
    }
    case T_CreatedbStmt: {
      result = CreateDatabaseTransform(parse_result, reinterpret_cast<CreateDatabaseStmt *>(node));
      break;
    }
    case T_CreateFunctionStmt: {
      result = CreateFunctionTransform(parse_result, reinterpret_cast<CreateFunctionStmt *>(node));
      break;
    }
    case T_CreateSchemaStmt: {
      result = CreateSchemaTransform(parse_result, reinterpret_cast<CreateSchemaStmt *>(node));
      break;
    }
    case T_CreateTrigStmt: {
      result = CreateTriggerTransform(parse_result, reinterpret_cast<CreateTrigStmt *>(node));
      break;
    }
    case T_DropdbStmt: {
      result = DropDatabaseTransform(parse_result, reinterpret_cast<DropDatabaseStmt *>(node));
      break;
    }
    case T_DropStmt: {
      result = DropTransform(parse_result, reinterpret_cast<DropStmt *>(node));
      break;
    }
    case T_ExecuteStmt: {
      result = ExecuteTransform(parse_result, reinterpret_cast<ExecuteStmt *>(node));
      break;
    }
    case T_ExplainStmt: {
      result = ExplainTransform(parse_result, reinterpret_cast<ExplainStmt *>(node));
      break;
    }
    case T_IndexStmt: {
      result = CreateIndexTransform(parse_result, reinterpret_cast<IndexStmt *>(node));
      break;
    }
    case T_InsertStmt: {
      result = InsertTransform(parse_result, reinterpret_cast<InsertStmt *>(node));
      break;
    }
    case T_PrepareStmt: {
      result = PrepareTransform(parse_result, reinterpret_cast<PrepareStmt *>(node));
      break;
    }
    case T_SelectStmt: {
      result = SelectTransform(parse_result, reinterpret_cast<SelectStmt *>(node));
      break;
    }
    case T_VacuumStmt: {
      result = VacuumTransform(parse_result, reinterpret_cast<VacuumStmt *>(node));
      break;
    }
    case T_VariableSetStmt: {
      result = VariableSetTransform(parse_result, reinterpret_cast<VariableSetStmt *>(node));
      break;
    }
    case T_ViewStmt: {
      result = CreateViewTransform(parse_result, reinterpret_cast<ViewStmt *>(node));
      break;
    }
    case T_TruncateStmt: {
      result = TruncateTransform(parse_result, reinterpret_cast<TruncateStmt *>(node));
      break;
    }
    case T_TransactionStmt: {
      result = TransactionTransform(reinterpret_cast<TransactionStmt *>(node));
      break;
    }
    case T_UpdateStmt: {
      result = UpdateTransform(parse_result, reinterpret_cast<UpdateStmt *>(node));
      break;
    }
    case T_DeleteStmt: {
      result = DeleteTransform(parse_result, reinterpret_cast<DeleteStmt *>(node));
      break;
    }
    default: {
      PARSER_LOG_DEBUG("NodeTransform: statement type {} unsupported", node->type);
      throw PARSER_EXCEPTION("NodeTransform: unsupported statement type");
    }
  }
  return result;
}

std::unique_ptr<AbstractExpression> PostgresParser::ExprTransform(ParseResult *parse_result, Node *node, char *alias) {
  if (node == nullptr) {
    return nullptr;
  }

  std::unique_ptr<AbstractExpression> expr = nullptr;
  switch (node->type) {
    case T_A_Const: {
      expr = ConstTransform(parse_result, reinterpret_cast<A_Const *>(node));
      break;
    }
    case T_A_Expr: {
      expr = AExprTransform(parse_result, reinterpret_cast<A_Expr *>(node));
      break;
    }
    case T_BoolExpr: {
      expr = BoolExprTransform(parse_result, reinterpret_cast<BoolExpr *>(node));
      break;
    }
    case T_CaseExpr: {
      expr = CaseExprTransform(parse_result, reinterpret_cast<CaseExpr *>(node));
      break;
    }
    case T_ColumnRef: {
      expr = ColumnRefTransform(parse_result, reinterpret_cast<ColumnRef *>(node), alias);
      break;
    }
    case T_FuncCall: {
      expr = FuncCallTransform(parse_result, reinterpret_cast<FuncCall *>(node));
      break;
    }
    case T_NullTest: {
      expr = NullTestTransform(parse_result, reinterpret_cast<NullTest *>(node));
      break;
    }
    case T_ParamRef: {
      expr = ParamRefTransform(parse_result, reinterpret_cast<ParamRef *>(node));
      break;
    }
    case T_SubLink: {
      expr = SubqueryExprTransform(parse_result, reinterpret_cast<SubLink *>(node));
      break;
    }
    case T_TypeCast: {
      expr = AExprTransform(parse_result, reinterpret_cast<A_Expr *>(node));
      break;
    }
    default: {
      PARSER_LOG_DEBUG("ExprTransform: type {} unsupported", node->type);
      throw PARSER_EXCEPTION("ExprTransform: unsupported type");
    }
  }
  return expr;
}

/**
 * DO NOT USE THIS UNLESS YOU MUST.
 * Converts the Postgres parser's expression into our own expression type.
 * @param parser_str string representation returned by postgres parser
 * @return expression type corresponding to the string
 */
ExpressionType PostgresParser::StringToExpressionType(const std::string &parser_str) {
  std::string str = parser_str;
  std::transform(str.begin(), str.end(), str.begin(), ::toupper);
  if (str == "OPERATOR_UNARY_MINUS") {
    return ExpressionType::OPERATOR_UNARY_MINUS;
  }
  if (str == "OPERATOR_PLUS" || str == "+") {
    return ExpressionType::OPERATOR_PLUS;
  }
  if (str == "OPERATOR_MINUS" || str == "-") {
    return ExpressionType::OPERATOR_MINUS;
  }
  if (str == "OPERATOR_MULTIPLY" || str == "*") {
    return ExpressionType::OPERATOR_MULTIPLY;
  }
  if (str == "OPERATOR_DIVIDE" || str == "/") {
    return ExpressionType::OPERATOR_DIVIDE;
  }
  if (str == "OPERATOR_CONCAT" || str == "||") {
    return ExpressionType::OPERATOR_CONCAT;
  }
  if (str == "OPERATOR_MOD" || str == "%") {
    return ExpressionType::OPERATOR_MOD;
  }
  if (str == "OPERATOR_NOT") {
    return ExpressionType::OPERATOR_NOT;
  }
  if (str == "OPERATOR_IS_NULL") {
    return ExpressionType::OPERATOR_IS_NULL;
  }
  if (str == "OPERATOR_EXISTS") {
    return ExpressionType::OPERATOR_EXISTS;
  }
  if (str == "COMPARE_EQUAL" || str == "=") {
    return ExpressionType::COMPARE_EQUAL;
  }
  if (str == "COMPARE_NOTEQUAL" || str == "!=" || str == "<>") {
    return ExpressionType::COMPARE_NOT_EQUAL;
  }
  if (str == "COMPARE_LESSTHAN" || str == "<") {
    return ExpressionType::COMPARE_LESS_THAN;
  }
  if (str == "COMPARE_GREATERTHAN" || str == ">") {
    return ExpressionType::COMPARE_GREATER_THAN;
  }
  if (str == "COMPARE_LESSTHANOREQUALTO" || str == "<=") {
    return ExpressionType::COMPARE_LESS_THAN_OR_EQUAL_TO;
  }
  if (str == "COMPARE_GREATERTHANOREQUALTO" || str == ">=") {
    return ExpressionType::COMPARE_GREATER_THAN_OR_EQUAL_TO;
  }
  if (str == "COMPARE_LIKE" || str == "~~") {
    return ExpressionType::COMPARE_LIKE;
  }
  if (str == "COMPARE_NOTLIKE" || str == "!~~") {
    return ExpressionType::COMPARE_NOT_LIKE;
  }
  if (str == "COMPARE_IN") {
    return ExpressionType::COMPARE_IN;
  }
  if (str == "COMPARE_DISTINCT_FROM") {
    return ExpressionType::COMPARE_IS_DISTINCT_FROM;
  }
  if (str == "CONJUNCTION_AND") {
    return ExpressionType::CONJUNCTION_AND;
  }
  if (str == "CONJUNCTION_OR") {
    return ExpressionType::CONJUNCTION_OR;
  }
  if (str == "COLUMN_VALUE") {
    return ExpressionType::COLUMN_VALUE;
  }
  if (str == "VALUE_CONSTANT") {
    return ExpressionType::VALUE_CONSTANT;
  }
  if (str == "VALUE_PARAMETER") {
    return ExpressionType::VALUE_PARAMETER;
  }
  if (str == "VALUE_TUPLE") {
    return ExpressionType::VALUE_TUPLE;
  }
  if (str == "VALUE_TUPLE_ADDRESS") {
    return ExpressionType::VALUE_TUPLE_ADDRESS;
  }
  if (str == "VALUE_NULL") {
    return ExpressionType::VALUE_NULL;
  }
  if (str == "VALUE_VECTOR") {
    return ExpressionType::VALUE_VECTOR;
  }
  if (str == "VALUE_SCALAR") {
    return ExpressionType::VALUE_SCALAR;
  }
  if (str == "AGGREGATE_COUNT") {
    return ExpressionType::AGGREGATE_COUNT;
  }
  if (str == "AGGREGATE_SUM") {
    return ExpressionType::AGGREGATE_SUM;
  }
  if (str == "AGGREGATE_MIN") {
    return ExpressionType::AGGREGATE_MIN;
  }
  if (str == "AGGREGATE_MAX") {
    return ExpressionType::AGGREGATE_MAX;
  }
  if (str == "AGGREGATE_AVG") {
    return ExpressionType::AGGREGATE_AVG;
  }
  if (str == "FUNCTION") {
    return ExpressionType::FUNCTION;
  }
  if (str == "HASH_RANGE") {
    return ExpressionType::HASH_RANGE;
  }
  if (str == "OPERATOR_CASE_EXPR") {
    return ExpressionType::OPERATOR_CASE_EXPR;
  }
  if (str == "OPERATOR_NULLIF") {
    return ExpressionType::OPERATOR_NULL_IF;
  }
  if (str == "OPERATOR_COALESCE") {
    return ExpressionType::OPERATOR_COALESCE;
  }
  if (str == "ROW_SUBQUERY") {
    return ExpressionType::ROW_SUBQUERY;
  }
  if (str == "STAR") {
    return ExpressionType::STAR;
  }
  if (str == "PLACEHOLDER") {
    return ExpressionType::PLACEHOLDER;
  }
  if (str == "COLUMN_REF") {
    return ExpressionType::COLUMN_REF;
  }
  if (str == "FUNCTION_REF") {
    return ExpressionType::FUNCTION_REF;
  }
  if (str == "TABLE_REF") {
    return ExpressionType::TABLE_REF;
  }

  PARSER_LOG_DEBUG("StringToExpressionType: type {} unsupported", str.c_str());
  throw PARSER_EXCEPTION("StringToExpressionType: unsupported type");
}

// Postgres.A_Expr -> terrier.AbstractExpression
std::unique_ptr<AbstractExpression> PostgresParser::AExprTransform(ParseResult *parse_result, A_Expr *root) {
  // TODO(WAN): The original code wanted a function for transforming strings of operations to the relevant expression
  //  type, e.g. > to COMPARE_GREATERTHAN.
  if (root == nullptr) {
    return nullptr;
  }

  ExpressionType target_type;
  std::vector<std::unique_ptr<AbstractExpression>> children;

  if (root->kind_ == AEXPR_DISTINCT) {
    target_type = ExpressionType::COMPARE_IS_DISTINCT_FROM;
    children.emplace_back(ExprTransform(parse_result, root->lexpr_, nullptr));
    children.emplace_back(ExprTransform(parse_result, root->rexpr_, nullptr));
  } else if (root->kind_ == AEXPR_OP && root->type_ == T_TypeCast) {
    target_type = ExpressionType::OPERATOR_CAST;
  } else {
    auto name = (reinterpret_cast<value *>(root->name_->head->data.ptr_value))->val_.str_;
    target_type = StringToExpressionType(name);
    children.emplace_back(ExprTransform(parse_result, root->lexpr_, nullptr));
    children.emplace_back(ExprTransform(parse_result, root->rexpr_, nullptr));
  }

  switch (target_type) {
    case ExpressionType::OPERATOR_UNARY_MINUS:
    case ExpressionType::OPERATOR_PLUS:
    case ExpressionType::OPERATOR_MINUS:
    case ExpressionType::OPERATOR_MULTIPLY:
    case ExpressionType::OPERATOR_DIVIDE:
    case ExpressionType::OPERATOR_CONCAT:
    case ExpressionType::OPERATOR_MOD:
    case ExpressionType::OPERATOR_NOT:
    case ExpressionType::OPERATOR_IS_NULL:
    case ExpressionType::OPERATOR_IS_NOT_NULL:
    case ExpressionType::OPERATOR_EXISTS: {
      return std::make_unique<OperatorExpression>(target_type, type::TypeId::INVALID, std::move(children));
    }
    case ExpressionType::OPERATOR_CAST: {
      return TypeCastTransform(parse_result, reinterpret_cast<TypeCast *>(root));
    }
    case ExpressionType::COMPARE_EQUAL:
    case ExpressionType::COMPARE_NOT_EQUAL:
    case ExpressionType::COMPARE_LESS_THAN:
    case ExpressionType::COMPARE_GREATER_THAN:
    case ExpressionType::COMPARE_LESS_THAN_OR_EQUAL_TO:
    case ExpressionType::COMPARE_GREATER_THAN_OR_EQUAL_TO:
    case ExpressionType::COMPARE_LIKE:
    case ExpressionType::COMPARE_NOT_LIKE:
    case ExpressionType::COMPARE_IN:
    case ExpressionType::COMPARE_IS_DISTINCT_FROM: {
      return std::make_unique<ComparisonExpression>(target_type, std::move(children));
    }
    default: {
      PARSER_LOG_DEBUG("AExprTransform: type {} unsupported", static_cast<int>(target_type));
      throw PARSER_EXCEPTION("AExprTransform: unsupported type");
    }
  }
}

// Postgres.BoolExpr -> terrier.ConjunctionExpression
std::unique_ptr<AbstractExpression> PostgresParser::BoolExprTransform(ParseResult *parse_result, BoolExpr *root) {
  std::unique_ptr<AbstractExpression> result;
  std::vector<std::unique_ptr<AbstractExpression>> children;
  for (auto cell = root->args_->head; cell != nullptr; cell = cell->next) {
    auto node = reinterpret_cast<Node *>(cell->data.ptr_value);
    children.emplace_back(ExprTransform(parse_result, node, nullptr));
  }
  switch (root->boolop_) {
    case AND_EXPR: {
      result = std::make_unique<ConjunctionExpression>(ExpressionType::CONJUNCTION_AND, std::move(children));
      break;
    }
    case OR_EXPR: {
      result = std::make_unique<ConjunctionExpression>(ExpressionType::CONJUNCTION_OR, std::move(children));
      break;
    }
    case NOT_EXPR: {
      result = std::make_unique<OperatorExpression>(ExpressionType::OPERATOR_NOT, type::TypeId::INVALID,
                                                    std::move(children));
      break;
    }
    default: {
      PARSER_LOG_DEBUG("BoolExprTransform: type {} unsupported", root->boolop_);
      throw PARSER_EXCEPTION("BoolExprTransform: unsupported type");
    }
  }

  return result;
}

std::unique_ptr<AbstractExpression> PostgresParser::CaseExprTransform(ParseResult *parse_result, CaseExpr *root) {
  if (root == nullptr) {
    return nullptr;
  }

  auto arg_expr = ExprTransform(parse_result, reinterpret_cast<Node *>(root->arg_), nullptr);

  std::vector<CaseExpression::WhenClause> clauses;
  for (auto cell = root->args_->head; cell != nullptr; cell = cell->next) {
    auto w = reinterpret_cast<CaseWhen *>(cell->data.ptr_value);
    auto when_expr = ExprTransform(parse_result, reinterpret_cast<Node *>(w->expr_), nullptr);
    auto result_expr = ExprTransform(parse_result, reinterpret_cast<Node *>(w->result_), nullptr);

    if (arg_expr == nullptr) {
      auto when_clause = CaseExpression::WhenClause{std::move(when_expr), std::move(result_expr)};
      clauses.emplace_back(std::move(when_clause));
    } else {
      std::vector<std::unique_ptr<AbstractExpression>> children;
      children.emplace_back(arg_expr->Copy());
      children.emplace_back(std::move(when_expr));
      auto cmp_expr = std::make_unique<ComparisonExpression>(ExpressionType::COMPARE_EQUAL, std::move(children));
      auto when_clause = CaseExpression::WhenClause{std::move(cmp_expr), std::move(result_expr)};
      clauses.emplace_back(std::move(when_clause));
    }
  }

  auto default_expr = ExprTransform(parse_result, reinterpret_cast<Node *>(root->defresult_), nullptr);
  auto ret_val_type = clauses[0].then_->GetReturnValueType();

  auto result = std::make_unique<CaseExpression>(ret_val_type, std::move(clauses), std::move(default_expr));
  return result;
}

// Postgres.ColumnRef -> terrier.ColumnValueExpression | terrier.StarExpression
std::unique_ptr<AbstractExpression> PostgresParser::ColumnRefTransform(ParseResult *parse_result, ColumnRef *root,
                                                                       char *alias) {
  std::unique_ptr<AbstractExpression> result;
  List *fields = root->fields_;
  auto node = reinterpret_cast<Node *>(fields->head->data.ptr_value);
  switch (node->type) {
    case T_String: {
      // TODO(WAN): verify the old system is doing the right thing
      std::string col_name;
      std::string table_name;
      if (fields->length == 1) {
        col_name = reinterpret_cast<value *>(node)->val_.str_;
        table_name = "";
      } else {
        auto next_node = reinterpret_cast<Node *>(fields->head->next->data.ptr_value);
        col_name = reinterpret_cast<value *>(next_node)->val_.str_;
        table_name = reinterpret_cast<value *>(node)->val_.str_;
      }

      if (alias != nullptr)
        result = std::make_unique<ColumnValueExpression>("", table_name, col_name, std::string(alias));
      else
        result = std::make_unique<ColumnValueExpression>("", table_name, col_name);
      break;
    }
    case T_A_Star: {
      result = std::make_unique<StarExpression>();
      break;
    }
    default: {
      PARSER_LOG_DEBUG("ColumnRefTransform: type {} unsupported", node->type);
      throw PARSER_EXCEPTION("ColumnRefTransform: unsupported type");
    }
  }

  return result;
}

// Postgres.A_Const -> terrier.ConstantValueExpression
std::unique_ptr<AbstractExpression> PostgresParser::ConstTransform(ParseResult *parse_result, A_Const *root) {
  if (root == nullptr) {
    return nullptr;
  }
  return ValueTransform(parse_result, root->val_);
}

// Postgres.FuncCall -> terrier.AbstractExpression
std::unique_ptr<AbstractExpression> PostgresParser::FuncCallTransform(ParseResult *parse_result, FuncCall *root) {
  // TODO(WAN): Check if we need to change the case of this.
  std::string func_name = reinterpret_cast<value *>(root->funcname_->head->data.ptr_value)->val_.str_;

  std::unique_ptr<AbstractExpression> result;
  if (!IsAggregateFunction(func_name)) {
    // normal functions (built-in functions or UDFs)
    func_name = (reinterpret_cast<value *>(root->funcname_->tail->data.ptr_value))->val_.str_;
    std::vector<std::unique_ptr<AbstractExpression>> children;

    if (root->args_ != nullptr) {
      for (auto cell = root->args_->head; cell != nullptr; cell = cell->next) {
        auto expr_node = reinterpret_cast<Node *>(cell->data.ptr_value);
        children.emplace_back(ExprTransform(parse_result, expr_node, nullptr));
      }
    }
    result = std::make_unique<FunctionExpression>(func_name.c_str(), type::TypeId::INVALID, std::move(children));
  } else {
    // aggregate function
    auto agg_fun_type = StringToExpressionType("AGGREGATE_" + func_name);
    std::vector<std::unique_ptr<AbstractExpression>> children;
    if (root->agg_star_) {
      auto child = std::make_unique<StarExpression>();
      children.emplace_back(std::move(child));
      result = std::make_unique<AggregateExpression>(agg_fun_type, std::move(children), root->agg_distinct_);
    } else if (root->args_->length < 2) {
      auto expr_node = reinterpret_cast<Node *>(root->args_->head->data.ptr_value);
      auto child = ExprTransform(parse_result, expr_node, nullptr);
      children.emplace_back(std::move(child));
      result = std::make_unique<AggregateExpression>(agg_fun_type, std::move(children), root->agg_distinct_);
    } else {
      PARSER_LOG_DEBUG("FuncCallTransform: Aggregation over multiple cols not supported");
      throw PARSER_EXCEPTION("FuncCallTransform: Aggregation over multiple cols not supported");
    }
  }
  return result;
}

// Postgres.NullTest -> terrier.OperatorExpression
std::unique_ptr<AbstractExpression> PostgresParser::NullTestTransform(ParseResult *parse_result, NullTest *root) {
  if (root == nullptr) {
    return nullptr;
  }

  std::vector<std::unique_ptr<AbstractExpression>> children;

  switch (root->arg_->type_) {
    case T_ColumnRef: {
      auto arg_expr = ColumnRefTransform(parse_result, reinterpret_cast<ColumnRef *>(root->arg_), nullptr);
      children.emplace_back(std::move(arg_expr));
      break;
    }
    case T_A_Const: {
      auto arg_expr = ConstTransform(parse_result, reinterpret_cast<A_Const *>(root->arg_));
      children.emplace_back(std::move(arg_expr));
      break;
    }
    case T_A_Expr: {
      auto arg_expr = AExprTransform(parse_result, reinterpret_cast<A_Expr *>(root->arg_));
      children.emplace_back(std::move(arg_expr));
      break;
    }
    case T_ParamRef: {
      auto arg_expr = ParamRefTransform(parse_result, reinterpret_cast<ParamRef *>(root->arg_));
      children.emplace_back(std::move(arg_expr));
      break;
    }
    default: {
      PARSER_LOG_AND_THROW("NullTestTransform", "ArgExpr type", root->arg_->type_);
    }
  }

  ExpressionType type =
      root->nulltesttype_ == IS_NULL ? ExpressionType::OPERATOR_IS_NULL : ExpressionType::OPERATOR_IS_NOT_NULL;

  auto result = std::make_unique<OperatorExpression>(type, type::TypeId::BOOLEAN, std::move(children));
  return result;
}

// Postgres.ParamRef -> terrier.ParameterValueExpression
std::unique_ptr<AbstractExpression> PostgresParser::ParamRefTransform(ParseResult *parse_result, ParamRef *root) {
  auto result = std::make_unique<ParameterValueExpression>(root->number_ - 1);
  return result;
}

// Postgres.SubLink -> terrier.
std::unique_ptr<AbstractExpression> PostgresParser::SubqueryExprTransform(ParseResult *parse_result, SubLink *node) {
  if (node == nullptr) {
    return nullptr;
  }

  auto select_stmt = SelectTransform(parse_result, reinterpret_cast<SelectStmt *>(node->subselect_));
  auto subquery_expr = std::make_unique<SubqueryExpression>(std::move(select_stmt));
  std::vector<std::unique_ptr<AbstractExpression>> children;
  std::unique_ptr<AbstractExpression> result;

  switch (node->sub_link_type_) {
    case ANY_SUBLINK: {
      auto col_expr = ExprTransform(parse_result, node->testexpr_, nullptr);
      children.emplace_back(std::move(col_expr));
      children.emplace_back(std::move(subquery_expr));
      result = std::make_unique<ComparisonExpression>(ExpressionType::COMPARE_IN, std::move(children));
      break;
    }
    case EXISTS_SUBLINK: {
      children.emplace_back(std::move(subquery_expr));
      result = std::make_unique<OperatorExpression>(ExpressionType::OPERATOR_EXISTS, type::TypeId::BOOLEAN,
                                                    std::move(children));
      break;
    }
    case EXPR_SUBLINK: {
      result = std::move(subquery_expr);
      break;
    }
    default: {
      PARSER_LOG_AND_THROW("SubqueryExprTransform", "Sublink type", node->sub_link_type_);
    }
  }

  return result;
}

// Postgres.TypeCast -> terrier.TypeCastExpression
std::unique_ptr<AbstractExpression> PostgresParser::TypeCastTransform(ParseResult *parse_result, TypeCast *root) {
  auto type_name = reinterpret_cast<value *>(root->type_name_->names_->tail->data.ptr_value)->val_.str_;
  auto type = ColumnDefinition::StrToValueType(type_name);
  std::vector<std::unique_ptr<AbstractExpression>> children;
  children.emplace_back(ExprTransform(parse_result, root->arg_, nullptr));
  auto result = std::make_unique<TypeCastExpression>(type, std::move(children));
  return result;
}

// Postgres.value -> terrier.ConstantValueExpression
std::unique_ptr<AbstractExpression> PostgresParser::ValueTransform(ParseResult *parse_result, value val) {
  std::unique_ptr<AbstractExpression> result;
  switch (val.type_) {
    case T_Integer: {
      result = std::make_unique<ConstantValueExpression>(type::TransientValueFactory::GetInteger(val.val_.ival_));
      break;
    }

    case T_String: {
      result = std::make_unique<ConstantValueExpression>(type::TransientValueFactory::GetVarChar(val.val_.str_));
      break;
    }

    case T_Float: {
      result =
          std::make_unique<ConstantValueExpression>(type::TransientValueFactory::GetDecimal(std::stod(val.val_.str_)));
      break;
    }

    case T_Null: {
      result = std::make_unique<ConstantValueExpression>(type::TransientValueFactory::GetNull(type::TypeId::INVALID));
      break;
    }
    default: {
      PARSER_LOG_AND_THROW("ValueTransform", "Value type", val.type_);
    }
  }
  return result;
}

std::unique_ptr<SelectStatement> PostgresParser::SelectTransform(ParseResult *parse_result, SelectStmt *root) {
  std::unique_ptr<SelectStatement> result;

  switch (root->op_) {
    case SETOP_NONE: {
      auto target = TargetTransform(parse_result, root->target_list_);
      auto from = FromTransform(parse_result, root);
      auto select_distinct = root->distinct_clause_ != nullptr;
      auto groupby = GroupByTransform(parse_result, root->group_clause_, root->having_clause_);
      auto orderby = OrderByTransform(parse_result, root->sort_clause_);
      auto where = WhereTransform(parse_result, root->where_clause_);

      int64_t limit = LimitDescription::NO_LIMIT;
      int64_t offset = LimitDescription::NO_OFFSET;
      if (root->limit_count_ != nullptr) {
        limit = reinterpret_cast<A_Const *>(root->limit_count_)->val_.val_.ival_;
        if (root->limit_offset_ != nullptr) {
          offset = reinterpret_cast<A_Const *>(root->limit_offset_)->val_.val_.ival_;
        }
      }
      auto limit_desc = std::make_unique<LimitDescription>(limit, offset);

      result = std::make_unique<SelectStatement>(std::move(target), select_distinct, std::move(from), where,
                                                 std::move(groupby), std::move(orderby), std::move(limit_desc));
      break;
    }
    case SETOP_UNION: {
      result = SelectTransform(parse_result, root->larg_);
      result->SetUnionSelect(SelectTransform(parse_result, root->rarg_));
      break;
    }
    default: {
      PARSER_LOG_AND_THROW("SelectTransform", "Select operation", root->type_);
    }
  }

  return result;
}

// Postgres.SelectStmt.targetList -> terrier.SelectStatement.select_
std::vector<common::ManagedPointer<AbstractExpression>> PostgresParser::TargetTransform(ParseResult *parse_result,
                                                                                        List *root) {
  // Postgres parses 'SELECT;' to nullptr
  if (root == nullptr) {
    throw PARSER_EXCEPTION("TargetTransform: root==null.");
  }

  std::vector<common::ManagedPointer<AbstractExpression>> result;
  for (auto cell = root->head; cell != nullptr; cell = cell->next) {
    auto target = reinterpret_cast<ResTarget *>(cell->data.ptr_value);
    auto expr = ExprTransform(parse_result, target->val_, target->name_);
    auto expr_managed = common::ManagedPointer(expr);
    parse_result->AddExpression(std::move(expr));
    result.emplace_back(expr_managed);
  }
  return result;
}

// TODO(WAN): doesn't support select from multiple sources, nested queries, various joins
// Postgres.SelectStmt.fromClause -> terrier.TableRef
std::unique_ptr<TableRef> PostgresParser::FromTransform(ParseResult *parse_result, SelectStmt *select_root) {
  // current code assumes SELECT from one source
  List *root = select_root->from_clause_;

  // Postgres parses 'SELECT;' to nullptr
  if (root == nullptr) {
    return nullptr;
  }

  // TODO(WAN): this codepath came from the old system. Can simplify?
  if (root->length > 1) {
    std::vector<std::unique_ptr<TableRef>> refs;
    for (auto cell = root->head; cell != nullptr; cell = cell->next) {
      auto node = reinterpret_cast<Node *>(cell->data.ptr_value);
      switch (node->type) {
        case T_RangeVar: {
          refs.emplace_back(RangeVarTransform(parse_result, reinterpret_cast<RangeVar *>(node)));
          break;
        }
        case T_RangeSubselect: {
          refs.emplace_back(RangeSubselectTransform(parse_result, reinterpret_cast<RangeSubselect *>(node)));
          break;
        }
        default: {
          PARSER_LOG_AND_THROW("FromTransform", "FromType", node->type);
        }
      }
    }
    auto result = TableRef::CreateTableRefByList(std::move(refs));
    return result;
  }

  std::unique_ptr<TableRef> result = nullptr;
  auto node = reinterpret_cast<Node *>(root->head->data.ptr_value);
  switch (node->type) {
    case T_RangeVar: {
      result = RangeVarTransform(parse_result, reinterpret_cast<RangeVar *>(node));
      break;
    }
    case T_JoinExpr: {
      auto join = JoinTransform(parse_result, reinterpret_cast<JoinExpr *>(node));
      if (join != nullptr) {
        result = TableRef::CreateTableRefByJoin(std::move(join));
      }
      break;
    }
    case T_RangeSubselect: {
      result = RangeSubselectTransform(parse_result, reinterpret_cast<RangeSubselect *>(node));
      break;
    }
    default: {
      PARSER_LOG_AND_THROW("FromTransform", "FromType", node->type);
    }
  }

  return result;
}

// Postgres.SelectStmt.groupClause -> terrier.GroupByDescription
std::unique_ptr<GroupByDescription> PostgresParser::GroupByTransform(ParseResult *parse_result, List *group,
                                                                     Node *having_node) {
  if (group == nullptr) {
    return nullptr;
  }

  std::vector<common::ManagedPointer<AbstractExpression>> columns;
  for (auto cell = group->head; cell != nullptr; cell = cell->next) {
    auto temp = reinterpret_cast<Node *>(cell->data.ptr_value);
    auto expr = ExprTransform(parse_result, temp, nullptr);
    auto expr_ptr = common::ManagedPointer(expr);
    parse_result->AddExpression(std::move(expr));
    columns.emplace_back(expr_ptr);
  }

  // TODO(WAN): old system says, having clauses not implemented, depends on AExprTransform
  auto having = common::ManagedPointer<AbstractExpression>(nullptr);
  if (having_node != nullptr) {
    auto expr = ExprTransform(parse_result, having_node, nullptr);
    having = common::ManagedPointer(expr);
    parse_result->AddExpression(std::move(expr));
  }

  auto result = std::make_unique<GroupByDescription>(std::move(columns), having);
  return result;
}

// Postgres.SelectStmt.sortClause -> terrier.OrderDescription
std::unique_ptr<OrderByDescription> PostgresParser::OrderByTransform(ParseResult *parse_result, List *order) {
  if (order == nullptr) {
    return nullptr;
  }

  std::vector<OrderType> types;
  std::vector<common::ManagedPointer<AbstractExpression>> exprs;

  for (auto cell = order->head; cell != nullptr; cell = cell->next) {
    auto temp = reinterpret_cast<Node *>(cell->data.ptr_value);
    switch (temp->type) {
      case T_SortBy: {
        auto sort = reinterpret_cast<SortBy *>(temp);

        switch (sort->sortby_dir_) {
          case SORTBY_DESC: {
            types.emplace_back(kOrderDesc);
            break;
          }
          case SORTBY_ASC:  // fall through
          case SORTBY_DEFAULT: {
            types.emplace_back(kOrderAsc);
            break;
          }
          default: {
            PARSER_LOG_AND_THROW("OrderByTransform", "Sortby type", sort->sortby_dir_);
          }
        }

        auto target = sort->node_;
        auto expr = ExprTransform(parse_result, target, nullptr);
        auto expr_ptr = common::ManagedPointer(expr);
        parse_result->AddExpression(std::move(expr));
        exprs.emplace_back(expr_ptr);
        break;
      }
      default: {
        PARSER_LOG_AND_THROW("OrderByTransform", "OrderBy type", temp->type);
      }
    }
  }

  auto result = std::make_unique<OrderByDescription>(std::move(types), std::move(exprs));
  return result;
}

// Postgres.SelectStmt.whereClause -> terrier.AbstractExpression
common::ManagedPointer<AbstractExpression> PostgresParser::WhereTransform(ParseResult *parse_result, Node *root) {
  if (root == nullptr) {
    return nullptr;
  }
  auto expr = ExprTransform(parse_result, root, nullptr);
  auto result = common::ManagedPointer(expr);
  parse_result->AddExpression(std::move(expr));
  return result;
}

// Postgres.JoinExpr -> terrier.JoinDefinition
std::unique_ptr<JoinDefinition> PostgresParser::JoinTransform(ParseResult *parse_result, JoinExpr *root) {
  // TODO(WAN): magic number 4?
  if ((root->jointype_ > 4) || (root->is_natural_)) {
    return nullptr;
  }

  JoinType type;
  switch (root->jointype_) {
    case JOIN_INNER: {
      type = JoinType::INNER;
      break;
    }
    case JOIN_LEFT: {
      type = JoinType::LEFT;
      break;
    }
    case JOIN_FULL: {
      type = JoinType::OUTER;
      break;
    }
    case JOIN_RIGHT: {
      type = JoinType::RIGHT;
      break;
    }
    case JOIN_SEMI: {
      type = JoinType::SEMI;
      break;
    }
    default: {
      PARSER_LOG_AND_THROW("JoinTransform", "JoinType", root->jointype_);
    }
  }

  std::unique_ptr<TableRef> left;
  switch (root->larg_->type) {
    case T_RangeVar: {
      left = RangeVarTransform(parse_result, reinterpret_cast<RangeVar *>(root->larg_));
      break;
    }
    case T_RangeSubselect: {
      left = RangeSubselectTransform(parse_result, reinterpret_cast<RangeSubselect *>(root->larg_));
      break;
    }
    case T_JoinExpr: {
      auto join = JoinTransform(parse_result, reinterpret_cast<JoinExpr *>(root->larg_));
      left = TableRef::CreateTableRefByJoin(std::move(join));
      break;
    }
    default: {
      PARSER_LOG_AND_THROW("JoinTransform", "JoinArgType", root->larg_->type);
    }
  }

  std::unique_ptr<TableRef> right;
  switch (root->rarg_->type) {
    case T_RangeVar: {
      right = RangeVarTransform(parse_result, reinterpret_cast<RangeVar *>(root->rarg_));
      break;
    }
    case T_RangeSubselect: {
      right = RangeSubselectTransform(parse_result, reinterpret_cast<RangeSubselect *>(root->rarg_));
      break;
    }
    case T_JoinExpr: {
      auto join = JoinTransform(parse_result, reinterpret_cast<JoinExpr *>(root->rarg_));
      right = TableRef::CreateTableRefByJoin(std::move(join));
      break;
    }
    default: {
      PARSER_LOG_AND_THROW("JoinTransform", "Right JoinArgType", root->rarg_->type);
    }
  }

  // TODO(WAN): We currently segfault on the following test case:
  // SELECT * FROM tab0 AS cor0 CROSS JOIN tab0 AS cor1 WHERE NULL IS NOT NULL;
  // We need to figure out how CROSS JOIN gets parsed.
  if (root->quals_ == nullptr) {
    PARSER_LOG_AND_THROW("JoinTransform", "root->quals", nullptr);
  }

  std::unique_ptr<AbstractExpression> expr;
  switch (root->quals_->type) {
    case T_A_Expr: {
      expr = AExprTransform(parse_result, reinterpret_cast<A_Expr *>(root->quals_));
      break;
    }
    case T_BoolExpr: {
      expr = BoolExprTransform(parse_result, reinterpret_cast<BoolExpr *>(root->quals_));
      break;
    }
    default: {
      PARSER_LOG_AND_THROW("JoinTransform", "Join condition type", root->quals_->type);
    }
  }

  auto condition = common::ManagedPointer(expr);
  parse_result->AddExpression(std::move(expr));

  auto result = std::make_unique<JoinDefinition>(type, std::move(left), std::move(right), condition);
  return result;
}

std::string PostgresParser::AliasTransform(Alias *root) {
  if (root == nullptr) {
    return "";
  }
  return root->aliasname_;
}

// Postgres.RangeVar -> terrier.TableRef
std::unique_ptr<TableRef> PostgresParser::RangeVarTransform(ParseResult *parse_result, RangeVar *root) {
  auto table_name = root->relname_ == nullptr ? "" : root->relname_;
  auto schema_name = root->schemaname_ == nullptr ? "" : root->schemaname_;
  auto database_name = root->catalogname_ == nullptr ? "" : root->catalogname_;

  auto table_info = std::make_unique<TableInfo>(table_name, schema_name, database_name);
  auto alias = AliasTransform(root->alias_);
  auto result = TableRef::CreateTableRefByName(alias, std::move(table_info));
  return result;
}

// Postgres.RangeSubselect -> terrier.TableRef
std::unique_ptr<TableRef> PostgresParser::RangeSubselectTransform(ParseResult *parse_result, RangeSubselect *root) {
  auto select = SelectTransform(parse_result, reinterpret_cast<SelectStmt *>(root->subquery_));
  if (select == nullptr) {
    return nullptr;
  }
  auto alias = AliasTransform(root->alias_);
  auto result = TableRef::CreateTableRefBySelect(alias, std::move(select));
  return result;
}

// Postgres.CopyStmt -> terrier.CopyStatement
std::unique_ptr<CopyStatement> PostgresParser::CopyTransform(ParseResult *parse_result, CopyStmt *root) {
<<<<<<< HEAD
  static constexpr char kDelimiterTok[] = "delimiter";
  static constexpr char kFormatTok[] = "format";
  static constexpr char kQuoteTok[] = "quote";
  static constexpr char kEscapeTok[] = "escape";
=======
  static constexpr char k_delimiter_tok[] = "delimiter";
  static constexpr char k_format_tok[] = "format";
  static constexpr char k_quote_tok[] = "quote";
  static constexpr char k_escape_tok[] = "escape";
>>>>>>> 348d8310

  std::unique_ptr<TableRef> table;
  std::unique_ptr<SelectStatement> select_stmt;
  if (root->relation_ != nullptr) {
    table = RangeVarTransform(parse_result, root->relation_);
  } else {
    select_stmt = SelectTransform(parse_result, reinterpret_cast<SelectStmt *>(root->query_));
  }

  auto file_path = root->filename_ != nullptr ? root->filename_ : "";
  auto is_from = root->is_from_;

  char delimiter = ',';
  ExternalFileFormat format = ExternalFileFormat::CSV;
  char quote = '"';
  char escape = '"';
  if (root->options_ != nullptr) {
    for (ListCell *cell = root->options_->head; cell != nullptr; cell = cell->next) {
      auto def_elem = reinterpret_cast<DefElem *>(cell->data.ptr_value);

      if (strncmp(def_elem->defname_, kFormatTok, sizeof(kFormatTok)) == 0) {
        auto format_cstr = reinterpret_cast<value *>(def_elem->arg_)->val_.str_;
        // lowercase
        if (strcmp(format_cstr, "csv") == 0) {
          format = ExternalFileFormat::CSV;
        } else if (strcmp(format_cstr, "binary") == 0) {
          format = ExternalFileFormat::BINARY;
        }
      }

      if (strncmp(def_elem->defname_, kDelimiterTok, sizeof(kDelimiterTok)) == 0) {
        delimiter = *(reinterpret_cast<value *>(def_elem->arg_)->val_.str_);
      }

      if (strncmp(def_elem->defname_, kQuoteTok, sizeof(kQuoteTok)) == 0) {
        quote = *(reinterpret_cast<value *>(def_elem->arg_)->val_.str_);
      }

      if (strncmp(def_elem->defname_, kEscapeTok, sizeof(kEscapeTok)) == 0) {
        escape = *(reinterpret_cast<value *>(def_elem->arg_)->val_.str_);
      }
    }
  }

  auto result = std::make_unique<CopyStatement>(std::move(table), std::move(select_stmt), file_path, format, is_from,
                                                delimiter, quote, escape);
  return result;
}

// Postgres.CreateStmt -> terrier.CreateStatement
std::unique_ptr<SQLStatement> PostgresParser::CreateTransform(ParseResult *parse_result, CreateStmt *root) {
  RangeVar *relation = root->relation_;
  auto table_name = relation->relname_ != nullptr ? relation->relname_ : "";
  auto schema_name = relation->schemaname_ != nullptr ? relation->schemaname_ : "";
  auto database_name = relation->schemaname_ != nullptr ? relation->catalogname_ : "";
  std::unique_ptr<TableInfo> table_info = std::make_unique<TableInfo>(table_name, schema_name, database_name);

  std::unordered_set<std::string> primary_keys;

  std::vector<std::unique_ptr<ColumnDefinition>> columns;
  std::vector<std::unique_ptr<ColumnDefinition>> foreign_keys;

  for (auto cell = root->table_elts_->head; cell != nullptr; cell = cell->next) {
    auto node = reinterpret_cast<Node *>(cell->data.ptr_value);
    switch (node->type) {
      case T_ColumnDef: {
        auto res = ColumnDefTransform(parse_result, reinterpret_cast<ColumnDef *>(node));
        columns.emplace_back(std::move(res.col_));
        foreign_keys.insert(foreign_keys.end(), std::make_move_iterator(res.fks_.begin()),
                            std::make_move_iterator(res.fks_.end()));
        break;
      }
      case T_Constraint: {
        auto constraint = reinterpret_cast<Constraint *>(node);
        switch (constraint->contype_) {
          case CONSTR_PRIMARY: {
            for (auto key_cell = constraint->keys_->head; key_cell != nullptr; key_cell = key_cell->next) {
              primary_keys.emplace(reinterpret_cast<value *>(key_cell->data.ptr_value)->val_.str_);
            }
            break;
          }
          case CONSTR_FOREIGN: {
            std::vector<std::string> fk_sources;
            for (auto attr_cell = constraint->fk_attrs_->head; attr_cell != nullptr; attr_cell = attr_cell->next) {
              auto attr_val = reinterpret_cast<value *>(attr_cell->data.ptr_value);
              fk_sources.emplace_back(attr_val->val_.str_);
            }

            std::vector<std::string> fk_sinks;
            for (auto attr_cell = constraint->pk_attrs_->head; attr_cell != nullptr; attr_cell = attr_cell->next) {
              auto attr_val = reinterpret_cast<value *>(attr_cell->data.ptr_value);
              fk_sinks.emplace_back(attr_val->val_.str_);
            }

            auto fk_sink_table_name = constraint->pktable_->relname_;
            auto fk_delete_action = CharToActionType(constraint->fk_del_action_);
            auto fk_update_action = CharToActionType(constraint->fk_upd_action_);
            auto fk_match_type = CharToMatchType(constraint->fk_matchtype_);

            auto fk = std::make_unique<ColumnDefinition>(std::move(fk_sources), std::move(fk_sinks), fk_sink_table_name,
                                                         fk_delete_action, fk_update_action, fk_match_type);

            foreign_keys.emplace_back(std::move(fk));
            break;
          }
          default: {
            PARSER_LOG_DEBUG("CreateTransform: constraint of type {} not supported", constraint->contype_);
            throw NOT_IMPLEMENTED_EXCEPTION("CreateTransform error");
          }
        }
        break;
      }
      default: {
        PARSER_LOG_DEBUG("CreateTransform: tableElt type {} not supported", node->type);
        throw NOT_IMPLEMENTED_EXCEPTION("CreateTransform error");
      }
    }
  }

  // TODO(WAN): had to un-const is_primary, this is hacky, are we not guaranteed anything about order of nodes?
  for (auto &column : columns) {
    // skip foreign key constraint
    if (column->GetColumnName().empty()) {
      continue;
    }
    if (primary_keys.find(column->GetColumnName()) != primary_keys.end()) {
      column->SetPrimary(true);
    }
  }

  auto result = std::make_unique<CreateStatement>(std::move(table_info), CreateStatement::CreateType::kTable,
                                                  std::move(columns), std::move(foreign_keys));
  return result;
}

// Postgres.CreateDatabaseStmt -> terrier.CreateStatement
std::unique_ptr<parser::SQLStatement> PostgresParser::CreateDatabaseTransform(ParseResult *parse_result,
                                                                              CreateDatabaseStmt *root) {
  auto table_info = std::make_unique<TableInfo>("", "", root->dbname_);
  std::vector<std::unique_ptr<ColumnDefinition>> columns;
  std::vector<std::unique_ptr<ColumnDefinition>> foreign_keys;
  auto result = std::make_unique<CreateStatement>(std::move(table_info), CreateStatement::kDatabase, std::move(columns),
                                                  std::move(foreign_keys));

  // TODO(WAN): per the old system, more options need to be converted
  // see postgresparser.h and the postgresql docs
  return result;
}

// Postgres.CreateFunctionStmt -> terrier.CreateFunctionStatement
std::unique_ptr<SQLStatement> PostgresParser::CreateFunctionTransform(ParseResult *parse_result,
                                                                      CreateFunctionStmt *root) {
  bool replace = root->replace_;
  std::vector<std::unique_ptr<FuncParameter>> func_parameters;

  for (auto cell = root->parameters_->head; cell != nullptr; cell = cell->next) {
    auto node = reinterpret_cast<Node *>(cell->data.ptr_value);
    switch (node->type) {
      case T_FunctionParameter: {
        func_parameters.emplace_back(
            FunctionParameterTransform(parse_result, reinterpret_cast<FunctionParameter *>(node)));
        break;
      }
      default: {
        // TODO(WAN): previous code just ignored it, is this right?
        break;
      }
    }
  }

  auto return_type = ReturnTypeTransform(parse_result, reinterpret_cast<TypeName *>(root->return_type_));

  // TODO(WAN): assumption from old code, can only pass one function name for now
  std::string func_name = (reinterpret_cast<value *>(root->funcname_->tail->data.ptr_value)->val_.str_);

  std::vector<std::string> func_body;
  AsType as_type = AsType::INVALID;
  PLType pl_type = PLType::INVALID;

  for (auto cell = root->options_->head; cell != nullptr; cell = cell->next) {
    auto def_elem = reinterpret_cast<DefElem *>(cell->data.ptr_value);
    if (strcmp(def_elem->defname_, "as") == 0) {
      auto list_of_arg = reinterpret_cast<List *>(def_elem->arg_);

      for (auto cell2 = list_of_arg->head; cell2 != nullptr; cell2 = cell2->next) {
        std::string query_string = reinterpret_cast<value *>(cell2->data.ptr_value)->val_.str_;
        func_body.push_back(query_string);
      }

      if (func_body.size() > 1) {
        as_type = AsType::EXECUTABLE;
      } else {
        as_type = AsType::QUERY_STRING;
      }
    } else if (strcmp(def_elem->defname_, "language") == 0) {
      auto lang = reinterpret_cast<value *>(def_elem->arg_)->val_.str_;
      if (strcmp(lang, "plpgsql") == 0) {
        pl_type = PLType::PL_PGSQL;
      } else if (strcmp(lang, "c") == 0) {
        pl_type = PLType::PL_C;
      } else {
        PARSER_LOG_AND_THROW("CreateFunctionTransform", "PLType", lang);
      }
    }
  }

  auto result =
      std::make_unique<CreateFunctionStatement>(replace, std::move(func_name), std::move(func_body),
                                                std::move(return_type), std::move(func_parameters), pl_type, as_type);

  return result;
}

// Postgres.IndexStmt -> terrier.CreateStatement
std::unique_ptr<SQLStatement> PostgresParser::CreateIndexTransform(ParseResult *parse_result, IndexStmt *root) {
  auto unique = root->unique_;
  auto index_name = root->idxname_;

  std::vector<IndexAttr> index_attrs;
  for (auto cell = root->index_params_->head; cell != nullptr; cell = cell->next) {
    auto *index_elem = reinterpret_cast<IndexElem *>(cell->data.ptr_value);
    if (index_elem->expr_ == nullptr) {
      index_attrs.emplace_back(index_elem->name_);
    } else {
      auto expr = ExprTransform(parse_result, index_elem->expr_, nullptr);
      auto expr_ptr = common::ManagedPointer(expr);
      parse_result->AddExpression(std::move(expr));
      index_attrs.emplace_back(expr_ptr);
    }
  }

  auto table_name = root->relation_->relname_ == nullptr ? "" : root->relation_->relname_;
  auto schema_name = root->relation_->schemaname_ == nullptr ? "" : root->relation_->schemaname_;
  auto database_name = root->relation_->catalogname_ == nullptr ? "" : root->relation_->catalogname_;
  auto table_info = std::make_unique<TableInfo>(table_name, schema_name, database_name);

  char *access_method = root->access_method_;
  IndexType index_type;
  // TODO(WAN): do we need to do case conversion?
  if (strcmp(access_method, "invalid") == 0) {
    index_type = IndexType::INVALID;
  } else if ((strcmp(access_method, "btree") == 0) || (strcmp(access_method, "bwtree") == 0)) {
    index_type = IndexType::BWTREE;
  } else if (strcmp(access_method, "hash") == 0) {
    index_type = IndexType::HASH;
  } else if (strcmp(access_method, "skiplist") == 0) {
    index_type = IndexType::SKIPLIST;
  } else if (strcmp(access_method, "art") == 0) {
    index_type = IndexType::ART;
  } else {
    PARSER_LOG_DEBUG("CreateIndexTransform: IndexType {} not supported", access_method);
    throw NOT_IMPLEMENTED_EXCEPTION("CreateIndexTransform error");
  }

  auto result =
      std::make_unique<CreateStatement>(std::move(table_info), index_type, unique, index_name, std::move(index_attrs));
  return result;
}

// Postgres.CreateSchemaStmt -> terrier.CreateStatement
std::unique_ptr<SQLStatement> PostgresParser::CreateSchemaTransform(ParseResult *parse_result, CreateSchemaStmt *root) {
  std::string schema_name;
  if (root->schemaname_ != nullptr) {
    schema_name = root->schemaname_;
  } else {
    TERRIER_ASSERT(root->authrole_ != nullptr, "We need a schema name.");
    switch (root->authrole_->type) {
      case T_RoleSpec: {
        // TODO(WAN): old system said they didn't need the authrole.. not sure if that's true
        auto authrole = reinterpret_cast<RoleSpec *>(root->authrole_);
        schema_name = authrole->rolename_;
        break;
      }
      default: {
        PARSER_LOG_AND_THROW("CreateSchemaTransform", "AuthRole", root->authrole_->type);
      }
    }
  }

  auto table_info = std::make_unique<TableInfo>("", schema_name, "");
  auto if_not_exists = root->if_not_exists_;

  // TODO(WAN): the old system basically didn't implement any of this

  if (root->schema_elts_ != nullptr) {
    PARSER_LOG_DEBUG("CreateSchemaTransform schema_element unsupported");
    throw PARSER_EXCEPTION("CreateSchemaTransform schema_element unsupported");
  }

  auto result = std::make_unique<CreateStatement>(std::move(table_info), if_not_exists);
  return result;
}

// Postgres.CreateTrigStmt -> terrier.CreateStatement
std::unique_ptr<SQLStatement> PostgresParser::CreateTriggerTransform(ParseResult *parse_result, CreateTrigStmt *root) {
  auto table_name = root->relation_->relname_ == nullptr ? "" : root->relation_->relname_;
  auto schema_name = root->relation_->schemaname_ == nullptr ? "" : root->relation_->schemaname_;
  auto database_name = root->relation_->catalogname_ == nullptr ? "" : root->relation_->catalogname_;
  auto table_info = std::make_unique<TableInfo>(table_name, schema_name, database_name);

  auto trigger_name = root->trigname_;

  std::vector<std::string> trigger_funcnames;
  if (root->funcname_ != nullptr) {
    for (auto cell = root->funcname_->head; cell != nullptr; cell = cell->next) {
      std::string name = reinterpret_cast<value *>(cell->data.ptr_value)->val_.str_;
      trigger_funcnames.emplace_back(name);
    }
  }

  std::vector<std::string> trigger_args;
  if (root->args_ != nullptr) {
    for (auto cell = root->args_->head; cell != nullptr; cell = cell->next) {
      std::string arg = (reinterpret_cast<value *>(cell->data.ptr_value))->val_.str_;
      trigger_args.push_back(arg);
    }
  }

  std::vector<std::string> trigger_columns;
  if (root->columns_ != nullptr) {
    for (auto cell = root->columns_->head; cell != nullptr; cell = cell->next) {
      std::string column = (reinterpret_cast<value *>(cell->data.ptr_value))->val_.str_;
      trigger_columns.push_back(column);
    }
  }

  auto trigger_when = WhenTransform(parse_result, root->when_clause_);
  auto trigger_when_ptr = common::ManagedPointer(trigger_when);
  parse_result->AddExpression(std::move(trigger_when));

  // TODO(WAN): what is this doing?
  int16_t trigger_type = 0;
  TRIGGER_CLEAR_TYPE(trigger_type);
  if (root->row_) {
    TRIGGER_SETT_ROW(trigger_type);
  }
  trigger_type |= root->timing_;
  trigger_type |= root->events_;

  auto result = std::make_unique<CreateStatement>(std::move(table_info), trigger_name, std::move(trigger_funcnames),
                                                  std::move(trigger_args), std::move(trigger_columns), trigger_when_ptr,
                                                  trigger_type);
  return result;
}

// Postgres.ViewStmt -> terrier.CreateStatement
std::unique_ptr<SQLStatement> PostgresParser::CreateViewTransform(ParseResult *parse_result, ViewStmt *root) {
  auto view_name = root->view_->relname_;

  std::unique_ptr<SelectStatement> view_query;
  switch (root->query_->type) {
    case T_SelectStmt: {
      view_query = SelectTransform(parse_result, reinterpret_cast<SelectStmt *>(root->query_));
      break;
    }
    default: {
      PARSER_LOG_DEBUG("CREATE VIEW as query only supports SELECT");
      throw PARSER_EXCEPTION("CREATE VIEW as query only supports SELECT");
    }
  }

  auto result = std::make_unique<CreateStatement>(view_name, std::move(view_query));
  return result;
}

// Postgres.ColumnDef -> terrier.ColumnDefinition
PostgresParser::ColumnDefTransResult PostgresParser::ColumnDefTransform(ParseResult *parse_result, ColumnDef *root) {
  auto type_name = root->type_name_;

  // handle varlen
  size_t varlen = 0;
  if (type_name->typmods_ != nullptr) {
    auto node = reinterpret_cast<Node *>(type_name->typmods_->head->data.ptr_value);
    switch (node->type) {
      case T_A_Const: {
        auto node_type = reinterpret_cast<A_Const *>(node)->val_.type_;
        switch (node_type) {
          case T_Integer: {
            varlen = static_cast<size_t>(reinterpret_cast<A_Const *>(node)->val_.val_.ival_);
            break;
          }
          default: {
            PARSER_LOG_AND_THROW("ColumnDefTransform", "typmods", node_type);
          }
        }
        break;
      }
      default: {
        PARSER_LOG_AND_THROW("ColumnDefTransform", "typmods", node->type);
      }
    }
  }

  auto datatype_name = reinterpret_cast<value *>(type_name->names_->tail->data.ptr_value)->val_.str_;
  auto datatype = ColumnDefinition::StrToDataType(datatype_name);

  std::vector<std::unique_ptr<ColumnDefinition>> foreign_keys;

  bool is_primary = false;
  bool is_not_null = false;
  bool is_unique = false;
  auto default_expr = common::ManagedPointer<AbstractExpression>(nullptr);
  auto check_expr = common::ManagedPointer<AbstractExpression>(nullptr);

  if (root->constraints_ != nullptr) {
    for (auto cell = root->constraints_->head; cell != nullptr; cell = cell->next) {
      auto constraint = reinterpret_cast<Constraint *>(cell->data.ptr_value);
      switch (constraint->contype_) {
        case CONSTR_PRIMARY: {
          is_primary = true;
          break;
        }
        case CONSTR_NOTNULL: {
          is_not_null = true;
          break;
        }
        case CONSTR_UNIQUE: {
          is_unique = true;
          break;
        }
        case CONSTR_FOREIGN: {
          std::vector<std::string> fk_sinks;
          std::vector<std::string> fk_sources;

          if (constraint->pk_attrs_ == nullptr) {
            throw NOT_IMPLEMENTED_EXCEPTION("Foreign key columns unspecified");
          }

          auto attr_cell = constraint->pk_attrs_->head;
          auto attr_val = reinterpret_cast<value *>(attr_cell->data.ptr_value);
          fk_sinks.emplace_back(attr_val->val_.str_);
          fk_sources.emplace_back(root->colname_);

          auto fk_sink_table_name = constraint->pktable_->relname_;
          auto fk_delete_action = CharToActionType(constraint->fk_del_action_);
          auto fk_update_action = CharToActionType(constraint->fk_upd_action_);
          auto fk_match_type = CharToMatchType(constraint->fk_matchtype_);

          auto coldef =
              std::make_unique<ColumnDefinition>(std::move(fk_sources), std::move(fk_sinks), fk_sink_table_name,
                                                 fk_delete_action, fk_update_action, fk_match_type);

          foreign_keys.emplace_back(std::move(coldef));
          break;
        }
        case CONSTR_DEFAULT: {
          auto expr = ExprTransform(parse_result, constraint->raw_expr_, nullptr);
          default_expr = common::ManagedPointer(expr);
          parse_result->AddExpression(std::move(expr));
          break;
        }
        case CONSTR_CHECK: {
          auto expr = ExprTransform(parse_result, constraint->raw_expr_, nullptr);
          check_expr = common::ManagedPointer(expr);
          parse_result->AddExpression(std::move(expr));
          break;
        }
        default: {
          PARSER_LOG_AND_THROW("ColumnDefTransform", "Constraint", constraint->contype_);
        }
      }
    }
  }

  auto name = root->colname_;
  auto result = std::make_unique<ColumnDefinition>(name, datatype, is_primary, is_not_null, is_unique, default_expr,
                                                   check_expr, varlen);

  return {std::move(result), std::move(foreign_keys)};
}

// Postgres.FunctionParameter -> terrier.FuncParameter
std::unique_ptr<FuncParameter> PostgresParser::FunctionParameterTransform(ParseResult *parse_result,
                                                                          FunctionParameter *root) {
  // TODO(WAN): significant code duplication, refactor out char* -> DataType
  char *name = (reinterpret_cast<value *>(root->arg_type_->names_->tail->data.ptr_value)->val_.str_);
  parser::FuncParameter::DataType data_type;

  if ((strcmp(name, "int") == 0) || (strcmp(name, "int4") == 0)) {
    data_type = BaseFunctionParameter::DataType::INT;
  } else if (strcmp(name, "varchar") == 0) {
    data_type = BaseFunctionParameter::DataType::VARCHAR;
  } else if (strcmp(name, "int8") == 0) {
    data_type = BaseFunctionParameter::DataType::BIGINT;
  } else if (strcmp(name, "int2") == 0) {
    data_type = BaseFunctionParameter::DataType::SMALLINT;
  } else if ((strcmp(name, "double") == 0) || (strcmp(name, "float8") == 0)) {
    data_type = BaseFunctionParameter::DataType::DOUBLE;
  } else if ((strcmp(name, "real") == 0) || (strcmp(name, "float4") == 0)) {
    data_type = BaseFunctionParameter::DataType::FLOAT;
  } else if (strcmp(name, "text") == 0) {
    data_type = BaseFunctionParameter::DataType::TEXT;
  } else if (strcmp(name, "bpchar") == 0) {
    data_type = BaseFunctionParameter::DataType::CHAR;
  } else if (strcmp(name, "tinyint") == 0) {
    data_type = BaseFunctionParameter::DataType::TINYINT;
  } else if (strcmp(name, "bool") == 0) {
    data_type = BaseFunctionParameter::DataType::BOOL;
  } else {
    PARSER_LOG_AND_THROW("FunctionParameterTransform", "DataType", name);
  }

  auto param_name = root->name_ != nullptr ? root->name_ : "";
  auto result = std::make_unique<FuncParameter>(data_type, param_name);
  return result;
}

// Postgres.TypeName -> terrier.ReturnType
std::unique_ptr<ReturnType> PostgresParser::ReturnTypeTransform(ParseResult *parse_result, TypeName *root) {
  char *name = (reinterpret_cast<value *>(root->names_->tail->data.ptr_value)->val_.str_);
  ReturnType::DataType data_type;

  if ((strcmp(name, "int") == 0) || (strcmp(name, "int4") == 0)) {
    data_type = BaseFunctionParameter::DataType::INT;
  } else if (strcmp(name, "varchar") == 0) {
    data_type = BaseFunctionParameter::DataType::VARCHAR;
  } else if (strcmp(name, "int8") == 0) {
    data_type = BaseFunctionParameter::DataType::BIGINT;
  } else if (strcmp(name, "int2") == 0) {
    data_type = BaseFunctionParameter::DataType::SMALLINT;
  } else if ((strcmp(name, "double") == 0) || (strcmp(name, "float8") == 0)) {
    data_type = BaseFunctionParameter::DataType::DOUBLE;
  } else if ((strcmp(name, "real") == 0) || (strcmp(name, "float4") == 0)) {
    data_type = BaseFunctionParameter::DataType::FLOAT;
  } else if (strcmp(name, "text") == 0) {
    data_type = BaseFunctionParameter::DataType::TEXT;
  } else if (strcmp(name, "bpchar") == 0) {
    data_type = BaseFunctionParameter::DataType::CHAR;
  } else if (strcmp(name, "tinyint") == 0) {
    data_type = BaseFunctionParameter::DataType::TINYINT;
  } else if (strcmp(name, "bool") == 0) {
    data_type = BaseFunctionParameter::DataType::BOOL;
  } else {
    PARSER_LOG_AND_THROW("ReturnTypeTransform", "ReturnType", name);
  }

  auto result = std::make_unique<ReturnType>(data_type);
  return result;
}

// Postgres.Node -> terrier.AbstractExpression
std::unique_ptr<AbstractExpression> PostgresParser::WhenTransform(ParseResult *parse_result, Node *root) {
  if (root == nullptr) {
    return nullptr;
  }
  std::unique_ptr<AbstractExpression> result;
  switch (root->type) {
    case T_A_Expr: {
      result = AExprTransform(parse_result, reinterpret_cast<A_Expr *>(root));
      break;
    }
    case T_BoolExpr: {
      result = BoolExprTransform(parse_result, reinterpret_cast<BoolExpr *>(root));
      break;
    }
    default: {
      PARSER_LOG_AND_THROW("WhenTransform", "WHEN type", root->type);
    }
  }
  return result;
}

// Postgres.DeleteStmt -> terrier.DeleteStatement
std::unique_ptr<DeleteStatement> PostgresParser::DeleteTransform(ParseResult *parse_result, DeleteStmt *root) {
  std::unique_ptr<DeleteStatement> result;
  auto table = RangeVarTransform(parse_result, root->relation_);
  auto where = WhereTransform(parse_result, root->where_clause_);
  result = std::make_unique<DeleteStatement>(std::move(table), where);
  return result;
}

// Postgres.DropStmt -> terrier.DropStatement
std::unique_ptr<DropStatement> PostgresParser::DropTransform(ParseResult *parse_result, DropStmt *root) {
  switch (root->remove_type_) {
    case ObjectType::OBJECT_INDEX: {
      return DropIndexTransform(parse_result, root);
    }
    case ObjectType::OBJECT_SCHEMA: {
      return DropSchemaTransform(parse_result, root);
    }
    case ObjectType::OBJECT_TABLE: {
      return DropTableTransform(parse_result, root);
    }
    case ObjectType::OBJECT_TRIGGER: {
      return DropTriggerTransform(parse_result, root);
    }
    default: {
      PARSER_LOG_AND_THROW("DropTransform", "Drop ObjectType", root->remove_type_);
    }
  }
}

// Postgres.DropDatabaseStmt -> terrier.DropStmt
std::unique_ptr<DropStatement> PostgresParser::DropDatabaseTransform(ParseResult *parse_result,
                                                                     DropDatabaseStmt *root) {
  auto table_info = std::make_unique<TableInfo>("", "", root->dbname_);
  auto if_exists = root->missing_ok_;

  auto result = std::make_unique<DropStatement>(std::move(table_info), DropStatement::DropType::kDatabase, if_exists);
  return result;
}

// Postgres.DropStmt -> terrier.DropStatement
std::unique_ptr<DropStatement> PostgresParser::DropIndexTransform(ParseResult *parse_result, DropStmt *root) {
  // TODO(WAN): There are unimplemented DROP INDEX options.

  std::string schema_name;
  std::string index_name;
  auto list = reinterpret_cast<List *>(root->objects_->head->data.ptr_value);
  if (list->length == 2) {
    // List length is 2 when the schema length is specified, e.g. DROP INDEX/TABLE A.B.
    schema_name = reinterpret_cast<value *>(list->head->data.ptr_value)->val_.str_;
    index_name = reinterpret_cast<value *>(list->head->next->data.ptr_value)->val_.str_;
  } else {
    index_name = reinterpret_cast<value *>(list->head->data.ptr_value)->val_.str_;
  }

  auto table_info = std::make_unique<TableInfo>("", schema_name, "");
  auto result = std::make_unique<DropStatement>(std::move(table_info), index_name);
  return result;
}

std::unique_ptr<DropStatement> PostgresParser::DropSchemaTransform(ParseResult *parse_result, DropStmt *root) {
  auto if_exists = root->missing_ok_;
  auto cascade = root->behavior_ == DropBehavior::DROP_CASCADE;

  std::string schema_name;
  for (auto cell = root->objects_->head; cell != nullptr; cell = cell->next) {
    auto table_list = reinterpret_cast<List *>(cell->data.ptr_value);
    schema_name = reinterpret_cast<value *>(table_list->head->data.ptr_value)->val_.str_;
    break;
  }

  auto table_info = std::make_unique<TableInfo>("", schema_name, "");
  auto result = std::make_unique<DropStatement>(std::move(table_info), if_exists, cascade);
  return result;
}

std::unique_ptr<DropStatement> PostgresParser::DropTableTransform(ParseResult *parse_result, DropStmt *root) {
  auto if_exists = root->missing_ok_;

  std::string table_name;
  std::string schema_name;
  auto list = reinterpret_cast<List *>(root->objects_->head->data.ptr_value);
  if (list->length == 2) {
    // List length is 2 when the schema length is specified, e.g. DROP INDEX/TABLE A.B.
    schema_name = reinterpret_cast<value *>(list->head->data.ptr_value)->val_.str_;
    table_name = reinterpret_cast<value *>(list->head->next->data.ptr_value)->val_.str_;
  } else {
    table_name = reinterpret_cast<value *>(list->head->data.ptr_value)->val_.str_;
  }
  auto table_info = std::make_unique<TableInfo>(table_name, schema_name, "");

  auto result = std::make_unique<DropStatement>(std::move(table_info), DropStatement::DropType::kTable, if_exists);
  return result;
}

std::unique_ptr<DeleteStatement> PostgresParser::TruncateTransform(ParseResult *parse_result,
                                                                   TruncateStmt *truncate_stmt) {
  std::unique_ptr<DeleteStatement> result;

  auto cell = truncate_stmt->relations_->head;
  auto table_ref = RangeVarTransform(parse_result, reinterpret_cast<RangeVar *>(cell->data.ptr_value));
  result = std::make_unique<DeleteStatement>(std::move(table_ref));
  // TODO(WAN): This is almost certainly broken. Let's see who hits it first and figure out what's missing.
  return result;
}

std::unique_ptr<DropStatement> PostgresParser::DropTriggerTransform(ParseResult *parse_result, DropStmt *root) {
  auto list = reinterpret_cast<List *>(root->objects_->head->data.ptr_value);

  std::string trigger_name = reinterpret_cast<value *>(list->tail->data.ptr_value)->val_.str_;
  std::string table_name;
  std::string schema_name;

  // TODO(WAN): This is probably incomplete.
  if (list->length == 3) {
    schema_name = reinterpret_cast<value *>(list->head->data.ptr_value)->val_.str_;
    table_name = reinterpret_cast<value *>(list->head->next->data.ptr_value)->val_.str_;
  } else {
    table_name = reinterpret_cast<value *>(list->head->data.ptr_value)->val_.str_;
  }
  auto table_info = std::make_unique<TableInfo>(table_name, schema_name, "");

  auto result = std::make_unique<DropStatement>(std::move(table_info), DropStatement::DropType::kTrigger, trigger_name);
  return result;
}

std::unique_ptr<ExecuteStatement> PostgresParser::ExecuteTransform(ParseResult *parse_result, ExecuteStmt *root) {
  auto name = root->name_;
  auto params = ParamListTransform(parse_result, root->params_);
  auto result = std::make_unique<ExecuteStatement>(name, std::move(params));
  return result;
}

std::vector<common::ManagedPointer<AbstractExpression>> PostgresParser::ParamListTransform(ParseResult *parse_result,
                                                                                           List *root) {
  std::vector<common::ManagedPointer<AbstractExpression>> result;

  if (root == nullptr) {
    return result;
  }

  for (auto cell = root->head; cell != nullptr; cell = cell->next) {
    auto param = reinterpret_cast<Node *>(cell->data.ptr_value);
    switch (param->type) {
      case T_A_Const: {
        auto node = reinterpret_cast<A_Const *>(cell->data.ptr_value);
        auto expr = ConstTransform(parse_result, node);
        result.emplace_back(common::ManagedPointer(expr));
        parse_result->AddExpression(std::move(expr));
        break;
      }
      case T_A_Expr: {
        auto node = reinterpret_cast<A_Expr *>(cell->data.ptr_value);
        auto expr = AExprTransform(parse_result, node);
        result.emplace_back(common::ManagedPointer(expr));
        parse_result->AddExpression(std::move(expr));
        break;
      }
      case T_FuncCall: {
        auto node = reinterpret_cast<FuncCall *>(cell->data.ptr_value);
        auto expr = FuncCallTransform(parse_result, node);
        result.emplace_back(common::ManagedPointer(expr));
        parse_result->AddExpression(std::move(expr));
        break;
      }
      default: {
        PARSER_LOG_AND_THROW("ParamListTransform", "ExpressionType", param->type);
      }
    }
  }

  return result;
}

std::unique_ptr<ExplainStatement> PostgresParser::ExplainTransform(ParseResult *parse_result, ExplainStmt *root) {
  std::unique_ptr<ExplainStatement> result;
  auto query = NodeTransform(parse_result, root->query_);
  result = std::make_unique<ExplainStatement>(std::move(query));
  return result;
}

// Postgres.InsertStmt -> terrier.InsertStatement
std::unique_ptr<InsertStatement> PostgresParser::InsertTransform(ParseResult *parse_result, InsertStmt *root) {
  TERRIER_ASSERT(root->select_stmt_ != nullptr, "Selects from table or directly selects some values.");

  std::unique_ptr<InsertStatement> result;

  auto column_names = ColumnNameTransform(root->cols_);
  auto table_ref = RangeVarTransform(parse_result, root->relation_);
  auto select_stmt = reinterpret_cast<SelectStmt *>(root->select_stmt_);

  if (select_stmt->from_clause_ != nullptr) {
    // select from a table to insert
    auto select_trans = SelectTransform(parse_result, select_stmt);
    result = std::make_unique<InsertStatement>(std::move(column_names), std::move(table_ref), std::move(select_trans));
  } else {
    // directly insert some values
    TERRIER_ASSERT(select_stmt->values_lists_ != nullptr, "Must have values to insert.");
    auto insert_values = ValueListsTransform(parse_result, select_stmt->values_lists_);
    result = std::make_unique<InsertStatement>(std::move(column_names), std::move(table_ref), std::move(insert_values));
  }

  return result;
}

// Postgres.List -> column names
std::unique_ptr<std::vector<std::string>> PostgresParser::ColumnNameTransform(List *root) {
  auto result = std::make_unique<std::vector<std::string>>();

  if (root == nullptr) {
    return result;
  }

  for (auto cell = root->head; cell != nullptr; cell = cell->next) {
    auto target = reinterpret_cast<ResTarget *>(cell->data.ptr_value);
    result->emplace_back(target->name_);
  }

  return result;
}

// Transforms value lists into terrier equivalent. Nested vectors, because an InsertStmt may insert multiple tuples.
std::unique_ptr<std::vector<std::vector<common::ManagedPointer<AbstractExpression>>>>
PostgresParser::ValueListsTransform(ParseResult *parse_result, List *root) {
  auto result = std::make_unique<std::vector<std::vector<common::ManagedPointer<AbstractExpression>>>>();

  for (auto value_list = root->head; value_list != nullptr; value_list = value_list->next) {
    std::vector<common::ManagedPointer<AbstractExpression>> cur_result;

    auto target = reinterpret_cast<List *>(value_list->data.ptr_value);
    for (auto cell = target->head; cell != nullptr; cell = cell->next) {
      auto expr_pg = reinterpret_cast<Expr *>(cell->data.ptr_value);
      std::unique_ptr<AbstractExpression> expr;
      switch (expr_pg->type_) {
        case T_ParamRef: {
          expr = ParamRefTransform(parse_result, reinterpret_cast<ParamRef *>(expr_pg));
          break;
        }
        case T_A_Const: {
          expr = ConstTransform(parse_result, reinterpret_cast<A_Const *>(expr_pg));
          break;
        }
        case T_TypeCast: {
          expr = TypeCastTransform(parse_result, reinterpret_cast<TypeCast *>(expr_pg));
          break;
        }
        case T_SetToDefault: {
          expr = std::make_unique<DefaultValueExpression>();
          break;
        }
        default: {
          PARSER_LOG_AND_THROW("ValueListsTransform", "Value type", expr_pg->type_);
        }
      }
      cur_result.emplace_back(common::ManagedPointer(expr));
      parse_result->AddExpression(std::move(expr));
    }
    result->emplace_back(std::move(cur_result));
  }

  return result;
}

std::unique_ptr<TransactionStatement> PostgresParser::TransactionTransform(TransactionStmt *transaction_stmt) {
  std::unique_ptr<TransactionStatement> result;

  switch (transaction_stmt->kind_) {
    case TRANS_STMT_BEGIN: {
      result = std::make_unique<TransactionStatement>(TransactionStatement::kBegin);
      break;
    }
    case TRANS_STMT_COMMIT: {
      result = std::make_unique<TransactionStatement>(TransactionStatement::kCommit);
      break;
    }
    case TRANS_STMT_ROLLBACK: {
      result = std::make_unique<TransactionStatement>(TransactionStatement::kRollback);
      break;
    }
    default: {
      PARSER_LOG_AND_THROW("TransactionTransform", "TRANSACTION statement type", transaction_stmt->kind_);
    }
  }
  return result;
}

// Postgres.List -> terrier.UpdateClause
std::vector<std::unique_ptr<UpdateClause>> PostgresParser::UpdateTargetTransform(ParseResult *parse_result,
                                                                                 List *root) {
  std::vector<std::unique_ptr<UpdateClause>> result;
  for (auto cell = root->head; cell != nullptr; cell = cell->next) {
    auto target = reinterpret_cast<ResTarget *>(cell->data.ptr_value);
    auto column = target->name_;
    auto expr = ExprTransform(parse_result, target->val_, nullptr);
    auto expr_ptr = common::ManagedPointer(expr);
    parse_result->AddExpression(std::move(expr));
    result.emplace_back(std::make_unique<UpdateClause>(column, expr_ptr));
  }
  return result;
}

// Postgres.PrepareStmt -> terrier.PrepareStatement
std::unique_ptr<PrepareStatement> PostgresParser::PrepareTransform(ParseResult *parse_result, PrepareStmt *root) {
  auto name = root->name_;
  auto query = NodeTransform(parse_result, root->query_);

  // TODO(WAN): This should probably be populated?
  std::vector<common::ManagedPointer<ParameterValueExpression>> placeholders;

  auto result = std::make_unique<PrepareStatement>(name, std::move(query), std::move(placeholders));
  return result;
}

// Postgres.VacuumStmt -> terrier.AnalyzeStatement
std::unique_ptr<AnalyzeStatement> PostgresParser::VacuumTransform(ParseResult *parse_result, VacuumStmt *root) {
  std::unique_ptr<AnalyzeStatement> result;
  switch (root->options_) {
    case VACOPT_ANALYZE: {
      auto analyze_table = root->relation_ != nullptr ? RangeVarTransform(parse_result, root->relation_) : nullptr;
      auto analyze_columns = ColumnNameTransform(root->va_cols_);
      result = std::make_unique<AnalyzeStatement>(std::move(analyze_table), std::move(analyze_columns));
      break;
    }
    default: {
      PARSER_LOG_AND_THROW("VacuumTransform", "Vacuum", root->options_);
    }
  }

  return result;
}

// Postgres.UpdateStmt -> terrier.UpdateStatement
std::unique_ptr<UpdateStatement> PostgresParser::UpdateTransform(ParseResult *parse_result, UpdateStmt *update_stmt) {
  std::unique_ptr<UpdateStatement> result;

  auto table = RangeVarTransform(parse_result, update_stmt->relation_);
  auto clauses = UpdateTargetTransform(parse_result, update_stmt->target_list_);
  auto where = WhereTransform(parse_result, update_stmt->where_clause_);

  result = std::make_unique<UpdateStatement>(std::move(table), std::move(clauses), where);
  return result;
}

// TODO(WAN): Document why exactly this is required as a JDBC hack.
// Postgres.VariableSetStmt -> terrier.VariableSetStatement
std::unique_ptr<VariableSetStatement> PostgresParser::VariableSetTransform(ParseResult *parse_result,
                                                                           UNUSED_ATTRIBUTE VariableSetStmt *root) {
  auto result = std::make_unique<VariableSetStatement>();
  return result;
}

}  // namespace terrier::parser<|MERGE_RESOLUTION|>--- conflicted
+++ resolved
@@ -1065,17 +1065,10 @@
 
 // Postgres.CopyStmt -> terrier.CopyStatement
 std::unique_ptr<CopyStatement> PostgresParser::CopyTransform(ParseResult *parse_result, CopyStmt *root) {
-<<<<<<< HEAD
-  static constexpr char kDelimiterTok[] = "delimiter";
-  static constexpr char kFormatTok[] = "format";
-  static constexpr char kQuoteTok[] = "quote";
-  static constexpr char kEscapeTok[] = "escape";
-=======
   static constexpr char k_delimiter_tok[] = "delimiter";
   static constexpr char k_format_tok[] = "format";
   static constexpr char k_quote_tok[] = "quote";
   static constexpr char k_escape_tok[] = "escape";
->>>>>>> 348d8310
 
   std::unique_ptr<TableRef> table;
   std::unique_ptr<SelectStatement> select_stmt;
