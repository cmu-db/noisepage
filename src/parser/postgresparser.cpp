--- conflicted
+++ resolved
@@ -509,23 +509,15 @@
   }
 
   auto default_expr = ExprTransform(parse_result, reinterpret_cast<Node *>(root->defresult_), nullptr);
-<<<<<<< HEAD
-  auto ret_val_type = clauses[0].then->GetReturnValueType();
-=======
   auto ret_val_type = clauses[0].then_->GetReturnValueType();
->>>>>>> 5d983d30
 
   auto result = std::make_unique<CaseExpression>(ret_val_type, std::move(clauses), std::move(default_expr));
   return result;
 }
 
 // Postgres.ColumnRef -> terrier.ColumnValueExpression | terrier.StarExpression
-<<<<<<< HEAD
-std::unique_ptr<AbstractExpression> PostgresParser::ColumnRefTransform(ParseResult *parse_result, ColumnRef *root, char *alias) {
-=======
 std::unique_ptr<AbstractExpression> PostgresParser::ColumnRefTransform(ParseResult *parse_result, ColumnRef *root,
                                                                        char *alias) {
->>>>>>> 5d983d30
   std::unique_ptr<AbstractExpression> result;
   List *fields = root->fields_;
   auto node = reinterpret_cast<Node *>(fields->head->data.ptr_value);
@@ -774,12 +766,8 @@
 }
 
 // Postgres.SelectStmt.targetList -> terrier.SelectStatement.select_
-<<<<<<< HEAD
-std::vector<common::ManagedPointer<AbstractExpression>> PostgresParser::TargetTransform(ParseResult *parse_result, List *root) {
-=======
 std::vector<common::ManagedPointer<AbstractExpression>> PostgresParser::TargetTransform(ParseResult *parse_result,
                                                                                         List *root) {
->>>>>>> 5d983d30
   // Postgres parses 'SELECT;' to nullptr
   if (root == nullptr) {
     throw PARSER_EXCEPTION("TargetTransform: root==null.");
@@ -853,12 +841,8 @@
 }
 
 // Postgres.SelectStmt.groupClause -> terrier.GroupByDescription
-<<<<<<< HEAD
-std::unique_ptr<GroupByDescription> PostgresParser::GroupByTransform(ParseResult *parse_result, List *group, Node *having_node) {
-=======
 std::unique_ptr<GroupByDescription> PostgresParser::GroupByTransform(ParseResult *parse_result, List *group,
                                                                      Node *having_node) {
->>>>>>> 5d983d30
   if (group == nullptr) {
     return nullptr;
   }
@@ -1075,17 +1059,10 @@
 
 // Postgres.CopyStmt -> terrier.CopyStatement
 std::unique_ptr<CopyStatement> PostgresParser::CopyTransform(ParseResult *parse_result, CopyStmt *root) {
-<<<<<<< HEAD
   static constexpr char kDelimiterTok[] = "delimiter";
   static constexpr char kFormatTok[] = "format";
   static constexpr char kQuoteTok[] = "quote";
   static constexpr char kEscapeTok[] = "escape";
-=======
-  static constexpr char k_delimiter_tok[] = "delimiter";
-  static constexpr char k_format_tok[] = "format";
-  static constexpr char k_quote_tok[] = "quote";
-  static constexpr char k_escape_tok[] = "escape";
->>>>>>> 5d983d30
 
   std::unique_ptr<TableRef> table;
   std::unique_ptr<SelectStatement> select_stmt;
@@ -1153,15 +1130,13 @@
     switch (node->type) {
       case T_ColumnDef: {
         auto res = ColumnDefTransform(parse_result, reinterpret_cast<ColumnDef *>(node));
-<<<<<<< HEAD
         columns.emplace_back(std::move(res.col));
         foreign_keys.insert(foreign_keys.end(), std::make_move_iterator(res.fks.begin()),
                             std::make_move_iterator(res.fks.end()));
-=======
+        auto res = ColumnDefTransform(parse_result, reinterpret_cast<ColumnDef *>(node));
         columns.emplace_back(std::move(res.col_));
         foreign_keys.insert(foreign_keys.end(), std::make_move_iterator(res.fks_.begin()),
                             std::make_move_iterator(res.fks_.end()));
->>>>>>> 5d983d30
         break;
       }
       case T_Constraint: {
@@ -1228,12 +1203,8 @@
 }
 
 // Postgres.CreateDatabaseStmt -> terrier.CreateStatement
-<<<<<<< HEAD
-std::unique_ptr<parser::SQLStatement> PostgresParser::CreateDatabaseTransform(ParseResult *parse_result, CreateDatabaseStmt *root) {
-=======
 std::unique_ptr<parser::SQLStatement> PostgresParser::CreateDatabaseTransform(ParseResult *parse_result,
                                                                               CreateDatabaseStmt *root) {
->>>>>>> 5d983d30
   auto table_info = std::make_unique<TableInfo>("", "", root->dbname_);
   std::vector<std::unique_ptr<ColumnDefinition>> columns;
   std::vector<std::unique_ptr<ColumnDefinition>> foreign_keys;
@@ -1246,12 +1217,8 @@
 }
 
 // Postgres.CreateFunctionStmt -> terrier.CreateFunctionStatement
-<<<<<<< HEAD
-std::unique_ptr<SQLStatement> PostgresParser::CreateFunctionTransform(ParseResult *parse_result, CreateFunctionStmt *root) {
-=======
 std::unique_ptr<SQLStatement> PostgresParser::CreateFunctionTransform(ParseResult *parse_result,
                                                                       CreateFunctionStmt *root) {
->>>>>>> 5d983d30
   bool replace = root->replace_;
   std::vector<std::unique_ptr<FuncParameter>> func_parameters;
 
@@ -1259,12 +1226,8 @@
     auto node = reinterpret_cast<Node *>(cell->data.ptr_value);
     switch (node->type) {
       case T_FunctionParameter: {
-<<<<<<< HEAD
-        func_parameters.emplace_back(FunctionParameterTransform(parse_result, reinterpret_cast<FunctionParameter *>(node)));
-=======
         func_parameters.emplace_back(
             FunctionParameterTransform(parse_result, reinterpret_cast<FunctionParameter *>(node)));
->>>>>>> 5d983d30
         break;
       }
       default: {
@@ -1444,13 +1407,8 @@
   trigger_type |= root->events_;
 
   auto result = std::make_unique<CreateStatement>(std::move(table_info), trigger_name, std::move(trigger_funcnames),
-<<<<<<< HEAD
-                                                  std::move(trigger_args), std::move(trigger_columns),
-                                                  trigger_when_ptr, trigger_type);
-=======
                                                   std::move(trigger_args), std::move(trigger_columns), trigger_when_ptr,
                                                   trigger_type);
->>>>>>> 5d983d30
   return result;
 }
 
@@ -1570,24 +1528,15 @@
   }
 
   auto name = root->colname_;
-<<<<<<< HEAD
-  auto result = std::make_unique<ColumnDefinition>(name, datatype, is_primary, is_not_null, is_unique,
-                                                   default_expr, check_expr, varlen);
-=======
   auto result = std::make_unique<ColumnDefinition>(name, datatype, is_primary, is_not_null, is_unique, default_expr,
                                                    check_expr, varlen);
->>>>>>> 5d983d30
 
   return {std::move(result), std::move(foreign_keys)};
 }
 
 // Postgres.FunctionParameter -> terrier.FuncParameter
-<<<<<<< HEAD
-std::unique_ptr<FuncParameter> PostgresParser::FunctionParameterTransform(ParseResult *parse_result, FunctionParameter *root) {
-=======
 std::unique_ptr<FuncParameter> PostgresParser::FunctionParameterTransform(ParseResult *parse_result,
                                                                           FunctionParameter *root) {
->>>>>>> 5d983d30
   // TODO(WAN): significant code duplication, refactor out char* -> DataType
   char *name = (reinterpret_cast<value *>(root->arg_type_->names_->tail->data.ptr_value)->val_.str_);
   parser::FuncParameter::DataType data_type;
@@ -1705,12 +1654,8 @@
 }
 
 // Postgres.DropDatabaseStmt -> terrier.DropStmt
-<<<<<<< HEAD
-std::unique_ptr<DropStatement> PostgresParser::DropDatabaseTransform(ParseResult *parse_result, DropDatabaseStmt *root) {
-=======
 std::unique_ptr<DropStatement> PostgresParser::DropDatabaseTransform(ParseResult *parse_result,
                                                                      DropDatabaseStmt *root) {
->>>>>>> 5d983d30
   auto table_info = std::make_unique<TableInfo>("", "", root->dbname_);
   auto if_exists = root->missing_ok_;
 
@@ -1773,12 +1718,8 @@
   return result;
 }
 
-<<<<<<< HEAD
-std::unique_ptr<DeleteStatement> PostgresParser::TruncateTransform(ParseResult *parse_result, TruncateStmt *truncate_stmt) {
-=======
 std::unique_ptr<DeleteStatement> PostgresParser::TruncateTransform(ParseResult *parse_result,
                                                                    TruncateStmt *truncate_stmt) {
->>>>>>> 5d983d30
   std::unique_ptr<DeleteStatement> result;
 
   auto cell = truncate_stmt->relations_->head;
@@ -1815,12 +1756,8 @@
   return result;
 }
 
-<<<<<<< HEAD
-std::vector<common::ManagedPointer<AbstractExpression>> PostgresParser::ParamListTransform(ParseResult *parse_result, List *root) {
-=======
 std::vector<common::ManagedPointer<AbstractExpression>> PostgresParser::ParamListTransform(ParseResult *parse_result,
                                                                                            List *root) {
->>>>>>> 5d983d30
   std::vector<common::ManagedPointer<AbstractExpression>> result;
 
   if (root == nullptr) {
@@ -1906,14 +1843,8 @@
 }
 
 // Transforms value lists into terrier equivalent. Nested vectors, because an InsertStmt may insert multiple tuples.
-<<<<<<< HEAD
-std::unique_ptr<std::vector<std::vector<common::ManagedPointer<AbstractExpression>>>> PostgresParser::ValueListsTransform(
-    ParseResult *parse_result,
-    List *root) {
-=======
 std::unique_ptr<std::vector<std::vector<common::ManagedPointer<AbstractExpression>>>>
 PostgresParser::ValueListsTransform(ParseResult *parse_result, List *root) {
->>>>>>> 5d983d30
   auto result = std::make_unique<std::vector<std::vector<common::ManagedPointer<AbstractExpression>>>>();
 
   for (auto value_list = root->head; value_list != nullptr; value_list = value_list->next) {
@@ -1977,12 +1908,8 @@
 }
 
 // Postgres.List -> terrier.UpdateClause
-<<<<<<< HEAD
-std::vector<std::unique_ptr<UpdateClause>> PostgresParser::UpdateTargetTransform(ParseResult *parse_result, List *root) {
-=======
 std::vector<std::unique_ptr<UpdateClause>> PostgresParser::UpdateTargetTransform(ParseResult *parse_result,
                                                                                  List *root) {
->>>>>>> 5d983d30
   std::vector<std::unique_ptr<UpdateClause>> result;
   for (auto cell = root->head; cell != nullptr; cell = cell->next) {
     auto target = reinterpret_cast<ResTarget *>(cell->data.ptr_value);
@@ -2039,12 +1966,8 @@
 
 // TODO(WAN): Document why exactly this is required as a JDBC hack.
 // Postgres.VariableSetStmt -> terrier.VariableSetStatement
-<<<<<<< HEAD
-std::unique_ptr<VariableSetStatement> PostgresParser::VariableSetTransform(ParseResult *parse_result, UNUSED_ATTRIBUTE VariableSetStmt *root) {
-=======
 std::unique_ptr<VariableSetStatement> PostgresParser::VariableSetTransform(ParseResult *parse_result,
                                                                            UNUSED_ATTRIBUTE VariableSetStmt *root) {
->>>>>>> 5d983d30
   auto result = std::make_unique<VariableSetStatement>();
   return result;
 }
