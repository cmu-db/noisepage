--- conflicted
+++ resolved
@@ -194,9 +194,6 @@
   }
   return table_ref;
 }
-<<<<<<< HEAD
-}  // namespace noisepage::parser
-=======
 
 void TableRef::GetConstituentTableAliases(std::vector<std::string> *aliases) {
   if (!alias_.empty()) {
@@ -213,5 +210,4 @@
   }
 }
 
-}  // namespace terrier::parser
->>>>>>> e525dcd2
+}  // namespace noisepage::parser