#include "parser/expression/constant_value_expression.h"

#include <memory>
#include <string>
#include <utility>
#include <vector>

#include "common/hash_util.h"
#include "execution/sql/value.h"
#include "execution/sql/value_util.h"
#include "parser/expression/abstract_expression.h"

namespace terrier::parser {

template <typename T>
ConstantValueExpression::ConstantValueExpression(const type::TypeId type, const T value)
    : AbstractExpression(ExpressionType::VALUE_CONSTANT, type, {}), value_(value) {
  Validate();
}

ConstantValueExpression::ConstantValueExpression(const type::TypeId type, const execution::sql::StringVal value,
                                                 std::unique_ptr<byte[]> buffer)
    : AbstractExpression(ExpressionType::VALUE_CONSTANT, type, {}), value_(value), buffer_(std::move(buffer)) {
  Validate();
}

void ConstantValueExpression::Validate() const {
  if (std::holds_alternative<execution::sql::Val>(value_)) {
    TERRIER_ASSERT(
        std::get<execution::sql::Val>(value_).is_null_,
        "Should have only constructed a base-type Val in the event of a NULL (likely coming out of PostgresParser).");
  } else if (std::holds_alternative<execution::sql::BoolVal>(value_)) {
    TERRIER_ASSERT(return_value_type_ == type::TypeId::BOOLEAN, "Invalid TypeId for Val type.");
  } else if (std::holds_alternative<execution::sql::Integer>(value_)) {
    TERRIER_ASSERT(return_value_type_ == type::TypeId::TINYINT || return_value_type_ == type::TypeId::SMALLINT ||
                       return_value_type_ == type::TypeId::INTEGER || return_value_type_ == type::TypeId::BIGINT,
                   "Invalid TypeId for Val type.");
  } else if (std::holds_alternative<execution::sql::Real>(value_)) {
    TERRIER_ASSERT(return_value_type_ == type::TypeId::DECIMAL, "Invalid TypeId for Val type.");
  } else if (std::holds_alternative<execution::sql::DateVal>(value_)) {
    TERRIER_ASSERT(return_value_type_ == type::TypeId::DATE, "Invalid TypeId for Val type.");
  } else if (std::holds_alternative<execution::sql::TimestampVal>(value_)) {
    TERRIER_ASSERT(return_value_type_ == type::TypeId::TIMESTAMP, "Invalid TypeId for Val type.");
  } else if (std::holds_alternative<execution::sql::StringVal>(value_)) {
    TERRIER_ASSERT(return_value_type_ == type::TypeId::VARCHAR || return_value_type_ == type::TypeId::VARBINARY,
                   "Invalid TypeId for Val type.");
    TERRIER_ASSERT(GetStringVal().is_null_ ||
                       (buffer_ == nullptr && GetStringVal().len_ <= execution::sql::StringVal::InlineThreshold()) ||
                       (buffer_ != nullptr && GetStringVal().len_ > execution::sql::StringVal::InlineThreshold()),
                   "StringVal should either be NULL, below the InlineThreshold with no owned buffer, or above the "
                   "InlineThreshold with a provided buffer.");
  } else {
    UNREACHABLE("Unknown Val type!");
  }
}

template <typename T>
T ConstantValueExpression::Peek() const {
  // NOLINTNEXTLINE: bugprone-suspicious-semicolon: seems like a false positive because of constexpr
  if constexpr (std::is_same_v<T, bool>) {
    return static_cast<T>(GetBoolVal().val_);
  }
  // NOLINTNEXTLINE: bugprone-suspicious-semicolon: seems like a false positive because of constexpr
  if constexpr (std::is_same_v<T, int8_t> || std::is_same_v<T, int16_t> || std::is_same_v<T, int32_t> ||
                std::is_same_v<T, int64_t>) {  // NOLINT: bugprone-suspicious-semicolon: seems like a false positive
                                               // because of constexpr
    return static_cast<T>(GetInteger().val_);
  }
  // NOLINTNEXTLINE: bugprone-suspicious-semicolon: seems like a false positive because of constexpr
  if constexpr (std::is_same_v<T, float> || std::is_same_v<T, double>) {
    return static_cast<T>(GetReal().val_);
  }
  // NOLINTNEXTLINE: bugprone-suspicious-semicolon: seems like a false positive because of constexpr
  if constexpr (std::is_same_v<T, execution::sql::Date>) {
    return GetDateVal().val_;
  }
  // NOLINTNEXTLINE: bugprone-suspicious-semicolon: seems like a false positive because of constexpr
  if constexpr (std::is_same_v<T, execution::sql::Timestamp>) {
    return GetTimestampVal().val_;
  }
  // NOLINTNEXTLINE: bugprone-suspicious-semicolon: seems like a false positive because of constexpr
  if constexpr (std::is_same_v<T, std::string_view>) {
    return std::get<execution::sql::StringVal>(value_).StringView();
  }
  UNREACHABLE("Invalid type for Peek.");
}

ConstantValueExpression &ConstantValueExpression::operator=(const ConstantValueExpression &other) {
  if (this != &other) {  // self-assignment check expected
    // AbstractExpression fields we need copied over
    expression_type_ = other.expression_type_;
    expression_name_ = other.expression_name_;
    alias_ = other.alias_;
    return_value_type_ = other.return_value_type_;
    depth_ = other.depth_;
    has_subquery_ = other.has_subquery_;
    // ConstantValueExpression fields
    if (std::holds_alternative<execution::sql::StringVal>(other.value_)) {
      auto string_val = execution::sql::ValueUtil::CreateStringVal(other.GetStringVal());

      value_ = string_val.first;
      buffer_ = std::move(string_val.second);
    } else {
      value_ = other.value_;
      buffer_ = nullptr;
    }
  }
  Validate();
  return *this;
}

ConstantValueExpression::ConstantValueExpression(const ConstantValueExpression &other) : AbstractExpression(other) {
  if (std::holds_alternative<execution::sql::StringVal>(other.value_)) {
    auto string_val = execution::sql::ValueUtil::CreateStringVal(other.GetStringVal());

    value_ = string_val.first;
    buffer_ = std::move(string_val.second);
  } else {
    value_ = other.value_;
  }
  Validate();
}

ConstantValueExpression &ConstantValueExpression::operator=(ConstantValueExpression &&other) noexcept {
  if (this != &other) {  // self-assignment check expected
    // AbstractExpression fields we need moved over
    expression_type_ = other.expression_type_;
    expression_name_ = std::move(other.expression_name_);
    alias_ = std::move(other.alias_);
    return_value_type_ = other.return_value_type_;
    depth_ = other.depth_;
    has_subquery_ = other.has_subquery_;
    // ConstantValueExpression fields
    value_ = other.value_;
    buffer_ = std::move(other.buffer_);
    // Set other to NULL because unclear what else it would be in this case
    other.value_ = execution::sql::Val(true);
  }
  Validate();
  return *this;
}

ConstantValueExpression::ConstantValueExpression(ConstantValueExpression &&other) noexcept : AbstractExpression(other) {
  value_ = other.value_;
  buffer_ = std::move(other.buffer_);
  // Set other to NULL because unclear what else it would be in this case
  other.value_ = execution::sql::Val(true);
  Validate();
}

common::hash_t ConstantValueExpression::Hash() const {
  const auto hash = common::HashUtil::CombineHashes(AbstractExpression::Hash(), common::HashUtil::Hash(IsNull()));
  if (IsNull()) return hash;

  switch (GetReturnValueType()) {
    case type::TypeId::BOOLEAN: {
      return common::HashUtil::CombineHashes(hash, common::HashUtil::Hash(Peek<bool>()));
    }
    case type::TypeId::TINYINT:
    case type::TypeId::SMALLINT:
    case type::TypeId::INTEGER:
    case type::TypeId::BIGINT: {
      return common::HashUtil::CombineHashes(hash, common::HashUtil::Hash(Peek<int64_t>()));
    }
    case type::TypeId::DECIMAL: {
      return common::HashUtil::CombineHashes(hash, common::HashUtil::Hash(Peek<double>()));
    }
    case type::TypeId::TIMESTAMP: {
      return common::HashUtil::CombineHashes(hash,
                                             common::HashUtil::Hash(Peek<execution::sql::Timestamp>().ToNative()));
    }
    case type::TypeId::DATE: {
      return common::HashUtil::CombineHashes(hash, common::HashUtil::Hash(Peek<execution::sql::Date>().ToNative()));
    }
    case type::TypeId::VARCHAR:
    case type::TypeId::VARBINARY: {
      return common::HashUtil::CombineHashes(hash, common::HashUtil::Hash(Peek<std::string_view>()));
    }
    default:
      UNREACHABLE("Invalid TypeId.");
  }
}

bool ConstantValueExpression::operator==(const AbstractExpression &other) const {
  if (!AbstractExpression::operator==(other)) return false;
  const auto &other_cve = dynamic_cast<const ConstantValueExpression &>(other);

  if (IsNull() != other_cve.IsNull()) return false;
  if (IsNull() && other_cve.IsNull()) return true;

  switch (other.GetReturnValueType()) {
    case type::TypeId::BOOLEAN: {
      return Peek<bool>() == other_cve.Peek<bool>();
    }
    case type::TypeId::TINYINT:
    case type::TypeId::SMALLINT:
    case type::TypeId::INTEGER:
    case type::TypeId::BIGINT: {
      return Peek<int64_t>() == other_cve.Peek<int64_t>();
    }
    case type::TypeId::DECIMAL: {
      return Peek<double>() == other_cve.Peek<double>();
    }
    case type::TypeId::TIMESTAMP: {
      return Peek<execution::sql::Timestamp>() == other_cve.Peek<execution::sql::Timestamp>();
    }
    case type::TypeId::DATE: {
      return Peek<execution::sql::Date>() == other_cve.Peek<execution::sql::Date>();
    }
    case type::TypeId::VARCHAR:
    case type::TypeId::VARBINARY: {
      return Peek<std::string_view>() == other_cve.Peek<std::string_view>();
    }
    default:
      UNREACHABLE("Invalid TypeId.");
  }
}

nlohmann::json ConstantValueExpression::ToJson() const {
  nlohmann::json j = AbstractExpression::ToJson();

  if (!IsNull()) {
    switch (return_value_type_) {
      case type::TypeId::BOOLEAN: {
        j["value"] = Peek<bool>();
        break;
      }
      case type::TypeId::TINYINT:
      case type::TypeId::SMALLINT:
      case type::TypeId::INTEGER:
      case type::TypeId::BIGINT: {
        j["value"] = Peek<int64_t>();
        break;
      }
      case type::TypeId::DECIMAL: {
        j["value"] = Peek<double>();
        break;
      }
      case type::TypeId::TIMESTAMP: {
        j["value"] = Peek<execution::sql::Timestamp>().ToNative();
        break;
      }
      case type::TypeId::DATE: {
        j["value"] = Peek<execution::sql::Date>().ToNative();
        break;
      }
      case type::TypeId::VARCHAR:
      case type::TypeId::VARBINARY: {
<<<<<<< HEAD
        const auto val = GetValue().CastManagedPointerTo<execution::sql::StringVal>()->StringView();
        std::string val_string{val};
        j["value"] = val_string;
=======
        j["value"] = Peek<std::string_view>();
>>>>>>> ca6502c1
        break;
      }
      default:
        UNREACHABLE("Invalid TypeId.");
    }
  }
  return j;
}

std::vector<std::unique_ptr<AbstractExpression>> ConstantValueExpression::FromJson(const nlohmann::json &j) {
  std::vector<std::unique_ptr<AbstractExpression>> exprs;
  auto e1 = AbstractExpression::FromJson(j);
  exprs.insert(exprs.end(), std::make_move_iterator(e1.begin()), std::make_move_iterator(e1.end()));

  if (j.find("value") != j.end()) {
    // it's not NULL
    switch (return_value_type_) {
      case type::TypeId::BOOLEAN: {
        value_ = execution::sql::BoolVal(j.at("value").get<bool>());
        break;
      }
      case type::TypeId::TINYINT:
      case type::TypeId::SMALLINT:
      case type::TypeId::INTEGER:
      case type::TypeId::BIGINT: {
        value_ = execution::sql::Integer(j.at("value").get<int64_t>());
        break;
      }
      case type::TypeId::DECIMAL: {
        value_ = execution::sql::Real(j.at("value").get<double>());
        break;
      }
      case type::TypeId::TIMESTAMP: {
        value_ = execution::sql::TimestampVal(execution::sql::Timestamp::FromNative(j.at("value").get<uint64_t>()));
        break;
      }
      case type::TypeId::DATE: {
        value_ = execution::sql::DateVal(execution::sql::Date::FromNative(j.at("value").get<uint32_t>()));
        break;
      }
      case type::TypeId::VARCHAR:
      case type::TypeId::VARBINARY: {
        auto string_val = execution::sql::ValueUtil::CreateStringVal(j.at("value").get<std::string>());

        value_ = string_val.first;
        buffer_ = std::move(string_val.second);

        break;
      }
      default:
        UNREACHABLE("Invalid TypeId.");
    }
  } else {
    value_ = execution::sql::Val(true);
  }

  Validate();

  return exprs;
}

template ConstantValueExpression::ConstantValueExpression(const type::TypeId type, const execution::sql::Val value);
template ConstantValueExpression::ConstantValueExpression(const type::TypeId type, const execution::sql::BoolVal value);
template ConstantValueExpression::ConstantValueExpression(const type::TypeId type, const execution::sql::Integer value);
template ConstantValueExpression::ConstantValueExpression(const type::TypeId type, const execution::sql::Real value);
template ConstantValueExpression::ConstantValueExpression(const type::TypeId type, const execution::sql::Decimal value);
template ConstantValueExpression::ConstantValueExpression(const type::TypeId type,
                                                          const execution::sql::StringVal value);
template ConstantValueExpression::ConstantValueExpression(const type::TypeId type, const execution::sql::DateVal value);
template ConstantValueExpression::ConstantValueExpression(const type::TypeId type,
                                                          const execution::sql::TimestampVal value);

template void ConstantValueExpression::SetValue(const type::TypeId type, const execution::sql::Val value);
template void ConstantValueExpression::SetValue(const type::TypeId type, const execution::sql::BoolVal value);
template void ConstantValueExpression::SetValue(const type::TypeId type, const execution::sql::Integer value);
template void ConstantValueExpression::SetValue(const type::TypeId type, const execution::sql::Real value);
template void ConstantValueExpression::SetValue(const type::TypeId type, const execution::sql::Decimal value);
template void ConstantValueExpression::SetValue(const type::TypeId type, const execution::sql::StringVal value);
template void ConstantValueExpression::SetValue(const type::TypeId type, const execution::sql::DateVal value);
template void ConstantValueExpression::SetValue(const type::TypeId type, const execution::sql::TimestampVal value);

template bool ConstantValueExpression::Peek() const;
template int8_t ConstantValueExpression::Peek() const;
template int16_t ConstantValueExpression::Peek() const;
template int32_t ConstantValueExpression::Peek() const;
template int64_t ConstantValueExpression::Peek() const;
template float ConstantValueExpression::Peek() const;
template double ConstantValueExpression::Peek() const;
template execution::sql::Date ConstantValueExpression::Peek() const;
template execution::sql::Timestamp ConstantValueExpression::Peek() const;
template std::string_view ConstantValueExpression::Peek() const;

}  // namespace terrier::parser<|MERGE_RESOLUTION|>--- conflicted
+++ resolved
@@ -246,13 +246,8 @@
       }
       case type::TypeId::VARCHAR:
       case type::TypeId::VARBINARY: {
-<<<<<<< HEAD
-        const auto val = GetValue().CastManagedPointerTo<execution::sql::StringVal>()->StringView();
-        std::string val_string{val};
-        j["value"] = val_string;
-=======
-        j["value"] = Peek<std::string_view>();
->>>>>>> ca6502c1
+        std::string val{Peek<std::string_view>()};
+        j["value"] = val;
         break;
       }
       default:
