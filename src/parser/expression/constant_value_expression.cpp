--- conflicted
+++ resolved
@@ -41,13 +41,9 @@
                          return_value_type_ == type::TypeId::INTEGER || return_value_type_ == type::TypeId::BIGINT,
                      "Invalid TypeId for Val type.");
   } else if (std::holds_alternative<execution::sql::Real>(value_)) {
-<<<<<<< HEAD
-    TERRIER_ASSERT(return_value_type_ == type::TypeId::DECIMAL, "Invalid TypeId for Val type.");
+    NOISEPAGE_ASSERT(return_value_type_ == type::TypeId::DECIMAL, "Invalid TypeId for Val type.");
   } else if (std::holds_alternative<execution::sql::DecimalVal>(value_)) {
-    TERRIER_ASSERT(return_value_type_ == type::TypeId::FIXEDDECIMAL, "Invalid TypeId for Val type.");
-=======
-    NOISEPAGE_ASSERT(return_value_type_ == type::TypeId::DECIMAL, "Invalid TypeId for Val type.");
->>>>>>> 11d21d04
+    NOISEPAGE_ASSERT(return_value_type_ == type::TypeId::FIXEDDECIMAL, "Invalid TypeId for Val type.");
   } else if (std::holds_alternative<execution::sql::DateVal>(value_)) {
     NOISEPAGE_ASSERT(return_value_type_ == type::TypeId::DATE, "Invalid TypeId for Val type.");
   } else if (std::holds_alternative<execution::sql::TimestampVal>(value_)) {
@@ -324,7 +320,7 @@
         break;
       }
       case type::TypeId::FIXEDDECIMAL: {
-        j["value"] = Peek<int128_t>();
+        j["value"] = static_cast<ino64_t>(Peek<int128_t>());
         break;
       }
       case type::TypeId::TIMESTAMP: {
@@ -372,7 +368,7 @@
         break;
       }
       case type::TypeId::FIXEDDECIMAL: {
-        value_ = execution::sql::DecimalVal(j.at("value").get<int128_t>());
+        value_ = execution::sql::DecimalVal(j.at("value").get<int64_t>());
         break;
       }
       case type::TypeId::TIMESTAMP: {
