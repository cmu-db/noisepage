#include "transaction/transaction_manager.h"

#include <unordered_set>
#include <utility>

#include "common/scoped_timer.h"
#include "common/thread_context.h"
#include "metrics/metrics_store.h"

namespace noisepage::transaction {
TransactionContext *TransactionManager::BeginTransaction() {
  timestamp_t start_time;
  TransactionContext *result;

  const bool txn_metrics_enabled =
      common::thread_context.metrics_store_ != nullptr &&
      common::thread_context.metrics_store_->ComponentToRecord(metrics::MetricsComponent::TRANSACTION);

  // start the operating unit resource tracker
  if (txn_metrics_enabled) common::thread_context.resource_tracker_.Start();
  start_time = timestamp_manager_->BeginTransaction();
  result = new TransactionContext(start_time, start_time + INT64_MIN, buffer_pool_, log_manager_);
  // Ensure we do not return from this function if there are ongoing write commits
  txn_gate_.Traverse();

  if (txn_metrics_enabled) {
    common::thread_context.resource_tracker_.Stop();
    auto &resource_metrics = common::thread_context.resource_tracker_.GetMetrics();
    common::thread_context.metrics_store_->RecordBeginData(resource_metrics);
  }

  return result;
}

void TransactionManager::LogCommit(TransactionContext *const txn, const timestamp_t commit_time,
                                   const callback_fn commit_callback, void *const commit_callback_arg,
                                   const timestamp_t oldest_active_txn) {
  if (log_manager_ != DISABLED) {
    // At this point the commit has already happened for the rest of the system.
    // Here we will manually add a commit record and flush the buffer to ensure the logger
    // sees this record.
    byte *const commit_record = txn->redo_buffer_.NewEntry(storage::CommitRecord::Size());
    storage::CommitRecord::Initialize(commit_record, txn->StartTime(), commit_time, commit_callback,
                                      commit_callback_arg, oldest_active_txn, txn->IsReadOnly(), txn,
                                      timestamp_manager_.Get());
  } else {
    // Otherwise, logging is disabled. We should pretend to have serialized and flushed the record so the rest of the
    // system proceeds correctly
    timestamp_manager_->RemoveTransaction(txn->StartTime());
    commit_callback(commit_callback_arg);
  }
  txn->redo_buffer_.Finalize(true);
}

timestamp_t TransactionManager::UpdatingCommitCriticalSection(TransactionContext *const txn) {
  // WARNING: This operation has to happen appear atomic to new transactions:
  // transaction 1        transaction 2
  //   begin
  //   write a
  //   commit
  //   add to log             begin
  //                          read a
  //   unlock a               ...
  //                          read a
  //
  //  Transaction 2 will incorrectly read the original version of 'a' the first
  //  time because transaction 1 hasn't made its writes visible and then reads
  //  the correct version the second time, violating snapshot isolation.
  //  Make sure you solve this problem before you remove this gate for whatever reason.
  common::Gate::ScopedLock gate(&txn_gate_);
  const timestamp_t commit_time = timestamp_manager_->CheckOutTimestamp();

  // flip all timestamps to be committed
  for (auto &it : txn->undo_buffer_) it.Timestamp().store(commit_time);
  return commit_time;
}

timestamp_t TransactionManager::Commit(TransactionContext *const txn, transaction::callback_fn callback,
                                       void *callback_arg) {
  timestamp_t result;
  const bool txn_metrics_enabled =
      common::thread_context.metrics_store_ != nullptr &&
      common::thread_context.metrics_store_->ComponentToRecord(metrics::MetricsComponent::TRANSACTION);

  // start the operating unit resource tracker
  if (txn_metrics_enabled) common::thread_context.resource_tracker_.Start();

  NOISEPAGE_ASSERT(
      !txn->must_abort_,
      "This txn was marked that it must abort. Set a breakpoint at TransactionContext::MustAbort() to see a "
      "stack trace for when this flag is getting tripped.");
  result = txn->IsReadOnly() ? timestamp_manager_->CheckOutTimestamp() : UpdatingCommitCriticalSection(txn);

  txn->finish_time_.store(result);

<<<<<<< HEAD
  // Iterate through the commit_actions_ in reverse order and eventially clear the vector
  for (auto rit = txn->commit_actions_.rbegin(); rit != txn->commit_actions_.rend(); ++rit) {
    TERRIER_ASSERT(deferred_action_manager_ != DISABLED, "No deferred action manager exists to process actions");
    (*rit)(deferred_action_manager_.Get());
=======
  while (!txn->commit_actions_.empty()) {
    NOISEPAGE_ASSERT(deferred_action_manager_ != DISABLED, "No deferred action manager exists to process actions");
    txn->commit_actions_.front()(deferred_action_manager_.Get());
    txn->commit_actions_.pop_front();
>>>>>>> 4c94cce7
  }
  txn->commit_actions_.clear();

  // If logging is enabled and our txn is not read only, we need to persist the oldest active txn at the time we
  // committed. This will allow us to correctly order and execute transactions during recovery.
  timestamp_t oldest_active_txn = INVALID_TXN_TIMESTAMP;
  if (log_manager_ != DISABLED && !txn->IsReadOnly()) {
    // TODO(Gus): Getting the cached timestamp may cause replication delays, as the cached timestamp is a stale value,
    // so transactions may wait for longer than they need to. We should analyze the impact of this when replication is
    // added.
    oldest_active_txn = timestamp_manager_->CachedOldestTransactionStartTime();
  }
  LogCommit(txn, result, callback, callback_arg, oldest_active_txn);

  // We hand off txn to GC, however, it won't be GC'd until the LogManager marks it as serialized
  if (gc_enabled_) {
    common::SpinLatch::ScopedSpinLatch guard(&timestamp_manager_->curr_running_txns_latch_);
    // It is not necessary to have to GC process read-only transactions, but it's probably faster to call free off
    // the critical path there anyway
    // Also note here that GC will figure out what varlen entries to GC, as opposed to in the abort case.
    completed_txns_.push_front(txn);
  }

  if (txn_metrics_enabled) {
    common::thread_context.resource_tracker_.Stop();
    auto &resource_metrics = common::thread_context.resource_tracker_.GetMetrics();
    common::thread_context.metrics_store_->RecordCommitData(static_cast<uint64_t>(txn->IsReadOnly()), resource_metrics);
  }

  return result;
}

void TransactionManager::LogAbort(TransactionContext *const txn) {
  // We flush the buffer containing an AbortRecord only if this transaction has previously flushed a RedoBuffer. This
  // way the Recovery manager knows to rollback changes for the aborted transaction.
  if (log_manager_ != DISABLED && txn->redo_buffer_.HasFlushed()) {
    // If we are logging the AbortRecord, then the transaction must have previously flushed records, so it must have
    // made updates
    NOISEPAGE_ASSERT(!txn->undo_buffer_.Empty(), "Should not log AbortRecord for read only txn");
    // Here we will manually add an abort record and flush the buffer to ensure the logger
    // sees this record. Because the txn is aborted and will not be recovered, we can discard all the records that
    // currently exist. Only the abort record is needed.
    txn->redo_buffer_.Reset();
    byte *const abort_record = txn->redo_buffer_.NewEntry(storage::AbortRecord::Size());
    storage::AbortRecord::Initialize(abort_record, txn->StartTime(), txn, timestamp_manager_.Get());
    // Signal to the log manager that we are ready to be logged out
    txn->redo_buffer_.Finalize(true);
  } else {
    // Otherwise, logging is disabled or we never flushed, so we can just mark the txns log as processed. We should
    // pretend to have flushed the record so the rest of the system proceeds correctly Discard the redo buffer that is
    // not yet logged out
    txn->redo_buffer_.Finalize(false);
    // Since there is nothing to log, we can mark it as processed
    timestamp_manager_->RemoveTransaction(txn->StartTime());
  }
}

timestamp_t TransactionManager::Abort(TransactionContext *const txn) {
<<<<<<< HEAD
  // Iterate through the abort_actions_ in reverse order and eventially clear the vector
  for (auto rit = txn->abort_actions_.rbegin(); rit != txn->abort_actions_.rend(); ++rit) {
    TERRIER_ASSERT(deferred_action_manager_ != DISABLED, "No deferred action manager exists to process actions");
    auto abort_action = std::move(*rit);
    (*abort_action)(deferred_action_manager_.Get());
=======
  // Immediately clear the abort actions stack
  while (!txn->abort_actions_.empty()) {
    NOISEPAGE_ASSERT(deferred_action_manager_ != DISABLED, "No deferred action manager exists to process actions");
    txn->abort_actions_.front()(deferred_action_manager_.Get());
    txn->abort_actions_.pop_front();
>>>>>>> 4c94cce7
  }
  txn->abort_actions_.clear();

  // We need to beware not to rollback a version chain multiple times, as that is just wasted computation
  std::unordered_set<storage::TupleSlot> slots_rolled_back;
  for (auto &record : txn->undo_buffer_) {
    auto it = slots_rolled_back.find(record.Slot());
    if (it == slots_rolled_back.end()) {
      slots_rolled_back.insert(record.Slot());
      Rollback(txn, record);
    }
  }

  // Now that the in-place versions have been restored, we need to check out an abort timestamp as well. This serves
  // to force the rest of the system to acknowledge the rollback, lest a reader suffers from an a-b-a problem in the
  // version record
  const timestamp_t abort_time = timestamp_manager_->CheckOutTimestamp();
  // There is no need to flip these timestamps in a critical section, because readers can never see the aborted
  // version either way, unlike in the commit case, where unrepeatable reads may occur.
  for (auto &it : txn->undo_buffer_) it.Timestamp().store(abort_time);
  txn->finish_time_.store(abort_time);
  txn->aborted_ = true;

  // The last update might not have been installed, and thus Rollback would miss it if it contains a
  // varlen entry whose memory content needs to be freed. We have to check for this case manually.
  GCLastUpdateOnAbort(txn);

  LogAbort(txn);

  // We hand off txn to GC, however, it won't be GC'd until the LogManager marks it as serialized
  if (gc_enabled_) {
    common::SpinLatch::ScopedSpinLatch guard(&timestamp_manager_->curr_running_txns_latch_);
    // It is not necessary to have to GC process read-only transactions, but it's probably faster to call free off
    // the critical path there anyway
    // Also note here that GC will figure out what varlen entries to GC, as opposed to in the abort case.
    completed_txns_.push_front(txn);
  }

  return abort_time;
}

void TransactionManager::GCLastUpdateOnAbort(TransactionContext *const txn) {
  auto *last_log_record = reinterpret_cast<storage::LogRecord *>(txn->redo_buffer_.LastRecord());
  auto *last_undo_record = reinterpret_cast<storage::UndoRecord *>(txn->undo_buffer_.LastRecord());
  // It is possible that there is nothing to do here, because we aborted for reasons other than a
  // write-write conflict (client calling abort, validation phase failure, etc.). We can
  // tell whether a write-write conflict happened by checking the last entry of the undo to see
  // if the update was indeed installed.
  // TODO(Tianyu): This way of gcing varlen implies that we abort right away on a conflict
  // and not perform any further updates. Shouldn't be a stretch.
  if (last_log_record == nullptr) return;                                     // there are no updates
  if (last_log_record->RecordType() != storage::LogRecordType::REDO) return;  // Only redos need to be gc-ed.

  // Last update can potentially contain a varlen that needs to be gc-ed. We now need to check if it
  // was installed or not.
  auto *redo = last_log_record->GetUnderlyingRecordBodyAs<storage::RedoRecord>();
  NOISEPAGE_ASSERT(redo->GetTupleSlot() == last_undo_record->Slot(),
                   "Last undo record and redo record must correspond to each other");
  if (last_undo_record->Table() != nullptr) return;  // the update was installed and will be handled by the GC

  // We need to free any varlen memory in the last update if the code reaches here
  const storage::BlockLayout &layout = redo->GetTupleSlot().GetBlock()->data_table_->GetBlockLayout();
  for (uint16_t i = 0; i < redo->Delta()->NumColumns(); i++) {
    // Need to deallocate any possible varlen, as updates may have already been logged out and lost.
    storage::col_id_t col_id = redo->Delta()->ColumnIds()[i];
    if (layout.IsVarlen(col_id)) {
      auto *varlen = reinterpret_cast<storage::VarlenEntry *>(redo->Delta()->AccessWithNullCheck(i));
      if (varlen != nullptr) {
        NOISEPAGE_ASSERT(varlen->NeedReclaim() || varlen->IsInlined(),
                         "Fresh updates cannot be compacted or compressed");
        if (varlen->NeedReclaim()) txn->loose_ptrs_.push_back(varlen->Content());
      }
    }
  }
}

TransactionQueue TransactionManager::CompletedTransactionsForGC() {
  common::SpinLatch::ScopedSpinLatch guard(&timestamp_manager_->curr_running_txns_latch_);
  return std::move(completed_txns_);
}

void TransactionManager::Rollback(TransactionContext *txn, const storage::UndoRecord &record) const {
  // No latch required for transaction-local operation
  storage::DataTable *const table = record.Table();
  if (table == nullptr) {
    // This UndoRecord was never installed in the version chain, so we can skip it
    return;
  }
  const storage::TupleSlot slot = record.Slot();
  const storage::TupleAccessStrategy &accessor = table->accessor_;
  storage::UndoRecord *undo_record = table->AtomicallyReadVersionPtr(slot, accessor);
  // In a loop, we will need to undo all updates belonging to this transaction. Because we do not unlink undo records,
  // otherwise this ends up being a quadratic operation to rollback the first record not yet rolled back in the chain.
  NOISEPAGE_ASSERT(undo_record != nullptr && undo_record->Timestamp().load() == txn->finish_time_.load(),
                   "Attempting to rollback on a TupleSlot where this txn does not hold the write lock!");
  while (undo_record != nullptr && undo_record->Timestamp().load() == txn->finish_time_.load()) {
    switch (undo_record->Type()) {
      case storage::DeltaRecordType::UPDATE:
        // Re-apply the before image
        for (uint16_t i = 0; i < undo_record->Delta()->NumColumns(); i++) {
          // Need to deallocate any possible varlen.
          DeallocateColumnUpdateIfVarlen(txn, undo_record, i, accessor);
          storage::StorageUtil::CopyAttrFromProjection(accessor, slot, *(undo_record->Delta()), i);
        }
        break;
      case storage::DeltaRecordType::INSERT:
        // Same as update, need to deallocate possible varlens.
        DeallocateInsertedTupleIfVarlen(txn, undo_record, accessor);
        accessor.SetNull(slot, storage::VERSION_POINTER_COLUMN_ID);
        accessor.Deallocate(slot);
        break;
      case storage::DeltaRecordType::DELETE:
        accessor.SetNotNull(slot, storage::VERSION_POINTER_COLUMN_ID);
        break;
      default:
        throw std::runtime_error("unexpected delta record type");
    }
    undo_record = undo_record->Next();
  }
}

void TransactionManager::DeallocateColumnUpdateIfVarlen(TransactionContext *txn, storage::UndoRecord *undo,
                                                        uint16_t projection_list_index,
                                                        const storage::TupleAccessStrategy &accessor) const {
  const storage::BlockLayout &layout = accessor.GetBlockLayout();
  storage::col_id_t col_id = undo->Delta()->ColumnIds()[projection_list_index];
  if (layout.IsVarlen(col_id)) {
    auto *varlen = reinterpret_cast<storage::VarlenEntry *>(accessor.AccessWithNullCheck(undo->Slot(), col_id));
    if (varlen != nullptr) {
      NOISEPAGE_ASSERT(varlen->NeedReclaim() || varlen->IsInlined(), "Fresh updates cannot be compacted or compressed");
      if (varlen->NeedReclaim()) txn->loose_ptrs_.push_back(varlen->Content());
    }
  }
}

void TransactionManager::DeallocateInsertedTupleIfVarlen(TransactionContext *txn, storage::UndoRecord *undo,
                                                         const storage::TupleAccessStrategy &accessor) const {
  const storage::BlockLayout &layout = accessor.GetBlockLayout();
  for (uint16_t i = storage::NUM_RESERVED_COLUMNS; i < layout.NumColumns(); i++) {
    storage::col_id_t col_id(i);
    if (layout.IsVarlen(col_id)) {
      auto *varlen = reinterpret_cast<storage::VarlenEntry *>(accessor.AccessWithNullCheck(undo->Slot(), col_id));
      if (varlen != nullptr) {
        if (varlen->NeedReclaim()) txn->loose_ptrs_.push_back(varlen->Content());
      }
    }
  }
}
}  // namespace noisepage::transaction<|MERGE_RESOLUTION|>--- conflicted
+++ resolved
@@ -93,17 +93,10 @@
 
   txn->finish_time_.store(result);
 
-<<<<<<< HEAD
   // Iterate through the commit_actions_ in reverse order and eventially clear the vector
   for (auto rit = txn->commit_actions_.rbegin(); rit != txn->commit_actions_.rend(); ++rit) {
-    TERRIER_ASSERT(deferred_action_manager_ != DISABLED, "No deferred action manager exists to process actions");
+    NOISEPAGE_ASSERT(deferred_action_manager_ != DISABLED, "No deferred action manager exists to process actions");
     (*rit)(deferred_action_manager_.Get());
-=======
-  while (!txn->commit_actions_.empty()) {
-    NOISEPAGE_ASSERT(deferred_action_manager_ != DISABLED, "No deferred action manager exists to process actions");
-    txn->commit_actions_.front()(deferred_action_manager_.Get());
-    txn->commit_actions_.pop_front();
->>>>>>> 4c94cce7
   }
   txn->commit_actions_.clear();
 
@@ -162,19 +155,11 @@
 }
 
 timestamp_t TransactionManager::Abort(TransactionContext *const txn) {
-<<<<<<< HEAD
   // Iterate through the abort_actions_ in reverse order and eventially clear the vector
   for (auto rit = txn->abort_actions_.rbegin(); rit != txn->abort_actions_.rend(); ++rit) {
-    TERRIER_ASSERT(deferred_action_manager_ != DISABLED, "No deferred action manager exists to process actions");
+    NOISEPAGE_ASSERT(deferred_action_manager_ != DISABLED, "No deferred action manager exists to process actions");
     auto abort_action = std::move(*rit);
     (*abort_action)(deferred_action_manager_.Get());
-=======
-  // Immediately clear the abort actions stack
-  while (!txn->abort_actions_.empty()) {
-    NOISEPAGE_ASSERT(deferred_action_manager_ != DISABLED, "No deferred action manager exists to process actions");
-    txn->abort_actions_.front()(deferred_action_manager_.Get());
-    txn->abort_actions_.pop_front();
->>>>>>> 4c94cce7
   }
   txn->abort_actions_.clear();
 
