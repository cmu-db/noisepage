--- conflicted
+++ resolved
@@ -95,19 +95,11 @@
     txn->commit_actions_.pop_front();
   }
 
-<<<<<<< HEAD
   uint64_t elapsed_us = 0;
   {
     if (common::thread_context.metrics_store_ != nullptr &&
         common::thread_context.metrics_store_->ComponentEnabled(metrics::MetricsComponent::TRANSACTION))
       common::ScopedTimer<std::chrono::nanoseconds> timer(&elapsed_us);
-    // In a critical section, remove this transaction from the table of running transactions
-    timestamp_manager_->RemoveTransaction(txn->StartTime());
-  }
-
-=======
->>>>>>> 94e999bf
-  {
     // In a critical section, remove this transaction from the table of running transactions and add to GC queue
     common::SpinLatch::ScopedSpinLatch guard(&timestamp_manager_->curr_running_txns_latch_);
     timestamp_manager_->RemoveTransaction(txn->StartTime());
@@ -116,14 +108,11 @@
     // Also note here that GC will figure out what varlen entries to GC, as opposed to in the abort case.
     if (gc_enabled_) completed_txns_.push_front(txn);
   }
-<<<<<<< HEAD
 
   if (elapsed_us > 0) {
     common::thread_context.metrics_store_->RecordCommitData(elapsed_us, txn->StartTime());
   }
 
-=======
->>>>>>> 94e999bf
   return result;
 }
 
