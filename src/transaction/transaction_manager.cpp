#include "transaction/transaction_manager.h"
#include <unordered_set>
#include <utility>
#include "common/scoped_timer.h"
#include "common/thread_context.h"
#include "metrics/metrics_store.h"

namespace terrier::transaction {
TransactionContext *TransactionManager::BeginTransaction() {
  timestamp_t start_time = timestamp_manager_->BeginTransaction();
  auto *const result = new TransactionContext(start_time, start_time + INT64_MIN, buffer_pool_, log_manager_);
  // Ensure we do not return from this function if there are ongoing write commits
  uint64_t elapsed_us = 0;
  {
    if (common::thread_context.metrics_store_ != nullptr &&
        common::thread_context.metrics_store_->ComponentEnabled(metrics::MetricsComponent::TRANSACTION))
      common::ScopedTimer<std::chrono::nanoseconds> timer(&elapsed_us);
    // Ensure we do not return from this function if there are ongoing write commits
    txn_gate_.Traverse();
  }
  if (elapsed_us > 0) {
    common::thread_context.metrics_store_->RecordBeginData(elapsed_us, start_time);
  }
  return result;
}

void TransactionManager::LogCommit(TransactionContext *const txn, const timestamp_t commit_time,
                                   const callback_fn commit_callback, void *const commit_callback_arg,
                                   const timestamp_t oldest_active_txn) {
  txn->finish_time_.store(commit_time);
  if (log_manager_ != DISABLED) {
    // At this point the commit has already happened for the rest of the system.
    // Here we will manually add a commit record and flush the buffer to ensure the logger
    // sees this record.
    byte *const commit_record = txn->redo_buffer_.NewEntry(storage::CommitRecord::Size());
    storage::CommitRecord::Initialize(commit_record, txn->StartTime(), commit_time, commit_callback,
                                      commit_callback_arg, oldest_active_txn, txn->IsReadOnly(), txn,
                                      timestamp_manager_);
  } else {
    // Otherwise, logging is disabled. We should pretend to have serialized and flushed the record so the rest of the
    // system proceeds correctly
    timestamp_manager_->RemoveTransaction(txn->StartTime());
    commit_callback(commit_callback_arg);
  }
  txn->redo_buffer_.Finalize(true);
}

timestamp_t TransactionManager::UpdatingCommitCriticalSection(TransactionContext *const txn) {
  // WARNING: This operation has to happen appear atomic to new transactions:
  // transaction 1        transaction 2
  //   begin
  //   write a
  //   commit
  //   add to log             begin
  //                          read a
  //   unlock a               ...
  //                          read a
  //
  //  Transaction 2 will incorrectly read the original version of 'a' the first
  //  time because transaction 1 hasn't made its writes visible and then reads
  //  the correct version the second time, violating snapshot isolation.
  //  Make sure you solve this problem before you remove this gate for whatever reason.
  txn_gate_.Lock();
  const timestamp_t commit_time = timestamp_manager_->CheckOutTimestamp();

  // flip all timestamps to be committed
  for (auto &it : txn->undo_buffer_) it.Timestamp().store(commit_time);
<<<<<<< HEAD

  txn_gate_.Unlock();
=======
>>>>>>> 0585633e
  return commit_time;
}

timestamp_t TransactionManager::Commit(TransactionContext *const txn, transaction::callback_fn callback,
                                       void *callback_arg) {
  TERRIER_ASSERT(!txn->must_abort_,
                 "This txn was marked that it must abort. Set a breakpoint at TransactionContext::MustAbort() to see a "
                 "stack trace for when this flag is getting tripped.");
  const timestamp_t result =
      txn->IsReadOnly() ? timestamp_manager_->CheckOutTimestamp() : UpdatingCommitCriticalSection(txn);
  while (!txn->commit_actions_.empty()) {
    TERRIER_ASSERT(deferred_action_manager_ != DISABLED, "No deferred action manager exists to process actions");
    txn->commit_actions_.front()(deferred_action_manager_);
    txn->commit_actions_.pop_front();
  }

<<<<<<< HEAD
  uint64_t elapsed_us = 0;
  {
    if (common::thread_context.metrics_store_ != nullptr &&
        common::thread_context.metrics_store_->ComponentEnabled(metrics::MetricsComponent::TRANSACTION))
      common::ScopedTimer<std::chrono::nanoseconds> timer(&elapsed_us);
    // In a critical section, remove this transaction from the table of running transactions and add to GC queue
=======
  // If logging is enabled and our txn is not read only, we need to persist the oldest active txn at the time we
  // committed. This will allow us to correctly order and execute transactions during recovery.
  timestamp_t oldest_active_txn = INVALID_TXN_TIMESTAMP;
  if (log_manager_ != DISABLED && !txn->IsReadOnly()) {
    // TODO(Gus): Getting the cached timestamp may cause replication delays, as the cached timestamp is a stale value,
    // so transactions may wait for longer than they need to. We should analyze the impact of this when replication is
    // added.
    oldest_active_txn = timestamp_manager_->CachedOldestTransactionStartTime();
  }
  LogCommit(txn, result, callback, callback_arg, oldest_active_txn);

  // We hand off txn to GC, however, it won't be GC'd until the LogManager marks it as serialized
  if (gc_enabled_) {
>>>>>>> 0585633e
    common::SpinLatch::ScopedSpinLatch guard(&timestamp_manager_->curr_running_txns_latch_);
    // It is not necessary to have to GC process read-only transactions, but it's probably faster to call free off
    // the critical path there anyway
    // Also note here that GC will figure out what varlen entries to GC, as opposed to in the abort case.
    completed_txns_.push_front(txn);
  }

  if (elapsed_us > 0) {
    common::thread_context.metrics_store_->RecordCommitData(elapsed_us, txn->StartTime());
  }

  return result;
}

void TransactionManager::LogAbort(TransactionContext *const txn) {
  // We flush the buffer containing an AbortRecord only if this transaction has previously flushed a RedoBuffer. This
  // way the Recovery manager knows to rollback changes for the aborted transaction.
  if (log_manager_ != DISABLED && txn->redo_buffer_.HasFlushed()) {
    // If we are logging the AbortRecord, then the transaction must have previously flushed records, so it must have
    // made updates
    TERRIER_ASSERT(!txn->undo_buffer_.Empty(), "Should not log AbortRecord for read only txn");
    // Here we will manually add an abort record and flush the buffer to ensure the logger
    // sees this record. Because the txn is aborted and will not be recovered, we can discard all the records that
    // currently exist. Only the abort record is needed.
    txn->redo_buffer_.Reset();
    byte *const abort_record = txn->redo_buffer_.NewEntry(storage::AbortRecord::Size());
    storage::AbortRecord::Initialize(abort_record, txn->StartTime(), txn, timestamp_manager_);
    // Signal to the log manager that we are ready to be logged out
    txn->redo_buffer_.Finalize(true);
  } else {
    // Otherwise, logging is disabled or we never flushed, so we can just mark the txns log as processed. We should
    // pretend to have flushed the record so the rest of the system proceeds correctly Discard the redo buffer that is
    // not yet logged out
    txn->redo_buffer_.Finalize(false);
    // Since there is nothing to log, we can mark it as processed
    timestamp_manager_->RemoveTransaction(txn->StartTime());
  }
}

timestamp_t TransactionManager::Abort(TransactionContext *const txn) {
  // Immediately clear the abort actions stack
  while (!txn->abort_actions_.empty()) {
    TERRIER_ASSERT(deferred_action_manager_ != DISABLED, "No deferred action manager exists to process actions");
    txn->abort_actions_.front()(deferred_action_manager_);
    txn->abort_actions_.pop_front();
  }

  // We need to beware not to rollback a version chain multiple times, as that is just wasted computation
  std::unordered_set<storage::TupleSlot> slots_rolled_back;
  for (auto &record : txn->undo_buffer_) {
    auto it = slots_rolled_back.find(record.Slot());
    if (it == slots_rolled_back.end()) {
      slots_rolled_back.insert(record.Slot());
      Rollback(txn, record);
    }
  }

  // Now that the in-place versions have been restored, we neeed to check out an abort timestamp as well. This serves
  // to force the rest of the system to acknowledge the rollback, lest a reader suffers from an a-b-a problem in the
  // version record
  const timestamp_t abort_time = timestamp_manager_->CheckOutTimestamp();
  // There is no need to flip these timestamps in a critical section, because readers can never see the aborted
  // version either way, unlike in the commit case, where unrepeatable reads may occur.
  for (auto &it : txn->undo_buffer_) it.Timestamp().store(abort_time);
  txn->finish_time_.store(abort_time);
  txn->aborted_ = true;

  // The last update might not have been installed, and thus Rollback would miss it if it contains a
  // varlen entry whose memory content needs to be freed. We have to check for this case manually.
  GCLastUpdateOnAbort(txn);

  LogAbort(txn);

  // We hand off txn to GC, however, it won't be GC'd until the LogManager marks it as serialized
  if (gc_enabled_) {
    common::SpinLatch::ScopedSpinLatch guard(&timestamp_manager_->curr_running_txns_latch_);
    // It is not necessary to have to GC process read-only transactions, but it's probably faster to call free off
    // the critical path there anyway
    // Also note here that GC will figure out what varlen entries to GC, as opposed to in the abort case.
    completed_txns_.push_front(txn);
  }

  return abort_time;
}

void TransactionManager::GCLastUpdateOnAbort(TransactionContext *const txn) {
  auto *last_log_record = reinterpret_cast<storage::LogRecord *>(txn->redo_buffer_.LastRecord());
  auto *last_undo_record = reinterpret_cast<storage::UndoRecord *>(txn->undo_buffer_.LastRecord());
  // It is possible that there is nothing to do here, because we aborted for reasons other than a
  // write-write conflict (client calling abort, validation phase failure, etc.). We can
  // tell whether a write-write conflict happened by checking the last entry of the undo to see
  // if the update was indeed installed.
  // TODO(Tianyu): This way of gcing varlen implies that we abort right away on a conflict
  // and not perform any further updates. Shouldn't be a stretch.
  if (last_log_record == nullptr) return;                                     // there are no updates
  if (last_log_record->RecordType() != storage::LogRecordType::REDO) return;  // Only redos need to be gc-ed.

  // Last update can potentially contain a varlen that needs to be gc-ed. We now need to check if it
  // was installed or not.
  auto *redo = last_log_record->GetUnderlyingRecordBodyAs<storage::RedoRecord>();
  TERRIER_ASSERT(redo->GetTupleSlot() == last_undo_record->Slot(),
                 "Last undo record and redo record must correspond to each other");
  if (last_undo_record->Table() != nullptr) return;  // the update was installed and will be handled by the GC

  // We need to free any varlen memory in the last update if the code reaches here
  const storage::BlockLayout &layout = redo->GetTupleSlot().GetBlock()->data_table_->accessor_.GetBlockLayout();
  for (uint16_t i = 0; i < redo->Delta()->NumColumns(); i++) {
    // Need to deallocate any possible varlen, as updates may have already been logged out and lost.
    storage::col_id_t col_id = redo->Delta()->ColumnIds()[i];
    if (layout.IsVarlen(col_id)) {
      auto *varlen = reinterpret_cast<storage::VarlenEntry *>(redo->Delta()->AccessWithNullCheck(i));
      if (varlen != nullptr) {
        TERRIER_ASSERT(varlen->NeedReclaim() || varlen->IsInlined(), "Fresh updates cannot be compacted or compressed");
        if (varlen->NeedReclaim()) txn->loose_ptrs_.push_back(varlen->Content());
      }
    }
  }
}

TransactionQueue TransactionManager::CompletedTransactionsForGC() {
  common::SpinLatch::ScopedSpinLatch guard(&timestamp_manager_->curr_running_txns_latch_);
  return std::move(completed_txns_);
}

void TransactionManager::Rollback(TransactionContext *txn, const storage::UndoRecord &record) const {
  // No latch required for transaction-local operation
  storage::DataTable *const table = record.Table();
  if (table == nullptr) {
    // This UndoRecord was never installed in the version chain, so we can skip it
    return;
  }
  const storage::TupleSlot slot = record.Slot();
  const storage::TupleAccessStrategy &accessor = table->accessor_;
  storage::UndoRecord *undo_record = table->AtomicallyReadVersionPtr(slot, accessor);
  // In a loop, we will need to undo all updates belonging to this transaction. Because we do not unlink undo records,
  // otherwise this ends up being a quadratic operation to rollback the first record not yet rolled back in the chain.
  TERRIER_ASSERT(undo_record != nullptr && undo_record->Timestamp().load() == txn->finish_time_.load(),
                 "Attempting to rollback on a TupleSlot where this txn does not hold the write lock!");
  while (undo_record != nullptr && undo_record->Timestamp().load() == txn->finish_time_.load()) {
    switch (undo_record->Type()) {
      case storage::DeltaRecordType::UPDATE:
        // Re-apply the before image
        for (uint16_t i = 0; i < undo_record->Delta()->NumColumns(); i++) {
          // Need to deallocate any possible varlen.
          DeallocateColumnUpdateIfVarlen(txn, undo_record, i, accessor);
          storage::StorageUtil::CopyAttrFromProjection(accessor, slot, *(undo_record->Delta()), i);
        }
        break;
      case storage::DeltaRecordType::INSERT:
        // Same as update, need to deallocate possible varlens.
        DeallocateInsertedTupleIfVarlen(txn, undo_record, accessor);
        accessor.SetNull(slot, VERSION_POINTER_COLUMN_ID);
        accessor.Deallocate(slot);
        break;
      case storage::DeltaRecordType::DELETE:
        accessor.SetNotNull(slot, VERSION_POINTER_COLUMN_ID);
        break;
      default:
        throw std::runtime_error("unexpected delta record type");
    }
    undo_record = undo_record->Next();
  }
}

void TransactionManager::DeallocateColumnUpdateIfVarlen(TransactionContext *txn, storage::UndoRecord *undo,
                                                        uint16_t projection_list_index,
                                                        const storage::TupleAccessStrategy &accessor) const {
  const storage::BlockLayout &layout = accessor.GetBlockLayout();
  storage::col_id_t col_id = undo->Delta()->ColumnIds()[projection_list_index];
  if (layout.IsVarlen(col_id)) {
    auto *varlen = reinterpret_cast<storage::VarlenEntry *>(accessor.AccessWithNullCheck(undo->Slot(), col_id));
    if (varlen != nullptr) {
      TERRIER_ASSERT(varlen->NeedReclaim() || varlen->IsInlined(), "Fresh updates cannot be compacted or compressed");
      if (varlen->NeedReclaim()) txn->loose_ptrs_.push_back(varlen->Content());
    }
  }
}

void TransactionManager::DeallocateInsertedTupleIfVarlen(TransactionContext *txn, storage::UndoRecord *undo,
                                                         const storage::TupleAccessStrategy &accessor) const {
  const storage::BlockLayout &layout = accessor.GetBlockLayout();
  for (uint16_t i = NUM_RESERVED_COLUMNS; i < layout.NumColumns(); i++) {
    storage::col_id_t col_id(i);
    if (layout.IsVarlen(col_id)) {
      auto *varlen = reinterpret_cast<storage::VarlenEntry *>(accessor.AccessWithNullCheck(undo->Slot(), col_id));
      if (varlen != nullptr) {
        if (varlen->NeedReclaim()) txn->loose_ptrs_.push_back(varlen->Content());
      }
    }
  }
}
}  // namespace terrier::transaction<|MERGE_RESOLUTION|>--- conflicted
+++ resolved
@@ -60,65 +60,57 @@
   //  time because transaction 1 hasn't made its writes visible and then reads
   //  the correct version the second time, violating snapshot isolation.
   //  Make sure you solve this problem before you remove this gate for whatever reason.
-  txn_gate_.Lock();
+  common::Gate::ScopedLock gate(&txn_gate_);
   const timestamp_t commit_time = timestamp_manager_->CheckOutTimestamp();
 
   // flip all timestamps to be committed
   for (auto &it : txn->undo_buffer_) it.Timestamp().store(commit_time);
-<<<<<<< HEAD
-
-  txn_gate_.Unlock();
-=======
->>>>>>> 0585633e
   return commit_time;
 }
 
 timestamp_t TransactionManager::Commit(TransactionContext *const txn, transaction::callback_fn callback,
                                        void *callback_arg) {
-  TERRIER_ASSERT(!txn->must_abort_,
-                 "This txn was marked that it must abort. Set a breakpoint at TransactionContext::MustAbort() to see a "
-                 "stack trace for when this flag is getting tripped.");
-  const timestamp_t result =
-      txn->IsReadOnly() ? timestamp_manager_->CheckOutTimestamp() : UpdatingCommitCriticalSection(txn);
-  while (!txn->commit_actions_.empty()) {
-    TERRIER_ASSERT(deferred_action_manager_ != DISABLED, "No deferred action manager exists to process actions");
-    txn->commit_actions_.front()(deferred_action_manager_);
-    txn->commit_actions_.pop_front();
-  }
-
-<<<<<<< HEAD
   uint64_t elapsed_us = 0;
   {
     if (common::thread_context.metrics_store_ != nullptr &&
         common::thread_context.metrics_store_->ComponentEnabled(metrics::MetricsComponent::TRANSACTION))
       common::ScopedTimer<std::chrono::nanoseconds> timer(&elapsed_us);
-    // In a critical section, remove this transaction from the table of running transactions and add to GC queue
-=======
-  // If logging is enabled and our txn is not read only, we need to persist the oldest active txn at the time we
-  // committed. This will allow us to correctly order and execute transactions during recovery.
-  timestamp_t oldest_active_txn = INVALID_TXN_TIMESTAMP;
-  if (log_manager_ != DISABLED && !txn->IsReadOnly()) {
-    // TODO(Gus): Getting the cached timestamp may cause replication delays, as the cached timestamp is a stale value,
-    // so transactions may wait for longer than they need to. We should analyze the impact of this when replication is
-    // added.
-    oldest_active_txn = timestamp_manager_->CachedOldestTransactionStartTime();
-  }
-  LogCommit(txn, result, callback, callback_arg, oldest_active_txn);
-
-  // We hand off txn to GC, however, it won't be GC'd until the LogManager marks it as serialized
-  if (gc_enabled_) {
->>>>>>> 0585633e
-    common::SpinLatch::ScopedSpinLatch guard(&timestamp_manager_->curr_running_txns_latch_);
-    // It is not necessary to have to GC process read-only transactions, but it's probably faster to call free off
-    // the critical path there anyway
-    // Also note here that GC will figure out what varlen entries to GC, as opposed to in the abort case.
-    completed_txns_.push_front(txn);
+    TERRIER_ASSERT(
+        !txn->must_abort_,
+        "This txn was marked that it must abort. Set a breakpoint at TransactionContext::MustAbort() to see a "
+        "stack trace for when this flag is getting tripped.");
+    const timestamp_t result =
+        txn->IsReadOnly() ? timestamp_manager_->CheckOutTimestamp() : UpdatingCommitCriticalSection(txn);
+    while (!txn->commit_actions_.empty()) {
+      TERRIER_ASSERT(deferred_action_manager_ != DISABLED, "No deferred action manager exists to process actions");
+      txn->commit_actions_.front()(deferred_action_manager_);
+      txn->commit_actions_.pop_front();
+    }
+
+    // If logging is enabled and our txn is not read only, we need to persist the oldest active txn at the time we
+    // committed. This will allow us to correctly order and execute transactions during recovery.
+    timestamp_t oldest_active_txn = INVALID_TXN_TIMESTAMP;
+    if (log_manager_ != DISABLED && !txn->IsReadOnly()) {
+      // TODO(Gus): Getting the cached timestamp may cause replication delays, as the cached timestamp is a stale value,
+      // so transactions may wait for longer than they need to. We should analyze the impact of this when replication is
+      // added.
+      oldest_active_txn = timestamp_manager_->CachedOldestTransactionStartTime();
+    }
+    LogCommit(txn, result, callback, callback_arg, oldest_active_txn);
+
+    // We hand off txn to GC, however, it won't be GC'd until the LogManager marks it as serialized
+    if (gc_enabled_) {
+      common::SpinLatch::ScopedSpinLatch guard(&timestamp_manager_->curr_running_txns_latch_);
+      // It is not necessary to have to GC process read-only transactions, but it's probably faster to call free off
+      // the critical path there anyway
+      // Also note here that GC will figure out what varlen entries to GC, as opposed to in the abort case.
+      completed_txns_.push_front(txn);
+    }
   }
 
   if (elapsed_us > 0) {
     common::thread_context.metrics_store_->RecordCommitData(elapsed_us, txn->StartTime());
   }
-
   return result;
 }
 
