#include "transaction/transaction_manager.h"
#include <queue>
#include <unordered_set>
#include <utility>
#include "common/scoped_timer.h"
#include "common/thread_context.h"
#include "metrics/metrics_store.h"

namespace terrier::transaction {
TransactionContext *TransactionManager::BeginTransaction() {
<<<<<<< HEAD
  timestamp_t start_time;
  {
    // There is a three-way race that needs to be prevented.  Specifically, we
    // cannot allow both a transaction to commit and the GC to poll for the
    // oldest running transaction in between this transaction acquiring its
    // begin timestamp and getting inserted into the current running
    // transactions list.  Using the current running transactions latch
    // prevents the GC from polling and stops the race.  This allows us to
    // replace acquiring a shared instance of the commit latch with a
    // read-only spin-latch and move the allocation out of a critical section.
    common::SpinLatch::ScopedSpinLatch running_guard(&curr_running_txns_latch_);
    start_time = time_++;

    // TODO(Tianyu):
    // Maybe embed this into the data structure, or use an object pool?
    // Doing this with std::map or other data structure is risky though, as they may not
    // guarantee that the iterator or underlying pointer is stable across operations.
    // (That is, they may change as concurrent inserts and deletes happen)
    const auto ret UNUSED_ATTRIBUTE = curr_running_txns_.emplace(start_time);
    TERRIER_ASSERT(ret.second, "commit start time should be globally unique");
  }  // Release latch on current running transactions

  // Do the allocation outside of any critical section
  auto *const result = new TransactionContext(start_time, start_time + INT64_MIN, buffer_pool_, log_manager_, this);

  uint64_t elapsed_us = 0;
  {
    if (common::thread_context.metrics_store_ != nullptr &&
        common::thread_context.metrics_store_->ComponentEnabled(metrics::MetricsComponent::TRANSACTION))
      common::ScopedTimer<std::chrono::nanoseconds> timer(&elapsed_us);
    // Ensure we do not return from this function if there are ongoing write commits
    txn_gate_.Traverse();
  }
  if (elapsed_us > 0) {
    common::thread_context.metrics_store_->RecordBeginData(elapsed_us, start_time);
  }
=======
  timestamp_t start_time = timestamp_manager_->BeginTransaction();
  auto *const result = new TransactionContext(start_time, start_time + INT64_MIN, buffer_pool_, log_manager_);
  // Ensure we do not return from this function if there are ongoing write commits
  common::Gate::ScopedExit gate(&txn_gate_);
>>>>>>> 2159c73d
  return result;
}

void TransactionManager::LogCommit(TransactionContext *const txn, const timestamp_t commit_time,
                                   const callback_fn callback, void *const callback_arg) {
  txn->finish_time_.store(commit_time);
  if (log_manager_ != DISABLED) {
    // At this point the commit has already happened for the rest of the system.
    // Here we will manually add a commit record and flush the buffer to ensure the logger
    // sees this record.
    byte *const commit_record = txn->redo_buffer_.NewEntry(storage::CommitRecord::Size());
    storage::CommitRecord::Initialize(commit_record, txn->StartTime(), commit_time, callback, callback_arg,
                                      txn->IsReadOnly(), txn);
    // Signal to the log manager that we are ready to be logged out
  } else {
    // Otherwise, logging is disabled. We should pretend to have flushed the record so the rest of the system proceeds
    // correctly
    txn->log_processed_ = true;
    callback(callback_arg);
  }
  txn->redo_buffer_.Finalize(true);
}

timestamp_t TransactionManager::ReadOnlyCommitCriticalSection(TransactionContext *const txn, const callback_fn callback,
                                                              void *const callback_arg) {
  // No records to update. No commit will ever depend on us. We can do all the work outside of the critical section
  const timestamp_t commit_time = timestamp_manager_->CheckOutTimestamp();
  // TODO(Tianyu): Notice here that for a read-only transaction, it is necessary to communicate the commit with the
  // LogManager, so speculative reads are handled properly,  but there is no need to actually write out the read-only
  // transaction's commit record to disk.
  LogCommit(txn, commit_time, callback, callback_arg);
  return commit_time;
}

timestamp_t TransactionManager::UpdatingCommitCriticalSection(TransactionContext *const txn, const callback_fn callback,
                                                              void *const callback_arg) {
  // WARNING: This operation has to happen appear atomic to new transactions:
  // transaction 1        transaction 2
  //   begin
  //   write a
  //   commit
  //   add to log             begin
  //                          read a
  //   unlock a               ...
  //                          read a
  //
  //  Transaction 2 will incorrectly read the original version of 'a' the first
  //  time because transaction 1 hasn't made its writes visible and then reads
  //  the correct version the second time, violating snapshot isolation.
  //  Make sure you solve this problem before you remove this gate for whatever reason.
<<<<<<< HEAD
  txn_gate_.Lock();
  const timestamp_t commit_time = time_++;
=======
  common::Gate::ScopedLock gate(&txn_gate_);
  const timestamp_t commit_time = timestamp_manager_->CheckOutTimestamp();
>>>>>>> 2159c73d

  LogCommit(txn, commit_time, callback, callback_arg);
  // flip all timestamps to be committed
  for (auto &it : txn->undo_buffer_) it.Timestamp().store(commit_time);

  txn_gate_.Unlock();
  return commit_time;
}

timestamp_t TransactionManager::Commit(TransactionContext *const txn, transaction::callback_fn callback,
                                       void *callback_arg) {
  TERRIER_ASSERT(!txn->must_abort_,
                 "This txn was marked that it must abort. Set a breakpoint at TransactionContext::MustAbort() to see a "
                 "stack trace for when this flag is getting tripped.");
  const timestamp_t result = txn->undo_buffer_.Empty() ? ReadOnlyCommitCriticalSection(txn, callback, callback_arg)
                                                       : UpdatingCommitCriticalSection(txn, callback, callback_arg);
  while (!txn->commit_actions_.empty()) {
    TERRIER_ASSERT(deferred_action_manager_ != DISABLED, "No deferred action manager exists to process actions");
    txn->commit_actions_.front()(deferred_action_manager_);
    txn->commit_actions_.pop_front();
  }

<<<<<<< HEAD
  uint64_t elapsed_us = 0;
  {
    if (common::thread_context.metrics_store_ != nullptr &&
        common::thread_context.metrics_store_->ComponentEnabled(metrics::MetricsComponent::TRANSACTION))
      common::ScopedTimer<std::chrono::nanoseconds> timer(&elapsed_us);
    // In a critical section, remove this transaction from the table of running transactions
    curr_running_txns_latch_.Lock();
  }
  const timestamp_t start_time = txn->StartTime();
  const size_t ret UNUSED_ATTRIBUTE = curr_running_txns_.erase(start_time);
  TERRIER_ASSERT(ret == 1, "Committed transaction did not exist in global transactions table");
  // It is not necessary to have to GC process read-only transactions, but it's probably faster to call free off
  // the critical path there anyway
  // Also note here that GC will figure out what varlen entries to GC, as opposed to in the abort case.
  if (gc_enabled_) completed_txns_.push_front(txn);

  curr_running_txns_latch_.Unlock();
  if (elapsed_us > 0) {
    common::thread_context.metrics_store_->RecordCommitData(elapsed_us, txn->StartTime());
=======
  timestamp_manager_->RemoveTransaction(txn->StartTime());
  {
    common::SpinLatch::ScopedSpinLatch guard(&completed_txns_latch_);
    // It is not necessary to have to GC process read-only transactions, but it's probably faster to call free off
    // the critical path there anyway
    // Also note here that GC will figure out what varlen entries to GC, as opposed to in the abort case.
    if (gc_enabled_) completed_txns_.push_front(txn);
>>>>>>> 2159c73d
  }

  return result;
}

void TransactionManager::LogAbort(TransactionContext *const txn) {
  if (log_manager_ != DISABLED) {
    // If we are logging the AbortRecord, then the transaction must have previously flushed records, so it must have
    // made updates
    TERRIER_ASSERT(!txn->undo_buffer_.Empty(), "Should not log AbortRecord for read only txn");
    // Here we will manually add an abort record and flush the buffer to ensure the logger
    // sees this record.
    byte *const abort_record = txn->redo_buffer_.NewEntry(storage::AbortRecord::Size());
    storage::AbortRecord::Initialize(abort_record, txn->StartTime(), txn);
    // Signal to the log manager that we are ready to be logged out
  } else {
    // Otherwise, logging is disabled. We should pretend to have flushed the record so the rest of the system proceeds
    // correctly
    txn->log_processed_ = true;
  }
  txn->redo_buffer_.Finalize(true);
}

timestamp_t TransactionManager::Abort(TransactionContext *const txn) {
  // Immediately clear the abort actions stack
  while (!txn->abort_actions_.empty()) {
    TERRIER_ASSERT(deferred_action_manager_ != DISABLED, "No deferred action manager exists to process actions");
    txn->abort_actions_.front()(deferred_action_manager_);
    txn->abort_actions_.pop_front();
  }

  // We need to beware not to rollback a version chain multiple times, as that is just wasted computation
  std::unordered_set<storage::TupleSlot> slots_rolled_back;
  for (auto &record : txn->undo_buffer_) {
    auto it = slots_rolled_back.find(record.Slot());
    if (it == slots_rolled_back.end()) {
      slots_rolled_back.insert(record.Slot());
      Rollback(txn, record);
    }
  }

  // Now that the in-place versions have been restored, we neeed to check out an abort timestamp as well. This serves
  // to force the rest of the system to acknowledge the rollback, lest a reader suffers from an a-b-a problem in the
  // version record
  const timestamp_t abort_time = timestamp_manager_->CheckOutTimestamp();
  // There is no need to flip these timestamps in a critical section, because readers can never see the aborted
  // version either way, unlike in the commit case, where unrepeatable reads may occur.
  for (auto &it : txn->undo_buffer_) it.Timestamp().store(abort_time);
  txn->finish_time_.store(abort_time);
  txn->aborted_ = true;

  // The last update might not have been installed, and thus Rollback would miss it if it contains a
  // varlen entry whose memory content needs to be freed. We have to check for this case manually.
  GCLastUpdateOnAbort(txn);

  // We flush the buffer containing an AbortRecord only if this transaction has previously flushed a RedoBuffer. This
  // way the Recovery manager knows to rollback changes for the aborted transaction.
  if (txn->redo_buffer_.HasFlushed()) {
    LogAbort(txn);
  } else {
    // Discard the redo buffer that is not yet logged out
    txn->redo_buffer_.Finalize(false);
    // Since there is nothing to log, we can mark it as processed
    txn->log_processed_ = true;
  }

  timestamp_manager_->RemoveTransaction(txn->StartTime());
  {
    common::SpinLatch::ScopedSpinLatch guard(&completed_txns_latch_);
    // It is not necessary to have to GC process read-only transactions, but it's probably faster to call free off
    // the critical path there anyway
    // Also note here that GC will figure out what varlen entries to GC, as opposed to in the abort case.
    if (gc_enabled_) completed_txns_.push_front(txn);
  }
  return abort_time;
}

void TransactionManager::GCLastUpdateOnAbort(TransactionContext *const txn) {
  auto *last_log_record = reinterpret_cast<storage::LogRecord *>(txn->redo_buffer_.LastRecord());
  auto *last_undo_record = reinterpret_cast<storage::UndoRecord *>(txn->undo_buffer_.LastRecord());
  // It is possible that there is nothing to do here, because we aborted for reasons other than a
  // write-write conflict (client calling abort, validation phase failure, etc.). We can
  // tell whether a write-write conflict happened by checking the last entry of the undo to see
  // if the update was indeed installed.
  // TODO(Tianyu): This way of gcing varlen implies that we abort right away on a conflict
  // and not perform any further updates. Shouldn't be a stretch.
  if (last_log_record == nullptr) return;                                     // there are no updates
  if (last_log_record->RecordType() != storage::LogRecordType::REDO) return;  // Only redos need to be gc-ed.

  // Last update can potentially contain a varlen that needs to be gc-ed. We now need to check if it
  // was installed or not.
  auto *redo = last_log_record->GetUnderlyingRecordBodyAs<storage::RedoRecord>();
  TERRIER_ASSERT(redo->GetTupleSlot() == last_undo_record->Slot(),
                 "Last undo record and redo record must correspond to each other");
  if (last_undo_record->Table() != nullptr) return;  // the update was installed and will be handled by the GC

  // We need to free any varlen memory in the last update if the code reaches here
  const storage::BlockLayout &layout = redo->GetTupleSlot().GetBlock()->data_table_->accessor_.GetBlockLayout();
  for (uint16_t i = 0; i < redo->Delta()->NumColumns(); i++) {
    // Need to deallocate any possible varlen, as updates may have already been logged out and lost.
    storage::col_id_t col_id = redo->Delta()->ColumnIds()[i];
    if (layout.IsVarlen(col_id)) {
      auto *varlen = reinterpret_cast<storage::VarlenEntry *>(redo->Delta()->AccessWithNullCheck(i));
      if (varlen != nullptr) {
        TERRIER_ASSERT(varlen->NeedReclaim() || varlen->IsInlined(), "Fresh updates cannot be compacted or compressed");
        if (varlen->NeedReclaim()) txn->loose_ptrs_.push_back(varlen->Content());
      }
    }
  }
}

TransactionQueue TransactionManager::CompletedTransactionsForGC() {
  common::SpinLatch::ScopedSpinLatch guard(&completed_txns_latch_);
  return std::move(completed_txns_);
}

void TransactionManager::Rollback(TransactionContext *txn, const storage::UndoRecord &record) const {
  // No latch required for transaction-local operation
  storage::DataTable *const table = record.Table();
  if (table == nullptr) {
    // This UndoRecord was never installed in the version chain, so we can skip it
    return;
  }
  const storage::TupleSlot slot = record.Slot();
  const storage::TupleAccessStrategy &accessor = table->accessor_;
  storage::UndoRecord *undo_record = table->AtomicallyReadVersionPtr(slot, accessor);
  // In a loop, we will need to undo all updates belonging to this transaction. Because we do not unlink undo records,
  // otherwise this ends up being a quadratic operation to rollback the first record not yet rolled back in the chain.
  TERRIER_ASSERT(undo_record != nullptr && undo_record->Timestamp().load() == txn->finish_time_.load(),
                 "Attempting to rollback on a TupleSlot where this txn does not hold the write lock!");
  while (undo_record != nullptr && undo_record->Timestamp().load() == txn->finish_time_.load()) {
    switch (undo_record->Type()) {
      case storage::DeltaRecordType::UPDATE:
        // Re-apply the before image
        for (uint16_t i = 0; i < undo_record->Delta()->NumColumns(); i++) {
          // Need to deallocate any possible varlen.
          DeallocateColumnUpdateIfVarlen(txn, undo_record, i, accessor);
          storage::StorageUtil::CopyAttrFromProjection(accessor, slot, *(undo_record->Delta()), i);
        }
        break;
      case storage::DeltaRecordType::INSERT:
        // Same as update, need to deallocate possible varlens.
        DeallocateInsertedTupleIfVarlen(txn, undo_record, accessor);
        accessor.SetNull(slot, VERSION_POINTER_COLUMN_ID);
        accessor.Deallocate(slot);
        break;
      case storage::DeltaRecordType::DELETE:
        accessor.SetNotNull(slot, VERSION_POINTER_COLUMN_ID);
        break;
      default:
        throw std::runtime_error("unexpected delta record type");
    }
    undo_record = undo_record->Next();
  }
}

void TransactionManager::DeallocateColumnUpdateIfVarlen(TransactionContext *txn, storage::UndoRecord *undo,
                                                        uint16_t projection_list_index,
                                                        const storage::TupleAccessStrategy &accessor) const {
  const storage::BlockLayout &layout = accessor.GetBlockLayout();
  storage::col_id_t col_id = undo->Delta()->ColumnIds()[projection_list_index];
  if (layout.IsVarlen(col_id)) {
    auto *varlen = reinterpret_cast<storage::VarlenEntry *>(accessor.AccessWithNullCheck(undo->Slot(), col_id));
    if (varlen != nullptr) {
      TERRIER_ASSERT(varlen->NeedReclaim() || varlen->IsInlined(), "Fresh updates cannot be compacted or compressed");
      if (varlen->NeedReclaim()) txn->loose_ptrs_.push_back(varlen->Content());
    }
  }
}

void TransactionManager::DeallocateInsertedTupleIfVarlen(TransactionContext *txn, storage::UndoRecord *undo,
                                                         const storage::TupleAccessStrategy &accessor) const {
  const storage::BlockLayout &layout = accessor.GetBlockLayout();
  for (uint16_t i = NUM_RESERVED_COLUMNS; i < layout.NumColumns(); i++) {
    storage::col_id_t col_id(i);
    if (layout.IsVarlen(col_id)) {
      auto *varlen = reinterpret_cast<storage::VarlenEntry *>(accessor.AccessWithNullCheck(undo->Slot(), col_id));
      if (varlen != nullptr) {
        if (varlen->NeedReclaim()) txn->loose_ptrs_.push_back(varlen->Content());
      }
    }
  }
}
}  // namespace terrier::transaction<|MERGE_RESOLUTION|>--- conflicted
+++ resolved
@@ -8,49 +8,10 @@
 
 namespace terrier::transaction {
 TransactionContext *TransactionManager::BeginTransaction() {
-<<<<<<< HEAD
-  timestamp_t start_time;
-  {
-    // There is a three-way race that needs to be prevented.  Specifically, we
-    // cannot allow both a transaction to commit and the GC to poll for the
-    // oldest running transaction in between this transaction acquiring its
-    // begin timestamp and getting inserted into the current running
-    // transactions list.  Using the current running transactions latch
-    // prevents the GC from polling and stops the race.  This allows us to
-    // replace acquiring a shared instance of the commit latch with a
-    // read-only spin-latch and move the allocation out of a critical section.
-    common::SpinLatch::ScopedSpinLatch running_guard(&curr_running_txns_latch_);
-    start_time = time_++;
-
-    // TODO(Tianyu):
-    // Maybe embed this into the data structure, or use an object pool?
-    // Doing this with std::map or other data structure is risky though, as they may not
-    // guarantee that the iterator or underlying pointer is stable across operations.
-    // (That is, they may change as concurrent inserts and deletes happen)
-    const auto ret UNUSED_ATTRIBUTE = curr_running_txns_.emplace(start_time);
-    TERRIER_ASSERT(ret.second, "commit start time should be globally unique");
-  }  // Release latch on current running transactions
-
-  // Do the allocation outside of any critical section
-  auto *const result = new TransactionContext(start_time, start_time + INT64_MIN, buffer_pool_, log_manager_, this);
-
-  uint64_t elapsed_us = 0;
-  {
-    if (common::thread_context.metrics_store_ != nullptr &&
-        common::thread_context.metrics_store_->ComponentEnabled(metrics::MetricsComponent::TRANSACTION))
-      common::ScopedTimer<std::chrono::nanoseconds> timer(&elapsed_us);
-    // Ensure we do not return from this function if there are ongoing write commits
-    txn_gate_.Traverse();
-  }
-  if (elapsed_us > 0) {
-    common::thread_context.metrics_store_->RecordBeginData(elapsed_us, start_time);
-  }
-=======
   timestamp_t start_time = timestamp_manager_->BeginTransaction();
   auto *const result = new TransactionContext(start_time, start_time + INT64_MIN, buffer_pool_, log_manager_);
   // Ensure we do not return from this function if there are ongoing write commits
   common::Gate::ScopedExit gate(&txn_gate_);
->>>>>>> 2159c73d
   return result;
 }
 
@@ -101,13 +62,8 @@
   //  time because transaction 1 hasn't made its writes visible and then reads
   //  the correct version the second time, violating snapshot isolation.
   //  Make sure you solve this problem before you remove this gate for whatever reason.
-<<<<<<< HEAD
   txn_gate_.Lock();
-  const timestamp_t commit_time = time_++;
-=======
-  common::Gate::ScopedLock gate(&txn_gate_);
   const timestamp_t commit_time = timestamp_manager_->CheckOutTimestamp();
->>>>>>> 2159c73d
 
   LogCommit(txn, commit_time, callback, callback_arg);
   // flip all timestamps to be committed
@@ -130,27 +86,6 @@
     txn->commit_actions_.pop_front();
   }
 
-<<<<<<< HEAD
-  uint64_t elapsed_us = 0;
-  {
-    if (common::thread_context.metrics_store_ != nullptr &&
-        common::thread_context.metrics_store_->ComponentEnabled(metrics::MetricsComponent::TRANSACTION))
-      common::ScopedTimer<std::chrono::nanoseconds> timer(&elapsed_us);
-    // In a critical section, remove this transaction from the table of running transactions
-    curr_running_txns_latch_.Lock();
-  }
-  const timestamp_t start_time = txn->StartTime();
-  const size_t ret UNUSED_ATTRIBUTE = curr_running_txns_.erase(start_time);
-  TERRIER_ASSERT(ret == 1, "Committed transaction did not exist in global transactions table");
-  // It is not necessary to have to GC process read-only transactions, but it's probably faster to call free off
-  // the critical path there anyway
-  // Also note here that GC will figure out what varlen entries to GC, as opposed to in the abort case.
-  if (gc_enabled_) completed_txns_.push_front(txn);
-
-  curr_running_txns_latch_.Unlock();
-  if (elapsed_us > 0) {
-    common::thread_context.metrics_store_->RecordCommitData(elapsed_us, txn->StartTime());
-=======
   timestamp_manager_->RemoveTransaction(txn->StartTime());
   {
     common::SpinLatch::ScopedSpinLatch guard(&completed_txns_latch_);
@@ -158,7 +93,6 @@
     // the critical path there anyway
     // Also note here that GC will figure out what varlen entries to GC, as opposed to in the abort case.
     if (gc_enabled_) completed_txns_.push_front(txn);
->>>>>>> 2159c73d
   }
 
   return result;
