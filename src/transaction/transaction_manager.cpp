#include "transaction/transaction_manager.h"
#include <utility>

namespace terrier::transaction {
TransactionContext *TransactionManager::BeginTransaction() {
  timestamp_t start_time;
  {
    // In a short critical section, fetch a timestamp while making sure no other transactions are committing
    common::SharedLatch::ScopedSharedLatch guard(&commit_latch_);
    start_time = time_++;
  }

  // TODO(Tianyu):
  // Maybe embed this into the data structure, or use an object pool?
  // Doing this with std::map or other data structure is risky though, as they may not
  // guarantee that the iterator or underlying pointer is stable across operations.
  // (That is, they may change as concurrent inserts and deletes happen)
  auto *result = new TransactionContext(start_time, start_time + INT64_MIN, buffer_pool_, log_manager_);
  table_latch_.Lock();
  auto ret UNUSED_ATTRIBUTE = curr_running_txns_.emplace(result->StartTime(), result);
  TERRIER_ASSERT(ret.second, "commit start time should be globally unique");
  table_latch_.Unlock();
  return result;
}

timestamp_t TransactionManager::Commit(TransactionContext *const txn, transaction::callback_fn callback,
                                       void *callback_arg) {
<<<<<<< HEAD
=======
  common::SharedLatch::ScopedExclusiveLatch guard(&commit_latch_);
>>>>>>> 867b0c18
  // TODO(Tianyu): Potentially don't need to get a commit time for read-only txns
  timestamp_t commit_time;
  {
    // In a critical section where no new transactions are allowed to begin, flip all timestamps to be committed
    common::SharedLatch::ScopedExclusiveLatch guard(&commit_latch_);
    commit_time = time_++;
    for (auto &it : txn->undo_buffer_) it.Timestamp().store(commit_time);
  }

  txn->TxnId().store(commit_time);
  // TODO(Tianyu): Notice here that for a read-only transaction, it is necessary to communicate the commit with the
  // LogManager, so speculative reads are handled properly,  but there is no need to actually write out the read-only
  // transaction's commit record to disk.
  if (log_manager_ != LOGGING_DISABLED) {
    // At this point the commit has already happened for the rest of the system.
    // Here we will manually add a commit record and flush the buffer to ensure the logger
    // sees this record.
    byte *commit_record = txn->redo_buffer_.NewEntry(storage::CommitRecord::Size());
    storage::CommitRecord::Initialize(commit_record, txn->StartTime(), commit_time, callback, callback_arg);
<<<<<<< HEAD
  } else {
    // TODO(Tianyu): Is this the right thing to do?
    callback(callback_arg);
=======
>>>>>>> 867b0c18
  }
  // Signal to the log manager that we are ready to be logged out
  txn->redo_buffer_.Finalize(true);
<<<<<<< HEAD

  {
    // In a critical section, remove this transaction from the table of running transactions
    common::SpinLatch::ScopedSpinLatch guard(&table_latch_);
    const timestamp_t start_time = txn->StartTime();
    size_t result UNUSED_ATTRIBUTE = curr_running_txns_.erase(start_time);
    TERRIER_ASSERT(result == 1, "Committed transaction did not exist in global transactions table");
    if (gc_enabled_) completed_txns_.push_front(txn);
  }


=======
  if (gc_enabled_) completed_txns_.push_front(txn);
  table_latch_.Unlock();
  // TODO(Tianyu): Is this the right thing to do?
  if (log_manager_ == LOGGING_DISABLED) callback(callback_arg);
>>>>>>> 867b0c18
  return commit_time;
}

void TransactionManager::Abort(TransactionContext *const txn) {
  // no commit latch required on undo since all operations are transaction-local
  timestamp_t txn_id = txn->TxnId().load();  // will not change
  for (auto &it : txn->undo_buffer_) Rollback(txn_id, it);
  // Discard the redo buffer that is not yet logged out
  txn->redo_buffer_.Finalize(false);
  {
    // In a critical section, remove this transaction from the table of running transactions
    common::SpinLatch::ScopedSpinLatch guard(&table_latch_);
    const timestamp_t start_time = txn->StartTime();
    size_t ret UNUSED_ATTRIBUTE = curr_running_txns_.erase(start_time);
    TERRIER_ASSERT(ret == 1, "Aborted transaction did not exist in global transactions table");
    if (gc_enabled_) completed_txns_.push_front(txn);
  }

}

timestamp_t TransactionManager::OldestTransactionStartTime() const {
  common::SpinLatch::ScopedSpinLatch guard(&table_latch_);
  auto oldest_txn = curr_running_txns_.begin();
  timestamp_t result = (oldest_txn != curr_running_txns_.end()) ? oldest_txn->second->StartTime() : time_.load();
  return result;
}

TransactionQueue TransactionManager::CompletedTransactionsForGC() {
  common::SpinLatch::ScopedSpinLatch guard(&table_latch_);
  TransactionQueue hand_to_gc(std::move(completed_txns_));
  TERRIER_ASSERT(completed_txns_.empty(), "TransactionManager's queue should now be empty.");
  return hand_to_gc;
}

void TransactionManager::Rollback(const timestamp_t txn_id, const storage::UndoRecord &record) const {
  // No latch required for transaction-local operation
  storage::DataTable *const table = record.Table();
  if (table == nullptr) {
    // This UndoRecord was never installed in the version chain, so we can skip it
    return;
  }
  const storage::TupleSlot slot = record.Slot();
  // This is slightly weird because we don't necessarily undo the record given, but a record by this txn at the
  // given slot. It ends up being correct because we call the correct number of rollbacks.
  storage::UndoRecord *const version_ptr = table->AtomicallyReadVersionPtr(slot, table->accessor_);
  TERRIER_ASSERT(version_ptr != nullptr && version_ptr->Timestamp().load() == txn_id,
                 "Attempting to rollback on a TupleSlot where this txn does not hold the write lock!");
  switch (version_ptr->Type()) {
    case storage::DeltaRecordType::UPDATE:
      // Re-apply the before image
      for (uint16_t i = 0; i < version_ptr->Delta()->NumColumns(); i++)
        storage::StorageUtil::CopyAttrFromProjection(table->accessor_, slot, *(version_ptr->Delta()), i);
      break;
    case storage::DeltaRecordType::INSERT:table->accessor_.SetNull(slot, VERSION_POINTER_COLUMN_ID);
      break;
    case storage::DeltaRecordType::DELETE:table->accessor_.SetNotNull(slot, VERSION_POINTER_COLUMN_ID);
  }
  // Remove this delta record from the version chain, effectively releasing the lock. At this point, the tuple
  // has been restored to its original form. No CAS needed since we still hold the write lock at time of the atomic
  // write.
  table->AtomicallyWriteVersionPtr(slot, table->accessor_, version_ptr->Next());
}
}  // namespace terrier::transaction<|MERGE_RESOLUTION|>--- conflicted
+++ resolved
@@ -25,10 +25,6 @@
 
 timestamp_t TransactionManager::Commit(TransactionContext *const txn, transaction::callback_fn callback,
                                        void *callback_arg) {
-<<<<<<< HEAD
-=======
-  common::SharedLatch::ScopedExclusiveLatch guard(&commit_latch_);
->>>>>>> 867b0c18
   // TODO(Tianyu): Potentially don't need to get a commit time for read-only txns
   timestamp_t commit_time;
   {
@@ -48,16 +44,14 @@
     // sees this record.
     byte *commit_record = txn->redo_buffer_.NewEntry(storage::CommitRecord::Size());
     storage::CommitRecord::Initialize(commit_record, txn->StartTime(), commit_time, callback, callback_arg);
-<<<<<<< HEAD
+
   } else {
     // TODO(Tianyu): Is this the right thing to do?
     callback(callback_arg);
-=======
->>>>>>> 867b0c18
+
   }
   // Signal to the log manager that we are ready to be logged out
   txn->redo_buffer_.Finalize(true);
-<<<<<<< HEAD
 
   {
     // In a critical section, remove this transaction from the table of running transactions
@@ -68,13 +62,6 @@
     if (gc_enabled_) completed_txns_.push_front(txn);
   }
 
-
-=======
-  if (gc_enabled_) completed_txns_.push_front(txn);
-  table_latch_.Unlock();
-  // TODO(Tianyu): Is this the right thing to do?
-  if (log_manager_ == LOGGING_DISABLED) callback(callback_arg);
->>>>>>> 867b0c18
   return commit_time;
 }
 
