#pragma once

#include <bitset>
#include <memory>
#include <unordered_map>
#include <utility>
#include <vector>
#include "catalog/catalog_defs.h"
#include "common/managed_pointer.h"
#include "execution/exec_defs.h"
#include "metrics/abstract_metric.h"
#include "metrics/abstract_raw_data.h"
#include "metrics/execution_metric.h"
#include "metrics/garbage_collection_metric.h"
#include "metrics/logging_metric.h"
#include "metrics/metrics_defs.h"
#include "metrics/pipeline_metric.h"
#include "metrics/transaction_metric.h"

namespace terrier::metrics {

class MetricsManager;

/**
 * @brief Class responsible for collecting raw data on a single thread.
 *
 * Each thread should be assigned one collector, at the time of system startup, that is globally
 * unique. This is to ensure that we can collect raw data in an non-blocking way as the
 * collection code runs on critical query path. Periodically a dedicated aggregator thread
 * will put the data from all collectors together into a meaningful form.
 */
class MetricsStore {
 public:
  /**
   * Record metrics from the LogSerializerTask
   * @param num_bytes first entry of metrics datapoint
   * @param num_records second entry of metrics datapoint
   * @param resource_metrics third entry of metrics datapoint
   */
  void RecordSerializerData(const uint64_t num_bytes, const uint64_t num_records,
                            const common::ResourceTracker::Metrics &resource_metrics) {
    TERRIER_ASSERT(ComponentEnabled(MetricsComponent::LOGGING), "LoggingMetric not enabled.");
    TERRIER_ASSERT(logging_metric_ != nullptr, "LoggingMetric not allocated. Check MetricsStore constructor.");
    logging_metric_->RecordSerializerData(num_bytes, num_records, resource_metrics);
  }

  /**
   * Record metrics from the LogConsumerTask
   * @param num_bytes first entry of metrics datapoint
   * @param num_records second entry of metrics datapoint
   * @param resource_metrics third entry of metrics datapoint
   */
  void RecordConsumerData(const uint64_t num_bytes, const uint64_t num_records,
                          const common::ResourceTracker::Metrics &resource_metrics) {
    TERRIER_ASSERT(ComponentEnabled(MetricsComponent::LOGGING), "LoggingMetric not enabled.");
    TERRIER_ASSERT(logging_metric_ != nullptr, "LoggingMetric not allocated. Check MetricsStore constructor.");
    logging_metric_->RecordConsumerData(num_bytes, num_records, resource_metrics);
  }

  /**
   * Record metrics from the GC deallocation
   * @param num_processed first entry of metrics datapoint
   * @param resource_metrics second entry of metrics datapoint
   */
  void RecordDeallocateData(const uint64_t num_processed, const common::ResourceTracker::Metrics &resource_metrics) {
    TERRIER_ASSERT(ComponentEnabled(MetricsComponent::GARBAGECOLLECTION), "GarbageCollectionMetric not enabled.");
    TERRIER_ASSERT(gc_metric_ != nullptr, "GarbageCollectionMetric not allocated. Check MetricsStore constructor.");
    gc_metric_->RecordDeallocateData(num_processed, resource_metrics);
  }

  /**
   * Record metrics from the GC deallocation
   * @param num_processed first entry of metrics datapoint
   * @param num_buffers second entry of metrics datapoint
   * @param num_readonly third entry of metrics datapoint
   * @param resource_metrics forth entry of metrics datapoint
   */
  void RecordUnlinkData(const uint64_t num_processed, const uint64_t num_buffers, const uint64_t num_readonly,
                        const common::ResourceTracker::Metrics &resource_metrics) {
    TERRIER_ASSERT(ComponentEnabled(MetricsComponent::GARBAGECOLLECTION), "GarbageCollectionMetric not enabled.");
    TERRIER_ASSERT(gc_metric_ != nullptr, "GarbageCollectionMetric not allocated. Check MetricsStore constructor.");
    gc_metric_->RecordUnlinkData(num_processed, num_buffers, num_readonly, resource_metrics);
  }

  /**
   * Record metrics for transaction manager when beginning transaction
   * @param resource_metrics first entry of txn datapoint
   */
  void RecordBeginData(const common::ResourceTracker::Metrics &resource_metrics) {
    TERRIER_ASSERT(ComponentEnabled(MetricsComponent::TRANSACTION), "TransactionMetric not enabled.");
    TERRIER_ASSERT(txn_metric_ != nullptr, "TransactionMetric not allocated. Check MetricsStore constructor.");
    txn_metric_->RecordBeginData(resource_metrics);
  }

  /**
   * Record metrics for transaction manager when ending transaction
   * @param is_readonly first entry of txn datapoint
   * @param resource_metrics second entry of txn datapoint
   */
  void RecordCommitData(const uint64_t is_readonly, const common::ResourceTracker::Metrics &resource_metrics) {
    TERRIER_ASSERT(ComponentEnabled(MetricsComponent::TRANSACTION), "TransactionMetric not enabled.");
    TERRIER_ASSERT(txn_metric_ != nullptr, "TransactionMetric not allocated. Check MetricsStore constructor.");
    txn_metric_->RecordCommitData(is_readonly, resource_metrics);
  }

  /**
   * Record metrics for the execution engine when finish a pipeline
   * @param feature first entry of execution datapoint
   * @param len second entry of execution datapoint
<<<<<<< HEAD
=======
   * @param execution_mode Execution mode
   * @param resource_metrics Metrics
>>>>>>> f6573002
   */
  void RecordExecutionData(const char *feature, uint32_t len, uint8_t execution_mode,
                           const common::ResourceTracker::Metrics &resource_metrics) {
    TERRIER_ASSERT(ComponentEnabled(MetricsComponent::EXECUTION), "ExecutionMetric not enabled.");
    TERRIER_ASSERT(execution_metric_ != nullptr, "ExecutionMetric not allocated. Check MetricsStore constructor.");
    execution_metric_->RecordExecutionData(feature, len, execution_mode, resource_metrics);
<<<<<<< HEAD
=======
  }

  /**
   * Record metrics for the execution engine when finish a pipeline
   * @param query_id Query Identifier
   * @param pipeline_id Pipeline Identifier
   * @param execution_mode Execution Mode
   * @param features Feature Vector
   * @param resource_metrics Metrics
   */
  void RecordPipelineData(execution::query_id_t query_id, execution::pipeline_id_t pipeline_id, uint8_t execution_mode,
                          std::vector<brain::ExecutionOperatingUnitFeature> &&features,
                          const common::ResourceTracker::Metrics &resource_metrics) {
    TERRIER_ASSERT(ComponentEnabled(MetricsComponent::EXECUTION_PIPELINE), "PipelineMMetric not enabled.");
    TERRIER_ASSERT(pipeline_metric_ != nullptr, "PipelineMetric not allocated. Check MetricsStore constructor.");
    pipeline_metric_->RecordPipelineData(query_id, pipeline_id, execution_mode, std::move(features), resource_metrics);
>>>>>>> f6573002
  }

  /**
   * @param component metrics component to test
   * @return true if metrics enabled for this component, false otherwise
   */
  bool ComponentEnabled(const MetricsComponent component) {
    return enabled_metrics_.test(static_cast<uint8_t>(component));
  }

  /**
   * @param component to be tested
   * @return true if metrics are enabled for this component and we should record this metric according to the sample
   * interval, false otherwise
   */
  bool ComponentToRecord(const MetricsComponent component) {
    auto component_index = static_cast<uint8_t>(component);
    if (!enabled_metrics_.test(component_index)) return false;

    sample_count_[component_index] =
        sample_count_[component_index] >= sample_interval_[component_index] ? 0 : sample_count_[component_index] + 1;

    return sample_count_[component_index] == 0;
  }

  /**
   * MetricsManager pointer that created this MetricsStore
   */
  common::ManagedPointer<metrics::MetricsManager> MetricsManager() const { return metrics_manager_; }

 private:
  friend class MetricsManager;

  const common::ManagedPointer<metrics::MetricsManager> metrics_manager_;

  explicit MetricsStore(common::ManagedPointer<metrics::MetricsManager> metrics_manager,
                        const std::bitset<NUM_COMPONENTS> &enabled_metrics,
                        const std::array<uint32_t, NUM_COMPONENTS> &sampling_masks);

  std::array<std::unique_ptr<AbstractRawData>, NUM_COMPONENTS> GetDataToAggregate();

  std::unique_ptr<LoggingMetric> logging_metric_;
  std::unique_ptr<TransactionMetric> txn_metric_;
  std::unique_ptr<GarbageCollectionMetric> gc_metric_;
  std::unique_ptr<ExecutionMetric> execution_metric_;
<<<<<<< HEAD
=======
  std::unique_ptr<PipelineMetric> pipeline_metric_;
>>>>>>> f6573002

  const std::bitset<NUM_COMPONENTS> &enabled_metrics_;
  const std::array<uint32_t, NUM_COMPONENTS> &sample_interval_;
  std::array<uint32_t, NUM_COMPONENTS> sample_count_{0};
};

}  // namespace terrier::metrics<|MERGE_RESOLUTION|>--- conflicted
+++ resolved
@@ -107,19 +107,14 @@
    * Record metrics for the execution engine when finish a pipeline
    * @param feature first entry of execution datapoint
    * @param len second entry of execution datapoint
-<<<<<<< HEAD
-=======
    * @param execution_mode Execution mode
    * @param resource_metrics Metrics
->>>>>>> f6573002
    */
   void RecordExecutionData(const char *feature, uint32_t len, uint8_t execution_mode,
                            const common::ResourceTracker::Metrics &resource_metrics) {
     TERRIER_ASSERT(ComponentEnabled(MetricsComponent::EXECUTION), "ExecutionMetric not enabled.");
     TERRIER_ASSERT(execution_metric_ != nullptr, "ExecutionMetric not allocated. Check MetricsStore constructor.");
     execution_metric_->RecordExecutionData(feature, len, execution_mode, resource_metrics);
-<<<<<<< HEAD
-=======
   }
 
   /**
@@ -136,7 +131,6 @@
     TERRIER_ASSERT(ComponentEnabled(MetricsComponent::EXECUTION_PIPELINE), "PipelineMMetric not enabled.");
     TERRIER_ASSERT(pipeline_metric_ != nullptr, "PipelineMetric not allocated. Check MetricsStore constructor.");
     pipeline_metric_->RecordPipelineData(query_id, pipeline_id, execution_mode, std::move(features), resource_metrics);
->>>>>>> f6573002
   }
 
   /**
@@ -182,10 +176,7 @@
   std::unique_ptr<TransactionMetric> txn_metric_;
   std::unique_ptr<GarbageCollectionMetric> gc_metric_;
   std::unique_ptr<ExecutionMetric> execution_metric_;
-<<<<<<< HEAD
-=======
   std::unique_ptr<PipelineMetric> pipeline_metric_;
->>>>>>> f6573002
 
   const std::bitset<NUM_COMPONENTS> &enabled_metrics_;
   const std::array<uint32_t, NUM_COMPONENTS> &sample_interval_;
