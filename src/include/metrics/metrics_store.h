#pragma once

#include <bitset>
#include <memory>
#include <unordered_map>
#include <utility>
#include <vector>

#include "catalog/catalog_defs.h"
#include "common/managed_pointer.h"
#include "execution/exec_defs.h"
#include "loggers/metrics_logger.h"
#include "metrics/abstract_metric.h"
#include "metrics/abstract_raw_data.h"
#include "metrics/bind_command_metric.h"
#include "metrics/execute_command_metric.h"
#include "metrics/execution_metric.h"
#include "metrics/garbage_collection_metric.h"
#include "metrics/logging_metric.h"
#include "metrics/metrics_defs.h"
#include "metrics/pipeline_metric.h"
#include "metrics/transaction_metric.h"

namespace terrier::metrics {

class MetricsManager;

/**
 * @brief Class responsible for collecting raw data on a single thread.
 *
 * Each thread should be assigned one collector, at the time of system startup, that is globally
 * unique. This is to ensure that we can collect raw data in an non-blocking way as the
 * collection code runs on critical query path. Periodically a dedicated aggregator thread
 * will put the data from all collectors together into a meaningful form.
 */
class MetricsStore {
 public:
  /**
   * Record metrics from the LogSerializerTask
   * @param num_bytes first entry of metrics datapoint
   * @param num_records second entry of metrics datapoint
   * @param num_txns third entry of metrics datapoint
   * @param interval fourth entry of metrics datapoint
   * @param resource_metrics fifth entry of metrics datapoint
   */
<<<<<<< HEAD
  void RecordSerializerData(const uint64_t num_bytes, const uint64_t num_records,
                            const common::ResourceTracker::Metrics &resource_metrics) {
=======
  void RecordSerializerData(const uint64_t num_bytes, const uint64_t num_records, const uint64_t num_txns,
                            const uint64_t interval, const common::ResourceTracker::Metrics &resource_metrics) {
>>>>>>> 5530c0a9
    if (!ComponentEnabled(MetricsComponent::LOGGING))
      METRICS_LOG_WARN(
          "RecordSerializerData() called without logging metrics enabled. Was it recently disabled and the component "
          "is just lagging?");
    TERRIER_ASSERT(logging_metric_ != nullptr, "LoggingMetric not allocated. Check MetricsStore constructor.");
    logging_metric_->RecordSerializerData(num_bytes, num_records, num_txns, interval, resource_metrics);
  }

  /**
   * Record metrics from the LogConsumerTask
   * @param num_bytes first entry of metrics datapoint
   * @param num_records second entry of metrics datapoint
   * @param interval third entry of metrics datapoint
   * @param resource_metrics third entry of metrics datapoint
   */
  void RecordConsumerData(const uint64_t num_bytes, const uint64_t num_records, const uint64_t interval,
                          const common::ResourceTracker::Metrics &resource_metrics) {
    if (!ComponentEnabled(MetricsComponent::LOGGING))
      METRICS_LOG_WARN(
          "RecordConsumerData() called without logging metrics enabled. Was it recently disabled and the component is "
          "just lagging?");
    TERRIER_ASSERT(logging_metric_ != nullptr, "LoggingMetric not allocated. Check MetricsStore constructor.");
    logging_metric_->RecordConsumerData(num_bytes, num_records, interval, resource_metrics);
  }

  /**
   * Record metrics from GC
   * @param txns_deallocated first entry of metrics datapoint
   * @param txns_unlinked second entry of metrics datapoint
   * @param buffer_unlinked third entry of metrics datapoint
   * @param readonly_unlinked fourth entry of metrics datapoint
   * @param interval fifth entry of metrics datapoint
   * @param resource_metrics sixth entry of metrics datapoint
   */
<<<<<<< HEAD
  void RecordDeallocateData(const uint64_t num_processed, const common::ResourceTracker::Metrics &resource_metrics) {
    if (!ComponentEnabled(MetricsComponent::GARBAGECOLLECTION))
      METRICS_LOG_WARN(
          "RecordDeallocateData() called without GC metrics enabled. Was it recently disabled and the component is "
          "just lagging?");
    TERRIER_ASSERT(gc_metric_ != nullptr, "GarbageCollectionMetric not allocated. Check MetricsStore constructor.");
    gc_metric_->RecordDeallocateData(num_processed, resource_metrics);
  }

  /**
   * Record metrics from the GC deallocation
   * @param num_processed first entry of metrics datapoint
   * @param num_buffers second entry of metrics datapoint
   * @param num_readonly third entry of metrics datapoint
   * @param resource_metrics forth entry of metrics datapoint
   */
  void RecordUnlinkData(const uint64_t num_processed, const uint64_t num_buffers, const uint64_t num_readonly,
                        const common::ResourceTracker::Metrics &resource_metrics) {
    if (!ComponentEnabled(MetricsComponent::GARBAGECOLLECTION))
      METRICS_LOG_WARN(
          "RecordUnlinkData() called without GC metrics enabled. Was it recently disabled and the component is just "
          "lagging?");
    TERRIER_ASSERT(gc_metric_ != nullptr, "GarbageCollectionMetric not allocated. Check MetricsStore constructor.");
    gc_metric_->RecordUnlinkData(num_processed, num_buffers, num_readonly, resource_metrics);
=======
  void RecordGCData(uint64_t txns_deallocated, uint64_t txns_unlinked, uint64_t buffer_unlinked,
                    uint64_t readonly_unlinked, uint64_t interval,
                    const common::ResourceTracker::Metrics &resource_metrics) {
    if (!ComponentEnabled(MetricsComponent::GARBAGECOLLECTION))
      METRICS_LOG_WARN(
          "RecordUnlinkData() called without GC metrics enabled. Was it recently disabled and the component is just "
          "lagging?");
    TERRIER_ASSERT(gc_metric_ != nullptr, "GarbageCollectionMetric not allocated. Check MetricsStore constructor.");
    gc_metric_->RecordGCData(txns_deallocated, txns_unlinked, buffer_unlinked, readonly_unlinked, interval,
                             resource_metrics);
>>>>>>> 5530c0a9
  }

  /**
   * Record metrics for transaction manager when beginning transaction
   * @param resource_metrics first entry of txn datapoint
   */
  void RecordBeginData(const common::ResourceTracker::Metrics &resource_metrics) {
    if (!ComponentEnabled(MetricsComponent::TRANSACTION))
      METRICS_LOG_WARN(
          "RecordBeginData() called without transaction metrics enabled. Was it recently disabled and the component is "
          "just lagging?");
    TERRIER_ASSERT(txn_metric_ != nullptr, "TransactionMetric not allocated. Check MetricsStore constructor.");
    txn_metric_->RecordBeginData(resource_metrics);
  }

  /**
   * Record metrics for transaction manager when ending transaction
   * @param is_readonly first entry of txn datapoint
   * @param resource_metrics second entry of txn datapoint
   */
  void RecordCommitData(const uint64_t is_readonly, const common::ResourceTracker::Metrics &resource_metrics) {
    if (!ComponentEnabled(MetricsComponent::TRANSACTION))
      METRICS_LOG_WARN(
          "RecordCommitData() called without transaction metrics enabled. Was it recently disabled and the component "
          "is just lagging?");
    TERRIER_ASSERT(txn_metric_ != nullptr, "TransactionMetric not allocated. Check MetricsStore constructor.");
    txn_metric_->RecordCommitData(is_readonly, resource_metrics);
  }

  /**
   * Record metrics for the execution engine when finish a pipeline
   * @param feature first entry of execution datapoint
   * @param len second entry of execution datapoint
   * @param execution_mode Execution mode
   * @param resource_metrics Metrics
   */
  void RecordExecutionData(const char *feature, uint32_t len, uint8_t execution_mode,
                           const common::ResourceTracker::Metrics &resource_metrics) {
    if (!ComponentEnabled(MetricsComponent::EXECUTION))
      METRICS_LOG_WARN("RecordExecutionData() called without execution metrics enabled.");
    TERRIER_ASSERT(execution_metric_ != nullptr, "ExecutionMetric not allocated. Check MetricsStore constructor.");
    execution_metric_->RecordExecutionData(feature, len, execution_mode, resource_metrics);
  }

  /**
   * Record metrics for the execution engine when finish a pipeline
   * @param query_id Query Identifier
   * @param pipeline_id Pipeline Identifier
   * @param execution_mode Execution Mode
   * @param features Feature Vector
   * @param resource_metrics Metrics
   */
  void RecordPipelineData(execution::query_id_t query_id, execution::pipeline_id_t pipeline_id, uint8_t execution_mode,
                          std::vector<brain::ExecutionOperatingUnitFeature> &&features,
                          const common::ResourceTracker::Metrics &resource_metrics) {
    if (!ComponentEnabled(MetricsComponent::EXECUTION_PIPELINE))
      METRICS_LOG_WARN("RecordPipelineData() called without pipepline metrics enabled.");
    TERRIER_ASSERT(pipeline_metric_ != nullptr, "PipelineMetric not allocated. Check MetricsStore constructor.");
    pipeline_metric_->RecordPipelineData(query_id, pipeline_id, execution_mode, std::move(features), resource_metrics);
  }

  /**
   * Record metrics for the bind command
   * @param param_num the number of bind parameters
   * @param query_text_size the size of the query text
   * @param resource_metrics Metrics
   */
  void RecordBindCommandData(uint64_t param_num, uint64_t query_text_size,
                             const common::ResourceTracker::Metrics &resource_metrics) {
    TERRIER_ASSERT(ComponentEnabled(MetricsComponent::BIND_COMMAND), "BindCommandMetric not enabled.");
    TERRIER_ASSERT(bind_command_metric_ != nullptr, "BindCommandMetric not allocated. Check MetricsStore constructor.");
    bind_command_metric_->RecordBindCommandData(param_num, query_text_size, resource_metrics);
  }

  /**
   * Record metrics for the execute command
   * @param portal_name_size the size of the portal name
   * @param resource_metrics Metrics
   */
  void RecordExecuteCommandData(uint64_t portal_name_size, const common::ResourceTracker::Metrics &resource_metrics) {
    TERRIER_ASSERT(ComponentEnabled(MetricsComponent::EXECUTE_COMMAND), "ExecuteCommandMetric not enabled.");
    TERRIER_ASSERT(execute_command_metric_ != nullptr,
                   "ExecuteCommandMetric not allocated. Check MetricsStore constructor.");
    execute_command_metric_->RecordExecuteCommandData(portal_name_size, resource_metrics);
  }

  /**
   * @param component metrics component to test
   * @return true if metrics enabled for this component, false otherwise
   */
  bool ComponentEnabled(const MetricsComponent component) {
    return enabled_metrics_.test(static_cast<uint8_t>(component));
  }

  /**
   * @param component to be tested
   * @return true if metrics are enabled for this component and we should record this metric according to the sample
   * interval, false otherwise
   */
  bool ComponentToRecord(const MetricsComponent component) {
    auto component_index = static_cast<uint8_t>(component);
    if (!enabled_metrics_.test(component_index)) return false;

    sample_count_[component_index] =
        sample_count_[component_index] >= sample_interval_[component_index] ? 0 : sample_count_[component_index] + 1;

    return sample_count_[component_index] == 0;
  }

  /**
   * MetricsManager pointer that created this MetricsStore
   */
  common::ManagedPointer<metrics::MetricsManager> MetricsManager() const { return metrics_manager_; }

 private:
  friend class MetricsManager;

  const common::ManagedPointer<metrics::MetricsManager> metrics_manager_;

  explicit MetricsStore(common::ManagedPointer<metrics::MetricsManager> metrics_manager,
                        const std::bitset<NUM_COMPONENTS> &enabled_metrics,
                        const std::array<uint32_t, NUM_COMPONENTS> &sampling_masks);

  std::array<std::unique_ptr<AbstractRawData>, NUM_COMPONENTS> GetDataToAggregate();

  std::unique_ptr<LoggingMetric> logging_metric_;
  std::unique_ptr<TransactionMetric> txn_metric_;
  std::unique_ptr<GarbageCollectionMetric> gc_metric_;
  std::unique_ptr<ExecutionMetric> execution_metric_;
  std::unique_ptr<PipelineMetric> pipeline_metric_;
  std::unique_ptr<BindCommandMetric> bind_command_metric_;
  std::unique_ptr<ExecuteCommandMetric> execute_command_metric_;

  const std::bitset<NUM_COMPONENTS> &enabled_metrics_;
  const std::array<uint32_t, NUM_COMPONENTS> &sample_interval_;
  std::array<uint32_t, NUM_COMPONENTS> sample_count_{0};
};

}  // namespace terrier::metrics<|MERGE_RESOLUTION|>--- conflicted
+++ resolved
@@ -43,13 +43,8 @@
    * @param interval fourth entry of metrics datapoint
    * @param resource_metrics fifth entry of metrics datapoint
    */
-<<<<<<< HEAD
-  void RecordSerializerData(const uint64_t num_bytes, const uint64_t num_records,
-                            const common::ResourceTracker::Metrics &resource_metrics) {
-=======
   void RecordSerializerData(const uint64_t num_bytes, const uint64_t num_records, const uint64_t num_txns,
                             const uint64_t interval, const common::ResourceTracker::Metrics &resource_metrics) {
->>>>>>> 5530c0a9
     if (!ComponentEnabled(MetricsComponent::LOGGING))
       METRICS_LOG_WARN(
           "RecordSerializerData() called without logging metrics enabled. Was it recently disabled and the component "
@@ -84,32 +79,6 @@
    * @param interval fifth entry of metrics datapoint
    * @param resource_metrics sixth entry of metrics datapoint
    */
-<<<<<<< HEAD
-  void RecordDeallocateData(const uint64_t num_processed, const common::ResourceTracker::Metrics &resource_metrics) {
-    if (!ComponentEnabled(MetricsComponent::GARBAGECOLLECTION))
-      METRICS_LOG_WARN(
-          "RecordDeallocateData() called without GC metrics enabled. Was it recently disabled and the component is "
-          "just lagging?");
-    TERRIER_ASSERT(gc_metric_ != nullptr, "GarbageCollectionMetric not allocated. Check MetricsStore constructor.");
-    gc_metric_->RecordDeallocateData(num_processed, resource_metrics);
-  }
-
-  /**
-   * Record metrics from the GC deallocation
-   * @param num_processed first entry of metrics datapoint
-   * @param num_buffers second entry of metrics datapoint
-   * @param num_readonly third entry of metrics datapoint
-   * @param resource_metrics forth entry of metrics datapoint
-   */
-  void RecordUnlinkData(const uint64_t num_processed, const uint64_t num_buffers, const uint64_t num_readonly,
-                        const common::ResourceTracker::Metrics &resource_metrics) {
-    if (!ComponentEnabled(MetricsComponent::GARBAGECOLLECTION))
-      METRICS_LOG_WARN(
-          "RecordUnlinkData() called without GC metrics enabled. Was it recently disabled and the component is just "
-          "lagging?");
-    TERRIER_ASSERT(gc_metric_ != nullptr, "GarbageCollectionMetric not allocated. Check MetricsStore constructor.");
-    gc_metric_->RecordUnlinkData(num_processed, num_buffers, num_readonly, resource_metrics);
-=======
   void RecordGCData(uint64_t txns_deallocated, uint64_t txns_unlinked, uint64_t buffer_unlinked,
                     uint64_t readonly_unlinked, uint64_t interval,
                     const common::ResourceTracker::Metrics &resource_metrics) {
@@ -120,7 +89,6 @@
     TERRIER_ASSERT(gc_metric_ != nullptr, "GarbageCollectionMetric not allocated. Check MetricsStore constructor.");
     gc_metric_->RecordGCData(txns_deallocated, txns_unlinked, buffer_unlinked, readonly_unlinked, interval,
                              resource_metrics);
->>>>>>> 5530c0a9
   }
 
   /**
