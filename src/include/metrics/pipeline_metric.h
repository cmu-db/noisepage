--- conflicted
+++ resolved
@@ -59,11 +59,7 @@
       outfile << data.GetNumKeysVectorString() << ", ";
       outfile << data.GetCardinalityVectorString() << ", ";
       outfile << data.GetMemFactorsVectorString() << ", ";
-<<<<<<< HEAD
-      outfile << data.GetNumIterationsVectorString() << ", ";
-=======
       outfile << data.GetNumLoopsVectorString() << ", ";
->>>>>>> cdb72871
 
       data.resource_metrics_.ToCSV(outfile);
       outfile << std::endl;
@@ -82,11 +78,7 @@
    */
   static constexpr std::array<std::string_view, 1> FEATURE_COLUMNS = {
       "query_id, pipeline_id, exec_mode, num_features, features, est_output_rows, key_sizes, num_keys, "
-<<<<<<< HEAD
-      "est_cardinalities, mem_factor, num_iterations"};
-=======
       "est_cardinalities, mem_factor, num_loops"};
->>>>>>> cdb72871
 
  private:
   friend class PipelineMetric;
@@ -169,21 +161,12 @@
       return ConcatVectorToString<double>(factors);
     }
 
-<<<<<<< HEAD
-    std::string GetNumIterationsVectorString() {
-      std::vector<size_t> num_iterations;
-      for (auto &feature : features_) {
-        num_iterations.emplace_back(feature.GetNumIterations());
-      }
-      return ConcatVectorToString<size_t>(num_iterations);
-=======
     std::string GetNumLoopsVectorString() {
       std::vector<size_t> num_loops;
       for (auto &feature : features_) {
         num_loops.emplace_back(feature.GetNumLoops());
       }
       return ConcatVectorToString<size_t>(num_loops);
->>>>>>> cdb72871
     }
 
     const execution::query_id_t query_id_;
