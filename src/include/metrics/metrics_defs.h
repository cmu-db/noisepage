#pragma once

namespace terrier::metrics {

/**
 * Metric types
 */
<<<<<<< HEAD
enum class MetricsComponent : uint8_t { LOGGING, TRANSACTION, GARBAGECOLLECTION, EXECUTION };

constexpr uint8_t NUM_COMPONENTS = 4;
=======
enum class MetricsComponent : uint8_t { LOGGING, TRANSACTION, GARBAGECOLLECTION, EXECUTION, EXECUTION_PIPELINE };

constexpr uint8_t NUM_COMPONENTS = 5;
>>>>>>> f6573002

}  // namespace terrier::metrics<|MERGE_RESOLUTION|>--- conflicted
+++ resolved
@@ -5,14 +5,8 @@
 /**
  * Metric types
  */
-<<<<<<< HEAD
-enum class MetricsComponent : uint8_t { LOGGING, TRANSACTION, GARBAGECOLLECTION, EXECUTION };
-
-constexpr uint8_t NUM_COMPONENTS = 4;
-=======
 enum class MetricsComponent : uint8_t { LOGGING, TRANSACTION, GARBAGECOLLECTION, EXECUTION, EXECUTION_PIPELINE };
 
 constexpr uint8_t NUM_COMPONENTS = 5;
->>>>>>> f6573002
 
 }  // namespace terrier::metrics