--- conflicted
+++ resolved
@@ -219,11 +219,8 @@
   void Deallocate(const TupleSlot slot) const {
     TERRIER_ASSERT(Allocated(slot), "Can only deallocate slots that are allocated");
     reinterpret_cast<Block *>(slot.GetBlock())->SlotAllocationBitmap(layout_)->Flip(slot.GetOffset(), true);
-<<<<<<< HEAD
     // TODO(Tianyu): Make explicit that this operation does not reset the insertion head, and the block
     // is still considered "full" and will not be inserted into.
-=======
->>>>>>> 5ca9ccbe
   }
 
   /**
