--- conflicted
+++ resolved
@@ -12,8 +12,7 @@
 namespace terrier {
 namespace storage {
 
-<<<<<<< HEAD
-=======
+
 // TODO(Tianyu): This code eventually should be compiled, which would eliminate
 // BlockLayout as a runtime object, instead baking them in as compiled code
 // (Think of this as writing the class with a BlockLayout template arg, except
@@ -57,7 +56,6 @@
   }
 };
 
->>>>>>> 5146e56f
 /**
  * Initializes a new block to conform to the layout given. This will write the
  * headers and divide up the blocks into mini blocks(each mini block contains
