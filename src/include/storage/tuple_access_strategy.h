--- conflicted
+++ resolved
@@ -104,21 +104,6 @@
    * from a block store), otherwise it will cause undefined behavior.
    *
    * @param data_table pointer to the DataTable to reference from this block
-<<<<<<< HEAD
-   * @param raw pointer to the raw block to initialize
-   * @param layout_version the layout version of this block
-   */
-  void InitializeRawBlockForDataTable(storage::DataTable *data_table, RawBlock *raw,
-                                      layout_version_t layout_version) const;
-
-  /**
-   * Initializes a new block to conform to the layout given. This will write the
-   * headers and divide up the blocks into mini blocks(each mini block contains
-   * a column). The raw block needs to be 0-initialized (by default when given out
-   * from a block store), otherwise it will cause undefined behavior.
-   *
-=======
->>>>>>> 2df2b153
    * @param raw pointer to the raw block to initialize
    * @param layout_version the layout version of this block
    */
