--- conflicted
+++ resolved
@@ -256,30 +256,10 @@
    */
   const byte *Content() const { return IsInlined() ? prefix_ : content_; }
 
-<<<<<<< HEAD
-  /**
-   * @param rhs is the right hand side of the comparison
-   * @return true iff this < rhs according to a lexicographic order.
-   */
-  bool operator<(const VarlenEntry &rhs) const {
-    for (uint32_t i = 0; i < std::min(Size(), rhs.Size()); i++) {
-      if (Content()[i] != rhs.Content()[i]) return Content()[i] < rhs.Content()[i];
-    }
-    return Size() < rhs.Size();
-  }
-
  private:
-  // we use the sign bit to denote if
-  int32_t size_;
-  // TODO(Tianyu): we can use the extra 4 bytes for something else (storing the prefix?)
-  // Contents of the varlen entry.
-  const byte *content_;
-=======
-  // private:
   int32_t size_;                   // sign bit is used to denote whether the buffer can be reclaimed by itself
   byte prefix_[sizeof(uint32_t)];  // Explicit padding so that we can use these bits for inlined values or prefix
   const byte *content_;            // pointer to content of the varlen entry if not inlined
->>>>>>> aeb5ff31
 };
 // To make sure our explicit padding is not screwing up the layout
 static_assert(sizeof(VarlenEntry) == 16, "size of the class should be 16 bytes");
