#pragma once

#include <algorithm>
#include <functional>
#include <ostream>
#include <unordered_map>
#include <utility>
#include <vector>
#include "catalog/catalog_defs.h"
#include "common/constants.h"
#include "common/container/bitmap.h"
#include "common/hash_util.h"
#include "common/macros.h"
#include "common/object_pool.h"
#include "common/strong_typedef.h"
#include "storage/block_access_controller.h"

namespace terrier::storage {
// Write Ahead Logging:
#define LOGGING_DISABLED nullptr

// All tuples potentially visible to txns should have a non-null attribute of version vector.
// This is not to be confused with a non-null version vector that has value nullptr (0).
#define VERSION_POINTER_COLUMN_ID ::terrier::storage::col_id_t(0)
#define NUM_RESERVED_COLUMNS 1u

STRONG_TYPEDEF(col_id_t, uint16_t);
STRONG_TYPEDEF(layout_version_t, uint32_t);

/**
 * A block is a chunk of memory used for storage. It does not have any meaning
 * unless interpreted by a TupleAccessStrategy. The header layout is documented in the class as well.
 * @see TupleAccessStrategy
 *
 * @warning If you change the layout please also change the way header sizes are computed in block layout!
 */
struct alignas(common::Constants::BLOCK_SIZE) RawBlock {
  /**
   * Layout version.
   */
  layout_version_t layout_version_;
  /**
   * The insert head tells us where the next insertion should take place. Notice that this counter is never
   * decreased as slot recycling does not happen on the fly with insertions. A background compaction process
   * scans through blocks and free up slots.
   */
  std::atomic<uint32_t> insert_head_;
  /**
   * Access controller of this block
   */
  BlockAccessController controller_;

  /**
   * Contents of the raw block.
   */
  byte content_[common::Constants::BLOCK_SIZE - 2 * sizeof(uint32_t) - sizeof(BlockAccessController)];
  // A Block needs to always be aligned to 1 MB, so we can get free bytes to
  // store offsets within a block in ine 8-byte word.
};

/**
 * A TupleSlot represents a physical location of a tuple in memory.
 */
class TupleSlot {
 public:
  /**
   * Constructs an empty tuple slot (uninitialized)
   */
  TupleSlot() = default;

  /**
   * Construct a tuple slot representing the given offset in the given block
   * @param block the block this slot is in
   * @param offset the offset of this slot in its block
   */
  TupleSlot(const RawBlock *const block, const uint32_t offset) : bytes_(reinterpret_cast<uintptr_t>(block) | offset) {
    TERRIER_ASSERT(!((static_cast<uintptr_t>(common::Constants::BLOCK_SIZE) - 1) & ((uintptr_t)block)),
                   "Address must be aligned to block size (last bits zero).");
    TERRIER_ASSERT(offset < common::Constants::BLOCK_SIZE,
                   "Offset must be smaller than block size (to fit in the last bits).");
  }

  /**
   * @return ptr to the head of the block
   */
  RawBlock *GetBlock() const {
    // Get the first 44 bits as the ptr
    return reinterpret_cast<RawBlock *>(bytes_ & ~(static_cast<uintptr_t>(common::Constants::BLOCK_SIZE) - 1));
  }

  /**
   * @return offset of the tuple within a block.
   */
  uint32_t GetOffset() const {
    return static_cast<uint32_t>(bytes_ & (static_cast<uintptr_t>(common::Constants::BLOCK_SIZE) - 1));
  }

  /**
   * Checks if this TupleSlot is equal to the other.
   * @param other the other TupleSlot to be compared.
   * @return true if the TupleSlots are equal, false otherwise.
   */
  bool operator==(const TupleSlot &other) const { return bytes_ == other.bytes_; }

  /**
   * Checks if this TupleSlot is not equal to the other.
   * @param other the other TupleSlot to be compared.
   * @return true if the TupleSlots are not equal, false otherwise.
   */
  bool operator!=(const TupleSlot &other) const { return bytes_ != other.bytes_; }

  /**
   * Outputs the TupleSlot to the output stream.
   * @param os output stream to be written to.
   * @param slot TupleSlot to be output.
   * @return the modified output stream.
   */
  friend std::ostream &operator<<(std::ostream &os, const TupleSlot &slot) {
    return os << "block: " << slot.GetBlock() << ", offset: " << slot.GetOffset();
  }

 private:
  friend struct std::hash<TupleSlot>;
  // Block pointers are always aligned to 1 mb, thus we get 5 free bytes to
  // store the offset.
  uintptr_t bytes_;
};

/**
 * Allocator that allocates a block
 */
class BlockAllocator {
 public:
  /**
   * Allocates a new object by calling its constructor.
   * @return a pointer to the allocated object.
   */
  RawBlock *New() { return new RawBlock(); }

  /**
   * Reuse a reused chunk of memory to be handed out again
   * @param reused memory location, possibly filled with junk bytes
   */
  void Reuse(RawBlock *const reused) { /* no operation required */
  }

  /**
   * Deletes the object by calling its destructor.
   * @param ptr a pointer to the object to be deleted.
   */
  void Delete(RawBlock *const ptr) { delete ptr; }
};

/**
 * A block store is essentially an object pool. However, all blocks should be
 * aligned, so we will need to use the default constructor instead of raw
 * malloc.
 */
using BlockStore = common::ObjectPool<RawBlock, BlockAllocator>;
/**
 * Used by SqlTable to map between col_oids in Schema and col_ids in BlockLayout
 */
using ColumnMap = std::unordered_map<catalog::col_oid_t, col_id_t>;
/**
 * Used by execution and storage layers to map between col_oids and offsets within a ProjectedRow
 */
using ProjectionMap = std::unordered_map<catalog::col_oid_t, uint16_t>;

/**
 * Denote whether a record modifies the logical delete column, used when DataTable inspects deltas
 * TODO(Matt): could be used by the GC for recycling
 */
enum class DeltaRecordType : uint8_t { UPDATE = 0, INSERT, DELETE, LOCK };

/**
 * Types of LogRecords
 */
enum class LogRecordType : uint8_t { REDO = 1, DELETE, COMMIT };

/**
 * A varlen entry is always a 32-bit size field and the varlen content,
 * with exactly size many bytes (no extra nul in the end).
 */
class VarlenEntry {
 public:
  /**
   * Constructs a new varlen entry. The varlen entry will take ownership of the pointer given if reclaimable is true,
   * which means GC can delete the buffer pointed to when this entry is no longer visible in the storage engine.
   * @param content pointer to the varlen content itself
   * @param size length of the varlen content, in bytes (no C-style nul-terminator)
   * @param reclaim whether the varlen entry's content pointer can be deleted by itself. If the pointer was not
   *                    allocated by itself (e.g. inlined, or part of a dictionary batch or arrow buffer), it cannot
   *                    be freed by the GC, which simply calls delete.
   * @return constructed VarlenEntry object
   */
  static VarlenEntry Create(byte *content, uint32_t size, bool reclaim) {
    VarlenEntry result;
    TERRIER_ASSERT(size > InlineThreshold(), "small varlen values should be inlined");
    result.size_ = reclaim ? size : (INT32_MIN | size);  // the first bit denotes whether we can reclaim it
    std::memcpy(result.prefix_, content, sizeof(uint32_t));
    result.content_ = content;
    return result;
  }

  /**
   * Constructs a new varlen entry, with the associated varlen value inlined within the struct itself. This is only
   * possible when the inlined value is smaller than InlineThreshold() as defined. The value is copied and the given
   * pointer can be safely deallocated regardless of the state of the system.
   * @param content pointer to the varlen content
   * @param size length of the varlen content, in bytes (no C-style nul-terminator. Must be smaller than
   *             InlineThreshold())
   * @return constructed VarlenEntry object
   */
  static VarlenEntry CreateInline(const byte *content, uint32_t size) {
    TERRIER_ASSERT(size <= InlineThreshold(), "varlen value must be small enough for inlining to happen");
    VarlenEntry result;
    result.size_ = size;
    // overwrite the content field's 8 bytes for inline storage
    std::memcpy(result.prefix_, content, size);
    return result;
  }

  /**
   * @return The maximum size of the varlen field, in bytes, that can be inlined within the object. Any objects that are
   * larger need to be stored as a pointer to a separate buffer.
   */
  static constexpr uint32_t InlineThreshold() { return sizeof(VarlenEntry) - sizeof(uint32_t); }

  /**
   * @return length of the prefix of the varlen stored in the object for execution engine, if the varlen entry is not
   * inlined.
   */
  static constexpr uint32_t PrefixSize() { return sizeof(uint32_t); }

  /**
   * @return size of the varlen value stored in this entry, in bytes.
   */
  uint32_t Size() const { return static_cast<uint32_t>(INT32_MAX & size_); }

  /**
   * @return whether the content is inlined or not.
   */
  bool IsInlined() const { return Size() <= InlineThreshold(); }

  /**
   * Helper method to decide if the content needs to be GCed separately
   * @return whether the content can be deallocated by itself
   */
  bool NeedReclaim() const {
    // force a signed comparison, if our sign bit is set size_ is negative so the test returns false
    return size_ > static_cast<int32_t>(InlineThreshold());
  }

  /**
   * @return pointer to the stored prefix of the varlen entry
   */
  const byte *Prefix() const { return prefix_; }

  /**
   * @return pointer to the varlen entry contents.
   */
  const byte *Content() const { return IsInlined() ? prefix_ : content_; }

 private:
  int32_t size_;                   // buffer reclaimable => sign bit is 0 or size <= InlineThreshold
  byte prefix_[sizeof(uint32_t)];  // Explicit padding so that we can use these bits for inlined values or prefix
  const byte *content_;            // pointer to content of the varlen entry if not inlined
};
// To make sure our explicit padding is not screwing up the layout
static_assert(sizeof(VarlenEntry) == 16, "size of the class should be 16 bytes");

/**
 * Equality checker that checks the underlying varlen bytes are equal (deep)
 */
struct VarlenContentDeepEqual {
  /**
   *
   * @param lhs left hand side of comparison
   * @param rhs right hand side of comparison
   * @return whether the two varlen entries hold the same underlying value
   */
  bool operator()(const VarlenEntry &lhs, const VarlenEntry &rhs) const {
    if (lhs.Size() != rhs.Size()) return false;
    // TODO(Tianyu): Can optimize using prefixes
    return std::memcmp(lhs.Content(), rhs.Content(), lhs.Size()) == 0;
  }
};

/**
 * Hasher that hashes the entry using the underlying varlen value
 */
struct VarlenContentHasher {
<<<<<<< HEAD
=======
  /**
   * @param obj object to hash
   * @return hash code of object
   */
>>>>>>> 25aca34f
  size_t operator()(const VarlenEntry &obj) const { return common::HashUtil::HashBytes(obj.Content(), obj.Size()); }
};

/**
 * Lexicographic comparison of two varlen entries.
 */
struct VarlenContentCompare {
  /**
   *
   * @param lhs left hand side of comparison
   * @param rhs right hand side of comparison
   * @return whether lhs < rhs in lexicographic order
   */
  bool operator()(const VarlenEntry &lhs, const VarlenEntry &rhs) const {
    // Compare up to the minimum of the two sizes
    int res = std::memcmp(lhs.Content(), rhs.Content(), std::min(lhs.Size(), rhs.Size()));
    if (res == 0) {
      // Shorter wins. If the two are equal, also return false.
      return lhs.Size() < rhs.Size();
    }
    return res < 0;
  }
};

}  // namespace terrier::storage

namespace std {
/**
 * Implements std::hash for TupleSlot.
 */
template <>
struct hash<terrier::storage::TupleSlot> {
  /**
   * Returns the hash of the slot's contents.
   * @param slot the slot to be hashed.
   * @return the hash of the slot.
   */
  size_t operator()(const terrier::storage::TupleSlot &slot) const { return hash<uintptr_t>()(slot.bytes_); }
};
}  // namespace std<|MERGE_RESOLUTION|>--- conflicted
+++ resolved
@@ -170,7 +170,7 @@
  * Denote whether a record modifies the logical delete column, used when DataTable inspects deltas
  * TODO(Matt): could be used by the GC for recycling
  */
-enum class DeltaRecordType : uint8_t { UPDATE = 0, INSERT, DELETE, LOCK };
+enum class DeltaRecordType : uint8_t { UPDATE = 0, INSERT, DELETE };
 
 /**
  * Types of LogRecords
@@ -290,13 +290,10 @@
  * Hasher that hashes the entry using the underlying varlen value
  */
 struct VarlenContentHasher {
-<<<<<<< HEAD
-=======
   /**
    * @param obj object to hash
    * @return hash code of object
    */
->>>>>>> 25aca34f
   size_t operator()(const VarlenEntry &obj) const { return common::HashUtil::HashBytes(obj.Content(), obj.Size()); }
 };
 
