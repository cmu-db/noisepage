--- conflicted
+++ resolved
@@ -1,10 +1,8 @@
 #pragma once
 
-<<<<<<< HEAD
+
 #include <cstdio>
 #include <sstream>
-=======
->>>>>>> d2623935
 #include <utility>
 #include <vector>
 #include "common/constants.h"
@@ -342,16 +340,6 @@
 
   /**
    * Populates the DeltaRecord's members based on next pointer, timestamp, projection list, and BlockLayout
-<<<<<<< HEAD
-   * @param next pointer to the next element in the version chain
-   * @param timestamp timestamp of the transaction that generated this DeltaRecord
-   * @param layout BlockLayout of the RawBlock to be accessed
-   * @param col_ids projection list of column ids to map
-   * @param head pointer to the byte buffer to initialize as a DeltaRecord
-   * @return pointer to the initialized DeltaRecord
-   */
-  static DeltaRecord *InitializeDeltaRecord(byte *head, const timestamp_t timestamp, const BlockLayout &layout,
-=======
    * @param head pointer to the byte buffer to initialize as a DeltaRecord
    * @param timestamp timestamp of the transaction that generated this DeltaRecord
    * @param layout BlockLayout of the RawBlock to be accessed
@@ -359,7 +347,6 @@
    * @return pointer to the initialized DeltaRecord
    */
   static DeltaRecord *InitializeDeltaRecord(byte *head, timestamp_t timestamp, const BlockLayout &layout,
->>>>>>> d2623935
                                             const std::vector<uint16_t> &col_ids);
 
  private:
