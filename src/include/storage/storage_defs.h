#pragma once

#ifndef __APPLE__
#include <numa.h>
#include <numaif.h>
#endif
#include <algorithm>
#include <functional>
#include <ostream>
#include <string>
#include <string_view>  // NOLINT
#include <unordered_map>
#include <utility>
#include <vector>

#include "catalog/catalog_defs.h"
#include "common/constants.h"
#include "common/container/bitmap.h"
#include "common/hash_util.h"
#include "common/macros.h"
#include "common/object_pool.h"
#include "common/strong_typedef.h"
#include "storage/block_access_controller.h"
#include "storage/write_ahead_log/log_io.h"
#include "transaction/transaction_defs.h"

namespace terrier::storage {

// In type_util.h there are a total of 5 possible inlined attribute sizes:
// 1, 2, 4, 8, and 16-bytes (16 byte is the structure portion of varlen).
// Since we pack these attributes in descending size order, we can infer a
// columns size by tracking the locations of the attribute size boundaries.
// Therefore, we only need to track 4 locations because the exterior bounds
// are implicit.
constexpr uint8_t NUM_ATTR_BOUNDARIES = 4;

STRONG_TYPEDEF(col_id_t, uint16_t);
STRONG_TYPEDEF(layout_version_t, uint16_t);
STRONG_TYPEDEF(numa_region_t, int16_t);

// All tuples potentially visible to txns should have a non-null attribute of version vector.
// This is not to be confused with a non-null version vector that has value nullptr (0).

constexpr col_id_t VERSION_POINTER_COLUMN_ID = col_id_t(0);
constexpr uint8_t NUM_RESERVED_COLUMNS = 1;
constexpr numa_region_t UNSUPPORTED_NUMA_REGION = static_cast<numa_region_t>(0);
#ifdef __APPLE__
constexpr int16_t NUM_NUMA_REGIONS = (1);
#else
<<<<<<< HEAD
#define NUM_NUMA_REGIONS = (numa_available() >= 0 && numa_max_node() >= 0 ? numa_max_node() + 1 : 1);
=======
#define NUM_NUMA_REGIONS static_cast<int16_t>(numa_available() >= 0 && numa_max_node() >= 0 ? numa_max_node() + 1 : 1)
>>>>>>> 1f4c0a6e
#endif

class DataTable;

/**
 * A block is a chunk of memory used for storage. It does not have any meaning
 * unless interpreted by a TupleAccessStrategy. The header layout is documented in the class as well.
 * @see TupleAccessStrategy
 *
 * @warning If you change the layout please also change the way header sizes are computed in block layout!
 */
class alignas(common::Constants::BLOCK_SIZE) RawBlock {
 public:
  /**
   * Data Table for this RawBlock. This is used by indexes and GC to get back to the DataTable given only a TupleSlot
   */
  DataTable *data_table_;

  /**
   * Parameter to read NUMA region for RawBlock
   */
  numa_region_t numa_region_;

  /**
   * Layout version.
   */
  layout_version_t layout_version_;
  /**
   * The insert head tells us where the next insertion should take place. Notice that this counter is never
   * decreased as slot recycling does not happen on the fly with insertions. A background compaction process
   * scans through blocks and free up slots.
   * Since the block size is less then (1<<20) the uppper 12 bits of insert_head_ is free. We use the first bit (1<<31)
   * to indicate if the block is insertable.
   * If the first bit is 0, the block is insertable, otherwise one txn is inserting to this block
   */
  std::atomic<uint32_t> insert_head_;
  /**
   * Access controller of this block that coordinates access among Arrow readers, transactional workers
   * and the transformation thread. In practice this can be used almost like a lock.
   */
  BlockAccessController controller_;

  /**
   * Contents of the raw block.
   */
  byte content_[common::Constants::BLOCK_SIZE - sizeof(uintptr_t) - sizeof(numa_region_t) - sizeof(layout_version_t) -
                sizeof(uint32_t) - sizeof(BlockAccessController)];
  // A Block needs to always be aligned to 1 MB, so we can get free bytes to
  // store offsets within a block in one 8-byte word

  /**
   * Get the offset of this block. Because the first bit insert_head_ is used to indicate the status
   * of the block, we need to clear the status bit to get the real offset
   * @return the offset which tells us where the next insertion should take place
   */
  uint32_t GetInsertHead() { return INT32_MAX & insert_head_.load(); }
};

/**
 * A TupleSlot represents a physical location of a tuple in memory.
 */
class TupleSlot {
 public:
  /**
   * Constructs an empty tuple slot (uninitialized)
   */
  TupleSlot() = default;

  /**
   * Construct a tuple slot representing the given offset in the given block
   * @param block the block this slot is in
   * @param offset the offset of this slot in its block
   */
  TupleSlot(const RawBlock *const block, const uint32_t offset) : bytes_(reinterpret_cast<uintptr_t>(block) | offset) {
    TERRIER_ASSERT(!((static_cast<uintptr_t>(common::Constants::BLOCK_SIZE) - 1) & ((uintptr_t)block)),
                   "Address must be aligned to block size (last bits zero).");
    TERRIER_ASSERT(offset < common::Constants::BLOCK_SIZE,
                   "Offset must be smaller than block size (to fit in the last bits).");
  }

  /**
   * @return ptr to the head of the block
   */
  RawBlock *GetBlock() const {
    // Get the first 44 bits as the ptr
    return reinterpret_cast<RawBlock *>(bytes_ & ~(static_cast<uintptr_t>(common::Constants::BLOCK_SIZE) - 1));
  }

  /**
   * @return offset of the tuple within a block.
   */
  uint32_t GetOffset() const {
    return static_cast<uint32_t>(bytes_ & (static_cast<uintptr_t>(common::Constants::BLOCK_SIZE) - 1));
  }

  /**
   * Checks if this TupleSlot is equal to the other.
   * @param other the other TupleSlot to be compared.
   * @return true if the TupleSlots are equal, false otherwise.
   */
  bool operator==(const TupleSlot &other) const { return bytes_ == other.bytes_; }

  /**
   * Checks if this TupleSlot is not equal to the other.
   * @param other the other TupleSlot to be compared.
   * @return true if the TupleSlots are not equal, false otherwise.
   */
  bool operator!=(const TupleSlot &other) const { return bytes_ != other.bytes_; }

  /**
   * Outputs the TupleSlot to the output stream.
   * @param os output stream to be written to.
   * @param slot TupleSlot to be output.
   * @return the modified output stream.
   */
  friend std::ostream &operator<<(std::ostream &os, const TupleSlot &slot) {
    return os << "block: " << slot.GetBlock() << ", offset: " << slot.GetOffset();
  }

 private:
  friend struct std::hash<TupleSlot>;
  // Block pointers are always aligned to 1 mb, thus we get 5 free bytes to
  // store the offset.
  uintptr_t bytes_;
};

/**
 * Allocator that allocates a block
 */
class BlockAllocator {
 public:
  /**
   * Allocates a new object by calling its constructor.
   * @param region optional NUMA region to allocate object
   * @return a pointer to the allocated object.
   */
  RawBlock *New(numa_region_t region = UNSUPPORTED_NUMA_REGION) {
    if (region == UNSUPPORTED_NUMA_REGION) {
      return new RawBlock();
    }
#ifndef __APPLE__
    if (numa_available() == -1) {
      return new RawBlock();
    }
    return static_cast<RawBlock *>(numa_alloc_onnode(sizeof(RawBlock), static_cast<int>(static_cast<int16_t>(region))));
#else
    return new RawBlock();
#endif
  }

  /**
   * Reuse a reused chunk of memory to be handed out again
   * @param reused memory location, possibly filled with junk bytes
   */
  void Reuse(RawBlock *const reused) { /* no operation required */
  }

  /**
   * Deletes the object by calling its destructor.
   * @param ptr a pointer to the object to be deleted.
   */
  void Delete(RawBlock *const ptr) { delete ptr; }
};

/**
 * A block store is essentially an object pool. However, all blocks should be
 * aligned, so we will need to use the default constructor instead of raw
 * malloc.
 */
using BlockStore = common::ObjectPool<RawBlock, BlockAllocator>;
/**
 * Used by SqlTable to map between col_oids in Schema and col_ids in BlockLayout
 */
using ColumnMap = std::unordered_map<catalog::col_oid_t, col_id_t>;
/**
 * Used by execution and storage layers to map between col_oids and offsets within a ProjectedRow
 */
using ProjectionMap = std::unordered_map<catalog::col_oid_t, uint16_t>;

/**
 * Denote whether a record modifies the logical delete column, used when DataTable inspects deltas
 */
enum class DeltaRecordType : uint8_t { UPDATE = 0, INSERT, DELETE };

/**
 * Types of LogRecords
 */
enum class LogRecordType : uint8_t { REDO = 1, DELETE, COMMIT, ABORT };

/**
 * Callback function and arguments to be called when record is persisted
 */
using CommitCallback = std::pair<transaction::callback_fn, void *>;

/**
 * A BufferedLogWriter containing serialized logs, as well as all commit callbacks for transaction's whose commit are
 * serialized in this BufferedLogWriter
 */
using SerializedLogs = std::pair<BufferedLogWriter *, std::vector<CommitCallback>>;

/**
 * A varlen entry is always a 32-bit size field and the varlen content,
 * with exactly size many bytes (no extra nul in the end).
 */
class VarlenEntry {
 public:
  /**
   * Constructs a new varlen entry. The varlen entry will take ownership of the pointer given if reclaimable is true,
   * which means GC can delete the buffer pointed to when this entry is no longer visible in the storage engine.
   * @param content pointer to the varlen content itself
   * @param size length of the varlen content, in bytes (no C-style nul-terminator)
   * @param reclaim whether the varlen entry's content pointer can be deleted by itself. If the pointer was not
   *                    allocated by itself (e.g. inlined, or part of a dictionary batch or arrow buffer), it cannot
   *                    be freed by the GC, which simply calls delete.
   * @return constructed VarlenEntry object
   */
  static VarlenEntry Create(const byte *content, uint32_t size, bool reclaim) {
    VarlenEntry result;
    TERRIER_ASSERT(size > InlineThreshold(), "small varlen values should be inlined");
    result.size_ = reclaim ? size : (INT32_MIN | size);  // the first bit denotes whether we can reclaim it
    std::memcpy(result.prefix_, content, sizeof(uint32_t));
    result.content_ = content;
    return result;
  }

  /**
   * Constructs a new varlen entry, with the associated varlen value inlined within the struct itself. This is only
   * possible when the inlined value is smaller than InlineThreshold() as defined. The value is copied and the given
   * pointer can be safely deallocated regardless of the state of the system.
   * @param content pointer to the varlen content
   * @param size length of the varlen content, in bytes (no C-style nul-terminator. Must be smaller than
   *             InlineThreshold())
   * @return constructed VarlenEntry object
   */
  static VarlenEntry CreateInline(const byte *content, uint32_t size) {
    TERRIER_ASSERT(size <= InlineThreshold(), "varlen value must be small enough for inlining to happen");
    VarlenEntry result;
    result.size_ = size;
    // overwrite the content field's 8 bytes for inline storage
    std::memcpy(result.prefix_, content, size);
    return result;
  }

  /**
   * @return The maximum size of the varlen field, in bytes, that can be inlined within the object. Any objects that are
   * larger need to be stored as a pointer to a separate buffer.
   */
  static constexpr uint32_t InlineThreshold() { return sizeof(VarlenEntry) - sizeof(uint32_t); }

  /**
   * @return length of the prefix of the varlen stored in the object for execution engine, if the varlen entry is not
   * inlined.
   */
  static constexpr uint32_t PrefixSize() { return sizeof(uint32_t); }

  /**
   * @return size of the varlen value stored in this entry, in bytes.
   */
  uint32_t Size() const { return static_cast<uint32_t>(INT32_MAX & size_); }

  /**
   * @return whether the content is inlined or not.
   */
  bool IsInlined() const { return Size() <= InlineThreshold(); }

  /**
   * Helper method to decide if the content needs to be GCed separately
   * @return whether the content can be deallocated by itself
   */
  bool NeedReclaim() const {
    // force a signed comparison, if our sign bit is set size_ is negative so the test returns false
    return size_ > static_cast<int32_t>(InlineThreshold());
  }

  /**
   * @return pointer to the stored prefix of the varlen entry
   */
  const byte *Prefix() const { return prefix_; }

  /**
   * @return pointer to the varlen entry contents.
   */
  const byte *Content() const { return IsInlined() ? prefix_ : content_; }

  /**
   * @return zero-copy view of the VarlenEntry as an immutable string that allows use with convenient STL functions
   * @warning It is the programmer's responsibility to ensure that std::string_view does not outlive the VarlenEntry
   */
  std::string_view StringView() const {
    return std::string_view(reinterpret_cast<const char *const>(Content()), Size());
  }

  /**
   * Deserializes all elements of type T into a returned vector from this varlen
   * @tparam T type of elements that are serialized into this varlen entry
   * @return a vector of immutable deserialized T objects from this varlen entry
   * @warning It is the programmer's responsibility to ensure that the returned vector doesn't outlive the VarlenEntry
   */
  template <typename T>
  std::vector<T> DeserializeArray() const {
    const byte *contents = Content();
    size_t num_elements = *reinterpret_cast<const size_t *>(contents);
    TERRIER_ASSERT(sizeof(T) == (Size() - sizeof(size_t)) / num_elements,
                   "Deserializing the wrong element types from array");
    const T *payload = reinterpret_cast<const T *>(contents + sizeof(size_t));
    return std::vector<T>(payload, payload + num_elements);
  }

  // TODO(tanujnay112): Generalize to return other read-only varlen types
  /**
   * Deserializes all elements of std::string type into a returned vector from this varlen
   * @return a vector of string_view objects from this varlen entry
   * @warning It is the programmer's responsibility to ensure that the returned vector doesn't outlive the VarlenEntry
   * @warning Assuming this varlen is serialized in the format specified by
   * StorageUtils::CreateVarlen(const std::vector<const std::string> &vec)
   */
  std::vector<std::string_view> DeserializeArrayVarlen() const {
    std::vector<std::string_view> vec;
    uint32_t to_read = Size();
    uint32_t num_read = 0;

    const char *contents = reinterpret_cast<const char *>(Content());
    size_t num_elements = *reinterpret_cast<const size_t *>(contents);
    const char *payload = contents + sizeof(size_t);

    size_t length;
    while (num_read < to_read && vec.size() < num_elements) {
      length = *reinterpret_cast<const size_t *>(payload);
      payload += sizeof(size_t);
      vec.emplace_back(payload, length);
      payload += length;
      num_read += sizeof(size_t) + length;
    }

    return vec;
  }

 private:
  int32_t size_;                   // buffer reclaimable => sign bit is 0 or size <= InlineThreshold
  byte prefix_[sizeof(uint32_t)];  // Explicit padding so that we can use these bits for inlined values or prefix
  const byte *content_;            // pointer to content of the varlen entry if not inlined
};
// To make sure our explicit padding is not screwing up the layout
static_assert(sizeof(VarlenEntry) == 16, "size of the class should be 16 bytes");

/**
 * Equality checker that checks the underlying varlen bytes are equal (deep)
 */
struct VarlenContentDeepEqual {
  /**
   *
   * @param lhs left hand side of comparison
   * @param rhs right hand side of comparison
   * @return whether the two varlen entries hold the same underlying value
   */
  bool operator()(const VarlenEntry &lhs, const VarlenEntry &rhs) const {
    if (lhs.Size() != rhs.Size()) return false;
    // TODO(Tianyu): Can optimize using prefixes
    return std::memcmp(lhs.Content(), rhs.Content(), lhs.Size()) == 0;
  }
};

/**
 * Hasher that hashes the entry using the underlying varlen value
 */
struct VarlenContentHasher {
  /**
   * @param obj object to hash
   * @return hash code of object
   */
  size_t operator()(const VarlenEntry &obj) const { return common::HashUtil::HashBytes(obj.Content(), obj.Size()); }
};

/**
 * Lexicographic comparison of two varlen entries.
 */
struct VarlenContentCompare {
  /**
   *
   * @param lhs left hand side of comparison
   * @param rhs right hand side of comparison
   * @return whether lhs < rhs in lexicographic order
   */
  bool operator()(const VarlenEntry &lhs, const VarlenEntry &rhs) const {
    // Compare up to the minimum of the two sizes
    int res = std::memcmp(lhs.Content(), rhs.Content(), std::min(lhs.Size(), rhs.Size()));
    if (res == 0) {
      // Shorter wins. If the two are equal, also return false.
      return lhs.Size() < rhs.Size();
    }
    return res < 0;
  }
};

}  // namespace terrier::storage

namespace std {
/**
 * Implements std::hash for TupleSlot.
 */
template <>
struct hash<terrier::storage::TupleSlot> {
  /**
   * Returns the hash of the slot's contents.
   * @param slot the slot to be hashed.
   * @return the hash of the slot.
   */
  size_t operator()(const terrier::storage::TupleSlot &slot) const { return hash<uintptr_t>()(slot.bytes_); }
};
}  // namespace std<|MERGE_RESOLUTION|>--- conflicted
+++ resolved
@@ -47,11 +47,7 @@
 #ifdef __APPLE__
 constexpr int16_t NUM_NUMA_REGIONS = (1);
 #else
-<<<<<<< HEAD
-#define NUM_NUMA_REGIONS = (numa_available() >= 0 && numa_max_node() >= 0 ? numa_max_node() + 1 : 1);
-=======
 #define NUM_NUMA_REGIONS static_cast<int16_t>(numa_available() >= 0 && numa_max_node() >= 0 ? numa_max_node() + 1 : 1)
->>>>>>> 1f4c0a6e
 #endif
 
 class DataTable;
