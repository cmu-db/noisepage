#pragma once

<<<<<<< HEAD
=======

#include <cstdio>
#include <sstream>
>>>>>>> 1eebcd41
#include <utility>
#include <vector>
#include "common/constants.h"
#include "common/container/bitmap.h"
#include "common/json_serializable.h"
#include "common/macros.h"
#include "common/object_pool.h"
#include "common/typedefs.h"

namespace terrier::storage {
// TODO(Tianyu): This code eventually should be compiled, which would eliminate
// BlockLayout as a runtime object, instead baking them in as compiled code
// (Think of this as writing the class with a BlockLayout template arg, except
// template instantiation is done by LLVM at runtime and not at compile time.
/**
 * Stores metadata about the layout of a block.
 * This will eventually be baked in as compiled code by LLVM.
 */
struct BlockLayout {
  /**
   * Constructs a new block layout.
   * @param num_attrs number of attributes.
   * @param attr_sizes vector of attribute sizes.
   */
  BlockLayout(const uint16_t num_attrs, std::vector<uint8_t> attr_sizes)
      : num_cols_(num_attrs),
        attr_sizes_(std::move(attr_sizes)),
        tuple_size_(ComputeTupleSize()),
        header_size_(HeaderSize()),
        num_slots_(NumSlots()) {}

  /**
   * Number of columns.
   */
  const uint16_t num_cols_;
  /**
   * Vector of attribute sizes.
   */
  const std::vector<uint8_t> attr_sizes_;
  // Cached tuple size so that we don't have to iterate through attr_sizes_ every time.
  /**
   * Tuple size.
   */
  const uint32_t tuple_size_;
  /**
   * Header size.
   */
  const uint32_t header_size_;
  /**
   * Number of slots in the tuple.
   */
  const uint32_t num_slots_;

 private:
  uint32_t ComputeTupleSize() {
    PELOTON_ASSERT(num_cols_ == attr_sizes_.size());
    uint32_t result = 0;
    for (auto size : attr_sizes_) result += size;
    return result;
  }

  uint32_t HeaderSize() {
    return static_cast<uint32_t>(sizeof(uint32_t) * 3  // layout_version, num_records, num_slots
                                 + num_cols_ * sizeof(uint32_t) + sizeof(uint16_t) + num_cols_ * sizeof(uint8_t));
  }

  uint32_t NumSlots() {
    // Need to account for extra bitmap structures needed for each attribute.
    // TODO(Tianyu): I am subtracting 1 from this number so we will always have
    // space to pad each individual bitmap to full bytes (every attribute is
    // at least a byte). Somebody can come and fix this later, because I don't
    // feel like thinking about this now.
    return 8 * (Constants::BLOCK_SIZE - header_size_) / (8 * tuple_size_ + num_cols_) - 1;
  }
};

/**
 * A block is a chunk of memory used for storage. It does not have any meaning
 * unless interpreted by a @see TupleAccessStrategy
 */
struct RawBlock {
  /**
   * Layout version.
   */
  layout_version_t layout_version_;
  /**
   * Number of records.
   */
  uint32_t num_records_;
  /**
   * Contents of the raw block.
   */
  byte content_[Constants::BLOCK_SIZE - 2 * sizeof(uint32_t)];
  // A Block needs to always be aligned to 1 MB, so we can get free bytes to
  // store offsets within a block in ine 8-byte word.
} __attribute__((aligned(Constants::BLOCK_SIZE)));

/**
 * A TupleSlot represents a physical location of a tuple in memory.
 */
class TupleSlot {
 public:
  /**
   * Constructs an empty tuple slot
   */
  TupleSlot() : bytes_(0) {}

  /**
   * Construct a tuple slot representing the given offset in the given block
   * @param block the block this slot is in
   * @param offset the offset of this slot in its block
   */
  TupleSlot(RawBlock *block, uint32_t offset) : bytes_((uintptr_t)block | offset) {
    // Assert that the address is aligned up to block size (i.e. last bits zero)
    PELOTON_ASSERT(!((static_cast<uintptr_t>(Constants::BLOCK_SIZE) - 1) & ((uintptr_t)block)));
    // Assert that the offset is smaller than the block size, so we can fit
    // it in the 0 bits at the end of the address
    PELOTON_ASSERT(offset < Constants::BLOCK_SIZE);
  }

  /**
   * @return ptr to the head of the block
   */
  RawBlock *GetBlock() const {
    // Get the first 11 bytes as the ptr
    return reinterpret_cast<RawBlock *>(bytes_ & ~(static_cast<uintptr_t>(Constants::BLOCK_SIZE) - 1));
  }

  /**
   * @return offset of the tuple within a block.
   */
  uint32_t GetOffset() const {
    return static_cast<uint32_t>(bytes_ & (static_cast<uintptr_t>(Constants::BLOCK_SIZE) - 1));
  }

  /**
   * Checks if this TupleSlot is equal to the other.
   * @param other the other TupleSlot to be compared.
   * @return true if the TupleSlots are equal, false otherwise.
   */
  bool operator==(const TupleSlot &other) const { return bytes_ == other.bytes_; }

  /**
   * Checks if this TupleSlot is not equal to the other.
   * @param other the other TupleSlot to be compared.
   * @return true if the TupleSlots are not equal, false otherwise.
   */
  bool operator!=(const TupleSlot &other) const { return bytes_ != other.bytes_; }

  /**
   * Outputs the TupleSlot to the output stream.
   * @param os output stream to be written to.
   * @param slot TupleSlot to be output.
   * @return the modified output stream.
   */
  friend std::ostream &operator<<(std::ostream &os, const TupleSlot &slot) {
    return os << "block: " << slot.GetBlock() << ", offset: " << slot.GetOffset();
  }

 private:
  friend struct std::hash<TupleSlot>;
  // Block pointers are always aligned to 1 mb, thus we get 5 free bytes to
  // store the offset.
  uintptr_t bytes_;
};

/**
 * A block store is essentially an object pool. However, all blocks should be
 * aligned, so we will need to use the default constructor instead of raw
 * malloc.
 */
using BlockStore = ObjectPool<RawBlock, DefaultConstructorAllocator<RawBlock>>;

// TODO(Tianyu): Store val_offsets or not? It sounds wasteful to have this extra space hang around, but it's the
// easiest.
/**
 * A projected row is a partial row image of a tuple. It also encodes
 * a projection list that allows for reordering of the columns. Its in-memory
 * layout:
 * ------------------------------------------------------------------------
 * | num_cols | col_id1 | col_id2 | ... | val1_offset | val2_offset | ... |
 * ------------------------------------------------------------------------
 * | null-bitmap (pad up to byte) | val1 | val2 | ...                     |
 * ------------------------------------------------------------------------
 * Warning, 0 means null in the null-bitmap
 *
 * The projection list is encoded as position of col_id -> col_id. For example:
 *
 * ---------------------------------------------------
 * | 3 | 1 | 0 | 2 | 0 | 4 | 8 | 0xC0 | 721 | 15 | x |
 * ---------------------------------------------------
 * Would be the row: { 0 -> 15, 1 -> 721, 2 -> nul}
 */
class ProjectedRow {
 public:
  ProjectedRow() = delete;
  DISALLOW_COPY_AND_MOVE(ProjectedRow)
  ~ProjectedRow() = delete;

  /**
   * Calculates the size of this ProjectedRow, including all members, values, and bitmap
   * @param layout BlockLayout of the RawBlock to be accessed
   * @param col_ids projection list of column ids to map
   * @return number of bytes for this ProjectedRow
   */
  static uint32_t Size(const BlockLayout &layout, const std::vector<uint16_t> &col_ids);

  /**
   * Populates the ProjectedRow's members based on projection list and BlockLayout
   * @param layout BlockLayout of the RawBlock to be accessed
   * @param col_ids projection list of column ids to map
   * @param head pointer to the byte buffer to initialize as a ProjectedRow
   * @return pointer to the initialized ProjectedRow
   */
  static ProjectedRow *InitializeProjectedRow(byte *head, const std::vector<uint16_t> &col_ids,
                                              const BlockLayout &layout);

  /**
   * @return number of columns stored in the ProjectedRow
   */
  uint16_t &NumColumns() { return num_cols_; }

  /**
   * @return number of columns stored in the ProjectedRow
   */
  const uint16_t &NumColumns() const { return num_cols_; }

  /**
   * @return pointer to the start of the uint16_t array of column ids
   */
  uint16_t *ColumnIds() { return reinterpret_cast<uint16_t *>(varlen_contents_); }

  /**
   * @return pointer to the start of the uint16_t array of column ids
   */
  const uint16_t *ColumnIds() const { return reinterpret_cast<const uint16_t *>(varlen_contents_); }

  /**
   * Access a single attribute within the ProjectedRow with a check of the null bitmap first for nullable types
   * @param offset The 0-indexed element to access in this ProjectedRow
   * @return byte pointer to the attribute. reinterpret_cast and dereference to access the value. if attribute is
   * nullable and set to null, then return value is nullptr
   */
  byte *AccessWithNullCheck(const uint16_t offset) {
    PELOTON_ASSERT(offset < num_cols_);
    if (!Bitmap().Test(offset)) return nullptr;
    return reinterpret_cast<byte *>(this) + AttrValueOffsets()[offset];
  }

  /**
   * Access a single attribute within the ProjectedRow with a check of the null bitmap first for nullable types
   * @param offset The 0-indexed element to access in this ProjectedRow
   * @return byte pointer to the attribute. reinterpret_cast and dereference to access the value. if attribute is
   * nullable and set to null, then return value is nullptr
   */
  const byte *AccessWithNullCheck(const uint16_t offset) const {
    PELOTON_ASSERT(offset < num_cols_);
    if (!Bitmap().Test(offset)) return nullptr;
    return reinterpret_cast<const byte *>(this) + AttrValueOffsets()[offset];
  }

  /**
   * Access a single attribute within the ProjectedRow without a check of the null bitmap first
   * @param offset The 0-indexed element to access in this ProjectedRow
   * @return byte pointer to the attribute. reinterpret_cast and dereference to access the value
   */
  byte *AccessForceNotNull(const uint16_t offset) {
    PELOTON_ASSERT(offset < num_cols_);
    if (!Bitmap().Test(offset)) Bitmap().Flip(offset);
    return reinterpret_cast<byte *>(this) + AttrValueOffsets()[offset];
  }

  /**
   * Set the attribute in the ProjectedRow to be null using the internal bitmap
   * @param offset The 0-indexed element to access in this ProjectedRow
   */
  void SetNull(const uint16_t offset) {
    PELOTON_ASSERT(offset < num_cols_);
    Bitmap().Set(offset, false);
  }

 private:
  uint16_t num_cols_;
  byte varlen_contents_[0];

  uint32_t *AttrValueOffsets() { return reinterpret_cast<uint32_t *>(ColumnIds() + num_cols_); }

  const uint32_t *AttrValueOffsets() const { return reinterpret_cast<const uint32_t *>(ColumnIds() + num_cols_); }

  common::RawBitmap &Bitmap() { return *reinterpret_cast<common::RawBitmap *>(AttrValueOffsets() + num_cols_); }

  const common::RawBitmap &Bitmap() const {
    return *reinterpret_cast<const common::RawBitmap *>(AttrValueOffsets() + num_cols_);
  }
};

/**
 * Extension of a ProjectedRow that adds two additional fields: a timestamp and a pointer to the next entry in the
 * version chain
 */
class DeltaRecord {
 public:
  DeltaRecord() = delete;
  DISALLOW_COPY_AND_MOVE(DeltaRecord)
  ~DeltaRecord() = delete;

  /**
   * Pointer to the next element in the version chain
   */
  DeltaRecord *next_;
  /**
   * Timestamp up to which the old projected row was visible.
   */
  timestamp_t timestamp_;

  /**
   * Access the next version in the delta chain
   * @return pointer to the next version
   */
  ProjectedRow *Delta() { return reinterpret_cast<ProjectedRow *>(varlen_contents_); }

  /**
   * Access the next version in the delta chain
   * @return pointer to the next version
   */
  const ProjectedRow *Delta() const { return reinterpret_cast<const ProjectedRow *>(varlen_contents_); }

  /**
   * Calculates the size of this DeltaRecord, including all members, values, and bitmap
   * @param layout BlockLayout of the RawBlock to be accessed
   * @param col_ids projection list of column ids to map
   * @return number of bytes for this DeltaRecord
   */
  static uint32_t Size(const BlockLayout &layout, const std::vector<uint16_t> &col_ids);

  /**
   * Populates the DeltaRecord's members based on next pointer, timestamp, projection list, and BlockLayout
   * @param head pointer to the byte buffer to initialize as a DeltaRecord
   * @param timestamp timestamp of the transaction that generated this DeltaRecord
   * @param layout BlockLayout of the RawBlock to be accessed
   * @param col_ids projection list of column ids to map
   * @return pointer to the initialized DeltaRecord
   */
  static DeltaRecord *InitializeDeltaRecord(byte *head, timestamp_t timestamp, const BlockLayout &layout,
                                            const std::vector<uint16_t> &col_ids);

 private:
  byte varlen_contents_[0];
};
}  // namespace terrier::storage

namespace std {
/**
 * Implements std::hash for TupleSlot.
 */
template <>
struct hash<terrier::storage::TupleSlot> {
  /**
   * Returns the hash of the slot's contents.
   * @param slot the slot to be hashed.
   * @return the hash of the slot.
   */
  size_t operator()(const terrier::storage::TupleSlot &slot) const { return hash<uintptr_t>()(slot.bytes_); }
};
}  // namespace std<|MERGE_RESOLUTION|>--- conflicted
+++ resolved
@@ -1,11 +1,5 @@
 #pragma once
 
-<<<<<<< HEAD
-=======
-
-#include <cstdio>
-#include <sstream>
->>>>>>> 1eebcd41
 #include <utility>
 #include <vector>
 #include "common/constants.h"
@@ -347,9 +341,10 @@
    * @param timestamp timestamp of the transaction that generated this DeltaRecord
    * @param layout BlockLayout of the RawBlock to be accessed
    * @param col_ids projection list of column ids to map
+   * @param head pointer to the byte buffer to initialize as a DeltaRecord
    * @return pointer to the initialized DeltaRecord
    */
-  static DeltaRecord *InitializeDeltaRecord(byte *head, timestamp_t timestamp, const BlockLayout &layout,
+  static DeltaRecord *InitializeDeltaRecord(byte *head, const timestamp_t timestamp, const BlockLayout &layout,
                                             const std::vector<uint16_t> &col_ids);
 
  private:
