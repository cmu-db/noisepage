#pragma once

#include <algorithm>
#include <functional>
#include <ostream>
#include <unordered_map>
#include <utility>
#include <vector>
#include "catalog/catalog_defs.h"
#include "common/constants.h"
#include "common/container/bitmap.h"
#include "common/macros.h"
#include "common/object_pool.h"
#include "common/strong_typedef.h"
#include "storage/block_access_controller.h"

namespace terrier::storage {
// Write Ahead Logging:
#define LOGGING_DISABLED nullptr

// All tuples potentially visible to txns should have a non-null attribute of version vector.
// This is not to be confused with a non-null version vector that has value nullptr (0).
#define VERSION_POINTER_COLUMN_ID ::terrier::storage::col_id_t(0)
#define NUM_RESERVED_COLUMNS 1u

STRONG_TYPEDEF(col_id_t, uint16_t);
STRONG_TYPEDEF(layout_version_t, uint32_t);

/**
 * A block is a chunk of memory used for storage. It does not have any meaning
 * unless interpreted by a TupleAccessStrategy. The header layout is documented in the class as well.
 * @see TupleAccessStrategy
 *
 * @warning If you change the layout please also change the way header sizes are computed in block layout!
 */
struct alignas(common::Constants::BLOCK_SIZE) RawBlock {
  /**
   * Layout version.
   */
  layout_version_t layout_version_;
  /**
   * The insert head tells us where the next insertion should take place. Notice that this counter is never
   * decreased as slot recycling does not happen on the fly with insertions. A background compaction process
   * scans through blocks and free up slots.
   */
  std::atomic<uint32_t> insert_head_;
<<<<<<< HEAD
  /**
   * Access controller of this block
   */
  BlockAccessController controller_;

=======
>>>>>>> 5ca9ccbe
  /**
   * Contents of the raw block.
   */
  byte content_[common::Constants::BLOCK_SIZE - 2 * sizeof(uint32_t) - sizeof(BlockAccessController)];
  // A Block needs to always be aligned to 1 MB, so we can get free bytes to
  // store offsets within a block in ine 8-byte word.
};

/**
 * A TupleSlot represents a physical location of a tuple in memory.
 */
class TupleSlot {
 public:
  /**
   * Constructs an empty tuple slot (uninitialized)
   */
  TupleSlot() = default;

  /**
   * Construct a tuple slot representing the given offset in the given block
   * @param block the block this slot is in
   * @param offset the offset of this slot in its block
   */
  TupleSlot(const RawBlock *const block, const uint32_t offset) : bytes_(reinterpret_cast<uintptr_t>(block) | offset) {
    TERRIER_ASSERT(!((static_cast<uintptr_t>(common::Constants::BLOCK_SIZE) - 1) & ((uintptr_t)block)),
                   "Address must be aligned to block size (last bits zero).");
    TERRIER_ASSERT(offset < common::Constants::BLOCK_SIZE,
                   "Offset must be smaller than block size (to fit in the last bits).");
  }

  /**
   * @return ptr to the head of the block
   */
  RawBlock *GetBlock() const {
    // Get the first 44 bits as the ptr
    return reinterpret_cast<RawBlock *>(bytes_ & ~(static_cast<uintptr_t>(common::Constants::BLOCK_SIZE) - 1));
  }

  /**
   * @return offset of the tuple within a block.
   */
  uint32_t GetOffset() const {
    return static_cast<uint32_t>(bytes_ & (static_cast<uintptr_t>(common::Constants::BLOCK_SIZE) - 1));
  }

  /**
   * Checks if this TupleSlot is equal to the other.
   * @param other the other TupleSlot to be compared.
   * @return true if the TupleSlots are equal, false otherwise.
   */
  bool operator==(const TupleSlot &other) const { return bytes_ == other.bytes_; }

  /**
   * Checks if this TupleSlot is not equal to the other.
   * @param other the other TupleSlot to be compared.
   * @return true if the TupleSlots are not equal, false otherwise.
   */
  bool operator!=(const TupleSlot &other) const { return bytes_ != other.bytes_; }

  /**
   * Outputs the TupleSlot to the output stream.
   * @param os output stream to be written to.
   * @param slot TupleSlot to be output.
   * @return the modified output stream.
   */
  friend std::ostream &operator<<(std::ostream &os, const TupleSlot &slot) {
    return os << "block: " << slot.GetBlock() << ", offset: " << slot.GetOffset();
  }

 private:
  friend struct std::hash<TupleSlot>;
  // Block pointers are always aligned to 1 mb, thus we get 5 free bytes to
  // store the offset.
  uintptr_t bytes_;
};

/**
 * Allocator that allocates a block
 */
class BlockAllocator {
 public:
  /**
   * Allocates a new object by calling its constructor.
   * @return a pointer to the allocated object.
   */
  RawBlock *New() { return new RawBlock(); }

  /**
   * Reuse a reused chunk of memory to be handed out again
   * @param reused memory location, possibly filled with junk bytes
   */
  void Reuse(RawBlock *const reused) { /* no operation required */
  }

  /**
   * Deletes the object by calling its destructor.
   * @param ptr a pointer to the object to be deleted.
   */
  void Delete(RawBlock *const ptr) { delete ptr; }
};

/**
 * A block store is essentially an object pool. However, all blocks should be
 * aligned, so we will need to use the default constructor instead of raw
 * malloc.
 */
using BlockStore = common::ObjectPool<RawBlock, BlockAllocator>;

using ColumnMap = std::unordered_map<catalog::col_oid_t, col_id_t>;
using ProjectionMap = std::unordered_map<catalog::col_oid_t, uint16_t>;

/**
 * Denote whether a record modifies the logical delete column, used when DataTable inspects deltas
 * TODO(Matt): could be used by the GC for recycling
 */
enum class DeltaRecordType : uint8_t { UPDATE = 0, INSERT, DELETE, LOCK };

/**
 * Types of LogRecords
 */
enum class LogRecordType : uint8_t { REDO = 1, DELETE, COMMIT };

<<<<<<< HEAD
// TODO(Tianyu): This is pretty wasteful. While in theory 4 bytes of size suffices, we pad it to 8 bytes for
// performance and ease of implementation with the rest of the system. (It is always assumed that one SQL level column
// is mapped to one data table column). In the long run though, we might want to investigate solutions where the varlen
// pointer and the size columns are stored in separate columns, so the size column can be 4 bytes.
=======
>>>>>>> 5ca9ccbe
/**
 * A varlen entry is always a 32-bit size field and the varlen content,
 * with exactly size many bytes (no extra nul in the end).
 */
class VarlenEntry {
 public:
  // Have to define a default constructor to make this POD
  VarlenEntry() = default;
  /**
   * Constructs a new varlen entry
   * @param content pointer to the varlen content itself
   * @param size length of the varlen content, in bytes (no C-style nul-terminator)
   * @param gathered whether the varlen entry's content pointer is part of a large buffer (for arrow-compatibility),
   *                 which means it cannot be deallocated by itself.
   */
  VarlenEntry(byte *content, uint32_t size, bool gathered)
      // the sign bit on size is used to store the "gathered" attribute, so we mask it off on size depending on that.
      : size_(size | (gathered ? INT32_MIN : 0)), content_(content) {}
  /**
   * @return size of the varlen entry in bytes.
   */
  uint32_t Size() const { return static_cast<uint32_t>(INT32_MAX & size_); }

  /**
   * @return whether the varlen is gathered into a per-block contiguous buffer (which means it cannot be
   * deallocated by itself) for arrow-compatibility
   */
  bool IsGathered() const { return static_cast<bool>(INT32_MIN & size_); }

  /**
   * @return pointer to the varlen entry contents.
   */
  const byte *Content() const { return content_; }

 private:
  // we use the sign bit to denote if
  int32_t size_;
  // TODO(Tianyu): we can use the extra 4 bytes for something else (storing the prefix?)
  // Contents of the varlen entry.
  const byte *content_;
};
<<<<<<< HEAD

=======
>>>>>>> 5ca9ccbe
}  // namespace terrier::storage

namespace std {
/**
 * Implements std::hash for TupleSlot.
 */
template <>
struct hash<terrier::storage::TupleSlot> {
  /**
   * Returns the hash of the slot's contents.
   * @param slot the slot to be hashed.
   * @return the hash of the slot.
   */
  size_t operator()(const terrier::storage::TupleSlot &slot) const { return hash<uintptr_t>()(slot.bytes_); }
};
}  // namespace std<|MERGE_RESOLUTION|>--- conflicted
+++ resolved
@@ -44,14 +44,11 @@
    * scans through blocks and free up slots.
    */
   std::atomic<uint32_t> insert_head_;
-<<<<<<< HEAD
   /**
    * Access controller of this block
    */
   BlockAccessController controller_;
 
-=======
->>>>>>> 5ca9ccbe
   /**
    * Contents of the raw block.
    */
@@ -174,13 +171,10 @@
  */
 enum class LogRecordType : uint8_t { REDO = 1, DELETE, COMMIT };
 
-<<<<<<< HEAD
 // TODO(Tianyu): This is pretty wasteful. While in theory 4 bytes of size suffices, we pad it to 8 bytes for
 // performance and ease of implementation with the rest of the system. (It is always assumed that one SQL level column
 // is mapped to one data table column). In the long run though, we might want to investigate solutions where the varlen
 // pointer and the size columns are stored in separate columns, so the size column can be 4 bytes.
-=======
->>>>>>> 5ca9ccbe
 /**
  * A varlen entry is always a 32-bit size field and the varlen content,
  * with exactly size many bytes (no extra nul in the end).
@@ -222,10 +216,6 @@
   // Contents of the varlen entry.
   const byte *content_;
 };
-<<<<<<< HEAD
-
-=======
->>>>>>> 5ca9ccbe
 }  // namespace terrier::storage
 
 namespace std {
