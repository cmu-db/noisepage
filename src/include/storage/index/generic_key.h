--- conflicted
+++ resolved
@@ -136,7 +136,6 @@
       return result;
     }
 
-<<<<<<< HEAD
 #define COMPARE_FUNC(OP)                                                                                               \
   switch (type_id) {                                                                                                   \
     case type::TypeId::BOOLEAN:                                                                                        \
@@ -164,33 +163,6 @@
     }                                                                                                                  \
     default:                                                                                                           \
       throw std::runtime_error("Unknown TypeId in terrier::storage::index::GenericKey::TypeComparators.");             \
-=======
-#define COMPARE_FUNC(OP)                                                                                              \
-  switch (type_id) {                                                                                                  \
-    case type::TypeId::BOOLEAN:                                                                                       \
-    case type::TypeId::TINYINT:                                                                                       \
-      return *reinterpret_cast<const int8_t *const>(lhs_attr) OP * reinterpret_cast<const int8_t *const>(rhs_attr);   \
-    case type::TypeId::SMALLINT:                                                                                      \
-      return *reinterpret_cast<const int16_t *const>(lhs_attr) OP * reinterpret_cast<const int16_t *const>(rhs_attr); \
-    case type::TypeId::INTEGER:                                                                                       \
-      return *reinterpret_cast<const int32_t *const>(lhs_attr) OP * reinterpret_cast<const int32_t *const>(rhs_attr); \
-    case type::TypeId::DATE:                                                                                          \
-      return *reinterpret_cast<const uint32_t *const>(lhs_attr) OP *                                                  \
-             reinterpret_cast<const uint32_t *const>(rhs_attr);                                                       \
-    case type::TypeId::BIGINT:                                                                                        \
-      return *reinterpret_cast<const int64_t *const>(lhs_attr) OP * reinterpret_cast<const int64_t *const>(rhs_attr); \
-    case type::TypeId::DECIMAL:                                                                                       \
-      return *reinterpret_cast<const double *const>(lhs_attr) OP * reinterpret_cast<const double *const>(rhs_attr);   \
-    case type::TypeId::TIMESTAMP:                                                                                     \
-      return *reinterpret_cast<const uint64_t *const>(lhs_attr) OP *                                                  \
-             reinterpret_cast<const uint64_t *const>(rhs_attr);                                                       \
-    case type::TypeId::VARCHAR:                                                                                       \
-    case type::TypeId::VARBINARY: {                                                                                   \
-      return CompareVarlens(lhs_attr, rhs_attr) OP 0;                                                                 \
-    }                                                                                                                 \
-    default:                                                                                                          \
-      throw std::runtime_error("Unknown TypeId in noisepage::storage::index::GenericKey::TypeComparators.");          \
->>>>>>> 11d21d04
   }
 
     /**
