#pragma once

#include <algorithm>
#include <cstring>
#include <functional>
#include <vector>

#include "common/hash_util.h"
#include "storage/index/index_metadata.h"
#include "storage/projected_row.h"
#include "storage/storage_defs.h"

namespace terrier::storage::index {

// This is the maximum number of bytes to pack into a single GenericKey template. This constraint is arbitrary and can
// be increased if 256-bytes is too small for future workloads.
#define GENERICKEY_MAX_SIZE 256

/**
 * GenericKey is a slower key type than CompactIntsKey for use when the constraints of CompactIntsKey make it
 * unsuitable. For example, GenericKey supports VARLEN and NULLable attributes.
 * @tparam KeySize number of bytes for the key's internal buffer
 */
template <uint16_t KeySize>
class GenericKey {
 public:
  /**
   * key size in bytes, exposed for hasher and comparators
   */
  static constexpr size_t key_size_byte = KeySize;
  static_assert(KeySize > 0 && KeySize <= GENERICKEY_MAX_SIZE);  // size must be no greater than 256-bits

  /**
   * Set the GenericKey's data based on a ProjectedRow and associated index metadata
   * @param from ProjectedRow to generate GenericKey representation of
   * @param metadata index information, key_schema used to interpret PR data correctly
   */
  void SetFromProjectedRow(const storage::ProjectedRow &from, const IndexMetadata &metadata) {
    TERRIER_ASSERT(from.NumColumns() == metadata.GetSchema().GetColumns().size(),
                   "ProjectedRow should have the same number of columns at the original key schema.");
    metadata_ = &metadata;
    std::memset(key_data_, 0, key_size_byte);

    if (metadata.MustInlineVarlen()) {
      const auto &key_schema = metadata.GetSchema();
      const auto &inlined_attr_sizes = metadata.GetInlinedAttributeSizes();

      const ProjectedRowInitializer &generic_key_initializer = metadata.GetInlinedPRInitializer();

      auto *const pr = GetProjectedRow();
      generic_key_initializer.InitializeRow(pr);

      const auto &key_cols = key_schema.GetColumns();
      for (uint16_t i = 0; i < key_cols.size(); i++) {
        const auto offset = static_cast<uint16_t>(from.ColumnIds()[i]);
        TERRIER_ASSERT(offset == static_cast<uint16_t>(pr->ColumnIds()[i]), "PRs must have the same comparison order!");
        const byte *const from_attr = from.AccessWithNullCheck(offset);
        if (from_attr == nullptr) {
          pr->SetNull(offset);
        } else {
          const auto inlined_attr_size = inlined_attr_sizes[i];
          if (inlined_attr_size <= 16) {
            std::memcpy(pr->AccessForceNotNull(offset), from_attr, inlined_attr_sizes[i]);
          } else {
            // Convert the VarlenEntry to be inlined
            const auto varlen = *reinterpret_cast<const VarlenEntry *const>(from_attr);
            byte *const to_attr = pr->AccessForceNotNull(offset);
            const auto varlen_size = varlen.Size();
            *reinterpret_cast<uint32_t *const>(to_attr) = varlen_size;
            TERRIER_ASSERT(reinterpret_cast<uintptr_t>(to_attr) + sizeof(uint32_t) + varlen_size <=
                               reinterpret_cast<uintptr_t>(this) + key_size_byte,
                           "ProjectedRow will access out of bounds.");
            std::memcpy(to_attr + sizeof(uint32_t), varlen.Content(), varlen_size);
          }
        }
      }
    } else {
      TERRIER_ASSERT(reinterpret_cast<uintptr_t>(GetProjectedRow()) + from.Size() <=
                         reinterpret_cast<uintptr_t>(this) + key_size_byte,
                     "ProjectedRow will access out of bounds.");
      std::memcpy(GetProjectedRow(), &from, from.Size());
    }
  }

  /**
   * @return Aligned pointer to the key's internal ProjectedRow, exposed for hasher and comparators
   */
  const ProjectedRow *GetProjectedRow() const {
    const auto *pr = reinterpret_cast<const ProjectedRow *>(StorageUtil::AlignedPtr(sizeof(uint64_t), key_data_));
    TERRIER_ASSERT(reinterpret_cast<uintptr_t>(pr) % sizeof(uint64_t) == 0,
                   "ProjectedRow must be aligned to 8 bytes for atomicity guarantees.");
    TERRIER_ASSERT(reinterpret_cast<uintptr_t>(pr) + pr->Size() <= reinterpret_cast<uintptr_t>(this) + key_size_byte,
                   "ProjectedRow will access out of bounds.");
    return pr;
  }

  /**
   * @return metadata of the index for this key, exposed for hasher and comparators
   */
  const IndexMetadata &GetIndexMetadata() const {
    TERRIER_ASSERT(metadata_ != nullptr, "This key has no metadata.");
    return *metadata_;
  }

  /**
   * Utility class to evaluate comparisons of embedded types within a ProjectedRow. This is not exposed somewhere like
   * type/type_util.h becauase these do not enforce SQL comparison semantics (i.e. NULL comparisons evaluate to NULL).
   * These comparisons are merely for ordering semantics. If it makes sense for this to be moved somewhere more general
   * purpose in the future, feel free to do so, but for now the only use is in GenericKey and I don't want to encourage
   * their misuse elsewhere in the system.
   */
  struct TypeComparators {
    TypeComparators() = delete;

    /**
     * @param lhs_attr first VarlenEntry to be compared
     * @param rhs_attr second VarlenEntry to be compared
     * @return std::memcmp semantics: < 0 means first is less than second, 0 means equal, > 0 means first is greater
     * than second
     */
    static int CompareVarlens(const byte *const lhs_attr, const byte *const rhs_attr) {
      const uint32_t lhs_size = *reinterpret_cast<const uint32_t *const>(lhs_attr);
      const uint32_t rhs_size = *reinterpret_cast<const uint32_t *const>(rhs_attr);
      const auto smallest_size = std::min(lhs_size, rhs_size);

      // get the pointers to the content
      const byte *const lhs_content = lhs_attr + sizeof(uint32_t);
      const byte *const rhs_content = rhs_attr + sizeof(uint32_t);
      auto result = std::memcmp(lhs_content, rhs_content, smallest_size);
      if (result == 0 && lhs_size != rhs_size) {
        // strings compared as equal, but they have different lengths. Decide based on length
        result = lhs_size - rhs_size;
      }
      return result;
    }

#define COMPARE_FUNC(OP)                                                                                              \
  switch (type_id) {                                                                                                  \
    case type::TypeId::BOOLEAN:                                                                                       \
    case type::TypeId::TINYINT:                                                                                       \
      return *reinterpret_cast<const int8_t *const>(lhs_attr) OP * reinterpret_cast<const int8_t *const>(rhs_attr);   \
    case type::TypeId::SMALLINT:                                                                                      \
      return *reinterpret_cast<const int16_t *const>(lhs_attr) OP * reinterpret_cast<const int16_t *const>(rhs_attr); \
    case type::TypeId::INTEGER:                                                                                       \
      return *reinterpret_cast<const int32_t *const>(lhs_attr) OP * reinterpret_cast<const int32_t *const>(rhs_attr); \
    case type::TypeId::DATE:                                                                                          \
      return *reinterpret_cast<const uint32_t *const>(lhs_attr) OP *                                                  \
             reinterpret_cast<const uint32_t *const>(rhs_attr);                                                       \
    case type::TypeId::BIGINT:                                                                                        \
      return *reinterpret_cast<const int64_t *const>(lhs_attr) OP * reinterpret_cast<const int64_t *const>(rhs_attr); \
    case type::TypeId::DECIMAL:                                                                                       \
      return *reinterpret_cast<const double *const>(lhs_attr) OP * reinterpret_cast<const double *const>(rhs_attr);   \
    case type::TypeId::TIMESTAMP:                                                                                     \
      return *reinterpret_cast<const uint64_t *const>(lhs_attr) OP *                                                  \
             reinterpret_cast<const uint64_t *const>(rhs_attr);                                                       \
    case type::TypeId::VARCHAR:                                                                                       \
    case type::TypeId::VARBINARY: {                                                                                   \
      return CompareVarlens(lhs_attr, rhs_attr) OP 0;                                                                 \
    }                                                                                                                 \
    default:                                                                                                          \
      throw std::runtime_error("Unknown TypeId in terrier::storage::index::GenericKey::TypeComparators.");            \
  }

    /**
     * @param type_id TypeId to interpret both pointers as
     * @param lhs_attr first value to be compared
     * @param rhs_attr second value to be compared
     * @return true if first is less than second
     */
    static bool CompareLessThan(const type::TypeId type_id, const byte *const lhs_attr, const byte *const rhs_attr) {
      COMPARE_FUNC(<)  // NOLINT
    }

    /**
     * @param type_id TypeId to interpret both pointers as
     * @param lhs_attr first value to be compared
     * @param rhs_attr second value to be compared
     * @return true if first is greater than second
     */
    static bool CompareGreaterThan(const type::TypeId type_id, const byte *const lhs_attr, const byte *const rhs_attr) {
      COMPARE_FUNC(>)  // NOLINT
    }

    /**
     * @param type_id TypeId to interpret both pointers as
     * @param lhs_attr first value to be compared
     * @param rhs_attr second value to be compared
     * @return true if first is equal to second
     */
    static bool CompareEquals(const type::TypeId type_id, const byte *const lhs_attr, const byte *const rhs_attr) {
      COMPARE_FUNC(==)
    }
  };

 private:
  ProjectedRow *GetProjectedRow() {
    auto *pr = reinterpret_cast<ProjectedRow *>(StorageUtil::AlignedPtr(sizeof(uint64_t), key_data_));
    TERRIER_ASSERT(reinterpret_cast<uintptr_t>(pr) % sizeof(uint64_t) == 0,
                   "ProjectedRow must be aligned to 8 bytes for atomicity guarantees.");
    TERRIER_ASSERT(reinterpret_cast<uintptr_t>(pr) + pr->Size() < reinterpret_cast<uintptr_t>(this) + key_size_byte,
                   "ProjectedRow will access out of bounds.");
    return pr;
  }

  byte key_data_[key_size_byte];
  const IndexMetadata *metadata_ = nullptr;
};

}  // namespace terrier::storage::index

namespace std {

/**
 * Implements std::hash for GenericKey. Allows the class to be used with STL containers and the BwTree index.
 * @tparam KeySize number of bytes for the key's internal buffer
 */
template <uint16_t KeySize>
struct hash<terrier::storage::index::GenericKey<KeySize>> {
 public:
  /**
   * @param key key to be hashed
   * @return hash of the key's underlying data
   */
  size_t operator()(terrier::storage::index::GenericKey<KeySize> const &key) const {
    const auto &metadata = key.GetIndexMetadata();

    const auto &key_schema = metadata.GetSchema();
    const auto &inlined_attr_sizes = metadata.GetInlinedAttributeSizes();

    uint64_t running_hash = terrier::common::HashUtil::Hash(metadata);

    const auto *const pr = key.GetProjectedRow();

    running_hash = terrier::common::HashUtil::CombineHashes(running_hash, terrier::common::HashUtil::Hash(pr->Size()));
    running_hash =
        terrier::common::HashUtil::CombineHashes(running_hash, terrier::common::HashUtil::Hash(pr->NumColumns()));

    const auto &key_cols = key_schema.GetColumns();
    for (uint16_t i = 0; i < key_cols.size(); i++) {
      const auto offset = static_cast<uint16_t>(pr->ColumnIds()[i]);
      const byte *const attr = pr->AccessWithNullCheck(offset);
      if (attr == nullptr) {
        // attribute is NULL, just hash the nullptr to contribute something to the hash
        running_hash = terrier::common::HashUtil::CombineHashes(running_hash, terrier::common::HashUtil::Hash(attr));
        continue;
      }

      // just hash the attribute bytes for inlined attributes
      running_hash = terrier::common::HashUtil::CombineHashes(
          running_hash, terrier::common::HashUtil::HashBytes(attr, inlined_attr_sizes[i]));
    }

    return running_hash;
  }
};

/**
 * Implements std::equal_to for GenericKey. Allows the class to be used with STL containers and the BwTree index.
 * @tparam KeySize number of bytes for the key's internal buffer
 */
template <uint16_t KeySize>
struct equal_to<terrier::storage::index::GenericKey<KeySize>> {
  /**
   * @param lhs first key to be compared
   * @param rhs second key to be compared
   * @return true if first key is equal to the second key
   */
  bool operator()(const terrier::storage::index::GenericKey<KeySize> &lhs,
                  const terrier::storage::index::GenericKey<KeySize> &rhs) const {
    const auto &key_schema = lhs.GetIndexMetadata().GetSchema();

    const auto &key_cols = key_schema.GetColumns();
    for (uint16_t i = 0; i < key_cols.size(); i++) {
      const auto *const lhs_pr = lhs.GetProjectedRow();
      const auto *const rhs_pr = rhs.GetProjectedRow();

      const auto offset = static_cast<uint16_t>(lhs_pr->ColumnIds()[i]);
      TERRIER_ASSERT(lhs_pr->ColumnIds()[i] == rhs_pr->ColumnIds()[i], "Comparison orders should be the same.");

      const byte *const lhs_attr = lhs_pr->AccessWithNullCheck(offset);
      const byte *const rhs_attr = rhs_pr->AccessWithNullCheck(offset);

      if (lhs_attr == nullptr) {
        if (rhs_attr == nullptr) {
          // attributes are both NULL (equal), continue
          continue;
        }
        // lhs is NULL, rhs is non-NULL, return non-equal
        return false;
      }

      if (rhs_attr == nullptr) {
        // lhs is non-NULL, rhs is NULL, return non-equal
        return false;
      }

<<<<<<< HEAD
      const terrier::type::TypeId type_id = key_schema.GetColumns()[i].GetType();
=======
      const terrier::type::TypeId type_id = key_schema.GetColumns()[i].Type();
>>>>>>> daad5cd3

      if (!terrier::storage::index::GenericKey<KeySize>::TypeComparators::CompareEquals(type_id, lhs_attr, rhs_attr)) {
        // one of the attrs didn't match, return non-equal
        return false;
      }

      // attributes are equal, continue
    }

    // keys are equal
    return true;
  }
};

/**
 * Implements std::less for GenericKey. Allows the class to be used with STL containers and the BwTree index.
 * @tparam KeySize number of bytes for the key's internal buffer
 */
template <uint16_t KeySize>
struct less<terrier::storage::index::GenericKey<KeySize>> {
  /**
   * @param lhs first key to be compared
   * @param rhs second key to be compared
   * @return true if first key is less than the second key
   */
  bool operator()(const terrier::storage::index::GenericKey<KeySize> &lhs,
                  const terrier::storage::index::GenericKey<KeySize> &rhs) const {
    const auto &key_schema = lhs.GetIndexMetadata().GetSchema();

    const auto &key_cols = key_schema.GetColumns();
    for (uint16_t i = 0; i < key_cols.size(); i++) {
      const auto *const lhs_pr = lhs.GetProjectedRow();
      const auto *const rhs_pr = rhs.GetProjectedRow();

      const auto offset = static_cast<uint16_t>(lhs_pr->ColumnIds()[i]);
      TERRIER_ASSERT(lhs_pr->ColumnIds()[i] == rhs_pr->ColumnIds()[i], "Comparison orders should be the same.");

      const byte *const lhs_attr = lhs_pr->AccessWithNullCheck(offset);
      const byte *const rhs_attr = rhs_pr->AccessWithNullCheck(offset);

      if (lhs_attr == nullptr) {
        if (rhs_attr == nullptr) {
          // attributes are both NULL (equal), continue
          continue;
        }
        // lhs is NULL, rhs is non-NULL, lhs is less than
        return true;
      }

      if (rhs_attr == nullptr) {
        // lhs is non-NULL, rhs is NULL, lhs is greater than
        return false;
      }

<<<<<<< HEAD
      const terrier::type::TypeId type_id = key_schema.GetColumns()[i].GetType();
=======
      const terrier::type::TypeId type_id = key_schema.GetColumns()[i].Type();
>>>>>>> daad5cd3

      if (terrier::storage::index::GenericKey<KeySize>::TypeComparators::CompareLessThan(type_id, lhs_attr, rhs_attr))
        return true;
      if (terrier::storage::index::GenericKey<KeySize>::TypeComparators::CompareGreaterThan(type_id, lhs_attr,
                                                                                            rhs_attr))
        return false;

      // attributes are equal, continue
    }

    // keys are equal
    return false;
  }
};
}  // namespace std<|MERGE_RESOLUTION|>--- conflicted
+++ resolved
@@ -294,11 +294,7 @@
         return false;
       }
 
-<<<<<<< HEAD
-      const terrier::type::TypeId type_id = key_schema.GetColumns()[i].GetType();
-=======
       const terrier::type::TypeId type_id = key_schema.GetColumns()[i].Type();
->>>>>>> daad5cd3
 
       if (!terrier::storage::index::GenericKey<KeySize>::TypeComparators::CompareEquals(type_id, lhs_attr, rhs_attr)) {
         // one of the attrs didn't match, return non-equal
@@ -353,11 +349,7 @@
         return false;
       }
 
-<<<<<<< HEAD
-      const terrier::type::TypeId type_id = key_schema.GetColumns()[i].GetType();
-=======
       const terrier::type::TypeId type_id = key_schema.GetColumns()[i].Type();
->>>>>>> daad5cd3
 
       if (terrier::storage::index::GenericKey<KeySize>::TypeComparators::CompareLessThan(type_id, lhs_attr, rhs_attr))
         return true;
