#pragma once

#include <utility>
#include <vector>
#include "catalog/catalog_defs.h"
#include "catalog/index_schema.h"
#include "storage/index/bwtree_index.h"
#include "storage/index/compact_ints_key.h"
#include "storage/index/generic_key.h"
#include "storage/index/hash_index.h"
#include "storage/index/index.h"
#include "storage/index/index_defs.h"
#include "storage/index/index_metadata.h"
#include "storage/projected_row.h"

namespace terrier::storage::index {

/**
 * The IndexBuilder automatically creates the best possible index for the given parameters.
 */
class IndexBuilder {
 private:
  catalog::index_oid_t index_oid_{0};
  ConstraintType constraint_type_ = ConstraintType::INVALID;
  catalog::IndexSchema key_schema_;

 public:
  IndexBuilder() = default;

  /**
   * @return a new best-possible index for the current parameters
   */
  Index *Build() const {
    TERRIER_ASSERT(!key_schema_.GetColumns().empty(), "Cannot build an index without a KeySchema.");
    TERRIER_ASSERT(constraint_type_ != ConstraintType::INVALID, "Cannot build an index without a ConstraintType.");
    TERRIER_ASSERT((constraint_type_ == ConstraintType::DEFAULT && !key_schema_.Unique()) ||
                       (constraint_type_ == ConstraintType::UNIQUE && key_schema_.Unique()),
                   "ContraintType should match the IndexSchema's is_unique flag.");

    IndexMetadata metadata(key_schema_);

    // figure out if we can use CompactIntsKey
    bool use_compact_ints = true;
    uint32_t key_size = 0;

    auto key_cols = key_schema_.GetColumns();

    for (uint16_t i = 0; use_compact_ints && i < key_cols.size(); i++) {
      const auto &attr = key_cols[i];
<<<<<<< HEAD
      use_compact_ints = use_compact_ints && !attr.IsNullable() && CompactIntsOk(attr.GetType());  // key type ok?
      key_size += type::TypeUtil::GetTypeSize(attr.GetType());
=======
      use_compact_ints = use_compact_ints && !attr.Nullable() && CompactIntsOk(attr.Type());  // key type ok?
      key_size += type::TypeUtil::GetTypeSize(attr.Type());
>>>>>>> daad5cd3
      use_compact_ints = use_compact_ints && key_size <= sizeof(uint64_t) * INTSKEY_MAX_SLOTS;  // key size fits?
    }

    if (key_schema_.IsOrdered()) {
      if (use_compact_ints) return BuildBwTreeIntsKey(index_oid_, constraint_type_, key_size, std::move(metadata));
      return BuildBwTreeGenericKey(index_oid_, constraint_type_, std::move(metadata));
    } else {
      if (use_compact_ints) return BuildHashIntsKey(index_oid_, constraint_type_, key_size, std::move(metadata));
      return BuildHashGenericKey(index_oid_, constraint_type_, std::move(metadata));
    }
  }

  /**
   * @param index_oid the index oid
   * @return the builder object
   */
  IndexBuilder &SetOid(const catalog::index_oid_t index_oid) {
    index_oid_ = index_oid;
    return *this;
  }

  /**
   * @param constraint_type the type of index
   * @return the builder object
   */
  IndexBuilder &SetConstraintType(const ConstraintType constraint_type) {
    constraint_type_ = constraint_type;
    return *this;
  }

  /**
   * @param key_schema the index key schema
   * @return the builder object
   */
  IndexBuilder &SetKeySchema(const catalog::IndexSchema &key_schema) {
    key_schema_ = key_schema;
    return *this;
  }

 private:
  /**
   * @return true if attr_type can be represented with CompactIntsKey
   */
  static bool CompactIntsOk(type::TypeId attr_type) {
    switch (attr_type) {
      case type::TypeId::TINYINT:
      case type::TypeId::SMALLINT:
      case type::TypeId::INTEGER:
      case type::TypeId::BIGINT:
        return true;
      default:
        break;
    }
    return false;
  }

  Index *BuildBwTreeIntsKey(catalog::index_oid_t index_oid, ConstraintType constraint_type, uint32_t key_size,
                            IndexMetadata metadata) const {
    TERRIER_ASSERT(key_size <= sizeof(uint64_t) * INTSKEY_MAX_SLOTS, "Not enough slots for given key size.");
    Index *index = nullptr;
    if (key_size <= sizeof(uint64_t)) {
      index = new BwTreeIndex<CompactIntsKey<1>>(index_oid, constraint_type, std::move(metadata));
    } else if (key_size <= sizeof(uint64_t) * 2) {
      index = new BwTreeIndex<CompactIntsKey<2>>(index_oid, constraint_type, std::move(metadata));
    } else if (key_size <= sizeof(uint64_t) * 3) {
      index = new BwTreeIndex<CompactIntsKey<3>>(index_oid, constraint_type, std::move(metadata));
    } else if (key_size <= sizeof(uint64_t) * 4) {
      index = new BwTreeIndex<CompactIntsKey<4>>(index_oid, constraint_type, std::move(metadata));
    }
    TERRIER_ASSERT(index != nullptr, "Failed to create an IntsKey index.");
    return index;
  }

  Index *BuildBwTreeGenericKey(catalog::index_oid_t index_oid, ConstraintType constraint_type,
                               IndexMetadata metadata) const {
    const auto pr_size = metadata.GetInlinedPRInitializer().ProjectedRowSize();
    Index *index = nullptr;

    const auto key_size =
        (pr_size + 8) +
        sizeof(uintptr_t);  // account for potential padding of the PR and the size of the pointer for metadata

    if (key_size <= 64) {
      index = new BwTreeIndex<GenericKey<64>>(index_oid, constraint_type, std::move(metadata));
    } else if (key_size <= 128) {
      index = new BwTreeIndex<GenericKey<128>>(index_oid, constraint_type, std::move(metadata));
    } else if (key_size <= 256) {
      index = new BwTreeIndex<GenericKey<256>>(index_oid, constraint_type, std::move(metadata));
    }
    TERRIER_ASSERT(index != nullptr, "Failed to create an IntsKey index.");
    return index;
  }

  Index *BuildHashIntsKey(catalog::index_oid_t index_oid, ConstraintType constraint_type, uint32_t key_size,
                          IndexMetadata metadata) const {
    TERRIER_ASSERT(key_size <= sizeof(uint64_t) * INTSKEY_MAX_SLOTS, "Not enough slots for given key size.");
    Index *index = nullptr;
    if (key_size <= sizeof(uint64_t)) {
      index = new HashIndex<CompactIntsKey<1>>(index_oid, constraint_type, std::move(metadata));
    } else if (key_size <= sizeof(uint64_t) * 2) {
      index = new HashIndex<CompactIntsKey<2>>(index_oid, constraint_type, std::move(metadata));
    } else if (key_size <= sizeof(uint64_t) * 3) {
      index = new HashIndex<CompactIntsKey<3>>(index_oid, constraint_type, std::move(metadata));
    } else if (key_size <= sizeof(uint64_t) * 4) {
      index = new HashIndex<CompactIntsKey<4>>(index_oid, constraint_type, std::move(metadata));
    }
    TERRIER_ASSERT(index != nullptr, "Failed to create an IntsKey index.");
    return index;
  }

  Index *BuildHashGenericKey(catalog::index_oid_t index_oid, ConstraintType constraint_type,
                             IndexMetadata metadata) const {
    const auto pr_size = metadata.GetInlinedPRInitializer().ProjectedRowSize();
    Index *index = nullptr;

    const auto key_size =
        (pr_size + 8) +
        sizeof(uintptr_t);  // account for potential padding of the PR and the size of the pointer for metadata

    if (key_size <= 64) {
      index = new HashIndex<GenericKey<64>>(index_oid, constraint_type, std::move(metadata));
    } else if (key_size <= 128) {
      index = new HashIndex<GenericKey<128>>(index_oid, constraint_type, std::move(metadata));
    } else if (key_size <= 256) {
      index = new HashIndex<GenericKey<256>>(index_oid, constraint_type, std::move(metadata));
    }
    TERRIER_ASSERT(index != nullptr, "Failed to create an IntsKey index.");
    return index;
  }
};

}  // namespace terrier::storage::index<|MERGE_RESOLUTION|>--- conflicted
+++ resolved
@@ -2,12 +2,12 @@
 
 #include <utility>
 #include <vector>
+#include "bwtree/bwtree.h"
 #include "catalog/catalog_defs.h"
 #include "catalog/index_schema.h"
 #include "storage/index/bwtree_index.h"
 #include "storage/index/compact_ints_key.h"
 #include "storage/index/generic_key.h"
-#include "storage/index/hash_index.h"
 #include "storage/index/index.h"
 #include "storage/index/index_defs.h"
 #include "storage/index/index_metadata.h"
@@ -47,23 +47,13 @@
 
     for (uint16_t i = 0; use_compact_ints && i < key_cols.size(); i++) {
       const auto &attr = key_cols[i];
-<<<<<<< HEAD
-      use_compact_ints = use_compact_ints && !attr.IsNullable() && CompactIntsOk(attr.GetType());  // key type ok?
-      key_size += type::TypeUtil::GetTypeSize(attr.GetType());
-=======
       use_compact_ints = use_compact_ints && !attr.Nullable() && CompactIntsOk(attr.Type());  // key type ok?
       key_size += type::TypeUtil::GetTypeSize(attr.Type());
->>>>>>> daad5cd3
       use_compact_ints = use_compact_ints && key_size <= sizeof(uint64_t) * INTSKEY_MAX_SLOTS;  // key size fits?
     }
 
-    if (key_schema_.IsOrdered()) {
-      if (use_compact_ints) return BuildBwTreeIntsKey(index_oid_, constraint_type_, key_size, std::move(metadata));
-      return BuildBwTreeGenericKey(index_oid_, constraint_type_, std::move(metadata));
-    } else {
-      if (use_compact_ints) return BuildHashIntsKey(index_oid_, constraint_type_, key_size, std::move(metadata));
-      return BuildHashGenericKey(index_oid_, constraint_type_, std::move(metadata));
-    }
+    if (use_compact_ints) return BuildBwTreeIntsKey(index_oid_, constraint_type_, key_size, std::move(metadata));
+    return BuildBwTreeGenericKey(index_oid_, constraint_type_, std::move(metadata));
   }
 
   /**
@@ -146,43 +136,6 @@
     TERRIER_ASSERT(index != nullptr, "Failed to create an IntsKey index.");
     return index;
   }
-
-  Index *BuildHashIntsKey(catalog::index_oid_t index_oid, ConstraintType constraint_type, uint32_t key_size,
-                          IndexMetadata metadata) const {
-    TERRIER_ASSERT(key_size <= sizeof(uint64_t) * INTSKEY_MAX_SLOTS, "Not enough slots for given key size.");
-    Index *index = nullptr;
-    if (key_size <= sizeof(uint64_t)) {
-      index = new HashIndex<CompactIntsKey<1>>(index_oid, constraint_type, std::move(metadata));
-    } else if (key_size <= sizeof(uint64_t) * 2) {
-      index = new HashIndex<CompactIntsKey<2>>(index_oid, constraint_type, std::move(metadata));
-    } else if (key_size <= sizeof(uint64_t) * 3) {
-      index = new HashIndex<CompactIntsKey<3>>(index_oid, constraint_type, std::move(metadata));
-    } else if (key_size <= sizeof(uint64_t) * 4) {
-      index = new HashIndex<CompactIntsKey<4>>(index_oid, constraint_type, std::move(metadata));
-    }
-    TERRIER_ASSERT(index != nullptr, "Failed to create an IntsKey index.");
-    return index;
-  }
-
-  Index *BuildHashGenericKey(catalog::index_oid_t index_oid, ConstraintType constraint_type,
-                             IndexMetadata metadata) const {
-    const auto pr_size = metadata.GetInlinedPRInitializer().ProjectedRowSize();
-    Index *index = nullptr;
-
-    const auto key_size =
-        (pr_size + 8) +
-        sizeof(uintptr_t);  // account for potential padding of the PR and the size of the pointer for metadata
-
-    if (key_size <= 64) {
-      index = new HashIndex<GenericKey<64>>(index_oid, constraint_type, std::move(metadata));
-    } else if (key_size <= 128) {
-      index = new HashIndex<GenericKey<128>>(index_oid, constraint_type, std::move(metadata));
-    } else if (key_size <= 256) {
-      index = new HashIndex<GenericKey<256>>(index_oid, constraint_type, std::move(metadata));
-    }
-    TERRIER_ASSERT(index != nullptr, "Failed to create an IntsKey index.");
-    return index;
-  }
 };
 
 }  // namespace terrier::storage::index