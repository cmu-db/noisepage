#pragma once

#include <functional>
#include <utility>
#include <vector>
#include "bwtree/bwtree.h"
#include "storage/index/index.h"
#include "transaction/transaction_context.h"
#include "transaction/transaction_manager.h"

namespace terrier::storage::index {

/**
 * Wrapper around Ziqi's OpenBwTree.
 * @tparam KeyType the type of keys stored in the BwTree
 */
template <typename KeyType>
class BwTreeIndex final : public Index {
  friend class IndexFactory;

 private:
  BwTreeIndex(const catalog::index_oid_t oid, const ConstraintType constraint_type, IndexMetadata metadata)
      : Index(oid, constraint_type, std::move(metadata)),
        bwtree_{new third_party::bwtree::BwTree<KeyType, TupleSlot>{false}} {}

  third_party::bwtree::BwTree<KeyType, TupleSlot> *const bwtree_;

 public:
  ~BwTreeIndex() final { delete bwtree_; }

  bool Insert(transaction::TransactionContext *const txn, const ProjectedRow &tuple, const TupleSlot location) final {
    TERRIER_ASSERT(GetConstraintType() == ConstraintType::DEFAULT,
                   "This Insert is designed for secondary indexes with no uniqueness constraints.");
    KeyType index_key;
    index_key.SetFromProjectedRow(tuple, metadata_);
    const bool result = bwtree_->Insert(index_key, location, false);

    if (result) {
      // Register an abort action with the txn context in case of rollback
      txn->RegisterAbortAction([=]() {
        const bool UNUSED_ATTRIBUTE result = bwtree_->Delete(index_key, location);
        TERRIER_ASSERT(result, "Delete on the index failed.");
      });
    }

    return result;
  }

  bool InsertUnique(transaction::TransactionContext *const txn, const ProjectedRow &tuple,
                    const TupleSlot location) final {
    TERRIER_ASSERT(GetConstraintType() == ConstraintType::UNIQUE,
                   "This Insert is designed for indexes with uniqueness constraints.");
    KeyType index_key;
    index_key.SetFromProjectedRow(tuple, metadata_);
    bool predicate_satisfied = false;

    // The predicate checks if any matching keys have write-write conflicts or are still visible to the calling txn.
    auto predicate = [&](const TupleSlot slot) -> bool {
      const auto *const data_table = slot.GetBlock()->data_table_;
      return data_table->HasConflict(*txn, slot) || data_table->IsVisible(*txn, slot);
    };

    const bool result = bwtree_->ConditionalInsert(index_key, location, predicate, &predicate_satisfied);

    TERRIER_ASSERT(predicate_satisfied != result, "If predicate is not satisfied then insertion should succeed.");

    if (result) {
      // Register an abort action with the txn context in case of rollback
      txn->RegisterAbortAction([=]() {
        const bool UNUSED_ATTRIBUTE result = bwtree_->Delete(index_key, location);
        TERRIER_ASSERT(result, "Delete on the index failed.");
      });
    }

    return result;
<<<<<<< HEAD
  }

  void Delete(transaction::TransactionContext *const txn, const ProjectedRow &tuple, const TupleSlot location) final {
    KeyType index_key;
    index_key.SetFromProjectedRow(tuple, metadata_);

    TERRIER_ASSERT(!(location.GetBlock()->data_table_->HasConflict(*txn, location)) &&
                       !(location.GetBlock()->data_table_->IsVisible(*txn, location)),
                   "Called index delete on a TupleSlot that has a conflict with this txn or is still visible.");

    // Register a deferred action for the GC with txn manager
    auto *const txn_manager = txn->GetTransactionManager();
    txn->RegisterCommitAction([=]() {
      txn_manager->DeferAction([=]() {
        const bool UNUSED_ATTRIBUTE result = bwtree_->Delete(index_key, location);
        TERRIER_ASSERT(result, "Deferred delete on the index failed.");
      });
    });
  }

=======
  }

  void Delete(transaction::TransactionContext *const txn, const ProjectedRow &tuple, const TupleSlot location) final {
    KeyType index_key;
    index_key.SetFromProjectedRow(tuple, metadata_);

    TERRIER_ASSERT(!(location.GetBlock()->data_table_->HasConflict(*txn, location)) &&
                       !(location.GetBlock()->data_table_->IsVisible(*txn, location)),
                   "Called index delete on a TupleSlot that has a conflict with this txn or is still visible.");

    // Register a deferred action for the GC with txn manager. See base function comment.
    auto *const txn_manager = txn->GetTransactionManager();
    txn->RegisterCommitAction([=]() {
      txn_manager->DeferAction([=]() {
        const bool UNUSED_ATTRIBUTE result = bwtree_->Delete(index_key, location);
        TERRIER_ASSERT(result, "Deferred delete on the index failed.");
      });
    });
  }

>>>>>>> 2df2b153
  void ScanKey(const transaction::TransactionContext &txn, const ProjectedRow &key,
               std::vector<TupleSlot> *value_list) final {
    TERRIER_ASSERT(value_list->empty(), "Result set should begin empty.");

    std::vector<TupleSlot> results;

    // Build search key
    KeyType index_key;
    index_key.SetFromProjectedRow(key, metadata_);

    // Perform lookup in BwTree
    bwtree_->GetValue(index_key, results);

    // Avoid resizing our value_list, even if it means over-provisioning
    value_list->reserve(results.size());

    // Perform visibility check on result
    for (const auto &result : results) {
      if (IsVisible(txn, result)) value_list->emplace_back(result);
    }

    TERRIER_ASSERT(GetConstraintType() == ConstraintType::DEFAULT ||
                       (GetConstraintType() == ConstraintType::UNIQUE && value_list->size() <= 1),
                   "Invalid number of results for unique index.");
<<<<<<< HEAD
  }

  void ScanAscending(const transaction::TransactionContext &txn, const ProjectedRow &low_key,
                     const ProjectedRow &high_key, std::vector<TupleSlot> *value_list) final {
    TERRIER_ASSERT(value_list->empty(), "Result set should begin empty.");
=======
  }

  void ScanAscending(const transaction::TransactionContext &txn, const ProjectedRow &low_key,
                     const ProjectedRow &high_key, std::vector<TupleSlot> *value_list) final {
    TERRIER_ASSERT(value_list->empty(), "Result set should begin empty.");

    // Build search keys
    KeyType index_low_key, index_high_key;
    index_low_key.SetFromProjectedRow(low_key, metadata_);
    index_high_key.SetFromProjectedRow(high_key, metadata_);

    // Perform lookup in BwTree
    auto scan_itr = bwtree_->Begin(index_low_key);
    while (!scan_itr.IsEnd() && (bwtree_->KeyCmpLessEqual(scan_itr->first, index_high_key))) {
      // Perform visibility check on result
      if (IsVisible(txn, scan_itr->second)) value_list->emplace_back(scan_itr->second);
      scan_itr++;
    }
  }

  void ScanDescending(const transaction::TransactionContext &txn, const ProjectedRow &low_key,
                      const ProjectedRow &high_key, std::vector<TupleSlot> *value_list) final {
    TERRIER_ASSERT(value_list->empty(), "Result set should begin empty.");

    // Build search keys
    KeyType index_low_key, index_high_key;
    index_low_key.SetFromProjectedRow(low_key, metadata_);
    index_high_key.SetFromProjectedRow(high_key, metadata_);

    // Perform lookup in BwTree
    auto scan_itr = bwtree_->Begin(index_high_key);
    // Back up one element if we didn't match the high key
    // This currently uses the BwTree's decrement operator on the iterator, which is not guaranteed to be
    // constant time. In some cases it may be faster to do an ascending scan and then reverse the result vector. It
    // depends on the visibility selectivity and final result set size. We can change the implementation in the future
    // if it proves to be a problem.
    if (scan_itr.IsEnd() || bwtree_->KeyCmpGreater(scan_itr->first, index_high_key)) scan_itr--;

    while (!scan_itr.IsREnd() && (bwtree_->KeyCmpGreaterEqual(scan_itr->first, index_low_key))) {
      // Perform visibility check on result
      if (IsVisible(txn, scan_itr->second)) value_list->emplace_back(scan_itr->second);
      scan_itr--;
    }
  }

  void ScanLimitAscending(const transaction::TransactionContext &txn, const ProjectedRow &low_key,
                          const ProjectedRow &high_key, std::vector<TupleSlot> *value_list,
                          const uint32_t limit) final {
    TERRIER_ASSERT(value_list->empty(), "Result set should begin empty.");
    TERRIER_ASSERT(limit > 0, "Limit must be greater than 0.");
>>>>>>> 2df2b153

    // Build search keys
    KeyType index_low_key, index_high_key;
    index_low_key.SetFromProjectedRow(low_key, metadata_);
    index_high_key.SetFromProjectedRow(high_key, metadata_);

    // Perform lookup in BwTree
    auto scan_itr = bwtree_->Begin(index_low_key);
<<<<<<< HEAD
    while (!scan_itr.IsEnd() && (bwtree_->KeyCmpLessEqual(scan_itr->first, index_high_key))) {
      // Perform visibility check on result
      if (IsVisible(txn, scan_itr->second)) value_list->emplace_back(scan_itr->second);
      scan_itr++;
    }
  }

  void ScanDescending(const transaction::TransactionContext &txn, const ProjectedRow &low_key,
                      const ProjectedRow &high_key, std::vector<TupleSlot> *value_list) final {
    TERRIER_ASSERT(value_list->empty(), "Result set should begin empty.");

    // Build search keys
    KeyType index_low_key, index_high_key;
    index_low_key.SetFromProjectedRow(low_key, metadata_);
    index_high_key.SetFromProjectedRow(high_key, metadata_);

    // Perform lookup in BwTree
    auto scan_itr = bwtree_->Begin(index_high_key);
    // Back up one element if we didn't match the high key
    if (scan_itr.IsEnd() || bwtree_->KeyCmpGreater(scan_itr->first, index_high_key)) scan_itr--;

    while (!scan_itr.IsREnd() && (bwtree_->KeyCmpGreaterEqual(scan_itr->first, index_low_key))) {
      // Perform visibility check on result
      if (IsVisible(txn, scan_itr->second)) value_list->emplace_back(scan_itr->second);
      scan_itr--;
    }
  }

  void ScanLimitAscending(const transaction::TransactionContext &txn, const ProjectedRow &low_key,
                          const ProjectedRow &high_key, std::vector<TupleSlot> *value_list,
                          const uint32_t limit) final {
    TERRIER_ASSERT(value_list->empty(), "Result set should begin empty.");
    TERRIER_ASSERT(limit > 0, "Limit must be greater than 0.");

    // Build search keys
    KeyType index_low_key, index_high_key;
    index_low_key.SetFromProjectedRow(low_key, metadata_);
    index_high_key.SetFromProjectedRow(high_key, metadata_);

    // Perform lookup in BwTree
    auto scan_itr = bwtree_->Begin(index_low_key);
=======
>>>>>>> 2df2b153
    while (value_list->size() < limit && !scan_itr.IsEnd() &&
           (bwtree_->KeyCmpLessEqual(scan_itr->first, index_high_key))) {
      // Perform visibility check on result
      if (IsVisible(txn, scan_itr->second)) value_list->emplace_back(scan_itr->second);
      scan_itr++;
    }
  }

  void ScanLimitDescending(const transaction::TransactionContext &txn, const ProjectedRow &low_key,
                           const ProjectedRow &high_key, std::vector<TupleSlot> *value_list,
                           const uint32_t limit) final {
    TERRIER_ASSERT(value_list->empty(), "Result set should begin empty.");
    TERRIER_ASSERT(limit > 0, "Limit must be greater than 0.");

    // Build search keys
    KeyType index_low_key, index_high_key;
    index_low_key.SetFromProjectedRow(low_key, metadata_);
    index_high_key.SetFromProjectedRow(high_key, metadata_);

    // Perform lookup in BwTree
    auto scan_itr = bwtree_->Begin(index_high_key);
<<<<<<< HEAD
    // Back up one element if we didn't match the high key
=======
    // Back up one element if we didn't match the high key, see comment on line 152.
>>>>>>> 2df2b153
    if (scan_itr.IsEnd() || bwtree_->KeyCmpGreater(scan_itr->first, index_high_key)) scan_itr--;

    while (value_list->size() < limit && !scan_itr.IsREnd() &&
           (bwtree_->KeyCmpGreaterEqual(scan_itr->first, index_low_key))) {
      // Perform visibility check on result
      if (IsVisible(txn, scan_itr->second)) value_list->emplace_back(scan_itr->second);
      scan_itr--;
    }
  }
};

}  // namespace terrier::storage::index<|MERGE_RESOLUTION|>--- conflicted
+++ resolved
@@ -16,7 +16,7 @@
  */
 template <typename KeyType>
 class BwTreeIndex final : public Index {
-  friend class IndexFactory;
+  friend class IndexBuilder;
 
  private:
   BwTreeIndex(const catalog::index_oid_t oid, const ConstraintType constraint_type, IndexMetadata metadata)
@@ -73,28 +73,6 @@
     }
 
     return result;
-<<<<<<< HEAD
-  }
-
-  void Delete(transaction::TransactionContext *const txn, const ProjectedRow &tuple, const TupleSlot location) final {
-    KeyType index_key;
-    index_key.SetFromProjectedRow(tuple, metadata_);
-
-    TERRIER_ASSERT(!(location.GetBlock()->data_table_->HasConflict(*txn, location)) &&
-                       !(location.GetBlock()->data_table_->IsVisible(*txn, location)),
-                   "Called index delete on a TupleSlot that has a conflict with this txn or is still visible.");
-
-    // Register a deferred action for the GC with txn manager
-    auto *const txn_manager = txn->GetTransactionManager();
-    txn->RegisterCommitAction([=]() {
-      txn_manager->DeferAction([=]() {
-        const bool UNUSED_ATTRIBUTE result = bwtree_->Delete(index_key, location);
-        TERRIER_ASSERT(result, "Deferred delete on the index failed.");
-      });
-    });
-  }
-
-=======
   }
 
   void Delete(transaction::TransactionContext *const txn, const ProjectedRow &tuple, const TupleSlot location) final {
@@ -115,7 +93,6 @@
     });
   }
 
->>>>>>> 2df2b153
   void ScanKey(const transaction::TransactionContext &txn, const ProjectedRow &key,
                std::vector<TupleSlot> *value_list) final {
     TERRIER_ASSERT(value_list->empty(), "Result set should begin empty.");
@@ -140,13 +117,6 @@
     TERRIER_ASSERT(GetConstraintType() == ConstraintType::DEFAULT ||
                        (GetConstraintType() == ConstraintType::UNIQUE && value_list->size() <= 1),
                    "Invalid number of results for unique index.");
-<<<<<<< HEAD
-  }
-
-  void ScanAscending(const transaction::TransactionContext &txn, const ProjectedRow &low_key,
-                     const ProjectedRow &high_key, std::vector<TupleSlot> *value_list) final {
-    TERRIER_ASSERT(value_list->empty(), "Result set should begin empty.");
-=======
   }
 
   void ScanAscending(const transaction::TransactionContext &txn, const ProjectedRow &low_key,
@@ -197,7 +167,6 @@
                           const uint32_t limit) final {
     TERRIER_ASSERT(value_list->empty(), "Result set should begin empty.");
     TERRIER_ASSERT(limit > 0, "Limit must be greater than 0.");
->>>>>>> 2df2b153
 
     // Build search keys
     KeyType index_low_key, index_high_key;
@@ -206,50 +175,6 @@
 
     // Perform lookup in BwTree
     auto scan_itr = bwtree_->Begin(index_low_key);
-<<<<<<< HEAD
-    while (!scan_itr.IsEnd() && (bwtree_->KeyCmpLessEqual(scan_itr->first, index_high_key))) {
-      // Perform visibility check on result
-      if (IsVisible(txn, scan_itr->second)) value_list->emplace_back(scan_itr->second);
-      scan_itr++;
-    }
-  }
-
-  void ScanDescending(const transaction::TransactionContext &txn, const ProjectedRow &low_key,
-                      const ProjectedRow &high_key, std::vector<TupleSlot> *value_list) final {
-    TERRIER_ASSERT(value_list->empty(), "Result set should begin empty.");
-
-    // Build search keys
-    KeyType index_low_key, index_high_key;
-    index_low_key.SetFromProjectedRow(low_key, metadata_);
-    index_high_key.SetFromProjectedRow(high_key, metadata_);
-
-    // Perform lookup in BwTree
-    auto scan_itr = bwtree_->Begin(index_high_key);
-    // Back up one element if we didn't match the high key
-    if (scan_itr.IsEnd() || bwtree_->KeyCmpGreater(scan_itr->first, index_high_key)) scan_itr--;
-
-    while (!scan_itr.IsREnd() && (bwtree_->KeyCmpGreaterEqual(scan_itr->first, index_low_key))) {
-      // Perform visibility check on result
-      if (IsVisible(txn, scan_itr->second)) value_list->emplace_back(scan_itr->second);
-      scan_itr--;
-    }
-  }
-
-  void ScanLimitAscending(const transaction::TransactionContext &txn, const ProjectedRow &low_key,
-                          const ProjectedRow &high_key, std::vector<TupleSlot> *value_list,
-                          const uint32_t limit) final {
-    TERRIER_ASSERT(value_list->empty(), "Result set should begin empty.");
-    TERRIER_ASSERT(limit > 0, "Limit must be greater than 0.");
-
-    // Build search keys
-    KeyType index_low_key, index_high_key;
-    index_low_key.SetFromProjectedRow(low_key, metadata_);
-    index_high_key.SetFromProjectedRow(high_key, metadata_);
-
-    // Perform lookup in BwTree
-    auto scan_itr = bwtree_->Begin(index_low_key);
-=======
->>>>>>> 2df2b153
     while (value_list->size() < limit && !scan_itr.IsEnd() &&
            (bwtree_->KeyCmpLessEqual(scan_itr->first, index_high_key))) {
       // Perform visibility check on result
@@ -271,11 +196,7 @@
 
     // Perform lookup in BwTree
     auto scan_itr = bwtree_->Begin(index_high_key);
-<<<<<<< HEAD
-    // Back up one element if we didn't match the high key
-=======
     // Back up one element if we didn't match the high key, see comment on line 152.
->>>>>>> 2df2b153
     if (scan_itr.IsEnd() || bwtree_->KeyCmpGreater(scan_itr->first, index_high_key)) scan_itr--;
 
     while (value_list->size() < limit && !scan_itr.IsREnd() &&
