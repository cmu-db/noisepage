#pragma once

#include <functional>
#include <utility>
#include <vector>
#include "bwtree/bwtree.h"
#include "storage/index/index.h"
#include "transaction/deferred_action_manager.h"
#include "transaction/transaction_context.h"
#include "transaction/transaction_manager.h"

namespace terrier::storage::index {

/**
 * Wrapper around Ziqi's OpenBwTree.
 * @tparam KeyType the type of keys stored in the BwTree
 */
template <typename KeyType>
class BwTreeIndex final : public Index {
  friend class IndexBuilder;

 private:
  BwTreeIndex(const catalog::index_oid_t oid, const ConstraintType constraint_type, IndexMetadata metadata)
      : Index(constraint_type, std::move(metadata)),
        bwtree_{new third_party::bwtree::BwTree<KeyType, TupleSlot>{false}} {}

  third_party::bwtree::BwTree<KeyType, TupleSlot> *const bwtree_;

 public:
  ~BwTreeIndex() final { delete bwtree_; }

  void PerformGarbageCollection() final { bwtree_->PerformGarbageCollection(); };

  bool Insert(transaction::TransactionContext *const txn, const ProjectedRow &tuple, const TupleSlot location) final {
    TERRIER_ASSERT(GetConstraintType() == ConstraintType::DEFAULT,
                   "This Insert is designed for secondary indexes with no uniqueness constraints.");
    KeyType index_key;
    index_key.SetFromProjectedRow(tuple, metadata_);
    const bool result = bwtree_->Insert(index_key, location, false);

<<<<<<< HEAD
    if (result) {
      // Register an abort action with the txn context in case of rollback
      txn->RegisterAbortAction([=](transaction::DeferredActionManager *) {
        const bool UNUSED_ATTRIBUTE result = bwtree_->Delete(index_key, location);
        TERRIER_ASSERT(result, "Delete on the index failed.");
      });
    }
=======
    TERRIER_ASSERT(
        result,
        "non-unique index shouldn't fail to insert. If it did, something went wrong deep inside the BwTree itself.");

    // Register an abort action with the txn context in case of rollback
    txn->RegisterAbortAction([=]() {
      const bool UNUSED_ATTRIBUTE result = bwtree_->Delete(index_key, location);
      TERRIER_ASSERT(result, "Delete on the index failed.");
    });
>>>>>>> a5b67df0

    return result;
  }

  bool InsertUnique(transaction::TransactionContext *const txn, const ProjectedRow &tuple,
                    const TupleSlot location) final {
    TERRIER_ASSERT(GetConstraintType() == ConstraintType::UNIQUE,
                   "This Insert is designed for indexes with uniqueness constraints.");
    KeyType index_key;
    index_key.SetFromProjectedRow(tuple, metadata_);
    bool predicate_satisfied = false;

    // The predicate checks if any matching keys have write-write conflicts or are still visible to the calling txn.
    auto predicate = [&](const TupleSlot slot) -> bool {
      const auto *const data_table = slot.GetBlock()->data_table_;
      return data_table->HasConflict(*txn, slot) || data_table->IsVisible(*txn, slot);
    };

    const bool result = bwtree_->ConditionalInsert(index_key, location, predicate, &predicate_satisfied);

    TERRIER_ASSERT(predicate_satisfied != result, "If predicate is not satisfied then insertion should succeed.");

    if (result) {
      // Register an abort action with the txn context in case of rollback
      txn->RegisterAbortAction([=](transaction::DeferredActionManager *) {
        const bool UNUSED_ATTRIBUTE result = bwtree_->Delete(index_key, location);
        TERRIER_ASSERT(result, "Delete on the index failed.");
      });
    } else {
      // Presumably you've already made modifications to a DataTable (the source of the TupleSlot argument to this
      // function) however, the index found a constraint violation and cannot allow that operation to succeed. For MVCC
      // correctness, this txn must now abort for the GC to clean up the version chain in the DataTable correctly.
      txn->MustAbort();
    }

    return result;
  }

  void Delete(transaction::TransactionContext *const txn, const ProjectedRow &tuple, const TupleSlot location) final {
    KeyType index_key;
    index_key.SetFromProjectedRow(tuple, metadata_);

    TERRIER_ASSERT(!(location.GetBlock()->data_table_->HasConflict(*txn, location)) &&
                       !(location.GetBlock()->data_table_->IsVisible(*txn, location)),
                   "Called index delete on a TupleSlot that has a conflict with this txn or is still visible.");

    // Register a deferred action for the GC with txn manager. See base function comment.
    txn->RegisterCommitAction([=](transaction::DeferredActionManager *deferred_action_manager) {
      deferred_action_manager->RegisterDeferredAction([=](transaction::timestamp_t) {
        const bool UNUSED_ATTRIBUTE result = bwtree_->Delete(index_key, location);
        TERRIER_ASSERT(result, "Deferred delete on the index failed.");  // NOLINT
      });
    });
  }

  void ScanKey(const transaction::TransactionContext &txn, const ProjectedRow &key,
               std::vector<TupleSlot> *value_list) final {
    TERRIER_ASSERT(value_list->empty(), "Result set should begin empty.");

    std::vector<TupleSlot> results;

    // Build search key
    KeyType index_key;
    index_key.SetFromProjectedRow(key, metadata_);

    // Perform lookup in BwTree
    bwtree_->GetValue(index_key, results);

    // Avoid resizing our value_list, even if it means over-provisioning
    value_list->reserve(results.size());

    // Perform visibility check on result
    for (const auto &result : results) {
      if (IsVisible(txn, result)) value_list->emplace_back(result);
    }

    TERRIER_ASSERT(GetConstraintType() == ConstraintType::DEFAULT ||
                       (GetConstraintType() == ConstraintType::UNIQUE && value_list->size() <= 1),
                   "Invalid number of results for unique index.");
  }

  void ScanAscending(const transaction::TransactionContext &txn, const ProjectedRow &low_key,
                     const ProjectedRow &high_key, std::vector<TupleSlot> *value_list) final {
    TERRIER_ASSERT(value_list->empty(), "Result set should begin empty.");

    // Build search keys
    KeyType index_low_key, index_high_key;
    index_low_key.SetFromProjectedRow(low_key, metadata_);
    index_high_key.SetFromProjectedRow(high_key, metadata_);

    // Perform lookup in BwTree
    auto scan_itr = bwtree_->Begin(index_low_key);
    while (!scan_itr.IsEnd() && (bwtree_->KeyCmpLessEqual(scan_itr->first, index_high_key))) {
      // Perform visibility check on result
      if (IsVisible(txn, scan_itr->second)) value_list->emplace_back(scan_itr->second);
      scan_itr++;
    }
  }

  void ScanDescending(const transaction::TransactionContext &txn, const ProjectedRow &low_key,
                      const ProjectedRow &high_key, std::vector<TupleSlot> *value_list) final {
    TERRIER_ASSERT(value_list->empty(), "Result set should begin empty.");

    // Build search keys
    KeyType index_low_key, index_high_key;
    index_low_key.SetFromProjectedRow(low_key, metadata_);
    index_high_key.SetFromProjectedRow(high_key, metadata_);

    // Perform lookup in BwTree
    auto scan_itr = bwtree_->Begin(index_high_key);
    // Back up one element if we didn't match the high key
    // This currently uses the BwTree's decrement operator on the iterator, which is not guaranteed to be
    // constant time. In some cases it may be faster to do an ascending scan and then reverse the result vector. It
    // depends on the visibility selectivity and final result set size. We can change the implementation in the future
    // if it proves to be a problem.
    if (scan_itr.IsEnd() || bwtree_->KeyCmpGreater(scan_itr->first, index_high_key)) scan_itr--;

    while (!scan_itr.IsREnd() && (bwtree_->KeyCmpGreaterEqual(scan_itr->first, index_low_key))) {
      // Perform visibility check on result
      if (IsVisible(txn, scan_itr->second)) value_list->emplace_back(scan_itr->second);
      scan_itr--;
    }
  }

  void ScanLimitAscending(const transaction::TransactionContext &txn, const ProjectedRow &low_key,
                          const ProjectedRow &high_key, std::vector<TupleSlot> *value_list,
                          const uint32_t limit) final {
    TERRIER_ASSERT(value_list->empty(), "Result set should begin empty.");
    TERRIER_ASSERT(limit > 0, "Limit must be greater than 0.");

    // Build search keys
    KeyType index_low_key, index_high_key;
    index_low_key.SetFromProjectedRow(low_key, metadata_);
    index_high_key.SetFromProjectedRow(high_key, metadata_);

    // Perform lookup in BwTree
    auto scan_itr = bwtree_->Begin(index_low_key);
    while (value_list->size() < limit && !scan_itr.IsEnd() &&
           (bwtree_->KeyCmpLessEqual(scan_itr->first, index_high_key))) {
      // Perform visibility check on result
      if (IsVisible(txn, scan_itr->second)) value_list->emplace_back(scan_itr->second);
      scan_itr++;
    }
  }

  void ScanLimitDescending(const transaction::TransactionContext &txn, const ProjectedRow &low_key,
                           const ProjectedRow &high_key, std::vector<TupleSlot> *value_list,
                           const uint32_t limit) final {
    TERRIER_ASSERT(value_list->empty(), "Result set should begin empty.");
    TERRIER_ASSERT(limit > 0, "Limit must be greater than 0.");

    // Build search keys
    KeyType index_low_key, index_high_key;
    index_low_key.SetFromProjectedRow(low_key, metadata_);
    index_high_key.SetFromProjectedRow(high_key, metadata_);

    // Perform lookup in BwTree
    auto scan_itr = bwtree_->Begin(index_high_key);
    // Back up one element if we didn't match the high key, see comment on line 152.
    if (scan_itr.IsEnd() || bwtree_->KeyCmpGreater(scan_itr->first, index_high_key)) scan_itr--;

    while (value_list->size() < limit && !scan_itr.IsREnd() &&
           (bwtree_->KeyCmpGreaterEqual(scan_itr->first, index_low_key))) {
      // Perform visibility check on result
      if (IsVisible(txn, scan_itr->second)) value_list->emplace_back(scan_itr->second);
      scan_itr--;
    }
  }
};

}  // namespace terrier::storage::index<|MERGE_RESOLUTION|>--- conflicted
+++ resolved
@@ -38,7 +38,9 @@
     index_key.SetFromProjectedRow(tuple, metadata_);
     const bool result = bwtree_->Insert(index_key, location, false);
 
-<<<<<<< HEAD
+    TERRIER_ASSERT(
+        result,
+        "non-unique index shouldn't fail to insert. If it did, something went wrong deep inside the BwTree itself.");
     if (result) {
       // Register an abort action with the txn context in case of rollback
       txn->RegisterAbortAction([=](transaction::DeferredActionManager *) {
@@ -46,18 +48,6 @@
         TERRIER_ASSERT(result, "Delete on the index failed.");
       });
     }
-=======
-    TERRIER_ASSERT(
-        result,
-        "non-unique index shouldn't fail to insert. If it did, something went wrong deep inside the BwTree itself.");
-
-    // Register an abort action with the txn context in case of rollback
-    txn->RegisterAbortAction([=]() {
-      const bool UNUSED_ATTRIBUTE result = bwtree_->Delete(index_key, location);
-      TERRIER_ASSERT(result, "Delete on the index failed.");
-    });
->>>>>>> a5b67df0
-
     return result;
   }
 
