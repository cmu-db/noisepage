#pragma once

#include <cstring>
#include <functional>
#include <vector>

#include "farmhash/farmhash.h"
#include "portable_endian/portable_endian.h"
#include "storage/index/index_metadata.h"
#include "storage/projected_row.h"
#include "storage/storage_defs.h"

namespace terrier::storage::index {

// This is the maximum number of 8-byte slots to pack into a single CompactIntsKey template. This constraint is not
// arbitrary and cannot be increased beyond 256 bits until AVX-512 is more widely available.
#define INTSKEY_MAX_SLOTS 4

/**
 * CompactIntsKey - Compact representation of multifield integers
 *
 * This class is used for storing multiple integral fields into a compact
 * array representation. This class is largely used as a static object,
 * because special storage format is used to ensure a fast comparison
 * implementation.
 *
 * Integers are stored in a big-endian and sign-magnitude format. Big-endian
 * favors comparison since we could always start comparison using the first few
 * bytes. This gives the compiler opportunities to optimize comparison
 * using advanced techniques such as SIMD or loop unrolling.
 *
 * For details of how and why integers must be stored in a big-endian and
 * sign-magnitude format, please refer to adaptive radix tree's key format
 *
 * Note: CompactIntsKey size must always be aligned to 64 bit boundaries; There
 * are static assertion to enforce this rule
 *
 * @tparam KeySize number of 8-byte fields to use. Valid range is 1 through 4.
 */
template <uint8_t KeySize>
class CompactIntsKey {
 public:
  /**
   * key size in bytes, exposed for hasher and comparators
   */
  static constexpr size_t KEY_SIZE_BYTE = KeySize * sizeof(uint64_t);
  static_assert(KeySize > 0 && KeySize <= INTSKEY_MAX_SLOTS);  // size must be no greater than 256-bits
  static_assert(KEY_SIZE_BYTE % sizeof(uintptr_t) == 0);       // size must be multiple of 8 bytes

  /**
   * @return underlying byte array, exposed for hasher and comparators
   */
  const byte *KeyData() const { return key_data_; }

  /**
   * Set the CompactIntsKey's data based on a ProjectedRow and associated index metadata
   * @param from ProjectedRow to generate CompactIntsKey representation of
   * @param metadata index information, primarily attribute sizes and the precomputed offsets to translate PR layout to
   * CompactIntsKey
   */
  void SetFromProjectedRow(const storage::ProjectedRow &from, const IndexMetadata &metadata) {
    const auto &attr_sizes = metadata.GetAttributeSizes();
    const auto &compact_ints_offsets = metadata.GetCompactIntsOffsets();

    TERRIER_ASSERT(attr_sizes.size() == from.NumColumns(), "attr_sizes and ProjectedRow must be equal in size.");
    TERRIER_ASSERT(attr_sizes.size() == compact_ints_offsets.size(),
                   "attr_sizes and attr_offsets must be equal in size.");
    TERRIER_ASSERT(!attr_sizes.empty(), "attr_sizes has too few values.");

    std::memset(key_data_, 0, KEY_SIZE_BYTE);

    for (uint8_t i = 0; i < from.NumColumns(); i++) {
      TERRIER_ASSERT(compact_ints_offsets[i] + attr_sizes[i] <= KEY_SIZE_BYTE, "out of bounds");
      CopyAttrFromProjection(from, static_cast<uint16_t>(from.ColumnIds()[i]), attr_sizes[i], compact_ints_offsets[i]);
    }
  }

 private:
  byte key_data_[KEY_SIZE_BYTE];

  void CopyAttrFromProjection(const storage::ProjectedRow &from, const uint16_t projection_list_offset,
                              const uint8_t attr_size, const uint8_t compact_ints_offset) {
    const byte *const stored_attr = from.AccessWithNullCheck(projection_list_offset);
    TERRIER_ASSERT(stored_attr != nullptr, "Cannot index a nullable attribute with CompactIntsKey.");
    switch (attr_size) {
      case sizeof(int8_t): {
        int8_t data = *reinterpret_cast<const int8_t *>(stored_attr);
        AddInteger<int8_t>(data, compact_ints_offset);
        break;
      }
      case sizeof(int16_t): {
        int16_t data = *reinterpret_cast<const int16_t *>(stored_attr);
        AddInteger<int16_t>(data, compact_ints_offset);
        break;
      }
      case sizeof(int32_t): {
        int32_t data = *reinterpret_cast<const int32_t *>(stored_attr);
        AddInteger<int32_t>(data, compact_ints_offset);
        break;
      }
      case sizeof(int64_t): {
        int64_t data = *reinterpret_cast<const int64_t *>(stored_attr);
        AddInteger<int64_t>(data, compact_ints_offset);
        break;
      }
      default:
        throw std::runtime_error("Invalid attribute size.");
    }
  }

  /*
   * TwoBytesToBigEndian() - Change 2 bytes to big endian
   *
   * This function could be achieved using XCHG instruction; so do not write
   * your own
   *
   * i.e. MOV AX, WORD PTR [data]
   *      XCHG AH, AL
   */
  static uint16_t TwoBytesToBigEndian(const uint16_t data) { return htobe16(data); }

  /*
   * FourBytesToBigEndian() - Change 4 bytes to big endian format
   *
   * This function uses BSWAP instruction in one atomic step; do not write
   * your own
   *
   * i.e. MOV EAX, WORD PTR [data]
   *      BSWAP EAX
   */
  static uint32_t FourBytesToBigEndian(const uint32_t data) { return htobe32(data); }

  /*
   * EightBytesToBigEndian() - Change 8 bytes to big endian format
   *
   * This function uses BSWAP instruction
   */
  static uint64_t EightBytesToBigEndian(const uint64_t data) { return htobe64(data); }

  /*
   * TwoBytesToHostEndian() - Converts back two byte integer to host byte order
   */
  static uint16_t TwoBytesToHostEndian(const uint16_t data) { return be16toh(data); }

  /*
   * FourBytesToHostEndian() - Converts back four byte integer to host byte
   * order
   */
  static uint32_t FourBytesToHostEndian(const uint32_t data) { return be32toh(data); }

  /*
   * EightBytesToHostEndian() - Converts back eight byte integer to host byte
   * order
   */
  static uint64_t EightBytesToHostEndian(const uint64_t data) { return be64toh(data); }

  /*
   * ToBigEndian() - Overloaded version for all kinds of integral data types
   */

  static uint8_t ToBigEndian(const uint8_t data) { return data; }

  static uint8_t ToBigEndian(const int8_t data) { return static_cast<uint8_t>(data); }

  static uint16_t ToBigEndian(const uint16_t data) { return TwoBytesToBigEndian(data); }

  static uint16_t ToBigEndian(const int16_t data) { return TwoBytesToBigEndian(static_cast<uint16_t>(data)); }

  static uint32_t ToBigEndian(const uint32_t data) { return FourBytesToBigEndian(data); }

  static uint32_t ToBigEndian(const int32_t data) { return FourBytesToBigEndian(static_cast<uint32_t>(data)); }

  static uint64_t ToBigEndian(const uint64_t data) { return EightBytesToBigEndian(data); }

  static uint64_t ToBigEndian(const int64_t data) { return EightBytesToBigEndian(static_cast<uint64_t>(data)); }

  /*
   * ToHostEndian() - Converts big endian data to host format
   */

  static uint8_t ToHostEndian(const uint8_t data) { return data; }

  static uint8_t ToHostEndian(const int8_t data) { return static_cast<uint8_t>(data); }

  static uint16_t ToHostEndian(const uint16_t data) { return TwoBytesToHostEndian(data); }

  static uint16_t ToHostEndian(const int16_t data) { return TwoBytesToHostEndian(static_cast<uint16_t>(data)); }

  static uint32_t ToHostEndian(const uint32_t data) { return FourBytesToHostEndian(data); }

  static uint32_t ToHostEndian(const int32_t data) { return FourBytesToHostEndian(static_cast<uint32_t>(data)); }

  static uint64_t ToHostEndian(const uint64_t data) { return EightBytesToHostEndian(data); }

  static uint64_t ToHostEndian(const int64_t data) { return EightBytesToHostEndian(static_cast<uint64_t>(data)); }

  /*
   * SignFlip() - Flips the highest bit of a given integral type
   *
   * This flip is logical, i.e. it happens on the logical highest bit of an
   * integer. The actual position on the address space is related to endianness
   * Therefore this should happen first.
   *
   * It does not matter whether IntType is signed or unsigned because we do
   * not use the sign bit
   */
  template <typename IntType>
  static IntType SignFlip(IntType data) {
    // This sets 1 on the MSB of the corresponding type
    // NOTE: Must cast 0x1 to the correct type first
    // otherwise, 0x1 is treated as the signed int type, and after leftshifting
    // if it is extended to larger type then sign extension will be used
    auto mask = static_cast<IntType>(static_cast<IntType>(0x1) << (sizeof(IntType) * 8UL - 1));
    return data ^ mask;
  }

  /**
   * Adds an integer into key_data_ in compact form
   * @tparam IntType must be of the following 4 types: int8_t; int16_t; int32_t; int64_t
   * @param data value to be inserted
   * @param offset byte offset within key_data_ to write to
   */
  template <typename IntType>
  void AddInteger(const IntType data, const size_t offset) {
    const auto sign_flipped = SignFlip<IntType>(data);
    AddUnsignedInteger(sign_flipped, offset);
  }

  /**
   * Adds an unsigned integer into key_data_ in compact form
   * @tparam IntType must be of the following 4 types: uint8_t; uint16_t; uint32_t; uint64_t
   * @param data value to be inserted
   * @param offset byte offset within key_data_ to write to
   */
  template <typename IntType>
  void AddUnsignedInteger(const IntType data, const size_t offset) {
    // This function always returns the unsigned type
    // so we must use automatic type inference
    const auto big_endian = ToBigEndian(data);

    TERRIER_ASSERT(offset + sizeof(IntType) <= KEY_SIZE_BYTE, "Out of bounds access on key_data_.");

    // This will almost always be optimized into single move
    std::memcpy(key_data_ + offset, &big_endian, sizeof(IntType));
  }

  /*
   * GetInteger() - Extracts an integer from the given offset
   *
   * This function has the same limitation as stated for AddInteger()
   */
  template <typename IntType>
  IntType GetInteger(size_t offset) const {
    const auto *ptr = reinterpret_cast<const IntType *>(key_data_ + offset);

    // This always returns an unsigned number
    auto host_endian = ToHostEndian(*ptr);

    return SignFlip<IntType>(static_cast<IntType>(host_endian));
  }

  /*
   * GetUnsignedInteger() - Extracts an unsigned integer from the given offset
   *
   * This function has the same limitation as stated for AddUnsignedInteger()
   */
  template <typename IntType>
  IntType GetUnsignedInteger(size_t offset) {
    const IntType *ptr = reinterpret_cast<IntType *>(key_data_ + offset);
    auto host_endian = ToHostEndian(*ptr);
    return static_cast<IntType>(host_endian);
  }
};

static_assert(sizeof(CompactIntsKey<1>) == 8, "size of the class should be 8 bytes");
static_assert(sizeof(CompactIntsKey<2>) == 16, "size of the class should be 16 bytes");
static_assert(sizeof(CompactIntsKey<3>) == 24, "size of the class should be 24 bytes");
static_assert(sizeof(CompactIntsKey<4>) == 32, "size of the class should be 32 bytes");

}  // namespace terrier::storage::index

namespace std {

/**
 * Implements std::hash for CompactIntsKey. Allows the class to be used with STL containers and the BwTree index.
 * @tparam KeySize number of 8-byte fields to use. Valid range is 1 through 4.
 */
template <uint8_t KeySize>
struct hash<terrier::storage::index::CompactIntsKey<KeySize>> {
  /**
   * @param key key to be hashed
   * @return hash of the key's underlying data
   */
  size_t operator()(const terrier::storage::index::CompactIntsKey<KeySize> &key) const {
<<<<<<< HEAD
    const auto *const data = reinterpret_cast<const char *const>(key.KeyData());
    return static_cast<size_t>(util::Hash64(data, terrier::storage::index::CompactIntsKey<KeySize>::key_size_byte));
=======
    const auto *const ptr = key.KeyData();
    return terrier::common::HashUtil::HashBytes(ptr, terrier::storage::index::CompactIntsKey<KeySize>::KEY_SIZE_BYTE);
>>>>>>> de84d81f
  }
};

/**
 * Implements std::equal_to for CompactIntsKey. Allows the class to be used with STL containers and the BwTree index.
 * @tparam KeySize number of 8-byte fields to use. Valid range is 1 through 4.
 */
template <uint8_t KeySize>
struct equal_to<terrier::storage::index::CompactIntsKey<KeySize>> {
  /**
   * Due to the KeySize constraints this should be optimized to a single SIMD instruction.
   * @param lhs first key to be compared
   * @param rhs second key to be compared
   * @return true if first key is equal to the second key
   */
  bool operator()(const terrier::storage::index::CompactIntsKey<KeySize> &lhs,
                  const terrier::storage::index::CompactIntsKey<KeySize> &rhs) const {
    return std::memcmp(lhs.KeyData(), rhs.KeyData(), terrier::storage::index::CompactIntsKey<KeySize>::KEY_SIZE_BYTE) ==
           0;
  }
};

/**
 * Implements std::less for CompactIntsKey. Allows the class to be used with STL containers and the BwTree index.
 * @tparam KeySize number of 8-byte fields to use. Valid range is 1 through 4.
 */
template <uint8_t KeySize>
struct less<terrier::storage::index::CompactIntsKey<KeySize>> {
  /**
   * Due to the KeySize constraints, this should be optimized to a single SIMD instruction.
   * @param lhs first key to be compared
   * @param rhs second key to be compared
   * @return true if first key is less than the second key
   */
  bool operator()(const terrier::storage::index::CompactIntsKey<KeySize> &lhs,
                  const terrier::storage::index::CompactIntsKey<KeySize> &rhs) const {
    return std::memcmp(lhs.KeyData(), rhs.KeyData(), terrier::storage::index::CompactIntsKey<KeySize>::KEY_SIZE_BYTE) <
           0;
  }
};
}  // namespace std<|MERGE_RESOLUTION|>--- conflicted
+++ resolved
@@ -292,13 +292,8 @@
    * @return hash of the key's underlying data
    */
   size_t operator()(const terrier::storage::index::CompactIntsKey<KeySize> &key) const {
-<<<<<<< HEAD
     const auto *const data = reinterpret_cast<const char *const>(key.KeyData());
-    return static_cast<size_t>(util::Hash64(data, terrier::storage::index::CompactIntsKey<KeySize>::key_size_byte));
-=======
-    const auto *const ptr = key.KeyData();
-    return terrier::common::HashUtil::HashBytes(ptr, terrier::storage::index::CompactIntsKey<KeySize>::KEY_SIZE_BYTE);
->>>>>>> de84d81f
+    return static_cast<size_t>(util::Hash64(data, terrier::storage::index::CompactIntsKey<KeySize>::KEY_SIZE_BYTE));
   }
 };
 
