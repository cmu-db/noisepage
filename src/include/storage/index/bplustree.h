--- conflicted
+++ resolved
@@ -70,16 +70,6 @@
   }
 
  protected:
-<<<<<<< HEAD
-  /** upper size threshold for inner node split */
-  int inner_node_size_upper_threshold_ = 128;
-  /** lower size threshold for inner node removal */
-  int inner_node_size_lower_threshold_ = 64;
-
-  /** upper size threshold for leaf node split */
-  int leaf_node_size_upper_threshold_ = 128;
-  /** lower size threshold for leaf node removal */
-=======
   /** upper size threshold for inner node split [FAN_OUT] */
   int inner_node_size_upper_threshold_ = 128;
   /** lower size threshold for inner node removal [Ceil(FAN_OUT / 2) - 1] */
@@ -88,7 +78,6 @@
   /** upper size threshold for leaf node split [FAN_OUT] */
   int leaf_node_size_upper_threshold_ = 128;
   /** lower size threshold for leaf node removal [Ceil((FAN_OUT - 1) / 2)] */
->>>>>>> 8896d8ec
   int leaf_node_size_lower_threshold_ = 64;
 
  public:
