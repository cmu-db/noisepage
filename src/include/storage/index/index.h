#pragma once

#include <unordered_map>
#include <utility>
#include <vector>
#include "catalog/catalog_defs.h"
#include "common/performance_counter.h"
#include "storage/data_table.h"
#include "storage/index/compact_ints_key.h"
#include "storage/index/generic_key.h"
#include "storage/index/index_defs.h"
#include "storage/index/index_metadata.h"
#include "storage/storage_defs.h"
#include "transaction/transaction_context.h"

namespace terrier::storage::index {

/**
 * Wrapper class for the various types of indexes in our system.
 */
class Index {
 private:
  // make friends with our keys so that they can see our metadata
  friend class CompactIntsKey<1>;
  friend class CompactIntsKey<2>;
  friend class CompactIntsKey<3>;
  friend class CompactIntsKey<4>;
  friend class GenericKey<64>;
  friend class GenericKey<128>;
  friend class GenericKey<256>;
<<<<<<< HEAD
  friend class BwTreeIndexTests;
  friend class IndexPopulator;
=======
  friend class BwTreeKeyTests;
>>>>>>> a41c9672

  const catalog::index_oid_t oid_;
  const ConstraintType constraint_type_;

 protected:
  /**
   * Cached metadata that allows for performance optimizations in the index keys.
   */
  const IndexMetadata metadata_;

  /**
   * Determine if a tuple is visible by asking the DataTable associated with the TupleSlot. Used for scans.
   * @param txn the calling transaction
   * @param slot the slot of the tuple to check visibility on
   * @return true if tuple is visible to this txn, false otherwise
   */
  static bool IsVisible(const transaction::TransactionContext &txn, const TupleSlot slot) {
    const auto *const data_table = slot.GetBlock()->data_table_;
    return data_table->IsVisible(txn, slot);
  }

  /**
   * Creates a new index wrapper.
   * @param oid identifier for the index
   * @param constraint_type type of index
   * @param metadata index description
   */
  Index(const catalog::index_oid_t oid, const ConstraintType constraint_type, IndexMetadata metadata)
      : oid_{oid}, constraint_type_{constraint_type}, metadata_(std::move(metadata)) {}

 public:
  virtual ~Index() = default;

  /**
   * Inserts a new key-value pair into the index, used for non-unique key indexes.
   * @param txn txn context for the calling txn, used to register abort actions
   * @param tuple key
   * @param location value
   * @return false if the value already exists, true otherwise
   */
  virtual bool Insert(transaction::TransactionContext *txn, const ProjectedRow &tuple, TupleSlot location) = 0;

  /**
   * Inserts a key-value pair only if any matching keys have TupleSlots that don't conflict
   * @param txn txn context for the calling txn, used for visibility and write-write, and to register abort actions
   * @param tuple key
   * @param location value
   * @return true if the value was inserted, false otherwise
   *         (either because value exists, or predicate returns true for one of the existing values)
   */
  virtual bool InsertUnique(transaction::TransactionContext *txn, const ProjectedRow &tuple, TupleSlot location) = 0;

  /**
   * Doesn't immediately call delete on the index. Registers a commit action in the txn that will eventually register a
   * deferred action for the GC to safely call delete on the index when no more transactions need to access the key.
   * @param txn txn context for the calling txn, used to register commit actions for deferred GC actions
   * @param tuple key
   * @param location value
   */
  virtual void Delete(transaction::TransactionContext *txn, const ProjectedRow &tuple, TupleSlot location) = 0;

  /**
   * Finds all the values associated with the given key in our index.
   * @param txn txn context for the calling txn, used for visibility checks
   * @param key the key to look for
   * @param[out] value_list the values associated with the key
   */
  virtual void ScanKey(const transaction::TransactionContext &txn, const ProjectedRow &key,
                       std::vector<TupleSlot> *value_list) = 0;

  /**
   * Finds all the values between the given keys in our index, sorted in ascending order.
   * @param txn txn context for the calling txn, used for visibility checks
   * @param low_key the key to start at
   * @param high_key the key to end at
   * @param[out] value_list the values associated with the keys
   */
  virtual void ScanAscending(const transaction::TransactionContext &txn, const ProjectedRow &low_key,
                             const ProjectedRow &high_key, std::vector<TupleSlot> *value_list) = 0;

  /**
   * Finds all the values between the given keys in our index, sorted in descending order.
   * @param txn txn context for the calling txn, used for visibility checks
   * @param low_key the key to end at
   * @param high_key the key to start at
   * @param[out] value_list the values associated with the keys
   */
  virtual void ScanDescending(const transaction::TransactionContext &txn, const ProjectedRow &low_key,
                              const ProjectedRow &high_key, std::vector<TupleSlot> *value_list) = 0;

  /**
   * Finds the first limit # of values between the given keys in our index, sorted in ascending order.
   * @param txn txn context for the calling txn, used for visibility checks
   * @param low_key the key to start at
   * @param high_key the key to end at
   * @param[out] value_list the values associated with the keys
   * @param limit upper bound of number of values to return
   */
  virtual void ScanLimitAscending(const transaction::TransactionContext &txn, const ProjectedRow &low_key,
                                  const ProjectedRow &high_key, std::vector<TupleSlot> *value_list, uint32_t limit) = 0;

  /**
   * Finds the first limit # of values between the given keys in our index, sorted in descending order.
   * @param txn txn context for the calling txn, used for visibility checks
   * @param low_key the key to end at
   * @param high_key the key to start at
   * @param[out] value_list the values associated with the keys
   * @param limit upper bound of number of values to return
   */
  virtual void ScanLimitDescending(const transaction::TransactionContext &txn, const ProjectedRow &low_key,
                                   const ProjectedRow &high_key, std::vector<TupleSlot> *value_list,
                                   uint32_t limit) = 0;

  /**
   * @return type of this index
   */
  ConstraintType GetConstraintType() const { return constraint_type_; }

  /**
   * @return oid of this index
   */
  catalog::index_oid_t GetOid() const { return oid_; }

  /**
   * @return reference to the metadata of this index
   */
  const IndexMetadata &GetIndexMetadata() const { return metadata_; }

  /**
   * @return mapping from key oid to projected row offset
   */
  const std::unordered_map<catalog::indexkeycol_oid_t, uint16_t> &GetKeyOidToOffsetMap() const {
    return metadata_.GetKeyOidToOffsetMap();
  }

  /**
   * @return projected row initializer for the given key schema
   */
  const ProjectedRowInitializer &GetProjectedRowInitializer() const { return metadata_.GetProjectedRowInitializer(); }
};

}  // namespace terrier::storage::index<|MERGE_RESOLUTION|>--- conflicted
+++ resolved
@@ -28,12 +28,9 @@
   friend class GenericKey<64>;
   friend class GenericKey<128>;
   friend class GenericKey<256>;
-<<<<<<< HEAD
   friend class BwTreeIndexTests;
   friend class IndexPopulator;
-=======
   friend class BwTreeKeyTests;
->>>>>>> a41c9672
 
   const catalog::index_oid_t oid_;
   const ConstraintType constraint_type_;
