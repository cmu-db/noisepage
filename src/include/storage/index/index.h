--- conflicted
+++ resolved
@@ -104,11 +104,7 @@
   /**
    * @return mapping from key oid to projected row offset
    */
-<<<<<<< HEAD
-  const std::unordered_map<catalog::indexkeycol_oid_t, uint32_t> &GetKeyOidToOffsetMap() const {
-=======
   const std::unordered_map<catalog::indexkeycol_oid_t, uint16_t> &GetKeyOidToOffsetMap() const {
->>>>>>> 57333d4a
     return metadata_.GetKeyOidToOffsetMap();
   }
 
