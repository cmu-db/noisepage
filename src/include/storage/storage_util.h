--- conflicted
+++ resolved
@@ -140,13 +140,13 @@
   static std::vector<storage::col_id_t> ProjectionListAllColumns(const storage::BlockLayout &layout);
 
   /**
-<<<<<<< HEAD
    * Deallocates the value buffers along varlen columns within a block
    * @param block the block to clean up
    * @param accessor accessor used to interact with the block
    */
   static void DeallocateVarlens(RawBlock *block, const TupleAccessStrategy &accessor);
-=======
+
+  /**
    * Helper method to turn a string into a VarlenEntry
    * @param str input to be turned into a VarlenEntry
    * @return varlen entry representing string
@@ -161,6 +161,5 @@
     return storage::VarlenEntry::CreateInline(reinterpret_cast<const byte *>(str.data()),
                                               static_cast<uint32_t>(str.size()));
   }
->>>>>>> daad5cd3
 };
 }  // namespace terrier::storage