#pragma once
#include <unordered_map>
#include <utility>
#include "common/macros.h"
#include "common/strong_typedef.h"
#include "storage/block_layout.h"
#include "storage/storage_defs.h"

namespace terrier::catalog {
class Schema;
}

namespace terrier::storage {
class ProjectedRow;
class TupleAccessStrategy;
class UndoRecord;

/**
 * Static utility class for common functions in storage
 */
class StorageUtil {
 public:
  StorageUtil() = delete;

  /**
<<<<<<< HEAD
   * Write specified number of bytes to position and interpret the bytes as
   * an integer of given size. (Thus only 1, 2, 4, 8 are allowed)
   *
   * @param attr_size the number of bytes to write. (one of {1, 2, 4, 8})
   * @param val the byte value to write. Truncated if necessary.
   * @param pos the location to write to.
   */
  static void WriteBytes(uint8_t attr_size, uint64_t val, byte *pos);

  /**
   * Read specified number of bytes from position and interpret the bytes as
   * an integer of given size. (Thus only 1, 2, 4, 8 are allowed)
   *
   * @param attr_size attr_size the number of bytes to write. (one of {1, 2, 4, 8})
   * @param pos the location to read from.
   * @return the byte value at position, padded up to 8 bytes.
   */
  static uint64_t ReadBytes(uint8_t attr_size, const byte *pos);

  /**
=======
>>>>>>> d98e5393
   * Copy from pointer location into projected row at given column id. If the pointer location is null,
   * set the null bit on attribute.
   * @param from pointer location to copy fro, or nullptr
   * @param to ProjectedRow to copy into
   * @param size size of the attribute
   * @param projection_list_index the projection_list_index to copy to
   */
  template <class RowType>
  static void CopyWithNullCheck(const byte *from, RowType *to, uint8_t size, uint16_t projection_list_index);

  /**
   * Copy from pointer location into the tuple slot at given column id. If the pointer location is null,
   * set the null bit on attribute.
   * @param from pointer location to copy fro, or nullptr
   * @param to ProjectedRow to copy into
   * @param accessor TupleAccessStrategy used to interact with the given block.
   * @param to tuple slot to copy into
   * @param col_id the col_id to copy into
   */
  static void CopyWithNullCheck(const byte *from, const TupleAccessStrategy &accessor, TupleSlot to, col_id_t col_id);

  /**
   * Copy an attribute from a block into a ProjectedRow.
   * @param accessor TupleAccessStrategy used to interact with the given block.
   * @param from tuple slot to copy from
   * @param to projected row to copy into
   * @param projection_list_offset The projection_list index to copy to on the projected row.
   */
  template <class RowType>
  static void CopyAttrIntoProjection(const TupleAccessStrategy &accessor, TupleSlot from, RowType *to,
                                     uint16_t projection_list_offset);

  /**
   * Copy an attribute from a ProjectedRow into a block.
   * @param accessor TupleAccessStrategy used to interact with the given block.
   * @param to tuple slot to copy to
   * @param from projected row to copy from
   * @param projection_list_offset The projection_list index to copy from on the projected row.
   */
  template <class RowType>
  static void CopyAttrFromProjection(const TupleAccessStrategy &accessor, TupleSlot to, const RowType &from,
                                     uint16_t projection_list_offset);

  /**
   * Applies delta into the given buffer.
   *
   * Specifically, columns present in the delta will have their value (or lack of value, in the case of null) copied
   * into the same column in the buffer. It is expected that the buffer's columns is a super set of the delta. If not,
   * behavior is not defined.
   *
   * @param layout layout used for the projected row
   * @param delta delta to apply
   * @param buffer buffer to apply delta into
   */
  template <class RowType>
  static void ApplyDelta(const BlockLayout &layout, const ProjectedRow &delta, RowType *buffer);

  /**
   * Given an address offset, aligns it to the word_size
   * @param word_size size in bytes to align offset to
   * @param offset address to be aligned
   * @return modified version of address padded to align to word_size
   */
  static uint32_t PadUpToSize(uint8_t word_size, uint32_t offset);

  /**
   * Given a pointer, pad the pointer so that the pointer aligns to the given size.
   * @param size the size to pad up to
   * @param ptr the pointer to pad
   * @return padded pointer
   */
  // This const qualifier on ptr lies. Use this really only for pointer arithmetic.
  static byte *AlignedPtr(const uint8_t size, const void *ptr) {
    auto ptr_value = reinterpret_cast<uintptr_t>(ptr);
    uint64_t remainder = ptr_value % size;
    return remainder == 0 ? reinterpret_cast<byte *>(ptr_value)
                          : reinterpret_cast<byte *>(ptr_value + size - remainder);
  }

  /**
   * Given a pointer, pad the pointer so that the pointer aligns to the size of A.
   * @tparam A type of value to pad up to
   * @param ptr the pointer to pad
   * @return padded pointer
   */
  template <class A>
  static A *AlignedPtr(const void *ptr) {
    return reinterpret_cast<A *>(AlignedPtr(sizeof(A), ptr));
  }

  /**
   * Given a schema, returns both a BlockLayout for the storage layer, and a mapping between each column's oid and the
   * corresponding column id in the storage layer/BlockLayout
   * @param schema Schema to generate a BlockLayout from. Columns should all have unique oids
   * @return pair of BlockLayout and a map between col_oid_t and col_id
   */
  static std::pair<BlockLayout, ColumnMap> BlockLayoutFromSchema(const catalog::Schema &schema);
};
}  // namespace terrier::storage<|MERGE_RESOLUTION|>--- conflicted
+++ resolved
@@ -23,29 +23,6 @@
   StorageUtil() = delete;
 
   /**
-<<<<<<< HEAD
-   * Write specified number of bytes to position and interpret the bytes as
-   * an integer of given size. (Thus only 1, 2, 4, 8 are allowed)
-   *
-   * @param attr_size the number of bytes to write. (one of {1, 2, 4, 8})
-   * @param val the byte value to write. Truncated if necessary.
-   * @param pos the location to write to.
-   */
-  static void WriteBytes(uint8_t attr_size, uint64_t val, byte *pos);
-
-  /**
-   * Read specified number of bytes from position and interpret the bytes as
-   * an integer of given size. (Thus only 1, 2, 4, 8 are allowed)
-   *
-   * @param attr_size attr_size the number of bytes to write. (one of {1, 2, 4, 8})
-   * @param pos the location to read from.
-   * @return the byte value at position, padded up to 8 bytes.
-   */
-  static uint64_t ReadBytes(uint8_t attr_size, const byte *pos);
-
-  /**
-=======
->>>>>>> d98e5393
    * Copy from pointer location into projected row at given column id. If the pointer location is null,
    * set the null bit on attribute.
    * @param from pointer location to copy fro, or nullptr
