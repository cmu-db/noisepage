#pragma once
#include <utility>
#include "common/macros.h"
#include "common/typedefs.h"
#include "storage/block_layout.h"
#include "storage/storage_defs.h"

namespace terrier::catalog {
class Schema;
}

namespace terrier::storage {
class ProjectedRow;
class TupleAccessStrategy;
class UndoRecord;
/**
 * Static utility class for common functions in storage
 */
class StorageUtil {
 public:
  StorageUtil() = delete;

  /**
   * Write specified number of bytes to position and interpret the bytes as
   * an integer of given size. (Thus only 1, 2, 4, 8 are allowed)
   *
   * @param attr_size the number of bytes to write. (one of {1, 2, 4, 8})
   * @param val the byte value to write. Truncated if neccessary.
   * @param pos the location to write to.
   */
  static void WriteBytes(uint8_t attr_size, uint64_t val, byte *pos);

  /**
   * Read specified number of bytes from position and interpret the bytes as
   * an integer of given size. (Thus only 1, 2, 4, 8 are allowed)
   *
   * @param attr_size attr_size the number of bytes to write. (one of {1, 2, 4, 8})
   * @param pos the location to read from.
   * @return the byte value at position, padded up to 8 bytes.
   */
  static uint64_t ReadBytes(uint8_t attr_size, const byte *pos);

  /**
   * Copy from pointer location into projected row at given column id. If the pointer location is null,
   * set the null bit on attribute.
   * @param from pointer location to copy fro, or nullptr
   * @param to ProjectedRow to copy into
   * @param size size of the attribute
   * @param projection_list_index the projection_list_index to copy to
   */
  template <class RowType>
  static void CopyWithNullCheck(const byte *from, RowType *to, uint8_t size, uint16_t projection_list_index);

  /**
   * Copy from pointer location into the tuple slot at given column id. If the pointer location is null,
   * set the null bit on attribute.
   * @param from pointer location to copy fro, or nullptr
   * @param to ProjectedRow to copy into
   * @param accessor TupleAccessStrategy used to interact with the given block.
   * @param to tuple slot to copy into
   * @param col_id the col_id to copy into
   */
  static void CopyWithNullCheck(const byte *from, const TupleAccessStrategy &accessor, TupleSlot to, col_id_t col_id);

  /**
   * Copy an attribute from a block into a ProjectedRow.
   * @param accessor TupleAccessStrategy used to interact with the given block.
   * @param from tuple slot to copy from
   * @param to projected row to copy into
   * @param projection_list_offset The projection_list index to copy to on the projected row.
   */
  template <class RowType>
  static void CopyAttrIntoProjection(const TupleAccessStrategy &accessor, TupleSlot from, RowType *to,
                                     uint16_t projection_list_offset);

  /**
   * Copy an attribute from a ProjectedRow into a block.
   * @param accessor TupleAccessStrategy used to interact with the given block.
   * @param to tuple slot to copy to
   * @param from projected row to copy from
   * @param projection_list_offset The projection_list index to copy from on the projected row.
   */
  template <class RowType>
  static void CopyAttrFromProjection(const TupleAccessStrategy &accessor, TupleSlot to, const RowType &from,
                                     uint16_t projection_list_offset);

  /**
   * Applies delta into the given buffer.
   *
   * Specifically, columns present in the delta will have their value (or lack of value, in the case of null) copied
   * into the same column in the buffer. It is expected that the buffer's columns is a super set of the delta. If not,
   * behavior is not defined.
   *
   * @param layout layout used for the projected row
   * @param delta delta to apply
   * @param buffer buffer to apply delta into
   */
  template <class RowType>
  static void ApplyDelta(const BlockLayout &layout, const ProjectedRow &delta, RowType *buffer);

  /**
   * Given an address offset, aligns it to the word_size
   * @param word_size size in bytes to align offset to
   * @param offset address to be aligned
   * @return modified version of address padded to align to word_size
   */
  static uint32_t PadUpToSize(uint8_t word_size, uint32_t offset);

  /**
   * Given a pointer, pad the pointer so that the pointer aligns to the given size.
   * @param size the size to pad up to
   * @param ptr the pointer to pad
   * @return padded pointer
   */
  // This const qualifier on ptr lies. Use this really only for pointer arithmetic.
  static byte *AlignedPtr(const uint8_t size, const void *ptr) {
    auto ptr_value = reinterpret_cast<uintptr_t>(ptr);
    uint64_t remainder = ptr_value % size;
    return remainder == 0 ? reinterpret_cast<byte *>(ptr_value)
                          : reinterpret_cast<byte *>(ptr_value + size - remainder);
  }

  /**
   * Given a pointer, pad the pointer so that the pointer aligns to the size of A.
   * @tparam A type of value to pad up to
   * @param ptr the pointer to pad
   * @return padded pointer
   */
  template <class A>
  static A *AlignedPtr(const void *ptr) {
    return reinterpret_cast<A *>(AlignedPtr(sizeof(A), ptr));
  }
<<<<<<< HEAD

  /**
   * Inspects an UndoRecord's ProjectedRow contents for a modification on the logical delete column
   * @param undo UndoRecord to be inspected
   * @return INSERT if UndoRecord's ProjectedRow represents an insert, DELETE if delta represents a delete, UPDATE
   * otherwise
   */
  static DeltaRecordType CheckUndoRecordType(const UndoRecord &undo);

  /**
   * Given a schema, returns both a BlockLayout for the storage layer, and a mapping between each column's oid and the
   * corresponding column id in the storage layer/BlockLayout
   * @param schema Schema to generate a BlockLayout from. Columns should all have unique oids
   * @return pair of BlockLayout and a map between col_oid_t and col_id
   */
  static std::pair<BlockLayout, ColumnMap> BlockLayoutFromSchema(const catalog::Schema &schema);
=======
>>>>>>> a059d4ac
};
}  // namespace terrier::storage<|MERGE_RESOLUTION|>--- conflicted
+++ resolved
@@ -1,5 +1,6 @@
 #pragma once
 #include <utility>
+#include <unordered_map>
 #include "common/macros.h"
 #include "common/typedefs.h"
 #include "storage/block_layout.h"
@@ -130,15 +131,6 @@
   static A *AlignedPtr(const void *ptr) {
     return reinterpret_cast<A *>(AlignedPtr(sizeof(A), ptr));
   }
-<<<<<<< HEAD
-
-  /**
-   * Inspects an UndoRecord's ProjectedRow contents for a modification on the logical delete column
-   * @param undo UndoRecord to be inspected
-   * @return INSERT if UndoRecord's ProjectedRow represents an insert, DELETE if delta represents a delete, UPDATE
-   * otherwise
-   */
-  static DeltaRecordType CheckUndoRecordType(const UndoRecord &undo);
 
   /**
    * Given a schema, returns both a BlockLayout for the storage layer, and a mapping between each column's oid and the
@@ -147,7 +139,5 @@
    * @return pair of BlockLayout and a map between col_oid_t and col_id
    */
   static std::pair<BlockLayout, ColumnMap> BlockLayoutFromSchema(const catalog::Schema &schema);
-=======
->>>>>>> a059d4ac
 };
 }  // namespace terrier::storage