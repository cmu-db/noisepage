#pragma once

#include <chrono>  //NOLINT
#include <thread>  //NOLINT
#include "di/di_help.h"
#include "storage/garbage_collector.h"

namespace terrier::storage {

/**
 * Class for spinning off a thread that runs garbage collection at a fixed interval. This should be used in most cases
 * to enable GC in the system unless you need fine-grained control over table state or profiling.
 */
class GarbageCollectorThread {
 public:
  DECLARE_ANNOTATION(GC_PERIOD)
  /**
   * @param txn_manager pointer to the txn manager for the GC to communicate with
   * @param gc_period sleep time between GC invocations
   */
<<<<<<< HEAD
  GarbageCollectorThread(transaction::TransactionManager *const txn_manager, const std::chrono::milliseconds gc_period)
      : gc_(txn_manager, nullptr),
=======
  BOOST_DI_INJECT(GarbageCollectorThread, transaction::TransactionManager *txn_manager,
                  (named = GC_PERIOD) std::chrono::milliseconds gc_period)
      : gc_(txn_manager),
>>>>>>> 5f524f4c
        run_gc_(true),
        gc_paused_(false),
        gc_period_(gc_period),
        gc_thread_(std::thread([this] { GCThreadLoop(); })) {}

  ~GarbageCollectorThread() {
    run_gc_ = false;
    gc_thread_.join();
    // Make sure all garbage is collected. This take 2 runs for unlink and deallocate
    // TODO(Matt): these semantics may change as the GC becomes a more general deferred event framework
    gc_.PerformGarbageCollection();
    gc_.PerformGarbageCollection();
  }

  /**
   * Pause the GC from running, typically for use in tests when the state of tables need to be fixed.
   */
  void PauseGC() {
    TERRIER_ASSERT(!gc_paused_, "GC should not already be paused.");
    gc_paused_ = true;
  }

  /**
   * Resume GC after being paused.
   */
  void ResumeGC() {
    TERRIER_ASSERT(gc_paused_, "GC should already be paused.");
    gc_paused_ = false;
  }

  /**
   * @return the underlying GC object, mostly to register indexes currently.
   */
  GarbageCollector &GetGarbageCollector() { return gc_; }

 private:
  storage::GarbageCollector gc_;
  volatile bool run_gc_;
  volatile bool gc_paused_;
  std::chrono::milliseconds gc_period_;
  std::thread gc_thread_;

  void GCThreadLoop() {
    while (run_gc_) {
      std::this_thread::sleep_for(gc_period_);
      if (!gc_paused_) gc_.PerformGarbageCollection();
    }
  }
};

}  // namespace terrier::storage<|MERGE_RESOLUTION|>--- conflicted
+++ resolved
@@ -18,14 +18,9 @@
    * @param txn_manager pointer to the txn manager for the GC to communicate with
    * @param gc_period sleep time between GC invocations
    */
-<<<<<<< HEAD
-  GarbageCollectorThread(transaction::TransactionManager *const txn_manager, const std::chrono::milliseconds gc_period)
-      : gc_(txn_manager, nullptr),
-=======
   BOOST_DI_INJECT(GarbageCollectorThread, transaction::TransactionManager *txn_manager,
                   (named = GC_PERIOD) std::chrono::milliseconds gc_period)
-      : gc_(txn_manager),
->>>>>>> 5f524f4c
+      : gc_(txn_manager, nullptr),
         run_gc_(true),
         gc_paused_(false),
         gc_period_(gc_period),
