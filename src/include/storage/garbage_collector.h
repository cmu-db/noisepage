--- conflicted
+++ resolved
@@ -42,18 +42,12 @@
    */
   // TODO(Tianyu): Eventually the GC will be re-written to be purely on the deferred action manager. which will
   //  eliminate this perceived redundancy of taking in a transaction manager.
-<<<<<<< HEAD
   GarbageCollector(const common::ManagedPointer<transaction::DeferredActionManager> deferred_action_manager,
                    const common::ManagedPointer<transaction::TransactionManager> txn_manager)
       : deferred_action_manager_(deferred_action_manager), txn_manager_(txn_manager) {
     TERRIER_ASSERT(txn_manager_->GCEnabled(),
                    "The TransactionManager needs to be instantiated with gc_enabled true for GC to work!");
   }
-=======
-  GarbageCollector(common::ManagedPointer<transaction::TimestampManager> timestamp_manager,
-                   common::ManagedPointer<transaction::DeferredActionManager> deferred_action_manager,
-                   common::ManagedPointer<transaction::TransactionManager> txn_manager, AccessObserver *observer);
->>>>>>> ecc317f5
 
   ~GarbageCollector() = default;
 
@@ -88,56 +82,11 @@
   void SetGCInterval(uint64_t gc_interval) { gc_interval_ = gc_interval; }
 
  private:
-<<<<<<< HEAD
   friend class GarbageCollectorThread;
-=======
-  /**
-   * Process the deallocate queue
-   * @return number of txns (not UndoRecords) processed for debugging/testing
-   */
-  uint32_t ProcessDeallocateQueue(transaction::timestamp_t oldest_txn);
-
-  /**
-   * Process the unlink queue
-   * @return a tuple
-   *   first element - number of txns processed
-   *   second element - number UndoRecords processed
-   *   first element - number of read-only txns processed
-   */
-  std::tuple<uint32_t, uint32_t, uint32_t> ProcessUnlinkQueue(transaction::timestamp_t oldest_txn);
-
-  /**
-   * Process deferred actions
-   */
-  void ProcessDeferredActions(transaction::timestamp_t oldest_txn);
-
-  void ReclaimSlotIfDeleted(UndoRecord *undo_record) const;
-
-  void ReclaimBufferIfVarlen(transaction::TransactionContext *txn, UndoRecord *undo_record) const;
-
-  void TruncateVersionChain(DataTable *table, TupleSlot slot, transaction::timestamp_t oldest) const;
-
-  void ProcessIndexes();
-
-  const common::ManagedPointer<transaction::TimestampManager> timestamp_manager_;
->>>>>>> ecc317f5
   const common::ManagedPointer<transaction::DeferredActionManager> deferred_action_manager_;
   const common::ManagedPointer<transaction::TransactionManager> txn_manager_;
   // timestamp of the last time GC unlinked anything. We need this to know when unlinked versions are safe to deallocate
-<<<<<<< HEAD
   // transaction::timestamp_t last_unlinked_;
-=======
-  transaction::timestamp_t last_unlinked_;
-  // queue of txns that have been unlinked, and should possible be deleted on next GC run
-  transaction::TransactionQueue txns_to_deallocate_;
-  // queue of txns that need to be unlinked
-  transaction::TransactionQueue txns_to_unlink_;
-
-  std::unordered_set<common::ManagedPointer<index::Index>> indexes_;
-  common::SharedLatch indexes_latch_;
-
-  uint64_t gc_interval_{0};
->>>>>>> ecc317f5
 };
 
 }  // namespace terrier::storage