--- conflicted
+++ resolved
@@ -41,19 +41,11 @@
  */
 class LogManager : public common::DedicatedThreadOwner {
  public:
-<<<<<<< HEAD
-  DECLARE_ANNOTATION(LOG_FILE_PATH);
-  DECLARE_ANNOTATION(NUM_BUFFERS);
-  DECLARE_ANNOTATION(SERIALIZATION_INTERVAL);
-  DECLARE_ANNOTATION(PERSIST_INTERVAL);
-  DECLARE_ANNOTATION(PERSIST_THRESHOLD);
-=======
   DECLARE_ANNOTATION(LOG_FILE_PATH)
   DECLARE_ANNOTATION(NUM_BUFFERS)
   DECLARE_ANNOTATION(SERIALIZATION_INTERVAL)
   DECLARE_ANNOTATION(PERSIST_INTERVAL)
   DECLARE_ANNOTATION(PERSIST_THRESHOLD)
->>>>>>> a5b67df0
 
   /**
    * Constructs a new LogManager, writing its logs out to the given file.
@@ -72,15 +64,10 @@
                   (named = NUM_BUFFERS) uint64_t num_buffers,
                   (named = SERIALIZATION_INTERVAL) std::chrono::milliseconds serialization_interval,
                   (named = PERSIST_INTERVAL) std::chrono::milliseconds persist_interval,
-<<<<<<< HEAD
-                  (named = PERSIST_THRESHOLD) uint64_t persist_threshold, RecordBufferSegmentPool *buffer_pool)
-      : run_log_manager_(false),
-=======
                   (named = PERSIST_THRESHOLD) uint64_t persist_threshold, RecordBufferSegmentPool *buffer_pool,
                   common::ManagedPointer<terrier::common::DedicatedThreadRegistry> thread_registry)
       : DedicatedThreadOwner(thread_registry),
         run_log_manager_(false),
->>>>>>> a5b67df0
         log_file_path_(std::move(log_file_path)),
         num_buffers_(num_buffers),
         buffer_pool_(buffer_pool),
