#pragma once

#include <fcntl.h>
#include <sys/stat.h>
#include <sys/types.h>
#include <sys/uio.h>
#include <unistd.h>

#include <atomic>
#include <cerrno>
#include <cstring>
#include <string>
#include <utility>
#include <vector>

#include "common/constants.h"
#include "common/macros.h"
#include "common/posix_io_wrappers.h"
#include "loggers/storage_logger.h"
#include "transaction/transaction_defs.h"

namespace noisepage::replication {
class ReplicationManager;
class PrimaryReplicationManager;
class ReplicaReplicationManager;
}  // namespace noisepage::replication

namespace noisepage::storage {

// TODO(Tianyu):  we need control over when and what to flush as the log manager. Thus, we need to write our
// own wrapper around lower level I/O functions. I could be wrong, and in that case we should
// revert to using STL.
/**
 * Handles buffered writes to the write ahead log, and provides control over flushing.
 */
class BufferedLogWriter {
  // TODO(Tianyu): Checksum
 public:
  /**
   * Instantiates a new BufferedLogWriter to write to the specified log file.
   *
   * @param log_file_path path to the the log file to write to. New entries are appended to the end of the file if the
   * file already exists; otherwise, a file is created.
   */
  explicit BufferedLogWriter(const char *log_file_path)
      : out_(PosixIoWrappers::Open(log_file_path, O_WRONLY | O_APPEND | O_CREAT, S_IRUSR | S_IWUSR)) {}

  /**
   * Move constructor.
   *
   * This is necessary because of the atomic refcount field, which invalidates the default move ctor.
   * To my knowledge, existing code always pre-allocates buffers in one shot, so these buffers will not actually get
   * moved at runtime -- this exists solely so that std::vector's emplace_back requirement of being both MoveInsertable
   * and EmplaceConstructible will be satisfied.
   */
  BufferedLogWriter(BufferedLogWriter &&other) noexcept {
    out_ = other.out_;
    memcpy(buffer_, other.buffer_, common::Constants::LOG_BUFFER_SIZE);
    buffer_size_ = other.buffer_size_;
    serialize_refcount_.store(other.serialize_refcount_.load());
  }

  /**
   * Must call before object is destructed
   */
  void Close() { PosixIoWrappers::Close(out_); }

  /**
   * Write to the log file the given amount of bytes from the given location in memory, but buffer the write so the
   * update is only written out when the BufferedLogWriter is persisted. Note that this function writes to the buffer
   * only until it is full. If buffer gets full, then call FlushBuffer() and call BufferWrite(..) again with the correct
   * offset of the data, depending on the number of bytes that were already written.
   * @param data memory location of the bytes to write
   * @param size number of bytes to write
   * @return number of bytes written. This function only writes until the buffer gets full, so this can be used as the
   * offset when calling this function again after flushing.
   */
  uint32_t BufferWrite(const void *data, uint32_t size) {
    // If we still do not have buffer space after flush, the write is too large to be buffered. We partially write the
    // buffer and return the number of bytes written
    if (!CanBuffer(size)) {
      size = common::Constants::LOG_BUFFER_SIZE - buffer_size_;
    }
    std::memcpy(buffer_ + buffer_size_, data, size);
    buffer_size_ += size;
    return size;
  }

  /**
   * Call fsync to make sure that all writes are consistent. fdatasync is used as an optimization on Linux since we
   * don't care about all of the file's metadata being persisted, just the contents.
   */
  void Persist() {
#if __APPLE__
    // macOS provides fcntl(out_, F_FULLFSYNC) to guarantee that on-disk buffers are flushed. AFAIK there is no portable
    // way to do this on Linux so we'll just keep fsync for now.
    if (fsync(out_) == -1) throw std::runtime_error("fsync failed with errno " + std::to_string(errno));
#else
    if (fdatasync(out_) == -1) throw std::runtime_error("fdatasync failed with errno " + std::to_string(errno));
#endif
  }

  /**
   * Flush any buffered writes.
   * @return amount of data flushed
   */
  uint64_t FlushBuffer() {
    auto size = buffer_size_;
    WriteUnsynced(buffer_, buffer_size_);
    buffer_size_ = 0;
    return size;
  }

  /**
   * @return if the buffer is full
   */
  bool IsBufferFull() { return buffer_size_ == common::Constants::LOG_BUFFER_SIZE; }

  /**
<<<<<<< HEAD
   * Mark that the BufferedLogWriter is now ready for serialization.
   *
   * Currently, BufferedLogWriter is used to serialize both over the disk and over the network.
   * To avoid copying, we refcount the serialization usages of the BufferedLogWriter.
   * This function initializes the refcount.
   *
   * TODO(WAN): Come up with a better way of "sharing" buffers?
   */

  /**
=======
>>>>>>> 98e877b9
   * Mark that the BufferedLogWriter is now ready to be persisted and sent to different destinations.
   *
   * For example, the BufferedLogWriter may then be sent to any of the following destinations:
   * - Serialized to disk.
   * - Sent to replicas over the network.
   *
   * This function exists to avoid copying the BufferedLogWriter's buffers needlessly.
   * Instead, a refcount is maintained depending on the retention policy.
   *
   * @param policy The retention policy that describes the destinations for this BufferedLogWriter.
   */
  void PrepareForSerialization(transaction::RetentionPolicy policy) {
    NOISEPAGE_ASSERT(serialize_refcount_.load() == 0, "This buffer is already being serialized.");
    switch (policy) {
      case transaction::RetentionPolicy::DISABLE_RETENTION: {
        serialize_refcount_.store(0);  // Nothing.
        break;
      }
      case transaction::RetentionPolicy::RETENTION_LOCAL_DISK: {
        serialize_refcount_.store(1);  // DiskLogConsumerTask.
        break;
      }
      case transaction::RetentionPolicy::RETENTION_LOCAL_DISK_AND_NETWORK_REPLICAS: {
        serialize_refcount_.store(2);  // DiskLogConsumerTask + ReplicationManager.
        break;
      }
      default:
        throw std::runtime_error("Unknown retention policy in PrepareForSerialization().");
    }
  }

  /**
   * Mark one successful serialization of the buffered log.
   *
   * This should be called exactly once for each serializer of this log. See PrepareForSerialization() for more info.
   * @return True if the current log has been completely serialized, meaning that no serializers are left and that
   *         it is safe to now reuse this BufferedLogWriter.
   */
  bool MarkSerialized() {
    auto count = serialize_refcount_.fetch_sub(1);
    NOISEPAGE_ASSERT(serialize_refcount_.load() >= 0, "This buffer was serialized too many times?");
    return count == 1;
  }

 private:
  friend class replication::ReplicationManager;
  friend class replication::PrimaryReplicationManager;
  friend class replication::ReplicaReplicationManager;

  int out_;  // fd of the output files
  char buffer_[common::Constants::LOG_BUFFER_SIZE];

  uint32_t buffer_size_ = 0;
  std::atomic<int8_t> serialize_refcount_ = 0;  ///< The number of would-be serializers that haven't serialized yet.

  bool CanBuffer(uint32_t size) { return common::Constants::LOG_BUFFER_SIZE - buffer_size_ >= size; }

  void WriteUnsynced(const void *data, uint32_t size) { PosixIoWrappers::WriteFully(out_, data, size); }
};

/**
 * Buffered reads from the write ahead log
 */
class BufferedLogReader {
  // TODO(Tianyu): Checksum
 public:
  /**
   * Instantiates a new BufferedLogReader to read from the specified log file.
   * @param log_file_path path to the the log file to read from.
   */
  explicit BufferedLogReader(const char *log_file_path) : in_(PosixIoWrappers::Open(log_file_path, O_RDONLY)) {}

  /**
   * Closes log file if it has not been closed already. While Read will close the file if it reaches the end, this will
   * handle cases where we destroy the reader before reading the whole file.
   */
  ~BufferedLogReader() {
    if (in_ != -1) PosixIoWrappers::Close(in_);
  }

  /**
   * @return if there are contents left in the write ahead log
   */
  bool HasMore() { return filled_size_ > read_head_ || in_ != -1; }

  /**
   * Read the specified number of bytes into the target location from the write ahead log. The method reads as many as
   * possible if there are not enough bytes in the log and returns false. The underlying log file fd is automatically
   * closed when all remaining bytes are buffered.
   *
   * @param dest pointer location to read into
   * @param size number of bytes to read
   * @return whether the log has the given number of bytes left
   */
  bool Read(void *dest, uint32_t size);

  /**
   * Read a value of the specified type from the log. An exception is thrown if the log file does not
   * have enough bytes left for a well formed value
   * @tparam T type of value to read
   * @return the value read
   */
  template <class T>
  T ReadValue() {
    T result;
    bool ret UNUSED_ATTRIBUTE = Read(&result, sizeof(T));
    NOISEPAGE_ASSERT(ret, "Reading of value failed");
    return result;
  }

 private:
  int in_;  // or -1 if closed
  uint32_t read_head_ = 0, filled_size_ = 0;
  char buffer_[common::Constants::LOG_BUFFER_SIZE];

  void ReadFromBuffer(void *dest, uint32_t size) {
    NOISEPAGE_ASSERT(read_head_ + size <= filled_size_, "Not enough bytes in buffer for the read");
    std::memcpy(dest, buffer_ + read_head_, size);
    read_head_ += size;
  }

  void RefillBuffer();
};

/**
 * Callback function and arguments to be called when record is persisted
 */
using CommitCallback = std::pair<transaction::callback_fn, void *>;

/**
 * A BufferedLogWriter containing serialized logs, as well as all commit callbacks for transaction's whose commit are
 * serialized in this BufferedLogWriter
 */
using SerializedLogs = std::pair<BufferedLogWriter *, std::vector<CommitCallback>>;

}  // namespace noisepage::storage<|MERGE_RESOLUTION|>--- conflicted
+++ resolved
@@ -117,19 +117,6 @@
   bool IsBufferFull() { return buffer_size_ == common::Constants::LOG_BUFFER_SIZE; }
 
   /**
-<<<<<<< HEAD
-   * Mark that the BufferedLogWriter is now ready for serialization.
-   *
-   * Currently, BufferedLogWriter is used to serialize both over the disk and over the network.
-   * To avoid copying, we refcount the serialization usages of the BufferedLogWriter.
-   * This function initializes the refcount.
-   *
-   * TODO(WAN): Come up with a better way of "sharing" buffers?
-   */
-
-  /**
-=======
->>>>>>> 98e877b9
    * Mark that the BufferedLogWriter is now ready to be persisted and sent to different destinations.
    *
    * For example, the BufferedLogWriter may then be sent to any of the following destinations:
