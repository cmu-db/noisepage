--- conflicted
+++ resolved
@@ -16,8 +16,7 @@
 // All tuples potentially visible to txns should have a non-null attribute of version vector.
 // This is not to be confused with a non-null version vector that has value nullptr (0).
 #define VERSION_POINTER_COLUMN_ID PRESENCE_COLUMN_ID
-<<<<<<< HEAD
-#define PRIMARY_KEY_COLUMN_ID 1
+#define PRIMARY_KEY_COLUMN_ID col_id_t(1)
 
 // clang-format off
 #define DataTableCounterMembers(f) \
@@ -29,9 +28,6 @@
 DEFINE_PERFORMANCE_CLASS(DataTableCounter, DataTableCounterMembers)
 #undef DataTableCounterMembers
 
-=======
-#define PRIMARY_KEY_COLUMN_ID col_id_t(1)
->>>>>>> ab07ff40
 /**
  * A DataTable is a thin layer above blocks that handles visibility, schemas, and maintenance of versions for a
  * SQL table. This class should be the main outward facing API for the storage engine. SQL level concepts such
