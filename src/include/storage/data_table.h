#pragma once

#include <algorithm>
#include <cstring>
#include <limits>
#include <unordered_map>
#include <vector>

#include "common/macros.h"
#include "common/managed_pointer.h"
#include "common/shared_latch.h"

#include "storage/projected_columns.h"
#include "storage/storage_defs.h"
#include "storage/tuple_access_strategy.h"
#include "storage/undo_record.h"

namespace noisepage::execution::sql {
class VectorProjection;
}  // namespace noisepage::execution::sql

namespace noisepage::transaction {
class TransactionContext;
class TransactionManager;
}  // namespace noisepage::transaction

namespace noisepage::storage {

namespace index {
class Index;
template <typename KeyType>
class BwTreeIndex;
template <typename KeyType>
class HashIndex;
}  // namespace index

/**
 * A DataTable is a thin layer above blocks that handles visibility, schemas, and maintenance of versions for a
 * SQL table. This class should be the main outward facing API for the storage engine. SQL level concepts such
 * as SQL types, varlens and nullabilities are still not meaningful at this level.
 */
class DataTable {
 public:
  /**
   * Iterator for all the slots, claimed or otherwise, in the data table. This is useful for sequential scans.
   */
  class SlotIterator {
   public:
    /**
     * @return reference to the underlying tuple slot
     */
    const TupleSlot &operator*() const { return current_slot_; }

    /**
     * @return pointer to the underlying tuple slot
     */
    const TupleSlot *operator->() const { return &current_slot_; }

    /**
     * pre-fix increment.
     * @return self-reference after the iterator is advanced
     */
    SlotIterator &operator++() {
      RawBlock *b = current_slot_.GetBlock();
      slot_num_++;

      if (LIKELY(slot_num_ < max_slot_num_)) {
        current_slot_ = {b, slot_num_};
      } else {
        NOISEPAGE_ASSERT(block_index_ <= end_index_, "block_index_ must always stay in range of table's size");
        block_index_++;
        UpdateFromNextBlock();
      }
      return *this;
    }

    /**
     * post-fix increment.
     * @return copy of the iterator equal to this before increment
     */
    SlotIterator operator++(int) {
      SlotIterator copy = *this;
      operator++();
      return copy;
    }

    /**
     * Equality check.
     * @param other other iterator to compare to
     * @return if the two iterators point to the same slot
     */
    bool operator==(const SlotIterator &other) const { return current_slot_ == other.current_slot_; }

    /**
     * Inequality check.
     * @param other other iterator to compare to
     * @return if the two iterators are not equal
     */
    bool operator!=(const SlotIterator &other) const { return !this->operator==(other); }

   private:
    friend class DataTable;

    // constructor for DataTable::end()
    SlotIterator() = default;

    SlotIterator(const DataTable *table) : table_(table), block_index_(0) {  // NOLINT
      end_index_ = table_->blocks_size_;
      NOISEPAGE_ASSERT(end_index_ >= 1, "there should always be at least one block");
      UpdateFromNextBlock();
    }

    void UpdateFromNextBlock() {
      NOISEPAGE_ASSERT(end_index_ >= 1, "there should always be at least one block");

      while (true) {
        if (UNLIKELY(block_index_ == end_index_)) {
          max_slot_num_ = 0;
          current_slot_ = InvalidTupleSlot();
          return;
        }

        RawBlock *b;
        {
          common::SharedLatch::ScopedSharedLatch latch(&table_->blocks_latch_);
          b = table_->blocks_[block_index_];
        }
        slot_num_ = 0;
        max_slot_num_ = b->GetInsertHead();
        current_slot_ = {b, slot_num_};

        if (max_slot_num_ != 0) return;
        block_index_++;
      }
    }

    static auto InvalidTupleSlot() -> TupleSlot { return {nullptr, 0}; }
    const DataTable *table_ = nullptr;
    uint64_t block_index_ = 0, end_index_ = 0;
    TupleSlot current_slot_ = InvalidTupleSlot();
    uint32_t slot_num_ = 0, max_slot_num_ = 0;
  };
  /**
   * Constructs a new DataTable with the given layout, using the given BlockStore as the source
   * of its storage blocks. The first column must be size 8 and is effectively hidden from upper levels.
   *
   * @param store the Block store to use.
   * @param layout the initial layout of this DataTable. First 2 columns must be 8 bytes.
   * @param layout_version the layout version of this DataTable
   */
  DataTable(common::ManagedPointer<BlockStore> store, const BlockLayout &layout, layout_version_t layout_version);

  /**
   * Destructs a DataTable, frees all its blocks and any potential varlen entries.
   */
  ~DataTable();

  /**
   * Materializes a single tuple from the given slot, as visible to the transaction given, according to the format
   * described by the given output buffer.
   *
   * @param txn the calling transaction
   * @param slot the tuple slot to read
   * @param out_buffer output buffer. The object should already contain projection list information and should not
   * reference col_id 0
   * @return true if tuple is visible to this txn and ProjectedRow has been populated, false otherwise
   */
  bool Select(common::ManagedPointer<transaction::TransactionContext> txn, TupleSlot slot,
              ProjectedRow *out_buffer) const;

  // TODO(Tianyu): Should this be updated in place or return a new iterator? Does the caller ever want to
  // save a point of scan and come back to it later?
  // Alternatively, we can provide an easy wrapper that takes in a const SlotIterator & and returns a SlotIterator,
  // just like the ++i and i++ dichotomy.
  /**
   * Sequentially scans the table starting from the given iterator(inclusive) and materializes as many tuples as would
   * fit into the given buffer, as visible to the transaction given, according to the format described by the given
   * output buffer. The tuples materialized are guaranteed to be visible and valid, and the function makes best effort
   * to fill the buffer, unless there are no more tuples. The given iterator is mutated to point to one slot passed the
   * last slot scanned in the invocation.
   *
   * @param txn the calling transaction
   * @param start_pos iterator to the starting location for the sequential scan
   * @param out_buffer output buffer. The object should already contain projection list information. This buffer is
   *                   always cleared of old values.
   */
  void Scan(common::ManagedPointer<transaction::TransactionContext> txn, SlotIterator *start_pos,
            ProjectedColumns *out_buffer) const;

  /**
   * Sequentially scans the table starting from the given iterator(inclusive) and materializes as many tuples as would
   * fit into the given buffer, as visible to the transaction given, according to the format described by the given
   * output buffer. The tuples materialized are guaranteed to be visible and valid, and the function makes best effort
   * to fill the buffer, unless there are no more tuples. The given iterator is mutated to point to one slot passed the
   * last slot scanned in the invocation.
   *
   * @param txn The calling transaction.
   * @param start_pos Iterator to the starting location for the sequential scan.
   * @param out_buffer Output buffer. This buffer is always cleared of old values.
   */
  void Scan(common::ManagedPointer<transaction::TransactionContext> txn, SlotIterator *start_pos,
            execution::sql::VectorProjection *out_buffer) const;

  /**
   * @return the first tuple slot contained in the data table
   */
  SlotIterator begin() const {  // NOLINT for STL name compability
    return {this};
  }

  /**
   * Returns one past the last tuple slot contained in the data table. Note that this is not an accurate number when
   * concurrent accesses are happening, as inserts maybe in flight. However, the number given is always transactionally
   * correct, as any inserts that might have happened is not going to be visible to the calling transaction.
   *
   * @return one past the last tuple slot contained in the data table.
   */

  SlotIterator end() const {  // NOLINT for STL name compability
    return SlotIterator();
  }

  /**
   * Return a SlotIterator that will only cover the blocks in the selected range.
   * @param start The index of the block to start iterating at, starts at 0.
   * @param end The index of the block to stop iterating at, ends at GetNumBlocks().
   * @return SlotIterator that will iterate over only the blocks in the range [start, end).
   */
  SlotIterator GetBlockedSlotIterator(uint32_t start, uint32_t end) const {
    NOISEPAGE_ASSERT(start <= end && end <= blocks_size_, "must have valid index for start and end");
    SlotIterator it(this);
    it.end_index_ = std::min<uint64_t>(it.end_index_, end);
    it.block_index_ = start;

    it.UpdateFromNextBlock();
    return it;
  }

  /**
   * Update the tuple according to the redo buffer given, and update the version chain to link to an
   * undo record that is allocated in the txn. The undo record is populated with a before-image of the tuple in the
   * process. Update will only happen if there is no write-write conflict and tuple is visible, otherwise, this is
   * equivalent to a noop and false is returned. If return is false, undo's table pointer is nullptr (used in Abort and
   * GC)
   *
   * @param txn the calling transaction
   * @param slot the slot of the tuple to update.
   * @param redo the desired change to be applied. This should be the after-image of the attributes of interest. Should
   * not reference col_id 0
   * @return true if successful, false otherwise
   */
  bool Update(common::ManagedPointer<transaction::TransactionContext> txn, TupleSlot slot, const ProjectedRow &redo);

  /**
   * Inserts a tuple, as given in the redo, and update the version chain the link to the given
   * delta record. The slot allocated for the tuple is returned.
   *
   * @param txn the calling transaction
   * @param redo after-image of the inserted tuple. Should not reference col_id 0
   * @return the TupleSlot allocated for this insert, used to identify this tuple's physical location for indexes and
   * such.
   */
  TupleSlot Insert(common::ManagedPointer<transaction::TransactionContext> txn, const ProjectedRow &redo);

  /**
   * Deletes the given TupleSlot, this will call StageDelete on the provided txn to generate the RedoRecord for delete.
   * The rest of the behavior follows Update's behavior.
   * @param txn the calling transaction
   * @param slot the slot of the tuple to delete
   * @return true if successful, false otherwise
   */
  bool Delete(common::ManagedPointer<transaction::TransactionContext> txn, TupleSlot slot);

  /**
   * @return pointer to underlying vector of blocks
   */
  std::vector<RawBlock *> GetBlocks() const {
    common::SharedLatch::ScopedSharedLatch latch(&blocks_latch_);
    return std::vector<RawBlock *>(blocks_.begin(), blocks_.end());
  }

  /**
   * accessor_ tuple access strategy for DataTable
   */
  const TupleAccessStrategy accessor_;

  /**
   * @return read-only view of this DataTable's BlockLayout
   */
  const BlockLayout &GetBlockLayout() const { return accessor_.GetBlockLayout(); }

  /**
   * @return Number of blocks in the data table.
   */
  uint32_t GetNumBlocks() const { return blocks_size_; }

  /** @return Maximum number of blocks in the data table. */
  static uint32_t GetMaxBlocks() { return std::numeric_limits<uint32_t>::max(); }

  /**
   * @return a coarse estimation on the number of tuples in this table
   */
  uint64_t GetNumTuple() const { return GetBlockLayout().NumSlots() * blocks_size_; }

  /**
   * @return Approximate heap usage of the table
   */
  size_t EstimateHeapUsage() const {
    // This is a back-of-the-envelope calculation that could be innacurate. It does not account for the delta chain
    // elements that are actually owned by TransactionContext
    return blocks_size_ * common::Constants::BLOCK_SIZE;
  }

 private:
<<<<<<< HEAD
  // The ArrowSerializer needs access to its blocks.
  friend class ArrowSerializer;
  // The TransactionContext needs to modify VersionPtrs when pruning version chains
  friend class transaction::TransactionContext;
  // TODO(Ling): remove this after deferred action is installed
  // The TransactionContext needs to modify VersionPtrs when pruning version chains
=======
  // The GarbageCollector needs to modify VersionPtrs when pruning version chains
>>>>>>> 8cf1a2a6
  friend class GarbageCollector;

  // The TransactionManager needs to modify VersionPtrs when rolling back aborts
  friend class transaction::TransactionManager;
  // The index wrappers need access to IsVisible and HasConflict
  friend class index::Index;
  template <typename KeyType>
  friend class index::BwTreeIndex;
  template <typename KeyType>
  friend class index::HashIndex;
  // The block compactor elides transactional protection in the gather/compression phase and
  // needs raw access to the underlying table.
  friend class BlockCompactor;
  // use to access the accessor of this class
  friend class UndoRecord;

  std::atomic<uint64_t> blocks_size_ = 0;
  std::atomic<uint64_t> insert_index_ = 0;
  common::ManagedPointer<BlockStore> const block_store_;

  // protected by blocks_latch_
  std::vector<RawBlock *> blocks_;
  mutable common::SharedLatch blocks_latch_;
  const layout_version_t layout_version_;

  // A templatized version for select, so that we can use the same code for both row and column access.
  // the method is explicitly instantiated for ProjectedRow and ProjectedColumns::RowView
  template <class RowType>
  bool SelectIntoBuffer(common::ManagedPointer<transaction::TransactionContext> txn, TupleSlot slot,
                        RowType *out_buffer) const;

  void InsertInto(common::ManagedPointer<transaction::TransactionContext> txn, const ProjectedRow &redo,
                  TupleSlot dest);
  // Atomically read out the version pointer value.
  UndoRecord *AtomicallyReadVersionPtr(TupleSlot slot, const TupleAccessStrategy &accessor) const;

  // Atomically write the version pointer value. Should only be used by Insert where there is guaranteed to be no
  // contention
  void AtomicallyWriteVersionPtr(TupleSlot slot, const TupleAccessStrategy &accessor, UndoRecord *desired);

  // Unlinks all of the undo records that are no longer visible.
  void TruncateVersionChain(TupleSlot slot, transaction::timestamp_t oldest);

  // Checks for Snapshot Isolation conflicts, used by Update
  bool HasConflict(const transaction::TransactionContext &txn, UndoRecord *version_ptr) const;

  // Wrapper around the other HasConflict for indexes to call (they only have tuple slot, not the version pointer)
  bool HasConflict(const transaction::TransactionContext &txn, TupleSlot slot) const;

  // Performs a visibility check on the designated TupleSlot. Note that this does not traverse a version chain, so this
  // information alone is not enough to determine visibility of a tuple to a transaction. This should be used along with
  // a version chain traversal to determine if a tuple's versions are actually visible to a txn.
  // The criteria for visibility of a slot are presence (slot is occupied) and not deleted
  // (logical delete bitmap is non-NULL).
  bool Visible(TupleSlot slot, const TupleAccessStrategy &accessor) const;

  // Compares and swaps the version pointer to be the undo record, only if its value is equal to the expected one.
  bool CompareAndSwapVersionPtr(TupleSlot slot, const TupleAccessStrategy &accessor, UndoRecord *expected,
                                UndoRecord *desired);

  // Allocates a new block to be used as insertion head.
  RawBlock *NewBlock();

  /**
   * Determine if a Tuple is visible (present and not deleted) to the given transaction. It's effectively Select's logic
   * (follow a version chain if present) without the materialization. If the logic of Select changes, this should change
   * with it and vice versa.
   * @param txn the calling transaction
   * @param slot the slot of the tuple to check visibility on
   * @return true if tuple is visible to this txn, false otherwise
   */
  bool IsVisible(const transaction::TransactionContext &txn, TupleSlot slot) const;
};
}  // namespace noisepage::storage<|MERGE_RESOLUTION|>--- conflicted
+++ resolved
@@ -312,16 +312,12 @@
   }
 
  private:
-<<<<<<< HEAD
   // The ArrowSerializer needs access to its blocks.
   friend class ArrowSerializer;
   // The TransactionContext needs to modify VersionPtrs when pruning version chains
   friend class transaction::TransactionContext;
   // TODO(Ling): remove this after deferred action is installed
   // The TransactionContext needs to modify VersionPtrs when pruning version chains
-=======
-  // The GarbageCollector needs to modify VersionPtrs when pruning version chains
->>>>>>> 8cf1a2a6
   friend class GarbageCollector;
 
   // The TransactionManager needs to modify VersionPtrs when rolling back aborts
