--- conflicted
+++ resolved
@@ -221,16 +221,13 @@
   const BlockLayout &GetBlockLayout() const { return accessor_.GetBlockLayout(); }
 
  private:
-<<<<<<< HEAD
+  // TODO(Ling): remove this after deferred action is installed
+  // The TransactionContext needs to modify VersionPtrs when pruning version chains
   // The TransactionContext needs to modify VersionPtrs when pruning version chains
   friend class transaction::TransactionContext;
-  // TODO(Ling): remove this after deferred action is installed
-  // The TransactionContext needs to modify VersionPtrs when pruning version chains
-=======
   // The ArrowSerializer needs access to its blocks.
   friend class ArrowSerializer;
   // The GarbageCollector needs to modify VersionPtrs when pruning version chains
->>>>>>> ee2cc641
   friend class GarbageCollector;
 
   // The TransactionManager needs to modify VersionPtrs when rolling back aborts
