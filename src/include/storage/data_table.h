#pragma once
#include <list>
#include <unordered_map>
#include <vector>
#include "common/performance_counter.h"
#include "storage/projected_columns.h"
#include "storage/storage_defs.h"
#include "storage/tuple_access_strategy.h"
#include "storage/undo_record.h"

namespace terrier::transaction {
class TransactionContext;
class TransactionManager;
}  // namespace terrier::transaction

namespace terrier::storage {

namespace index {
class Index;
template <typename KeyType>
class BwTreeIndex;
}  // namespace index

// clang-format off
#define DataTableCounterMembers(f) \
  f(uint64_t, NumSelect) \
  f(uint64_t, NumUpdate) \
  f(uint64_t, NumInsert) \
  f(uint64_t, NumDelete) \
  f(uint64_t, NumNewBlock)
// clang-format on
DEFINE_PERFORMANCE_CLASS(DataTableCounter, DataTableCounterMembers)
#undef DataTableCounterMembers

/**
 * A DataTable is a thin layer above blocks that handles visibility, schemas, and maintenance of versions for a
 * SQL table. This class should be the main outward facing API for the storage engine. SQL level concepts such
 * as SQL types, varlens and nullabilities are still not meaningful at this level.
 */
class DataTable {
 public:
  /**
   * Iterator for all the slots, claimed or otherwise, in the data table. This is useful for sequential scans.
   */
  class SlotIterator {
   public:
    /**
     * @return reference to the underlying tuple slot
     */
    const TupleSlot &operator*() const { return current_slot_; }

    /**
     * @return pointer to the underlying tuple slot
     */
    const TupleSlot *operator->() const { return &current_slot_; }

    /**
     * pre-fix increment.
     * @return self-reference after the iterator is advanced
     */
    SlotIterator &operator++();

    /**
     * post-fix increment.
     * @return copy of the iterator equal to this before increment
     */
    const SlotIterator operator++(int) {
      SlotIterator copy = *this;
      operator++();
      return copy;
    }

    /**
     * Equality check.
     * @param other other iterator to compare to
     * @return if the two iterators point to the same slot
     */
    bool operator==(const SlotIterator &other) const {
      // TODO(Tianyu): I believe this is enough?
      return current_slot_ == other.current_slot_;
    }

    /**
     * Inequality check.
     * @param other other iterator to compare to
     * @return if the two iterators are not equal
     */
    bool operator!=(const SlotIterator &other) const { return !this->operator==(other); }

   private:
    friend class DataTable;
    /**
     * @warning MUST BE CALLED ONLY WHEN CALLER HOLDS LOCK TO THE LIST OF RAW BLOCKS IN THE DATA TABLE
     */
    SlotIterator(const DataTable *table, std::list<RawBlock *>::const_iterator block, uint32_t offset_in_block)
        : table_(table), block_(block) {
      current_slot_ = {block == table->blocks_.end() ? nullptr : *block, offset_in_block};
    }

    // TODO(Tianyu): Can potentially collapse this information into the RawBlock so we don't have to hold a pointer to
    // the table anymore. Right now we need the table to know how many slots there are in the block
    const DataTable *table_;
    std::list<RawBlock *>::const_iterator block_;
    TupleSlot current_slot_;
  };
  /**
   * Constructs a new DataTable with the given layout, using the given BlockStore as the source
   * of its storage blocks. The first column must be size 8 and is effectively hidden from upper levels.
   *
   * @param store the Block store to use.
   * @param layout the initial layout of this DataTable. First 2 columns must be 8 bytes.
   * @param layout_version the layout version of this DataTable
   */
  DataTable(BlockStore *store, const BlockLayout &layout, layout_version_t layout_version);

  /**
   * Destructs a DataTable, frees all its blocks and any potential varlen entries.
   */
  ~DataTable();

  // TODO(Matt): I think the concept of a DataTable oid is going away once SqlTable is merged, so this placeholder will
  // go away
  /**
   * @return table oid of this data table
   */
  catalog::table_oid_t TableOid() const { return catalog::table_oid_t{0}; }

  /**
   * Materializes a single tuple from the given slot, as visible to the transaction given, according to the format
   * described by the given output buffer.
   *
   * @param txn the calling transaction
   * @param slot the tuple slot to read
   * @param out_buffer output buffer. The object should already contain projection list information and should not
   * reference col_id 0
   * @return true if tuple is visible to this txn and ProjectedRow has been populated, false otherwise
   */
  bool Select(transaction::TransactionContext *txn, TupleSlot slot, ProjectedRow *out_buffer) const;

  // TODO(Tianyu): Should this be updated in place or return a new iterator? Does the caller ever want to
  // save a point of scan and come back to it later?
  // Alternatively, we can provide an easy wrapper that takes in a const SlotIterator & and returns a SlotIterator,
  // just like the ++i and i++ dichotomy.
  /**
   * Sequentially scans the table starting from the given iterator(inclusive) and materializes as many tuples as would
   * fit into the given buffer, as visible to the transaction given, according to the format described by the given
   * output buffer. The tuples materialized are guaranteed to be visible and valid, and the function makes best effort
   * to fill the buffer, unless there are no more tuples. The given iterator is mutated to point to one slot passed the
   * last slot scanned in the invocation.
   *
   * @param txn the calling transaction
   * @param start_pos iterator to the starting location for the sequential scan
   * @param out_buffer output buffer. The object should already contain projection list information. This buffer is
   *                   always cleared of old values.
   */
  void Scan(transaction::TransactionContext *txn, SlotIterator *start_pos, ProjectedColumns *out_buffer) const;

  /**
   * @return the first tuple slot contained in the data table
   */
  SlotIterator begin() const {
    common::SpinLatch::ScopedSpinLatch guard(&blocks_latch_);
    return {this, blocks_.begin(), 0};
  }

  /**
   * Returns one past the last tuple slot contained in the data table. Note that this is not an accurate number when
   * concurrent accesses are happening, as inserts maybe in flight. However, the number given is always transactionally
   * correct, as any inserts that might have happened is not going to be visible to the calling transaction.
   *
   * @return one past the last tuple slot contained in the data table.
   */
  SlotIterator end() const;

  /**
   * Update the tuple according to the redo buffer given, and update the version chain to link to an
   * undo record that is allocated in the txn. The undo record is populated with a before-image of the tuple in the
   * process. Update will only happen if there is no write-write conflict and tuple is visible, otherwise, this is
   * equivalent to a noop and false is returned. If return is false, undo's table pointer is nullptr (used in Abort and
   * GC)
   *
   * @param txn the calling transaction
   * @param slot the slot of the tuple to update.
   * @param redo the desired change to be applied. This should be the after-image of the attributes of interest. Should
   * not reference col_id 0
   * @return true if successful, false otherwise
   */
  bool Update(transaction::TransactionContext *txn, TupleSlot slot, const ProjectedRow &redo);

  /**
   * Inserts a tuple, as given in the redo, and update the version chain the link to the given
   * delta record. The slot allocated for the tuple is returned.
   *
   * @param txn the calling transaction
   * @param redo after-image of the inserted tuple. Should not reference col_id 0
   * @return the TupleSlot allocated for this insert, used to identify this tuple's physical location for indexes and
   * such.
   */
  TupleSlot Insert(transaction::TransactionContext *txn, const ProjectedRow &redo);

  /**
   * Deletes the given TupleSlot, this will call StageDelete on the provided txn to generate the RedoRecord for delete.
   * The rest of the behavior follows Update's behavior.
   * @param txn the calling transaction
   * @param slot the slot of the tuple to delete
   * @return true if successful, false otherwise
   */
  bool Delete(transaction::TransactionContext *txn, TupleSlot slot);

  /**
   * Return a pointer to the performance counter for the data table.
   * @return pointer to the performance counter
   */
  DataTableCounter *GetDataTableCounter() { return &data_table_counter_; }

  /**
   * Returns a read-only view of this DataTable's BlockLayout.
   * @return this DataTable's BlockLayout.
   */
  const BlockLayout &GetBlockLayout() const { return accessor_.GetBlockLayout(); }

 private:
  // The GarbageCollector needs to modify VersionPtrs when pruning version chains
  friend class GarbageCollector;
  // The TransactionManager needs to modify VersionPtrs when rolling back aborts
  friend class transaction::TransactionManager;
  // The index wrappers need access to IsVisible and HasConflict
  friend class index::Index;
  template <typename KeyType>
  friend class index::BwTreeIndex;
<<<<<<< HEAD
  // The block compactor elides transactional protection in the gather/compression phase and
  // needs raw access to the underlying table.
  friend class BlockCompactor;
=======
>>>>>>> be93dcac

  BlockStore *const block_store_;
  const layout_version_t layout_version_;
  const TupleAccessStrategy accessor_;

  // TODO(Tianyu): For now, on insertion, we simply sequentially go through a block and allocate a
  // new one when the current one is full. Needless to say, we will need to revisit this when extending GC to handle
  // deleted tuples and recycle slots
  // TODO(Tianyu): Now that we are switching to a linked list, there probably isn't a reason for it
  // to be latched. Could just easily write a lock-free one if there's performance gain(probably not). vector->list has
  // negligible difference in insert performance (within margin of error) when benchmarked.
  // We also might need our own implementation because we need to handle GC of an unlinked block, as a sequential scan
  // might be on it
  std::list<RawBlock *> blocks_;
  mutable common::SpinLatch blocks_latch_;
  // to avoid having to grab a latch every time we insert. Failures are very, very infrequent since these
  // only happen when blocks are full, thus we can afford to be optimistic
  std::atomic<RawBlock *> insertion_head_ = nullptr;
  mutable DataTableCounter data_table_counter_;

  // A templatized version for select, so that we can use the same code for both row and column access.
  // the method is explicitly instantiated for ProjectedRow and ProjectedColumns::RowView
  template <class RowType>
  bool SelectIntoBuffer(transaction::TransactionContext *txn, TupleSlot slot, RowType *out_buffer) const;

  void InsertInto(transaction::TransactionContext *txn, const ProjectedRow &redo, TupleSlot dest);
  // Atomically read out the version pointer value.
  UndoRecord *AtomicallyReadVersionPtr(TupleSlot slot, const TupleAccessStrategy &accessor) const;

  // Atomically write the version pointer value. Should only be used by Insert where there is guaranteed to be no
  // contention
  void AtomicallyWriteVersionPtr(TupleSlot slot, const TupleAccessStrategy &accessor, UndoRecord *desired);

  // Checks for Snapshot Isolation conflicts, used by Update
  bool HasConflict(const transaction::TransactionContext &txn, UndoRecord *version_ptr) const;

  // Wrapper around the other HasConflict for indexes to call (they only have tuple slot, not the version pointer)
  bool HasConflict(const transaction::TransactionContext &txn, TupleSlot slot) const;

  // Performs a visibility check on the designated TupleSlot. Note that this does not traverse a version chain, so this
  // information alone is not enough to determine visibility of a tuple to a transaction. This should be used along with
  // a version chain traversal to determine if a tuple's versions are actually visible to a txn.
  // The criteria for visibility of a slot are presence (slot is occupied) and not deleted
  // (logical delete bitmap is non-NULL).
  bool Visible(TupleSlot slot, const TupleAccessStrategy &accessor) const;

  // Compares and swaps the version pointer to be the undo record, only if its value is equal to the expected one.
  bool CompareAndSwapVersionPtr(TupleSlot slot, const TupleAccessStrategy &accessor, UndoRecord *expected,
                                UndoRecord *desired);

  // Allocates a new block to be used as insertion head.
  void NewBlock(RawBlock *expected_val);

  void DeallocateVarlensOnShutdown(RawBlock *block);

  /**
   * Determine if a Tuple is visible (present and not deleted) to the given transaction. It's effectively Select's logic
   * (follow a version chain if present) without the materialization. If the logic of Select changes, this should change
   * with it and vice versa.
   * @param txn the calling transaction
   * @param slot the slot of the tuple to check visibility on
   * @return true if tuple is visible to this txn, false otherwise
   */
  bool IsVisible(const transaction::TransactionContext &txn, TupleSlot slot) const;
};
}  // namespace terrier::storage<|MERGE_RESOLUTION|>--- conflicted
+++ resolved
@@ -228,12 +228,10 @@
   friend class index::Index;
   template <typename KeyType>
   friend class index::BwTreeIndex;
-<<<<<<< HEAD
   // The block compactor elides transactional protection in the gather/compression phase and
   // needs raw access to the underlying table.
   friend class BlockCompactor;
-=======
->>>>>>> be93dcac
+
 
   BlockStore *const block_store_;
   const layout_version_t layout_version_;
