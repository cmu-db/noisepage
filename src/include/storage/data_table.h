#pragma once
#include <list>
#include <unordered_map>
#include <vector>
#include "common/performance_counter.h"
#include "storage/projected_columns.h"
#include "storage/storage_defs.h"
#include "storage/tuple_access_strategy.h"
#include "storage/undo_record.h"

namespace terrier::transaction {
class TransactionContext;
class TransactionManager;
}  // namespace terrier::transaction

namespace terrier::storage {

// clang-format off
#define DataTableCounterMembers(f) \
  f(uint64_t, NumSelect) \
  f(uint64_t, NumUpdate) \
  f(uint64_t, NumInsert) \
  f(uint64_t, NumDelete) \
  f(uint64_t, NumNewBlock)
// clang-format on
DEFINE_PERFORMANCE_CLASS(DataTableCounter, DataTableCounterMembers)
#undef DataTableCounterMembers

/**
 * A DataTable is a thin layer above blocks that handles visibility, schemas, and maintenance of versions for a
 * SQL table. This class should be the main outward facing API for the storage engine. SQL level concepts such
 * as SQL types, varlens and nullabilities are still not meaningful at this level.
 */
class DataTable {
 public:
  /**
   * Iterator for all the slots, claimed or otherwise, in the data table. This is useful for sequential scans.
   */
  class SlotIterator {
   public:
    /**
     * @return reference to the underlying tuple slot
     */
    const TupleSlot &operator*() const { return current_slot_; }

    /**
     * @return pointer to the underlying tuple slot
     */
    const TupleSlot *operator->() const { return &current_slot_; }

    /**
     * pre-fix increment.
     * @return self-reference after the iterator is advanced
     */
    SlotIterator &operator++() {
      common::SpinLatch::ScopedSpinLatch guard(&table_->blocks_latch_);
      if (current_slot_.GetOffset() == table_->accessor_.GetBlockLayout().NumSlots()) {
        ++block_;
        current_slot_ = {block_ == table_->blocks_.end() ? nullptr : *block_, 0};
      } else {
        current_slot_ = {*block_, current_slot_.GetOffset() + 1};
      }
      return *this;
    }

    /**
     * post-fix increment.
     * @return copy of the iterator equal to this before increment
     */
    const SlotIterator operator++(int) {
      SlotIterator copy = *this;
      operator++();
      return copy;
    }

    /**
     * Equality check.
     * @param other other iterator to compare to
     * @return if the two iterators point to the same slot
     */
    bool operator==(const SlotIterator &other) const {
      // TODO(Tianyu): I believe this is enough?
      return current_slot_ == other.current_slot_;
    }

    /**
     * Inequality check.
     * @param other other iterator to compare to
     * @return if the two iterators are not equal
     */
    bool operator!=(const SlotIterator &other) const { return !this->operator==(other); }

   private:
    friend class DataTable;
    /**
     * @warning MUST BE CALLED ONLY WHEN CALLER HOLDS LOCK TO THE LIST OF RAW BLOCKS IN THE DATA TABLE
     */
    SlotIterator(const DataTable *table, std::list<RawBlock *>::const_iterator block, uint32_t offset_in_block)
        : table_(table), block_(block) {
      current_slot_ = {block == table->blocks_.end() ? nullptr : *block, offset_in_block};
    }
    // TODO(Tianyu): Can potentially collapse this information into the RawBlock so we don't have to hold a pointer to
    // the table anymore. Right now we need the table to know how many slots there are in the block
    const DataTable *table_;
    std::list<RawBlock *>::const_iterator block_;
    TupleSlot current_slot_;
  };
  /**
   * Constructs a new DataTable with the given layout, using the given BlockStore as the source
   * of its storage blocks. The first column must be size 8 and is effectively hidden from upper levels.
   *
   * @param store the Block store to use.
   * @param layout the initial layout of this DataTable. First 2 columns must be 8 bytes.
   * @param layout_version the layout version of this DataTable
   */
  DataTable(BlockStore *store, const BlockLayout &layout, layout_version_t layout_version);

  /**
   * Destructs a DataTable, frees all its blocks.
   */
  ~DataTable() {
    common::SpinLatch::ScopedSpinLatch guard(&blocks_latch_);
    for (RawBlock *block : blocks_) block_store_->Release(block);
  }

  // TODO(Matt): I think the concept of a DataTable oid is going away once SqlTable is merged, so this placeholder will
  // go away
  /**
   * @return table oid of this data table
   */
  table_oid_t TableOid() const { return table_oid_t{0}; }

  /**
<<<<<<< HEAD
   * Materializes a single tuple from the given slot, as visible at the timestamp of the calling txn.
=======
   * Materializes a single tuple from the given slot, as visible to the transaction given, according to the format
   * described by the given output buffer.
>>>>>>> a059d4ac
   *
   * @param txn the calling transaction
   * @param slot the tuple slot to read
   * @param out_buffer output buffer. The object should already contain projection list information and should not
   * reference col_id 0
   * @return true if tuple is visible to this txn and ProjectedRow has been populated, false otherwise
   */
  bool Select(transaction::TransactionContext *txn, TupleSlot slot, ProjectedRow *out_buffer) const;

  // TODO(Tianyu): Should this be updated in place or return a new iterator? Does the caller ever want to
  // save a point of scan and come back to it later?
  // Alternatively, we can provide an easy wrapper that takes in a const SlotIterator & and returns a SlotIterator,
  // just like the ++i and i++ dichotomy.
  /**
   * Sequentially scans the table starting from the given iterator(inclusive) and materializes as many tuples as would
   * fit into the given buffer, as visible to the transaction given, according to the format described by the given
   * output buffer. The tuples materialized are guaranteed to be visible and valid, and the function makes best effort
   * to fill the buffer, unless there are no more tuples. The given iterator is mutated to point to one slot passed the
   * last slot scanned in the invocation.
   *
   * @param txn the calling transaction
   * @param start_pos iterator to the starting location for the sequential scan
   * @param out_buffer output buffer. The object should already contain projection list information. This buffer is
   *                   always cleared of old values.
   */
  void Scan(transaction::TransactionContext *txn, SlotIterator *start_pos, ProjectedColumns *out_buffer) const;

  /**
   * @return the first tuple slot contained in the data table
   */
  SlotIterator begin() const {
    common::SpinLatch::ScopedSpinLatch guard(&blocks_latch_);
    return {this, blocks_.begin(), 0};
  }

  /**
   * @return one past the last tuple slot contained in the data table
   */
  SlotIterator end() const {
    common::SpinLatch::ScopedSpinLatch guard(&blocks_latch_);
    return {this, blocks_.end(), 0};
  }

  /**
   * Update the tuple according to the redo buffer given, and update the version chain to link to an
   * undo record that is allocated in the txn. The undo record is populated with a before-image of the tuple in the
   * process. Update will only happen if there is no write-write conflict and tuple is visible, otherwise, this is
   * equivalent to a noop and false is returned. If return is false, undo's table pointer is nullptr (used in Abort and
   * GC)
   *
   * @param txn the calling transaction
   * @param slot the slot of the tuple to update.
   * @param redo the desired change to be applied. This should be the after-image of the attributes of interest. Should
   * not reference col_id 0
   * @return true if successful, false otherwise
   */
  bool Update(transaction::TransactionContext *txn, TupleSlot slot, const ProjectedRow &redo);

  /**
   * Inserts a tuple, as given in the redo, and update the version chain the link to the given
   * delta record. The slot allocated for the tuple is returned.
   *
   * @param txn the calling transaction
   * @param redo after-image of the inserted tuple. Should not reference col_id 0
   * @return the TupleSlot allocated for this insert, used to identify this tuple's physical location for indexes and
   * such.
   */
  TupleSlot Insert(transaction::TransactionContext *txn, const ProjectedRow &redo);

  /**
   * Deletes the given TupleSlot, this will call StageDelete on the provided txn to generate the RedoRecord for delete.
   * The rest of the behavior follows Update's behavior.
   * @param txn the calling transaction
   * @param slot the slot of the tuple to delete
   * @return true if successful, false otherwise
   */
  bool Delete(transaction::TransactionContext *txn, TupleSlot slot);

  /**
   * Return a pointer to the performance counter for the data table.
   * @return pointer to the performance counter
   */
  DataTableCounter *GetDataTableCounter() { return &data_table_counter_; }

 private:
  // The GarbageCollector needs to modify VersionPtrs when pruning version chains
  friend class GarbageCollector;
  // The TransactionManager needs to modify VersionPtrs when rolling back aborts
  friend class transaction::TransactionManager;

  BlockStore *const block_store_;
  const layout_version_t layout_version_;
  const TupleAccessStrategy accessor_;

  // TODO(Tianyu): For now, on insertion, we simply sequentially go through a block and allocate a
  // new one when the current one is full. Needless to say, we will need to revisit this when extending GC to handle
  // deleted tuples and recycle slots
  // TODO(Tianyu): Now that we are switching to a linked list, there probably isn't a reason for it
  // to be latched. Could just easily write a lock-free one if there's performance gain(probably not). vector->list has
  // negligible difference in insert performance (within margin of error) when benchmarked.
  // We also might need our own implementation because we need to handle GC of an unlinked block, as a sequential scan
  // might be on it
  std::list<RawBlock *> blocks_;
  mutable common::SpinLatch blocks_latch_;
  // to avoid having to grab a latch every time we insert. Failures are very, very infrequent since these
  // only happen when blocks are full, thus we can afford to be optimistic
  std::atomic<RawBlock *> insertion_head_ = nullptr;
  mutable DataTableCounter data_table_counter_;

  // A templatized version for select, so that we can use the same code for both row and column access.
  // the method is explicitly instantiated for ProjectedRow and ProjectedColumns::RowView
  template <class RowType>
  bool SelectIntoBuffer(transaction::TransactionContext *txn, TupleSlot slot, RowType *out_buffer) const;

  // Atomically read out the version pointer value.
  UndoRecord *AtomicallyReadVersionPtr(TupleSlot slot, const TupleAccessStrategy &accessor) const;

  // Atomically write the version pointer value. Should only be used by Insert where there is guaranteed to be no
  // contention
  void AtomicallyWriteVersionPtr(TupleSlot slot, const TupleAccessStrategy &accessor, UndoRecord *desired);

  // Checks for Snapshot Isolation conflicts, used by Update
  bool HasConflict(UndoRecord *version_ptr, const transaction::TransactionContext *txn) const;

  // Performs a visibility check on the designated TupleSlot. Note that this does not traverse a version chain, so this
  // information alone is not enough to determine visibility of a tuple to a transaction. This should be used along with
  // a version chain traversal to determine if a tuple's versions are actually visible to a txn.
  // The criteria for visibility of a slot are presence (slot is occupied) and not deleted
  // (logical delete bitmap is non-NULL).
  bool Visible(TupleSlot slot, const TupleAccessStrategy &accessor) const;

  // Compares and swaps the version pointer to be the undo record, only if its value is equal to the expected one.
  bool CompareAndSwapVersionPtr(TupleSlot slot, const TupleAccessStrategy &accessor, UndoRecord *expected,
                                UndoRecord *desired);

  // Allocates a new block to be used as insertion head.
  void NewBlock(RawBlock *expected_val);
};
}  // namespace terrier::storage<|MERGE_RESOLUTION|>--- conflicted
+++ resolved
@@ -131,12 +131,8 @@
   table_oid_t TableOid() const { return table_oid_t{0}; }
 
   /**
-<<<<<<< HEAD
-   * Materializes a single tuple from the given slot, as visible at the timestamp of the calling txn.
-=======
    * Materializes a single tuple from the given slot, as visible to the transaction given, according to the format
    * described by the given output buffer.
->>>>>>> a059d4ac
    *
    * @param txn the calling transaction
    * @param slot the tuple slot to read
