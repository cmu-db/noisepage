--- conflicted
+++ resolved
@@ -223,11 +223,7 @@
   /**
    * @return a coarse estimation on the number of tuples in this table
    */
-<<<<<<< HEAD
-  uint64_t GetNumTuple() const { return accessor_.GetBlockLayout().NumSlots() * blocks_.size(); }
-=======
   uint64_t GetNumTuple() const { return GetBlockLayout().NumSlots() * blocks_.size(); }
->>>>>>> 5ce7b0a5
 
  private:
   // The ArrowSerializer needs access to its blocks.
