--- conflicted
+++ resolved
@@ -53,11 +53,6 @@
      */
     TupleSlot &operator*() {
       uint64_t block_num = i_ / max_slots_;
-<<<<<<< HEAD
-=======
-      while (table_->write_num_ - 1 < block_num) {
-      }
->>>>>>> da2d17ce
       RawBlock *b = table_->array_[block_num].load();
       current_slot_ = {b, static_cast<uint32_t>(i_ % static_cast<uint64_t>(max_slots_))};
       return current_slot_;
@@ -247,10 +242,6 @@
    */
   const BlockLayout &GetBlockLayout() const { return accessor_.GetBlockLayout(); }
 
-<<<<<<< HEAD
-  /**
-   * @return this DataTable's Accessor
-   */
   const TupleAccessStrategy GetAccessor() const { return accessor_; }
 
   /**
@@ -261,12 +252,6 @@
   /**
    * @return the number of blocks that are in the RawBlock* array
    */
-=======
-  const TupleAccessStrategy GetAccessor() const { return accessor_; }
-
-  const std::atomic<std::atomic<RawBlock *> *> *GetBlockArray() const { return &array_; }
-
->>>>>>> da2d17ce
   uint64_t GetNumBlocks() const { return write_num_; }
 
  private:
