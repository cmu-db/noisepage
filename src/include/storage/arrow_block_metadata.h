#pragma once
#include <map>
#include <unordered_set>
#include "storage/block_layout.h"
#include "storage/storage_defs.h"
#include "storage/storage_util.h"

namespace terrier::storage {

struct ArrowVarlenColumn {
  // TODO(Tianyu): Provide a constructor that calls allocate if needed
  // TODO(Tianyu): The current GC framework only supports dealloaction of simple byte arrays, which means
  // when deallocating this column we have to extract the pointers instead of writing a destructor. This
  // is less than ideal but will do for now.

  void Allocate(uint32_t num_values, uint32_t total_size) {
    varlen_size_ = total_size;
<<<<<<< HEAD
=======
    num_offsets = num_values + 1;
>>>>>>> 26f545bd
    offsets_ = new uint32_t[num_values + 1];
    values_ = common::AllocationUtil::AllocateAligned(total_size);
  }

<<<<<<< HEAD
=======
  uint32_t num_offsets;
>>>>>>> 26f545bd
  uint32_t varlen_size_;
  uint32_t *offsets_ = nullptr;
  byte *values_ = nullptr;
};

// TODO(Tianyu): Can use to specify cases where we don't concat per-block in the future (e.g. no need to put
//  blob into Arrow)
enum class ArrowColumnType : uint8_t { FIXED_LENGTH = 0, GATHERED_VARLEN, DICTIONARY_COMPRESSED };

struct ArrowColumnInfo {
  ArrowColumnType type_;
  ArrowVarlenColumn varlen_column_;  // For varlen and dictionary
  uint32_t *indices_ = nullptr;      // for dictionary
};

/**
 * @param column_info the ArrowColumnInfo of the current column
 * @param varlen the string to be located
 * @return the code of the smallest element >= to varlen.
 */
inline uint32_t Locate(ArrowColumnInfo *column_info, VarlenEntry *varlen) {
  TERRIER_ASSERT(column_info->type_ == ArrowColumnType::DICTIONARY_COMPRESSED,
                 "Can only call Locate on dictionary compressed column");
  uint32_t lo = 0;
  uint32_t hi = column_info->varlen_column_.num_offsets;
  VarlenContentCompare comparator;
  VarlenEntry rhs;
  // TODO(Amadou): Early stopping is possible if the comparator could distinguish >= and ==.
  while (hi - lo > 1) {
    uint32_t mid = lo + (hi - lo) / 2;
    uint32_t size = column_info->varlen_column_.offsets_[mid + 1] - column_info->varlen_column_.offsets_[mid];
    rhs = VarlenEntry::Create(column_info->varlen_column_.values_ + mid, size, false);
    if (comparator(*varlen, rhs)) {
      hi = mid;
    } else {
      lo = mid;
    }
  }
  return lo;
}

/**
 * This class encapsulates all the information needed by arrow to interpret a block, such as
 * length, null counts, and the start of varlen columns, etc. (non varlen columns start can be
 * computed from block start and offset for that column, as they are essentially embedded in the
 * block itself)
 *
 * Notice that the information stored in the metadata maybe outdated if the block is hot. (Things like
 * null counts are not well defined independent of a transaction when the block is versioned)
 */
class ArrowBlockMetadata {
 public:
  MEM_REINTERPRETATION_ONLY(ArrowBlockMetadata);

  static uint32_t Size(uint16_t num_cols) {
    return StorageUtil::PadUpToSize(sizeof(uint64_t), static_cast<uint32_t>(sizeof(uint32_t)) * (num_cols + 1)) +
           num_cols * static_cast<uint32_t>(sizeof(ArrowColumnInfo));
  }

  void Initialize(uint16_t num_cols) {
    // Need to 0 out this block to make sure all the counts are 0 and all the pointers are nullptrs
    memset(this, 0, Size(num_cols));
  }

  uint32_t &NumRecords() { return num_records_; }

  uint32_t NumRecords() const { return num_records_; }

  uint32_t &NullCount(col_id_t col_id) { return reinterpret_cast<uint32_t *>(varlen_content_)[!col_id]; }

  uint32_t NullCount(col_id_t col_id) const { return reinterpret_cast<const uint32_t *>(varlen_content_)[!col_id]; }

<<<<<<< HEAD
  ArrowVarlenColumn &GetVarlenColumn(const BlockLayout &layout, col_id_t col_id) {
=======
  ArrowColumnInfo &GetColumnInfo(const BlockLayout &layout, col_id_t col_id) {
    byte *null_count_end =
        storage::StorageUtil::AlignedPtr(sizeof(uint64_t), varlen_content_ + sizeof(uint32_t) * layout.NumColumns());
    return reinterpret_cast<ArrowColumnInfo *>(null_count_end)[!col_id];
  }

  ArrowColumnInfo &GetColumnInfo(const BlockLayout &layout, col_id_t col_id) const {
>>>>>>> 26f545bd
    byte *null_count_end =
        storage::StorageUtil::AlignedPtr(sizeof(uint64_t), varlen_content_ + sizeof(uint32_t) * layout.NumColumns());
    return reinterpret_cast<ArrowColumnInfo *>(null_count_end)[!col_id];
  }

  void Deallocate(const BlockLayout &layout, col_id_t col_id) {
    auto &col_info = GetColumnInfo(layout, col_id);
    delete[] col_info.indices_;
    delete[] col_info.varlen_column_.offsets_;
    delete[] col_info.varlen_column_.values_;
  }

 private:
  uint32_t num_records_;  // number of actual records
  // null_count[num_cols] (32-bit) | padding up to 8 byte-aligned | arrow_varlen_buffers[num_cols] |
  byte varlen_content_[];
};
}  // namespace terrier::storage<|MERGE_RESOLUTION|>--- conflicted
+++ resolved
@@ -15,18 +15,12 @@
 
   void Allocate(uint32_t num_values, uint32_t total_size) {
     varlen_size_ = total_size;
-<<<<<<< HEAD
-=======
     num_offsets = num_values + 1;
->>>>>>> 26f545bd
-    offsets_ = new uint32_t[num_values + 1];
+    offsets_ = new uint32_t[num_offsets];
     values_ = common::AllocationUtil::AllocateAligned(total_size);
   }
 
-<<<<<<< HEAD
-=======
   uint32_t num_offsets;
->>>>>>> 26f545bd
   uint32_t varlen_size_;
   uint32_t *offsets_ = nullptr;
   byte *values_ = nullptr;
@@ -99,9 +93,6 @@
 
   uint32_t NullCount(col_id_t col_id) const { return reinterpret_cast<const uint32_t *>(varlen_content_)[!col_id]; }
 
-<<<<<<< HEAD
-  ArrowVarlenColumn &GetVarlenColumn(const BlockLayout &layout, col_id_t col_id) {
-=======
   ArrowColumnInfo &GetColumnInfo(const BlockLayout &layout, col_id_t col_id) {
     byte *null_count_end =
         storage::StorageUtil::AlignedPtr(sizeof(uint64_t), varlen_content_ + sizeof(uint32_t) * layout.NumColumns());
@@ -109,7 +100,6 @@
   }
 
   ArrowColumnInfo &GetColumnInfo(const BlockLayout &layout, col_id_t col_id) const {
->>>>>>> 26f545bd
     byte *null_count_end =
         storage::StorageUtil::AlignedPtr(sizeof(uint64_t), varlen_content_ + sizeof(uint32_t) * layout.NumColumns());
     return reinterpret_cast<ArrowColumnInfo *>(null_count_end)[!col_id];
