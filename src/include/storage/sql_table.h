#pragma once

#include <list>
#include <set>
#include <string>
#include <utility>
#include <vector>

#include "storage/data_table.h"
#include "storage/projected_columns.h"
#include "storage/projected_row.h"
#include "storage/write_ahead_log/log_record.h"
#include "transaction/transaction_context.h"

namespace terrier {
// Forward Declaration
class LargeSqlTableTestObject;
class RandomSqlTableTransaction;
}  // namespace terrier

<<<<<<< HEAD
namespace terrier::execution::sql {
class TableVectorIterator;
class VectorProjection;
}  // namespace terrier::execution::sql
=======
namespace terrier::catalog {
class Schema;
}  // namespace terrier::catalog
>>>>>>> 686eb69f

namespace terrier::storage {

/**
 * A SqlTable is a thin layer above DataTable that replaces storage layer concepts like BlockLayout with SQL layer
 * concepts like Schema. The goal is to hide concepts like col_id_t and BlockLayout above the SqlTable level.
 * The SqlTable API should only refer to storage concepts via things like Schema and col_oid_t, and then perform the
 * translation to BlockLayout and col_id_t to talk to the DataTable and other areas of the storage layer.
 */
class SqlTable {
  /**
   * Contains all of the metadata the SqlTable needs to reference a DataTable. We shouldn't ever have to expose these
   * concepts to anyone above the SqlTable level. If you find yourself wanting to return BlockLayout or col_id_t above
   * this layer, consider alternatives.
   */
  struct DataTableVersion {
    DataTable *data_table_;
    BlockLayout layout_;
    ColumnMap column_map_;
  };

 public:
  /**
   * Constructs a new SqlTable with the given Schema, using the given BlockStore as the source
   * of its storage blocks.
   *
   * @param store the Block store to use.
   * @param schema the initial Schema of this SqlTable
   */
  SqlTable(common::ManagedPointer<BlockStore> store, const catalog::Schema &schema);

  /**
   * Destructs a SqlTable, frees all its members.
   */
  ~SqlTable() { delete table_.data_table_; }

  /**
   * Materializes a single tuple from the given slot, as visible at the timestamp of the calling txn.
   *
   * @param txn the calling transaction
   * @param slot the tuple slot to read
   * @param out_buffer output buffer. The object should already contain projection list information. @see ProjectedRow.
   * @return true if tuple is visible to this txn and ProjectedRow has been populated, false otherwise
   */
  bool Select(const common::ManagedPointer<transaction::TransactionContext> txn, const TupleSlot slot,
              ProjectedRow *const out_buffer) const {
    return table_.data_table_->Select(txn, slot, out_buffer);
  }

  /**
   * Update the tuple according to the redo buffer given. StageWrite must have been called as well in order for the
   * operation to be logged.
   *
   * @param txn the calling transaction
   * @param redo the desired change to be applied. This should be the after-image of the attributes of interest. The
   * TupleSlot in this RedoRecord must be set to the intended tuple.
   * @return true if successful, false otherwise
   */
  bool Update(const common::ManagedPointer<transaction::TransactionContext> txn, RedoRecord *const redo) const {
    TERRIER_ASSERT(redo->GetTupleSlot() != TupleSlot(nullptr, 0), "TupleSlot was never set in this RedoRecord.");
    TERRIER_ASSERT(redo == reinterpret_cast<LogRecord *>(txn->redo_buffer_.LastRecord())
                               ->LogRecord::GetUnderlyingRecordBodyAs<RedoRecord>(),
                   "This RedoRecord is not the most recent entry in the txn's RedoBuffer. Was StageWrite called "
                   "immediately before?");
    const auto result = table_.data_table_->Update(txn, redo->GetTupleSlot(), *(redo->Delta()));
    if (!result) {
      // For MVCC correctness, this txn must now abort for the GC to clean up the version chain in the DataTable
      // correctly.
      txn->SetMustAbort();
    }
    return result;
  }

  /**
   * Inserts a tuple, as given in the redo, and return the slot allocated for the tuple. StageWrite must have been
   * called as well in order for the operation to be logged.
   *
   * @param txn the calling transaction
   * @param redo after-image of the inserted tuple.
   * @return TupleSlot for the inserted tuple
   */
  TupleSlot Insert(const common::ManagedPointer<transaction::TransactionContext> txn, RedoRecord *const redo) const {
    TERRIER_ASSERT(redo->GetTupleSlot() == TupleSlot(nullptr, 0), "TupleSlot was set in this RedoRecord.");
    TERRIER_ASSERT(redo == reinterpret_cast<LogRecord *>(txn->redo_buffer_.LastRecord())
                               ->LogRecord::GetUnderlyingRecordBodyAs<RedoRecord>(),
                   "This RedoRecord is not the most recent entry in the txn's RedoBuffer. Was StageWrite called "
                   "immediately before?");
    const auto slot = table_.data_table_->Insert(txn, *(redo->Delta()));
    redo->SetTupleSlot(slot);
    return slot;
  }

  /**
   * Deletes the given TupleSlot. StageDelete must have been called as well in order for the operation to be logged.
   * @param txn the calling transaction
   * @param slot the slot of the tuple to delete
   * @return true if successful, false otherwise
   */
  bool Delete(const common::ManagedPointer<transaction::TransactionContext> txn, const TupleSlot slot) {
    TERRIER_ASSERT(txn->redo_buffer_.LastRecord() != nullptr,
                   "The RedoBuffer is empty even though StageDelete should have been called.");
    TERRIER_ASSERT(
        reinterpret_cast<LogRecord *>(txn->redo_buffer_.LastRecord())
                ->GetUnderlyingRecordBodyAs<DeleteRecord>()
                ->GetTupleSlot() == slot,
        "This Delete is not the most recent entry in the txn's RedoBuffer. Was StageDelete called immediately before?");

    const auto result = table_.data_table_->Delete(txn, slot);
    if (!result) {
      // For MVCC correctness, this txn must now abort for the GC to clean up the version chain in the DataTable
      // correctly.
      txn->SetMustAbort();
    }
    return result;
  }

  /**
   * Sequentially scans the table starting from the given iterator(inclusive) and materializes as many tuples as would
   * fit into the given buffer, as visible to the transaction given, according to the format described by the given
   * output buffer. The tuples materialized are guaranteed to be visible and valid, and the function makes best effort
   * to fill the buffer, unless there are no more tuples. The given iterator is mutated to point to one slot past the
   * last slot scanned in the invocation.
   *
   * @param txn the calling transaction
   * @param start_pos iterator to the starting location for the sequential scan
   * @param out_buffer output buffer. The object should already contain projection list information. This buffer is
   *                   always cleared of old values.
   */
  void Scan(const common::ManagedPointer<transaction::TransactionContext> txn, DataTable::SlotIterator *const start_pos,
            ProjectedColumns *const out_buffer) const {
    return table_.data_table_->Scan(txn, start_pos, out_buffer);
  }

  void Scan(const common::ManagedPointer<transaction::TransactionContext> txn, DataTable::SlotIterator *const start_pos,
            execution::sql::VectorProjection *const out_buffer) const {
    return table_.data_table_->Scan(txn, start_pos, out_buffer);
  }

  /**
   * @return the first tuple slot contained in the underlying DataTable
   */
  DataTable::SlotIterator begin() const { return table_.data_table_->begin(); }  // NOLINT for STL name compability

  DataTable::SlotIterator GetBlockedSlotIterator(uint32_t start_block, uint32_t end_block) const {
    return table_.data_table_->GetBlockedSlotIterator(start_block, end_block);
  }

  /**
   * @return one past the last tuple slot contained in the underlying DataTable
   */
  DataTable::SlotIterator end() const { return table_.data_table_->end(); }  // NOLINT for STL name compability

  /**
   * Generates an ProjectedColumnsInitializer for the execution layer to use. This performs the translation from col_oid
   * to col_id for the Initializer's constructor so that the execution layer doesn't need to know anything about col_id.
   * @param col_oids set of col_oids to be projected
   * @param max_tuples the maximum number of tuples to store in the ProjectedColumn
   * @return initializer to create ProjectedColumns
   * @warning col_oids must be a set (no repeats)
   */
  ProjectedColumnsInitializer InitializerForProjectedColumns(const std::vector<catalog::col_oid_t> &col_oids,
                                                             const uint32_t max_tuples) const {
    TERRIER_ASSERT((std::set<catalog::col_oid_t>(col_oids.cbegin(), col_oids.cend())).size() == col_oids.size(),
                   "There should not be any duplicated in the col_ids!");
    auto col_ids = ColIdsForOids(col_oids);
    TERRIER_ASSERT(col_ids.size() == col_oids.size(),
                   "Projection should be the same number of columns as requested col_oids.");
    return ProjectedColumnsInitializer(table_.layout_, col_ids, max_tuples);
  }

  /**
   * Generates an ProjectedRowInitializer for the execution layer to use. This performs the translation from col_oid to
   * col_id for the Initializer's constructor so that the execution layer doesn't need to know anything about col_id.
   * @param col_oids set of col_oids to be projected
   * @return initializer to create ProjectedRow
   * @warning col_oids must be a set (no repeats)
   */
  ProjectedRowInitializer InitializerForProjectedRow(const std::vector<catalog::col_oid_t> &col_oids) const {
    TERRIER_ASSERT((std::set<catalog::col_oid_t>(col_oids.cbegin(), col_oids.cend())).size() == col_oids.size(),
                   "There should not be any duplicated in the col_ids!");
    auto col_ids = ColIdsForOids(col_oids);
    TERRIER_ASSERT(col_ids.size() == col_oids.size(),
                   "Projection should be the same number of columns as requested col_oids.");
    return ProjectedRowInitializer::Create(table_.layout_, col_ids);
  }

  /**
   * Generate a projection map given column oids
   * @param col_oids oids that will be scanned.
   * @return the projection map
   */
  ProjectionMap ProjectionMapForOids(const std::vector<catalog::col_oid_t> &col_oids);

  /**
   * @return a coarse estimation on the number of tuples in this table
   */
  uint64_t GetNumTuple() const { return table_.data_table_->GetNumTuple(); }

  /**
   * @return Approximate heap usage of the table
   */
  size_t EstimateHeapUsage() const { return table_.data_table_->EstimateHeapUsage(); }

 private:
  friend class RecoveryManager;  // Needs access to OID and ID mappings
  friend class terrier::RandomSqlTableTransaction;
  friend class terrier::LargeSqlTableTestObject;
  friend class RecoveryTests;

  /*
   * Internals are exposed to the execution::sql::VectorProjection class so that we do not need to do a full recompile
   * of the storage layer whenever we change something up in execution. The execution engine currently requires the
   * following:
   *   (1) catalog::col_oid -> BlockLayout's col_id, and
   *   (2) catalog::col_oid -> execution::sql::TypeId.
   * This is exposed via GetColumnMap() below.
   */
  friend class execution::sql::TableVectorIterator;

  // Eventually we'll support adding more tables when schema changes. For now we'll always access the one DataTable.
  DataTableVersion table_;

  const ColumnMap &GetColumnMap() const { return table_.column_map_; }

  /**
   * Given a set of col_oids, return a vector of corresponding col_ids to use for ProjectionInitialization
   * @param col_oids set of col_oids, they must be in the table's ColumnMap
   * @return vector of col_ids for these col_oids
   */
  std::vector<col_id_t> ColIdsForOids(const std::vector<catalog::col_oid_t> &col_oids) const;

  /**
   * TODO(WAN): currently only used by RecoveryManager::GetOidsForRedoRecord in a O(n^2) way. Refactor + remove?
   * @warning This function is expensive to call and should be used with caution and sparingly.
   * Returns the col oid for the given col id
   * @param col_id given col id
   * @return col oid for the provided col id
   */
  catalog::col_oid_t OidForColId(col_id_t col_id) const;
};
}  // namespace terrier::storage<|MERGE_RESOLUTION|>--- conflicted
+++ resolved
@@ -18,16 +18,14 @@
 class RandomSqlTableTransaction;
 }  // namespace terrier
 
-<<<<<<< HEAD
 namespace terrier::execution::sql {
 class TableVectorIterator;
 class VectorProjection;
 }  // namespace terrier::execution::sql
-=======
+
 namespace terrier::catalog {
 class Schema;
 }  // namespace terrier::catalog
->>>>>>> 686eb69f
 
 namespace terrier::storage {
 
