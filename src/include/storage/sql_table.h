#pragma once
#include <list>
#include <map>
#include <set>
#include <utility>
#include <vector>
#include "catalog/schema.h"
#include "common/container/concurrent_map.h"
#include "common/macros.h"
#include "loggers/storage_logger.h"
#include "storage/data_table.h"
#include "storage/projected_columns.h"
#include "storage/projected_row.h"
#include "storage/storage_defs.h"

namespace terrier::storage {

/**
 * A SqlTable is a thin layer above DataTable that replaces storage layer concepts like BlockLayout with SQL layer
 * concepts like Schema. The goal is to hide concepts like col_id_t and BlockLayout above the SqlTable level.
 * The SqlTable API should only refer to storage concepts via things like Schema and col_oid_t, and then perform the
 * translation to BlockLayout and col_id_t to talk to the DataTable and other areas of the storage layer.
 */
class SqlTable {
  /**
   * Contains all of the metadata the SqlTable needs to reference a DataTable. We shouldn't ever have to expose these
   * concepts to anyone above the SqlTable level. If you find yourself wanting to return BlockLayout or col_id_t above
   * this layer, consider alternatives.
   */
  struct DataTableVersion {
    DataTable *data_table;
    BlockLayout layout;
    ColumnMap column_map;
    InverseColumnMap inverse_column_map;
    // TODO(John): Add 'default_value_map' (dynamic) for col_oid->default_val
  };

  /**
   * Iterator for all the slots, claimed or otherwise, in the data table. This is useful for sequential scans.
   */
  class SlotIterator {
    // TODO(Yashwanth): Slot iterator currently flawed, for a scan on a certain version, it MUST begin on the latest
    // version it sees
   public:
    /**
     * @return reference to the underlying tuple slot
     */
    const TupleSlot &operator*() const { return *current_it_; }

    /**
     * @return pointer to the underlying tuple slot
     */
    const TupleSlot *operator->() const { return &(*current_it_); }

    /**
     * pre-fix increment.
     * @return self-reference after the iterator is advanced
     */
    SlotIterator &operator++() {
      TERRIER_ASSERT(!is_end_, "Cannot increment an end iterator");
      current_it_++;
      AdvanceOnEndOfDatatable_();
      return *this;
    }

    /**
     * post-fix increment.
     * @return copy of the iterator equal to this before increment
     */
    const SlotIterator operator++(int) {
      SlotIterator copy = *this;
      operator++();
      return copy;
    }

    /**
     * Equality check.  Either both iterators are "end" or they must match
     * on both their observed version and the underlying tuple.
     * @param other other iterator to compare to
     * @return if the two iterators point to the same slotcolumn_ids
     */
    bool operator==(const SlotIterator &other) const {
      // First "is_end" check is that both are end, the second protects the iterator check through short-circuit
      return (is_end_ && other.is_end_) ||
             (is_end_ == other.is_end_ && txn_version_ == other.txn_version_ && current_it_ == other.current_it_);
    }

    /**
     * Inequality check.
     * @param other other iterator to compare to
     * @return if the two iterators are not equal
     */
    bool operator!=(const SlotIterator &other) const { return !this->operator==(other); }

    DataTable::SlotIterator *GetDataTableSlotIterator() { return &current_it_; }

   private:
    friend class SqlTable;

    SlotIterator(const common::ConcurrentMap<layout_version_t, DataTableVersion> *tables,
                 const layout_version_t txn_version, bool is_end)
        : tables_(tables), current_it_(tables_->Find(txn_version)->second.data_table->begin()) {
      txn_version_ = txn_version;
      curr_version_ = txn_version;
      is_end_ = is_end;
    }

    /**
     * Checks if DataTable::SlotIterator is at the end of the table and advances
     * the iterator to the next table or sets is_end flag as appropriate.  This
     * refactor is necessary to keep iterator in correct state when used in two
     * distinct ways:  increment called directly on this object or implicitly
     * through advancement of the DataTable iterator in SqlTable::Scan.
     */
    void AdvanceOnEndOfDatatable_() {
<<<<<<< HEAD
     TERRIER_ASSERT(curr_version_ <= txn_version_, "Current version must be older than transaction");
     while (current_it_ == tables_->Find(curr_version_)->second.data_table->end()) {
=======
      TERRIER_ASSERT(curr_version_ <= txn_version_, "Current version cannot be newer than transaction");
      while (current_it_ == tables_->Find(curr_version_)->second.data_table->end()) {
>>>>>>> 76a31af3
        // layout_version_t is uint32_t so we need to protect against underflow.
        if (!curr_version_ == 0) {
          is_end_ = true;
          return;
        }
        curr_version_--;
        auto next_table = tables_->Find(curr_version_);
        if (next_table == tables_->CEnd()) {  // next_table does not exist (at end)
          is_end_ = true;
          break;
        }
        current_it_ = next_table->second.data_table->begin();
      }
    }

    const common::ConcurrentMap<layout_version_t, DataTableVersion> *tables_;
    layout_version_t txn_version_;
    layout_version_t curr_version_;
    DataTable::SlotIterator current_it_;
    bool is_end_;
  };

 public:
  /**
   * Constructs a new SqlTable with the given Schema, using the given BlockStore as the source
   * of its storage blocks.
   *
   * @param store the Block store to use.
   * @param schema the initial Schema of this SqlTable
   * @param oid unique identifier for this SqlTable
   */
  SqlTable(BlockStore *store, const catalog::Schema &schema, catalog::table_oid_t oid);

  /**
   * Destructs a SqlTable, frees all its members.
   */
  ~SqlTable();

  /**
   * Adds the new schema to set of active data tables.  This functions should
   * only be called upon commit because there is no mechanism to rollback an
   * abort (which shouldn't be needed).
   *
   * @param schema the new Schema for the SqlTable (version must be unique)
   */
  void UpdateSchema(const catalog::Schema &schema);

  /**
   * Materializes a single tuple from the given slot, as visible at the timestamp of the calling txn.
   *
   * @param txn the calling transaction
   * @param slot the tuple slot to read
   * @param out_buffer output buffer. The object should already contain projection list information. @see ProjectedRow.
   * @param pr_map the ProjectionMap of the out_buffer
   * @param version_num the schema version which the transaction sees
   * @return true if tuple is visible to this txn and ProjectedRow has been populated, false otherwise
   */
  bool Select(transaction::TransactionContext *txn, TupleSlot slot, ProjectedRow *out_buffer,
              const ProjectionMap &pr_map, layout_version_t version_num) const;

  /**
   * Update the tuple according to the redo buffer given.
   *
   * @param txn the calling transaction
   * @param slot the slot of the tuple to update.
   * @param redo the desired change to be applied. This should be the after-image of the attributes of interest.
   * @param map the ProjectionMap of the ProjectedRow
   * @param version_num the schema version which the transaction sees
   * @return true if successful, false otherwise; If the update changed the location of the TupleSlot, a new TupleSlot
   * is returned. Otherwise, the same TupleSlot is returned.
   */
  std::pair<bool, storage::TupleSlot> Update(transaction::TransactionContext *txn, TupleSlot slot,
                                             const ProjectedRow &redo, const ProjectionMap &map,
                                             layout_version_t version_num);

  /**
   * Inserts a tuple, as given in the redo, and return the slot allocated for the tuple.
   *
   * @param txn the calling transaction
   * @param redo after-image of the inserted tuple.
   * @param version_num the schema version which the transaction sees
   * @return the TupleSlot allocated for this insert, used to identify this tuple's physical location for indexes and
   * such.
   */
  TupleSlot Insert(transaction::TransactionContext *const txn, const ProjectedRow &redo,
                   layout_version_t version_num) const {
    // TODO(Matt): check constraints? Discuss if that happens in execution layer or not
    // always insert into the new DataTable
    TERRIER_ASSERT(tables_.Find(version_num) != tables_.CEnd(), "Table version must exist before insert");
    return tables_.Find(version_num)->second.data_table->Insert(txn, redo);
  }

  /**
   * Deletes the given TupleSlot, this will call StageWrite on the provided txn to generate the RedoRecord for delete.
   * @param txn the calling transaction
   * @param slot the slot of the tuple to delete
   * @param version_num the schema version which the transaction sees
   * @return true if successful, false otherwise
   */
  bool Delete(transaction::TransactionContext *const txn, const TupleSlot slot, layout_version_t version_num) const {
    // TODO(Matt): check constraints? Discuss if that happens in execution layer or not
    layout_version_t old_version = slot.GetBlock()->layout_version_;
    // always delete the tuple in the old block
    return tables_.Find(old_version)->second.data_table->Delete(txn, slot);
  }

  /**
   * Sequentially scans the table starting from the given iterator(inclusive) and materializes as many tuples as would
   * fit into the given buffer, as visible to the transaction given, according to the format described by the given
   * output buffer. The tuples materialized are guaranteed to be visible and valid, and the function makes best effort
   * to fill the buffer, unless there are no more tuples. The given iterator is mutated to point to one slot passed the
   * last slot scanned in the invocation.
   *
   * @param txn the calling transaction
   * @param start_pos iterator to the starting location for the sequential scan
   * @param out_buffer output buffer. The object should already contain projection list information. This buffer is
   *                   always cleared of old values.
   * @param pr_map the ProjectionMap for the Projected Columns
   * @param version_num the schema version which the transaction sees
   */
  void Scan(transaction::TransactionContext *txn, SqlTable::SlotIterator *start_pos, ProjectedColumns *out_buffer,
            const ProjectionMap &pr_map, layout_version_t version_num) const;

  /**
   * @return the first tuple slot contained in the data table
   */
  SlotIterator begin(layout_version_t txn_version) const {
    // common::SpinLatch::ScopedSpinLatch guard(&tables_latch_);
    return SlotIterator(&tables_, txn_version, false);
  }

  /**
   * Returns one past the last tuple slot contained in the last data table. Note that this is not an accurate number
   * when concurrent accesses are happening, as inserts maybe in flight. However, the number given is always
   * transactionally correct, as any inserts that might have happened is not going to be visible to the calling
   * transaction.
   *
   * @return one past the last tuple slot contained in the data table.
   */
  SlotIterator end() const {
    // common::SpinLatch::ScopedSpinLatch guard(&tables_latch_);
    return SlotIterator(&tables_, tables_.CBegin()->first, true);
  }

  /**
   * @return table's unique identifier
   */
  catalog::table_oid_t Oid() const { return oid_; }

  /**
   * Generates an ProjectedColumnsInitializer for the execution layer to use. This performs the translation from col_oid
   * to col_id for the Initializer's constructor so that the execution layer doesn't need to know anything about col_id.
   * @param col_oids set of col_oids to be projected
   * @param max_tuples the maximum number of tuples to store in the ProjectedColumn
   * @param version_num the schema version
   * @return pair of: initializer to create ProjectedColumns, and a mapping between col_oid and the offset within the
   * ProjectedColumn
   * @warning col_oids must be a set (no repeats)
   */
  std::pair<ProjectedColumnsInitializer, ProjectionMap> InitializerForProjectedColumns(
      const std::vector<catalog::col_oid_t> &col_oids, const uint32_t max_tuples, layout_version_t version_num) const {
    TERRIER_ASSERT((std::set<catalog::col_oid_t>(col_oids.cbegin(), col_oids.cend())).size() == col_oids.size(),
                   "There should not be any duplicated in the col_ids!");
    auto col_ids = ColIdsForOids(col_oids, version_num);
    TERRIER_ASSERT(col_ids.size() == col_oids.size(),
                   "Projection should be the same number of columns as requested col_oids.");
    ProjectedColumnsInitializer initializer(tables_.Find(version_num)->second.layout, col_ids, max_tuples);
    auto projection_map = ProjectionMapForInitializer<ProjectedColumnsInitializer>(initializer, version_num);
    TERRIER_ASSERT(projection_map.size() == col_oids.size(),
                   "ProjectionMap be the same number of columns as requested col_oids.");
    return {initializer, projection_map};
  }

  /**
   * Generates an ProjectedRowInitializer for the execution layer to use. This performs the translation from col_oid to
   * col_id for the Initializer's constructor so that the execution layer doesn't need to know anything about col_id.
   * @param col_oids set of col_oids to be projected
   * @param version_num the schema version
   * @return pair of: initializer to create ProjectedRow, and a mapping between col_oid and the offset within the
   * ProjectedRow to create ProjectedColumns, and a mapping between col_oid and the offset within the
   * ProjectedColumn
   * @warning col_oids must be a set (no repeats)
   */
  std::pair<ProjectedRowInitializer, ProjectionMap> InitializerForProjectedRow(
      const std::vector<catalog::col_oid_t> &col_oids, layout_version_t version_num) const {
    TERRIER_ASSERT((std::set<catalog::col_oid_t>(col_oids.cbegin(), col_oids.cend())).size() == col_oids.size(),
                   "There should not be any duplicated in the col_ids!");
    auto col_ids = ColIdsForOids(col_oids, version_num);
    TERRIER_ASSERT(col_ids.size() == col_oids.size(),
                   "Projection should be the same number of columns as requested col_oids.");
    TERRIER_ASSERT(tables_.Find(version_num) != tables_.CEnd(), "Table version must exist before insert");
    ProjectedRowInitializer initializer =
        ProjectedRowInitializer::CreateProjectedRowInitializer(tables_.Find(version_num)->second.layout, col_ids);
    auto projection_map = ProjectionMapForInitializer<ProjectedRowInitializer>(initializer, version_num);
    TERRIER_ASSERT(projection_map.size() == col_oids.size(),
                   "ProjectionMap be the same number of columns as requested col_oids.");
    return {initializer, projection_map};
  }

 private:
  BlockStore *const block_store_;
  const catalog::table_oid_t oid_;

  common::ConcurrentMap<layout_version_t, DataTableVersion> tables_;

  /**
   * Given a set of col_oids, return a vector of corresponding col_ids to use for ProjectionInitialization
   * Given a set of col_oids, return a vector of corresponding col_ids to use for ProjectionInitialization
   * @param col_oids set of col_oids, they must be in the table's ColumnMap
   * @param version the version of DataTable
   * @return vector of col_ids for these col_oids
   */
  std::vector<col_id_t> ColIdsForOids(const std::vector<catalog::col_oid_t> &col_oids, layout_version_t version) const;

  /**
   * Given a ProjectionInitializer, returns a map between col_oid and the offset within the projection to access that
   * column
   * @tparam ProjectionInitializerType ProjectedRowInitializer or ProjectedColumnsInitializer
   * @param initializer the initializer to generate a map for
   * @return the projection map for this initializer
   */
  template <class ProjectionInitializerType>
  ProjectionMap ProjectionMapForInitializer(const ProjectionInitializerType &initializer,
                                            layout_version_t version) const;

  /**
   * Given a projected row/col translates the column id of each column to the column id of the version passed in
   * If a column doesn't exist in that version sets the column id to VERSION_POINTER_COLUMN_ID
   * @param out_buffer - projected row/col whose header to modify
   * @param curr_dt_version - schema version of the passed in projected row/col
   * @param old_dt_version - schema version that is desired
   * @param original_col_id_store - array to store the original column id's on. Should have space to fill all column_ids
   */
  template <class RowType>
  void ModifyProjectionHeaderForVersion(RowType *out_buffer, const DataTableVersion &curr_dt_version,
                                        const DataTableVersion &old_dt_version, col_id_t *original_col_id_store) const;
};
}  // namespace terrier::storage<|MERGE_RESOLUTION|>--- conflicted
+++ resolved
@@ -113,13 +113,8 @@
      * through advancement of the DataTable iterator in SqlTable::Scan.
      */
     void AdvanceOnEndOfDatatable_() {
-<<<<<<< HEAD
-     TERRIER_ASSERT(curr_version_ <= txn_version_, "Current version must be older than transaction");
-     while (current_it_ == tables_->Find(curr_version_)->second.data_table->end()) {
-=======
       TERRIER_ASSERT(curr_version_ <= txn_version_, "Current version cannot be newer than transaction");
       while (current_it_ == tables_->Find(curr_version_)->second.data_table->end()) {
->>>>>>> 76a31af3
         // layout_version_t is uint32_t so we need to protect against underflow.
         if (!curr_version_ == 0) {
           is_end_ = true;
