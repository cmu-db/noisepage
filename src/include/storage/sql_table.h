--- conflicted
+++ resolved
@@ -168,10 +168,7 @@
 
  private:
   BlockStore *const block_store_;
-<<<<<<< HEAD
-=======
   const catalog::table_oid_t oid_;
->>>>>>> d67d909d
 
   // Eventually we'll support adding more tables when schema changes. For now we'll always access the one DataTable.
   DataTableVersion table_;
