--- conflicted
+++ resolved
@@ -257,16 +257,11 @@
   // Used orderred map for traversing data table that are less or equal to curr version
   std::map<layout_version_t, DataTableVersion> tables_;
 
-<<<<<<< HEAD
-  // TODO(Schema-Change): Make the below two functions static maybe
-  void AlignHeaderToVersion(ProjectedRow *out_buffer, const DataTableVersion &tuple_version,
-                            const DataTableVersion &desired_version, col_id_t *cached_ori_header) const;
-
-  void FillMissingColumns(ProjectedRow *out_buffer, const DataTableVersion &desired_version) const;
-=======
   void AlignHeaderToVersion(ProjectedRow *out_buffer, const DataTableVersion &tuple_version,
                             const DataTableVersion &desired_version, col_id_t *cached_ori_header,
                             std::vector<catalog::col_oid_t> *missing_cols) const;
+
+  void FillMissingColumns(ProjectedRow *out_buffer, const DataTableVersion &desired_version) const;
 
   /**
    * Creates a new datatble version given the schema and version number
@@ -277,7 +272,6 @@
    */
   DataTableVersion CreateTable(const common::ManagedPointer<const catalog::Schema> schema,
                                const common::ManagedPointer<BlockStore> store, layout_version_t version);
->>>>>>> 00bc013e
 
   /**
    * Given a set of col_oids, return a vector of corresponding col_ids to use for ProjectionInitialization
