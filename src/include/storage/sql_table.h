#pragma once
#include <list>
#include <map>
#include <set>
#include <string>
#include <unordered_map>
#include <utility>
#include <vector>

#include "catalog/schema.h"
#include "parser/expression/abstract_expression.h"
#include "storage/data_table.h"
#include "storage/projected_columns.h"
#include "storage/projected_row.h"
#include "storage/storage_defs.h"
#include "storage/write_ahead_log/log_record.h"
#include "transaction/transaction_context.h"

namespace terrier {
// Forward Declaration
class LargeSqlTableTestObject;
class RandomSqlTableTransaction;
}  // namespace terrier

namespace terrier::storage {

/**
 * A SqlTable is a thin layer above DataTable that replaces storage layer concepts like BlockLayout with SQL layer
 * concepts like Schema. The goal is to hide concepts like col_id_t and BlockLayout above the SqlTable level.
 * The SqlTable API should only refer to storage concepts via things like Schema and col_oid_t, and then perform the
 * translation to BlockLayout and col_id_t to talk to the DataTable and other areas of the storage layer.
 */
class SqlTable {
  /**
   * Contains all of the metadata the SqlTable needs to reference a DataTable. We shouldn't ever have to expose these
   * concepts to anyone above the SqlTable level. If you find yourself wanting to return BlockLayout or col_id_t above
   * this layer, consider alternatives.
   */
  struct DataTableVersion {
    DataTable *data_table_;
    BlockLayout layout_;
    ColumnOidToIdMap column_oid_to_id_map_;
    // TODO(Ling): used in transforming between different versions.
    //  It only works for adding and dropping columns, but not modifying type/constraint/default of the column
    //  Consider storing forward and backward delta of the schema change maybe in the future
    ColumnIdToOidMap column_id_to_oid_map_;
    common::ManagedPointer<const catalog::Schema> schema_;
    const DefaultValueMap default_value_map_;
  };

 public:
  /**
   * Constructs a new SqlTable with the given Schema, using the given BlockStore as the source
   * of its storage blocks.
   *
   * @param store the Block store to use.
   * @param schema the initial Schema of this SqlTable
   */
  SqlTable(common::ManagedPointer<BlockStore> store, const catalog::Schema &schema);

  /**
   * Destructs a SqlTable, frees all its member datatables.
   */
  ~SqlTable() {
    for (const auto &it : tables_) delete it.second.data_table_;
  }

  /**
   * Materializes a single tuple from the given slot, as visible at the timestamp of the calling txn.
   *
   * @param txn the calling transaction
   * @param slot the tuple slot to read
   * @param out_buffer output buffer. The object should already contain projection list information. @see ProjectedRow.
   * @param layout_version Schema version the current querying transaction should see
   * @return true if tuple is visible to this txn and ProjectedRow has been populated, false otherwise
   */
  bool Select(common::ManagedPointer<transaction::TransactionContext> txn, TupleSlot slot, ProjectedRow *out_buffer,
              layout_version_t layout_version = layout_version_t{0}) const;

  /**
   * Update the tuple according to the redo buffer given. StageWrite must have been called as well in order for the
   * operation to be logged.
   *
   * @param txn the calling transaction
   * @param redo the desired change to be applied. This should be the after-image of the attributes of interest. The
   * TupleSlot in this RedoRecord must be set to the intended tuple.
   * @param layout_version Schema version the current querying transaction should see
   * @param migrated_slot used to return tupleslot T after the update. Set this to null if T is not used by caller.
   * @return true if successful, false otherwise. Populates updated_slot with Tupleslot after the update. This will be
   * different from the original tupleslot if migration occurs.
   */
  bool Update(common::ManagedPointer<transaction::TransactionContext> txn, RedoRecord *redo,
              layout_version_t layout_version = layout_version_t{0}, TupleSlot *updated_slot = nullptr) const;

  /**
   * Inserts a tuple, as given in the redo, and return the slot allocated for the tuple. StageWrite must have been
   * called as well in order for the operation to be logged. Always inserts to datatable with layout_version.
   *
   * @param txn the calling transaction
   * @param redo after-image of the inserted tuple.
   * @param layout_version Schema version the current querying transaction should see
   * @return TupleSlot for the inserted tuple
   */
  TupleSlot Insert(common::ManagedPointer<transaction::TransactionContext> txn, RedoRecord *redo,
                   layout_version_t layout_version = layout_version_t{0}) const;

  /**
   * Deletes the given TupleSlot. StageDelete must have been called as well in order for the operation to be logged.
   * Note that we always delete from the datatable containing the tupleslot, regardless of the layout_version
   * @param txn the calling transaction
   * @param slot the slot of the tuple to delete
   * @return true if successful, false otherwise
   */
  bool Delete(const common::ManagedPointer<transaction::TransactionContext> txn, const TupleSlot slot) {
    TERRIER_ASSERT(txn->redo_buffer_.LastRecord() != nullptr,
                   "The RedoBuffer is empty even though StageDelete should have been called.");
    TERRIER_ASSERT(
        reinterpret_cast<LogRecord *>(txn->redo_buffer_.LastRecord())
                ->GetUnderlyingRecordBodyAs<DeleteRecord>()
                ->GetTupleSlot() == slot,
        "This Delete is not the most recent entry in the txn's RedoBuffer. Was StageDelete called immediately before?");

    const auto tuple_version = slot.GetBlock()->data_table_->layout_version_;
    const auto result = tables_.at(tuple_version).data_table_->Delete(txn, slot);

    if (!result) {
      // For MVCC correctness, this txn must now abort for the GC to clean up the version chain in the DataTable
      // correctly.
      txn->SetMustAbort();
    }
    return result;
  }

  /**
   * Sequentially scans the table starting from the given iterator(inclusive) and materializes as many tuples as would
   * fit into the given buffer, as visible to the transaction given, according to the format described by the given
   * output buffer. The tuples materialized are guaranteed to be visible and valid, and the function makes best effort
   * to fill the buffer, unless there are no more tuples. The given iterator is mutated to point to one slot past the
   * last slot scanned in the invocation.
   * @warning a tuple inserted early than start_pos might appear in the scan (by migrating into a later version schema
   * datatable so the ordering of the scanning is not strictly defined here. However, if start_pos is obtained through
   * SqlTable::begin(), the results will always contain the same tuples
   * @param txn the calling transaction
   * @param start_pos iterator to the starting location for the sequential scan.
   * @param out_buffer output buffer. The object should already contain projection list information. This buffer is
   *                   always cleared of old values.
   * @param layout_version Schema version the current querying transaction should see
   */
  void Scan(common::ManagedPointer<transaction::TransactionContext> txn, DataTable::SlotIterator *start_pos,
            ProjectedColumns *out_buffer, layout_version_t layout_version = layout_version_t{0}) const;

  /**
   * Creates a new tableversion given a schema. Conccurent UpdateSchema is synchronized at the Catalog table.
   * Since the catalog table prevents write-write conflict with version pointer, calling UpdateSchema here is always
   * thread-safe.
   * @param txn the calling transaction
   * @param layout_version Version number for the new schema
   * @param schema the updated schema of this SqlTable
   */
  void UpdateSchema(const common::ManagedPointer<transaction::TransactionContext> txn, const catalog::Schema &schema,
                    const layout_version_t layout_version = layout_version_t{0}) {
    TERRIER_ASSERT(tables_.lower_bound(layout_version) == tables_.end(),
                   "input version should be strictly larger than all versions");
    auto table = CreateTable(common::ManagedPointer<const catalog::Schema>(&schema), block_store_, layout_version);
    const auto UNUSED_ATTRIBUTE[it, success] = tables_.insert(std::make_pair(layout_version, table));
    TERRIER_ASSERT(it != tables_.end() && success, "inserting new tableversion should not fail");
  }

  // TODO(Schema-Change): Do we retain the begin() and end(), or implement begin and end function with version number?

  /**
   * @return the first tuple slot contained in the first DataTable
   */
  // NOLINTNEXTLINE for STL name compability
  DataTable::SlotIterator begin() const {
    TERRIER_ASSERT(!tables_.empty(), "sqltable should have at least one underlying datatable");
    return tables_.begin()->second.data_table_->begin();
  }

  /**
   * @return one past the last tuple slot contained in the last DataTable
   */
  // NOLINTNEXTLINE for STL name compability
  DataTable::SlotIterator end() const {
    TERRIER_ASSERT(!tables_.empty(), "sqltable should have at least one underlying datatable");
    return std::prev(tables_.end())->second.data_table_->end();
  }  // NOLINT for STL name compability

  /**
   * @param layout_version the last schema version the querying transaction should be able to see
   * @return one past the last tuple slot contained in the DataTable with layout_version
   */
  // NOLINTNEXTLINE for STL name compability
  DataTable::SlotIterator end(layout_version_t layout_version) const {
    TERRIER_ASSERT(!tables_.empty(), "sqltable should have at least one underlying datatable");
    return tables_.at(layout_version).data_table_->end();
  }  // NOLINT for STL name compability

  // TODO(Schema-Change): add projection considering table
  //  We might have to seperate the use cases here: one implementation that does not expect schema chnage at all, one
  //  does. In many cases, this function is called not in transactional context (thus layout_version not really
  //  relevant). For example, in TPCC, the worker will pre-allocate a buffer with size equal to the projectedrow's size.
  //  For the version that does expect a version change: we can save the col_oids and the reference to the SqlTable in
  //  the ProjRow(Colum)Initlizer, and only later when a transactional context is known, we materialize this initializer
  //  with the correct layout_version
  /**
   * Generates an ProjectedColumnsInitializer for the execution layer to use. This performs the translation from col_oid
   * to col_id for the Initializer's constructor so that the execution layer doesn't need to know anything about col_id.
   * @param col_oids set of col_oids to be projected
   * @param max_tuples the maximum number of tuples to store in the ProjectedColumn
   * @param layout_version Version of schema to be projected
   * @return initializer to create ProjectedColumns
   * @warning col_oids must be a set (no repeats)
   */
  ProjectedColumnsInitializer InitializerForProjectedColumns(
      const std::vector<catalog::col_oid_t> &col_oids, const uint32_t max_tuples,
      const layout_version_t layout_version = layout_version_t(0)) const {
    TERRIER_ASSERT((std::set<catalog::col_oid_t>(col_oids.cbegin(), col_oids.cend())).size() == col_oids.size(),
                   "There should not be any duplicated in the col_ids!");
    auto col_ids = ColIdsForOids(col_oids, layout_version);
    TERRIER_ASSERT(col_ids.size() == col_oids.size(),
                   "Projection should be the same number of columns as requested col_oids.");
    return ProjectedColumnsInitializer(tables_.at(layout_version).layout_, col_ids, max_tuples);
  }

  /**
   * Generates an ProjectedRowInitializer for the execution layer to use. This performs the translation from col_oid to
   * col_id for the Initializer's constructor so that the execution layer doesn't need to know anything about col_id.
   * @param col_oids set of col_oids to be projected
   * @param layout_version Version of schema to be projected
   * @return initializer to create ProjectedRow
   * @warning col_oids must be a set (no repeats)
   */
  ProjectedRowInitializer InitializerForProjectedRow(const std::vector<catalog::col_oid_t> &col_oids,
                                                     layout_version_t layout_version = layout_version_t(0)) const {
    // TODO(Schema-Change): this function is called for calculating the optimal layout of the columns
    //  (so they are not stored in logical order).
    //  This should not be using the inside data, but only the layout/column information.
    //  Therefore it should return the initializer of the current intended datatable version
    TERRIER_ASSERT((std::set<catalog::col_oid_t>(col_oids.cbegin(), col_oids.cend())).size() == col_oids.size(),
                   "There should not be any duplicated in the col_ids!");
    auto col_ids = ColIdsForOids(col_oids, layout_version);
    TERRIER_ASSERT(col_ids.size() == col_oids.size(),
                   "Projection should be the same number of columns as requested col_oids.");
    return ProjectedRowInitializer::Create(tables_.at(layout_version).layout_, col_ids);
  }

  /**
   * Generate a projection map given column oids
   * @param col_oids oids that will be scanned.
   * @param layout_version Version of schema to be projected
   * @return the projection map
   */
  ProjectionMap ProjectionMapForOids(const std::vector<catalog::col_oid_t> &col_oids,
                                     layout_version_t layout_version = layout_version_t{0});

  /**
   * @param version  version of the datatable
   * @return the column oid to id map of a layout_version
   */
  const ColumnOidToIdMap &GetColumnOidToIdMap(layout_version_t version) const {
    TERRIER_ASSERT(tables_.count(version) > 0, "version not existing..");
    return tables_.at(version).column_oid_to_id_map_;
  }

  /**
   * @param version  version of the datatable
   * @return the column id to oid map of a layout_version
   */
  const ColumnIdToOidMap &GetColumnIdToOidMap(layout_version_t version) const {
    TERRIER_ASSERT(tables_.count(version) > 0, "version not existing..");
    return tables_.at(version).column_id_to_oid_map_;
  }

  /**
   * Returns the layout version of a datatable.
   * @warning This is only used for testing purpose
   * @param layout_version Version of schema
   * @return
   */
  const BlockLayout &GetBlockLayout(layout_version_t layout_version = layout_version_t{0}) {
    return tables_.at(layout_version).layout_;
  }

 private:
  friend class RecoveryManager;  // Needs access to OID and ID mappings
  friend class terrier::RandomSqlTableTransaction;
  friend class terrier::LargeSqlTableTestObject;
  friend class RecoveryTests;

  const common::ManagedPointer<BlockStore>
      block_store_;  // TODO(Matt): do we need this stashed at this layer? We don't use it.

  // Eventually we'll support adding more tables when schema changes. For now we'll always access the one DataTable.
  // TODO(Schema-Change): add concurrent access support. Implement single threaded version first
  // Used ordered map for traversing data table that are less or equal to curr version
  std::map<layout_version_t, DataTableVersion> tables_;

  /**
   * Translates out_buffer from desired version col_ids to tuple version col_ids, by mapping each col_id in out_buffer
   * to its matching col_id in tuple version (2 col_ids match if they map to the same col_oid) or IGNORE_COLUMN_ID if
   * no match exists in tuple version.
   * @tparam RowType Type of the output (i.e. projected row, projected column)
   * @param out_buffer a buffer initially with desired version, and translated to tuple version
   * @param tuple_version the old schema version
   * @param desired_version the desired schema version
   * @param cached_orig_header original header cached
   * @param size_map columns which have size mismatch
   * @return whether there are columns in the desired schema version but not in the tuple version.
   */
  template <class RowType>
<<<<<<< HEAD
  bool AlignHeaderToVersion(RowType *out_buffer, const DataTableVersion &tuple_version,
                            const DataTableVersion &desired_version, col_id_t *cached_ori_header,
                            AttrSizeMap *const size_map) const;
=======
  std::vector<std::pair<size_t, catalog::col_oid_t>> AlignHeaderToVersion(RowType *out_buffer,
                                                                          const DataTableVersion &tuple_version,
                                                                          const DataTableVersion &desired_version,
                                                                          col_id_t *cached_orig_header) const;
>>>>>>> b5f6db71

  /**
   * Fill the missing columns in the out_buffer with default values of those columns in the desired_version
   * @tparam RowType Type of the output (i.e. projected row, projected column)
   * @param out_buffer a buffer that corresponds to an old schema version
   * @param desired_version desired schema version
   */
  template <class RowType>
  void FillMissingColumns(RowType *out_buffer, const std::vector<std::pair<size_t, catalog::col_oid_t>> &missingl_cols,
                          layout_version_t tuple_version, layout_version_t layout_version) const;

  /**
   * Creates a new datatble version given the schema and version number
   * @param schema the initial Schema of this SqlTable
   * @param store the Block store to use.
   * @param version Schema version of the created/updated table version
   * @return DataTableVersion
   */
  DataTableVersion CreateTable(common::ManagedPointer<const catalog::Schema> schema,
                               common::ManagedPointer<BlockStore> store, layout_version_t version);

  /**
   * Given a set of col_oids, return a vector of corresponding col_ids to use for ProjectionInitialization
   * @param col_oids set of col_oids, they must be in the table's ColumnMap
   * @return vector of col_ids for these col_oids
   */
  std::vector<col_id_t> ColIdsForOids(const std::vector<catalog::col_oid_t> &col_oids,
                                      layout_version_t layout_version = layout_version_t{0}) const;

  /**
   * @warning This function is expensive to call and should be used with caution and sparingly.
   * (TODO: no longer expensive?)
   * Returns the col oid for the given col id
   * @param col_id given col id
   * @return col oid for the provided col id
   */
  catalog::col_oid_t OidForColId(col_id_t col_id, layout_version_t layout_version = layout_version_t{0}) const;
};
}  // namespace terrier::storage<|MERGE_RESOLUTION|>--- conflicted
+++ resolved
@@ -309,16 +309,11 @@
    * @return whether there are columns in the desired schema version but not in the tuple version.
    */
   template <class RowType>
-<<<<<<< HEAD
-  bool AlignHeaderToVersion(RowType *out_buffer, const DataTableVersion &tuple_version,
-                            const DataTableVersion &desired_version, col_id_t *cached_ori_header,
-                            AttrSizeMap *const size_map) const;
-=======
   std::vector<std::pair<size_t, catalog::col_oid_t>> AlignHeaderToVersion(RowType *out_buffer,
                                                                           const DataTableVersion &tuple_version,
                                                                           const DataTableVersion &desired_version,
-                                                                          col_id_t *cached_orig_header) const;
->>>>>>> b5f6db71
+                                                                          col_id_t *cached_orig_header,
+                                                                          AttrSizeMap *const size_map) const;
 
   /**
    * Fill the missing columns in the out_buffer with default values of those columns in the desired_version
