--- conflicted
+++ resolved
@@ -19,9 +19,6 @@
 
 namespace terrier::storage {
 
-// Forward declaration
-class RecoveryManager;
-
 /**
  * A SqlTable is a thin layer above DataTable that replaces storage layer concepts like BlockLayout with SQL layer
  * concepts like Schema. The goal is to hide concepts like col_id_t and BlockLayout above the SqlTable level.
@@ -204,13 +201,6 @@
   const storage::BlockLayout &Layout() const { return table_.layout; }
 
  private:
-<<<<<<< HEAD
-  FRIEND_TEST(WriteAheadLoggingTests, AbortRecordTest);
-  FRIEND_TEST(WriteAheadLoggingTests, NoAbortRecordTest);
-  FRIEND_TEST(RecoveryTests, SingleTransactionRecoveryTest);
-  friend class RecoveryManager;
-=======
->>>>>>> dbc09f3b
   BlockStore *const block_store_;
   const catalog::table_oid_t oid_;
 
