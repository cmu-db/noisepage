#pragma once
#include <list>
#include <set>
#include <utility>
#include <vector>
#include "catalog/schema.h"
#include "storage/data_table.h"
#include "storage/projected_columns.h"
#include "storage/projected_row.h"
#include "storage/storage_defs.h"

namespace terrier::storage {

/**
 * A SqlTable is a thin layer above DataTable that replaces storage layer concepts like BlockLayout with SQL layer
 * concepts like Schema. The goal is to hide concepts like col_id_t and BlockLayout above the SqlTable level.
 * The SqlTable API should only refer to storage concepts via things like Schema and col_oid_t, and then perform the
 * translation to BlockLayout and col_id_t to talk to the DataTable and other areas of the storage layer.
 */
class SqlTable {
  /**
   * Contains all of the metadata the SqlTable needs to reference a DataTable. We shouldn't ever have to expose these
   * concepts to anyone above the SqlTable level. If you find yourself wanting to return BlockLayout or col_id_t above
   * this layer, consider alternatives.
   */
  struct DataTableVersion {
    DataTable *data_table;
    BlockLayout layout;
    ColumnMap column_map;
  };

 public:
  /**
   * Constructs a new SqlTable with the given Schema, using the given BlockStore as the source
   * of its storage blocks.
   *
   * @param store the Block store to use.
   * @param schema the initial Schema of this SqlTable
   * @param oid unique identifier for this SqlTable
   */
<<<<<<< HEAD
  SqlTable(BlockStore *const store, const catalog::Schema &schema, const catalog::table_oid_t oid)
      : block_store_(store), oid_(oid), schema_(schema) {
    const auto layout_and_map = StorageUtil::BlockLayoutFromSchema(schema);
    table_ = {new DataTable(block_store_, layout_and_map.first, layout_version_t(0)), layout_and_map.first,
              layout_and_map.second};
  }
=======
  SqlTable(BlockStore *store, const catalog::Schema &schema, catalog::table_oid_t oid);
>>>>>>> 580ca277

  /**
   * Destructs a SqlTable, frees all its members.
   */
  ~SqlTable() { delete table_.data_table; }

  /**
   * Get the schema use of the SQL table
   * @return the schema
   */
  catalog::Schema &GetSchema() { return schema_; }

  /**
   * Materializes a single tuple from the given slot, as visible at the timestamp of the calling txn.
   *
   * @param txn the calling transaction
   * @param slot the tuple slot to read
   * @param out_buffer output buffer. The object should already contain projection list information. @see ProjectedRow.
   * @return true if tuple is visible to this txn and ProjectedRow has been populated, false otherwise
   */
  bool Select(transaction::TransactionContext *const txn, const TupleSlot slot, ProjectedRow *const out_buffer) const {
    return table_.data_table->Select(txn, slot, out_buffer);
  }

  /**
   * Update the tuple according to the redo buffer given.
   *
   * @param txn the calling transaction
   * @param slot the slot of the tuple to update.
   * @param redo the desired change to be applied. This should be the after-image of the attributes of interest.
   * @return true if successful, false otherwise
   */
  bool Update(transaction::TransactionContext *const txn, const TupleSlot slot, const ProjectedRow &redo) const {
    return table_.data_table->Update(txn, slot, redo);
  }

  /**
   * Inserts a tuple, as given in the redo, and return the slot allocated for the tuple.
   *
   * @param txn the calling transaction
   * @param redo after-image of the inserted tuple.
   * @return the TupleSlot allocated for this insert, used to identify this tuple's physical location for indexes and
   * such.
   */
  TupleSlot Insert(transaction::TransactionContext *const txn, const ProjectedRow &redo) const {
    return table_.data_table->Insert(txn, redo);
  }

  /**
   * Deletes the given TupleSlot, this will call StageWrite on the provided txn to generate the RedoRecord for delete.
   * @param txn the calling transaction
   * @param slot the slot of the tuple to delete
   * @return true if successful, false otherwise
   */
  bool Delete(transaction::TransactionContext *const txn, const TupleSlot slot) {
    return table_.data_table->Delete(txn, slot);
  }

  /**
   * Sequentially scans the table starting from the given iterator(inclusive) and materializes as many tuples as would
   * fit into the given buffer, as visible to the transaction given, according to the format described by the given
   * output buffer. The tuples materialized are guaranteed to be visible and valid, and the function makes best effort
   * to fill the buffer, unless there are no more tuples. The given iterator is mutated to point to one slot past the
   * last slot scanned in the invocation.
   *
   * @param txn the calling transaction
   * @param start_pos iterator to the starting location for the sequential scan
   * @param out_buffer output buffer. The object should already contain projection list information. This buffer is
   *                   always cleared of old values.
   */
  void Scan(transaction::TransactionContext *const txn, DataTable::SlotIterator *const start_pos,
            ProjectedColumns *const out_buffer) const {
    return table_.data_table->Scan(txn, start_pos, out_buffer);
  }

  /**
   * @return table's unique identifier
   */
  catalog::table_oid_t Oid() const { return oid_; }

  /**
   * @return the first tuple slot contained in the underlying DataTable
   */
  DataTable::SlotIterator begin() const { return table_.data_table->begin(); }

  /**
   * @return one past the last tuple slot contained in the underlying DataTable
   */
  DataTable::SlotIterator end() const { return table_.data_table->end(); }

  /**
   * Generates an ProjectedColumnsInitializer for the execution layer to use. This performs the translation from col_oid
   * to col_id for the Initializer's constructor so that the execution layer doesn't need to know anything about col_id.
   * @param col_oids set of col_oids to be projected
   * @param max_tuples the maximum number of tuples to store in the ProjectedColumn
   * @return pair of: initializer to create ProjectedColumns, and a mapping between col_oid and the offset within the
   * ProjectedColumn
   * @warning col_oids must be a set (no repeats)
   */
  std::pair<ProjectedColumnsInitializer, ProjectionMap> InitializerForProjectedColumns(
      const std::vector<catalog::col_oid_t> &col_oids, const uint32_t max_tuples) const {
    TERRIER_ASSERT((std::set<catalog::col_oid_t>(col_oids.cbegin(), col_oids.cend())).size() == col_oids.size(),
                   "There should not be any duplicated in the col_ids!");
    auto col_ids = ColIdsForOids(col_oids);
    TERRIER_ASSERT(col_ids.size() == col_oids.size(),
                   "Projection should be the same number of columns as requested col_oids.");
    ProjectedColumnsInitializer initializer(table_.layout, col_ids, max_tuples);
    auto projection_map = ProjectionMapForInitializer<ProjectedColumnsInitializer>(initializer);
    TERRIER_ASSERT(projection_map.size() == col_oids.size(),
                   "ProjectionMap be the same number of columns as requested col_oids.");
    return {initializer, projection_map};
  }

  /**
   * Generates an ProjectedRowInitializer for the execution layer to use. This performs the translation from col_oid to
   * col_id for the Initializer's constructor so that the execution layer doesn't need to know anything about col_id.
   * @param col_oids set of col_oids to be projected
   * @return pair of: initializer to create ProjectedRow, and a mapping between col_oid and the offset within the
   * ProjectedRow to create ProjectedColumns, and a mapping between col_oid and the offset within the
   * ProjectedColumn
   * @warning col_oids must be a set (no repeats)
   */
  std::pair<ProjectedRowInitializer, ProjectionMap> InitializerForProjectedRow(
      const std::vector<catalog::col_oid_t> &col_oids) const {
    TERRIER_ASSERT((std::set<catalog::col_oid_t>(col_oids.cbegin(), col_oids.cend())).size() == col_oids.size(),
                   "There should not be any duplicated in the col_ids!");
    auto col_ids = ColIdsForOids(col_oids);
    TERRIER_ASSERT(col_ids.size() == col_oids.size(),
                   "Projection should be the same number of columns as requested col_oids.");
    ProjectedRowInitializer initializer =
        ProjectedRowInitializer::CreateProjectedRowInitializer(table_.layout, col_ids);
    auto projection_map = ProjectionMapForInitializer<ProjectedRowInitializer>(initializer);
    TERRIER_ASSERT(projection_map.size() == col_oids.size(),
                   "ProjectionMap be the same number of columns as requested col_oids.");
    return {initializer, projection_map};
  }

 private:
  BlockStore *const block_store_;
  const catalog::table_oid_t oid_;

  catalog::Schema schema_;

  // Eventually we'll support adding more tables when schema changes. For now we'll always access the one DataTable.
  DataTableVersion table_;

  /**
   * Given a set of col_oids, return a vector of corresponding col_ids to use for ProjectionInitialization
   * @param col_oids set of col_oids, they must be in the table's ColumnMap
   * @return vector of col_ids for these col_oids
   */
  std::vector<col_id_t> ColIdsForOids(const std::vector<catalog::col_oid_t> &col_oids) const;

  /**
   * Given a ProjectionInitializer, returns a map between col_oid and the offset within the projection to access that
   * column
   * @tparam ProjectionInitializerType ProjectedRowInitializer or ProjectedColumnsInitializer
   * @param initializer the initializer to generate a map for
   * @return the projection map for this initializer
   */
  template <class ProjectionInitializerType>
  ProjectionMap ProjectionMapForInitializer(const ProjectionInitializerType &initializer) const;
};
}  // namespace terrier::storage<|MERGE_RESOLUTION|>--- conflicted
+++ resolved
@@ -38,27 +38,12 @@
    * @param schema the initial Schema of this SqlTable
    * @param oid unique identifier for this SqlTable
    */
-<<<<<<< HEAD
-  SqlTable(BlockStore *const store, const catalog::Schema &schema, const catalog::table_oid_t oid)
-      : block_store_(store), oid_(oid), schema_(schema) {
-    const auto layout_and_map = StorageUtil::BlockLayoutFromSchema(schema);
-    table_ = {new DataTable(block_store_, layout_and_map.first, layout_version_t(0)), layout_and_map.first,
-              layout_and_map.second};
-  }
-=======
   SqlTable(BlockStore *store, const catalog::Schema &schema, catalog::table_oid_t oid);
->>>>>>> 580ca277
 
   /**
    * Destructs a SqlTable, frees all its members.
    */
   ~SqlTable() { delete table_.data_table; }
-
-  /**
-   * Get the schema use of the SQL table
-   * @return the schema
-   */
-  catalog::Schema &GetSchema() { return schema_; }
 
   /**
    * Materializes a single tuple from the given slot, as visible at the timestamp of the calling txn.
@@ -110,7 +95,7 @@
    * Sequentially scans the table starting from the given iterator(inclusive) and materializes as many tuples as would
    * fit into the given buffer, as visible to the transaction given, according to the format described by the given
    * output buffer. The tuples materialized are guaranteed to be visible and valid, and the function makes best effort
-   * to fill the buffer, unless there are no more tuples. The given iterator is mutated to point to one slot past the
+   * to fill the buffer, unless there are no more tuples. The given iterator is mutated to point to one slot passed the
    * last slot scanned in the invocation.
    *
    * @param txn the calling transaction
@@ -189,8 +174,6 @@
   BlockStore *const block_store_;
   const catalog::table_oid_t oid_;
 
-  catalog::Schema schema_;
-
   // Eventually we'll support adding more tables when schema changes. For now we'll always access the one DataTable.
   DataTableVersion table_;
 
