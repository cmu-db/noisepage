--- conflicted
+++ resolved
@@ -307,13 +307,9 @@
     auto col_ids = ColIdsForOids(col_oids, version_num);
     TERRIER_ASSERT(col_ids.size() == col_oids.size(),
                    "Projection should be the same number of columns as requested col_oids.");
-<<<<<<< HEAD
     TERRIER_ASSERT(tables_.Find(version_num) != tables_.CEnd(), "Table version must exist before insert");
-    ProjectedRowInitializer initializer(tables_.Find(version_num)->second.layout, col_ids);
-=======
     ProjectedRowInitializer initializer =
         ProjectedRowInitializer::CreateProjectedRowInitializer(tables_.Find(version_num)->second.layout, col_ids);
->>>>>>> 587cce03
     auto projection_map = ProjectionMapForInitializer<ProjectedRowInitializer>(initializer, version_num);
     TERRIER_ASSERT(projection_map.size() == col_oids.size(),
                    "ProjectionMap be the same number of columns as requested col_oids.");
