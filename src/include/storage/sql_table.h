#pragma once
#include <list>
#include <set>
#include <utility>
#include <vector>
#include "catalog/schema.h"
#include "storage/data_table.h"
#include "storage/projected_columns.h"
#include "storage/projected_row.h"
#include "storage/storage_defs.h"

namespace terrier::storage {

/**
 * A SqlTable is a thin layer above DataTable that replaces storage layer concepts like BlockLayout with SQL layer
 * concepts like Schema. The goal is to hide concepts like col_id_t and BlockLayout above the SqlTable level.
 * The SqlTable API should only refer to storage concepts via things like Schema and col_oid_t, and then perform the
 * translation to BlockLayout and col_id_t to talk to the DataTable and other areas of the storage layer.
 */
class SqlTable {
  /**
   * Contains all of the metadata the SqlTable needs to reference a DataTable. We shouldn't ever have to expose these
   * concepts to anyone above the SqlTable level. If you find yourself wanting to return BlockLayout or col_id_t above
   * this layer, consider alternatives.
   */
  struct DataTableVersion {
    DataTable *data_table;
    BlockLayout layout;
    ColumnMap column_map;
  };

 public:
  /**
   * Constructs a new SqlTable with the given Schema, using the given BlockStore as the source
   * of its storage blocks.
   *
   * @param store the Block store to use.
   * @param schema the initial Schema of this SqlTable
   * @param oid unique identifier for this SqlTable
   */
<<<<<<< HEAD
  SqlTable(BlockStore *const store, const catalog::Schema &schema, const catalog::table_oid_t oid)
      : block_store_(store), oid_(oid), schema_(schema) {
    const auto layout_and_map = StorageUtil::BlockLayoutFromSchema(schema);
    table_ = {new DataTable(block_store_, layout_and_map.first, layout_version_t(0)), layout_and_map.first,
              layout_and_map.second};
  }
=======
  SqlTable(BlockStore *store, const catalog::Schema &schema, catalog::table_oid_t oid);
>>>>>>> 9f46aae4

  /**
   * Destructs a SqlTable, frees all its members.
   */
  ~SqlTable() { delete table_.data_table; }

  /**
   * Get the schema use of the SQL table
   * @return the schema
   */
  catalog::Schema &GetSchema() { return schema_; }

  /**
   * Materializes a single tuple from the given slot, as visible at the timestamp of the calling txn.
   *
   * @param txn the calling transaction
   * @param slot the tuple slot to read
   * @param out_buffer output buffer. The object should already contain projection list information. @see ProjectedRow.
   * @return true if tuple is visible to this txn and ProjectedRow has been populated, false otherwise
   */
  bool Select(transaction::TransactionContext *const txn, const TupleSlot slot, ProjectedRow *const out_buffer) const {
    return table_.data_table->Select(txn, slot, out_buffer);
  }

  /**
   * Update the tuple according to the redo buffer given.
   *
   * @param txn the calling transaction
   * @param slot the slot of the tuple to update.
   * @param redo the desired change to be applied. This should be the after-image of the attributes of interest.
   * @return true if successful, false otherwise
   */
  bool Update(transaction::TransactionContext *const txn, const TupleSlot slot, const ProjectedRow &redo) const {
    return table_.data_table->Update(txn, slot, redo);
  }

  /**
   * Inserts a tuple, as given in the redo, and return the slot allocated for the tuple.
   *
   * @param txn the calling transaction
   * @param redo after-image of the inserted tuple.
   * @return the TupleSlot allocated for this insert, used to identify this tuple's physical location for indexes and
   * such.
   */
  TupleSlot Insert(transaction::TransactionContext *const txn, const ProjectedRow &redo) const {
    return table_.data_table->Insert(txn, redo);
  }

  /**
   * Deletes the given TupleSlot, this will call StageWrite on the provided txn to generate the RedoRecord for delete.
   * @param txn the calling transaction
   * @param slot the slot of the tuple to delete
   * @return true if successful, false otherwise
   */
  bool Delete(transaction::TransactionContext *const txn, const TupleSlot slot) {
    return table_.data_table->Delete(txn, slot);
  }

  /**
   * Sequentially scans the table starting from the given iterator(inclusive) and materializes as many tuples as would
   * fit into the given buffer, as visible to the transaction given, according to the format described by the given
   * output buffer. The tuples materialized are guaranteed to be visible and valid, and the function makes best effort
   * to fill the buffer, unless there are no more tuples. The given iterator is mutated to point to one slot past the
   * last slot scanned in the invocation.
   *
   * @param txn the calling transaction
   * @param start_pos iterator to the starting location for the sequential scan
   * @param out_buffer output buffer. The object should already contain projection list information. This buffer is
   *                   always cleared of old values.
   */
  void Scan(transaction::TransactionContext *const txn, DataTable::SlotIterator *const start_pos,
            ProjectedColumns *const out_buffer) const {
    return table_.data_table->Scan(txn, start_pos, out_buffer);
  }

  /**
   * @return table's unique identifier
   */
  catalog::table_oid_t Oid() const { return oid_; }

  /**
   * @return the first tuple slot contained in the underlying DataTable
   */
  DataTable::SlotIterator begin() const { return table_.data_table->begin(); }

  /**
   * @return one past the last tuple slot contained in the underlying DataTable
   */
  DataTable::SlotIterator end() const { return table_.data_table->end(); }

  /**
   * Generates an ProjectedColumnsInitializer for the execution layer to use. This performs the translation from col_oid
   * to col_id for the Initializer's constructor so that the execution layer doesn't need to know anything about col_id.
   * @param col_oids set of col_oids to be projected
   * @param max_tuples the maximum number of tuples to store in the ProjectedColumn
   * @return pair of: initializer to create ProjectedColumns, and a mapping between col_oid and the offset within the
   * ProjectedColumn
   * @warning col_oids must be a set (no repeats)
   */
  std::pair<ProjectedColumnsInitializer, ProjectionMap> InitializerForProjectedColumns(
      const std::vector<catalog::col_oid_t> &col_oids, const uint32_t max_tuples) const {
    TERRIER_ASSERT((std::set<catalog::col_oid_t>(col_oids.cbegin(), col_oids.cend())).size() == col_oids.size(),
                   "There should not be any duplicated in the col_ids!");
    auto col_ids = ColIdsForOids(col_oids);
    TERRIER_ASSERT(col_ids.size() == col_oids.size(),
                   "Projection should be the same number of columns as requested col_oids.");
    ProjectedColumnsInitializer initializer(table_.layout, col_ids, max_tuples);
    auto projection_map = ProjectionMapForInitializer<ProjectedColumnsInitializer>(initializer);
    TERRIER_ASSERT(projection_map.size() == col_oids.size(),
                   "ProjectionMap be the same number of columns as requested col_oids.");
    return {initializer, projection_map};
  }

  /**
   * Generates an ProjectedRowInitializer for the execution layer to use. This performs the translation from col_oid to
   * col_id for the Initializer's constructor so that the execution layer doesn't need to know anything about col_id.
   * @param col_oids set of col_oids to be projected
   * @return pair of: initializer to create ProjectedRow, and a mapping between col_oid and the offset within the
   * ProjectedRow to create ProjectedColumns, and a mapping between col_oid and the offset within the
   * ProjectedColumn
   * @warning col_oids must be a set (no repeats)
   */
  std::pair<ProjectedRowInitializer, ProjectionMap> InitializerForProjectedRow(
      const std::vector<catalog::col_oid_t> &col_oids) const {
    TERRIER_ASSERT((std::set<catalog::col_oid_t>(col_oids.cbegin(), col_oids.cend())).size() == col_oids.size(),
                   "There should not be any duplicated in the col_ids!");
    auto col_ids = ColIdsForOids(col_oids);
    TERRIER_ASSERT(col_ids.size() == col_oids.size(),
                   "Projection should be the same number of columns as requested col_oids.");
    ProjectedRowInitializer initializer =
        ProjectedRowInitializer::CreateProjectedRowInitializer(table_.layout, col_ids);
    auto projection_map = ProjectionMapForInitializer<ProjectedRowInitializer>(initializer);
    TERRIER_ASSERT(projection_map.size() == col_oids.size(),
                   "ProjectionMap be the same number of columns as requested col_oids.");
    return {initializer, projection_map};
  }

 private:
  BlockStore *const block_store_;
  const catalog::table_oid_t oid_;

  catalog::Schema schema_;

  // Eventually we'll support adding more tables when schema changes. For now we'll always access the one DataTable.
  DataTableVersion table_;

  /**
   * Given a set of col_oids, return a vector of corresponding col_ids to use for ProjectionInitialization
   * @param col_oids set of col_oids, they must be in the table's ColumnMap
   * @return vector of col_ids for these col_oids
   */
  std::vector<col_id_t> ColIdsForOids(const std::vector<catalog::col_oid_t> &col_oids) const;

  /**
   * Given a ProjectionInitializer, returns a map between col_oid and the offset within the projection to access that
   * column
   * @tparam ProjectionInitializerType ProjectedRowInitializer or ProjectedColumnsInitializer
   * @param initializer the initializer to generate a map for
   * @return the projection map for this initializer
   */
  template <class ProjectionInitializerType>
  ProjectionMap ProjectionMapForInitializer(const ProjectionInitializerType &initializer) const;
};
}  // namespace terrier::storage<|MERGE_RESOLUTION|>--- conflicted
+++ resolved
@@ -38,16 +38,7 @@
    * @param schema the initial Schema of this SqlTable
    * @param oid unique identifier for this SqlTable
    */
-<<<<<<< HEAD
-  SqlTable(BlockStore *const store, const catalog::Schema &schema, const catalog::table_oid_t oid)
-      : block_store_(store), oid_(oid), schema_(schema) {
-    const auto layout_and_map = StorageUtil::BlockLayoutFromSchema(schema);
-    table_ = {new DataTable(block_store_, layout_and_map.first, layout_version_t(0)), layout_and_map.first,
-              layout_and_map.second};
-  }
-=======
   SqlTable(BlockStore *store, const catalog::Schema &schema, catalog::table_oid_t oid);
->>>>>>> 9f46aae4
 
   /**
    * Destructs a SqlTable, frees all its members.
