--- conflicted
+++ resolved
@@ -240,14 +240,6 @@
   FRIEND_TEST(ValueTests, DateJsonTest);
   FRIEND_TEST(ValueTests, VarCharJsonTest);
 
-<<<<<<< HEAD
-  /**
-   * Default constructor used for deserializing json
-   */
-  TransientValue() = default;
-
-=======
->>>>>>> 0e4f86bd
   template <typename T>
   TransientValue(const TypeId type, T data) {
     // clear internal buffer
