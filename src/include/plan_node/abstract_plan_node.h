#pragma once

#include <cstdint>
#include <memory>
#include <vector>

#include "common/hash_util.h"
#include "common/json.h"
<<<<<<< HEAD
#include "output_schema.h"
=======
>>>>>>> 71776a30
#include "plan_node_defs.h"

// TODO(Gus,Wen): Add equaility operator and hash function support for output_schema

namespace terrier::plan_node {

//===--------------------------------------------------------------------===//
// Abstract Plan Node
//===--------------------------------------------------------------------===//

class AbstractPlanNode {
 public:
<<<<<<< HEAD
  explicit AbstractPlanNode(std::shared_ptr<OutputSchema> output_schema) : output_schema_(std::move(output_schema)) {}
=======
  AbstractPlanNode(std::shared_ptr<catalog::Schema> output_schema) : output_schema_(std::move(output_schema)) {}

  // For Deserialization
  AbstractPlanNode() {}
>>>>>>> 71776a30

  // For Deserialization and DDL statements
  AbstractPlanNode() = default;

  virtual ~AbstractPlanNode() = default;

  //===--------------------------------------------------------------------===//
  // Children Helpers
  //===--------------------------------------------------------------------===//

  void AddChild(std::unique_ptr<AbstractPlanNode> &&child) { children_.emplace_back(std::move(child)); }

  const std::vector<std::unique_ptr<AbstractPlanNode>> &GetChildren() const { return children_; }

  size_t GetChildrenSize() const { return children_.size(); }

  const AbstractPlanNode *GetChild(uint32_t child_index) const {
    TERRIER_ASSERT(child_index < children_.size(),
                   "index into children of plan node should be less than number of children");
    return children_[child_index].get();
  }

  //===--------------------------------------------------------------------===//
  // Accessors
  //===--------------------------------------------------------------------===//

  // Each sub-class will have to implement this function to return their type
  // This is better than having to store redundant types in all the objects
  virtual PlanNodeType GetPlanNodeType() const { return PlanNodeType::ABSTRACTPLAN; }

  // Get the output schema for the plan node. The output schema contains information on columns of the output of
  // the plan node operator
<<<<<<< HEAD
  std::shared_ptr<OutputSchema> GetOutputSchema() const { return output_schema_; }
=======
  std::shared_ptr<catalog::Schema> GetOutputSchema() const { return output_schema_; }
>>>>>>> 71776a30

  // Get the estimated cardinality of this plan
  int GetEstimatedCardinality() const { return estimated_cardinality_; }

  // FOR TESTING ONLY. This function should only be called during construction of plan (ConvertOpExpression) or
  // for tests.
  void SetEstimatedCardinality(int cardinality) { estimated_cardinality_ = cardinality; }

  //===--------------------------------------------------------------------===//
  // JSON Serialization/Deserialization
<<<<<<< HEAD
  //===--------------------------------------------------------------------===//
=======
  //===--------------------------------------------------------------------===//

  /**
   * Return the current plan node in JSON format.
   * @return JSON representation of plan node
   */
  virtual nlohmann::json ToJson() const;

  /**
   * Populates the plan node with the information in the given JSON.
   * Undefined behavior occurs if the JSON has a different PlanNodeType.
   */
  virtual void FromJson(const nlohmann::json &json);

  //===--------------------------------------------------------------------===//
  // Utilities
  //===--------------------------------------------------------------------===//

  // TODO(Gus,Wen): Schema needs a copy function in order to copy the shared ptr
  virtual std::unique_ptr<AbstractPlanNode> Copy() const {
    return std::unique_ptr<AbstractPlanNode>(new AbstractPlanNode(output_schema_));
  }
>>>>>>> 71776a30

  /**
   * Return the current plan node in JSON format.
   * @return JSON representation of plan node
   */
  virtual nlohmann::json ToJson() const;

  /**
   * Populates the plan node with the information in the given JSON.
   * Undefined behavior occurs if the JSON has a different PlanNodeType.
   */
  virtual void FromJson(const nlohmann::json &json);

  //===--------------------------------------------------------------------===//
  // Utilities
  //===--------------------------------------------------------------------===//
  virtual common::hash_t Hash() const {
    common::hash_t hash = common::HashUtil::Hash(output_schema_);
    hash = common::HashUtil::CombineHashes(hash, common::HashUtil::Hash(GetPlanNodeType()));
    for (auto &child : GetChildren()) {
      hash = common::HashUtil::CombineHashes(hash, child->Hash());
    }
    return hash;
  }

  virtual bool operator==(const AbstractPlanNode &rhs) const {
    if (*GetOutputSchema() != *rhs.GetOutputSchema()) return false;
    auto num = GetChildren().size();
    if (num != rhs.GetChildren().size()) return false;
    for (unsigned int i = 0; i < num; i++) {
      if (*GetChild(i) != *const_cast<AbstractPlanNode *>(rhs.GetChild(i))) return false;
    }
    return true;
  }

  virtual bool operator!=(const AbstractPlanNode &rhs) const { return !(*this == rhs); }

  virtual std::unique_ptr<AbstractPlanNode> Copy() const = 0;

 private:
  // A plan node can have multiple children
  std::vector<std::unique_ptr<AbstractPlanNode>> children_;

  int estimated_cardinality_ = 500000;

<<<<<<< HEAD
  std::shared_ptr<OutputSchema> output_schema_;
=======
  std::shared_ptr<catalog::Schema> output_schema_;
>>>>>>> 71776a30

 private:
  DISALLOW_COPY_AND_MOVE(AbstractPlanNode);
};

class Equal {
 public:
  bool operator()(const std::shared_ptr<plan_node::AbstractPlanNode> &a,
                  const std::shared_ptr<plan_node::AbstractPlanNode> &b) const {
    return *a == *b;
  }
};

class Hash {
 public:
  size_t operator()(const std::shared_ptr<plan_node::AbstractPlanNode> &plan) const {
    return static_cast<size_t>(plan->Hash());
  }
};

// JSON library interface. Do not modify.
DEFINE_JSON_DECLARATIONS(AbstractPlanNode);
std::unique_ptr<AbstractPlanNode> DeserializePlanNode(const nlohmann::json &json);

}  // namespace terrier::plan_node<|MERGE_RESOLUTION|>--- conflicted
+++ resolved
@@ -6,30 +6,19 @@
 
 #include "common/hash_util.h"
 #include "common/json.h"
-<<<<<<< HEAD
 #include "output_schema.h"
-=======
->>>>>>> 71776a30
 #include "plan_node_defs.h"
 
 // TODO(Gus,Wen): Add equaility operator and hash function support for output_schema
 
 namespace terrier::plan_node {
-
 //===--------------------------------------------------------------------===//
 // Abstract Plan Node
 //===--------------------------------------------------------------------===//
 
 class AbstractPlanNode {
  public:
-<<<<<<< HEAD
   explicit AbstractPlanNode(std::shared_ptr<OutputSchema> output_schema) : output_schema_(std::move(output_schema)) {}
-=======
-  AbstractPlanNode(std::shared_ptr<catalog::Schema> output_schema) : output_schema_(std::move(output_schema)) {}
-
-  // For Deserialization
-  AbstractPlanNode() {}
->>>>>>> 71776a30
 
   // For Deserialization and DDL statements
   AbstractPlanNode() = default;
@@ -62,11 +51,7 @@
 
   // Get the output schema for the plan node. The output schema contains information on columns of the output of
   // the plan node operator
-<<<<<<< HEAD
   std::shared_ptr<OutputSchema> GetOutputSchema() const { return output_schema_; }
-=======
-  std::shared_ptr<catalog::Schema> GetOutputSchema() const { return output_schema_; }
->>>>>>> 71776a30
 
   // Get the estimated cardinality of this plan
   int GetEstimatedCardinality() const { return estimated_cardinality_; }
@@ -77,32 +62,7 @@
 
   //===--------------------------------------------------------------------===//
   // JSON Serialization/Deserialization
-<<<<<<< HEAD
   //===--------------------------------------------------------------------===//
-=======
-  //===--------------------------------------------------------------------===//
-
-  /**
-   * Return the current plan node in JSON format.
-   * @return JSON representation of plan node
-   */
-  virtual nlohmann::json ToJson() const;
-
-  /**
-   * Populates the plan node with the information in the given JSON.
-   * Undefined behavior occurs if the JSON has a different PlanNodeType.
-   */
-  virtual void FromJson(const nlohmann::json &json);
-
-  //===--------------------------------------------------------------------===//
-  // Utilities
-  //===--------------------------------------------------------------------===//
-
-  // TODO(Gus,Wen): Schema needs a copy function in order to copy the shared ptr
-  virtual std::unique_ptr<AbstractPlanNode> Copy() const {
-    return std::unique_ptr<AbstractPlanNode>(new AbstractPlanNode(output_schema_));
-  }
->>>>>>> 71776a30
 
   /**
    * Return the current plan node in JSON format.
@@ -148,11 +108,7 @@
 
   int estimated_cardinality_ = 500000;
 
-<<<<<<< HEAD
   std::shared_ptr<OutputSchema> output_schema_;
-=======
-  std::shared_ptr<catalog::Schema> output_schema_;
->>>>>>> 71776a30
 
  private:
   DISALLOW_COPY_AND_MOVE(AbstractPlanNode);
