--- conflicted
+++ resolved
@@ -37,29 +37,15 @@
    */
   PlanNodeType GetPlanNodeType() const override { return PlanNodeType::MATERIALIZE; }
 
-<<<<<<< HEAD
-  /**
-   * @return a unique pointer to a copy of this plan node
-   */
-  std::unique_ptr<AbstractPlanNode> Copy() const {
-    return std::unique_ptr<AbstractPlanNode>(new MaterializationPlanNode(GetOutputSchema(), physify_flag_));
-  }
-=======
-  DISALLOW_COPY_AND_MOVE(MaterializationPlanNode);
->>>>>>> 4716fc48
-
  private:
   /**
    * Whether to create a physical tile or just pass through underlying
    * logical tile
    */
   bool physify_flag_;
-<<<<<<< HEAD
 
  public:
   DISALLOW_COPY_AND_MOVE(MaterializationPlanNode);
-=======
->>>>>>> 4716fc48
 };
 
 }  // namespace terrier::plan_node