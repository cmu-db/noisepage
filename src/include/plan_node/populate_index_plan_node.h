--- conflicted
+++ resolved
@@ -35,15 +35,9 @@
   const std::vector<catalog::col_oid_t> &GetColumnIds() const { return column_ids_; }
 
   /**
-<<<<<<< HEAD
-   * @return the target table
-   */
-  std::shared_ptr<storage::SqlTable> GetTargetTable() const { return target_table_; }
-=======
    * @return the OID of the Ftarget table
    */
   catalog::table_oid_t GetTargetTableOid() const { return target_table_oid_; }
->>>>>>> 4716fc48
 
  private:
   // Target table OID
