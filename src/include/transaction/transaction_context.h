#pragma once
#include <vector>
#include "common/object_pool.h"
#include "common/strong_typedef.h"
#include "storage/data_table.h"
#include "storage/record_buffer.h"
#include "storage/storage_defs.h"
#include "storage/tuple_access_strategy.h"
#include "storage/undo_record.h"
#include "storage/write_ahead_log/log_record.h"
#include "transaction/transaction_util.h"

namespace terrier::storage {
class GarbageCollector;
class LogManager;
<<<<<<< HEAD
class BlockCompactor;
=======
class SqlTable;
>>>>>>> 025d906a
}  // namespace terrier::storage

namespace terrier::transaction {
/**
 * A transaction context encapsulates the information kept while the transaction is running
 */
class TransactionContext {
 public:
  /**
   * Constructs a new transaction context.
   *
   * @warning Beware that the buffer pool given must be the same one the log manager uses,
   * if logging is enabled.
   * @param start the start timestamp of the transaction
   * @param txn_id the id of the transaction, should be larger than all start time and commit time
   * @param buffer_pool the buffer pool to draw this transaction's undo buffer from
   * @param log_manager pointer to log manager in the system, or nullptr, if logging is disabled
   * @param transaction_manager pointer to transaction manager in the system (used for action framework)
   */
  TransactionContext(const timestamp_t start, const timestamp_t txn_id,
                     storage::RecordBufferSegmentPool *const buffer_pool, storage::LogManager *const log_manager,
                     TransactionManager *transaction_manager)
      : start_time_(start),
        txn_id_(txn_id),
        undo_buffer_(buffer_pool),
        redo_buffer_(log_manager, buffer_pool),
        txn_mgr_(transaction_manager) {}

  ~TransactionContext() {
    for (const byte *ptr : loose_ptrs_) delete[] ptr;
  }

  /**
   * @warning Unless you are the garbage collector, this method is unlikely to be of use.
   * @return whether this transaction has been aborted. Note that this is different from being "uncommitted". Some one
   *         needs to have called Abort() explicitly on this transaction for this function to return true.
   */
  bool Aborted() const { return aborted_; }

  /**
   * @return start time of this transaction
   */
  timestamp_t StartTime() const { return start_time_; }

  /**
   * @return id of this transaction
   */
  const std::atomic<timestamp_t> &TxnId() const { return txn_id_; }

  /**
   * @return id of this transaction
   */
  std::atomic<timestamp_t> &TxnId() { return txn_id_; }

  /**
   * Reserve space on this transaction's undo buffer for a record to log the update given
   * @param table pointer to the updated DataTable object
   * @param slot the TupleSlot being updated
   * @param redo the content of the update
   * @return a persistent pointer to the head of a memory chunk large enough to hold the undo record
   */
  storage::UndoRecord *UndoRecordForUpdate(storage::DataTable *const table, const storage::TupleSlot slot,
                                           const storage::ProjectedRow &redo) {
    const uint32_t size = storage::UndoRecord::Size(redo);
    return storage::UndoRecord::InitializeUpdate(undo_buffer_.NewEntry(size), txn_id_.load(), slot, table, redo);
  }

  /**
   * Reserve space on this transaction's undo buffer for a record to log the insert given
   * @param table pointer to the updated DataTable object
   * @param slot the TupleSlot inserted
   * @return a persistent pointer to the head of a memory chunk large enough to hold the undo record
   */
  storage::UndoRecord *UndoRecordForInsert(storage::DataTable *const table, const storage::TupleSlot slot) {
    byte *const result = undo_buffer_.NewEntry(sizeof(storage::UndoRecord));
    return storage::UndoRecord::InitializeInsert(result, txn_id_.load(), slot, table);
  }

  /**
   * Reserve space on this transaction's undo buffer for a record to log the delete given
   * @param table pointer to the updated DataTable object
   * @param slot the TupleSlot being deleted
   * @return a persistent pointer to the head of a memory chunk large enough to hold the undo record
   */
  storage::UndoRecord *UndoRecordForDelete(storage::DataTable *const table, const storage::TupleSlot slot) {
    byte *const result = undo_buffer_.NewEntry(sizeof(storage::UndoRecord));
    return storage::UndoRecord::InitializeDelete(result, txn_id_.load(), slot, table);
  }

  /**
   * Expose a record that can hold a change, described by the initializer given, that will be logged out to disk.
   * The change must be written in this space and then used to change the SqlTable.
   * @param db_oid the database oid that this record changes
   * @param table_oid the table oid that this record changes
   * @param initializer the initializer to use for the underlying record
   * @return pointer to the initialized redo record.
   * @warning RedoRecords returned by StageWrite are not guaranteed to remain valid forever. If you call StageWrite
   * again, the previous RedoRecord's buffer may be swapped out, written to disk, and handed back out to another
   * transaction.
   * @warning If you call StageWrite, the operation WILL be logged to disk. If you StageWrite anything that you didn't
   * succeed in writing into the table or decide you don't want to use, the transaction MUST abort.
   */
  storage::RedoRecord *StageWrite(const catalog::db_oid_t db_oid, const catalog::table_oid_t table_oid,
                                  const storage::ProjectedRowInitializer &initializer) {
    const uint32_t size = storage::RedoRecord::Size(initializer);
    auto *const log_record =
        storage::RedoRecord::Initialize(redo_buffer_.NewEntry(size), start_time_, db_oid, table_oid, initializer);
    return log_record->GetUnderlyingRecordBodyAs<storage::RedoRecord>();
  }

  /**
   * Initialize a record that logs a delete, that will be logged out to disk
   * @param db_oid the database oid that this record changes
   * @param table_oid the table oid that this record changes
   * @param slot the slot that this record changes
   * @warning If you call StageDelete, the operation WILL be logged to disk. If you StageDelete anything that you didn't
   * succeed in writing into the table or decide you don't want to use, the transaction MUST abort.
   */
  void StageDelete(const catalog::db_oid_t db_oid, const catalog::table_oid_t table_oid,
                   const storage::TupleSlot slot) {
    const uint32_t size = storage::DeleteRecord::Size();
    storage::DeleteRecord::Initialize(redo_buffer_.NewEntry(size), start_time_, db_oid, table_oid, slot);
  }

  // TODO(Tianyu): We need to discuss what happens to the loose_ptrs field now that we have deferred actions.
  /**
   * @return whether the transaction is read-only
   */
  bool IsReadOnly() const { return undo_buffer_.Empty() && loose_ptrs_.empty(); }

  /**
   * Defers an action to be called if and only if the transaction aborts.  Actions executed LIFO.
   * @param a the action to be executed
   */
  void RegisterAbortAction(const Action &a) { abort_actions_.push_front(a); }

  /**
   * Defers an action to be called if and only if the transaction commits.  Actions executed LIFO.
   * @warning these actions are run after commit and are not atomic with the commit itself
   * @param a the action to be executed
   */
  void RegisterCommitAction(const Action &a) { commit_actions_.push_front(a); }

  /**
   * Get the transaction manager responsible for this context (should be singleton).
   * @warning This should only be used to support dynamically generating deferred actions
   *          at abort or commit.  We need to expose the transaction manager because that
   *          is where the deferred actions queue exists.
   * @return the transaction manager
   */
  TransactionManager *GetTransactionManager() { return txn_mgr_; }

 private:
  friend class storage::GarbageCollector;
  friend class TransactionManager;
  friend class storage::LogManager;
<<<<<<< HEAD
  friend class storage::BlockCompactor;
=======
  friend class storage::SqlTable;
>>>>>>> 025d906a
  const timestamp_t start_time_;
  std::atomic<timestamp_t> txn_id_;
  storage::UndoBuffer undo_buffer_;
  storage::RedoBuffer redo_buffer_;
  // TODO(Tianyu): Maybe not so much of a good idea to do this. Make explicit queue in GC?
  //
  std::vector<const byte *> loose_ptrs_;

  // These actions will be triggered (not deferred) at abort/commit.
  std::forward_list<Action> abort_actions_;
  std::forward_list<Action> commit_actions_;

  // Need this reference because the transaction manager is center point for
  // adding epoch trigger deferrals.
  TransactionManager *txn_mgr_;

  // log manager will set this to be true when log records are processed (not necessarily flushed, but will not be read
  // again in the future), so it can be garbage-collected safely.
  bool log_processed_ = false;
  // We need to know if the transaction is aborted. Even aborted transactions need an "abort" timestamp in order to
  // eliminate the a-b-a race described in DataTable::Select.
  bool aborted_ = false;
};
}  // namespace terrier::transaction<|MERGE_RESOLUTION|>--- conflicted
+++ resolved
@@ -13,11 +13,8 @@
 namespace terrier::storage {
 class GarbageCollector;
 class LogManager;
-<<<<<<< HEAD
 class BlockCompactor;
-=======
 class SqlTable;
->>>>>>> 025d906a
 }  // namespace terrier::storage
 
 namespace terrier::transaction {
@@ -174,11 +171,8 @@
   friend class storage::GarbageCollector;
   friend class TransactionManager;
   friend class storage::LogManager;
-<<<<<<< HEAD
   friend class storage::BlockCompactor;
-=======
   friend class storage::SqlTable;
->>>>>>> 025d906a
   const timestamp_t start_time_;
   std::atomic<timestamp_t> txn_id_;
   storage::UndoBuffer undo_buffer_;
