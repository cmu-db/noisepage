--- conflicted
+++ resolved
@@ -12,12 +12,9 @@
 
 namespace terrier::storage {
 class GarbageCollector;
-<<<<<<< HEAD
 class LogManager;
 class BlockCompactor;
-=======
 class LogSerializerTask;
->>>>>>> 218d072a
 class SqlTable;
 }  // namespace terrier::storage
 
@@ -174,12 +171,8 @@
  private:
   friend class storage::GarbageCollector;
   friend class TransactionManager;
-<<<<<<< HEAD
-  friend class storage::LogManager;
   friend class storage::BlockCompactor;
-=======
   friend class storage::LogSerializerTask;
->>>>>>> 218d072a
   friend class storage::SqlTable;
   const timestamp_t start_time_;
   std::atomic<timestamp_t> txn_id_;
