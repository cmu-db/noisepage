#pragma once
<<<<<<< HEAD
#include <unordered_set>
=======

>>>>>>> ecc317f5
#include <vector>

#include "common/macros.h"
#include "common/managed_pointer.h"
#include "common/object_pool.h"
#include "common/strong_typedef.h"
#include "storage/data_table.h"
#include "storage/record_buffer.h"
#include "storage/tuple_access_strategy.h"
#include "storage/undo_record.h"
#include "storage/write_ahead_log/log_record.h"
#include "transaction/transaction_util.h"

namespace terrier::storage {
class GarbageCollector;
class LogManager;
class BlockCompactor;
class LogSerializerTask;
class SqlTable;
class WriteAheadLoggingTests;
class RecoveryManager;
class RecoveryTests;
}  // namespace terrier::storage

namespace terrier::transaction {
/**
 * A transaction context encapsulates the information kept while the transaction is running
 */
class TransactionContext {
 public:
  /**
   * Constructs a new transaction context.
   *
   * @warning In the src/ folder this should only be called in TransactionManager::BeginTransaction to adhere to MVCC
   * semantics. Tests are allowed to deterministically construct them in ways that violate the current MVCC semantics.
   * @warning Beware that the buffer pool given must be the same one the log manager uses,
   * if logging is enabled.
   * @param start the start timestamp of the transaction. Should be unique within the system.
   * @param finish in HyPer parlance this is txn id. Should be larger than all start times and commit times in current
   * MVCC semantics
   * @param buffer_pool the buffer pool to draw this transaction's undo buffer from
   * @param log_manager pointer to log manager in the system, or nullptr, if logging is disabled
   */
  TransactionContext(const timestamp_t start, const timestamp_t finish,
                     const common::ManagedPointer<storage::RecordBufferSegmentPool> buffer_pool,
                     const common::ManagedPointer<storage::LogManager> log_manager)
      : start_time_(start),
        finish_time_(finish),
        undo_buffer_(buffer_pool.Get()),
        redo_buffer_(log_manager.Get(), buffer_pool.Get()) {}

  /**
   * @warning In the src/ folder this should only be called by the Garbage Collector to adhere to MVCC semantics. Tests
   * are allowed to deterministically delete them in ways that violate the current MVCC semantics, but you should really
   * know what you're doing when you delete a TransactionContext since its UndoRecords may still be pointed to by a
   * DataTable.
   */
  ~TransactionContext() {
    for (const byte *ptr : loose_ptrs_) delete[] ptr;
  }

  /**
   * @warning Unless you are the garbage collector, this method is unlikely to be of use.
   * @return whether this transaction has been aborted. Note that this is different from being "uncommitted". Some one
   *         needs to have called Abort() explicitly on this transaction for this function to return true.
   */
  bool Aborted() const { return aborted_; }

  /**
   * @return start time of this transaction. Can be used as a unique identifier of this object in the current MVCC
   * semantics because it is both constant and unique within the system
   */
  timestamp_t StartTime() const { return start_time_; }

  /**
   * @return finish time of this transaction if it has been aborted or logged as a commit. Otherwise, current
   * MVCC semantics define it as StartTime + INT64_MIN. TransactionContexts generated outside of the TransactionManager
   * (i.e. in tests) may not reflect this. Should NOT be used as a unique identifier of this object because its value
   * changes at txn completion in the current MVCC semantics.
   */
  timestamp_t FinishTime() const { return finish_time_.load(); }

  /**
   * Reserve space on this transaction's undo buffer for a record to log the update given
   * @param table pointer to the updated DataTable object
   * @param slot the TupleSlot being updated
   * @param redo the content of the update
   * @return a persistent pointer to the head of a memory chunk large enough to hold the undo record
   */
  storage::UndoRecord *UndoRecordForUpdate(storage::DataTable *const table, const storage::TupleSlot slot,
                                           const storage::ProjectedRow &redo) {
    const uint32_t size = storage::UndoRecord::Size(redo);
    return storage::UndoRecord::InitializeUpdate(undo_buffer_.NewEntry(size), finish_time_.load(), slot, table, redo);
  }

  /**
   * Reserve space on this transaction's undo buffer for a record to log the insert given
   * @param table pointer to the updated DataTable object
   * @param slot the TupleSlot inserted
   * @return a persistent pointer to the head of a memory chunk large enough to hold the undo record
   */
  storage::UndoRecord *UndoRecordForInsert(storage::DataTable *const table, const storage::TupleSlot slot) {
    byte *const result = undo_buffer_.NewEntry(sizeof(storage::UndoRecord));
    return storage::UndoRecord::InitializeInsert(result, finish_time_.load(), slot, table);
  }

  /**
   * Reserve space on this transaction's undo buffer for a record to log the delete given
   * @param table pointer to the updated DataTable object
   * @param slot the TupleSlot being deleted
   * @return a persistent pointer to the head of a memory chunk large enough to hold the undo record
   */
  storage::UndoRecord *UndoRecordForDelete(storage::DataTable *const table, const storage::TupleSlot slot) {
    byte *const result = undo_buffer_.NewEntry(sizeof(storage::UndoRecord));
    return storage::UndoRecord::InitializeDelete(result, finish_time_.load(), slot, table);
  }

  /**
   * Expose a record that can hold a change, described by the initializer given, that will be logged out to disk.
   * The change must be written in this space and then used to change the SqlTable.
   * @param db_oid the database oid that this record changes
   * @param table_oid the table oid that this record changes
   * @param initializer the initializer to use for the underlying record
   * @return pointer to the initialized redo record.
   * @warning RedoRecords returned by StageWrite are not guaranteed to remain valid forever. If you call StageWrite
   * again, the previous RedoRecord's buffer may be swapped out, written to disk, and handed back out to another
   * transaction.
   * @warning If you call StageWrite, the operation WILL be logged to disk. If you StageWrite anything that you didn't
   * succeed in writing into the table or decide you don't want to use, the transaction MUST abort.
   */
  storage::RedoRecord *StageWrite(const catalog::db_oid_t db_oid, const catalog::table_oid_t table_oid,
                                  const storage::ProjectedRowInitializer &initializer) {
    const uint32_t size = storage::RedoRecord::Size(initializer);
    auto *const log_record =
        storage::RedoRecord::Initialize(redo_buffer_.NewEntry(size), start_time_, db_oid, table_oid, initializer);
    return log_record->GetUnderlyingRecordBodyAs<storage::RedoRecord>();
  }

  /**
   * Initialize a record that logs a delete, that will be logged out to disk
   * @param db_oid the database oid that this record changes
   * @param table_oid the table oid that this record changes
   * @param slot the slot that this record changes
   * @warning If you call StageDelete, the operation WILL be logged to disk. If you StageDelete anything that you didn't
   * succeed in writing into the table or decide you don't want to use, the transaction MUST abort.
   */
  void StageDelete(const catalog::db_oid_t db_oid, const catalog::table_oid_t table_oid,
                   const storage::TupleSlot slot) {
    const uint32_t size = storage::DeleteRecord::Size();
    storage::DeleteRecord::Initialize(redo_buffer_.NewEntry(size), start_time_, db_oid, table_oid, slot);
  }

  // TODO(Tianyu): We need to discuss what happens to the loose_ptrs field now that we have deferred actions.
  /**
   * @return whether the transaction is read-only
   */
  bool IsReadOnly() const { return undo_buffer_.Empty() && loose_ptrs_.empty(); }

  /**
   * Defers an action to be called if and only if the transaction aborts.  Actions executed LIFO.
   * @param a the action to be executed. A handle to the system's deferred action manager is supplied
   * to enable further deferral of actions
   */
  void RegisterAbortAction(const TransactionEndAction &a) { abort_actions_.push_front(a); }

  /**
   * Defers an action to be called if and only if the transaction aborts.  Actions executed LIFO.
   * @param a the action to be executed
   */
  void RegisterAbortAction(const std::function<void()> &a) {
    RegisterAbortAction([=](transaction::DeferredActionManager * /*unused*/) { a(); });
  }

  /**
   * Defers an action to be called if and only if the transaction commits.  Actions executed LIFO.
   * @warning these actions are run after commit and are not atomic with the commit itself
   * @param a the action to be executed. A handle to the system's deferred action manager is supplied
   * to enable further deferral of actions
   */
  void RegisterCommitAction(const TransactionEndAction &a) { commit_actions_.push_front(a); }

  /**
   * Defers an action to be called if and only if the transaction commits.  Actions executed LIFO.
   * @warning these actions are run after commit and are not atomic with the commit itself
   * @param a the action to be executed.
   */
  void RegisterCommitAction(const std::function<void()> &a) {
    RegisterCommitAction([=](transaction::DeferredActionManager * /*unused*/) { a(); });
  }

  /**
   * This transaction encountered a conflict and cannot commit. Set a breakpoint at TransactionContext::SetMustAbort()
   * and run again to see why.
   * @return true if txn must abort, false otherwise
   */
  bool MustAbort() { return must_abort_; }

  /**
   * Flips the TransactionContext's internal flag that it cannot commit to true. This is checked by the
   * TransactionManager.
   */
  void SetMustAbort() { must_abort_ = true; }

  /**
   * Add varlen content to transaction context for later deallocation
   * @param content Content of the varlen entry
   */
  void AddReclaimableVarlen(const byte *content) { loose_ptrs_.push_back(content); }

  /**
   * Unlink the transactionContext
   * @param oldest_txn timestamp of current running oldest transaction
   * @param visited_slots Pointer to the set containing visted slots in this epoch
   */
  void Unlink(timestamp_t oldest_txn);

 private:
  friend class storage::GarbageCollector;
  friend class TransactionManager;
  friend class storage::BlockCompactor;
  friend class storage::LogSerializerTask;
  friend class storage::SqlTable;
  friend class storage::WriteAheadLoggingTests;  // Needs access to redo buffer
  friend class storage::RecoveryManager;         // Needs access to StageRecoveryUpdate
  friend class storage::RecoveryTests;           // Needs access to redo buffer
  const timestamp_t start_time_;
  std::atomic<timestamp_t> finish_time_;
  storage::UndoBuffer undo_buffer_;
  storage::RedoBuffer redo_buffer_;
  // TODO(Tianyu): Maybe not so much of a good idea to do this. Make explicit queue in GC?
  //
  std::vector<const byte *> loose_ptrs_;

  // These actions will be triggered (not deferred) at abort/commit.
  std::forward_list<TransactionEndAction> abort_actions_;
  std::forward_list<TransactionEndAction> commit_actions_;

  // We need to know if the transaction is aborted. Even aborted transactions need an "abort" timestamp in order to
  // eliminate the a-b-a race described in DataTable::Select.
  bool aborted_ = false;

  // This flag is used to denote that a physical change to the storage layer (tables or indexes) has occurred that
  // cannot be allowed to commit. Currently, it is flipped by indexes (on unique-key conflicts) or SqlTable (write-write
  // conflicts) and checked in Commit().
  bool must_abort_ = false;

  /**
   * @warning This method is ONLY for recovery
   * Copy the log record into the transaction's redo buffer.
   * @param record log record to copy
   * @return pointer to RedoRecord's location in transaction buffer
   * @warning If you call StageRecoveryWrite, the operation WILL be logged to disk. If you StageRecoveryWrite anything
   * that you didn't succeed in writing into the table or decide you don't want to use, the transaction MUST abort.
   */
  storage::RedoRecord *StageRecoveryWrite(storage::LogRecord *record) {
    auto record_location = redo_buffer_.NewEntry(record->Size());
    memcpy(record_location, record, record->Size());
    // Overwrite the txn_begin timestamp
    auto *new_record = reinterpret_cast<storage::LogRecord *>(record_location);
    new_record->txn_begin_ = start_time_;
    return new_record->GetUnderlyingRecordBodyAs<storage::RedoRecord>();
  }
};
}  // namespace terrier::transaction<|MERGE_RESOLUTION|>--- conflicted
+++ resolved
@@ -1,9 +1,5 @@
 #pragma once
-<<<<<<< HEAD
 #include <unordered_set>
-=======
-
->>>>>>> ecc317f5
 #include <vector>
 
 #include "common/macros.h"
