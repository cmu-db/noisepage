--- conflicted
+++ resolved
@@ -77,7 +77,6 @@
   TransactionQueue CompletedTransactionsForGC();
 
   /**
-<<<<<<< HEAD
    * Set the current buffer pool size
    * @param new_size the new size of buffer pool
    * @return true if the value is set successfully; false otherwise
@@ -89,7 +88,8 @@
    * @return the current buffer pool size
    */
   uint64_t GetBufferPoolSizeLimit() const { return buffer_pool_->GetSizeLimit(); }
-=======
+
+  /**
    * Adds the action to a buffered list of deferred actions.  This action will
    * be triggered no sooner than when the epoch (timestamp of oldest running
    * transaction) is more recent than the time this function was called.
@@ -104,7 +104,6 @@
    *         earliest epoch the associated action can safely fire
    */
   std::queue<std::pair<timestamp_t, Action>> DeferredActionsForGC();
->>>>>>> 580ca277
 
  private:
   storage::RecordBufferSegmentPool *buffer_pool_;
