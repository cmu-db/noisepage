#pragma once
#include <queue>
#include <unordered_set>
#include <utility>
#include "common/gate.h"
#include "common/spin_latch.h"
#include "common/strong_typedef.h"
#include "di/di_help.h"
#include "storage/data_table.h"
#include "storage/record_buffer.h"
#include "storage/undo_record.h"
#include "transaction/timestamp_manager.h"

#include "storage/write_ahead_log/log_manager.h"
#include "transaction/transaction_context.h"
#include "transaction/transaction_defs.h"

namespace terrier::transaction {
/**
 * A transaction manager maintains global state about all running transactions, and is responsible for creating,
 * committing and aborting transactions
 */
class TransactionManager {
  // TODO(Tianyu): Implement the global transaction tables
 public:
  DECLARE_ANNOTATION(GC_ENABLED)
  /**
   * Initializes a new transaction manager. Transactions will use the given object pool as source of their undo
   * buffers.
   * @param timestamp_manager timestamp manager that manages timestamps for transactions
   * @param deferred_action_manager deferred action manager to use for transactions
   * @param buffer_pool the buffer pool to use for transaction undo buffers
   * @param gc_enabled true if txns should be stored in a local queue to hand off to the GC, false otherwise
<<<<<<< HEAD
   * @param log_manager the log manager in the system, or LOGGING_DISABLED(nullptr) if logging is turned off.
=======
   * @param log_manager the log manager in the system, or DISABLED(nulllptr) if logging is turned off.
>>>>>>> 2159c73d
   */
  BOOST_DI_INJECT(TransactionManager, TimestampManager *timestamp_manager,
                  DeferredActionManager *deferred_action_manager, storage::RecordBufferSegmentPool *buffer_pool,
                  (named = GC_ENABLED) bool gc_enabled, storage::LogManager *log_manager)
      : timestamp_manager_(timestamp_manager),
        deferred_action_manager_(deferred_action_manager),
        buffer_pool_(buffer_pool),
        gc_enabled_(gc_enabled),
        log_manager_(log_manager) {
    TERRIER_ASSERT(timestamp_manager_ != DISABLED, "transaction manager cannot function without a timestamp manager");
  }

  /**
   * Begins a transaction.
   * @return transaction context for the newly begun transaction
   */
  TransactionContext *BeginTransaction();

  /**
   * Commits a transaction, making all of its changes visible to others.
   * @param txn the transaction to commit
   * @param callback function pointer of the callback to invoke when commit is
   * @param callback_arg a void * argument that can be passed to the callback function when invoked
   * @return commit timestamp of this transaction
   */
  timestamp_t Commit(TransactionContext *txn, transaction::callback_fn callback, void *callback_arg);

  /**
   * Aborts a transaction, rolling back its changes (if any).
   * @param txn the transaction to abort.
   * @return abort timestamp of this transaction.
   */
  timestamp_t Abort(TransactionContext *txn);

  /**
   * @return true if gc_enabled and storing completed txns in local queue, false otherwise
   */
  bool GCEnabled() const { return gc_enabled_; }

  /**
   * Return a copy of the completed txns queue and empty the local version
   * @return copy of the completed txns for the GC to process
   */
  TransactionQueue CompletedTransactionsForGC();

 private:
<<<<<<< HEAD
  friend class RecoveryManager;
  storage::RecordBufferSegmentPool *buffer_pool_;
  // TODO(Tianyu): Timestamp generation needs to be more efficient (batches)
  // TODO(Tianyu): We don't handle timestamp wrap-arounds. I doubt this would be an issue though.
  std::atomic<timestamp_t> time_{INITIAL_TXN_TIMESTAMP};
=======
  TimestampManager *timestamp_manager_;
  DeferredActionManager *deferred_action_manager_;
  storage::RecordBufferSegmentPool *buffer_pool_;
>>>>>>> 2159c73d

  common::Gate txn_gate_;

  bool gc_enabled_ = false;
  TransactionQueue completed_txns_;
  common::SpinLatch completed_txns_latch_;
  storage::LogManager *const log_manager_;

<<<<<<< HEAD
  std::queue<std::pair<timestamp_t, Action>> deferred_actions_;
  mutable common::SpinLatch deferred_actions_latch_;
=======
  timestamp_t ReadOnlyCommitCriticalSection(TransactionContext *txn, transaction::callback_fn callback,
                                            void *callback_arg);
>>>>>>> 2159c73d

  timestamp_t UpdatingCommitCriticalSection(TransactionContext *txn, transaction::callback_fn callback,
                                            void *callback_arg);

  void LogCommit(TransactionContext *txn, timestamp_t commit_time, transaction::callback_fn callback,
                 void *callback_arg, timestamp_t oldest_active_txn);

  void LogAbort(TransactionContext *txn);

  void Rollback(TransactionContext *txn, const storage::UndoRecord &record) const;

  void DeallocateColumnUpdateIfVarlen(TransactionContext *txn, storage::UndoRecord *undo,
                                      uint16_t projection_list_index,
                                      const storage::TupleAccessStrategy &accessor) const;

  void DeallocateInsertedTupleIfVarlen(TransactionContext *txn, storage::UndoRecord *undo,
                                       const storage::TupleAccessStrategy &accessor) const;
  void GCLastUpdateOnAbort(TransactionContext *txn);
};
}  // namespace terrier::transaction<|MERGE_RESOLUTION|>--- conflicted
+++ resolved
@@ -31,11 +31,7 @@
    * @param deferred_action_manager deferred action manager to use for transactions
    * @param buffer_pool the buffer pool to use for transaction undo buffers
    * @param gc_enabled true if txns should be stored in a local queue to hand off to the GC, false otherwise
-<<<<<<< HEAD
-   * @param log_manager the log manager in the system, or LOGGING_DISABLED(nullptr) if logging is turned off.
-=======
    * @param log_manager the log manager in the system, or DISABLED(nulllptr) if logging is turned off.
->>>>>>> 2159c73d
    */
   BOOST_DI_INJECT(TransactionManager, TimestampManager *timestamp_manager,
                   DeferredActionManager *deferred_action_manager, storage::RecordBufferSegmentPool *buffer_pool,
@@ -82,17 +78,10 @@
   TransactionQueue CompletedTransactionsForGC();
 
  private:
-<<<<<<< HEAD
+  TimestampManager *timestamp_manager_;
+  DeferredActionManager *deferred_action_manager_;
   friend class RecoveryManager;
   storage::RecordBufferSegmentPool *buffer_pool_;
-  // TODO(Tianyu): Timestamp generation needs to be more efficient (batches)
-  // TODO(Tianyu): We don't handle timestamp wrap-arounds. I doubt this would be an issue though.
-  std::atomic<timestamp_t> time_{INITIAL_TXN_TIMESTAMP};
-=======
-  TimestampManager *timestamp_manager_;
-  DeferredActionManager *deferred_action_manager_;
-  storage::RecordBufferSegmentPool *buffer_pool_;
->>>>>>> 2159c73d
 
   common::Gate txn_gate_;
 
@@ -100,14 +89,6 @@
   TransactionQueue completed_txns_;
   common::SpinLatch completed_txns_latch_;
   storage::LogManager *const log_manager_;
-
-<<<<<<< HEAD
-  std::queue<std::pair<timestamp_t, Action>> deferred_actions_;
-  mutable common::SpinLatch deferred_actions_latch_;
-=======
-  timestamp_t ReadOnlyCommitCriticalSection(TransactionContext *txn, transaction::callback_fn callback,
-                                            void *callback_arg);
->>>>>>> 2159c73d
 
   timestamp_t UpdatingCommitCriticalSection(TransactionContext *txn, transaction::callback_fn callback,
                                             void *callback_arg);
