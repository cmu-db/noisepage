--- conflicted
+++ resolved
@@ -49,26 +49,17 @@
 // see https://docs.singlestore.com/v7.3/key-concepts-and-features/cluster-management/replication-and-durability/
 
 /** DurabilityPolicy controls whether commits must wait for logs to be written to disk. */
-<<<<<<< HEAD
-enum class DurabilityPolicy : uint32_t {
-=======
 enum class DurabilityPolicy : uint8_t {
->>>>>>> 1f45e3a3
   DISABLE = 0,  ///< Do not make any buffers durable.
   SYNC,         ///< Synchronous: commits must wait for logs to be written to disk.
   ASYNC         ///< Asynchronous: commits do not need to wait for logs to be written to disk.
 };
 
-<<<<<<< HEAD
 /**
  * ReplicationPolicy controls whether logs should be replicated over the network,
  * and whether logs must be applied on replicas before commit callbacks are invoked.
  */
-enum class ReplicationPolicy : uint32_t {
-=======
-/** ReplicationPolicy controls whether logs should be replicated over the network. */
 enum class ReplicationPolicy : uint8_t {
->>>>>>> 1f45e3a3
   DISABLE = 0,  ///< Do not replicate any logs.
   SYNC,         ///< Synchronous: commits must wait for logs to be replicated and applied.
   ASYNC         ///< Asynchronous: logs will be replicated, but commits do not need to wait for replication to happen.
