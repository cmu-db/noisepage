--- conflicted
+++ resolved
@@ -11,14 +11,10 @@
 #include "transaction/timestamp_manager.h"
 #include "transaction/transaction_defs.h"
 
-<<<<<<< HEAD
-namespace terrier::storage {
+namespace noisepage::storage {
 class GarbageCollectorThread;
 }
-namespace terrier::transaction {
-=======
 namespace noisepage::transaction {
->>>>>>> 8cf1a2a6
 
 constexpr uint8_t BATCH_SIZE = 6;
 
@@ -36,13 +32,8 @@
       : timestamp_manager_(timestamp_manager) {}
 
   ~DeferredActionManager() {
-<<<<<<< HEAD
-    TERRIER_ASSERT(new_deferred_actions_.empty(), "Some deferred actions remaining at time of destruction");
-=======
-    common::SpinLatch::ScopedSpinLatch guard(&deferred_actions_latch_);
-    NOISEPAGE_ASSERT(back_log_.empty(), "Backlog is not empty");
+    common::SpinLatch::ScopedSpinLatch guard(&queue_latch_);
     NOISEPAGE_ASSERT(new_deferred_actions_.empty(), "Some deferred actions remaining at time of destruction");
->>>>>>> 8cf1a2a6
   }
 
   /**
@@ -110,10 +101,7 @@
   const common::ManagedPointer<TimestampManager> timestamp_manager_;
   // TODO(Tianyu): We might want to change this data structure to be more specialized than std::queue
   std::queue<std::pair<timestamp_t, std::pair<DeferredAction, DafId>>> new_deferred_actions_;
-  // It is sufficient to truncate each version chain once in a GC invocation because we only read the maximal safe
-  // timestamp once, and the version chain is sorted by timestamp. Here we keep a set of slots to truncate to avoid
-  // wasteful traversals of the version chain.
-  std::unordered_set<storage::TupleSlot> visited_slots_;
+
   std::atomic<uint32_t> queue_size_ = 0;
 
   std::unordered_set<common::ManagedPointer<storage::index::Index>> indexes_;
