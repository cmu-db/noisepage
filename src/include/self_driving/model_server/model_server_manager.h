/**
 *  The ModelServerManager is responsible for starting up, stopping, and communicating with the ModelServer.
 *  Currently, the operations supported are:
 *  - Training an Opunit model map from a sequence file directory.
 *  - Inferencing on one trained Opunit model with features.
 *  - Sending string message to the ModelServer
 *  - Quiting the ModelServer
 *
 *  The ModelServerManager will restart the ModelServer once the ModelServer goes down. Models trained will persist
 *  across a ModelServer's restart. So ModelServer failure handling will be transparent to users.
 */

#pragma once

#include <atomic>
<<<<<<< HEAD
#include <condition_variable>
#include <string>
#include <thread>
=======
#include <condition_variable>  // NOLINT
#include <string>
#include <thread>  // NOLINT
>>>>>>> d87aac48
#include <utility>
#include <vector>

#include "common/json.h"
#include "common/managed_pointer.h"
#include "messenger/messenger_defs.h"

namespace noisepage::messenger {
class ConnectionRouter;
class Messenger;
}  // namespace noisepage::messenger

namespace noisepage::modelserver {

/**
 * ModelServerFuture is a wrapper over a condition_variable, and the condition.
 *
 * It is used to build synchronous API over asynchronous function calls:
 * ```c++
 *      ModelServerFuture future;
 *      AsyncCall(future);
 *
 *      auto result = future.Wait();
 *      bool success = result.first;
 *      auto data = result.second;
 * ```
 *
 * @tparam Result the type of the future's result
 */
template <class Result>
class ModelServerFuture {
 public:
  /**
   * Initialize a future object
   */
  ModelServerFuture() = default;

  /**
   * Suspends the current thread and wait for the result to be ready
   * @return Result, and success/fail
   */
  std::pair<Result, bool> Wait() {
    {
      std::unique_lock<std::mutex> lock(mtx_);

      // Wait until the future is completed by someone with successful result or failure
      cvar_.wait(lock, [&] { return done_.load(); });
    }

    return {result_, success_};
  }

  /**
   * Indicate a future is done by parsing the message from the ModelServer
   * this will unblock waiters that have called future->Wait()
   *
   * @param message
   */
  void Done(std::string_view message) {
    try {
      nlohmann::json res = nlohmann::json::parse(message);
      // Deserialize the message result
      auto result = res.at("result").get<Result>();
      auto success = res.at("success").get<bool>();
      auto err = res.at("err").get<std::string>();
      if (success) {
        Success(result);
      } else {
        Fail(err);
      }
    } catch (nlohmann::json::exception &e) {
      Fail("WRONG_RESULT_FORMAT");
    }
  }

  /**
   * Indicate this future is done with result supplied by the ModelServer
   * @param result ModelServer's response
   */
  void Success(const Result &result) {
    {
      std::unique_lock<std::mutex> lock(mtx_);
      result_ = result;
      done_ = true;
      success_ = true;
    }

    // A future will only be completed by one thread, but there could be waited by multiple threads.
    // An example could be multiple threads waiting for the training process completion.
    cvar_.notify_all();
  }

  /**
   * Indicate this future fails to retrieve expected results from the asynchronous call to the ModelServer.
   * It could either be an error on the ModelServer, or failure of sending message by the Messenger
   */
  void Fail(const std::string &reason) {
    {
      std::unique_lock<std::mutex> lock(mtx_);
      done_ = true;
      success_ = false;
      fail_msg_ = reason;
    }
    cvar_.notify_all();
  }

  /**
   * @return A message describing why the operation failed
   */
  const std::string &FailMessage() const { return fail_msg_; }

 private:
  /** Result for the future */
  Result result_;

  /** Condition variable for waiter of this future to wait for it being ready */
  std::condition_variable cvar_;

  /** True If async operation done */
  std::atomic<bool> done_ = false;

  /** True If async operation succeeds */
  std::atomic<bool> success_ = false;

  /** Reason for failure */
  std::string fail_msg_;

  /** Mutex associated with the condition variable */
  std::mutex mtx_;
};

/**
 * This initializes a connection to the model by opening up a zmq connection
 * @param messenger
 * @return A ConnectionId that should be used only to the calling thread
 */
common::ManagedPointer<messenger::ConnectionRouter> ListenAndMakeConnection(
    const common::ManagedPointer<messenger::Messenger> &messenger, const std::string &ipc_path,
    messenger::CallbackFn model_server_logic);

/**
 * Interface for ModelServerManager related operations
 */
class ModelServerManager {
  static constexpr const int INVALID_PID = 0;
  enum class Callback : uint64_t { NOOP = 0, CONNECTED, DEFAULT };

 public:
  /**
   * Construct a ModelServerManager with the given executable script to the Python ModelServer
   * @param model_bin Python script path
   * @param messenger Messenger pointer
   */
  ModelServerManager(const std::string &model_bin, const common::ManagedPointer<messenger::Messenger> &messenger);

  /**
   * Stop the Python ModelServer when exits
   */
  ~ModelServerManager() { StopModelServer(); }

  /**
   * Stop the Python-ModelServer daemon by sending a message to the Python model server
   */
  void StopModelServer();

  /**
   * Check if the model server has started.
   * The user of this function should poll this until this returns True.
   *
   * A true return value means the model server script is running and ready to receive message.
   *
   * @return true if model server has started
   */
  bool ModelServerStarted() const { return connected_; }

  /**
   * Get the Python model-server's PID
   * @return  pid
   */
  pid_t GetModelPid() const { return py_pid_; }

  /*******************************************************
   * ModelServer <-> ModelServerManager logic routines
   *******************************************************/

  /**
   * Ask the model server to print a message
   * This function does not expect a callback
   *
   * This function is a blocking API call to the ModelServer, and only returns when result is sent back.
   *
   * @param msg Message to print
   * @return True if sending succeeds
   */
  bool PrintMessage(const std::string &msg);

  /**
   * Train a model with the given seq files directory
   *
   *  This function will be invoked asynchronously.
   *  The caller should wait on the future if it wants to synchronize with the training process.
   *
   *  The caller should use the save_path as a handle to the trained model for inference later on.
   *
   * @param methods list of candidates methods that will be used for training
   * @param save_path path to where the trained model map will be stored at
   * @param seq_files_dir Seq files's enclosing directory (seq files generated by mini_runner)
   * @param future A future object which the caller waits for training to be done
   * @return True if sending train request suceeds
   */
  bool TrainWith(const std::vector<std::string> &methods, const std::string &seq_files_dir,
                 const std::string &save_path, common::ManagedPointer<ModelServerFuture<std::string>> future);

  /**
   * Perform inference on the given data file.
   *
   * This function is a blocking API call to the ModelServer, and only returns when result is sent back.
   *
   * @param opunit Model for which to invoke
   * @param model_path Path to a model that has been trained. (In pickle format)
   * @param features Feature vectors
   * @return a vector of results returned by ModelServer and if API succeeds (True when succeeds)
   *    When API fails, the return results will be an empty vector
   */
  std::pair<std::vector<std::vector<double>>, bool> DoInference(const std::string &opunit,
                                                                const std::string &model_path,
                                                                const std::vector<std::vector<double>> &features);

 private:
  /**
   * This should be run as a thread routine.
   * 1. Make connection with the messenger
   * 2. Prepare arguments and forks to initialize a Python daemon
   * 3. Record the pid
   */
  void StartModelServer(const std::string &model_path);

  /**
   * A customized ModelServerManager server callback
   * @param messenger Messenger handle
   * @param sender_id  The sender's id (from the other end of communication)
   * @param message  Message string content in JSON format
   * @param recv_cb_id  Id of Callback to be invoked, will be interpreted by the server callback
   */
  static void ModelServerHandler(common::ManagedPointer<messenger::Messenger> messenger, std::string_view sender_id,
                                 std::string_view message, uint64_t recv_cb_id);

  /**
   * Send a marshalled message string in JSON format through the Messenger
   * @param payload serialized JSON message payload
   * @param cb callback to invoke when receive a reply as a result of this message
   * @return True if message sent successfully
   */
  bool SendMessage(const std::string &payload, messenger::CallbackFn cb);

  /** Messenger handler */
  common::ManagedPointer<messenger::Messenger> messenger_;

  /** Connection router */
  common::ManagedPointer<messenger::ConnectionRouter> router_;

  /** Thread the ModelServerManager runs in */
  std::thread thd_;

  /** Python model pid */
  pid_t py_pid_ = INVALID_PID;

  /** Bool shutting down */
  std::atomic<bool> shut_down_ = false;

  /** If ModelServer is connected */
  std::atomic<bool> connected_ = false;
};

}  // namespace noisepage::modelserver<|MERGE_RESOLUTION|>--- conflicted
+++ resolved
@@ -13,15 +13,9 @@
 #pragma once
 
 #include <atomic>
-<<<<<<< HEAD
-#include <condition_variable>
-#include <string>
-#include <thread>
-=======
 #include <condition_variable>  // NOLINT
 #include <string>
 #include <thread>  // NOLINT
->>>>>>> d87aac48
 #include <utility>
 #include <vector>
 
