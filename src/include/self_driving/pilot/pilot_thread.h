#pragma once

#include <chrono>  //NOLINT
#include <thread>  //NOLINT

#include "self_driving/pilot/pilot.h"

namespace noisepage::selfdriving {

/**
 * Class for spinning off a thread that runs the pilot to process query predictions.
 * This should be used in most cases to enable/disable Pilot in the system.
 */
class PilotThread {
 public:
  /**
   * @param pilot Pointer to the pilot object to be run on this thread
   * @param pilot_interval Sleep time between Pilot invocations
   * @param forecaster_train_interval Sleep time between training forecast model
   * @param pilot_planning if the pilot is enabled
   */
  PilotThread(common::ManagedPointer<selfdriving::Pilot> pilot, std::chrono::microseconds pilot_interval,
              std::chrono::microseconds forecaster_train_interval, bool pilot_planning);

  ~PilotThread() { StopPilot(); }

  /**
   * Kill the Pilot thread.
   */
  void StopPilot() {
    NOISEPAGE_ASSERT(run_pilot_, "Pilot should already be running.");
    run_pilot_ = false;
    pilot_paused_ = true;
    pilot_thread_.join();
  }

  /**
   * Spawn the Pilot thread if it has been previously stopped.
   */
  void StartPilot() {
    NOISEPAGE_ASSERT(!run_pilot_, "Pilot should not already be running.");
    run_pilot_ = true;
    pilot_paused_ = true;
    pilot_thread_ = std::thread([this] { PilotThreadLoop(); });
  }

  /**
   * Pause the Pilot from running, typically for use in tests when the state of tables need to be fixed.
   */
  void DisablePilot() {
    NOISEPAGE_ASSERT(!pilot_paused_, "Pilot should not already be paused.");
    pilot_paused_ = true;
  }

  /**
   * Resume Pilot after being paused.
   */
  void EnablePilot() {
    NOISEPAGE_ASSERT(pilot_paused_, "Pilot should already be paused.");
    pilot_paused_ = false;
  }

  /**
   * @return the underlying Pilot object, mostly to register indexes currently.
   */
  common::ManagedPointer<Pilot> GetPilot() { return pilot_; }

 private:
  const common::ManagedPointer<selfdriving::Pilot> pilot_;
  volatile bool run_pilot_;
  volatile bool pilot_paused_;
  std::chrono::microseconds pilot_interval_;
  std::chrono::microseconds forecaster_train_interval_;
  std::chrono::microseconds forecaster_remain_period_;
  std::thread pilot_thread_;

  void PilotThreadLoop() {
    while (run_pilot_) {
      std::this_thread::sleep_for(pilot_interval_);
      forecaster_remain_period_ -=
          ((forecaster_remain_period_ > pilot_interval_) ? pilot_interval_ : forecaster_remain_period_);

      if (!pilot_paused_) {
        if (forecaster_remain_period_ == std::chrono::microseconds::zero()) {
          pilot_->PerformForecasterTrain();
          forecaster_remain_period_ = forecaster_train_interval_;
        } else {
          pilot_->PerformPlanning();
        }
<<<<<<< HEAD

        pilot_->PerformPlanning();
=======
>>>>>>> d1a251d0
      }
    }
  }
};

}  // namespace noisepage::selfdriving<|MERGE_RESOLUTION|>--- conflicted
+++ resolved
@@ -84,14 +84,9 @@
         if (forecaster_remain_period_ == std::chrono::microseconds::zero()) {
           pilot_->PerformForecasterTrain();
           forecaster_remain_period_ = forecaster_train_interval_;
-        } else {
-          pilot_->PerformPlanning();
         }
-<<<<<<< HEAD
 
         pilot_->PerformPlanning();
-=======
->>>>>>> d1a251d0
       }
     }
   }
