#pragma once

#include <fstream>
#include <iostream>
#include <map>
#include <memory>
#include <mutex>  // NOLINT
#include <string>
#include <unordered_map>
#include <utility>
#include <vector>

#include "catalog/catalog.h"
#include "common/action_context.h"
#include "common/macros.h"
#include "common/managed_pointer.h"
#include "execution/exec_defs.h"
#include "metrics/query_trace_metric.h"
#include "self_driving/forecasting/forecaster.h"
#include "self_driving/forecasting/workload_forecast.h"
#include "self_driving/planning/action/action_defs.h"
#include "self_driving/planning/memory_info.h"
#include "self_driving/planning/planning_context.h"

namespace noisepage {
namespace messenger {
class Messenger;
}

namespace metrics {
class MetricsThread;
}

namespace modelserver {
class ModelServerManager;
}

namespace optimizer {
class StatsStorage;
}

namespace planner {
class AbstractPlanNode;
}

namespace settings {
class SettingsManager;
}

namespace transaction {
class TransactionManager;
}

namespace util {
class QueryExecUtil;
}  // namespace util

namespace task {
class TaskManager;
}

}  // namespace noisepage

namespace noisepage::selfdriving {
namespace pilot {
class AbstractAction;
class MonteCarloTreeSearch;
class TreeNode;
class ActionTreeNode;
}  // namespace pilot

class PilotUtil;

/**
 * The pilot processes the query trace predictions by executing them and extracting pipeline features
 */
class Pilot {
 public:
  /** The default timeout for pilot futures. Inferences take milliseconds, but CI is flaky. */
  static constexpr std::chrono::seconds FUTURE_TIMEOUT{10};

  /**
   * Whether to use "what-if" API during the action search.
   * If true, the pilot only create the entries in the catalog for the indexes during the search. And the pilot uses
   * the stats to generate OU features.
   * If false, the pilot populate the candidate indexes during the search and execute queries to get OU features.
   */
  static constexpr bool WHAT_IF = true;

  /**
   * Constructor for Pilot
   * @param ou_model_save_path OU model save path
   * @param interference_model_save_path interference model save path
   * @param forecast_model_save_path forecast model save path
   * @param catalog catalog
   * @param metrics_thread metrics thread for metrics manager
   * @param model_server_manager model server manager
   * @param settings_manager settings manager
   * @param stats_storage stats_storage
   * @param txn_manager transaction manager
   * @param query_exec_util query execution utility for the pilot to use
   * @param task_manager task manager to submit internal jobs to
   * @param workload_forecast_interval Interval used in the Forecaster
   * @param sequence_length Length of a planning sequence
   * @param horizon_length Length of the planning horizon
   */
  Pilot(std::string ou_model_save_path, std::string interference_model_save_path, std::string forecast_model_save_path,
        common::ManagedPointer<catalog::Catalog> catalog, common::ManagedPointer<metrics::MetricsThread> metrics_thread,
        common::ManagedPointer<modelserver::ModelServerManager> model_server_manager,
        common::ManagedPointer<settings::SettingsManager> settings_manager,
        common::ManagedPointer<optimizer::StatsStorage> stats_storage,
        common::ManagedPointer<transaction::TransactionManager> txn_manager,
        std::unique_ptr<util::QueryExecUtil> query_exec_util, common::ManagedPointer<task::TaskManager> task_manager,
        uint64_t workload_forecast_interval, uint64_t sequence_length, uint64_t horizon_length);

  /**
   * Performs Pilot Logic, load and execute the predicted queries while extracting pipeline features
   * NOTE: Currently we assume that the planning performs on a snapshot of a database (i.e., a "special replica") that
   * only does the planning and does not execute client queries. That assumption may be relaxed since we create
   * transaction contexts for all databases at the beginning of the planning and abort them when planning finishes.
   * But we still need to isolate the knob (setting) changes if we want to relax the assumption.
   */
  void PerformPlanning();

  /**
   * Search for and apply the best action for the current timestamp
   * @param best_action_seq pointer to the vector to be filled with the sequence of best actions to take at current time
   */
  void ActionSearch(std::vector<pilot::ActionTreeNode> *best_action_seq);

  /**
   * Performs training of the forecasting model
   */
  void PerformForecasterTrain() {
    std::unique_lock<std::mutex> lock(forecaster_train_mutex_);
    forecaster_.PerformTraining();
  }

 private:
  /**
   * WorkloadForecast object performing the query execution and feature gathering
   */
  std::unique_ptr<selfdriving::WorkloadForecast> forecast_;

  /**
   * Empty Setter Callback for setting bool value for flags
   */
  static void EmptySetterCallback(common::ManagedPointer<common::ActionContext> action_context UNUSED_ATTRIBUTE) {}

  pilot::PlanningContext planning_context_;

  Forecaster forecaster_;
  uint64_t action_planning_horizon_{15};
  uint64_t simulation_number_{20};
<<<<<<< HEAD
=======
  std::mutex forecaster_train_mutex_;
  friend class noisepage::selfdriving::PilotUtil;
  friend class noisepage::selfdriving::pilot::MonteCarloTreeSearch;
>>>>>>> b13282e3
};

}  // namespace noisepage::selfdriving<|MERGE_RESOLUTION|>--- conflicted
+++ resolved
@@ -152,12 +152,8 @@
   Forecaster forecaster_;
   uint64_t action_planning_horizon_{15};
   uint64_t simulation_number_{20};
-<<<<<<< HEAD
-=======
+
   std::mutex forecaster_train_mutex_;
-  friend class noisepage::selfdriving::PilotUtil;
-  friend class noisepage::selfdriving::pilot::MonteCarloTreeSearch;
->>>>>>> b13282e3
 };
 
 }  // namespace noisepage::selfdriving