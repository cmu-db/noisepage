#pragma once

#include <fstream>
#include <iostream>
#include <map>
#include <memory>
<<<<<<< HEAD
#include <set>
=======
#include <mutex>  // NOLINT
>>>>>>> f2fd6474
#include <string>
#include <unordered_map>
#include <utility>
#include <vector>

#include "catalog/catalog.h"
#include "common/action_context.h"
#include "common/macros.h"
#include "common/managed_pointer.h"
#include "execution/exec_defs.h"
#include "metrics/query_trace_metric.h"
#include "self_driving/forecasting/forecaster.h"
#include "self_driving/forecasting/workload_forecast.h"
#include "self_driving/planning/action/action_defs.h"
#include "self_driving/planning/memory_info.h"
<<<<<<< HEAD
=======
#include "self_driving/planning/planning_context.h"
>>>>>>> f2fd6474

namespace noisepage {
namespace messenger {
class Messenger;
}

namespace metrics {
class MetricsThread;
}

namespace modelserver {
class ModelServerManager;
}

namespace optimizer {
class StatsStorage;
}

namespace planner {
class AbstractPlanNode;
}

namespace settings {
class SettingsManager;
}

namespace transaction {
class TransactionManager;
}

namespace util {
class QueryExecUtil;
}  // namespace util

namespace task {
class TaskManager;
}

}  // namespace noisepage

namespace noisepage::selfdriving {
namespace pilot {
class AbstractAction;
class MonteCarloTreeSearch;
class SequenceTuning;
class TreeNode;
class ActionTreeNode;
}  // namespace pilot

class PilotUtil;

/**
 * The pilot processes the query trace predictions by executing them and extracting pipeline features
 */
class Pilot {
 public:
  /** The default timeout for pilot futures. Inferences take milliseconds, but CI is flaky. */
  static constexpr std::chrono::seconds FUTURE_TIMEOUT{10};

  /**
   * Whether to use "what-if" API during the action search.
   * If true, the pilot only create the entries in the catalog for the indexes during the search. And the pilot uses
   * the stats to generate OU features.
   * If false, the pilot populate the candidate indexes during the search and execute queries to get OU features.
   */
  static constexpr bool WHAT_IF = true;

  /**
   * Constructor for Pilot
   * @param ou_model_save_path OU model save path
   * @param interference_model_save_path interference model save path
   * @param forecast_model_save_path forecast model save path
   * @param catalog catalog
   * @param metrics_thread metrics thread for metrics manager
   * @param model_server_manager model server manager
   * @param settings_manager settings manager
   * @param stats_storage stats_storage
   * @param txn_manager transaction manager
   * @param query_exec_util query execution utility for the pilot to use
   * @param task_manager task manager to submit internal jobs to
   * @param workload_forecast_interval Interval used in the Forecaster
   * @param sequence_length Length of a planning sequence
   * @param horizon_length Length of the planning horizon
   */
  Pilot(std::string ou_model_save_path, std::string interference_model_save_path, std::string forecast_model_save_path,
        common::ManagedPointer<catalog::Catalog> catalog, common::ManagedPointer<metrics::MetricsThread> metrics_thread,
        common::ManagedPointer<modelserver::ModelServerManager> model_server_manager,
        common::ManagedPointer<settings::SettingsManager> settings_manager,
        common::ManagedPointer<optimizer::StatsStorage> stats_storage,
        common::ManagedPointer<transaction::TransactionManager> txn_manager,
        std::unique_ptr<util::QueryExecUtil> query_exec_util, common::ManagedPointer<task::TaskManager> task_manager,
        uint64_t workload_forecast_interval, uint64_t sequence_length, uint64_t horizon_length);

  /**
<<<<<<< HEAD
   * Get model save path
   * @return save path of the mini model
   */
  const std::string &GetOUModelSavePath() { return ou_model_save_path_; }

  /**
   * Get pointer to model server manager
   * @return pointer to model server manager
   */
  common::ManagedPointer<modelserver::ModelServerManager> GetModelServerManager() { return model_server_manager_; }

  /** @return memory information of the forecasted workload */
  const pilot::MemoryInfo &GetMemoryInfo() { return memory_info_; }

  /**
=======
>>>>>>> f2fd6474
   * Performs Pilot Logic, load and execute the predicted queries while extracting pipeline features
   * NOTE: Currently we assume that the planning performs on a snapshot of a database (i.e., a "special replica") that
   * only does the planning and does not execute client queries. That assumption may be relaxed since we create
   * transaction contexts for all databases at the beginning of the planning and abort them when planning finishes.
   * But we still need to isolate the knob (setting) changes if we want to relax the assumption.
   */
  void PerformPlanning();

  /**
   * Search for and apply the best action for the current timestamp
   * @param best_action_seq pointer to the vector to be filled with the sequence of best actions to take at current time
   */
  void ActionSearch(std::vector<pilot::ActionTreeNode> *best_action_seq);

  /**
   * Search for and apply the best set of actions for the current timestamp using the Sequence Tuning baseline
   * @param best_actions_seq pointer to the vector to be filled with the sequence of set of best actions to take at
   * current time
   */
  void ActionSearchBaseline(std::vector<std::set<std::pair<const std::string, catalog::db_oid_t>>> *best_actions_seq);

  /**
   * Performs training of the forecasting model
   */
  void PerformForecasterTrain() {
    std::unique_lock<std::mutex> lock(forecaster_train_mutex_);
    forecaster_.PerformTraining();
  }

 private:
  /**
   * WorkloadForecast object performing the query execution and feature gathering
   */
  std::unique_ptr<selfdriving::WorkloadForecast> forecast_;

  /**
   * Empty Setter Callback for setting bool value for flags
   */
  static void EmptySetterCallback(common::ManagedPointer<common::ActionContext> action_context UNUSED_ATTRIBUTE) {}

  pilot::PlanningContext planning_context_;

  Forecaster forecaster_;
  pilot::MemoryInfo memory_info_;
  uint64_t action_planning_horizon_{15};
  uint64_t simulation_number_{20};

<<<<<<< HEAD
  friend class noisepage::selfdriving::PilotUtil;
  friend class noisepage::selfdriving::pilot::MonteCarloTreeSearch;
  friend class noisepage::selfdriving::pilot::SequenceTuning;
=======
  std::mutex forecaster_train_mutex_;
>>>>>>> f2fd6474
};

}  // namespace noisepage::selfdriving<|MERGE_RESOLUTION|>--- conflicted
+++ resolved
@@ -4,11 +4,7 @@
 #include <iostream>
 #include <map>
 #include <memory>
-<<<<<<< HEAD
-#include <set>
-=======
 #include <mutex>  // NOLINT
->>>>>>> f2fd6474
 #include <string>
 #include <unordered_map>
 #include <utility>
@@ -24,10 +20,7 @@
 #include "self_driving/forecasting/workload_forecast.h"
 #include "self_driving/planning/action/action_defs.h"
 #include "self_driving/planning/memory_info.h"
-<<<<<<< HEAD
-=======
 #include "self_driving/planning/planning_context.h"
->>>>>>> f2fd6474
 
 namespace noisepage {
 namespace messenger {
@@ -122,24 +115,6 @@
         uint64_t workload_forecast_interval, uint64_t sequence_length, uint64_t horizon_length);
 
   /**
-<<<<<<< HEAD
-   * Get model save path
-   * @return save path of the mini model
-   */
-  const std::string &GetOUModelSavePath() { return ou_model_save_path_; }
-
-  /**
-   * Get pointer to model server manager
-   * @return pointer to model server manager
-   */
-  common::ManagedPointer<modelserver::ModelServerManager> GetModelServerManager() { return model_server_manager_; }
-
-  /** @return memory information of the forecasted workload */
-  const pilot::MemoryInfo &GetMemoryInfo() { return memory_info_; }
-
-  /**
-=======
->>>>>>> f2fd6474
    * Performs Pilot Logic, load and execute the predicted queries while extracting pipeline features
    * NOTE: Currently we assume that the planning performs on a snapshot of a database (i.e., a "special replica") that
    * only does the planning and does not execute client queries. That assumption may be relaxed since we create
@@ -187,13 +162,7 @@
   uint64_t action_planning_horizon_{15};
   uint64_t simulation_number_{20};
 
-<<<<<<< HEAD
-  friend class noisepage::selfdriving::PilotUtil;
-  friend class noisepage::selfdriving::pilot::MonteCarloTreeSearch;
-  friend class noisepage::selfdriving::pilot::SequenceTuning;
-=======
   std::mutex forecaster_train_mutex_;
->>>>>>> f2fd6474
 };
 
 }  // namespace noisepage::selfdriving