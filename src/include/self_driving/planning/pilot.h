--- conflicted
+++ resolved
@@ -131,14 +131,16 @@
 
   /**
    * Search for and apply the best action for the current timestamp
-   * @param best_actions_seq pointer to the vector to be filled with the sequence of best actions to take at current
-   * time
+   * @param best_action_seq pointer to the vector to be filled with the sequence of best actions to take at current time
    */
-<<<<<<< HEAD
-  void ActionSearch(std::vector<std::set<std::pair<const std::string, catalog::db_oid_t>>> *best_actions_seq);
-=======
   void ActionSearch(std::vector<pilot::ActionTreeNode> *best_action_seq);
->>>>>>> b95bf1ef
+
+  /**
+   * Search for and apply the best set of actions for the current timestamp using the Sequence Tuning baseline
+   * @param best_actions_seq pointer to the vector to be filled with the sequence of set of best actions to take at
+   * current time
+   */
+  void ActionSearchBaseline(std::vector<std::set<std::pair<const std::string, catalog::db_oid_t>>> *best_actions_seq);
 
   /**
    * Performs training of the forecasting model
