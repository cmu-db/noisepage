--- conflicted
+++ resolved
@@ -125,7 +125,7 @@
    * Get model save path
    * @return save path of the mini model
    */
-  const std::string &GetOUModelSavePath() { return ou_model_save_path_; }
+  const std::string &GetOUModelSavePath() { return model_save_path_; }
 
   /**
    * Get pointer to model server manager
@@ -212,10 +212,6 @@
                        std::map<uint32_t, uint64_t> *segment_to_offset,
                        std::vector<std::vector<double>> *interference_result_matrix);
 
-<<<<<<< HEAD
-  std::string ou_model_save_path_;
-  std::string interference_model_save_path_;
-=======
   /**
    * Computes the valid range of data to be pulling from the internal tables.
    * @param now Current timestamp of the planning/training
@@ -225,7 +221,7 @@
   std::pair<uint64_t, uint64_t> ComputeTimestampDataRange(uint64_t now, bool train);
 
   std::string model_save_path_;
->>>>>>> 73d50cdf
+  std::string interference_model_save_path_;
   std::string forecast_model_save_path_;
   common::ManagedPointer<catalog::Catalog> catalog_;
   common::ManagedPointer<metrics::MetricsThread> metrics_thread_;
