#pragma once

#include <fstream>
#include <iostream>
#include <list>
#include <map>
#include <memory>
#include <string>
#include <unordered_map>
#include <utility>
#include <vector>

#include "catalog/catalog.h"
#include "common/action_context.h"
#include "common/macros.h"
#include "common/managed_pointer.h"
#include "execution/exec_defs.h"
#include "metrics/query_trace_metric.h"
#include "self_driving/forecasting/forecaster.h"
#include "self_driving/forecasting/workload_forecast.h"
#include "self_driving/planning/action/action_defs.h"

namespace noisepage {
namespace messenger {
class Messenger;
}

namespace metrics {
class MetricsThread;
}

namespace modelserver {
class ModelServerManager;
}

namespace optimizer {
class StatsStorage;
}

namespace planner {
class AbstractPlanNode;
}

namespace settings {
class SettingsManager;
}

namespace transaction {
class TransactionManager;
}

namespace util {
class QueryExecUtil;
}  // namespace util

namespace task {
class TaskManager;
}

}  // namespace noisepage

namespace noisepage::selfdriving {
namespace pilot {
class AbstractAction;
class MonteCarloTreeSearch;
class TreeNode;
}  // namespace pilot

class PilotUtil;

/**
 * The pilot processes the query trace predictions by executing them and extracting pipeline features
 */
class Pilot {
 public:
  /** The default timeout for pilot futures. Inferences take milliseconds, but CI is flaky. */
  static constexpr std::chrono::seconds FUTURE_TIMEOUT{10};

  /**
   * Whether to use "what-if" API during the action search.
   * If true, the pilot only create the entries in the catalog for the indexes during the search. And the pilot uses
   * the stats to generate OU features.
   * If false, the pilot populate the candidate indexes during the search and execute queries to get OU features.
   */
  static constexpr bool WHAT_IF = true;

  /**
   * Constructor for Pilot
   * @param ou_model_save_path OU model save path
   * @param interference_model_save_path interference model save path
   * @param forecast_model_save_path forecast model save path
   * @param catalog catalog
   * @param metrics_thread metrics thread for metrics manager
   * @param model_server_manager model server manager
   * @param settings_manager settings manager
   * @param stats_storage stats_storage
   * @param txn_manager transaction manager
   * @param query_exec_util query execution utility for the pilot to use
   * @param task_manager task manager to submit internal jobs to
   * @param workload_forecast_interval Interval used in the Forecaster
   * @param sequence_length Length of a planning sequence
   * @param horizon_length Length of the planning horizon
   */
  Pilot(std::string ou_model_save_path, std::string interference_model_save_path, std::string forecast_model_save_path,
        common::ManagedPointer<catalog::Catalog> catalog, common::ManagedPointer<metrics::MetricsThread> metrics_thread,
        common::ManagedPointer<modelserver::ModelServerManager> model_server_manager,
        common::ManagedPointer<settings::SettingsManager> settings_manager,
        common::ManagedPointer<optimizer::StatsStorage> stats_storage,
        common::ManagedPointer<transaction::TransactionManager> txn_manager,
        std::unique_ptr<util::QueryExecUtil> query_exec_util, common::ManagedPointer<task::TaskManager> task_manager,
        uint64_t workload_forecast_interval, uint64_t sequence_length, uint64_t horizon_length);

  /**
   * Get model save path
   * @return save path of the mini model
   */
<<<<<<< HEAD
  const std::string &GetOUModelSavePath() { return model_save_path_; }
=======
  const std::string &GetOUModelSavePath() { return ou_model_save_path_; }
>>>>>>> 0f8ab92f

  /**
   * Get pointer to model server manager
   * @return pointer to model server manager
   */
  common::ManagedPointer<modelserver::ModelServerManager> GetModelServerManager() { return model_server_manager_; }

  /**
   * Performs Pilot Logic, load and execute the predicted queries while extracting pipeline features
   */
  void PerformPlanning();

  /**
   * Search for and apply the best action for the current timestamp
   * @param best_action_seq pointer to the vector to be filled with the sequence of best actions to take at current time
   */
  void ActionSearch(std::vector<std::pair<const std::string, catalog::db_oid_t>> *best_action_seq);

  /**
   * Performs training of the forecasting model
   */
  void PerformForecasterTrain() { forecaster_.PerformTraining(); }

 private:
  /**
   * WorkloadForecast object performing the query execution and feature gathering
   */
  std::unique_ptr<selfdriving::WorkloadForecast> forecast_;

  /**
   * Empty Setter Callback for setting bool value for flags
   */
  static void EmptySetterCallback(common::ManagedPointer<common::ActionContext> action_context UNUSED_ATTRIBUTE) {}

  /**
   * Execute, collect pipeline metrics, and get ou prediction for each pipeline under different query parameters for
   * queries between start and end segment indices (both inclusive) in workload forecast.
   * @param start_segment_index start segment index in forecast to be considered
   * @param end_segment_index end segment index in forecast to be considered
<<<<<<< HEAD
   * @param query_info
   * @param segment_to_offset
   * @param interference_result_matrix
=======
   * @param query_info <query id, <num_param of this query executed, total number of collected ous for this query>>
   * @param segment_to_offset start index of ou records belonging to a segment in input to the interference model
   * @param interference_result_matrix stores the final results of the interference model
>>>>>>> 0f8ab92f
   */
  void ExecuteForecast(uint64_t start_segment_index, uint64_t end_segment_index,
                       std::map<execution::query_id_t, std::pair<uint8_t, uint64_t>> *query_info,
                       std::map<uint32_t, uint64_t> *segment_to_offset,
                       std::vector<std::vector<double>> *interference_result_matrix);
<<<<<<< HEAD

  /**
   * Computes the valid range of data to be pulling from the internal tables.
   * @param now Current timestamp of the planning/training
   * @param train Whether data is for training or inference
   * @return inclusive start and end bounds of data to query
   */
  std::pair<uint64_t, uint64_t> ComputeTimestampDataRange(uint64_t now, bool train);

  std::string model_save_path_;
  std::string interference_model_save_path_;
  std::string forecast_model_save_path_;
=======

  std::string ou_model_save_path_;
  std::string interference_model_save_path_;
>>>>>>> 0f8ab92f
  common::ManagedPointer<catalog::Catalog> catalog_;
  common::ManagedPointer<metrics::MetricsThread> metrics_thread_;
  common::ManagedPointer<modelserver::ModelServerManager> model_server_manager_;
  common::ManagedPointer<settings::SettingsManager> settings_manager_;
  common::ManagedPointer<optimizer::StatsStorage> stats_storage_;
  common::ManagedPointer<transaction::TransactionManager> txn_manager_;
  std::unique_ptr<util::QueryExecUtil> query_exec_util_;
  common::ManagedPointer<task::TaskManager> task_manager_;
  Forecaster forecaster_;
  uint64_t action_planning_horizon_{5};
  uint64_t simulation_number_{20};
  friend class noisepage::selfdriving::PilotUtil;
  friend class noisepage::selfdriving::pilot::MonteCarloTreeSearch;
};

}  // namespace noisepage::selfdriving<|MERGE_RESOLUTION|>--- conflicted
+++ resolved
@@ -114,11 +114,7 @@
    * Get model save path
    * @return save path of the mini model
    */
-<<<<<<< HEAD
-  const std::string &GetOUModelSavePath() { return model_save_path_; }
-=======
   const std::string &GetOUModelSavePath() { return ou_model_save_path_; }
->>>>>>> 0f8ab92f
 
   /**
    * Get pointer to model server manager
@@ -158,38 +154,17 @@
    * queries between start and end segment indices (both inclusive) in workload forecast.
    * @param start_segment_index start segment index in forecast to be considered
    * @param end_segment_index end segment index in forecast to be considered
-<<<<<<< HEAD
-   * @param query_info
-   * @param segment_to_offset
-   * @param interference_result_matrix
-=======
    * @param query_info <query id, <num_param of this query executed, total number of collected ous for this query>>
    * @param segment_to_offset start index of ou records belonging to a segment in input to the interference model
    * @param interference_result_matrix stores the final results of the interference model
->>>>>>> 0f8ab92f
    */
   void ExecuteForecast(uint64_t start_segment_index, uint64_t end_segment_index,
                        std::map<execution::query_id_t, std::pair<uint8_t, uint64_t>> *query_info,
                        std::map<uint32_t, uint64_t> *segment_to_offset,
                        std::vector<std::vector<double>> *interference_result_matrix);
-<<<<<<< HEAD
-
-  /**
-   * Computes the valid range of data to be pulling from the internal tables.
-   * @param now Current timestamp of the planning/training
-   * @param train Whether data is for training or inference
-   * @return inclusive start and end bounds of data to query
-   */
-  std::pair<uint64_t, uint64_t> ComputeTimestampDataRange(uint64_t now, bool train);
-
-  std::string model_save_path_;
-  std::string interference_model_save_path_;
-  std::string forecast_model_save_path_;
-=======
 
   std::string ou_model_save_path_;
   std::string interference_model_save_path_;
->>>>>>> 0f8ab92f
   common::ManagedPointer<catalog::Catalog> catalog_;
   common::ManagedPointer<metrics::MetricsThread> metrics_thread_;
   common::ManagedPointer<modelserver::ModelServerManager> model_server_manager_;
