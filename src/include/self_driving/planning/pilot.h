--- conflicted
+++ resolved
@@ -209,16 +209,10 @@
   /**
    * Computes the valid range of data to be pulling from the internal tables.
    * @param now Current timestamp of the planning/training
-<<<<<<< HEAD
-   * @return inclusive start and end bounds of data to query
-   */
-  std::pair<uint64_t, uint64_t> ComputeTimestampDataRange(uint64_t now);
-=======
    * @param train Whether data is for training or inference
    * @return inclusive start and end bounds of data to query
    */
   std::pair<uint64_t, uint64_t> ComputeTimestampDataRange(uint64_t now, bool train);
->>>>>>> 5853cd32
 
   std::string model_save_path_;
   std::string forecast_model_save_path_;
