#pragma once

#include <list>
#include <map>
#include <memory>
#include <set>
#include <string>
#include <tuple>
#include <unordered_map>
#include <utility>
#include <vector>

#include "metrics/metrics_store.h"
#include "parser/expression/constant_value_expression.h"
#include "self_driving/planning/action/action_defs.h"

namespace noisepage {
namespace catalog {
class CatalogAccessor;
class Catalog;
}  // namespace catalog

namespace modelserver {
class ModelServerManager;
}

namespace transaction {
class TransactionManager;
}

namespace optimizer {
class StatsStorage;
}

namespace planner {
class AbstractPlanNode;
}
}  // namespace noisepage

namespace noisepage::selfdriving {
class WorkloadForecast;
class Pilot;

namespace pilot {
class CreateIndexAction;
<<<<<<< HEAD
struct MemoryInfo;
class ActionState;
class AbstractAction;
=======
class DropIndexAction;
struct MemoryInfo;
class ActionState;
class AbstractAction;
class PlanningContext;
>>>>>>> f2fd6474
}  // namespace pilot

/**
 * Utility class for helper functions
 */
class PilotUtil {
 public:
  /**
   * Executing forecasted queries and collect pipeline features for cost estimation to be used in action selection
   * @param planning_context pilot planning context
   * @param forecast pointer to object storing result of workload forecast
   * @param start_segment_index start index of segments of interest (inclusive)
   * @param end_segment_index end index of segments of interest (inclusive)
   * @param pipeline_qids vector of real pipeline qids to be populated (necessary to restore the qids to the original
   * forecasted qids due to the auto-incremental nature of the qids in pipeline metrics)
   * @param execute_query whether to execute the queries to get the correct features
   * @returns unique pointer to the collected pipeline data
   */
  static std::unique_ptr<metrics::PipelineMetricRawData> CollectPipelineFeatures(
      const pilot::PlanningContext &planning_context, common::ManagedPointer<WorkloadForecast> forecast,
      uint64_t start_segment_index, uint64_t end_segment_index, std::vector<execution::query_id_t> *pipeline_qids,
      bool execute_query);

  /**
   * Perform inference on OU models through model server manager with collected pipeline metrics
   * To recover the result for each pipeline, also maintain a multimap pipeline_to_ou_position
   * @param model_save_path model save path
   * @param model_server_manager model server manager
   * @param pipeline_qids vector of real qids (those from forecast) for pipelines in pipeline data; necessary since the
   * auto-incremental nature of qid in pipeline metrics
   * @param pipeline_data collected pipeline metrics after executing the forecasted queries
   * @param pipeline_to_prediction list of tuples of query id, pipeline id and result of prediction
   */
  static void OUModelInference(const std::string &model_save_path,
                               common::ManagedPointer<modelserver::ModelServerManager> model_server_manager,
                               const std::vector<execution::query_id_t> &pipeline_qids,
                               const std::list<metrics::PipelineMetricRawData::PipelineData> &pipeline_data,
                               std::map<std::pair<execution::query_id_t, execution::pipeline_id_t>,
                                        std::vector<std::vector<std::vector<double>>>> *pipeline_to_prediction);

  /**
   * Perform inference on the interference model through model server manager
   * @param interference_model_save_path Model save path
   * @param model_server_manager Model server manager
   * @param pipeline_to_prediction List of tuples of query id, pipeline id and result of prediction
   * @param forecast The predicted workload
   * @param start_segment_index The start segment in the workload forecast to do inference
   * @param end_segment_index The end segment in the workload forecast to do inference
   * @param query_info Query id, <num_param of this query executed, total number of collected ous for this query>
   * @param segment_to_offset The start index of ou records belonging to a segment in input to the interference model
   * @param interference_result_matrix Stores the inference results as return values
   */
  static void InterferenceModelInference(
      const std::string &interference_model_save_path,
      common::ManagedPointer<modelserver::ModelServerManager> model_server_manager,
      const std::map<std::pair<execution::query_id_t, execution::pipeline_id_t>,
                     std::vector<std::vector<std::vector<double>>>> &pipeline_to_prediction,
      common::ManagedPointer<selfdriving::WorkloadForecast> forecast, uint64_t start_segment_index,
      uint64_t end_segment_index, std::map<execution::query_id_t, std::pair<uint8_t, uint64_t>> *query_info,
      std::map<uint32_t, uint64_t> *segment_to_offset, std::vector<std::vector<double>> *interference_result_matrix);

  /**
   * Apply an action supplied through its query string to the database specified
   * @param planning_context pilot planning context
   * @param sql_query query of the action to be executed
   * @param db_oid oid of the database where this action should be applied
   * @param what_if whether this is a "what-if" API call (e.g., only create the index entry in the catalog without
   * populating it)
   */
  static void ApplyAction(const pilot::PlanningContext &planning_context, const std::string &sql_query,
                          catalog::db_oid_t db_oid, bool what_if);

  /**
   * Retrieve all query plans associated with queries in the interval of forecasted segments
   * @param planning_context pilot planning context
   * @param forecast pointer to the forecast segments
   * @param end_segment_index end index (inclusive)
   * @param txn the transaction context that would be used for action generation as well
   * @param plan_vecs the vector that would store the generated abstract plans of forecasted queries before the end
   * index
   */
  static void GetQueryPlans(const pilot::PlanningContext &planning_context,
                            common::ManagedPointer<WorkloadForecast> forecast, uint64_t end_segment_index,
                            transaction::TransactionContext *txn,
                            std::vector<std::unique_ptr<planner::AbstractPlanNode>> *plan_vecs);

  /**
   * Compute cost of executed queries in the segments between start and end index (both inclusive)
   * @param planning_context pilot planning context
   * @param forecast pointer to the forecast segments
   * @param start_segment_index start index (inclusive)
   * @param end_segment_index end index (inclusive)
   * @return total latency of queries calculated based on their num of exec
   */
  static double ComputeCost(const pilot::PlanningContext &planning_context,
                            common::ManagedPointer<WorkloadForecast> forecast, uint64_t start_segment_index,
                            uint64_t end_segment_index);

  /**
   * Predict the runtime metrics of a create index action
   * @param planning_context pilot planning context
   * @param create_action Pointer to the CreateIndexAction
   * @param drop_action Pointer to the DropIndexAction (reverse action)
   */
  static void EstimateCreateIndexAction(const pilot::PlanningContext &planning_context,
                                        pilot::CreateIndexAction *create_action, pilot::DropIndexAction *drop_action);

  /**
   * Calculate the memory consumption given a specific forecasted workload segment with a specific action state
   * @param memory_info Pre-calculated memory information
   * @param action_state The state of the actions
   * @param segment_index Which forecasted interval to compute memory consumption for
   * @param action_map Reference of the map from action id to action pointers
   * @return The memory consumption estimation
   */
  static size_t CalculateMemoryConsumption(
      const pilot::MemoryInfo &memory_info, const pilot::ActionState &action_state, uint64_t segment_index,
      const std::map<pilot::action_id_t, std::unique_ptr<pilot::AbstractAction>> &action_map);

  /**
   * Construct the MemoryInfo object with information to ensure the memory constraint
   * @param planning_context pilot planning context
   * @param forecast pointer to the forecast segments
   * @return MemoryInfo object
   */
  static pilot::MemoryInfo ComputeMemoryInfo(const pilot::PlanningContext &planning_context,
                                             const WorkloadForecast *forecast);

  /**
   * Get the ratios between estimated future table sizes (given the forecasted workload) and current table sizes
   * @param forecast Workload forecast information
   * @param task_manager Task manager pointer
   * @param txn_manager Transaction manager pointer
   * @param catalog Catalog pointer
   * @param memory_info Object that stores the returned table size info
   */
  static void ComputeTableSizeRatios(const WorkloadForecast *forecast,
                                     common::ManagedPointer<task::TaskManager> task_manager,
                                     common::ManagedPointer<transaction::TransactionManager> txn_manager,
                                     common::ManagedPointer<catalog::Catalog> catalog, pilot::MemoryInfo *memory_info);

  /**
   * Get the current table and index heap memory usage
   * TODO(lin): we should get this information from the stats if the pilot is not running on the primary. But since
   *   we don't have this in stats yet we're directly getting the information from c++ objects.
   * @param txn_manager Transaction manager pointer
   * @param catalog Catalog pointer
   * @param memory_info Object that stores the returned memory info
   */
  static void ComputeTableIndexSizes(common::ManagedPointer<transaction::TransactionManager> txn_manager,
                                     common::ManagedPointer<catalog::Catalog> catalog, pilot::MemoryInfo *memory_info);

  /**
   * Predict the runtime metrics of a create index action
   * @param action Pointer to the CreateIndexAction
   * @param query_util Query execution utility
   * @param ou_model_save_path Path of the OU model
   * @param model_server_manager Model server manager
   */
  static void EstimateCreateIndexAction(pilot::CreateIndexAction *action, util::QueryExecUtil *query_util,
                                        const std::string &ou_model_save_path,
                                        common::ManagedPointer<modelserver::ModelServerManager> model_server_manager);

  /**
   * Calculate the memory consumption given a specific forecasted workload segment with a specific action state
   * @param memory_info Pre-calculated memory information
   * @param action_state The state of the actions
   * @param segment_index Which forecasted interval to compute memory consumption for
   * @param action_map Reference of the map from action id to action pointers
   * @return The memory consumption estimation
   */
  static size_t CalculateMemoryConsumption(
      const pilot::MemoryInfo &memory_info, const pilot::ActionState &action_state, uint64_t segment_index,
      const std::map<pilot::action_id_t, std::unique_ptr<pilot::AbstractAction>> &action_map);

  /**
   * Computing the transition cost from one configuration to another.
   * @param structure_map action map containing information about the indexes/structures
   * @param start_config initial config
   * @param end_config target config
   * @return cost of the transition/index creation
   */
  static double ConfigTransitionCost(
      const std::map<pilot::action_id_t, std::unique_ptr<pilot::AbstractAction>> &structure_map,
      const std::set<pilot::action_id_t> &start_config, const std::set<pilot::action_id_t> &end_config);

  /**
   * Utility function for printing a configuration (set of structures)
   * @param config_set configuration
   * @return string representation
   */
  static std::string ConfigToString(const std::set<pilot::action_id_t> &config_set);

 private:
  /**
   * Get the ratios between estimated future table sizes (given the forecasted workload) and current table sizes
   * @param planning_context pilot planning context
   * @param forecast Workload forecast information
   * @param task_manager Task manager pointer
   * @param memory_info Object that stores the returned table size info
   */
  static void ComputeTableSizeRatios(const pilot::PlanningContext &planning_context, const WorkloadForecast *forecast,
                                     pilot::MemoryInfo *memory_info);

  /**
   * Get the current table and index heap memory usage
   * TODO(lin): we should get this information from the stats if the pilot is not running on the primary. But since
   *   we don't have this in stats yet we're directly getting the information from c++ objects.
   * @param planning_context pilot planning context
   * @param memory_info Object that stores the returned memory info
   */
  static void ComputeTableIndexSizes(const pilot::PlanningContext &planning_context, pilot::MemoryInfo *memory_info);

  /**
   * Execute, collect pipeline metrics, and get ou prediction for each pipeline under different query parameters for
   * queries between start and end segment indices (both inclusive) in workload forecast.
   * @param planning_context pilot planning context
   * @param forecast workload forecast information
   * @param start_segment_index start segment index in forecast to be considered
   * @param end_segment_index end segment index in forecast to be considered
   * @param query_info <query id, <num_param of this query executed, total number of collected ous for this query>>
   * @param segment_to_offset start index of ou records belonging to a segment in input to the interference model
   * @param interference_result_matrix stores the final results of the interference model
   */
  static void ExecuteForecast(const pilot::PlanningContext &planning_context,
                              common::ManagedPointer<selfdriving::WorkloadForecast> forecast,
                              uint64_t start_segment_index, uint64_t end_segment_index,
                              std::map<execution::query_id_t, std::pair<uint8_t, uint64_t>> *query_info,
                              std::map<uint32_t, uint64_t> *segment_to_offset,
                              std::vector<std::vector<double>> *interference_result_matrix);

  /**
   * Add features to existing features
   * @param feature The original feature to add in-place
   * @param delta_feature The amount to add
   * @param normalization Divide delta_feature by this value
   */
  static void SumFeatureInPlace(std::vector<double> *feature, const std::vector<double> &delta_feature,
                                double normalization);

  /**
   * Populate interference with first 9 dimension as feature vector normalized by the last dimension (ELAPSED_US);
   * next 9 dimension as sum of ou features in current segment normazlied by interval of segment;
   * last 9 dimension as all zeros.
   * @param feature
   * @param normalization
   * @return
   */
  static std::vector<double> GetInterferenceFeature(const std::vector<double> &feature,
                                                    const std::vector<double> &normalized_feat_sum);

  /**
   * Group pipeline features by ou for block inference
   * To recover the result for each pipeline, also maintain a multimap pipeline_to_ou_position
   * @param pipeline_to_ou_position list of tuples describing the ous associated with each pipeline, there could be
   * multiple entry with the same query id and pipeline id, since we consider pipeline under different query parameters
   * @param pipeline_qids vector of real pipeline qids, aka qids from workload forecast (this is to fix the
   * auto-incremental qids of pipeline metrics)
   * @param pipeline_data const reference to the collected pipeline metrics data
   * @param ou_to_features map from ExecutionOperatingUnitType to a vector of ou predictions (each prediction is a
   * double vector)
   */
  static void GroupFeaturesByOU(
      std::list<std::tuple<execution::query_id_t, execution::pipeline_id_t,
                           std::vector<std::pair<ExecutionOperatingUnitType, uint64_t>>>> *pipeline_to_ou_position,
      const std::vector<execution::query_id_t> &pipeline_qids,
      const std::list<metrics::PipelineMetricRawData::PipelineData> &pipeline_data,
      std::unordered_map<ExecutionOperatingUnitType, std::vector<std::vector<double>>> *ou_to_features);

  static const uint64_t INTERFERENCE_DIMENSION{27};
};

}  // namespace noisepage::selfdriving<|MERGE_RESOLUTION|>--- conflicted
+++ resolved
@@ -43,17 +43,11 @@
 
 namespace pilot {
 class CreateIndexAction;
-<<<<<<< HEAD
-struct MemoryInfo;
-class ActionState;
-class AbstractAction;
-=======
 class DropIndexAction;
 struct MemoryInfo;
 class ActionState;
 class AbstractAction;
 class PlanningContext;
->>>>>>> f2fd6474
 }  // namespace pilot
 
 /**
@@ -205,30 +199,6 @@
    */
   static void ComputeTableIndexSizes(common::ManagedPointer<transaction::TransactionManager> txn_manager,
                                      common::ManagedPointer<catalog::Catalog> catalog, pilot::MemoryInfo *memory_info);
-
-  /**
-   * Predict the runtime metrics of a create index action
-   * @param action Pointer to the CreateIndexAction
-   * @param query_util Query execution utility
-   * @param ou_model_save_path Path of the OU model
-   * @param model_server_manager Model server manager
-   */
-  static void EstimateCreateIndexAction(pilot::CreateIndexAction *action, util::QueryExecUtil *query_util,
-                                        const std::string &ou_model_save_path,
-                                        common::ManagedPointer<modelserver::ModelServerManager> model_server_manager);
-
-  /**
-   * Calculate the memory consumption given a specific forecasted workload segment with a specific action state
-   * @param memory_info Pre-calculated memory information
-   * @param action_state The state of the actions
-   * @param segment_index Which forecasted interval to compute memory consumption for
-   * @param action_map Reference of the map from action id to action pointers
-   * @return The memory consumption estimation
-   */
-  static size_t CalculateMemoryConsumption(
-      const pilot::MemoryInfo &memory_info, const pilot::ActionState &action_state, uint64_t segment_index,
-      const std::map<pilot::action_id_t, std::unique_ptr<pilot::AbstractAction>> &action_map);
-
   /**
    * Computing the transition cost from one configuration to another.
    * @param structure_map action map containing information about the indexes/structures
