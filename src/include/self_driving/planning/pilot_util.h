--- conflicted
+++ resolved
@@ -205,11 +205,7 @@
       const std::list<metrics::PipelineMetricRawData::PipelineData> &pipeline_data,
       std::unordered_map<ExecutionOperatingUnitType, std::vector<std::vector<double>>> *ou_to_features);
 
-<<<<<<< HEAD
-  static const uint64_t interference_dimension{27};
-=======
   static const uint64_t INTERFERENCE_DIMENSION{27};
->>>>>>> 0f8ab92f
 };
 
 }  // namespace noisepage::selfdriving