#pragma once

#include <map>
#include <memory>
#include <string>
#include <utility>
#include <vector>

#include "self_driving/planning/action/abstract_action.h"
#include "self_driving/planning/action/action_defs.h"
#include "self_driving/planning/mcts/tree_node.h"
#include "self_driving/planning/pilot.h"

namespace noisepage::selfdriving {
class Pilot;

namespace pilot {

/**
 * Used to represent information that encapsulates a given tree
 * node's information and information about the action to be applied.
 */
class ActionTreeNode {
 public:
  /**
   * Constructor
   * @param parent_node_id Parent Node Identifier
   * @param tree_node_id Tree Node Identifier
   * @param action_id Action Identifier
   * @param cost Cost to apply
   * @param db_oid Database OID that action acts on
   * @param action_text SQL string associated with action
   */
  ActionTreeNode(tree_node_id_t parent_node_id, tree_node_id_t tree_node_id, action_id_t action_id, double cost,
                 catalog::db_oid_t db_oid, std::string action_text)
      : parent_node_id_(parent_node_id),
        tree_node_id_(tree_node_id),
        action_id_(action_id),
        cost_(cost),
        db_oid_(db_oid),
        action_text_(std::move(action_text)) {}

  /** @return parent node id */
  tree_node_id_t GetParentNodeId() const { return parent_node_id_; }

  /** @return tree node id */
  tree_node_id_t GetTreeNodeId() const { return tree_node_id_; }

  /** @return action ID */
  action_id_t GetActionId() const { return action_id_; }

  /** @return cost */
  double GetCost() const { return cost_; }

  /** @return database OID that action acts upon */
  catalog::db_oid_t GetDbOid() const { return db_oid_; }

  /** @return action text */
  const std::string &GetActionText() const { return action_text_; }

 private:
  tree_node_id_t parent_node_id_;
  tree_node_id_t tree_node_id_;
  action_id_t action_id_;
  double cost_;
  catalog::db_oid_t db_oid_;
  std::string action_text_;
};

/**
 * The pilot processes the query trace predictions by executing them and extracting pipeline features
 */
class MonteCarloTreeSearch {
 public:
  /**
   * Constructor for the monte carlo search tree
   * @param pilot pointer to pilot
   * @param forecast pointer to workload forecast
   * @param end_segment_index the last segment index to be considered among the forecasted workloads
   * @param use_min_cost whether to use the minimum cost of all leaves as the cost for internal nodes
   */
  MonteCarloTreeSearch(common::ManagedPointer<Pilot> pilot,
                       common::ManagedPointer<selfdriving::WorkloadForecast> forecast, uint64_t end_segment_index,
                       bool use_min_cost = true);

  /**
   * Runs the monte carlo tree search simulations
   * @param simulation_number number of simulations to run
<<<<<<< HEAD
   */
  void RunSimulation(uint64_t simulation_number);

  /**
   * Calculates the best action sequence from the root.
   * Then for each node on the path, topk - 1 of its optimal siblings
   * are also added to its vector in best_action_seq
   */
  void BestAction(std::vector<std::vector<ActionTreeNode>> *best_action_seq, size_t topk);
=======
   * @param best_action_seq storing output: query string of the best first action as well as the associated database oid
   * @param memory_constraint maximum allowed memory in bytes
   */
  void BestAction(uint64_t simulation_number,
                  std::vector<std::pair<const std::string, catalog::db_oid_t>> *best_action_seq,
                  uint64_t memory_constraint);
>>>>>>> 0f8ab92f

 private:
  const common::ManagedPointer<Pilot> pilot_;
  const common::ManagedPointer<selfdriving::WorkloadForecast> forecast_;
  const uint64_t end_segment_index_;
  std::unique_ptr<TreeNode> root_;
  std::map<action_id_t, std::unique_ptr<AbstractAction>> action_map_;
  std::vector<action_id_t> candidate_actions_;
  bool use_min_cost_;  // Use the minimum cost of all leaves (instead of the average) as the cost for internal nodes
};
}  // namespace pilot

}  // namespace noisepage::selfdriving<|MERGE_RESOLUTION|>--- conflicted
+++ resolved
@@ -86,24 +86,19 @@
   /**
    * Runs the monte carlo tree search simulations
    * @param simulation_number number of simulations to run
-<<<<<<< HEAD
+   * @param memory_constraint maximum allowed memory in bytes
    */
-  void RunSimulation(uint64_t simulation_number);
+  void RunSimulation(uint64_t simulation_number, uint64_t memory_constraint);
 
   /**
    * Calculates the best action sequence from the root.
    * Then for each node on the path, topk - 1 of its optimal siblings
    * are also added to its vector in best_action_seq
+   *
+   * @param best_action_seq storing output of ActionTreeNode
+   * @param topk number of nodes per level
    */
   void BestAction(std::vector<std::vector<ActionTreeNode>> *best_action_seq, size_t topk);
-=======
-   * @param best_action_seq storing output: query string of the best first action as well as the associated database oid
-   * @param memory_constraint maximum allowed memory in bytes
-   */
-  void BestAction(uint64_t simulation_number,
-                  std::vector<std::pair<const std::string, catalog::db_oid_t>> *best_action_seq,
-                  uint64_t memory_constraint);
->>>>>>> 0f8ab92f
 
  private:
   const common::ManagedPointer<Pilot> pilot_;
