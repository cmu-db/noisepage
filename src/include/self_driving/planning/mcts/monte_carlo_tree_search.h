--- conflicted
+++ resolved
@@ -100,15 +100,6 @@
   /**
    * Runs the monte carlo tree search simulations
    * @param simulation_number number of simulations to run
-<<<<<<< HEAD
-   * @param best_actions_seq storing output: query string of the best first actions as well as the
-   * associated database oid
-   * @param memory_constraint maximum allowed memory in bytes
-   */
-  void BestAction(uint64_t simulation_number,
-                  std::vector<std::set<std::pair<const std::string, catalog::db_oid_t>>> *best_actions_seq,
-                  uint64_t memory_constraint);
-=======
    * @param memory_constraint maximum allowed memory in bytes
    */
   void RunSimulation(uint64_t simulation_number, uint64_t memory_constraint);
@@ -122,7 +113,6 @@
    * @param topk number of nodes per level
    */
   void BestAction(std::vector<std::vector<ActionTreeNode>> *best_action_seq, size_t topk);
->>>>>>> b95bf1ef
 
  private:
   const common::ManagedPointer<Pilot> pilot_;
