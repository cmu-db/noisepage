--- conflicted
+++ resolved
@@ -165,12 +165,9 @@
   uint64_t number_of_visits_;  // number of leaf in subtree rooted at node
   std::vector<std::unique_ptr<TreeNode>> children_;
   double cost_;
-<<<<<<< HEAD
+  uint64_t memory_;
 
   static tree_node_id_t tree_node_identifier;
-=======
-  uint64_t memory_;
->>>>>>> 0f8ab92f
 };
 }  // namespace pilot
 
