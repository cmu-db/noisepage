--- conflicted
+++ resolved
@@ -7,9 +7,7 @@
 #include <vector>
 
 #include "common/managed_pointer.h"
-#include "self_driving/planning/action/abstract_action.h"
 #include "self_driving/planning/action/action_defs.h"
-#include "self_driving/planning/mcts/action_state.h"
 
 #define EPSILON 1e-3
 #define NULL_ACTION INT32_MAX
@@ -19,15 +17,7 @@
 class WorkloadForecast;
 
 namespace pilot {
-<<<<<<< HEAD
-=======
-
-class PlanningContext;
->>>>>>> f2fd6474
-
-STRONG_TYPEDEF_HEADER(tree_node_id_t, uint64_t);
-
-constexpr tree_node_id_t INVALID_TREE_NODE_ID = tree_node_id_t(0);
+class AbstractAction;
 
 /**
  * The pilot processes the query trace predictions by executing them and extracting pipeline features
@@ -40,13 +30,10 @@
    * @param current_action action that leads its parent to the current node, root has NULL action
    * @param current_segment_cost cost of executing current segment with actions applied on path from root to current
    * node
-   * @param action_start_segment_index start of segment index that this node will influence
    * @param later_segments_cost cost of later segments when actions applied on path from root to current node
-   * @param memory memory consumption at the current node in bytes
-   * @param action_state the state of the action after the intervals represented by this node.
    */
-  TreeNode(common::ManagedPointer<TreeNode> parent, action_id_t current_action, uint64_t action_start_segment_index,
-           double current_segment_cost, double later_segments_cost, uint64_t memory, ActionState action_state);
+  TreeNode(common::ManagedPointer<TreeNode> parent, action_id_t current_action, double current_segment_cost,
+           double later_segments_cost);
 
   /**
    * @return action id at node with least cost
@@ -54,52 +41,41 @@
   common::ManagedPointer<TreeNode> BestSubtree();
 
   /**
-   * @return nodes ordered from optimal to least optimal
-   */
-  std::vector<common::ManagedPointer<TreeNode>> BestSubtreeOrdering();
-
-  /**
-   * @return depth of the treenode in the search tree
-   */
-  uint64_t GetDepth() { return depth_; }
-
-  /**
    * Recursively sample the vertex whose children will be assigned values through rollout.
    * @param root pointer to root of the search tree
-   * @param planning_context pilot planning context
+   * @param pilot pointer to pilot
    * @param action_map action map of the search tree
    * @param candidate_actions candidate actions that can be applied at curent node
    * @param end_segment_index last segment index to be considered in forecast (needed so that when sampled leaf is
    * beyond this index, we repeat the selection process)
    */
   static common::ManagedPointer<TreeNode> Selection(
-      common::ManagedPointer<TreeNode> root, const PlanningContext &planning_context,
+      common::ManagedPointer<TreeNode> root, common::ManagedPointer<Pilot> pilot,
       const std::map<action_id_t, std::unique_ptr<AbstractAction>> &action_map,
       std::unordered_set<action_id_t> *candidate_actions, uint64_t end_segment_index);
 
   /**
    * Expand each child of current node and update its cost and num of visits accordingly
-   * @param planning_context pilot planning context
+   * @param pilot pointer to pilot
    * @param forecast pointer to forecasted workload
-   * @param action_horizon number of next levels only influenced by the action selected at current node
+   * @param tree_start_segment_index start_segment_index of the search tree
    * @param tree_end_segment_index end_segment_index of the search tree
    * @param action_map action map of the search tree
    * @param candidate_actions candidate actions of the search tree
-   * @param memory_constraint maximum allowed memory in bytes
    */
-  void ChildrenRollout(const PlanningContext &planning_context, common::ManagedPointer<WorkloadForecast> forecast,
-                       uint64_t action_horizon, uint64_t tree_end_segment_index,
+  void ChildrenRollout(common::ManagedPointer<Pilot> pilot, common::ManagedPointer<WorkloadForecast> forecast,
+                       uint64_t tree_start_segment_index, uint64_t tree_end_segment_index,
                        const std::map<action_id_t, std::unique_ptr<AbstractAction>> &action_map,
-                       const std::unordered_set<action_id_t> &candidate_actions, uint64_t memory_constraint);
+                       const std::unordered_set<action_id_t> &candidate_actions);
 
   /**
    * Update the visits number and cost of the node and its ancestors in tree due to expansion of its children,
    * also apply reverse actions
-   * @param planning_context pilot planning context
+   * @param pilot pointer to pilot
    * @param action_map action map of the search tree
    * @param use_min_cost whether to use the minimum cost of all leaves as the cost for internal nodes
    */
-  void BackPropogate(const PlanningContext &planning_context,
+  void BackPropogate(common::ManagedPointer<Pilot> pilot,
                      const std::map<action_id_t, std::unique_ptr<AbstractAction>> &action_map, bool use_min_cost);
 
   /**
@@ -113,27 +89,6 @@
    * @return current action
    */
   action_id_t GetCurrentAction() { return current_action_; }
-
-  /**
-   * Get estimated cost of applying the action
-   * @return estimated cost
-   */
-  double GetCost() { return cost_; }
-
-  /**
-   * @return tree node id
-   */
-  tree_node_id_t GetTreeNodeId() { return tree_node_id_; }
-
-  /**
-   * @return action start segment index
-   */
-  uint64_t GetActionStartSegmentIndex() { return action_start_segment_index_; }
-
-  /**
-   * @return action plan end index
-   */
-  uint64_t GetActionPlanEndIndex() { return action_plan_end_index_; }
 
  private:
   /**
@@ -178,13 +133,8 @@
    */
   void UpdateCostAndVisits(uint64_t num_expansion, double leaf_cost, double expanded_cost);
 
-  static constexpr double MEMORY_CONSUMPTION_VIOLATION_COST = 1e10;
-
-  tree_node_id_t tree_node_id_;
   bool is_leaf_;
-  const uint64_t depth_;                       // number of edges in path from root
-  const uint64_t action_start_segment_index_;  // start of segment index that this node will influence
-  uint64_t action_plan_end_index_;             // end of segment index for planning
+  const uint64_t depth_;  // number of edges in path from root
   const action_id_t current_action_;
   const double ancestor_cost_;  // cost of executing segments with actions applied on path from root to current node
   const common::ManagedPointer<TreeNode> parent_;
@@ -192,10 +142,6 @@
   uint64_t number_of_visits_;  // number of leaf in subtree rooted at node
   std::vector<std::unique_ptr<TreeNode>> children_;
   double cost_;
-  uint64_t memory_;
-  ActionState action_state_;
-
-  static tree_node_id_t tree_node_identifier;
 };
 }  // namespace pilot
 
