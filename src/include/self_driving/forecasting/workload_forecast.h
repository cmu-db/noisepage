#pragma once

#include <map>
#include <memory>
#include <set>
#include <string>
#include <unordered_map>
#include <utility>
#include <vector>

#include "catalog/catalog_defs.h"
#include "parser/expression/constant_value_expression.h"
#include "self_driving/forecasting/workload_forecast_segment.h"

namespace noisepage::selfdriving {

/**
 * A workload forecast prediction is described as:
 * map<cluster id, map<query id, vector of predictions for segments>>
 *
 * The first level associates queries to clusters. The second level describes the
 * forecasted number of queries per segment.
 */
using WorkloadForecastPrediction = std::unordered_map<uint64_t, std::unordered_map<uint64_t, std::vector<double>>>;

/**
 * A utility class meant to shuffle information between WorkloadForecast and Pilot.
 * The utility class describes the data associated with a given workload interval.
 */
class WorkloadMetadata {
 public:
  /** Map from query id to database id */
  std::unordered_map<execution::query_id_t, catalog::db_oid_t> query_id_to_dboid_;

  /** Map from query id to query text */
  std::unordered_map<execution::query_id_t, std::string> query_id_to_text_;

  /** Map from query id to sample query parameters */
  std::unordered_map<execution::query_id_t, std::vector<std::vector<parser::ConstantValueExpression>>>
      query_id_to_params_;

  /** Map from query id to query parameter types */
  std::unordered_map<execution::query_id_t, std::vector<type::TypeId>> query_id_to_param_types_;
};

/**
 * Breaking predicted queries passed in by the Pilot into segments by their associated timestamps
 * Executing each query while extracting pipeline features
 */
class WorkloadForecast {
 public:
  /**
   * Constructor for WorkloadForecast from disk file
   * @param forecast_interval Interval used to partition the queries into segments
   * @param num_sample Number of samples for query parameters
   */
  explicit WorkloadForecast(uint64_t forecast_interval, uint64_t num_sample);

  /**
   * Constructor for WorkloadForecast from internal table inference results
   * @param inference Workload inference
   * @param metadata Workload metadata information
   */
  explicit WorkloadForecast(const WorkloadForecastPrediction &inference, WorkloadMetadata &&metadata);

  /**
   * Constructor for WorkloadForecast from on-disk inference results
   * @param inference Workload inference
   * @param forecast_interval Interval used to partition the queries into segments
   * @param num_sample Number of samples for query parameters
   */
  explicit WorkloadForecast(const WorkloadForecastPrediction &inference, uint64_t forecast_interval,
                            uint64_t num_sample);

  /**
   * Get number of forecasted segments
   * @return number of forecasted segments
   */
  uint64_t GetNumberOfSegments() const { return num_forecast_segment_; }
<<<<<<< HEAD

 private:
  friend class PilotUtil;
=======

  /** @brief Get the set of unique db oids that the forecasted workload has queries with */
  std::set<catalog::db_oid_t> GetDBOidSet() {
    std::set<catalog::db_oid_t> db_oid_set;
    for (auto &[qid, db_oid] : workload_metadata_.query_id_to_dboid_) db_oid_set.insert(db_oid);
    return db_oid_set;
  }

 private:
  friend class PilotUtil;

  uint64_t GetForecastInterval() const { return forecast_interval_; }

>>>>>>> f2fd6474
  const WorkloadForecastSegment &GetSegmentByIndex(uint64_t segment_index) const {
    NOISEPAGE_ASSERT(segment_index < num_forecast_segment_, "invalid index");
    return forecast_segments_[segment_index];
  }

  std::string GetQuerytextByQid(execution::query_id_t qid) const {
    NOISEPAGE_ASSERT(workload_metadata_.query_id_to_text_.find(qid) != workload_metadata_.query_id_to_text_.end(),
                     "invalid qid");
    return workload_metadata_.query_id_to_text_.at(qid);
  }

  std::vector<std::vector<parser::ConstantValueExpression>> *GetQueryparamsByQid(execution::query_id_t qid) {
    NOISEPAGE_ASSERT(workload_metadata_.query_id_to_params_.find(qid) != workload_metadata_.query_id_to_params_.end(),
                     "invalid qid");
    return &(workload_metadata_.query_id_to_params_.at(qid));
  }

  std::vector<type::TypeId> *GetParamtypesByQid(execution::query_id_t qid) {
    NOISEPAGE_ASSERT(
        workload_metadata_.query_id_to_param_types_.find(qid) != workload_metadata_.query_id_to_param_types_.end(),
        "invalid qid");
    return &(workload_metadata_.query_id_to_param_types_.at(qid));
  }

<<<<<<< HEAD
  uint64_t GetDboidByQid(execution::query_id_t qid) const {
=======
  catalog::db_oid_t GetDboidByQid(execution::query_id_t qid) const {
>>>>>>> f2fd6474
    NOISEPAGE_ASSERT(workload_metadata_.query_id_to_dboid_.find(qid) != workload_metadata_.query_id_to_dboid_.end(),
                     "invalid qid");
    return workload_metadata_.query_id_to_dboid_.at(qid);
  }

  const WorkloadMetadata &GetWorkloadMetadata() const { return workload_metadata_; }

  /**
   * Initializes segments from inference results
   * @param inference Inference results
   */
  void InitFromInference(const WorkloadForecastPrediction &inference);

  void LoadQueryTrace();
  void LoadQueryText();
  void CreateSegments();

  std::multimap<uint64_t, execution::query_id_t> query_timestamp_to_id_;
  uint64_t num_sample_;
  WorkloadMetadata workload_metadata_;

  std::vector<WorkloadForecastSegment> forecast_segments_;
  uint64_t num_forecast_segment_;
  uint64_t forecast_interval_;
};

}  // namespace noisepage::selfdriving<|MERGE_RESOLUTION|>--- conflicted
+++ resolved
@@ -77,11 +77,6 @@
    * @return number of forecasted segments
    */
   uint64_t GetNumberOfSegments() const { return num_forecast_segment_; }
-<<<<<<< HEAD
-
- private:
-  friend class PilotUtil;
-=======
 
   /** @brief Get the set of unique db oids that the forecasted workload has queries with */
   std::set<catalog::db_oid_t> GetDBOidSet() {
@@ -95,7 +90,6 @@
 
   uint64_t GetForecastInterval() const { return forecast_interval_; }
 
->>>>>>> f2fd6474
   const WorkloadForecastSegment &GetSegmentByIndex(uint64_t segment_index) const {
     NOISEPAGE_ASSERT(segment_index < num_forecast_segment_, "invalid index");
     return forecast_segments_[segment_index];
@@ -120,11 +114,7 @@
     return &(workload_metadata_.query_id_to_param_types_.at(qid));
   }
 
-<<<<<<< HEAD
-  uint64_t GetDboidByQid(execution::query_id_t qid) const {
-=======
   catalog::db_oid_t GetDboidByQid(execution::query_id_t qid) const {
->>>>>>> f2fd6474
     NOISEPAGE_ASSERT(workload_metadata_.query_id_to_dboid_.find(qid) != workload_metadata_.query_id_to_dboid_.end(),
                      "invalid qid");
     return workload_metadata_.query_id_to_dboid_.at(qid);
