#pragma once

#include <memory>
#include <unordered_map>
#include <utility>
#include <vector>

#include "brain/brain_defs.h"
#include "execution/exec_defs.h"

namespace terrier::execution::compiler::test {
class CompilerTest_SimpleSeqScanTest_Test;
class CompilerTest_SimpleSeqScanNonVecFilterTest_Test;
class CompilerTest_SimpleSeqScanWithProjectionTest_Test;
class CompilerTest_SimpleSeqScanWithParamsTest_Test;
class CompilerTest_SimpleIndexScanTest_Test;
class CompilerTest_SimpleIndexScanAscendingTest_Test;
class CompilerTest_SimpleIndexScanLimitAscendingTest_Test;
class CompilerTest_SimpleIndexScanDescendingTest_Test;
class CompilerTest_SimpleIndexScanLimitDescendingTest_Test;
class CompilerTest_SimpleAggregateTest_Test;
class CompilerTest_CountStarTest_Test;
class CompilerTest_SimpleSortTest_Test;
class CompilerTest_SimpleAggregateHavingTest_Test;
class CompilerTest_SimpleHashJoinTest_Test;
class CompilerTest_MultiWayHashJoinTest_Test;
class CompilerTest_SimpleNestedLoopJoinTest_Test;
class CompilerTest_SimpleIndexNestedLoopJoinTest_Test;
class CompilerTest_SimpleIndexNestedLoopJoinMultiColumnTest_Test;
class CompilerTest_SimpleDeleteTest_Test;
class CompilerTest_SimpleUpdateTest_Test;
class CompilerTest_SimpleInsertTest_Test;
class CompilerTest_InsertIntoSelectWithParamTest_Test;
class CompilerTest_SimpleInsertWithParamsTest_Test;
class CompilerTest_StaticDistinctAggregateTest_Test;
}  // namespace terrier::execution::compiler::test

namespace terrier::optimizer {
class IdxJoinTest_SimpleIdxJoinTest_Test;
}

namespace terrier::brain {

class OperatingUnitRecorder;

/**
 * ExecutionOperatingUnitFeature is used to record a single operating unit.
 * i.e a ExecutionOperatingUnitFeature captures a single high-level operation
 * performed during an execution of a given pipeline.
 *
 * An ExecutionOperatingUnitFeature captures the following three metadata
 * about any given operating unit in a pipeline:
 * - Type
 * - Estimated number of tuples
 * - Total Key Size
 * - Number of keys
 * - Estimated cardinality
 */
class ExecutionOperatingUnitFeature {
  friend class PipelineOperatingUnits;
  friend class OperatingUnitRecorder;

 public:
  /**
   * Constructor for ExecutionOperatingUnitFeature
   * @param feature Type
   * @param num_rows Estimated number of output tuples
   * @param key_size Total Key Size
   * @param num_keys Number of keys
   * @param cardinality Estimated cardinality
   * @param mem_factor Memory adjustment factor
<<<<<<< HEAD
   * @param num_iterations Number of iterations
   */
  ExecutionOperatingUnitFeature(ExecutionOperatingUnitType feature, size_t num_rows, size_t key_size, size_t num_keys,
                                size_t cardinality, double mem_factor, size_t num_iterations)
=======
   * @param num_loops Number of loops
   */
  ExecutionOperatingUnitFeature(ExecutionOperatingUnitType feature, size_t num_rows, size_t key_size, size_t num_keys,
                                size_t cardinality, double mem_factor, size_t num_loops)
>>>>>>> cdb72871
      : feature_(feature),
        num_rows_(num_rows),
        key_size_(key_size),
        num_keys_(num_keys),
        cardinality_(cardinality),
        mem_factors_({mem_factor}),
<<<<<<< HEAD
        num_iterations_(num_iterations) {}
=======
        num_loops_(num_loops) {}
>>>>>>> cdb72871

  /**
   * @returns type
   */
  ExecutionOperatingUnitType GetExecutionOperatingUnitType() const { return feature_; }

  /**
   * @returns estimated number of output tuples
   */
  size_t GetNumRows() const { return num_rows_; }

  /**
   * @return total key size
   */
  size_t GetKeySize() const { return key_size_; }

  /**
   * @return number of keys (columns)
   */
  size_t GetNumKeys() const { return num_keys_; }

  /**
   * @returns estimated cardinality
   */
  size_t GetCardinality() const { return cardinality_; }

  /**
   * @returns memory adjustment factor
   */
  double GetMemFactor() const {
    if (mem_factors_.empty()) return 1.0;

    double sum = 0.0;
    for (auto factor : mem_factors_) {
      sum += factor;
    }

    return sum / mem_factors_.size();
  }

  /**
   * @returns number of iterations
   */
<<<<<<< HEAD
  size_t GetNumIterations() const { return num_iterations_; }
=======
  size_t GetNumLoops() const { return num_loops_; }
>>>>>>> cdb72871

 private:
  /**
   * Set the estimated number of output tuples
   * @note only should be invoked by OperatingUnitRecorder
   * @param num_rows Updated estimate
   */
  void SetNumRows(size_t num_rows) { num_rows_ = num_rows; }

  /**
   * Set the estimated cardinality
   * @note only should be invoked by OperatingUnitRecorder
   * @param cardinality Updated cardinality
   */
  void SetCardinality(size_t cardinality) { cardinality_ = cardinality; }

  /**
   * Set the mem factor
   * @note only should be invoked by OperatingUnitRecorder
   * @param mem_factor Updated mem_factor
   */
  void AddMemFactor(double mem_factor) { mem_factors_.emplace_back(mem_factor); }

  ExecutionOperatingUnitType feature_;
  size_t num_rows_;
  size_t key_size_;
  size_t num_keys_;
  size_t cardinality_;
  std::vector<double> mem_factors_;
<<<<<<< HEAD
  size_t num_iterations_;
=======
  size_t num_loops_;
>>>>>>> cdb72871
};

/**
 * Convenience typedef for a vector of features
 */
using ExecutionOperatingUnitFeatureVector = std::vector<ExecutionOperatingUnitFeature>;

/**
 * PipelineOperatingUnits manages the storage/association of specific pipeline
 * identifiers to the list of ExecutionOperatingUnitFeatures that are contained
 * within that given pipeline.
 */
class PipelineOperatingUnits {
 public:
  friend class terrier::optimizer::IdxJoinTest_SimpleIdxJoinTest_Test;
  friend class terrier::execution::compiler::test::CompilerTest_SimpleSeqScanTest_Test;
  friend class terrier::execution::compiler::test::CompilerTest_SimpleSeqScanNonVecFilterTest_Test;
  friend class terrier::execution::compiler::test::CompilerTest_SimpleSeqScanWithProjectionTest_Test;
  friend class terrier::execution::compiler::test::CompilerTest_SimpleSeqScanWithParamsTest_Test;
  friend class terrier::execution::compiler::test::CompilerTest_SimpleIndexScanTest_Test;
  friend class terrier::execution::compiler::test::CompilerTest_SimpleIndexScanAscendingTest_Test;
  friend class terrier::execution::compiler::test::CompilerTest_SimpleIndexScanLimitAscendingTest_Test;
  friend class terrier::execution::compiler::test::CompilerTest_SimpleIndexScanDescendingTest_Test;
  friend class terrier::execution::compiler::test::CompilerTest_SimpleIndexScanLimitDescendingTest_Test;
  friend class terrier::execution::compiler::test::CompilerTest_SimpleAggregateTest_Test;
  friend class terrier::execution::compiler::test::CompilerTest_CountStarTest_Test;
  friend class terrier::execution::compiler::test::CompilerTest_SimpleSortTest_Test;
  friend class terrier::execution::compiler::test::CompilerTest_SimpleAggregateHavingTest_Test;
  friend class terrier::execution::compiler::test::CompilerTest_SimpleHashJoinTest_Test;
  friend class terrier::execution::compiler::test::CompilerTest_MultiWayHashJoinTest_Test;
  friend class terrier::execution::compiler::test::CompilerTest_SimpleNestedLoopJoinTest_Test;
  friend class terrier::execution::compiler::test::CompilerTest_SimpleIndexNestedLoopJoinTest_Test;
  friend class terrier::execution::compiler::test::CompilerTest_SimpleIndexNestedLoopJoinMultiColumnTest_Test;
  friend class terrier::execution::compiler::test::CompilerTest_SimpleDeleteTest_Test;
  friend class terrier::execution::compiler::test::CompilerTest_SimpleUpdateTest_Test;
  friend class terrier::execution::compiler::test::CompilerTest_SimpleInsertTest_Test;
  friend class terrier::execution::compiler::test::CompilerTest_InsertIntoSelectWithParamTest_Test;
  friend class terrier::execution::compiler::test::CompilerTest_SimpleInsertWithParamsTest_Test;
  friend class terrier::execution::compiler::test::CompilerTest_StaticDistinctAggregateTest_Test;

  /**
   * Constructor
   */
  PipelineOperatingUnits() = default;

  /**
   * Adds a new pipeline and its features vector to the storage unit
   * @note asserts that pipeline identifier is unique
   * @param pipeline pipeline identifier
   * @param features Vector of ExecutionOperatingUnitFeature describing pipeline contents
   */
  void RecordOperatingUnit(execution::pipeline_id_t pipeline, ExecutionOperatingUnitFeatureVector &&features) {
    UNUSED_ATTRIBUTE auto res = units_.insert(std::make_pair(pipeline, std::move(features)));
    TERRIER_ASSERT(res.second, "Recording duplicate pipeline entry into PipelineOperatingUnits");
  }

  /**
   * Gets the features vector for a given pipeline identifier
   * @note asserts that pipeline identifier exists
   * @param pipeline pipeline identifier
   */
  const ExecutionOperatingUnitFeatureVector &GetPipelineFeatures(execution::pipeline_id_t pipeline) const {
    UNUSED_ATTRIBUTE auto itr = units_.find(pipeline);
    TERRIER_ASSERT(itr != units_.end(), "Requested pipeline could not be found in PipelineOperatingUnits");
    return itr->second;
  }

 private:
  std::unordered_map<execution::pipeline_id_t, ExecutionOperatingUnitFeatureVector> units_{};
};

}  // namespace terrier::brain<|MERGE_RESOLUTION|>--- conflicted
+++ resolved
@@ -69,28 +69,17 @@
    * @param num_keys Number of keys
    * @param cardinality Estimated cardinality
    * @param mem_factor Memory adjustment factor
-<<<<<<< HEAD
-   * @param num_iterations Number of iterations
-   */
-  ExecutionOperatingUnitFeature(ExecutionOperatingUnitType feature, size_t num_rows, size_t key_size, size_t num_keys,
-                                size_t cardinality, double mem_factor, size_t num_iterations)
-=======
    * @param num_loops Number of loops
    */
   ExecutionOperatingUnitFeature(ExecutionOperatingUnitType feature, size_t num_rows, size_t key_size, size_t num_keys,
                                 size_t cardinality, double mem_factor, size_t num_loops)
->>>>>>> cdb72871
       : feature_(feature),
         num_rows_(num_rows),
         key_size_(key_size),
         num_keys_(num_keys),
         cardinality_(cardinality),
         mem_factors_({mem_factor}),
-<<<<<<< HEAD
-        num_iterations_(num_iterations) {}
-=======
         num_loops_(num_loops) {}
->>>>>>> cdb72871
 
   /**
    * @returns type
@@ -134,11 +123,7 @@
   /**
    * @returns number of iterations
    */
-<<<<<<< HEAD
-  size_t GetNumIterations() const { return num_iterations_; }
-=======
   size_t GetNumLoops() const { return num_loops_; }
->>>>>>> cdb72871
 
  private:
   /**
@@ -168,11 +153,7 @@
   size_t num_keys_;
   size_t cardinality_;
   std::vector<double> mem_factors_;
-<<<<<<< HEAD
-  size_t num_iterations_;
-=======
   size_t num_loops_;
->>>>>>> cdb72871
 };
 
 /**
