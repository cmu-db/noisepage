#pragma once

#include <memory>
#include <unordered_map>
#include <utility>
#include <vector>

#include "brain/brain_defs.h"
#include "execution/exec_defs.h"
<<<<<<< HEAD
=======
#include "execution/sql/memory_pool.h"
>>>>>>> 95362dc9
#include "execution/util/execution_common.h"

namespace terrier::runner {
class MiniRunners;
}  // namespace terrier::runner

namespace terrier::execution::compiler::test {
class CompilerTest_SimpleSeqScanTest_Test;
class CompilerTest_SimpleSeqScanNonVecFilterTest_Test;
class CompilerTest_SimpleSeqScanWithProjectionTest_Test;
class CompilerTest_SimpleSeqScanWithParamsTest_Test;
class CompilerTest_SimpleIndexScanTest_Test;
class CompilerTest_SimpleIndexScanAscendingTest_Test;
class CompilerTest_SimpleIndexScanLimitAscendingTest_Test;
class CompilerTest_SimpleIndexScanDescendingTest_Test;
class CompilerTest_SimpleIndexScanLimitDescendingTest_Test;
class CompilerTest_SimpleAggregateTest_Test;
class CompilerTest_CountStarTest_Test;
class CompilerTest_SimpleSortTest_Test;
class CompilerTest_SimpleAggregateHavingTest_Test;
class CompilerTest_SimpleHashJoinTest_Test;
class CompilerTest_MultiWayHashJoinTest_Test;
class CompilerTest_SimpleNestedLoopJoinTest_Test;
class CompilerTest_SimpleIndexNestedLoopJoinTest_Test;
class CompilerTest_SimpleIndexNestedLoopJoinMultiColumnTest_Test;
class CompilerTest_SimpleDeleteTest_Test;
class CompilerTest_SimpleUpdateTest_Test;
class CompilerTest_SimpleInsertTest_Test;
class CompilerTest_InsertIntoSelectWithParamTest_Test;
class CompilerTest_SimpleInsertWithParamsTest_Test;
class CompilerTest_StaticDistinctAggregateTest_Test;
}  // namespace terrier::execution::compiler::test

namespace terrier::execution::exec {
class ExecutionContext;
}  // namespace terrier::execution::exec

namespace terrier::execution::sql {
class TableVectorIterator;
class Sorter;
class JoinHashTable;
class AggregationHashTable;
}  // namespace terrier::execution::sql

namespace terrier::optimizer {
class IdxJoinTest_SimpleIdxJoinTest_Test;
}  // namespace terrier::optimizer

namespace terrier::brain {

class ExecOUFeatureVector;
class OperatingUnitRecorder;

/**
 * ExecutionOperatingUnitFeature is used to record a single operating unit.
 * i.e a ExecutionOperatingUnitFeature captures a single high-level operation
 * performed during an execution of a given pipeline.
 *
 * An ExecutionOperatingUnitFeature captures the following three metadata
 * about any given operating unit in a pipeline:
 * - Type
 * - Estimated number of tuples
 * - Total Key Size
 * - Number of keys
 * - Estimated cardinality
 */
class ExecutionOperatingUnitFeature {
  friend class terrier::runner::MiniRunners;
  friend class execution::exec::ExecutionContext;
  friend class OperatingUnitRecorder;
  friend class ExecOUFeatureVector;
  friend class PipelineOperatingUnits;
  friend class execution::sql::TableVectorIterator;
  friend class execution::sql::Sorter;
  friend class execution::sql::JoinHashTable;
  friend class execution::sql::AggregationHashTable;

 public:
  ExecutionOperatingUnitFeature() = default;

  /**
   * Constructor for ExecutionOperatingUnitFeature
   * @param translator_id The ID of the translator
   * @param feature Type
   * @param num_rows Estimated number of output tuples
   * @param key_size Total Key Size
   * @param num_keys Number of keys
   * @param cardinality Estimated cardinality
   * @param mem_factor Memory adjustment factor
   * @param num_loops Number of loops
   * @param num_concurrent Number concurrent tasks (including current one)
   */
  ExecutionOperatingUnitFeature(execution::translator_id_t translator_id, ExecutionOperatingUnitType feature,
                                size_t num_rows, size_t key_size, size_t num_keys, size_t cardinality,
                                double mem_factor, size_t num_loops, size_t num_concurrent)
      : translator_id_(translator_id),
        feature_id_(feature_id_counter++),
        feature_(feature),
        num_rows_(num_rows),
        key_size_(key_size),
        num_keys_(num_keys),
        cardinality_(cardinality),
        mem_factors_({mem_factor}),
        num_loops_(num_loops),
        num_concurrent_(num_concurrent) {}

  /**
   * Constructor for ExecutionOperatingUnitFeature from an existing feature
<<<<<<< HEAD
=======
   * @note Does not copy num_rows, cardinality
   *
>>>>>>> 95362dc9
   * @param feature Newly created OU type
   * @param other Existing OU to copy information from
   */
  ExecutionOperatingUnitFeature(ExecutionOperatingUnitType feature, const ExecutionOperatingUnitFeature &other)
      : translator_id_(other.translator_id_),
        feature_id_(other.feature_id_),
        feature_(feature),
<<<<<<< HEAD
        num_rows_(other.num_rows_),
        key_size_(other.key_size_),
        num_keys_(other.num_keys_),
        cardinality_(other.cardinality_),
=======
        num_rows_(0),
        key_size_(other.key_size_),
        num_keys_(other.num_keys_),
        cardinality_(0),
>>>>>>> 95362dc9
        mem_factors_(other.mem_factors_),
        num_loops_(other.num_loops_),
        num_concurrent_(other.num_concurrent_) {}

  /** @return The ID of the translator for this ExecutionOperatingUnitFeature. */
  execution::translator_id_t GetTranslatorId() const { return translator_id_; }

  /** @return The ID of this ExecutionOperatingUnitFeature. */
  execution::feature_id_t GetFeatureId() const { return feature_id_; }

  /**
   * @returns type
   */
  ExecutionOperatingUnitType GetExecutionOperatingUnitType() const { return feature_; }

  /**
   * @returns estimated number of output tuples as a reference
   */
  size_t &GetNumRows() { return num_rows_; }

  /**
   * @returns estimated number of output tuples
   */
  size_t GetNumRows() const { return num_rows_; }

  /**
   * @return total key size
   */
  size_t GetKeySize() const { return key_size_; }

  /**
   * @return number of keys (columns)
   */
  size_t GetNumKeys() const { return num_keys_; }

  /**
   * @returns estimated cardinality as a reference
   */
  size_t &GetCardinality() { return cardinality_; }

  /**
   * @returns estimated cardinality
   */
  size_t GetCardinality() const { return cardinality_; }

  /**
   * @returns num concurrent as a reference
   */
  size_t &GetNumConcurrent() { return num_concurrent_; }

  /**
   * @returns num concurrent
   */
  size_t GetNumConcurrent() const { return num_concurrent_; }

  /**
   * @returns memory adjustment factor
   */
  double GetMemFactor() const {
    if (mem_factors_.empty()) return 1.0;

    double sum = 0.0;
    for (auto factor : mem_factors_) {
      sum += factor;
    }

    return sum / mem_factors_.size();
  }

  /**
   * @returns number of iterations as a reference
   */
  size_t &GetNumLoops() { return num_loops_; }

  /**
   * @returns number of iterations
   */
  size_t GetNumLoops() const { return num_loops_; }

 private:
  /**
   * Set the estimated number of output tuples
   * @note only should be invoked by OperatingUnitRecorder or counters
   * @param num_rows Updated estimate
   */
  void SetNumRows(size_t num_rows) { num_rows_ = num_rows; }

  /**
   * Set the estimated cardinality
   * @note only should be invoked by OperatingUnitRecorder or counters
   * @param cardinality Updated cardinality
   */
  void SetCardinality(size_t cardinality) { cardinality_ = cardinality; }

  /*
   * Set the number of concurrent other tasks
   * @param num_concurrent number of concurent tasks
   */
  void SetNumConcurrent(size_t num_concurrent) { num_concurrent_ = num_concurrent; }

  /**
   * Set the estimated number of loops
   * @note only should be invoked by OperatingUnitRecorder or counters
   * @param num_loops Updated estimate
   */
  void SetNumLoops(size_t num_loops) { num_loops_ = num_loops; }

  /**
   * Set the mem factor
   * @note only should be invoked by OperatingUnitRecorder
   * @param mem_factor Updated mem_factor
   */
  void AddMemFactor(double mem_factor) { mem_factors_.emplace_back(mem_factor); }

  static std::atomic<execution::feature_id_t> feature_id_counter;

  execution::translator_id_t translator_id_;
  execution::feature_id_t feature_id_;
  ExecutionOperatingUnitType feature_;
  size_t num_rows_;
  size_t key_size_;
  size_t num_keys_;
  size_t cardinality_;
  std::vector<double> mem_factors_;
  size_t num_loops_;
  size_t num_concurrent_;
};

/**
 * Convenience typedef for a vector of features
 */
using ExecutionOperatingUnitFeatureVector = std::vector<ExecutionOperatingUnitFeature>;

/**
 * Class used to maintain information about a single feature's pipeline.
 * State is maintained in TLS during execution.
 */
class EXPORT ExecOUFeatureVector {
 public:
  /**
   * Pipeline ID
   */
<<<<<<< HEAD
  execution::pipeline_id_t pipeline_id_{0};
=======
  execution::pipeline_id_t pipeline_id_{execution::INVALID_PIPELINE_ID};
>>>>>>> 95362dc9

  /**
   * Features for a given pipeline
   *
   * This is a pointer because we need to be able to explicitly delete the
   * vector on all control flow paths. A standard std::vector may not be
   * properly cleaned up if execution encounters an "exception".
   */
<<<<<<< HEAD
  ExecutionOperatingUnitFeatureVector *pipeline_features_ = nullptr;
=======
  std::unique_ptr<execution::sql::MemPoolVector<ExecutionOperatingUnitFeature>> pipeline_features_ = nullptr;

  /**
   * Resets the feature vector state so it can be initialized again
   */
  void Reset() {
    pipeline_id_ = execution::INVALID_PIPELINE_ID;
    pipeline_features_ = nullptr;
  }
>>>>>>> 95362dc9

  /**
   * Function used to update a feature's metadata information
   * @param pipeline_id Pipeline Identifier
   * @param feature_id Feature Identifier
   * @param modifier Attribute to modify
   * @param mode Update mode to the value
   * @param val Value
   */
  void UpdateFeature(execution::pipeline_id_t pipeline_id, execution::feature_id_t feature_id,
                     ExecutionOperatingUnitFeatureAttribute modifier, ExecutionOperatingUnitFeatureUpdateMode mode,
                     uint32_t val);
<<<<<<< HEAD

  ~ExecOUFeatureVector() { Destroy(); }

  /**
   * Destroys the pipeline_features_
   */
  void Destroy() {
    delete pipeline_features_;
    pipeline_features_ = nullptr;
  }
=======
>>>>>>> 95362dc9
};

/**
 * PipelineOperatingUnits manages the storage/association of specific pipeline
 * identifiers to the list of ExecutionOperatingUnitFeatures that are contained
 * within that given pipeline.
 */
class PipelineOperatingUnits {
 public:
  friend class terrier::optimizer::IdxJoinTest_SimpleIdxJoinTest_Test;
  friend class terrier::execution::compiler::test::CompilerTest_SimpleSeqScanTest_Test;
  friend class terrier::execution::compiler::test::CompilerTest_SimpleSeqScanNonVecFilterTest_Test;
  friend class terrier::execution::compiler::test::CompilerTest_SimpleSeqScanWithProjectionTest_Test;
  friend class terrier::execution::compiler::test::CompilerTest_SimpleSeqScanWithParamsTest_Test;
  friend class terrier::execution::compiler::test::CompilerTest_SimpleIndexScanTest_Test;
  friend class terrier::execution::compiler::test::CompilerTest_SimpleIndexScanAscendingTest_Test;
  friend class terrier::execution::compiler::test::CompilerTest_SimpleIndexScanLimitAscendingTest_Test;
  friend class terrier::execution::compiler::test::CompilerTest_SimpleIndexScanDescendingTest_Test;
  friend class terrier::execution::compiler::test::CompilerTest_SimpleIndexScanLimitDescendingTest_Test;
  friend class terrier::execution::compiler::test::CompilerTest_SimpleAggregateTest_Test;
  friend class terrier::execution::compiler::test::CompilerTest_CountStarTest_Test;
  friend class terrier::execution::compiler::test::CompilerTest_SimpleSortTest_Test;
  friend class terrier::execution::compiler::test::CompilerTest_SimpleAggregateHavingTest_Test;
  friend class terrier::execution::compiler::test::CompilerTest_SimpleHashJoinTest_Test;
  friend class terrier::execution::compiler::test::CompilerTest_MultiWayHashJoinTest_Test;
  friend class terrier::execution::compiler::test::CompilerTest_SimpleNestedLoopJoinTest_Test;
  friend class terrier::execution::compiler::test::CompilerTest_SimpleIndexNestedLoopJoinTest_Test;
  friend class terrier::execution::compiler::test::CompilerTest_SimpleIndexNestedLoopJoinMultiColumnTest_Test;
  friend class terrier::execution::compiler::test::CompilerTest_SimpleDeleteTest_Test;
  friend class terrier::execution::compiler::test::CompilerTest_SimpleUpdateTest_Test;
  friend class terrier::execution::compiler::test::CompilerTest_SimpleInsertTest_Test;
  friend class terrier::execution::compiler::test::CompilerTest_InsertIntoSelectWithParamTest_Test;
  friend class terrier::execution::compiler::test::CompilerTest_SimpleInsertWithParamsTest_Test;
  friend class terrier::execution::compiler::test::CompilerTest_StaticDistinctAggregateTest_Test;
  friend class terrier::runner::MiniRunners;

  /**
   * Constructor
   */
  PipelineOperatingUnits() = default;

  /**
   * Adds a new pipeline and its features vector to the storage unit
   * @note asserts that pipeline identifier is unique
   * @param pipeline pipeline identifier
   * @param features Vector of ExecutionOperatingUnitFeature describing pipeline contents
   */
  void RecordOperatingUnit(execution::pipeline_id_t pipeline, ExecutionOperatingUnitFeatureVector &&features) {
    UNUSED_ATTRIBUTE auto res = units_.insert(std::make_pair(pipeline, std::move(features)));
    TERRIER_ASSERT(res.second, "Recording duplicate pipeline entry into PipelineOperatingUnits");
  }

  /**
   * Gets the features vector for a given pipeline identifier
   * @note asserts that pipeline identifier exists
   * @param pipeline pipeline identifier
   */
  const ExecutionOperatingUnitFeatureVector &GetPipelineFeatures(execution::pipeline_id_t pipeline) const {
    UNUSED_ATTRIBUTE auto itr = units_.find(pipeline);
    TERRIER_ASSERT(itr != units_.end(), "Requested pipeline could not be found in PipelineOperatingUnits");
    return itr->second;
  }

  /**
   * Checks whether a certain pipeline exists
   * @param pipeline Pipeline Identifier
   * @returns if exist or not
   */
  bool HasPipelineFeatures(execution::pipeline_id_t pipeline) const { return units_.find(pipeline) != units_.end(); }

 private:
  std::unordered_map<execution::pipeline_id_t, ExecutionOperatingUnitFeatureVector> units_{};
};

}  // namespace terrier::brain<|MERGE_RESOLUTION|>--- conflicted
+++ resolved
@@ -7,10 +7,7 @@
 
 #include "brain/brain_defs.h"
 #include "execution/exec_defs.h"
-<<<<<<< HEAD
-=======
 #include "execution/sql/memory_pool.h"
->>>>>>> 95362dc9
 #include "execution/util/execution_common.h"
 
 namespace terrier::runner {
@@ -119,11 +116,8 @@
 
   /**
    * Constructor for ExecutionOperatingUnitFeature from an existing feature
-<<<<<<< HEAD
-=======
    * @note Does not copy num_rows, cardinality
    *
->>>>>>> 95362dc9
    * @param feature Newly created OU type
    * @param other Existing OU to copy information from
    */
@@ -131,17 +125,10 @@
       : translator_id_(other.translator_id_),
         feature_id_(other.feature_id_),
         feature_(feature),
-<<<<<<< HEAD
-        num_rows_(other.num_rows_),
-        key_size_(other.key_size_),
-        num_keys_(other.num_keys_),
-        cardinality_(other.cardinality_),
-=======
         num_rows_(0),
         key_size_(other.key_size_),
         num_keys_(other.num_keys_),
         cardinality_(0),
->>>>>>> 95362dc9
         mem_factors_(other.mem_factors_),
         num_loops_(other.num_loops_),
         num_concurrent_(other.num_concurrent_) {}
@@ -284,11 +271,7 @@
   /**
    * Pipeline ID
    */
-<<<<<<< HEAD
-  execution::pipeline_id_t pipeline_id_{0};
-=======
   execution::pipeline_id_t pipeline_id_{execution::INVALID_PIPELINE_ID};
->>>>>>> 95362dc9
 
   /**
    * Features for a given pipeline
@@ -297,9 +280,6 @@
    * vector on all control flow paths. A standard std::vector may not be
    * properly cleaned up if execution encounters an "exception".
    */
-<<<<<<< HEAD
-  ExecutionOperatingUnitFeatureVector *pipeline_features_ = nullptr;
-=======
   std::unique_ptr<execution::sql::MemPoolVector<ExecutionOperatingUnitFeature>> pipeline_features_ = nullptr;
 
   /**
@@ -309,7 +289,6 @@
     pipeline_id_ = execution::INVALID_PIPELINE_ID;
     pipeline_features_ = nullptr;
   }
->>>>>>> 95362dc9
 
   /**
    * Function used to update a feature's metadata information
@@ -322,19 +301,6 @@
   void UpdateFeature(execution::pipeline_id_t pipeline_id, execution::feature_id_t feature_id,
                      ExecutionOperatingUnitFeatureAttribute modifier, ExecutionOperatingUnitFeatureUpdateMode mode,
                      uint32_t val);
-<<<<<<< HEAD
-
-  ~ExecOUFeatureVector() { Destroy(); }
-
-  /**
-   * Destroys the pipeline_features_
-   */
-  void Destroy() {
-    delete pipeline_features_;
-    pipeline_features_ = nullptr;
-  }
-=======
->>>>>>> 95362dc9
 };
 
 /**
