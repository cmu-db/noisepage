#pragma once

namespace terrier::brain {

enum class ExecutionOperatingUnitType : uint32_t {
  /** INVALID is associated with translators that are INVALID no matter what. */
  INVALID,

  /**
   * DUMMY is associated with translators that have no inherent type as the type will depend on other factors,
   * for example, the same translator may be used to create both HASHJOIN_BUILD and HASHJOIN_PROBE pipelines.
   */
  DUMMY,

  /**
   * AGGREGATE_BUILD
   * num_rows: # input rows to aggregation
   * cardinality: # unique values (although probably more correct is # of unique values based on group by clause)
   */
  AGGREGATE_BUILD,
  /**
   * AGGREGATE_ITERATE
   * num_rows: # rows output by aggregation
   * cardinality: # unique values output (either 1 for non-group by or # unique values based on group by)
   */
  AGGREGATE_ITERATE,

  /**
   * HASHJOIN_BUILD
   * num_rows: # input rows
   * cardinality: # unique tuples
   */
  HASHJOIN_BUILD,
  /**
   * HASHJOIN_PROBE
   * num_rows: number of probes
   * cardinality: number of matches
   */
  HASHJOIN_PROBE,

  /**
   * SORT_BUILD
   * num_rows: # input tuples
   * cardinality: # unique values
   */
  SORT_BUILD,
  /**
   * SORT_ITERATE
   * num_rows: # tuples output
   * cardinality: # unique values
   */
  SORT_ITERATE,

  /**
   * SEQ_SCAN
   * num_rows: the number of tuples being accessed (including tuples that do not pass filtering)
   * cardinality: same as num_rows
   */
  SEQ_SCAN,
  /**
   * IDX_SCAN
   * num_rows: size of index
   * cardinality: size of scan
   */
  IDX_SCAN,

  /**
   * INSERT
   * num_rows: # input tuples
   * cardinality: same as num_rows
   */
  INSERT,
  /**
   * UPDATE
   * num_rows: # input tuples
   * cardinality: same as num_rows
   */
  UPDATE,
  /**
   * DELETE
   * num_rows: # input tuples
   * cardinality: same as num_rows
   */
  DELETE,

  /**
   * PROJECTION
   * num_rows:
   * cardinality:
   * This shouldn't be emitted?
   */
  PROJECTION,
  /**
   * OUTPUT
   * num_rows: # rows being output
   * cardinality: 1 for network output, 0 for NoOpResultConsumer
   */
  OUTPUT,
  /**
   * LIMIT
   * num_rows:
   * cardinality:
   * This gets dropped right now... :(
   */
  LIMIT,

  /**
   * Use to demarcate plan and operations.
   * For all operations, cardinality = num_rows.
   */
  PLAN_OPS_DELIMITER,

  OP_INTEGER_PLUS_OR_MINUS,
  OP_INTEGER_MULTIPLY,
  OP_INTEGER_DIVIDE,
  OP_INTEGER_COMPARE,
  OP_DECIMAL_PLUS_OR_MINUS,
  OP_DECIMAL_MULTIPLY,
  OP_DECIMAL_DIVIDE,
  OP_DECIMAL_COMPARE,
  OP_BOOL_COMPARE
};

/** The attributes of an ExecutionOperatingUnitFeature that can be set from TPL. */
<<<<<<< HEAD
enum class ExecutionOperatingUnitFeatureAttribute : uint8_t { NUM_ROWS, CARDINALITY, CONCURRENT };
=======
enum class ExecutionOperatingUnitFeatureAttribute : uint8_t { NUM_ROWS, CARDINALITY, NUM_LOOPS };
>>>>>>> e6c8d44b

}  // namespace terrier::brain<|MERGE_RESOLUTION|>--- conflicted
+++ resolved
@@ -122,10 +122,6 @@
 };
 
 /** The attributes of an ExecutionOperatingUnitFeature that can be set from TPL. */
-<<<<<<< HEAD
-enum class ExecutionOperatingUnitFeatureAttribute : uint8_t { NUM_ROWS, CARDINALITY, CONCURRENT };
-=======
-enum class ExecutionOperatingUnitFeatureAttribute : uint8_t { NUM_ROWS, CARDINALITY, NUM_LOOPS };
->>>>>>> e6c8d44b
+enum class ExecutionOperatingUnitFeatureAttribute : uint8_t { NUM_ROWS, CARDINALITY, NUM_LOOPS, CONCURRENT };
 
 }  // namespace terrier::brain