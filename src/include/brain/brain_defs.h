#pragma once

namespace noisepage::brain {

enum class ExecutionOperatingUnitType : uint32_t {
  /** INVALID is associated with translators that are INVALID no matter what. */
  INVALID,

  /**
   * DUMMY is associated with translators that have no inherent type as the type will depend on other factors,
   * for example, the same translator may be used to create both HASHJOIN_BUILD and HASHJOIN_PROBE pipelines.
   */
  DUMMY,

  /**
   * AGGREGATE_BUILD
   * num_rows: # input rows to aggregation
   * cardinality: # unique values (although probably more correct is # of unique values based on group by clause)
   */
  AGGREGATE_BUILD,
  /**
   * AGGREGATE_ITERATE
   * num_rows: # rows output by aggregation
   * cardinality: # unique values output (either 1 for non-group by or # unique values based on group by)
   */
  AGGREGATE_ITERATE,

  /**
   * HASHJOIN_BUILD
   * num_rows: # input rows
   * cardinality: # unique tuples
   */
  HASHJOIN_BUILD,
  /**
   * HASHJOIN_PROBE
   * num_rows: number of probes
   * cardinality: number of matches
   */
  HASHJOIN_PROBE,

  /**
   * SORT_BUILD
   * num_rows: # input tuples
   * cardinality: # unique values
   */
  SORT_BUILD,
  /**
   * TOPK_SORT_BUILD
   * num_rows: # input tuples
   * cardinality: K from TopK
   */
  SORT_TOPK_BUILD,
  /**
   * SORT_ITERATE
   * num_rows: # tuples output
   * cardinality: # unique values
   */
  SORT_ITERATE,

  /**
   * SEQ_SCAN
   * num_rows: the number of tuples being accessed (including tuples that do not pass filtering)
   * cardinality: same as num_rows
   */
  SEQ_SCAN,
  /**
   * IDX_SCAN
   * num_rows: size of index
   * cardinality: size of scan
   */
  IDX_SCAN,

  /**
   * INSERT
   * num_rows: # input tuples
   * cardinality: same as num_rows
   */
  INSERT,
  /**
   * UPDATE
   * num_rows: # input tuples
   * cardinality: same as num_rows
   */
  UPDATE,
  /**
   * DELETE
   * num_rows: # input tuples
   * cardinality: same as num_rows
   */
  DELETE,

  /**
   * PROJECTION
   * num_rows:
   * cardinality:
   * This shouldn't be emitted?
   */
  PROJECTION,
  /**
   * OUTPUT
   * num_rows: # rows being output
   * cardinality: 1 for network output, 0 for NoOpResultConsumer
   */
  OUTPUT,
  /**
   * LIMIT
   * num_rows:
   * cardinality:
   * This gets dropped right now... :(
   */
  LIMIT,

  PARALLEL_MERGE_HASHJOIN,
  PARALLEL_MERGE_AGGBUILD,
  PARALLEL_SORT_STEP,
  PARALLEL_SORT_MERGE_STEP,
  CREATE_INDEX,
  CREATE_INDEX_MAIN,

  /**
   * Use to demarcate plan and operations.
   * For all operations, cardinality = num_rows.
   */
  PLAN_OPS_DELIMITER,

  OP_INTEGER_PLUS_OR_MINUS,
  OP_INTEGER_MULTIPLY,
  OP_INTEGER_DIVIDE,
  OP_INTEGER_COMPARE,
  OP_DECIMAL_PLUS_OR_MINUS,
  OP_DECIMAL_MULTIPLY,
  OP_DECIMAL_DIVIDE,
  OP_DECIMAL_COMPARE,
  OP_BOOL_COMPARE,
  OP_VARCHAR_COMPARE
};

/** The attributes of an ExecutionOperatingUnitFeature that can be set from TPL. */
enum class ExecutionOperatingUnitFeatureAttribute : uint8_t { NUM_ROWS, CARDINALITY, NUM_LOOPS };

enum class ExecutionOperatingUnitFeatureUpdateMode : uint8_t { SET, ADD, MULT };

<<<<<<< HEAD
}  // namespace terrier::brain
=======
}  // namespace noisepage::brain
>>>>>>> f3da5498
<|MERGE_RESOLUTION|>--- conflicted
+++ resolved
@@ -140,8 +140,4 @@
 
 enum class ExecutionOperatingUnitFeatureUpdateMode : uint8_t { SET, ADD, MULT };
 
-<<<<<<< HEAD
-}  // namespace terrier::brain
-=======
-}  // namespace noisepage::brain
->>>>>>> f3da5498
+}  // namespace noisepage::brain