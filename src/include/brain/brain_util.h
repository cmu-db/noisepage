--- conflicted
+++ resolved
@@ -42,13 +42,8 @@
         return "UPDATE";
       case ExecutionOperatingUnitType::DELETE:
         return "DELETE";
-<<<<<<< HEAD
-      case ExecutionOperatingUnitType::PROJECTION:
-        return "PROJECTION";
       case ExecutionOperatingUnitType::LIMIT:
         return "LIMIT";
-=======
->>>>>>> d2a3cbd9
       case ExecutionOperatingUnitType::OP_INTEGER_PLUS_OR_MINUS:
         return "OP_INTEGER_PLUS_OR_MINUS";
       case ExecutionOperatingUnitType::OP_INTEGER_MULTIPLY:
