--- conflicted
+++ resolved
@@ -14,65 +14,7 @@
    * Converts an ExecutionOperatingUnitType enum to string representation
    * @param f ExecutionOperatingUnitType to convert
    */
-<<<<<<< HEAD
-  static std::string ExecutionOperatingUnitTypeToString(ExecutionOperatingUnitType f) {
-    switch (f) {
-      case ExecutionOperatingUnitType::INVALID:
-        return "INVALID";
-      case ExecutionOperatingUnitType::AGGREGATE_BUILD:
-        return "AGG_BUILD";
-      case ExecutionOperatingUnitType::AGGREGATE_ITERATE:
-        return "AGG_ITERATE";
-      case ExecutionOperatingUnitType::HASHJOIN_BUILD:
-        return "HASHJOIN_BUILD";
-      case ExecutionOperatingUnitType::HASHJOIN_PROBE:
-        return "HASHJOIN_PROBE";
-      case ExecutionOperatingUnitType::IDXJOIN:
-        return "IDXJOIN";
-      case ExecutionOperatingUnitType::SORT_BUILD:
-        return "SORT_BUILD";
-      case ExecutionOperatingUnitType::SORT_ITERATE:
-        return "SORT_ITERATE";
-      case ExecutionOperatingUnitType::SEQ_SCAN:
-        return "SEQ_SCAN";
-      case ExecutionOperatingUnitType::IDX_SCAN:
-        return "IDX_SCAN";
-      case ExecutionOperatingUnitType::INSERT:
-        return "INSERT";
-      case ExecutionOperatingUnitType::UPDATE:
-        return "UPDATE";
-      case ExecutionOperatingUnitType::DELETE:
-        return "DELETE";
-      case ExecutionOperatingUnitType::OP_INTEGER_PLUS_OR_MINUS:
-        return "OP_INTEGER_PLUS_OR_MINUS";
-      case ExecutionOperatingUnitType::OP_INTEGER_MULTIPLY:
-        return "OP_INTEGER_MULTIPLY";
-      case ExecutionOperatingUnitType::OP_INTEGER_DIVIDE:
-        return "OP_INTEGER_DIVIDE";
-      case ExecutionOperatingUnitType::OP_INTEGER_COMPARE:
-        return "OP_INTEGER_COMPARE";
-      case ExecutionOperatingUnitType::OP_DECIMAL_PLUS_OR_MINUS:
-        return "OP_DECIMAL_PLUS_OR_MINUS";
-      case ExecutionOperatingUnitType::OP_DECIMAL_MULTIPLY:
-        return "OP_DECIMAL_MULTIPLY";
-      case ExecutionOperatingUnitType::OP_DECIMAL_DIVIDE:
-        return "OP_DECIMAL_DIVIDE";
-      case ExecutionOperatingUnitType::OP_DECIMAL_COMPARE:
-        return "OP_DECIMAL_COMPARE";
-      case ExecutionOperatingUnitType::OP_BOOL_COMPARE:
-        return "OP_BOOL_COMPARE";
-      case ExecutionOperatingUnitType::OUTPUT:
-        return "OUTPUT";
-      case ExecutionOperatingUnitType::LIMIT:
-        return "LIMIT";
-      default:
-        UNREACHABLE("Undefined ExecutionOperatingUnitType encountered");
-        break;
-    }
-  }
-=======
   static std::string ExecutionOperatingUnitTypeToString(ExecutionOperatingUnitType f);
->>>>>>> 5530c0a9
 };
 
 }  // namespace terrier::brain