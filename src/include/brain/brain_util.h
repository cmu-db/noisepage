--- conflicted
+++ resolved
@@ -42,11 +42,6 @@
         return "UPDATE";
       case ExecutionOperatingUnitType::DELETE:
         return "DELETE";
-<<<<<<< HEAD
-      case ExecutionOperatingUnitType::LIMIT:
-        return "LIMIT";
-=======
->>>>>>> b765cf22
       case ExecutionOperatingUnitType::OP_INTEGER_PLUS_OR_MINUS:
         return "OP_INTEGER_PLUS_OR_MINUS";
       case ExecutionOperatingUnitType::OP_INTEGER_MULTIPLY:
@@ -67,11 +62,8 @@
         return "OP_BOOL_COMPARE";
       case ExecutionOperatingUnitType::OUTPUT:
         return "OUTPUT";
-<<<<<<< HEAD
-=======
       case ExecutionOperatingUnitType::LIMIT:
         return "LIMIT";
->>>>>>> b765cf22
       default:
         UNREACHABLE("Undefined ExecutionOperatingUnitType encountered");
         break;
