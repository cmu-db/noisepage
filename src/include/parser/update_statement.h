--- conflicted
+++ resolved
@@ -76,13 +76,9 @@
 
   UpdateStatement() : SQLStatement(StatementType::UPDATE), table_(nullptr), where_(nullptr) {}
 
-<<<<<<< HEAD
-  void Accept(SqlNodeVisitor *v) override { v->Visit(this); }
-=======
   ~UpdateStatement() override = default;
 
   void Accept(SqlNodeVisitor *v, ParseResult *parse_result) override { v->Visit(this, parse_result); }
->>>>>>> 79ec816f
 
   /** @return update table target */
   common::ManagedPointer<TableRef> GetUpdateTable() { return common::ManagedPointer(table_); }
