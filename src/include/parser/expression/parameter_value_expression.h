#pragma once
#include <memory>
#include <vector>
#include "parser/expression/abstract_expression.h"
#include "type/type_id.h"

namespace terrier::parser {
/**
 * ParameterValueExpression represents a parameter's offset in an expression.
 * TODO(WAN): give an example. I believe this is 0-indexed, look at ParamRefTransform code path. Good beginner task?
 */
class ParameterValueExpression : public AbstractExpression {
 public:
  /**
   * Instantiates a new ParameterValueExpression with the given offset.
   * @param value_idx the offset of the parameter
   */
  explicit ParameterValueExpression(const uint32_t value_idx)
      : AbstractExpression(ExpressionType::VALUE_PARAMETER, type::TypeId::INTEGER, {}), value_idx_(value_idx) {}

  /** Default constructor for deserialization. */
  ParameterValueExpression() = default;

<<<<<<< HEAD
  ~ParameterValueExpression() override = default;

  /**
   * Copies this ParameterValueExpression
   * @returns copy of this
   */
  const AbstractExpression *Copy() const override { return new ParameterValueExpression(*this); }

  /**
   * Creates a copy of the current AbstractExpression with new children implanted.
   * The children should not be owned by any other AbstractExpression.
   * @param children New children to be owned by the copy
   * @returns copy of this with new children
   */
  const AbstractExpression *CopyWithChildren(std::vector<const AbstractExpression *> children) const override {
    TERRIER_ASSERT(children.empty(), "ParameterValueExpression should have 0 children");
    return Copy();
=======
  std::unique_ptr<AbstractExpression> Copy() const override {
    auto expr = std::make_unique<ParameterValueExpression>(GetValueIdx());
    expr->SetMutableStateForCopy(*this);
    return expr;
>>>>>>> cd670a39
  }

  /** @return offset in the expression */
  uint32_t GetValueIdx() const { return value_idx_; }

  common::hash_t Hash() const override {
    common::hash_t hash = AbstractExpression::Hash();
    hash = common::HashUtil::CombineHashes(hash, common::HashUtil::Hash(value_idx_));
    return hash;
  }

  bool operator==(const AbstractExpression &rhs) const override {
    if (!AbstractExpression::operator==(rhs)) return false;
    auto const &other = dynamic_cast<const ParameterValueExpression &>(rhs);
    return GetValueIdx() == other.GetValueIdx();
  }

  void Accept(SqlNodeVisitor *v) override { v->Visit(this); }

  /** @return expression serialized to json */
  nlohmann::json ToJson() const override {
    nlohmann::json j = AbstractExpression::ToJson();
    j["value_idx"] = value_idx_;
    return j;
  }

  /** @param j json to deserialize */
  std::vector<std::unique_ptr<AbstractExpression>> FromJson(const nlohmann::json &j) override {
    std::vector<std::unique_ptr<AbstractExpression>> exprs;
    auto e1 = AbstractExpression::FromJson(j);
    exprs.insert(exprs.end(), std::make_move_iterator(e1.begin()), std::make_move_iterator(e1.end()));
    value_idx_ = j.at("value_idx").get<uint32_t>();
    return exprs;
  }

 private:
  /**
   * Copy constructor for ParameterValueExpression
   * @param other Other ParameterValueExpression to copy from
   */
  ParameterValueExpression(const ParameterValueExpression &other) = default;

  // TODO(Tianyu): Can we get a better name for this?
  /** Offset of the value that this expression points to in the query's parameter list. */
  uint32_t value_idx_;
};

DEFINE_JSON_DECLARATIONS(ParameterValueExpression);

}  // namespace terrier::parser<|MERGE_RESOLUTION|>--- conflicted
+++ resolved
@@ -21,14 +21,15 @@
   /** Default constructor for deserialization. */
   ParameterValueExpression() = default;
 
-<<<<<<< HEAD
-  ~ParameterValueExpression() override = default;
-
   /**
    * Copies this ParameterValueExpression
    * @returns copy of this
    */
-  const AbstractExpression *Copy() const override { return new ParameterValueExpression(*this); }
+  std::unique_ptr<AbstractExpression> Copy() const override {
+    auto expr = std::make_unique<ParameterValueExpression>(GetValueIdx());
+    expr->SetMutableStateForCopy(*this);
+    return expr;
+  }
 
   /**
    * Creates a copy of the current AbstractExpression with new children implanted.
@@ -36,15 +37,10 @@
    * @param children New children to be owned by the copy
    * @returns copy of this with new children
    */
-  const AbstractExpression *CopyWithChildren(std::vector<const AbstractExpression *> children) const override {
+  std::unique_ptr<AbstractExpression> CopyWithChildren(
+      std::vector<std::unique_ptr<AbstractExpression>> &&children) const override {
     TERRIER_ASSERT(children.empty(), "ParameterValueExpression should have 0 children");
     return Copy();
-=======
-  std::unique_ptr<AbstractExpression> Copy() const override {
-    auto expr = std::make_unique<ParameterValueExpression>(GetValueIdx());
-    expr->SetMutableStateForCopy(*this);
-    return expr;
->>>>>>> cd670a39
   }
 
   /** @return offset in the expression */
@@ -81,12 +77,6 @@
   }
 
  private:
-  /**
-   * Copy constructor for ParameterValueExpression
-   * @param other Other ParameterValueExpression to copy from
-   */
-  ParameterValueExpression(const ParameterValueExpression &other) = default;
-
   // TODO(Tianyu): Can we get a better name for this?
   /** Offset of the value that this expression points to in the query's parameter list. */
   uint32_t value_idx_;
