#pragma once

#include <memory>
#include <vector>
#include "common/hash_util.h"
#include "parser/expression/abstract_expression.h"
#include "type/transient_value.h"

namespace terrier::parser {

/**
 * Represents a logical constant expression.
 */
class ConstantValueExpression : public AbstractExpression {
 public:
  /**
   * Instantiate a new constant value expression.
   * @param value value to be held
   */
  explicit ConstantValueExpression(const type::TransientValue &value)
      : AbstractExpression(ExpressionType::VALUE_CONSTANT, value.Type(), {}), value_(value) {}

  /**
   * Default constructor for deserialization
   */
  ConstantValueExpression() = default;

  common::hash_t Hash() const override {
    return common::HashUtil::CombineHashes(AbstractExpression::Hash(), value_.Hash());
  }

  bool operator==(const AbstractExpression &other) const override {
    if (!AbstractExpression::operator==(other)) return false;
    auto const &const_expr = dynamic_cast<const ConstantValueExpression &>(other);
    return value_ == const_expr.GetValue();
  }

  std::shared_ptr<AbstractExpression> Copy() const override { return std::make_shared<ConstantValueExpression>(*this); }

  /**
   * @return the constant value stored in this expression
   */
  type::TransientValue GetValue() const { return value_; }

  /**
   * @return expression serialized to json
   * @note ToJson is a private member of TransientValue, ConstantValueExpression can access it because it
   * is a friend class of TransientValue.
   * @see TransientValue for why ToJson is made private
   */
  nlohmann::json ToJson() const override {
    nlohmann::json j = AbstractExpression::ToJson();
<<<<<<< HEAD
    j["value"] = value_.ToJson();
=======
    j["value"] = value_;
>>>>>>> 0fbc6725
    return j;
  }

  /**
   * @param j json to deserialize
   * @note FromJson is a private member of TransientValue, ConstantValueExpression can access it because it
   * is a friend class of TransientValue.
   * @see TransientValue for why FromJson is made private
   */
  void FromJson(const nlohmann::json &j) override {
    AbstractExpression::FromJson(j);
<<<<<<< HEAD
    value_.FromJson(j.at("value"));
=======
    value_ = j.at("value").get<type::TransientValue>();
>>>>>>> 0fbc6725
  }

 private:
  type::TransientValue value_;
};

DEFINE_JSON_DECLARATIONS(ConstantValueExpression);

}  // namespace terrier::parser<|MERGE_RESOLUTION|>--- conflicted
+++ resolved
@@ -50,11 +50,7 @@
    */
   nlohmann::json ToJson() const override {
     nlohmann::json j = AbstractExpression::ToJson();
-<<<<<<< HEAD
-    j["value"] = value_.ToJson();
-=======
     j["value"] = value_;
->>>>>>> 0fbc6725
     return j;
   }
 
@@ -66,11 +62,7 @@
    */
   void FromJson(const nlohmann::json &j) override {
     AbstractExpression::FromJson(j);
-<<<<<<< HEAD
-    value_.FromJson(j.at("value"));
-=======
     value_ = j.at("value").get<type::TransientValue>();
->>>>>>> 0fbc6725
   }
 
  private:
