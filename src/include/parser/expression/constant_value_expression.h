#pragma once

#include <memory>
#include <utility>
#include <vector>
#include "common/hash_util.h"
#include "parser/expression/abstract_expression.h"
#include "type/transient_value.h"

namespace terrier::parser {
/**
 * ConstantValueExpression represents a constant, e.g. numbers, string literals.
 */
class ConstantValueExpression : public AbstractExpression {
 public:
  /**
   * Instantiate a new constant value expression.
   * @param value value to be held
   */
  explicit ConstantValueExpression(type::TransientValue value)
      : AbstractExpression(ExpressionType::VALUE_CONSTANT, value.Type(), {}), value_(std::move(value)) {}

  /** Default constructor for deserialization. */
  ConstantValueExpression() = default;

  ~ConstantValueExpression() override = default;

  common::hash_t Hash() const override {
    return common::HashUtil::CombineHashes(AbstractExpression::Hash(), value_.Hash());
  }

  bool operator==(const AbstractExpression &other) const override {
    if (!AbstractExpression::operator==(other)) return false;
    auto const &const_expr = dynamic_cast<const ConstantValueExpression &>(other);
    return value_ == const_expr.GetValue();
  }

  /**
   * Copies this ConstantValueExpression
   * @returns copy of this
   */
  const AbstractExpression *Copy() const override { return new ConstantValueExpression(*this); }

  /**
   * Creates a copy of the current AbstractExpression with new children implanted.
   * The children should not be owned by any other AbstractExpression.
   * @param children New children to be owned by the copy
   * @returns copy of this with new children
   */
  const AbstractExpression *CopyWithChildren(std::vector<const AbstractExpression *> children) const override {
    TERRIER_ASSERT(children.empty(), "COnstantValueExpression should have 0 children");
    return Copy();
  }

  void DeriveExpressionName() override {
    if (!this->GetAlias().empty()) {
      this->SetExpressionName(this->GetAlias());
    } else {
      this->SetExpressionName(value_.ToString());
    }
  }

<<<<<<< HEAD
  /**
   * @return the constant value stored in this expression
   */
=======
  std::unique_ptr<AbstractExpression> Copy() const override {
    auto expr = std::make_unique<ConstantValueExpression>(GetValue());
    expr->SetMutableStateForCopy(*this);
    return expr;
  }

  /** @return the constant value stored in this expression */
>>>>>>> cd670a39
  type::TransientValue GetValue() const { return value_; }

  void Accept(SqlNodeVisitor *v) override { v->Visit(this); }

  /**
   * @return expression serialized to json
   * @note TransientValue::ToJson() is private, ConstantValueExpression is a friend
   * @see TransientValue for why TransientValue::ToJson is private
   */
  nlohmann::json ToJson() const override {
    nlohmann::json j = AbstractExpression::ToJson();
    j["value"] = value_;
    return j;
  }

  /**
   * @param j json to deserialize
   * @note TransientValue::FromJson() is private, ConstantValueExpression is a friend
   * @see TransientValue for why TransientValue::FromJson is private
   */
  std::vector<std::unique_ptr<AbstractExpression>> FromJson(const nlohmann::json &j) override {
    std::vector<std::unique_ptr<AbstractExpression>> exprs;
    auto e1 = AbstractExpression::FromJson(j);
    exprs.insert(exprs.end(), std::make_move_iterator(e1.begin()), std::make_move_iterator(e1.end()));
    value_ = j.at("value").get<type::TransientValue>();
    return exprs;
  }

 private:
<<<<<<< HEAD
  /**
   * Copy constructor for ConstantValueExpresison
   * Relies on AbstractExpression copy constructor for base members
   * @param other Other ConstantValueExpression to copy from
   */
  ConstantValueExpression(const ConstantValueExpression &other) = default;

  /**
   * Value of the constant value expression
   */
=======
  /** The constant held inside this ConstantValueExpression. */
>>>>>>> cd670a39
  type::TransientValue value_;
};

DEFINE_JSON_DECLARATIONS(ConstantValueExpression);

}  // namespace terrier::parser<|MERGE_RESOLUTION|>--- conflicted
+++ resolved
@@ -23,8 +23,6 @@
   /** Default constructor for deserialization. */
   ConstantValueExpression() = default;
 
-  ~ConstantValueExpression() override = default;
-
   common::hash_t Hash() const override {
     return common::HashUtil::CombineHashes(AbstractExpression::Hash(), value_.Hash());
   }
@@ -39,7 +37,11 @@
    * Copies this ConstantValueExpression
    * @returns copy of this
    */
-  const AbstractExpression *Copy() const override { return new ConstantValueExpression(*this); }
+  std::unique_ptr<AbstractExpression> Copy() const override {
+    auto expr = std::make_unique<ConstantValueExpression>(GetValue());
+    expr->SetMutableStateForCopy(*this);
+    return expr;
+  }
 
   /**
    * Creates a copy of the current AbstractExpression with new children implanted.
@@ -47,7 +49,8 @@
    * @param children New children to be owned by the copy
    * @returns copy of this with new children
    */
-  const AbstractExpression *CopyWithChildren(std::vector<const AbstractExpression *> children) const override {
+  std::unique_ptr<AbstractExpression> CopyWithChildren(
+      std::vector<std::unique_ptr<AbstractExpression>> &&children) const override {
     TERRIER_ASSERT(children.empty(), "COnstantValueExpression should have 0 children");
     return Copy();
   }
@@ -60,19 +63,7 @@
     }
   }
 
-<<<<<<< HEAD
-  /**
-   * @return the constant value stored in this expression
-   */
-=======
-  std::unique_ptr<AbstractExpression> Copy() const override {
-    auto expr = std::make_unique<ConstantValueExpression>(GetValue());
-    expr->SetMutableStateForCopy(*this);
-    return expr;
-  }
-
   /** @return the constant value stored in this expression */
->>>>>>> cd670a39
   type::TransientValue GetValue() const { return value_; }
 
   void Accept(SqlNodeVisitor *v) override { v->Visit(this); }
@@ -102,20 +93,7 @@
   }
 
  private:
-<<<<<<< HEAD
-  /**
-   * Copy constructor for ConstantValueExpresison
-   * Relies on AbstractExpression copy constructor for base members
-   * @param other Other ConstantValueExpression to copy from
-   */
-  ConstantValueExpression(const ConstantValueExpression &other) = default;
-
-  /**
-   * Value of the constant value expression
-   */
-=======
   /** The constant held inside this ConstantValueExpression. */
->>>>>>> cd670a39
   type::TransientValue value_;
 };
 
