--- conflicted
+++ resolved
@@ -52,14 +52,10 @@
     return Copy();
   }
 
-<<<<<<< HEAD
   void Accept(common::ManagedPointer<binder::SqlNodeVisitor> v) override;
-=======
-  void Accept(common::ManagedPointer<binder::SqlNodeVisitor> v) override { v->Visit(common::ManagedPointer(this)); }
 
- private:
-  std::string table_name_;
->>>>>>> e525dcd2
+  private:
+    std::string table_name_;
 };
 
 DEFINE_JSON_HEADER_DECLARATIONS(StarExpression);
