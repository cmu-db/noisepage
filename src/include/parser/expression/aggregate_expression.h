#pragma once

#include <memory>
#include <utility>
#include <vector>
#include "common/exception.h"
#include "parser/expression/abstract_expression.h"
#include "parser/expression_defs.h"

namespace terrier::parser {

/**
 * AggregateExpression is only used for parsing, planning and optimizing.
 * TODO(WAN): how is it used? Check with William?
 */
class AggregateExpression : public AbstractExpression {
 public:
  /**
   * Instantiates a new aggregate expression.
   * @param type type of aggregate expression
   * @param children children to be added
   * @param distinct whether to eliminate duplicate values in aggregate function calculations
   */
<<<<<<< HEAD
  AggregateExpression(ExpressionType type, std::vector<const AbstractExpression *> children, bool distinct)
=======
  AggregateExpression(ExpressionType type, std::vector<std::unique_ptr<AbstractExpression>> &&children, bool distinct)
>>>>>>> cd670a39
      : AbstractExpression(type, type::TypeId::INVALID, std::move(children)), distinct_(distinct) {}

  /** Default constructor for deserialization. */
  AggregateExpression() = default;

<<<<<<< HEAD
  /**
   * Default destructor
   */
  ~AggregateExpression() override = default;

  /**
   * Creates a copy of the current AbstractExpression
   * @returns Copy of this
   */
  const AbstractExpression *Copy() const override {
    std::vector<const AbstractExpression *> children;
    for (const auto *child : children_) {
      children.emplace_back(child->Copy());
    }
    return CopyWithChildren(std::move(children));
  }

  /**
   * Creates a copy of the current AbstractExpression with new children implanted.
   * The children should not be owned by any other AbstractExpression.
   * @param children New children to be owned by the copy
   * @returns copy of this with new children
   */
  const AbstractExpression *CopyWithChildren(std::vector<const AbstractExpression *> children) const override {
    return new AggregateExpression(*this, std::move(children));
=======
  std::unique_ptr<AbstractExpression> Copy() const override {
    std::vector<std::unique_ptr<AbstractExpression>> children;
    for (const auto &child : GetChildren()) {
      children.emplace_back(child->Copy());
    }
    auto expr = std::make_unique<AggregateExpression>(GetExpressionType(), std::move(children), IsDistinct());
    expr->SetMutableStateForCopy(*this);
    return expr;
>>>>>>> cd670a39
  }

  common::hash_t Hash() const override {
    common::hash_t hash = AbstractExpression::Hash();
    hash = common::HashUtil::CombineHashes(hash, common::HashUtil::Hash(distinct_));
    return hash;
  }

  bool operator==(const AbstractExpression &rhs) const override {
    if (!AbstractExpression::operator==(rhs)) return false;
    auto const &other = dynamic_cast<const AggregateExpression &>(rhs);
    return IsDistinct() == other.IsDistinct();
  }

  /** @return true if we should eliminate duplicate values in aggregate function calculations */
  bool IsDistinct() const { return distinct_; }

  void DeriveReturnValueType() override {
    auto expr_type = this->GetExpressionType();
    switch (expr_type) {
      case ExpressionType::AGGREGATE_COUNT:
        this->SetReturnValueType(type::TypeId::INTEGER);
        break;
        // keep the type of the base
      case ExpressionType::AGGREGATE_MAX:
      case ExpressionType::AGGREGATE_MIN:
      case ExpressionType::AGGREGATE_SUM:
        TERRIER_ASSERT(this->GetChildrenSize() >= 1, "No column name given.");
        const_cast<parser::AbstractExpression *>(this->GetChild(0).Get())->DeriveReturnValueType();
        this->SetReturnValueType(this->GetChild(0)->GetReturnValueType());
        break;
      case ExpressionType::AGGREGATE_AVG:
        this->SetReturnValueType(type::TypeId::DECIMAL);
        break;
      default:
        throw PARSER_EXCEPTION(
            ("Not a valid aggregation expression type: " + std::to_string(static_cast<int>(expr_type))).c_str());
    }
  }

  void Accept(SqlNodeVisitor *v) override { v->Visit(this); }

  /** @return expression serialized to json */
  nlohmann::json ToJson() const override {
    nlohmann::json j = AbstractExpression::ToJson();
    j["distinct"] = distinct_;
    return j;
  }

  /**
   * @param j json to deserialize
   */
  std::vector<std::unique_ptr<AbstractExpression>> FromJson(const nlohmann::json &j) override {
    std::vector<std::unique_ptr<AbstractExpression>> exprs;
    auto e1 = AbstractExpression::FromJson(j);
    exprs.insert(exprs.end(), std::make_move_iterator(e1.begin()), std::make_move_iterator(e1.end()));
    distinct_ = j.at("distinct").get<bool>();
    return exprs;
  }

 private:
<<<<<<< HEAD
  /**
   * Copy constructor for AggregateExpression.
   * Relies on AbstractExpression copy constructor for base members
   * @param other AggregateExpression to copy from
   * @param children Children of the new AggregateExpression
   */
  AggregateExpression(const AggregateExpression &other, std::vector<const AbstractExpression *> &&children)
      : AbstractExpression(other), distinct_(other.distinct_) {
    children_ = children;
  }

  /**
   * If duplicate rows will be removed
   */
=======
  /** True if duplicate rows should be removed. */
>>>>>>> cd670a39
  bool distinct_;
};

DEFINE_JSON_DECLARATIONS(AggregateExpression);

}  // namespace terrier::parser<|MERGE_RESOLUTION|>--- conflicted
+++ resolved
@@ -21,29 +21,19 @@
    * @param children children to be added
    * @param distinct whether to eliminate duplicate values in aggregate function calculations
    */
-<<<<<<< HEAD
-  AggregateExpression(ExpressionType type, std::vector<const AbstractExpression *> children, bool distinct)
-=======
   AggregateExpression(ExpressionType type, std::vector<std::unique_ptr<AbstractExpression>> &&children, bool distinct)
->>>>>>> cd670a39
       : AbstractExpression(type, type::TypeId::INVALID, std::move(children)), distinct_(distinct) {}
 
   /** Default constructor for deserialization. */
   AggregateExpression() = default;
 
-<<<<<<< HEAD
-  /**
-   * Default destructor
-   */
-  ~AggregateExpression() override = default;
-
   /**
    * Creates a copy of the current AbstractExpression
    * @returns Copy of this
    */
-  const AbstractExpression *Copy() const override {
-    std::vector<const AbstractExpression *> children;
-    for (const auto *child : children_) {
+  std::unique_ptr<AbstractExpression> Copy() const override {
+    std::vector<std::unique_ptr<AbstractExpression>> children;
+    for (const auto &child : GetChildren()) {
       children.emplace_back(child->Copy());
     }
     return CopyWithChildren(std::move(children));
@@ -55,18 +45,11 @@
    * @param children New children to be owned by the copy
    * @returns copy of this with new children
    */
-  const AbstractExpression *CopyWithChildren(std::vector<const AbstractExpression *> children) const override {
-    return new AggregateExpression(*this, std::move(children));
-=======
-  std::unique_ptr<AbstractExpression> Copy() const override {
-    std::vector<std::unique_ptr<AbstractExpression>> children;
-    for (const auto &child : GetChildren()) {
-      children.emplace_back(child->Copy());
-    }
+  std::unique_ptr<AbstractExpression> CopyWithChildren(
+      std::vector<std::unique_ptr<AbstractExpression>> &&children) const override {
     auto expr = std::make_unique<AggregateExpression>(GetExpressionType(), std::move(children), IsDistinct());
     expr->SetMutableStateForCopy(*this);
     return expr;
->>>>>>> cd670a39
   }
 
   common::hash_t Hash() const override {
@@ -128,24 +111,7 @@
   }
 
  private:
-<<<<<<< HEAD
-  /**
-   * Copy constructor for AggregateExpression.
-   * Relies on AbstractExpression copy constructor for base members
-   * @param other AggregateExpression to copy from
-   * @param children Children of the new AggregateExpression
-   */
-  AggregateExpression(const AggregateExpression &other, std::vector<const AbstractExpression *> &&children)
-      : AbstractExpression(other), distinct_(other.distinct_) {
-    children_ = children;
-  }
-
-  /**
-   * If duplicate rows will be removed
-   */
-=======
   /** True if duplicate rows should be removed. */
->>>>>>> cd670a39
   bool distinct_;
 };
 
