#pragma once

#include <memory>
#include <utility>
#include <vector>
#include "common/macros.h"
#include "parser/expression/abstract_expression.h"

namespace terrier::parser {
/**
 * CaseExpression represents a SQL WHEN ... THEN ... statement.
 */
class CaseExpression : public AbstractExpression {
 public:
  /** WHEN ... THEN ... clauses. */
  struct WhenClause {
<<<<<<< HEAD
    /**
     * The condition to be checked for this case expression.
     */
    std::shared_ptr<AbstractExpression> condition_;
    /**
     * The value that this expression should have if the corresponding condition is true.
     */
    std::shared_ptr<AbstractExpression> then_;
=======
    /** The condition to be checked for this case expression. */
    std::unique_ptr<AbstractExpression> condition;
    /** The value that this expression should have if the corresponding condition is true. */
    std::unique_ptr<AbstractExpression> then;
>>>>>>> f7a8e285

    /**
     * Equality check
     * @param rhs the other WhenClause to compare to
     * @return if the two are equal
     */
    bool operator==(const WhenClause &rhs) const { return *condition_ == *rhs.condition_ && *then_ == *rhs.then_; }

    /**
     * Inequality check
     * @param rhs the other WhenClause to compare toz
     * @return if the two are not equal
     */
    bool operator!=(const WhenClause &rhs) const { return !operator==(rhs); }

    /**
     * Derived expressions should call this base method
     * @return expression serialized to json
     */
    nlohmann::json ToJson() const {
      nlohmann::json j;
<<<<<<< HEAD
      j["condition"] = condition_;
      j["then"] = then_;
=======
      // TODO(WAN) json      j["condition"] = condition;
      // TODO(WAN) json      j["then"] = then;
>>>>>>> f7a8e285
      return j;
    }

    /**
     * Derived expressions should call this base method
     * @param j json to deserialize
     */
    void FromJson(const nlohmann::json &j) {
<<<<<<< HEAD
      condition_ = DeserializeExpression(j.at("condition"));
      then_ = DeserializeExpression(j.at("then"));
=======
      // TODO(WAN) json      condition = DeserializeExpression(j.at("condition"));
      // TODO(WAN) json      then = DeserializeExpression(j.at("then"));
>>>>>>> f7a8e285
    }
  };

  /**
   * Instantiate a new case expression.
   * @param return_value_type return value of the case expression
   * @param when_clauses list of when clauses
   * @param default_expr default expression for this case
   */
  CaseExpression(const type::TypeId return_value_type, std::vector<WhenClause> &&when_clauses,
                 std::unique_ptr<AbstractExpression> default_expr)
      : AbstractExpression(ExpressionType::OPERATOR_CASE_EXPR, return_value_type, {}),
        when_clauses_(std::move(when_clauses)),
        default_expr_(std::move(default_expr)) {}

  /** Default constructor for deserialization. */
  CaseExpression() = default;

  common::hash_t Hash() const override {
    common::hash_t hash = AbstractExpression::Hash();
    for (auto &clause : when_clauses_) {
      hash = common::HashUtil::CombineHashes(hash, clause.condition_->Hash());
      hash = common::HashUtil::CombineHashes(hash, clause.then_->Hash());
    }
    if (default_expr_ != nullptr) {
      hash = common::HashUtil::CombineHashes(hash, default_expr_->Hash());
    }
    return hash;
  }

  bool operator==(const AbstractExpression &rhs) const override {
    if (!AbstractExpression::operator==(rhs)) return false;
    auto const &other = dynamic_cast<const CaseExpression &>(rhs);
    auto clause_size = GetWhenClauseSize();
    if (clause_size != other.GetWhenClauseSize()) return false;

    for (size_t i = 0; i < clause_size; i++)
      if (when_clauses_[i] != other.when_clauses_[i]) return false;

    auto default_exp = GetDefaultClause();
    auto other_default_exp = other.GetDefaultClause();
    if (default_exp == nullptr && other_default_exp == nullptr) return true;
    if (default_exp == nullptr || other_default_exp == nullptr) return false;
    return *default_exp == *other_default_exp;
  }

  std::unique_ptr<AbstractExpression> Copy() const override {
    std::vector<WhenClause> clauses;
    for (const auto &clause : when_clauses_) {
      clauses.emplace_back(WhenClause{clause.condition->Copy(), clause.then->Copy()});
    }
    return std::make_unique<CaseExpression>(GetReturnValueType(), std::move(clauses), default_expr_->Copy());
  }

  /**
   * @return the number of when clauses
   */
  size_t GetWhenClauseSize() const { return when_clauses_.size(); }

  /**
   * @param index index of when clause to get
   * @return condition at that index
   */
  common::ManagedPointer<AbstractExpression> GetWhenClauseCondition(size_t index) const {
    TERRIER_ASSERT(index < when_clauses_.size(), "Index must be in bounds.");
<<<<<<< HEAD
    return when_clauses_[index].condition_;
=======
    return common::ManagedPointer(when_clauses_[index].condition);
>>>>>>> f7a8e285
  }

  /**
   * @param index index of when clause to get
   * @return result at that index
   */
  common::ManagedPointer<AbstractExpression> GetWhenClauseResult(size_t index) const {
    TERRIER_ASSERT(index < when_clauses_.size(), "Index must be in bounds.");
<<<<<<< HEAD
    return when_clauses_[index].then_;
=======
    return common::ManagedPointer(when_clauses_[index].then);
>>>>>>> f7a8e285
  }

  /** @return default clause, if it exists */
  common::ManagedPointer<AbstractExpression> GetDefaultClause() const { return common::ManagedPointer(default_expr_); }

  void Accept(SqlNodeVisitor *v) override { v->Visit(this); }

  /** @return expression serialized to json */
  nlohmann::json ToJson() const override {
    nlohmann::json j = AbstractExpression::ToJson();
    std::vector<nlohmann::json> when_clauses_json;
    for (const auto &when_clause : when_clauses_) {
      when_clauses_json.push_back(when_clause.ToJson());
    }
    j["when_clauses"] = when_clauses_json;
    // TODO(WAN) json    j["default_expr"] = default_expr_;
    return j;
  }

  /** @param j json to deserialize */
  void FromJson(const nlohmann::json &j) override {
    AbstractExpression::FromJson(j);
    when_clauses_ = j.at("when_clauses").get<std::vector<WhenClause>>();
    default_expr_ = DeserializeExpression(j.at("default_expr"));
  }

 private:
  /** List of condition and result cases: WHEN ... THEN ... */
  std::vector<WhenClause> when_clauses_;
  /** Default result case. */
  std::unique_ptr<AbstractExpression> default_expr_;
};

DEFINE_JSON_DECLARATIONS(CaseExpression::WhenClause);
DEFINE_JSON_DECLARATIONS(CaseExpression);

}  // namespace terrier::parser<|MERGE_RESOLUTION|>--- conflicted
+++ resolved
@@ -14,21 +14,10 @@
  public:
   /** WHEN ... THEN ... clauses. */
   struct WhenClause {
-<<<<<<< HEAD
-    /**
-     * The condition to be checked for this case expression.
-     */
-    std::shared_ptr<AbstractExpression> condition_;
-    /**
-     * The value that this expression should have if the corresponding condition is true.
-     */
-    std::shared_ptr<AbstractExpression> then_;
-=======
     /** The condition to be checked for this case expression. */
     std::unique_ptr<AbstractExpression> condition;
     /** The value that this expression should have if the corresponding condition is true. */
     std::unique_ptr<AbstractExpression> then;
->>>>>>> f7a8e285
 
     /**
      * Equality check
@@ -50,13 +39,8 @@
      */
     nlohmann::json ToJson() const {
       nlohmann::json j;
-<<<<<<< HEAD
-      j["condition"] = condition_;
-      j["then"] = then_;
-=======
       // TODO(WAN) json      j["condition"] = condition;
       // TODO(WAN) json      j["then"] = then;
->>>>>>> f7a8e285
       return j;
     }
 
@@ -65,13 +49,8 @@
      * @param j json to deserialize
      */
     void FromJson(const nlohmann::json &j) {
-<<<<<<< HEAD
-      condition_ = DeserializeExpression(j.at("condition"));
-      then_ = DeserializeExpression(j.at("then"));
-=======
       // TODO(WAN) json      condition = DeserializeExpression(j.at("condition"));
       // TODO(WAN) json      then = DeserializeExpression(j.at("then"));
->>>>>>> f7a8e285
     }
   };
 
@@ -137,11 +116,7 @@
    */
   common::ManagedPointer<AbstractExpression> GetWhenClauseCondition(size_t index) const {
     TERRIER_ASSERT(index < when_clauses_.size(), "Index must be in bounds.");
-<<<<<<< HEAD
-    return when_clauses_[index].condition_;
-=======
     return common::ManagedPointer(when_clauses_[index].condition);
->>>>>>> f7a8e285
   }
 
   /**
@@ -150,11 +125,7 @@
    */
   common::ManagedPointer<AbstractExpression> GetWhenClauseResult(size_t index) const {
     TERRIER_ASSERT(index < when_clauses_.size(), "Index must be in bounds.");
-<<<<<<< HEAD
-    return when_clauses_[index].then_;
-=======
     return common::ManagedPointer(when_clauses_[index].then);
->>>>>>> f7a8e285
   }
 
   /** @return default clause, if it exists */
