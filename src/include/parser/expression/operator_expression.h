--- conflicted
+++ resolved
@@ -68,21 +68,7 @@
     this->SetReturnValueType(type);
   }
 
-<<<<<<< HEAD
-  void Accept(SqlNodeVisitor *v) override { v->Visit(this); }
-=======
-  std::unique_ptr<AbstractExpression> Copy() const override {
-    std::vector<std::unique_ptr<AbstractExpression>> children;
-    for (const auto &child : GetChildren()) {
-      children.emplace_back(child->Copy());
-    }
-    auto expr = std::make_unique<OperatorExpression>(GetExpressionType(), GetReturnValueType(), std::move(children));
-    expr->SetMutableStateForCopy(*this);
-    return expr;
-  }
-
   void Accept(SqlNodeVisitor *v, ParseResult *parse_result) override { v->Visit(this, parse_result); }
->>>>>>> 79ec816f
 };
 
 DEFINE_JSON_DECLARATIONS(OperatorExpression);
