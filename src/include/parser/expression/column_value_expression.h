--- conflicted
+++ resolved
@@ -4,6 +4,7 @@
 #include <string>
 #include <utility>
 #include <vector>
+
 #include "catalog/catalog_defs.h"
 #include "parser/expression/abstract_expression.h"
 
@@ -64,14 +65,14 @@
         column_oid_(column_oid) {}
 
   /**
-<<<<<<< HEAD
    * @param table_oid OID of the table.
    * @param column_oid OID of the column.
    * @param type Type of the column.
    */
   ColumnValueExpression(catalog::table_oid_t table_oid, catalog::col_oid_t column_oid, type::TypeId type)
       : AbstractExpression(ExpressionType::COLUMN_VALUE, type, {}), table_oid_(table_oid), column_oid_(column_oid) {}
-=======
+
+  /**
    * @param table_name table name
    * @param col_name column name
    * @param database_oid database OID
@@ -86,7 +87,6 @@
         database_oid_(database_oid),
         table_oid_(table_oid),
         column_oid_(column_oid) {}
->>>>>>> 4e0b0994
 
   /** Default constructor for deserialization. */
   ColumnValueExpression() = default;
