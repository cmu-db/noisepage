#pragma once

#include <memory>
#include <string>
#include <utility>
#include <vector>
#include "catalog/catalog_defs.h"
#include "parser/expression/abstract_expression.h"

namespace terrier {

namespace binder {
class BinderContext;
}

namespace parser {

/**
 * ColumnValueExpression represents a reference to a column.
 */
class ColumnValueExpression : public AbstractExpression {
 public:
  /**
   * This constructor is called only in postgresparser, setting the column name,
   * and optionally setting the table name and alias.
   * Namespace name is always set to empty string, as the postgresparser does not know the namespace name.
   * Parameter namespace name is included so that the program can differentiate this constructor from
   * another constructor that sets the namespace name, table name. and column name.
   * @param namespace_name namespace name
   * @param table_name table name
   * @param col_name column name
   * @param alias alias of the expression
   */
  ColumnValueExpression(std::string namespace_name, std::string table_name, std::string col_name, std::string alias)
      : AbstractExpression(ExpressionType::COLUMN_VALUE, type::TypeId::INVALID, std::move(alias), {}),
        namespace_name_(std::move(namespace_name)),
        table_name_(std::move(table_name)),
        column_name_(std::move(col_name)) {}

  /**
   * @param table_name table name
   * @param col_name column name
   */
  ColumnValueExpression(std::string table_name, std::string col_name)
      : AbstractExpression(ExpressionType::COLUMN_VALUE, type::TypeId::INVALID, {}),
        table_name_(std::move(table_name)),
        column_name_(std::move(col_name)) {}

  /**
   * @param namespace_name namespace name
   * @param table_name table name
   * @param col_name column name
   */
  ColumnValueExpression(std::string namespace_name, std::string table_name, std::string col_name)
      : AbstractExpression(ExpressionType::COLUMN_VALUE, type::TypeId::INVALID, {}),
        namespace_name_(std::move(namespace_name)),
        table_name_(std::move(table_name)),
        column_name_(std::move(col_name)) {}

  /**
   * @param database_oid database OID
   * @param table_oid table OID
   * @param column_oid column OID
   */
  ColumnValueExpression(catalog::db_oid_t database_oid, catalog::table_oid_t table_oid, catalog::col_oid_t column_oid)
      : AbstractExpression(ExpressionType::COLUMN_VALUE, type::TypeId::INVALID, {}),
        database_oid_(database_oid),
        table_oid_(table_oid),
        column_oid_(column_oid) {}

  /** Default constructor for deserialization. */
  ColumnValueExpression() = default;

  /** @return namespace name */
  std::string GetNamespaceName() const { return namespace_name_; }

  /** @return table name */
  std::string GetTableName() const { return table_name_; }

  /** @return column name */
  std::string GetColumnName() const { return column_name_; }

  /** @return database oid */
  catalog::db_oid_t GetDatabaseOid() const { return database_oid_; }

  /** @return table oid */
  catalog::table_oid_t GetTableOid() const { return table_oid_; }

  /** @return column oid */
  catalog::col_oid_t GetColumnOid() const { return column_oid_; }

  std::unique_ptr<AbstractExpression> Copy() const override {
    auto expr = std::make_unique<ColumnValueExpression>(GetDatabaseOid(), GetTableOid(), GetColumnOid());
    expr->SetMutableStateForCopy(*this);
    expr->namespace_name_ = this->namespace_name_;
    expr->table_name_ = this->table_name_;
    expr->column_name_ = this->column_name_;
    expr->SetDatabaseOID(this->database_oid_);
    expr->SetTableOID(this->table_oid_);
    expr->SetColumnOID(this->column_oid_);
    return expr;
  }

  common::hash_t Hash() const override {
    common::hash_t hash = AbstractExpression::Hash();
    hash = common::HashUtil::CombineHashes(hash, common::HashUtil::Hash(namespace_name_));
    hash = common::HashUtil::CombineHashes(hash, common::HashUtil::Hash(table_name_));
    hash = common::HashUtil::CombineHashes(hash, common::HashUtil::Hash(column_name_));
    hash = common::HashUtil::CombineHashes(hash, common::HashUtil::Hash(database_oid_));
    hash = common::HashUtil::CombineHashes(hash, common::HashUtil::Hash(table_oid_));
    hash = common::HashUtil::CombineHashes(hash, common::HashUtil::Hash(column_oid_));
    return hash;
  }

  bool operator==(const AbstractExpression &rhs) const override {
    if (!AbstractExpression::operator==(rhs)) return false;
    auto const &other = dynamic_cast<const ColumnValueExpression &>(rhs);
    if (GetColumnName() != other.GetColumnName()) return false;
    if (GetTableName() != other.GetTableName()) return false;
    if (GetNamespaceName() != other.GetNamespaceName()) return false;
    if (GetColumnOid() != other.GetColumnOid()) return false;
    if (GetTableOid() != other.GetTableOid()) return false;
    return GetDatabaseOid() == other.GetDatabaseOid();
  }

  void DeriveExpressionName() override {
    if (!(this->GetAlias().empty()))
      this->SetExpressionName(this->GetAlias());
    else
      this->SetExpressionName(column_name_);
  }

  void Accept(SqlNodeVisitor *v, ParseResult *parse_result) override { v->Visit(this, parse_result); }

  /**
   * @return expression serialized to json
   */
  nlohmann::json ToJson() const override {
    nlohmann::json j = AbstractExpression::ToJson();
    j["namespace_name"] = namespace_name_;
    j["table_name"] = table_name_;
    j["column_name"] = column_name_;
    j["database_oid"] = database_oid_;
    j["table_oid"] = table_oid_;
    j["column_oid"] = column_oid_;
    return j;
  }

  /**
   * @param j json to deserialize
   */
  std::vector<std::unique_ptr<AbstractExpression>> FromJson(const nlohmann::json &j) override {
    std::vector<std::unique_ptr<AbstractExpression>> exprs;
    auto e1 = AbstractExpression::FromJson(j);
    exprs.insert(exprs.end(), std::make_move_iterator(e1.begin()), std::make_move_iterator(e1.end()));
    namespace_name_ = j.at("namespace_name").get<std::string>();
    table_name_ = j.at("table_name").get<std::string>();
    column_name_ = j.at("column_name").get<std::string>();
    database_oid_ = j.at("database_oid").get<catalog::db_oid_t>();
    table_oid_ = j.at("table_oid").get<catalog::table_oid_t>();
    column_oid_ = j.at("column_oid").get<catalog::col_oid_t>();
    return exprs;
  }

 private:
  friend class binder::BinderContext;
  /** @param database_oid Database OID to be assigned to this expression */
  void SetDatabaseOID(catalog::db_oid_t database_oid) { database_oid_ = database_oid; }
  /** @param table_oid Table OID to be assigned to this expression */
  void SetTableOID(catalog::table_oid_t table_oid) { table_oid_ = table_oid; }
  /** @param column_oid Column OID to be assigned to this expression */
  void SetColumnOID(catalog::col_oid_t column_oid) { column_oid_ = column_oid; }
<<<<<<< HEAD
  //
  //  /**
  //   * @param database_oid Database OID to be assigned to this expression
  //   */
  //  void SetDatabaseOID(catalog::db_oid_t database_oid) { database_oid_ = database_oid; }

  /**
   * @param table_oid Table OID to be assigned to this expression
   */
  void SetTableName(const std::string &table_name) { table_name_ = std::string(table_name); }

  /**
   * @param column_oid Column OID to be assigned to this expression
   */
=======
  /** @param table_oid Table OID to be assigned to this expression */
  void SetTableName(const std::string &table_name) { table_name_ = std::string(table_name); }
  /** @param column_oid Column OID to be assigned to this expression */
>>>>>>> 79ec816f
  void SetColumnName(const std::string &col_name) { column_name_ = std::string(col_name); }

  /** Namespace name. */
  std::string namespace_name_;
  /** Table name. */
  std::string table_name_;
  /** Column name. */
  std::string column_name_;

<<<<<<< HEAD
  // TODO(Ling): change to INVALID_*_OID after catalog completion
  /**
   * OID of the database
   */
  catalog::db_oid_t database_oid_ = catalog::INVALID_DATABASE_OID;

  /**
   * OID of the table
   */
  catalog::table_oid_t table_oid_ = catalog::INVALID_TABLE_OID;

  /**
   * OID of the column
   */
=======
  /** OID of the database */
  catalog::db_oid_t database_oid_ = catalog::INVALID_DATABASE_OID;

  /** OID of the table */
  catalog::table_oid_t table_oid_ = catalog::INVALID_TABLE_OID;

  /** OID of the column */
>>>>>>> 79ec816f
  catalog::col_oid_t column_oid_ = catalog::INVALID_COLUMN_OID;
};

DEFINE_JSON_DECLARATIONS(ColumnValueExpression);

}  // namespace parser
}  // namespace terrier<|MERGE_RESOLUTION|>--- conflicted
+++ resolved
@@ -170,26 +170,9 @@
   void SetTableOID(catalog::table_oid_t table_oid) { table_oid_ = table_oid; }
   /** @param column_oid Column OID to be assigned to this expression */
   void SetColumnOID(catalog::col_oid_t column_oid) { column_oid_ = column_oid; }
-<<<<<<< HEAD
-  //
-  //  /**
-  //   * @param database_oid Database OID to be assigned to this expression
-  //   */
-  //  void SetDatabaseOID(catalog::db_oid_t database_oid) { database_oid_ = database_oid; }
-
-  /**
-   * @param table_oid Table OID to be assigned to this expression
-   */
-  void SetTableName(const std::string &table_name) { table_name_ = std::string(table_name); }
-
-  /**
-   * @param column_oid Column OID to be assigned to this expression
-   */
-=======
   /** @param table_oid Table OID to be assigned to this expression */
   void SetTableName(const std::string &table_name) { table_name_ = std::string(table_name); }
   /** @param column_oid Column OID to be assigned to this expression */
->>>>>>> 79ec816f
   void SetColumnName(const std::string &col_name) { column_name_ = std::string(col_name); }
 
   /** Namespace name. */
@@ -199,22 +182,6 @@
   /** Column name. */
   std::string column_name_;
 
-<<<<<<< HEAD
-  // TODO(Ling): change to INVALID_*_OID after catalog completion
-  /**
-   * OID of the database
-   */
-  catalog::db_oid_t database_oid_ = catalog::INVALID_DATABASE_OID;
-
-  /**
-   * OID of the table
-   */
-  catalog::table_oid_t table_oid_ = catalog::INVALID_TABLE_OID;
-
-  /**
-   * OID of the column
-   */
-=======
   /** OID of the database */
   catalog::db_oid_t database_oid_ = catalog::INVALID_DATABASE_OID;
 
@@ -222,7 +189,6 @@
   catalog::table_oid_t table_oid_ = catalog::INVALID_TABLE_OID;
 
   /** OID of the column */
->>>>>>> 79ec816f
   catalog::col_oid_t column_oid_ = catalog::INVALID_COLUMN_OID;
 };
 
