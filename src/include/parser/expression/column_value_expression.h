--- conflicted
+++ resolved
@@ -119,13 +119,9 @@
   }
 
   common::hash_t Hash() const override {
-<<<<<<< HEAD
     common::hash_t hash = common::HashUtil::Hash(GetExpressionType());
     hash = common::HashUtil::CombineHashes(hash, common::HashUtil::Hash(GetReturnValueType()));
     hash = common::HashUtil::CombineHashes(hash, common::HashUtil::Hash(namespace_name_));
-=======
-    common::hash_t hash = AbstractExpression::Hash();
->>>>>>> 058cb800
     hash = common::HashUtil::CombineHashes(hash, common::HashUtil::Hash(table_name_));
     hash = common::HashUtil::CombineHashes(hash, common::HashUtil::Hash(column_name_));
     hash = common::HashUtil::CombineHashes(hash, common::HashUtil::Hash(database_oid_));
