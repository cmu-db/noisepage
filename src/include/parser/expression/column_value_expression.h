--- conflicted
+++ resolved
@@ -68,20 +68,17 @@
         table_oid_(table_oid),
         column_oid_(column_oid) {}
 
-<<<<<<< HEAD
-  ColumnValueExpression(catalog::db_oid_t database_oid, catalog::table_oid_t table_oid, catalog::col_oid_t column_oid,
-                        type::TypeId type)
+  /**
+   * @param table_oid OID of the table.
+   * @param column_oid OID of the column.
+   * @param type Type of the column.
+   */
+  ColumnValueExpression(catalog::table_oid_t table_oid, catalog::col_oid_t column_oid, type::TypeId type)
       : AbstractExpression(ExpressionType::COLUMN_VALUE, type, {}),
-        database_oid_(database_oid),
         table_oid_(table_oid),
         column_oid_(column_oid) {}
 
-  /**
-   * Default constructor for deserialization
-   */
-=======
   /** Default constructor for deserialization. */
->>>>>>> ca3439c8
   ColumnValueExpression() = default;
 
   /** @return namespace name */
