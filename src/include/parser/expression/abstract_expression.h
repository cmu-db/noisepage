#pragma once

#include <functional>
#include <memory>
#include <string>
#include <utility>
#include <vector>
#include "common/hash_util.h"
#include "common/json.h"
#include "common/managed_pointer.h"
#include "common/sql_node_visitor.h"
#include "parser/expression_defs.h"
#include "type/transient_value.h"
#include "type/type_id.h"

<<<<<<< HEAD
namespace terrier::optimizer {
class PlanGenerator;
class QueryToOperatorTransformer;
}  // namespace terrier::optimizer

namespace terrier::binder {
class BindNodeVisitor;
}  // namespace terrier::binder

namespace terrier::parser {
class ParseResult;

=======
namespace terrier {

namespace binder {
class BindNodeVisitor;
}  // namespace binder

namespace optimizer {
class QueryToOperatorTransformer;
}  // namespace optimizer

namespace parser {
class ParseResult;
>>>>>>> 65c97545
/**
 * AbstractExpression is the base class of any expression which is output from the parser.
 *
 * TODO(WAN): So these are supposed to be dumb and immutable, but we're cheating in the binder. Figure out how to
 * document these assumptions exactly.
 */
class AbstractExpression {
  friend class PlanGenerator;  // Access to DeriveReturnValueType

 protected:
  /**
   * Instantiates a new abstract expression.
   * @param expression_type what type of expression we have
   * @param return_value_type the type of the expression's value
   * @param children the list of children for this node
   */
  AbstractExpression(const ExpressionType expression_type, const type::TypeId return_value_type,
                     std::vector<std::unique_ptr<AbstractExpression>> &&children)
      : expression_type_(expression_type), return_value_type_(return_value_type), children_(std::move(children)) {}
  /**
   * Instantiates a new abstract expression with alias used for select statement column references.
   * @param expression_type what type of expression we have
   * @param return_value_type the type of the expression's value
   * @param alias alias of the column (used in column value expression)
   * @param children the list of children for this node
   */
  AbstractExpression(const ExpressionType expression_type, const type::TypeId return_value_type, std::string alias,
                     std::vector<std::unique_ptr<AbstractExpression>> &&children)
      : expression_type_(expression_type),
        alias_(std::move(alias)),
        return_value_type_(return_value_type),
        children_(std::move(children)) {}

  /**
   * Copy constructs an abstract expression.
   * @param other the abstract expression to be copied
   */
  AbstractExpression(const AbstractExpression &other) = default;

  /**
   * Default constructor used for json deserialization
   */
  AbstractExpression() = default;

  /**
   * @param expression_name Set the expression name of the current expression
   */
  void SetExpressionName(std::string expression_name) { expression_name_ = std::move(expression_name); }

  /**
   * @param expression_type Set the expression type of the current expression
   */
  void SetExpressionType(ExpressionType expression_type) { expression_type_ = expression_type; }

  /**
   * @param return_value_type Set the return value type of the current expression
   */
  void SetReturnValueType(type::TypeId return_value_type) { return_value_type_ = return_value_type; }

  /**
   * @param depth Set the depth of the current expression
   */
  void SetDepth(int depth) { depth_ = depth; }

  /**
   * Copies the mutable state of copy_expr. This should only be used for copying where we don't need to
   * re-derive the expression.
   * @param copy_expr the expression whose mutable state should be copied
   */
  void SetMutableStateForCopy(const AbstractExpression &copy_expr) {
    SetExpressionName(copy_expr.GetExpressionName());
    SetReturnValueType(copy_expr.GetReturnValueType());
    SetDepth(copy_expr.GetDepth());
    has_subquery_ = copy_expr.HasSubquery();
    alias_ = copy_expr.alias_;
  }

 public:
  virtual ~AbstractExpression() = default;

  /**
   * Hashes the current abstract expression.
   */
  virtual common::hash_t Hash() const {
    common::hash_t hash = common::HashUtil::Hash(expression_type_);
    for (const auto &child : children_) {
      hash = common::HashUtil::CombineHashes(hash, child->Hash());
    }
    hash = common::HashUtil::CombineHashes(hash, common::HashUtil::Hash(return_value_type_));
    hash = common::HashUtil::CombineHashes(hash, common::HashUtil::Hash(expression_name_));
    hash = common::HashUtil::CombineHashes(hash, common::HashUtil::Hash(alias_));
    hash = common::HashUtil::CombineHashes(hash, common::HashUtil::Hash(depth_));
    hash = common::HashUtil::CombineHashes(hash, common::HashUtil::Hash(static_cast<char>(has_subquery_)));

    return hash;
  }

  /**
   * Logical equality check.
   * @param rhs other
   * @return true if the two expressions are logically equal
   */
  virtual bool operator==(const AbstractExpression &rhs) const {
    if (expression_type_ != rhs.expression_type_) return false;
    if (alias_ != rhs.alias_) return false;
    if (expression_name_ != rhs.expression_name_) return false;
    if (depth_ != rhs.depth_) return false;
    if (has_subquery_ != rhs.has_subquery_) return false;
    if (children_.size() != rhs.children_.size()) return false;
    for (size_t i = 0; i < children_.size(); i++)
      if (*(children_[i]) != *(rhs.children_[i])) return false;
    return return_value_type_ == rhs.return_value_type_;
  }

  /**
   * Logical inequality check.
   * @param rhs other
   * @return true if the two expressions are logically not equal
   */
  virtual bool operator!=(const AbstractExpression &rhs) const { return !operator==(rhs); }

  /**
   * Creates a deep copy of the current AbstractExpression.
   *
   * Transplanted comment from subquery_expression.h,
   * TODO(WAN): Previous codebase described as a hack, will we need a deep copy?
   * Tianyu: No need for deep copy if your objects are always immutable! (why even copy at all, but that's beyond me)
   * Wan: objects are becoming mutable again..
   */
  // It is incorrect to supply a default implementation here since that will return an object
  // of base type AbstractExpression instead of the desired non-abstract type.
  virtual std::unique_ptr<AbstractExpression> Copy() const = 0;

  /**
   * Creates a copy of the current AbstractExpression with new children implanted.
   * The children should not be owned by any other AbstractExpression.
   * @param children New children to be owned by the copy
   */
  virtual std::unique_ptr<AbstractExpression> CopyWithChildren(
      std::vector<std::unique_ptr<AbstractExpression>> &&children) const = 0;

  /**
   * @return type of this expression
   */
  ExpressionType GetExpressionType() const { return expression_type_; }

  /**
   * @return type of the return value
   */
  type::TypeId GetReturnValueType() const { return return_value_type_; }

  /**
   * @return number of children in this abstract expression
   */
  size_t GetChildrenSize() const { return children_.size(); }

  /** @return children of this abstract expression */
  std::vector<common::ManagedPointer<AbstractExpression>> GetChildren() const {
    std::vector<common::ManagedPointer<AbstractExpression>> children;
    children.reserve(children_.size());
    for (const auto &child : children_) {
      children.emplace_back(common::ManagedPointer(child));
    }
    return children;
  }

  /**
   * @param index index of child
   * @return child of abstract expression at that index
   */
  common::ManagedPointer<AbstractExpression> GetChild(uint64_t index) const {
    TERRIER_ASSERT(index < children_.size(), "Index must be in bounds.");
    return common::ManagedPointer(children_[index]);
  }

  /** @return Name of the expression. */
  const std::string &GetExpressionName() const { return expression_name_; }

  /**
   * Walks the expression trees and generate the correct expression name
   */
  virtual void DeriveExpressionName();

  /** @return alias of this abstract expression */
  const std::string &GetAlias() const { return alias_; }

  /**
   * Derive the expression type of the current expression.
   */
  virtual void DeriveReturnValueType() {}

  // TODO(WAN): it looks like we are returning to Peloton style Accept calls AcceptChildren calls Accept, must we?

  /**
   * @param v Visitor pattern for the expression
   * @param parse_result Result generated by the parser. A collection of statements and expressions in the query.
   */
  virtual void Accept(SqlNodeVisitor *v, ParseResult *parse_result) = 0;

  /**
   * @param v Visitor pattern for the expression
   * @param parse_result Result generated by the parser. A collection of statements and expressions in the query.
   */
  virtual void AcceptChildren(SqlNodeVisitor *v, ParseResult *parse_result) {
    for (auto &child : children_) child->Accept(v, parse_result);
  }

  /** @return the sub-query depth level (SEE COMMENT in depth_) */
  int GetDepth() const { return depth_; }

  /**
   * Derive the sub-query depth level of the current expression
   * @return the derived depth (SEE COMMENT in depth_)
   */
  virtual int DeriveDepth();

  /** @return true iff the current expression contains a subquery
   * DeriveSubqueryFlag() MUST be called between modifications to this expression or its children for this
   * function to return a meaningful value.
   * */
  bool HasSubquery() const { return has_subquery_; }

  /**
   * Derive if there's sub-query in the current expression
   * @return true iff the current expression contains a subquery
   */
  virtual bool DeriveSubqueryFlag();

  /**
   * Derived expressions should call this base method
   * @return expression serialized to json
   */
  virtual nlohmann::json ToJson() const;

  /**
   * Derived expressions should call this base method
   * @param j json to deserialize
   */
  virtual std::vector<std::unique_ptr<AbstractExpression>> FromJson(const nlohmann::json &j);

<<<<<<< HEAD
 protected:
  // We make abstract expression friend with both binder and query to operator transformer
  // as they each traverse the ast independently and add in necessary information to the ast
  // TODO(Ling): we could look into whether the two traversals can be commbined to one in the future
=======
 private:
  // We make abstract expression friend with both binder and query to operator transformer
  // as they each traverse the ast independently and add in necessary information to the ast
  // TODO(Ling): we could look into whether the two traversals can be combined to one in the future
>>>>>>> 65c97545
  friend class binder::BindNodeVisitor;
  friend class optimizer::QueryToOperatorTransformer;

  /**
   * Set the specified child of this expression to the given expression.
   * It is used by the QueryToOperatorTransformer to convert subquery to the selected column in the sub-select
   * @param index Index of the child to be changed
   * @param expr The abstract expression which we set the child to
   */
  void SetChild(int index, common::ManagedPointer<AbstractExpression> expr) {
    if (index >= static_cast<int>(children_.size())) {
      children_.resize(index + 1);
    }
    auto new_child = expr->Copy();
    children_[index] = std::move(new_child);
  }

  /** Type of the current expression */
  ExpressionType expression_type_;
  /** MUTABLE Name of the current expression */
  std::string expression_name_;
  /** Alias of the current expression */
  std::string alias_;
  /** Type of the return value */
  type::TypeId return_value_type_;

  /**
   * MUTABLE Sub-query depth level for the current expression.
   *
   * Per LING, depth is used to detect correlated subquery.
   * Note that depth might still be -1 after calling DeriveDepth().
   *
   * DeriveDepth() MUST be called on this expression tree whenever the structure of the tree is modified.
   * -1 indicates that the depth has not been set, but we have no safeguard for maintaining accurate depths between
   * tree modifications.
   */
  int depth_ = -1;

  /**
   *
   * MUTABLE Flag indicating if there's a sub-query in the current expression or in any of its children.
   * Per LING, this is required to detect the query predicate IsSupportedConjunctivePredicate.
   */
  bool has_subquery_ = false;

  /** List of children expressions. */
  std::vector<std::unique_ptr<AbstractExpression>> children_;
};

DEFINE_JSON_DECLARATIONS(AbstractExpression)

/**
 * To deserialize JSON expressions, we need to maintain a separate vector of all the unique pointers to expressions
 * that were created but not owned by deserialized objects.
 */
struct JSONDeserializeExprIntermediate {
  /**
   * The primary abstract expression result.
   */
  std::unique_ptr<AbstractExpression> result_;
  /**
   * Non-owned expressions that were created during deserialization that are contained inside the abstract expression.
   */
  std::vector<std::unique_ptr<AbstractExpression>> non_owned_exprs_;
};

/**
 * DeserializeExpression is the primary function used to deserialize arbitrary expressions.
 * It will switch on the type in the JSON object to construct the appropriate expression.
 * @param json json to deserialize
 * @return intermediate result for deserialized JSON
 */
JSONDeserializeExprIntermediate DeserializeExpression(const nlohmann::json &j);

}  // namespace parser
}  // namespace terrier

namespace std {
/**
 * Implements std::hash for abstract expressions
 */
template <>
struct hash<terrier::parser::AbstractExpression> {
  /**
   * Hashes the given expression
   * @param expr the expression to hash
   * @return hash code of the given expression
   */
  size_t operator()(const terrier::parser::AbstractExpression &expr) const { return expr.Hash(); }
};
}  // namespace std<|MERGE_RESOLUTION|>--- conflicted
+++ resolved
@@ -13,7 +13,6 @@
 #include "type/transient_value.h"
 #include "type/type_id.h"
 
-<<<<<<< HEAD
 namespace terrier::optimizer {
 class PlanGenerator;
 class QueryToOperatorTransformer;
@@ -26,20 +25,6 @@
 namespace terrier::parser {
 class ParseResult;
 
-=======
-namespace terrier {
-
-namespace binder {
-class BindNodeVisitor;
-}  // namespace binder
-
-namespace optimizer {
-class QueryToOperatorTransformer;
-}  // namespace optimizer
-
-namespace parser {
-class ParseResult;
->>>>>>> 65c97545
 /**
  * AbstractExpression is the base class of any expression which is output from the parser.
  *
@@ -280,17 +265,10 @@
    */
   virtual std::vector<std::unique_ptr<AbstractExpression>> FromJson(const nlohmann::json &j);
 
-<<<<<<< HEAD
  protected:
   // We make abstract expression friend with both binder and query to operator transformer
   // as they each traverse the ast independently and add in necessary information to the ast
-  // TODO(Ling): we could look into whether the two traversals can be commbined to one in the future
-=======
- private:
-  // We make abstract expression friend with both binder and query to operator transformer
-  // as they each traverse the ast independently and add in necessary information to the ast
   // TODO(Ling): we could look into whether the two traversals can be combined to one in the future
->>>>>>> 65c97545
   friend class binder::BindNodeVisitor;
   friend class optimizer::QueryToOperatorTransformer;
 
@@ -330,7 +308,6 @@
   int depth_ = -1;
 
   /**
-   *
    * MUTABLE Flag indicating if there's a sub-query in the current expression or in any of its children.
    * Per LING, this is required to detect the query predicate IsSupportedConjunctivePredicate.
    */
@@ -365,8 +342,7 @@
  */
 JSONDeserializeExprIntermediate DeserializeExpression(const nlohmann::json &j);
 
-}  // namespace parser
-}  // namespace terrier
+}  // namespace terrier::parser
 
 namespace std {
 /**
