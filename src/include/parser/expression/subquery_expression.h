--- conflicted
+++ resolved
@@ -28,16 +28,21 @@
 
   ~SubqueryExpression() override = default;
 
+  /**
+   * Copies this SubqueryExpression
+   * @returns copy of this
+   */
   const AbstractExpression *Copy() const override {
     // TODO(WAN): Previous codebase described as a hack, will we need a deep copy?
     // Tianyu: No need for deep copy if your objects are always immutable! (why even copy at all, but that's beyond me)
-    return new SubqueryExpression(subselect_);
+    return new SubqueryExpression(*this);
   }
 
   /**
    * Creates a copy of the current AbstractExpression with new children implanted.
    * The children should not be owned by any other AbstractExpression.
    * @param children New children to be owned by the copy
+   * @returns copy of this with new children
    */
   const AbstractExpression *CopyWithChildren(std::vector<const AbstractExpression *> children) const override {
     TERRIER_ASSERT(children.empty(), "SubqueryExpression should have 0 children");
@@ -56,8 +61,9 @@
    */
   int DeriveDepth() override {
     int current_depth = this->GetDepth();
-    for (auto &select_elem : subselect_->GetSelectColumns()) {
-      int select_depth = select_elem->DeriveDepth();
+    for (size_t i = 0; i < subselect_->GetSelectColumnsSize(); i++) {
+      auto select_elem = subselect_->GetSelectColumn(i);
+      int select_depth = const_cast<parser::AbstractExpression*>(select_elem.get())->DeriveDepth();
       if (select_depth >= 0 && (current_depth == -1 || select_depth < current_depth)) {
         this->SetDepth(select_depth);
         current_depth = select_depth;
@@ -65,7 +71,7 @@
     }
     auto where = subselect_->GetSelectCondition();
     if (where != nullptr) {
-      auto where_depth = where->DeriveDepth();
+      auto where_depth = const_cast<parser::AbstractExpression*>(where.get())->DeriveDepth();
       if (where_depth >= 0 && where_depth < current_depth) this->SetDepth(where_depth);
     }
     return this->GetDepth();
@@ -73,8 +79,10 @@
 
   common::hash_t Hash() const override {
     common::hash_t hash = AbstractExpression::Hash();
-    for (auto &select_elem : subselect_->GetSelectColumns())
+    for (size_t i = 0; i < subselect_->GetSelectColumnsSize(); i++) {
+      auto select_elem = subselect_->GetSelectColumn(i);
       hash = common::HashUtil::CombineHashes(hash, select_elem->Hash());
+    }
 
     hash = common::HashUtil::CombineHashes(hash, common::HashUtil::Hash(subselect_->IsSelectDistinct()));
     if (subselect_->GetSelectCondition() != nullptr)
@@ -102,18 +110,20 @@
    */
   void FromJson(const nlohmann::json &j) override {
     AbstractExpression::FromJson(j);
-    subselect_ = std::make_shared<parser::SelectStatement>();
     subselect_->FromJson(j.at("subselect"));
   }
 
  private:
-<<<<<<< HEAD
-  // TODO(Gus): Remove shared pointer
-=======
+  /**
+   * Copy constructor for SubqueryExpression
+   * Relies on AbstractExpression copy constructor for base members
+   * @param other Other SubqueryExpression to copy from
+   */
+  SubqueryExpression(const SubqueryExpression &other) = default;
+
   /**
    * Sub-Select statement
    */
->>>>>>> 16daabf3
   std::shared_ptr<parser::SelectStatement> subselect_;
 };
 
