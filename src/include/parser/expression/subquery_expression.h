--- conflicted
+++ resolved
@@ -87,11 +87,7 @@
   /** @return expression serialized to json */
   nlohmann::json ToJson() const override {
     nlohmann::json j = AbstractExpression::ToJson();
-<<<<<<< HEAD
-    // TODO(WAN) json    j["subselect"] = subselect_;
-=======
     j["subselect"] = subselect_->ToJson();
->>>>>>> 5d983d30
     return j;
   }
 
@@ -99,11 +95,7 @@
   void FromJson(const nlohmann::json &j) override {
     AbstractExpression::FromJson(j);
     subselect_ = std::make_unique<parser::SelectStatement>();
-<<<<<<< HEAD
-    // TODO(WAN) json    subselect_->FromJson(j.at("subselect"));
-=======
     subselect_->FromJson(j.at("subselect"));
->>>>>>> 5d983d30
   }
 
  private:
