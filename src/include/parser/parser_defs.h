--- conflicted
+++ resolved
@@ -76,10 +76,6 @@
 
 enum class AsType { INVALID = INVALID_TYPE_ID, EXECUTABLE = 1, QUERY_STRING = 2 };
 
-<<<<<<< HEAD
-}  // namespace noisepage::parser
-=======
 enum class CTEType { INVALID, SIMPLE, ITERATIVE, RECURSIVE };
 
-}  // namespace terrier::parser
->>>>>>> e525dcd2
+}  // namespace noisepage::parser