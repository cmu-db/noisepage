--- conflicted
+++ resolved
@@ -159,18 +159,11 @@
   /** @return table reference type*/
   TableReferenceType GetTableReferenceType() { return type_; }
 
-<<<<<<< HEAD
-  /**
-   * @return alias
-   */
+  /** @return alias */
   const std::string GetAlias() {
     if (alias_.empty()) alias_ = table_info_->GetTableName();
     return alias_;
   }
-=======
-  /** @return alias */
-  std::string GetAlias() { return alias_; }
->>>>>>> f7a8e285
 
   /** @return table name */
   std::string GetTableName() { return table_info_->GetTableName(); }
@@ -205,8 +198,8 @@
   std::unique_ptr<TableInfo> table_info_;
   std::unique_ptr<SelectStatement> select_;
 
-<<<<<<< HEAD
-  std::shared_ptr<JoinDefinition> join_;
+  std::vector<std::unique_ptr<TableRef>> list_;
+  std::unique_ptr<JoinDefinition> join_;
 
   /**
    * Check if the current table ref has the correct database name.
@@ -218,10 +211,6 @@
     if (!table_info_) table_info_ = std::make_shared<TableInfo>();
     table_info_->TryBindDatabaseName(default_database_name);
   }
-=======
-  std::vector<std::unique_ptr<TableRef>> list_;
-  std::unique_ptr<JoinDefinition> join_;
->>>>>>> f7a8e285
 };
 
 DEFINE_JSON_DECLARATIONS(TableRef);
