#pragma once

#include <memory>
#include <string>
#include <utility>
#include <vector>

#include "binder/sql_node_visitor.h"
#include "common/json_header.h"
#include "expression/abstract_expression.h"
#include "parser/parser_defs.h"
#include "parser/select_statement.h"

namespace noisepage {
namespace binder {
class BindNodeVisitor;
}
namespace parser {
class SelectStatement;
class TableRef;

/**
 * Represents a join table.
 */
class JoinDefinition {
 public:
  /**
   * @param type join type
   * @param left left table
   * @param right right table
   * @param condition join condition
   */
  JoinDefinition(JoinType type, std::unique_ptr<TableRef> left, std::unique_ptr<TableRef> right,
                 common::ManagedPointer<AbstractExpression> condition)
      : type_(type), left_(std::move(left)), right_(std::move(right)), condition_(condition) {}

  /**
   * Default constructor used for deserialization
   */
  JoinDefinition() = default;

  /**
   * @return a copy of the join definition
   */
  std::unique_ptr<JoinDefinition> Copy();

  /**
   * @param v Visitor pattern for the JOIN definition
   */
  void Accept(common::ManagedPointer<binder::SqlNodeVisitor> v) { v->Visit(common::ManagedPointer(this)); }

  /**
   * @return type of join
   */
  JoinType GetJoinType() { return type_; }

  /**
   * @return left table
   */
  common::ManagedPointer<TableRef> GetLeftTable() { return common::ManagedPointer(left_); }

  /**
   * @return right table
   */
  common::ManagedPointer<TableRef> GetRightTable() { return common::ManagedPointer(right_); }

  /**
   * @return join condition
   */
  common::ManagedPointer<AbstractExpression> GetJoinCondition() { return condition_; }

  /**
   * @return the hashed value of this join definition
   */
  common::hash_t Hash() const;

  /**
   * Logical equality check.
   * @param rhs other
   * @return true if the two JoinDefinition are logically equal
   */
  bool operator==(const JoinDefinition &rhs) const;

  /**
   * Logical inequality check.
   * @param rhs other
   * @return true if the two JoinDefinition are logically unequal
   */
  bool operator!=(const JoinDefinition &rhs) const { return !(operator==(rhs)); }

  /**
   * @return JoinDefinition serialized to json
   */
  nlohmann::json ToJson() const;

  /**
   * @param j json to deserialize
   */
  std::vector<std::unique_ptr<AbstractExpression>> FromJson(const nlohmann::json &j);

 private:
  JoinType type_;
  std::unique_ptr<TableRef> left_;
  std::unique_ptr<TableRef> right_;
  common::ManagedPointer<AbstractExpression> condition_;
};

DEFINE_JSON_HEADER_DECLARATIONS(JoinDefinition);

/**
 * Holds references to tables, either via table names or a select statement.
 */
class TableRef {
 public:
  // TODO(WAN): was and is still a mess

  /**
   * Default constructor used for deserialization
   */
  TableRef() = default;

  /**
   * @return a copy of the table reference
   */
  std::unique_ptr<TableRef> Copy() const;

  /**
   * Construct a table reference.
   * @param alias alias for table ref
   * @param table_info table information to use in creation
   */
  TableRef(AliasType alias, std::unique_ptr<TableInfo> table_info)
      : type_(TableReferenceType::NAME), alias_(std::move(alias)), table_info_(std::move(table_info)) {}

  /**
   * Construct a table reference.
   * @param alias alias for table ref
   * @param select select statement to use in creation
   */
  TableRef(AliasType alias, std::unique_ptr<SelectStatement> select)
      : type_(TableReferenceType::SELECT), alias_(std::move(alias)), select_(std::move(select)) {}

  /**
   * Construct a table reference.
   * @param alias alias for table ref
   * @param select select statement to use in creation
   * @param cte_col_aliases aliases for the columns
   * @param cte_type The type of the CTE referenced by this table
   */
<<<<<<< HEAD
  TableRef(AliasType alias, std::unique_ptr<SelectStatement> select, std::vector<AliasType> cte_col_aliases,
           parser::CTEType cte_type)
=======
  TableRef(std::string alias, std::unique_ptr<SelectStatement> select, std::vector<AliasType> cte_col_aliases,
           parser::CteType cte_type)
>>>>>>> 9fc6853e
      : type_(TableReferenceType::SELECT),
        alias_(std::move(alias)),
        select_(std::move(select)),
        cte_col_aliases_(std::move(cte_col_aliases)),
        cte_type_(cte_type) {}

  /**
   * Construct a table reference.
   * @param list table refs to use in creation
   */
  explicit TableRef(std::vector<std::unique_ptr<TableRef>> list)
      : type_(TableReferenceType::CROSS_PRODUCT), list_(std::move(list)) {}

  /**
   * Construct a table reference.
   * @param join join definition to use in creation
   */
  explicit TableRef(std::unique_ptr<JoinDefinition> join) : type_(TableReferenceType::JOIN), join_(std::move(join)) {}

  /**
   * @param alias alias for table ref
   * @param table_info table info to use in creation
   * @return unique pointer to the created table ref
   */
  static std::unique_ptr<TableRef> CreateTableRefByName(AliasType alias, std::unique_ptr<TableInfo> table_info) {
    return std::make_unique<TableRef>(std::move(alias), std::move(table_info));
  }

  /**
   * @param alias alias for table ref
   * @param select select statement to use in creation
   * @return unique pointer to the created table ref
   */
  static std::unique_ptr<TableRef> CreateTableRefBySelect(AliasType alias, std::unique_ptr<SelectStatement> select) {
    return std::make_unique<TableRef>(std::move(alias), std::move(select));
  }

  /**
   * @param alias alias for table ref
   * @param select select statement to use in creation
   * @param cte_col_aliases aliases for column names
   * @param cte_type the type of CTE
   * @return unique pointer to the created (CTE) table ref
   */
  static std::unique_ptr<TableRef> CreateCTETableRefBySelect(std::string alias, std::unique_ptr<SelectStatement> select,
                                                             std::vector<AliasType> cte_col_aliases,
<<<<<<< HEAD
                                                             parser::CTEType cte_type) {
    return std::make_unique<TableRef>(parser::AliasType(std::move(alias)), std::move(select),
                                      std::move(cte_col_aliases), cte_type);
=======
                                                             parser::CteType cte_type) {
    return std::make_unique<TableRef>(std::move(alias), std::move(select), std::move(cte_col_aliases), cte_type);
>>>>>>> 9fc6853e
  }

  /**
   * @param list table refs to use in creation
   * @return unique pointer to the created table ref
   */
  static std::unique_ptr<TableRef> CreateTableRefByList(std::vector<std::unique_ptr<TableRef>> list) {
    return std::make_unique<TableRef>(std::move(list));
  }

  /**
   * @param join join definition to use in creation
   * @return unique pointer to the created table ref
   */
  static std::unique_ptr<TableRef> CreateTableRefByJoin(std::unique_ptr<JoinDefinition> join) {
    return std::make_unique<TableRef>(std::move(join));
  }

  /** @param v Visitor pattern for the table reference */
  void Accept(common::ManagedPointer<binder::SqlNodeVisitor> v) { v->Visit(common::ManagedPointer(this)); }

  /** @return The table reference type */
  TableReferenceType GetTableReferenceType() { return type_; }

<<<<<<< HEAD
  /** @return alias */
  AliasType &GetAlias() {
    if (alias_.Empty()) {
      alias_ = AliasType(GetTableName());
=======
  /** @return The table alias */
  const std::string &GetAlias() {
    if (alias_.empty()) {
      alias_ = table_info_->GetTableName();
>>>>>>> 9fc6853e
    }
    return alias_;
  }

  /** @return The column alias names */
  std::vector<AliasType> GetCteColumnAliases() { return cte_col_aliases_; }

  /** @return The syntactic type of the CTE (CTEType;:INVALID if TableRef does not correspond to CTE) */
  CteType GetCteType() const { return cte_type_; }

  /** @return `true` if this table reference represents a CTE temporary table, `false` otherwise */
  bool IsCte() const { return cte_type_ != CteType::INVALID; }

  /** @return `true` if this table reference represents an inductive CTE, `false` otherwise */
  bool IsSyntacticallyInductiveCte() const {
    return (cte_type_ == CteType::RECURSIVE) || (cte_type_ == CteType::ITERATIVE) ||
           (cte_type_ == CteType::STRUCTURALLY_RECURSIVE) || (cte_type_ == CteType::STRUCTURALLY_ITERATIVE);
  }

  /** @return `true` if this table reference represents a CTE with inductive structure, `false` otherwise */
  bool IsStructurallyInductiveCte() const {
    return (cte_type_ == CteType::STRUCTURALLY_RECURSIVE) || (cte_type_ == CteType::STRUCTURALLY_ITERATIVE);
  }

  /** @return The table name */
  const std::string &GetTableName() { return table_info_->GetTableName(); }

  /** @return The namespace name */
  const std::string &GetNamespaceName() { return table_info_->GetNamespaceName(); }

  /** @return The database name */
  const std::string &GetDatabaseName() { return table_info_->GetDatabaseName(); }

  /** @return The SELECT statement */
  common::ManagedPointer<SelectStatement> GetSelect() { return common::ManagedPointer(select_); }

  /** @return `true` if this table reference has an associated SELECT, `false` otherwise */
  bool HasSelect() const { return static_cast<bool>(select_); }

  /** @return list of table references */
  std::vector<common::ManagedPointer<TableRef>> GetList() {
    std::vector<common::ManagedPointer<TableRef>> list;
    list.reserve(list_.size());
    for (const auto &item : list_) {
      list.emplace_back(common::ManagedPointer(item));
    }
    return list;
  }

  /** @return The join */
  common::ManagedPointer<JoinDefinition> GetJoin() { return common::ManagedPointer(join_); }

  /** @return The hashed value of this table ref object */
  common::hash_t Hash() const;

  /**
   * Logical equality check.
   * @param rhs other
   * @return true if the two TableRef are logically equal
   */
  bool operator==(const TableRef &rhs) const;

  /**
   * Logical inequality check.
   * @param rhs other
   * @return true if the two TabelRef are logically unequal
   */
  bool operator!=(const TableRef &rhs) const { return !(operator==(rhs)); }

  /**
   * Inserts all the table aliases forming a table ref into the input set.
   * (i.e., all the aliases used in the FROM clause, including all aliases in all JOINs)
   * @param aliases set to insert aliases into
   */
  void GetConstituentTableAliases(std::vector<std::string> *aliases);

  /** @return TableRef serialized to json */
  nlohmann::json ToJson() const;

  /** @param j json to deserialize */
  std::vector<std::unique_ptr<AbstractExpression>> FromJson(const nlohmann::json &j);

 private:
  friend class binder::BindNodeVisitor;

  // TODO(Kyle): It seems that this implementation of TableRef
  // is trying to be "too general" - maybe we should look into
  // breaking up the implementation between e.g. table references
  // that are defined SELECT statements vs those that are defined
  // by JOINs, etc. as it might simplify the logic considerably

  // The type of the table reference
  TableReferenceType type_;
<<<<<<< HEAD
  AliasType alias_;
=======

  // The alias for the table reference
  std::string alias_;
>>>>>>> 9fc6853e

  // Associated information for the referenced table (if applicable)
  std::unique_ptr<TableInfo> table_info_;

  // The SELECT statement associated with the table reference (if applicable)
  std::unique_ptr<SelectStatement> select_;

  // The column aliases provided by this CTE
  std::vector<AliasType> cte_col_aliases_;

  // The CTE type represented by this table reference
  CteType cte_type_{CteType::INVALID};

  // List of constitutent table references (if applicable)
  std::vector<std::unique_ptr<TableRef>> list_;

  // The JOIN definition (if applicable)
  std::unique_ptr<JoinDefinition> join_;
};

DEFINE_JSON_HEADER_DECLARATIONS(TableRef);

}  // namespace parser
}  // namespace noisepage<|MERGE_RESOLUTION|>--- conflicted
+++ resolved
@@ -147,13 +147,8 @@
    * @param cte_col_aliases aliases for the columns
    * @param cte_type The type of the CTE referenced by this table
    */
-<<<<<<< HEAD
   TableRef(AliasType alias, std::unique_ptr<SelectStatement> select, std::vector<AliasType> cte_col_aliases,
-           parser::CTEType cte_type)
-=======
-  TableRef(std::string alias, std::unique_ptr<SelectStatement> select, std::vector<AliasType> cte_col_aliases,
            parser::CteType cte_type)
->>>>>>> 9fc6853e
       : type_(TableReferenceType::SELECT),
         alias_(std::move(alias)),
         select_(std::move(select)),
@@ -200,14 +195,9 @@
    */
   static std::unique_ptr<TableRef> CreateCTETableRefBySelect(std::string alias, std::unique_ptr<SelectStatement> select,
                                                              std::vector<AliasType> cte_col_aliases,
-<<<<<<< HEAD
-                                                             parser::CTEType cte_type) {
+                                                             parser::CteType cte_type) {
     return std::make_unique<TableRef>(parser::AliasType(std::move(alias)), std::move(select),
                                       std::move(cte_col_aliases), cte_type);
-=======
-                                                             parser::CteType cte_type) {
-    return std::make_unique<TableRef>(std::move(alias), std::move(select), std::move(cte_col_aliases), cte_type);
->>>>>>> 9fc6853e
   }
 
   /**
@@ -232,17 +222,10 @@
   /** @return The table reference type */
   TableReferenceType GetTableReferenceType() { return type_; }
 
-<<<<<<< HEAD
-  /** @return alias */
-  AliasType &GetAlias() {
+  /** @return The table alias */
+  const AliasType &GetAlias() {
     if (alias_.Empty()) {
       alias_ = AliasType(GetTableName());
-=======
-  /** @return The table alias */
-  const std::string &GetAlias() {
-    if (alias_.empty()) {
-      alias_ = table_info_->GetTableName();
->>>>>>> 9fc6853e
     }
     return alias_;
   }
@@ -336,13 +319,9 @@
 
   // The type of the table reference
   TableReferenceType type_;
-<<<<<<< HEAD
+
+  // The alias for the table reference
   AliasType alias_;
-=======
-
-  // The alias for the table reference
-  std::string alias_;
->>>>>>> 9fc6853e
 
   // Associated information for the referenced table (if applicable)
   std::unique_ptr<TableInfo> table_info_;
