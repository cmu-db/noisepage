#pragma once

#include <memory>
#include <string>
#include <utility>
#include <vector>
#include "common/json.h"
#include "common/sql_node_visitor.h"
#include "expression/abstract_expression.h"
#include "parser/parser_defs.h"
#include "parser/select_statement.h"

namespace terrier {
namespace binder {
class BindNodeVisitor;
}
namespace parser {

/**
 * Represents a join table.
 */
class JoinDefinition {
 public:
  /**
   * @param type join type
   * @param left left table
   * @param right right table
   * @param condition join condition
   */
  JoinDefinition(JoinType type, std::unique_ptr<TableRef> left, std::unique_ptr<TableRef> right,
                 common::ManagedPointer<AbstractExpression> condition)
      : type_(type), left_(std::move(left)), right_(std::move(right)), condition_(condition) {}

  /**
   * Default constructor used for deserialization
   */
  JoinDefinition() = default;

  /**
   * @return a copy of the join definition
   */
  std::unique_ptr<JoinDefinition> Copy();

  // TODO(WAN): not a SQLStatement?
  /**
   * @param v visitor
   */
  void Accept(SqlNodeVisitor *v, ParseResult *parse_result) { v->Visit(this, parse_result); }

  /**
   * @return type of join
   */
  JoinType GetJoinType() { return type_; }

  /**
   * @return left table
   */
  common::ManagedPointer<TableRef> GetLeftTable() { return common::ManagedPointer(left_); }

  /**
   * @return right table
   */
  common::ManagedPointer<TableRef> GetRightTable() { return common::ManagedPointer(right_); }

  /**
   * @return join condition
   */
  common::ManagedPointer<AbstractExpression> GetJoinCondition() { return condition_; }

  /**
   * @return JoinDefinition serialized to json
   */
  nlohmann::json ToJson() const;

  /**
   * @param j json to deserialize
   */
  std::vector<std::unique_ptr<AbstractExpression>> FromJson(const nlohmann::json &j);

 private:
  JoinType type_;
  std::unique_ptr<TableRef> left_;
  std::unique_ptr<TableRef> right_;
  common::ManagedPointer<AbstractExpression> condition_;
};

DEFINE_JSON_DECLARATIONS(JoinDefinition);

/**
 * Holds references to tables, either via table names or a select statement.
 */
class TableRef {
 public:
  // TODO(WAN): was and is still a mess

  /**
   * Default constructor used for deserialization
   */
  TableRef() = default;

  /**
   * @return a copy of the table reference
   */
  std::unique_ptr<TableRef> Copy();

  /**
   * @param alias alias for table ref
   * @param table_info table information to use in creation
   */
  TableRef(std::string alias, std::unique_ptr<TableInfo> table_info)
      : type_(TableReferenceType::NAME), alias_(std::move(alias)), table_info_(std::move(table_info)) {}

  /**
   * @param alias alias for table ref
   * @param select select statement to use in creation
   */
  TableRef(std::string alias, std::unique_ptr<SelectStatement> select)
      : type_(TableReferenceType::SELECT), alias_(std::move(alias)), select_(std::move(select)) {}

  /**
   * @param list table refs to use in creation
   */
  explicit TableRef(std::vector<std::unique_ptr<TableRef>> list)
      : type_(TableReferenceType::CROSS_PRODUCT), alias_(""), list_(std::move(list)) {}

  /**
   * @param join join definition to use in creation
   */
  explicit TableRef(std::unique_ptr<JoinDefinition> join)
      : type_(TableReferenceType::JOIN), alias_(""), join_(std::move(join)) {}

  /**
   * @param alias alias for table ref
   * @param table_info table info to use in creation
   * @return unique pointer to the created table ref
   */
  static std::unique_ptr<TableRef> CreateTableRefByName(std::string alias, std::unique_ptr<TableInfo> table_info) {
    return std::make_unique<TableRef>(std::move(alias), std::move(table_info));
  }

  /**
   * @param alias alias for table ref
   * @param select select statement to use in creation
   * @return unique pointer to the created table ref
   */
  static std::unique_ptr<TableRef> CreateTableRefBySelect(std::string alias, std::unique_ptr<SelectStatement> select) {
    return std::make_unique<TableRef>(std::move(alias), std::move(select));
  }

  /**
   * @param list table refs to use in creation
   * @return unique pointer to the created table ref
   */
  static std::unique_ptr<TableRef> CreateTableRefByList(std::vector<std::unique_ptr<TableRef>> list) {
    return std::make_unique<TableRef>(std::move(list));
  }

  /**
   * @param join join definition to use in creation
   * @return unique pointer to the created table ref
   */
  static std::unique_ptr<TableRef> CreateTableRefByJoin(std::unique_ptr<JoinDefinition> join) {
    return std::make_unique<TableRef>(std::move(join));
  }

  /** @param v visitor */
  void Accept(SqlNodeVisitor *v, ParseResult *parse_result) { v->Visit(this, parse_result); }

  /** @return table reference type*/
  TableReferenceType GetTableReferenceType() { return type_; }

  /** @return alias */
<<<<<<< HEAD
  const std::string GetAlias() {
=======
  std::string GetAlias() {
>>>>>>> 79ec816f
    if (alias_.empty()) alias_ = table_info_->GetTableName();
    return alias_;
  }

  /** @return table name */
  std::string GetTableName() { return table_info_->GetTableName(); }

  /** @return schema name */
  std::string GetSchemaName() { return table_info_->GetSchemaName(); }

  /** @return database name */
  std::string GetDatabaseName() { return table_info_->GetDatabaseName(); }

  /** @return select statement */
  common::ManagedPointer<SelectStatement> GetSelect() { return common::ManagedPointer(select_); }

  /** @return list of table references */
  std::vector<common::ManagedPointer<TableRef>> GetList() {
    std::vector<common::ManagedPointer<TableRef>> list;
    list.reserve(list_.size());
    for (const auto &item : list_) {
      list.emplace_back(common::ManagedPointer(item));
    }
    return list;
  }

  /** @return join */
  common::ManagedPointer<JoinDefinition> GetJoin() { return common::ManagedPointer(join_); }

  /** @return TableRef serialized to json */
  nlohmann::json ToJson() const;

  /** @param j json to deserialize */
  std::vector<std::unique_ptr<AbstractExpression>> FromJson(const nlohmann::json &j);

 private:
  friend class binder::BindNodeVisitor;

  TableReferenceType type_;
  std::string alias_;

  std::unique_ptr<TableInfo> table_info_;
  std::unique_ptr<SelectStatement> select_;

  std::vector<std::unique_ptr<TableRef>> list_;
  std::unique_ptr<JoinDefinition> join_;

  /**
   * Check if the current table ref has the correct database name.
   * If the current table ref does not have a database name, set the database name to the default database name
   * If the current table ref has a database name, this function verifies if it matches the defualt database name
   * @param default_database_name Default database name
   */
  void TryBindDatabaseName(const std::string &default_database_name) {
    if (!table_info_) table_info_ = std::make_unique<TableInfo>();
    table_info_->TryBindDatabaseName(default_database_name);
  }
};

DEFINE_JSON_DECLARATIONS(TableRef);

}  // namespace parser
}  // namespace terrier<|MERGE_RESOLUTION|>--- conflicted
+++ resolved
@@ -170,11 +170,7 @@
   TableReferenceType GetTableReferenceType() { return type_; }
 
   /** @return alias */
-<<<<<<< HEAD
-  const std::string GetAlias() {
-=======
   std::string GetAlias() {
->>>>>>> 79ec816f
     if (alias_.empty()) alias_ = table_info_->GetTableName();
     return alias_;
   }
