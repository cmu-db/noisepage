#pragma once

#include <memory>
#include <string>
#include <utility>

#include "common/sql_node_visitor.h"
#include "expression/abstract_expression.h"
#include "parser/sql_statement.h"
#include "parser/table_ref.h"

namespace terrier::parser {
/**
 * @class DeleteStatement
 * @brief
 * DELETE FROM "tablename";
 *   All records are deleted from table "tablename"
 *
 * DELETE FROM "tablename" WHERE grade > 3.0;
 *   e.g.
 *   DELETE FROM student_grades WHERE grade > 3.0;
 */
class DeleteStatement : public SQLStatement {
 public:
  /**
   * Delete all rows which match expr.
   * @param table deletion target
   * @param expr condition for deletion
   */
<<<<<<< HEAD
  DeleteStatement(std::shared_ptr<TableRef> table, const AbstractExpression *expr)
=======
  DeleteStatement(std::unique_ptr<TableRef> table, common::ManagedPointer<AbstractExpression> expr)
>>>>>>> cd670a39
      : SQLStatement(StatementType::DELETE), table_ref_(std::move(table)), expr_(expr) {}

  /**
   * Delete all rows (truncate).
   * @param table deletion target
   */
  explicit DeleteStatement(std::unique_ptr<TableRef> table)
      : SQLStatement(StatementType::DELETE), table_ref_(std::move(table)), expr_(nullptr) {}

  ~DeleteStatement() override { delete expr_; }

  /** @return deletion target table */
  common::ManagedPointer<TableRef> GetDeletionTable() const { return common::ManagedPointer(table_ref_); }

<<<<<<< HEAD
  /**
   * @return expression that represents deletion condition
   */
  common::ManagedPointer<const AbstractExpression> GetDeleteCondition() {
    return common::ManagedPointer<const AbstractExpression>(expr_);
  }
=======
  /** @return expression that represents deletion condition */
  common::ManagedPointer<AbstractExpression> GetDeleteCondition() { return expr_; }
>>>>>>> cd670a39

  void Accept(SqlNodeVisitor *v) override { v->Visit(this); }

 private:
<<<<<<< HEAD
  std::shared_ptr<TableRef> table_ref_;
  const AbstractExpression *expr_;
=======
  const std::unique_ptr<TableRef> table_ref_;
  const common::ManagedPointer<AbstractExpression> expr_;
>>>>>>> cd670a39
};

}  // namespace terrier::parser<|MERGE_RESOLUTION|>--- conflicted
+++ resolved
@@ -27,11 +27,7 @@
    * @param table deletion target
    * @param expr condition for deletion
    */
-<<<<<<< HEAD
-  DeleteStatement(std::shared_ptr<TableRef> table, const AbstractExpression *expr)
-=======
   DeleteStatement(std::unique_ptr<TableRef> table, common::ManagedPointer<AbstractExpression> expr)
->>>>>>> cd670a39
       : SQLStatement(StatementType::DELETE), table_ref_(std::move(table)), expr_(expr) {}
 
   /**
@@ -41,33 +37,17 @@
   explicit DeleteStatement(std::unique_ptr<TableRef> table)
       : SQLStatement(StatementType::DELETE), table_ref_(std::move(table)), expr_(nullptr) {}
 
-  ~DeleteStatement() override { delete expr_; }
-
   /** @return deletion target table */
   common::ManagedPointer<TableRef> GetDeletionTable() const { return common::ManagedPointer(table_ref_); }
 
-<<<<<<< HEAD
-  /**
-   * @return expression that represents deletion condition
-   */
-  common::ManagedPointer<const AbstractExpression> GetDeleteCondition() {
-    return common::ManagedPointer<const AbstractExpression>(expr_);
-  }
-=======
   /** @return expression that represents deletion condition */
   common::ManagedPointer<AbstractExpression> GetDeleteCondition() { return expr_; }
->>>>>>> cd670a39
 
   void Accept(SqlNodeVisitor *v) override { v->Visit(this); }
 
  private:
-<<<<<<< HEAD
-  std::shared_ptr<TableRef> table_ref_;
-  const AbstractExpression *expr_;
-=======
   const std::unique_ptr<TableRef> table_ref_;
   const common::ManagedPointer<AbstractExpression> expr_;
->>>>>>> cd670a39
 };
 
 }  // namespace terrier::parser