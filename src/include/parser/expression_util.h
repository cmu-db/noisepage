#pragma once

#include <memory>
#include <set>
#include <sstream>
#include <string>
#include <unordered_set>
#include <utility>
#include <vector>

#include "loggers/optimizer_logger.h"
#include "optimizer/optimizer_defs.h"
#include "parser/expression/aggregate_expression.h"
#include "parser/expression/case_expression.h"
#include "parser/expression/column_value_expression.h"
#include "parser/expression/comparison_expression.h"
#include "parser/expression/conjunction_expression.h"
#include "parser/expression/constant_value_expression.h"
#include "parser/expression/derived_value_expression.h"
#include "parser/expression/function_expression.h"
#include "parser/expression/operator_expression.h"
#include "parser/expression/parameter_value_expression.h"

namespace noisepage::parser {

/**
 * Collection of expression helpers for the optimizer and execution engine.
 */
class ExpressionUtil {
 public:
  ExpressionUtil() = delete;

  /**
   * Populate the given set with all of the column oids referenced
   * in this expression tree.
   * @param col_oids place to store column oids in the expression
   * @param expr to extract column oids from
   */
  static void GetColumnOids(std::set<catalog::col_oid_t> *col_oids, common::ManagedPointer<AbstractExpression> expr) {
    // Recurse into our children
    for (const auto &child : expr->GetChildren()) {
      ExpressionUtil::GetColumnOids(col_oids, child);
    }

    // If our mofo is a ColumnValueExpression, then pull out our column ids
    auto etype = expr->GetExpressionType();
    if (etype == ExpressionType::COLUMN_VALUE) {
      auto t_expr = expr.CastManagedPointerTo<ColumnValueExpression>();
      col_oids->insert(t_expr->GetColumnOid());
    }
  }

  /**
   * Walks an expression trees and find all AggregationExprs subtrees.
   * @param aggr_exprs List of generated aggregate expressions
   * @param expr The abstract expression tree to be traversed
   */
  static void GetAggregateExprs(std::vector<common::ManagedPointer<AggregateExpression>> *aggr_exprs,
                                common::ManagedPointer<AbstractExpression> expr) {
    if (ExpressionUtil::IsAggregateExpression(expr->GetExpressionType())) {
      auto aggr_expr = expr.CastManagedPointerTo<AggregateExpression>();
      aggr_exprs->push_back(aggr_expr);
    } else {
      for (const auto &child : expr->GetChildren()) GetAggregateExprs(aggr_exprs, child);
    }
  }

  /**
   * Checks whether the AbstractExpression represents an aggregation
   * @param expr expression to check
   * @returns whether expr is an aggregate
   */
  static bool IsAggregateExpression(common::ManagedPointer<AbstractExpression> expr) {
    return IsAggregateExpression(expr->GetExpressionType());
  }

  /**
   * Checks whether the ExpressionType represents an aggregation
   * @param type ExpressionType to check
   * @returns whether type is an aggregate
   */
  static bool IsAggregateExpression(ExpressionType type) {
    switch (type) {
      case ExpressionType::AGGREGATE_COUNT:
      case ExpressionType::AGGREGATE_SUM:
      case ExpressionType::AGGREGATE_MIN:
      case ExpressionType::AGGREGATE_MAX:
      case ExpressionType::AGGREGATE_AVG:
        return true;
      default:
        return false;
    }
  }

  /**
   * Checks whether the ExpressionType represents an operation
   * @param type ExpressionType to check
   * @returns whether type is an operation
   */
  static bool IsOperatorExpression(ExpressionType type) {
    switch (type) {
      case ExpressionType::OPERATOR_PLUS:
      case ExpressionType::OPERATOR_MINUS:
      case ExpressionType::OPERATOR_MULTIPLY:
      case ExpressionType::OPERATOR_DIVIDE:
      case ExpressionType::OPERATOR_CONCAT:
      case ExpressionType::OPERATOR_MOD:
      case ExpressionType::OPERATOR_CAST:
      case ExpressionType::OPERATOR_NOT:
      case ExpressionType::OPERATOR_IS_NULL:
      case ExpressionType::OPERATOR_EXISTS:
      case ExpressionType::OPERATOR_UNARY_MINUS:
        return true;
      default:
        return false;
    }
  }

  /**
   * @return True if the given expression type is a comparison expression; false otherwise.
   */
  static bool IsComparisonExpression(ExpressionType type) {
    switch (type) {
      case ExpressionType::COMPARE_EQUAL:
      case ExpressionType::COMPARE_NOT_EQUAL:
      case ExpressionType::COMPARE_LESS_THAN:
      case ExpressionType::COMPARE_GREATER_THAN:
      case ExpressionType::COMPARE_LESS_THAN_OR_EQUAL_TO:
      case ExpressionType::COMPARE_GREATER_THAN_OR_EQUAL_TO:
      case ExpressionType::COMPARE_LIKE:
      case ExpressionType::COMPARE_NOT_LIKE:
      case ExpressionType::COMPARE_IN:
      case ExpressionType::COMPARE_IS_DISTINCT_FROM:
        return true;
      default:
        return false;
    }
  }

  /**
   * @return True if the given expression type is an arithmetic expression; false otherwise.
   */
  static bool IsArithmeticExpression(ExpressionType type) {
    switch (type) {
      case ExpressionType::OPERATOR_PLUS:
      case ExpressionType::OPERATOR_MINUS:
      case ExpressionType::OPERATOR_MULTIPLY:
      case ExpressionType::OPERATOR_DIVIDE:
      case ExpressionType::OPERATOR_CONCAT:
      case ExpressionType::OPERATOR_MOD:
        return true;
      default:
        return false;
    }
  }

  /**
   * @return True if the given expression type is a column-reference expression; false otherwise.
   */
  static bool IsColumnRefExpression(ExpressionType type) { return type == ExpressionType::COLUMN_VALUE; }

  /**
   * @return True if the given expression type is a constant value expression; false otherwise.
   */
  static bool IsConstantExpression(ExpressionType type) { return type == ExpressionType::VALUE_CONSTANT; }

  /**
   * @return True if the given expression type is a parameter value expression; false otherwise.
   */
  static bool IsParamExpression(ExpressionType type) { return type == ExpressionType::VALUE_PARAMETER; }

  /**
   * For a given comparison operator, reverses the comparison.
   * This function flips ExpressionType such that flipping the left and right
   * child of the original expression would still be logically equivalent.
   *
   * @param type ExpressionType (should be comparison type) to reverse
   * @returns the ExpressionType that is the logical reverse of the input
   */
  static ExpressionType ReverseComparisonExpressionType(ExpressionType type) {
    switch (type) {
      case ExpressionType::COMPARE_GREATER_THAN:
        return ExpressionType::COMPARE_LESS_THAN;
      case ExpressionType::COMPARE_GREATER_THAN_OR_EQUAL_TO:
        return ExpressionType::COMPARE_LESS_THAN_OR_EQUAL_TO;
      case ExpressionType::COMPARE_LESS_THAN:
        return ExpressionType::COMPARE_GREATER_THAN;
      case ExpressionType::COMPARE_LESS_THAN_OR_EQUAL_TO:
        return ExpressionType::COMPARE_GREATER_THAN_OR_EQUAL_TO;
      default:
        return type;
    }
  }

 public:
  /**
   * @brief TODO(boweic): this function may not be efficient, in the future we
   * may want to add expressions to groups so that we do not need to walk
   * through the expression tree when judging '==' each time
   *
   * Convert all expression in the current expression tree that is in
   * child_expr_map to tuple value expression with corresponding column offset
   * of the input child tuple. This is used for handling projection
   * on situations like aggregate function (e.g. SELECT sum(a)+max(b) FROM ...
   * GROUP BY ...) when input columns contain sum(a) and sum(b). We need to
   * treat them as tuple value expression in the projection plan. This function
   * should always be called before calling EvaluateExpression
   *
   * Please notice that this function should only apply to copied expression
   * since it would modify the current expression. We do not want to modify the
   * original expression since it may be referenced in other places
   *
   * @param expr The expression
   * @param child_expr_maps map from child column ids to expression
   * @returns Modified expression (expr is not modified)
   *
   * @note the value returned must be freed by the caller
   */
  static std::unique_ptr<AbstractExpression> ConvertExprCVNodes(
      common::ManagedPointer<AbstractExpression> expr, const std::vector<optimizer::ExprMap> &child_expr_maps) {
    if (expr.Get() == nullptr) {
      return nullptr;
    }

    std::vector<std::unique_ptr<AbstractExpression>> children;
    for (size_t i = 0; i < expr->GetChildrenSize(); i++) {
      auto child_expr = expr->GetChild(i);

      bool did_insert = false;
      int tuple_idx = 0;
      for (auto &child_expr_map : child_expr_maps) {
        if (child_expr->GetExpressionType() != ExpressionType::COLUMN_VALUE && child_expr_map.count(child_expr) != 0U) {
          auto type = child_expr->GetReturnValueType();
          auto iter = child_expr_map.find(child_expr);
          NOISEPAGE_ASSERT(iter != child_expr_map.end(), "Missing ColumnValueExpression...");

          // Add to children directly because DerivedValueExpression has no children
          auto value_idx = static_cast<int>(iter->second);
          children.push_back(std::make_unique<DerivedValueExpression>(type, tuple_idx, value_idx));

          did_insert = true;
          break;
        }

        tuple_idx++;
      }

      if (!did_insert) {
        children.push_back(ConvertExprCVNodes(child_expr, child_expr_maps));
      }
    }

    // Return a copy with new children
    NOISEPAGE_ASSERT(children.size() == expr->GetChildrenSize(), "size not equal after walk");
    return expr->CopyWithChildren(std::move(children));
  }

  /**
   * Walks an expression tree and finds all AggregateExpression and ColumnValueExpressions
   * @param expr_set optimizer::ExprSet to store found expressions in
   * @param expr AbstractExpression to walk
   */
  static void GetTupleAndAggregateExprs(optimizer::ExprSet *expr_set, common::ManagedPointer<AbstractExpression> expr) {
    std::vector<common::ManagedPointer<AbstractExpression>> tv_exprs;
    std::vector<common::ManagedPointer<AbstractExpression>> aggr_exprs;
    GetTupleAndAggregateExprs(&aggr_exprs, &tv_exprs, expr);
    for (auto &tv_expr : tv_exprs) {
      expr_set->insert(tv_expr);
    }
    for (auto &aggr_expr : aggr_exprs) {
      expr_set->insert(aggr_expr);
    }
  }

  /**
   * Walks an expression tree and finds all AggregateExpression and ColumnValueExpressions.
   * expr_map keeps track of the order they were inserted in. ColumnValueExpressions are
   * added before AggregateExpressions to expr_map.
   *
   * @param expr_map optimizer::ExprMap to store found expressions and order they were added
   * @param expr AbstractExpression to walk
   */
  static void GetTupleAndAggregateExprs(optimizer::ExprMap *expr_map, common::ManagedPointer<AbstractExpression> expr) {
    std::vector<common::ManagedPointer<AbstractExpression>> tv_exprs;
    std::vector<common::ManagedPointer<AbstractExpression>> aggr_exprs;
    GetTupleAndAggregateExprs(&aggr_exprs, &tv_exprs, expr);
    for (auto &tv_expr : tv_exprs) {
      if (expr_map->count(tv_expr) == 0U) {
        expr_map->emplace(tv_expr, expr_map->size());
      }
    }
    for (auto &aggr_expr : aggr_exprs) {
      if (expr_map->count(aggr_expr) == 0U) {
        expr_map->emplace(aggr_expr, expr_map->size());
      }
    }
  }

  /**
   * Walks an expression trees and find all AggregateExpression subtrees.
   * When this function returns, aggr_exprs contains all AggregateExpression in the expression
   * specified by expr in the order they were found in.
   *
   * @param aggr_exprs vector to store found AggregateExpressions
   * @param expr Expression to walk
   */
  static void GetAggregateExprs(std::vector<common::ManagedPointer<AbstractExpression>> *aggr_exprs,
                                common::ManagedPointer<AbstractExpression> expr) {
    std::vector<common::ManagedPointer<AbstractExpression>> dummy_tv_exprs;
    GetTupleAndAggregateExprs(aggr_exprs, &dummy_tv_exprs, expr);
  }

  /**
   * Walks an expression trees and find all AggregateExpression and ColumnValueExpressions.
   * AggregateExpression and ColumnValueExpression are appended to the respective vectors in
   * the order that each are found in.
   *
   * @param aggr_exprs vector of AggregateExpressions in expression
   * @param tv_exprs vector of ColumnValueExpressions in expression
   * @param expr Expression to walk
   */
  static void GetTupleAndAggregateExprs(std::vector<common::ManagedPointer<AbstractExpression>> *aggr_exprs,
                                        std::vector<common::ManagedPointer<AbstractExpression>> *tv_exprs,
                                        common::ManagedPointer<AbstractExpression> expr) {
    size_t children_size = expr->GetChildrenSize();
    if (IsAggregateExpression(expr->GetExpressionType())) {
      aggr_exprs->push_back(expr);
    } else if (expr->GetExpressionType() == ExpressionType::COLUMN_VALUE) {
      tv_exprs->push_back(expr);
    } else {
      NOISEPAGE_ASSERT(expr->GetExpressionType() != ExpressionType::VALUE_TUPLE,
                       "DerivedValueExpression should not exist here.");
      for (size_t i = 0; i < children_size; i++) {
        GetTupleAndAggregateExprs(aggr_exprs, tv_exprs, expr->GetChild(i));
      }
    }
  }

  /**
   * Walks an expression trees and find all ColumnValueExpressions in the tree.
   * ColumnValueExpressions are added to a expr_map to preserve order they are found in.
   * The expr_map is updated in post-order traversal order.
   *
   * @param expr_map map to place found ColumnValueExpressions for order-preserving
   * @param expr Expression to walk
   */
  static void GetTupleValueExprs(optimizer::ExprMap *expr_map, common::ManagedPointer<AbstractExpression> expr) {
    size_t children_size = expr->GetChildrenSize();
    for (size_t i = 0; i < children_size; i++) {
      GetTupleValueExprs(expr_map, expr->GetChild(i));
    }

    // Here we need a deep copy to void double delete subtree
    if (expr->GetExpressionType() == ExpressionType::COLUMN_VALUE) {
      expr_map->emplace(expr, expr_map->size());
    }
  }

  /**
   * Walks an expression trees and find all ColumnValueExpressions in the tree
   * ColumnValueExpressions are added to the expr_set in post-order traversal.
   *
   * @param expr_set set to place found ColumnValueExpressions
   * @param expr Expression to walk
   */
  static void GetTupleValueExprs(optimizer::ExprSet *expr_set, common::ManagedPointer<AbstractExpression> expr) {
    size_t children_size = expr->GetChildrenSize();
    for (size_t i = 0; i < children_size; i++) {
      GetTupleValueExprs(expr_set, expr->GetChild(i));
    }

    if (expr->GetExpressionType() == ExpressionType::COLUMN_VALUE) {
      expr_set->insert(expr);
    }
  }

  /**
   * Walks an expression trees. Set the value_idx for the leaf tuple_value_expr
   * Deduce the return value type of expression. Set the function ptr for
   * function expression.
   *
   * Plz notice: this function should only be used in the optimizer.
   *
   * @param expr_maps expr_maps containing relevant mappings to set value_idx
   * @param expr Expression to walk
   * @returns Evaluated AbstractExpression
   */
  static std::unique_ptr<AbstractExpression> EvaluateExpression(const std::vector<optimizer::ExprMap> &expr_maps,
                                                                common::ManagedPointer<AbstractExpression> expr) {
    // To evaluate the return type, we need a bottom up approach.
    if (expr.Get() == nullptr) {
      return nullptr;
    }

    // Evaluate all children and store new children pointers
    size_t children_size = expr->GetChildrenSize();
    std::vector<std::unique_ptr<AbstractExpression>> children;
    for (size_t i = 0; i < children_size; i++) {
      children.push_back(EvaluateExpression(expr_maps, expr->GetChild(i)));
    }

    if (expr->GetExpressionType() == ExpressionType::COLUMN_VALUE) {
      // Point to the correct column returned in the logical tuple underneath
      auto c_tup_expr = expr.CastManagedPointerTo<ColumnValueExpression>();
      NOISEPAGE_ASSERT(children_size == 0, "ColumnValueExpression should have 0 children");

      int tuple_idx = 0;
      for (auto &expr_map : expr_maps) {
        auto iter = expr_map.find(expr);
        if (iter != expr_map.end()) {
          // Create DerivedValueExpression (iter->second is value_idx)
          auto type = c_tup_expr->GetReturnValueType();
          return std::make_unique<DerivedValueExpression>(type, tuple_idx, iter->second);
        }
        ++tuple_idx;
      }

      // Technically, EvaluateExpression should replace all ColumnValueExpressions with
      // DerivedValueExpressions using expr_maps in order for execution to make sense,
      // otherwise we have ColumnValues that don't point into previous tuples....
      //
      // However, there are other cases where EvaluateExpression will result in an unbound
      // ColumnValueExpression particularly when dealing with InnerIndexJoin.
      OPTIMIZER_LOG_TRACE("EvaluateExpression resulted in an unbound ColumnValueExpression");
    } else if (IsAggregateExpression(expr->GetExpressionType())) {
<<<<<<< HEAD
      // if aggregate expression exists in the children expression map
      // make a derived value expression to avoid double computation
      auto c_aggr_expr = expr.CastManagedPointerTo<AggregateExpression>();
      TERRIER_ASSERT(c_aggr_expr, "expr should be AggregateExpression");
=======
      /*
      TODO(wz2, [ExecutionEngine]): If value_idx is somehow needed during aggregation, reviist this
      Peloton never seems to read from AggregateExpression's value_idx

      auto c_aggr_expr = dynamic_cast<const AggregateExpression *>(expr);
      NOISEPAGE_ASSERT(c_aggr_expr, "expr should be AggregateExpression");
>>>>>>> a3d917fa

      int tuple_idx = 0;
      for (auto &expr_map : expr_maps) {
        auto iter = expr_map.find(expr);
        if (iter != expr_map.end()) {
          // Create DerivedValueExpression (iter->second is value_idx)
          auto type = c_aggr_expr->GetReturnValueType();
          return std::make_unique<DerivedValueExpression>(type, tuple_idx, iter->second);
        }
        ++tuple_idx;
      }

    } else if (expr->GetExpressionType() == ExpressionType::FUNCTION) {
      /*
      TODO(wz2): Uncomment and fix this when Functions exist
      auto func_expr = (expression::FunctionExpression *)expr;
      std::vector<type::TypeId> argtypes;
      for (size_t i = 0; i < children_size; i++)
        argtypes.push_back(expr->GetChild(i)->GetValueType());
      // Check and set the function ptr
      auto catalog = catalog::Catalog::GetInstance();
      const catalog::FunctionData &func_data =
          catalog->GetFunction(func_expr->GetFuncName(), argtypes);
      LOG_DEBUG("Function %s found in the catalog",
                func_data.func_name_.c_str());
      LOG_DEBUG("Argument num: %ld", func_data.argument_types_.size());
      if (!func_data.is_udf_) {
        func_expr->SetBuiltinFunctionExpressionParameters(
            func_data.func_, func_data.return_type_, func_data.argument_types_);
      } else {
        func_expr->SetUDFFunctionExpressionParameters(
            func_data.func_context_, func_data.return_type_,
            func_data.argument_types_);
      }
      */
    } else if (expr->GetExpressionType() == ExpressionType::OPERATOR_CASE_EXPR) {
      auto case_expr = expr.CastManagedPointerTo<CaseExpression>();
      NOISEPAGE_ASSERT(children_size == 0, "CaseExpression should have 0 children");

      // Evaluate against WhenClause condition + result and store new
      std::vector<CaseExpression::WhenClause> clauses;
      for (size_t i = 0; i < case_expr->GetWhenClauseSize(); i++) {
        auto cond = EvaluateExpression(expr_maps, case_expr->GetWhenClauseCondition(i));
        auto result = EvaluateExpression(expr_maps, case_expr->GetWhenClauseResult(i));
        clauses.emplace_back(CaseExpression::WhenClause{std::move(cond), std::move(result)});
      }

      // Create and return new CaseExpression that is evaluated
      auto def_cond = EvaluateExpression(expr_maps, case_expr->GetDefaultClause());
      auto type = case_expr->GetReturnValueType();
      return std::make_unique<CaseExpression>(type, std::move(clauses), std::move(def_cond));
    }

    return expr->CopyWithChildren(std::move(children));
  }

  /**
   * Check whether two vectors of expression equal to each other.
   *
   * @param l vector of one set of expressions
   * @param r vector of other set of expressions
   * @param ordered Whether comparison should consider the order
   * @returns Whether two vectors of expressions are equal or not
   */
  static bool EqualExpressions(const std::vector<common::ManagedPointer<AbstractExpression>> &l,
                               const std::vector<common::ManagedPointer<AbstractExpression>> &r, bool ordered = false) {
    if (l.size() != r.size()) return false;
    // Consider expression order in the comparison
    if (ordered) {
      size_t num_exprs = l.size();
      for (size_t i = 0; i < num_exprs; i++) {
        if (*l[i] == *r[i]) return false;
      }

      return true;
    }

    optimizer::ExprSet l_set, r_set;
    for (auto expr : l) l_set.insert(expr);
    for (auto expr : r) r_set.insert(expr);
    return l_set == r_set;
  }

  /**
   * Joins all AnnotatedExpression in vector by AND operators.
   * The input AnnotatedExpression are copied before being joined together.
   *
   * @param exprs Input vector of AnnotatedExpressions to join together
   * @returns Joined together AbstractExpression using AND operators.
   *
   * @note returned expression needs to be freed by the caller
   */
  static std::unique_ptr<AbstractExpression> JoinAnnotatedExprs(
      const std::vector<optimizer::AnnotatedExpression> &exprs) {
    if (exprs.empty()) {
      return nullptr;
    }

    std::vector<std::unique_ptr<AbstractExpression>> children;
    children.push_back(exprs[0].GetExpr()->Copy());
    for (size_t i = 1; i < exprs.size(); ++i) {
      children.push_back(exprs[i].GetExpr()->Copy());

      auto shared = std::make_unique<ConjunctionExpression>(ExpressionType::CONJUNCTION_AND, std::move(children));

      // Silence Clang!
      std::vector<std::unique_ptr<AbstractExpression>> new_children;
      new_children.push_back(std::move(shared));
      children = std::move(new_children);
    }

    NOISEPAGE_ASSERT(children.size() == 1, "children should have exactly 1 AbstractExpression");
    return std::move(children[0]);
  }

  /**
   * @return True if the given expression is of the form: col op const_val. False otherwise.
   */
  static bool IsColumnCompareWithConst(const parser::AbstractExpression &expr) {
    if (expr.GetChildrenSize() != 2) {
      return false;
    }
    return IsComparisonExpression(expr.GetExpressionType()) &&
           IsColumnRefExpression(expr.GetChild(0)->GetExpressionType()) &&
           IsConstantExpression(expr.GetChild(1)->GetExpressionType());
  }

  /**
   * @return True if the given expression is of the form: col op param_val. False otherwise.
   */
  static bool IsColumnCompareWithParam(const parser::AbstractExpression &expr) {
    if (expr.GetChildrenSize() != 2) {
      return false;
    }
    return IsComparisonExpression(expr.GetExpressionType()) &&
           IsColumnRefExpression(expr.GetChild(0)->GetExpressionType()) &&
           IsParamExpression(expr.GetChild(1)->GetExpressionType());
  }

  /**
   * @return True if the given expression is of the form: const op col. False otherwise.
   */
  static bool IsConstCompareWithColumn(const parser::AbstractExpression &expr) {
    if (expr.GetChildrenSize() != 2) {
      return false;
    }
    return IsComparisonExpression(expr.GetExpressionType()) &&
           IsConstantExpression(expr.GetChild(0)->GetExpressionType()) &&
           IsColumnRefExpression(expr.GetChild(1)->GetExpressionType());
  }
};

}  // namespace noisepage::parser<|MERGE_RESOLUTION|>--- conflicted
+++ resolved
@@ -423,19 +423,10 @@
       // ColumnValueExpression particularly when dealing with InnerIndexJoin.
       OPTIMIZER_LOG_TRACE("EvaluateExpression resulted in an unbound ColumnValueExpression");
     } else if (IsAggregateExpression(expr->GetExpressionType())) {
-<<<<<<< HEAD
       // if aggregate expression exists in the children expression map
       // make a derived value expression to avoid double computation
       auto c_aggr_expr = expr.CastManagedPointerTo<AggregateExpression>();
-      TERRIER_ASSERT(c_aggr_expr, "expr should be AggregateExpression");
-=======
-      /*
-      TODO(wz2, [ExecutionEngine]): If value_idx is somehow needed during aggregation, reviist this
-      Peloton never seems to read from AggregateExpression's value_idx
-
-      auto c_aggr_expr = dynamic_cast<const AggregateExpression *>(expr);
       NOISEPAGE_ASSERT(c_aggr_expr, "expr should be AggregateExpression");
->>>>>>> a3d917fa
 
       int tuple_idx = 0;
       for (auto &expr_map : expr_maps) {
