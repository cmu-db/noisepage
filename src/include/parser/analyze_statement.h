#pragma once

#include <memory>
#include <string>
#include <utility>
#include <vector>

#include "common/managed_pointer.h"
#include "common/sql_node_visitor.h"
#include "parser/sql_statement.h"
#include "parser/table_ref.h"

namespace terrier {
namespace parser {
<<<<<<< HEAD
class ParseResult;
=======
>>>>>>> 348d8310
/**
 * AnalyzeStatement represents the sql "ANALYZE ...".
 */
class AnalyzeStatement : public SQLStatement {
 public:
  /**
   * Creates a new AnalyzeStatement.
   * @param analyze_table table to be analyzed
   * @param analyze_columns columns to be analyzed
   */
  AnalyzeStatement(std::unique_ptr<TableRef> analyze_table, std::unique_ptr<std::vector<std::string>> analyze_columns)
      : SQLStatement(StatementType::ANALYZE),
        analyze_table_(std::move(analyze_table)),
        analyze_columns_(std::move(analyze_columns)) {}

  ~AnalyzeStatement() override = default;

  void Accept(SqlNodeVisitor *v, ParseResult *parse_result) override { v->Visit(this, parse_result); }

  /** @return analyze table */
  common::ManagedPointer<TableRef> GetAnalyzeTable() { return common::ManagedPointer(analyze_table_); }

  /** @return analyze columns */
  common::ManagedPointer<std::vector<std::string>> GetAnalyzeColumns() {
    return common::ManagedPointer(analyze_columns_);
  }

 private:
  std::unique_ptr<TableRef> analyze_table_;
  std::unique_ptr<std::vector<std::string>> analyze_columns_;
};

}  // namespace parser
}  // namespace terrier<|MERGE_RESOLUTION|>--- conflicted
+++ resolved
@@ -12,10 +12,6 @@
 
 namespace terrier {
 namespace parser {
-<<<<<<< HEAD
-class ParseResult;
-=======
->>>>>>> 348d8310
 /**
  * AnalyzeStatement represents the sql "ANALYZE ...".
  */
