#pragma once

#include <memory>
#include <string>
#include <utility>
#include <vector>

#include "common/sql_node_visitor.h"
#include "parser/expression/abstract_expression.h"
#include "parser/sql_statement.h"

namespace terrier {
namespace parser {

/**
 * Represents the SQL "EXECUTE ..."
 */
class ExecuteStatement : public SQLStatement {
 public:
  /**
   * @param name name of execute statement
   * @param parameters parameters for execute statement
   */
<<<<<<< HEAD
  ExecuteStatement(std::string name, std::vector<const AbstractExpression *> parameters)
=======
  ExecuteStatement(std::string name, std::vector<common::ManagedPointer<AbstractExpression>> parameters)
>>>>>>> cd670a39
      : SQLStatement(StatementType::EXECUTE), name_(std::move(name)), parameters_(std::move(parameters)) {}

  ~ExecuteStatement() override {
    for (auto *parameter : parameters_) {
      delete parameter;
    }
  }

  void Accept(SqlNodeVisitor *v) override { v->Visit(this); }

  /** @return execute statement name */
  std::string GetName() { return name_; }

<<<<<<< HEAD
  /**
   * @return number of execute statement parameters
   */
  size_t GetParametersSize() const { return parameters_.size(); }

  /**
   * @param idx index of parameter
   * @return execute statement parameter
   */
  common::ManagedPointer<const AbstractExpression> GetParameter(size_t idx) {
    TERRIER_ASSERT(idx < GetParametersSize(), "Index must be less than number of parameters");
    return common::ManagedPointer<const AbstractExpression>(parameters_[idx]);
  }

 private:
  const std::string name_;
  const std::vector<const AbstractExpression *> parameters_;
=======
  /** @return execute statement parameters */
  const std::vector<common::ManagedPointer<AbstractExpression>> &GetParameters() const { return parameters_; }

 private:
  const std::string name_;
  const std::vector<common::ManagedPointer<AbstractExpression>> parameters_;
>>>>>>> cd670a39
};

}  // namespace parser
}  // namespace terrier<|MERGE_RESOLUTION|>--- conflicted
+++ resolved
@@ -21,50 +21,20 @@
    * @param name name of execute statement
    * @param parameters parameters for execute statement
    */
-<<<<<<< HEAD
-  ExecuteStatement(std::string name, std::vector<const AbstractExpression *> parameters)
-=======
   ExecuteStatement(std::string name, std::vector<common::ManagedPointer<AbstractExpression>> parameters)
->>>>>>> cd670a39
       : SQLStatement(StatementType::EXECUTE), name_(std::move(name)), parameters_(std::move(parameters)) {}
-
-  ~ExecuteStatement() override {
-    for (auto *parameter : parameters_) {
-      delete parameter;
-    }
-  }
 
   void Accept(SqlNodeVisitor *v) override { v->Visit(this); }
 
   /** @return execute statement name */
   std::string GetName() { return name_; }
 
-<<<<<<< HEAD
-  /**
-   * @return number of execute statement parameters
-   */
-  size_t GetParametersSize() const { return parameters_.size(); }
-
-  /**
-   * @param idx index of parameter
-   * @return execute statement parameter
-   */
-  common::ManagedPointer<const AbstractExpression> GetParameter(size_t idx) {
-    TERRIER_ASSERT(idx < GetParametersSize(), "Index must be less than number of parameters");
-    return common::ManagedPointer<const AbstractExpression>(parameters_[idx]);
-  }
-
- private:
-  const std::string name_;
-  const std::vector<const AbstractExpression *> parameters_;
-=======
   /** @return execute statement parameters */
   const std::vector<common::ManagedPointer<AbstractExpression>> &GetParameters() const { return parameters_; }
 
  private:
   const std::string name_;
   const std::vector<common::ManagedPointer<AbstractExpression>> parameters_;
->>>>>>> cd670a39
 };
 
 }  // namespace parser
