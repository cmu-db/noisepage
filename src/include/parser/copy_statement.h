#pragma once

#include <memory>
#include <string>
#include <utility>

#include "common/managed_pointer.h"
#include "common/sql_node_visitor.h"
#include "parser/select_statement.h"
#include "parser/sql_statement.h"
#include "parser/table_ref.h"

namespace terrier {
namespace parser {
/**
 * CopyStatement represents COPY statements.
 */
class CopyStatement : public SQLStatement {
 public:
  /**
   * @param table table to copy from
   * @param select_stmt select statement to copy from
   * @param file_path path to output file
   * @param format file format
   * @param is_from true if FROM, false if TO
   * @param delimiter delimiter to be used for copying
   * @param quote quote character
   * @param escape escape character
   */
  CopyStatement(std::unique_ptr<TableRef> table, std::unique_ptr<SelectStatement> select_stmt, std::string file_path,
                ExternalFileFormat format, bool is_from, char delimiter, char quote, char escape)
      : SQLStatement(StatementType::COPY),
        table_(std::move(table)),
        select_stmt_(std::move(select_stmt)),
        file_path_(std::move(file_path)),
        format_(format),
        is_from_(is_from),
        delimiter_(delimiter),
        quote_(quote),
        escape_(escape) {}

  ~CopyStatement() override = default;

  void Accept(SqlNodeVisitor *v) override { v->Visit(this); }

  /** @return copy table */
  common::ManagedPointer<TableRef> GetCopyTable() { return common::ManagedPointer(table_); }

  /** @return select statement */
  common::ManagedPointer<SelectStatement> GetSelectStatement() { return common::ManagedPointer(select_stmt_); }

  /** @return file path */
  std::string GetFilePath() { return file_path_; }

  /** @return external file format */
  ExternalFileFormat GetExternalFileFormat() { return format_; }

  /** @return true if FROM, false if TO */
  bool IsFrom() { return is_from_; }

  /** @return delimiter */
  char GetDelimiter() { return delimiter_; }

  /** @return quote char */
  char GetQuoteChar() { return quote_; }

  /** @return escape char */
  char GetEscapeChar() { return escape_; }

 private:
<<<<<<< HEAD
  // TODO(Gus): Remove shared pointer
  const std::shared_ptr<TableRef> table_;
  const std::shared_ptr<SelectStatement> select_stmt_;
=======
  const std::unique_ptr<TableRef> table_;
  const std::unique_ptr<SelectStatement> select_stmt_;
>>>>>>> cd670a39
  const std::string file_path_;
  const ExternalFileFormat format_;

  const bool is_from_;
  const char delimiter_;
  const char quote_;
  const char escape_;
};

}  // namespace parser
}  // namespace terrier<|MERGE_RESOLUTION|>--- conflicted
+++ resolved
@@ -68,14 +68,8 @@
   char GetEscapeChar() { return escape_; }
 
  private:
-<<<<<<< HEAD
-  // TODO(Gus): Remove shared pointer
-  const std::shared_ptr<TableRef> table_;
-  const std::shared_ptr<SelectStatement> select_stmt_;
-=======
   const std::unique_ptr<TableRef> table_;
   const std::unique_ptr<SelectStatement> select_stmt_;
->>>>>>> cd670a39
   const std::string file_path_;
   const ExternalFileFormat format_;
 
