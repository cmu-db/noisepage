#pragma once

#include <memory>
#include <string>
#include <utility>

#include "common/managed_pointer.h"
#include "common/sql_node_visitor.h"
#include "parser/select_statement.h"
#include "parser/sql_statement.h"
#include "parser/table_ref.h"

namespace terrier {
namespace parser {
/**
 * CopyStatement represents COPY statements.
 */
class CopyStatement : public SQLStatement {
 public:
  /**
   * @param table table to copy from
   * @param select_stmt select statement to copy from
   * @param file_path path to output file
   * @param format file format
   * @param is_from true if FROM, false if TO
   * @param delimiter delimiter to be used for copying
   * @param quote quote character
   * @param escape escape character
   */
  CopyStatement(std::unique_ptr<TableRef> table, std::unique_ptr<SelectStatement> select_stmt, std::string file_path,
                ExternalFileFormat format, bool is_from, char delimiter, char quote, char escape)
      : SQLStatement(StatementType::COPY),
        table_(std::move(table)),
        select_stmt_(std::move(select_stmt)),
        file_path_(std::move(file_path)),
        format_(format),
        is_from_(is_from),
        delimiter_(delimiter),
        quote_(quote),
        escape_(escape) {}

  ~CopyStatement() override = default;

  void Accept(SqlNodeVisitor *v) override { v->Visit(this); }

  /** @return copy table */
  common::ManagedPointer<TableRef> GetCopyTable() { return common::ManagedPointer(table_); }

  /** @return select statement */
  common::ManagedPointer<SelectStatement> GetSelectStatement() { return common::ManagedPointer(select_stmt_); }

  /** @return file path */
  std::string GetFilePath() { return file_path_; }

  /** @return external file format */
  ExternalFileFormat GetExternalFileFormat() { return format_; }

  /** @return true if FROM, false if TO */
  bool IsFrom() { return is_from_; }

  /** @return delimiter */
  char GetDelimiter() { return delimiter_; }

  /** @return quote char */
  char GetQuoteChar() { return quote_; }

  /** @return escape char */
  char GetEscapeChar() { return escape_; }

 private:
<<<<<<< HEAD
  std::unique_ptr<TableRef> table_;
  std::unique_ptr<SelectStatement> select_stmt_;
=======
  const std::unique_ptr<TableRef> table_;
  const std::unique_ptr<SelectStatement> select_stmt_;
>>>>>>> 5d983d30
  const std::string file_path_;
  const ExternalFileFormat format_;

  const bool is_from_;
  const char delimiter_;
  const char quote_;
  const char escape_;
};

}  // namespace parser
}  // namespace terrier<|MERGE_RESOLUTION|>--- conflicted
+++ resolved
@@ -68,13 +68,8 @@
   char GetEscapeChar() { return escape_; }
 
  private:
-<<<<<<< HEAD
-  std::unique_ptr<TableRef> table_;
-  std::unique_ptr<SelectStatement> select_stmt_;
-=======
   const std::unique_ptr<TableRef> table_;
   const std::unique_ptr<SelectStatement> select_stmt_;
->>>>>>> 5d983d30
   const std::string file_path_;
   const ExternalFileFormat format_;
 
