#pragma once

#include <memory>
#include <string>
#include <utility>
#include <vector>
#include "common/exception.h"
#include "common/sql_node_visitor.h"
#include "loggers/parser_logger.h"
#include "parser/expression/abstract_expression.h"
#include "parser/parser_defs.h"
#include "parser/select_statement.h"
#include "parser/sql_statement.h"

namespace terrier {
namespace parser {
/**
 * ColumnDefinition represents the logical description of a table column.
 */
struct ColumnDefinition {
  // TODO(WAN): I really hate how everything is mashed together.
  // There were also a number of unused attributes e.g. primary_keys, multi_unique...
  // that were never used.

  /**
   * Column data types.
   */
  enum class DataType {
    INVALID,

    PRIMARY,
    FOREIGN,
    MULTIUNIQUE,

    CHAR,
    INT,
    INTEGER,
    TINYINT,
    SMALLINT,
    BIGINT,
    DOUBLE,
    FLOAT,
    DECIMAL,
    BOOLEAN,
    ADDRESS,
    DATE,
    TIMESTAMP,
    TEXT,

    VARCHAR,
    VARBINARY
  };

  /**
   * Foreign key constructor.
   * @param fk_sources foreign key sources
   * @param fk_sinks foreign key sinks
   * @param fk_sink_table_name foreign key sink table name
   * @param delete_action action to take upon deletion
   * @param update_action action to take upon update
   * @param match_type type of foreign key match
   */
  ColumnDefinition(std::vector<std::string> fk_sources, std::vector<std::string> fk_sinks,
                   std::string fk_sink_table_name, FKConstrActionType delete_action, FKConstrActionType update_action,
                   FKConstrMatchType match_type)
      : type_(DataType::FOREIGN),
        fk_sources_(std::move(fk_sources)),
        fk_sinks_(std::move(fk_sinks)),
        fk_sink_table_name_(std::move(fk_sink_table_name)),
        fk_delete_action_(delete_action),
        fk_update_action_(update_action),
        fk_match_type_(match_type) {}

  /**
   * Table column constructor.
   * @param name column name
   * @param type column type
   * @param is_primary is primary key
   * @param is_not_null is not nullable
   * @param is_unique is unique
   * @param default_expr default expression
   * @param check_expr check expression
   * @param varlen size of column if varlen
   */
  ColumnDefinition(std::string name, DataType type, bool is_primary, bool is_not_null, bool is_unique,
<<<<<<< HEAD
                   const AbstractExpression *default_expr, const AbstractExpression *check_expr, size_t varlen)
=======
                   common::ManagedPointer<AbstractExpression> default_expr,
                   common::ManagedPointer<AbstractExpression> check_expr, size_t varlen)
>>>>>>> cd670a39
      : name_(std::move(name)),
        type_(type),
        is_primary_(is_primary),
        is_not_null_(is_not_null),
        is_unique_(is_unique),
        default_expr_(default_expr),
        check_expr_(check_expr),
        varlen_(varlen) {}

  ~ColumnDefinition() {
    delete default_expr_;
    delete check_expr_;
  }

  /**
   * @param str type string
   * @return data type
   */
  static DataType StrToDataType(const char *str) {
    DataType data_type;
    // Transform column type
    if ((strcmp(str, "int") == 0) || (strcmp(str, "int4") == 0)) {
      data_type = ColumnDefinition::DataType::INT;
    } else if (strcmp(str, "varchar") == 0) {
      data_type = ColumnDefinition::DataType::VARCHAR;
    } else if (strcmp(str, "int8") == 0) {
      data_type = ColumnDefinition::DataType::BIGINT;
    } else if (strcmp(str, "int2") == 0) {
      data_type = ColumnDefinition::DataType::SMALLINT;
    } else if (strcmp(str, "timestamp") == 0) {
      data_type = ColumnDefinition::DataType::TIMESTAMP;
    } else if (strcmp(str, "bool") == 0) {
      data_type = ColumnDefinition::DataType::BOOLEAN;
    } else if (strcmp(str, "bpchar") == 0) {
      data_type = ColumnDefinition::DataType::CHAR;
    } else if ((strcmp(str, "double") == 0) || (strcmp(str, "float8") == 0)) {
      data_type = ColumnDefinition::DataType::DOUBLE;
    } else if ((strcmp(str, "real") == 0) || (strcmp(str, "float4") == 0)) {
      data_type = ColumnDefinition::DataType::FLOAT;
    } else if (strcmp(str, "numeric") == 0) {
      data_type = ColumnDefinition::DataType::DECIMAL;
    } else if (strcmp(str, "text") == 0) {
      data_type = ColumnDefinition::DataType::TEXT;
    } else if (strcmp(str, "tinyint") == 0) {
      data_type = ColumnDefinition::DataType::TINYINT;
    } else if (strcmp(str, "varbinary") == 0) {
      data_type = ColumnDefinition::DataType::VARBINARY;
    } else if (strcmp(str, "date") == 0) {
      data_type = ColumnDefinition::DataType::DATE;
    } else {
      PARSER_LOG_DEBUG("StrToDataType: Unsupported datatype: {}", str);
      throw PARSER_EXCEPTION("Unsupported datatype");
    }
    return data_type;
  }

  /**
   * @param str type name
   * @return type ID
   */
  static type::TypeId StrToValueType(char *str) {
    type::TypeId value_type;
    // Transform column type
    if ((strcmp(str, "int") == 0) || (strcmp(str, "int4") == 0)) {
      value_type = type::TypeId::INTEGER;
    } else if ((strcmp(str, "varchar") == 0) || (strcmp(str, "bpchar") == 0) || (strcmp(str, "text") == 0)) {
      value_type = type::TypeId::VARCHAR;
    } else if (strcmp(str, "int8") == 0) {
      value_type = type::TypeId::BIGINT;
    } else if (strcmp(str, "int2") == 0) {
      value_type = type::TypeId::SMALLINT;
    } else if (strcmp(str, "timestamp") == 0) {
      value_type = type::TypeId::TIMESTAMP;
    } else if (strcmp(str, "bool") == 0) {
      value_type = type::TypeId::BOOLEAN;
    } else if ((strcmp(str, "double") == 0) || (strcmp(str, "float8") == 0) || (strcmp(str, "real") == 0) ||
               (strcmp(str, "float4") == 0) || (strcmp(str, "numeric") == 0)) {
      value_type = type::TypeId::DECIMAL;
    } else if (strcmp(str, "tinyint") == 0) {
      value_type = type::TypeId::TINYINT;
    } else if (strcmp(str, "varbinary") == 0) {
      value_type = type::TypeId::VARBINARY;
    } else if (strcmp(str, "date") == 0) {
      value_type = type::TypeId::DATE;
    } else {
      PARSER_LOG_DEBUG("StrToValueType: Unsupported datatype: {}", str);
      throw PARSER_EXCEPTION("Unsupported datatype");
    }
    return value_type;
  }

  /**
   * @return type ID
   */
  type::TypeId GetValueType() {
    switch (type_) {
      case DataType::INT:
      case DataType::INTEGER:
        return type::TypeId::INTEGER;
      case DataType::TINYINT:
        return type::TypeId::TINYINT;
      case DataType::SMALLINT:
        return type::TypeId::SMALLINT;
      case DataType::BIGINT:
        return type::TypeId::BIGINT;

      case DataType::DECIMAL:
      case DataType::DOUBLE:
      case DataType::FLOAT:
        return type::TypeId::DECIMAL;

      case DataType::BOOLEAN:
        return type::TypeId::BOOLEAN;

        // case ADDRESS:
        //  return type::Type::ADDRESS;

      case DataType::TIMESTAMP:
        return type::TypeId::TIMESTAMP;

      case DataType::CHAR:
      case DataType::TEXT:
      case DataType::VARCHAR:
        return type::TypeId::VARCHAR;

      case DataType::VARBINARY:
        return type::TypeId::VARBINARY;

      case DataType::DATE:
        return type::TypeId::DATE;

      case DataType::INVALID:
      case DataType::PRIMARY:
      case DataType::FOREIGN:
      case DataType::MULTIUNIQUE:
      default:
        return type::TypeId::INVALID;
    }
  }

  /** @return column name */
  std::string GetColumnName() { return name_; }

  /** @return table information */
  common::ManagedPointer<TableInfo> GetTableInfo() { return common::ManagedPointer(table_info_); }

  /** @return column data type */
  DataType GetColumnType() { return type_; }

  /** @return true if primary key */
  bool IsPrimaryKey() { return is_primary_; }

  /** @return true if column nullable */
  bool IsNullable() { return !is_not_null_; }

  /** @return true if column should be unique */
  bool IsUnique() { return is_unique_; }

<<<<<<< HEAD
  /**
   * @return default expression
   */
  common::ManagedPointer<const AbstractExpression> GetDefaultExpression() {
    return common::ManagedPointer<const AbstractExpression>(default_expr_);
  }

  /**
   * @return check expression
   */
  common::ManagedPointer<const AbstractExpression> GetCheckExpression() {
    return common::ManagedPointer<const AbstractExpression>(check_expr_);
  }
=======
  /** @return default expression */
  common::ManagedPointer<AbstractExpression> GetDefaultExpression() { return default_expr_; }

  /** @return check expression */
  common::ManagedPointer<AbstractExpression> GetCheckExpression() { return check_expr_; }
>>>>>>> cd670a39

  /** @return varlen size */
  size_t GetVarlenSize() { return varlen_; }

  /** @return foreign key sources */
  std::vector<std::string> GetForeignKeySources() { return fk_sources_; }

  /** @return foreign key sinks */
  std::vector<std::string> GetForeignKeySinks() { return fk_sinks_; }

  /** @return foreign key sink table name */
  std::string GetForeignKeySinkTableName() { return fk_sink_table_name_; }

  /** @return foreign key delete action */
  FKConstrActionType GetForeignKeyDeleteAction() { return fk_delete_action_; }

  /** @return foreign key update action */
  FKConstrActionType GetForeignKeyUpdateAction() { return fk_update_action_; }

  /** @return foreign key match type */
  FKConstrMatchType GetForeignKeyMatchType() { return fk_match_type_; }

  /** @param b true if should be primary key, false otherwise */
  void SetPrimary(bool b) { is_primary_ = b; }

 private:
  const std::string name_;
  const std::unique_ptr<TableInfo> table_info_ = nullptr;

  const DataType type_;
  bool is_primary_ = false;  // not const because of how the parser returns us columns and primary key info separately
  const bool is_not_null_ = false;
  const bool is_unique_ = false;
<<<<<<< HEAD
  const AbstractExpression *default_expr_ = nullptr;
  const AbstractExpression *check_expr_ = nullptr;
=======
  common::ManagedPointer<AbstractExpression> default_expr_;
  common::ManagedPointer<AbstractExpression> check_expr_;
>>>>>>> cd670a39
  const size_t varlen_ = 0;

  const std::vector<std::string> fk_sources_;
  const std::vector<std::string> fk_sinks_;
  const std::string fk_sink_table_name_;

  const FKConstrActionType fk_delete_action_ = FKConstrActionType::INVALID;
  const FKConstrActionType fk_update_action_ = FKConstrActionType::INVALID;
  const FKConstrMatchType fk_match_type_ = FKConstrMatchType::SIMPLE;
};

/**
 * Represents an index attribute.
 */
class IndexAttr {
 public:
  /** Create an index attribute on a column name. */
  explicit IndexAttr(std::string name) : name_(std::move(name)), expr_(nullptr) {}

<<<<<<< HEAD
  /**
   * Create an index attribute on an expression.
   */
  explicit IndexAttr(const AbstractExpression *expr) : name_(""), expr_(expr) {}

  ~IndexAttr() { delete expr_; }
=======
  /** Create an index attribute on an expression. */
  explicit IndexAttr(common::ManagedPointer<AbstractExpression> expr) : name_(""), expr_(expr) {}
>>>>>>> cd670a39

  /** @return the name of the column that we're indexed on */
  std::string GetName() const {
    TERRIER_ASSERT(expr_ == nullptr, "Expressions don't come with names.");
    return name_;
  }

<<<<<<< HEAD
  /**
   * @return the expression that we're indexed on
   */
  common::ManagedPointer<const AbstractExpression> GetExpression() const {
=======
  /** @return the expression that we're indexed on */
  common::ManagedPointer<AbstractExpression> GetExpression() const {
>>>>>>> cd670a39
    TERRIER_ASSERT(expr_ != nullptr, "Names don't come with expressions.");
    return common::ManagedPointer<const AbstractExpression>(expr_);
  }

 private:
  std::string name_;
<<<<<<< HEAD
  const AbstractExpression *expr_;
=======
  common::ManagedPointer<AbstractExpression> expr_;
>>>>>>> cd670a39
};

/**
 * Represents the sql "CREATE ..."
 */
class CreateStatement : public TableRefStatement {
  // TODO(WAN): just inherit from CreateStatement instead of dumping members here..
 public:
  /**
   * Create statement type.
   */
  enum CreateType { kTable, kDatabase, kIndex, kTrigger, kSchema, kView };

  /**
   * CREATE TABLE and CREATE DATABASE
   * @param table_info table information
   * @param create_type create type, must be either kTable or kDatabase
   * @param columns columns to be created
   * @param foreign_keys foreign keys to be created
   */
  CreateStatement(std::unique_ptr<TableInfo> table_info, CreateType create_type,
                  std::vector<std::unique_ptr<ColumnDefinition>> columns,
                  std::vector<std::unique_ptr<ColumnDefinition>> foreign_keys)
      : TableRefStatement(StatementType::CREATE, std::move(table_info)),
        create_type_(create_type),
        columns_(std::move(columns)),
        foreign_keys_(std::move(foreign_keys)) {}

  /**
   * CREATE INDEX
   * @param table_info table information
   * @param index_type index type
   * @param unique true if index should be unique, false otherwise
   * @param index_name index name
   * @param index_attrs index attributes
   */
<<<<<<< HEAD
  CreateStatement(std::shared_ptr<TableInfo> table_info, IndexType index_type, bool unique, std::string index_name,
                  std::vector<IndexAttr *> index_attrs)
=======
  CreateStatement(std::unique_ptr<TableInfo> table_info, IndexType index_type, bool unique, std::string index_name,
                  std::vector<IndexAttr> index_attrs)
>>>>>>> cd670a39
      : TableRefStatement(StatementType::CREATE, std::move(table_info)),
        create_type_(kIndex),
        index_type_(index_type),
        unique_index_(unique),
        index_name_(std::move(index_name)),
        index_attrs_(std::move(index_attrs)) {}

  /**
   * CREATE SCHEMA
   * @param table_info table information
   * @param if_not_exists true if "IF NOT EXISTS" was used, false otherwise
   */
  CreateStatement(std::unique_ptr<TableInfo> table_info, bool if_not_exists)
      : TableRefStatement(StatementType::CREATE, std::move(table_info)),
        create_type_(kSchema),
        if_not_exists_(if_not_exists) {}

  /**
   * CREATE TRIGGER
   * @param table_info table information
   * @param trigger_name trigger name
   * @param trigger_funcnames trigger function names
   * @param trigger_args trigger arguments
   * @param trigger_columns trigger columns
   * @param trigger_when trigger when clause
   * @param trigger_type trigger type
   */
  CreateStatement(std::unique_ptr<TableInfo> table_info, std::string trigger_name,
                  std::vector<std::string> trigger_funcnames, std::vector<std::string> trigger_args,
<<<<<<< HEAD
                  std::vector<std::string> trigger_columns, const AbstractExpression *trigger_when,
=======
                  std::vector<std::string> trigger_columns, common::ManagedPointer<AbstractExpression> trigger_when,
>>>>>>> cd670a39
                  int16_t trigger_type)
      : TableRefStatement(StatementType::CREATE, std::move(table_info)),
        create_type_(kTrigger),
        trigger_name_(std::move(trigger_name)),
        trigger_funcnames_(std::move(trigger_funcnames)),
        trigger_args_(std::move(trigger_args)),
        trigger_columns_(std::move(trigger_columns)),
        trigger_when_(trigger_when),
        trigger_type_(trigger_type) {}

  /**
   * CREATE VIEW
   * @param view_name view name
   * @param view_query query associated with view
   */
  CreateStatement(std::string view_name, std::unique_ptr<SelectStatement> view_query)
      : TableRefStatement(StatementType::CREATE, nullptr),
        create_type_(kView),
        view_name_(std::move(view_name)),
        view_query_(std::move(view_query)) {}

  ~CreateStatement() override {
    delete trigger_when_;
    for (auto *attr : index_attrs_) {
      delete attr;
    }
  }

  void Accept(SqlNodeVisitor *v) override { v->Visit(this); }

  /** @return the type of create statement */
  CreateType GetCreateType() { return create_type_; }

  /** @return columns for [CREATE TABLE, CREATE DATABASE] */
  std::vector<common::ManagedPointer<ColumnDefinition>> GetColumns() {
    std::vector<common::ManagedPointer<ColumnDefinition>> cols;
    cols.reserve(columns_.size());
    for (const auto &col : columns_) {
      cols.emplace_back(common::ManagedPointer(col));
    }
    return cols;
  }

  /** @return foreign keys for [CREATE TABLE, CREATE DATABASE] */
  std::vector<common::ManagedPointer<ColumnDefinition>> GetForeignKeys() {
    std::vector<common::ManagedPointer<ColumnDefinition>> foreign_keys;
    foreign_keys.reserve(foreign_keys_.size());
    for (const auto &fk : foreign_keys_) {
      foreign_keys.emplace_back(common::ManagedPointer(fk));
    }
    return foreign_keys;
  }

  /** @return index type for [CREATE INDEX] */
  IndexType GetIndexType() { return index_type_; }

  /** @return true if index should be unique for [CREATE INDEX] */
  bool IsUniqueIndex() { return unique_index_; }

  /** @return index name for [CREATE INDEX] */
  std::string GetIndexName() { return index_name_; }

<<<<<<< HEAD
  /**
   * @return index attributes for [CREATE INDEX]
   */
  const std::vector<IndexAttr *> &GetIndexAttributes() const { return index_attrs_; }
=======
  /** @return index attributes for [CREATE INDEX] */
  const std::vector<IndexAttr> &GetIndexAttributes() const { return index_attrs_; }
>>>>>>> cd670a39

  /** @return true if "IF NOT EXISTS" for [CREATE SCHEMA], false otherwise */
  bool IsIfNotExists() { return if_not_exists_; }

  /** @return trigger name for [CREATE TRIGGER] */
  std::string GetTriggerName() { return trigger_name_; }

  /** @return trigger function names for [CREATE TRIGGER] */
  std::vector<std::string> GetTriggerFuncNames() { return trigger_funcnames_; }

  /** @return trigger args for [CREATE TRIGGER] */
  std::vector<std::string> GetTriggerArgs() { return trigger_args_; }

  /** @return trigger columns for [CREATE TRIGGER] */
  std::vector<std::string> GetTriggerColumns() { return trigger_columns_; }

<<<<<<< HEAD
  /**
   * @return trigger when clause for [CREATE TRIGGER]
   */
  common::ManagedPointer<const AbstractExpression> GetTriggerWhen() {
    return common::ManagedPointer<const AbstractExpression>(trigger_when_);
  }
=======
  /** @return trigger when clause for [CREATE TRIGGER] */
  common::ManagedPointer<AbstractExpression> GetTriggerWhen() { return common::ManagedPointer(trigger_when_); }
>>>>>>> cd670a39

  /** @return trigger type, i.e. information about row, timing, events, access by pg_trigger */
  int16_t GetTriggerType() { return trigger_type_; }

  /** @return view name for [CREATE VIEW] */
  std::string GetViewName() { return view_name_; }

  /** @return view query for [CREATE VIEW] */
  common::ManagedPointer<SelectStatement> GetViewQuery() { return common::ManagedPointer(view_query_); }

 private:
  // ALL
  const CreateType create_type_;

  // CREATE TABLE, CREATE DATABASE
  const std::vector<std::unique_ptr<ColumnDefinition>> columns_;
  const std::vector<std::unique_ptr<ColumnDefinition>> foreign_keys_;

  // CREATE INDEX
  const IndexType index_type_ = IndexType::INVALID;
  const bool unique_index_ = false;
  const std::string index_name_;
  const std::vector<IndexAttr *> index_attrs_;

  // CREATE SCHEMA
  const bool if_not_exists_ = false;

  // CREATE TRIGGER
  const std::string trigger_name_;
  const std::vector<std::string> trigger_funcnames_;
  const std::vector<std::string> trigger_args_;
  const std::vector<std::string> trigger_columns_;
<<<<<<< HEAD
  const AbstractExpression *trigger_when_ = nullptr;
=======
  const common::ManagedPointer<AbstractExpression> trigger_when_ = common::ManagedPointer<AbstractExpression>(nullptr);
>>>>>>> cd670a39
  const int16_t trigger_type_ = 0;

  // CREATE VIEW
  const std::string view_name_;
  const std::unique_ptr<SelectStatement> view_query_;
};

}  // namespace parser
}  // namespace terrier<|MERGE_RESOLUTION|>--- conflicted
+++ resolved
@@ -83,12 +83,8 @@
    * @param varlen size of column if varlen
    */
   ColumnDefinition(std::string name, DataType type, bool is_primary, bool is_not_null, bool is_unique,
-<<<<<<< HEAD
-                   const AbstractExpression *default_expr, const AbstractExpression *check_expr, size_t varlen)
-=======
                    common::ManagedPointer<AbstractExpression> default_expr,
                    common::ManagedPointer<AbstractExpression> check_expr, size_t varlen)
->>>>>>> cd670a39
       : name_(std::move(name)),
         type_(type),
         is_primary_(is_primary),
@@ -97,11 +93,6 @@
         default_expr_(default_expr),
         check_expr_(check_expr),
         varlen_(varlen) {}
-
-  ~ColumnDefinition() {
-    delete default_expr_;
-    delete check_expr_;
-  }
 
   /**
    * @param str type string
@@ -247,27 +238,11 @@
   /** @return true if column should be unique */
   bool IsUnique() { return is_unique_; }
 
-<<<<<<< HEAD
-  /**
-   * @return default expression
-   */
-  common::ManagedPointer<const AbstractExpression> GetDefaultExpression() {
-    return common::ManagedPointer<const AbstractExpression>(default_expr_);
-  }
-
-  /**
-   * @return check expression
-   */
-  common::ManagedPointer<const AbstractExpression> GetCheckExpression() {
-    return common::ManagedPointer<const AbstractExpression>(check_expr_);
-  }
-=======
   /** @return default expression */
   common::ManagedPointer<AbstractExpression> GetDefaultExpression() { return default_expr_; }
 
   /** @return check expression */
   common::ManagedPointer<AbstractExpression> GetCheckExpression() { return check_expr_; }
->>>>>>> cd670a39
 
   /** @return varlen size */
   size_t GetVarlenSize() { return varlen_; }
@@ -301,13 +276,8 @@
   bool is_primary_ = false;  // not const because of how the parser returns us columns and primary key info separately
   const bool is_not_null_ = false;
   const bool is_unique_ = false;
-<<<<<<< HEAD
-  const AbstractExpression *default_expr_ = nullptr;
-  const AbstractExpression *check_expr_ = nullptr;
-=======
   common::ManagedPointer<AbstractExpression> default_expr_;
   common::ManagedPointer<AbstractExpression> check_expr_;
->>>>>>> cd670a39
   const size_t varlen_ = 0;
 
   const std::vector<std::string> fk_sources_;
@@ -327,17 +297,8 @@
   /** Create an index attribute on a column name. */
   explicit IndexAttr(std::string name) : name_(std::move(name)), expr_(nullptr) {}
 
-<<<<<<< HEAD
-  /**
-   * Create an index attribute on an expression.
-   */
-  explicit IndexAttr(const AbstractExpression *expr) : name_(""), expr_(expr) {}
-
-  ~IndexAttr() { delete expr_; }
-=======
   /** Create an index attribute on an expression. */
   explicit IndexAttr(common::ManagedPointer<AbstractExpression> expr) : name_(""), expr_(expr) {}
->>>>>>> cd670a39
 
   /** @return the name of the column that we're indexed on */
   std::string GetName() const {
@@ -345,26 +306,12 @@
     return name_;
   }
 
-<<<<<<< HEAD
-  /**
-   * @return the expression that we're indexed on
-   */
-  common::ManagedPointer<const AbstractExpression> GetExpression() const {
-=======
   /** @return the expression that we're indexed on */
-  common::ManagedPointer<AbstractExpression> GetExpression() const {
->>>>>>> cd670a39
-    TERRIER_ASSERT(expr_ != nullptr, "Names don't come with expressions.");
-    return common::ManagedPointer<const AbstractExpression>(expr_);
-  }
+  common::ManagedPointer<AbstractExpression> GetExpression() const { return expr_; }
 
  private:
   std::string name_;
-<<<<<<< HEAD
-  const AbstractExpression *expr_;
-=======
   common::ManagedPointer<AbstractExpression> expr_;
->>>>>>> cd670a39
 };
 
 /**
@@ -401,13 +348,8 @@
    * @param index_name index name
    * @param index_attrs index attributes
    */
-<<<<<<< HEAD
-  CreateStatement(std::shared_ptr<TableInfo> table_info, IndexType index_type, bool unique, std::string index_name,
-                  std::vector<IndexAttr *> index_attrs)
-=======
   CreateStatement(std::unique_ptr<TableInfo> table_info, IndexType index_type, bool unique, std::string index_name,
                   std::vector<IndexAttr> index_attrs)
->>>>>>> cd670a39
       : TableRefStatement(StatementType::CREATE, std::move(table_info)),
         create_type_(kIndex),
         index_type_(index_type),
@@ -437,11 +379,7 @@
    */
   CreateStatement(std::unique_ptr<TableInfo> table_info, std::string trigger_name,
                   std::vector<std::string> trigger_funcnames, std::vector<std::string> trigger_args,
-<<<<<<< HEAD
-                  std::vector<std::string> trigger_columns, const AbstractExpression *trigger_when,
-=======
                   std::vector<std::string> trigger_columns, common::ManagedPointer<AbstractExpression> trigger_when,
->>>>>>> cd670a39
                   int16_t trigger_type)
       : TableRefStatement(StatementType::CREATE, std::move(table_info)),
         create_type_(kTrigger),
@@ -463,13 +401,6 @@
         view_name_(std::move(view_name)),
         view_query_(std::move(view_query)) {}
 
-  ~CreateStatement() override {
-    delete trigger_when_;
-    for (auto *attr : index_attrs_) {
-      delete attr;
-    }
-  }
-
   void Accept(SqlNodeVisitor *v) override { v->Visit(this); }
 
   /** @return the type of create statement */
@@ -504,15 +435,8 @@
   /** @return index name for [CREATE INDEX] */
   std::string GetIndexName() { return index_name_; }
 
-<<<<<<< HEAD
-  /**
-   * @return index attributes for [CREATE INDEX]
-   */
-  const std::vector<IndexAttr *> &GetIndexAttributes() const { return index_attrs_; }
-=======
   /** @return index attributes for [CREATE INDEX] */
   const std::vector<IndexAttr> &GetIndexAttributes() const { return index_attrs_; }
->>>>>>> cd670a39
 
   /** @return true if "IF NOT EXISTS" for [CREATE SCHEMA], false otherwise */
   bool IsIfNotExists() { return if_not_exists_; }
@@ -529,17 +453,8 @@
   /** @return trigger columns for [CREATE TRIGGER] */
   std::vector<std::string> GetTriggerColumns() { return trigger_columns_; }
 
-<<<<<<< HEAD
-  /**
-   * @return trigger when clause for [CREATE TRIGGER]
-   */
-  common::ManagedPointer<const AbstractExpression> GetTriggerWhen() {
-    return common::ManagedPointer<const AbstractExpression>(trigger_when_);
-  }
-=======
   /** @return trigger when clause for [CREATE TRIGGER] */
   common::ManagedPointer<AbstractExpression> GetTriggerWhen() { return common::ManagedPointer(trigger_when_); }
->>>>>>> cd670a39
 
   /** @return trigger type, i.e. information about row, timing, events, access by pg_trigger */
   int16_t GetTriggerType() { return trigger_type_; }
@@ -562,7 +477,7 @@
   const IndexType index_type_ = IndexType::INVALID;
   const bool unique_index_ = false;
   const std::string index_name_;
-  const std::vector<IndexAttr *> index_attrs_;
+  const std::vector<IndexAttr> index_attrs_;
 
   // CREATE SCHEMA
   const bool if_not_exists_ = false;
@@ -572,11 +487,7 @@
   const std::vector<std::string> trigger_funcnames_;
   const std::vector<std::string> trigger_args_;
   const std::vector<std::string> trigger_columns_;
-<<<<<<< HEAD
-  const AbstractExpression *trigger_when_ = nullptr;
-=======
   const common::ManagedPointer<AbstractExpression> trigger_when_ = common::ManagedPointer<AbstractExpression>(nullptr);
->>>>>>> cd670a39
   const int16_t trigger_type_ = 0;
 
   // CREATE VIEW
