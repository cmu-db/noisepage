#pragma once

#include <memory>
#include <string>
#include <utility>
#include <vector>

#include "binder/sql_node_visitor.h"
#include "common/error/exception.h"
#include "loggers/parser_logger.h"
#include "parser/expression/abstract_expression.h"
#include "parser/parser_defs.h"
#include "parser/select_statement.h"
#include "parser/sql_statement.h"

namespace noisepage {
namespace parser {
/**
 * ColumnDefinition represents the logical description of a table column.
 */
struct ColumnDefinition {
  // TODO(WAN): I really hate how everything is mashed together.
  // There were also a number of unused attributes e.g. primary_keys, multi_unique...
  // that were never used.

  /**
   * Column data types.
   */
  enum class DataType {
    INVALID,

    PRIMARY,
    FOREIGN,
    MULTIUNIQUE,

    CHAR,
    INT,
    INTEGER,
    TINYINT,
    SMALLINT,
    BIGINT,
    DOUBLE,
    FLOAT,
    DECIMAL,
    BOOLEAN,
    ADDRESS,
    DATE,
    TIMESTAMP,
    TEXT,
    FIXEDDECIMAL,

    VARCHAR,
    VARBINARY
  };

  /**
   * Foreign key constructor.
   * @param fk_sources foreign key sources
   * @param fk_sinks foreign key sinks
   * @param fk_sink_table_name foreign key sink table name
   * @param delete_action action to take upon deletion
   * @param update_action action to take upon update
   * @param match_type type of foreign key match
   */
  ColumnDefinition(std::vector<std::string> fk_sources, std::vector<std::string> fk_sinks,
                   std::string fk_sink_table_name, FKConstrActionType delete_action, FKConstrActionType update_action,
                   FKConstrMatchType match_type)
      : type_(DataType::FOREIGN),
        fk_sources_(std::move(fk_sources)),
        fk_sinks_(std::move(fk_sinks)),
        fk_sink_table_name_(std::move(fk_sink_table_name)),
        fk_delete_action_(delete_action),
        fk_update_action_(update_action),
        fk_match_type_(match_type) {}

  /**
   * Table column constructor.
   * @param name column name
   * @param type column type
   * @param is_primary is primary key
   * @param is_not_null is not nullable
   * @param is_unique is unique
   * @param default_expr default expression
   * @param check_expr check expression
   * @param type_modifier max length of varlen, or precision of decimal (atttypmod)
   */
  ColumnDefinition(std::string name, DataType type, bool is_primary, bool is_not_null, bool is_unique,
                   common::ManagedPointer<AbstractExpression> default_expr,
                   common::ManagedPointer<AbstractExpression> check_expr, int32_t type_modifier)
      : name_(std::move(name)),
        type_(type),
        is_primary_(is_primary),
        is_not_null_(is_not_null),
        is_unique_(is_unique),
        default_expr_(default_expr),
        check_expr_(check_expr),
        type_modifier_(type_modifier) {}

  /**
   * @param str type string
   * @return data type
   */
  static DataType StrToDataType(const char *str) {
    DataType data_type;
    // Transform column type
    if ((strcmp(str, "int") == 0) || (strcmp(str, "int4") == 0)) {
      data_type = ColumnDefinition::DataType::INT;
    } else if (strcmp(str, "varchar") == 0) {
      data_type = ColumnDefinition::DataType::VARCHAR;
    } else if (strcmp(str, "int8") == 0) {
      data_type = ColumnDefinition::DataType::BIGINT;
    } else if (strcmp(str, "int2") == 0) {
      data_type = ColumnDefinition::DataType::SMALLINT;
    } else if (strcmp(str, "timestamp") == 0) {
      data_type = ColumnDefinition::DataType::TIMESTAMP;
    } else if (strcmp(str, "bool") == 0) {
      data_type = ColumnDefinition::DataType::BOOLEAN;
    } else if (strcmp(str, "bpchar") == 0) {
      data_type = ColumnDefinition::DataType::CHAR;
    } else if ((strcmp(str, "double") == 0) || (strcmp(str, "float8") == 0)) {
      data_type = ColumnDefinition::DataType::DOUBLE;
    } else if ((strcmp(str, "real") == 0) || (strcmp(str, "float4") == 0)) {
      data_type = ColumnDefinition::DataType::FLOAT;
    } else if (strcmp(str, "numeric") == 0) {
      data_type = ColumnDefinition::DataType::FIXEDDECIMAL;
    } else if (strcmp(str, "text") == 0) {
      data_type = ColumnDefinition::DataType::TEXT;
    } else if (strcmp(str, "tinyint") == 0) {
      data_type = ColumnDefinition::DataType::TINYINT;
    } else if (strcmp(str, "varbinary") == 0) {
      data_type = ColumnDefinition::DataType::VARBINARY;
    } else if (strcmp(str, "date") == 0) {
      data_type = ColumnDefinition::DataType::DATE;
    } else {
      PARSER_LOG_DEBUG("StrToDataType: Unsupported datatype: {}", str);
      throw PARSER_EXCEPTION("Unsupported datatype");
    }
    return data_type;
  }

  /**
   * @param str type name
   * @return type ID
   */
  static type::TypeId StrToValueType(char *str) {
    type::TypeId value_type;
    // Transform column type
    if ((strcmp(str, "int") == 0) || (strcmp(str, "int4") == 0)) {
      value_type = type::TypeId::INTEGER;
    } else if ((strcmp(str, "varchar") == 0) || (strcmp(str, "bpchar") == 0) || (strcmp(str, "text") == 0)) {
      value_type = type::TypeId::VARCHAR;
    } else if (strcmp(str, "int8") == 0) {
      value_type = type::TypeId::BIGINT;
    } else if (strcmp(str, "int2") == 0) {
      value_type = type::TypeId::SMALLINT;
    } else if (strcmp(str, "timestamp") == 0) {
      value_type = type::TypeId::TIMESTAMP;
    } else if (strcmp(str, "bool") == 0) {
      value_type = type::TypeId::BOOLEAN;
    } else if ((strcmp(str, "double") == 0) || (strcmp(str, "float8") == 0) || (strcmp(str, "real") == 0) ||
<<<<<<< HEAD
               (strcmp(str, "float4") == 0)) {
      value_type = type::TypeId::DECIMAL;
    } else if (strcmp(str, "numeric") == 0) {
      value_type = type::TypeId::FIXEDDECIMAL;
=======
               (strcmp(str, "float4") == 0) || (strcmp(str, "numeric") == 0) || (strcmp(str, "decimal") == 0)) {
      value_type = type::TypeId::REAL;
      // TODO(Matt): when we support fixed point DECIMAL properly:

      //    } else if ((strcmp(str, "numeric") == 0) || (strcmp(str, "decimal") == 0)) {
      //      value_type = type::TypeId::DECIMAL;
>>>>>>> 958cc0b9
    } else if (strcmp(str, "tinyint") == 0) {
      value_type = type::TypeId::TINYINT;
    } else if (strcmp(str, "varbinary") == 0) {
      value_type = type::TypeId::VARBINARY;
    } else if (strcmp(str, "date") == 0) {
      value_type = type::TypeId::DATE;
    } else {
      PARSER_LOG_DEBUG("StrToValueType: Unsupported datatype: {}", str);
      throw PARSER_EXCEPTION("Unsupported datatype");
    }
    return value_type;
  }

  /**
   * @return type ID
   */
  type::TypeId GetValueType() {
    switch (type_) {
      case DataType::INT:
      case DataType::INTEGER:
        return type::TypeId::INTEGER;
      case DataType::TINYINT:
        return type::TypeId::TINYINT;
      case DataType::SMALLINT:
        return type::TypeId::SMALLINT;
      case DataType::BIGINT:
        return type::TypeId::BIGINT;

      case DataType::DECIMAL:
        // TODO(Matt): when we support fixed point DECIMAL properly:

        //        return type::TypeId::DECIMAL;
      case DataType::DOUBLE:
      case DataType::FLOAT:
        return type::TypeId::REAL;

      case DataType::BOOLEAN:
        return type::TypeId::BOOLEAN;

      case DataType::TIMESTAMP:
        return type::TypeId::TIMESTAMP;

      case DataType::CHAR:
      case DataType::TEXT:
      case DataType::VARCHAR:
        return type::TypeId::VARCHAR;

      case DataType::VARBINARY:
        return type::TypeId::VARBINARY;

      case DataType::DATE:
        return type::TypeId::DATE;

      case DataType::FIXEDDECIMAL:
        return type::TypeId::FIXEDDECIMAL;

      case DataType::INVALID:
      case DataType::PRIMARY:
      case DataType::FOREIGN:
      case DataType::MULTIUNIQUE:
      default:
        return type::TypeId::INVALID;
    }
  }

  /** @return column name */
  std::string GetColumnName() { return name_; }

  /** @return table information */
  common::ManagedPointer<TableInfo> GetTableInfo() { return common::ManagedPointer(table_info_); }

  /** @return column data type */
  DataType GetColumnType() { return type_; }

  /** @return true if primary key */
  bool IsPrimaryKey() { return is_primary_; }

  /** @return true if column nullable */
  bool IsNullable() { return !is_not_null_; }

  /** @return true if column should be unique */
  bool IsUnique() { return is_unique_; }

  /** @return default expression */
  common::ManagedPointer<AbstractExpression> GetDefaultExpression() { return default_expr_; }

  /** @return check expression */
  common::ManagedPointer<AbstractExpression> GetCheckExpression() { return check_expr_; }

  /** @return type modifier, max varlen size or precision for DECIMAL */
  int32_t GetTypeModifier() { return type_modifier_; }

  /** @return foreign key sources */
  std::vector<std::string> GetForeignKeySources() { return fk_sources_; }

  /** @return foreign key sinks */
  std::vector<std::string> GetForeignKeySinks() { return fk_sinks_; }

  /** @return foreign key sink table name */
  std::string GetForeignKeySinkTableName() { return fk_sink_table_name_; }

  /** @return foreign key delete action */
  FKConstrActionType GetForeignKeyDeleteAction() { return fk_delete_action_; }

  /** @return foreign key update action */
  FKConstrActionType GetForeignKeyUpdateAction() { return fk_update_action_; }

  /** @return foreign key match type */
  FKConstrMatchType GetForeignKeyMatchType() { return fk_match_type_; }

  /** @param b true if should be primary key, false otherwise */
  void SetPrimary(bool b) { is_primary_ = b; }

  /**
   * Hashes the current column Definition
   */
  common::hash_t Hash() const {
    common::hash_t hash = common::HashUtil::Hash(name_);
    hash = common::HashUtil::CombineHashes(hash, common::HashUtil::Hash(table_info_));
    hash = common::HashUtil::CombineHashes(hash, common::HashUtil::Hash(type_));
    hash = common::HashUtil::CombineHashes(hash, common::HashUtil::Hash(static_cast<char>(is_primary_)));
    hash = common::HashUtil::CombineHashes(hash, common::HashUtil::Hash(static_cast<char>(is_not_null_)));
    hash = common::HashUtil::CombineHashes(hash, common::HashUtil::Hash(static_cast<char>(is_unique_)));
    if (default_expr_ != nullptr) hash = common::HashUtil::CombineHashes(hash, default_expr_->Hash());
    if (check_expr_ != nullptr) hash = common::HashUtil::CombineHashes(hash, check_expr_->Hash());
    hash = common::HashUtil::CombineHashes(hash, common::HashUtil::Hash(type_modifier_));
    hash = common::HashUtil::CombineHashInRange(hash, fk_sources_.begin(), fk_sources_.end());
    hash = common::HashUtil::CombineHashInRange(hash, fk_sinks_.begin(), fk_sinks_.end());
    hash = common::HashUtil::CombineHashes(hash, common::HashUtil::Hash(fk_sink_table_name_));
    hash = common::HashUtil::CombineHashes(hash, common::HashUtil::Hash(fk_delete_action_));
    hash = common::HashUtil::CombineHashes(hash, common::HashUtil::Hash(fk_update_action_));
    hash = common::HashUtil::CombineHashes(hash, common::HashUtil::Hash(fk_match_type_));
    return hash;
  }

  /**
   * Logical equality check.
   * @param rhs other
   * @return true if the two column definitions are logically equal
   */
  bool operator==(const ColumnDefinition &rhs) const {
    if (name_ != rhs.name_) return false;
    if (type_ != rhs.type_) return false;
    if ((!table_info_ && rhs.table_info_) || (table_info_ && table_info_ != rhs.table_info_)) return false;
    if (is_primary_ != rhs.is_primary_) return false;
    if (is_not_null_ != rhs.is_not_null_) return false;
    if (is_unique_ != rhs.is_unique_) return false;
    if (type_modifier_ != rhs.type_modifier_) return false;
    if ((!default_expr_ && rhs.default_expr_) || (default_expr_ && default_expr_ != rhs.default_expr_)) return false;
    if ((!check_expr_ && rhs.check_expr_) || (check_expr_ && check_expr_ != rhs.check_expr_)) return false;
    if (fk_sources_.size() != rhs.fk_sources_.size()) return false;
    for (size_t i = 0; i < fk_sources_.size(); i++)
      if (fk_sources_[i] != rhs.fk_sources_[i]) return false;
    if (fk_sinks_.size() != rhs.fk_sinks_.size()) return false;
    for (size_t i = 0; i < fk_sinks_.size(); i++)
      if (fk_sinks_[i] != rhs.fk_sinks_[i]) return false;
    if (fk_sink_table_name_ != rhs.fk_sink_table_name_) return false;
    if (fk_delete_action_ != rhs.fk_delete_action_) return false;
    return fk_match_type_ == rhs.fk_match_type_;
  }

  /**
   * Logical inequality check.
   * @param rhs other
   * @return true if the two column definitions are logically not equal
   */
  bool operator!=(const ColumnDefinition &rhs) const { return !operator==(rhs); }

 private:
  const std::string name_;
  const std::unique_ptr<TableInfo> table_info_ = nullptr;

  const DataType type_;
  bool is_primary_ = false;  // not const because of how the parser returns us columns and primary key info separately
  const bool is_not_null_ = false;
  const bool is_unique_ = false;
  common::ManagedPointer<AbstractExpression> default_expr_ = nullptr;
  common::ManagedPointer<AbstractExpression> check_expr_ = nullptr;
  const int32_t type_modifier_ = -1;

  const std::vector<std::string> fk_sources_;
  const std::vector<std::string> fk_sinks_;
  const std::string fk_sink_table_name_;

  const FKConstrActionType fk_delete_action_ = FKConstrActionType::INVALID;
  const FKConstrActionType fk_update_action_ = FKConstrActionType::INVALID;
  const FKConstrMatchType fk_match_type_ = FKConstrMatchType::SIMPLE;
};

/**
 * Represents an index attribute.
 */
class IndexAttr {
 public:
  /** Create an index attribute on a column name. */
  explicit IndexAttr(std::string name) : has_expr_(false), name_(std::move(name)), expr_(nullptr) {}

  /** Create an index attribute on an expression. */
  explicit IndexAttr(common::ManagedPointer<AbstractExpression> expr) : has_expr_(true), name_(""), expr_(expr) {}

  /** @return if the index attribute contains expression */
  bool HasExpr() const { return has_expr_; }

  /** @return the name of the column that we're indexed on */
  std::string GetName() const {
    NOISEPAGE_ASSERT(expr_ == nullptr, "Expressions don't come with names.");
    return name_;
  }

  /** @return the expression that we're indexed on */
  common::ManagedPointer<AbstractExpression> GetExpression() const { return expr_; }

 private:
  bool has_expr_;
  std::string name_;
  common::ManagedPointer<AbstractExpression> expr_;
};

/**
 * Represents the sql "CREATE ..."
 */
class CreateStatement : public TableRefStatement {
  // TODO(WAN): just inherit from CreateStatement instead of dumping members here..
 public:
  /**
   * Create statement type.
   */
  enum CreateType { kTable, kDatabase, kIndex, kTrigger, kSchema, kView };

  /**
   * CREATE TABLE and CREATE DATABASE
   * @param table_info table information
   * @param create_type create type, must be either kTable or kDatabase
   * @param columns columns to be created
   * @param foreign_keys foreign keys to be created
   */
  CreateStatement(std::unique_ptr<TableInfo> table_info, CreateType create_type,
                  std::vector<std::unique_ptr<ColumnDefinition>> columns,
                  std::vector<std::unique_ptr<ColumnDefinition>> foreign_keys)
      : TableRefStatement(StatementType::CREATE, std::move(table_info)),
        create_type_(create_type),
        columns_(std::move(columns)),
        foreign_keys_(std::move(foreign_keys)) {}

  /**
   * CREATE INDEX
   * @param table_info table information
   * @param index_type index type
   * @param unique true if index should be unique, false otherwise
   * @param index_name index name
   * @param index_attrs index attributes
   */
  CreateStatement(std::unique_ptr<TableInfo> table_info, IndexType index_type, bool unique, std::string index_name,
                  std::vector<IndexAttr> index_attrs)
      : TableRefStatement(StatementType::CREATE, std::move(table_info)),
        create_type_(kIndex),
        index_type_(index_type),
        unique_index_(unique),
        index_name_(std::move(index_name)),
        index_attrs_(std::move(index_attrs)) {}

  /**
   * CREATE SCHEMA
   * @param table_info table information
   * @param if_not_exists true if "IF NOT EXISTS" was used, false otherwise
   */
  CreateStatement(std::unique_ptr<TableInfo> table_info, bool if_not_exists)
      : TableRefStatement(StatementType::CREATE, std::move(table_info)),
        create_type_(kSchema),
        if_not_exists_(if_not_exists) {}

  /**
   * CREATE TRIGGER
   * @param table_info table information
   * @param trigger_name trigger name
   * @param trigger_funcnames trigger function names
   * @param trigger_args trigger arguments
   * @param trigger_columns trigger columns
   * @param trigger_when trigger when clause
   * @param trigger_type trigger type
   */
  CreateStatement(std::unique_ptr<TableInfo> table_info, std::string trigger_name,
                  std::vector<std::string> trigger_funcnames, std::vector<std::string> trigger_args,
                  std::vector<std::string> trigger_columns, common::ManagedPointer<AbstractExpression> trigger_when,
                  int16_t trigger_type)
      : TableRefStatement(StatementType::CREATE, std::move(table_info)),
        create_type_(kTrigger),
        trigger_name_(std::move(trigger_name)),
        trigger_funcnames_(std::move(trigger_funcnames)),
        trigger_args_(std::move(trigger_args)),
        trigger_columns_(std::move(trigger_columns)),
        trigger_when_(trigger_when),
        trigger_type_(trigger_type) {}

  /**
   * CREATE VIEW
   * @param view_name view name
   * @param view_query query associated with view
   */
  CreateStatement(std::string view_name, std::unique_ptr<SelectStatement> view_query)
      : TableRefStatement(StatementType::CREATE, nullptr),
        create_type_(kView),
        view_name_(std::move(view_name)),
        view_query_(std::move(view_query)) {}

  ~CreateStatement() override = default;

  void Accept(common::ManagedPointer<binder::SqlNodeVisitor> v) override { v->Visit(common::ManagedPointer(this)); }

  /** @return the type of create statement */
  CreateType GetCreateType() { return create_type_; }

  /** @return columns for [CREATE TABLE, CREATE DATABASE] */
  std::vector<common::ManagedPointer<ColumnDefinition>> GetColumns() {
    std::vector<common::ManagedPointer<ColumnDefinition>> cols;
    cols.reserve(columns_.size());
    for (const auto &col : columns_) {
      cols.emplace_back(common::ManagedPointer(col));
    }
    return cols;
  }

  /** @return foreign keys for [CREATE TABLE, CREATE DATABASE] */
  std::vector<common::ManagedPointer<ColumnDefinition>> GetForeignKeys() {
    std::vector<common::ManagedPointer<ColumnDefinition>> foreign_keys;
    foreign_keys.reserve(foreign_keys_.size());
    for (const auto &fk : foreign_keys_) {
      foreign_keys.emplace_back(common::ManagedPointer(fk));
    }
    return foreign_keys;
  }

  /** @return index type for [CREATE INDEX] */
  IndexType GetIndexType() { return index_type_; }

  /** @return true if index should be unique for [CREATE INDEX] */
  bool IsUniqueIndex() { return unique_index_; }

  /** @return index name for [CREATE INDEX] */
  std::string GetIndexName() { return index_name_; }

  /** @return index attributes for [CREATE INDEX] */
  const std::vector<IndexAttr> &GetIndexAttributes() const { return index_attrs_; }

  /** @return true if "IF NOT EXISTS" for [CREATE SCHEMA], false otherwise */
  bool IsIfNotExists() { return if_not_exists_; }

  /** @return trigger name for [CREATE TRIGGER] */
  std::string GetTriggerName() { return trigger_name_; }

  /** @return trigger function names for [CREATE TRIGGER] */
  std::vector<std::string> GetTriggerFuncNames() { return trigger_funcnames_; }

  /** @return trigger args for [CREATE TRIGGER] */
  std::vector<std::string> GetTriggerArgs() { return trigger_args_; }

  /** @return trigger columns for [CREATE TRIGGER] */
  std::vector<std::string> GetTriggerColumns() { return trigger_columns_; }

  /** @return trigger when clause for [CREATE TRIGGER] */
  common::ManagedPointer<AbstractExpression> GetTriggerWhen() { return common::ManagedPointer(trigger_when_); }

  /** @return trigger type, i.e. information about row, timing, events, access by pg_trigger */
  int16_t GetTriggerType() { return trigger_type_; }

  /** @return view name for [CREATE VIEW] */
  std::string GetViewName() { return view_name_; }

  /** @return view query for [CREATE VIEW] */
  common::ManagedPointer<SelectStatement> GetViewQuery() { return common::ManagedPointer(view_query_); }

 private:
  // ALL
  const CreateType create_type_;

  // CREATE TABLE, CREATE DATABASE
  const std::vector<std::unique_ptr<ColumnDefinition>> columns_;
  const std::vector<std::unique_ptr<ColumnDefinition>> foreign_keys_;

  // CREATE INDEX
  const IndexType index_type_ = IndexType::INVALID;
  const bool unique_index_ = false;
  const std::string index_name_;
  const std::vector<IndexAttr> index_attrs_;

  // CREATE SCHEMA
  const bool if_not_exists_ = false;

  // CREATE TRIGGER
  const std::string trigger_name_;
  const std::vector<std::string> trigger_funcnames_;
  const std::vector<std::string> trigger_args_;
  const std::vector<std::string> trigger_columns_;
  const common::ManagedPointer<AbstractExpression> trigger_when_ = common::ManagedPointer<AbstractExpression>(nullptr);
  const int16_t trigger_type_ = 0;

  // CREATE VIEW
  const std::string view_name_;
  const std::unique_ptr<SelectStatement> view_query_;
};

}  // namespace parser
}  // namespace noisepage<|MERGE_RESOLUTION|>--- conflicted
+++ resolved
@@ -158,19 +158,10 @@
     } else if (strcmp(str, "bool") == 0) {
       value_type = type::TypeId::BOOLEAN;
     } else if ((strcmp(str, "double") == 0) || (strcmp(str, "float8") == 0) || (strcmp(str, "real") == 0) ||
-<<<<<<< HEAD
                (strcmp(str, "float4") == 0)) {
       value_type = type::TypeId::DECIMAL;
-    } else if (strcmp(str, "numeric") == 0) {
+    } else if (strcmp(str, "numeric") == 0  || strcmp(str, "decimal") == 0) {
       value_type = type::TypeId::FIXEDDECIMAL;
-=======
-               (strcmp(str, "float4") == 0) || (strcmp(str, "numeric") == 0) || (strcmp(str, "decimal") == 0)) {
-      value_type = type::TypeId::REAL;
-      // TODO(Matt): when we support fixed point DECIMAL properly:
-
-      //    } else if ((strcmp(str, "numeric") == 0) || (strcmp(str, "decimal") == 0)) {
-      //      value_type = type::TypeId::DECIMAL;
->>>>>>> 958cc0b9
     } else if (strcmp(str, "tinyint") == 0) {
       value_type = type::TypeId::TINYINT;
     } else if (strcmp(str, "varbinary") == 0) {
