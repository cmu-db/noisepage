--- conflicted
+++ resolved
@@ -22,13 +22,8 @@
    * @param table_ref table
    * @param select select statement to insert from
    */
-<<<<<<< HEAD
-  InsertStatement(std::vector<std::string> columns, std::shared_ptr<TableRef> table_ref,
-                  std::shared_ptr<SelectStatement> select)
-=======
   InsertStatement(std::unique_ptr<std::vector<std::string>> columns, std::unique_ptr<TableRef> table_ref,
                   std::unique_ptr<SelectStatement> select)
->>>>>>> cd670a39
       : SQLStatement(StatementType::INSERT),
         type_(InsertType::SELECT),
         columns_(std::move(columns)),
@@ -41,13 +36,8 @@
    * @param table_ref table
    * @param insert_values values to be inserted
    */
-<<<<<<< HEAD
-  InsertStatement(std::vector<std::string> columns, std::shared_ptr<TableRef> table_ref,
-                  std::vector<std::vector<const AbstractExpression *>> insert_values)
-=======
   InsertStatement(std::unique_ptr<std::vector<std::string>> columns, std::unique_ptr<TableRef> table_ref,
                   std::unique_ptr<std::vector<std::vector<common::ManagedPointer<AbstractExpression>>>> insert_values)
->>>>>>> cd670a39
       : SQLStatement(StatementType::INSERT),
         type_(InsertType::VALUES),
         columns_(std::move(columns)),
@@ -57,28 +47,13 @@
   /** @param type insert type (SELECT or VALUES) */
   explicit InsertStatement(InsertType type) : SQLStatement(StatementType::INSERT), type_(type) {}
 
-  ~InsertStatement() override {
-    for (auto &tuple : insert_values_) {
-      for (auto *value : tuple) {
-        delete value;
-      }
-    }
-  }
-
   void Accept(SqlNodeVisitor *v) override { v->Visit(this); }
 
   /** @return type of insertion */
   InsertType GetInsertType() { return type_; }
 
-<<<<<<< HEAD
-  /**
-   * @return columns to insert into
-   */
-  std::vector<std::string> GetInsertColumns() { return columns_; }
-=======
   /** @return columns to insert into */
   common::ManagedPointer<std::vector<std::string>> GetInsertColumns() { return common::ManagedPointer(columns_); }
->>>>>>> cd670a39
 
   /** @return table to insert into */
   common::ManagedPointer<TableRef> GetInsertionTable() const { return common::ManagedPointer(table_ref_); }
@@ -86,48 +61,18 @@
   /** @return select statement we're inserting from */
   common::ManagedPointer<SelectStatement> GetSelect() const { return common::ManagedPointer(select_); }
 
-<<<<<<< HEAD
-  /**
-   * @return number of tuples being inserted
-   */
-  size_t GetBulkInsertSize() const { return insert_values_.size(); }
-
-  /**
-   * @return number of attributes to insert on for each row
-   */
-  size_t GetAttributesSize() const { return GetBulkInsertSize() > 0 ? insert_values_[0].size() : 0; }
-
-  /**
-   * @param tuple_idx index of tuple containing value
-   * @param attr_idx index of attribute in the tuple
-   * @return value to insert
-   */
-  common::ManagedPointer<const AbstractExpression> GetValue(size_t tuple_idx, size_t attr_idx) const {
-    TERRIER_ASSERT(tuple_idx < GetBulkInsertSize(), "Tuple index must be less than number of tuples");
-    TERRIER_ASSERT(attr_idx < GetAttributesSize(), "Attribute index must be less than number of attributes");
-    return common::ManagedPointer<const AbstractExpression>(insert_values_[tuple_idx][attr_idx]);
-=======
   /** @return values that we're inserting */
   common::ManagedPointer<std::vector<std::vector<common::ManagedPointer<AbstractExpression>>>> GetValues() {
     return common::ManagedPointer(insert_values_);
->>>>>>> cd670a39
   }
 
  private:
   // TODO(Gus): Get rid of shared pointers
   const InsertType type_;
-<<<<<<< HEAD
-  const std::vector<std::string> columns_;
-  const std::shared_ptr<TableRef> table_ref_;
-  const std::shared_ptr<SelectStatement> select_;
-  // TODO(WAN): unsure about this one.
-  const std::vector<std::vector<const AbstractExpression *>> insert_values_;
-=======
   const std::unique_ptr<std::vector<std::string>> columns_;
   const std::unique_ptr<TableRef> table_ref_;
   const std::unique_ptr<SelectStatement> select_;
   const std::unique_ptr<std::vector<std::vector<common::ManagedPointer<AbstractExpression>>>> insert_values_;
->>>>>>> cd670a39
 };
 
 }  // namespace parser
