#pragma once

#include "common/concurrent_queue.h"
<<<<<<< HEAD
#include "common_defs.h"
#include "statistics/block_store_pc.h"

=======
#include "typedefs.h"
>>>>>>> 043bde2f
namespace terrier {
template <typename T>
struct ByteAllocator {
  T *New() { return reinterpret_cast<T *>(new byte[sizeof(T)]); }

  void Delete(T *ptr) { delete[] ptr; }
};

template <typename T>
struct DefaultConstructorAllocator {
  T *New() { return new T(); }

  void Delete(T *ptr) { delete ptr; }
};

// TODO(Tianyu): Should this be by size or by class type?
/**
 * Object pool for memory allocation.
 *
 * This prevents liberal calls to malloc and new in the code and makes tracking
 * our memory performance easier.
 * @tparam T the type of objects in the pool.
 * @tparam The allocator to use when constructing and destructing a new object.
 *         In most cases it can be left out and the default allocator will
 *         suffice (malloc). If you want richer behavior, define your own
 *         structure to return a pointer that the object pool will then take
 *         control over. The returned pointer will be eventually freed with the
 *         supplied Delete method, but its memory location will potentially be
 *         handed out multiple times before that happens.
 */
template <typename T, class Allocator = ByteAllocator<T>>
class ObjectPool : public statistics::PerformanceCounters<ObjectPool<T, Allocator>> {
 public:
  /**
   * Initializes a new object pool with the supplied limit to the number of
   * objects reused.
   * @param reuse_limit
   */
  explicit ObjectPool(uint64_t reuse_limit) : reuse_limit_(reuse_limit) {}

  /**
   * Destructs the memory pool. Frees any memory it holds.
   *
   * Beware that the object pool will not deallocate some piece of memory
   * not explicitly released via a Release call.
   */
  FAKED_IN_TEST ~ObjectPool() {
    T *result;
    while (reuse_queue_.Dequeue(result)) alloc_.Delete(result);
  }

  // TODO(Tianyu): The object pool can have much richer semantics in the future.
  // The current one does not do anything more intelligent other trying to keep
  // the memory it recycles to a limited size.
  // A very clear improvement would be to bulk-malloc objects into the reuse queue,
  // or even to elastically grow or shrink the memory size depending on use pattern.

  /**
   * Returns a piece of memory to hold an object of T. The memory is always
   * 0-initialized.
   *
   * @return pointer to memory that can hold T
   */
  FAKED_IN_TEST T *Get() {
    T *result;
    if (!reuse_queue_.Dequeue(result)) {
      result = alloc_.New();

      // for statistics
      this->IncrementCounter("block_counter");
    } else {
      // for statistics
      this->DecrementCounter("reuse_queue_counter");
    }
    PELOTON_MEMSET(result, 0, sizeof(T));
    return result;
  }

  /**
   * Releases the piece of memory given, allowing it to be freed or reused for
   * later. Although the memory is not necessarily immediately reclaimed, it will
   * be unsafe to access after entering this call.
   *
   * @param obj pointer to object to release
   */
  FAKED_IN_TEST void Release(T *obj) {
    if (reuse_queue_.UnsafeSize() > reuse_limit_) {
      alloc_.Delete(obj);

      // for statistics
      this->DecrementCounter("block_counter");
    } else {
      reuse_queue_.Enqueue(std::move(obj));

      // for statistics
      this->IncrementCounter("reuse_queue_counter");
    }
  }

 private:
  Allocator alloc_;
  ConcurrentQueue<T *> reuse_queue_;
  // TODO(Tianyu): It might make sense for this to be changeable in the future
  const uint64_t reuse_limit_;
};
}  // namespace terrier<|MERGE_RESOLUTION|>--- conflicted
+++ resolved
@@ -1,13 +1,9 @@
 #pragma once
 
 #include "common/concurrent_queue.h"
-<<<<<<< HEAD
-#include "common_defs.h"
+#include "typedefs.h"
 #include "statistics/block_store_pc.h"
 
-=======
-#include "typedefs.h"
->>>>>>> 043bde2f
 namespace terrier {
 template <typename T>
 struct ByteAllocator {
