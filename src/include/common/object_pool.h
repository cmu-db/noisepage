--- conflicted
+++ resolved
@@ -8,40 +8,6 @@
 #include "common/typedefs.h"
 
 namespace terrier::common {
-/**
-<<<<<<< HEAD
- * Allocator that allocates and destroys a byte array. Memory location returned by this default allocator is
- * not zeroed-out. The address returned is guaranteed to be aligned to 8 bytes.
- * @tparam T object whose size determines the byte array size.
- */
-template <typename T>
-class AlignedByteAllocator {
- public:
-  /**
-   * Allocates a new byte array sized to hold a T.
-   * @return a pointer to the byte array allocated.
-   */
-  T *New() {
-    auto *result = reinterpret_cast<T *>(new uint64_t[(sizeof(T) + 7) / 8]);
-    Reuse(result);
-    return result;
-  }
-
-  /**
-   * Reuse a reused chunk of memory to be handed out again
-   * @param reused memory location, possibly filled with junk bytes
-   */
-  void Reuse(T *const reused) {}
-
-  /**
-   * Deletes the byte array.
-   * @param ptr pointer to the byte array to be deleted.
-   */
-  void Delete(T *const ptr) { delete[] ptr; }  // NOLINT
-  // clang-tidy believes we are trying to free released memory.
-  // We believe otherwise, hence we're telling it to shut up.
-};
-
 // TODO(Yangjun): this class should be moved somewhere else.
 /***
  * An exception thrown by object pools when they reach their size limits and
@@ -63,8 +29,6 @@
 };
 
 /**
-=======
->>>>>>> 8f901779
  * Object pool for memory allocation.
  *
  * This prevents liberal calls to malloc and new in the code and makes tracking
