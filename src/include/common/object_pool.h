--- conflicted
+++ resolved
@@ -85,23 +85,17 @@
    */
   T *Get() {
     T *result = nullptr;
-<<<<<<< HEAD
     if (!reuse_queue_.Dequeue(&result)) {
       result = alloc_.New();
 
       // for statistics
       pc_->IncrementCounter(block_counter);
     } else {
+      alloc_.Reuse(result);
+
       // for statistics
       pc_->DecrementCounter(reuse_queue_couneter);
     }
-    PELOTON_MEMSET(result, 0, sizeof(T));
-=======
-    if (!reuse_queue_.Dequeue(&result))
-      result = alloc_.New();
-    else
-      alloc_.Reuse(result);
->>>>>>> 39cd1d9e
     return result;
   }
 
