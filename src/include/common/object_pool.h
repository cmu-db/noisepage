#pragma once

#include "common/concurrent_queue.h"
#include "common_defs.h"
#include "common/performance_counters.h"

namespace terrier {
template <typename T>
struct ByteAllocator {
  T *New() { return reinterpret_cast<T *>(new byte[sizeof(T)]); }

  void Delete(T *ptr) { delete[] ptr; }
};

template <typename T>
struct DefaultConstructorAllocator {
  T *New() { return new T(); }

  void Delete(T *ptr) { delete ptr; }
};

// TODO(Tianyu): Should this be by size or by class type?
/**
 * Object pool for memory allocation.
 *
 * This prevents liberal calls to malloc and new in the code and makes tracking
 * our memory performance easier.
 * @tparam T the type of objects in the pool.
 * @tparam The allocator to use when constructing and destructing a new object.
 *         In most cases it can be left out and the default allocator will
 *         suffice (malloc). If you want richer behavior, define your own
 *         structure to return a pointer that the object pool will then take
 *         control over. The returned pointer will be eventually freed with the
 *         supplied Delete method, but its memory location will potentially be
 *         handed out multiple times before that happens.
 */
template <typename T, class Allocator = ByteAllocator<T>>
class ObjectPool : public PerformanceCounters {
 public:
  /**
   * Initializes a new object pool with the supplied limit to the number of
   * objects reused.
   * @param reuse_limit
   */
  explicit ObjectPool(uint64_t reuse_limit) : reuse_limit_(reuse_limit) {}

  /**
   * Destructs the memory pool. Frees any memory it holds.
   *
   * Beware that the object pool will not deallocate some piece of memory
   * not explicitly released via a Release call.
   */
  FAKED_IN_TEST ~ObjectPool() {
    T *result;
    while (reuse_queue_.Dequeue(result)) alloc_.Delete(result);
  }

  // TODO(Tianyu): The object pool can have much richer semantics in the future.
  // The current one does not do anything more intelligent other trying to keep
  // the memory it recycles to a limited size.
  // A very clear improvement would be to bulk-malloc objects into the reuse queue,
  // or even to elastically grow or shrink the memory size depending on use pattern.

  /**
   * Returns a piece of memory to hold an object of T. The memory is always
   * 0-initialized.
   *
   * @return pointer to memory that can hold T
   */
  FAKED_IN_TEST T *Get() {
    T *result;
<<<<<<< HEAD
    if (!reuse_queue_.Dequeue(result)) result = alloc_.New();
=======
    if (!reuse_queue_.Dequeue(result)) {
      result = alloc_.New();
      #ifdef PERFORMANCE_COUNTERS
      allocation_counter_ ++;
      #endif
    }
>>>>>>> 3f7af151
    PELOTON_MEMSET(result, 0, sizeof(T));
    return result;
  }

  /**
   * Releases the piece of memory given, allowing it to be freed or reused for
   * later. Although the memory is not necessarily immediately reclaimed, it will
   * be unsafe to access after entering this call.
   *
   * @param obj pointer to object to release
   */
  FAKED_IN_TEST void Release(T *obj) {
    if (reuse_queue_.UnsafeSize() > reuse_limit_)
      alloc_.Delete(obj);
    else
      reuse_queue_.Enqueue(std::move(obj));
  }

  #ifdef PERFORMANCE_COUNTERS
  Json::Value GetPerformanceCounters() {
    Json::Value performance_counters;
    performance_counters["allocation_counter_"] = Json::Value(allocation_counter_);
    return performance_counters;
  }
  #endif

 private:
  Allocator alloc_;
  ConcurrentQueue<T *> reuse_queue_;
  // TODO(Tianyu): It might make sense for this to be changeable in the future
  const uint64_t reuse_limit_;
<<<<<<< HEAD
};
}  // namespace terrier
=======
  // Performance Counters
  #ifdef PERFORMANCE_COUNTERS
  std::atomic<int> allocation_counter_;
  #endif
  };
}
>>>>>>> 3f7af151
<|MERGE_RESOLUTION|>--- conflicted
+++ resolved
@@ -2,7 +2,7 @@
 
 #include "common/concurrent_queue.h"
 #include "common_defs.h"
-#include "common/performance_counters.h"
+#include "statistics/block_store_pc.h"
 
 namespace terrier {
 template <typename T>
@@ -35,7 +35,7 @@
  *         handed out multiple times before that happens.
  */
 template <typename T, class Allocator = ByteAllocator<T>>
-class ObjectPool : public PerformanceCounters {
+class ObjectPool : public statistics::PerformanceCounters<ObjectPool<T, Allocator>> {
  public:
   /**
    * Initializes a new object pool with the supplied limit to the number of
@@ -69,16 +69,15 @@
    */
   FAKED_IN_TEST T *Get() {
     T *result;
-<<<<<<< HEAD
-    if (!reuse_queue_.Dequeue(result)) result = alloc_.New();
-=======
     if (!reuse_queue_.Dequeue(result)) {
       result = alloc_.New();
-      #ifdef PERFORMANCE_COUNTERS
-      allocation_counter_ ++;
-      #endif
+
+      // for statistics
+      this->IncrementCounter("block_counter");
+    } else {
+      // for statistics
+      this->DecrementCounter("reuse_queue_counter");
     }
->>>>>>> 3f7af151
     PELOTON_MEMSET(result, 0, sizeof(T));
     return result;
   }
@@ -91,33 +90,23 @@
    * @param obj pointer to object to release
    */
   FAKED_IN_TEST void Release(T *obj) {
-    if (reuse_queue_.UnsafeSize() > reuse_limit_)
+    if (reuse_queue_.UnsafeSize() > reuse_limit_) {
       alloc_.Delete(obj);
-    else
+
+      // for statistics
+      this->DecrementCounter("block_counter");
+    } else {
       reuse_queue_.Enqueue(std::move(obj));
+
+      // for statistics
+      this->IncrementCounter("reuse_queue_counter");
+    }
   }
-
-  #ifdef PERFORMANCE_COUNTERS
-  Json::Value GetPerformanceCounters() {
-    Json::Value performance_counters;
-    performance_counters["allocation_counter_"] = Json::Value(allocation_counter_);
-    return performance_counters;
-  }
-  #endif
 
  private:
   Allocator alloc_;
   ConcurrentQueue<T *> reuse_queue_;
   // TODO(Tianyu): It might make sense for this to be changeable in the future
   const uint64_t reuse_limit_;
-<<<<<<< HEAD
 };
-}  // namespace terrier
-=======
-  // Performance Counters
-  #ifdef PERFORMANCE_COUNTERS
-  std::atomic<int> allocation_counter_;
-  #endif
-  };
-}
->>>>>>> 3f7af151
+}  // namespace terrier