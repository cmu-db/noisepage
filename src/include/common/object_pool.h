#pragma once

#include <utility>
#include "common/container/concurrent_queue.h"
#include "common/spin_latch.h"
#include "common/typedefs.h"

namespace terrier::common {
/**
 * Allocator that allocates and destroys a byte array. Memory location returned by this default allocator is
 * not zeroed-out. The address returned is guaranteed to be aligned to 8 bytes.
 * @tparam T object whose size determines the byte array size.
 */
template <typename T>
class AlignedByteAllocator {
 public:
  /**
   * Allocates a new byte array sized to hold a T.
   * @return a pointer to the byte array allocated.
   */
  T *New() {
    auto *result = reinterpret_cast<T *>(new uint64_t[(sizeof(T) + 7) / 8]);
    Reuse(result);
    return result;
  }

  /**
   * Reuse a reused chunk of memory to be handed out again
   * @param reused memory location, possibly filled with junk bytes
   */
  void Reuse(T *const reused) {}

  /**
   * Deletes the byte array.
   * @param ptr pointer to the byte array to be deleted.
   */
  void Delete(T *const ptr) { delete[] ptr; }  // NOLINT
  // clang-tidy believes we are trying to free released memory.
  // We believe otherwise, hence we're telling it to shut up.
};

<<<<<<< HEAD
// TODO(Yangjun): this class should be moved somewhere else.
/***
 * An exception thrown by object pools when they reach their size limits and
 * cannot give more memory space for objects.
 */
class NoMoreObjectException : public std::exception {
 public:
  const char *what() const noexcept override { return "Object Pool have no object to hand out\n"; }
};

// TODO(Tianyu): Should this be by size or by class type?
=======
>>>>>>> 33f4af3c
/**
 * Object pool for memory allocation.
 *
 * This prevents liberal calls to malloc and new in the code and makes tracking
 * our memory performance easier.
 * @tparam T the type of objects in the pool.
 * @tparam The allocator to use when constructing and destructing a new object.
 *         In most cases it can be left out and the default allocator will
 *         suffice (malloc). If you want richer behavior, define your own
 *         structure to return a pointer that the object pool will then take
 *         control over. The returned pointer will be eventually freed with the
 *         supplied Delete method, but its memory location will potentially be
 *         handed out multiple times before that happens.
 */
template <typename T, class Allocator = AlignedByteAllocator<T>>
class ObjectPool {
 public:
  /***
   * Initializes a new object pool with the supplied limit to the number of
   * objects reused.
   *
   * @param size_limit the maximum number of objects the object pool controls
   * @param reuse_limit the maximum number of reusable objects, which needs be to
   * not greater than size_limit
   */
  explicit ObjectPool(uint64_t size_limit, uint64_t reuse_limit)
      : size_limit_(size_limit), reuse_limit_(reuse_limit), current_size_(0) {}

  /**
   * Initializes a new object pool with the supplied limit to the number of
   * objects reused. The reuse_limit is set to be the same as size limit.
   *
   * @param size_limit the number of objects the object pool controls
   */
<<<<<<< HEAD
  explicit ObjectPool(uint64_t size_limit) : size_limit_(size_limit), reuse_limit_(size_limit), current_size_(0) {}
=======
  explicit ObjectPool(const uint64_t reuse_limit) : reuse_limit_(reuse_limit) {}
>>>>>>> 33f4af3c

  /**
   * Destructs the memory pool. Frees any memory it holds.
   *
   * Beware that the object pool will not deallocate some piece of memory
   * not explicitly released via a Release call.
   */
  ~ObjectPool() {
    T *result = nullptr;
    while (reuse_queue_.Dequeue(&result)) alloc_.Delete(result);
  }

<<<<<<< HEAD
  // TODO(Tianyu): The object pool can have much richer semantics in the future.
  // The current one does not do anything more intelligent other trying to keep
  // the memory it recycles to a limited size. (done)
  // A very clear improvement would be to bulk-malloc objects into the reuse queue,
  // or even to elastically grow or shrink the memory size depending on use pattern.

=======
>>>>>>> 33f4af3c
  /**
   * Returns a piece of memory to hold an object of T.
   *
   * It throws exception if the object pool fails to fetch memory.
   *
   * @return pointer to memory that can hold T
   */
  T *Get() {
    T *result = nullptr;
    if (!reuse_queue_.Dequeue(&result)) {
      uint64_t old = current_size_;
      while (old < size_limit_) {
        if (current_size_.compare_exchange_strong(old, old + 1)) {
          result = alloc_.New();
        } else {
          // CAS failed, current_size has changed. Recheck
          old = current_size_;
          continue;
        }
        break;
      }
      if (result == nullptr) {
        // out of memory
        throw NoMoreObjectException();
      }
    } else {
      alloc_.Reuse(result);
    }
    return result;
  }

  /***
   * Set the object pool's size limit.
   *
   * The operation fails if the object pool has already allocated more objects
   * than the size limit.
   *
   * @param new_size the new object pool size
   * @return true if new_size is successfully set and false the operation fails
   */
  bool SetSizeLimit(uint64_t new_size) {
    SpinLatch lock;
    lock.Lock();
    if (new_size >= current_size_) {
      // current_size_ might change and become > new_size
      size_limit_ = new_size;
      lock.Unlock();
      return true;
    }
    lock.Unlock();
    return false;
  }

  /***
   * Set the reuse limit to a new value.
   *
   * The new_reuse_limit is required to be no grater than the size_limit
   *
   * @param new_reuse_limit
   */
  void SetReuseLimit(uint64_t new_reuse_limit) {
    SpinLatch lock;
    lock.Lock();
    if (new_reuse_limit <= size_limit_) {
      // size_limit_ can change after we enter this if clause
      reuse_limit_ = new_reuse_limit;
      lock.Unlock();
      T *obj = nullptr;
      while (reuse_queue_.UnsafeSize() > reuse_limit_) {
        reuse_queue_.Dequeue(&obj);
        alloc_.Delete(obj);
        current_size_--;
      }
    } else {
      lock.Unlock();
    }
  }

  /**
   * Releases the piece of memory given, allowing it to be freed or reused for
   * later. Although the memory is not necessarily immediately reclaimed, it will
   * be unsafe to access after entering this call.
   *
   * @param obj pointer to object to release
   */
  void Release(T *obj) {
    if (reuse_queue_.UnsafeSize() >= reuse_limit_) {
      alloc_.Delete(obj);
      current_size_--;
    } else {
      reuse_queue_.Enqueue(std::move(obj));
    }
  }

 private:
  Allocator alloc_;
  ConcurrentQueue<T *> reuse_queue_;
<<<<<<< HEAD
  uint64_t size_limit_;   // the maximum number of objects a object pool can have
  uint64_t reuse_limit_;  // the maximum number of reusable objects in reuse_queue
  // current_size_ represents the number of objects the object pool has allocated,
  // including objects that have been given out to callers and those reside in reuse_queue
  std::atomic<uint64_t> current_size_;
=======
  const uint64_t reuse_limit_;
>>>>>>> 33f4af3c
};
}  // namespace terrier::common<|MERGE_RESOLUTION|>--- conflicted
+++ resolved
@@ -39,7 +39,6 @@
   // We believe otherwise, hence we're telling it to shut up.
 };
 
-<<<<<<< HEAD
 // TODO(Yangjun): this class should be moved somewhere else.
 /***
  * An exception thrown by object pools when they reach their size limits and
@@ -50,9 +49,6 @@
   const char *what() const noexcept override { return "Object Pool have no object to hand out\n"; }
 };
 
-// TODO(Tianyu): Should this be by size or by class type?
-=======
->>>>>>> 33f4af3c
 /**
  * Object pool for memory allocation.
  *
@@ -78,7 +74,7 @@
    * @param reuse_limit the maximum number of reusable objects, which needs be to
    * not greater than size_limit
    */
-  explicit ObjectPool(uint64_t size_limit, uint64_t reuse_limit)
+  explicit ObjectPool(const uint64_t size_limit, const uint64_t reuse_limit)
       : size_limit_(size_limit), reuse_limit_(reuse_limit), current_size_(0) {}
 
   /**
@@ -87,11 +83,7 @@
    *
    * @param size_limit the number of objects the object pool controls
    */
-<<<<<<< HEAD
-  explicit ObjectPool(uint64_t size_limit) : size_limit_(size_limit), reuse_limit_(size_limit), current_size_(0) {}
-=======
-  explicit ObjectPool(const uint64_t reuse_limit) : reuse_limit_(reuse_limit) {}
->>>>>>> 33f4af3c
+  explicit ObjectPool(const uint64_t size_limit) : size_limit_(size_limit), reuse_limit_(size_limit), current_size_(0) {}
 
   /**
    * Destructs the memory pool. Frees any memory it holds.
@@ -104,15 +96,6 @@
     while (reuse_queue_.Dequeue(&result)) alloc_.Delete(result);
   }
 
-<<<<<<< HEAD
-  // TODO(Tianyu): The object pool can have much richer semantics in the future.
-  // The current one does not do anything more intelligent other trying to keep
-  // the memory it recycles to a limited size. (done)
-  // A very clear improvement would be to bulk-malloc objects into the reuse queue,
-  // or even to elastically grow or shrink the memory size depending on use pattern.
-
-=======
->>>>>>> 33f4af3c
   /**
    * Returns a piece of memory to hold an object of T.
    *
@@ -210,14 +193,10 @@
  private:
   Allocator alloc_;
   ConcurrentQueue<T *> reuse_queue_;
-<<<<<<< HEAD
   uint64_t size_limit_;   // the maximum number of objects a object pool can have
   uint64_t reuse_limit_;  // the maximum number of reusable objects in reuse_queue
   // current_size_ represents the number of objects the object pool has allocated,
   // including objects that have been given out to callers and those reside in reuse_queue
   std::atomic<uint64_t> current_size_;
-=======
-  const uint64_t reuse_limit_;
->>>>>>> 33f4af3c
 };
 }  // namespace terrier::common