--- conflicted
+++ resolved
@@ -26,7 +26,6 @@
 #define EXECUTION_EXCEPTION(msg, code) ExecutionException(msg, __FILE__, __LINE__, (code))
 #define BINDER_EXCEPTION(msg, code) BinderException(msg, __FILE__, __LINE__, (code))
 #define SETTINGS_EXCEPTION(msg, code) SettingsException(msg, __FILE__, __LINE__, (code))
-#define ARITHMETIC_EXCEPTION(msg, code) ArithmeticException(msg, __FILE__, __LINE__, (code))
 
 /**
  * Exception types
@@ -42,8 +41,7 @@
   SETTINGS,
   OPTIMIZER,
   SYNTAX,
-  EXECUTION,
-  ARITHMETIC
+  EXECUTION
 };
 
 /**
@@ -94,8 +92,6 @@
         return "Optimizer";
       case ExceptionType::EXECUTION:
         return "Execution";
-      case ExceptionType::ARITHMETIC:
-        return "Arithmetic";
       default:
         return "Unknown exception type";
     }
@@ -160,11 +156,7 @@
 DEFINE_EXCEPTION(ConversionException, ExceptionType::CONVERSION);
 DEFINE_EXCEPTION(SyntaxException, ExceptionType::SYNTAX);
 DEFINE_EXCEPTION(AbortException, ExceptionType::EXECUTION);
-<<<<<<< HEAD
-DEFINE_EXCEPTION_WITH_ERRCODE(ArithmeticException, ExceptionType::ARITHMETIC);
-=======
 DEFINE_EXCEPTION_WITH_ERRCODE(ExecutionException, ExceptionType::EXECUTION);
->>>>>>> c518e1b5
 DEFINE_EXCEPTION_WITH_ERRCODE(BinderException, ExceptionType::BINDER);
 DEFINE_EXCEPTION_WITH_ERRCODE(SettingsException, ExceptionType::SETTINGS);
 
