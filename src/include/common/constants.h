--- conflicted
+++ resolved
@@ -102,10 +102,6 @@
   /**
    * Flag indicating if parallel execution is supported.
    */
-<<<<<<< HEAD
-  static constexpr const bool IS_PARALLEL_QUERY_EXECUTION = false;
-=======
   static constexpr const bool IS_PARALLEL_EXECUTION_ENABLED = true;
->>>>>>> 482ebc59
 };
 }  // namespace terrier::common