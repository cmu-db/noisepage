#pragma once

#include <cstdio>
#include <exception>
#include <iostream>
#include <memory>

namespace terrier {

/**
 * Use the macros below for generating exceptions.
 * They record where the exception was generated.
 */

#define NOT_IMPLEMENTED_EXCEPTION(msg) NotImplementedException(msg, __FILE__, __LINE__)
#define CATALOG_EXCEPTION(msg) CatalogException(msg, __FILE__, __LINE__)
#define CONVERSION_EXCEPTION(msg) ConversionException(msg, __FILE__, __LINE__)
#define PARSER_EXCEPTION(msg) ParserException(msg, __FILE__, __LINE__)
#define NETWORK_PROCESS_EXCEPTION(msg) NetworkProcessException(msg, __FILE__, __LINE__)
#define SETTINGS_EXCEPTION(msg) SettingsException(msg, __FILE__, __LINE__)
#define OPTIMIZER_EXCEPTION(msg) OptimizerException(msg, __FILE__, __LINE__)

/**
 * Exception types
 */
<<<<<<< HEAD
enum class ExceptionType : uint8_t { RESERVED, NOT_IMPLEMENTED, CATALOG, NETWORK, PARSER, SETTINGS, OPTIMIZER };
=======
enum class ExceptionType : uint8_t { RESERVED, NOT_IMPLEMENTED, CATALOG, CONVERSION, NETWORK, PARSER, SETTINGS };
>>>>>>> 16daabf3

/**
 * Exception base class.
 */
class Exception : public std::runtime_error {
 public:
  /**
   * Creates a new Exception with the given parameters.
   * @param type exception type
   * @param msg exception message to be displayed
   * @param file name of the file in which the exception occurred
   * @param line line number at which the exception occurred
   */
  Exception(const ExceptionType type, const char *msg, const char *file, int line)
      : std::runtime_error(msg), type_(type), file_(file), line_(line) {}

  /**
   * Allows type and source location of the exception to be recorded in the log at the catch point.
   */
  friend std::ostream &operator<<(std::ostream &out, const Exception &ex) {
    out << ex.get_type() << " exception:";
    out << ex.get_file() << ":";
    out << ex.get_line() << ":";
    out << ex.what();
    return out;
  }

  /**
   * @return the exception type
   */
  const char *get_type() const {
    switch (type_) {
      case ExceptionType::NOT_IMPLEMENTED:
        return "Not Implemented";
      case ExceptionType::CATALOG:
        return "Catalog";
      case ExceptionType::PARSER:
        return "Parser";
      case ExceptionType::NETWORK:
        return "Network";
      case ExceptionType::SETTINGS:
        return "Settings";
      default:
        return "Unknown exception type";
    }
  }

  /**
   * @return the file that threw the exception
   */
  const char *get_file() const { return file_; }

  /**
   * @return the line number that threw the exception
   */
  const int get_line() const { return line_; }

 protected:
  /**
   * The type of exception.
   */
  const ExceptionType type_;
  /**
   * The name of the file in which the exception was raised.
   */
  const char *file_;
  /**
   * The line number at which the exception was raised.
   */
  const int line_;
};

// -----------------------
// Derived exception types
// -----------------------

#define DEFINE_EXCEPTION(e_name, e_type)                                                        \
  class e_name : public Exception {                                                             \
    e_name() = delete;                                                                          \
                                                                                                \
   public:                                                                                      \
    e_name(const char *msg, const char *file, int line) : Exception(e_type, msg, file, line) {} \
  }

DEFINE_EXCEPTION(NotImplementedException, ExceptionType::NOT_IMPLEMENTED);
DEFINE_EXCEPTION(CatalogException, ExceptionType::CATALOG);
DEFINE_EXCEPTION(ParserException, ExceptionType::PARSER);
DEFINE_EXCEPTION(NetworkProcessException, ExceptionType::NETWORK);
DEFINE_EXCEPTION(SettingsException, ExceptionType::SETTINGS);
<<<<<<< HEAD
DEFINE_EXCEPTION(OptimizerException, ExceptionType::OPTIMIZER);
=======
DEFINE_EXCEPTION(ConversionException, ExceptionType::CONVERSION);
>>>>>>> 16daabf3

}  // namespace terrier<|MERGE_RESOLUTION|>--- conflicted
+++ resolved
@@ -23,11 +23,16 @@
 /**
  * Exception types
  */
-<<<<<<< HEAD
-enum class ExceptionType : uint8_t { RESERVED, NOT_IMPLEMENTED, CATALOG, NETWORK, PARSER, SETTINGS, OPTIMIZER };
-=======
-enum class ExceptionType : uint8_t { RESERVED, NOT_IMPLEMENTED, CATALOG, CONVERSION, NETWORK, PARSER, SETTINGS };
->>>>>>> 16daabf3
+enum class ExceptionType : uint8_t {
+  RESERVED,
+  NOT_IMPLEMENTED,
+  CATALOG,
+  CONVERSION,
+  NETWORK,
+  PARSER,
+  SETTINGS,
+  OPTIMIZER
+};
 
 /**
  * Exception base class.
@@ -117,10 +122,7 @@
 DEFINE_EXCEPTION(ParserException, ExceptionType::PARSER);
 DEFINE_EXCEPTION(NetworkProcessException, ExceptionType::NETWORK);
 DEFINE_EXCEPTION(SettingsException, ExceptionType::SETTINGS);
-<<<<<<< HEAD
 DEFINE_EXCEPTION(OptimizerException, ExceptionType::OPTIMIZER);
-=======
 DEFINE_EXCEPTION(ConversionException, ExceptionType::CONVERSION);
->>>>>>> 16daabf3
 
 }  // namespace terrier