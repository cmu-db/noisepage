--- conflicted
+++ resolved
@@ -21,11 +21,7 @@
 /**
  * Exception types
  */
-<<<<<<< HEAD
-enum class ExceptionType { RESERVED = 0, NOT_IMPLEMENTED = 1, CATALOG = 2, NETWORK = 3, PARSER = 4 };
-=======
 enum class ExceptionType : uint8_t { RESERVED, NOT_IMPLEMENTED, CATALOG, NETWORK, PARSER, SETTINGS };
->>>>>>> 64beecd2
 
 /**
  * Exception base class.
