--- conflicted
+++ resolved
@@ -134,12 +134,7 @@
     ~TerrierThread() override = default;
 
     void RunNextTask() {
-<<<<<<< HEAD
       while (true) {
-        auto index = static_cast<int16_t>(numa_region_);
-=======
-      while (LIKELY(!exit_task_loop_)) {
->>>>>>> 24edeb41
         for (int16_t i = 0; i < pool_->num_regions_; i++) {
           auto index = (static_cast<int16_t>(numa_region_) + i) % pool_->num_regions_;
           Task task;
