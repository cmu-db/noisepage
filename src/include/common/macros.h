#pragma once

#include <cassert>
#include <stdexcept>

//===--------------------------------------------------------------------===//
// branch predictor hints
//===--------------------------------------------------------------------===//

#define likely_branch(x) __builtin_expect(!!(x), 1)
#define unlikely_branch(x) __builtin_expect(!!(x), 0)

//===--------------------------------------------------------------------===//
// attributes
//===--------------------------------------------------------------------===//

#define NEVER_INLINE __attribute__((noinline))

#ifdef NDEBUG
#define ALWAYS_INLINE __attribute__((always_inline))
#else
#define ALWAYS_INLINE
#endif

#ifdef __clang__
#define NO_CLONE
#else
#define NO_CLONE __attribute__((noclone))
#endif

#define UNUSED_ATTRIBUTE __attribute__((unused))
#define PACKED __attribute__((packed))

//===--------------------------------------------------------------------===//
// ALWAYS_ASSERT
//===--------------------------------------------------------------------===//

#ifdef NDEBUG
#define TERRIER_ASSERT(expr, message) ((void)0)
#else
/*
 * On assert failure, most existing implementations of C++ will print out the condition.
 * By ANDing the truthy not-null message and our initial expression together, we get
 * asserts-with-messages without needing to bring in iostream or logging.
 */
#define TERRIER_ASSERT(expr, message) assert((expr) && (message))
#endif /* NDEBUG */

//===--------------------------------------------------------------------===//
// Compiler version checks
//===--------------------------------------------------------------------===//

#if __GNUC__ > 6 || (__GNUC__ == 6 && __GNUC_MINOR__ >= 0)
#define GCC_AT_LEAST_6 1
#else
#define GCC_AT_LEAST_6 0
#endif

#if __GNUC__ > 5 || (__GNUC__ == 5 && __GNUC_MINOR__ >= 1)
#define GCC_AT_LEAST_51 1
#else
#define GCC_AT_LEAST_51 0
#endif

// g++-5.0 does not support overflow builtins
#if GCC_AT_LEAST_51
#define GCC_OVERFLOW_BUILTINS_DEFINED 1
#else
#define GCC_OVERFLOW_BUILTINS_DEFINED 0
#endif

//===--------------------------------------------------------------------===//
// Port to OSX
//===---------------------------
#ifdef __APPLE__
#define off64_t off_t
#define MAP_ANONYMOUS MAP_ANON
#endif

//===--------------------------------------------------------------------===//
// utils
//===--------------------------------------------------------------------===//

#define ARRAY_NELEMS(a) (sizeof(a) / sizeof((a)[0]))

//===----------------------------------------------------------------------===//
// Handy macros to hide move/copy class constructors
//===----------------------------------------------------------------------===//

// Macros to disable copying and moving
#define DISALLOW_COPY(cname)     \
  /* Delete copy constructor. */ \
  cname(const cname &) = delete; \
  /* Delete copy assignment. */  \
  cname &operator=(const cname &) = delete;

#define DISALLOW_MOVE(cname)     \
  /* Delete move constructor. */ \
  cname(cname &&) = delete;      \
  /* Delete move assignment. */  \
  cname &operator=(cname &&) = delete;

/**
 * Disable copy and move.
 */
#define DISALLOW_COPY_AND_MOVE(cname) \
  DISALLOW_COPY(cname);               \
  DISALLOW_MOVE(cname);

/**
 * Used to mark a class as only obtainable from reinterpreting a chunk of memory initialized as byte array or a buffer.
 *
 * Such classes typically have variable-length objects, that the c++ compiler cannot initialize or lay out correctly as
 * local variables. Thus we will have to keep track of the memory space and take care to only refer to these objects
 * with pointers.
 *
 * Typically classes marked with these will expose static factory methods that calculate the size of an object in memory
 * given some parameters and an Initialize method to construct a valid object from pointer to a chunk of memory
 */
#define MEM_REINTERPRETATION_ONLY(cname) \
  cname() = delete;                      \
  DISALLOW_COPY_AND_MOVE(cname)          \
  ~cname() = delete;

//===----------------------------------------------------------------------===//
// LLVM version checking macros
//===----------------------------------------------------------------------===//

#define LLVM_VERSION_GE(major, minor) \
  (LLVM_VERSION_MAJOR > (major) || (LLVM_VERSION_MAJOR == (major) && LLVM_VERSION_MINOR >= (minor)))

#define LLVM_VERSION_EQ(major, minor) (LLVM_VERSION_MAJOR == (major) && LLVM_VERSION_MINOR == (minor))

//===----------------------------------------------------------------------===//
// switch statements
//===----------------------------------------------------------------------===//
#if defined __clang__
#define TERRIER_FALLTHROUGH [[clang::fallthrough]]  // NOLINT
#elif defined __GNUC__ && __GNUC__ >= 7
#define TERRIER_FALLTHROUGH [[fallthrough]]  // NOLINT
#else
#define TERRIER_FALLTHROUGH
#endif

//===----------------------------------------------------------------------===//
// Google Test ONLY
//===----------------------------------------------------------------------===//
#ifdef NDEBUG
#define GTEST_DEBUG_ONLY(TestName) DISABLED_##TestName
#else
#define GTEST_DEBUG_ONLY(TestName) TestName
#endif

#define FRIEND_TEST(test_case_name, test_name) friend class test_case_name##_##test_name##_Test

<<<<<<< HEAD
// We use a dependency injection style where nullptr means the feature is disabled for many components
// This macro exists purely to improve readability of code.
#define DISABLED nullptr
=======
// Use this macro to add polymorphism to a class, when the sole purpose of it is to enable mocks and fakes
// during testing. This makes it clear to the reader that no other form of polymorphism is expected. This
// also means it is possible to get performance back through use of compiler macro magic
// TODO(Tianyu): The easiest thing to do is to write this wrapped in a if on some macro flag (NO_FAKE),
// and then we can turn this off and on from cmake
#define FAKED_IN_TEST virtual
>>>>>>> a5b67df0
<|MERGE_RESOLUTION|>--- conflicted
+++ resolved
@@ -153,15 +153,12 @@
 
 #define FRIEND_TEST(test_case_name, test_name) friend class test_case_name##_##test_name##_Test
 
-<<<<<<< HEAD
 // We use a dependency injection style where nullptr means the feature is disabled for many components
 // This macro exists purely to improve readability of code.
 #define DISABLED nullptr
-=======
 // Use this macro to add polymorphism to a class, when the sole purpose of it is to enable mocks and fakes
 // during testing. This makes it clear to the reader that no other form of polymorphism is expected. This
 // also means it is possible to get performance back through use of compiler macro magic
 // TODO(Tianyu): The easiest thing to do is to write this wrapped in a if on some macro flag (NO_FAKE),
 // and then we can turn this off and on from cmake
-#define FAKED_IN_TEST virtual
->>>>>>> a5b67df0
+#define FAKED_IN_TEST virtual