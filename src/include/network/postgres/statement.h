--- conflicted
+++ resolved
@@ -118,19 +118,17 @@
     executable_query_ = std::move(executable_query);
   }
 
-<<<<<<< HEAD
+  /**
+   * @return Hash of the query string. The idea is to use this for caching purposes
+   */
+  common::hash_t GetQueryHash() const { return query_hash_; }
+
   void SetDesiredParamTypes(std::vector<type::TypeId> &&desired_param_types) {
     desired_param_types_ = std::move(desired_param_types);
     TERRIER_ASSERT(desired_param_types_.size() == param_types_.size(), "");
   }
 
   const std::vector<type::TypeId> &GetDesiredParamTypes() const { return desired_param_types_; }
-=======
-  /**
-   * @return Hash of the query string. The idea is to use this for caching purposes
-   */
-  common::hash_t GetQueryHash() const { return query_hash_; }
->>>>>>> e684af8d
 
  private:
   const std::string query_text_;
