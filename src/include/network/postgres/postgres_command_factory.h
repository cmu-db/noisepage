#pragma once
#include <memory>
#include "network/postgres/postgres_network_commands.h"

#define MAKE_POSTGRES_COMMAND(type) \
  std::unique_ptr<PostgresNetworkCommand>(reinterpret_cast<PostgresNetworkCommand *>(new type(packet)))

namespace terrier::network {

/**
 * PostgresCommandFactory constructs PostgresNetworkCommands that parses input packets to API calls
 * into traffic cop
 */
class PostgresCommandFactory {
 public:
  /**
   * Convert a Postgres packet to command.
   * @param packet the Postgres input packet
   * @return a raw pointer to the converted command
   */
<<<<<<< HEAD
  virtual std::unique_ptr<PostgresNetworkCommand> PostgresPacketToCommand(PostgresInputPacket *packet);
=======
  virtual std::unique_ptr<PostgresNetworkCommand> PacketToCommand(common::ManagedPointer<InputPacket> packet);
>>>>>>> d430f921

  virtual ~PostgresCommandFactory() = default;
};

}  // namespace terrier::network<|MERGE_RESOLUTION|>--- conflicted
+++ resolved
@@ -18,11 +18,7 @@
    * @param packet the Postgres input packet
    * @return a raw pointer to the converted command
    */
-<<<<<<< HEAD
-  virtual std::unique_ptr<PostgresNetworkCommand> PostgresPacketToCommand(PostgresInputPacket *packet);
-=======
   virtual std::unique_ptr<PostgresNetworkCommand> PacketToCommand(common::ManagedPointer<InputPacket> packet);
->>>>>>> d430f921
 
   virtual ~PostgresCommandFactory() = default;
 };
