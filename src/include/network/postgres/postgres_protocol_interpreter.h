#pragma once

#include <memory>
#include <string>
#include <unordered_map>
#include <utility>
#include "loggers/network_logger.h"
#include "network/connection_context.h"
#include "network/connection_handle.h"
#include "network/postgres/postgres_command_factory.h"
#include "network/postgres/postgres_network_commands.h"
#include "network/postgres/postgres_packet_writer.h"
#include "network/protocol_interpreter.h"

namespace terrier::network {

/**
 * Interprets the network protocol for postgres clients
 */
class PostgresProtocolInterpreter : public ProtocolInterpreter {
 public:
  /**
   * The provider encapsulates the creation logic of a protocol interpreter into an object
   */
  struct Provider : public ProtocolInterpreter::Provider {
   public:
    /**
     * Constructs a new provider
     * @param command_factory The command factory to use for the constructed protocol interpreters
     */
    explicit Provider(common::ManagedPointer<PostgresCommandFactory> command_factory)
        : command_factory_(command_factory) {}

    /**
     * @return an instance of the protocol interpreter
     */
    std::unique_ptr<ProtocolInterpreter> Get() override {
      return std::make_unique<PostgresProtocolInterpreter>(command_factory_);
    }

   private:
    common::ManagedPointer<PostgresCommandFactory> command_factory_;
  };

  /**
   * Creates the interpreter for Postgres
   * @param command_factory to convert packet into commands
   */
  explicit PostgresProtocolInterpreter(common::ManagedPointer<PostgresCommandFactory> command_factory)
      : command_factory_(command_factory) {}

  /**
   * @see ProtocolIntepreter::Process
   * @param in
   * @param out
   * @param callback
   * @param t_cop the traffic cop pointer
   * @param context the connection context
   * @return
   */
<<<<<<< HEAD
  Transition Process(std::shared_ptr<ReadBuffer> in, std::shared_ptr<WriteQueue> out,  // NOLINT
=======
  Transition Process(common::ManagedPointer<ReadBuffer> in, common::ManagedPointer<WriteQueue> out,
>>>>>>> d430f921
                     common::ManagedPointer<trafficcop::TrafficCop> t_cop,
                     common::ManagedPointer<ConnectionContext> context, NetworkCallback callback) override;

  // TODO(Tianyu): Fill in the following documentation at some point
  /**
   *
   * @param out
   */
<<<<<<< HEAD
  void GetResult(std::shared_ptr<WriteQueue> out) override {  // NOLINT
=======
  void GetResult(const common::ManagedPointer<WriteQueue> out) override {
>>>>>>> d430f921
    PostgresPacketWriter writer(out);
    ExecQueryMessageGetResult(&writer, ResultType::SUCCESS);
  }

  /**
   *
   * @param in
   * @param out
   * @return
   */
<<<<<<< HEAD
  Transition ProcessStartup(std::shared_ptr<ReadBuffer> in, std::shared_ptr<WriteQueue> out);  // NOLINT
=======
  Transition ProcessStartup(common::ManagedPointer<ReadBuffer> in, common::ManagedPointer<WriteQueue> out);
>>>>>>> d430f921

  /**
   *
   * @param out
   * @param query_type
   * @param rows
   */
  void CompleteCommand(PostgresPacketWriter *out, const QueryType &query_type, int rows);

  /**
   *
   * @param out
   * @param status
   */
  void ExecQueryMessageGetResult(PostgresPacketWriter *out, ResultType status);

  /**
   *
   * @param out
   * @param status
   */
  void ExecExecuteMessageGetResult(PostgresPacketWriter *out, ResultType status);

 protected:
  /**
   * @see ProtocolInterpreter::GetPacketHeaderSize
   * Header format: 1 byte message type (only if non-startup)
   *              + 4 byte message size (inclusive of these 4 bytes)
   */
  size_t GetPacketHeaderSize() override;

  /**
   * @see ProtocolInterpreter::SetPacketMessageType
   */
  void SetPacketMessageType(common::ManagedPointer<ReadBuffer> in) override;

 private:
  bool startup_ = true;
  std::unordered_map<std::string, std::string> cmdline_options_;
  common::ManagedPointer<PostgresCommandFactory> command_factory_;
<<<<<<< HEAD

  bool TryBuildPacket(std::shared_ptr<ReadBuffer> in);       // NOLINT
  bool TryReadPacketHeader(std::shared_ptr<ReadBuffer> in);  // NOLINT
=======
>>>>>>> d430f921
};

}  // namespace terrier::network<|MERGE_RESOLUTION|>--- conflicted
+++ resolved
@@ -58,11 +58,7 @@
    * @param context the connection context
    * @return
    */
-<<<<<<< HEAD
-  Transition Process(std::shared_ptr<ReadBuffer> in, std::shared_ptr<WriteQueue> out,  // NOLINT
-=======
   Transition Process(common::ManagedPointer<ReadBuffer> in, common::ManagedPointer<WriteQueue> out,
->>>>>>> d430f921
                      common::ManagedPointer<trafficcop::TrafficCop> t_cop,
                      common::ManagedPointer<ConnectionContext> context, NetworkCallback callback) override;
 
@@ -71,11 +67,7 @@
    *
    * @param out
    */
-<<<<<<< HEAD
-  void GetResult(std::shared_ptr<WriteQueue> out) override {  // NOLINT
-=======
   void GetResult(const common::ManagedPointer<WriteQueue> out) override {
->>>>>>> d430f921
     PostgresPacketWriter writer(out);
     ExecQueryMessageGetResult(&writer, ResultType::SUCCESS);
   }
@@ -86,11 +78,7 @@
    * @param out
    * @return
    */
-<<<<<<< HEAD
-  Transition ProcessStartup(std::shared_ptr<ReadBuffer> in, std::shared_ptr<WriteQueue> out);  // NOLINT
-=======
   Transition ProcessStartup(common::ManagedPointer<ReadBuffer> in, common::ManagedPointer<WriteQueue> out);
->>>>>>> d430f921
 
   /**
    *
@@ -131,12 +119,6 @@
   bool startup_ = true;
   std::unordered_map<std::string, std::string> cmdline_options_;
   common::ManagedPointer<PostgresCommandFactory> command_factory_;
-<<<<<<< HEAD
-
-  bool TryBuildPacket(std::shared_ptr<ReadBuffer> in);       // NOLINT
-  bool TryReadPacketHeader(std::shared_ptr<ReadBuffer> in);  // NOLINT
-=======
->>>>>>> d430f921
 };
 
 }  // namespace terrier::network