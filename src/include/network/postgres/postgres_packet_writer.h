--- conflicted
+++ resolved
@@ -186,68 +186,7 @@
    * @param tuple pointer to the start of the row
    * @param columns OutputSchema describing the tuple
    */
-<<<<<<< HEAD
-  uint32_t WriteTextAttribute(const execution::sql::Val *const val, const type::TypeId type) {
-    if (val->is_null_) {
-      // write a -1 for the length of the column value and continue to the next value
-      AppendValue<int32_t>(static_cast<int32_t>(-1));
-    } else {
-      // Convert the field to text format
-      std::string string_value;
-      switch (type) {
-        case type::TypeId::TINYINT:
-        case type::TypeId::SMALLINT:
-        case type::TypeId::BIGINT:
-        case type::TypeId::INTEGER: {
-          auto *int_val = reinterpret_cast<const execution::sql::Integer *const>(val);
-          string_value = std::to_string(int_val->val_);
-          break;
-        }
-        case type::TypeId::BOOLEAN: {
-          auto *bool_val = reinterpret_cast<const execution::sql::BoolVal *const>(val);
-          string_value = (static_cast<bool>(bool_val->val_) ? POSTGRES_BOOLEAN_STR_TRUE : POSTGRES_BOOLEAN_STR_FALSE);
-          break;
-        }
-        case type::TypeId::DECIMAL: {
-          auto *real_val = reinterpret_cast<const execution::sql::Real *const>(val);
-          string_value = std::to_string(real_val->val_);
-          break;
-        }
-        case type::TypeId::DATE: {
-          auto *date_val = reinterpret_cast<const execution::sql::DateVal *const>(val);
-          string_value = date_val->val_.ToString();
-          break;
-        }
-        case type::TypeId::TIMESTAMP: {
-          auto *ts_val = reinterpret_cast<const execution::sql::TimestampVal *const>(val);
-          string_value = ts_val->val_.ToString();
-          break;
-        }
-        case type::TypeId::VARCHAR:
-        case type::TypeId::VARBINARY: {
-          // Don't allocate an actual string for a VARCHAR, just wrap a std::string_view, write the value directly, and
-          // continue
-          auto *string_val = reinterpret_cast<const execution::sql::StringVal *const>(val);
-          AppendValue<int32_t>(static_cast<int32_t>(string_val->GetLength()))
-              .AppendRaw(string_val->GetContent(), string_val->GetLength());
-          return execution::sql::ValUtil::GetSqlSize(type);
-        }
-        default:
-          UNREACHABLE(
-              "Unsupported type for text serialization. This is either a new type, or an oversight when reading JDBC "
-              "source code.");
-      }
-
-      // write the size, write the attribute
-      AppendValue<int32_t>(static_cast<int32_t>(string_value.length())).AppendString(string_value, false);
-    }
-
-    // Advance in the buffer based on the execution engine's type size
-    return execution::sql::ValUtil::GetSqlSize(type);
-  }
-=======
   uint32_t WriteTextAttribute(const execution::sql::Val *val, type::TypeId type);
->>>>>>> 686eb69f
 };
 
 }  // namespace terrier::network