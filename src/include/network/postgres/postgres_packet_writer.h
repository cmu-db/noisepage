#pragma once

#include <memory>
#include <string>
#include <utility>
#include <vector>

#include "execution/sql/value.h"
#include "network/packet_writer.h"
#include "planner/plannodes/output_schema.h"
#include "util/time_util.h"

namespace terrier::network {

/**
 * The string value to use for 'true' boolean values
 */
constexpr char POSTGRES_BOOLEAN_STR_TRUE[] = "t";

/**
 * The string value to use for 'false' boolean values
 */
constexpr char POSTGRES_BOOLEAN_STR_FALSE[] = "f";

/**
 * Wrapper around an I/O layer WriteQueue to provide Postgres-specific
 * helper methods.
 */
class PostgresPacketWriter : public PacketWriter {
 public:
  /**
   * Normal constructor for PostgresPacketWriter
   * @param write_queue backing data structure for this packet writer
   */
  explicit PostgresPacketWriter(const common::ManagedPointer<WriteQueue> write_queue) : PacketWriter(write_queue) {}

  /**
   * Writes error responses to the client
   * @param error_status The error messages to send
   */
  void WriteErrorResponse(const std::vector<std::pair<NetworkMessageType, std::string>> &error_status) {
    BeginPacket(NetworkMessageType::PG_ERROR_RESPONSE);

    for (const auto &entry : error_status) AppendRawValue(entry.first).AppendString(entry.second);

    // Nul-terminate packet
    AppendRawValue<uchar>(0).EndPacket();
  }

  /**
   * Notify the client a readiness to receive a query
   * @param txn_status
   */
  void WriteReadyForQuery(NetworkTransactionStateType txn_status) {
    BeginPacket(NetworkMessageType::PG_READY_FOR_QUERY).AppendRawValue(txn_status).EndPacket();
  }

  /**
   * A helper function to write a single error message without having to make a vector every time.
   * @param type
   * @param status
   */
  void WriteSingleErrorResponse(NetworkMessageType type, const std::string &status) {
    std::vector<std::pair<NetworkMessageType, std::string>> buf;
    buf.emplace_back(type, status);
    WriteErrorResponse(buf);
  }

  /**
   * Writes response to startup message
   */
  void WriteStartupResponse() {
    BeginPacket(NetworkMessageType::PG_AUTHENTICATION_REQUEST).AppendValue<int32_t>(0).EndPacket();

    for (auto &entry : PG_PARAMETER_STATUS_MAP)
      BeginPacket(NetworkMessageType::PG_PARAMETER_STATUS)
          .AppendString(entry.first)
          .AppendString(entry.second)
          .EndPacket();
    WriteReadyForQuery(NetworkTransactionStateType::IDLE);
  }

  /**
   * Writes a simple query
   * @param query string to execute
   */
  void WriteSimpleQuery(const std::string &query) {
    BeginPacket(NetworkMessageType::PG_SIMPLE_QUERY_COMMAND).AppendString(query).EndPacket();
  }

  /**
   * Writes a Postgres notice response
   * @param message human readable message
   */
  void WriteNoticeResponse(const std::string &message) {
    BeginPacket(NetworkMessageType::PG_NOTICE_RESPONSE)
        .AppendRawValue(NetworkMessageType::PG_HUMAN_READABLE_ERROR)
        .AppendString(message)
        .AppendRawValue<uchar>(0)
        .EndPacket();  // Nul-terminate packet
  }

  /**
   * Writes a Postgres error response
   * @param message human readable message
   */
  void WriteErrorResponse(const std::string &message) {
    BeginPacket(NetworkMessageType::PG_ERROR_RESPONSE)
        .AppendRawValue(NetworkMessageType::PG_HUMAN_READABLE_ERROR)
        .AppendString(message)
        .AppendRawValue<uchar>(0)
        .EndPacket();  // Nul-terminate packet
  }

  /**
   * Writes an empty query response
   */
  void WriteEmptyQueryResponse() { BeginPacket(NetworkMessageType::PG_EMPTY_QUERY_RESPONSE).EndPacket(); }

  /**
   * Writes a no-data response
   */
  void WriteNoData() { BeginPacket(NetworkMessageType::PG_NO_DATA_RESPONSE).EndPacket(); }

  /**
   * Writes parameter description (used in Describe command)
   * @param param_types The types of the parameters in the statement
   */
  void WriteParameterDescription(const std::vector<type::TypeId> &param_types) {
    BeginPacket(NetworkMessageType::PG_PARAMETER_DESCRIPTION);
    AppendValue<int16_t>(static_cast<int16_t>(param_types.size()));

    for (auto &type : param_types)
      AppendValue<int32_t>(static_cast<int32_t>(InternalValueTypeToPostgresValueType(type)));

    EndPacket();
  }

  /**
   * Writes row description, as the first packet of sending query results
   * @param columns the column information from the OutputSchema
   */
  void WriteRowDescription(const std::vector<planner::OutputSchema::Column> &columns,
                           const std::vector<FieldFormat> &field_formats) {
    BeginPacket(NetworkMessageType::PG_ROW_DESCRIPTION).AppendValue<int16_t>(static_cast<int16_t>(columns.size()));

    for (uint32_t i = 0; i < columns.size(); i++) {
      const auto col_type = columns[i].GetType();
      // TODO(Matt): Figure out how to get table oid and column oids in the OutputSchema (Optimizer's job?)
      AppendString(columns[i].GetName())
          .AppendValue<int32_t>(0)  // table oid (if it's a column from a table), 0 otherwise
          .AppendValue<int16_t>(0)  // column oid (if it's a column from a table), 0 otherwise
          .AppendValue(static_cast<int32_t>(InternalValueTypeToPostgresValueType(col_type)));  // type oid
      if (col_type == type::TypeId::VARCHAR || col_type == type::TypeId::VARBINARY) {
        AppendValue<int16_t>(-1);  // variable length
      } else {
        AppendValue<int16_t>(type::TypeUtil::GetTypeSize(col_type));  // data type size
      }

      const auto field_format = field_formats[i < field_formats.size() ? i : 0];

      AppendValue<int32_t>(-1)  // type modifier, generally -1 (see pg_attribute.atttypmod)
          .AppendValue<int16_t>(
              static_cast<int16_t>(field_format));  // format code for the field, 0 for text, 1 for binary
    }
    EndPacket();
  }

  /**
   * Tells the client that the query command is complete.
   * @param tag records the which kind of query it is. (INSERT? DELETE? SELECT?) and the number of rows.
   */
  void WriteCommandComplete(const std::string &tag) {
    BeginPacket(NetworkMessageType::PG_COMMAND_COMPLETE).AppendString(tag).EndPacket();
  }

  /**
   * Writes Postgres command complete
   * @param query_type what type of query this was
   * @param num_rows number of rows for the queries that need it in their output
   */
  void WriteCommandComplete(const QueryType query_type, const uint32_t num_rows) {
    switch (query_type) {
      case QueryType::QUERY_BEGIN:
        WriteCommandComplete("BEGIN");
        break;
      case QueryType::QUERY_COMMIT:
        WriteCommandComplete("COMMIT");
        break;
      case QueryType::QUERY_ROLLBACK:
        WriteCommandComplete("ROLLBACK");
        break;
      case QueryType::QUERY_INSERT:
        WriteCommandComplete("INSERT 0 " + std::to_string(num_rows));
        break;
      case QueryType::QUERY_DELETE:
        WriteCommandComplete("DELETE " + std::to_string(num_rows));
        break;
      case QueryType::QUERY_UPDATE:
        WriteCommandComplete("UPDATE " + std::to_string(num_rows));
        break;
      case QueryType::QUERY_SELECT:
        WriteCommandComplete("SELECT " + std::to_string(num_rows));
        break;
      case QueryType::QUERY_CREATE_DB:
        WriteCommandComplete("CREATE DATABASE");
        break;
      case QueryType::QUERY_CREATE_TABLE:
        WriteCommandComplete("CREATE TABLE");
        break;
      case QueryType::QUERY_CREATE_INDEX:
        WriteCommandComplete("CREATE INDEX");
        break;
      case QueryType::QUERY_CREATE_SCHEMA:
        WriteCommandComplete("CREATE SCHEMA");
        break;
      case QueryType::QUERY_DROP_DB:
        WriteCommandComplete("DROP DATABASE");
        break;
      case QueryType::QUERY_DROP_TABLE:
        WriteCommandComplete("DROP TABLE");
        break;
      case QueryType::QUERY_DROP_INDEX:
        WriteCommandComplete("DROP INDEX");
        break;
      case QueryType::QUERY_DROP_SCHEMA:
        WriteCommandComplete("DROP SCHEMA");
        break;
      case QueryType::QUERY_SET:
        WriteCommandComplete("SET");
        break;
      default:
        WriteCommandComplete("This QueryType needs a completion message!");
        break;
    }
  }

  /**
   * Writes a parse message packet
   * @param destinationStmt The name of the destination statement to parse
   * @param query The query string to be parsed
   * @param params Supplied parameter object types in the query
   */
  void WriteParseCommand(const std::string &destinationStmt, const std::string &query,
                         const std::vector<int32_t> &params) {
    PacketWriter &writer = BeginPacket(NetworkMessageType::PG_PARSE_COMMAND)
                               .AppendString(destinationStmt)
                               .AppendString(query)
                               .AppendValue(static_cast<int16_t>(params.size()));
    for (auto param : params) {
      writer.AppendValue(param);
    }
    writer.EndPacket();
  }

  /**
   * Writes a Bind message packet
   * @param destinationPortal The portal to bind to
   * @param sourcePreparedStmt The name of the source prepared statement
   * @param paramFormatCodes Binary values format codes describing whether or not the parameters ins paramVals are in
   * text or binary form
   * @param paramVals The parameter values
   * @param resultFormatCodes The format codes to request the results to be formatted to. Same conventions as in
   * paramFormatCodes
   */
  void WriteBindCommand(const std::string &destinationPortal, const std::string &sourcePreparedStmt,
                        std::initializer_list<int16_t> paramFormatCodes,
                        std::initializer_list<std::vector<char> *> paramVals,
                        std::initializer_list<int16_t> resultFormatCodes) {
    PacketWriter &writer = BeginPacket(NetworkMessageType::PG_BIND_COMMAND)
                               .AppendString(destinationPortal)
                               .AppendString(sourcePreparedStmt);
    writer.AppendValue(static_cast<int16_t>(paramFormatCodes.size()));

    for (auto code : paramFormatCodes) {
      writer.AppendValue(code);
    }
    writer.AppendValue(static_cast<int16_t>(paramVals.size()));

    for (auto param_val : paramVals) {
      if (param_val == nullptr) {
        // NULL value
        writer.AppendValue(static_cast<int32_t>(-1));
        continue;
      }

      auto size = static_cast<int32_t>(param_val->size());
      writer.AppendValue(size);
      writer.AppendRaw(param_val->data(), size);
    }

    writer.AppendValue(static_cast<int16_t>(resultFormatCodes.size()));
    for (auto code : resultFormatCodes) {
      writer.AppendValue(code);
    }
    writer.EndPacket();
  }

  /**
   * Writes an Execute message packet
   * @param portal The name of the portal to execute
   * @param rowLimit Maximum number of rows to return to the client
   */
  void WriteExecuteCommand(const std::string &portal, int32_t rowLimit) {
    BeginPacket(NetworkMessageType::PG_EXECUTE_COMMAND).AppendString(portal).AppendValue(rowLimit).EndPacket();
  }

  /**
   * Writes a Sync message packet
   */
  void WriteSyncCommand() { BeginPacket(NetworkMessageType::PG_SYNC_COMMAND).EndPacket(); }

  /**
   * Writes a Describe message packet
   * @param type The type of object to describe
   * @param objectName The name of the object to describe8
   */
  void WriteDescribeCommand(DescribeCommandObjectType type, const std::string &objectName) {
    BeginPacket(NetworkMessageType::PG_DESCRIBE_COMMAND).AppendRawValue(type).AppendString(objectName).EndPacket();
  }

  /**
   * Writes a Close command on an object
   * @param type The type of object to close
   * @param objectName The name of the object to close
   */
  void WriteCloseCommand(DescribeCommandObjectType type, const std::string &objectName) {
    BeginPacket(NetworkMessageType::PG_CLOSE_COMMAND).AppendRawValue(type).AppendString(objectName).EndPacket();
  }

  /**
   * Tells the client that the parse command is complete.
   */
  void WriteParseComplete() { BeginPacket(NetworkMessageType::PG_PARSE_COMPLETE).EndPacket(); }

  /**
   * Tells the client that the bind command is complete.
   */
  void WriteCloseComplete() { BeginPacket(NetworkMessageType::PG_CLOSE_COMPLETE).EndPacket(); }

  /**
   * Tells the client that the bind command is complete.
   */
  void WriteBindComplete() { BeginPacket(NetworkMessageType::PG_BIND_COMPLETE).EndPacket(); }

  /**
   * Write a data row from the execution engine back to the client
   * @param tuple pointer to the start of the row
   * @param columns OutputSchema describing the tuple
   */
  void WriteDataRow(const byte *const tuple, const std::vector<planner::OutputSchema::Column> &columns,
                    const std::vector<FieldFormat> &field_formats) {
    BeginPacket(NetworkMessageType::PG_DATA_ROW).AppendValue<int16_t>(static_cast<int16_t>(columns.size()));
    uint32_t curr_offset = 0;
    for (uint32_t i = 0; i < columns.size(); i++) {
      // Reinterpret to a base value type first and check if it's NULL
      const auto *const val = reinterpret_cast<const execution::sql::Val *const>(tuple + curr_offset);

      if (val->is_null_) {
        // write a -1 for the length of the column value and continue to the next value
        AppendValue<int32_t>(static_cast<int32_t>(-1));
        continue;
      }

<<<<<<< HEAD
      const auto field_format = field_formats[i < field_formats.size() ? i : 0];

      const auto type_size = field_format == FieldFormat::text ? WriteTextAttribute(val, columns[i].GetType())
                                                               : WriteBinaryAttribute(val, columns[i].GetType());

=======
      const auto type_size = execution::sql::ValUtil::GetSqlSize(col.GetType());

      // Write the attribute
      switch (col.GetType()) {
        case type::TypeId::TINYINT:
        case type::TypeId::SMALLINT:
        case type::TypeId::BIGINT:
        case type::TypeId::INTEGER: {
          auto *int_val = reinterpret_cast<const execution::sql::Integer *const>(val);
          AppendValue<int32_t>(static_cast<int32_t>(type_size)).AppendValue<int64_t>(int_val->val_);
          break;
        }
        case type::TypeId::BOOLEAN: {
          auto *bool_val = reinterpret_cast<const execution::sql::BoolVal *const>(val);
          AppendValue<int32_t>(static_cast<int32_t>(type_size)).AppendValue<bool>(bool_val->val_);
          break;
        }
        case type::TypeId::DECIMAL: {
          auto *real_val = reinterpret_cast<const execution::sql::Real *const>(val);
          AppendValue<int32_t>(static_cast<int32_t>(type_size)).AppendValue<double>(real_val->val_);
          break;
        }
        case type::TypeId::DATE: {
          auto *date_val = reinterpret_cast<const execution::sql::DateVal *const>(val);
          AppendValue<int32_t>(static_cast<int32_t>(type_size)).AppendValue<uint32_t>(date_val->val_.ToNative());
          break;
        }
        case type::TypeId::TIMESTAMP: {
          auto *ts_val = reinterpret_cast<const execution::sql::TimestampVal *const>(val);
          AppendValue<int32_t>(static_cast<int32_t>(type_size)).AppendValue<uint64_t>(ts_val->val_.ToNative());
          break;
        }
        case type::TypeId::VARCHAR: {
          auto *string_val = reinterpret_cast<const execution::sql::StringVal *const>(val);
          AppendValue<int32_t>(static_cast<int32_t>(string_val->len_))
              .AppendStringView(string_val->StringView(), false);
          break;
        }
        default:
          UNREACHABLE("Cannot output unsupported type!!!");
      }
>>>>>>> 1ea5f8de
      // Advance in the buffer based on the execution engine's type size
      curr_offset += type_size;
    }
    EndPacket();
  }

 private:
  uint32_t WriteBinaryAttribute(const execution::sql::Val *const val, const type::TypeId type) {
    const auto type_size = execution::sql::ValUtil::GetSqlSize(type);
    // TODO(Matt): should these sizes be defined by Postgres for client compatibility, and not our internal size?

    // Write the attribute
    switch (type) {
      case type::TypeId::TINYINT:
      case type::TypeId::SMALLINT:
      case type::TypeId::BIGINT:
      case type::TypeId::INTEGER: {
        auto *int_val = reinterpret_cast<const execution::sql::Integer *const>(val);
        AppendValue<int32_t>(static_cast<int32_t>(type_size)).AppendValue<int64_t>(int_val->val_);
        break;
      }
      case type::TypeId::BOOLEAN: {
        auto *bool_val = reinterpret_cast<const execution::sql::BoolVal *const>(val);
        AppendValue<int32_t>(static_cast<int32_t>(type_size)).AppendValue<bool>(bool_val->val_);
        break;
      }
      case type::TypeId::DECIMAL: {
        auto *real_val = reinterpret_cast<const execution::sql::Real *const>(val);
        AppendValue<int32_t>(static_cast<int32_t>(type_size)).AppendValue<double>(real_val->val_);
        break;
      }
      case type::TypeId::DATE: {
        auto *date_val = reinterpret_cast<const execution::sql::Date *const>(val);
        // TODO(Matt): would we ever use the ymd_ format for the wire?
        AppendValue<int32_t>(static_cast<int32_t>(type_size)).AppendValue<uint32_t>(date_val->int_val_);
        break;
      }
      case type::TypeId::VARCHAR: {
        auto *string_val = reinterpret_cast<const execution::sql::StringVal *const>(val);
        AppendValue<int32_t>(static_cast<int32_t>(string_val->len_)).AppendStringView(string_val->StringView(), false);
        break;
      }
      default:
        UNREACHABLE("Cannot output unsupported type!!!");
    }
    return type_size;
  }

  /**
   * Write a data row in Postgres' text format coming from an OutputBuffer in the execution engine. Simple Query
   * messages always reply with text format data.
   * @param tuple pointer to the start of the row
   * @param columns OutputSchema describing the tuple
   */
  uint32_t WriteTextAttribute(const execution::sql::Val *const val, const type::TypeId type) {
    // Convert the field to text format
    std::string string_value;
    switch (type) {
      case type::TypeId::TINYINT:
      case type::TypeId::SMALLINT:
      case type::TypeId::BIGINT:
      case type::TypeId::INTEGER: {
        auto *int_val = reinterpret_cast<const execution::sql::Integer *const>(val);
        string_value = std::to_string(int_val->val_);
        break;
      }
<<<<<<< HEAD
      case type::TypeId::BOOLEAN: {
        auto *bool_val = reinterpret_cast<const execution::sql::BoolVal *const>(val);
        string_value = (static_cast<bool>(bool_val->val_) ? POSTGRES_BOOLEAN_STR_TRUE : POSTGRES_BOOLEAN_STR_FALSE);
        break;
      }
      case type::TypeId::DECIMAL: {
        auto *real_val = reinterpret_cast<const execution::sql::Real *const>(val);
        string_value = std::to_string(real_val->val_);
        break;
      }
      case type::TypeId::DATE: {
        auto *date_val = reinterpret_cast<const execution::sql::Date *const>(val);
        // TODO(Matt): would we ever use the ymd_ format for the wire?
        string_value = std::to_string(date_val->int_val_);
        break;
      }
      case type::TypeId::VARCHAR: {
        // Don't allocate an actual string for a VARCHAR, just wrap a std::string_view, write the value directly, and
        // continue
        auto *string_val = reinterpret_cast<const execution::sql::StringVal *const>(val);
        AppendValue<int32_t>(static_cast<int32_t>(string_val->len_)).AppendRaw(string_val->Content(), string_val->len_);
        return execution::sql::ValUtil::GetSqlSize(type);
=======

      // Convert the field to text format
      std::string string_value;
      switch (col.GetType()) {
        case type::TypeId::TINYINT:
        case type::TypeId::SMALLINT:
        case type::TypeId::BIGINT:
        case type::TypeId::INTEGER: {
          auto *int_val = reinterpret_cast<const execution::sql::Integer *const>(val);
          string_value = std::to_string(int_val->val_);
          break;
        }
        case type::TypeId::BOOLEAN: {
          auto *bool_val = reinterpret_cast<const execution::sql::BoolVal *const>(val);
          string_value = (static_cast<bool>(bool_val->val_) ? POSTGRES_BOOLEAN_STR_TRUE : POSTGRES_BOOLEAN_STR_FALSE);
          break;
        }
        case type::TypeId::DECIMAL: {
          auto *real_val = reinterpret_cast<const execution::sql::Real *const>(val);
          string_value = std::to_string(real_val->val_);
          break;
        }
        case type::TypeId::DATE: {
          auto *date_val = reinterpret_cast<const execution::sql::DateVal *const>(val);
          string_value = date_val->val_.ToString();
          break;
        }
        case type::TypeId::TIMESTAMP: {
          auto *ts_val = reinterpret_cast<const execution::sql::TimestampVal *const>(val);
          string_value = ts_val->val_.ToString();
          break;
        }
        case type::TypeId::VARCHAR: {
          // Don't allocate an actual string for a VARCHAR, just wrap a std::string_view, write the value directly, and
          // continue
          auto *string_val = reinterpret_cast<const execution::sql::StringVal *const>(val);
          AppendValue<int32_t>(static_cast<int32_t>(string_val->len_))
              .AppendRaw(string_val->Content(), string_val->len_);
          curr_offset += execution::sql::ValUtil::GetSqlSize(col.GetType());
          continue;
        }
        default:
          UNREACHABLE("Cannot output unsupported type!!!");
>>>>>>> 1ea5f8de
      }
      default:
        UNREACHABLE("Cannot output unsupported type!!!");
    }

    AppendValue<int32_t>(static_cast<int32_t>(string_value.length())).AppendString(string_value, false);

    // Advance in the buffer based on the execution engine's type size
    return execution::sql::ValUtil::GetSqlSize(type);
  }
};

}  // namespace terrier::network<|MERGE_RESOLUTION|>--- conflicted
+++ resolved
@@ -362,55 +362,11 @@
         continue;
       }
 
-<<<<<<< HEAD
       const auto field_format = field_formats[i < field_formats.size() ? i : 0];
 
       const auto type_size = field_format == FieldFormat::text ? WriteTextAttribute(val, columns[i].GetType())
                                                                : WriteBinaryAttribute(val, columns[i].GetType());
 
-=======
-      const auto type_size = execution::sql::ValUtil::GetSqlSize(col.GetType());
-
-      // Write the attribute
-      switch (col.GetType()) {
-        case type::TypeId::TINYINT:
-        case type::TypeId::SMALLINT:
-        case type::TypeId::BIGINT:
-        case type::TypeId::INTEGER: {
-          auto *int_val = reinterpret_cast<const execution::sql::Integer *const>(val);
-          AppendValue<int32_t>(static_cast<int32_t>(type_size)).AppendValue<int64_t>(int_val->val_);
-          break;
-        }
-        case type::TypeId::BOOLEAN: {
-          auto *bool_val = reinterpret_cast<const execution::sql::BoolVal *const>(val);
-          AppendValue<int32_t>(static_cast<int32_t>(type_size)).AppendValue<bool>(bool_val->val_);
-          break;
-        }
-        case type::TypeId::DECIMAL: {
-          auto *real_val = reinterpret_cast<const execution::sql::Real *const>(val);
-          AppendValue<int32_t>(static_cast<int32_t>(type_size)).AppendValue<double>(real_val->val_);
-          break;
-        }
-        case type::TypeId::DATE: {
-          auto *date_val = reinterpret_cast<const execution::sql::DateVal *const>(val);
-          AppendValue<int32_t>(static_cast<int32_t>(type_size)).AppendValue<uint32_t>(date_val->val_.ToNative());
-          break;
-        }
-        case type::TypeId::TIMESTAMP: {
-          auto *ts_val = reinterpret_cast<const execution::sql::TimestampVal *const>(val);
-          AppendValue<int32_t>(static_cast<int32_t>(type_size)).AppendValue<uint64_t>(ts_val->val_.ToNative());
-          break;
-        }
-        case type::TypeId::VARCHAR: {
-          auto *string_val = reinterpret_cast<const execution::sql::StringVal *const>(val);
-          AppendValue<int32_t>(static_cast<int32_t>(string_val->len_))
-              .AppendStringView(string_val->StringView(), false);
-          break;
-        }
-        default:
-          UNREACHABLE("Cannot output unsupported type!!!");
-      }
->>>>>>> 1ea5f8de
       // Advance in the buffer based on the execution engine's type size
       curr_offset += type_size;
     }
@@ -443,9 +399,13 @@
         break;
       }
       case type::TypeId::DATE: {
-        auto *date_val = reinterpret_cast<const execution::sql::Date *const>(val);
-        // TODO(Matt): would we ever use the ymd_ format for the wire?
-        AppendValue<int32_t>(static_cast<int32_t>(type_size)).AppendValue<uint32_t>(date_val->int_val_);
+        auto *date_val = reinterpret_cast<const execution::sql::DateVal *const>(val);
+        AppendValue<int32_t>(static_cast<int32_t>(type_size)).AppendValue<uint32_t>(date_val->val_.ToNative());
+        break;
+      }
+      case type::TypeId::TIMESTAMP: {
+        auto *ts_val = reinterpret_cast<const execution::sql::TimestampVal *const>(val);
+        AppendValue<int32_t>(static_cast<int32_t>(type_size)).AppendValue<uint64_t>(ts_val->val_.ToNative());
         break;
       }
       case type::TypeId::VARCHAR: {
@@ -477,7 +437,6 @@
         string_value = std::to_string(int_val->val_);
         break;
       }
-<<<<<<< HEAD
       case type::TypeId::BOOLEAN: {
         auto *bool_val = reinterpret_cast<const execution::sql::BoolVal *const>(val);
         string_value = (static_cast<bool>(bool_val->val_) ? POSTGRES_BOOLEAN_STR_TRUE : POSTGRES_BOOLEAN_STR_FALSE);
@@ -489,9 +448,13 @@
         break;
       }
       case type::TypeId::DATE: {
-        auto *date_val = reinterpret_cast<const execution::sql::Date *const>(val);
-        // TODO(Matt): would we ever use the ymd_ format for the wire?
-        string_value = std::to_string(date_val->int_val_);
+        auto *date_val = reinterpret_cast<const execution::sql::DateVal *const>(val);
+        string_value = date_val->val_.ToString();
+        break;
+      }
+      case type::TypeId::TIMESTAMP: {
+        auto *ts_val = reinterpret_cast<const execution::sql::TimestampVal *const>(val);
+        string_value = ts_val->val_.ToString();
         break;
       }
       case type::TypeId::VARCHAR: {
@@ -500,51 +463,6 @@
         auto *string_val = reinterpret_cast<const execution::sql::StringVal *const>(val);
         AppendValue<int32_t>(static_cast<int32_t>(string_val->len_)).AppendRaw(string_val->Content(), string_val->len_);
         return execution::sql::ValUtil::GetSqlSize(type);
-=======
-
-      // Convert the field to text format
-      std::string string_value;
-      switch (col.GetType()) {
-        case type::TypeId::TINYINT:
-        case type::TypeId::SMALLINT:
-        case type::TypeId::BIGINT:
-        case type::TypeId::INTEGER: {
-          auto *int_val = reinterpret_cast<const execution::sql::Integer *const>(val);
-          string_value = std::to_string(int_val->val_);
-          break;
-        }
-        case type::TypeId::BOOLEAN: {
-          auto *bool_val = reinterpret_cast<const execution::sql::BoolVal *const>(val);
-          string_value = (static_cast<bool>(bool_val->val_) ? POSTGRES_BOOLEAN_STR_TRUE : POSTGRES_BOOLEAN_STR_FALSE);
-          break;
-        }
-        case type::TypeId::DECIMAL: {
-          auto *real_val = reinterpret_cast<const execution::sql::Real *const>(val);
-          string_value = std::to_string(real_val->val_);
-          break;
-        }
-        case type::TypeId::DATE: {
-          auto *date_val = reinterpret_cast<const execution::sql::DateVal *const>(val);
-          string_value = date_val->val_.ToString();
-          break;
-        }
-        case type::TypeId::TIMESTAMP: {
-          auto *ts_val = reinterpret_cast<const execution::sql::TimestampVal *const>(val);
-          string_value = ts_val->val_.ToString();
-          break;
-        }
-        case type::TypeId::VARCHAR: {
-          // Don't allocate an actual string for a VARCHAR, just wrap a std::string_view, write the value directly, and
-          // continue
-          auto *string_val = reinterpret_cast<const execution::sql::StringVal *const>(val);
-          AppendValue<int32_t>(static_cast<int32_t>(string_val->len_))
-              .AppendRaw(string_val->Content(), string_val->len_);
-          curr_offset += execution::sql::ValUtil::GetSqlSize(col.GetType());
-          continue;
-        }
-        default:
-          UNREACHABLE("Cannot output unsupported type!!!");
->>>>>>> 1ea5f8de
       }
       default:
         UNREACHABLE("Cannot output unsupported type!!!");
