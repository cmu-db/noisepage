--- conflicted
+++ resolved
@@ -34,16 +34,10 @@
    * @param dedicated_thread_owner The DedicatedThreadOwner associated with this task
    * @param interpreter_provider provider that constructs protocol interpreters
    * @param connection_handle_factory The connection handle factory pointer to pass down to the handlers
-<<<<<<< HEAD
-   * @param thread_registry DedicatedThreadRegistry dependency
-   */
-  ConnectionDispatcherTask(int num_handlers, int listen_fd, common::DedicatedThreadOwner *dedicated_thread_owner,
-=======
    * @param thread_registry DedicatedThreadRegistry dependency needed because it eventually spawns more threads in
    * RunTask
    */
   ConnectionDispatcherTask(uint32_t num_handlers, int listen_fd, common::DedicatedThreadOwner *dedicated_thread_owner,
->>>>>>> b51c4ad2
                            common::ManagedPointer<ProtocolInterpreter::Provider> interpreter_provider,
                            common::ManagedPointer<ConnectionHandleFactory> connection_handle_factory,
                            common::ManagedPointer<common::DedicatedThreadRegistry> thread_registry);
@@ -62,14 +56,6 @@
    */
   void DispatchPostgresConnection(int fd, int16_t flags);
 
-<<<<<<< HEAD
-  void RunTask() override;
-
-  void Terminate() override;
-
- private:
-  const int num_handlers_;
-=======
   /**
    * Creates all of the ConnectionHandlerTasks (num_handlers of them) and then sits in its event loop until stopped.
    */
@@ -82,7 +68,6 @@
 
  private:
   const uint32_t num_handlers_;
->>>>>>> b51c4ad2
   common::DedicatedThreadOwner *const dedicated_thread_owner_;
   const common::ManagedPointer<ConnectionHandleFactory> connection_handle_factory_;
   const common::ManagedPointer<common::DedicatedThreadRegistry> thread_registry_;
