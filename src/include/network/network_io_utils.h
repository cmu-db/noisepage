#pragma once
#include <arpa/inet.h>

#include <algorithm>
#include <memory>
#include <string>
#include <vector>

#include "common/exception.h"
#include "common/managed_pointer.h"
#include "network/network_defs.h"
#include "util/portable_endian.h"

namespace terrier::network {
#define _CAST(type, val) ((type)(val))
/**
 * A plain old buffer with a movable cursor, the meaning of which is dependent
 * on the use case.
 *
 * The buffer has a fix capacity and one can write a variable amount of
 * meaningful bytes into it. We call this amount "size" of the buffer.
 */
class Buffer {
 public:
  Buffer() { buf_.resize(capacity_); }

  /**
   * Instantiates a new buffer and reserve capacity many bytes.
   */
  explicit Buffer(size_t capacity) : capacity_(capacity) { buf_.resize(capacity_); }

  /**
   * Reset the buffer pointer and clears content
   */
  void Reset() {
    size_ = 0;
    offset_ = 0;
  }

  /**
   * @param bytes The number of bytes to skip for the cursor
   */
  void Skip(size_t bytes) { offset_ += bytes; }

  /**
   * @param bytes The amount of bytes to check between the cursor and the end
   *              of the buffer (defaults to any)
   * @return Whether there is any more bytes between the cursor and
   *         the end of the buffer
   */
  bool HasMore(size_t bytes = 1) { return offset_ + bytes <= size_; }

  /**
   * @return Whether the buffer is at capacity. (All usable space is filled
   *          with meaningful bytes)
   */
  bool Full() { return size_ == Capacity(); }

  /**
   * @return Iterator to the beginning of the buffer
   */
  ByteBuf::const_iterator Begin() { return std::begin(buf_); }

  /**
   * @return Capacity of the buffer (not actual size)
   */
  size_t Capacity() const { return capacity_; }

  /**
   * Shift contents to align the current cursor with start of the buffer,
   * remove all bytes before the cursor.
   */
  void MoveContentToHead() {
    auto unprocessed_len = size_ - offset_;
    std::memmove(&buf_[0], &buf_[offset_], unprocessed_len);
    size_ = unprocessed_len;
    offset_ = 0;
  }

 protected:
  /**
   * Number of bytes the buffer holds
   */
  size_t size_ = 0;

  /**
   * Offset of current cursor position of buffer
   */
  size_t offset_ = 0;

  /**
   * Capacity of the buffer
   */
  const size_t capacity_ = SOCKET_BUFFER_CAPACITY;

  /**
   * Actual character buffer where bytes are held
   */
  ByteBuf buf_;

 private:
  friend class WriteQueue;
  friend class PacketWriter;
};

// Helper method for reading nul-terminated string for the read buffer
static std::string ReadCString(ByteBuf::const_iterator begin, ByteBuf::const_iterator end) {
  // search for the nul terminator
  for (auto head = begin; head != end; ++head)
    if (*head == 0) return std::string(begin, head);
  // No nul terminator found
  throw NETWORK_PROCESS_EXCEPTION("Expected nil in read buffer, none found");
}

/**
 * A view of the read buffer that has its own read head.
 */
class ReadBufferView {
 public:
  /**
   * Creates a new ReadBufferView
   * @param size The size of the view
   * @param begin
   */
  ReadBufferView(size_t size, ByteBuf::const_iterator begin) : size_(size), begin_(begin) {}
  /**
   * Read the given number of bytes into destination, advancing cursor by that
   * number. It is up to the caller to ensure that there are enough bytes
   * available in the read buffer at this point.
   * @param bytes Number of bytes to read
   * @param dest Desired memory location to read into
   */
  void Read(size_t bytes, void *dest) {
    std::copy(begin_ + offset_, begin_ + offset_ + bytes, reinterpret_cast<uchar *>(dest));
    offset_ += bytes;
  }

  /**
   * Read an integer of specified length off of the read buffer (1, 2,
   * 4, or 8 bytes). It is assumed that the bytes in the buffer are in network
   * byte ordering and will be converted to the correct host ordering. It is up
   * to the caller to ensure that there are enough bytes available in the read
   * buffer at this point.
   * @tparam T type of value to read off. Has to be size 1, 2, 4, or 8.
   * @return value of integer switched from network byte order
   */
  template <typename T>
  T ReadValue() {
    // We only want to allow for certain type sizes to be used
    // After the static assert, the compiler should be smart enough to throw
    // away the other cases and only leave the relevant return statement.
    static_assert(sizeof(T) == 1 || sizeof(T) == 2 || sizeof(T) == 4 || sizeof(T) == 8, "Invalid size for integer");
    auto val = ReadRawValue<T>();
    switch (sizeof(T)) {
      case 1:
        return val;
      case 2:
        return _CAST(T, be16toh(_CAST(uint16_t, val)));
      case 4:
        return _CAST(T, be32toh(_CAST(uint32_t, val)));
      case 8:
        return _CAST(T, be64toh(_CAST(uint64_t, val)));
        // Will never be here due to compiler optimization
      default:
        throw NETWORK_PROCESS_EXCEPTION("");
    }
  }

  /**
   * Read a nul-terminated string off the read buffer, or throw an exception
   * if no nul-terminator is found within packet range.
   * @return string at head of read buffer
   */
  std::string ReadString() {
    std::string result = ReadCString(begin_ + offset_, begin_ + size_);
    // extra byte of nul-terminator
    offset_ += result.size() + 1;
    return result;
  }

  /**
   * Read a not nul-terminated string off the read buffer of specified length
   * @return string at head of read buffer
   */
  std::string ReadString(size_t len) {
    std::string result(begin_ + offset_, begin_ + offset_ + len);
    offset_ += len;
    return result;
  }

  /**
   * Read a value of type T off of the buffer, advancing cursor by appropriate
   * amount. Does NOT convert from network bytes order. It is the caller's
   * responsibility to do so if needed.
   * @tparam T type of value to read off. Preferably a primitive type.
   * @return the value of type T
   */
  template <typename T>
  T ReadRawValue() {
    T result;
    Read(sizeof(result), &result);
    return result;
  }

 private:
  size_t offset_ = 0, size_;
  ByteBuf::const_iterator begin_;
};

/**
 * A buffer specialize for read
 */
class ReadBuffer : public Buffer {
 public:
  /**
   * Instantiates a new buffer and reserve capacity many bytes.
   */
  explicit ReadBuffer(size_t capacity = SOCKET_BUFFER_CAPACITY) : Buffer(capacity) {}

  /**
   * Read as many bytes as possible using Posix from an fd
   * @param fd the file descriptor to  read from
   * @return the return value of posix read
   */
  int FillBufferFrom(int fd) {
    ssize_t bytes_read = read(fd, &buf_[size_], Capacity() - size_);
    if (bytes_read > 0) size_ += bytes_read;
    return static_cast<int>(bytes_read);
  }

  /**
   * Read the specified amount of bytes off from a ReadBufferView. The bytes
   * will be consumed (cursor moved) on the view and appended to the end
   * of this buffer
   * @param other The view to read from
   * @param size Number of bytes to read
   */
  void FillBufferFrom(ReadBufferView other, size_t size) {
    other.Read(size, &buf_[size_]);
    size_ += size;
  }

  /**
   * Read the specified amount of bytes off from another read buffer. The bytes
   * will be consumed (cursor moved) on the other buffer and appended to the end
   * of this buffer
   * @param other The other buffer to read from
   * @param size Number of bytes to read
   */
  void FillBufferFrom(const common::ManagedPointer<ReadBuffer> other, const size_t size) {
    FillBufferFrom(other->ReadIntoView(size), size);
  }

  /**
   * The number of bytes available to be consumed (i.e. meaningful bytes after
   * current read cursor)
   * @return The number of bytes available to be consumed
   */
  size_t BytesAvailable() { return size_ - offset_; }

  /**
   * Mark a chunk of bytes as read and return a view to the bytes read.
   *
   * This is necessary because a caller may not read all the bytes in a packet
   * before exiting (exception occurs, etc.). Reserving a view of the bytes in
   * a packet makes sure that the remaining bytes in a buffer is not malformed.
   *
   * No copying is performed in this process, however, so modifying the read buffer
   * when a view is in scope will cause undefined behavior on the view's methods
   *
   * @param bytes number of butes to read
   * @return a view of the bytes read.
   */
  ReadBufferView ReadIntoView(size_t bytes) {
    ReadBufferView result = ReadBufferView(bytes, buf_.begin() + offset_);
    offset_ += bytes;
    return result;
  }

  /**
   * Reads a generic value from the ReadBuffer
   * @tparam T The type to read
   * @return The read value
   */
  template <typename T>
  T ReadValue() {
    return ReadIntoView(sizeof(T)).ReadValue<T>();
  }

  /**
   * Reads a nul-terminated string from the head of the buffer
   * @return The read string
   */
  std::string ReadString() {
    std::string result = ReadCString(buf_.begin() + offset_, buf_.begin() + size_);
    offset_ += result.size() + 1;
    return result;
  }
};

/**
 * A buffer specialized for write
 */
class WriteBuffer : public Buffer {
 public:
  /**
   * Write as many bytes as possible using Posix write to fd
   * @param fd File descriptor to write out to
   * @return return value of Posix write
   */
  int WriteOutTo(int fd) {
    ssize_t bytes_written = write(fd, &buf_[offset_], size_ - offset_);
    if (bytes_written > 0) offset_ += bytes_written;
    return static_cast<int>(bytes_written);
  }

  /**
   * The remaining capacity of this buffer. This value is equal to the
   * maximum capacity minus the capacity already in use.
   * @return Remaining capacity
   */
  size_t RemainingCapacity() { return Capacity() - size_; }

  /**
   * @param bytes Desired number of bytes to write
   * @return Whether the buffer can accommodate the number of bytes given
   */
  bool HasSpaceFor(size_t bytes) { return RemainingCapacity() >= bytes; }

  /**
   * Append the desired range into current buffer.
   * @param src beginning of range
   * @param len length of range, in bytes
   */
  void AppendRaw(const void *src, size_t len) {
    if (len == 0) return;
    auto bytes_src = reinterpret_cast<const uchar *>(src);
    std::copy(bytes_src, bytes_src + len, std::begin(buf_) + size_);
    size_ += len;
  }

  // TODO(Tianyu): Just for io wrappers for now. Probably can remove later.
  /**
   *
   * @param src
   * @param len
   */
  void AppendRaw(ByteBuf::const_iterator src, size_t len) {
    if (len == 0) return;
    std::copy(src, src + len, std::begin(buf_) + size_);
    size_ += len;
  }

  /**
   * Append the given value into the current buffer. Does NOT convert to
   * network byte order. It is up to the caller to do so.
   * @tparam T input type
   * @param val value to write into buffer
   */
  template <typename T>
  void AppendRaw(T val) {
    AppendRaw(&val, sizeof(T));
  }
};

/**
 * A WriteQueue is a series of WriteBuffers that can buffer an uncapped amount
 * of writes without the need to copy and resize.
 *
 * It is expected that a specific protocol will wrap this to expose a better
 * API for protocol-specific behavior.
 */
class WriteQueue {
 public:
  /**
   * Instantiates a new WriteQueue. By default this holds one buffer.
   */
  WriteQueue() { Reset(); }

  /**
   * Reset the write queue to its default state.
   */
  void Reset() {
    buffers_.resize(1);
    offset_ = 0;
    flush_ = false;
    if (buffers_[0] == nullptr)
      buffers_[0] = std::make_unique<WriteBuffer>();
    else
      buffers_[0]->Reset();
  }

  /**
   * @return The head of the WriteQueue
   */
  common::ManagedPointer<WriteBuffer> FlushHead() {
    if (buffers_.size() > offset_) return common::ManagedPointer(buffers_[offset_]);
    return nullptr;
  }

  /**
   * Marks the head of the queue as flushed
   */
  void MarkHeadFlushed() { offset_++; }

  /**
   * Force this WriteQueue to be flushed next time the network layer
   * is available to do so.
   */
  void ForceFlush() { flush_ = true; }

  /**
   * Whether this WriteQueue should be flushed out to network or not.
   * A WriteQueue should be flushed either when the first buffer is full
   * or when manually set to do so (e.g. when the client is waiting for
   * a small response)
   * @return whether we should flush this write queue
   */
  bool ShouldFlush() { return flush_ || buffers_.size() > 1; }

  /**
   * Write len many bytes starting from src into the write queue, allocating
   * a new buffer if need be. The write is split up between two buffers
   * if breakup is set to true (which is by default)
   * @param src write head
   * @param len number of bytes to write
   * @param breakup whether to split write into two buffers if need be.
   */
  void BufferWriteRaw(const void *src, size_t len, bool breakup = true) {
    WriteBuffer &tail = *(buffers_[buffers_.size() - 1]);
    if (tail.HasSpaceFor(len)) {
      tail.AppendRaw(src, len);
    } else {
      // Only write partially if we are allowed to
      size_t written = breakup ? tail.RemainingCapacity() : 0;
      tail.AppendRaw(src, written);
      buffers_.push_back(std::make_unique<WriteBuffer>());
      BufferWriteRaw(reinterpret_cast<const uchar *>(src) + written, len - written);
    }
  }

  /**
   * Write val into the write queue, allocating a new buffer if need be.
   * The write is split up between two buffers if breakup is set to true
   * (which is by default). No conversion of byte ordering is performed. It is
   * up to the caller to do so if needed.
   * @tparam T type of value to write
   * @param val value to write
   * @param breakup whether to split write into two buffers if need be.
   */
  template <typename T>
  void BufferWriteRawValue(T val, bool breakup = true) {
    BufferWriteRaw(&val, sizeof(T), breakup);
  }

 private:
<<<<<<< HEAD
  friend class PostgresPacketWriter;
=======
  friend class PacketWriter;
>>>>>>> d430f921
  std::vector<std::unique_ptr<WriteBuffer>> buffers_;
  size_t offset_ = 0;
  bool flush_ = false;
};

/**
 * Encapsulates an input packet
 */
struct InputPacket {
  ~InputPacket() {
    if (extended_) delete buf_;
  }

  /**
   * Type of message this packet encodes
   */
  NetworkMessageType msg_type_ = NetworkMessageType::NULL_COMMAND;

  /**
   * Length of this packet's contents
   */
  size_t len_ = 0;

  /**
   * ReadBuffer containing this packet's contents
   */
  ReadBuffer *buf_;

  /**
   * Whether or not this packet's header has been parsed yet
   */
  bool header_parsed_ = false;

  /**
   * Whether or not this packet's buffer was extended
   */
  bool extended_ = false;

  /**
   * Clears the packet's contents
   */
  virtual void Clear() {
    msg_type_ = NetworkMessageType::NULL_COMMAND;
    len_ = 0;

    if (extended_) delete buf_;
    buf_ = nullptr;
    header_parsed_ = false;
    extended_ = false;
  }
};

}  // namespace terrier::network<|MERGE_RESOLUTION|>--- conflicted
+++ resolved
@@ -454,11 +454,7 @@
   }
 
  private:
-<<<<<<< HEAD
-  friend class PostgresPacketWriter;
-=======
   friend class PacketWriter;
->>>>>>> d430f921
   std::vector<std::unique_ptr<WriteBuffer>> buffers_;
   size_t offset_ = 0;
   bool flush_ = false;
