#pragma once

#include <arpa/inet.h>
#include <event2/buffer.h>
#include <event2/bufferevent.h>
#include <event2/event.h>
#include <event2/listener.h>
#include <netinet/tcp.h>
#include <pthread.h>
#include <sys/file.h>
#include <csignal>
#include <cstdio>
#include <cstdlib>
#include <cstring>
#include <memory>
#include <vector>
#include "common/dedicated_thread_owner.h"
#include "common/exception.h"
#include "common/notifiable_task.h"
#include "network/connection_dispatcher_task.h"
#include "network/connection_handle_factory.h"
#include "network/network_types.h"

namespace terrier::network {

/**
 * TerrierServer is the entry point of the network layer
 */
class TerrierServer : public common::DedicatedThreadOwner {
 public:
  /**
   * @brief Constructs a new TerrierServer instance.
   */
  explicit TerrierServer(common::ManagedPointer<ProtocolInterpreter::Provider> protocol_provider,
                         common::ManagedPointer<ConnectionHandleFactory> connection_handle_factory,
                         common::ManagedPointer<common::DedicatedThreadRegistry> thread_registry);

  ~TerrierServer() override = default;

  /**
   * @brief Configure the server to spin up all its threads and start listening
   * on the configured port.
   */
  void RunServer();

  /**
   * Break from the server loop and exit all network handling threads.
   */
  void StopServer();

  /**
<<<<<<< HEAD
   * Break from the server loop and exit all network handling threads.
=======
   * Set listen port to a new port
   * @param new_port
   */
  void SetPort(uint16_t new_port);

  /**
   * @return true if the server is still running, false otherwise. Use as a predicate if you're waiting on the RunningCV
   * condition variable
   */
  bool Running() const { return running_; }

  /**
   * @return the mutex for waiting on RunningCV
>>>>>>> b51c4ad2
   */
  std::mutex &RunningMutex() { return running_mutex_; }

  /**
   * @return condition variable for a thread to wait on while the server is running. Currently only useful in DBMain
   */
  std::condition_variable &RunningCV() { return running_cv_; }

 private:
<<<<<<< HEAD
  bool OnThreadRemoval(common::ManagedPointer<common::DedicatedThreadTask> task) override {
    return true;
  }  // TODO(Matt): somewhere there's probably a stronger assertion to be made about the state of the server and if
     // threads can be safely taken away, but I don't understand the networking stuff well enough to say for sure what
     // that assertion is
=======
  // TODO(Matt): somewhere there's probably a stronger assertion to be made about the state of the server and if
  // threads can be safely taken away, but I don't understand the networking stuff well enough to say for sure what
  // that assertion is
  bool OnThreadRemoval(common::ManagedPointer<common::DedicatedThreadTask> task) override { return true; }

  std::mutex running_mutex_;
  bool running_;
  std::condition_variable running_cv_;
>>>>>>> b51c4ad2

  // For logging purposes
  // static void LogCallback(int severity, const char *msg);

  uint16_t port_;                   // port number
  int listen_fd_ = -1;              // server socket fd that TerrierServer is listening on
  const uint32_t max_connections_;  // maximum number of connections

  common::ManagedPointer<ConnectionHandleFactory> connection_handle_factory_;
  common::ManagedPointer<ProtocolInterpreter::Provider> provider_;
  common::ManagedPointer<ConnectionDispatcherTask> dispatcher_task_;
};
}  // namespace terrier::network<|MERGE_RESOLUTION|>--- conflicted
+++ resolved
@@ -49,9 +49,6 @@
   void StopServer();
 
   /**
-<<<<<<< HEAD
-   * Break from the server loop and exit all network handling threads.
-=======
    * Set listen port to a new port
    * @param new_port
    */
@@ -65,7 +62,6 @@
 
   /**
    * @return the mutex for waiting on RunningCV
->>>>>>> b51c4ad2
    */
   std::mutex &RunningMutex() { return running_mutex_; }
 
@@ -75,13 +71,6 @@
   std::condition_variable &RunningCV() { return running_cv_; }
 
  private:
-<<<<<<< HEAD
-  bool OnThreadRemoval(common::ManagedPointer<common::DedicatedThreadTask> task) override {
-    return true;
-  }  // TODO(Matt): somewhere there's probably a stronger assertion to be made about the state of the server and if
-     // threads can be safely taken away, but I don't understand the networking stuff well enough to say for sure what
-     // that assertion is
-=======
   // TODO(Matt): somewhere there's probably a stronger assertion to be made about the state of the server and if
   // threads can be safely taken away, but I don't understand the networking stuff well enough to say for sure what
   // that assertion is
@@ -90,7 +79,6 @@
   std::mutex running_mutex_;
   bool running_;
   std::condition_variable running_cv_;
->>>>>>> b51c4ad2
 
   // For logging purposes
   // static void LogCallback(int severity, const char *msg);
