#pragma once

<<<<<<< HEAD
#include <arpa/inet.h>
#include <event2/buffer.h>
#include <event2/bufferevent.h>
#include <event2/event.h>
#include <event2/listener.h>
#include <netinet/tcp.h>
#include <pthread.h>
#include <sys/file.h>

#include <condition_variable>  // NOLINT
#include <csignal>
#include <cstdio>
#include <cstdlib>
#include <cstring>
#include <memory>
=======
#include <condition_variable>  // NOLINT
#include <mutex>               // NOLINT
>>>>>>> 695b79d3
#include <string>

#include "common/dedicated_thread_owner.h"

namespace terrier::network {

class ConnectionDispatcherTask;
class ConnectionHandleFactory;
class ProtocolInterpreterProvider;

// The name is based on https://www.postgresql.org/docs/9.3/runtime-config-connection.html
constexpr std::string_view UNIX_DOMAIN_SOCKET_FORMAT_STRING = "{0}/.s.PGSQL.{1}";

/** TerrierServer is the entry point to the network layer. */
class TerrierServer : public common::DedicatedThreadOwner {
 public:
  /** @brief Construct a new TerrierServer instance. */
  TerrierServer(common::ManagedPointer<ProtocolInterpreterProvider> protocol_provider,
                common::ManagedPointer<ConnectionHandleFactory> connection_handle_factory,
                common::ManagedPointer<common::DedicatedThreadRegistry> thread_registry, uint16_t port,
                uint16_t connection_thread_count, std::string socket_directory);

  /** @brief Destructor. */
  ~TerrierServer() override = default;

  /** @brief Spin up all of the server threads and start listening on the configured port. */
  void RunServer();

  /** @brief Break from the server loop and exit all network handling threads. */
  void StopServer();

  /** @return True if the server is still running. Use as a predicate when waiting on RunningCV. */
  bool Running() const { return running_; }

  /** @return Mutex for waiting on RunningCV. */
  std::mutex &RunningMutex() { return running_mutex_; }

  /** @return Condvar for a thread to wait on while the server is running. Currently only useful in DBMain. */
  std::condition_variable &RunningCV() { return running_cv_; }

 private:
  // TODO(Matt): somewhere there's probably a stronger assertion to be made about the state of the server and if
  // threads can be safely taken away, but I don't understand the networking stuff well enough to say for sure what
  // that assertion is
  bool OnThreadRemoval(common::ManagedPointer<common::DedicatedThreadTask> task) override { return true; }
  enum SocketType { UNIX_DOMAIN_SOCKET, NETWORKED_SOCKET };

  template <SocketType type>
  void RegisterSocket();

  std::mutex running_mutex_;
  bool running_;
  std::condition_variable running_cv_;

  /** The port number of the server. */
  uint16_t port_;
  /** The networked socket file descriptor that the server is listening on. */
  int network_socket_fd_ = -1;
  /** The unix-based local socket file descriptor that the server may be listening on. */
  int unix_domain_socket_fd_ = -1;
  /** The directory to store the Unix domain socket. */
  const std::string socket_directory_;
  /** The maximum number of connections to the server. */
  const uint32_t max_connections_;

  common::ManagedPointer<ConnectionHandleFactory> connection_handle_factory_;
  common::ManagedPointer<ProtocolInterpreterProvider> provider_;
  common::ManagedPointer<ConnectionDispatcherTask> dispatcher_task_;
};
}  // namespace terrier::network<|MERGE_RESOLUTION|>--- conflicted
+++ resolved
@@ -1,25 +1,7 @@
 #pragma once
 
-<<<<<<< HEAD
-#include <arpa/inet.h>
-#include <event2/buffer.h>
-#include <event2/bufferevent.h>
-#include <event2/event.h>
-#include <event2/listener.h>
-#include <netinet/tcp.h>
-#include <pthread.h>
-#include <sys/file.h>
-
-#include <condition_variable>  // NOLINT
-#include <csignal>
-#include <cstdio>
-#include <cstdlib>
-#include <cstring>
-#include <memory>
-=======
 #include <condition_variable>  // NOLINT
 #include <mutex>               // NOLINT
->>>>>>> 695b79d3
 #include <string>
 
 #include "common/dedicated_thread_owner.h"
