#pragma once

#include <gflags/gflags.h>
#include <memory>
#include <string>
#include <unordered_map>
#include <utility>
#include "common/action_context.h"
#include "common/exception.h"
#include "common/managed_pointer.h"
#include "common/shared_latch.h"
#include "loggers/settings_logger.h"
#include "settings/settings_param.h"
#include "type/transient_value.h"
#include "type/transient_value_peeker.h"

namespace terrier::settings {
using setter_callback_fn = void (*)(const common::ManagedPointer<common::ActionContext> &action_context);

/**
 * A wrapper for pg_settings table, does not store values in it.
 * Stores and triggers callbacks when a tunable parameter is changed.
 * Static class.
 */

class SettingsManager {
 public:
  SettingsManager() = delete;
  SettingsManager(const SettingsManager &) = delete;

  /**
   * The constructor of settings manager
   * @param db a pointer to the DBMain
   */
  explicit SettingsManager(DBMain *db);

  /**
   * Get the value of an integer setting
   * @param param setting name
   * @return current setting value
   */
  int32_t GetInt(Param param);

  /**
   * Get the value of a double setting
   * @param param setting name
   * @return current setting value
   */
  double GetDouble(Param param);

  /**
   * Get the value of a boolean setting
   * @param param setting name
   * @return current setting value
   */
  bool GetBool(Param param);

  /**
   * Get the value of a string setting
   * @param param setting name
   * @return current setting value
   */
  std::string GetString(Param param);

  /**
   * Set the value of an integer setting
   * @param param setting name
   * @param value the new value
   * @param action_context action context for setting an integer param
   * @param setter_callback callback from caller
   */
<<<<<<< HEAD
  void SetInt(Param param, int32_t value, common::ManagedPointer<common::ActionContext> action_context,
=======
  void SetInt(Param param, int32_t value, const std::shared_ptr<common::ActionContext> &action_context,
>>>>>>> 92e0e51a
              setter_callback_fn setter_callback);

  /**
   * Set the value of a double setting
   * @param param setting name
   * @param value the new value
   * @param action_context action context for setting a double param
   * @param setter_callback callback from caller
   */
<<<<<<< HEAD
  void SetDouble(Param param, double value, common::ManagedPointer<common::ActionContext> action_context,
=======
  void SetDouble(Param param, double value, const std::shared_ptr<common::ActionContext> &action_context,
>>>>>>> 92e0e51a
                 setter_callback_fn setter_callback);

  /**
   * Set the value of a boolean setting
   * @param param setting name
   * @param value the new value
   * @param action_context action context for setting a boolean param
   * @param setter_callback callback from caller
   */
<<<<<<< HEAD
  void SetBool(Param param, bool value, common::ManagedPointer<common::ActionContext> action_context,
=======
  void SetBool(Param param, bool value, const std::shared_ptr<common::ActionContext> &action_context,
>>>>>>> 92e0e51a
               setter_callback_fn setter_callback);

  /**
   * Set the value of a string setting
   * @param param setting name
   * @param value the new value
   * @param action_context action context for setting a string param
   * @param setter_callback callback from caller
   */
  void SetString(Param param, const std::string_view &value,
<<<<<<< HEAD
                 common::ManagedPointer<common::ActionContext> action_context, setter_callback_fn setter_callback);
=======
                 const std::shared_ptr<common::ActionContext> &action_context, setter_callback_fn setter_callback);
>>>>>>> 92e0e51a

  /**
   * Validate values from DBMain map
   */
  void ValidateParams();

  /**
   * Construct settings param map from settings_defs.h
   * @param param_map
   */
  static void ConstructParamMap(                                                               // NOLINT
      std::unordered_map<terrier::settings::Param, terrier::settings::ParamInfo> &param_map);  // NOLINT

 private:
  DBMain *db_;
  common::SharedLatch latch_;

  void ValidateSetting(Param param, const type::TransientValue &min_value, const type::TransientValue &max_value);

  type::TransientValue &GetValue(Param param);
  bool SetValue(Param param, type::TransientValue value);
  bool ValidateValue(const type::TransientValue &value, const type::TransientValue &min_value,
                     const type::TransientValue &max_value);
  common::ActionState InvokeCallback(Param param, void *old_value, void *new_value,
<<<<<<< HEAD
                                     common::ManagedPointer<common::ActionContext> action_context);
=======
                                     const std::shared_ptr<common::ActionContext> &action_context);
>>>>>>> 92e0e51a
};

}  // namespace terrier::settings<|MERGE_RESOLUTION|>--- conflicted
+++ resolved
@@ -7,7 +7,6 @@
 #include <utility>
 #include "common/action_context.h"
 #include "common/exception.h"
-#include "common/managed_pointer.h"
 #include "common/shared_latch.h"
 #include "loggers/settings_logger.h"
 #include "settings/settings_param.h"
@@ -15,7 +14,7 @@
 #include "type/transient_value_peeker.h"
 
 namespace terrier::settings {
-using setter_callback_fn = void (*)(const common::ManagedPointer<common::ActionContext> &action_context);
+using setter_callback_fn = void (*)(const std::shared_ptr<common::ActionContext> &action_context);
 
 /**
  * A wrapper for pg_settings table, does not store values in it.
@@ -69,11 +68,7 @@
    * @param action_context action context for setting an integer param
    * @param setter_callback callback from caller
    */
-<<<<<<< HEAD
-  void SetInt(Param param, int32_t value, common::ManagedPointer<common::ActionContext> action_context,
-=======
   void SetInt(Param param, int32_t value, const std::shared_ptr<common::ActionContext> &action_context,
->>>>>>> 92e0e51a
               setter_callback_fn setter_callback);
 
   /**
@@ -83,11 +78,7 @@
    * @param action_context action context for setting a double param
    * @param setter_callback callback from caller
    */
-<<<<<<< HEAD
-  void SetDouble(Param param, double value, common::ManagedPointer<common::ActionContext> action_context,
-=======
   void SetDouble(Param param, double value, const std::shared_ptr<common::ActionContext> &action_context,
->>>>>>> 92e0e51a
                  setter_callback_fn setter_callback);
 
   /**
@@ -97,11 +88,7 @@
    * @param action_context action context for setting a boolean param
    * @param setter_callback callback from caller
    */
-<<<<<<< HEAD
-  void SetBool(Param param, bool value, common::ManagedPointer<common::ActionContext> action_context,
-=======
   void SetBool(Param param, bool value, const std::shared_ptr<common::ActionContext> &action_context,
->>>>>>> 92e0e51a
                setter_callback_fn setter_callback);
 
   /**
@@ -112,11 +99,7 @@
    * @param setter_callback callback from caller
    */
   void SetString(Param param, const std::string_view &value,
-<<<<<<< HEAD
-                 common::ManagedPointer<common::ActionContext> action_context, setter_callback_fn setter_callback);
-=======
                  const std::shared_ptr<common::ActionContext> &action_context, setter_callback_fn setter_callback);
->>>>>>> 92e0e51a
 
   /**
    * Validate values from DBMain map
@@ -141,11 +124,7 @@
   bool ValidateValue(const type::TransientValue &value, const type::TransientValue &min_value,
                      const type::TransientValue &max_value);
   common::ActionState InvokeCallback(Param param, void *old_value, void *new_value,
-<<<<<<< HEAD
-                                     common::ManagedPointer<common::ActionContext> action_context);
-=======
                                      const std::shared_ptr<common::ActionContext> &action_context);
->>>>>>> 92e0e51a
 };
 
 }  // namespace terrier::settings