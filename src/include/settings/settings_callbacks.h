#pragma once

#include <memory>
#include "common/action_context.h"
#include "common/managed_pointer.h"

namespace terrier {
class DBMain;
}

namespace terrier::settings {

/**
 * Utility class for defining callbacks for settings in settings_defs.h.
 */
class Callbacks {
 public:
  Callbacks() = delete;

  /**
   * Default callback for settings in the Settings Manager. Does nothing but set the state to SUCCESS.
   * @param old_value old settings value
   * @param new_value new settings value
   * @param db_main pointer to db_main
   * @param action_context pointer to the action context for this settings change
   */
  static void NoOp(void *old_value, void *new_value, DBMain *db_main,
                   const common::ManagedPointer<common::ActionContext> &action_context);

  /**
   * Changes the buffer segment pool size limit.
   * @param old_value old settings value
   * @param new_value new settings value
   * @param db_main pointer to db_main
   * @param action_context pointer to the action context for this settings change
   */
  static void BufferSegmentPoolSizeLimit(void *old_value, void *new_value, DBMain *db_main,
                                         const common::ManagedPointer<common::ActionContext> &action_context);

  /**
   * Changes the buffer segment pool reuse limit.
   * @param old_value old settings value
   * @param new_value new settings value
   * @param db_main pointer to db_main
   * @param action_context pointer to the action context for this settings change
   */
  static void BufferSegmentPoolReuseLimit(void *old_value, void *new_value, DBMain *db_main,
                                          const common::ManagedPointer<common::ActionContext> &action_context);

  /**
   * Changes the number of worker pool threads.
   * @param old_value old settings value
   * @param new_value new settings value
   * @param db_main pointer to db_main
   * @param action_context pointer to the action context for this settings change
   */
  static void WorkerPoolThreads(void *old_value, void *new_value, DBMain *db_main,
<<<<<<< HEAD
                                const common::ManagedPointer<common::ActionContext> &action_context);
};
=======
                                const std::shared_ptr<common::ActionContext> &action_context);
>>>>>>> 92e0e51a

  /**
   * Changes the number of buffers the log manager uses.
   * @param old_value old settings value
   * @param new_value new settings value
   * @param db_main pointer to db_main
   * @param action_context pointer to the action context for this settings change
   */
  static void NumLogManagerBuffers(void *old_value, void *new_value, DBMain *db_main,
                                   const std::shared_ptr<common::ActionContext> &action_context);

  /**
   * Enable or disable metrics collection for Logging component
   * @param old_value old settings value
   * @param new_value new settings value
   * @param db_main pointer to db_main
   * @param action_context pointer to the action context for this settings change
   */
  static void MetricsLogging(void *old_value, void *new_value, DBMain *db_main,
                             const std::shared_ptr<common::ActionContext> &action_context);

  /**
   * Enable or disable metrics collection for TransactionManager component
   * @param old_value old settings value
   * @param new_value new settings value
   * @param db_main pointer to db_main
   * @param action_context pointer to the action context for this settings change
   */
  static void MetricsTransaction(void *old_value, void *new_value, DBMain *db_main,
                                 const std::shared_ptr<common::ActionContext> &action_context);
};
}  // namespace terrier::settings<|MERGE_RESOLUTION|>--- conflicted
+++ resolved
@@ -2,7 +2,6 @@
 
 #include <memory>
 #include "common/action_context.h"
-#include "common/managed_pointer.h"
 
 namespace terrier {
 class DBMain;
@@ -25,7 +24,7 @@
    * @param action_context pointer to the action context for this settings change
    */
   static void NoOp(void *old_value, void *new_value, DBMain *db_main,
-                   const common::ManagedPointer<common::ActionContext> &action_context);
+                   const std::shared_ptr<common::ActionContext> &action_context);
 
   /**
    * Changes the buffer segment pool size limit.
@@ -35,7 +34,7 @@
    * @param action_context pointer to the action context for this settings change
    */
   static void BufferSegmentPoolSizeLimit(void *old_value, void *new_value, DBMain *db_main,
-                                         const common::ManagedPointer<common::ActionContext> &action_context);
+                                         const std::shared_ptr<common::ActionContext> &action_context);
 
   /**
    * Changes the buffer segment pool reuse limit.
@@ -45,7 +44,7 @@
    * @param action_context pointer to the action context for this settings change
    */
   static void BufferSegmentPoolReuseLimit(void *old_value, void *new_value, DBMain *db_main,
-                                          const common::ManagedPointer<common::ActionContext> &action_context);
+                                          const std::shared_ptr<common::ActionContext> &action_context);
 
   /**
    * Changes the number of worker pool threads.
@@ -55,12 +54,7 @@
    * @param action_context pointer to the action context for this settings change
    */
   static void WorkerPoolThreads(void *old_value, void *new_value, DBMain *db_main,
-<<<<<<< HEAD
-                                const common::ManagedPointer<common::ActionContext> &action_context);
-};
-=======
                                 const std::shared_ptr<common::ActionContext> &action_context);
->>>>>>> 92e0e51a
 
   /**
    * Changes the number of buffers the log manager uses.
