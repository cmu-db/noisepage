#include "settings/settings_common.h"  // NOLINT

// clang-format off
// SETTING_<type>(name, description, default_value, min_value, max_value, is_mutable, callback_fn)

// NoisePage port
SETTING_int(
    port,
    "NoisePage port (default: 15721)",
    15721,
    1024,
    65535,
    false,
    noisepage::settings::Callbacks::NoOp
)

SETTING_string(
    network_identity,
    "The identity of this NoisePage instance (default: primary)",
    "primary",
    false,
    noisepage::settings::Callbacks::NoOp
)

// Preallocated connection handler threads and maximum number of connected clients
SETTING_int(
    connection_thread_count,
    "Preallocated connection handler threads and maximum number of connected clients (default: 4)",
    4,
    1,
    256,
    false,
    noisepage::settings::Callbacks::NoOp
)

// Path to socket file for Unix domain sockets
SETTING_string(
    uds_file_directory,
    "The directory for the Unix domain socket (default: /tmp/)",
    "/tmp/",
    false,
    noisepage::settings::Callbacks::NoOp
)

// RecordBufferSegmentPool size limit
SETTING_int(
    record_buffer_segment_size,
    "The maximum number of record buffer segments in the system. (default: 1000000)",
    1000000,
    1,
    1000000000,
    true,
    noisepage::settings::Callbacks::BufferSegmentPoolSizeLimit
)

// RecordBufferSegmentPool reuse limit
SETTING_int(
    record_buffer_segment_reuse,
    "The minimum number of record buffer segments to keep allocated in the system (default: 10000)",
    10000,
    1,
    1000000000,
    true,
    noisepage::settings::Callbacks::BufferSegmentPoolReuseLimit
)

// BlockStore for catalog size limit
SETTING_int(
    block_store_size,
    "The maximum number of storage blocks for the catalog. (default: 1000000)",
    1000000,
    1,
    1000000000,
    true,
    noisepage::settings::Callbacks::BlockStoreSizeLimit
)

// BlockStore for catalog reuse limit
SETTING_int(
    block_store_reuse,
    "The minimum number of storage blocks for the catalog to keep allocated (default: 1000)",
    1000,
    1,
    1000000000,
    true,
    noisepage::settings::Callbacks::BlockStoreReuseLimit
)

// Garbage collector thread interval
SETTING_int(
    gc_interval,
    "Garbage collector thread interval (us) (default: 1000)",
    1000,
    1,
    10000,
    false,
    noisepage::settings::Callbacks::NoOp
)

// Write ahead logging
SETTING_bool(
    wal_enable,
    "Whether WAL is enabled (default: true)",
    true,
    false,
    noisepage::settings::Callbacks::NoOp
)

// Path to log file for WAL
SETTING_string(
    wal_file_path,
    "The path to the log file for the WAL (default: wal.log)",
    "wal.log",
    false,
    noisepage::settings::Callbacks::NoOp
)

// Asynchronous commit txns when WAL is enabled
SETTING_bool(
    wal_async_commit_enable,
    "Enable commit confirmation before results are durable in the WAL. (default: false)",
    false,
    false,
    noisepage::settings::Callbacks::NoOp
)

// Asynchronous replication instead of synchronous replication, if replication is enabled.
SETTING_bool(
    async_replication_enable,
    "Asynchronous replication instead of synchronous replication, if replication is enabled. (default: false)",
    false,
    false,
    noisepage::settings::Callbacks::NoOp
)

// Number of buffers log manager can use to buffer logs
SETTING_int64(
    wal_num_buffers,
    "The number of buffers the log manager uses to buffer logs to hand off to log consumer(s) (default: 100)",
    100,
    2,
    10000,
    true,
    noisepage::settings::Callbacks::WalNumBuffers
)

// Log Serialization interval
SETTING_int(
    wal_serialization_interval,
    "Log serialization task interval (us) (default: 100)",
    100,
    1,
    10000,
    true,
    noisepage::settings::Callbacks::WalSerializationInterval
)

// Log file persisting interval
SETTING_int(
    wal_persist_interval,
    "Log file persisting interval (us) (default: 100)",
    100,
    1,
    10000,
    false,
    noisepage::settings::Callbacks::NoOp
)

// Optimizer timeout
SETTING_int(task_execution_timeout,
            "Maximum allowed length of time (in ms) for task execution step of optimizer, "
            "assuming one plan has been found (default 5000)",
            5000, 1000, 60000, false, noisepage::settings::Callbacks::NoOp)

// Parallel Execution
SETTING_bool(
    parallel_execution,
    "Whether parallel execution for scans is enabled",
    true,
    true,
    noisepage::settings::Callbacks::NoOp
)

// Log file persisting threshold
SETTING_int64(
    wal_persist_threshold,
    "Log file persisting write threshold (bytes) (default: 1MB)",
    (1 << 20) /* 1MB */,
    (1 << 12) /* 4KB */,
    (1 << 24) /* 16MB */,
    false,
    noisepage::settings::Callbacks::NoOp
)

SETTING_int(
    extra_float_digits,
    "Sets the number of digits displayed for floating-point values. (default : 1)",
    1,
    -15,
    3,
    true,
    noisepage::settings::Callbacks::NoOp
)

SETTING_int64(
    workload_forecast_interval,
    "Interval to be used to break query traces into WorkloadForecastSegment. (default : 1000000, unit: micro-second)",
    1000000,
    1000000,
    1000000000000,
    true,

    // When this callback is implemented in the near-fuure, do not
    // forget to update QueryTraceMetricRawData::QUERY_SEGMENT_INTERVAL
    noisepage::settings::Callbacks::NoOp
)

SETTING_int64(
    sequence_length,
    "Length of a planning data sequence. (default: 10, unit: workload_forecast_intervals)",
    10,
    1,
    1000000,
    true,
    noisepage::settings::Callbacks::NoOp
)

SETTING_int64(
    horizon_length,
    "Length of the planning horizon. (default: 30, unit: workload_forecast_intervals)",
    30,
    1,
    1000000,
    true,
    noisepage::settings::Callbacks::NoOp
)

SETTING_int64(
    pilot_interval,
    "Interval of Pilot Planning Invocation when planning enabled. (default : 1000000, unit: micro-second)",
    1000000,
    1000000,
    10000000000,
    true,
    noisepage::settings::Callbacks::NoOp
)

SETTING_int64(
    forecast_train_interval,
    "Interval of Pilot Forecast Train Invocation when planning enabled. (default : 120000000, unit: micro-second)",
    120000000,
    120000000,
    10000000000,
    true,
    noisepage::settings::Callbacks::NoOp
)

SETTING_int64(
    pilot_memory_constraint,
    "Maximum amount of memory allowed for the pilot to plan. (default : 1000000000, unit: byte)",
    1000000000,
    0,
    100000000000,
    true,
    noisepage::settings::Callbacks::NoOp
)

SETTING_bool(
    metrics,
    "Metrics sub-system for various components (default: true).",
    true,
    false,
    noisepage::settings::Callbacks::NoOp
)

SETTING_bool(
    use_metrics_thread,
    "Use a thread for the metrics sub-system (default: true).",
    true,
    false,
    noisepage::settings::Callbacks::NoOp
)

SETTING_bool(
    use_pilot_thread,
    "Use a thread for the pilot (default: false).",
    false,
    true,
    noisepage::settings::Callbacks::NoOp
)

SETTING_bool(
    pilot_planning,
    "Start planning in pilot (default: false).",
    false,
    true,
    noisepage::settings::Callbacks::PilotEnablePlanning
)

SETTING_bool(
    logging_metrics_enable,
    "Metrics collection for the Logging component (default: false).",
    false,
    true,
    noisepage::settings::Callbacks::MetricsLogging
)

SETTING_bool(
    transaction_metrics_enable,
    "Metrics collection for the TransactionManager component (default: false).",
    false,
    true,
    noisepage::settings::Callbacks::MetricsTransaction
)

SETTING_bool(
    gc_metrics_enable,
    "Metrics collection for the GarbageCollector component (default: false).",
    false,
    true,
    noisepage::settings::Callbacks::MetricsGC
)

SETTING_bool(
    query_trace_metrics_enable,
    "Metrics collection for Query Traces (default: false).",
    false,
    true,
    noisepage::settings::Callbacks::MetricsQueryTrace
)

SETTING_string(
    query_trace_metrics_output,
    "Output type for Query Traces Metrics (default: CSV, values: NONE, CSV, DB, CSV_AND_DB)",
    "CSV",
    true,
    noisepage::settings::Callbacks::MetricsQueryTraceOutput
)

SETTING_bool(
    execution_metrics_enable,
    "Metrics collection for the Execution component (default: false).",
    false,
    true,
    noisepage::settings::Callbacks::MetricsExecution
)

SETTING_bool(
    pipeline_metrics_enable,
    "Metrics collection for the ExecutionEngine pipelines (default: false).",
    false,
    true,
    noisepage::settings::Callbacks::MetricsPipeline
)

SETTING_int(
    pipeline_metrics_sample_rate,
    "Sampling rate of metrics collection for the ExecutionEngine pipelines.",
    10,
    0,
    100,
    true,
    noisepage::settings::Callbacks::MetricsPipelineSampleRate
)

SETTING_int(
  logging_metrics_sample_rate,
  "Sampling rate of metrics collection for logging.",
  100,
  0,
  100,
  true,
  noisepage::settings::Callbacks::MetricsLoggingSampleRate
)

SETTING_bool(
    bind_command_metrics_enable,
    "Metrics collection for the bind command.",
    false,
    true,
    noisepage::settings::Callbacks::MetricsBindCommand
)

SETTING_bool(
    execute_command_metrics_enable,
    "Metrics collection for the execute command.",
    false,
    true,
    noisepage::settings::Callbacks::MetricsExecuteCommand
)

SETTING_bool(
    use_query_cache,
    "Extended Query protocol caches physical plans and generated code after first execution. Warning: bugs with DDL changes.",
    true,
    false,
    noisepage::settings::Callbacks::NoOp
)

SETTING_bool(
    compiled_query_execution,
    "Compile queries to native machine code using LLVM, rather than relying on TPL interpretation (default: false).",
    false,
    false,
    noisepage::settings::Callbacks::NoOp
)

SETTING_string(
    application_name,
    "The name of the application (default: NO_NAME)",
    "NO_NAME",
    true,
    noisepage::settings::Callbacks::NoOp
)

SETTING_string(
    transaction_isolation,
    "The default isolation level (default: TRANSACTION_READ_COMMITTED)",
    "TRANSACTION_READ_COMMITTED",
    true,
    noisepage::settings::Callbacks::NoOp
)

SETTING_int(
    num_parallel_execution_threads,
    "Number of threads for parallel query execution (default: 1)",
    1,
    1,
    128,
    true,
    noisepage::settings::Callbacks::NoOp
)

SETTING_bool(
    counters_enable,
    "Whether to use counters (default: false)",
    false,
    true,
    noisepage::settings::Callbacks::NoOp
)

SETTING_bool(
    messenger_enable,
    "Whether to enable the messenger (default: false)",
    false,
    false,
    noisepage::settings::Callbacks::NoOp
)

SETTING_int(
    messenger_port,
    "NoisePage messenger port (default: 9022)",
    9022,
    1024,
    65535,
    false,
    noisepage::settings::Callbacks::NoOp
)

SETTING_bool(
    replication_enable,
    "Whether to enable replication (default: false)",
    false,
    false,
    noisepage::settings::Callbacks::NoOp
)

SETTING_int(
    replication_port,
    "NoisePage replication port (default: 15445)",
    15445,
    1024,
    65535,
    false,
    noisepage::settings::Callbacks::NoOp
)

SETTING_string(
    replication_hosts_path,
    "The path to the hosts.conf file for replication (default: ./replication.config)",
    "./replication.config",
    false,
    noisepage::settings::Callbacks::NoOp
)

SETTING_bool(
    model_server_enable,
    "Whether to enable the ModelServerManager (default: false)",
    false,
    false,
    noisepage::settings::Callbacks::NoOp
)

// Relative path assuming binary locate at PROJECT_ROOT/build/bin/, and model_server.py at PROJECT_ROOT/script/model
SETTING_string(
    model_server_path,
    "The python model server script to invoke (default: ../../script/model/model_server.py)",
    "../../script/model/model_server.py",
    false,
    noisepage::settings::Callbacks::NoOp
)

// Save path of the model relative to the build path (model saved at ${BUILD_ABS_PATH} + SAVE_PATH)
SETTING_string(
<<<<<<< HEAD
    model_save_path,
=======
    ou_model_save_path,
>>>>>>> 0f8ab92f
    "Save path of the OU model relative to the build path (default: ou_model_map.pickle)",
    "ou_model_map.pickle",
    false,
    noisepage::settings::Callbacks::NoOp
)

SETTING_string(
    interference_model_save_path,
    "Save path of the forecast model relative to the build path (default: interference_direct_model.pickle)",
    "interference_direct_model.pickle",
    false,
    noisepage::settings::Callbacks::NoOp
)

SETTING_string(
    forecast_model_save_path,
    "Save path of the forecast model relative to the build path (default: forecast_model.pickle)",
    "forecast_model.pickle",
    false,
    noisepage::settings::Callbacks::NoOp
)

SETTING_int(
    forecast_sample_limit,
    "Limit on number of samples for workload forecasting",
    5,
    0,
    100,
    true,
    noisepage::settings::Callbacks::ForecastSampleLimit
)

SETTING_int(
    task_pool_size,
    "Number of threads available to the task manager",
    1,
    1,
    32,
    true,
    noisepage::settings::Callbacks::TaskPoolSize
)

SETTING_string(
    startup_ddl_path,
    "Path to startup DDL (default: bin/startup.sql)",
    "bin/startup.sql",
    false,
    noisepage::settings::Callbacks::NoOp
)

SETTING_string(
    bytecode_handlers_path,
    "The path to the bytecode handlers bitcode file (default: ./bytecode_handlers_ir.bc)",
    "./bytecode_handlers_ir.bc",
    false,
    noisepage::settings::Callbacks::NoOp
)
    // clang-format on<|MERGE_RESOLUTION|>--- conflicted
+++ resolved
@@ -502,11 +502,7 @@
 
 // Save path of the model relative to the build path (model saved at ${BUILD_ABS_PATH} + SAVE_PATH)
 SETTING_string(
-<<<<<<< HEAD
-    model_save_path,
-=======
     ou_model_save_path,
->>>>>>> 0f8ab92f
     "Save path of the OU model relative to the build path (default: ou_model_map.pickle)",
     "ou_model_map.pickle",
     false,
