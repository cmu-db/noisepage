#include "settings/settings_common.h"  // NOLINT

// clang-format off
// SETTING_<type>(name, description, default_value, min_value, max_value, is_mutable, callback_fn)

// Terrier port
SETTING_int(
    port,
    "Terrier port (default: 15721)",
    15721,
    1024,
    65535,
    false,
    noisepage::settings::Callbacks::NoOp
)

// Preallocated connection handler threads and maximum number of connected clients
SETTING_int(
    connection_thread_count,
    "Preallocated connection handler threads and maximum number of connected clients (default: 4)",
    4,
    1,
    256,
    false,
    noisepage::settings::Callbacks::NoOp
)

// Path to socket file for Unix domain sockets
SETTING_string(
    uds_file_directory,
    "The directory for the Unix domain socket (default: /tmp/)",
    "/tmp/",
    false,
    noisepage::settings::Callbacks::NoOp
)

// RecordBufferSegmentPool size limit
SETTING_int(
    record_buffer_segment_size,
    "The maximum number of record buffer segments in the system. (default: 100000)",
    100000,
    1,
    1000000000,
    true,
    noisepage::settings::Callbacks::BufferSegmentPoolSizeLimit
)

// RecordBufferSegmentPool reuse limit
SETTING_int(
    record_buffer_segment_reuse,
    "The minimum number of record buffer segments to keep allocated in the system (default: 10000)",
    10000,
    1,
    1000000000,
    true,
    noisepage::settings::Callbacks::BufferSegmentPoolReuseLimit
)

// BlockStore for catalog size limit
SETTING_int(
    block_store_size,
    "The maximum number of storage blocks for the catalog. (default: 100000)",
    100000,
    1,
    1000000000,
    true,
    noisepage::settings::Callbacks::BlockStoreSizeLimit
)

// BlockStore for catalog reuse limit
SETTING_int(
    block_store_reuse,
    "The minimum number of storage blocks for the catalog to keep allocated (default: 1000)",
    1000,
    1,
    1000000000,
    true,
    noisepage::settings::Callbacks::BlockStoreReuseLimit
)

// Garbage collector thread interval
SETTING_int(
    gc_interval,
    "Garbage collector thread interval (us) (default: 1000)",
    1000,
    1,
    10000,
    false,
    noisepage::settings::Callbacks::NoOp
)

// Write ahead logging
SETTING_bool(
    wal_enable,
    "Whether WAL is enabled (default: true)",
    true,
    false,
    noisepage::settings::Callbacks::NoOp
)

// Path to log file for WAL
SETTING_string(
    wal_file_path,
    "The path to the log file for the WAL (default: wal.log)",
    "wal.log",
    false,
    noisepage::settings::Callbacks::NoOp
)

// Number of buffers log manager can use to buffer logs
SETTING_int64(
    wal_num_buffers,
    "The number of buffers the log manager uses to buffer logs to hand off to log consumer(s) (default: 100)",
    100,
    2,
    10000,
    true,
    noisepage::settings::Callbacks::WalNumBuffers
)

// Log Serialization interval
SETTING_int(
    wal_serialization_interval,
    "Log serialization task interval (us) (default: 100)",
    100,
    1,
    10000,
    true,
    noisepage::settings::Callbacks::WalSerializationInterval
)

// Log file persisting interval
SETTING_int(
    wal_persist_interval,
    "Log file persisting interval (us) (default: 100)",
    100,
    1,
    10000,
    false,
    noisepage::settings::Callbacks::NoOp
)

// Optimizer timeout
SETTING_int(task_execution_timeout,
            "Maximum allowed length of time (in ms) for task execution step of optimizer, "
            "assuming one plan has been found (default 5000)",
            5000, 1000, 60000, false, noisepage::settings::Callbacks::NoOp)

// Parallel Execution
SETTING_bool(
    parallel_execution,
    "Whether parallel execution for scans is enabled",
    true,
    true,
    noisepage::settings::Callbacks::NoOp
)

// Log file persisting threshold
SETTING_int64(
    wal_persist_threshold,
    "Log file persisting write threshold (bytes) (default: 1MB)",
    (1 << 20) /* 1MB */,
    (1 << 12) /* 4KB */,
    (1 << 24) /* 16MB */,
    false,
    noisepage::settings::Callbacks::NoOp
)

SETTING_int(
    extra_float_digits,
    "Sets the number of digits displayed for floating-point values. (default : 1)",
    1,
    -15,
    3,
    true,
    noisepage::settings::Callbacks::NoOp
)

SETTING_int64(
    workload_forecast_interval,
    "Interval to be used to break query traces into WorkloadForecastSegment. (default : 10000000, unit: ns)",
    10000000,
    10000000,
    1000000000000,
    true,
    noisepage::settings::Callbacks::NoOp
)

SETTING_int64(
    pilot_interval,
    "Interval of Pilot Planning Invocation when planning enabled. (default : 1000000, unit: ns)",
    1000000,
    1000000,
    10000000000,
    true,
    noisepage::settings::Callbacks::NoOp
)

SETTING_bool(
    metrics,
    "Metrics sub-system for various components (default: true).",
    true,
    false,
    noisepage::settings::Callbacks::NoOp
)

SETTING_bool(
    use_metrics_thread,
    "Use a thread for the metrics sub-system (default: true).",
    true,
    false,
    noisepage::settings::Callbacks::NoOp
)

SETTING_bool(
    use_pilot_thread,
    "Use a thread for the pilot (default: false).",
    false,
    true,
    noisepage::settings::Callbacks::NoOp
)

SETTING_bool(
    pilot_planning,
    "Start planning in pilot (default: false).",
    false,
    true,
    noisepage::settings::Callbacks::PilotEnablePlanning
)

SETTING_bool(
    logging_metrics_enable,
    "Metrics collection for the Logging component (default: false).",
    false,
    true,
    noisepage::settings::Callbacks::MetricsLogging
)

SETTING_bool(
    transaction_metrics_enable,
    "Metrics collection for the TransactionManager component (default: false).",
    false,
    true,
    noisepage::settings::Callbacks::MetricsTransaction
)

SETTING_bool(
    gc_metrics_enable,
    "Metrics collection for the GarbageCollector component (default: false).",
    false,
    true,
    noisepage::settings::Callbacks::MetricsGC
)

SETTING_bool(
    query_trace_metrics_enable,
    "Metrics collection for Query Traces (default: false).",
    false,
    true,
    noisepage::settings::Callbacks::MetricsQueryTrace
)

SETTING_bool(
    execution_metrics_enable,
    "Metrics collection for the Execution component (default: false).",
    false,
    true,
    noisepage::settings::Callbacks::MetricsExecution
)

SETTING_bool(
    pipeline_metrics_enable,
    "Metrics collection for the ExecutionEngine pipelines (default: false).",
    false,
    true,
    noisepage::settings::Callbacks::MetricsPipeline
)

SETTING_int(
    pipeline_metrics_interval,
    "Sampling rate of metrics collection for the ExecutionEngine pipelines with 0 = 100%, 1 = 50%, "
    "9 = 10%, X = 1/(X+1)% (default: 9 for 10%).",
    9,
    0,
    10,
    true,
    noisepage::settings::Callbacks::MetricsPipelineSamplingInterval
)

SETTING_bool(
    bind_command_metrics_enable,
    "Metrics collection for the bind command.",
    false,
    true,
    noisepage::settings::Callbacks::MetricsBindCommand
)

SETTING_bool(
    execute_command_metrics_enable,
    "Metrics collection for the execute command.",
    false,
    true,
    noisepage::settings::Callbacks::MetricsExecuteCommand
)

SETTING_bool(
    use_query_cache,
    "Extended Query protocol caches physical plans and generated code after first execution. Warning: bugs with DDL changes.",
    true,
    false,
    noisepage::settings::Callbacks::NoOp
)

SETTING_bool(
    compiled_query_execution,
    "Compile queries to native machine code using LLVM, rather than relying on TPL interpretation (default: false).",
    false,
    false,
    noisepage::settings::Callbacks::NoOp
)

SETTING_string(
    application_name,
    "The name of the application (default: NO_NAME)",
    "NO_NAME",
    true,
    noisepage::settings::Callbacks::NoOp
)

SETTING_string(
    transaction_isolation,
    "The default isolation level (default: TRANSACTION_READ_COMMITTED)",
    "TRANSACTION_READ_COMMITTED",
    true,
    noisepage::settings::Callbacks::NoOp
)

SETTING_int(
    num_parallel_execution_threads,
    "Number of threads for parallel query execution (default: 1)",
    1,
    1,
    128,
    true,
    noisepage::settings::Callbacks::NoOp
)

SETTING_bool(
    counters_enable,
    "Whether to use counters (default: false)",
    false,
    true,
    noisepage::settings::Callbacks::NoOp
)

SETTING_bool(
    messenger_enable,
    "Whether to enable the messenger (default: false)",
    false,
    false,
    noisepage::settings::Callbacks::NoOp
)

SETTING_bool(
    model_server_enable,
    "Whether to enable the ModelServerManager (default: false)",
    false,
    false,
    noisepage::settings::Callbacks::NoOp
)

// Relative path assuming binary locate at PROJECT_ROOT/build/bin/, and model_server.py at PROJECT_ROOT/script/model
SETTING_string(
    model_server_path,
    "The python model server script to invoke (default: ../../script/model/model_server.py)",
    "../../script/model/model_server.py",
    false,
    noisepage::settings::Callbacks::NoOp
)
<<<<<<< HEAD
=======

// Save path of the model relative to the build path (model saved at ${BUILD_ABS_PATH} + SAVE_PATH)
SETTING_string(
    model_save_path,
    "Save path of the model relative to the build path (default: ../script/model/terrier_model_server_trained/mini_model_test.pickle)",
    "/../script/model/terrier_model_server_trained/mini_model_test.pickle",
    false,
    noisepage::settings::Callbacks::NoOp
)
>>>>>>> c3f3d567
    // clang-format on<|MERGE_RESOLUTION|>--- conflicted
+++ resolved
@@ -377,8 +377,6 @@
     false,
     noisepage::settings::Callbacks::NoOp
 )
-<<<<<<< HEAD
-=======
 
 // Save path of the model relative to the build path (model saved at ${BUILD_ABS_PATH} + SAVE_PATH)
 SETTING_string(
@@ -388,5 +386,4 @@
     false,
     noisepage::settings::Callbacks::NoOp
 )
->>>>>>> c3f3d567
     // clang-format on