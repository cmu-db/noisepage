--- conflicted
+++ resolved
@@ -287,11 +287,7 @@
 
 SETTING_bool(
     override_num_threads,
-<<<<<<< HEAD
-    "Overrides the number of threads to use rather than the hardware concurrency",
-=======
     "Overrides the number of threads to use (default: false)",
->>>>>>> 95362dc9
     false,
     true,
     terrier::settings::Callbacks::NoOp
@@ -299,18 +295,12 @@
 
 SETTING_int(
     num_threads,
-<<<<<<< HEAD
-    "Number of threads",
-=======
     "Number of threads for parallel query execution (default: 1)",
->>>>>>> 95362dc9
     1,
     1,
     128,
     true,
     terrier::settings::Callbacks::NoOp
-<<<<<<< HEAD
-=======
 )
 
 SETTING_bool(
@@ -327,5 +317,4 @@
     true,
     true,
     terrier::settings::Callbacks::NoOp
->>>>>>> 95362dc9
 )