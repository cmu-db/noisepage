#include "settings/settings_common.h"  // NOLINT

// clang-format off
// SETTING_<type>(name, description, default_value, min_value, max_value, is_mutable, callback_fn)

// NoisePage port
SETTING_int(
    port,
    "NoisePage port (default: 15721)",
    15721,
    1024,
    65535,
    false,
    noisepage::settings::Callbacks::NoOp
)

SETTING_string(
    network_identity,
    "The identity of this NoisePage instance (default: primary)",
    "primary",
    false,
    noisepage::settings::Callbacks::NoOp
)

// Preallocated connection handler threads and maximum number of connected clients
SETTING_int(
    connection_thread_count,
    "Preallocated connection handler threads and maximum number of connected clients (default: 4)",
    4,
    1,
    256,
    false,
    noisepage::settings::Callbacks::NoOp
)

// Path to socket file for Unix domain sockets
SETTING_string(
    uds_file_directory,
    "The directory for the Unix domain socket (default: /tmp/)",
    "/tmp/",
    false,
    noisepage::settings::Callbacks::NoOp
)

// RecordBufferSegmentPool size limit
SETTING_int(
    record_buffer_segment_size,
    "The maximum number of record buffer segments in the system. (default: 1000000)",
    1000000,
    1,
    1000000000,
    true,
    noisepage::settings::Callbacks::BufferSegmentPoolSizeLimit
)

// RecordBufferSegmentPool reuse limit
SETTING_int(
    record_buffer_segment_reuse,
    "The minimum number of record buffer segments to keep allocated in the system (default: 10000)",
    10000,
    1,
    1000000000,
    true,
    noisepage::settings::Callbacks::BufferSegmentPoolReuseLimit
)

// BlockStore for catalog size limit
SETTING_int(
    block_store_size,
    "The maximum number of storage blocks for the catalog. (default: 1000000)",
    1000000,
    1,
    1000000000,
    true,
    noisepage::settings::Callbacks::BlockStoreSizeLimit
)

// BlockStore for catalog reuse limit
SETTING_int(
    block_store_reuse,
    "The minimum number of storage blocks for the catalog to keep allocated (default: 1000)",
    1000,
    1,
    1000000000,
    true,
    noisepage::settings::Callbacks::BlockStoreReuseLimit
)

// Garbage collector thread interval
SETTING_int(
    gc_interval,
    "Garbage collector thread interval (us) (default: 1000)",
    1000,
    1,
    10000,
    false,
    noisepage::settings::Callbacks::NoOp
)

// Write ahead logging
SETTING_bool(
    wal_enable,
    "Whether WAL is enabled (default: true)",
    true,
    false,
    noisepage::settings::Callbacks::NoOp
)

// Path to log file for WAL
SETTING_string(
    wal_file_path,
    "The path to the log file for the WAL (default: wal.log)",
    "wal.log",
    false,
    noisepage::settings::Callbacks::NoOp
)

// Asynchronous commit txns when WAL is enabled
SETTING_bool(
    wal_async_commit_enable,
    "Enable commit confirmation before results are durable in the WAL. (default: false)",
    false,
    false,
    noisepage::settings::Callbacks::NoOp
)

// Asynchronous replication instead of synchronous replication, if replication is enabled.
SETTING_bool(
    async_replication_enable,
    "Asynchronous replication instead of synchronous replication, if replication is enabled. (default: false)",
    false,
    false,
    noisepage::settings::Callbacks::NoOp
)

// Number of buffers log manager can use to buffer logs
SETTING_int64(
    wal_num_buffers,
    "The number of buffers the log manager uses to buffer logs to hand off to log consumer(s) (default: 100)",
    100,
    2,
    10000,
    true,
    noisepage::settings::Callbacks::WalNumBuffers
)

// Log Serialization interval
SETTING_int(
    wal_serialization_interval,
    "Log serialization task interval (us) (default: 100)",
    100,
    1,
    10000,
    true,
    noisepage::settings::Callbacks::WalSerializationInterval
)

// Log file persisting interval
SETTING_int(
    wal_persist_interval,
    "Log file persisting interval (us) (default: 100)",
    100,
    1,
    10000,
    false,
    noisepage::settings::Callbacks::NoOp
)

// Optimizer timeout
SETTING_int(task_execution_timeout,
            "Maximum allowed length of time (in ms) for task execution step of optimizer, "
            "assuming one plan has been found (default 5000)",
            5000, 1000, 60000, false, noisepage::settings::Callbacks::NoOp)

// Parallel Execution
SETTING_bool(
    parallel_execution,
    "Whether parallel execution for scans is enabled",
    true,
    true,
    noisepage::settings::Callbacks::NoOp
)

// Log file persisting threshold
SETTING_int64(
    wal_persist_threshold,
    "Log file persisting write threshold (bytes) (default: 1MB)",
    (1 << 20) /* 1MB */,
    (1 << 12) /* 4KB */,
    (1 << 24) /* 16MB */,
    false,
    noisepage::settings::Callbacks::NoOp
)

SETTING_int(
    extra_float_digits,
    "Sets the number of digits displayed for floating-point values. (default : 1)",
    1,
    -15,
    3,
    true,
    noisepage::settings::Callbacks::NoOp
)

SETTING_int64(
    workload_forecast_interval,
    "Interval to be used to break query traces into WorkloadForecastSegment. (default : 1000000, unit: micro-second)",
    1000000,
    1000000,
    1000000000000,
    true,

    // When this callback is implemented in the near-fuure, do not
    // forget to update QueryTraceMetricRawData::QUERY_SEGMENT_INTERVAL
    noisepage::settings::Callbacks::NoOp
)

SETTING_int64(
    sequence_length,
    "Length of a planning data sequence. (default: 10, unit: workload_forecast_intervals)",
    10,
    1,
    1000000,
    true,
    noisepage::settings::Callbacks::NoOp
)

SETTING_int64(
    horizon_length,
    "Length of the planning horizon. (default: 30, unit: workload_forecast_intervals)",
    30,
    1,
    1000000,
    true,
    noisepage::settings::Callbacks::NoOp
)

SETTING_int64(
    pilot_interval,
    "Interval of Pilot Planning Invocation when planning enabled. (default : 1000000, unit: micro-second)",
    1000000,
    1000000,
    10000000000,
    true,
    noisepage::settings::Callbacks::NoOp
)

SETTING_int64(
    forecast_train_interval,
    "Interval of Pilot Forecast Train Invocation when planning enabled. (default : 120000000, unit: micro-second)",
    120000000,
    120000000,
    10000000000,
    true,
    noisepage::settings::Callbacks::NoOp
)

SETTING_int64(
    pilot_memory_constraint,
    "Maximum amount of memory allowed for the pilot to plan. (default : 1000000000, unit: byte)",
    1000000000,
    0,
    100000000000,
    true,
    noisepage::settings::Callbacks::NoOp
)

SETTING_bool(
    metrics,
    "Metrics sub-system for various components (default: true).",
    true,
    false,
    noisepage::settings::Callbacks::NoOp
)

SETTING_bool(
    use_metrics_thread,
    "Use a thread for the metrics sub-system (default: true).",
    true,
    false,
    noisepage::settings::Callbacks::NoOp
)

SETTING_bool(
    use_pilot_thread,
    "Use a thread for the pilot (default: false).",
    false,
    true,
    noisepage::settings::Callbacks::NoOp
)

SETTING_bool(
    pilot_planning,
    "Start planning in pilot (default: false).",
    false,
    true,
    noisepage::settings::Callbacks::PilotEnablePlanning
)

SETTING_bool(
    logging_metrics_enable,
    "Metrics collection for the Logging component (default: false).",
    false,
    true,
    noisepage::settings::Callbacks::MetricsLogging
)

SETTING_bool(
    transaction_metrics_enable,
    "Metrics collection for the TransactionManager component (default: false).",
    false,
    true,
    noisepage::settings::Callbacks::MetricsTransaction
)

SETTING_bool(
    gc_metrics_enable,
    "Metrics collection for the GarbageCollector component (default: false).",
    false,
    true,
    noisepage::settings::Callbacks::MetricsGC
)

SETTING_bool(
    query_trace_metrics_enable,
    "Metrics collection for Query Traces (default: false).",
    false,
    true,
    noisepage::settings::Callbacks::MetricsQueryTrace
)

SETTING_string(
    query_trace_metrics_output,
    "Output type for Query Traces Metrics (default: CSV, values: NONE, CSV, DB, CSV_AND_DB)",
    "CSV",
    true,
    noisepage::settings::Callbacks::MetricsQueryTraceOutput
)

SETTING_bool(
    execution_metrics_enable,
    "Metrics collection for the Execution component (default: false).",
    false,
    true,
    noisepage::settings::Callbacks::MetricsExecution
)

SETTING_bool(
    pipeline_metrics_enable,
    "Metrics collection for the ExecutionEngine pipelines (default: false).",
    false,
    true,
    noisepage::settings::Callbacks::MetricsPipeline
)

SETTING_int(
    pipeline_metrics_sample_rate,
    "Sampling rate of metrics collection for the ExecutionEngine pipelines.",
    10,
    0,
    100,
    true,
    noisepage::settings::Callbacks::MetricsPipelineSampleRate
)

SETTING_int(
  logging_metrics_sample_rate,
  "Sampling rate of metrics collection for logging.",
  100,
  0,
  100,
  true,
  noisepage::settings::Callbacks::MetricsLoggingSampleRate
)

SETTING_bool(
    bind_command_metrics_enable,
    "Metrics collection for the bind command.",
    false,
    true,
    noisepage::settings::Callbacks::MetricsBindCommand
)

SETTING_bool(
    execute_command_metrics_enable,
    "Metrics collection for the execute command.",
    false,
    true,
    noisepage::settings::Callbacks::MetricsExecuteCommand
)

SETTING_bool(
    use_query_cache,
    "Extended Query protocol caches physical plans and generated code after first execution. Warning: bugs with DDL changes.",
    true,
    false,
    noisepage::settings::Callbacks::NoOp
)

SETTING_bool(
    compiled_query_execution,
    "Compile queries to native machine code using LLVM, rather than relying on TPL interpretation (default: false).",
    false,
    false,
    noisepage::settings::Callbacks::NoOp
)

SETTING_string(
    application_name,
    "The name of the application (default: NO_NAME)",
    "NO_NAME",
    true,
    noisepage::settings::Callbacks::NoOp
)

SETTING_string(
    transaction_isolation,
    "The default isolation level (default: TRANSACTION_READ_COMMITTED)",
    "TRANSACTION_READ_COMMITTED",
    true,
    noisepage::settings::Callbacks::NoOp
)

SETTING_int(
    num_parallel_execution_threads,
    "Number of threads for parallel query execution (default: 1)",
    1,
    1,
    128,
    true,
    noisepage::settings::Callbacks::NoOp
)

SETTING_bool(
    counters_enable,
    "Whether to use counters (default: false)",
    false,
    true,
    noisepage::settings::Callbacks::NoOp
)

SETTING_bool(
    messenger_enable,
    "Whether to enable the messenger (default: false)",
    false,
    false,
    noisepage::settings::Callbacks::NoOp
)

SETTING_int(
    messenger_port,
    "NoisePage messenger port (default: 9022)",
    9022,
    1024,
    65535,
    false,
    noisepage::settings::Callbacks::NoOp
)

SETTING_bool(
    replication_enable,
    "Whether to enable replication (default: false)",
    false,
    false,
    noisepage::settings::Callbacks::NoOp
)

SETTING_int(
    replication_port,
    "NoisePage replication port (default: 15445)",
    15445,
    1024,
    65535,
    false,
    noisepage::settings::Callbacks::NoOp
)

SETTING_string(
    replication_hosts_path,
    "The path to the hosts.conf file for replication (default: ./replication.config)",
    "./replication.config",
    false,
    noisepage::settings::Callbacks::NoOp
)

SETTING_bool(
    model_server_enable,
    "Whether to enable the ModelServerManager (default: false)",
    false,
    false,
    noisepage::settings::Callbacks::NoOp
)

// Relative path assuming binary locate at PROJECT_ROOT/build/bin/, and model_server.py at PROJECT_ROOT/script/model
SETTING_string(
    model_server_path,
    "The python model server script to invoke (default: ../../script/model/model_server.py)",
    "../../script/model/model_server.py",
    false,
    noisepage::settings::Callbacks::NoOp
)

// Save path of the model relative to the build path (model saved at ${BUILD_ABS_PATH} + SAVE_PATH)
SETTING_string(
    ou_model_save_path,
    "Save path of the OU model relative to the build path (default: ou_model_map.pickle)",
    "ou_model_map.pickle",
    false,
    noisepage::settings::Callbacks::NoOp
)

SETTING_string(
    interference_model_save_path,
    "Save path of the forecast model relative to the build path (default: interference_direct_model.pickle)",
    "interference_direct_model.pickle",
    false,
    noisepage::settings::Callbacks::NoOp
)

SETTING_string(
    forecast_model_save_path,
    "Save path of the forecast model relative to the build path (default: forecast_model.pickle)",
    "forecast_model.pickle",
    false,
    noisepage::settings::Callbacks::NoOp
)

SETTING_int(
    forecast_sample_limit,
    "Limit on number of samples for workload forecasting",
    5,
    0,
    100,
    true,
    noisepage::settings::Callbacks::ForecastSampleLimit
)

SETTING_int(
    task_pool_size,
    "Number of threads available to the task manager",
    1,
    1,
    32,
    true,
    noisepage::settings::Callbacks::TaskPoolSize
)

SETTING_string(
    startup_ddl_path,
    "Path to startup DDL (default: bin/startup.sql)",
    "bin/startup.sql",
    false,
    noisepage::settings::Callbacks::NoOp
)

SETTING_string(
    bytecode_handlers_path,
    "The path to the bytecode handlers bitcode file (default: ./bytecode_handlers_ir.bc)",
    "./bytecode_handlers_ir.bc",
    false,
    noisepage::settings::Callbacks::NoOp
)

<<<<<<< HEAD
// The default log level is unspecified because people may have inserted calls
// to set_level directly in the codebase, which would make a default inaccurate.
#define SETTINGS_LOG_LEVEL(component)                      \
SETTING_string(                                            \
    log_level_##component,                                 \
    "Set the log level for the component.",                \
    "(unspecified)",                                       \
    true,                                                  \
    noisepage::settings::Callbacks::LogLevelSet##component \
)

SETTINGS_LOG_LEVEL(binder)
SETTINGS_LOG_LEVEL(catalog)
SETTINGS_LOG_LEVEL(common)
SETTINGS_LOG_LEVEL(execution)
SETTINGS_LOG_LEVEL(index)
SETTINGS_LOG_LEVEL(messenger)
SETTINGS_LOG_LEVEL(metrics)
SETTINGS_LOG_LEVEL(modelserver)
SETTINGS_LOG_LEVEL(network)
SETTINGS_LOG_LEVEL(optimizer)
SETTINGS_LOG_LEVEL(parser)
SETTINGS_LOG_LEVEL(replication)
SETTINGS_LOG_LEVEL(selfdriving)
SETTINGS_LOG_LEVEL(settings)
SETTINGS_LOG_LEVEL(storage)
SETTINGS_LOG_LEVEL(transaction)

#undef SETTINGS_LOG_LEVEL
=======
SETTING_bool(
    train_forecast_model,
    "Train the forecast model (the value is not relevant and has no effect during startup).",
    false,
    true,
    noisepage::settings::Callbacks::TrainForecastModel
)

SETTING_bool(
    train_interference_model,
    "Train the interference model (the value is not relevant and has no effect during startup).",
    false,
    true,
    noisepage::settings::Callbacks::TrainInterferenceModel
)

SETTING_string(
    interference_model_input_path,
    "Input path to the directory containing training the interference model",
    "concurrent_runner_input/",
    true,
    noisepage::settings::Callbacks::NoOp
)

SETTING_string(
    interference_model_train_methods,
    "Methods to be used for training the interference model (comma delimited)",
    "rf",
    true,
    noisepage::settings::Callbacks::NoOp
)

SETTING_int(
    interference_model_train_timeout,
    "Timeout in milliseconds for training the interference model (default: 2 minutes)",
    120000,
    1000,
    600000,
    true,
    noisepage::settings::Callbacks::NoOp
)

SETTING_int(
    interference_model_pipeline_sample_rate,
    "Sampling rate of pipeline metrics OUs (0 is ignored)",
    2,
    0,
    10,
    true,
    noisepage::settings::Callbacks::NoOp
)

SETTING_bool(
    train_ou_model,
    "Train the OU model (the value is not relevant and has no effect during startup).",
    false,
    true,
    noisepage::settings::Callbacks::TrainOUModel
)

SETTING_string(
    ou_model_input_path,
    "Input path to the directory containing training the OU model",
    "ou_runner_input/",
    true,
    noisepage::settings::Callbacks::NoOp
)

SETTING_string(
    ou_model_train_methods,
    "Methods to be used for training the OU model (comma delimited)",
    "lr,rf,gbm,nn",
    true,
    noisepage::settings::Callbacks::NoOp
)

SETTING_int(
    ou_model_train_timeout,
    "Timeout in milliseconds for training the OU model (default: 2 minutes)",
    120000,
    1000,
    600000,
    true,
    noisepage::settings::Callbacks::NoOp
)

>>>>>>> f2fd6474
    // clang-format on<|MERGE_RESOLUTION|>--- conflicted
+++ resolved
@@ -561,7 +561,93 @@
     noisepage::settings::Callbacks::NoOp
 )
 
-<<<<<<< HEAD
+SETTING_bool(
+    train_forecast_model,
+    "Train the forecast model (the value is not relevant and has no effect during startup).",
+    false,
+    true,
+    noisepage::settings::Callbacks::TrainForecastModel
+)
+
+SETTING_bool(
+    train_interference_model,
+    "Train the interference model (the value is not relevant and has no effect during startup).",
+    false,
+    true,
+    noisepage::settings::Callbacks::TrainInterferenceModel
+)
+
+SETTING_string(
+    interference_model_input_path,
+    "Input path to the directory containing training the interference model",
+    "concurrent_runner_input/",
+    true,
+    noisepage::settings::Callbacks::NoOp
+)
+
+SETTING_string(
+    interference_model_train_methods,
+    "Methods to be used for training the interference model (comma delimited)",
+    "rf",
+    true,
+    noisepage::settings::Callbacks::NoOp
+)
+
+SETTING_int(
+    interference_model_train_timeout,
+    "Timeout in milliseconds for training the interference model (default: 2 minutes)",
+    120000,
+    1000,
+    600000,
+    true,
+    noisepage::settings::Callbacks::NoOp
+)
+
+SETTING_int(
+    interference_model_pipeline_sample_rate,
+    "Sampling rate of pipeline metrics OUs (0 is ignored)",
+    2,
+    0,
+    10,
+    true,
+    noisepage::settings::Callbacks::NoOp
+)
+
+SETTING_bool(
+    train_ou_model,
+    "Train the OU model (the value is not relevant and has no effect during startup).",
+    false,
+    true,
+    noisepage::settings::Callbacks::TrainOUModel
+)
+
+SETTING_string(
+    ou_model_input_path,
+    "Input path to the directory containing training the OU model",
+    "ou_runner_input/",
+    true,
+    noisepage::settings::Callbacks::NoOp
+)
+
+SETTING_string(
+    ou_model_train_methods,
+    "Methods to be used for training the OU model (comma delimited)",
+    "lr,rf,gbm,nn",
+    true,
+    noisepage::settings::Callbacks::NoOp
+)
+
+SETTING_int(
+    ou_model_train_timeout,
+    "Timeout in milliseconds for training the OU model (default: 2 minutes)",
+    120000,
+    1000,
+    600000,
+    true,
+    noisepage::settings::Callbacks::NoOp
+)
+
+
 // The default log level is unspecified because people may have inserted calls
 // to set_level directly in the codebase, which would make a default inaccurate.
 #define SETTINGS_LOG_LEVEL(component)                      \
@@ -591,92 +677,4 @@
 SETTINGS_LOG_LEVEL(transaction)
 
 #undef SETTINGS_LOG_LEVEL
-=======
-SETTING_bool(
-    train_forecast_model,
-    "Train the forecast model (the value is not relevant and has no effect during startup).",
-    false,
-    true,
-    noisepage::settings::Callbacks::TrainForecastModel
-)
-
-SETTING_bool(
-    train_interference_model,
-    "Train the interference model (the value is not relevant and has no effect during startup).",
-    false,
-    true,
-    noisepage::settings::Callbacks::TrainInterferenceModel
-)
-
-SETTING_string(
-    interference_model_input_path,
-    "Input path to the directory containing training the interference model",
-    "concurrent_runner_input/",
-    true,
-    noisepage::settings::Callbacks::NoOp
-)
-
-SETTING_string(
-    interference_model_train_methods,
-    "Methods to be used for training the interference model (comma delimited)",
-    "rf",
-    true,
-    noisepage::settings::Callbacks::NoOp
-)
-
-SETTING_int(
-    interference_model_train_timeout,
-    "Timeout in milliseconds for training the interference model (default: 2 minutes)",
-    120000,
-    1000,
-    600000,
-    true,
-    noisepage::settings::Callbacks::NoOp
-)
-
-SETTING_int(
-    interference_model_pipeline_sample_rate,
-    "Sampling rate of pipeline metrics OUs (0 is ignored)",
-    2,
-    0,
-    10,
-    true,
-    noisepage::settings::Callbacks::NoOp
-)
-
-SETTING_bool(
-    train_ou_model,
-    "Train the OU model (the value is not relevant and has no effect during startup).",
-    false,
-    true,
-    noisepage::settings::Callbacks::TrainOUModel
-)
-
-SETTING_string(
-    ou_model_input_path,
-    "Input path to the directory containing training the OU model",
-    "ou_runner_input/",
-    true,
-    noisepage::settings::Callbacks::NoOp
-)
-
-SETTING_string(
-    ou_model_train_methods,
-    "Methods to be used for training the OU model (comma delimited)",
-    "lr,rf,gbm,nn",
-    true,
-    noisepage::settings::Callbacks::NoOp
-)
-
-SETTING_int(
-    ou_model_train_timeout,
-    "Timeout in milliseconds for training the OU model (default: 2 minutes)",
-    120000,
-    1000,
-    600000,
-    true,
-    noisepage::settings::Callbacks::NoOp
-)
-
->>>>>>> f2fd6474
     // clang-format on