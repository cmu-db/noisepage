#include "settings/settings_common.h"  // NOLINT

// clang-format off
// SETTING_<type>(name, description, default_value, min_value, max_value, is_mutable, callback_fn)

// Terrier port
SETTING_int(
    port,
    "Terrier port (default: 15721)",
    15721,
    1024,
    65535,
    false,
    noisepage::settings::Callbacks::NoOp
)

// Preallocated connection handler threads and maximum number of connected clients
SETTING_int(
    connection_thread_count,
    "Preallocated connection handler threads and maximum number of connected clients (default: 4)",
    4,
    1,
    256,
    false,
    noisepage::settings::Callbacks::NoOp
)

// Path to socket file for Unix domain sockets
SETTING_string(
    uds_file_directory,
    "The directory for the Unix domain socket (default: /tmp/)",
    "/tmp/",
    false,
    noisepage::settings::Callbacks::NoOp
)

// RecordBufferSegmentPool size limit
SETTING_int(
    record_buffer_segment_size,
    "The maximum number of record buffer segments in the system. (default: 100000)",
    100000,
    1,
    1000000000,
    true,
    noisepage::settings::Callbacks::BufferSegmentPoolSizeLimit
)

// RecordBufferSegmentPool reuse limit
SETTING_int(
    record_buffer_segment_reuse,
    "The minimum number of record buffer segments to keep allocated in the system (default: 10000)",
    10000,
    1,
    1000000000,
    true,
    noisepage::settings::Callbacks::BufferSegmentPoolReuseLimit
)

// BlockStore for catalog size limit
SETTING_int(
    block_store_size,
    "The maximum number of storage blocks for the catalog. (default: 100000)",
    100000,
    1,
    1000000000,
    true,
    noisepage::settings::Callbacks::BlockStoreSizeLimit
)

// BlockStore for catalog reuse limit
SETTING_int(
    block_store_reuse,
    "The minimum number of storage blocks for the catalog to keep allocated (default: 1000)",
    1000,
    1,
    1000000000,
    true,
    noisepage::settings::Callbacks::BlockStoreReuseLimit
)

// Garbage collector thread interval
SETTING_int(
    gc_interval,
    "Garbage collector thread interval (us) (default: 1000)",
    1000,
    1,
    10000,
    false,
    noisepage::settings::Callbacks::NoOp
)

// Write ahead logging
SETTING_bool(
    wal_enable,
    "Whether WAL is enabled (default: true)",
    true,
    false,
    noisepage::settings::Callbacks::NoOp
)

// Path to log file for WAL
SETTING_string(
    wal_file_path,
    "The path to the log file for the WAL (default: wal.log)",
    "wal.log",
    false,
    noisepage::settings::Callbacks::NoOp
)

// Number of buffers log manager can use to buffer logs
SETTING_int64(
    wal_num_buffers,
    "The number of buffers the log manager uses to buffer logs to hand off to log consumer(s) (default: 100)",
    100,
    2,
    10000,
    true,
    noisepage::settings::Callbacks::WalNumBuffers
)

// Log Serialization interval
SETTING_int(
    wal_serialization_interval,
    "Log serialization task interval (us) (default: 100)",
    100,
    1,
    10000,
    false,
    noisepage::settings::Callbacks::NoOp
)

// Log file persisting interval
SETTING_int(
    wal_persist_interval,
    "Log file persisting interval (us) (default: 100)",
    100,
    1,
    10000,
    false,
    noisepage::settings::Callbacks::NoOp
)

// Optimizer timeout
SETTING_int(task_execution_timeout,
            "Maximum allowed length of time (in ms) for task execution step of optimizer, "
            "assuming one plan has been found (default 5000)",
            5000, 1000, 60000, false, noisepage::settings::Callbacks::NoOp)

// Parallel Execution
SETTING_bool(
    parallel_execution,
    "Whether parallel execution for scans is enabled",
    true,
    true,
    noisepage::settings::Callbacks::NoOp
)

// Log file persisting threshold
SETTING_int64(
    wal_persist_threshold,
    "Log file persisting write threshold (bytes) (default: 1MB)",
    (1 << 20) /* 1MB */,
    (1 << 12) /* 4KB */,
    (1 << 24) /* 16MB */,
    false,
    noisepage::settings::Callbacks::NoOp
)

SETTING_int(
    extra_float_digits,
    "Sets the number of digits displayed for floating-point values. (default : 1)",
    1,
    -15,
    3,
    true,
    noisepage::settings::Callbacks::NoOp
)

SETTING_bool(
    metrics,
    "Metrics sub-system for various components (default: true).",
    true,
    false,
    noisepage::settings::Callbacks::NoOp
)

SETTING_bool(
    use_metrics_thread,
    "Use a thread for the metrics sub-system (default: true).",
    true,
    false,
<<<<<<< HEAD
    terrier::settings::Callbacks::NoOp
=======
    noisepage::settings::Callbacks::NoOp
>>>>>>> f3da5498
)

SETTING_bool(
    logging_metrics_enable,
    "Metrics collection for the Logging component (default: false).",
    false,
    true,
    noisepage::settings::Callbacks::MetricsLogging
)

SETTING_bool(
    transaction_metrics_enable,
    "Metrics collection for the TransactionManager component (default: false).",
    false,
    true,
    noisepage::settings::Callbacks::MetricsTransaction
)

SETTING_bool(
    gc_metrics_enable,
    "Metrics collection for the GarbageCollector component (default: false).",
    false,
    true,
    noisepage::settings::Callbacks::MetricsGC
)

SETTING_bool(
    query_trace_metrics_enable,
    "Metrics collection for Query Traces (default: false).",
    false,
    true,
    noisepage::settings::Callbacks::MetricsQueryTrace
)

SETTING_bool(
    execution_metrics_enable,
    "Metrics collection for the Execution component (default: false).",
    false,
    true,
    noisepage::settings::Callbacks::MetricsExecution
)

SETTING_bool(
    pipeline_metrics_enable,
    "Metrics collection for the ExecutionEngine pipelines (default: false).",
    false,
    true,
    noisepage::settings::Callbacks::MetricsPipeline
)

SETTING_int(
    pipeline_metrics_interval,
    "Sampling rate of metrics collection for the ExecutionEngine pipelines with 0 = 100%, 1 = 50%, "
    "9 = 10%, X = 1/(X+1)% (default: 9 for 10%).",
    9,
    0,
    10,
    true,
    noisepage::settings::Callbacks::MetricsPipelineSamplingInterval
)

SETTING_int(
    pipeline_metrics_interval,
    "Sampling rate of metrics collection for the ExecutionEngine pipelines with 0 = 100%, 1 = 50%, "
    "9 = 10%, X = 1/(X+1)% (default: 9 for 10%).",
    9,
    0,
    10,
    true,
    terrier::settings::Callbacks::MetricsPipelineSamplingInterval
)

SETTING_bool(
    bind_command_metrics_enable,
    "Metrics collection for the bind command.",
    false,
    true,
    noisepage::settings::Callbacks::MetricsBindCommand
)

SETTING_bool(
    execute_command_metrics_enable,
    "Metrics collection for the execute command.",
    false,
    true,
    noisepage::settings::Callbacks::MetricsExecuteCommand
)

SETTING_bool(
    use_query_cache,
    "Extended Query protocol caches physical plans and generated code after first execution. Warning: bugs with DDL changes.",
    true,
    false,
    noisepage::settings::Callbacks::NoOp
)

SETTING_bool(
    compiled_query_execution,
    "Compile queries to native machine code using LLVM, rather than relying on TPL interpretation (default: false).",
    false,
    false,
    noisepage::settings::Callbacks::NoOp
)

SETTING_string(
    application_name,
    "The name of the application (default: NO_NAME)",
    "NO_NAME",
    true,
    noisepage::settings::Callbacks::NoOp
)

SETTING_string(
    transaction_isolation,
    "The default isolation level (default: TRANSACTION_READ_COMMITTED)",
    "TRANSACTION_READ_COMMITTED",
    true,
    noisepage::settings::Callbacks::NoOp
)

SETTING_int(
    num_parallel_execution_threads,
    "Number of threads for parallel query execution (default: 1)",
    1,
    1,
    128,
    true,
    noisepage::settings::Callbacks::NoOp
)

SETTING_bool(
    counters_enable,
    "Whether to use counters (default: false)",
    false,
    true,
    noisepage::settings::Callbacks::NoOp
)

SETTING_bool(
    messenger_enable,
    "Whether to enable the messenger (default: false)",
    false,
    false,
    noisepage::settings::Callbacks::NoOp
)

SETTING_int(
    num_parallel_execution_threads,
    "Number of threads for parallel query execution (default: 1)",
    1,
    1,
    128,
    true,
    terrier::settings::Callbacks::NoOp
)

SETTING_bool(
    counters_enable,
    "Whether to use counters (default: false)",
    false,
    true,
    terrier::settings::Callbacks::NoOp
)
    // clang-format on<|MERGE_RESOLUTION|>--- conflicted
+++ resolved
@@ -189,11 +189,7 @@
     "Use a thread for the metrics sub-system (default: true).",
     true,
     false,
-<<<<<<< HEAD
-    terrier::settings::Callbacks::NoOp
-=======
-    noisepage::settings::Callbacks::NoOp
->>>>>>> f3da5498
+    noisepage::settings::Callbacks::NoOp
 )
 
 SETTING_bool(
@@ -255,17 +251,6 @@
     noisepage::settings::Callbacks::MetricsPipelineSamplingInterval
 )
 
-SETTING_int(
-    pipeline_metrics_interval,
-    "Sampling rate of metrics collection for the ExecutionEngine pipelines with 0 = 100%, 1 = 50%, "
-    "9 = 10%, X = 1/(X+1)% (default: 9 for 10%).",
-    9,
-    0,
-    10,
-    true,
-    terrier::settings::Callbacks::MetricsPipelineSamplingInterval
-)
-
 SETTING_bool(
     bind_command_metrics_enable,
     "Metrics collection for the bind command.",
@@ -339,22 +324,4 @@
     false,
     noisepage::settings::Callbacks::NoOp
 )
-
-SETTING_int(
-    num_parallel_execution_threads,
-    "Number of threads for parallel query execution (default: 1)",
-    1,
-    1,
-    128,
-    true,
-    terrier::settings::Callbacks::NoOp
-)
-
-SETTING_bool(
-    counters_enable,
-    "Whether to use counters (default: false)",
-    false,
-    true,
-    terrier::settings::Callbacks::NoOp
-)
     // clang-format on