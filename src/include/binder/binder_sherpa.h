--- conflicted
+++ resolved
@@ -6,12 +6,9 @@
 #include <unordered_set>
 #include <vector>
 
-<<<<<<< HEAD
 #include "common/error/error_code.h"
 #include "common/error/exception.h"
-=======
 #include "execution/sql/sql.h"
->>>>>>> 845aedf5
 #include "parser/expression/abstract_expression.h"
 #include "parser/expression/constant_value_expression.h"
 
@@ -33,16 +30,11 @@
    */
   explicit BinderSherpa(const common::ManagedPointer<parser::ParseResult> parse_result,
                         const common::ManagedPointer<std::vector<parser::ConstantValueExpression>> parameters,
-<<<<<<< HEAD
-                        const common::ManagedPointer<std::vector<type::TypeId>> desired_parameter_types)
+                        const common::ManagedPointer<std::vector<execution::sql::SqlTypeId>> desired_parameter_types)
       : parse_result_(parse_result),
         parameters_(parameters),
         desired_parameter_types_(desired_parameter_types),
         unique_table_alias_serial_num_(1) {
-=======
-                        const common::ManagedPointer<std::vector<execution::sql::SqlTypeId>> desired_parameter_types)
-      : parse_result_(parse_result), parameters_(parameters), desired_parameter_types_(desired_parameter_types) {
->>>>>>> 845aedf5
     NOISEPAGE_ASSERT(parse_result != nullptr, "We shouldn't be trying to bind something without a ParseResult.");
     NOISEPAGE_ASSERT((parameters == nullptr && desired_parameter_types == nullptr) ||
                          (parameters != nullptr && desired_parameter_types != nullptr),
