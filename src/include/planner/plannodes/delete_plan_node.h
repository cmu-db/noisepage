#pragma once

#include <memory>
#include <string>
#include <utility>
#include <vector>
#include "parser/delete_statement.h"
#include "planner/plannodes/abstract_plan_node.h"

namespace terrier::planner {
/**
 * The plan node for DELETE
 */
class DeletePlanNode : public AbstractPlanNode {
 public:
  /**
   * Builder for a delete plan node
   */
  class Builder : public AbstractPlanNode::Builder<Builder> {
   public:
    Builder() = default;

    /**
     * Don't allow builder to be copied or moved
     */
    DISALLOW_COPY_AND_MOVE(Builder);

    /**
     * @param table_oid the OID of the target SQL table
     * @return builder object
     */
    Builder &SetTableOid(catalog::table_oid_t table_oid) {
      table_oid_ = table_oid;
      return *this;
    }

    /**
<<<<<<< HEAD
=======
     * @param delete_stmt the SQL DELETE statement
     * @return builder object
     */
    Builder &SetFromDeleteStatement(parser::DeleteStatement *delete_stmt) { return *this; }

    /**
>>>>>>> e8f1f432
     * Build the delete plan node
     * @return plan node
     */
    std::unique_ptr<DeletePlanNode> Build() {
<<<<<<< HEAD
      return std::unique_ptr<DeletePlanNode>(
          new DeletePlanNode(std::move(children_), std::move(output_schema_), table_oid_));
=======
      return std::unique_ptr<DeletePlanNode>(new DeletePlanNode(std::move(children_), std::move(output_schema_),
                                                                database_oid_, namespace_oid_, table_oid_));
>>>>>>> e8f1f432
    }

   protected:
    /**
     * the table to be deleted
     */
    catalog::table_oid_t table_oid_;
  };

 private:
  /**
   * @param children child plan nodes
   * @param output_schema Schema representing the structure of the output of this plan node
   * @param table_oid the OID of the target SQL table
   */
  DeletePlanNode(std::vector<std::unique_ptr<AbstractPlanNode>> &&children, std::unique_ptr<OutputSchema> output_schema,
<<<<<<< HEAD
                 catalog::table_oid_t table_oid)
      : AbstractPlanNode(std::move(children), std::move(output_schema)), table_oid_(table_oid) {}
=======
                 catalog::db_oid_t database_oid, catalog::namespace_oid_t namespace_oid, catalog::table_oid_t table_oid)
      : AbstractPlanNode(std::move(children), std::move(output_schema)),
        database_oid_(database_oid),
        namespace_oid_(namespace_oid),
        table_oid_(table_oid) {}
>>>>>>> e8f1f432

 public:
  /**
   * Default constructor used for deserialization
   */
  DeletePlanNode() = default;

  ~DeletePlanNode() override = default;

  DISALLOW_COPY_AND_MOVE(DeletePlanNode)

  /**
   * @return OID of the table to be deleted
   */
  catalog::table_oid_t GetTableOid() const { return table_oid_; }

  /** @return the type of this plan node */
  PlanNodeType GetPlanNodeType() const override { return PlanNodeType::DELETE; }

  /** @return the hashed value of this plan node */
  common::hash_t Hash() const override;

  bool operator==(const AbstractPlanNode &rhs) const override;

  nlohmann::json ToJson() const override;
  std::vector<std::unique_ptr<parser::AbstractExpression>> FromJson(const nlohmann::json &j) override;

 private:
  /**
   * Table to be deleted
   */
  catalog::table_oid_t table_oid_;
};

DEFINE_JSON_DECLARATIONS(DeletePlanNode);

}  // namespace terrier::planner<|MERGE_RESOLUTION|>--- conflicted
+++ resolved
@@ -26,6 +26,24 @@
     DISALLOW_COPY_AND_MOVE(Builder);
 
     /**
+     * @param database_oid OID of the database
+     * @return builder object
+     */
+    Builder &SetDatabaseOid(catalog::db_oid_t database_oid) {
+      database_oid_ = database_oid;
+      return *this;
+    }
+
+    /**
+     * @param namespace_oid OID of the namespace
+     * @return builder object
+     */
+    Builder &SetNamespaceOid(catalog::namespace_oid_t namespace_oid) {
+      namespace_oid_ = namespace_oid;
+      return *this;
+    }
+
+    /**
      * @param table_oid the OID of the target SQL table
      * @return builder object
      */
@@ -35,29 +53,31 @@
     }
 
     /**
-<<<<<<< HEAD
-=======
      * @param delete_stmt the SQL DELETE statement
      * @return builder object
      */
     Builder &SetFromDeleteStatement(parser::DeleteStatement *delete_stmt) { return *this; }
 
     /**
->>>>>>> e8f1f432
      * Build the delete plan node
      * @return plan node
      */
     std::unique_ptr<DeletePlanNode> Build() {
-<<<<<<< HEAD
-      return std::unique_ptr<DeletePlanNode>(
-          new DeletePlanNode(std::move(children_), std::move(output_schema_), table_oid_));
-=======
       return std::unique_ptr<DeletePlanNode>(new DeletePlanNode(std::move(children_), std::move(output_schema_),
                                                                 database_oid_, namespace_oid_, table_oid_));
->>>>>>> e8f1f432
     }
 
    protected:
+    /**
+     * OID of the database
+     */
+    catalog::db_oid_t database_oid_;
+
+    /**
+     * OID of namespace
+     */
+    catalog::namespace_oid_t namespace_oid_;
+
     /**
      * the table to be deleted
      */
@@ -68,19 +88,16 @@
   /**
    * @param children child plan nodes
    * @param output_schema Schema representing the structure of the output of this plan node
+   * @param database_oid OID of the database
+   * @param namespace_oid OID of the namespace
    * @param table_oid the OID of the target SQL table
    */
   DeletePlanNode(std::vector<std::unique_ptr<AbstractPlanNode>> &&children, std::unique_ptr<OutputSchema> output_schema,
-<<<<<<< HEAD
-                 catalog::table_oid_t table_oid)
-      : AbstractPlanNode(std::move(children), std::move(output_schema)), table_oid_(table_oid) {}
-=======
                  catalog::db_oid_t database_oid, catalog::namespace_oid_t namespace_oid, catalog::table_oid_t table_oid)
       : AbstractPlanNode(std::move(children), std::move(output_schema)),
         database_oid_(database_oid),
         namespace_oid_(namespace_oid),
         table_oid_(table_oid) {}
->>>>>>> e8f1f432
 
  public:
   /**
@@ -91,6 +108,16 @@
   ~DeletePlanNode() override = default;
 
   DISALLOW_COPY_AND_MOVE(DeletePlanNode)
+
+  /**
+   * @return OID of the database
+   */
+  catalog::db_oid_t GetDatabaseOid() const { return database_oid_; }
+
+  /**
+   * @return OID of the namespace
+   */
+  catalog::namespace_oid_t GetNamespaceOid() const { return namespace_oid_; }
 
   /**
    * @return OID of the table to be deleted
@@ -110,6 +137,16 @@
 
  private:
   /**
+   * OID of the database
+   */
+  catalog::db_oid_t database_oid_;
+
+  /**
+   * OID of the namespace
+   */
+  catalog::namespace_oid_t namespace_oid_;
+
+  /**
    * Table to be deleted
    */
   catalog::table_oid_t table_oid_;
