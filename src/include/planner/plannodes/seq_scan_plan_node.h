#pragma once

#include <memory>
#include <string>
#include <unordered_set>
#include <utility>
#include <vector>

#include "catalog/catalog_defs.h"
#include "catalog/schema.h"
#include "parser/expression/abstract_expression.h"
#include "parser/expression/column_value_expression.h"
#include "planner/plannodes/abstract_plan_node.h"
#include "planner/plannodes/abstract_scan_plan_node.h"
#include "planner/plannodes/plan_visitor.h"

namespace noisepage::planner {

/**
 * Plan node for sequanial table scan
 */
class SeqScanPlanNode : public AbstractScanPlanNode {
 public:
  /**
   * Builder for a sequential scan plan node
   */
  class Builder : public AbstractScanPlanNode::Builder<Builder> {
   public:
    Builder() = default;

    /**
     * Don't allow builder to be copied or moved
     */
    DISALLOW_COPY_AND_MOVE(Builder);

    /**
     * @param oid oid for table to scan
     * @return builder object
     */
    Builder &SetTableOid(catalog::table_oid_t oid) {
      table_oid_ = oid;
      return *this;
    }

    /**
     * @param column_oids OIDs of columns to scan
     * @return builder object
     */
    Builder &SetColumnOids(std::vector<catalog::col_oid_t> &&column_oids) {
      column_oids_ = std::move(column_oids);
      return *this;
    }

    /**
     * Build the sequential scan plan node
     * @return plan node
     */
    std::unique_ptr<SeqScanPlanNode> Build();

   protected:
    /**
     * OIDs of columns to scan
     */
    std::vector<catalog::col_oid_t> column_oids_;

    /**
     * OID for table being scanned
     */
    catalog::table_oid_t table_oid_;
  };

 protected:
  /**
   * @param children child plan nodes
   * @param output_schema Schema representing the structure of the output of this plan node
   * @param predicate scan predicate
   * @param column_oids OIDs of columns to scan
   * @param is_for_update flag for if scan is for an update
   * @param database_oid database oid for scan
   * @param table_oid OID for table to scan
<<<<<<< HEAD
   * @param scan_limit The limit on number of tuples for this scan if any
   * @param scan_has_limit Whether or not a limit exists for this scan
   * @param scan_offset The offset into a table for this scan
   * @param scan_has_offset Whether or not this scan has an offset
=======
   * @param plan_node_id Plan node id
>>>>>>> de6ec081
   */
  SeqScanPlanNode(std::vector<std::unique_ptr<AbstractPlanNode>> &&children,
                  std::unique_ptr<OutputSchema> output_schema,
                  common::ManagedPointer<parser::AbstractExpression> predicate,
                  std::vector<catalog::col_oid_t> &&column_oids, bool is_for_update, catalog::db_oid_t database_oid,
                  catalog::table_oid_t table_oid, uint32_t scan_limit, bool scan_has_limit, uint32_t scan_offset,
                  bool scan_has_offset, plan_node_id_t plan_node_id);

 public:
  /**
   * Default constructor used for deserialization
   */
  SeqScanPlanNode() = default;

  DISALLOW_COPY_AND_MOVE(SeqScanPlanNode)

  /**
   * @return the type of this plan node
   */
  PlanNodeType GetPlanNodeType() const override { return PlanNodeType::SEQSCAN; }

  /**
   * @return OIDs of columns to scan
   */
  const std::vector<catalog::col_oid_t> &GetColumnOids() const { return column_oids_; }

  /**
   * @return the OID for the table being scanned
   */
  catalog::table_oid_t GetTableOid() const { return table_oid_; }

  /**
   * @return the hashed value of this plan node
   */
  common::hash_t Hash() const override;

  bool operator==(const AbstractPlanNode &rhs) const override;

  void Accept(common::ManagedPointer<PlanVisitor> v) const override { v->Visit(this); }

  nlohmann::json ToJson() const override;
  std::vector<std::unique_ptr<parser::AbstractExpression>> FromJson(const nlohmann::json &j) override;

 private:
  /**
   * OIDs of columns to scan
   */
  std::vector<catalog::col_oid_t> column_oids_;

  /**
   * OID for table being scanned
   */
  catalog::table_oid_t table_oid_;
};

DEFINE_JSON_HEADER_DECLARATIONS(SeqScanPlanNode);

}  // namespace noisepage::planner<|MERGE_RESOLUTION|>--- conflicted
+++ resolved
@@ -78,14 +78,11 @@
    * @param is_for_update flag for if scan is for an update
    * @param database_oid database oid for scan
    * @param table_oid OID for table to scan
-<<<<<<< HEAD
    * @param scan_limit The limit on number of tuples for this scan if any
    * @param scan_has_limit Whether or not a limit exists for this scan
    * @param scan_offset The offset into a table for this scan
    * @param scan_has_offset Whether or not this scan has an offset
-=======
    * @param plan_node_id Plan node id
->>>>>>> de6ec081
    */
   SeqScanPlanNode(std::vector<std::unique_ptr<AbstractPlanNode>> &&children,
                   std::unique_ptr<OutputSchema> output_schema,
