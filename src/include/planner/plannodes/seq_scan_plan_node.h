#pragma once

#include <memory>
#include <string>
#include <unordered_set>
#include <utility>
#include <vector>
#include "catalog/catalog_defs.h"
#include "catalog/schema.h"
#include "parser/expression/abstract_expression.h"
#include "parser/expression/column_value_expression.h"
#include "planner/plannodes/abstract_plan_node.h"
#include "planner/plannodes/abstract_scan_plan_node.h"
#include "planner/plannodes/plan_visitor.h"

namespace terrier::planner {

/**
 * Plan node for sequanial table scan
 */
class SeqScanPlanNode : public AbstractScanPlanNode {
 public:
  /**
   * Builder for a sequential scan plan node
   */
  class Builder : public AbstractScanPlanNode::Builder<Builder> {
   public:
    Builder() = default;

    /**
     * Don't allow builder to be copied or moved
     */
    DISALLOW_COPY_AND_MOVE(Builder);

    /**
     * @param oid oid for table to scan
     * @return builder object
     */
    Builder &SetTableOid(catalog::table_oid_t oid) {
      table_oid_ = oid;
      return *this;
    }

    /**
     * @param column_oids OIDs of columns to scan
     * @return builder object
     */
    Builder &SetColumnOids(std::vector<catalog::col_oid_t> &&column_oids) {
      column_oids_ = std::move(column_oids);
      return *this;
    }

    /**
     * Build the sequential scan plan node
     * @return plan node
     */
    std::unique_ptr<SeqScanPlanNode> Build() {
<<<<<<< HEAD
      return std::unique_ptr<SeqScanPlanNode>(new SeqScanPlanNode(
          std::move(children_), std::move(output_schema_), scan_predicate_, std::move(column_oids_), is_for_update_,
          database_oid_, namespace_oid_, table_oid_, scan_limit_, scan_has_limit_, scan_offset_, scan_has_offset_));
=======
      return std::unique_ptr<SeqScanPlanNode>(new SeqScanPlanNode(std::move(children_), std::move(output_schema_),
                                                                  scan_predicate_, std::move(column_oids_),
                                                                  is_for_update_, database_oid_, table_oid_));
>>>>>>> e525b6dd
    }

   protected:
    /**
     * OIDs of columns to scan
     */
    std::vector<catalog::col_oid_t> column_oids_;

    /**
     * OID for table being scanned
     */
    catalog::table_oid_t table_oid_;
  };

 private:
  /**
   * @param children child plan nodes
   * @param output_schema Schema representing the structure of the output of this plan node
   * @param predicate scan predicate
   * @param column_oids OIDs of columns to scan
   * @param is_for_update flag for if scan is for an update
   * @param database_oid database oid for scan
   * @param table_oid OID for table to scan
   */
  SeqScanPlanNode(std::vector<std::unique_ptr<AbstractPlanNode>> &&children,
                  std::unique_ptr<OutputSchema> output_schema,
                  common::ManagedPointer<parser::AbstractExpression> predicate,
                  std::vector<catalog::col_oid_t> &&column_oids, bool is_for_update, catalog::db_oid_t database_oid,
<<<<<<< HEAD
                  catalog::namespace_oid_t namespace_oid, catalog::table_oid_t table_oid, uint32_t scan_limit,
                  bool scan_has_limit, uint32_t scan_offset, bool scan_has_offset)
      : AbstractScanPlanNode(std::move(children), std::move(output_schema), predicate, is_for_update, database_oid,
                             namespace_oid, scan_limit, scan_has_limit, scan_offset, scan_has_offset),
=======
                  catalog::table_oid_t table_oid)
      : AbstractScanPlanNode(std::move(children), std::move(output_schema), predicate, is_for_update, database_oid),
>>>>>>> e525b6dd
        column_oids_(std::move(column_oids)),
        table_oid_(table_oid) {}

 public:
  /**
   * Default constructor used for deserialization
   */
  SeqScanPlanNode() = default;

  DISALLOW_COPY_AND_MOVE(SeqScanPlanNode)

  /**
   * @return the type of this plan node
   */
  PlanNodeType GetPlanNodeType() const override { return PlanNodeType::SEQSCAN; }

  /**
   * @return OIDs of columns to scan
   */
  const std::vector<catalog::col_oid_t> &GetColumnOids() const { return column_oids_; }

  /**
   * @return the OID for the table being scanned
   */
  catalog::table_oid_t GetTableOid() const { return table_oid_; }

  /**
   * @return the hashed value of this plan node
   */
  common::hash_t Hash() const override;

  bool operator==(const AbstractPlanNode &rhs) const override;

  void Accept(common::ManagedPointer<PlanVisitor> v) const override { v->Visit(this); }

  nlohmann::json ToJson() const override;
  std::vector<std::unique_ptr<parser::AbstractExpression>> FromJson(const nlohmann::json &j) override;

 private:
  /**
   * OIDs of columns to scan
   */
  std::vector<catalog::col_oid_t> column_oids_;

  /**
   * OID for table being scanned
   */
  catalog::table_oid_t table_oid_;
};

DEFINE_JSON_HEADER_DECLARATIONS(SeqScanPlanNode);

}  // namespace terrier::planner<|MERGE_RESOLUTION|>--- conflicted
+++ resolved
@@ -55,15 +55,9 @@
      * @return plan node
      */
     std::unique_ptr<SeqScanPlanNode> Build() {
-<<<<<<< HEAD
       return std::unique_ptr<SeqScanPlanNode>(new SeqScanPlanNode(
           std::move(children_), std::move(output_schema_), scan_predicate_, std::move(column_oids_), is_for_update_,
-          database_oid_, namespace_oid_, table_oid_, scan_limit_, scan_has_limit_, scan_offset_, scan_has_offset_));
-=======
-      return std::unique_ptr<SeqScanPlanNode>(new SeqScanPlanNode(std::move(children_), std::move(output_schema_),
-                                                                  scan_predicate_, std::move(column_oids_),
-                                                                  is_for_update_, database_oid_, table_oid_));
->>>>>>> e525b6dd
+          database_oid_, table_oid_, scan_limit_, scan_has_limit_, scan_offset_, scan_has_offset_));
     }
 
    protected:
@@ -92,15 +86,10 @@
                   std::unique_ptr<OutputSchema> output_schema,
                   common::ManagedPointer<parser::AbstractExpression> predicate,
                   std::vector<catalog::col_oid_t> &&column_oids, bool is_for_update, catalog::db_oid_t database_oid,
-<<<<<<< HEAD
-                  catalog::namespace_oid_t namespace_oid, catalog::table_oid_t table_oid, uint32_t scan_limit,
-                  bool scan_has_limit, uint32_t scan_offset, bool scan_has_offset)
+                  catalog::table_oid_t table_oid, uint32_t scan_limit, bool scan_has_limit, uint32_t scan_offset,
+                  bool scan_has_offset)
       : AbstractScanPlanNode(std::move(children), std::move(output_schema), predicate, is_for_update, database_oid,
-                             namespace_oid, scan_limit, scan_has_limit, scan_offset, scan_has_offset),
-=======
-                  catalog::table_oid_t table_oid)
-      : AbstractScanPlanNode(std::move(children), std::move(output_schema), predicate, is_for_update, database_oid),
->>>>>>> e525b6dd
+                             scan_limit, scan_has_limit, scan_offset, scan_has_offset),
         column_oids_(std::move(column_oids)),
         table_oid_(table_oid) {}
 
