--- conflicted
+++ resolved
@@ -74,15 +74,9 @@
      * @return plan node
      */
     std::unique_ptr<CSVScanPlanNode> Build() {
-<<<<<<< HEAD
-      return std::unique_ptr<CSVScanPlanNode>(new CSVScanPlanNode(
-          std::move(children_), std::move(output_schema_), nullptr /* predicate */, is_for_update_, is_parallel_,
-          database_oid_, namespace_oid_, file_name_, delimiter_, quote_, escape_, value_types_));
-=======
       return std::unique_ptr<CSVScanPlanNode>(
           new CSVScanPlanNode(std::move(children_), std::move(output_schema_), nullptr /* predicate */, is_for_update_,
                               database_oid_, namespace_oid_, file_name_, delimiter_, quote_, escape_, value_types_));
->>>>>>> e8f1f432
     }
 
    protected:
@@ -127,13 +121,8 @@
                   common::ManagedPointer<parser::AbstractExpression> predicate, bool is_for_update,
                   catalog::db_oid_t database_oid, catalog::namespace_oid_t namespace_oid, std::string file_name,
                   char delimiter, char quote, char escape, std::vector<type::TypeId> value_types)
-<<<<<<< HEAD
-      : AbstractScanPlanNode(std::move(children), std::move(output_schema), predicate, is_for_update, is_parallel,
-                             database_oid, namespace_oid),
-=======
       : AbstractScanPlanNode(std::move(children), std::move(output_schema), predicate, is_for_update, database_oid,
                              namespace_oid),
->>>>>>> e8f1f432
         file_name_(std::move(file_name)),
         delimiter_(delimiter),
         quote_(quote),
