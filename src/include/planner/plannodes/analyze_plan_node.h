#pragma once

#include <memory>
#include <string>
#include <utility>
#include <vector>
#include "parser/analyze_statement.h"
#include "planner/plannodes/abstract_plan_node.h"
#include "planner/plannodes/plan_visitor.h"

namespace terrier::planner {

/**
 * The plan node for ANALYZE
 */
class AnalyzePlanNode : public AbstractPlanNode {
 public:
  /**
   * Builder for an analyze plan node
   */
  class Builder : public AbstractPlanNode::Builder<Builder> {
   public:
    Builder() = default;

    /**
     * Don't allow builder to be copied or moved
     */
    DISALLOW_COPY_AND_MOVE(Builder);

    /**
     * @param database_oid OID of the database
     * @return builder object
     */
    Builder &SetDatabaseOid(catalog::db_oid_t database_oid) {
      database_oid_ = database_oid;
      return *this;
    }

    /**
     * @param table_oid the OID of the target SQL table
     * @return builder object
     */
    Builder &SetTableOid(catalog::table_oid_t table_oid) {
      table_oid_ = table_oid;
      return *this;
    }

    /**
     * @param column_oids OIDs of the columns of the target table
     * @return builder object
     */
    Builder &SetColumnOIDs(std::vector<catalog::col_oid_t> &&column_oids) {
      column_oids_ = std::move(column_oids);
      return *this;
    }

    /**
     * Build the analyze plan node
     * @return plan node
     */
    std::unique_ptr<AnalyzePlanNode> Build() {
      return std::unique_ptr<AnalyzePlanNode>(new AnalyzePlanNode(std::move(children_), std::move(output_schema_),
<<<<<<< HEAD
                                                                  database_oid_, namespace_oid_, table_oid_,
                                                                  std::move(column_oids_), plan_node_id_));
=======
                                                                  database_oid_, table_oid_, std::move(column_oids_)));
>>>>>>> 21ef0135
    }

   protected:
    /**
     * OID of the database
     */
    catalog::db_oid_t database_oid_;

    /**
     * OID of the target table
     */
    catalog::table_oid_t table_oid_;

    /**
     * oids of the columns to be analyzed
     */
    std::vector<catalog::col_oid_t> column_oids_;
  };

 private:
  /**
   * @param children child plan nodes
   * @param output_schema Schema representing the structure of the output of this plan node
   * @param database_oid OID of the database
   * @param table_oid OID of the target SQL table
   * @param column_oids OIDs of the columns of the target table
   */
  AnalyzePlanNode(std::vector<std::unique_ptr<AbstractPlanNode>> &&children,
                  std::unique_ptr<OutputSchema> output_schema, catalog::db_oid_t database_oid,
<<<<<<< HEAD
                  catalog::namespace_oid_t namespace_oid, catalog::table_oid_t table_oid,
                  std::vector<catalog::col_oid_t> &&column_oids, optimizer::plan_node_id_t plan_node_id)
      : AbstractPlanNode(std::move(children), std::move(output_schema), plan_node_id),
=======
                  catalog::table_oid_t table_oid, std::vector<catalog::col_oid_t> &&column_oids)
      : AbstractPlanNode(std::move(children), std::move(output_schema)),
>>>>>>> 21ef0135
        database_oid_(database_oid),
        table_oid_(table_oid),
        column_oids_(std::move(column_oids)) {}

 public:
  /**
   * Default constructor for deserialization
   */
  AnalyzePlanNode() = default;

  DISALLOW_COPY_AND_MOVE(AnalyzePlanNode)

  /**
   * @return the type of this plan node
   */
  PlanNodeType GetPlanNodeType() const override { return PlanNodeType::ANALYZE; }

  /**
   * @return OID of the database
   */
  catalog::db_oid_t GetDatabaseOid() const { return database_oid_; }

  /**
   * @return the OID of the target table
   */
  catalog::table_oid_t GetTableOid() const { return table_oid_; }

  /**
   * @return the OIDs of the columns to be analyzed
   */
  std::vector<catalog::col_oid_t> GetColumnOids() const { return column_oids_; }

  /**
   * @return the hashed value of this plan node
   */
  common::hash_t Hash() const override;

  bool operator==(const AbstractPlanNode &rhs) const override;

  void Accept(common::ManagedPointer<PlanVisitor> v) const override { v->Visit(this); }

  nlohmann::json ToJson() const override;
  std::vector<std::unique_ptr<parser::AbstractExpression>> FromJson(const nlohmann::json &j) override;

 private:
  /**
   * OID of the database
   */
  catalog::db_oid_t database_oid_;

  /**
   * OID of the target table
   */
  catalog::table_oid_t table_oid_;

  /**
   * OIDs of the columns to be analyzed
   */
  std::vector<catalog::col_oid_t> column_oids_;
};

}  // namespace terrier::planner<|MERGE_RESOLUTION|>--- conflicted
+++ resolved
@@ -60,12 +60,8 @@
      */
     std::unique_ptr<AnalyzePlanNode> Build() {
       return std::unique_ptr<AnalyzePlanNode>(new AnalyzePlanNode(std::move(children_), std::move(output_schema_),
-<<<<<<< HEAD
-                                                                  database_oid_, namespace_oid_, table_oid_,
-                                                                  std::move(column_oids_), plan_node_id_));
-=======
-                                                                  database_oid_, table_oid_, std::move(column_oids_)));
->>>>>>> 21ef0135
+                                                                  database_oid_, table_oid_, std::move(column_oids_),
+                                                                  plan_node_id_));
     }
 
    protected:
@@ -95,14 +91,9 @@
    */
   AnalyzePlanNode(std::vector<std::unique_ptr<AbstractPlanNode>> &&children,
                   std::unique_ptr<OutputSchema> output_schema, catalog::db_oid_t database_oid,
-<<<<<<< HEAD
-                  catalog::namespace_oid_t namespace_oid, catalog::table_oid_t table_oid,
-                  std::vector<catalog::col_oid_t> &&column_oids, optimizer::plan_node_id_t plan_node_id)
+                  catalog::table_oid_t table_oid, std::vector<catalog::col_oid_t> &&column_oids,
+                  optimizer::plan_node_id_t plan_node_id)
       : AbstractPlanNode(std::move(children), std::move(output_schema), plan_node_id),
-=======
-                  catalog::table_oid_t table_oid, std::vector<catalog::col_oid_t> &&column_oids)
-      : AbstractPlanNode(std::move(children), std::move(output_schema)),
->>>>>>> 21ef0135
         database_oid_(database_oid),
         table_oid_(table_oid),
         column_oids_(std::move(column_oids)) {}
