--- conflicted
+++ resolved
@@ -49,16 +49,6 @@
       return *dynamic_cast<ConcreteType *>(this);
     }
 
-<<<<<<< HEAD
-    /**
-     * @param namespace_oid namespace OID of table/index beind scanned
-     * @return builder object
-     */
-    ConcreteType &SetNamespaceOid(catalog::namespace_oid_t namespace_oid) {
-      namespace_oid_ = namespace_oid;
-      return *dynamic_cast<ConcreteType *>(this);
-    }
-
     /**
      * @param limit number of tuples to limit to
      * @return builder object
@@ -79,8 +69,6 @@
       return *dynamic_cast<ConcreteType *>(this);
     }
 
-=======
->>>>>>> e525b6dd
    protected:
     /**
      * Scan predicate
@@ -94,12 +82,6 @@
      * Database OID for scan
      */
     catalog::db_oid_t database_oid_;
-<<<<<<< HEAD
-
-    /**
-     * OID of namespace
-     */
-    catalog::namespace_oid_t namespace_oid_;
 
     /**
      * The number of tuples that this scan should emit due to a LIMIT clause.
@@ -120,8 +102,6 @@
      * Flag to indicate if scan_offset_ is set
      */
     bool scan_has_offset_{false};
-=======
->>>>>>> e525b6dd
   };
 
   /**
@@ -131,37 +111,24 @@
    * @param predicate predicate used for performing scan
    * @param is_for_update scan is used for an update
    * @param database_oid database oid for scan
-<<<<<<< HEAD
-   * @param namespace_oid OID of the namespace
    * @param scan_limit limit of the scan if any
    * @param scan_has_limit flag to indicate if scan limit is set
    * @param scan_offset offset for scan
    * @param scan_has_offset flag to indicate if scan offset is set
-=======
->>>>>>> e525b6dd
    */
   AbstractScanPlanNode(std::vector<std::unique_ptr<AbstractPlanNode>> &&children,
                        std::unique_ptr<OutputSchema> output_schema,
                        common::ManagedPointer<parser::AbstractExpression> predicate, bool is_for_update,
-<<<<<<< HEAD
-                       catalog::db_oid_t database_oid, catalog::namespace_oid_t namespace_oid, uint32_t scan_limit,
-                       bool scan_has_limit, uint32_t scan_offset, bool scan_has_offset)
+                       catalog::db_oid_t database_oid, uint32_t scan_limit, bool scan_has_limit, uint32_t scan_offset,
+                       bool scan_has_offset)
       : AbstractPlanNode(std::move(children), std::move(output_schema)),
         scan_predicate_(predicate),
         is_for_update_(is_for_update),
         database_oid_(database_oid),
-        namespace_oid_(namespace_oid),
         scan_limit_(scan_limit),
         scan_has_limit_(scan_has_limit),
         scan_offset_(scan_offset),
         scan_has_offset_(scan_has_offset) {}
-=======
-                       catalog::db_oid_t database_oid)
-      : AbstractPlanNode(std::move(children), std::move(output_schema)),
-        scan_predicate_(predicate),
-        is_for_update_(is_for_update),
-        database_oid_(database_oid) {}
->>>>>>> e525b6dd
 
  public:
   /**
@@ -237,12 +204,6 @@
    * Database OID for scan
    */
   catalog::db_oid_t database_oid_;
-<<<<<<< HEAD
-
-  /**
-   * Namespace OID for scan
-   */
-  catalog::namespace_oid_t namespace_oid_;
 
   /**
    * The number of tuples that this scan should emit due to a LIMIT clause.
@@ -263,8 +224,6 @@
    * Flag to indicate if scan_offset_ is set
    */
   bool scan_has_offset_{false};
-=======
->>>>>>> e525b6dd
 };
 
 }  // namespace terrier::planner