--- conflicted
+++ resolved
@@ -10,11 +10,7 @@
 
 namespace terrier::planner {
 
-<<<<<<< HEAD
-using SortKey = std::pair<common::ManagedPointer<parser::AbstractExpression>, OrderByOrderingType>;
-=======
-using SortKey = std::pair<catalog::col_oid_t, optimizer::OrderByOrderingType>;
->>>>>>> 79ec816f
+using SortKey = std::pair<common::ManagedPointer<parser::AbstractExpression>, optimizer::OrderByOrderingType>;
 
 /**
  * Plan node for order by operator
@@ -43,11 +39,7 @@
      * @param ordering ordering (ASC or DESC) for key
      * @return builder object
      */
-<<<<<<< HEAD
-    Builder &AddSortKey(common::ManagedPointer<parser::AbstractExpression> key, OrderByOrderingType ordering) {
-=======
-    Builder &AddSortKey(catalog::col_oid_t key, optimizer::OrderByOrderingType ordering) {
->>>>>>> 79ec816f
+    Builder &AddSortKey(common::ManagedPointer<parser::AbstractExpression> key, optimizer::OrderByOrderingType ordering) {
       sort_keys_.emplace_back(key, ordering);
       return *this;
     }
