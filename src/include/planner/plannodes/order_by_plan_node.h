#pragma once

#include <memory>
#include <string>
#include <utility>
#include <vector>
#include "catalog/catalog_defs.h"
#include "optimizer/optimizer_defs.h"
#include "planner/plannodes/abstract_plan_node.h"

namespace terrier::planner {

<<<<<<< HEAD
using SortKey = std::pair<std::shared_ptr<parser::AbstractExpression>, OrderByOrderingType>;
=======
using SortKey = std::pair<catalog::col_oid_t, optimizer::OrderByOrderingType>;
>>>>>>> ca3439c8

/**
 * Plan node for order by operator
 */
class OrderByPlanNode : public AbstractPlanNode {
 public:
  /**
   * Builder for order by plan node
   */
  class Builder : public AbstractPlanNode::Builder<Builder> {
   public:
    Builder() = default;

    /**
     * Don't allow builder to be copied or moved
     */
    DISALLOW_COPY_AND_MOVE(Builder);

    /**
     * @param key column id for key to sort
     * @param ordering ordering (ASC or DESC) for key
     * @return builder object
     */
<<<<<<< HEAD
    Builder &AddSortKey(std::shared_ptr<parser::AbstractExpression> key, OrderByOrderingType ordering) {
=======
    Builder &AddSortKey(catalog::col_oid_t key, optimizer::OrderByOrderingType ordering) {
>>>>>>> ca3439c8
      sort_keys_.emplace_back(key, ordering);
      return *this;
    }

    /**
     * @param limit number of tuples to limit to
     * @return builder object
     */
    Builder &SetLimit(size_t limit) {
      limit_ = limit;
      has_limit_ = true;
      return *this;
    }

    /**
     * @param offset offset for where to limit from
     * @return builder object
     */
    Builder &SetOffset(size_t offset) {
      offset_ = offset;
      return *this;
    }

    /**
     * Build the order by plan node
     * @return plan node
     */
    std::unique_ptr<OrderByPlanNode> Build() {
      return std::unique_ptr<OrderByPlanNode>(new OrderByPlanNode(std::move(children_), std::move(output_schema_),
                                                                  std::move(sort_keys_), has_limit_, limit_, offset_));
    }

   protected:
    /**
     * Column Ids and ordering type ([ASC] or [DESC]) used (in order) to sort input tuples
     */
    std::vector<SortKey> sort_keys_;
    /**
     * true if sort has a defined limit. False by default
     */
    bool has_limit_ = false;
    /**
     * limit for sort
     */
    size_t limit_ = 0;
    /**
     * offset for sort
     */
    size_t offset_ = 0;
  };

 private:
  /**
   * @param children child plan nodes
   * @param output_schema Schema representing the structure of the output of this plan node
   * @param sort_keys keys on which to sort on
   * @param sort_key_orderings orderings for each sort key (ASC or DESC). Same size as sort_keys
   * @param has_limit true if operator should perform a limit
   * @param limit number of tuples to limit output to
   * @param offset offset in sort from where to limit from
   */
  OrderByPlanNode(std::vector<std::unique_ptr<AbstractPlanNode>> &&children,
                  std::unique_ptr<OutputSchema> output_schema, std::vector<SortKey> sort_keys, bool has_limit,
                  size_t limit, size_t offset)
      : AbstractPlanNode(std::move(children), std::move(output_schema)),
        sort_keys_(std::move(sort_keys)),
        has_limit_(has_limit),
        limit_(limit),
        offset_(offset) {}

 public:
  /**
   * Default constructor used for deserialization
   */
  OrderByPlanNode() = default;

  DISALLOW_COPY_AND_MOVE(OrderByPlanNode)

  /**
   * @return keys to sort on
   */
  const std::vector<SortKey> &GetSortKeys() const { return sort_keys_; }

  /**
   * @return the type of this plan node
   */
  PlanNodeType GetPlanNodeType() const override { return PlanNodeType::ORDERBY; }

  /**
   * @return true if sort has a defined limit
   */
  bool HasLimit() const { return has_limit_; }

  /**
   * Should only be used if sort has limit
   * @return limit for sort
   */
  size_t GetLimit() const {
    TERRIER_ASSERT(HasLimit(), "OrderBy plan has no limit");
    return limit_;
  }

  /**
   * Should only be used if sort has limit
   * @return offset for sort
   */
  size_t GetOffset() const {
    TERRIER_ASSERT(HasLimit(), "OrderBy plan has no limit");
    return offset_;
  }

  /**
   * @return the hashed value of this plan node
   */
  common::hash_t Hash() const override;

  bool operator==(const AbstractPlanNode &rhs) const override;

  nlohmann::json ToJson() const override;
  std::vector<std::unique_ptr<parser::AbstractExpression>> FromJson(const nlohmann::json &j) override;

 private:
  /* Column Ids and ordering type ([ASC] or [DESC]) used (in order) to sort input tuples */
  std::vector<SortKey> sort_keys_;

  /* Whether there is limit clause */
  bool has_limit_;

  /* How many tuples to return */
  size_t limit_;

  /* How many tuples to skip first */
  size_t offset_;
};

DEFINE_JSON_DECLARATIONS(OrderByPlanNode);

}  // namespace terrier::planner<|MERGE_RESOLUTION|>--- conflicted
+++ resolved
@@ -10,11 +10,71 @@
 
 namespace terrier::planner {
 
-<<<<<<< HEAD
-using SortKey = std::pair<std::shared_ptr<parser::AbstractExpression>, OrderByOrderingType>;
-=======
-using SortKey = std::pair<catalog::col_oid_t, optimizer::OrderByOrderingType>;
->>>>>>> ca3439c8
+class SortKey {
+ public:
+  /**
+   * Constructor
+   * @param expr expression to sort by
+   * @param sort_type order of the sort
+   */
+  SortKey(common::ManagedPointer<parser::AbstractExpression> expr, optimizer::OrderByOrderingType sort_type)
+  : expr_{expr}
+  , sort_type_{sort_type} {}
+
+  /**
+   * Default constructor for json.
+   */
+  SortKey() = default;
+
+  /**
+   * @return The expression to sort by
+   */
+  common::ManagedPointer<parser::AbstractExpression> Expr() const {
+    return expr_;
+  }
+
+  bool operator==(const SortKey& other) const {
+    return expr_ == other.expr_ && sort_type_ == other.sort_type_;
+  }
+
+  bool operator!=(const SortKey& other) const {
+    return !(*this == other);
+  }
+
+  /**
+     * @return column serialized to json
+     */
+  nlohmann::json ToJson() const {
+    nlohmann::json j;
+    j["expr"] = *expr_;
+    j["sort_type"] = sort_type_;
+    return j;
+  }
+
+  /**
+   * @param j json to deserialize
+   */
+  std::unique_ptr<parser::AbstractExpression> FromJson(const nlohmann::json &j) {
+    sort_type_ = j.at("sort_type").get<optimizer::OrderByOrderingType>();
+    if (!j.at("expr").is_null()) {
+      auto deserialized = parser::DeserializeExpression(j.at("expr"));
+      expr_ = common::ManagedPointer(deserialized.result_);
+      return std::move(deserialized.result_);
+    }
+    return nullptr;
+  }
+
+  /**
+   * @return The order of the sort
+   */
+  optimizer::OrderByOrderingType SortType() const {
+    return sort_type_;
+  }
+ private:
+  common::ManagedPointer<parser::AbstractExpression> expr_{nullptr};
+  optimizer::OrderByOrderingType sort_type_{};
+};
+
 
 /**
  * Plan node for order by operator
@@ -38,11 +98,7 @@
      * @param ordering ordering (ASC or DESC) for key
      * @return builder object
      */
-<<<<<<< HEAD
-    Builder &AddSortKey(std::shared_ptr<parser::AbstractExpression> key, OrderByOrderingType ordering) {
-=======
-    Builder &AddSortKey(catalog::col_oid_t key, optimizer::OrderByOrderingType ordering) {
->>>>>>> ca3439c8
+    Builder &AddSortKey(common::ManagedPointer<parser::AbstractExpression> key, optimizer::OrderByOrderingType ordering) {
       sort_keys_.emplace_back(key, ordering);
       return *this;
     }
@@ -178,6 +234,7 @@
   size_t offset_;
 };
 
+DEFINE_JSON_DECLARATIONS(SortKey);
 DEFINE_JSON_DECLARATIONS(OrderByPlanNode);
 
 }  // namespace terrier::planner