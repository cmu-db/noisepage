#pragma once

#include <cstdint>
#include <functional>
#include <memory>
#include <string>
#include <utility>
#include <vector>

#include "common/hash_util.h"
#include "common/json.h"
#include "planner/plannodes/output_schema.h"
#include "planner/plannodes/plan_node_defs.h"

namespace terrier::planner {

/**
 * An abstract plan node should be the base class for (almost) all plan nodes
 */
class AbstractPlanNode {
 protected:
  /**
   * Base builder class for plan nodes
   * @tparam ConcreteType
   */
  template <class ConcreteType>
  class Builder {
   public:
    Builder() = default;
    virtual ~Builder() = default;

    /**
     * @param child child to be added
     * @return builder object
     */
    ConcreteType &AddChild(std::unique_ptr<AbstractPlanNode> child) {
      children_.emplace_back(std::move(child));
      return *dynamic_cast<ConcreteType *>(this);
    }

    /**
     * @param output_schema output schema for plan node
     * @return builder object
     */
    ConcreteType &SetOutputSchema(std::unique_ptr<OutputSchema> output_schema) {
      output_schema_ = std::move(output_schema);
      return *dynamic_cast<ConcreteType *>(this);
    }

   protected:
    /**
     * child plans
     */
    std::vector<std::unique_ptr<AbstractPlanNode>> children_;
    /**
     * schema describing output of the node
     */
<<<<<<< HEAD
    std::shared_ptr<OutputSchema> output_schema_{nullptr};
=======
    std::unique_ptr<OutputSchema> output_schema_{nullptr};
>>>>>>> 13d4b1db
  };

  /**
   * Constructor for the base AbstractPlanNode. Derived plan nodes should call this constructor to set output_schema
   * @param children child plan nodes
   * @param output_schema Schema representing the structure of the output of this plan node
   */
  AbstractPlanNode(std::vector<std::unique_ptr<AbstractPlanNode>> &&children,
                   std::unique_ptr<OutputSchema> output_schema)
      : children_(std::move(children)), output_schema_(std::move(output_schema)) {}

 public:
  /**
   * Constructor for Deserialization and DDL statements
   */
  AbstractPlanNode() = default;

  DISALLOW_COPY_AND_MOVE(AbstractPlanNode)

  virtual ~AbstractPlanNode() = default;

  //===--------------------------------------------------------------------===//
  // Children Helpers
  //===--------------------------------------------------------------------===//

  /**
   * @return child plan nodes
   */
  std::vector<common::ManagedPointer<AbstractPlanNode>> GetChildren() const {
    std::vector<common::ManagedPointer<AbstractPlanNode>> children;
    children.reserve(children_.size());
    for (const auto &child : children_) {
      children.emplace_back(common::ManagedPointer(child));
    }
    return children;
  }

  /**
   * @return number of children
   */
  size_t GetChildrenSize() const { return children_.size(); }

  /**
   * @param child_index index of child
   * @return child at provided index
   */
  const AbstractPlanNode *GetChild(uint32_t child_index) const {
    TERRIER_ASSERT(child_index < children_.size(),
                   "index into children of plan node should be less than number of children");
    return children_[child_index].get();
  }

  //===--------------------------------------------------------------------===//
  // Accessors
  //===--------------------------------------------------------------------===//

  /**
   * Returns plan type, each derived plan class should override this method to return their specific type
   * @return plan type
   */
  virtual PlanNodeType GetPlanNodeType() const = 0;

  /**
   * @return output schema for the node. The output schema contains information on columns of the output of the plan
   * node operator
   */
  common::ManagedPointer<OutputSchema> GetOutputSchema() const { return common::ManagedPointer(output_schema_); }

  //===--------------------------------------------------------------------===//
  // JSON Serialization/Deserialization
  //===--------------------------------------------------------------------===//

  /**
   * Return the current plan node in JSON format.
   * @return JSON representation of plan node
   */
  virtual nlohmann::json ToJson() const;

  /**
   * Populates the plan node with the information in the given JSON.
   * @param j json to deserialize
   */
  virtual std::vector<std::unique_ptr<parser::AbstractExpression>> FromJson(const nlohmann::json &j);

  //===--------------------------------------------------------------------===//
  // Utilities
  //===--------------------------------------------------------------------===//

  /**
   * Derived plan nodes should call this method from their override of Hash() to hash data belonging to the base class
   * @return hash of the plan node
   */
  virtual common::hash_t Hash() const {
    // PlanNodeType
    common::hash_t hash = common::HashUtil::Hash(GetPlanNodeType());

    // OutputSchema
    if (output_schema_ != nullptr) {
      hash = common::HashUtil::CombineHashes(hash, output_schema_->Hash());
    }

    // Children
    for (const auto &child : GetChildren()) {
      hash = common::HashUtil::CombineHashes(hash, child->Hash());
    }
    return hash;
  }

  /**
   * Perform a deep comparison of a plan node
   * @param rhs other node to compare against
   * @return true if plan node and its children are equal
   */
  virtual bool operator==(const AbstractPlanNode &rhs) const {
    if (GetPlanNodeType() != rhs.GetPlanNodeType()) return false;

    // OutputSchema
    auto other_output_schema = rhs.GetOutputSchema();
    if ((output_schema_ == nullptr && other_output_schema != nullptr) ||
        (output_schema_ != nullptr && other_output_schema == nullptr)) {
      return false;
    }
    if (output_schema_ != nullptr && *output_schema_ != *other_output_schema) return false;

    // Children
    auto num = GetChildren().size();
    if (num != rhs.GetChildren().size()) return false;
    for (unsigned int i = 0; i < num; i++) {
      if (*GetChild(i) != *const_cast<AbstractPlanNode *>(rhs.GetChild(i))) return false;
    }
    return true;
  }

  /**
   * @param rhs other node to compare against
   * @return true if two plan nodes are not equivalent
   */
  bool operator!=(const AbstractPlanNode &rhs) const { return !(*this == rhs); }

 private:
  std::vector<std::unique_ptr<AbstractPlanNode>> children_;
  std::unique_ptr<OutputSchema> output_schema_;
};

DEFINE_JSON_DECLARATIONS(AbstractPlanNode);

/**
 * To deserialize JSON expressions, we need to maintain a separate vector of all the unique pointers to expressions
 * that were created but not owned by deserialized objects.
 */
struct JSONDeserializeNodeIntermediate {
  /**
   * The primary result of the deserialization.
   */
  std::unique_ptr<AbstractPlanNode> result_;
  /**
   * Any non-owned expressions generated during deserialization that are contained within the plan node.
   */
  std::vector<std::unique_ptr<parser::AbstractExpression>> non_owned_exprs_;
};

/**
 * Main deserialization method. This is the only method that should be used to deserialize. You should never be calling
 * FromJson to deserialize a plan node
 * @param json json to deserialize
 * @return json deserialization result
 */
JSONDeserializeNodeIntermediate DeserializePlanNode(const nlohmann::json &json);

}  // namespace terrier::planner

namespace std {

/**
 * template for std::hash of plan nodes
 */
template <>
struct hash<std::unique_ptr<terrier::planner::AbstractPlanNode>> {
  /**
   * Hashes the given plan node
   * @param plan the plan to hash
   * @return hash code of the given plan node
   */
  size_t operator()(const std::unique_ptr<terrier::planner::AbstractPlanNode> &plan) const { return plan->Hash(); }
};

/**
 * std template for equality predicate
 */
template <>
struct equal_to<std::unique_ptr<terrier::planner::AbstractPlanNode>> {
  /**
   * @param lhs left hand side plan node
   * @param rhs right hand side plan node
   * @return true if plan nodes are equivalent
   */
  bool operator()(const std::unique_ptr<terrier::planner::AbstractPlanNode> &lhs,
                  const std::unique_ptr<terrier::planner::AbstractPlanNode> &rhs) const {
    return *lhs == *rhs;
  }
};

}  // namespace std<|MERGE_RESOLUTION|>--- conflicted
+++ resolved
@@ -55,11 +55,7 @@
     /**
      * schema describing output of the node
      */
-<<<<<<< HEAD
-    std::shared_ptr<OutputSchema> output_schema_{nullptr};
-=======
     std::unique_ptr<OutputSchema> output_schema_{nullptr};
->>>>>>> 13d4b1db
   };
 
   /**
