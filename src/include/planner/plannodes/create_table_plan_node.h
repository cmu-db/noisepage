--- conflicted
+++ resolved
@@ -494,12 +494,8 @@
           if (col->GetVarlenSize() != 0) {
             TERRIER_ASSERT(val == type::TypeId::VARCHAR || val == type::TypeId::VARBINARY,
                            "Variable length types should have a non-zero max varlen size");
-<<<<<<< HEAD
-            columns.emplace_back(std::string(col->GetColumnName()), val, col->GetVarlenSize(), false, *col->GetDefaultExpression());
-=======
             columns.emplace_back(std::string(col->GetColumnName()), val, col->GetVarlenSize(), false,
                                  *col->GetDefaultExpression());
->>>>>>> 271580a5
           } else {
             TERRIER_ASSERT(val != type::TypeId::VARCHAR && val != type::TypeId::VARBINARY,
                            "Fixed length types should have max varlen of size 0");
