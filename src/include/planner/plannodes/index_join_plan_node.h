--- conflicted
+++ resolved
@@ -54,13 +54,8 @@
     /**
      * Sets the index cols.
      */
-<<<<<<< HEAD
     Builder &AddIndexColum(catalog::indexkeycol_oid_t col_oid, const IndexExpression &expr) {
       index_cols_.emplace(col_oid, expr);
-=======
-    Builder &AddIndexColumn(IndexExpression expr) {
-      index_cols_.emplace_back(expr);
->>>>>>> ca3439c8
       return *this;
     }
 
@@ -96,20 +91,12 @@
    * @param join_type logical join type
    * @param predicate join predicate
    */
-<<<<<<< HEAD
-  IndexJoinPlanNode(std::vector<std::shared_ptr<AbstractPlanNode>> &&children,
-                    std::shared_ptr<OutputSchema> output_schema, LogicalJoinType join_type,
-                    std::shared_ptr<parser::AbstractExpression> predicate, catalog::index_oid_t index_oid,
+  IndexJoinPlanNode(std::vector<std::unique_ptr<AbstractPlanNode>> &&children,
+                    std::unique_ptr<OutputSchema> output_schema, LogicalJoinType join_type,
+                    common::ManagedPointer<parser::AbstractExpression> predicate, catalog::index_oid_t index_oid,
                     catalog::table_oid_t table_oid,
                     std::unordered_map<catalog::indexkeycol_oid_t, IndexExpression> &&index_cols)
       : AbstractJoinPlanNode(std::move(children), std::move(output_schema), join_type, std::move(predicate)),
-=======
-  IndexJoinPlanNode(std::vector<std::unique_ptr<AbstractPlanNode>> &&children,
-                    std::unique_ptr<OutputSchema> output_schema, LogicalJoinType join_type,
-                    common::ManagedPointer<parser::AbstractExpression> predicate, catalog::index_oid_t index_oid,
-                    catalog::table_oid_t table_oid, std::vector<IndexExpression> &&index_cols)
-      : AbstractJoinPlanNode(std::move(children), std::move(output_schema), join_type, predicate),
->>>>>>> ca3439c8
         index_oid_(index_oid),
         table_oid_(table_oid),
         index_cols_(std::move(index_cols)) {}
@@ -120,7 +107,7 @@
    */
   IndexJoinPlanNode() = default;
 
-  DISALLOW_COPY_AND_MOVE(IndexJoinPlanNode);
+  DISALLOW_COPY_AND_MOVE(IndexJoinPlanNode)
 
   /**
    * @return the type of this plan node
@@ -150,7 +137,6 @@
   /**
    * @return the index columns
    */
-<<<<<<< HEAD
   const std::unordered_map<catalog::indexkeycol_oid_t, IndexExpression> &GetIndexColumns() const { return index_cols_; }
 
   /**
@@ -160,7 +146,7 @@
   std::vector<catalog::col_oid_t> CollectInputOids() const {
     std::vector<catalog::col_oid_t> result;
     // Scan predicate
-    if (GetJoinPredicate() != nullptr) CollectOids(&result, GetJoinPredicate().get());
+    if (GetJoinPredicate() != nullptr) CollectOids(&result, GetJoinPredicate().Get());
     // Output expressions
     for (const auto &col : GetOutputSchema()->GetColumns()) {
       CollectOids(&result, col.GetExpr());
@@ -170,9 +156,6 @@
     result.assign(s.begin(), s.end());
     return result;
   }
-=======
-  std::vector<IndexExpression> GetIndexColumns() const { return index_cols_; }
->>>>>>> ca3439c8
 
  private:
   void CollectOids(std::vector<catalog::col_oid_t> *result, const parser::AbstractExpression *expr) const {
@@ -181,7 +164,7 @@
       result->emplace_back(column_val->GetColumnOid());
     } else {
       for (const auto &child : expr->GetChildren()) {
-        CollectOids(result, child.get());
+        CollectOids(result, child.Get());
       }
     }
   }
