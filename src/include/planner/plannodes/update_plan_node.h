#pragma once

#include <memory>
#include <string>
#include <utility>
#include <vector>

#include "parser/parameter.h"
#include "parser/update_statement.h"
#include "planner/plannodes/abstract_plan_node.h"
#include "planner/plannodes/output_schema.h"
#include "planner/plannodes/plan_visitor.h"

namespace noisepage::planner {

/**
 * Describes a single SET clause of an UPDATE query.
 * For UPDATE tbl SET [$1] = $2:
 * - $1 is SetClause.first which mentions the column OID to update
 * - $2 is SetClause.second which describes the expression to set
 */
using SetClause = std::pair<catalog::col_oid_t, common::ManagedPointer<parser::AbstractExpression>>;

/**
 * Plan node for update
 */
class UpdatePlanNode : public AbstractPlanNode {
 public:
  /**
   * Builder for an delete plan node
   */
  class Builder : public AbstractPlanNode::Builder<Builder> {
   public:
    Builder() = default;

    /**
     * Don't allow builder to be copied or moved
     */
    DISALLOW_COPY_AND_MOVE(Builder)

    /**
     * @param database_oid OID of the database
     * @return builder object
     */
    Builder &SetDatabaseOid(catalog::db_oid_t database_oid) {
      database_oid_ = database_oid;
      return *this;
    }

    /**
     * @param table_oid the OID of the target SQL table
     * @return builder object
     */
    Builder &SetTableOid(catalog::table_oid_t table_oid) {
      table_oid_ = table_oid;
      return *this;
    }

    /**
     * @param update_primary_key whether to update primary key
     * @return builder object
     */
    Builder &SetUpdatePrimaryKey(bool update_primary_key) {
      update_primary_key_ = update_primary_key;
      return *this;
    }

    /**
     * @param indexed_update whether to update indexes
     * @return builder object
     */
    Builder &SetIndexedUpdate(bool indexed_update) {
      indexed_update_ = indexed_update;
      return *this;
    }

    /**
     * @param clause SET clause in a update statement
     * @return builder object
     */
    Builder &AddSetClause(SetClause clause) {
      sets_.push_back(clause);
      return *this;
    }

    /**
     * @param index_oids vector of indexes to update
     * @return builder object
     */
    Builder &SetIndexOids(std::vector<catalog::index_oid_t> &&index_oids) {
      index_oids_ = index_oids;
      return *this;
    }

    /**
     * Build the delete plan node
     * @return plan node
     */
    std::unique_ptr<UpdatePlanNode> Build() {
<<<<<<< HEAD
      return std::unique_ptr<UpdatePlanNode>(
          new UpdatePlanNode(std::move(children_), std::make_unique<OutputSchema>(), database_oid_, table_oid_,
                             update_primary_key_, indexed_update_, std::move(sets_), std::move(index_oids_)));
=======
      return std::unique_ptr<UpdatePlanNode>(new UpdatePlanNode(std::move(children_), std::make_unique<OutputSchema>(),
                                                                database_oid_, table_oid_, update_primary_key_,
                                                                indexed_update_, std::move(sets_), plan_node_id_));
>>>>>>> e82a12e5
    }

   protected:
    /**
     * OID of the database
     */
    catalog::db_oid_t database_oid_;

    /**
     * OID of the table to update
     */
    catalog::table_oid_t table_oid_;

    /**
     * Whether to update primary key
     */
    bool update_primary_key_;

    /**
     * Whether to update indexes
     */
    bool indexed_update_;

    /**
     * Set Clauses
     */
    std::vector<SetClause> sets_;

    /**
     * Vector of indexes to update
     */
    std::vector<catalog::index_oid_t> index_oids_;
  };

 private:
  /**
   * @param children child plan nodes
   * @param output_schema Schema representing the structure of the output of this plan node
   * @param database_oid OID of the database
   * @param namespace_oid OID of the namespace
   * @param table_oid OID of the target SQL table
   * @param update_primary_key whether to update primary key
   * @param indexed_update whether to update indexes
   * @param sets SET clauses
<<<<<<< HEAD
   * @param index_oids Indexes to update
   */
  UpdatePlanNode(std::vector<std::unique_ptr<AbstractPlanNode>> &&children, std::unique_ptr<OutputSchema> output_schema,
                 catalog::db_oid_t database_oid, catalog::table_oid_t table_oid, bool update_primary_key,
                 bool indexed_update, std::vector<SetClause> sets, std::vector<catalog::index_oid_t> &&index_oids)
      : AbstractPlanNode(std::move(children), std::move(output_schema)),
=======
   * @param plan_node_id Plan node id
   */
  UpdatePlanNode(std::vector<std::unique_ptr<AbstractPlanNode>> &&children, std::unique_ptr<OutputSchema> output_schema,
                 catalog::db_oid_t database_oid, catalog::table_oid_t table_oid, bool update_primary_key,
                 bool indexed_update, std::vector<SetClause> sets, plan_node_id_t plan_node_id)
      : AbstractPlanNode(std::move(children), std::move(output_schema), plan_node_id),
>>>>>>> e82a12e5
        database_oid_(database_oid),
        table_oid_(table_oid),
        update_primary_key_(update_primary_key),
        indexed_update_(indexed_update),
        sets_(std::move(sets)),
        index_oids_(std::move(index_oids)) {}

 public:
  /**
   * Default constructor for deserialization
   */
  UpdatePlanNode() = default;

  DISALLOW_COPY_AND_MOVE(UpdatePlanNode)

  /**
   * @return OID of the database
   */
  catalog::db_oid_t GetDatabaseOid() const { return database_oid_; }

  /**
   * @return the OID of the target table to operate on
   */
  catalog::table_oid_t GetTableOid() const { return table_oid_; }

  /**
   * @return whether to update primary key
   */
  bool GetUpdatePrimaryKey() const { return update_primary_key_; }

  /**
   * @return whether to update indexes
   */
  bool GetIndexedUpdate() const { return indexed_update_; }

  /**
   * @return the type of this plan node
   */
  PlanNodeType GetPlanNodeType() const override { return PlanNodeType::UPDATE; }

  /**
   * @return SET clauses
   */
  const std::vector<SetClause> &GetSetClauses() const { return sets_; }

  /**
   * @return the indexes to update
   */
  const std::vector<catalog::index_oid_t> &GetIndexOids() const { return index_oids_; }

  /**
   * @return the hashed value of this plan node
   */
  common::hash_t Hash() const override;

  bool operator==(const AbstractPlanNode &rhs) const override;

  void Accept(common::ManagedPointer<PlanVisitor> v) const override { v->Visit(this); }

  nlohmann::json ToJson() const override;
  std::vector<std::unique_ptr<parser::AbstractExpression>> FromJson(const nlohmann::json &j) override;

 private:
  /**
   * OID of the database
   */
  catalog::db_oid_t database_oid_;

  /**
   * OID of the table to update
   */
  catalog::table_oid_t table_oid_;

  /**
   * Whether to update primary key
   */
  bool update_primary_key_;

  /**
   * Whether to update indexes
   */
  bool indexed_update_;

  /**
   * SET clauses
   */
  std::vector<SetClause> sets_;

  /**
   * Vector of indexes to update
   */
  std::vector<catalog::index_oid_t> index_oids_;
};

DEFINE_JSON_HEADER_DECLARATIONS(UpdatePlanNode);

}  // namespace noisepage::planner<|MERGE_RESOLUTION|>--- conflicted
+++ resolved
@@ -97,15 +97,9 @@
      * @return plan node
      */
     std::unique_ptr<UpdatePlanNode> Build() {
-<<<<<<< HEAD
-      return std::unique_ptr<UpdatePlanNode>(
-          new UpdatePlanNode(std::move(children_), std::make_unique<OutputSchema>(), database_oid_, table_oid_,
-                             update_primary_key_, indexed_update_, std::move(sets_), std::move(index_oids_)));
-=======
-      return std::unique_ptr<UpdatePlanNode>(new UpdatePlanNode(std::move(children_), std::make_unique<OutputSchema>(),
-                                                                database_oid_, table_oid_, update_primary_key_,
-                                                                indexed_update_, std::move(sets_), plan_node_id_));
->>>>>>> e82a12e5
+      return std::unique_ptr<UpdatePlanNode>(new UpdatePlanNode(
+          std::move(children_), std::make_unique<OutputSchema>(), database_oid_, table_oid_, update_primary_key_,
+          indexed_update_, std::move(sets_), std::move(index_oids_), plan_node_id_));
     }
 
    protected:
@@ -150,21 +144,14 @@
    * @param update_primary_key whether to update primary key
    * @param indexed_update whether to update indexes
    * @param sets SET clauses
-<<<<<<< HEAD
    * @param index_oids Indexes to update
+   * @param plan_node_id Plan node id
    */
   UpdatePlanNode(std::vector<std::unique_ptr<AbstractPlanNode>> &&children, std::unique_ptr<OutputSchema> output_schema,
                  catalog::db_oid_t database_oid, catalog::table_oid_t table_oid, bool update_primary_key,
-                 bool indexed_update, std::vector<SetClause> sets, std::vector<catalog::index_oid_t> &&index_oids)
-      : AbstractPlanNode(std::move(children), std::move(output_schema)),
-=======
-   * @param plan_node_id Plan node id
-   */
-  UpdatePlanNode(std::vector<std::unique_ptr<AbstractPlanNode>> &&children, std::unique_ptr<OutputSchema> output_schema,
-                 catalog::db_oid_t database_oid, catalog::table_oid_t table_oid, bool update_primary_key,
-                 bool indexed_update, std::vector<SetClause> sets, plan_node_id_t plan_node_id)
+                 bool indexed_update, std::vector<SetClause> sets, std::vector<catalog::index_oid_t> &&index_oids,
+                 plan_node_id_t plan_node_id)
       : AbstractPlanNode(std::move(children), std::move(output_schema), plan_node_id),
->>>>>>> e82a12e5
         database_oid_(database_oid),
         table_oid_(table_oid),
         update_primary_key_(update_primary_key),
