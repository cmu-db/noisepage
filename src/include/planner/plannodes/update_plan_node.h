--- conflicted
+++ resolved
@@ -11,8 +11,6 @@
 
 namespace terrier::planner {
 
-using SetClause = std::pair<catalog::col_oid_t, common::ManagedPointer<parser::AbstractExpression>>;
-
 /**
  * Describes a single SET clause of an UPDATE query.
  * For UPDATE tbl SET [$1] = $2:
@@ -39,6 +37,24 @@
     DISALLOW_COPY_AND_MOVE(Builder)
 
     /**
+     * @param database_oid OID of the database
+     * @return builder object
+     */
+    Builder &SetDatabaseOid(catalog::db_oid_t database_oid) {
+      database_oid_ = database_oid;
+      return *this;
+    }
+
+    /**
+     * @param namespace_oid OID of the namespace
+     * @return builder object
+     */
+    Builder &SetNamespaceOid(catalog::namespace_oid_t namespace_oid) {
+      namespace_oid_ = namespace_oid;
+      return *this;
+    }
+
+    /**
      * @param table_oid the OID of the target SQL table
      * @return builder object
      */
@@ -48,11 +64,11 @@
     }
 
     /**
-     * @param indexed_update whether to update indexes
-     * @return builder object
-     */
-    Builder &SetIndexedUpdate(bool indexed_update) {
-      indexed_update_ = true;
+     * @param update_primary_key whether to update primary key
+     * @return builder object
+     */
+    Builder &SetUpdatePrimaryKey(bool update_primary_key) {
+      update_primary_key_ = update_primary_key;
       return *this;
     }
 
@@ -66,50 +82,39 @@
     }
 
     /**
-     * @param clause SET clause in a update statement
-     * @return builder object
-     */
-    Builder &AddSetClause(SetClause clause) {
-      sets_.push_back(clause);
-      return *this;
-    }
-
-    /**
      * Build the delete plan node
      * @return plan node
      */
     std::unique_ptr<UpdatePlanNode> Build() {
       return std::unique_ptr<UpdatePlanNode>(new UpdatePlanNode(std::move(children_), std::move(output_schema_),
-<<<<<<< HEAD
-                                                                table_oid_, indexed_update_, std::move(sets_)));
-=======
                                                                 database_oid_, namespace_oid_, table_oid_,
                                                                 update_primary_key_, std::move(sets_)));
->>>>>>> e8f1f432
     }
 
    protected:
     /**
+     * OID of the database
+     */
+    catalog::db_oid_t database_oid_;
+
+    /**
+     * OID of namespace
+     */
+    catalog::namespace_oid_t namespace_oid_;
+
+    /**
      * OID of the table to update
      */
     catalog::table_oid_t table_oid_;
 
     /**
-     * Whether indexes are updated.
-     */
-    bool indexed_update_;
+     * Whether to update primary key
+     */
+    bool update_primary_key_;
 
     /**
      * Set Clauses
      */
-<<<<<<< HEAD
-=======
-    bool update_primary_key_;
-
-    /**
-     * Set Clauses
-     */
->>>>>>> e8f1f432
     std::vector<SetClause> sets_;
   };
 
@@ -117,28 +122,20 @@
   /**
    * @param children child plan nodes
    * @param output_schema Schema representing the structure of the output of this plan node
+   * @param database_oid OID of the database
+   * @param namespace_oid OID of the namespace
    * @param table_oid OID of the target SQL table
-<<<<<<< HEAD
-   * @param indexed_upate whether to update indexes
-   * @param sets SET clauses
-   */
-  UpdatePlanNode(std::vector<std::unique_ptr<AbstractPlanNode>> &&children, std::unique_ptr<OutputSchema> output_schema,
-                 catalog::table_oid_t table_oid, bool indexed_update, std::vector<SetClause> sets)
-=======
    * @param update_primary_key whether to update primary key
    * @param sets SET clauses
    */
   UpdatePlanNode(std::vector<std::unique_ptr<AbstractPlanNode>> &&children, std::unique_ptr<OutputSchema> output_schema,
                  catalog::db_oid_t database_oid, catalog::namespace_oid_t namespace_oid, catalog::table_oid_t table_oid,
                  bool update_primary_key, std::vector<SetClause> sets)
->>>>>>> e8f1f432
       : AbstractPlanNode(std::move(children), std::move(output_schema)),
+        database_oid_(database_oid),
+        namespace_oid_(namespace_oid),
         table_oid_(table_oid),
-<<<<<<< HEAD
-        indexed_update_(indexed_update),
-=======
         update_primary_key_(update_primary_key),
->>>>>>> e8f1f432
         sets_(std::move(sets)) {}
 
  public:
@@ -150,14 +147,24 @@
   DISALLOW_COPY_AND_MOVE(UpdatePlanNode)
 
   /**
+   * @return OID of the database
+   */
+  catalog::db_oid_t GetDatabaseOid() const { return database_oid_; }
+
+  /**
+   * @return OID of the namespace
+   */
+  catalog::namespace_oid_t GetNamespaceOid() const { return namespace_oid_; }
+
+  /**
    * @return the OID of the target table to operate on
    */
   catalog::table_oid_t GetTableOid() const { return table_oid_; }
 
   /**
-   * @return whether to update indexes
-   */
-  bool GetIndexedUpdate() const { return indexed_update_; }
+   * @return whether to update primary key
+   */
+  bool GetUpdatePrimaryKey() const { return update_primary_key_; }
 
   /**
    * @return the type of this plan node
@@ -181,26 +188,28 @@
 
  private:
   /**
+   * OID of the database
+   */
+  catalog::db_oid_t database_oid_;
+
+  /**
+   * OID of namespace
+   */
+  catalog::namespace_oid_t namespace_oid_;
+
+  /**
    * OID of the table to update
    */
   catalog::table_oid_t table_oid_;
 
   /**
-   * Whether to update indexes
-   */
-  bool indexed_update_;
+   * Whether to update primary key
+   */
+  bool update_primary_key_;
 
   /**
    * SET clauses
    */
-<<<<<<< HEAD
-=======
-  bool update_primary_key_;
-
-  /**
-   * SET clauses
-   */
->>>>>>> e8f1f432
   std::vector<SetClause> sets_;
 };
 
