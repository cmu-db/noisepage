#pragma once

#include <memory>
#include <string>
#include <utility>
#include <vector>
#include "common/constants.h"
#include "common/hash_util.h"
#include "common/json.h"
#include "common/macros.h"
#include "common/strong_typedef.h"
#include "parser/expression/abstract_expression.h"
#include "planner/plannodes/plan_node_defs.h"
#include "storage/storage_defs.h"
#include "type/type_id.h"
#include "type/type_util.h"

namespace terrier::planner {


/**
 * TODO(Amadou): I modified this object to make more convenient for the execution engine.
 * Technically, all we need to execute a query is a list of columns type along with the expressions used to
 * generate them.
 * The col_oids, col_names are not that useful, and may not even exist for intermediate columns.
 * Also this makes it easier to make columns that are functions of multiple other columns.
 * The optimizer might need to change it though.
 */
class OutputSchema {
 public:
  /**
   * This object contains output columns of a plan node which a type along with an expression to generate the column.
   */
  class Column {
   public:
    /**
     * Instantiates a Column object.
     * TODO(Amadou): Given that the expressions already have a return type, passing in a type may be redundant.
     * @param type SQL type for this column
     * @param nullable is column nullable
     * @param expr the expression used to generate this column
     */
    Column(const type::TypeId type, const bool nullable, std::shared_ptr<parser::AbstractExpression> expr)
        : type_(type), nullable_(nullable), expr_(std::move(expr)) {
      TERRIER_ASSERT(type_ != type::TypeId::INVALID, "Attribute type cannot be INVALID.");
    }

    /**
     * Default constructor used for deserialization
     */
    Column() = default;

    /**
<<<<<<< HEAD
=======
     * @return column name
     */
    const std::string &GetName() const { return name_; }

    /**
>>>>>>> 271580a5
     * @return SQL type for this column
     */
    type::TypeId GetType() const { return type_; }

    /**
     * @return true if the column is nullable, false otherwise
     */
    bool GetNullable() const { return nullable_; }

    /**
<<<<<<< HEAD
     * @return the hashed value for this column.
     */
    common::hash_t Hash() const {
      common::hash_t hash = common::HashUtil::Hash(type_);
      hash = common::HashUtil::CombineHashes(hash, common::HashUtil::Hash(nullable_));
      if (expr_ != nullptr) {
        hash = common::HashUtil::CombineHashes(hash, expr_->Hash());
      }
      return hash;
    }
=======
     * @return internal unique identifier for this column
     */
    catalog::col_oid_t GetOid() const { return oid_; }

    /**
     * @return the hashed value for this column based on name and OID
     */
    common::hash_t Hash() const {
      common::hash_t hash = common::HashUtil::Hash(name_);
      hash = common::HashUtil::CombineHashes(hash, common::HashUtil::Hash(type_));
      hash = common::HashUtil::CombineHashes(hash, common::HashUtil::Hash(oid_));
      hash = common::HashUtil::CombineHashes(hash, common::HashUtil::Hash(nullable_));
      return hash;
    }

    /**
     * @return whether the two columns are equal
     */
    bool operator==(const Column &rhs) const {
      // Name
      if (name_ != rhs.name_) return false;

      // Type
      if (type_ != rhs.type_) return false;

      // Nullable
      if (nullable_ != rhs.nullable_) return false;

      // Oid
      if (oid_ != rhs.oid_) return false;

      return true;
    }

    /**
     * Inequality check
     * @param rhs other
     * @return true if the two columns are not equal
     */
    bool operator!=(const Column &rhs) const { return !operator==(rhs); }

    /**
     * @return column serialized to json
     */
    nlohmann::json ToJson() const {
      nlohmann::json j;
      j["name"] = name_;
      j["type"] = type_;
      j["nullable"] = nullable_;
      j["oid"] = oid_;
      return j;
    }

    /**
     * @param j json to deserialize
     */
    void FromJson(const nlohmann::json &j) {
      name_ = j.at("name").get<std::string>();
      type_ = j.at("type").get<type::TypeId>();
      nullable_ = j.at("nullable").get<bool>();
      oid_ = j.at("oid").get<catalog::col_oid_t>();
    }

   private:
    std::string name_;
    type::TypeId type_;
    bool nullable_;
    catalog::col_oid_t oid_;
  };

  /**
   * An intermediate column produced by plan nodes
   */
  class DerivedColumn {
   public:
    /**
     * Instantiate a derived column
     * @param column an intermediate column
     * @param expr the expression used to derive the intermediate column
     */
    DerivedColumn(Column column, std::shared_ptr<parser::AbstractExpression> expr)
        : column_(std::move(column)), expr_(std::move(expr)) {}
>>>>>>> 271580a5


<<<<<<< HEAD
    const parser::AbstractExpression * GetExpr() const {
      return expr_.get();
=======
    /**
     * @return the intermediate column definition
     */
    const Column &GetColumn() const { return column_; }

    /**
     * @return the expression used to derive the intermediate column
     */
    const std::shared_ptr<parser::AbstractExpression> &GetExpression() const { return expr_; }

    /**
     * Hash the current DerivedColumn.
     */
    common::hash_t Hash() const {
      common::hash_t hash = column_.Hash();
      hash = common::HashUtil::CombineHashes(hash, expr_->Hash());
      return hash;
>>>>>>> 271580a5
    }

    /**
     * @return whether the two columns are equal
     */
<<<<<<< HEAD
    bool operator==(const Column &rhs) const {
=======
    bool operator==(const DerivedColumn &rhs) const {
      // Derived Column
      if (column_ != rhs.column_) return false;

      // Expression
>>>>>>> 271580a5
      if ((expr_ == nullptr && rhs.expr_ != nullptr) || (expr_ != nullptr && rhs.expr_ == nullptr)) {
        return false;
      }
      if (expr_ != nullptr && *expr_ != *rhs.expr_) {
        return false;
      }
<<<<<<< HEAD
      return  type_ == rhs.type_ && nullable_ == rhs.nullable_;
=======

      return true;
>>>>>>> 271580a5
    }
    /**
     * Inequality check
     * @param rhs other
     * @return true if the two columns are not equal
     */
    bool operator!=(const Column &rhs) const { return !operator==(rhs); }

    /**
     * @return column serialized to json
     */
    nlohmann::json ToJson() const {
      nlohmann::json j;
      j["type"] = type_;
      j["nullable"] = nullable_;
      j["expr"] = expr_;
      return j;
    }

    /**
     * @param j json to deserialize
     */
    void FromJson(const nlohmann::json &j) {
      type_ = j.at("type").get<type::TypeId>();
      nullable_ = j.at("nullable").get<bool>();
      if (!j.at("expr").is_null()) {
        expr_ = parser::DeserializeExpression(j.at("expr"));
      }
    }

   private:
<<<<<<< HEAD
    type::TypeId type_;
    bool nullable_;
=======
    /**
     * Intermediate column
     */
    Column column_;
    /**
     * The expression used to derive the intermediate column
     */
>>>>>>> 271580a5
    std::shared_ptr<parser::AbstractExpression> expr_;
  };

  /**
   * Instantiates a OutputSchema.
   * @param columns collection of columns
   */
  explicit OutputSchema(std::vector<Column> columns)
      : columns_(std::move(columns)){
    TERRIER_ASSERT(!columns_.empty() && columns_.size() <= common::Constants::MAX_COL,
                   "Number of columns must be between 1 and MAX_COL.");
  }

  /**
   * Copy constructs an OutputSchema.
   * @param other the OutputSchema to be copied
   */
  OutputSchema(const OutputSchema &other) = default;

  /**
   * Default constructor for deserialization
   */
  OutputSchema() = default;

  /**
   * @param col_idx offset into the schema specifying which Column to access
   * @return description of the schema for a specific column
   */
  Column GetColumn(const uint32_t col_idx) const {
    TERRIER_ASSERT(col_idx < columns_.size(), "column id is out of bounds for this Schema");
    return columns_[col_idx];
  }
  /**
   * @return the vector of columns that are part of this schema
   */
  const std::vector<Column> &GetColumns() const { return columns_; }

  /**
   * Make a copy of this OutputSchema
   * @return shared pointer to the copy
   */
  std::shared_ptr<OutputSchema> Copy() const { return std::make_shared<OutputSchema>(*this); }

  /**
   * Hash the current OutputSchema.
   */
  common::hash_t Hash() const {
    common::hash_t hash = common::HashUtil::Hash(columns_.size());
    for (auto const &column : columns_) {
      hash = common::HashUtil::CombineHashes(hash, column.Hash());
    }
    return hash;
  }

  /**
   * Equality check.
   * @param rhs other
   * @return true if the two OutputSchema are the same
   */
  bool operator==(const OutputSchema &rhs) const {
<<<<<<< HEAD
    return (columns_ == rhs.columns_);
=======
    // Columns
    if (columns_ != rhs.columns_) return false;

    // Targets
    if (targets_ != rhs.targets_) return false;

    // Direct Map List
    if (direct_map_list_ != rhs.direct_map_list_) return false;

    return true;
>>>>>>> 271580a5
  }

  /**
   * Inequality check
   * @param rhs other
   * @return true if the two OutputSchema are not equal
   */
  bool operator!=(const OutputSchema &rhs) const { return !operator==(rhs); }

  /**
   * @return derived column serialized to json
   */
  nlohmann::json ToJson() const {
    nlohmann::json j;
    j["columns"] = columns_;
    return j;
  }

  /**
   * @param j json to deserialize
   */
  void FromJson(const nlohmann::json &j) {
    columns_ = j.at("columns").get<std::vector<Column>>();
  }

 private:
  std::vector<Column> columns_;
};

DEFINE_JSON_DECLARATIONS(OutputSchema::Column);
DEFINE_JSON_DECLARATIONS(OutputSchema);

}  // namespace terrier::planner<|MERGE_RESOLUTION|>--- conflicted
+++ resolved
@@ -17,31 +17,47 @@
 
 namespace terrier::planner {
 
-
 /**
- * TODO(Amadou): I modified this object to make more convenient for the execution engine.
- * Technically, all we need to execute a query is a list of columns type along with the expressions used to
- * generate them.
- * The col_oids, col_names are not that useful, and may not even exist for intermediate columns.
- * Also this makes it easier to make columns that are functions of multiple other columns.
- * The optimizer might need to change it though.
+ * Internal object for representing output columns of a plan node. This object is to be differentiated from
+ * catalog::Schema, which contains all columns of a table. This object can contain a subset of columns of a table.
+ * This class is also meant to provide mapping information from a set of input columns to a set of output columns.
  */
 class OutputSchema {
+  /**
+   * The mapping of input columns to output columns is stored in two parts:
+   * 1) A target_list stores non-trivial projections that can be calculated from
+   *    expressions.
+   * 2) A direct_map_list stores projections that is simply reorder of attributes
+   *    in the input.
+   *
+   * We separate it in this way for two reasons:
+   * i)  Postgres does the same thing;
+   * ii) It makes it possible to use a more efficient executor to handle pure
+   *     direct map projections.
+   *
+   * The input columns can be either:
+   * 1) Part of the OutputSchema of a child plan node.
+   * 2) Columns provided in INSERT, UPDATE, DELETE statements.
+   *
+   * NB: in case of a constant-valued projection, it is still under the umbrella
+   * of target_list, though it sounds simple enough.
+   */
  public:
   /**
-   * This object contains output columns of a plan node which a type along with an expression to generate the column.
+   * This object contains output columns of a plan node which can consist of columns that exist in the catalog
+   * or intermediate columns.
    */
   class Column {
    public:
     /**
-     * Instantiates a Column object.
-     * TODO(Amadou): Given that the expressions already have a return type, passing in a type may be redundant.
+     * Instantiates a Column object, primary to be used for building a Schema object
+     * @param name column name
      * @param type SQL type for this column
      * @param nullable is column nullable
-     * @param expr the expression used to generate this column
-     */
-    Column(const type::TypeId type, const bool nullable, std::shared_ptr<parser::AbstractExpression> expr)
-        : type_(type), nullable_(nullable), expr_(std::move(expr)) {
+     * @param oid internal unique identifier for this column
+     */
+    Column(std::string name, const type::TypeId type, const bool nullable, const catalog::col_oid_t oid)
+        : name_(std::move(name)), type_(type), nullable_(nullable), oid_(oid) {
       TERRIER_ASSERT(type_ != type::TypeId::INVALID, "Attribute type cannot be INVALID.");
     }
 
@@ -51,14 +67,11 @@
     Column() = default;
 
     /**
-<<<<<<< HEAD
-=======
      * @return column name
      */
     const std::string &GetName() const { return name_; }
 
     /**
->>>>>>> 271580a5
      * @return SQL type for this column
      */
     type::TypeId GetType() const { return type_; }
@@ -69,18 +82,6 @@
     bool GetNullable() const { return nullable_; }
 
     /**
-<<<<<<< HEAD
-     * @return the hashed value for this column.
-     */
-    common::hash_t Hash() const {
-      common::hash_t hash = common::HashUtil::Hash(type_);
-      hash = common::HashUtil::CombineHashes(hash, common::HashUtil::Hash(nullable_));
-      if (expr_ != nullptr) {
-        hash = common::HashUtil::CombineHashes(hash, expr_->Hash());
-      }
-      return hash;
-    }
-=======
      * @return internal unique identifier for this column
      */
     catalog::col_oid_t GetOid() const { return oid_; }
@@ -163,13 +164,12 @@
      */
     DerivedColumn(Column column, std::shared_ptr<parser::AbstractExpression> expr)
         : column_(std::move(column)), expr_(std::move(expr)) {}
->>>>>>> 271580a5
-
-
-<<<<<<< HEAD
-    const parser::AbstractExpression * GetExpr() const {
-      return expr_.get();
-=======
+
+    /**
+     * Default constructor used for deserialization
+     */
+    DerivedColumn() = default;
+
     /**
      * @return the intermediate column definition
      */
@@ -187,48 +187,34 @@
       common::hash_t hash = column_.Hash();
       hash = common::HashUtil::CombineHashes(hash, expr_->Hash());
       return hash;
->>>>>>> 271580a5
-    }
-
-    /**
-     * @return whether the two columns are equal
-     */
-<<<<<<< HEAD
-    bool operator==(const Column &rhs) const {
-=======
+    }
+
+    /**
+     * Equality check.
+     * @param rhs other
+     * @return true if the two derived columns are the same
+     */
     bool operator==(const DerivedColumn &rhs) const {
       // Derived Column
       if (column_ != rhs.column_) return false;
 
       // Expression
->>>>>>> 271580a5
       if ((expr_ == nullptr && rhs.expr_ != nullptr) || (expr_ != nullptr && rhs.expr_ == nullptr)) {
         return false;
       }
       if (expr_ != nullptr && *expr_ != *rhs.expr_) {
         return false;
       }
-<<<<<<< HEAD
-      return  type_ == rhs.type_ && nullable_ == rhs.nullable_;
-=======
 
       return true;
->>>>>>> 271580a5
-    }
-    /**
-     * Inequality check
-     * @param rhs other
-     * @return true if the two columns are not equal
-     */
-    bool operator!=(const Column &rhs) const { return !operator==(rhs); }
-
-    /**
-     * @return column serialized to json
+    }
+
+    /**
+     * @return derived column serialized to json
      */
     nlohmann::json ToJson() const {
       nlohmann::json j;
-      j["type"] = type_;
-      j["nullable"] = nullable_;
+      j["column"] = column_;
       j["expr"] = expr_;
       return j;
     }
@@ -237,18 +223,13 @@
      * @param j json to deserialize
      */
     void FromJson(const nlohmann::json &j) {
-      type_ = j.at("type").get<type::TypeId>();
-      nullable_ = j.at("nullable").get<bool>();
+      column_ = j.at("column").get<Column>();
       if (!j.at("expr").is_null()) {
         expr_ = parser::DeserializeExpression(j.at("expr"));
       }
     }
 
    private:
-<<<<<<< HEAD
-    type::TypeId type_;
-    bool nullable_;
-=======
     /**
      * Intermediate column
      */
@@ -256,16 +237,32 @@
     /**
      * The expression used to derive the intermediate column
      */
->>>>>>> 271580a5
     std::shared_ptr<parser::AbstractExpression> expr_;
   };
 
   /**
-   * Instantiates a OutputSchema.
+   * Define a mapping of an offset into a vector of columns of an OutputSchema to an intermediate column produced by a
+   * plan node
+   */
+  using DerivedTarget = std::pair<uint32_t, DerivedColumn>;
+
+  /**
+   * Generic specification of a direct map between the columns of two output schema
+   *        < NEW_offset , <tuple_index (left or right tuple), OLD_offset>    >
+   */
+  using DirectMap = std::pair<uint32_t, std::pair<uint32_t, uint32_t>>;
+
+  /**
+   * Instantiates a OutputSchema object from a vector of previously-defined Columns
    * @param columns collection of columns
-   */
-  explicit OutputSchema(std::vector<Column> columns)
-      : columns_(std::move(columns)){
+   * @param targets mapping of intermediate columns (DerivedColumn) to the collection of columns
+   * @param direct_map_list direct mapping of columns, in terms of offsets, from the child plan node's OutputSchema to
+   * this plan node's OutputSchema
+   *
+   */
+  explicit OutputSchema(std::vector<Column> columns, std::vector<DerivedTarget> targets = std::vector<DerivedTarget>(),
+                        std::vector<DirectMap> direct_map_list = std::vector<DirectMap>())
+      : columns_(std::move(columns)), targets_(std::move(targets)), direct_map_list_(std::move(direct_map_list)) {
     TERRIER_ASSERT(!columns_.empty() && columns_.size() <= common::Constants::MAX_COL,
                    "Number of columns must be between 1 and MAX_COL.");
   }
@@ -282,12 +279,12 @@
   OutputSchema() = default;
 
   /**
-   * @param col_idx offset into the schema specifying which Column to access
+   * @param col_id offset into the schema specifying which Column to access
    * @return description of the schema for a specific column
    */
-  Column GetColumn(const uint32_t col_idx) const {
-    TERRIER_ASSERT(col_idx < columns_.size(), "column id is out of bounds for this Schema");
-    return columns_[col_idx];
+  Column GetColumn(const storage::col_id_t col_id) const {
+    TERRIER_ASSERT((!col_id) < columns_.size(), "column id is out of bounds for this Schema");
+    return columns_[!col_id];
   }
   /**
    * @return the vector of columns that are part of this schema
@@ -308,6 +305,15 @@
     for (auto const &column : columns_) {
       hash = common::HashUtil::CombineHashes(hash, column.Hash());
     }
+    for (auto const &target : targets_) {
+      hash = common::HashUtil::CombineHashes(hash, common::HashUtil::Hash(target.first));
+      hash = common::HashUtil::CombineHashes(hash, target.second.Hash());
+    }
+    for (auto const &direct_map : direct_map_list_) {
+      hash = common::HashUtil::CombineHashes(hash, common::HashUtil::Hash(direct_map.first));
+      hash = common::HashUtil::CombineHashes(hash, common::HashUtil::Hash(direct_map.second.first));
+      hash = common::HashUtil::CombineHashes(hash, common::HashUtil::Hash(direct_map.second.second));
+    }
     return hash;
   }
 
@@ -317,9 +323,6 @@
    * @return true if the two OutputSchema are the same
    */
   bool operator==(const OutputSchema &rhs) const {
-<<<<<<< HEAD
-    return (columns_ == rhs.columns_);
-=======
     // Columns
     if (columns_ != rhs.columns_) return false;
 
@@ -330,7 +333,6 @@
     if (direct_map_list_ != rhs.direct_map_list_) return false;
 
     return true;
->>>>>>> 271580a5
   }
 
   /**
@@ -346,6 +348,8 @@
   nlohmann::json ToJson() const {
     nlohmann::json j;
     j["columns"] = columns_;
+    j["targets"] = targets_;
+    j["direct_map_list"] = direct_map_list_;
     return j;
   }
 
@@ -354,13 +358,18 @@
    */
   void FromJson(const nlohmann::json &j) {
     columns_ = j.at("columns").get<std::vector<Column>>();
+    targets_ = j.at("targets").get<std::vector<DerivedTarget>>();
+    direct_map_list_ = j.at("direct_map_list").get<std::vector<DirectMap>>();
   }
 
  private:
   std::vector<Column> columns_;
+  std::vector<DerivedTarget> targets_;
+  std::vector<DirectMap> direct_map_list_;
 };
 
 DEFINE_JSON_DECLARATIONS(OutputSchema::Column);
+DEFINE_JSON_DECLARATIONS(OutputSchema::DerivedColumn);
 DEFINE_JSON_DECLARATIONS(OutputSchema);
 
 }  // namespace terrier::planner