#pragma once

#include <memory>
#include <string>
#include <utility>
#include <vector>
#include "common/constants.h"
#include "common/hash_util.h"
#include "common/json.h"
#include "common/macros.h"
#include "common/strong_typedef.h"
#include "parser/expression/abstract_expression.h"
#include "planner/plannodes/plan_node_defs.h"
#include "storage/storage_defs.h"
#include "type/type_id.h"
#include "type/type_util.h"

namespace terrier::planner {

/**
 * Internal object for representing output columns of a plan node. This object is to be differentiated from
 * catalog::Schema, which contains all columns of a table. This object can contain a subset of columns of a table.
 * This class is also meant to provide mapping information from a set of input columns to a set of output columns.
 */
class OutputSchema {
  /**
   * The mapping of input columns to output columns is stored in two parts:
   * 1) A target_list stores non-trivial projections that can be calculated from
   *    expressions.
   * 2) A direct_map_list stores projections that is simply reorder of attributes
   *    in the input.
   *
   * We separate it in this way for two reasons:
   * i)  Postgres does the same thing;
   * ii) It makes it possible to use a more efficient executor to handle pure
   *     direct map projections.
   *
   * The input columns can be either:
   * 1) Part of the OutputSchema of a child plan node.
   * 2) Columns provided in INSERT, UPDATE, DELETE statements.
   *
   * NB: in case of a constant-valued projection, it is still under the umbrella
   * of target_list, though it sounds simple enough.
   */
 public:
  /**
   * This object contains output columns of a plan node which can consist of columns that exist in the catalog
   * or intermediate columns.
   */
  class Column {
   public:
    /**
     * Instantiates a Column object, primary to be used for building a Schema object
     * @param name column name
     * @param type SQL type for this column
     * @param nullable is column nullable
     * @param oid internal unique identifier for this column
     */
    Column(std::string name, const type::TypeId type, const bool nullable, const catalog::col_oid_t oid)
        : name_(std::move(name)), type_(type), nullable_(nullable), oid_(oid) {
      TERRIER_ASSERT(type_ != type::TypeId::INVALID, "Attribute type cannot be INVALID.");
    }

    /**
     * Default constructor used for deserialization
     */
    Column() = default;

    /**
     * @return column name
     */
    const std::string &GetName() const { return name_; }

    /**
     * @return SQL type for this column
     */
    type::TypeId GetType() const { return type_; }

    /**
     * @return true if the column is nullable, false otherwise
     */
    bool GetNullable() const { return nullable_; }

    /**
     * @return internal unique identifier for this column
     */
    catalog::col_oid_t GetOid() const { return oid_; }

    /**
     * @return the hashed value for this column based on name and OID
     */
    common::hash_t Hash() const {
      common::hash_t hash = common::HashUtil::Hash(name_);
      hash = common::HashUtil::CombineHashes(hash, common::HashUtil::Hash(type_));
      hash = common::HashUtil::CombineHashes(hash, common::HashUtil::Hash(oid_));
      hash = common::HashUtil::CombineHashes(hash, common::HashUtil::Hash(nullable_));
      return hash;
    }

    /**
     * @return whether the two columns are equal
     */
    bool operator==(const Column &rhs) const {
      // Name
      if (name_ != rhs.name_) return false;

      // Type
      if (type_ != rhs.type_) return false;

      // Nullable
      if (nullable_ != rhs.nullable_) return false;

      // Oid
      if (oid_ != rhs.oid_) return false;

      return true;
    }

    /**
     * Inequality check
     * @param rhs other
     * @return true if the two columns are not equal
     */
    bool operator!=(const Column &rhs) const { return !operator==(rhs); }

    /**
     * @return column serialized to json
     */
    nlohmann::json ToJson() const {
      nlohmann::json j;
      j["name"] = name_;
      j["type"] = type_;
      j["nullable"] = nullable_;
      j["oid"] = oid_;
      return j;
    }

    /**
     * @param j json to deserialize
     */
    void FromJson(const nlohmann::json &j) {
      name_ = j.at("name").get<std::string>();
      type_ = j.at("type").get<type::TypeId>();
      nullable_ = j.at("nullable").get<bool>();
      oid_ = j.at("oid").get<catalog::col_oid_t>();
    }

   private:
    std::string name_;
    type::TypeId type_;
    bool nullable_;
    catalog::col_oid_t oid_;
  };

  /**
   * An intermediate column produced by plan nodes
   */
  class DerivedColumn {
   public:
    /**
     * Instantiate a derived column
     * @param column an intermediate column
     * @param expr the expression used to derive the intermediate column
     */
    DerivedColumn(Column column, const parser::AbstractExpression *expr) : column_(std::move(column)), expr_(expr) {}

    /**
     * Default constructor used for deserialization
     */
    DerivedColumn() = default;

    ~DerivedColumn() { delete expr_; }

    /**
     * @return the intermediate column definition
     */
    const Column &GetColumn() const { return column_; }

    /**
     * @return the expression used to derive the intermediate column
     */
    const std::shared_ptr<parser::AbstractExpression> &GetExpression() const { return expr_; }

    /**
     * Hash the current DerivedColumn.
     */
    common::hash_t Hash() const {
      common::hash_t hash = column_.Hash();
      hash = common::HashUtil::CombineHashes(hash, expr_->Hash());
      return hash;
    }

    /**
     * Equality check.
     * @param rhs other
     * @return true if the two derived columns are the same
     */
    bool operator==(const DerivedColumn &rhs) const {
      // Derived Column
      if (column_ != rhs.column_) return false;

      // Expression
      if ((expr_ == nullptr && rhs.expr_ != nullptr) || (expr_ != nullptr && rhs.expr_ == nullptr)) {
        return false;
      }
      if (expr_ != nullptr && *expr_ != *rhs.expr_) {
        return false;
      }

      return true;
    }

    /**
     * Inequality check
     * @param rhs other
     * @return true if the two DerivedColumn are not equal
     */
    bool operator!=(const DerivedColumn &rhs) const { return !operator==(rhs); }

    /**
     * @return derived column serialized to json
     */
    nlohmann::json ToJson() const {
      nlohmann::json j;
      j["column"] = column_;
      j["expr"] = expr_;
      return j;
    }

    /**
     * @param j json to deserialize
     */
    void FromJson(const nlohmann::json &j) {
      column_ = j.at("column").get<Column>();
      if (!j.at("expr").is_null()) {
        expr_ = parser::DeserializeExpression(j.at("expr"));
      }
    }

   private:
    /**
     * Intermediate column
     */
    Column column_;
    /**
     * The expression used to derive the intermediate column
     */
    const parser::AbstractExpression *expr_;
  };

  /**
   * Define a mapping of an offset into a vector of columns of an OutputSchema to an intermediate column produced by a
   * plan node
   */
  using DerivedTarget = std::pair<uint32_t, DerivedColumn *>;

  /**
   * Generic specification of a direct map between the columns of two output schema
   *        < NEW_offset , <tuple_index (left or right tuple), OLD_offset>    >
   */
  using DirectMap = std::pair<uint32_t, std::pair<uint32_t, uint32_t>>;

  /**
   * Instantiates a OutputSchema object from a vector of previously-defined Columns
   * @param columns collection of columns
   * @param targets mapping of intermediate columns (DerivedColumn) to the collection of columns
   * @param direct_map_list direct mapping of columns, in terms of offsets, from the child plan node's OutputSchema to
   * this plan node's OutputSchema
   *
   */
  explicit OutputSchema(std::vector<Column> columns, std::vector<DerivedTarget> targets = std::vector<DerivedTarget>(),
                        std::vector<DirectMap> direct_map_list = std::vector<DirectMap>())
      : columns_(std::move(columns)), targets_(std::move(targets)), direct_map_list_(std::move(direct_map_list)) {
    TERRIER_ASSERT(!columns_.empty() && columns_.size() <= common::Constants::MAX_COL,
                   "Number of columns must be between 1 and MAX_COL.");
  }

  /**
   * Copy constructs an OutputSchema.
   * @param other the OutputSchema to be copied
   */
  OutputSchema(const OutputSchema &other) = default;

  /**
   * Default constructor for deserialization
   */
  OutputSchema() = default;

  ~OutputSchema() {
    for (const auto &pair : targets_) {
      delete pair.second;
    }
  }

  /**
   * @param col_id offset into the schema specifying which Column to access
   * @return description of the schema for a specific column
   */
  Column GetColumn(const storage::col_id_t col_id) const {
    TERRIER_ASSERT((!col_id) < columns_.size(), "column id is out of bounds for this Schema");
    return columns_[!col_id];
  }
  /**
   * @return the vector of columns that are part of this schema
   */
  const std::vector<Column> &GetColumns() const { return columns_; }

  /**
   * Make a copy of this OutputSchema
   * @return shared pointer to the copy
   */
  std::shared_ptr<OutputSchema> Copy() const { return std::make_shared<OutputSchema>(*this); }

  /**
   * Hash the current OutputSchema.
   */
  common::hash_t Hash() const {
    common::hash_t hash = common::HashUtil::Hash(columns_.size());
    for (auto const &column : columns_) {
      hash = common::HashUtil::CombineHashes(hash, column.Hash());
    }
    for (auto const &target : targets_) {
      hash = common::HashUtil::CombineHashes(hash, common::HashUtil::Hash(target.first));
      hash = common::HashUtil::CombineHashes(hash, target.second->Hash());
    }
    for (auto const &direct_map : direct_map_list_) {
      hash = common::HashUtil::CombineHashes(hash, common::HashUtil::Hash(direct_map.first));
      hash = common::HashUtil::CombineHashes(hash, common::HashUtil::Hash(direct_map.second.first));
      hash = common::HashUtil::CombineHashes(hash, common::HashUtil::Hash(direct_map.second.second));
    }
    return hash;
  }

  /**
   * Equality check.
   * @param rhs other
   * @return true if the two OutputSchema are the same
   */
  bool operator==(const OutputSchema &rhs) const {
<<<<<<< HEAD
    if (targets_.size() != rhs.targets_.size()) return false;
    for (size_t i = 0; i < targets_.size(); i++) {
      // Check offsets are equal
      if (targets_[i].first != rhs.targets_[i].first) return false;

      // Check DerivedColumns are equal
      auto *col = targets_[i].second;
      auto *other_col = rhs.targets_[i].second;
      if ((col == nullptr && other_col != nullptr) || (col != nullptr && other_col == nullptr)) {
        return false;
      }
      if (col != nullptr && *col != *other_col) {
        return false;
      }
    }
    return (columns_ == rhs.columns_) && (direct_map_list_ == rhs.direct_map_list_);
=======
    // Columns
    if (columns_ != rhs.columns_) return false;

    // Targets
    if (targets_ != rhs.targets_) return false;

    // Direct Map List
    if (direct_map_list_ != rhs.direct_map_list_) return false;

    return true;
>>>>>>> b51c4ad2
  }

  /**
   * Inequality check
   * @param rhs other
   * @return true if the two OutputSchema are not equal
   */
  bool operator!=(const OutputSchema &rhs) const { return !operator==(rhs); }

  /**
   * @return derived column serialized to json
   */
  nlohmann::json ToJson() const {
    nlohmann::json j;
    j["columns"] = columns_;
    j["targets"] = targets_;
    j["direct_map_list"] = direct_map_list_;
    return j;
  }

  /**
   * @param j json to deserialize
   */
  void FromJson(const nlohmann::json &j) {
    columns_ = j.at("columns").get<std::vector<Column>>();
    // targets_ = j.at("targets").get<std::vector<DerivedTarget>>();
    // Deserialize children
    auto targets_json = j.at("targets").get<std::vector<std::pair<nlohmann::json, nlohmann::json>>>();
    for (const auto &pair_json : targets_json) {
      auto *derived_col = new DerivedColumn();
      derived_col->FromJson(pair_json.second);
      targets_.emplace_back(pair_json.first.get<uint32_t>(), derived_col);
    }
    direct_map_list_ = j.at("direct_map_list").get<std::vector<DirectMap>>();
  }

 private:
  std::vector<Column> columns_;
  std::vector<DerivedTarget> targets_;
  std::vector<DirectMap> direct_map_list_;
};

DEFINE_JSON_DECLARATIONS(OutputSchema::Column);
DEFINE_JSON_DECLARATIONS(OutputSchema::DerivedColumn);
DEFINE_JSON_DECLARATIONS(OutputSchema);

}  // namespace terrier::planner<|MERGE_RESOLUTION|>--- conflicted
+++ resolved
@@ -337,24 +337,6 @@
    * @return true if the two OutputSchema are the same
    */
   bool operator==(const OutputSchema &rhs) const {
-<<<<<<< HEAD
-    if (targets_.size() != rhs.targets_.size()) return false;
-    for (size_t i = 0; i < targets_.size(); i++) {
-      // Check offsets are equal
-      if (targets_[i].first != rhs.targets_[i].first) return false;
-
-      // Check DerivedColumns are equal
-      auto *col = targets_[i].second;
-      auto *other_col = rhs.targets_[i].second;
-      if ((col == nullptr && other_col != nullptr) || (col != nullptr && other_col == nullptr)) {
-        return false;
-      }
-      if (col != nullptr && *col != *other_col) {
-        return false;
-      }
-    }
-    return (columns_ == rhs.columns_) && (direct_map_list_ == rhs.direct_map_list_);
-=======
     // Columns
     if (columns_ != rhs.columns_) return false;
 
@@ -365,7 +347,6 @@
     if (direct_map_list_ != rhs.direct_map_list_) return false;
 
     return true;
->>>>>>> b51c4ad2
   }
 
   /**
