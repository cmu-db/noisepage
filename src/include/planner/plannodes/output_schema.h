#pragma once

#include <memory>
#include <string>
#include <utility>
#include <vector>
#include "common/constants.h"
#include "common/hash_util.h"
#include "common/json.h"
#include "common/macros.h"
#include "common/strong_typedef.h"
#include "parser/expression/abstract_expression.h"
#include "planner/plannodes/plan_node_defs.h"
#include "storage/storage_defs.h"
#include "type/type_id.h"
#include "type/type_util.h"

namespace terrier::planner {

/**
 * Internal object for representing output columns of a plan node. This object is to be differentiated from
 * catalog::Schema, which contains all columns of a table. This object can contain a subset of columns of a table.
 * This class is also meant to provide mapping information from a set of input columns to a set of output columns.
 */
class OutputSchema {
  /**
   * The mapping of input columns to output columns is stored in two parts:
   * 1) A target_list stores non-trivial projections that can be calculated from
   *    expressions.
   * 2) A direct_map_list stores projections that is simply reorder of attributes
   *    in the input.
   *
   * We separate it in this way for two reasons:
   * i)  Postgres does the same thing;
   * ii) It makes it possible to use a more efficient executor to handle pure
   *     direct map projections.
   *
   * The input columns can be either:
   * 1) Part of the OutputSchema of a child plan node.
   * 2) Columns provided in INSERT, UPDATE, DELETE statements.
   *
   * NB: in case of a constant-valued projection, it is still under the umbrella
   * of target_list, though it sounds simple enough.
   */
 public:
  /**
   * This object contains output columns of a plan node which can consist of columns that exist in the catalog
   * or intermediate columns.
   */
  class Column {
   public:
    /**
     * Instantiates a Column object, primary to be used for building a Schema object
     * @param name column name
     * @param type SQL type for this column
     */
    Column(std::string name, const type::TypeId type) : name_(std::move(name)), type_(type) {
      TERRIER_ASSERT(type_ != type::TypeId::INVALID, "Attribute type cannot be INVALID.");
    }

    /**
     * Default constructor used for deserialization
     */
    Column() = default;

    /**
     * Creates a copy of this column.
     */
    Column Copy() const { return Column(GetName(), GetType(), GetNullable(), GetOid()); }

    /**
     * @return column name
     */
    const std::string &GetName() const { return name_; }

    /**
     * @return SQL type for this column
     */
    type::TypeId GetType() const { return type_; }

    /**
     * @return the hashed value for this column based on name and OID
     */
    common::hash_t Hash() const {
      common::hash_t hash = common::HashUtil::Hash(name_);
      hash = common::HashUtil::CombineHashes(hash, common::HashUtil::Hash(type_));
      return hash;
    }

    /**
     * @return whether the two columns are equal
     */
    bool operator==(const Column &rhs) const {
      // Name
      if (name_ != rhs.name_) return false;

      // Type
      if (type_ != rhs.type_) return false;

      return true;
    }

    /**
     * Inequality check
     * @param rhs other
     * @return true if the two columns are not equal
     */
    bool operator!=(const Column &rhs) const { return !operator==(rhs); }

    /**
     * @return column serialized to json
     */
    nlohmann::json ToJson() const {
      nlohmann::json j;
      j["name"] = name_;
      j["type"] = type_;
      return j;
    }

    /**
     * @param j json to deserialize
     */
    void FromJson(const nlohmann::json &j) {
      name_ = j.at("name").get<std::string>();
      type_ = j.at("type").get<type::TypeId>();
    }

   private:
    std::string name_;
    type::TypeId type_;
  };

  /**
   * An intermediate column produced by plan nodes
   */
  class DerivedColumn {
   public:
    /**
     * Instantiate a derived column
     * @param column an intermediate column
     * @param expr the expression used to derive the intermediate column
     */
<<<<<<< HEAD
    DerivedColumn(Column column, const parser::AbstractExpression *expr) : column_(std::move(column)), expr_(expr) {}
=======
    DerivedColumn(Column column, common::ManagedPointer<parser::AbstractExpression> expr)
        : column_(std::move(column)), expr_(expr) {}
>>>>>>> cd670a39

    /**
     * Default constructor used for deserialization
     */
    DerivedColumn() = default;

    /**
<<<<<<< HEAD
     * Copies the DerivedColumn
     * @returns copy
     */
    DerivedColumn *Copy() const { return new DerivedColumn(column_, expr_->Copy()); }

    ~DerivedColumn() { delete expr_; }
=======
     * Creates a copy of this derived column.
     */
    DerivedColumn Copy() const { return DerivedColumn(GetColumn().Copy(), GetExpression()); }
>>>>>>> cd670a39

    /**
     * @return the intermediate column definition
     */
    const Column &GetColumn() const { return column_; }

    /**
     * @return the expression used to derive the intermediate column
     */
<<<<<<< HEAD
    const parser::AbstractExpression *GetExpression() const { return expr_; }
=======
    common::ManagedPointer<parser::AbstractExpression> GetExpression() const { return common::ManagedPointer(expr_); }
>>>>>>> cd670a39

    /**
     * Hash the current DerivedColumn.
     */
    common::hash_t Hash() const {
      common::hash_t hash = column_.Hash();
      hash = common::HashUtil::CombineHashes(hash, expr_->Hash());
      return hash;
    }

    /**
     * Equality check.
     * @param rhs other
     * @return true if the two derived columns are the same
     */
    bool operator==(const DerivedColumn &rhs) const {
      // Derived Column
      if (column_ != rhs.column_) return false;

      // Expression
      if ((expr_ == nullptr && rhs.expr_ != nullptr) || (expr_ != nullptr && rhs.expr_ == nullptr)) {
        return false;
      }
      if (expr_ != nullptr && *expr_ != *rhs.expr_) {
        return false;
      }

      return true;
    }

    /**
     * Inequality check
     * @param rhs other
     * @return true if the two DerivedColumn are not equal
     */
    bool operator!=(const DerivedColumn &rhs) const { return !operator==(rhs); }

    /**
     * @return derived column serialized to json
     */
    nlohmann::json ToJson() const {
      nlohmann::json j;
      j["column"] = column_;
      j["expr"] = expr_->ToJson();
      return j;
    }

    /**
     * @param j json to deserialize
     */
    std::vector<std::unique_ptr<parser::AbstractExpression>> FromJson(const nlohmann::json &j) {
      std::vector<std::unique_ptr<parser::AbstractExpression>> exprs;
      column_ = j.at("column").get<Column>();
      if (!j.at("expr").is_null()) {
        auto deserialized = parser::DeserializeExpression(j.at("expr"));
        expr_ = common::ManagedPointer(deserialized.result_);
        exprs.emplace_back(std::move(deserialized.result_));
        exprs.insert(exprs.end(), std::make_move_iterator(deserialized.non_owned_exprs_.begin()),
                     std::make_move_iterator(deserialized.non_owned_exprs_.end()));
      }
      return exprs;
    }

   private:
    /**
     * Intermediate column
     */
    Column column_;
    /**
     * The expression used to derive the intermediate column
     */
<<<<<<< HEAD
    const parser::AbstractExpression *expr_;
=======
    common::ManagedPointer<parser::AbstractExpression> expr_;
>>>>>>> cd670a39
  };

  /**
   * DerivedTarget defines a mapping of an offset into a vector of columns of an OutputSchema, to an intermediate
   * column produced by a plan node.
   */
<<<<<<< HEAD
  using DerivedTarget = std::pair<uint32_t, DerivedColumn *>;
=======
  class DerivedTarget {
   public:
    /**
     * Creates a new DerivedTarget.
     * @param offset the offset into the OutputSchema columns
     * @param col the intermediate column produced by a plan node
     */
    DerivedTarget(uint32_t offset, DerivedColumn col) : offset_(offset), col_(std::move(col)) {}

    /**
     * Default constructor used for deserialization.
     */
    DerivedTarget() = default;

    /**
     * @return a copy of this DerivedTarget
     */
    DerivedTarget Copy() const { return DerivedTarget(GetOffset(), GetColumn().Copy()); }

    /**
     * @return offset into the OutputSchema columns
     */
    uint32_t GetOffset() const { return offset_; }

    /**
     * @return intermediate column produced by a plan node
     */
    const DerivedColumn &GetColumn() const { return col_; }

    /**
     * Equality check.
     * @param rhs other
     * @return true if the two derived targets are the same
     */
    bool operator==(const DerivedTarget &rhs) const {
      if (offset_ != rhs.offset_) return false;
      if (!(col_ == rhs.col_)) return false;
      return true;
    }

    /**
     * @return derived target serialized to json
     */
    nlohmann::json ToJson() const {
      nlohmann::json j;
      j["offset"] = offset_;
      j["col"] = col_.ToJson();
      return j;
    }

    /**
     * @param j json to deserialize
     */
    std::vector<std::unique_ptr<parser::AbstractExpression>> FromJson(const nlohmann::json &j) {
      std::vector<std::unique_ptr<parser::AbstractExpression>> exprs;
      offset_ = j.at("offset").get<uint32_t>();
      auto col_exprs = col_.FromJson(j.at("col"));
      exprs.insert(exprs.end(), std::make_move_iterator(col_exprs.begin()), std::make_move_iterator(col_exprs.end()));
      return exprs;
    }

   private:
    uint32_t offset_;
    DerivedColumn col_;
  };
>>>>>>> cd670a39

  /**
   * Generic specification of a direct map between the columns of two output schema
   *        < NEW_offset , <tuple_index (left or right tuple), OLD_offset>    >
   */
  using DirectMap = std::pair<uint32_t, std::pair<uint32_t, uint32_t>>;

  /**
   * Instantiates a OutputSchema object from a vector of previously-defined Columns
   * @param columns collection of columns
   * @param targets mapping of intermediate columns (DerivedColumn) to the collection of columns
   * @param direct_map_list direct mapping of columns, in terms of offsets, from the child plan node's OutputSchema to
   * this plan node's OutputSchema
   *
   */
  explicit OutputSchema(std::vector<Column> columns, std::vector<DerivedTarget> targets = std::vector<DerivedTarget>(),
                        std::vector<DirectMap> direct_map_list = std::vector<DirectMap>())
      // TODO(WAN): didn't we ban default arguments?
      : columns_(std::move(columns)), targets_(std::move(targets)), direct_map_list_(std::move(direct_map_list)) {
    TERRIER_ASSERT(!columns_.empty() && columns_.size() <= common::Constants::MAX_COL,
                   "Number of columns must be between 1 and MAX_COL.");
  }

  /**
   * Default constructor for deserialization
   */
  OutputSchema() = default;

  /**
   * Copies the OutputSchema
   * @returns copy
   */
  std::shared_ptr<OutputSchema> Copy() const {
    std::vector<DerivedTarget> targets;
    for (auto &target : targets_) {
      targets.emplace_back(target.first, target.second->Copy());
    }

    return std::make_shared<OutputSchema>(columns_, std::move(targets), direct_map_list_);
  }

  ~OutputSchema() {
    for (const auto &pair : targets_) {
      delete pair.second;
    }
  }

  /**
   * @param col_id offset into the schema specifying which Column to access
   * @return description of the schema for a specific column
   */
  Column GetColumn(size_t col_id) const {
    TERRIER_ASSERT(col_id < columns_.size(), "column id is out of bounds for this Schema");
    return columns_[col_id];
  }
  /**
   * @return the vector of columns that are part of this schema
   */
  const std::vector<Column> &GetColumns() const { return columns_; }

  /**
<<<<<<< HEAD
=======
   * Make a copy of this OutputSchema
   * @return unique pointer to the copy
   */
  std::unique_ptr<OutputSchema> Copy() const {
    std::vector<Column> columns;
    for (const auto &col : GetColumns()) {
      columns.emplace_back(col.Copy());
    }

    // TODO(WAN): there are no getters for these members? why?
    std::vector<DerivedTarget> targets;
    for (const auto &target : targets_) {
      targets.emplace_back(target.Copy());
    }

    std::vector<DirectMap> direct_map_list;
    for (const auto &map : direct_map_list_) {
      direct_map_list.emplace_back(map.first, map.second);
    }
    return std::make_unique<OutputSchema>(std::move(columns), std::move(targets), std::move(direct_map_list));
  }

  /**
>>>>>>> cd670a39
   * Hash the current OutputSchema.
   */
  common::hash_t Hash() const {
    common::hash_t hash = common::HashUtil::Hash(columns_.size());
    for (auto const &column : columns_) {
      hash = common::HashUtil::CombineHashes(hash, column.Hash());
    }
    for (auto const &target : targets_) {
<<<<<<< HEAD
      hash = common::HashUtil::CombineHashes(hash, common::HashUtil::Hash(target.first));
      hash = common::HashUtil::CombineHashes(hash, target.second->Hash());
=======
      hash = common::HashUtil::CombineHashes(hash, common::HashUtil::Hash(target.GetOffset()));
      hash = common::HashUtil::CombineHashes(hash, target.GetColumn().Hash());
>>>>>>> cd670a39
    }
    for (auto const &direct_map : direct_map_list_) {
      hash = common::HashUtil::CombineHashes(hash, common::HashUtil::Hash(direct_map.first));
      hash = common::HashUtil::CombineHashes(hash, common::HashUtil::Hash(direct_map.second.first));
      hash = common::HashUtil::CombineHashes(hash, common::HashUtil::Hash(direct_map.second.second));
    }
    return hash;
  }

  /**
   * Equality check.
   * @param rhs other
   * @return true if the two OutputSchema are the same
   */
  bool operator==(const OutputSchema &rhs) const {
    // Columns
    if (columns_ != rhs.columns_) return false;

    // Targets
    std::function<bool(const DerivedTarget &, const DerivedTarget &)> cmp = [](const DerivedTarget &left,
                                                                               const DerivedTarget &right) {
      if (left.first != right.first) return false;
      if (left.second == nullptr && right.second == nullptr) return true;
      if (left.second == nullptr || right.second == nullptr) return false;
      return (*left.second == *right.second);
    };
    if (!std::equal(targets_.begin(), targets_.end(), rhs.targets_.begin(), cmp)) return false;

    // Direct Map List
    if (direct_map_list_ != rhs.direct_map_list_) return false;

    return true;
  }

  /**
   * Inequality check
   * @param rhs other
   * @return true if the two OutputSchema are not equal
   */
  bool operator!=(const OutputSchema &rhs) const { return !operator==(rhs); }

  /**
   * @return derived column serialized to json
   */
  nlohmann::json ToJson() const {
    nlohmann::json j;
    std::vector<nlohmann::json> columns;
    for (const auto &col : columns_) {
      columns.emplace_back(col.ToJson());
    }
    j["columns"] = columns;
    std::vector<nlohmann::json> targets;
    for (const auto &target : targets_) {
      targets.emplace_back(target.ToJson());
    }
    j["targets"] = targets;
    j["direct_map_list"] = direct_map_list_;
    return j;
  }

  /**
   * @param j json to deserialize
   */
<<<<<<< HEAD
  void FromJson(const nlohmann::json &j) {
    columns_ = j.at("columns").get<std::vector<Column>>();
    // targets_ = j.at("targets").get<std::vector<DerivedTarget>>();
    // Deserialize children
    auto targets_json = j.at("targets").get<std::vector<std::pair<nlohmann::json, nlohmann::json>>>();
    for (const auto &pair_json : targets_json) {
      auto *derived_col = new DerivedColumn();
      derived_col->FromJson(pair_json.second);
      targets_.emplace_back(pair_json.first.get<uint32_t>(), derived_col);
    }
=======
  std::vector<std::unique_ptr<parser::AbstractExpression>> FromJson(const nlohmann::json &j) {
    std::vector<std::unique_ptr<parser::AbstractExpression>> exprs;

    std::vector<nlohmann::json> columns_json = j.at("columns");
    for (const auto &j : columns_json) {
      Column c;
      c.FromJson(j);
      columns_.emplace_back(std::move(c));
    }

    std::vector<nlohmann::json> targets_json = j.at("targets");
    for (const auto &j : targets_json) {
      DerivedTarget target;
      auto target_exprs = target.FromJson(j);
      targets_.emplace_back(std::move(target));
      exprs.insert(exprs.end(), std::make_move_iterator(target_exprs.begin()),
                   std::make_move_iterator(target_exprs.end()));
    }

>>>>>>> cd670a39
    direct_map_list_ = j.at("direct_map_list").get<std::vector<DirectMap>>();
    return exprs;
  }

  /**
   * @returns DerivedTargets
   */
  const std::vector<DerivedTarget> &GetDerivedTargets() const { return targets_; }

  /**
   * @returns DirectMapList
   */
  const std::vector<DirectMap> &GetDirectMapList() const { return direct_map_list_; }

 private:
  std::vector<Column> columns_;
  std::vector<DerivedTarget> targets_;
  std::vector<DirectMap> direct_map_list_;
};

DEFINE_JSON_DECLARATIONS(OutputSchema::Column);
DEFINE_JSON_DECLARATIONS(OutputSchema::DerivedColumn);
DEFINE_JSON_DECLARATIONS(OutputSchema::DerivedTarget);
DEFINE_JSON_DECLARATIONS(OutputSchema);

}  // namespace terrier::planner<|MERGE_RESOLUTION|>--- conflicted
+++ resolved
@@ -66,7 +66,7 @@
     /**
      * Creates a copy of this column.
      */
-    Column Copy() const { return Column(GetName(), GetType(), GetNullable(), GetOid()); }
+    Column Copy() const { return Column(GetName(), GetType()); }
 
     /**
      * @return column name
@@ -140,12 +140,8 @@
      * @param column an intermediate column
      * @param expr the expression used to derive the intermediate column
      */
-<<<<<<< HEAD
-    DerivedColumn(Column column, const parser::AbstractExpression *expr) : column_(std::move(column)), expr_(expr) {}
-=======
     DerivedColumn(Column column, common::ManagedPointer<parser::AbstractExpression> expr)
         : column_(std::move(column)), expr_(expr) {}
->>>>>>> cd670a39
 
     /**
      * Default constructor used for deserialization
@@ -153,18 +149,9 @@
     DerivedColumn() = default;
 
     /**
-<<<<<<< HEAD
-     * Copies the DerivedColumn
-     * @returns copy
-     */
-    DerivedColumn *Copy() const { return new DerivedColumn(column_, expr_->Copy()); }
-
-    ~DerivedColumn() { delete expr_; }
-=======
      * Creates a copy of this derived column.
      */
     DerivedColumn Copy() const { return DerivedColumn(GetColumn().Copy(), GetExpression()); }
->>>>>>> cd670a39
 
     /**
      * @return the intermediate column definition
@@ -174,11 +161,7 @@
     /**
      * @return the expression used to derive the intermediate column
      */
-<<<<<<< HEAD
-    const parser::AbstractExpression *GetExpression() const { return expr_; }
-=======
     common::ManagedPointer<parser::AbstractExpression> GetExpression() const { return common::ManagedPointer(expr_); }
->>>>>>> cd670a39
 
     /**
      * Hash the current DerivedColumn.
@@ -250,20 +233,13 @@
     /**
      * The expression used to derive the intermediate column
      */
-<<<<<<< HEAD
-    const parser::AbstractExpression *expr_;
-=======
     common::ManagedPointer<parser::AbstractExpression> expr_;
->>>>>>> cd670a39
   };
 
   /**
    * DerivedTarget defines a mapping of an offset into a vector of columns of an OutputSchema, to an intermediate
    * column produced by a plan node.
    */
-<<<<<<< HEAD
-  using DerivedTarget = std::pair<uint32_t, DerivedColumn *>;
-=======
   class DerivedTarget {
    public:
     /**
@@ -329,7 +305,6 @@
     uint32_t offset_;
     DerivedColumn col_;
   };
->>>>>>> cd670a39
 
   /**
    * Generic specification of a direct map between the columns of two output schema
@@ -359,25 +334,6 @@
   OutputSchema() = default;
 
   /**
-   * Copies the OutputSchema
-   * @returns copy
-   */
-  std::shared_ptr<OutputSchema> Copy() const {
-    std::vector<DerivedTarget> targets;
-    for (auto &target : targets_) {
-      targets.emplace_back(target.first, target.second->Copy());
-    }
-
-    return std::make_shared<OutputSchema>(columns_, std::move(targets), direct_map_list_);
-  }
-
-  ~OutputSchema() {
-    for (const auto &pair : targets_) {
-      delete pair.second;
-    }
-  }
-
-  /**
    * @param col_id offset into the schema specifying which Column to access
    * @return description of the schema for a specific column
    */
@@ -391,8 +347,6 @@
   const std::vector<Column> &GetColumns() const { return columns_; }
 
   /**
-<<<<<<< HEAD
-=======
    * Make a copy of this OutputSchema
    * @return unique pointer to the copy
    */
@@ -416,7 +370,6 @@
   }
 
   /**
->>>>>>> cd670a39
    * Hash the current OutputSchema.
    */
   common::hash_t Hash() const {
@@ -425,13 +378,8 @@
       hash = common::HashUtil::CombineHashes(hash, column.Hash());
     }
     for (auto const &target : targets_) {
-<<<<<<< HEAD
-      hash = common::HashUtil::CombineHashes(hash, common::HashUtil::Hash(target.first));
-      hash = common::HashUtil::CombineHashes(hash, target.second->Hash());
-=======
       hash = common::HashUtil::CombineHashes(hash, common::HashUtil::Hash(target.GetOffset()));
       hash = common::HashUtil::CombineHashes(hash, target.GetColumn().Hash());
->>>>>>> cd670a39
     }
     for (auto const &direct_map : direct_map_list_) {
       hash = common::HashUtil::CombineHashes(hash, common::HashUtil::Hash(direct_map.first));
@@ -453,10 +401,8 @@
     // Targets
     std::function<bool(const DerivedTarget &, const DerivedTarget &)> cmp = [](const DerivedTarget &left,
                                                                                const DerivedTarget &right) {
-      if (left.first != right.first) return false;
-      if (left.second == nullptr && right.second == nullptr) return true;
-      if (left.second == nullptr || right.second == nullptr) return false;
-      return (*left.second == *right.second);
+      if (left.GetOffset() != right.GetOffset()) return false;
+      return (left.GetColumn() == right.GetColumn());
     };
     if (!std::equal(targets_.begin(), targets_.end(), rhs.targets_.begin(), cmp)) return false;
 
@@ -495,18 +441,6 @@
   /**
    * @param j json to deserialize
    */
-<<<<<<< HEAD
-  void FromJson(const nlohmann::json &j) {
-    columns_ = j.at("columns").get<std::vector<Column>>();
-    // targets_ = j.at("targets").get<std::vector<DerivedTarget>>();
-    // Deserialize children
-    auto targets_json = j.at("targets").get<std::vector<std::pair<nlohmann::json, nlohmann::json>>>();
-    for (const auto &pair_json : targets_json) {
-      auto *derived_col = new DerivedColumn();
-      derived_col->FromJson(pair_json.second);
-      targets_.emplace_back(pair_json.first.get<uint32_t>(), derived_col);
-    }
-=======
   std::vector<std::unique_ptr<parser::AbstractExpression>> FromJson(const nlohmann::json &j) {
     std::vector<std::unique_ptr<parser::AbstractExpression>> exprs;
 
@@ -526,7 +460,6 @@
                    std::make_move_iterator(target_exprs.end()));
     }
 
->>>>>>> cd670a39
     direct_map_list_ = j.at("direct_map_list").get<std::vector<DirectMap>>();
     return exprs;
   }
