#pragma once

#include <memory>
#include <string>
#include <unordered_map>
#include <unordered_set>
#include <utility>
#include <vector>

#include "catalog/catalog_defs.h"
#include "catalog/schema.h"
#include "common/hash_util.h"
#include "parser/expression/abstract_expression.h"
#include "parser/expression/column_value_expression.h"
#include "planner/plannodes/abstract_scan_plan_node.h"
#include "planner/plannodes/plan_visitor.h"

namespace terrier::planner {

/**
 * Plan node for an index scan
 */
class IndexScanPlanNode : public AbstractScanPlanNode {
 public:
  /**
   * Builder for an index scan plan node
   */
  class Builder : public AbstractScanPlanNode::Builder<Builder> {
   public:
    Builder() = default;

    /**
     * Don't allow builder to be copied or moved
     */
    DISALLOW_COPY_AND_MOVE(Builder);

    /**
     * @param oid oid for index to use for scan
     * @return builder object
     */
    Builder &SetIndexOid(catalog::index_oid_t oid) {
      index_oid_ = oid;
      return *this;
    }

    /**
     * @param oid oid of the table
     * @return builder object
     */
    Builder &SetTableOid(catalog::table_oid_t oid) {
      table_oid_ = oid;
      return *this;
    }

    /**
     * Sets the scan type
     */
    Builder &SetScanType(IndexScanType scan_type) {
      scan_type_ = scan_type;
      return *this;
    }

    /**
     * Sets the scan limit
     */
    Builder &SetScanLimit(uint32_t limit) {
      scan_limit_ = limit;
      return *this;
    }

    /**
     * Sets the index size
     */
    Builder &SetIndexSize(uint64_t index_size) {
      index_size_ = index_size;
      return *this;
    }

    /**
     * Sets the index cols.
     */
    Builder &AddIndexColumn(catalog::indexkeycol_oid_t col_oid, const IndexExpression &expr) {
      lo_index_cols_.emplace(col_oid, expr);
      return *this;
    }

    /**
     * Sets the lower bound index cols.
     */
    Builder &AddLoIndexColumn(catalog::indexkeycol_oid_t col_oid, const IndexExpression &expr) {
      lo_index_cols_.emplace(col_oid, expr);
      return *this;
    }

    /**
     * Sets the index upper bound cols.
     */
    Builder &AddHiIndexColumn(catalog::indexkeycol_oid_t col_oid, const IndexExpression &expr) {
      hi_index_cols_.emplace(col_oid, expr);
      return *this;
    }

    /**
     * @param column_oids OIDs of columns to scan
     * @return builder object
     */
    Builder &SetColumnOids(std::vector<catalog::col_oid_t> &&column_oids) {
      column_oids_ = column_oids;
      return *this;
    }

    /**
     * @param estimated number of tuples in the table
     * @return builder object
     */
    Builder &SetTableNumTuple(uint64_t table_num_tuple) {
      table_num_tuple_ = table_num_tuple;
      return *this;
    }

    /**
     * Build the Index scan plan node
     * @return plan node
     */
    std::unique_ptr<IndexScanPlanNode> Build() {
      return std::unique_ptr<IndexScanPlanNode>(new IndexScanPlanNode(
          std::move(children_), std::move(output_schema_), scan_predicate_, std::move(column_oids_), is_for_update_,
<<<<<<< HEAD
          database_oid_, namespace_oid_, index_oid_, table_oid_, scan_type_, std::move(lo_index_cols_),
          std::move(hi_index_cols_), scan_limit_, index_size_, table_num_tuple_));
=======
          database_oid_, index_oid_, table_oid_, scan_type_, std::move(lo_index_cols_), std::move(hi_index_cols_),
          scan_limit_, index_size_));
>>>>>>> 776674f3
    }

   private:
    IndexScanType scan_type_;
    catalog::index_oid_t index_oid_;
    catalog::table_oid_t table_oid_;
    std::vector<catalog::col_oid_t> column_oids_;
    uint64_t table_num_tuple_{0};
    std::unordered_map<catalog::indexkeycol_oid_t, IndexExpression> lo_index_cols_{};
    std::unordered_map<catalog::indexkeycol_oid_t, IndexExpression> hi_index_cols_{};
    uint32_t scan_limit_{0};
    uint64_t index_size_{0};
  };

 private:
  /**
   * @param children child plan nodes
   * @param output_schema Schema representing the structure of the output of this plan node
   * @param predicate predicate used for performing scan
   * @param column_oids OIDs of columns to scan
   * @param is_for_update scan is used for an update
   * @param database_oid database oid for scan
   * @param index_oid OID of index to be used in index scan
   * @param table_oid OID of the table
   * @param scan_type Type of the scan
   * @param lo_index_cols lower bound of the scan (or exact key when scan type = Exact).
   * @param hi_index_cols upper bound of the scan
   * @param scan_limit limit of the scan if any
   * @param index_size number of tuples in index
   */
  IndexScanPlanNode(std::vector<std::unique_ptr<AbstractPlanNode>> &&children,
                    std::unique_ptr<OutputSchema> output_schema,
                    common::ManagedPointer<parser::AbstractExpression> predicate,
                    std::vector<catalog::col_oid_t> &&column_oids, bool is_for_update, catalog::db_oid_t database_oid,
                    catalog::index_oid_t index_oid, catalog::table_oid_t table_oid, IndexScanType scan_type,
                    std::unordered_map<catalog::indexkeycol_oid_t, IndexExpression> &&lo_index_cols,
                    std::unordered_map<catalog::indexkeycol_oid_t, IndexExpression> &&hi_index_cols,
<<<<<<< HEAD
                    uint32_t scan_limit, uint64_t index_size, uint64_t table_num_tuple)
      : AbstractScanPlanNode(std::move(children), std::move(output_schema), predicate, is_for_update, database_oid,
                             namespace_oid),
=======
                    uint32_t scan_limit, uint64_t index_size)
      : AbstractScanPlanNode(std::move(children), std::move(output_schema), predicate, is_for_update, database_oid),
>>>>>>> 776674f3
        scan_type_(scan_type),
        index_oid_(index_oid),
        table_oid_(table_oid),
        column_oids_(column_oids),
        lo_index_cols_(std::move(lo_index_cols)),
        hi_index_cols_(std::move(hi_index_cols)),
        scan_limit_(scan_limit),
        table_num_tuple_(table_num_tuple),
        index_size_(index_size) {}

 public:
  /**
   * Default constructor used for deserialization
   */
  IndexScanPlanNode() = default;

  DISALLOW_COPY_AND_MOVE(IndexScanPlanNode)

  /**
   * @return index OID to be used for scan
   */
  catalog::index_oid_t GetIndexOid() const { return index_oid_; }

  /**
   * @return the OID of the table
   */
  catalog::table_oid_t GetTableOid() const { return table_oid_; }

  /**
  * @return The scan type
  */
  IndexScanType GetScanType() const { return scan_type_; }

  /**
   * @return OIDs of columns to scan
   */
  const std::vector<catalog::col_oid_t> &GetColumnOids() const { return column_oids_; }

  /**
   * @return the index columns
   */
  const std::unordered_map<catalog::indexkeycol_oid_t, IndexExpression> &GetIndexColumns() const {
    return lo_index_cols_;
  }

  /**
   * @return the lower bound index columns
   */
  const std::unordered_map<catalog::indexkeycol_oid_t, IndexExpression> &GetLoIndexColumns() const {
    return lo_index_cols_;
  }

  /**
   * @return the upper bound index columns
   */
  const std::unordered_map<catalog::indexkeycol_oid_t, IndexExpression> &GetHiIndexColumns() const {
    return hi_index_cols_;
  }

  /**
   * @return the estimation for the number of tuples in the underlying table
   */
  uint64_t GetTableNumTuple() const {
    return table_num_tuple_;
  }

  /**
   * @return The scan limit
   */
  uint32_t ScanLimit() const { return scan_limit_; }

  /**
   * @return index size
   */
  uint64_t GetIndexSize() const { return index_size_; }

  /**
   * @return the type of this plan node
   */
  PlanNodeType GetPlanNodeType() const override { return PlanNodeType::INDEXSCAN; }

  /**
   * @return the hashed value of this plan node
   */
  common::hash_t Hash() const override;
  bool operator==(const AbstractPlanNode &rhs) const override;

  void Accept(common::ManagedPointer<PlanVisitor> v) const override { v->Visit(this); }

  nlohmann::json ToJson() const override;
  std::vector<std::unique_ptr<parser::AbstractExpression>> FromJson(const nlohmann::json &j) override;

 private:
  IndexScanType scan_type_;
  catalog::index_oid_t index_oid_;
  catalog::table_oid_t table_oid_;
  std::vector<catalog::col_oid_t> column_oids_;
  std::unordered_map<catalog::indexkeycol_oid_t, IndexExpression> lo_index_cols_{};
  std::unordered_map<catalog::indexkeycol_oid_t, IndexExpression> hi_index_cols_{};
  uint32_t scan_limit_;
  uint64_t table_num_tuple_;
  uint64_t index_size_;
};

DEFINE_JSON_HEADER_DECLARATIONS(IndexScanPlanNode);

}  // namespace terrier::planner<|MERGE_RESOLUTION|>--- conflicted
+++ resolved
@@ -125,13 +125,8 @@
     std::unique_ptr<IndexScanPlanNode> Build() {
       return std::unique_ptr<IndexScanPlanNode>(new IndexScanPlanNode(
           std::move(children_), std::move(output_schema_), scan_predicate_, std::move(column_oids_), is_for_update_,
-<<<<<<< HEAD
-          database_oid_, namespace_oid_, index_oid_, table_oid_, scan_type_, std::move(lo_index_cols_),
-          std::move(hi_index_cols_), scan_limit_, index_size_, table_num_tuple_));
-=======
           database_oid_, index_oid_, table_oid_, scan_type_, std::move(lo_index_cols_), std::move(hi_index_cols_),
-          scan_limit_, index_size_));
->>>>>>> 776674f3
+          scan_limit_, index_size_, table_num_tuple_));
     }
 
    private:
@@ -169,14 +164,8 @@
                     catalog::index_oid_t index_oid, catalog::table_oid_t table_oid, IndexScanType scan_type,
                     std::unordered_map<catalog::indexkeycol_oid_t, IndexExpression> &&lo_index_cols,
                     std::unordered_map<catalog::indexkeycol_oid_t, IndexExpression> &&hi_index_cols,
-<<<<<<< HEAD
                     uint32_t scan_limit, uint64_t index_size, uint64_t table_num_tuple)
-      : AbstractScanPlanNode(std::move(children), std::move(output_schema), predicate, is_for_update, database_oid,
-                             namespace_oid),
-=======
-                    uint32_t scan_limit, uint64_t index_size)
       : AbstractScanPlanNode(std::move(children), std::move(output_schema), predicate, is_for_update, database_oid),
->>>>>>> 776674f3
         scan_type_(scan_type),
         index_oid_(index_oid),
         table_oid_(table_oid),
