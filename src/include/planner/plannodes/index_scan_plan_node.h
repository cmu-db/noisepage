--- conflicted
+++ resolved
@@ -108,13 +108,8 @@
     std::unique_ptr<IndexScanPlanNode> Build() {
       return std::unique_ptr<IndexScanPlanNode>(new IndexScanPlanNode(
           std::move(children_), std::move(output_schema_), scan_predicate_, std::move(column_oids_), is_for_update_,
-<<<<<<< HEAD
-          database_oid_, namespace_oid_, index_oid_, table_oid_, scan_type_, std::move(lo_index_cols_),
-          std::move(hi_index_cols_), scan_limit_, scan_has_limit_, scan_offset_, scan_has_offset_, index_size_));
-=======
           database_oid_, index_oid_, table_oid_, scan_type_, std::move(lo_index_cols_), std::move(hi_index_cols_),
-          scan_limit_, index_size_));
->>>>>>> e525b6dd
+          scan_limit_, scan_has_limit_, scan_offset_, scan_has_offset_, index_size_));
     }
 
    private:
@@ -149,15 +144,10 @@
                     catalog::index_oid_t index_oid, catalog::table_oid_t table_oid, IndexScanType scan_type,
                     std::unordered_map<catalog::indexkeycol_oid_t, IndexExpression> &&lo_index_cols,
                     std::unordered_map<catalog::indexkeycol_oid_t, IndexExpression> &&hi_index_cols,
-<<<<<<< HEAD
                     uint32_t scan_limit, bool scan_has_limit, uint32_t scan_offset, bool scan_has_offset,
                     uint64_t index_size)
       : AbstractScanPlanNode(std::move(children), std::move(output_schema), predicate, is_for_update, database_oid,
-                             namespace_oid, scan_limit, scan_has_limit, scan_offset, scan_has_offset),
-=======
-                    uint32_t scan_limit, uint64_t index_size)
-      : AbstractScanPlanNode(std::move(children), std::move(output_schema), predicate, is_for_update, database_oid),
->>>>>>> e525b6dd
+                             scan_limit, scan_has_limit, scan_offset, scan_has_offset),
         scan_type_(scan_type),
         index_oid_(index_oid),
         table_oid_(table_oid),
