--- conflicted
+++ resolved
@@ -127,11 +127,7 @@
       return std::unique_ptr<IndexScanPlanNode>(new IndexScanPlanNode(
           std::move(children_), std::move(output_schema_), scan_predicate_, std::move(column_oids_), is_for_update_,
           database_oid_, namespace_oid_, index_oid_, table_oid_, scan_type_, std::move(lo_index_cols_),
-<<<<<<< HEAD
-          std::move(hi_index_cols_), scan_limit_, table_num_tuple_));
-=======
-          std::move(hi_index_cols_), scan_limit_, index_size_));
->>>>>>> 5ce7b0a5
+          std::move(hi_index_cols_), scan_limit_, index_size_, table_num_tuple_));
     }
 
    private:
@@ -170,11 +166,7 @@
                     catalog::table_oid_t table_oid, IndexScanType scan_type,
                     std::unordered_map<catalog::indexkeycol_oid_t, IndexExpression> &&lo_index_cols,
                     std::unordered_map<catalog::indexkeycol_oid_t, IndexExpression> &&hi_index_cols,
-<<<<<<< HEAD
-                    uint32_t scan_limit, uint64_t table_num_tuple)
-=======
-                    uint32_t scan_limit, uint64_t index_size)
->>>>>>> 5ce7b0a5
+                    uint32_t scan_limit, uint64_t index_size, uint64_t table_num_tuple)
       : AbstractScanPlanNode(std::move(children), std::move(output_schema), predicate, is_for_update, database_oid,
                              namespace_oid),
         scan_type_(scan_type),
@@ -184,11 +176,8 @@
         lo_index_cols_(std::move(lo_index_cols)),
         hi_index_cols_(std::move(hi_index_cols)),
         scan_limit_(scan_limit),
-<<<<<<< HEAD
-        table_num_tuple_(table_num_tuple) {}
-=======
+        table_num_tuple_(table_num_tuple),
         index_size_(index_size) {}
->>>>>>> 5ce7b0a5
 
  public:
   /**
@@ -280,11 +269,8 @@
   std::unordered_map<catalog::indexkeycol_oid_t, IndexExpression> lo_index_cols_{};
   std::unordered_map<catalog::indexkeycol_oid_t, IndexExpression> hi_index_cols_{};
   uint32_t scan_limit_;
-<<<<<<< HEAD
   uint64_t table_num_tuple_;
-=======
   uint64_t index_size_;
->>>>>>> 5ce7b0a5
 };
 
 DEFINE_JSON_DECLARATIONS(IndexScanPlanNode)
