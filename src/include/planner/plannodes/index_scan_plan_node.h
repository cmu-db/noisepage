--- conflicted
+++ resolved
@@ -2,15 +2,12 @@
 
 #include <memory>
 #include <string>
-#include <unordered_map>
-#include <unordered_set>
 #include <utility>
 #include <vector>
 #include "catalog/catalog_defs.h"
 #include "catalog/schema.h"
 #include "common/hash_util.h"
 #include "parser/expression/abstract_expression.h"
-#include "parser/expression/column_value_expression.h"
 #include "planner/plannodes/abstract_scan_plan_node.h"
 #include "type/transient_value.h"
 
@@ -18,13 +15,6 @@
 // exection time
 
 namespace terrier::planner {
-
-using IndexExpression = common::ManagedPointer<parser::AbstractExpression>;
-
-/**
- * Type of the index scan.
- */
-enum class IndexScanType : uint8_t { Exact, Ascending, Descending, AscendingLimit, DescendingLimit };
 
 /**
  * Index Scan Predicate Description
@@ -166,18 +156,7 @@
     DISALLOW_COPY_AND_MOVE(Builder);
 
     /**
-     * Build the nested loop join plan node
-     * @return plan node
-     */
-    std::unique_ptr<IndexScanPlanNode> Build() {
-      return std::make_unique<IndexScanPlanNode>(std::move(children_), std::move(output_schema_), scan_predicate_,
-                                                 is_for_update_, is_parallel_, database_oid_, namespace_oid_,
-                                                 index_oid_, table_oid_, scan_type_, std::move(lo_index_cols_),
-                                                 std::move(hi_index_cols_), scan_limit_);
-    }
-
-    /**
-     * @param oid oid of the index
+     * @param oid oid for index to use for scan
      * @return builder object
      */
     Builder &SetIndexOid(catalog::index_oid_t oid) {
@@ -186,46 +165,6 @@
     }
 
     /**
-<<<<<<< HEAD
-     * Sets the index cols.
-     */
-    Builder &AddIndexColumn(catalog::indexkeycol_oid_t col_oid, const IndexExpression &expr) {
-      lo_index_cols_.emplace(col_oid, expr);
-      return *this;
-    }
-
-    /**
-     * Sets the lower bound index cols.
-     */
-    Builder &AddLoIndexColumn(catalog::indexkeycol_oid_t col_oid, const IndexExpression &expr) {
-      lo_index_cols_.emplace(col_oid, expr);
-      return *this;
-    }
-
-    /**
-     * Sets the index upper bound cols.
-     */
-    Builder &AddHiIndexColumn(catalog::indexkeycol_oid_t col_oid, const IndexExpression &expr) {
-      hi_index_cols_.emplace(col_oid, expr);
-      return *this;
-    }
-
-    /**
-     * @param oid oid of the table
-     * @return builder object
-     */
-    Builder &SetTableOid(catalog::table_oid_t oid) {
-      table_oid_ = oid;
-      return *this;
-    }
-
-    /**
-     * Sets the scan type
-     */
-    Builder &SetScanType(IndexScanType scan_type) {
-      scan_type_ = scan_type;
-      return *this;
-=======
      * @param column_oids OIDs of columns to scan
      * @return builder object
      */
@@ -251,26 +190,13 @@
       return std::unique_ptr<IndexScanPlanNode>(new IndexScanPlanNode(
           std::move(children_), std::move(output_schema_), scan_predicate_, std::move(column_oids_),
           std::move(index_scan_desc_), is_for_update_, database_oid_, namespace_oid_, index_oid_));
->>>>>>> e8f1f432
-    }
-
-    /**
-     * Sets the scan limit
-     */
-    Builder &SetScanLimit(uint32_t limit) {
-      scan_limit_ = limit;
-      return *this;
-    }
-
-   private:
-    IndexScanType scan_type_;
+    }
+
+   protected:
+    /**
+     * index OID to be used for scan
+     */
     catalog::index_oid_t index_oid_;
-<<<<<<< HEAD
-    catalog::table_oid_t table_oid_;
-    std::unordered_map<catalog::indexkeycol_oid_t, IndexExpression> lo_index_cols_{};
-    std::unordered_map<catalog::indexkeycol_oid_t, IndexExpression> hi_index_cols_{};
-    uint32_t scan_limit_{0};
-=======
 
     /**
      * OIDS of columns to scan
@@ -281,10 +207,9 @@
      * IndexScanDescription
      */
     IndexScanDescription index_scan_desc_;
->>>>>>> e8f1f432
   };
 
- public:
+ private:
   /**
    * @param children child plan nodes
    * @param output_schema Schema representing the structure of the output of this plan node
@@ -293,41 +218,21 @@
    * @param scan_desc IndexScanDescription for the index scan
    * @param is_for_update scan is used for an update
    * @param database_oid database oid for scan
-   * @param namespace_oid namespace oid for scan
    * @param index_oid OID of index to be used in index scan
-   * @param table_oid OID of the table
-   * @param scan_type Type of the scan
-   * @param lo_index_cols lower bound of the scan (or exact key when scan type = Exact).
-   * @param hi_index_cols upper bound of the scan
-   * @param scan_limit limit of the scan if any
    */
   IndexScanPlanNode(std::vector<std::unique_ptr<AbstractPlanNode>> &&children,
                     std::unique_ptr<OutputSchema> output_schema,
                     common::ManagedPointer<parser::AbstractExpression> predicate,
                     std::vector<catalog::col_oid_t> &&column_oids, IndexScanDescription &&scan_desc, bool is_for_update,
                     catalog::db_oid_t database_oid, catalog::namespace_oid_t namespace_oid,
-<<<<<<< HEAD
-                    catalog::index_oid_t index_oid, catalog::table_oid_t table_oid, IndexScanType scan_type,
-                    std::unordered_map<catalog::indexkeycol_oid_t, IndexExpression> &&lo_index_cols,
-                    std::unordered_map<catalog::indexkeycol_oid_t, IndexExpression> &&hi_index_cols,
-                    uint32_t scan_limit)
-      : AbstractScanPlanNode(std::move(children), std::move(output_schema), predicate, is_for_update, is_parallel,
-                             database_oid, namespace_oid),
-        scan_type_(scan_type),
-        index_oid_(index_oid),
-        table_oid_(table_oid),
-        lo_index_cols_(std::move(lo_index_cols)),
-        hi_index_cols_(std::move(hi_index_cols)),
-        scan_limit_(scan_limit) {}
-=======
                     catalog::index_oid_t index_oid)
       : AbstractScanPlanNode(std::move(children), std::move(output_schema), predicate, is_for_update, database_oid,
                              namespace_oid),
         index_oid_(index_oid),
         column_oids_(column_oids),
         index_scan_desc_(std::move(scan_desc)) {}
->>>>>>> e8f1f432
-
+
+ public:
   /**
    * Default constructor used for deserialization
    */
@@ -336,47 +241,11 @@
   DISALLOW_COPY_AND_MOVE(IndexScanPlanNode)
 
   /**
-   * @return the OID of the index
+   * @return index OID to be used for scan
    */
   catalog::index_oid_t GetIndexOid() const { return index_oid_; }
 
   /**
-<<<<<<< HEAD
-   * @return the OID of the table
-   */
-  catalog::table_oid_t GetTableOid() const { return table_oid_; }
-
-  /**
-   * @return the index columns
-   */
-  const std::unordered_map<catalog::indexkeycol_oid_t, IndexExpression> &GetIndexColumns() const {
-    return lo_index_cols_;
-  }
-
-  /**
-   * @return the lower bound index columns
-   */
-  const std::unordered_map<catalog::indexkeycol_oid_t, IndexExpression> &GetLoIndexColumns() const {
-    return lo_index_cols_;
-  }
-
-  /**
-   * @return the upper bound index columns
-   */
-  const std::unordered_map<catalog::indexkeycol_oid_t, IndexExpression> &GetHiIndexColumns() const {
-    return hi_index_cols_;
-  }
-
-  /**
-   * @return The scan type
-   */
-  IndexScanType GetScanType() const { return scan_type_; }
-
-  /**
-   * @return The scan limit
-   */
-  uint32_t ScanLimit() const { return scan_limit_; }
-=======
    * @return OIDs of columns to scan
    */
   const std::vector<catalog::col_oid_t> &GetColumnIds() const { return column_oids_; }
@@ -385,7 +254,6 @@
    * @returns Index Scan Description
    */
   const IndexScanDescription &GetIndexScanDescription() const { return index_scan_desc_; }
->>>>>>> e8f1f432
 
   /**
    * @return the type of this plan node
@@ -401,42 +269,11 @@
   nlohmann::json ToJson() const override;
   std::vector<std::unique_ptr<parser::AbstractExpression>> FromJson(const nlohmann::json &j) override;
 
-  /**
-   * Collect all column oids in this expression
-   * @return the vector of unique columns oids
-   */
-  std::vector<catalog::col_oid_t> CollectInputOids() const {
-    std::vector<catalog::col_oid_t> result;
-    // Output expressions
-    for (const auto &col : GetOutputSchema()->GetColumns()) {
-      CollectOids(&result, col.GetExpr().Get());
-    }
-    // Remove duplicates
-    std::unordered_set<catalog::col_oid_t> s(result.begin(), result.end());
-    result.assign(s.begin(), s.end());
-    return result;
-  }
-
  private:
-  void CollectOids(std::vector<catalog::col_oid_t> *result, const parser::AbstractExpression *expr) const {
-    if (expr->GetExpressionType() == parser::ExpressionType::COLUMN_VALUE) {
-      auto column_val = static_cast<const parser::ColumnValueExpression *>(expr);
-      result->emplace_back(column_val->GetColumnOid());
-    } else {
-      for (const auto &child : expr->GetChildren()) {
-        CollectOids(result, child.Get());
-      }
-    }
-  }
-
-  IndexScanType scan_type_;
+  /**
+   * Index oid associated with index scan
+   */
   catalog::index_oid_t index_oid_;
-<<<<<<< HEAD
-  catalog::table_oid_t table_oid_;
-  std::unordered_map<catalog::indexkeycol_oid_t, IndexExpression> Columlo_index_cols_{};
-  std::unordered_map<catalog::indexkeycol_oid_t, IndexExpression> hi_index_cols_{};
-  uint32_t scan_limit_;
-=======
 
   /**
    * OIDs of columns to scan
@@ -447,7 +284,6 @@
    * IndexScanDescription
    */
   IndexScanDescription index_scan_desc_;
->>>>>>> e8f1f432
 };
 
 DEFINE_JSON_DECLARATIONS(IndexScanDescription)
