#pragma once

#include <memory>
#include <string>
#include <unordered_map>
#include <unordered_set>
#include <utility>
#include <vector>

#include "catalog/catalog_defs.h"
#include "catalog/schema.h"
#include "common/hash_util.h"
#include "parser/expression/abstract_expression.h"
#include "parser/expression/column_value_expression.h"
#include "planner/plannodes/abstract_scan_plan_node.h"
#include "planner/plannodes/plan_visitor.h"

namespace terrier::planner {

/**
 * Plan node for an index scan
 */
class IndexScanPlanNode : public AbstractScanPlanNode {
 public:
  /**
   * Builder for an index scan plan node
   */
  class Builder : public AbstractScanPlanNode::Builder<Builder> {
   public:
    Builder() = default;

    /**
     * Don't allow builder to be copied or moved
     */
    DISALLOW_COPY_AND_MOVE(Builder);

    /**
     * @param oid oid for index to use for scan
     * @return builder object
     */
    Builder &SetIndexOid(catalog::index_oid_t oid) {
      index_oid_ = oid;
      return *this;
    }

    /**
     * @param oid oid of the table
     * @return builder object
     */
    Builder &SetTableOid(catalog::table_oid_t oid) {
      table_oid_ = oid;
      return *this;
    }

    /**
     * Sets the scan type
     */
    Builder &SetScanType(IndexScanType scan_type) {
      scan_type_ = scan_type;
      return *this;
    }

    /**
     * Sets the scan limit
     */
    Builder &SetScanLimit(uint32_t limit) {
      scan_limit_ = limit;
      return *this;
    }

    /**
     * Sets the index size
     */
    Builder &SetIndexSize(uint64_t index_size) {
      index_size_ = index_size;
      return *this;
    }

    /**
     * Sets the index cols.
     */
    Builder &AddIndexColumn(catalog::indexkeycol_oid_t col_oid, const IndexExpression &expr) {
      lo_index_cols_.emplace(col_oid, expr);
      return *this;
    }

    /**
     * Sets the lower bound index cols.
     */
    Builder &AddLoIndexColumn(catalog::indexkeycol_oid_t col_oid, const IndexExpression &expr) {
      lo_index_cols_.emplace(col_oid, expr);
      return *this;
    }

    /**
     * Sets the index upper bound cols.
     */
    Builder &AddHiIndexColumn(catalog::indexkeycol_oid_t col_oid, const IndexExpression &expr) {
      hi_index_cols_.emplace(col_oid, expr);
      return *this;
    }

    /**
     * @param column_oids OIDs of columns to scan
     * @return builder object
     */
    Builder &SetColumnOids(std::vector<catalog::col_oid_t> &&column_oids) {
      column_oids_ = column_oids;
      return *this;
    }

    /**
     * @param table_num_tuple estimated number of tuples in the table
     * @return builder object
     */
    Builder &SetTableNumTuple(uint64_t table_num_tuple) {
      table_num_tuple_ = table_num_tuple;
      return *this;
    }

    /**
     * Build the Index scan plan node
     * @return plan node
     */
    std::unique_ptr<IndexScanPlanNode> Build() {
      return std::unique_ptr<IndexScanPlanNode>(new IndexScanPlanNode(
          std::move(children_), std::move(output_schema_), scan_predicate_, std::move(column_oids_), is_for_update_,
          database_oid_, index_oid_, table_oid_, scan_type_, std::move(lo_index_cols_), std::move(hi_index_cols_),
<<<<<<< HEAD
          scan_limit_, index_size_));
=======
          scan_limit_, index_size_, table_num_tuple_));
>>>>>>> 5530c0a9
    }

   private:
    IndexScanType scan_type_;
    catalog::index_oid_t index_oid_;
    catalog::table_oid_t table_oid_;
    std::vector<catalog::col_oid_t> column_oids_;
    uint64_t table_num_tuple_{0};
    std::unordered_map<catalog::indexkeycol_oid_t, IndexExpression> lo_index_cols_{};
    std::unordered_map<catalog::indexkeycol_oid_t, IndexExpression> hi_index_cols_{};
    uint32_t scan_limit_{0};
    uint64_t index_size_{0};
  };

 private:
  /**
   * @param children child plan nodes
   * @param output_schema Schema representing the structure of the output of this plan node
   * @param predicate predicate used for performing scan
   * @param column_oids OIDs of columns to scan
   * @param is_for_update scan is used for an update
   * @param database_oid database oid for scan
   * @param index_oid OID of index to be used in index scan
   * @param table_oid OID of the table
   * @param scan_type Type of the scan
   * @param lo_index_cols lower bound of the scan (or exact key when scan type = Exact).
   * @param hi_index_cols upper bound of the scan
   * @param scan_limit limit of the scan if any
   * @param index_size number of tuples in index
   */
  IndexScanPlanNode(std::vector<std::unique_ptr<AbstractPlanNode>> &&children,
                    std::unique_ptr<OutputSchema> output_schema,
                    common::ManagedPointer<parser::AbstractExpression> predicate,
                    std::vector<catalog::col_oid_t> &&column_oids, bool is_for_update, catalog::db_oid_t database_oid,
                    catalog::index_oid_t index_oid, catalog::table_oid_t table_oid, IndexScanType scan_type,
                    std::unordered_map<catalog::indexkeycol_oid_t, IndexExpression> &&lo_index_cols,
                    std::unordered_map<catalog::indexkeycol_oid_t, IndexExpression> &&hi_index_cols,
<<<<<<< HEAD
                    uint32_t scan_limit, uint64_t index_size)
=======
                    uint32_t scan_limit, uint64_t index_size, uint64_t table_num_tuple)
>>>>>>> 5530c0a9
      : AbstractScanPlanNode(std::move(children), std::move(output_schema), predicate, is_for_update, database_oid),
        scan_type_(scan_type),
        index_oid_(index_oid),
        table_oid_(table_oid),
        column_oids_(column_oids),
        lo_index_cols_(std::move(lo_index_cols)),
        hi_index_cols_(std::move(hi_index_cols)),
        scan_limit_(scan_limit),
<<<<<<< HEAD
=======
        table_num_tuple_(table_num_tuple),
>>>>>>> 5530c0a9
        index_size_(index_size) {}

 public:
  /**
   * Default constructor used for deserialization
   */
  IndexScanPlanNode() = default;

  DISALLOW_COPY_AND_MOVE(IndexScanPlanNode)

  /**
   * @return index OID to be used for scan
   */
  catalog::index_oid_t GetIndexOid() const { return index_oid_; }

  /**
   * @return the OID of the table
   */
  catalog::table_oid_t GetTableOid() const { return table_oid_; }

  /**
   * @return The scan type
   */
  IndexScanType GetScanType() const { return scan_type_; }

  /**
   * @return OIDs of columns to scan
   */
  const std::vector<catalog::col_oid_t> &GetColumnOids() const { return column_oids_; }

  /**
   * @return the index columns
   */
  const std::unordered_map<catalog::indexkeycol_oid_t, IndexExpression> &GetIndexColumns() const {
    return lo_index_cols_;
  }

  /**
   * @return the lower bound index columns
   */
  const std::unordered_map<catalog::indexkeycol_oid_t, IndexExpression> &GetLoIndexColumns() const {
    return lo_index_cols_;
  }

  /**
   * @return the upper bound index columns
   */
  const std::unordered_map<catalog::indexkeycol_oid_t, IndexExpression> &GetHiIndexColumns() const {
    return hi_index_cols_;
  }

  /**
   * @return the estimation for the number of tuples in the underlying table
   */
  uint64_t GetTableNumTuple() const { return table_num_tuple_; }

  /**
   * @return The scan limit
   */
  uint32_t ScanLimit() const { return scan_limit_; }

  /**
   * @return index size
   */
  uint64_t GetIndexSize() const { return index_size_; }

  /**
   * @return the type of this plan node
   */
  PlanNodeType GetPlanNodeType() const override { return PlanNodeType::INDEXSCAN; }

  /**
   * @return the hashed value of this plan node
   */
  common::hash_t Hash() const override;
  bool operator==(const AbstractPlanNode &rhs) const override;

  void Accept(common::ManagedPointer<PlanVisitor> v) const override { v->Visit(this); }

  nlohmann::json ToJson() const override;
  std::vector<std::unique_ptr<parser::AbstractExpression>> FromJson(const nlohmann::json &j) override;

 private:
  IndexScanType scan_type_;
  catalog::index_oid_t index_oid_;
  catalog::table_oid_t table_oid_;
  std::vector<catalog::col_oid_t> column_oids_;
  std::unordered_map<catalog::indexkeycol_oid_t, IndexExpression> lo_index_cols_{};
  std::unordered_map<catalog::indexkeycol_oid_t, IndexExpression> hi_index_cols_{};
  uint32_t scan_limit_;
<<<<<<< HEAD
=======
  uint64_t table_num_tuple_;
>>>>>>> 5530c0a9
  uint64_t index_size_;
};

DEFINE_JSON_HEADER_DECLARATIONS(IndexScanPlanNode);

}  // namespace terrier::planner<|MERGE_RESOLUTION|>--- conflicted
+++ resolved
@@ -126,11 +126,7 @@
       return std::unique_ptr<IndexScanPlanNode>(new IndexScanPlanNode(
           std::move(children_), std::move(output_schema_), scan_predicate_, std::move(column_oids_), is_for_update_,
           database_oid_, index_oid_, table_oid_, scan_type_, std::move(lo_index_cols_), std::move(hi_index_cols_),
-<<<<<<< HEAD
-          scan_limit_, index_size_));
-=======
           scan_limit_, index_size_, table_num_tuple_));
->>>>>>> 5530c0a9
     }
 
    private:
@@ -168,11 +164,7 @@
                     catalog::index_oid_t index_oid, catalog::table_oid_t table_oid, IndexScanType scan_type,
                     std::unordered_map<catalog::indexkeycol_oid_t, IndexExpression> &&lo_index_cols,
                     std::unordered_map<catalog::indexkeycol_oid_t, IndexExpression> &&hi_index_cols,
-<<<<<<< HEAD
-                    uint32_t scan_limit, uint64_t index_size)
-=======
                     uint32_t scan_limit, uint64_t index_size, uint64_t table_num_tuple)
->>>>>>> 5530c0a9
       : AbstractScanPlanNode(std::move(children), std::move(output_schema), predicate, is_for_update, database_oid),
         scan_type_(scan_type),
         index_oid_(index_oid),
@@ -181,10 +173,7 @@
         lo_index_cols_(std::move(lo_index_cols)),
         hi_index_cols_(std::move(hi_index_cols)),
         scan_limit_(scan_limit),
-<<<<<<< HEAD
-=======
         table_num_tuple_(table_num_tuple),
->>>>>>> 5530c0a9
         index_size_(index_size) {}
 
  public:
@@ -275,10 +264,7 @@
   std::unordered_map<catalog::indexkeycol_oid_t, IndexExpression> lo_index_cols_{};
   std::unordered_map<catalog::indexkeycol_oid_t, IndexExpression> hi_index_cols_{};
   uint32_t scan_limit_;
-<<<<<<< HEAD
-=======
   uint64_t table_num_tuple_;
->>>>>>> 5530c0a9
   uint64_t index_size_;
 };
 
