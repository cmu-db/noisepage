--- conflicted
+++ resolved
@@ -185,17 +185,10 @@
      * Build the Index scan plan node
      * @return plan node
      */
-<<<<<<< HEAD
-    std::shared_ptr<IndexScanPlanNode> Build() {
-      return std::shared_ptr<IndexScanPlanNode>(new IndexScanPlanNode(
+    std::unique_ptr<IndexScanPlanNode> Build() {
+      return std::unique_ptr<IndexScanPlanNode>(new IndexScanPlanNode(
           std::move(children_), std::move(output_schema_), scan_predicate_, std::move(column_oids_),
           std::move(index_scan_desc_), is_for_update_, is_parallel_, database_oid_, namespace_oid_, index_oid_));
-=======
-    std::unique_ptr<IndexScanPlanNode> Build() {
-      return std::unique_ptr<IndexScanPlanNode>(new IndexScanPlanNode(std::move(children_), std::move(output_schema_),
-                                                                      scan_predicate_, is_for_update_, is_parallel_,
-                                                                      database_oid_, namespace_oid_, index_oid_));
->>>>>>> cd670a39
     }
 
    protected:
@@ -227,9 +220,9 @@
    * @param database_oid database oid for scan
    * @param index_oid OID of index to be used in index scan
    */
-<<<<<<< HEAD
-  IndexScanPlanNode(std::vector<std::shared_ptr<AbstractPlanNode>> &&children,
-                    std::shared_ptr<OutputSchema> output_schema, const parser::AbstractExpression *predicate,
+  IndexScanPlanNode(std::vector<std::unique_ptr<AbstractPlanNode>> &&children,
+                    std::unique_ptr<OutputSchema> output_schema,
+                    common::ManagedPointer<parser::AbstractExpression> predicate,
                     std::vector<catalog::col_oid_t> &&column_ids, IndexScanDesc &&scan_desc, bool is_for_update,
                     bool is_parallel, catalog::db_oid_t database_oid, catalog::namespace_oid_t namespace_oid,
                     catalog::index_oid_t index_oid)
@@ -238,16 +231,6 @@
         index_oid_(index_oid),
         column_ids_(column_ids),
         index_scan_desc_(std::move(scan_desc)) {}
-=======
-  IndexScanPlanNode(std::vector<std::unique_ptr<AbstractPlanNode>> &&children,
-                    std::unique_ptr<OutputSchema> output_schema,
-                    common::ManagedPointer<parser::AbstractExpression> predicate, bool is_for_update, bool is_parallel,
-                    catalog::db_oid_t database_oid, catalog::namespace_oid_t namespace_oid,
-                    catalog::index_oid_t index_oid)
-      : AbstractScanPlanNode(std::move(children), std::move(output_schema), predicate, is_for_update, is_parallel,
-                             database_oid, namespace_oid),
-        index_oid_(index_oid) {}
->>>>>>> cd670a39
 
  public:
   /**
