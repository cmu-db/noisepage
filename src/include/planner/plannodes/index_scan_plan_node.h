#pragma once

#include <memory>
#include <string>
#include <unordered_set>
#include <utility>
#include <vector>
#include "catalog/catalog_defs.h"
#include "catalog/schema.h"
#include "common/hash_util.h"
#include "parser/expression/abstract_expression.h"
#include "parser/expression/column_value_expression.h"
#include "planner/plannodes/abstract_scan_plan_node.h"

// TODO(Gus,Wen): IndexScanDesc had a `p_runtime_key_list` that did not have a comment explaining its use. We should
// figure that out. IndexScanDesc also had an expression type list, i dont see why this can't just be taken from the
// predicate

// TODO(Gus,Wen): plan node contained info on whether the scan was left or right open. This should be computed at
// exection time

namespace terrier::planner {

using IndexExpression = std::shared_ptr<parser::AbstractExpression>;

/**
 * Plan node for an index scan
 */
class IndexScanPlanNode : public AbstractScanPlanNode {
 public:
  /**
   * Builder for an index scan plan node
   */
  class Builder : public AbstractScanPlanNode::Builder<Builder> {
   public:
    Builder() = default;

    /**
     * Don't allow builder to be copied or moved
     */
    DISALLOW_COPY_AND_MOVE(Builder);

    /**
     * Build the nested loop join plan node
     * @return plan node
     */
    std::shared_ptr<IndexScanPlanNode> Build() {
      return std::shared_ptr<IndexScanPlanNode>(
          new IndexScanPlanNode(std::move(children_), output_schema_, scan_predicate_, is_for_update_,
                                is_parallel_, database_oid_, namespace_oid_, index_oid_, table_oid_, std::move(index_cols_)));
    }

    /**
     * @param oid oid of the index
     * @return builder object
     */
    Builder &SetIndexOid(catalog::index_oid_t oid) {
      index_oid_ = oid;
      return *this;
    }

    /**
     * Sets the index cols.
     */
<<<<<<< HEAD
    Builder &AddIndexColum(catalog::indexkeycol_oid_t col_oid, const IndexExpression &expr) {
      index_cols_.emplace(col_oid, expr);
      return *this;
=======
    std::unique_ptr<IndexScanPlanNode> Build() {
      return std::unique_ptr<IndexScanPlanNode>(new IndexScanPlanNode(std::move(children_), std::move(output_schema_),
                                                                      scan_predicate_, is_for_update_, is_parallel_,
                                                                      database_oid_, namespace_oid_, index_oid_));
>>>>>>> ca3439c8
    }

    /**
     * @param oid oid of the table
     * @return builder object
     */
    Builder &SetTableOid(catalog::table_oid_t oid) {
      table_oid_ = oid;
      return *this;
    }

   private:
    /**
     * OID of the index
     */
    catalog::index_oid_t index_oid_;
    /**
     * OID of the corresponding table
     */
    catalog::table_oid_t table_oid_;
    /**
     * Index Cols
     */
    std::unordered_map<catalog::indexkeycol_oid_t, IndexExpression> index_cols_{};
  };

 private:
  /**
   * @param children child plan nodes
   * @param output_schema Schema representing the structure of the output of this plan node
   * @param predicate predicate used for performing scan
   * @param is_for_update scan is used for an update
   * @param is_parallel parallel scan flag
   * @param database_oid database oid for scan
   * @param index_oid OID of index to be used in index scan
   */
<<<<<<< HEAD
  IndexScanPlanNode(std::vector<std::shared_ptr<AbstractPlanNode>> &&children,
                    std::shared_ptr<OutputSchema> output_schema, std::shared_ptr<parser::AbstractExpression> predicate,
                    bool is_for_update, bool is_parallel, catalog::db_oid_t database_oid,
                    catalog::namespace_oid_t namespace_oid, catalog::index_oid_t index_oid,
                    catalog::table_oid_t table_oid,
                    std::unordered_map<catalog::indexkeycol_oid_t, IndexExpression> &&index_cols)
      : AbstractScanPlanNode(std::move(children), std::move(output_schema), std::move(predicate), is_for_update,
                             is_parallel, database_oid, namespace_oid),
        index_oid_(index_oid),
        table_oid_(table_oid),
        index_cols_(std::move(index_cols)) {}
=======
  IndexScanPlanNode(std::vector<std::unique_ptr<AbstractPlanNode>> &&children,
                    std::unique_ptr<OutputSchema> output_schema,
                    common::ManagedPointer<parser::AbstractExpression> predicate, bool is_for_update, bool is_parallel,
                    catalog::db_oid_t database_oid, catalog::namespace_oid_t namespace_oid,
                    catalog::index_oid_t index_oid)
      : AbstractScanPlanNode(std::move(children), std::move(output_schema), predicate, is_for_update, is_parallel,
                             database_oid, namespace_oid),
        index_oid_(index_oid) {}
>>>>>>> ca3439c8

 public:
  /**
   * Default constructor used for deserialization
   */
  IndexScanPlanNode() = default;

  DISALLOW_COPY_AND_MOVE(IndexScanPlanNode)

  /**
   * @return the OID of the index
   */
  catalog::index_oid_t GetIndexOid() const { return index_oid_; }

  /**
   * @return the OID of the table
   */
  catalog::table_oid_t GetTableOid() const { return table_oid_; }

  /**
   * @return the index columns
   */
  const std::unordered_map<catalog::indexkeycol_oid_t, IndexExpression> &GetIndexColumns() const { return index_cols_; }

  /**
   * @return the type of this plan node
   */
  PlanNodeType GetPlanNodeType() const override { return PlanNodeType::INDEXSCAN; }

  /**
   * @return the hashed value of this plan node
   */
  common::hash_t Hash() const override;
  bool operator==(const AbstractPlanNode &rhs) const override;

  nlohmann::json ToJson() const override;
  std::vector<std::unique_ptr<parser::AbstractExpression>> FromJson(const nlohmann::json &j) override;

  /**
   * Collect all column oids in this expression
   * @return the vector of unique columns oids
   */
  std::vector<catalog::col_oid_t> CollectInputOids() const {
    std::vector<catalog::col_oid_t> result;
    // Output expressions
    for (const auto &col : GetOutputSchema()->GetColumns()) {
      CollectOids(&result, col.GetExpr());
    }
    // Remove duplicates
    std::unordered_set<catalog::col_oid_t> s(result.begin(), result.end());
    result.assign(s.begin(), s.end());
    return result;
  }

 private:
  void CollectOids(std::vector<catalog::col_oid_t> *result, const parser::AbstractExpression *expr) const {
    if (expr->GetExpressionType() == parser::ExpressionType::COLUMN_VALUE) {
      auto column_val = static_cast<const parser::ColumnValueExpression *>(expr);
      result->emplace_back(column_val->GetColumnOid());
    } else {
      for (const auto &child : expr->GetChildren()) {
        CollectOids(result, child.get());
      }
    }
  }

  /**
   * OID of the index
   */
  catalog::index_oid_t index_oid_;
  /**
   * OID of the corresponding table
   */
  catalog::table_oid_t table_oid_;
  /**
   * Index columns
   */
  std::unordered_map<catalog::indexkeycol_oid_t, IndexExpression> index_cols_{};
};

DEFINE_JSON_DECLARATIONS(IndexScanPlanNode)

}  // namespace terrier::planner<|MERGE_RESOLUTION|>--- conflicted
+++ resolved
@@ -21,7 +21,7 @@
 
 namespace terrier::planner {
 
-using IndexExpression = std::shared_ptr<parser::AbstractExpression>;
+using IndexExpression = common::ManagedPointer<parser::AbstractExpression>;
 
 /**
  * Plan node for an index scan
@@ -44,10 +44,9 @@
      * Build the nested loop join plan node
      * @return plan node
      */
-    std::shared_ptr<IndexScanPlanNode> Build() {
-      return std::shared_ptr<IndexScanPlanNode>(
-          new IndexScanPlanNode(std::move(children_), output_schema_, scan_predicate_, is_for_update_,
-                                is_parallel_, database_oid_, namespace_oid_, index_oid_, table_oid_, std::move(index_cols_)));
+    std::unique_ptr<IndexScanPlanNode> Build() {
+      return std::make_unique<IndexScanPlanNode>(std::move(children_), std::move(output_schema_), scan_predicate_, is_for_update_,
+                                is_parallel_, database_oid_, namespace_oid_, index_oid_, table_oid_, std::move(index_cols_));
     }
 
     /**
@@ -62,16 +61,9 @@
     /**
      * Sets the index cols.
      */
-<<<<<<< HEAD
     Builder &AddIndexColum(catalog::indexkeycol_oid_t col_oid, const IndexExpression &expr) {
       index_cols_.emplace(col_oid, expr);
       return *this;
-=======
-    std::unique_ptr<IndexScanPlanNode> Build() {
-      return std::unique_ptr<IndexScanPlanNode>(new IndexScanPlanNode(std::move(children_), std::move(output_schema_),
-                                                                      scan_predicate_, is_for_update_, is_parallel_,
-                                                                      database_oid_, namespace_oid_, index_oid_));
->>>>>>> ca3439c8
     }
 
     /**
@@ -84,21 +76,12 @@
     }
 
    private:
-    /**
-     * OID of the index
-     */
     catalog::index_oid_t index_oid_;
-    /**
-     * OID of the corresponding table
-     */
     catalog::table_oid_t table_oid_;
-    /**
-     * Index Cols
-     */
     std::unordered_map<catalog::indexkeycol_oid_t, IndexExpression> index_cols_{};
   };
 
- private:
+ public:
   /**
    * @param children child plan nodes
    * @param output_schema Schema representing the structure of the output of this plan node
@@ -108,9 +91,8 @@
    * @param database_oid database oid for scan
    * @param index_oid OID of index to be used in index scan
    */
-<<<<<<< HEAD
-  IndexScanPlanNode(std::vector<std::shared_ptr<AbstractPlanNode>> &&children,
-                    std::shared_ptr<OutputSchema> output_schema, std::shared_ptr<parser::AbstractExpression> predicate,
+  IndexScanPlanNode(std::vector<std::unique_ptr<AbstractPlanNode>> &&children,
+                    std::unique_ptr<OutputSchema> output_schema, common::ManagedPointer<parser::AbstractExpression> predicate,
                     bool is_for_update, bool is_parallel, catalog::db_oid_t database_oid,
                     catalog::namespace_oid_t namespace_oid, catalog::index_oid_t index_oid,
                     catalog::table_oid_t table_oid,
@@ -120,18 +102,7 @@
         index_oid_(index_oid),
         table_oid_(table_oid),
         index_cols_(std::move(index_cols)) {}
-=======
-  IndexScanPlanNode(std::vector<std::unique_ptr<AbstractPlanNode>> &&children,
-                    std::unique_ptr<OutputSchema> output_schema,
-                    common::ManagedPointer<parser::AbstractExpression> predicate, bool is_for_update, bool is_parallel,
-                    catalog::db_oid_t database_oid, catalog::namespace_oid_t namespace_oid,
-                    catalog::index_oid_t index_oid)
-      : AbstractScanPlanNode(std::move(children), std::move(output_schema), predicate, is_for_update, is_parallel,
-                             database_oid, namespace_oid),
-        index_oid_(index_oid) {}
->>>>>>> ca3439c8
 
- public:
   /**
    * Default constructor used for deserialization
    */
@@ -168,6 +139,7 @@
   nlohmann::json ToJson() const override;
   std::vector<std::unique_ptr<parser::AbstractExpression>> FromJson(const nlohmann::json &j) override;
 
+
   /**
    * Collect all column oids in this expression
    * @return the vector of unique columns oids
@@ -191,22 +163,13 @@
       result->emplace_back(column_val->GetColumnOid());
     } else {
       for (const auto &child : expr->GetChildren()) {
-        CollectOids(result, child.get());
+        CollectOids(result, child.Get());
       }
     }
   }
 
-  /**
-   * OID of the index
-   */
   catalog::index_oid_t index_oid_;
-  /**
-   * OID of the corresponding table
-   */
   catalog::table_oid_t table_oid_;
-  /**
-   * Index columns
-   */
   std::unordered_map<catalog::indexkeycol_oid_t, IndexExpression> index_cols_{};
 };
 
