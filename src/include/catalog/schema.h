--- conflicted
+++ resolved
@@ -53,14 +53,8 @@
           nullable_(nullable),
           oid_(INVALID_COLUMN_OID),
           default_value_(default_value.Copy()) {
-<<<<<<< HEAD
-
-      NOISEPAGE_ASSERT(attr_size_ == 1 || attr_size_ == 2 || attr_size_ == 4 || attr_size_ == 8 || attr_size_ == 16,
-                       "This constructor is meant for non-VARLEN columns.");
-      NOISEPAGE_ASSERT(type_ != type::TypeId::INVALID, "Attribute type cannot be INVALID.");
-=======
+
       Validate();
->>>>>>> 958cc0b9
     }
 
     /**
@@ -80,11 +74,8 @@
           nullable_(nullable),
           oid_(INVALID_COLUMN_OID),
           default_value_(default_value.Copy()) {
-<<<<<<< HEAD
-      NOISEPAGE_ASSERT(type_ != type::TypeId::INVALID, "Attribute type cannot be INVALID.");
-=======
+
       Validate();
->>>>>>> 958cc0b9
     }
 
     /**
@@ -137,13 +128,7 @@
     /**
      * @return The maximum length of this column (only valid if it's VARLEN)
      */
-<<<<<<< HEAD
-    uint16_t MaxVarlenSize() const {
-      return max_varlen_size_;
-    }
-=======
     int32_t TypeModifier() const { return type_modifier_; }
->>>>>>> 958cc0b9
 
     /**
      * @return SQL type for this column
@@ -236,7 +221,7 @@
         NOISEPAGE_ASSERT(attr_length_ == storage::VARLEN_COLUMN, "Invalid attribute length.");
         NOISEPAGE_ASSERT(type_modifier_ == -1 || type_modifier_ > 0,
                          "Type modifier should be -1 (no limit), or a positive integer.");
-      } else if (type_ == type::TypeId::DECIMAL) {
+      } else if (type_ == type::TypeId::DECIMAL || type_ == type::TypeId::FIXEDDECIMAL) {
         NOISEPAGE_ASSERT(attr_length_ == 16, "Invalid attribute length.");
         NOISEPAGE_ASSERT(type_modifier_ > 0, "Type modifier should be a  positive integer.");
       } else {
