#pragma once
#include <memory>
#include <string>
#include <unordered_map>
#include <utility>
#include <vector>
#include "common/constants.h"
#include "common/macros.h"
#include "common/strong_typedef.h"
#include "storage/storage_defs.h"
#include "type/type_id.h"
#include "type/type_util.h"

namespace terrier::catalog {

/**
 * Internal object for representing SQL table schema. Currently minimal until we add more features to the system.
 * TODO(Matt): we should make sure to revisit the fields and their uses as we bring in a catalog to replace some of the
 * reliance on these classes
 */
class Schema {
 public:
  /**
   * Internal object for representing SQL table column. Currently minimal until we add more features to the system.
   * TODO(Matt): we should make sure to revisit the fields and their uses as we bring in a catalog to replace some of
   * the reliance on these classes
   */
  class Column {
   public:
    /**
     * Instantiates a Column object, primary to be used for building a Schema object (non VARLEN attributes)
     * @param name column name
     * @param type SQL type for this column
     * @param nullable true if the column is nullable, false otherwise
     * @param oid internal unique identifier for this column
     */
    Column(std::string name, const type::TypeId type, const bool nullable, const col_oid_t oid)
        : name_(std::move(name)),
          type_(type),
          attr_size_(type::TypeUtil::GetTypeSize(type_)),
          nullable_(nullable),
          oid_(oid) {
      TERRIER_ASSERT(attr_size_ == 1 || attr_size_ == 2 || attr_size_ == 4 || attr_size_ == 8,
                     "This constructor is meant for non-VARLEN columns.");
      TERRIER_ASSERT(type_ != type::TypeId::INVALID, "Attribute type cannot be INVALID.");
    }

<<<<<<< HEAD
=======
    /**
     * Instantiates a Column object, primary to be used for building a Schema object (VARLEN attributes only)
     * @param name column name
     * @param type SQL type for this column
     * @param max_varlen_size the maximum length of the varlen entry
     * @param nullable true if the column is nullable, false otherwise
     * @param oid internal unique identifier for this column
     */
    Column(std::string name, const type::TypeId type, const uint16_t max_varlen_size, const bool nullable,
           const col_oid_t oid)
        : name_(std::move(name)),
          type_(type),
          attr_size_(type::TypeUtil::GetTypeSize(type_)),
          max_varlen_size_(max_varlen_size),
          nullable_(nullable),
          oid_(oid) {
      TERRIER_ASSERT(attr_size_ == VARLEN_COLUMN, "This constructor is meant for VARLEN columns.");
      TERRIER_ASSERT(type_ != type::TypeId::INVALID, "Attribute type cannot be INVALID.");
    }

>>>>>>> 08c899d6
    /**
     * @return column name
     */
    const std::string &GetName() const { return name_; }
    /**
     * @return true if the column is nullable, false otherwise
     */
    bool GetNullable() const { return nullable_; }
    /**
     * @return size of the attribute in bytes. Varlen attributes have the sign bit set.
     */
    uint8_t GetAttrSize() const { return attr_size_; }

    /**
     * @return The maximum length of this column (only valid if it's VARLEN)
     */
    uint16_t GetMaxVarlenSize() const {
      TERRIER_ASSERT(attr_size_ == VARLEN_COLUMN, "This attribute has no meaning for non-VARLEN columns.");
      return max_varlen_size_;
    }

    /**
     * @return SQL type for this column
     */
    type::TypeId GetType() const { return type_; }
    /**
     * @return internal unique identifier for this column
     */
    col_oid_t GetOid() const { return oid_; }

    /**
     * Default constructor for deserialization
     */
    Column() = default;

    nlohmann::json ToJson() const {
      nlohmann::json j;
      j["name"] = name_;
      j["type"] = type_;
      j["attr_size"] = attr_size_;
      j["nullable"] = nullable_;
      j["inlined"] = inlined_;
      j["oid"] = oid_;
      return j;
    }

    void FromJson(const nlohmann::json &j) {
      name_ = j.at("name").get<std::string>();
      type_ = j.at("type").get<type::TypeId>();
      attr_size_ = j.at("attr_size").get<uint8_t>();
      nullable_ = j.at("nullable").get<bool>();
      inlined_ = j.at("inlined").get<bool>();
      oid_ = j.at("oid").get<col_oid_t>();
    }

   private:
    std::string name_;
    type::TypeId type_;
    uint8_t attr_size_;
<<<<<<< HEAD
    bool nullable_;
    bool inlined_;
    col_oid_t oid_;
=======
    uint16_t max_varlen_size_;
    const bool nullable_;
    const col_oid_t oid_;
>>>>>>> 08c899d6
    // TODO(Matt): default value would go here
    // Value default_;
  };

  /**
   * Instantiates a Schema object from a vector of previously-defined Columns
   * @param columns description of this SQL table's schema as a collection of Columns
   */
  explicit Schema(std::vector<Column> columns) : columns_(std::move(columns)) {
    TERRIER_ASSERT(!columns_.empty() && columns_.size() <= common::Constants::MAX_COL,
                   "Number of columns must be between 1 and MAX_COL.");
    for (uint32_t i = 0; i < columns_.size(); i++) {
      col_oid_to_offset[columns_[i].GetOid()] = i;
    }
  }

  /**
   * Default constructor used for deserialization
   */
  Schema() = default;

  /**
   * @param col_offset offset into the schema specifying which Column to access
   * @return description of the schema for a specific column
   */
  Column GetColumn(const uint32_t col_offset) const {
    TERRIER_ASSERT(col_offset < columns_.size(), "column id is out of bounds for this Schema");
    return columns_[col_offset];
  }
  /**
   * @param col_oid identifier of a Column in the schema
   * @return description of the schema for a specific column
   */
  Column GetColumn(const col_oid_t col_oid) const {
    TERRIER_ASSERT(col_oid_to_offset.count(col_oid) > 0, "col_oid does not exist in this Schema");
    const uint32_t col_offset = col_oid_to_offset.at(col_oid);
    return columns_[col_offset];
  }
  /**
   * @return description of this SQL table's schema as a collection of Columns
   */
  const std::vector<Column> &GetColumns() const { return columns_; }

  nlohmann::json ToJson() const {
    // Only need to serialize columns_ because col_oid_to_offset is derived from columns_
    nlohmann::json j;
    j["columns"] = columns_;
    return j;
  }

  void FromJson(const nlohmann::json &j) {
    TERRIER_ASSERT(false, "Schema::FromJson should never be invoked directly; use DeserializeSchema");
  }

  std::shared_ptr<Schema> static DeserializeSchema(const nlohmann::json &j) {
    auto columns = j.at("columns").get<std::vector<Schema::Column>>();
    return std::make_shared<Schema>(columns);
  }

 private:
  const std::vector<Column> columns_;
  std::unordered_map<col_oid_t, uint32_t> col_oid_to_offset;
};

DEFINE_JSON_DECLARATIONS(Schema::Column);
DEFINE_JSON_DECLARATIONS(Schema);

}  // namespace terrier::catalog<|MERGE_RESOLUTION|>--- conflicted
+++ resolved
@@ -45,8 +45,6 @@
       TERRIER_ASSERT(type_ != type::TypeId::INVALID, "Attribute type cannot be INVALID.");
     }
 
-<<<<<<< HEAD
-=======
     /**
      * Instantiates a Column object, primary to be used for building a Schema object (VARLEN attributes only)
      * @param name column name
@@ -67,7 +65,6 @@
       TERRIER_ASSERT(type_ != type::TypeId::INVALID, "Attribute type cannot be INVALID.");
     }
 
->>>>>>> 08c899d6
     /**
      * @return column name
      */
@@ -124,18 +121,12 @@
     }
 
    private:
-    std::string name_;
-    type::TypeId type_;
+    const std::string name_;
+    const type::TypeId type_;
     uint8_t attr_size_;
-<<<<<<< HEAD
-    bool nullable_;
-    bool inlined_;
-    col_oid_t oid_;
-=======
     uint16_t max_varlen_size_;
     const bool nullable_;
     const col_oid_t oid_;
->>>>>>> 08c899d6
     // TODO(Matt): default value would go here
     // Value default_;
   };
