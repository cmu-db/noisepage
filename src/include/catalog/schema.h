#pragma once

#include <memory>
#include <string>
#include <unordered_map>
#include <utility>
#include <vector>

#include "catalog/catalog_defs.h"
#include "common/constants.h"
#include "common/macros.h"
#include "common/strong_typedef.h"
#include "parser/expression/abstract_expression.h"
#include "type/type_id.h"
#include "type/type_util.h"

namespace noisepage {
class StorageTestUtil;
}

namespace noisepage::tpcc {
class Schemas;
}

namespace noisepage::catalog {

namespace postgres {
class Builder;
}

/**
 * Internal object for representing SQL table schema
 */
class Schema {
 public:
  /**
   * Internal object for representing SQL table column
   */
  class Column {
   public:
    /**
     * Instantiates a Column object, primary to be used for building a Schema object (non VARLEN attributes)
     * @param name column name
     * @param type SQL type for this column
     * @param nullable true if the column is nullable, false otherwise
     * @param default_value for the column
     */
    Column(std::string name, const type::TypeId type, const bool nullable,
           const parser::AbstractExpression &default_value)
        : name_(std::move(name)),
          type_(type),
          attr_size_(type::TypeUtil::GetTypeSize(type_)),
          nullable_(nullable),
          oid_(INVALID_COLUMN_OID),
          default_value_(default_value.Copy()) {
<<<<<<< HEAD
      TERRIER_ASSERT(attr_size_ == 1 || attr_size_ == 2 || attr_size_ == 4 || attr_size_ == 8 || attr_size_ == 16,
                     "This constructor is meant for non-VARLEN columns.");
      TERRIER_ASSERT(type_ != type::TypeId::INVALID, "Attribute type cannot be INVALID.");
=======
      NOISEPAGE_ASSERT(attr_size_ == 1 || attr_size_ == 2 || attr_size_ == 4 || attr_size_ == 8,
                       "This constructor is meant for non-VARLEN columns.");
      NOISEPAGE_ASSERT(type_ != type::TypeId::INVALID, "Attribute type cannot be INVALID.");
>>>>>>> 11d21d04
    }

    /**
     * Instantiates a Column object, primary to be used for building a Schema object (VARLEN attributes only)
     * @param name column name
     * @param type SQL type for this column
     * @param max_varlen_size the maximum length of the varlen entry
     * @param nullable true if the column is nullable, false otherwise
     * @param default_value for the column
     */
    Column(std::string name, const type::TypeId type, const uint16_t max_varlen_size, const bool nullable,
           const parser::AbstractExpression &default_value)
        : name_(std::move(name)),
          type_(type),
          attr_size_(type::TypeUtil::GetTypeSize(type_)),
          max_varlen_size_(max_varlen_size),
          nullable_(nullable),
          oid_(INVALID_COLUMN_OID),
          default_value_(default_value.Copy()) {
<<<<<<< HEAD
      TERRIER_ASSERT(type_ != type::TypeId::INVALID, "Attribute type cannot be INVALID.");
=======
      NOISEPAGE_ASSERT(attr_size_ == storage::VARLEN_COLUMN, "This constructor is meant for VARLEN columns.");
      NOISEPAGE_ASSERT(type_ != type::TypeId::INVALID, "Attribute type cannot be INVALID.");
>>>>>>> 11d21d04
    }

    /**
     * Overrides default copy constructor to ensure we do a deep copy on the abstract expressions
     * @param old_column to be copied
     */
    Column(const Column &old_column)
        : name_(old_column.name_),
          type_(old_column.type_),
          attr_size_(old_column.attr_size_),
          max_varlen_size_(old_column.max_varlen_size_),
          nullable_(old_column.nullable_),
          oid_(old_column.oid_),
          default_value_(old_column.default_value_->Copy()) {
      NOISEPAGE_ASSERT(type_ != type::TypeId::INVALID, "Attribute type cannot be INVALID.");
    }

    /**
     * Allows operator= to call Column's custom copy-constructor.
     * @param col column to be copied
     * @return the current column after update
     */
    Column &operator=(const Column &col) {
      name_ = col.name_;
      type_ = col.type_;
      attr_size_ = col.attr_size_;
      max_varlen_size_ = col.max_varlen_size_;
      nullable_ = col.nullable_;
      oid_ = col.oid_;
      default_value_ = col.default_value_->Copy();
      return *this;
    }

    /**
     * @return column name
     */
    const std::string &Name() const { return name_; }
    /**
     * @return true if the column is nullable, false otherwise
     */
    bool Nullable() const { return nullable_; }

    /**
     * @return size of the attribute in bytes. Varlen attributes have the sign bit set.
     */
    uint16_t AttrSize() const { return attr_size_; }

    /**
     * @return The maximum length of this column (only valid if it's VARLEN)
     */
    uint16_t MaxVarlenSize() const {
<<<<<<< HEAD
=======
      NOISEPAGE_ASSERT(attr_size_ == storage::VARLEN_COLUMN, "This attribute has no meaning for non-VARLEN columns.");
>>>>>>> 11d21d04
      return max_varlen_size_;
    }

    /**
     * @return SQL type for this column
     */
    type::TypeId Type() const { return type_; }

    /**
     * @return internal unique identifier for this column
     */
    col_oid_t Oid() const { return oid_; }

    /**
     * @return default value expression
     */
    common::ManagedPointer<const parser::AbstractExpression> StoredExpression() const {
      return common::ManagedPointer(default_value_).CastManagedPointerTo<const parser::AbstractExpression>();
    }

    /**
     * Default constructor for deserialization
     */
    Column() = default;

    /**
     * @return the hashed value of this column
     */
    common::hash_t Hash() const {
      common::hash_t hash = common::HashUtil::Hash(name_);
      hash = common::HashUtil::CombineHashes(hash, common::HashUtil::Hash(type_));
      hash = common::HashUtil::CombineHashes(hash, common::HashUtil::Hash(attr_size_));
      if (attr_size_ == storage::VARLEN_COLUMN)
        hash = common::HashUtil::CombineHashes(hash, common::HashUtil::Hash(max_varlen_size_));
      else
        hash = common::HashUtil::CombineHashes(hash, common::HashUtil::Hash(0));
      hash = common::HashUtil::CombineHashes(hash, common::HashUtil::Hash(nullable_));
      hash = common::HashUtil::CombineHashes(hash, common::HashUtil::Hash(oid_));
      if (default_value_ != nullptr) hash = common::HashUtil::CombineHashes(hash, default_value_->Hash());
      return hash;
    }

    /**
     * Perform a comparison of column
     * @param rhs other column to compare against
     * @return true if the two columns are equal
     */
    bool operator==(const Column &rhs) const {
      if (name_ != rhs.name_) return false;
      if (type_ != rhs.type_) return false;
      if (attr_size_ != rhs.attr_size_) return false;
      if (attr_size_ == storage::VARLEN_COLUMN && max_varlen_size_ != rhs.max_varlen_size_) return false;
      if (nullable_ != rhs.nullable_) return false;
      if (oid_ != rhs.oid_) return false;
      if (default_value_ == nullptr) return rhs.default_value_ == nullptr;
      return rhs.default_value_ != nullptr && *default_value_ == *rhs.default_value_;
    }

    /**
     * Perform a comparison of column
     * @param rhs other column to compare against
     * @return true if the two columns are not equal
     */
    bool operator!=(const Column &rhs) const { return !operator==(rhs); }

    /**
     * @return column serialized to json
     */
    nlohmann::json ToJson() const;

    /**
     * Deserializes a column
     * @param j serialized column
     */
    std::vector<std::unique_ptr<parser::AbstractExpression>> FromJson(const nlohmann::json &j);

   private:
    std::string name_;
    type::TypeId type_;
    uint16_t attr_size_;
    uint16_t max_varlen_size_;
    bool nullable_;
    col_oid_t oid_;

    std::unique_ptr<parser::AbstractExpression> default_value_;

    void SetOid(col_oid_t oid) { oid_ = oid; }

    friend class DatabaseCatalog;
    friend class postgres::Builder;

    friend class tpcc::Schemas;
    friend class noisepage::StorageTestUtil;
  };

  /**
   * Instantiates a Schema object from a vector of previously-defined Columns
   * @param columns description of this SQL table's schema as a collection of Columns
   */
  explicit Schema(std::vector<Column> columns) : columns_(std::move(columns)) {
    NOISEPAGE_ASSERT(!columns_.empty() && columns_.size() <= common::Constants::MAX_COL,
                     "Number of columns must be between 1 and MAX_COL.");
    for (uint32_t i = 0; i < columns_.size(); i++) {
      // If not all columns assigned OIDs, then clear the map because this is
      // a definition of a new/modified table not a catalog generated schema.
      if (columns_[i].Oid() == catalog::INVALID_COLUMN_OID) {
        col_oid_to_offset_.clear();
        return;
      }
      col_oid_to_offset_[columns_[i].Oid()] = i;
    }
  }

  /**
   * Default constructor used for deserialization
   */
  Schema() = default;

  /**
   * @param col_offset offset into the schema specifying which Column to access
   * @return description of the schema for a specific column
   */
  const Column &GetColumn(const uint32_t col_offset) const {
    NOISEPAGE_ASSERT(col_offset < columns_.size(), "column id is out of bounds for this Schema");
    return columns_[col_offset];
  }
  /**
   * @param col_oid identifier of a Column in the schema
   * @return description of the schema for a specific column
   */
  const Column &GetColumn(const col_oid_t col_oid) const {
    NOISEPAGE_ASSERT(col_oid_to_offset_.count(col_oid) > 0, "col_oid does not exist in this Schema");
    const uint32_t col_offset = col_oid_to_offset_.at(col_oid);
    return columns_[col_offset];
  }

  /**
   * @param name name of the Column to access
   * @return description of the schema for a specific column
   * @throw std::out_of_range if the column doesn't exist.
   */
  const Column &GetColumn(const std::string &name) const {
    for (const auto &c : columns_) {
      if (c.Name() == name) {
        return c;
      }
    }
    // TODO(John): Should this be a NOISEPAGE_ASSERT to have the same semantics
    // as the other accessor methods above?
    //  (Ling): Probably not? Or is there a proper way for binder to check if a column exists?
    throw std::out_of_range("Column name doesn't exist");
  }
  /**
   * @return description of this SQL table's schema as a collection of Columns
   */
  const std::vector<Column> &GetColumns() const { return columns_; }

  /**
   * @return serialized schema
   */
  nlohmann::json ToJson() const;

  /**
   * Should not be used. See NOISEPAGE_ASSERT
   */
  void FromJson(const nlohmann::json &j);

  /**
   * Deserialize a schema
   * @param j json containing serialized schema
   * @return deserialized schema object
   */
  std::unique_ptr<Schema> static DeserializeSchema(const nlohmann::json &j);

  /**
   * @return the hashed value of this schema
   */
  common::hash_t Hash() const {
    common::hash_t hash = common::HashUtil::Hash(col_oid_to_offset_.size());
    for (const auto &col : columns_) hash = common::HashUtil::CombineHashes(hash, col.Hash());
    return hash;
  }

  /**
   * Perform a comparison of schema
   * @param rhs other schema to compare against
   * @return true if the two schema are equal
   */
  bool operator==(const Schema &rhs) const { return columns_ == rhs.columns_; }

  /**
   * Perform a comparison of schema
   * @param rhs other schema to compare against
   * @return true if the two schema are not equal
   */
  bool operator!=(const Schema &rhs) const { return !operator==(rhs); }

 private:
  friend class DatabaseCatalog;
  std::vector<Column> columns_;
  std::unordered_map<col_oid_t, uint32_t> col_oid_to_offset_;
};

DEFINE_JSON_HEADER_DECLARATIONS(Schema::Column);
DEFINE_JSON_HEADER_DECLARATIONS(Schema);

}  // namespace noisepage::catalog<|MERGE_RESOLUTION|>--- conflicted
+++ resolved
@@ -53,15 +53,10 @@
           nullable_(nullable),
           oid_(INVALID_COLUMN_OID),
           default_value_(default_value.Copy()) {
-<<<<<<< HEAD
-      TERRIER_ASSERT(attr_size_ == 1 || attr_size_ == 2 || attr_size_ == 4 || attr_size_ == 8 || attr_size_ == 16,
-                     "This constructor is meant for non-VARLEN columns.");
-      TERRIER_ASSERT(type_ != type::TypeId::INVALID, "Attribute type cannot be INVALID.");
-=======
-      NOISEPAGE_ASSERT(attr_size_ == 1 || attr_size_ == 2 || attr_size_ == 4 || attr_size_ == 8,
+
+      NOISEPAGE_ASSERT(attr_size_ == 1 || attr_size_ == 2 || attr_size_ == 4 || attr_size_ == 8 || attr_size_ == 16,
                        "This constructor is meant for non-VARLEN columns.");
       NOISEPAGE_ASSERT(type_ != type::TypeId::INVALID, "Attribute type cannot be INVALID.");
->>>>>>> 11d21d04
     }
 
     /**
@@ -81,12 +76,7 @@
           nullable_(nullable),
           oid_(INVALID_COLUMN_OID),
           default_value_(default_value.Copy()) {
-<<<<<<< HEAD
-      TERRIER_ASSERT(type_ != type::TypeId::INVALID, "Attribute type cannot be INVALID.");
-=======
-      NOISEPAGE_ASSERT(attr_size_ == storage::VARLEN_COLUMN, "This constructor is meant for VARLEN columns.");
       NOISEPAGE_ASSERT(type_ != type::TypeId::INVALID, "Attribute type cannot be INVALID.");
->>>>>>> 11d21d04
     }
 
     /**
@@ -138,10 +128,6 @@
      * @return The maximum length of this column (only valid if it's VARLEN)
      */
     uint16_t MaxVarlenSize() const {
-<<<<<<< HEAD
-=======
-      NOISEPAGE_ASSERT(attr_size_ == storage::VARLEN_COLUMN, "This attribute has no meaning for non-VARLEN columns.");
->>>>>>> 11d21d04
       return max_varlen_size_;
     }
 
