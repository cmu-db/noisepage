--- conflicted
+++ resolved
@@ -50,12 +50,8 @@
           type_(type),
           attr_size_(type::TypeUtil::GetTypeSize(type_)),
           nullable_(nullable),
-<<<<<<< HEAD
-          oid_(INVALID_COLUMN_OID) {
-=======
           oid_(INVALID_COLUMN_OID),
           default_value_(common::ManagedPointer<const parser::AbstractExpression>(&default_value)) {
->>>>>>> daad5cd3
       TERRIER_ASSERT(attr_size_ == 1 || attr_size_ == 2 || attr_size_ == 4 || attr_size_ == 8,
                      "This constructor is meant for non-VARLEN columns.");
       TERRIER_ASSERT(type_ != type::TypeId::INVALID, "Attribute type cannot be INVALID.");
@@ -76,12 +72,8 @@
           attr_size_(type::TypeUtil::GetTypeSize(type_)),
           max_varlen_size_(max_varlen_size),
           nullable_(nullable),
-<<<<<<< HEAD
-          oid_(INVALID_COLUMN_OID) {
-=======
           oid_(INVALID_COLUMN_OID),
           default_value_(common::ManagedPointer<const parser::AbstractExpression>(&default_value)) {
->>>>>>> daad5cd3
       TERRIER_ASSERT(attr_size_ == VARLEN_COLUMN, "This constructor is meant for VARLEN columns.");
       TERRIER_ASSERT(type_ != type::TypeId::INVALID, "Attribute type cannot be INVALID.");
     }
@@ -162,12 +154,7 @@
     uint16_t max_varlen_size_;
     bool nullable_;
     col_oid_t oid_;
-<<<<<<< HEAD
-    // TODO(Matt): default value would go here. requires pg_attribute to be implemented?
-    // common::ManagedPointer<parser::AbstractExpression> default_value_;
-=======
     common::ManagedPointer<const parser::AbstractExpression> default_value_;
->>>>>>> daad5cd3
 
     void SetOid(col_oid_t oid) { oid_ = oid; }
 
@@ -188,19 +175,11 @@
     for (uint32_t i = 0; i < columns_.size(); i++) {
       // If not all columns assigned OIDs, then clear the map because this is
       // a definition of a new/modified table not a catalog generated schema.
-<<<<<<< HEAD
-      if (columns_[i].GetOid() == catalog::INVALID_COLUMN_OID) {
-        col_oid_to_offset.clear();
-        return;
-      }
-      col_oid_to_offset[columns_[i].GetOid()] = i;
-=======
       if (columns_[i].Oid() == catalog::INVALID_COLUMN_OID) {
         col_oid_to_offset.clear();
         return;
       }
       col_oid_to_offset[columns_[i].Oid()] = i;
->>>>>>> daad5cd3
     }
   }
 
