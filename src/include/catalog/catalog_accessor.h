--- conflicted
+++ resolved
@@ -1,7 +1,6 @@
 #pragma once
 
 #include <algorithm>
-#include <shared_mutex>
 #include <string>
 #include <utility>
 #include <vector>
@@ -162,16 +161,8 @@
    */
   common::ManagedPointer<storage::SqlTable> GetTable(table_oid_t table) const;
 
-  /**
-   * Obtain the pointer to the read/write lock for the given table. This must be taken in read mode for
-   * any updates to the table contents (e.g. INSERT, DELETE, UPDATE), and in write mode for CREATE INDEX
-   *
-   * @param table to which we want the read/write lock, this must be a valid oid from GetTableOid. Invalid input will
-   * trigger an assert
-   * @return a pointer to the read/write lock for the given table.
-   */
   common::ManagedPointer<std::shared_mutex> GetTableLock(table_oid_t table) const;
-
+  common::ManagedPointer<transaction::TransactionContext> GetTransactionContext() const;
   /**
    * Apply a new schema to the given table.  The changes should modify the latest
    * schema as provided by the catalog.  There is no guarantee that the OIDs for
@@ -380,15 +371,9 @@
   common::ManagedPointer<storage::BlockStore> GetBlockStore() const;
 
   /**
-<<<<<<< HEAD
-   * @return The transaction that this accessor was initialized with
-   */
-  common::ManagedPointer<transaction::TransactionContext> GetTransactionContext() const;
-=======
    * @return managed pointer to transaction context
    */
   common::ManagedPointer<transaction::TransactionContext> GetTxn() const { return txn_; }
->>>>>>> 17bad7dd
 
   /**
    * Instantiates a new accessor into the catalog for the given database.
