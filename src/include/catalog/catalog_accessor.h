#pragma once

#include <algorithm>
#include <string>
#include <utility>
#include <vector>

#include "catalog/catalog_defs.h"
#include "catalog/database_catalog.h"
#include "catalog/index_schema.h"
#include "catalog/postgres/pg_namespace.h"
#include "catalog/schema.h"
#include "common/managed_pointer.h"
#include "storage/index/index.h"
#include "storage/sql_table.h"
#include "type/type_id.h"

namespace terrier::catalog {
class Catalog;

/**
 * A stateful wrapper around the catalog that provides the primary mechanisms
 * for the execution engine to interface with the catalog.  The execution engine
 * should not access the catalog object or the underlying tables directly
 * because that will lock us into the underlying implementation (currently
 * PostgreSQL catalog tables) and makes any future changes or optimizations
 * more difficult.
 *
 * Additionally, the catalog is not responsible for creating or managing
 * anything at the storage layer (except for whatever backs the catalog data).
 * In other words, 'CreateTable' only creates an entry inside of the catalog
 * that gets assigned an OID.  It does not call out to the constructor of
 * 'SqlTable' which is left to the execution engine.  This separation of
 * responsibilities allows for certain policy choices (lazy table instantiation)
 * as well as reinforces the design decision that the catalog is responsible
 * only for managing metadata and not the lifecycle of storage objects.
 */
class CatalogAccessor {
 public:
  /**
   * Given a database name, resolve it to the corresponding OID
   * @param name of the database
   * @return OID for the database, INVALID_DATABASE_OID if the database does not exist
   */
  db_oid_t GetDatabaseOid(std::string name) const;

  /**
   * Given a database name, create a new database entry in the catalog and assign it an OID
   * @param name of the new database
   * @return OID for the database, INVALID_DATABASE_OID if the database already exists
   */
  db_oid_t CreateDatabase(std::string name) const;

  /**
   * Drop all entries in the catalog that belong to the database, including the database entry
   * @param db the OID of the database to drop
   * @return true, unless there was no database entry with the given OID
   */
  bool DropDatabase(db_oid_t db) const;

  /**
   * Sets the search path of namespaces that should be checked when looking up an
   * index or table by name.
   * @param namespaces the namespaces to search given in priority order
   */
  void SetSearchPath(std::vector<namespace_oid_t> namespaces);

  /**
   * @return the current default namespace (first one in search path)
   */
  namespace_oid_t GetDefaultNamespace() const { return default_namespace_; }

  /**
   * Given a namespace name, resolve it to the corresponding OID
   * @param name of the namespace
   * @return OID of the namespace, INVALID_NAMESPACE_OID if the namespace was not found
   */
  namespace_oid_t GetNamespaceOid(std::string name) const;

  /**
   * Given a namespace name, resolve it to the corresponding OID
   * @param name of the namespace
   * @return OID of the namespace, INVALID_NAMESPACE_OID if the namespace was not found
   */
  namespace_oid_t CreateNamespace(std::string name) const;

  /**
   * Drop all entries in the catalog that belong to the namespace, including the namespace entry
   * @param ns the OID of the namespace to drop, this must be a valid oid from GetNamespaceOid. Invalid input will
   * trigger an assert
   * @return true, unless there was no namespace entry with the given OID
   */
  bool DropNamespace(namespace_oid_t ns) const;

  /**
   * Given a table name, resolve it to the corresponding OID
   * @param name of the table
   * @return OID of the table, INVALID_TABLE_OID if the table was not found
   */
  table_oid_t GetTableOid(std::string name) const;

  /**
   * Given a table name and its owning namespace, resolve it to the corresponding OID
   * @param ns in which to search for the table
   * @param name of the table
   * @return OID of the table, INVALID_TABLE_OID if the table was not found
   */
  table_oid_t GetTableOid(namespace_oid_t ns, std::string name) const;

  /**
   * Given a table name, create a new table entry in the catalog and assign it an OID. This
   * function does not instantiate the storage object for the table.
   * @param ns in which the new table will exist
   * @param name of the new table
   * @param schema object describing the new table
   * @return OID for the table, INVALID_TABLE_OID if the table already exists
   * @warning The catalog accessor assumes it takes ownership of the schema object
   * that is passed.  As such, there is no guarantee that the pointer is still
   * valid when this function returns.  If the caller needs to reference the
   * schema object after this call, they should use the GetSchema function to
   * obtain the authoritative schema for this table.
   */
  table_oid_t CreateTable(namespace_oid_t ns, std::string name, const Schema &schema) const;

  /**
   * Rename the table from its current string to the new one.  The renaming could fail
   * if the table OID is invalid, the new name already exists, or the table entry
   * is write-locked in the catalog.
   * @param table which is to be renamed
   * @param new_table_name is the string of the new name
   * @return whether the renaming was successful.
   *
   * @note This operation will write-lock the table entry until the transaction closes.
   */
  bool RenameTable(table_oid_t table, std::string new_table_name) const;

  /**
   * Drop the table and all corresponding indices from the catalog.
   * @param table the OID of the table to drop, this must be a valid oid from GetTableOid. Invalid input will trigger an
   * assert
   * @return true, unless the entry was write-locked by a different transaction
   */
  bool DropTable(table_oid_t table) const;

  /**
   * Inform the catalog of where the underlying storage for a table is
   * @param table OID in the catalog, this must be a valid oid from GetTableOid. Invalid input will trigger an assert
   * @param table_ptr to the memory where the storage is
   * @return whether the operation was successful
   * @warning The table pointer that is passed in must be on the heap as the
   * catalog will take ownership of it and schedule its deletion with the GC
   * at the appropriate time.
   */
  bool SetTablePointer(table_oid_t table, storage::SqlTable *table_ptr) const;

  /**
   * Obtain the storage pointer for a SQL table
   * @param table to which we want the storage object, this must be a valid oid from GetTableOid. Invalid input will
   * trigger an assert
   * @return the storage object corresponding to the passed OID
   */
  common::ManagedPointer<storage::SqlTable> GetTable(table_oid_t table) const;

  /**
   * Apply a new schema to the given table.  The changes should modify the latest
   * schema as provided by the catalog.  There is no guarantee that the OIDs for
   * modified columns will be stable across a schema change.
   * @param table OID of the modified table
   * @param new_schema object describing the table after modification
   * @return true if the operation succeeded, false otherwise
   * @warning If the caller needs to reference the schema object after this call, they should use the GetSchema function
   * to obtain the authoritative schema for this table.
   */
  bool UpdateSchema(table_oid_t table, Schema *new_schema) const;

  /**
   * Get the visible schema describing the table.
   * @param table corresponding to the requested schema, this must be a valid oid from GetTableOid. Invalid input will
   * trigger an assert
   * @return the visible schema object for the identified table
   */
  const Schema &GetSchema(table_oid_t table) const;

  /**
   * A list of all constraints on this table
   * @param table being queried, this must be a valid oid from GetTableOid. Invalid input will trigger an assert
   * @return vector of OIDs for all of the constraints that apply to this table
   */
  std::vector<constraint_oid_t> GetConstraints(table_oid_t table) const;

  /**
   * A list of all indexes on the given table
   * @param table being queried
   * @return vector of OIDs for all of the indexes on this table
   */
  std::vector<index_oid_t> GetIndexOids(table_oid_t table) const;

  /**
   * Returns index pointers and schemas for every index on a table. Provides much better performance than individual
   * calls to GetIndex and GetIndexSchema
   * @param table table to get index objects for, this must be a valid oid from GetTableOid. Invalid input will trigger
   * an assert
   * @return vector of pairs of index pointers and their corresponding schemas
   */
  std::vector<std::pair<common::ManagedPointer<storage::index::Index>, const IndexSchema &>> GetIndexes(
      table_oid_t table);

  /**
   * Given an index name, resolve it to the corresponding OID
   * @param name of the index
   * @return OID of the index, INVALID_INDEX_OID if the index was not found
   */
  index_oid_t GetIndexOid(std::string name) const;

  /**
   * Given an index name and the owning namespace, resolve it to the corresponding OID
   * @param ns in which to search for the index
   * @param name of the index
   * @return OID of the index, INVALID_INDEX_OID if the index was not found
   */
  index_oid_t GetIndexOid(namespace_oid_t ns, std::string name) const;

  /**
   * Given the index name and its specification, add it to the catalog
   * @param ns is the namespace in which the index will exist
   * @param table on which this index exists
   * @param name of the index
   * @param schema describing the new index
   * @return OID for the index, INVALID_INDEX_OID if the operation failed
   */
  index_oid_t CreateIndex(namespace_oid_t ns, table_oid_t table, std::string name, const IndexSchema &schema) const;

  /**
   * Gets the schema that was used to define the index
   * @param index corresponding to the requested key schema, this must be a valid oid from GetIndexOid. Invalid input
   * will trigger an assert
   * @return the key schema for this index
   */
  const IndexSchema &GetIndexSchema(index_oid_t index) const;

  /**
   * Drop the corresponding index from the catalog.
   * @param index to be dropped, this must be a valid oid from GetIndexOid. Invalid input will trigger an assert
   * @return whether the operation succeeded
   */
  bool DropIndex(index_oid_t index) const;

  /**
   * Inform the catalog of where the underlying implementation of the index is
   * @param index OID in the catalog, this must be a valid oid from GetIndexOid. Invalid input will trigger an assert
   * @param index_ptr to the memory where the index is
   * @return whether the operation was successful
   * @warning The index pointer that is passed in must be on the heap as the
   * catalog will take ownership of it and schedule its deletion with the GC
   * at the appropriate time.
   */
  bool SetIndexPointer(index_oid_t index, storage::index::Index *index_ptr) const;

  /**
   * Obtain the pointer to the index
   * @param index to which we want a pointer, this must be a valid oid from GetIndexOid. Invalid input will trigger an
   * assert
   * @return the pointer to the index
   */
  common::ManagedPointer<storage::index::Index> GetIndex(index_oid_t index) const;

  /**
<<<<<<< HEAD
   * Adds a language to the catalog (with default parameters for now) if
   * it doesn't exist in pg_language already
   * @param lanname name of language
   * @return oid of added language if it didn't exist before or INVALID_LANGUAGE_OID if else
   */
  language_oid_t CreateLanguage(const std::string &lanname);

  /**
   * Gets a language's oid from the catalog if it exists in pg_language
   * @param lanname name of language
   * @return oid of requested language if it exists or INVALID_LANGUAGE_OID if else
   */
  language_oid_t GetLanguageOid(const std::string &lanname);

  /**
   * Drops a language from the catalog
   * @param language_oid oid of the language to drop
   * @return true iff the langauge was successfully found and dropped
   */
  bool DropLanguage(language_oid_t language_oid);

  /**
   * Creates a procedure for the pg_proc table
   * @param txn transaction to use
   * @param procname name of process to add
   * @param procns namespace of process to add
   * @param args names of arguments to this proc
   * @param arg_types types of arguments to this proc in the same order as in args
   * @param arg_modes modes of arguments in the same order as in args
   * @param rettype type of return value
   * @param src source code of proc
   * @param is_aggregate true iff this is an aggregate procedure
   * @return oid of created proc entry
   * @warning does not support variadics yet
   */
  proc_oid_t CreateProcedure(const std::string &procname, language_oid_t lanoid, namespace_oid_t procns,
                             const std::vector<const std::string> &args, const std::vector<type::TypeId> &arg_types,
                             const std::vector<type::TypeId> &all_arg_types, const std::vector<const char> &arg_modes,
                             type::TypeId rettype, const std::string &src, bool is_aggregate);

  /**
   * Drops a procedure from the pg_proc table
   * @param proc oid of process to drop
   * @return true iff the process was successfully found and dropped
   */
  bool DropProcedure(proc_oid_t proc);

  /**
   * Gets the oid of a procedure from pg_proc given a requested name and namespace
   * @param procns namespace of the process to lookup
   * @param procname name of the proc to lookup
   * @param arg_types vector of types of arguments of procedure to look up
   * @return the oid of the found proc if found else INVALID_PROC_OID
   */
  proc_oid_t GetProcOid(namespace_oid_t procns, const std::string &procname,
                          const std::vector<type::TypeId> &arg_types);
=======
   * @return BlockStore to be used for CREATE operations
   */
  common::ManagedPointer<storage::BlockStore> GetBlockStore() const;
>>>>>>> 409401fe

  /**
   * Instantiates a new accessor into the catalog for the given database.
   * @param catalog pointer to the catalog being accessed
   * @param dbc pointer to the database catalog being accessed
   * @param txn the transaction context for this accessor
   * @warning This constructor should never be called directly.  Instead you should get accessors from the catalog.
   */
  CatalogAccessor(const common::ManagedPointer<Catalog> catalog, const common::ManagedPointer<DatabaseCatalog> dbc,
                  const common::ManagedPointer<transaction::TransactionContext> txn)
      : catalog_(catalog),
        dbc_(dbc),
        txn_(txn),
        search_path_({postgres::NAMESPACE_CATALOG_NAMESPACE_OID, postgres::NAMESPACE_DEFAULT_NAMESPACE_OID}),
        default_namespace_(postgres::NAMESPACE_DEFAULT_NAMESPACE_OID) {}

 private:
  const common::ManagedPointer<Catalog> catalog_;
  const common::ManagedPointer<DatabaseCatalog> dbc_;
  const common::ManagedPointer<transaction::TransactionContext> txn_;
  std::vector<namespace_oid_t> search_path_;
  namespace_oid_t default_namespace_;

  /**
   * A helper function to ensure that user-defined object names are standardized prior to doing catalog operations
   * @param name of object that should be sanitized/normalized
   */
  static void NormalizeObjectName(std::string *name) {
    std::transform(name->begin(), name->end(), name->begin(), [](auto &&c) { return std::tolower(c); });
  }
};

}  // namespace terrier::catalog<|MERGE_RESOLUTION|>--- conflicted
+++ resolved
@@ -265,7 +265,11 @@
   common::ManagedPointer<storage::index::Index> GetIndex(index_oid_t index) const;
 
   /**
-<<<<<<< HEAD
+   * @return BlockStore to be used for CREATE operations
+   */
+  common::ManagedPointer<storage::BlockStore> GetBlockStore() const;
+  
+  /**
    * Adds a language to the catalog (with default parameters for now) if
    * it doesn't exist in pg_language already
    * @param lanname name of language
@@ -322,11 +326,6 @@
    */
   proc_oid_t GetProcOid(namespace_oid_t procns, const std::string &procname,
                           const std::vector<type::TypeId> &arg_types);
-=======
-   * @return BlockStore to be used for CREATE operations
-   */
-  common::ManagedPointer<storage::BlockStore> GetBlockStore() const;
->>>>>>> 409401fe
 
   /**
    * Instantiates a new accessor into the catalog for the given database.
