--- conflicted
+++ resolved
@@ -209,18 +209,7 @@
    */
   bool UpdateCascade(table_oid_t table, storage::TupleSlot table_tuple_slot, storage::ProjectedRow *pr);
 
-<<<<<<< HEAD
   int DeleteCascade(db_oid_t db_oit, table_oid_t table, storage::TupleSlot table_tuple_slot, storage::ProjectedRow *pr);
-=======
-  /**
-   * Perform delete cascade if any
-   * @param table corresponding table oid
-   * @param pr the projected row
-   * @param tuple_slot the tupleslot location update applies on the table
-   * @return true if cascade success or no cascade needed
-   */
-  bool DeleteCascade(table_oid_t table, storage::TupleSlot table_tuple_slot, storage::ProjectedRow *pr);
->>>>>>> 803403f4
 
   /**
    * Caller to catalog to create a PK constraint record
