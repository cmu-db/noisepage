#pragma once

#include <algorithm>
#include <memory>
#include <string>
#include <utility>
#include <vector>

#include "catalog/catalog_defs.h"
#include "catalog/postgres/pg_namespace.h"
#include "catalog/postgres/pg_proc.h"
#include "catalog/schema.h"
#include "common/managed_pointer.h"
#include "optimizer/statistics/column_stats.h"
#include "optimizer/statistics/table_stats.h"
#include "type/type_id.h"

namespace noisepage::storage {
class SqlTable;
namespace index {
class Index;
}
}  // namespace noisepage::storage

namespace noisepage::execution::functions {
class FunctionContext;
}

namespace noisepage::transaction {
class TransactionContext;
}

namespace noisepage::catalog {
class Catalog;
class DatabaseCatalog;
class CatalogCache;
class IndexSchema;

/**
 * A stateful wrapper around the catalog that provides the primary mechanisms
 * for the execution engine to interface with the catalog.  The execution engine
 * should not access the catalog object or the underlying tables directly
 * because that will lock us into the underlying implementation (currently
 * PostgreSQL catalog tables) and makes any future changes or optimizations
 * more difficult.
 *
 * Additionally, the catalog is not responsible for creating or managing
 * anything at the storage layer (except for whatever backs the catalog data).
 * In other words, 'CreateTable' only creates an entry inside of the catalog
 * that gets assigned an OID.  It does not call out to the constructor of
 * 'SqlTable' which is left to the execution engine.  This separation of
 * responsibilities allows for certain policy choices (lazy table instantiation)
 * as well as reinforces the design decision that the catalog is responsible
 * only for managing metadata and not the lifecycle of storage objects.
 */
class EXPORT CatalogAccessor {
 public:
  /**
   * Given a database name, resolve it to the corresponding OID
   * @param name of the database
   * @return OID for the database, INVALID_DATABASE_OID if the database does not exist
   */
  db_oid_t GetDatabaseOid(std::string name) const;

  /**
   * Given a database name, create a new database entry in the catalog and assign it an OID
   * @param name of the new database
   * @return OID for the database, INVALID_DATABASE_OID if the database already exists
   */
  db_oid_t CreateDatabase(std::string name) const;

  /**
   * Drop all entries in the catalog that belong to the database, including the database entry
   * @param db the OID of the database to drop
   * @return true, unless there was no database entry with the given OID
   */
  bool DropDatabase(db_oid_t db) const;

  /**
   * Sets the search path of namespaces that should be checked when looking up an
   * index or table by name.
   * @param namespaces the namespaces to search given in priority order
   */
  void SetSearchPath(std::vector<namespace_oid_t> namespaces);

  /**
   * @return the current default namespace (first one in search path)
   */
  namespace_oid_t GetDefaultNamespace() const { return default_namespace_; }

  /**
   * Given a namespace name, resolve it to the corresponding OID
   * @param name of the namespace
   * @return OID of the namespace, INVALID_NAMESPACE_OID if the namespace was not found
   */
  namespace_oid_t GetNamespaceOid(std::string name) const;

  /**
   * Given a namespace name, resolve it to the corresponding OID
   * @param name of the namespace
   * @return OID of the namespace, INVALID_NAMESPACE_OID if the namespace was not found
   */
  namespace_oid_t CreateNamespace(std::string name) const;

  /**
   * Drop all entries in the catalog that belong to the namespace, including the namespace entry
   * @param ns the OID of the namespace to drop, this must be a valid oid from GetNamespaceOid. Invalid input will
   * trigger an assert
   * @return true, unless there was no namespace entry with the given OID
   */
  bool DropNamespace(namespace_oid_t ns) const;

  /**
   * Given a table name, resolve it to the corresponding OID
   * @param name of the table
   * @return OID of the table, INVALID_TABLE_OID if the table was not found
   */
  table_oid_t GetTableOid(std::string name) const;

  /**
   * Given a table name and its owning namespace, resolve it to the corresponding OID
   * @param ns in which to search for the table
   * @param name of the table
   * @return OID of the table, INVALID_TABLE_OID if the table was not found
   */
  table_oid_t GetTableOid(namespace_oid_t ns, std::string name) const;

  /**
   * Given a table name, create a new table entry in the catalog and assign it an OID. This
   * function does not instantiate the storage object for the table.
   * @param ns in which the new table will exist
   * @param name of the new table
   * @param schema object describing the new table
   * @return OID for the table, INVALID_TABLE_OID if the table already exists
   * @warning The catalog accessor assumes it takes ownership of the schema object
   * that is passed.  As such, there is no guarantee that the pointer is still
   * valid when this function returns.  If the caller needs to reference the
   * schema object after this call, they should use the GetSchema function to
   * obtain the authoritative schema for this table.
   */
  table_oid_t CreateTable(namespace_oid_t ns, std::string name, const Schema &schema) const;

  /**
   * Rename the table from its current string to the new one.  The renaming could fail
   * if the table OID is invalid, the new name already exists, or the table entry
   * is write-locked in the catalog.
   * @param table which is to be renamed
   * @param new_table_name is the string of the new name
   * @return whether the renaming was successful.
   *
   * @note This operation will write-lock the table entry until the transaction closes.
   */
  bool RenameTable(table_oid_t table, std::string new_table_name) const;

  /**
   * Drop the table and all corresponding indices from the catalog.
   * @param table the OID of the table to drop, this must be a valid oid from GetTableOid. Invalid input will trigger an
   * assert
   * @return true, unless the entry was write-locked by a different transaction
   */
  bool DropTable(table_oid_t table) const;

  /**
   * Inform the catalog of where the underlying storage for a table is
   * @param table OID in the catalog, this must be a valid oid from GetTableOid. Invalid input will trigger an assert
   * @param table_ptr to the memory where the storage is
   * @return whether the operation was successful
   * @warning The table pointer that is passed in must be on the heap as the
   * catalog will take ownership of it and schedule its deletion with the GC
   * at the appropriate time.
   */
  bool SetTablePointer(table_oid_t table, storage::SqlTable *table_ptr) const;

  /**
   * Obtain the storage pointer for a SQL table
   * @param table to which we want the storage object, this must be a valid oid from GetTableOid. Invalid input will
   * trigger an assert
   * @return the storage object corresponding to the passed OID
   */
  common::ManagedPointer<storage::SqlTable> GetTable(table_oid_t table) const;

  /**
   * Apply a new schema to the given table.  The changes should modify the latest
   * schema as provided by the catalog.  There is no guarantee that the OIDs for
   * modified columns will be stable across a schema change.
   * @param table OID of the modified table
   * @param new_schema object describing the table after modification
   * @return true if the operation succeeded, false otherwise
   * @warning If the caller needs to reference the schema object after this call, they should use the GetSchema function
   * to obtain the authoritative schema for this table.
   */
  bool UpdateSchema(table_oid_t table, Schema *new_schema) const;

  /**
   * Get the visible schema describing the table.
   * @param table corresponding to the requested schema, this must be a valid oid from GetTableOid. Invalid input will
   * trigger an assert
   * @return the visible schema object for the identified table
   */
  const Schema &GetSchema(table_oid_t table) const;

  /**
   * A list of all constraints on this table
   * @param table being queried, this must be a valid oid from GetTableOid. Invalid input will trigger an assert
   * @return vector of OIDs for all of the constraints that apply to this table
   */
  std::vector<constraint_oid_t> GetConstraints(table_oid_t table) const;

  /**
   * A list of all indexes on the given table
   * @param table being queried
   * @return vector of OIDs for all of the indexes on this table
   */
  std::vector<index_oid_t> GetIndexOids(table_oid_t table) const;

  /**
   * Returns index pointers and schemas for every index on a table. Provides much better performance than individual
   * calls to GetIndex and GetIndexSchema
   * @param table table to get index objects for, this must be a valid oid from GetTableOid. Invalid input will trigger
   * an assert
   * @return vector of pairs of index pointers and their corresponding schemas
   */
  std::vector<std::pair<common::ManagedPointer<storage::index::Index>, const IndexSchema &>> GetIndexes(
      table_oid_t table);

  /**
   * Given an index name, resolve it to the corresponding OID
   * @param name of the index
   * @return OID of the index, INVALID_INDEX_OID if the index was not found
   */
  index_oid_t GetIndexOid(std::string name) const;

  /**
   * Given an index name and the owning namespace, resolve it to the corresponding OID
   * @param ns in which to search for the index
   * @param name of the index
   * @return OID of the index, INVALID_INDEX_OID if the index was not found
   */
  index_oid_t GetIndexOid(namespace_oid_t ns, std::string name) const;

  /**
   * Given the index name and its specification, add it to the catalog
   * @param ns is the namespace in which the index will exist
   * @param table on which this index exists
   * @param name of the index
   * @param schema describing the new index
   * @return OID for the index, INVALID_INDEX_OID if the operation failed
   */
  index_oid_t CreateIndex(namespace_oid_t ns, table_oid_t table, std::string name, const IndexSchema &schema) const;

  /**
   * Gets the schema that was used to define the index
   * @param index corresponding to the requested key schema, this must be a valid oid from GetIndexOid. Invalid input
   * will trigger an assert
   * @return the key schema for this index
   */
  const IndexSchema &GetIndexSchema(index_oid_t index) const;

  /**
   * Drop the corresponding index from the catalog.
   * @param index to be dropped, this must be a valid oid from GetIndexOid. Invalid input will trigger an assert
   * @return whether the operation succeeded
   */
  bool DropIndex(index_oid_t index) const;

  /**
   * Inform the catalog of where the underlying implementation of the index is
   * @param index OID in the catalog, this must be a valid oid from GetIndexOid. Invalid input will trigger an assert
   * @param index_ptr to the memory where the index is
   * @return whether the operation was successful
   * @warning The index pointer that is passed in must be on the heap as the
   * catalog will take ownership of it and schedule its deletion with the GC
   * at the appropriate time.
   */
  bool SetIndexPointer(index_oid_t index, storage::index::Index *index_ptr) const;

  /**
   * Obtain the pointer to the index
   * @param index to which we want a pointer, this must be a valid oid from GetIndexOid. Invalid input will trigger an
   * assert
   * @return the pointer to the index
   */
  common::ManagedPointer<storage::index::Index> GetIndex(index_oid_t index) const;

  /**
   * Obtain the name of the index
<<<<<<< HEAD
   * @param index to which we want the name
   * @return name of the index. Invalid oid returns empty string.
   */
  std::string GetIndexName(index_oid_t index) const;
=======
   * @param index to which we want the name. The oid must be valid, otherwise triggers assertion
   * @return name of the index.
   */
  std::string_view GetIndexName(index_oid_t index) const;
>>>>>>> f2fd6474

  /**
   * Adds a language to the catalog (with default parameters for now) if
   * it doesn't exist in pg_language already
   * @param lanname name of language
   * @return oid of added language if it didn't exist before or INVALID_LANGUAGE_OID if else
   */
  language_oid_t CreateLanguage(const std::string &lanname);

  /**
   * Gets a language's oid from the catalog if it exists in pg_language
   * @param lanname name of language
   * @return oid of requested language if it exists or INVALID_LANGUAGE_OID if else
   */
  language_oid_t GetLanguageOid(const std::string &lanname);

  /**
   * Drops a language from the catalog
   * @param language_oid oid of the language to drop
   * @return true iff the langauge was successfully found and dropped
   */
  bool DropLanguage(language_oid_t language_oid);

  /**
   * Creates a procedure for the pg_proc table
   * @param procname name of process to add
   * @param language_oid oid of language this process is written in
   * @param procns namespace of process to add
   * @param args names of arguments to this proc
   * @param arg_types types of arguments to this proc in the same order as in args (only for in and inout
   *        arguments)
   * @param all_arg_types types of all arguments
   * @param arg_modes modes of arguments in the same order as in args
   * @param rettype oid of the type of return value
   * @param src source code of proc
   * @param is_aggregate true iff this is an aggregate procedure
   * @return oid of created proc entry
   * @warning does not support variadics yet
   */
  proc_oid_t CreateProcedure(const std::string &procname, language_oid_t language_oid, namespace_oid_t procns,
                             const std::vector<std::string> &args, const std::vector<type_oid_t> &arg_types,
                             const std::vector<type_oid_t> &all_arg_types,
                             const std::vector<postgres::PgProc::ArgModes> &arg_modes, type_oid_t rettype,
                             const std::string &src, bool is_aggregate);

  /**
   * Drops a procedure from the pg_proc table
   * @param proc_oid oid of process to drop
   * @return true iff the process was successfully found and dropped
   */
  bool DropProcedure(proc_oid_t proc_oid);

  /**
   * Gets the oid of a procedure from pg_proc given a requested name and namespace
   * This lookup will return the first one found through a sequential scan through
   * the current search path
   * @param procname name of the proc to lookup
   * @param all_arg_types vector of types of arguments of procedure to look up
   * @return the oid of the found proc if found else INVALID_PROC_OID
   */
  proc_oid_t GetProcOid(const std::string &procname, const std::vector<type_oid_t> &all_arg_types);

  /**
   * Sets the proc context pointer column of proc_oid to func_context
   * @param proc_oid The proc_oid whose pointer column we are setting here
   * @param func_context The context object to set to
   * @return False if the given proc_oid is invalid, True if else
   */
  bool SetFunctionContextPointer(proc_oid_t proc_oid, const execution::functions::FunctionContext *func_context);

  /**
   * Gets the proc context pointer column of proc_oid
   * @param proc_oid The proc_oid whose pointer column we are getting here
   * @return nullptr if proc_oid is either invalid or there is no context object set for this proc_oid
   */
  common::ManagedPointer<execution::functions::FunctionContext> GetFunctionContext(proc_oid_t proc_oid);

  /**
   * Gets the statistics of a column from pg_statistic
   * @param table_oid table oid of table
   * @param col_oid column oid of column
   * @return column statistics
   */
  std::unique_ptr<optimizer::ColumnStatsBase> GetColumnStatistics(table_oid_t table_oid, col_oid_t col_oid);

  /**
   * Gets the statistics of a table from pg_statistic
   * @param table_oid table oid of table
   * @return table statistics
   */
  optimizer::TableStats GetTableStatistics(table_oid_t table_oid);

  /**
   * Returns the type oid of the given TypeId in pg_type
   * @param type
   * @return type_oid of type in pg_type
   */
  type_oid_t GetTypeOidFromTypeId(type::TypeId type);

  /**
   * @return BlockStore to be used for CREATE operations
   */
  common::ManagedPointer<storage::BlockStore> GetBlockStore() const;

  /**
   * @return managed pointer to transaction context
   */
  common::ManagedPointer<transaction::TransactionContext> GetTxn() const { return txn_; }

  /**
   * Instantiates a new accessor into the catalog for the given database.
   * @param catalog pointer to the catalog being accessed
   * @param dbc pointer to the database catalog being accessed
   * @param txn the transaction context for this accessor
   * @param cache CatalogCache object for this connection, or nullptr if disabled
   * @warning This constructor should never be called directly.  Instead you should get accessors from the catalog.
   */
  CatalogAccessor(const common::ManagedPointer<Catalog> catalog, const common::ManagedPointer<DatabaseCatalog> dbc,
                  const common::ManagedPointer<transaction::TransactionContext> txn,
                  const common::ManagedPointer<CatalogCache> cache)
      : catalog_(catalog),
        dbc_(dbc),
        txn_(txn),
        search_path_({postgres::PgNamespace::NAMESPACE_CATALOG_NAMESPACE_OID,
                      postgres::PgNamespace::NAMESPACE_DEFAULT_NAMESPACE_OID}),
        default_namespace_(postgres::PgNamespace::NAMESPACE_DEFAULT_NAMESPACE_OID),
        cache_(cache) {}

 private:
  const common::ManagedPointer<Catalog> catalog_;
  const common::ManagedPointer<DatabaseCatalog> dbc_;
  const common::ManagedPointer<transaction::TransactionContext> txn_;
  std::vector<namespace_oid_t> search_path_;
  namespace_oid_t default_namespace_;
  const common::ManagedPointer<CatalogCache> cache_ = nullptr;

  /**
   * A helper function to ensure that user-defined object names are standardized prior to doing catalog operations
   * @param name of object that should be sanitized/normalized
   */
  static void NormalizeObjectName(std::string *name) {
    std::transform(name->begin(), name->end(), name->begin(), [](auto &&c) { return std::tolower(c); });
  }
};

}  // namespace noisepage::catalog<|MERGE_RESOLUTION|>--- conflicted
+++ resolved
@@ -284,17 +284,10 @@
 
   /**
    * Obtain the name of the index
-<<<<<<< HEAD
-   * @param index to which we want the name
-   * @return name of the index. Invalid oid returns empty string.
-   */
-  std::string GetIndexName(index_oid_t index) const;
-=======
    * @param index to which we want the name. The oid must be valid, otherwise triggers assertion
    * @return name of the index.
    */
   std::string_view GetIndexName(index_oid_t index) const;
->>>>>>> f2fd6474
 
   /**
    * Adds a language to the catalog (with default parameters for now) if
