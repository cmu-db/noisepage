#pragma once

#include "catalog/schema.h"
#include "storage/projected_row.h"
#include "storage/sql_table.h"
#include "storage/storage_defs.h"
#include "transaction/transaction_context.h"

namespace terrier::catalog::postgres {

constexpr table_oid_t INDEX_TABLE_OID = table_oid_t(31);
constexpr index_oid_t INDEX_OID_INDEX_OID = index_oid_t(32);
constexpr index_oid_t INDEX_TABLE_INDEX_OID = index_oid_t(33);

/*
 * Column names of the form "IND[name]_COL_OID" are present in the PostgreSQL
 * catalog specification and columns of the form "IND_[name]_COL_OID" are
 * terrier-specific addtions (generally pointers to internal objects).
 */
<<<<<<< HEAD
#define INDOID_COL_OID col_oid_t(1)          // INTEGER (pkey, fkey: pg_class)
#define INDRELID_COL_OID col_oid_t(2)        // INTEGER (fkey: pg_class)
#define INDISUNIQUE_COL_OID col_oid_t(3)     // BOOLEAN
#define INDISPRIMARY_COL_OID col_oid_t(4)    // BOOLEAN
#define INDISEXCLUSION_COL_OID col_oid_t(5)  // BOOLEAN
#define INDIMMEDIATE_COL_OID col_oid_t(6)    // BOOLEAN
#define INDISVALID_COL_OID col_oid_t(7)      // BOOLEAN
#define INDISREADY_COL_OID col_oid_t(8)      // BOOLEAN
#define INDISLIVE_COL_OID col_oid_t(9)       // BOOLEAN
#define IND_TYPE_COL_OID col_oid_t(10)       // CHAR (see IndexSchema)
#define PG_INDEX_ALL_COL_OIDS                                                                             \
  {                                                                                                       \
    INDOID_COL_OID, INDRELID_COL_OID, INDISUNIQUE_COL_OID, INDISPRIMARY_COL_OID, INDISEXCLUSION_COL_OID,  \
        INDIMMEDIATE_COL_OID, INDISVALID_COL_OID, INDISREADY_COL_OID, INDISLIVE_COL_OID, IND_TYPE_COL_OID \
  }

=======
constexpr col_oid_t INDOID_COL_OID = col_oid_t(1);          // INTEGER (pkey, fkey: pg_class)
constexpr col_oid_t INDRELID_COL_OID = col_oid_t(2);        // INTEGER (fkey: pg_class)
constexpr col_oid_t INDISUNIQUE_COL_OID = col_oid_t(3);     // BOOLEAN
constexpr col_oid_t INDISPRIMARY_COL_OID = col_oid_t(4);    // BOOLEAN
constexpr col_oid_t INDISEXCLUSION_COL_OID = col_oid_t(5);  // BOOLEAN
constexpr col_oid_t INDIMMEDIATE_COL_OID = col_oid_t(6);    // BOOLEAN
constexpr col_oid_t INDISVALID_COL_OID = col_oid_t(7);      // BOOLEAN
constexpr col_oid_t INDISREADY_COL_OID = col_oid_t(8);      // BOOLEAN
constexpr col_oid_t INDISLIVE_COL_OID = col_oid_t(9);       // BOOLEAN

constexpr std::array<col_oid_t, 9> PG_INDEX_ALL_COL_OIDS = {
    INDOID_COL_OID,       INDRELID_COL_OID,   INDISUNIQUE_COL_OID, INDISPRIMARY_COL_OID, INDISEXCLUSION_COL_OID,
    INDIMMEDIATE_COL_OID, INDISVALID_COL_OID, INDISREADY_COL_OID,  INDISLIVE_COL_OID};
>>>>>>> 1eec7376
}  // namespace terrier::catalog::postgres<|MERGE_RESOLUTION|>--- conflicted
+++ resolved
@@ -17,24 +17,6 @@
  * catalog specification and columns of the form "IND_[name]_COL_OID" are
  * terrier-specific addtions (generally pointers to internal objects).
  */
-<<<<<<< HEAD
-#define INDOID_COL_OID col_oid_t(1)          // INTEGER (pkey, fkey: pg_class)
-#define INDRELID_COL_OID col_oid_t(2)        // INTEGER (fkey: pg_class)
-#define INDISUNIQUE_COL_OID col_oid_t(3)     // BOOLEAN
-#define INDISPRIMARY_COL_OID col_oid_t(4)    // BOOLEAN
-#define INDISEXCLUSION_COL_OID col_oid_t(5)  // BOOLEAN
-#define INDIMMEDIATE_COL_OID col_oid_t(6)    // BOOLEAN
-#define INDISVALID_COL_OID col_oid_t(7)      // BOOLEAN
-#define INDISREADY_COL_OID col_oid_t(8)      // BOOLEAN
-#define INDISLIVE_COL_OID col_oid_t(9)       // BOOLEAN
-#define IND_TYPE_COL_OID col_oid_t(10)       // CHAR (see IndexSchema)
-#define PG_INDEX_ALL_COL_OIDS                                                                             \
-  {                                                                                                       \
-    INDOID_COL_OID, INDRELID_COL_OID, INDISUNIQUE_COL_OID, INDISPRIMARY_COL_OID, INDISEXCLUSION_COL_OID,  \
-        INDIMMEDIATE_COL_OID, INDISVALID_COL_OID, INDISREADY_COL_OID, INDISLIVE_COL_OID, IND_TYPE_COL_OID \
-  }
-
-=======
 constexpr col_oid_t INDOID_COL_OID = col_oid_t(1);          // INTEGER (pkey, fkey: pg_class)
 constexpr col_oid_t INDRELID_COL_OID = col_oid_t(2);        // INTEGER (fkey: pg_class)
 constexpr col_oid_t INDISUNIQUE_COL_OID = col_oid_t(3);     // BOOLEAN
@@ -44,9 +26,9 @@
 constexpr col_oid_t INDISVALID_COL_OID = col_oid_t(7);      // BOOLEAN
 constexpr col_oid_t INDISREADY_COL_OID = col_oid_t(8);      // BOOLEAN
 constexpr col_oid_t INDISLIVE_COL_OID = col_oid_t(9);       // BOOLEAN
+constexpr col_oid_t IND_TYPE_COL_OID = col_oid_t(10);       // CHAR (see IndexSchema)
 
-constexpr std::array<col_oid_t, 9> PG_INDEX_ALL_COL_OIDS = {
+constexpr std::array<col_oid_t, 10> PG_INDEX_ALL_COL_OIDS = {
     INDOID_COL_OID,       INDRELID_COL_OID,   INDISUNIQUE_COL_OID, INDISPRIMARY_COL_OID, INDISEXCLUSION_COL_OID,
-    INDIMMEDIATE_COL_OID, INDISVALID_COL_OID, INDISREADY_COL_OID,  INDISLIVE_COL_OID};
->>>>>>> 1eec7376
+    INDIMMEDIATE_COL_OID, INDISVALID_COL_OID, INDISREADY_COL_OID,  INDISLIVE_COL_OID,    IND_TYPE_COL_OID};
 }  // namespace terrier::catalog::postgres