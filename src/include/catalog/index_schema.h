--- conflicted
+++ resolved
@@ -44,7 +44,8 @@
      * @param definition definition of this attribute
      */
     Column(std::string name, type::TypeId type_id, bool nullable, const parser::AbstractExpression &definition)
-        : name_(std::move(name)), oid_(INVALID_INDEXKEYCOL_OID), packed_type_(0), definition_(definition.Copy()) {
+        : name_(std::move(name)), oid_(INVALID_INDEXKEYCOL_OID), packed_type_(0),
+          definition_(std::shared_ptr<parser::AbstractExpression>(const_cast<parser::AbstractExpression*>(definition.Copy()))) {
       TERRIER_ASSERT(!(type_id == type::TypeId::VARCHAR || type_id == type::TypeId::VARBINARY),
                      "Non-varlen constructor.");
       SetTypeId(type_id);
@@ -61,7 +62,8 @@
      */
     Column(std::string name, type::TypeId type_id, uint16_t max_varlen_size, bool nullable,
            const parser::AbstractExpression &definition)
-        : name_(std::move(name)), oid_(INVALID_INDEXKEYCOL_OID), packed_type_(0), definition_(definition.Copy()) {
+        : name_(std::move(name)), oid_(INVALID_INDEXKEYCOL_OID), packed_type_(0),
+          definition_(std::shared_ptr<parser::AbstractExpression>(const_cast<parser::AbstractExpression*>(definition.Copy()))) {
       TERRIER_ASSERT(type_id == type::TypeId::VARCHAR || type_id == type::TypeId::VARBINARY, "Varlen constructor.");
       TERRIER_ASSERT(definition_.use_count() == 1, "This expression should only be shared using managed pointers");
       SetTypeId(type_id);
@@ -77,7 +79,7 @@
         : name_(old_column.name_),
           oid_(old_column.oid_),
           packed_type_(old_column.packed_type_),
-          definition_(old_column.definition_->Copy()) {
+          definition_(std::shared_ptr<parser::AbstractExpression>(const_cast<parser::AbstractExpression*>(old_column.definition_->Copy()))) {
       TERRIER_ASSERT(definition_.use_count() == 1, "This expression should only be shared using managed pointers");
     }
 
@@ -149,7 +151,7 @@
       SetMaxVarlenSize(j.at("max_varlen_size").get<uint16_t>());
       SetNullable(j.at("nullable").get<bool>());
       SetOid(j.at("oid").get<indexkeycol_oid_t>());
-      definition_ = parser::DeserializeExpression(j.at("definition"));
+      definition_ = std::shared_ptr<parser::AbstractExpression>(parser::DeserializeExpression(j.at("definition")));
     }
 
    private:
@@ -230,11 +232,11 @@
   bool Unique() const { return is_unique_; }
 
   /**
-<<<<<<< HEAD
    * @return true if this index is queryable
    */
   bool Valid() const { return is_valid_; }
-=======
+
+  /**
    * @return true if this schema is for a unique index
    */
   bool Primary() const { return is_primary_; }
@@ -293,7 +295,6 @@
 
     return schema;
   }
->>>>>>> fd6438d6
 
  private:
   friend class DatabaseCatalog;
