--- conflicted
+++ resolved
@@ -10,11 +10,8 @@
 #include "common/json.h"
 #include "common/macros.h"
 #include "parser/expression/abstract_expression.h"
-<<<<<<< HEAD
 #include "storage/index/index_defs.h"
-=======
 #include "parser/expression/column_value_expression.h"
->>>>>>> 00355ab5
 #include "type/type_id.h"
 
 namespace terrier {
@@ -368,11 +365,8 @@
  private:
   friend class DatabaseCatalog;
   std::vector<Column> columns_;
-<<<<<<< HEAD
   storage::index::IndexType type_;
-=======
   std::vector<col_oid_t> indexed_oids_;
->>>>>>> 00355ab5
   bool is_unique_;
   bool is_primary_;
   bool is_exclusion_;
