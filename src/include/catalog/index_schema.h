--- conflicted
+++ resolved
@@ -227,19 +227,7 @@
         is_exclusion_(is_exclusion),
         is_immediate_(is_immediate) {
     TERRIER_ASSERT((is_primary && is_unique) || (!is_primary), "is_primary requires is_unique to be true as well.");
-<<<<<<< HEAD
-    for (uint32_t i = 0; i < columns_.size(); i++) {
-      // If not all columns assigned OIDs, then clear the map because this is
-      // a definition of a new/modified table not a catalog generated schema.
-      if (columns_[i].Oid() == catalog::INVALID_INDEXKEYCOL_OID) {
-        key_oid_to_offset.clear();
-        return;
-      }
-      key_oid_to_offset[columns_[i].Oid()] = i;
-    }
-=======
     ExtractIndexedColOids();
->>>>>>> ca3439c8
   }
 
   IndexSchema() = default;
@@ -272,21 +260,7 @@
   }
 
   /**
-<<<<<<< HEAD
-   * @param col_oid identifier of a Column in the schema
-   * @return description of the schema for a specific column
-   */
-  const Column &GetColumn(const indexkeycol_oid_t col_oid) const {
-    TERRIER_ASSERT(key_oid_to_offset.count(col_oid) > 0, "col_oid does not exist in this Schema");
-    const uint32_t col_offset = key_oid_to_offset.at(col_oid);
-    return columns_[col_offset];
-  }
-
-  /**
-   * @return true if this schema is for a unique index
-=======
    * @return true if is a unique index
->>>>>>> ca3439c8
    */
   bool Unique() const { return is_unique_; }
 
@@ -408,17 +382,6 @@
   bool is_primary_;
   bool is_exclusion_;
   bool is_immediate_;
-<<<<<<< HEAD
-  bool is_valid_;
-  bool is_ready_;
-  bool is_live_;
-  std::unordered_map<indexkeycol_oid_t, uint32_t> key_oid_to_offset;
-
-  void SetValid(const bool is_valid) { is_valid_ = is_valid; }
-  void SetReady(const bool is_ready) { is_ready_ = is_ready; }
-  void SetLive(const bool is_live) { is_live_ = is_live; }
-=======
->>>>>>> ca3439c8
 
   friend class Catalog;
   friend class postgres::Builder;
