#pragma once

#include <memory>
#include <string>
#include <utility>
#include <vector>
#include "catalog/catalog_defs.h"
#include "common/json.h"
#include "common/macros.h"
#include "parser/expression/abstract_expression.h"
#include "storage/index/index_defs.h"
#include "type/type_id.h"

namespace terrier {
class StorageTestUtil;
}

namespace terrier::tpcc {
class Schemas;
}

namespace terrier::catalog {
class DatabaseCatalog;

namespace postgres {
class Builder;
}

/**
 * A schema for an index.  It contains the definitions for the columns in the
 * key as well as additional metdata.
 */
class IndexSchema {
 public:
  /**
   * A column of the index key has an identifier, type, and describes whether it can be null.
   */
  class Column {
   public:
    /**
     * Non-varlen constructor for index key columns.
     * @param name column name (column name or "expr")
     * @param type_id the non-varlen type of the column
     * @param nullable whether the column is nullable
     * @param definition definition of this attribute
     */
    Column(std::string name, type::TypeId type_id, bool nullable, const parser::AbstractExpression &definition)
        : name_(std::move(name)), oid_(INVALID_INDEXKEYCOL_OID), packed_type_(0), definition_(definition.Copy()) {
      TERRIER_ASSERT(!(type_id == type::TypeId::VARCHAR || type_id == type::TypeId::VARBINARY),
                     "Non-varlen constructor.");
      SetTypeId(type_id);
      SetNullable(nullable);
    }

    /**
     * Varlen constructor for index key columns.
     * @param name column name (column name or "expr")
     * @param type_id the varlen type of the column
     * @param max_varlen_size the maximum varlen size
     * @param nullable whether the column is nullable
     * @param definition definition of this attribute
     */
    Column(std::string name, type::TypeId type_id, uint16_t max_varlen_size, bool nullable,
           const parser::AbstractExpression &definition)
        : name_(std::move(name)), oid_(INVALID_INDEXKEYCOL_OID), packed_type_(0), definition_(definition.Copy()) {
      TERRIER_ASSERT(type_id == type::TypeId::VARCHAR || type_id == type::TypeId::VARBINARY, "Varlen constructor.");
      TERRIER_ASSERT(definition_.use_count() == 1, "This expression should only be shared using managed pointers");
      SetTypeId(type_id);
      SetNullable(nullable);
      SetMaxVarlenSize(max_varlen_size);
    }

    /**
     * Overrides default copy constructor to ensure we do a deep copy on the abstract expressions
     * @param old_column to be copied
     */
    Column(const Column &old_column)
        : name_(old_column.name_),
          oid_(old_column.oid_),
          packed_type_(old_column.packed_type_),
          definition_(old_column.definition_->Copy()) {
      TERRIER_ASSERT(definition_.use_count() == 1, "This expression should only be shared using managed pointers");
    }

    /**
     * @return column name
     */
    const std::string &Name() const { return name_; }

    /**
     * @return oid of this key column
     */
    indexkeycol_oid_t Oid() const { return oid_; }

    /**
     * @return definition expression
     */
    common::ManagedPointer<const parser::AbstractExpression> StoredExpression() const {
      TERRIER_ASSERT(definition_.use_count() == 1, "This expression should only be shared using managed pointers");
      return common::ManagedPointer(static_cast<const parser::AbstractExpression *>(definition_.get()));
    }

    /**
     * @warning only defined for varlen types
     * @return maximum varlen size of this varlen column
     */
    uint16_t MaxVarlenSize() const { return static_cast<uint16_t>((packed_type_ & MASK_VARLEN) >> OFFSET_VARLEN); }

    /**
     * @return size of the attribute in bytes. Varlen attributes have the sign bit set.
     */
    uint8_t AttrSize() const { return type::TypeUtil::GetTypeSize(Type()); }

    /**
     * @return type of this key column
     */
    type::TypeId Type() const { return static_cast<type::TypeId>(packed_type_ & MASK_TYPE); }

    /**
     * @return true if this column is nullable
     */
    bool Nullable() const { return static_cast<bool>(packed_type_ & MASK_NULLABLE); }

    /**
     * Default constructor for deserialization
     */
    Column() = default;

    /**
     * @return column serialized to json
     */
    nlohmann::json ToJson() const {
      nlohmann::json j;
      j["name"] = name_;
      j["type"] = Type();
      j["max_varlen_size"] = MaxVarlenSize();
      j["nullable"] = Nullable();
      j["oid"] = oid_;
      j["definition"] = definition_;
      return j;
    }

    /**
     * Deserializes a column
     * @param j serialized column
     */
    void FromJson(const nlohmann::json &j) {
      name_ = j.at("name").get<std::string>();
      SetTypeId(j.at("type").get<type::TypeId>());
      SetMaxVarlenSize(j.at("max_varlen_size").get<uint16_t>());
      SetNullable(j.at("nullable").get<bool>());
      SetOid(j.at("oid").get<indexkeycol_oid_t>());
      definition_ = parser::DeserializeExpression(j.at("definition"));
    }

   private:
    static constexpr uint32_t MASK_VARLEN = 0x00FFFF00;
    static constexpr uint32_t MASK_NULLABLE = 0x00000080;
    static constexpr uint32_t MASK_TYPE = 0x0000007F;
    static constexpr uint32_t OFFSET_VARLEN = 8;

    std::string name_;
    indexkeycol_oid_t oid_;
    uint32_t packed_type_;

    // TODO(John) this should become a unique_ptr as part of addressing #489
    std::shared_ptr<parser::AbstractExpression> definition_;

    // TODO(John): Should these "OIDS" be implicitly set by the index in the columns?
    void SetOid(indexkeycol_oid_t oid) { oid_ = oid; }

    void SetMaxVarlenSize(uint16_t max_varlen_size) {
      TERRIER_ASSERT((packed_type_ & MASK_VARLEN) == 0, "Should only set max varlen size once.");
      const auto varlen_bits = (max_varlen_size << OFFSET_VARLEN) & MASK_VARLEN;
      packed_type_ = packed_type_ | varlen_bits;
    }

    void SetTypeId(type::TypeId type_id) {
      TERRIER_ASSERT((packed_type_ & MASK_TYPE) == 0, "Should only set type once.");
      packed_type_ = packed_type_ | (static_cast<uint32_t>(type_id) & MASK_TYPE);
    }

    void SetNullable(bool nullable) {
      TERRIER_ASSERT((packed_type_ & MASK_NULLABLE) == 0, "Should only set nullability once.");
      packed_type_ = nullable ? packed_type_ | MASK_NULLABLE : packed_type_;
    }

    friend class DatabaseCatalog;
    friend class postgres::Builder;

    friend class tpcc::Schemas;
    friend class terrier::StorageTestUtil;
  };

  /**
   * Instantiates a new catalog description of an index
   * @param columns describing the individual parts of the key
   * @param type backing data structure of the index
   * @param is_unique indicating whether the same key can be (logically) visible repeats are allowed in the index
   * @param is_primary indicating whether this will be the index for a primary key
   * @param is_exclusion indicating whether this index is for exclusion constraints
   * @param is_immediate indicating that the uniqueness check fails at insertion time
   */
  IndexSchema(std::vector<Column> columns, const storage::index::IndexType type, const bool is_unique,
              const bool is_primary, const bool is_exclusion, const bool is_immediate)
      : columns_(std::move(columns)),
        type_(type),
        is_unique_(is_unique),
        is_primary_(is_primary),
        is_exclusion_(is_exclusion),
        is_immediate_(is_immediate) {
    TERRIER_ASSERT((is_primary && is_unique) || (!is_primary), "is_primary requires is_unique to be true as well.");
  }

  IndexSchema() = default;

  /**
   * @return the columns which define the index's schema
   */
  const std::vector<Column> &GetColumns() const { return columns_; }

  /**
   * @param index in the column vector for the requested column
   * @return requested key column
   */
  const Column &GetColumn(int index) const { return columns_.at(index); }

  /**
<<<<<<< HEAD
   * @return true if is a unique index
=======
   * @param name name of the Column to access
   * @return description of the schema for a specific column
   * @throw std::out_of_range if the column doesn't exist.
   */
  const Column &GetColumn(const std::string &name) const {
    for (auto &c : columns_) {
      if (c.Name() == name) {
        return c;
      }
    }
    // TODO(John): Should this be a TERRIER_ASSERT to have the same semantics
    // as the other accessor methods above?
    throw std::out_of_range("Column name doesn't exist");
  }

  /**
   * @return true if this schema is for a unique index
>>>>>>> 4e1835b6
   */
  bool Unique() const { return is_unique_; }

  /**
   * @return true if index represents the primary key of the table (Unique should always be true when this is true)
   */
  bool Primary() const { return is_primary_; }

  /**
   * @return true if index supports an exclusion constraint
   */
  bool Exclusion() const { return is_exclusion_; }

  /**
   * @return true if uniqueness check is enforced immediately on insertion
   */
  bool Immediate() const { return is_immediate_; }

  /**
   * @return the backend that should be used to implement this index
   */
  storage::index::IndexType Type() const { return type_; }

  /**
   * @param index_type that should be used to back this index
   */
  void SetType(storage::index::IndexType index_type) { type_ = index_type; }

  /**
   * @return serialized schema
   */
  nlohmann::json ToJson() const {
    // Only need to serialize columns_ because col_oid_to_offset is derived from columns_
    nlohmann::json j;
    j["columns"] = columns_;
    j["type"] = static_cast<char>(type_);
    j["unique"] = is_unique_;
    j["primary"] = is_primary_;
    j["exclusion"] = is_exclusion_;
    j["immediate"] = is_immediate_;
    return j;
  }

  /**
   * Should not be used. See TERRIER_ASSERT
   */
  void FromJson(const nlohmann::json &j) {
    TERRIER_ASSERT(false, "Schema::FromJson should never be invoked directly; use DeserializeSchema");
  }

  /**
   * Deserialize a schema
   * @param j json containing serialized schema
   * @return deserialized schema object
   */
  std::shared_ptr<IndexSchema> static DeserializeSchema(const nlohmann::json &j) {
    auto columns = j.at("columns").get<std::vector<IndexSchema::Column>>();
    auto unique = j.at("unique").get<bool>();
    auto primary = j.at("primary").get<bool>();
    auto exclusion = j.at("exclusion").get<bool>();
    auto immediate = j.at("immediate").get<bool>();
    auto type = static_cast<storage::index::IndexType>(j.at("type").get<char>());

    auto schema = std::make_shared<IndexSchema>(columns, type, unique, primary, exclusion, immediate);

    return schema;
  }

 private:
  friend class DatabaseCatalog;
  std::vector<Column> columns_;
  storage::index::IndexType type_;
  bool is_unique_;
  bool is_primary_;
  bool is_exclusion_;
  bool is_immediate_;

  friend class Catalog;
  friend class postgres::Builder;
};

DEFINE_JSON_DECLARATIONS(IndexSchema::Column);
DEFINE_JSON_DECLARATIONS(IndexSchema);

}  // namespace terrier::catalog<|MERGE_RESOLUTION|>--- conflicted
+++ resolved
@@ -226,9 +226,6 @@
   const Column &GetColumn(int index) const { return columns_.at(index); }
 
   /**
-<<<<<<< HEAD
-   * @return true if is a unique index
-=======
    * @param name name of the Column to access
    * @return description of the schema for a specific column
    * @throw std::out_of_range if the column doesn't exist.
@@ -245,8 +242,7 @@
   }
 
   /**
-   * @return true if this schema is for a unique index
->>>>>>> 4e1835b6
+   * @return true if is a unique index
    */
   bool Unique() const { return is_unique_; }
 
