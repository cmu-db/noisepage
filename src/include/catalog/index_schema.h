#pragma once

#include <deque>
#include <memory>
#include <string>
#include <unordered_map>
#include <utility>
#include <vector>
#include "catalog/catalog_defs.h"
#include "common/json.h"
#include "common/macros.h"
#include "parser/expression/abstract_expression.h"
#include "parser/expression/column_value_expression.h"
#include "storage/index/index_defs.h"
#include "type/type_id.h"

namespace terrier {
class StorageTestUtil;
}

namespace terrier::storage {
class RecoveryManager;
}

namespace terrier::tpcc {
class Schemas;
}

namespace terrier::catalog {
class DatabaseCatalog;

namespace postgres {
class Builder;
}

/**
 * A schema for an index.  It contains the definitions for the columns in the
 * key as well as additional metdata.
 */
class IndexSchema {
 public:
  /**
   * A column of the index key has an identifier, type, and describes whether it can be null.
   */
  class Column {
   public:
    /**
     * Non-varlen constructor for index key columns.
     * @param name column name (column name or "expr")
     * @param type_id the non-varlen type of the column
     * @param nullable whether the column is nullable
     * @param definition definition of this attribute
     */
    Column(std::string name, type::TypeId type_id, bool nullable, const parser::AbstractExpression &definition)
        : name_(std::move(name)), oid_(INVALID_INDEXKEYCOL_OID), packed_type_(0), definition_(definition.Copy()) {
      TERRIER_ASSERT(!(type_id == type::TypeId::VARCHAR || type_id == type::TypeId::VARBINARY),
                     "Non-varlen constructor.");
      SetTypeId(type_id);
      SetNullable(nullable);
    }

    /**
     * Varlen constructor for index key columns.
     * @param name column name (column name or "expr")
     * @param type_id the varlen type of the column
     * @param max_varlen_size the maximum varlen size
     * @param nullable whether the column is nullable
     * @param definition definition of this attribute
     */
    Column(std::string name, type::TypeId type_id, uint16_t max_varlen_size, bool nullable,
           const parser::AbstractExpression &definition)
        : name_(std::move(name)), oid_(INVALID_INDEXKEYCOL_OID), packed_type_(0), definition_(definition.Copy()) {
      TERRIER_ASSERT(type_id == type::TypeId::VARCHAR || type_id == type::TypeId::VARBINARY, "Varlen constructor.");
      SetTypeId(type_id);
      SetNullable(nullable);
      SetMaxVarlenSize(max_varlen_size);
    }

    /**
     * Overrides default copy constructor to ensure we do a deep copy on the abstract expressions
     * @param old_column to be copied
     */
    Column(const Column &old_column)
        : name_(old_column.name_),
          oid_(old_column.oid_),
          packed_type_(old_column.packed_type_),
          definition_(old_column.definition_->Copy()) {}

    /**
     * Allows operator= to call Column's custom copy-constructor.
     * @param col column to be copied
     * @return the current column after update
     */
    Column &operator=(const Column &col) {
      name_ = col.name_;
      oid_ = col.oid_;
      packed_type_ = col.packed_type_;
      definition_ = col.definition_->Copy();
      return *this;
    }

    /**
     * @return column name
     */
    const std::string &Name() const { return name_; }

    /**
     * @return oid of this key column
     */
    indexkeycol_oid_t Oid() const { return oid_; }

    /**
     * @return definition expression
     */
    common::ManagedPointer<const parser::AbstractExpression> StoredExpression() const {
      return common::ManagedPointer(static_cast<const parser::AbstractExpression *>(definition_.get()));
    }

    /**
     * @warning only defined for varlen types
     * @return maximum varlen size of this varlen column
     */
    uint16_t MaxVarlenSize() const { return static_cast<uint16_t>((packed_type_ & MASK_VARLEN) >> OFFSET_VARLEN); }

    /**
     * @return size of the attribute in bytes. Varlen attributes have the sign bit set.
     */
    uint8_t AttrSize() const { return type::TypeUtil::GetTypeSize(Type()); }

    /**
     * @return type of this key column
     */
    type::TypeId Type() const { return static_cast<type::TypeId>(packed_type_ & MASK_TYPE); }

    /**
     * @return true if this column is nullable
     */
    bool Nullable() const { return static_cast<bool>(packed_type_ & MASK_NULLABLE); }

    /**
     * Default constructor for deserialization
     */
    Column() = default;

    /**
     * @return column serialized to json
     */
    nlohmann::json ToJson() const {
      nlohmann::json j;
      j["name"] = name_;
      j["type"] = Type();
      j["max_varlen_size"] = MaxVarlenSize();
      j["nullable"] = Nullable();
      j["oid"] = oid_;
      j["definition"] = definition_->ToJson();
      return j;
    }

    /**
     * Deserializes a column
     * @param j serialized column
     */
    std::vector<std::unique_ptr<parser::AbstractExpression>> FromJson(const nlohmann::json &j) {
      name_ = j.at("name").get<std::string>();
      SetTypeId(j.at("type").get<type::TypeId>());
      SetMaxVarlenSize(j.at("max_varlen_size").get<uint16_t>());
      SetNullable(j.at("nullable").get<bool>());
      SetOid(j.at("oid").get<indexkeycol_oid_t>());
      auto deserialized = parser::DeserializeExpression(j.at("definition"));
      definition_ = std::move(deserialized.result_);
      return std::move(deserialized.non_owned_exprs_);
    }

   private:
    static constexpr uint32_t MASK_VARLEN = 0x00FFFF00;
    static constexpr uint32_t MASK_NULLABLE = 0x00000080;
    static constexpr uint32_t MASK_TYPE = 0x0000007F;
    static constexpr uint32_t OFFSET_VARLEN = 8;

    std::string name_;
    indexkeycol_oid_t oid_;
    uint32_t packed_type_;

    std::unique_ptr<parser::AbstractExpression> definition_;

    // TODO(John): Should these "OIDS" be implicitly set by the index in the columns?
    void SetOid(indexkeycol_oid_t oid) { oid_ = oid; }

    void SetMaxVarlenSize(uint16_t max_varlen_size) {
      TERRIER_ASSERT((packed_type_ & MASK_VARLEN) == 0, "Should only set max varlen size once.");
      const auto varlen_bits = (max_varlen_size << OFFSET_VARLEN) & MASK_VARLEN;
      packed_type_ = packed_type_ | varlen_bits;
    }

    void SetTypeId(type::TypeId type_id) {
      TERRIER_ASSERT((packed_type_ & MASK_TYPE) == 0, "Should only set type once.");
      packed_type_ = packed_type_ | (static_cast<uint32_t>(type_id) & MASK_TYPE);
    }

    void SetNullable(bool nullable) {
      TERRIER_ASSERT((packed_type_ & MASK_NULLABLE) == 0, "Should only set nullability once.");
      packed_type_ = nullable ? packed_type_ | MASK_NULLABLE : packed_type_;
    }

    friend class DatabaseCatalog;
    friend class postgres::Builder;

    friend class tpcc::Schemas;
    friend class terrier::StorageTestUtil;
  };

  /**
   * Instantiates a new catalog description of an index
   * @param columns describing the individual parts of the key
   * @param type backing data structure of the index
   * @param is_unique indicating whether the same key can be (logically) visible repeats are allowed in the index
   * @param is_primary indicating whether this will be the index for a primary key
   * @param is_exclusion indicating whether this index is for exclusion constraints
   * @param is_immediate indicating that the uniqueness check fails at insertion time
   */
  IndexSchema(std::vector<Column> columns, const storage::index::IndexType type, const bool is_unique,
              const bool is_primary, const bool is_exclusion, const bool is_immediate)
      : columns_(std::move(columns)),
        type_(type),
        is_unique_(is_unique),
        is_primary_(is_primary),
        is_exclusion_(is_exclusion),
        is_immediate_(is_immediate) {
    TERRIER_ASSERT((is_primary && is_unique) || (!is_primary), "is_primary requires is_unique to be true as well.");
    ExtractIndexedColOids();
  }

  IndexSchema() = default;

  /**
   * @return the columns which define the index's schema
   */
  const std::vector<Column> &GetColumns() const { return columns_; }

  /**
   * @param index in the column vector for the requested column
   * @return requested key column
   */
  const Column &GetColumn(uint32_t index) const { return columns_.at(index); }

  /**
   * @param name name of the Column to access
   * @return description of the schema for a specific column
   * @throw std::out_of_range if the column doesn't exist.
   */
  const Column &GetColumn(const std::string &name) const {
    for (auto &c : columns_) {
      if (c.Name() == name) {
        return c;
      }
    }
    // TODO(John): Should this be a TERRIER_ASSERT to have the same semantics
    // as the other accessor methods above?
    throw std::out_of_range("Column name doesn't exist");
  }

  /**
<<<<<<< HEAD
   * @param name name of the Column to access
   * @return description of the schema for a specific column
   * @throw std::out_of_range if the column doesn't exist.
   */
  const Column &GetColumn(const std::string &name) const {
    for (auto &c : columns_) {
      if (c.Name() == name) {
        return c;
      }
    }
    // TODO(John): Should this be a TERRIER_ASSERT to have the same semantics
    // as the other accessor methods above?
    throw std::out_of_range("Column name doesn't exist");
  }

  /**
   * @return true if this schema is for a unique index
=======
   * @return true if is a unique index
>>>>>>> 13d4b1db
   */
  bool Unique() const { return is_unique_; }

  /**
   * @return true if index represents the primary key of the table (Unique should always be true when this is true)
   */
  bool Primary() const { return is_primary_; }

  /**
   * @return true if index supports an exclusion constraint
   */
  bool Exclusion() const { return is_exclusion_; }

  /**
   * @return true if uniqueness check is enforced immediately on insertion
   */
  bool Immediate() const { return is_immediate_; }

  /**
   * @return the backend that should be used to implement this index
   */
  storage::index::IndexType Type() const { return type_; }

  /**
   * @param index_type that should be used to back this index
   */
  void SetType(storage::index::IndexType index_type) { type_ = index_type; }

  /**
   * @return serialized schema
   */
  nlohmann::json ToJson() const {
    // Only need to serialize columns_ because col_oid_to_offset is derived from columns_
    nlohmann::json j;
    j["columns"] = columns_;
    j["type"] = static_cast<char>(type_);
    j["unique"] = is_unique_;
    j["primary"] = is_primary_;
    j["exclusion"] = is_exclusion_;
    j["immediate"] = is_immediate_;
    return j;
  }

  /**
   * Should not be used. See TERRIER_ASSERT
   */
  void FromJson(const nlohmann::json &j) {
    TERRIER_ASSERT(false, "Schema::FromJson should never be invoked directly; use DeserializeSchema");
  }

  /**
   * Deserialize a schema
   * @param j json containing serialized schema
   * @return deserialized schema object
   */
  std::shared_ptr<IndexSchema> static DeserializeSchema(const nlohmann::json &j) {
    auto columns = j.at("columns").get<std::vector<IndexSchema::Column>>();

    auto unique = j.at("unique").get<bool>();
    auto primary = j.at("primary").get<bool>();
    auto exclusion = j.at("exclusion").get<bool>();
    auto immediate = j.at("immediate").get<bool>();
    auto type = static_cast<storage::index::IndexType>(j.at("type").get<char>());

    auto schema = std::make_shared<IndexSchema>(columns, type, unique, primary, exclusion, immediate);

    return schema;
  }

  /**
   * @return map of index key oid to col_oid contained in that index key
   */
  const std::vector<col_oid_t> &GetIndexedColOids() const {
    TERRIER_ASSERT(!indexed_oids_.empty(),
                   "The indexed oids map should not be empty. Was ExtractIndexedColOids called before?");
    return indexed_oids_;
  }

  /**
   * @warning Calling this function will traverse the entire expression tree for each column, which may be expensive for
   * large expressions. Thus, it should only be called once during object construction.
   * @return col oids in index keys, ordered by index key
   */
  void ExtractIndexedColOids() {
    // We will traverse every expr tree
    std::deque<common::ManagedPointer<const parser::AbstractExpression>> expr_queue;

    // Traverse expression tree for each index key
    for (auto &col : GetColumns()) {
      TERRIER_ASSERT(col.StoredExpression() != nullptr, "Index column expr should not be missing");
      // Add root of expression of tree for the column
      expr_queue.push_back(col.StoredExpression());

      // Iterate over the tree
      while (!expr_queue.empty()) {
        auto expr = expr_queue.front();
        expr_queue.pop_front();

        // If this expr is a column value, add it to the queue
        if (expr->GetExpressionType() == parser::ExpressionType::COLUMN_VALUE) {
          indexed_oids_.push_back(expr.CastManagedPointerTo<const parser::ColumnValueExpression>()->GetColumnOid());
        }

        // Add children to queue
        for (const auto &child : expr->GetChildren()) {
          TERRIER_ASSERT(child != nullptr, "We should not be adding missing expressions to the queue");
          expr_queue.emplace_back(child.CastManagedPointerTo<const parser::AbstractExpression>());
        }
      }
    }
  }

 private:
  friend class DatabaseCatalog;
  std::vector<Column> columns_;
  storage::index::IndexType type_;
  std::vector<col_oid_t> indexed_oids_;
  bool is_unique_;
  bool is_primary_;
  bool is_exclusion_;
  bool is_immediate_;

  friend class Catalog;
  friend class postgres::Builder;
};

DEFINE_JSON_DECLARATIONS(IndexSchema::Column);
DEFINE_JSON_DECLARATIONS(IndexSchema);

}  // namespace terrier::catalog<|MERGE_RESOLUTION|>--- conflicted
+++ resolved
@@ -260,27 +260,7 @@
   }
 
   /**
-<<<<<<< HEAD
-   * @param name name of the Column to access
-   * @return description of the schema for a specific column
-   * @throw std::out_of_range if the column doesn't exist.
-   */
-  const Column &GetColumn(const std::string &name) const {
-    for (auto &c : columns_) {
-      if (c.Name() == name) {
-        return c;
-      }
-    }
-    // TODO(John): Should this be a TERRIER_ASSERT to have the same semantics
-    // as the other accessor methods above?
-    throw std::out_of_range("Column name doesn't exist");
-  }
-
-  /**
-   * @return true if this schema is for a unique index
-=======
    * @return true if is a unique index
->>>>>>> 13d4b1db
    */
   bool Unique() const { return is_unique_; }
 
