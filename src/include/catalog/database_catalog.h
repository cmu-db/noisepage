#pragma once

#include <algorithm>
#include <memory>
#include <string>
#include <utility>
#include <vector>

#include "catalog/catalog_defs.h"
#include "catalog/postgres/pg_constraint_impl.h"
#include "catalog/postgres/pg_core_impl.h"
#include "catalog/postgres/pg_language_impl.h"
#include "catalog/postgres/pg_proc_impl.h"
#include "catalog/postgres/pg_statistic_impl.h"
#include "catalog/postgres/pg_type_impl.h"
#include "common/managed_pointer.h"
#include "optimizer/statistics/column_stats.h"
#include "optimizer/statistics/table_stats.h"

namespace noisepage::transaction {
class TransactionContext;
}

namespace noisepage::storage {
class GarbageCollector;
class RecoveryManager;
class SqlTable;
namespace index {
class Index;
}
}  // namespace noisepage::storage

namespace noisepage::catalog {
/**
 * DatabaseCatalog stores all of the metadata about user tables and user defined database objects
 * so that other parts of the system (i.e., binder, optimizer, and execution engine)
 * can reason about and execute operations on these objects.
 *
 * @warning     Only Catalog, CatalogAccessor, and RecoveryManager should be using the interface below.
 *              All other code should use the CatalogAccessor API, which:
 *              - enforces scoping to a specific database, and
 *              - handles namespace resolution for finding tables within that database.
 */
class DatabaseCatalog {
 public:
  /**
   * @brief Bootstrap the entire catalog with default entries.
   * @param txn         The transaction to bootstrap in.
   */
  void Bootstrap(common::ManagedPointer<transaction::TransactionContext> txn);

  /** @brief Create a new namespace, may fail with INVALID_NAMESPACE_OID. @see PgCoreImpl::CreateNamespace */
  namespace_oid_t CreateNamespace(common::ManagedPointer<transaction::TransactionContext> txn, const std::string &name);
  /** @brief Delete the specified namespace. @see PgCoreImpl::DeleteNamespace */
  bool DeleteNamespace(common::ManagedPointer<transaction::TransactionContext> txn, namespace_oid_t ns_oid);
  /** @brief Get the OID of the specified namespace. @see PgCoreImpl::GetNamespaceOid */
  namespace_oid_t GetNamespaceOid(common::ManagedPointer<transaction::TransactionContext> txn, const std::string &name);

  /** @brief Create a new table, may fail with INVALID_TABLE_OID. @see PgCoreImpl::CreateTable */
  table_oid_t CreateTable(common::ManagedPointer<transaction::TransactionContext> txn, namespace_oid_t ns,
                          const std::string &name, const Schema &schema);
  /** @brief Delete the specified table. @see PgCoreImpl::DeleteTable */
  bool DeleteTable(common::ManagedPointer<transaction::TransactionContext> txn, table_oid_t table);
  /** @brief Rename a table. @see PgCoreImpl::RenameTable */
  bool RenameTable(common::ManagedPointer<transaction::TransactionContext> txn, table_oid_t table,
                   const std::string &name);

  /**
   * @brief Set the location of the underlying storage for the specified table.
   *
   * @param txn         The transaction for the operation.
   * @param table       The OID of the table in the catalog.
   * @param table_ptr   The pointer to the underlying storage in memory.
   * @return            True if the operation was successful. False otherwise.
   *
   * @warning   The SqlTable pointer that is passed in must be on the heap as the catalog will take
   *            ownership of it and schedule its deletion with the GC at the appropriate time.
   * @warning   It is unsafe to call delete on the SqlTable pointer after calling this function.
   *            This is regardless of the return status.
   */
  bool SetTablePointer(common::ManagedPointer<transaction::TransactionContext> txn, table_oid_t table,
                       const storage::SqlTable *table_ptr);
  /**
   * @brief Set the location of the underlying implementation for the specified index.
   *
   * @param txn         The transaction for the operation.
   * @param index       The OID of the index in the catalog.
   * @param index_ptr   The pointer to the underlying index implementation in memory.
   * @return            True if the operation was successful. False otherwise.
   *
   * @warning   The Index pointer that is passed in must be on the heap as the catalog will take
   *            ownership of it and schedule its deletion with the GC at the appropriate time.
   * @warning   It is unsafe to call delete on the Index pointer after calling this function.
   *            This is regardless of the return status.
   */
  bool SetIndexPointer(common::ManagedPointer<transaction::TransactionContext> txn, index_oid_t index,
                       storage::index::Index *index_ptr);

  /** @brief Get the OID for the specified table, or INVALID_TABLE_OID if no such REGULAR_TABLE exists. */
  table_oid_t GetTableOid(common::ManagedPointer<transaction::TransactionContext> txn, namespace_oid_t ns,
                          const std::string &name);
  /** @brief Get the OID for the specified index, or INVALID_INDEX_OID if no such INDEX exists. */
  index_oid_t GetIndexOid(common::ManagedPointer<transaction::TransactionContext> txn, namespace_oid_t ns,
                          const std::string &name);

  /** @brief Get the storage pointer for the specified table, or nullptr if no such REGULAR_TABLE exists. */
  common::ManagedPointer<storage::SqlTable> GetTable(common::ManagedPointer<transaction::TransactionContext> txn,
                                                     table_oid_t table);
  /** @brief Get the index pointer for the specified index, or nullptr if no such INDEX exists. */
  common::ManagedPointer<storage::index::Index> GetIndex(common::ManagedPointer<transaction::TransactionContext> txn,
                                                         index_oid_t index);

  /** @brief Get the name of the specified index */
<<<<<<< HEAD
  std::string GetIndexName(common::ManagedPointer<transaction::TransactionContext> txn, index_oid_t index);
=======
  std::string_view GetIndexName(common::ManagedPointer<transaction::TransactionContext> txn, index_oid_t index);
>>>>>>> f2fd6474

  /** @brief Get the schema for the specified table. */
  const Schema &GetSchema(common::ManagedPointer<transaction::TransactionContext> txn, table_oid_t table);
  /** @brief Get the index schema for the specified index. */
  const IndexSchema &GetIndexSchema(common::ManagedPointer<transaction::TransactionContext> txn, index_oid_t index);

  /**
   * @brief Update the schema of the table.
   *
   * Apply a new schema to the given table.
   * The changes will modify the latest schema as provided by the catalog.
   * There is no guarantee that the OIDs for modified columns will be stable across a schema change.
   *
   * @param txn         The transaction to update the table's schema in.
   * @param table       The table whose schema should be updated.
   * @param new_schema  The new schema to update the table to.
   * @return            True if the update succeeded. False otherwise.
   *
   * @warning           The catalog accessor assumes it takes ownership of the schema object that is passed.
   *                    As such, there is no guarantee that the pointer is still valid when this function returns.
   *                    If the caller needs to reference the schema object after this call, the caller should use
   *                    the GetSchema function to obtain the authoritative schema for this table.
   */
  bool UpdateSchema(common::ManagedPointer<transaction::TransactionContext> txn, table_oid_t table, Schema *new_schema);

  /** @brief Create an index, may fail with INVALID_INDEX_OID. @see PgCoreImpl::CreateIndex */
  index_oid_t CreateIndex(common::ManagedPointer<transaction::TransactionContext> txn, namespace_oid_t ns,
                          const std::string &name, table_oid_t table, const IndexSchema &schema);
  /** @brief Delete the specified index. @see PgCoreImpl::DeleteIndex */
  bool DeleteIndex(common::ManagedPointer<transaction::TransactionContext> txn, index_oid_t index);
  /** @brief Get all of the index OIDs for a specific table. @see PgCoreImpl::GetIndexOids */
  std::vector<index_oid_t> GetIndexOids(common::ManagedPointer<transaction::TransactionContext> txn, table_oid_t table);
  /** @brief More efficient way of getting all the indexes for a specific table. @see PgCoreImpl::GetIndexes */
  std::vector<std::pair<common::ManagedPointer<storage::index::Index>, const IndexSchema &>> GetIndexes(
      common::ManagedPointer<transaction::TransactionContext> txn, table_oid_t table);

  /** @return The type_oid_t that corresponds to the internal TypeId. */
  type_oid_t GetTypeOidForType(type::TypeId type);

  /** @brief Get a list of all of the constraints for the specified table. */
  std::vector<constraint_oid_t> GetConstraints(common::ManagedPointer<transaction::TransactionContext> txn,
                                               table_oid_t table);

  /** @brief Create a new language, may fail with INVALID_LANGUAGE_OID. @see PgLanguageImpl::CreateLanguage */
  language_oid_t CreateLanguage(common::ManagedPointer<transaction::TransactionContext> txn,
                                const std::string &lanname);
  /** @brief Drop the specified language. @see PgLanguageImpl::DropLanguage */
  bool DropLanguage(common::ManagedPointer<transaction::TransactionContext> txn, language_oid_t oid);
  /** @brief Get the OID of the specified language. @see PgLanguageImpl::GetLanguageOid */
  language_oid_t GetLanguageOid(common::ManagedPointer<transaction::TransactionContext> txn,
                                const std::string &lanname);

  /** @brief Create a new procedure, may fail with INVALID_PROC_OID. @see PgProcImpl::CreateProcedure */
  proc_oid_t CreateProcedure(common::ManagedPointer<transaction::TransactionContext> txn, const std::string &procname,
                             language_oid_t language_oid, namespace_oid_t procns, const std::vector<std::string> &args,
                             const std::vector<type_oid_t> &arg_types, const std::vector<type_oid_t> &all_arg_types,
                             const std::vector<postgres::PgProc::ArgModes> &arg_modes, type_oid_t rettype,
                             const std::string &src, bool is_aggregate);
  /** @brief Drop the specified procedure. @see PgProcImpl::DropProcedure */
  bool DropProcedure(common::ManagedPointer<transaction::TransactionContext> txn, proc_oid_t proc);
  /** @brief Get the OID of the specified procedure. @see PgProcImpl::GetProcOid */
  proc_oid_t GetProcOid(common::ManagedPointer<transaction::TransactionContext> txn, namespace_oid_t procns,
                        const std::string &procname, const std::vector<type_oid_t> &all_arg_types);
  /** @brief Set the procedure context for the specified procedure. @see PgProcImpl::SetFunctionContextPointer */
  bool SetFunctionContextPointer(common::ManagedPointer<transaction::TransactionContext> txn, proc_oid_t proc_oid,
                                 const execution::functions::FunctionContext *func_context);
  /** @brief Get the procedure context for the specified procedure. @see PgProcImpl::GetFunctionContext */
  common::ManagedPointer<execution::functions::FunctionContext> GetFunctionContext(
      common::ManagedPointer<transaction::TransactionContext> txn, proc_oid_t proc_oid);

  /** @brief Get the statistics for the specified column. @see PgStatisticImpl::GetColumnStatistics */
  std::unique_ptr<optimizer::ColumnStatsBase> GetColumnStatistics(
      common::ManagedPointer<transaction::TransactionContext> txn, table_oid_t table_oid, col_oid_t col_oid);

  /** @brief Get the statistics for the specified table. @see PgStatisticImpl::GetTableStatistics */
  optimizer::TableStats GetTableStatistics(common::ManagedPointer<transaction::TransactionContext> txn,
                                           table_oid_t table_oid);

 private:
  /**
   * The maximum number of tuples to be read out at a time when scanning tables during teardown.
   * This is arbitrary and defined here so that all PgBlahImpl classes can use the same value.
   */
  static constexpr uint32_t TEARDOWN_MAX_TUPLES = 100;

  /**
   * DatabaseCatalog methods generally handle coarse-grained locking. The various PgXXXImpl classes need to invoke
   * private DatabaseCatalog methods such as CreateTableEntry and CreateIndexEntry during the Bootstrap process.
   */
  ///@{
  friend class postgres::PgCoreImpl;
  friend class postgres::PgConstraintImpl;
  friend class postgres::PgLanguageImpl;
  friend class postgres::PgProcImpl;
  friend class postgres::PgTypeImpl;
  friend class postgres::PgStatisticImpl;
  ///@}
  friend class Catalog;                   ///< Accesses write_lock_ (creating accessor) and TearDown (cleanup).
  friend class postgres::Builder;         ///< Initializes DatabaseCatalog's tables.
  friend class storage::RecoveryManager;  ///< Directly modifies DatabaseCatalog's tables.

  // Miscellaneous state.
  std::atomic<uint32_t> next_oid_;                    ///< The next OID, shared across different pg tables.
  std::atomic<transaction::timestamp_t> write_lock_;  ///< Used to prevent concurrent DDL change.
  const db_oid_t db_oid_;  ///< The OID of the database that this DatabaseCatalog is established in.
  const common::ManagedPointer<storage::GarbageCollector> garbage_collector_;  ///< The garbage collector used.

  // The Postgres tables.
  postgres::PgCoreImpl pg_core_;              ///< Core Postgres tables: pg_namespace, pg_class, pg_index, pg_attribute.
  postgres::PgTypeImpl pg_type_;              ///< Types: pg_type.
  postgres::PgConstraintImpl pg_constraint_;  ///< Constraints: pg_constraint.
  postgres::PgLanguageImpl pg_language_;      ///< Languages: pg_language.
  postgres::PgProcImpl pg_proc_;              ///< Procedures: pg_proc.
  postgres::PgStatisticImpl pg_stat_;         ///< Statistics: pg_statistic.

  /** @brief Create a new DatabaseCatalog. Does not create any tables until Bootstrap is called. */
  DatabaseCatalog(db_oid_t oid, common::ManagedPointer<storage::GarbageCollector> garbage_collector);

  /**
   * @brief Create all of the ProjectedRowInitializer and ProjectionMap objects for the catalog.
   *        The initializers and maps can be stashed because the catalog should not undergo schema changes at runtime.
   */
  void BootstrapPRIs();

  /** @brief Cleanup the tables and indexes maintained by the DatabaseCatalog. */
  void TearDown(common::ManagedPointer<transaction::TransactionContext> txn);

  /**
   * @brief Lock the DatabaseCatalog to disallow concurrent DDL changes.
   *
   * Internal function to DatabaseCatalog to disallow concurrent DDL changes.
   * This also disallows older txns to enact DDL changes after a newer transaction has committed one.
   * This effectively follows the same timestamp ordering logic as the version pointer MVCC stuff in the storage layer.
   * It also serializes all DDL within a database.
   *
   * @param txn     Requesting transaction.
   *                Used to inspect the timestamp and register commit/abort events to release the lock if acquired.
   * @return        True if the lock was acquired. False otherwise.
   *
   * @warning       This requires that commit actions be performed after the commit time is stored
   *                in the TransactionContext's FinishTime.
   */
  bool TryLock(common::ManagedPointer<transaction::TransactionContext> txn);

  /**
   * @brief Atomically update the next oid counter to the max of the current count and the provided next oid.
   * @param oid     The next oid to move the oid counter to.
   */
  void UpdateNextOid(uint32_t oid) {
    uint32_t expected, desired;
    do {
      expected = next_oid_.load();
      desired = std::max(expected, oid);
    } while (!next_oid_.compare_exchange_weak(expected, desired));
  }

  /** @brief Wrapper around calling CreateTableEntry and SetTablePointer. */
  void BootstrapTable(common::ManagedPointer<transaction::TransactionContext> txn, table_oid_t table_oid,
                      namespace_oid_t ns_oid, const std::string &name, const Schema &schema,
                      common::ManagedPointer<storage::SqlTable> table_ptr);
  /** @brief Wrapper around calling CreateIndexEntry and SetIndexPointer. */
  void BootstrapIndex(common::ManagedPointer<transaction::TransactionContext> txn, namespace_oid_t ns_oid,
                      table_oid_t table_oid, index_oid_t index_oid, const std::string &name, const IndexSchema &schema,
                      common::ManagedPointer<storage::index::Index> index_ptr);

  /**
   * @brief Create a new table entry WITHOUT TAKING THE DDL LOCK. Used by other members of DatabaseCatalog.
   * @see   PgCoreImpl::CreateTableEntry
   */
  bool CreateTableEntry(common::ManagedPointer<transaction::TransactionContext> txn, table_oid_t table_oid,
                        namespace_oid_t ns_oid, const std::string &name, const Schema &schema);
  /**
   * @brief Create a new table entry WITHOUT TAKING THE DDL LOCK. Used by other members of DatabaseCatalog.
   * @see   PgCoreImpl::CreateIndexEntry
   */
  bool CreateIndexEntry(common::ManagedPointer<transaction::TransactionContext> txn, namespace_oid_t ns_oid,
                        table_oid_t table_oid, index_oid_t index_oid, const std::string &name,
                        const IndexSchema &schema);

  /**
   * @brief Creates table statistics in pg_statistic. Should only be called on valid tables, currently only called by
   * CreateTableEntry after known to succeed.
   */
  void CreateTableStatisticEntry(common::ManagedPointer<transaction::TransactionContext> txn, table_oid_t table_oid,
                                 const Schema &schema);
  /**
   * @brief Delete all of the indexes for a given table.
   *
   * This is currently designed as an internal function, though it could be exposed via CatalogAccessor if desired.
   *
   * @param txn     The transaction to perform the deletions in.
   * @param table   The OID of the table to remove all indexes for.
   * @return        True if the deletion succeeded. False otherwise.
   */
  bool DeleteIndexes(common::ManagedPointer<transaction::TransactionContext> txn, table_oid_t table);

  /** @brief Get all the columns for a particular pg_attribute entry. @see PgAttributeImpl::GetColumns */
  template <typename Column, typename ClassOid, typename ColOid>
  std::vector<Column> GetColumns(common::ManagedPointer<transaction::TransactionContext> txn, ClassOid class_oid);

  /**
   * @brief Set the schema of a table in pg_class.
   *
   * @tparam CallerType     The type of the caller. Should only be used by recovery!
   * @param txn             The transaction to perform the schema change in.
   * @param oid             The OID of the table.
   * @param schema          The new schema to set.
   * @return                True if the schema was set successfully. False otherwise.
   */
  template <typename CallerType>
  bool SetTableSchemaPointer(common::ManagedPointer<transaction::TransactionContext> txn, table_oid_t oid,
                             const Schema *schema) {
    static_assert(std::is_same_v<CallerType, storage::RecoveryManager>, "Only recovery should call this.");
    return SetClassPointer(txn, oid, schema, postgres::PgClass::REL_SCHEMA.oid_);
  }

  /**
   * @brief Set the schema of an index in pg_class.
   *
   * @tparam CallerType     The type of the caller. Should only be used by recovery!
   * @param txn             The transaction to perform the schema change in.
   * @param oid             The OID of the index.
   * @param schema          The new index schema to set.
   * @return                True if the index schema was set successfully. False otherwise.
   */
  template <typename CallerType>
  bool SetIndexSchemaPointer(common::ManagedPointer<transaction::TransactionContext> txn, index_oid_t oid,
                             const IndexSchema *schema) {
    static_assert(std::is_same_v<CallerType, storage::RecoveryManager>, "Only recovery should call this.");
    return SetClassPointer(txn, oid, schema, postgres::PgClass::REL_SCHEMA.oid_);
  }

  /** @brief Set REL_PTR for the specified pg_class column. @see PgCoreImpl::SetClassPointer */
  template <typename ClassOid, typename Ptr>
  bool SetClassPointer(common::ManagedPointer<transaction::TransactionContext> txn, ClassOid oid, const Ptr *pointer,
                       col_oid_t class_col);
};
}  // namespace noisepage::catalog<|MERGE_RESOLUTION|>--- conflicted
+++ resolved
@@ -111,11 +111,7 @@
                                                          index_oid_t index);
 
   /** @brief Get the name of the specified index */
-<<<<<<< HEAD
-  std::string GetIndexName(common::ManagedPointer<transaction::TransactionContext> txn, index_oid_t index);
-=======
   std::string_view GetIndexName(common::ManagedPointer<transaction::TransactionContext> txn, index_oid_t index);
->>>>>>> f2fd6474
 
   /** @brief Get the schema for the specified table. */
   const Schema &GetSchema(common::ManagedPointer<transaction::TransactionContext> txn, table_oid_t table);
