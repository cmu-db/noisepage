--- conflicted
+++ resolved
@@ -11,7 +11,6 @@
 #include "catalog/postgres/pg_constraint_impl.h"
 #include "catalog/postgres/pg_language_impl.h"
 #include "catalog/postgres/pg_proc_impl.h"
-#include "catalog/postgres/pg_type.h"
 #include "catalog/postgres/pg_type_impl.h"
 #include "catalog/schema.h"
 #include "common/managed_pointer.h"
@@ -37,17 +36,6 @@
 }  // namespace noisepage::storage
 
 namespace noisepage::catalog {
-<<<<<<< HEAD
-
-namespace postgres {
-class PgConstraintImpl;
-class PgLanguageImpl;
-class PgProcImpl;
-class PgTypeImpl;
-}  // namespace postgres
-
-=======
->>>>>>> 6c0c5835
 class IndexSchema;
 
 /**
@@ -351,6 +339,7 @@
   friend class postgres::PgConstraintImpl;
   friend class postgres::PgLanguageImpl;
   friend class postgres::PgProcImpl;
+
   friend class postgres::PgTypeImpl;
 
   // TODO(tanujnay112) Add support for other parameters
