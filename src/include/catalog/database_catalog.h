#pragma once

#include <algorithm>
#include <memory>
#include <string>
#include <utility>
#include <vector>

#include "catalog/catalog_defs.h"
#include "catalog/postgres/pg_constraint_impl.h"
#include "catalog/postgres/pg_core_impl.h"
#include "catalog/postgres/pg_language_impl.h"
#include "catalog/postgres/pg_proc_impl.h"
#include "catalog/postgres/pg_statistic_impl.h"
#include "catalog/postgres/pg_type_impl.h"
#include "common/managed_pointer.h"
#include "optimizer/statistics/column_stats.h"
#include "optimizer/statistics/table_stats.h"

namespace noisepage::transaction {
class TransactionContext;
}

namespace noisepage::storage {
class GarbageCollector;
class RecoveryManager;
class SqlTable;
namespace index {
class Index;
}
}  // namespace noisepage::storage

namespace noisepage::catalog {
/**
 * DatabaseCatalog stores all of the metadata about user tables and user defined database objects
 * so that other parts of the system (i.e., binder, optimizer, and execution engine)
 * can reason about and execute operations on these objects.
 *
 * @warning     Only Catalog, CatalogAccessor, and RecoveryManager should be using the interface below.
 *              All other code should use the CatalogAccessor API, which:
 *              - enforces scoping to a specific database, and
 *              - handles namespace resolution for finding tables within that database.
 */
class DatabaseCatalog {
 public:
  /**
   * @brief Bootstrap the entire catalog with default entries.
   * @param txn         The transaction to bootstrap in.
   */
  void Bootstrap(common::ManagedPointer<transaction::TransactionContext> txn);

  /** @brief Create a new namespace, may fail with INVALID_NAMESPACE_OID. @see PgCoreImpl::CreateNamespace */
  namespace_oid_t CreateNamespace(common::ManagedPointer<transaction::TransactionContext> txn, const std::string &name);
  /** @brief Delete the specified namespace. @see PgCoreImpl::DeleteNamespace */
  bool DeleteNamespace(common::ManagedPointer<transaction::TransactionContext> txn, namespace_oid_t ns_oid);
  /** @brief Get the OID of the specified namespace. @see PgCoreImpl::GetNamespaceOid */
  namespace_oid_t GetNamespaceOid(common::ManagedPointer<transaction::TransactionContext> txn, const std::string &name);

  /** @brief Create a new table, may fail with INVALID_TABLE_OID. @see PgCoreImpl::CreateTable */
  table_oid_t CreateTable(common::ManagedPointer<transaction::TransactionContext> txn, namespace_oid_t ns,
                          const std::string &name, const Schema &schema);
  /** @brief Delete the specified table. @see PgCoreImpl::DeleteTable */
  bool DeleteTable(common::ManagedPointer<transaction::TransactionContext> txn, table_oid_t table);
  /** @brief Rename a table. @see PgCoreImpl::RenameTable */
  bool RenameTable(common::ManagedPointer<transaction::TransactionContext> txn, table_oid_t table,
                   const std::string &name);

  /**
   * @brief Set the location of the underlying storage for the specified table.
   *
   * @param txn         The transaction for the operation.
   * @param table       The OID of the table in the catalog.
   * @param table_ptr   The pointer to the underlying storage in memory.
   * @return            True if the operation was successful. False otherwise.
   *
   * @warning   The SqlTable pointer that is passed in must be on the heap as the catalog will take
   *            ownership of it and schedule its deletion with the GC at the appropriate time.
   * @warning   It is unsafe to call delete on the SqlTable pointer after calling this function.
   *            This is regardless of the return status.
   */
  bool SetTablePointer(common::ManagedPointer<transaction::TransactionContext> txn, table_oid_t table,
                       const storage::SqlTable *table_ptr);
  /**
   * @brief Set the location of the underlying implementation for the specified index.
   *
   * @param txn         The transaction for the operation.
   * @param index       The OID of the index in the catalog.
   * @param index_ptr   The pointer to the underlying index implementation in memory.
   * @return            True if the operation was successful. False otherwise.
   *
   * @warning   The Index pointer that is passed in must be on the heap as the catalog will take
   *            ownership of it and schedule its deletion with the GC at the appropriate time.
   * @warning   It is unsafe to call delete on the Index pointer after calling this function.
   *            This is regardless of the return status.
   */
  bool SetIndexPointer(common::ManagedPointer<transaction::TransactionContext> txn, index_oid_t index,
                       storage::index::Index *index_ptr);

  /** @brief Get the OID for the specified table, or INVALID_TABLE_OID if no such REGULAR_TABLE exists. */
  table_oid_t GetTableOid(common::ManagedPointer<transaction::TransactionContext> txn, namespace_oid_t ns,
                          const std::string &name);
  /** @brief Get the OID for the specified index, or INVALID_INDEX_OID if no such INDEX exists. */
  index_oid_t GetIndexOid(common::ManagedPointer<transaction::TransactionContext> txn, namespace_oid_t ns,
                          const std::string &name);

  /** @brief Get the storage pointer for the specified table, or nullptr if no such REGULAR_TABLE exists. */
  common::ManagedPointer<storage::SqlTable> GetTable(common::ManagedPointer<transaction::TransactionContext> txn,
                                                     table_oid_t table);
  /** @brief Get the index pointer for the specified index, or nullptr if no such INDEX exists. */
  common::ManagedPointer<storage::index::Index> GetIndex(common::ManagedPointer<transaction::TransactionContext> txn,
                                                         index_oid_t index);

  /** @brief Get the name of the specified index */
  std::string_view GetIndexName(common::ManagedPointer<transaction::TransactionContext> txn, index_oid_t index);

  /** @brief Get the schema for the specified table. */
  const Schema &GetSchema(common::ManagedPointer<transaction::TransactionContext> txn, table_oid_t table);
  /** @brief Get the index schema for the specified index. */
  const IndexSchema &GetIndexSchema(common::ManagedPointer<transaction::TransactionContext> txn, index_oid_t index);

  /**
   * @brief Update the schema of the table.
   *
   * Apply a new schema to the given table.
   * The changes will modify the latest schema as provided by the catalog.
   * There is no guarantee that the OIDs for modified columns will be stable across a schema change.
   *
   * @param txn         The transaction to update the table's schema in.
   * @param table       The table whose schema should be updated.
   * @param new_schema  The new schema to update the table to.
   * @return            True if the update succeeded. False otherwise.
   *
   * @warning           The catalog accessor assumes it takes ownership of the schema object that is passed.
   *                    As such, there is no guarantee that the pointer is still valid when this function returns.
   *                    If the caller needs to reference the schema object after this call, the caller should use
   *                    the GetSchema function to obtain the authoritative schema for this table.
   */
  bool UpdateSchema(common::ManagedPointer<transaction::TransactionContext> txn, table_oid_t table, Schema *new_schema);

  /** @brief Create an index, may fail with INVALID_INDEX_OID. @see PgCoreImpl::CreateIndex */
  index_oid_t CreateIndex(common::ManagedPointer<transaction::TransactionContext> txn, namespace_oid_t ns,
                          const std::string &name, table_oid_t table, const IndexSchema &schema);
  /** @brief Delete the specified index. @see PgCoreImpl::DeleteIndex */
  bool DeleteIndex(common::ManagedPointer<transaction::TransactionContext> txn, index_oid_t index);
  /** @brief Get all of the index OIDs for a specific table. @see PgCoreImpl::GetIndexOids */
  std::vector<index_oid_t> GetIndexOids(common::ManagedPointer<transaction::TransactionContext> txn, table_oid_t table);
  /** @brief More efficient way of getting all the indexes for a specific table. @see PgCoreImpl::GetIndexes */
  std::vector<std::pair<common::ManagedPointer<storage::index::Index>, const IndexSchema &>> GetIndexes(
      common::ManagedPointer<transaction::TransactionContext> txn, table_oid_t table);

  /** @return The type_oid_t that corresponds to the internal TypeId. */
  type_oid_t GetTypeOidForType(execution::sql::SqlTypeId type);

  /** @brief Get a list of all of the constraints for the specified table. */
  std::vector<constraint_oid_t> GetConstraints(common::ManagedPointer<transaction::TransactionContext> txn,
                                               table_oid_t table);

  /** @brief Create a new language, may fail with INVALID_LANGUAGE_OID. @see PgLanguageImpl::CreateLanguage */
  language_oid_t CreateLanguage(common::ManagedPointer<transaction::TransactionContext> txn,
                                const std::string &lanname);
  /** @brief Drop the specified language. @see PgLanguageImpl::DropLanguage */
  bool DropLanguage(common::ManagedPointer<transaction::TransactionContext> txn, language_oid_t oid);
  /** @brief Get the OID of the specified language. @see PgLanguageImpl::GetLanguageOid */
  language_oid_t GetLanguageOid(common::ManagedPointer<transaction::TransactionContext> txn,
                                const std::string &lanname);

  /** @brief Create a new procedure, may fail with INVALID_PROC_OID. @see PgProcImpl::CreateProcedure */
  proc_oid_t CreateProcedure(common::ManagedPointer<transaction::TransactionContext> txn, const std::string &procname,
<<<<<<< HEAD
                             language_oid_t language_oid, namespace_oid_t procns, const std::vector<std::string> &args,
                             const std::vector<type_oid_t> &arg_types, const std::vector<type_oid_t> &all_arg_types,
                             const std::vector<postgres::PgProc::ArgMode> &arg_modes, type_oid_t rettype,
=======
                             language_oid_t language_oid, namespace_oid_t procns, type_oid_t variadic_type,
                             const std::vector<std::string> &args, const std::vector<type_oid_t> &arg_types,
                             const std::vector<type_oid_t> &all_arg_types,
                             const std::vector<postgres::PgProc::ArgModes> &arg_modes, type_oid_t rettype,
>>>>>>> 25b264ee
                             const std::string &src, bool is_aggregate);
  /** @brief Drop the specified procedure. @see PgProcImpl::DropProcedure */
  bool DropProcedure(common::ManagedPointer<transaction::TransactionContext> txn, proc_oid_t proc);
  /** @brief Get the OID of the specified procedure. @see PgProcImpl::GetProcOid */
  proc_oid_t GetProcOid(common::ManagedPointer<transaction::TransactionContext> txn, namespace_oid_t procns,
                        const std::string &procname, const std::vector<type_oid_t> &all_arg_types);
  /** @brief Get the procedure context for the specified procedure. @see PgProcImpl::GetProcCtxPtr */
  common::ManagedPointer<execution::functions::FunctionContext> GetFunctionContext(
      common::ManagedPointer<transaction::TransactionContext> txn, proc_oid_t proc_oid);
  /** @brief Set the procedure context for the specified procedure. @see PgProcImpl::SetProcCtxPtr */
  bool SetFunctionContext(common::ManagedPointer<transaction::TransactionContext> txn, proc_oid_t proc_oid,
                          const execution::functions::FunctionContext *func_context);

  /** @brief Get the statistics for the specified column. @see PgStatisticImpl::GetColumnStatistics */
  std::unique_ptr<optimizer::ColumnStatsBase> GetColumnStatistics(
      common::ManagedPointer<transaction::TransactionContext> txn, table_oid_t table_oid, col_oid_t col_oid);

  /** @brief Get the statistics for the specified table. @see PgStatisticImpl::GetTableStatistics */
  optimizer::TableStats GetTableStatistics(common::ManagedPointer<transaction::TransactionContext> txn,
                                           table_oid_t table_oid);

 private:
  /**
   * The maximum number of tuples to be read out at a time when scanning tables during teardown.
   * This is arbitrary and defined here so that all PgBlahImpl classes can use the same value.
   */
  static constexpr uint32_t TEARDOWN_MAX_TUPLES = 100;

  /**
   * DatabaseCatalog methods generally handle coarse-grained locking. The various PgXXXImpl classes need to invoke
   * private DatabaseCatalog methods such as CreateTableEntry and CreateIndexEntry during the Bootstrap process.
   */
  ///@{
  friend class postgres::PgCoreImpl;
  friend class postgres::PgConstraintImpl;
  friend class postgres::PgLanguageImpl;
  friend class postgres::PgProcImpl;
  friend class postgres::PgTypeImpl;
  friend class postgres::PgStatisticImpl;
  ///@}
  friend class Catalog;                   ///< Accesses write_lock_ (creating accessor) and TearDown (cleanup).
  friend class postgres::Builder;         ///< Initializes DatabaseCatalog's tables.
  friend class storage::RecoveryManager;  ///< Directly modifies DatabaseCatalog's tables.

  // Miscellaneous state.
  std::atomic<uint32_t> next_oid_;                    ///< The next OID, shared across different pg tables.
  std::atomic<transaction::timestamp_t> write_lock_;  ///< Used to prevent concurrent DDL change.
  const db_oid_t db_oid_;  ///< The OID of the database that this DatabaseCatalog is established in.
  const common::ManagedPointer<storage::GarbageCollector> garbage_collector_;  ///< The garbage collector used.

  // The Postgres tables.
  postgres::PgCoreImpl pg_core_;              ///< Core Postgres tables: pg_namespace, pg_class, pg_index, pg_attribute.
  postgres::PgTypeImpl pg_type_;              ///< Types: pg_type.
  postgres::PgConstraintImpl pg_constraint_;  ///< Constraints: pg_constraint.
  postgres::PgLanguageImpl pg_language_;      ///< Languages: pg_language.
  postgres::PgProcImpl pg_proc_;              ///< Procedures: pg_proc.
  postgres::PgStatisticImpl pg_stat_;         ///< Statistics: pg_statistic.

  /** @brief Create a new DatabaseCatalog. Does not create any tables until Bootstrap is called. */
  DatabaseCatalog(db_oid_t oid, common::ManagedPointer<storage::GarbageCollector> garbage_collector);

  /**
   * @brief Create all of the ProjectedRowInitializer and ProjectionMap objects for the catalog.
   *        The initializers and maps can be stashed because the catalog should not undergo schema changes at runtime.
   */
  void BootstrapPRIs();

  /** @brief Cleanup the tables and indexes maintained by the DatabaseCatalog. */
  void TearDown(common::ManagedPointer<transaction::TransactionContext> txn);

  /**
   * @brief Lock the DatabaseCatalog to disallow concurrent DDL changes.
   *
   * Internal function to DatabaseCatalog to disallow concurrent DDL changes.
   * This also disallows older txns to enact DDL changes after a newer transaction has committed one.
   * This effectively follows the same timestamp ordering logic as the version pointer MVCC stuff in the storage layer.
   * It also serializes all DDL within a database.
   *
   * @param txn     Requesting transaction.
   *                Used to inspect the timestamp and register commit/abort events to release the lock if acquired.
   * @return        True if the lock was acquired. False otherwise.
   *
   * @warning       This requires that commit actions be performed after the commit time is stored
   *                in the TransactionContext's FinishTime.
   */
  bool TryLock(common::ManagedPointer<transaction::TransactionContext> txn);

  /**
   * @brief Atomically update the next oid counter to the max of the current count and the provided next oid.
   * @param oid     The next oid to move the oid counter to.
   */
  void UpdateNextOid(uint32_t oid) {
    uint32_t expected, desired;
    do {
      expected = next_oid_.load();
      desired = std::max(expected, oid);
    } while (!next_oid_.compare_exchange_weak(expected, desired));
  }

  /** @brief Wrapper around calling CreateTableEntry and SetTablePointer. */
  void BootstrapTable(common::ManagedPointer<transaction::TransactionContext> txn, table_oid_t table_oid,
                      namespace_oid_t ns_oid, const std::string &name, const Schema &schema,
                      common::ManagedPointer<storage::SqlTable> table_ptr);
  /** @brief Wrapper around calling CreateIndexEntry and SetIndexPointer. */
  void BootstrapIndex(common::ManagedPointer<transaction::TransactionContext> txn, namespace_oid_t ns_oid,
                      table_oid_t table_oid, index_oid_t index_oid, const std::string &name, const IndexSchema &schema,
                      common::ManagedPointer<storage::index::Index> index_ptr);

  /**
   * @brief Create a new table entry WITHOUT TAKING THE DDL LOCK. Used by other members of DatabaseCatalog.
   * @see   PgCoreImpl::CreateTableEntry
   */
  bool CreateTableEntry(common::ManagedPointer<transaction::TransactionContext> txn, table_oid_t table_oid,
                        namespace_oid_t ns_oid, const std::string &name, const Schema &schema);
  /**
   * @brief Create a new table entry WITHOUT TAKING THE DDL LOCK. Used by other members of DatabaseCatalog.
   * @see   PgCoreImpl::CreateIndexEntry
   */
  bool CreateIndexEntry(common::ManagedPointer<transaction::TransactionContext> txn, namespace_oid_t ns_oid,
                        table_oid_t table_oid, index_oid_t index_oid, const std::string &name,
                        const IndexSchema &schema);

  /**
   * @brief Creates table statistics in pg_statistic. Should only be called on valid tables, currently only called by
   * CreateTableEntry after known to succeed.
   */
  void CreateTableStatisticEntry(common::ManagedPointer<transaction::TransactionContext> txn, table_oid_t table_oid,
                                 const Schema &schema);
  /**
   * @brief Delete all of the indexes for a given table.
   *
   * This is currently designed as an internal function, though it could be exposed via CatalogAccessor if desired.
   *
   * @param txn     The transaction to perform the deletions in.
   * @param table   The OID of the table to remove all indexes for.
   * @return        True if the deletion succeeded. False otherwise.
   */
  bool DeleteIndexes(common::ManagedPointer<transaction::TransactionContext> txn, table_oid_t table);

  /** @brief Get all the columns for a particular pg_attribute entry. @see PgAttributeImpl::GetColumns */
  template <typename Column, typename ClassOid, typename ColOid>
  std::vector<Column> GetColumns(common::ManagedPointer<transaction::TransactionContext> txn, ClassOid class_oid);

  /**
   * @brief Set the schema of a table in pg_class.
   *
   * @tparam CallerType     The type of the caller. Should only be used by recovery!
   * @param txn             The transaction to perform the schema change in.
   * @param oid             The OID of the table.
   * @param schema          The new schema to set.
   * @return                True if the schema was set successfully. False otherwise.
   */
  template <typename CallerType>
  bool SetTableSchemaPointer(common::ManagedPointer<transaction::TransactionContext> txn, table_oid_t oid,
                             const Schema *schema) {
    static_assert(std::is_same_v<CallerType, storage::RecoveryManager>, "Only recovery should call this.");
    return SetClassPointer(txn, oid, schema, postgres::PgClass::REL_SCHEMA.oid_);
  }

  /**
   * @brief Set the schema of an index in pg_class.
   *
   * @tparam CallerType     The type of the caller. Should only be used by recovery!
   * @param txn             The transaction to perform the schema change in.
   * @param oid             The OID of the index.
   * @param schema          The new index schema to set.
   * @return                True if the index schema was set successfully. False otherwise.
   */
  template <typename CallerType>
  bool SetIndexSchemaPointer(common::ManagedPointer<transaction::TransactionContext> txn, index_oid_t oid,
                             const IndexSchema *schema) {
    static_assert(std::is_same_v<CallerType, storage::RecoveryManager>, "Only recovery should call this.");
    return SetClassPointer(txn, oid, schema, postgres::PgClass::REL_SCHEMA.oid_);
  }

  /** @brief Set REL_PTR for the specified pg_class column. @see PgCoreImpl::SetClassPointer */
  template <typename ClassOid, typename Ptr>
  bool SetClassPointer(common::ManagedPointer<transaction::TransactionContext> txn, ClassOid oid, const Ptr *pointer,
                       col_oid_t class_col);
};
}  // namespace noisepage::catalog<|MERGE_RESOLUTION|>--- conflicted
+++ resolved
@@ -166,16 +166,10 @@
 
   /** @brief Create a new procedure, may fail with INVALID_PROC_OID. @see PgProcImpl::CreateProcedure */
   proc_oid_t CreateProcedure(common::ManagedPointer<transaction::TransactionContext> txn, const std::string &procname,
-<<<<<<< HEAD
-                             language_oid_t language_oid, namespace_oid_t procns, const std::vector<std::string> &args,
-                             const std::vector<type_oid_t> &arg_types, const std::vector<type_oid_t> &all_arg_types,
-                             const std::vector<postgres::PgProc::ArgMode> &arg_modes, type_oid_t rettype,
-=======
                              language_oid_t language_oid, namespace_oid_t procns, type_oid_t variadic_type,
                              const std::vector<std::string> &args, const std::vector<type_oid_t> &arg_types,
                              const std::vector<type_oid_t> &all_arg_types,
-                             const std::vector<postgres::PgProc::ArgModes> &arg_modes, type_oid_t rettype,
->>>>>>> 25b264ee
+                             const std::vector<postgres::PgProc::ArgMode> &arg_modes, type_oid_t rettype,
                              const std::string &src, bool is_aggregate);
   /** @brief Drop the specified procedure. @see PgProcImpl::DropProcedure */
   bool DropProcedure(common::ManagedPointer<transaction::TransactionContext> txn, proc_oid_t proc);
