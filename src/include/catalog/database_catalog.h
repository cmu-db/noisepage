--- conflicted
+++ resolved
@@ -297,26 +297,21 @@
   int FKCascade(common::ManagedPointer<transaction::TransactionContext> txn_, db_oid_t db_oid, table_oid_t table,
                 const std::vector<col_oid_t> &col_oids, storage::TupleSlot table_tuple_slot, const char cascade_type, storage::ProjectedRow *pr);
 
-<<<<<<< HEAD
 
   int FKCascadeRecursive(common::ManagedPointer<transaction::TransactionContext> txn, db_oid_t db_oid,
-                                          table_oid_t table_oid, const PG_Constraint &con_obj, const char cascade_type,
+                                          table_oid_t table_oid, const PGConstraint &con_obj, const char cascade_type,
                                           std::vector<storage::ProjectedRow *> pr_vector, std::vector<col_oid_t> parent_col,
                                           std::vector<col_oid_t> child_col);
 
   std::vector<storage::TupleSlot> FKScan(common::ManagedPointer<transaction::TransactionContext> txn, table_oid_t table_oid,
-                                                          const PG_Constraint &con_obj, std::vector<storage::ProjectedRow *> ref_pr_vector,
+                                                          const PGConstraint &con_obj, std::vector<storage::ProjectedRow *> ref_pr_vector,
                                                           std::vector<col_oid_t> affected_col_ref, std::vector<col_oid_t> affected_col_src );
 
   int FKUpdate(common::ManagedPointer<transaction::TransactionContext> txn, db_oid_t db_oid, table_oid_t table_oid,
-                                const PG_Constraint &con_obj, std::vector<storage::TupleSlot> fk_slots, std::vector<storage::TupleSlot> update_slot);
+                                const PGConstraint &con_obj, std::vector<storage::TupleSlot> fk_slots, std::vector<storage::TupleSlot> update_slot);
 
   int FKDelete(common::ManagedPointer<transaction::TransactionContext> txn, db_oid_t db_oid, table_oid_t table_oid,
-                                const PG_Constraint &con_obj, std::vector<storage::TupleSlot> fk_slots);
-=======
-  bool FKCascade(common::ManagedPointer<transaction::TransactionContext> txn_, table_oid_t table,
-                 storage::TupleSlot table_tuple_slot, char cascade_type, storage::ProjectedRow *pr);
->>>>>>> 9debf1c6
+                                const PGConstraint &con_obj, std::vector<storage::TupleSlot> fk_slots);
 
   /**
    * insert eh PK constraint when creating table according to the definition
