--- conflicted
+++ resolved
@@ -39,14 +39,10 @@
 constexpr type_oid_t INVALID_TYPE_OID = type_oid_t(NULL_OID);
 constexpr view_oid_t INVALID_VIEW_OID = view_oid_t(NULL_OID);
 
-<<<<<<< HEAD
-constexpr char DEFAULT_DATABASE[] = "noisepage";
-=======
 constexpr uint32_t TEMP_OID_MASK = 1 << 31;
 #define TEMP_OID(strongtype, x) (strongtype(x | catalog::TEMP_OID_MASK))
 #define IS_TEMP_OID(x) ((((x).UnderlyingValue()) & catalog::TEMP_OID_MASK) > 0)
 
-constexpr char DEFAULT_DATABASE[] = "terrier";
->>>>>>> e525dcd2
+constexpr char DEFAULT_DATABASE[] = "noisepage";
 
 }  // namespace noisepage::catalog