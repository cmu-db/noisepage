#pragma once

#include <algorithm>
#include <memory>
#include <string>
#include <vector>

#include "catalog/catalog_accessor.h"
#include "catalog/catalog_defs.h"
#include "common/managed_pointer.h"
#include "transaction/transaction_context.h"
#include "transaction/transaction_defs.h"

namespace terrier::transaction {
class TransactionManager;
}

namespace terrier::storage {
class GarbageCollector;
}

namespace terrier::catalog {
<<<<<<< HEAD

class CatalogCache;
=======
class DatabaseCatalog;
>>>>>>> 5f6aecad
class CatalogAccessor;

/**
 * The catalog stores all of the metadata about user tables and user defined
 * database objects so that other parts of the system (i.e. binder, optimizer,
 * and execution engine) can reason about and execute operations on these
 * objects.
 *
 * @warning Only DBMain and CatalogAccessor (and possibly the recovery system)
 * should be using the interface below.  All other code should use the
 * CatalogAccessor API which enforces scoping to a specific database and handles
 * namespace resolution for finding tables within that database.
 */
class Catalog {
 public:
  /**
   * Initializes the Catalog object which creates the primary table for databases
   * and bootstraps the default database ("terrier").  This also constructs the
   * debootstrap logic (i.e. table deallocations) that gets deferred using the
   * action framework in the destructor.
   * @param txn_manager for spawning read-only transactions in destructors
   * @param block_store to use to back catalog tables
   * @param garbage_collector injected GC to register and deregister indexes. Temporary if we change the GC mechanism
   * for BwTree, or replace it entirely?
   * @warning The catalog requires garbage collection and will leak catalog
   * tables if it is disabled.
   */
  Catalog(common::ManagedPointer<transaction::TransactionManager> txn_manager,
          common::ManagedPointer<storage::BlockStore> block_store,
          common::ManagedPointer<storage::GarbageCollector> garbage_collector);

  /**
   * Handles destruction of the catalog's members by calling the destructor on
   * all visible database catalog objects.
   * @warning The catalog assumes that any logically visible database objects
   * referenced by the catalog during destruction need to be deallocated by the
   * deferred action.  Therefore, there cannot be any live transactions when
   * the debootstrap event executes.
   * @note This function will begin and commit a read-only transaction
   * through the transaction manager and therefore must be called before the
   * transaction manager is destructed.  It will also defer events that will
   * begin and commit transactions.
   */
  void TearDown();

  /**
   * Creates a new database instance.
   * @param txn that creates the database
   * @param name of the new database
   * @param bootstrap indicates whether or not to perform bootstrap routine
   * @return OID of the database or INVALID_DATABASE_OID if the operation failed
   *   (which should only occur if there is already a database with that name)
   */
  db_oid_t CreateDatabase(common::ManagedPointer<transaction::TransactionContext> txn, const std::string &name,
                          bool bootstrap);

  /**
   * Deletes the given database.  This operation will fail if there is any DDL
   * operation currently in-flight because it will cause a write-write conflict.
   * It could also fail if the OID does not correspond to an existing database.
   * @param txn that deletes the database
   * @param database OID to be deleted
   * @return true if the deletion succeeds, false otherwise
   */
  bool DeleteDatabase(common::ManagedPointer<transaction::TransactionContext> txn, db_oid_t database);

  /**
   * Renames the given database.
   * @param txn for the operation
   * @param database OID to be renamed
   * @param name which the database will now have
   * @return true if the operation succeeds, false otherwise
   */
  bool RenameDatabase(common::ManagedPointer<transaction::TransactionContext> txn, db_oid_t database,
                      const std::string &name);

  /**
   * Resolve a database name to its OID.
   * @param txn for the catalog query
   * @param name of the database to resolve
   * @return OID of the database or INVALID_DATABASE_OID if it does not exist
   */
  db_oid_t GetDatabaseOid(common::ManagedPointer<transaction::TransactionContext> txn, const std::string &name);

  /**
   * Gets the database-specific catalog object.
   * @param txn for the catalog query
   * @param database OID of needed catalog
   * @return DatabaseCatalog object which has catalog information for the
   *   specific database
   */
  common::ManagedPointer<DatabaseCatalog> GetDatabaseCatalog(
      common::ManagedPointer<transaction::TransactionContext> txn, db_oid_t database);

  /**
   * Creates a new accessor into the catalog which will handle transactionality and sequencing of catalog operations.
   * @param txn for all subsequent catalog queries
   * @param database in which this transaction is scoped
   * @return a CatalogAccessor object for use with this transaction
   */
  std::unique_ptr<CatalogAccessor> GetAccessor(common::ManagedPointer<transaction::TransactionContext> txn,
                                               db_oid_t database, common::ManagedPointer<CatalogCache> cache);

  /**
   * @return Catalog's BlockStore
   */
  common::ManagedPointer<storage::BlockStore> GetBlockStore() const;

 private:
  DISALLOW_COPY_AND_MOVE(Catalog);
  friend class storage::RecoveryManager;
  const common::ManagedPointer<transaction::TransactionManager> txn_manager_;
  const common::ManagedPointer<storage::BlockStore> catalog_block_store_;
  const common::ManagedPointer<storage::GarbageCollector> garbage_collector_;
  std::atomic<db_oid_t> next_oid_;

  storage::SqlTable *databases_;
  storage::index::Index *databases_name_index_;
  storage::index::Index *databases_oid_index_;
  storage::ProjectedRowInitializer get_database_oid_pri_;
  storage::ProjectedRowInitializer get_database_catalog_pri_;
  storage::ProjectedRowInitializer pg_database_all_cols_pri_;
  storage::ProjectionMap pg_database_all_cols_prm_;
  storage::ProjectedRowInitializer delete_database_entry_pri_;
  storage::ProjectionMap delete_database_entry_prm_;

  /**
   * Atomically updates the next oid counter to the max of the current count and the provided next oid
   * @param oid next oid to move oid counter to
   */
  void UpdateNextOid(db_oid_t oid) {
    db_oid_t expected, desired;
    do {
      expected = next_oid_.load();
      desired = std::max(expected, oid);
    } while (!next_oid_.compare_exchange_weak(expected, desired));
  }

  /**
   * Helper for CreateDatabase. This method can be used by recovery manager to create a database with a specific oid
   * @param txn that creates the database
   * @param name of the new database
   * @param bootstrap indicates whether or not to perform bootstrap routine
   * @param db_oid oid for new database
   * @return true if creation succeeded, false otherwise
   */
  bool CreateDatabase(common::ManagedPointer<transaction::TransactionContext> txn, const std::string &name,
                      bool bootstrap, catalog::db_oid_t db_oid);

  /**
   * Creates a new database entry.
   * @param txn that creates the database
   * @param db OID of the database
   * @param name of the new database
   * @param dbc database catalog object for the new database
   * @return true if successful, otherwise false
   */
  bool CreateDatabaseEntry(common::ManagedPointer<transaction::TransactionContext> txn, db_oid_t db,
                           const std::string &name, DatabaseCatalog *dbc);

  /**
   * Deletes a database entry without scheduling the catalog object for destruction
   * @param txn that delete the database
   * @param db OID of the database
   * @return pointer to the database object if successful, otherwise nullptr
   */
  DatabaseCatalog *DeleteDatabaseEntry(common::ManagedPointer<transaction::TransactionContext> txn, db_oid_t db);

  /**
   * Creates a lambda that captures the necessary values by value and handles
   * the call to teardown and deleting the master object.
   * @param dbc pointing to the appropriate database catalog object
   * @return the action which can be deferred to the appropriate moment.
   */
  std::function<void()> DeallocateDatabaseCatalog(DatabaseCatalog *dbc);
};
}  // namespace terrier::catalog<|MERGE_RESOLUTION|>--- conflicted
+++ resolved
@@ -20,12 +20,9 @@
 }
 
 namespace terrier::catalog {
-<<<<<<< HEAD
 
 class CatalogCache;
-=======
 class DatabaseCatalog;
->>>>>>> 5f6aecad
 class CatalogAccessor;
 
 /**
