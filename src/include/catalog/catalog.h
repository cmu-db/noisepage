#pragma once
#include <memory>
#include <string>
#include <unordered_map>
#include <utility>
#include <vector>
#include "catalog/catalog_defs.h"
#include "catalog/catalog_sql_table.h"
#include "catalog/database_handle.h"
#include "catalog/tablespace_handle.h"
#include "common/strong_typedef.h"
#include "loggers/catalog_logger.h"
#include "storage/sql_table.h"

namespace terrier::catalog {

<<<<<<< HEAD
// class AttributeHandle;
=======
>>>>>>> 2828b8d6
class DatabaseHandle;
class TablespaceHandle;

struct SchemaCol {
  int32_t col_num;
  const char *col_name;
  type::TypeId type_id;
};

/**
 * The global catalog object. It contains all the information about global catalog tables. It's also
 * the entry point for transactions to access any data in any sql table.
 *
 * OID assignment:
 * Note that we do not have a concept of oid_t anymore. Instead, we have
 *  db_oid_t, namespace_oid_t, table_oid_t, col_oid_t
 * In addition, for namespace_oid_t, table_oid_t, and col_oid_t, we only guarantee uniqueness inside a database,
 * which means that the table_oid for pg_attribute in database A could be the same as pg_attribute in database B.
 *
 * db_oid_t, namespace_oid_t, table_oid_t, col_oid_t come from the same global counter, so, inside a database, the
 * values of oids should never be the same.
 *
 * TODO(yangjuns): Each database should have its own global counter
 */
class Catalog {
 public:
  /**
   * Creates the (global) catalog object, and bootstraps, i.e. creates
   * all the default and system databases and tables.
   * @param txn_manager the global transaction manager
   */
  explicit Catalog(transaction::TransactionManager *txn_manager);

  /**
   * Create a database (no tables are created). Insert the name into
   * the catalogs and setup everything related.
   *
   * @param txn transaction to use
   * @param name of the database
   */
  void CreateDatabase(transaction::TransactionContext *txn, const char *name);

  /**
   * Delete a database.
   *
   * @param txn transaction to use
   * @param db_name of the database
   */
  void DeleteDatabase(transaction::TransactionContext *txn, const char *db_name);

  void CreateTable(transaction::TransactionContext *txn, db_oid_t db_oid, const std::string &table_name,
<<<<<<< HEAD
                   catalog::Schema schema);
=======
                   const Schema &schema);
>>>>>>> 2828b8d6

  /**
   * Lookup a database oid and return a database handle.
   * @return the corresponding database handle
   */
  DatabaseHandle GetDatabaseHandle();

  /**
   * Return a tablespace handle.
   * @return the tablespace handle
   */
  TablespaceHandle GetTablespaceHandle();

  /**
   * Get the pointer to a catalog in a database by db_oid, including global catalogs.
   *
   * @param db_oid the database the catalog belongs to
   * @param table_oid the table oid of the catalog
   * @return a pointer to the catalog
   * @throw out_of_range exception if either oid doesn't exist or the catalog doesn't exist.
   */
  std::shared_ptr<catalog::SqlTableRW> GetDatabaseCatalog(db_oid_t db_oid, table_oid_t table_oid);

  /**
   * Get the pointer to a catalog in a database by name, including global catalogs.
   *
   * @param db_oid the database the catalog belongs to
   * @param table_name the name of the catalog
   * @return a pointer to the catalog
   * @throw out_of_range exception if either oid doesn't exist or the catalog doesn't exist.
   */
  std::shared_ptr<catalog::SqlTableRW> GetDatabaseCatalog(db_oid_t db_oid, const std::string &table_name);

  /**
   * The global counter for getting next oid. The return result should be converted into corresponding oid type
   *
   * This function is atomic.
   *
   * @return uint32_t the next oid available
   */
  uint32_t GetNextOid();

  /*
   * Destructor
   */
  ~Catalog() = default;

  //  ~Catalog() {
  //    // destroy all DB
  //    // DestroyDB(DEFAULT_DATABASE_OID);
  //  }

  // methods for catalog initializations
  void AddToMaps(db_oid_t db_oid, table_oid_t table_oid, const std::string &name,
                 std::shared_ptr<SqlTableRW> table_rw_p) {
    map_[db_oid][table_oid] = std::move(table_rw_p);
    name_map_[db_oid][name] = table_oid;
  }

  /**
   * Utility function for adding columns in a table to pg_attribute. To use this function, pg_attribute has to exist.
   * @param txn the transaction that's adding the columns
   * @param db_oid the database the pg_attribute belongs to
   * @param table the table which the columns belong to
   */
  void AddColumnsToPGAttribute(transaction::TransactionContext *txn, db_oid_t db_oid,
                               const std::shared_ptr<storage::SqlTable> &table);

  /**
   * Set values for unused columns.
   * @param vec append to this vector of values
   * @param cols vector of column types
   */
  void SetUnusedColumns(std::vector<type::Value> *vec, const std::vector<SchemaCol> &cols);

  type::Value ValueTypeIdToSchemaType(type::TypeId type_id);

  /**
   * -------------
   * Debug support
   * -------------
   */

  void Dump(transaction::TransactionContext *txn);

 private:
  /**
   * Add a row into pg_database
   */
  void AddEntryToPGDatabase(transaction::TransactionContext *txn, db_oid_t oid, const char *name);

  /**
   * Add columns created for Postgres compatibility, but unused, to the schema
   * @param db_p - shared_ptr to database
   * @param cols - vector specifying the columns
   *
   */
  void AddUnusedSchemaColumns(const std::shared_ptr<catalog::SqlTableRW> &db_p, const std::vector<SchemaCol> &cols);

  /**
   * Bootstrap all the catalog tables so that new coming transactions can
   * correctly perform SQL queries.
   * 1) It creates and populates all the global catalogs
   * 2) It creates a default database named "terrier"
   * 2) It bootstraps the default database.
   */
  void Bootstrap();

  void CreatePGDatabase(table_oid_t table_oid);

  void CreatePGTablespace(table_oid_t table_oid);

  /**
   * Bootstrap a database, i.e create all the catalogs local to this database, and do all other initialization.
   * 1) Create pg_namespace (catalog)
   * 2) Create pg_class (catalog)
   * 3) TODO(pakhtar) -  other catalogs for Postgres compatibility
   * 4) populates these catalogs
   * @param db_oid the oid of the database you are trying to bootstrap
   *
   * Notes:
   * 1) Caller must add the database to pg_database.
   */
  void BootstrapDatabase(transaction::TransactionContext *txn, db_oid_t db_oid);

  /**
   * A dummy call back function for committing bootstrap transaction
   */
  static void BootstrapCallback(void * /*unused*/) {}

  /**
   * Add initial contents to pg_database, during startup.
   * @param txn_manager the global transaction manager
   */
  void PopulatePGDatabase(transaction::TransactionContext *txn);

  /**
   * Add initial contents to pg_tablespace, during startup.
   * @param txn_manager the global transaction manager
   */
  void PopulatePGTablespace(transaction::TransactionContext *txn);

  /**
   * During startup, create pg_namespace table (local to db_oid)
   * @param txn_manager the global transaction manager
   */
  void CreatePGNameSpace(transaction::TransactionContext *txn, db_oid_t db_oid);

  /**
   * During startup, create pg_class table (local to db_oid)
   * @param txn_manager the global transaction manager
   */
  void CreatePGClass(transaction::TransactionContext *txn, db_oid_t db_oid);

  /**
   * During startup, create pg_attribute table (local to db_oid)
   * @param txn_manager the global transaction manager
   */
  void CreatePGAttribute(transaction::TransactionContext *txn, db_oid_t db_oid);

  /**
   * During startup, create pg_type table (local to db_oid)
   * @param txn_manager the global transaction manager
   */
  void CreatePGType(transaction::TransactionContext *txn, db_oid_t db_oid);

  /**
   * For catalog shutdown.
   * Delete all user created tables.
   * @param oid - database from which tables are to be deleted.
   */
  void DestroyDB(db_oid_t oid);

 private:
  transaction::TransactionManager *txn_manager_;
  // global catalogs
  std::shared_ptr<catalog::SqlTableRW> pg_database_;
  std::shared_ptr<catalog::SqlTableRW> pg_tablespace_;

  // map from (db_oid, catalog table_oid_t) to sql table rw wrapper
  std::unordered_map<db_oid_t, std::unordered_map<table_oid_t, std::shared_ptr<catalog::SqlTableRW>>> map_;
  // map from (db_oid, catalog name) to table_oid
  std::unordered_map<db_oid_t, std::unordered_map<std::string, table_oid_t>> name_map_;
  // this oid serves as a global counter for different strong types of oid
  std::atomic<uint32_t> oid_;

  /**
   * pg_database specific items. Should be in a pg_database util class
   */

  std::vector<SchemaCol> pg_tablespace_unused_cols_ = {{2, "spcowner", type::TypeId::INTEGER},
                                                       {3, "spcacl", type::TypeId::VARCHAR},
                                                       {4, "spcoptions", type::TypeId::VARCHAR}};
<<<<<<< HEAD
=======

  std::vector<SchemaCol> pg_type_unused_cols = {
      {3, "typowner", type::TypeId::INTEGER},      {5, "typbyval", type::TypeId::BOOLEAN},
      {7, "typcatagory", type::TypeId::VARCHAR},   {8, "typispreferred", type::TypeId::BOOLEAN},
      {9, "typisdefined", type::TypeId::BOOLEAN},  {10, "typdelim", type::TypeId::VARCHAR},
      {11, "typrelid", type::TypeId::INTEGER},     {12, "typelem", type::TypeId::INTEGER},
      {13, "typarray", type::TypeId::INTEGER},     {14, "typinput", type::TypeId::INTEGER},
      {15, "typoutput", type::TypeId::INTEGER},    {16, "typreceive", type::TypeId::INTEGER},
      {17, "typsend", type::TypeId::INTEGER},      {18, "typmodin", type::TypeId::INTEGER},
      {19, "typmodout", type::TypeId::INTEGER},    {20, "typanalyze", type::TypeId::INTEGER},
      {21, "typalign", type::TypeId::VARCHAR},     {22, "typstorage", type::TypeId::VARCHAR},
      {23, "typnotnull", type::TypeId::BOOLEAN},   {24, "typbasetype", type::TypeId::INTEGER},
      {25, "typtypmod", type::TypeId::INTEGER},    {26, "typndims", type::TypeId::INTEGER},
      {27, "typcollation", type::TypeId::INTEGER}, {28, "typdefaultbin", type::TypeId::VARCHAR},
      {29, "typdefault", type::TypeId::VARCHAR},   {30, "typacl", type::TypeId::VARCHAR},
  };
>>>>>>> 2828b8d6
};

extern std::shared_ptr<Catalog> terrier_catalog;

}  // namespace terrier::catalog<|MERGE_RESOLUTION|>--- conflicted
+++ resolved
@@ -14,10 +14,6 @@
 
 namespace terrier::catalog {
 
-<<<<<<< HEAD
-// class AttributeHandle;
-=======
->>>>>>> 2828b8d6
 class DatabaseHandle;
 class TablespaceHandle;
 
@@ -69,11 +65,7 @@
   void DeleteDatabase(transaction::TransactionContext *txn, const char *db_name);
 
   void CreateTable(transaction::TransactionContext *txn, db_oid_t db_oid, const std::string &table_name,
-<<<<<<< HEAD
-                   catalog::Schema schema);
-=======
                    const Schema &schema);
->>>>>>> 2828b8d6
 
   /**
    * Lookup a database oid and return a database handle.
@@ -267,25 +259,6 @@
   std::vector<SchemaCol> pg_tablespace_unused_cols_ = {{2, "spcowner", type::TypeId::INTEGER},
                                                        {3, "spcacl", type::TypeId::VARCHAR},
                                                        {4, "spcoptions", type::TypeId::VARCHAR}};
-<<<<<<< HEAD
-=======
-
-  std::vector<SchemaCol> pg_type_unused_cols = {
-      {3, "typowner", type::TypeId::INTEGER},      {5, "typbyval", type::TypeId::BOOLEAN},
-      {7, "typcatagory", type::TypeId::VARCHAR},   {8, "typispreferred", type::TypeId::BOOLEAN},
-      {9, "typisdefined", type::TypeId::BOOLEAN},  {10, "typdelim", type::TypeId::VARCHAR},
-      {11, "typrelid", type::TypeId::INTEGER},     {12, "typelem", type::TypeId::INTEGER},
-      {13, "typarray", type::TypeId::INTEGER},     {14, "typinput", type::TypeId::INTEGER},
-      {15, "typoutput", type::TypeId::INTEGER},    {16, "typreceive", type::TypeId::INTEGER},
-      {17, "typsend", type::TypeId::INTEGER},      {18, "typmodin", type::TypeId::INTEGER},
-      {19, "typmodout", type::TypeId::INTEGER},    {20, "typanalyze", type::TypeId::INTEGER},
-      {21, "typalign", type::TypeId::VARCHAR},     {22, "typstorage", type::TypeId::VARCHAR},
-      {23, "typnotnull", type::TypeId::BOOLEAN},   {24, "typbasetype", type::TypeId::INTEGER},
-      {25, "typtypmod", type::TypeId::INTEGER},    {26, "typndims", type::TypeId::INTEGER},
-      {27, "typcollation", type::TypeId::INTEGER}, {28, "typdefaultbin", type::TypeId::VARCHAR},
-      {29, "typdefault", type::TypeId::VARCHAR},   {30, "typacl", type::TypeId::VARCHAR},
-  };
->>>>>>> 2828b8d6
 };
 
 extern std::shared_ptr<Catalog> terrier_catalog;
