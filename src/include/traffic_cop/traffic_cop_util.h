--- conflicted
+++ resolved
@@ -51,13 +51,8 @@
   static std::unique_ptr<planner::AbstractPlanNode> Optimize(
       common::ManagedPointer<transaction::TransactionContext> txn,
       common::ManagedPointer<catalog::CatalogAccessor> accessor, common::ManagedPointer<parser::ParseResult> query,
-<<<<<<< HEAD
-      common::ManagedPointer<optimizer::StatsStorage> stats_storage,
+      catalog::db_oid_t db_oid, common::ManagedPointer<optimizer::StatsStorage> stats_storage,
       std::unique_ptr<optimizer::AbstractCostModel> cost_model, uint64_t optimizer_timeout);
-=======
-      catalog::db_oid_t db_oid, common::ManagedPointer<optimizer::StatsStorage> stats_storage,
-      uint64_t optimizer_timeout);
->>>>>>> 8b8655e7
 
   /**
    * Converts parser statement types (which rely on multiple enums) to a single QueryType enum from the network layer
