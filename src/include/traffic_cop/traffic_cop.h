#pragma once
#include <memory>
#include <string>
#include <utility>
#include <vector>
#include "catalog/catalog.h"
#include "network/postgres/postgres_protocol_utils.h"
#include "parser/postgresparser.h"
#include "storage/recovery/replication_log_provider.h"
#include "traffic_cop/portal.h"
#include "traffic_cop/sqlite.h"
#include "traffic_cop/statement.h"

namespace terrier::trafficcop {

class TerrierEngine;

/**
 *
 * Traffic Cop of the database. It provides access to all the backend components.
 *
 * *Should be a singleton*
 *
 */

class TrafficCop {
 public:
  /**
<<<<<<< HEAD
   * @param default_database_oid OID of the default bootstrapped database
   * @param terrier_engine Terrier execution engine
   * @param replication_log_provider if given, the tcop will forward replication logs to this provider
   */
  explicit TrafficCop(catalog::db_oid_t default_database_oid, common::ManagedPointer<TerrierEngine> terrier_engine,
                      common::ManagedPointer<storage::ReplicationLogProvider> replication_log_provider = DISABLED)
      : default_database_oid_(default_database_oid),
        terrier_engine_(terrier_engine),
        replication_log_provider_(replication_log_provider) {}
=======
   * @param txn_manager the transaction manager of the system
   * @param catalog the catalog of the system
   * @param replication_log_provider if given, the tcop will forward replication logs to this provider
   */
  TrafficCop(common::ManagedPointer<transaction::TransactionManager> txn_manager,
             common::ManagedPointer<catalog::Catalog> catalog,
             common::ManagedPointer<storage::ReplicationLogProvider> replication_log_provider = DISABLED)
      : txn_manager_(txn_manager), catalog_(catalog), replication_log_provider_(replication_log_provider) {}
>>>>>>> a24142e8

  virtual ~TrafficCop() = default;

  /** @return the SQLite execution engine */
  SqliteEngine *GetSqliteEngine() { return &sqlite_engine_; }

  /** @return the Terrier execution engine */
  common::ManagedPointer<TerrierEngine> GetTerrierEngine() { return terrier_engine_; }

  /** @return the default database oid */
  catalog::db_oid_t GetDefaultDatabaseOid() { return default_database_oid_; }

  /**
   * Hands a buffer of logs to replication
   * @param buffer buffer containing logs
   */
  void HandBufferToReplication(std::unique_ptr<network::ReadBuffer> buffer);

  /**
   * Create a temporary namespace for a connection
   * @param sockfd the socket file descriptor the connection communicates on
   * @param database_name the name of the database the connection is accessing
   * @return a pair of OIDs for the database and the temporary namespace
   */
  std::pair<catalog::db_oid_t, catalog::namespace_oid_t> CreateTempNamespace(int sockfd,
                                                                             const std::string &database_name);

  /**
   * Drop the temporary namespace for a connection and all enclosing database objects
   * @param ns_oid the OID of the temmporary namespace associated with the connection
   * @param db_oid the OID of the database the connection is accessing
   * @return true if the temporary namespace has been deleted, false otherwise
   */
  bool DropTempNamespace(catalog::namespace_oid_t ns_oid, catalog::db_oid_t db_oid = catalog::INVALID_DATABASE_OID);

 private:
  SqliteEngine sqlite_engine_;
<<<<<<< HEAD
  catalog::db_oid_t default_database_oid_;
  common::ManagedPointer<TerrierEngine> terrier_engine_;
=======
  common::ManagedPointer<transaction::TransactionManager> txn_manager_;
  common::ManagedPointer<catalog::Catalog> catalog_;
>>>>>>> a24142e8
  // Hands logs off to replication component. TCop should forward these logs through this provider.
  common::ManagedPointer<storage::ReplicationLogProvider> replication_log_provider_;
};

}  // namespace terrier::trafficcop<|MERGE_RESOLUTION|>--- conflicted
+++ resolved
@@ -5,15 +5,12 @@
 #include <vector>
 #include "catalog/catalog.h"
 #include "network/postgres/postgres_protocol_utils.h"
-#include "parser/postgresparser.h"
 #include "storage/recovery/replication_log_provider.h"
 #include "traffic_cop/portal.h"
 #include "traffic_cop/sqlite.h"
 #include "traffic_cop/statement.h"
 
 namespace terrier::trafficcop {
-
-class TerrierEngine;
 
 /**
  *
@@ -26,17 +23,6 @@
 class TrafficCop {
  public:
   /**
-<<<<<<< HEAD
-   * @param default_database_oid OID of the default bootstrapped database
-   * @param terrier_engine Terrier execution engine
-   * @param replication_log_provider if given, the tcop will forward replication logs to this provider
-   */
-  explicit TrafficCop(catalog::db_oid_t default_database_oid, common::ManagedPointer<TerrierEngine> terrier_engine,
-                      common::ManagedPointer<storage::ReplicationLogProvider> replication_log_provider = DISABLED)
-      : default_database_oid_(default_database_oid),
-        terrier_engine_(terrier_engine),
-        replication_log_provider_(replication_log_provider) {}
-=======
    * @param txn_manager the transaction manager of the system
    * @param catalog the catalog of the system
    * @param replication_log_provider if given, the tcop will forward replication logs to this provider
@@ -45,18 +31,14 @@
              common::ManagedPointer<catalog::Catalog> catalog,
              common::ManagedPointer<storage::ReplicationLogProvider> replication_log_provider = DISABLED)
       : txn_manager_(txn_manager), catalog_(catalog), replication_log_provider_(replication_log_provider) {}
->>>>>>> a24142e8
 
   virtual ~TrafficCop() = default;
 
-  /** @return the SQLite execution engine */
-  SqliteEngine *GetSqliteEngine() { return &sqlite_engine_; }
-
-  /** @return the Terrier execution engine */
-  common::ManagedPointer<TerrierEngine> GetTerrierEngine() { return terrier_engine_; }
-
-  /** @return the default database oid */
-  catalog::db_oid_t GetDefaultDatabaseOid() { return default_database_oid_; }
+  /**
+   * Returns the execution engine.
+   * @return the execution engine.
+   */
+  SqliteEngine *GetExecutionEngine() { return &sqlite_engine_; }
 
   /**
    * Hands a buffer of logs to replication
@@ -83,13 +65,8 @@
 
  private:
   SqliteEngine sqlite_engine_;
-<<<<<<< HEAD
-  catalog::db_oid_t default_database_oid_;
-  common::ManagedPointer<TerrierEngine> terrier_engine_;
-=======
   common::ManagedPointer<transaction::TransactionManager> txn_manager_;
   common::ManagedPointer<catalog::Catalog> catalog_;
->>>>>>> a24142e8
   // Hands logs off to replication component. TCop should forward these logs through this provider.
   common::ManagedPointer<storage::ReplicationLogProvider> replication_log_provider_;
 };
