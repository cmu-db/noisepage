--- conflicted
+++ resolved
@@ -54,12 +54,7 @@
  * @tparam T the type to test
  */
 template <class T>
-<<<<<<< HEAD
-
-struct named : policies::detail::type_op {
-=======
 struct named : policies::detail::type_op {  // NOLINT
->>>>>>> de84d81f
   /**
    * see boost::di doc https://boost-experimental.github.io/di/user_guide/index.html#policies
    * @tparam TArg
