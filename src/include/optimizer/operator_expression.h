#pragma once

#include "optimizer/operator_node.h"

#include <memory>
#include <string>
#include <utility>
#include <vector>

namespace terrier::optimizer {

/**
 * This class is used to represent nodes in the operator tree. The operator tree is generated
 * by the binder by visiting the abstract syntax tree (AST) produced by the parser and servers
 * as the input to the query optimizer.
 */
class OperatorExpression {
 public:
  /**
   * Create an OperatorExpression
   * @param op an operator to bind to this OperatorExpression node
   * @param children children of this OperatorExpression
   */
  explicit OperatorExpression(Operator &&op, std::vector<OperatorExpression *> &&children)
      : op_(op), children_(std::move(children)) {}

  /**
   * @return vector of children
   */
  const std::vector<OperatorExpression *> &GetChildren() const { return children_; }

  /**
   * @return underlying operator
   */
  const Operator &GetOp() const { return op_; }

  /**
   * destructor that delete its children
   */
  ~OperatorExpression() {
    for (auto child : children_) delete child;
  }

<<<<<<< HEAD
=======
  /**
   * Add a operator expression as child
   * @param child_op The operator expression to be added as child
   */
>>>>>>> 79ec816f
  void PushChild(OperatorExpression *child_op) { children_.push_back(child_op); }

 private:
  /**
   * Underlying operator
   */
  Operator op_;

  /**
   * Vector of children
   */
  std::vector<OperatorExpression *> children_;
};

}  // namespace terrier::optimizer<|MERGE_RESOLUTION|>--- conflicted
+++ resolved
@@ -41,13 +41,10 @@
     for (auto child : children_) delete child;
   }
 
-<<<<<<< HEAD
-=======
   /**
    * Add a operator expression as child
    * @param child_op The operator expression to be added as child
    */
->>>>>>> 79ec816f
   void PushChild(OperatorExpression *child_op) { children_.push_back(child_op); }
 
  private:
