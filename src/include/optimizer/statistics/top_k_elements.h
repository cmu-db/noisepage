#pragma once

#include <algorithm>
#include <cassert>
#include <cinttypes>
#include <cmath>
#include <cstdio>
#include <cstdlib>
#include <cstring>
#include <memory>
#include <queue>
#include <set>
#include <stack>
#include <string>
#include <unordered_map>
#include <utility>
#include <vector>

#include "common/json.h"
#include "common/macros.h"
#include "optimizer/statistics/count_min_sketch.h"

namespace noisepage::optimizer {

/**
 * This class keeps track of the top-k elements for a given value set.
 * You have to tell the class how many elements (k) to keep track of
 * as the heavyhitters. There is an underlying CountMinSketch that
 * keeps track of the counts for all keys.
 */
template <typename KeyType>
class TopKElements {
  /**
   * The internal type that we use to keep track of the counts for keys.
   */
  using KeyCountPair = std::pair<KeyType, uint32_t>;

 public:
  /**
   * TopKElements Constructor
   * @param k the number of keys to keep track of in the top-k list
   * @param width the size of the underlying sketch
   */
  explicit TopKElements(size_t k, uint64_t width) : numk_{k}, sketch_(width) { entries_.reserve(numk_); }

  // TODO(Joe) comment
  TopKElements(const TopKElements &other) : entries_(other.entries_), sketch_(other.sketch_) {}

  /*// TODO(Joe) comment
  TopKElements &operator=(const TopKElements &other) {
    entries_ = other.entries_;
    *sketch_ = *other.sketch_;
  }*/

  /**
   * Increase the count for the given key by the specified delta.
   * @param key the key to target
   * @param delta the amount to increase the key's count
   */
  void Increment(const KeyType &key, const uint32_t delta) {
    NOISEPAGE_ASSERT(delta >= 0, "Invalid delta");

    // Increment the count for this item in the sketch
<<<<<<< HEAD
    sketch_.Increment(key, key_size, delta);
=======
    sketch_->Increment(key, delta);
>>>>>>> 35243649

    // If this key already exists in our top-k list, then
    // we need to update its entry
    auto entry = entries_.find(key);
    if (entry != entries_.end()) {
      entries_[key] += delta;

      // If this key is the current min key, then we need
      // to go through to see whether after this update it
      // is still the min key. This is crappy, but if the
      // # of elements that we need to keep track of is low,
      // this shouldn't be too bad.
      if (key == min_key_) ComputeNewMinKey();

      // All done!
      return;
    }

    // The key is *not* in our top-k entries list.
    // This means that we have to ask the sketch the current count
    // for it to determine whether it should be promoted into our
    // top-k list.
<<<<<<< HEAD
    auto total_cnt = sketch_.EstimateItemCount(key, key_size);
=======
    auto total_cnt = sketch_->EstimateItemCount(key);
>>>>>>> 35243649

    // If the total estimated count for this key is greater than the
    // current min and our top-k is at its max capacity, then we know
    // that we need to take out the current min key and put in this key.
    auto size = entries_.size();
    if (size == numk_ && total_cnt > min_count_) {
      // Remove the current min key
      entries_.erase(min_key_);

      // Then add our new key
      entries_[key] = total_cnt;

      // But then we need to figure out what the new
      // min key is in our current top-k list. We don't
      // know whether our key is the new min key or whether
      // it's another existing key in our top-k list
      ComputeNewMinKey();

      // All done!
      return;
    }

    // If we have fewer keys in our top-k list than we are
    // allowed to have, then we can always add this key.
    if (size < numk_) {
      // Important: Since the number keys right now is less than
      // the max amount and because this key did not already exist
      // in our top-k class (otherwise we would have saw it up above),
      // we know that we can the exact count here and not the
      // estimated count.
      entries_[key] = delta;

      // We only need to do a direct comparison here to see
      // whether our key is the new min key.
      if (delta < min_count_) {
        min_key_ = key;
        min_count_ = delta;
      }
    }
  }

  /**
   * Decrease the count for the given key by the specified delta.
   * @param key the key to target
   * @param delta the amount to increase the key's count
   */
  void Decrement(const KeyType &key, uint32_t delta) {
    NOISEPAGE_ASSERT(delta >= 0, "Invalid delta");

    // Decrement the count for this item in the sketch
<<<<<<< HEAD
    sketch_.Decrement(key, key_size, delta);
=======
    sketch_->Decrement(key, delta);
>>>>>>> 35243649

    // This is where things get dicey on us.
    // So if this mofo key is in our top-k vector and its count is
    // now less than the current min entry, then we need to make it
    // the new min entry. But there may be another key that is
    // actually greater than this entry, but we don't know what it
    // is because we can't get that information from the sketch.
    auto entry = entries_.find(key);
    if (entry != entries_.end()) {
      uint64_t total_cnt = entries_[key] -= delta;

      // If our count is now negative, then we need to remove
      // this key completely. Otherwise this will cause problems
      // with out min count stuff
      if (total_cnt <= 0) {
        entries_.erase(key);
        // If this key was the min key, then we need to recompute
        if (key == min_key_) ComputeNewMinKey();

        // If this key's count is less than the current min count,
        // then it becomes the new min key
      } else if (total_cnt < min_count_) {
        min_key_ = key;
        min_count_ = total_cnt;
      }
    }
  }

  /**
   * Remove a key from the top-k tracker as well as the sketch.
   * @param key
   */
  void Remove(const KeyType &key) {
    // Always remove the key from the sketch
<<<<<<< HEAD
    sketch_.Remove(key, key_size);
=======
    sketch_->Remove(key);
>>>>>>> 35243649

    // Then check to see whether it exists in our top-k list
    auto entry = entries_.find(key);
    if (entry != entries_.end()) {
      // Remove this key
      entries_.erase(key);

      // If this key was the min key, then we need to recompute
      if (key == min_key_) ComputeNewMinKey();
    }
  }

  /**
   * Compute the approximate count for the given key.
   * If the key is in the top-k list, then you will get the amount
   * from that list. Otherwise it will come from the underlying CountMinSketch.
   * Note that just because the key is in the top-k list does <b>not</b>
   * mean the count returned by this method will be 100% accurate.
   * @param key key the key to get the count for.
   * @return the approximate count number for the key.
   */
  uint64_t EstimateItemCount(const KeyType &key) {
    // If the key is in our top-k entries list, then
    // we'll give them that value.
    auto entry = entries_.find(key);
    if (entry != entries_.end()) {
      return entry->second;
    }
    // Otherwise give them whatever the sketch thinks is the
    // the count.
    return sketch_.EstimateItemCount(key);
  }

  /**
   * @return the number of keys to keep track of in the top-k list
   */
  size_t GetK() const { return numk_; }

  /**
   * @return the current size of the top-k list. This can be less than k.
   */
  size_t GetSize() const { return entries_.size(); }

  /**
   * Generate a vector of the top-k keys sorted by their current counts
   * @return the vector of the top-k keys
   */
  std::vector<KeyType> GetSortedTopKeys() const {
    using Comparator = std::function<bool(KeyCountPair, KeyCountPair)>;

    // Defining a lambda function to compare two pairs.
    // It will compare two pairs using second field
    Comparator comp_functor = [](KeyCountPair elem1, KeyCountPair elem2) { return elem1.second < elem2.second; };

    // Copy the pairs into a vector sorted on their value
    std::vector<KeyCountPair> sorted_vec;
    sorted_vec.reserve(entries_.size());
    std::copy(entries_.begin(), entries_.end(), std::back_inserter<std::vector<KeyCountPair>>(sorted_vec));
    std::sort(sorted_vec.begin(), sorted_vec.end(), comp_functor);

    // FIXME: Is there a way that we can just use the sorted_keys directly
    // without having to copy it into a vector first.
    std::vector<KeyType> keys;
    keys.reserve(sorted_vec.size());
    for (const KeyCountPair &element : sorted_vec) {
      keys.push_back(element.first);
    }

    return keys;
  }

  /**
   * Merge Top K Elements with another Top K Elements
   * @param top_k_elements Top K Elements to merge with this
   */
  void Merge(const TopKElements<KeyType> &top_k_elements) {
    sketch_->Merge(*(top_k_elements.sketch_));

    for (auto &[key, count] : top_k_elements.entries_) {
      Increment(key, count);
    }
  }

  /**
   * Clear the Top K object
   */
  void Clear() {
    entries_.clear();
    sketch_->Clear();
    ComputeNewMinKey();
  }

  /**
   * Convert TopKElements to json
   * @return json representation of a TopKElements
   */
  nlohmann::json ToJson() const {
    nlohmann::json j;
    j["numk"] = numk_;
    j["entries"] = nlohmann::json(entries_);
    j["min_key"] = min_key_;
    j["min_count"] = min_count_;
    j["sketch"] = sketch_->ToJson();
    return j;
  }

  /**
   * Convert json to TopKElements
   * @param j json representation of a TopKElements
   * @return TopKElements object parsed from json
   */
  static TopKElements FromJson(const nlohmann::json &j) {
    auto numk = j.at("numk").get<size_t>();
    // Width doesn't actually matter because we overwrite the underlying sketch
    TopKElements top_k_elements(numk, 1);
    top_k_elements.entries_ = j.at("entries").get<std::unordered_map<KeyType, int64_t>>();
    top_k_elements.min_key_ = j.at("min_key").get<KeyType>();
    top_k_elements.min_count_ = j.at("min_count").get<uint64_t>();
    *(top_k_elements.sketch_) = CountMinSketch<KeyType>::FromJson(j.at("sketch"));
    return top_k_elements;
  }

  /**
   * Serialize TopKElements object into byte array
   * @param[out] size length of byte array
   * @return byte array representation of TopKElements
   */
  std::unique_ptr<byte[]> Serialize(size_t *size) const {
    const std::string json_str = ToJson().dump();
    *size = json_str.size();
    auto buffer = std::make_unique<byte[]>(*size);
    std::memcpy(buffer.get(), json_str.c_str(), *size);
    return buffer;
  }

  /**
   * Deserialize TopKElements object from byte array
   * @param buffer byte array representation of TopKElements
   * @param size length of byte array
   * @return Deserialized TopKElements object
   */
  static TopKElements Deserialize(const byte *buffer, size_t size) {
    std::string json_str(reinterpret_cast<const char *>(buffer), size);
    auto json = nlohmann::json::parse(json_str);
    return TopKElements::FromJson(json);
  }

  /**
   * Pretty Print!
   * @param os the output target
   * @param top_k the top-k object to print
   * @return representation of sorted keys and their counts
   */
  friend std::ostream &operator<<(std::ostream &os, const TopKElements<KeyType> &top_k) {
    os << "Top-" << top_k.GetK() << " [size=" << top_k.GetSize() << "]";
    int i = 0;
    for (const KeyType &key : top_k.GetSortedTopKeys()) {
      auto count = top_k.EstimateItemCount(key);
      os << std::endl << "  (" << i++ << ") Key[" << key << "] => " << count;
    }
    return os;
  }

 private:
  /**
   * the K as in "top K"
   */
  size_t numk_;

  /**
   * The internal top-k key list. The size of this vector
   * will not exceed k.
   */
  std::unordered_map<KeyType, int64_t> entries_;

  /**
   * The key with the smallest count that we've seen so far.
   * This key must exist in the internal entries list.
   */
  KeyType min_key_;

  /**
   * The count of the smallest key that we've seen so far.
   */
  uint64_t min_count_ = INT64_MAX;

  /**
   * Internal sketch to keep track of all keys in the tracker.
   */
  CountMinSketch<KeyType> sketch_;

  /**
   * Internal helper method that figures out what the smallest
   * key that we currently have in our entries list. This method
   * is not efficient because it just does a brute force search.
   * But this is fine as long as 'k' us not large.
   */
  void ComputeNewMinKey() {
    KeyType new_min_key = min_key_;
    auto new_min_count = INT64_MAX;
    for (const auto &other : entries_) {
      if (other.second < new_min_count) {
        new_min_key = other.first;
        new_min_count = other.second;
      }
    }
    min_key_ = new_min_key;
    min_count_ = new_min_count;
  }
};

}  // namespace noisepage::optimizer<|MERGE_RESOLUTION|>--- conflicted
+++ resolved
@@ -61,11 +61,7 @@
     NOISEPAGE_ASSERT(delta >= 0, "Invalid delta");
 
     // Increment the count for this item in the sketch
-<<<<<<< HEAD
-    sketch_.Increment(key, key_size, delta);
-=======
-    sketch_->Increment(key, delta);
->>>>>>> 35243649
+    sketch_.Increment(key, delta);
 
     // If this key already exists in our top-k list, then
     // we need to update its entry
@@ -88,11 +84,7 @@
     // This means that we have to ask the sketch the current count
     // for it to determine whether it should be promoted into our
     // top-k list.
-<<<<<<< HEAD
-    auto total_cnt = sketch_.EstimateItemCount(key, key_size);
-=======
-    auto total_cnt = sketch_->EstimateItemCount(key);
->>>>>>> 35243649
+    auto total_cnt = sketch_.EstimateItemCount(key);
 
     // If the total estimated count for this key is greater than the
     // current min and our top-k is at its max capacity, then we know
@@ -143,11 +135,7 @@
     NOISEPAGE_ASSERT(delta >= 0, "Invalid delta");
 
     // Decrement the count for this item in the sketch
-<<<<<<< HEAD
-    sketch_.Decrement(key, key_size, delta);
-=======
-    sketch_->Decrement(key, delta);
->>>>>>> 35243649
+    sketch_.Decrement(key, delta);
 
     // This is where things get dicey on us.
     // So if this mofo key is in our top-k vector and its count is
@@ -182,11 +170,7 @@
    */
   void Remove(const KeyType &key) {
     // Always remove the key from the sketch
-<<<<<<< HEAD
-    sketch_.Remove(key, key_size);
-=======
-    sketch_->Remove(key);
->>>>>>> 35243649
+    sketch_.Remove(key);
 
     // Then check to see whether it exists in our top-k list
     auto entry = entries_.find(key);
