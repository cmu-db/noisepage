#pragma once

#include <algorithm>
#include <cassert>
#include <cfloat>
#include <cmath>
#include <cstdint>
#include <iterator>
#include <map>
#include <memory>
#include <string>
#include <tuple>
#include <vector>

#include "common/json.h"
#include "common/macros.h"
#include "execution/sql/value.h"
#include "loggers/optimizer_logger.h"
#include "type/type_id.h"

namespace noisepage::optimizer {

/**
 * Online histogram implementation based on this paper (referred to below as JMLR10):
 *    A Streaming Parallel Decision Tree Algorithm
 *    http://www.jmlr.org/papers/volume11/ben-haim10a/ben-haim10a.pdf
 * Specifically Algorithm 1, 3, and 4.
 */
template <typename KeyType>
class Histogram {
 public:
  /**
   * Constructor.
   * @param max_bins maximum number of bins in histogram.
   */
  explicit Histogram(const uint8_t max_bins)
      : max_bins_{max_bins}, bins_{}, total_{0}, minimum_{DBL_MAX}, maximum_{DBL_MIN} {}

  // TODO(Joe) comment
  Histogram(const Histogram &other)
      : max_bins_(other.max_bins_),
        bins_(other.bins_),
        total_(other.total_),
        minimum_(other.minimum_),
        minimum_key_(other.minimum_key_),
        maximum_(other.maximum_),
        maximum_key_(other.maximum_key_) {}

  /*  // TODO(Joe) comment
    Histogram &operator=(const Histogram &other) {
      max_bins_ = other.max_bins_;
      bins_ = other.bins_;
      total_ = other.total_;
      minimum_ = other.minimum_;
      maximum_ = other.maximum_;
    }*/

  /**
   * Internal representation of a point/count pair in the histogram.
   */
  class Bin {
   public:
    /**
     * Constructor
     * @param point the point that this bin represents
     * @param count the count that this bin has recorded.
     */
    Bin(double point, double count) : point_{point}, count_{count} {}

    // TODO(Joe) comment
    Bin(const Bin &other) : point_(other.point_), count_(other.count_) {}

    /*    // TODO(Joe) comment
        Bin &operator=(const Bin &other) {
          point_ = other.point_;
          count_ = other.count_;
        }*/

    /**
     * Merge the count from the given bin into this bin.
     * The point will be a weighted average of the two bins' points.
     * @param bin
     */
    void MergeWith(const Bin &bin) {
      double new_m = count_ + bin.count_;
      point_ = (point_ * count_ + bin.point_ * bin.count_) / new_m;
      count_ = new_m;
    }

    /**
     * Return the point that this bin represents
     * @return
     */
    double GetPoint() const { return point_; }

    /**
     * Return the count that this bin has recorded.
     * @return
     */
    double GetCount() const { return count_; }

    /**
     * Increment the bin's count by the given delta and return
     * the new value.
     * @param delta
     * @return
     */
    double Increment(double delta) {
      count_ += delta;
      return count_;
    }

    /**
     * Less-than operator (based on point)
     * @param bin the bin to compare against
     * @return true if this bin is less than the given bin
     */
    bool operator<(const Bin &bin) const { return point_ < bin.point_; }

    /**
     * Equals operator (based on point)
     * @param bin the bin to compare against
     * @return true if this bin is equal to the given bin
     */
    bool operator==(const Bin &bin) const { return point_ == bin.point_; }

    /**
     * Greater-than operator (based on point)
     * @param bin the bin to compare against
     * @return true if this bin is greater than the given bin
     */
    bool operator>(const Bin &bin) const { return point_ > bin.point_; }

    /**
     * Not equals operator (based on point)
     * @param bin the bin to compare against
     * @return true if this bin is not equal to the given bin
     */
    bool operator!=(const Bin &bin) const { return point_ != bin.point_; }

    /**
     * Convert Bin to json
     * @return json representation of a Bin
     */
    nlohmann::json ToJson() const {
      nlohmann::json j;
      j["point"] = point_;
      j["count"] = count_;
      return j;
    }

    /**
     * Convert json to Bin
     * @param j json representation of a Bin
     * @return Bin object parsed from json
     */
    static Bin FromJson(const nlohmann::json &j) {
      auto point = j.at("point").get<double>();
      auto count = j.at("count").get<double>();
      return Bin(point, count);
    }

    /**
     * Serialize Bin object into byte array
     * @param[out] size length of byte array
     * @return byte array representation of Bin
     */
    std::unique_ptr<byte[]> Serialize(size_t *size) const {
      const std::string json_str = ToJson().dump();
      *size = json_str.size();
      auto buffer = std::make_unique<byte[]>(*size);
      std::memcpy(buffer.get(), json_str.c_str(), *size);
      return buffer;
    }

    /**
     * Deserialize Bin object from byte array
     * @param buffer byte array representation of Bin
     * @param size length of byte array
     * @return Deserialized Bin object
     */
    static Bin Deserialize(const byte *buffer, size_t size) {
      std::string json_str(reinterpret_cast<const char *>(buffer), size);
      auto json = nlohmann::json::parse(json_str);
      return Bin::FromJson(json);
    }

    /**
     * Pretty Print!
     * @param os
     * @param b
     * @return os
     */
    friend std::ostream &operator<<(std::ostream &os, const Bin &b) {
      os << "Bin[" << b.point_ << "]: " << b.count_;
      return os;
    }

   private:
    /**
     * The value that this bin represents.
     * This is the 'p' variable in the JMLR10 algorithm.
     */
    double point_;

    /**
     * The number of hits
     * This is the 'm' variable in the JMLR10 algorithm.
     */
    double count_;
  };

  /**
   * Update the histogram that represents the set S U {point},
   * where S is the set represented by the histogram.
   * This operation does not change the number of bins.
   * This only supports numeric types that can be converted into a double
   * @param key the key to update
   */
  void Increment(const KeyType &key) {
    auto point = ConvertToKey(key);
    Bin bin{point, 1};
    InsertBin(bin, key);
    if (bins_.size() > max_bins_) {
      MergeTwoBinsWithMinGap();
    }
  }

  /**
   * For the given key point (where p1 < b < pB), return an estimate
   * of the number of points in the interval [-Inf, b]
   * @param point the value point to estimate
   * @return the estimate of the # of points
   */
  double EstimateItemCount(double point) {
    if (bins_.empty()) return 0.0;

    if (point >= bins_.back().GetPoint()) {
      return total_;
    }
    if (point < bins_.front().GetPoint()) {
      return 0.0;
    }

    Bin bin{point, 1};
    int i = BinarySearch(bins_, 0, static_cast<int>(bins_.size()) - 1, bin);
    if (i < 0) {
      // -1 because we want index to be element less than b
      i = std::abs(i + 1) - 1;
    }

    double pi, pi1, mi, mi1;
    std::tie(pi, pi1, mi, mi1) = GetInterval(bins_, i);

    double mb = mi + (mi1 - mi) / (pi1 - pi) * (point - pi);

    double s = ((mi + mb) / 2.0) * ((point - pi) / (pi1 - pi));

    for (int j = 0; j < i; j++) {
      s += bins_[j].GetCount();
    }

    s = s + mi / 2;

    return s;
  }

  /**
   * Return boundary points at most size max_bins with the property that the
   * number of points between two consecutive numbers uj, uj+1 and the
   * number of data points to the left of u1 and to the right of uB is
   * equal to sum of all points / max_bins.
   */
  std::vector<double> Uniform() {
    NOISEPAGE_ASSERT(max_bins_ > 0, "# of max bins is less than one");

    std::vector<double> res{};
    if (bins_.empty() || total_ <= 0) return res;

    uint32_t i = 0;
    for (uint32_t j = 0; j < bins_.size() - 1; j++) {
      double s = (j * 1.0 + 1.0) / max_bins_ * total_;
      while (i < bins_.size() - 1 && EstimateItemCount(bins_[i + 1].GetPoint()) < s) {
        i += 1;
      }
      NOISEPAGE_ASSERT(i < bins_.size() - 1, "Invalid bin offset");
      double point_i, point_i1, count_i, count_i1;
      std::tie(point_i, point_i1, count_i, count_i1) = GetInterval(bins_, i);

      double d = s - EstimateItemCount(bins_[i].GetPoint());
      double a = count_i1 - count_i;
      double b = 2.0 * count_i;
      double c = -2.0 * d;
      double z = a != 0 ? (-b + std::sqrt(b * b - 4.0 * a * c)) / (2.0 * a) : -c / b;
      double uj = point_i + (point_i1 - point_i) * z;
      res.push_back(uj);
    }
    return res;
  }

  /**
<<<<<<< HEAD
   * @pre Undefined on an empty histogram
=======
   * Merge Histogram with another Histogram
   * @param histogram Histogram to merge with this
   */
  void Merge(const Histogram<KeyType> &histogram) {
    for (auto &bin : histogram.bins_) {
      InsertBin(bin);
    }
  }

  /**
   * Clear the Histogram object
   */
  void Clear() {
    bins_.clear();
    total_ = 0;
    minimum_ = DBL_MAX;
    maximum_ = DBL_MIN;
  }

  /**
>>>>>>> 35243649
   * @return the largest value that we have in this histogram
   */
  KeyType GetMaxValue() const { return maximum_key_; }

  /**
   * @pre Undefined on an empty histogram
   * @return the smallest value that we have in this histogram
   */
  KeyType GetMinValue() const { return minimum_key_; }

  /**
   * @return the total number of values that are recorded in this histogram
   */
  double GetTotalValueCount() const { return std::floor(total_); }

  /**
   * @return the maximum number of bins that this histogram supports
   */
  uint8_t GetMaxBinSize() const { return max_bins_; }

  /**
   * Convert Histogram to json
   * @return json representation of a Histogram
   */
  nlohmann::json ToJson() const {
    nlohmann::json j;
    j["max_bins"] = max_bins_;
    std::vector<nlohmann::json> bins_json;
    for (const auto &bin : bins_) {
      bins_json.template emplace_back(bin.ToJson());
    }
    j["bins"] = bins_json;
    j["total"] = total_;
    j["minimum"] = minimum_;
    j["maximum"] = maximum_;
    return j;
  }

  /**
   * Convert json to Histogram
   * @param j json representation of a Histogram
   * @return Histogram object parsed from json
   */
  static Histogram FromJson(const nlohmann::json &j) {
    auto max_bins = j.at("max_bins").get<const uint8_t>();
    Histogram histogram(max_bins);
    auto bin_jsons = j.at("bins").get<std::vector<nlohmann::json>>();
    for (const auto &bin_json : bin_jsons) {
      histogram.bins_.emplace_back(Bin::FromJson(bin_json));
    }
    histogram.total_ = j.at("total").get<double>();
    histogram.minimum_ = j.at("minimum").get<double>();
    histogram.maximum_ = j.at("maximum").get<double>();
    return histogram;
  }

  /**
   * Serialize Histogram object into byte array
   * @param[out] size length of byte array
   * @return byte array representation of Histogram
   */
  std::unique_ptr<byte[]> Serialize(size_t *size) const {
    const std::string json_str = ToJson().dump();
    *size = json_str.size();
    auto buffer = std::make_unique<byte[]>(*size);
    std::memcpy(buffer.get(), json_str.c_str(), *size);
    return buffer;
  }

  /**
   * Deserialize Histogram object from byte array
   * @param buffer byte array representation of Histogram
   * @param size length of byte array
   * @return Deserialized Histogram object
   */
  static Histogram Deserialize(const byte *buffer, size_t size) {
    std::string json_str(reinterpret_cast<const char *>(buffer), size);
    auto json = nlohmann::json::parse(json_str);
    return Histogram::FromJson(json);
  }

  /**
   * Pretty Print!
   * @param os
   * @param h
   * @return os
   */
  friend std::ostream &operator<<(std::ostream &os, const Histogram<KeyType> &h) {
    os << "Histogram: "
       << "total=[" << h.total_ << "] "
       << "num_bins=[" << h.bins_.size() << "]" << std::endl;
    for (Bin b : h.bins_) {
      os << "  " << b << std::endl;
    }
    return os;
  }

 private:
  /**
   * The maximum number of bins that this histogram supports
   */
  const uint8_t max_bins_;

  /**
   * Where we store the point+count values
   */
  std::vector<Bin> bins_;

  /**
   * The total number of values that are recorded in this histogram
   */
  double total_;

  /**
   * The smallest value that we have in this histogram
   */
  double minimum_;

  /**
   * The key corresponding to the minimum value
   */
  KeyType minimum_key_;

  /**
   * The largest value that we have in this histogram
   */
  double maximum_;

  /**
   * The key corresponding to the maximum value
   */
  KeyType maximum_key_;

  /**
   * Insert a new bin into our histogram. We use our own binary search
   * on our bin vector to figure out where we want to insert this mofo.
   * This also updates our min/max boundaries.
   * @param bin the bin to insert into the histogram.
   */
  void InsertBin(const Bin &bin, KeyType key) {
    total_ += bin.GetCount();
    if (bin.GetPoint() < minimum_) {
      minimum_ = bin.GetPoint();
      minimum_key_ = key;
    }
    if (bin.GetPoint() > maximum_) {
      maximum_ = bin.GetPoint();
      maximum_key_ = key;
    }

    int index = BinarySearch(bins_, 0, static_cast<int>(bins_.size()) - 1, bin);

    // If we already have a bin with this value, then we will just update
    // it's counter by the count of the bin that we want to insert.
    // We do this so that we can merge bins together if necessary.
    if (index >= 0) {
      bins_[index].Increment(bin.GetCount());

      // Otherwise insert a new bin
    } else {
      index = std::abs(index) - 1;
      bins_.insert(bins_.begin() + index, bin);
    }
  }

  /**
   * Merge n + 1 number of bins to n bins based on update algorithm
   */
  void MergeTwoBinsWithMinGap() {
    int min_gap_idx = -1;
    double min_gap = DBL_MAX;
    for (uint8_t i = 0; i < bins_.size() - 1; i++) {
      double gap = std::abs(bins_[i].GetPoint() - bins_[i + 1].GetPoint());
      if (gap < min_gap) {
        min_gap = gap;
        min_gap_idx = i;
      }
    }
    // NOISEPAGE_ASSERT(min_gap_idx >= 0 && min_gap_idx < bins_.size());
    Bin &prev_bin = bins_[min_gap_idx];
    Bin &next_bin = bins_[min_gap_idx + 1];
    prev_bin.MergeWith(next_bin);
    bins_.erase(bins_.begin() + min_gap_idx + 1);
  }

  /**
   * A more useful binary search based on Java's Collections.binarySearch.
   * It returns either the found index or -1 if not found,
   * where index is position for insertion (i.e., the first index with
   * element **greater** than the key).
   * @tparam X search type
   * @param vec the vector to perform the binary search on
   * @param start the starting offset
   * @param end the end offset
   * @param key the search key
   * @return found offset or -1 if not found
   */
  template <typename X>
  int BinarySearch(const std::vector<X> &vec, int start, int end, const X &key) {
    if (start > end) {
      return -(start + 1);
    }

    const int middle = start + ((end - start) / 2);

    if (vec[middle] == key) {
      return middle;
    }
    if (vec[middle] > key) {
      return BinarySearch(vec, start, middle - 1, key);
    }
    return BinarySearch(vec, middle + 1, end, key);
  }

  /**
   * Compute the interval between two bins
   * @param bins
   * @param i
   * @return
   */
  std::tuple<double, double, double, double> GetInterval(std::vector<Bin> bins, uint32_t i) {
    NOISEPAGE_ASSERT(i < bins.size() - 1, "Requested interval is greater than max # of bins");
    return std::make_tuple(bins[i].GetPoint(), bins[i + 1].GetPoint(), bins[i].GetCount(), bins[i + 1].GetCount());
  }

  /*
   * We need a way to convert the SQL types to doubles to work with the Histogram.
   */
  static double ConvertToKey(const decltype(execution::sql::BoolVal::val_) &key) { return static_cast<double>(key); }

  static double ConvertToKey(const decltype(execution::sql::Integer::val_) &key) { return static_cast<double>(key); }

  static double ConvertToKey(const decltype(execution::sql::Real::val_) &key) { return static_cast<double>(key); }

  static double ConvertToKey(const decltype(execution::sql::DecimalVal::val_) &key) { return static_cast<double>(key); }

  static double ConvertToKey(const decltype(execution::sql::StringVal::val_) &key) { return key.Hash(); }

  static double ConvertToKey(const decltype(execution::sql::DateVal::val_) &key) {
    return static_cast<double>(key.ToNative());
  }

  static double ConvertToKey(const decltype(execution::sql::TimestampVal::val_) &key) {
    return static_cast<double>(key.ToNative());
  }

  static double ConvertToKey(const int &key) { return static_cast<double>(key); }
};

}  // namespace noisepage::optimizer<|MERGE_RESOLUTION|>--- conflicted
+++ resolved
@@ -299,9 +299,6 @@
   }
 
   /**
-<<<<<<< HEAD
-   * @pre Undefined on an empty histogram
-=======
    * Merge Histogram with another Histogram
    * @param histogram Histogram to merge with this
    */
@@ -322,7 +319,7 @@
   }
 
   /**
->>>>>>> 35243649
+   * @pre Undefined on an empty histogram
    * @return the largest value that we have in this histogram
    */
   KeyType GetMaxValue() const { return maximum_key_; }
