--- conflicted
+++ resolved
@@ -163,15 +163,6 @@
   Operator(const Operator &op) : node_(op.node_->Copy()) {}
 
   /**
-   * Move constructor for operator
-   * @param op Other operator to move-construct from
-   */
-  Operator(Operator &&op) noexcept {
-    node_ = op.node_;
-    op.node_ = nullptr;
-  }
-
-  /**
    * Calls corresponding visitor to this operator node
    */
   void Accept(common::ManagedPointer<OperatorVisitor> v) const;
@@ -219,11 +210,6 @@
    * @return true if the operator is physical, false otherwise
    */
   bool IsPhysical() const;
-
-  /**
-   * Destructor
-   */
-  ~Operator() { delete node_; }
 
   /**
    * Re-interpret the operator
@@ -235,11 +221,7 @@
     if (node_) {
       auto &n = *node_;
       if (typeid(n) == typeid(T)) {
-<<<<<<< HEAD
-        return reinterpret_cast<const T *>(node_);
-=======
         return common::ManagedPointer<T>(reinterpret_cast<T *>(node_.get()));
->>>>>>> 18c62295
       }
     }
     return nullptr;
@@ -249,11 +231,7 @@
   /**
    * Pointer to the base operator
    */
-<<<<<<< HEAD
-  BaseOperatorNode *node_ = nullptr;
-=======
   std::unique_ptr<BaseOperatorNode> node_;
->>>>>>> 18c62295
 };
 }  // namespace terrier::optimizer
 
