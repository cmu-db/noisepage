--- conflicted
+++ resolved
@@ -209,11 +209,7 @@
     if (node_) {
       auto &n = *node_;
       if (typeid(n) == typeid(T)) {
-<<<<<<< HEAD
-        return reinterpret_cast<const T *>(node_.Get());
-=======
         return common::ManagedPointer<T>(reinterpret_cast<T *>(node_.get()));
->>>>>>> 6f17f992
       }
     }
     return nullptr;
@@ -223,11 +219,7 @@
   /**
    * Pointer to the base operator
    */
-<<<<<<< HEAD
-  common::ManagedPointer<BaseOperatorNode> node_;
-=======
   std::unique_ptr<BaseOperatorNode> node_;
->>>>>>> 6f17f992
 };
 }  // namespace terrier::optimizer
 
