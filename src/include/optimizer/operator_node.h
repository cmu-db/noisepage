#pragma once

#include "optimizer/operator_node_contents.h"

#include <memory>
#include <string>
#include <utility>
#include <vector>

namespace terrier::optimizer {

/**
 * This class is used to represent nodes in the operator tree. The operator tree is generated
 * by the binder by visiting the abstract syntax tree (AST) produced by the parser and servers
 * as the input to the query optimizer.
 */
<<<<<<< HEAD
class BaseOperatorNode {
 private:
  /**
   * Default constructor
   */
  BaseOperatorNode(plan_node_id_t plan_node_id):plan_node_id_(plan_node_id) {}

=======
class OperatorNode {
>>>>>>> f6573002
 public:
  /**
   * Create an OperatorNode
   * @param op an operator to bind to this OperatorNode node
   * @param children children of this OperatorNode
   */
  explicit OperatorNode(Operator op, std::vector<std::unique_ptr<OperatorNode>> &&children)
      : op_(std::move(op)), children_(std::move(children)) {}

  /**
   * Copy
   */
<<<<<<< HEAD
  virtual std::string GetName() const = 0;

  /**
   * @return the type of this operator
   */
  virtual OpType GetType() const = 0;

  /**
   * @return whether this operator is logical
   */
  virtual bool IsLogical() const = 0;

  /**
   * @return whether this operator is physical
   */
  virtual bool IsPhysical() const = 0;

  /**
   * @return the operator's plan node id
   */
  const plan_node_id_t GetPlanNodeId() const {return plan_node_id_;}

  /**
   * @return the hashed value of this operator
   */
  virtual common::hash_t Hash() const {
    OpType t = GetType();
    return common::HashUtil::Hash(t);
=======
  std::unique_ptr<OperatorNode> Copy() {
    std::vector<std::unique_ptr<OperatorNode>> child;
    for (const auto &op : children_) {
      child.emplace_back(op->Copy());
    }
    return std::make_unique<OperatorNode>(Operator(op_), std::move(child));
>>>>>>> f6573002
  }

  /**
   * Equality comparison
   * @param other OperatorNode to compare against
   * @returns true if equal
   */
  bool operator==(const OperatorNode &other) const {
    if (op_ != other.op_) return false;
    if (children_.size() != other.children_.size()) return false;

<<<<<<< HEAD
  /**
   * Inequality check
   * @param r other
   * @return true if this operator is logically not equal to other, false otherwise
   */
  virtual bool operator!=(const BaseOperatorNode &r) { return !operator==(r); }

 protected:
   plan_node_id_t plan_node_id_;
};
=======
    for (size_t idx = 0; idx < children_.size(); idx++) {
      auto &child = children_[idx];
      auto &other_child = other.children_[idx];
      TERRIER_ASSERT(child != nullptr, "OperatorNode should not have null children");
      TERRIER_ASSERT(other_child != nullptr, "OperatorNode should not have null children");
>>>>>>> f6573002

      if (*child != *other_child) return false;
    }

    return true;
  }

  /**
   * Not equal comparison
   * @param other OperatorNode to compare against
   * @returns true if not equal
   */
  bool operator!=(const OperatorNode &other) const { return !(*this == other); }

  /**
   * Move constructor
   * @param op other to construct from
   */
  OperatorNode(OperatorNode &&op) noexcept : op_(std::move(op.op_)), children_(std::move(op.children_)) {}

  /**
   * @return vector of children
   */
<<<<<<< HEAD
  common::hash_t Hash() const;

  /**
   * Logical equality check
   * @param rhs other
   * @return true if the two operators are logically equal, false otherwise
   */
  bool operator==(const Operator &rhs) const;

  /**
   * Logical inequality check
   * @param rhs other
   * @return true if the two operators are logically not equal, false otherwise
   */
  bool operator!=(const Operator &rhs) const { return !operator==(rhs); }

  plan_node_id_t GetPlanNodeId() const { return node_->GetPlanNodeId(); }
  /**
   * @return true if the operator is defined, false otherwise
   */
  bool IsDefined() const;

  /**
   * @return true if the operator is logical, false otherwise
   */
  bool IsLogical() const;

  /**
   * @return true if the operator is physical, false otherwise
   */
  bool IsPhysical() const;

  /**
   * Re-interpret the operator
   * @tparam T the type of the operator to be re-interpreted as
   * @return pointer to the re-interpreted operator, nullptr if the types mismatch
   */
  template <typename T>
  common::ManagedPointer<T> As() const {
    if (node_) {
      auto &n = *node_;
      if (typeid(n) == typeid(T)) {
        return common::ManagedPointer<T>(reinterpret_cast<T *>(node_.get()));
      }
    }
    return nullptr;
=======
  std::vector<common::ManagedPointer<OperatorNode>> GetChildren() const {
    std::vector<common::ManagedPointer<OperatorNode>> result;
    result.reserve(children_.size());
    for (auto &i : children_) result.emplace_back(i);
    return result;
>>>>>>> f6573002
  }

  /**
   * @return underlying operator
   */
  const Operator &GetOp() const { return op_; }

  /**
   * Add a operator expression as child
   * @param child_op The operator expression to be added as child
   */
  void PushChild(std::unique_ptr<OperatorNode> child_op) { children_.emplace_back(std::move(child_op)); }

 private:
  /**
   * Underlying operator
   */
  Operator op_;

  /**
   * Vector of children
   */
  std::vector<std::unique_ptr<OperatorNode>> children_;
};

}  // namespace terrier::optimizer<|MERGE_RESOLUTION|>--- conflicted
+++ resolved
@@ -14,17 +14,7 @@
  * by the binder by visiting the abstract syntax tree (AST) produced by the parser and servers
  * as the input to the query optimizer.
  */
-<<<<<<< HEAD
-class BaseOperatorNode {
- private:
-  /**
-   * Default constructor
-   */
-  BaseOperatorNode(plan_node_id_t plan_node_id):plan_node_id_(plan_node_id) {}
-
-=======
 class OperatorNode {
->>>>>>> f6573002
  public:
   /**
    * Create an OperatorNode
@@ -37,43 +27,12 @@
   /**
    * Copy
    */
-<<<<<<< HEAD
-  virtual std::string GetName() const = 0;
-
-  /**
-   * @return the type of this operator
-   */
-  virtual OpType GetType() const = 0;
-
-  /**
-   * @return whether this operator is logical
-   */
-  virtual bool IsLogical() const = 0;
-
-  /**
-   * @return whether this operator is physical
-   */
-  virtual bool IsPhysical() const = 0;
-
-  /**
-   * @return the operator's plan node id
-   */
-  const plan_node_id_t GetPlanNodeId() const {return plan_node_id_;}
-
-  /**
-   * @return the hashed value of this operator
-   */
-  virtual common::hash_t Hash() const {
-    OpType t = GetType();
-    return common::HashUtil::Hash(t);
-=======
   std::unique_ptr<OperatorNode> Copy() {
     std::vector<std::unique_ptr<OperatorNode>> child;
     for (const auto &op : children_) {
       child.emplace_back(op->Copy());
     }
     return std::make_unique<OperatorNode>(Operator(op_), std::move(child));
->>>>>>> f6573002
   }
 
   /**
@@ -85,24 +44,11 @@
     if (op_ != other.op_) return false;
     if (children_.size() != other.children_.size()) return false;
 
-<<<<<<< HEAD
-  /**
-   * Inequality check
-   * @param r other
-   * @return true if this operator is logically not equal to other, false otherwise
-   */
-  virtual bool operator!=(const BaseOperatorNode &r) { return !operator==(r); }
-
- protected:
-   plan_node_id_t plan_node_id_;
-};
-=======
     for (size_t idx = 0; idx < children_.size(); idx++) {
       auto &child = children_[idx];
       auto &other_child = other.children_[idx];
       TERRIER_ASSERT(child != nullptr, "OperatorNode should not have null children");
       TERRIER_ASSERT(other_child != nullptr, "OperatorNode should not have null children");
->>>>>>> f6573002
 
       if (*child != *other_child) return false;
     }
@@ -126,60 +72,11 @@
   /**
    * @return vector of children
    */
-<<<<<<< HEAD
-  common::hash_t Hash() const;
-
-  /**
-   * Logical equality check
-   * @param rhs other
-   * @return true if the two operators are logically equal, false otherwise
-   */
-  bool operator==(const Operator &rhs) const;
-
-  /**
-   * Logical inequality check
-   * @param rhs other
-   * @return true if the two operators are logically not equal, false otherwise
-   */
-  bool operator!=(const Operator &rhs) const { return !operator==(rhs); }
-
-  plan_node_id_t GetPlanNodeId() const { return node_->GetPlanNodeId(); }
-  /**
-   * @return true if the operator is defined, false otherwise
-   */
-  bool IsDefined() const;
-
-  /**
-   * @return true if the operator is logical, false otherwise
-   */
-  bool IsLogical() const;
-
-  /**
-   * @return true if the operator is physical, false otherwise
-   */
-  bool IsPhysical() const;
-
-  /**
-   * Re-interpret the operator
-   * @tparam T the type of the operator to be re-interpreted as
-   * @return pointer to the re-interpreted operator, nullptr if the types mismatch
-   */
-  template <typename T>
-  common::ManagedPointer<T> As() const {
-    if (node_) {
-      auto &n = *node_;
-      if (typeid(n) == typeid(T)) {
-        return common::ManagedPointer<T>(reinterpret_cast<T *>(node_.get()));
-      }
-    }
-    return nullptr;
-=======
   std::vector<common::ManagedPointer<OperatorNode>> GetChildren() const {
     std::vector<common::ManagedPointer<OperatorNode>> result;
     result.reserve(children_.size());
     for (auto &i : children_) result.emplace_back(i);
     return result;
->>>>>>> f6573002
   }
 
   /**
