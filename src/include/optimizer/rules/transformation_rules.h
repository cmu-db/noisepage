#pragma once

#include <memory>
#include <vector>

#include "optimizer/rule.h"

namespace noisepage::optimizer {

/**
 * Rule transforms (A JOIN B) -> (B JOIN A)
 */
class LogicalInnerJoinCommutativity : public Rule {
 public:
  /**
   * Constructor
   */
  LogicalInnerJoinCommutativity();

  /**
   * Checks whether the given rule can be applied
   * @param plan AbstractOptimizerNode to check
   * @param context Current OptimizationContext executing under
   * @returns Whether the input AbstractOptimizerNode passes the check
   */
  bool Check(common::ManagedPointer<AbstractOptimizerNode> plan, OptimizationContext *context) const override;

  /**
   * Transforms the input expression using the given rule
   * @param input Input AbstractOptimizerNode to transform
   * @param transformed Vector of transformed AbstractOptimizerNodes
   * @param context Current OptimizationContext executing under
   */
  void Transform(common::ManagedPointer<AbstractOptimizerNode> input,
                 std::vector<std::unique_ptr<AbstractOptimizerNode>> *transformed,
                 OptimizationContext *context) const override;
};

/**
 * Rule transforms (A JOIN B) JOIN C -> A JOIN (B JOIN C)
 */

class LogicalInnerJoinAssociativity : public Rule {
 public:
  /**
   * Constructor
   */
  LogicalInnerJoinAssociativity();

  /**
   * Checks whether the given rule can be applied
   * @param plan AbstractOptimizerNode to check
   * @param context Current OptimizationContext executing under
   * @returns Whether the input AbstractOptimizerNode passes the check
   */
  bool Check(common::ManagedPointer<AbstractOptimizerNode> plan, OptimizationContext *context) const override;

  /**
   * Transforms the input expression using the given rule
   * @param input Input AbstractOptimizerNode to transform
   * @param transformed Vector of transformed AbstractOptimizerNodes
   * @param context Current OptimizationContext executing under
   */
  void Transform(common::ManagedPointer<AbstractOptimizerNode> input,
                 std::vector<std::unique_ptr<AbstractOptimizerNode>> *transformed,
                 OptimizationContext *context) const override;
};

<<<<<<< HEAD
/**
 * Rule embeds a logical limit into a child scan operator.
 * TODO(dpatra): After pruning stage, we should eliminate all limits with children get operators in the operator trees.
 */
class SetLimitInGet : public Rule {
 public:
  /**
   * Constructor
   */
  SetLimitInGet();

  /**
   * Gets the rule's promise to apply against a GroupExpression
   * @param group_expr GroupExpression to compute promise from
   * @returns The promise value of applying the rule for ordering
   */
  RulePromise Promise(GroupExpression *group_expr) const override;

  /**
   * Checks whether the given rule can be applied
   * @param plan AbstractOptimizerNode to check
   * @param context Current OptimizationContext executing under
   * @returns Whether the input AbstractOptimizerNode passes the check
   */
  bool Check(common::ManagedPointer<AbstractOptimizerNode> plan, OptimizationContext *context) const override;

  /**
   * Transforms the input expression using the given rule
   * @param input Input AbstractOptimizerNode to transform
   * @param transformed Vector of transformed AbstractOptimizerNodes
   * @param context Current OptimizationContext executing under
   */
  void Transform(common::ManagedPointer<AbstractOptimizerNode> input,
                 std::vector<std::unique_ptr<AbstractOptimizerNode>> *transformed,
                 OptimizationContext *context) const override;
};

}  // namespace terrier::optimizer
=======
}  // namespace noisepage::optimizer
>>>>>>> d70c1c17
<|MERGE_RESOLUTION|>--- conflicted
+++ resolved
@@ -66,7 +66,6 @@
                  OptimizationContext *context) const override;
 };
 
-<<<<<<< HEAD
 /**
  * Rule embeds a logical limit into a child scan operator.
  * TODO(dpatra): After pruning stage, we should eliminate all limits with children get operators in the operator trees.
@@ -104,7 +103,4 @@
                  OptimizationContext *context) const override;
 };
 
-}  // namespace terrier::optimizer
-=======
-}  // namespace noisepage::optimizer
->>>>>>> d70c1c17
+}  // namespace noisepage::optimizer