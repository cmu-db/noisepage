--- conflicted
+++ resolved
@@ -147,11 +147,7 @@
   /**
    * @param database_oid OID of the database
    * @param namespace_oid OID of the namespace
-<<<<<<< HEAD
-   * @param table_oid OID of the table
-=======
    * @param tbl_oid OID of the table
->>>>>>> bc62f9c5
    * @param index_oid OID of the index
    * @param predicates query predicates
    * @param is_for_update whether the scan is used for update
@@ -160,13 +156,8 @@
    * @return an IndexScan operator
    */
   static Operator Make(catalog::db_oid_t database_oid, catalog::namespace_oid_t namespace_oid,
-<<<<<<< HEAD
-                       catalog::table_oid_t table_oid, catalog::index_oid_t index_oid,
-                       std::vector<AnnotatedExpression> &&predicates, std::string table_alias, bool is_for_update,
-=======
                        catalog::table_oid_t tbl_oid, catalog::index_oid_t index_oid,
                        std::vector<AnnotatedExpression> &&predicates, bool is_for_update,
->>>>>>> bc62f9c5
                        planner::IndexScanType scan_type,
                        std::unordered_map<catalog::indexkeycol_oid_t, std::vector<planner::IndexExpression>> bounds);
   /**
@@ -195,16 +186,7 @@
   const catalog::table_oid_t &GetTableOID() const { return tbl_oid_; }
 
   /**
-<<<<<<< HEAD
-   * @return the OID of the table
-   */
-  const catalog::table_oid_t &GetTableOID() const { return table_oid_; }
-
-  /**
-   * @return the vector of predicates for get
-=======
    * @return the OID of the index
->>>>>>> bc62f9c5
    */
   const catalog::index_oid_t &GetIndexOID() const { return index_oid_; }
 
