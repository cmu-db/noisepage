#pragma once

#include <memory>
#include <string>
#include <unordered_map>
#include <utility>
#include <vector>
#include "catalog/catalog_defs.h"
#include "common/hash_util.h"
#include "common/managed_pointer.h"
#include "optimizer/operator_node.h"
#include "parser/expression/abstract_expression.h"
#include "parser/expression_defs.h"
#include "parser/parser_defs.h"
#include "parser/update_statement.h"
#include "planner/plannodes/plan_node_defs.h"
#include "type/transient_value.h"

namespace terrier {

namespace parser {
class AbstractExpression;
class UpdateClause;
}  // namespace parser

namespace optimizer {

/**
 * Physical operator for SELECT without FROM (e.g. SELECT 1;)
 */
class TableFreeScan : public OperatorNode<TableFreeScan> {
 public:
  /**
   * @return a TableFreeScan operator
   */
  static Operator Make();

  /**
   * Copy
   * @returns copy of this
   */
  BaseOperatorNode *Copy() const override;

  bool operator==(const BaseOperatorNode &r) override;
  common::hash_t Hash() const override;
};

/**
 * Physical operator for sequential scan
 */
class SeqScan : public OperatorNode<SeqScan> {
 public:
  /**
   * @param database_oid OID of the database
   * @param namespace_oid OID of the namespace
   * @param table_oid OID of the table
   * @param predicates predicates for get
   * @param table_alias alias of the table
   * @param is_for_update whether the scan is used for update
   * @return a SeqScan operator
   */
  static Operator Make(catalog::db_oid_t database_oid, catalog::namespace_oid_t namespace_oid,
                       catalog::table_oid_t table_oid, std::vector<AnnotatedExpression> &&predicates,
                       std::string table_alias, bool is_for_update);

  /**
   * Copy
   * @returns copy of this
   */
  BaseOperatorNode *Copy() const override;

  bool operator==(const BaseOperatorNode &r) override;

  common::hash_t Hash() const override;

  /**
   * @return the OID of the database
   */
  const catalog::db_oid_t &GetDatabaseOID() const { return database_oid_; }

  /**
   * @return the OID of the namespace
   */
  const catalog::namespace_oid_t &GetNamespaceOID() const { return namespace_oid_; }

  /**
   * @return the OID of the table
   */
  const catalog::table_oid_t &GetTableOID() const { return table_oid_; }

  /**
   * @return the vector of predicates for get
   */
  const std::vector<AnnotatedExpression> &GetPredicates() const { return predicates_; }

  /**
   * @return the alias of the table to get from
   */
  const std::string &GetTableAlias() const { return table_alias_; }

  /**
   * @return whether the get operation is used for update
   */
  bool GetIsForUpdate() const { return is_for_update_; }

 private:
  /**
   * OID of the database
   */
  catalog::db_oid_t database_oid_;

  /**
   * OID of the namespace
   */
  catalog::namespace_oid_t namespace_oid_;

  /**
   * OID of the table
   */
  catalog::table_oid_t table_oid_;

  /**
   * Query predicates
   */
  std::vector<AnnotatedExpression> predicates_;

  /**
   * Table alias
   */
  std::string table_alias_;

  /**
   * Whether the scan is used for update
   */
  bool is_for_update_;
};

/**
 * Physical operator for index scan
 */
class IndexScan : public OperatorNode<IndexScan> {
 public:
  /**
   * @param database_oid OID of the database
   * @param namespace_oid OID of the namespace
   * @param index_oid OID of the index
   * @param predicates query predicates
   * @param table_alias alias of the table
   * @param is_for_update whether the scan is used for update
   * @param key_column_oid_list OID of key columns
   * @param expr_type_list expression types
   * @param value_list values to be scanned
   * @return an IndexScan operator
   */
  static Operator Make(catalog::db_oid_t database_oid, catalog::namespace_oid_t namespace_oid,
                       catalog::index_oid_t index_oid, std::vector<AnnotatedExpression> &&predicates,
                       std::string table_alias, bool is_for_update,
                       std::vector<catalog::col_oid_t> &&key_column_oid_list,
                       std::vector<parser::ExpressionType> &&expr_type_list,
                       std::vector<type::TransientValue> &&value_list);

  /**
   * Copy
   * @returns copy of this
   */
  BaseOperatorNode *Copy() const override;

  bool operator==(const BaseOperatorNode &r) override;

  common::hash_t Hash() const override;

  /**
   * @return the OID of the database
   */
  const catalog::db_oid_t &GetDatabaseOID() const { return database_oid_; }

  /**
   * @return the OID of the namespace
   */
  const catalog::namespace_oid_t &GetNamespaceOID() const { return namespace_oid_; }

  /**
   * @return the OID of the table
   */
  const catalog::index_oid_t &GetIndexOID() const { return index_oid_; }

  /**
   * @return the vector of predicates for get
   */
  const std::vector<AnnotatedExpression> &GetPredicates() const { return predicates_; }

  /**
   * @return the alias of the table to get from
   */
  const std::string &GetTableAlias() const { return table_alias_; }

  /**
   * @return whether the get operation is used for update
   */
  bool GetIsForUpdate() const { return is_for_update_; }

  /**
   * @return List of OIDs of key columns
   */
  const std::vector<catalog::col_oid_t> &GetKeyColumnOIDList() const { return key_column_oid_list_; }

  /**
   * @return List of expression types
   */
  const std::vector<parser::ExpressionType> &GetExprTypeList() const { return expr_type_list_; }

  /**
   * @return List of parameter values
   */
  const std::vector<type::TransientValue> &GetValueList() const { return value_list_; }

 private:
  /**
   * OID of the database
   */
  catalog::db_oid_t database_oid_;

  /**
   * OID of the namespace
   */
  catalog::namespace_oid_t namespace_oid_;

  /**
   * OID of the index
   */
  catalog::index_oid_t index_oid_;

  /**
   * Query predicates
   */
  std::vector<AnnotatedExpression> predicates_;

  /**
   * Table alias
   */
  std::string table_alias_;

  /**
   * Whether the scan is used for update
   */
  bool is_for_update_;

  /**
   * OIDs of key columns
   */
  std::vector<catalog::col_oid_t> key_column_oid_list_;

  /**
   * Expression types
   */
  std::vector<parser::ExpressionType> expr_type_list_;

  /**
   * Parameter values
   */
  std::vector<type::TransientValue> value_list_;
};

/**
 * Physical operator for external file scan
 */
class ExternalFileScan : public OperatorNode<ExternalFileScan> {
 public:
  /**
   * @param format file format
   * @param file_name file name
   * @param delimiter character used as delimiter
   * @param quote character used for quotation
   * @param escape character used for escape sequences
   * @param null_string null string identifier
   * @return an ExternalFileScan operator
   */
  static Operator Make(parser::ExternalFileFormat format, std::string file_name, char delimiter, char quote,
                       char escape, std::string null_string);

  /**
   * Copy
   * @returns copy of this
   */
  BaseOperatorNode *Copy() const override;

  bool operator==(const BaseOperatorNode &r) override;

  common::hash_t Hash() const override;

  /**
   * @return how the data should be formatted
   */
  const parser::ExternalFileFormat &GetFormat() const { return format_; }

  /**
   * @return the local file path to read the data
   */
  const std::string &GetFilename() const { return file_name_; }

  /**
   * @return the character to use to split each attribute
   */
  char GetDelimiter() const { return delimiter_; }

  /**
   * @return the character to use to 'quote' each value
   */
  char GetQuote() const { return quote_; }

  /**
   * @return the character to use to escape characters in values
   */
  char GetEscape() const { return escape_; }

  /**
   * @return null string identifier
   */
  const std::string &GetNullString() const { return null_string_; }

 private:
  /**
   * File format
   */
  parser::ExternalFileFormat format_;

  /**
   * File name
   */
  std::string file_name_;

  /**
   * Character used as delimiter
   */
  char delimiter_;

  /**
   * Character used for quotation
   */
  char quote_;

  /**
   * Character used for escape sequences
   */
  char escape_;

  /**
   * Null String Identifier
   */
  std::string null_string_;
};

/**
 * Physical operator for query derived scan (scan on result sets of subqueries)
 */
class QueryDerivedScan : public OperatorNode<QueryDerivedScan> {
 public:
  /**
   * @param table_alias alias of the table
   * @param alias_to_expr_map map from table aliases to expressions of those tables
   * @return a QueryDerivedScan operator
   */
  static Operator Make(
      std::string table_alias,
      std::unordered_map<std::string, common::ManagedPointer<const parser::AbstractExpression>> &&alias_to_expr_map);

  /**
   * Copy
   * @returns copy of this
   */
  BaseOperatorNode *Copy() const override;

  bool operator==(const BaseOperatorNode &r) override;

  common::hash_t Hash() const override;

  /**
   * @return Alias of the table to get from
   */
  const std::string &GetTableAlias() const { return table_alias_; }

  /**
   * @return map from table aliases to expressions
   */
  const std::unordered_map<std::string, common::ManagedPointer<const parser::AbstractExpression>> &GetAliasToExprMap()
      const {
    return alias_to_expr_map_;
  }

 private:
  /**
   * Table aliases
   */
  std::string table_alias_;

  /**
   * Map from table aliases to expressions
   */
  std::unordered_map<std::string, common::ManagedPointer<const parser::AbstractExpression>> alias_to_expr_map_;
};

/**
 * Physical operator for ORDER BY
 */
class OrderBy : public OperatorNode<OrderBy> {
 public:
  /**
   * @return an OrderBy operator
   */
  static Operator Make();

  /**
   * Copy
   * @returns copy of this
   */
  BaseOperatorNode *Copy() const override;

  bool operator==(const BaseOperatorNode &r) override;
  common::hash_t Hash() const override;
};

/**
 * Physical operator for LIMIT
 */
class Limit : public OperatorNode<Limit> {
 public:
  /**
   * @param offset number of offset rows to skip
   * @param limit number of rows to return
   * @param sort_columns columns on which to sort
   * @param sort_directions sorting order
   * @return a Limit operator
   */
  static Operator Make(size_t offset, size_t limit,
                       std::vector<common::ManagedPointer<const parser::AbstractExpression>> &&sort_columns,
                       std::vector<planner::OrderByOrderingType> &&sort_directions);

  /**
   * Copy
   * @returns copy of this
   */
  BaseOperatorNode *Copy() const override;

  bool operator==(const BaseOperatorNode &r) override;
  common::hash_t Hash() const override;

  /**
   * @return offset of the LIMIT operator
   */
  size_t GetOffset() const { return offset_; }

  /**
   * @return the max # of tuples to produce
   */
  size_t GetLimit() const { return limit_; }

  /**
   * @return inlined ORDER BY expressions (can be empty)
   */
  const std::vector<common::ManagedPointer<const parser::AbstractExpression>> &GetSortExpressions() const {
    return sort_exprs_;
  }

  /**
   * @return sorting orders (if ascending)
   */
  const std::vector<planner::OrderByOrderingType> &GetSortAscending() const { return sort_directions_; }

 private:
  /**
   * Number of offset rows to skip
   */
  size_t offset_;

  /**
   * Number of rows to return
   */
  size_t limit_;

  /**
   * When we get a query like "SELECT * FROM tab ORDER BY a LIMIT 5"
   * We'll let the limit operator keep the order by clause's content as an
   * internal order, then the limit operator will generate sort plan with
   * limit as a optimization.
   */

  /**
   * Columns on which to sort
   */
  std::vector<common::ManagedPointer<const parser::AbstractExpression>> sort_exprs_;

  /**
   * Sorting order
   */
  std::vector<planner::OrderByOrderingType> sort_directions_;
};

/**
 * Physical operator for inner nested loop join
 */
class InnerNLJoin : public OperatorNode<InnerNLJoin> {
 public:
  /**
   * @param join_predicates predicates for join
   * @param left_keys left keys to join
   * @param right_keys right keys to join
   * @return an InnerNLJoin operator
   */
  static Operator Make(std::vector<AnnotatedExpression> &&join_predicates,
                       std::vector<common::ManagedPointer<const parser::AbstractExpression>> &&left_keys,
                       std::vector<common::ManagedPointer<const parser::AbstractExpression>> &&right_keys);

  /**
   * Copy
   * @returns copy of this
   */
  BaseOperatorNode *Copy() const override;

  bool operator==(const BaseOperatorNode &r) override;

  common::hash_t Hash() const override;

  /**
   * @return Left join keys
   */
  const std::vector<common::ManagedPointer<const parser::AbstractExpression>> &GetLeftKeys() const {
    return left_keys_;
  }

  /**
   * @return Right join keys
   */
  const std::vector<common::ManagedPointer<const parser::AbstractExpression>> &GetRightKeys() const {
    return right_keys_;
  }

  /**
   * @return Predicates for the Join
   */
  const std::vector<AnnotatedExpression> &GetJoinPredicates() const { return join_predicates_; }

 private:
  /**
   * Left join keys
   */
  std::vector<common::ManagedPointer<const parser::AbstractExpression>> left_keys_;

  /**
   * Right join keys
   */
  std::vector<common::ManagedPointer<const parser::AbstractExpression>> right_keys_;

  /**
   * Predicates for join
   */
  std::vector<AnnotatedExpression> join_predicates_;
};

/**
 * Physical operator for left outer nested loop join
 */
class LeftNLJoin : public OperatorNode<LeftNLJoin> {
 public:
  /**
   * @param join_predicate predicate for join
   * @return a LeftNLJoin operator
   */
  static Operator Make(common::ManagedPointer<const parser::AbstractExpression> join_predicate);

  /**
   * Copy
   * @returns copy of this
   */
  BaseOperatorNode *Copy() const override;

  bool operator==(const BaseOperatorNode &r) override;

  common::hash_t Hash() const override;

  /**
   * @return Predicate for the join
   */
  const common::ManagedPointer<const parser::AbstractExpression> &GetJoinPredicate() const { return join_predicate_; }

 private:
  /**
   * Predicate for join
   */
  common::ManagedPointer<const parser::AbstractExpression> join_predicate_;
};

/**
 * Physical operator for right outer nested loop join
 */
class RightNLJoin : public OperatorNode<RightNLJoin> {
 public:
  /**
   * @param join_predicate predicate for join
   * @return a RightNLJoin operator
   */
  static Operator Make(common::ManagedPointer<const parser::AbstractExpression> join_predicate);

  /**
   * Copy
   * @returns copy of this
   */
  BaseOperatorNode *Copy() const override;

  bool operator==(const BaseOperatorNode &r) override;

  common::hash_t Hash() const override;

  /**
   * @return Predicate for the join
   */
  const common::ManagedPointer<const parser::AbstractExpression> &GetJoinPredicate() const { return join_predicate_; }

 private:
  /**
   * Predicate for join
   */
  common::ManagedPointer<const parser::AbstractExpression> join_predicate_;
};

/**
 * Physical operator for full outer nested loop join
 */
class OuterNLJoin : public OperatorNode<OuterNLJoin> {
 public:
  /**
   * @param join_predicate predicate for join
   * @return a OuterNLJoin operator
   */
  static Operator Make(common::ManagedPointer<const parser::AbstractExpression> join_predicate);

  /**
   * Copy
   * @returns copy of this
   */
  BaseOperatorNode *Copy() const override;

  bool operator==(const BaseOperatorNode &r) override;

  common::hash_t Hash() const override;

  /**
   * @return Predicate for the join
   */
  const common::ManagedPointer<const parser::AbstractExpression> &GetJoinPredicate() const { return join_predicate_; }

 private:
  /**
   * Predicate for join
   */
  common::ManagedPointer<const parser::AbstractExpression> join_predicate_;
};

/**
 * Physical operator for inner hash join
 */
class InnerHashJoin : public OperatorNode<InnerHashJoin> {
 public:
  /**
   * @param join_predicates predicates for join
   * @param left_keys left keys to join
   * @param right_keys right keys to join
   * @return an IneerNLJoin operator
   */
  static Operator Make(std::vector<AnnotatedExpression> &&join_predicates,
                       std::vector<common::ManagedPointer<const parser::AbstractExpression>> &&left_keys,
                       std::vector<common::ManagedPointer<const parser::AbstractExpression>> &&right_keys);

  /**
   * Copy
   * @returns copy of this
   */
  BaseOperatorNode *Copy() const override;

  bool operator==(const BaseOperatorNode &r) override;

  common::hash_t Hash() const override;

  /**
   * @return Left join keys
   */
  const std::vector<common::ManagedPointer<const parser::AbstractExpression>> &GetLeftKeys() const {
    return left_keys_;
  }

  /**
   * @return Right join keys
   */
  const std::vector<common::ManagedPointer<const parser::AbstractExpression>> &GetRightKeys() const {
    return right_keys_;
  }

  /**
   * @return Predicates for the Join
   */
  const std::vector<AnnotatedExpression> &GetJoinPredicates() const { return join_predicates_; }

 private:
  /**
   * Left join keys
   */
  std::vector<common::ManagedPointer<const parser::AbstractExpression>> left_keys_;

  /**
   * Right join keys
   */
  std::vector<common::ManagedPointer<const parser::AbstractExpression>> right_keys_;

  /**
   * Predicate for join
   */
  std::vector<AnnotatedExpression> join_predicates_;
};

/**
 * Physical operator for left outer hash join
 */
class LeftHashJoin : public OperatorNode<LeftHashJoin> {
 public:
  /**
   * @param join_predicate predicate for join
   * @return a LeftHashJoin operator
   */
  static Operator Make(common::ManagedPointer<const parser::AbstractExpression> join_predicate);

  /**
   * Copy
   * @returns copy of this
   */
  BaseOperatorNode *Copy() const override;

  bool operator==(const BaseOperatorNode &r) override;

  common::hash_t Hash() const override;

  /**
   * @return Predicate for the join
   */
  const common::ManagedPointer<const parser::AbstractExpression> &GetJoinPredicate() const { return join_predicate_; }

 private:
  /**
   * Predicate for join
   */
  common::ManagedPointer<const parser::AbstractExpression> join_predicate_;
};

/**
 * Physical operator for right outer hash join
 */
class RightHashJoin : public OperatorNode<RightHashJoin> {
 public:
  /**
   * @param join_predicate predicate for join
   * @return a RightHashJoin operator
   */
  static Operator Make(common::ManagedPointer<const parser::AbstractExpression> join_predicate);

  /**
   * Copy
   * @returns copy of this
   */
  BaseOperatorNode *Copy() const override;

  bool operator==(const BaseOperatorNode &r) override;

  common::hash_t Hash() const override;

  /**
   * @return Predicate for the join
   */
  const common::ManagedPointer<const parser::AbstractExpression> &GetJoinPredicate() const { return join_predicate_; }

 private:
  /**
   * Predicate for join
   */
  common::ManagedPointer<const parser::AbstractExpression> join_predicate_;
};

/**
 * Physical operator for full outer hash join
 */
class OuterHashJoin : public OperatorNode<OuterHashJoin> {
 public:
  /**
   * @param join_predicate predicate for join
   * @return a OuterHashJoin operator
   */
  static Operator Make(common::ManagedPointer<const parser::AbstractExpression> join_predicate);

  /**
   * Copy
   * @returns copy of this
   */
  BaseOperatorNode *Copy() const override;

  bool operator==(const BaseOperatorNode &r) override;

  common::hash_t Hash() const override;

  /**
   * @return Predicate for the join
   */
  const common::ManagedPointer<const parser::AbstractExpression> &GetJoinPredicate() const { return join_predicate_; }

 private:
  /**
   * Predicate for join
   */
  common::ManagedPointer<const parser::AbstractExpression> join_predicate_;
};

/**
 * Physical operator for INSERT
 */
class Insert : public OperatorNode<Insert> {
 public:
  /**
   * @param database_oid OID of the database
   * @param namespace_oid OID of the namespace
   * @param table_oid OID of the table
   * @param columns OIDs of columns to insert into
   * @param values expressions of values to insert
   * @param index_oids the OIDs of the indexes to insert into
   * @return an Insert operator
   */
  static Operator Make(catalog::db_oid_t database_oid, catalog::namespace_oid_t namespace_oid,
                       catalog::table_oid_t table_oid, std::vector<catalog::col_oid_t> &&columns,
<<<<<<< HEAD
                       std::vector<std::vector<common::ManagedPointer<const parser::AbstractExpression>>> &&values);

  /**
   * Copy
   * @returns copy of this
   */
  BaseOperatorNode *Copy() const override;
=======
                       std::vector<std::vector<common::ManagedPointer<parser::AbstractExpression>>> &&values,
                       std::vector<catalog::index_oid_t> &&index_oids);
>>>>>>> 00355ab5

  bool operator==(const BaseOperatorNode &r) override;
  common::hash_t Hash() const override;

  /**
   * @return OID of the database
   */
  const catalog::db_oid_t &GetDatabaseOid() const { return database_oid_; }

  /**
   * @return OID of the namespace
   */
  const catalog::namespace_oid_t &GetNamespaceOid() const { return namespace_oid_; }

  /**
   * @return OID of the table
   */
  const catalog::table_oid_t &GetTableOid() const { return table_oid_; }

  /**
   * @return Columns to insert into
   */
  const std::vector<catalog::col_oid_t> &GetColumns() const { return columns_; }

  /**
   * @return Expressions of values to insert
   */
  const std::vector<std::vector<common::ManagedPointer<const parser::AbstractExpression>>> &GetValues() const {
    return values_;
  }

  /**
   * @return Index oids to insert into
   */
  const std::vector<catalog::index_oid_t> &GetIndexes() const { return index_oids_; }

 private:
  /**
   * OID of the database
   */
  catalog::db_oid_t database_oid_;

  /**
   * OID of the namespace
   */
  catalog::namespace_oid_t namespace_oid_;

  /**
   * OID of the table
   */
  catalog::table_oid_t table_oid_;

  /**
   * Columns to insert into
   */
  std::vector<catalog::col_oid_t> columns_;

  /**
   * Expressions of values to insert
   */
<<<<<<< HEAD
  std::vector<std::vector<common::ManagedPointer<const parser::AbstractExpression>>> values_;
=======
  std::vector<std::vector<common::ManagedPointer<parser::AbstractExpression>>> values_;

  /**
   * Indexes to insert into
   */
  std::vector<catalog::index_oid_t> index_oids_;
>>>>>>> 00355ab5
};

/**
 * Physical operator for INSERT INTO ... SELECT ...
 */
class InsertSelect : public OperatorNode<InsertSelect> {
 public:
  /**
   * @param database_oid OID of the database
   * @param namespace_oid OID of the namespace
   * @param table_oid OID of the table
   * @param index_oids the OIDs of the indexes to insert into
   * @return an InsertSelect operator
   */
  static Operator Make(catalog::db_oid_t database_oid, catalog::namespace_oid_t namespace_oid,
                       catalog::table_oid_t table_oid, std::vector<catalog::index_oid_t> &&index_oids);

  /**
   * Copy
   * @returns copy of this
   */
  BaseOperatorNode *Copy() const override;

  bool operator==(const BaseOperatorNode &r) override;
  common::hash_t Hash() const override;

  /**
   * @return OID of the database
   */
  const catalog::db_oid_t &GetDatabaseOid() const { return database_oid_; }

  /**
   * @return OID of the namespace
   */
  const catalog::namespace_oid_t &GetNamespaceOid() const { return namespace_oid_; }

  /**
   * @return OID of the table
   */
  const catalog::table_oid_t &GetTableOid() const { return table_oid_; }

  /**
   * @return Index oids to insert into
   */
  const std::vector<catalog::index_oid_t> &GetIndexes() const { return index_oids_; }

 private:
  /**
   * OID of the database
   */
  catalog::db_oid_t database_oid_;

  /**
   * OID of the namespace
   */
  catalog::namespace_oid_t namespace_oid_;

  /**
   * OID of the table
   */
  catalog::table_oid_t table_oid_;

  /**
   * Indexes to insert into
   */
  std::vector<catalog::index_oid_t> index_oids_;
};

/**
 * Physical operator for DELETE
 */
class Delete : public OperatorNode<Delete> {
 public:
  /**
   * @param database_oid OID of the database
   * @param namespace_oid OID of the namespace
   * @param table_oid OID of the table
   * @return an InsertSelect operator
   */
  static Operator Make(catalog::db_oid_t database_oid, catalog::namespace_oid_t namespace_oid,
                       catalog::table_oid_t table_oid);

  /**
   * Copy
   * @returns copy of this
   */
  BaseOperatorNode *Copy() const override;

  bool operator==(const BaseOperatorNode &r) override;
  common::hash_t Hash() const override;

  /**
   * @return OID of the database
   */
  const catalog::db_oid_t &GetDatabaseOid() const { return database_oid_; }

  /**
   * @return OID of the namespace
   */
  const catalog::namespace_oid_t &GetNamespaceOid() const { return namespace_oid_; }

  /**
   * @return OID of the table
   */
  const catalog::table_oid_t &GetTableOid() const { return table_oid_; }

 private:
  /**
   * OID of the database
   */
  catalog::db_oid_t database_oid_;

  /**
   * OID of the namespace
   */
  catalog::namespace_oid_t namespace_oid_;

  /**
   * OID of the table
   */
  catalog::table_oid_t table_oid_;
};

/**
 * Physical operator for export external file
 */
class ExportExternalFile : public OperatorNode<ExportExternalFile> {
 public:
  /**
   * @param format file format
   * @param file_name file name
   * @param delimiter character used as delimiter
   * @param quote character used for quotation
   * @param escape character used for escape sequences
   * @return an ExportExternalFile operator
   */
  static Operator Make(parser::ExternalFileFormat format, std::string file_name, char delimiter, char quote,
                       char escape);

  /**
   * Copy
   * @returns copy of this
   */
  BaseOperatorNode *Copy() const override;

  bool operator==(const BaseOperatorNode &r) override;

  common::hash_t Hash() const override;

  /**
   * @return how the data should be formatted
   */
  const parser::ExternalFileFormat &GetFormat() const { return format_; }

  /**
   * @return the local file path to read the data
   */
  const std::string &GetFilename() const { return file_name_; }

  /**
   * @return the character to use to split each attribute
   */
  char GetDelimiter() const { return delimiter_; }

  /**
   * @return the character to use to 'quote' each value
   */
  char GetQuote() const { return quote_; }

  /**
   * @return the character to use to escape characters in values
   */
  char GetEscape() const { return escape_; }

 private:
  /**
   * File format
   */
  parser::ExternalFileFormat format_;

  /**
   * File name
   */
  std::string file_name_;

  /**
   * Character used as delimiter
   */
  char delimiter_;

  /**
   * Character used for quotation
   */
  char quote_;

  /**
   * Character used for escape sequences
   */
  char escape_;
};

/**
 * Physical operator for UPDATE
 */
class Update : public OperatorNode<Update> {
 public:
  /**
   * @param database_oid OID of the database
   * @param namespace_oid OID of the namespace
   * @param table_alias Table Alias
   * @param table_oid OID of the table
   * @param updates update clause
   * @return an Update operator
   */
  static Operator Make(catalog::db_oid_t database_oid, catalog::namespace_oid_t namespace_oid, std::string table_alias,
                       catalog::table_oid_t table_oid,
                       std::vector<common::ManagedPointer<const parser::UpdateClause>> &&updates);
  /**
   * Copy
   * @returns copy of this
   */
  BaseOperatorNode *Copy() const override;

  bool operator==(const BaseOperatorNode &r) override;
  common::hash_t Hash() const override;

  /**
   * @return OID of the database
   */
  const catalog::db_oid_t &GetDatabaseOid() const { return database_oid_; }

  /**
   * @return OID of the namespace
   */
  const catalog::namespace_oid_t &GetNamespaceOid() const { return namespace_oid_; }

  /**
   * @return Table Alias
   */
  const std::string &GetTableAlias() const { return table_alias_; }

  /**
   * @return OID of the table
   */
  const catalog::table_oid_t &GetTableOid() const { return table_oid_; }

  /**
   * @return the update clauses from the SET portion of the query
   */
  const std::vector<common::ManagedPointer<const parser::UpdateClause>> &GetUpdateClauses() const { return updates_; }

 private:
  /**
   * OID of the database
   */
  catalog::db_oid_t database_oid_;

  /**
   * OID of the namespace
   */
  catalog::namespace_oid_t namespace_oid_;

  /**
   * Table Alias
   */
  std::string table_alias_;

  /**
   * OID of the table
   */
  catalog::table_oid_t table_oid_;

  /**
   * Update clauses
   */
  std::vector<common::ManagedPointer<const parser::UpdateClause>> updates_;
};

/**
 * Physical operator for GROUP BY using hashing
 */
class HashGroupBy : public OperatorNode<HashGroupBy> {
 public:
  /**
   * @param columns columns to group by
   * @param having expression of HAVING clause
   * @return a HashGroupBy operator
   */
  static Operator Make(std::vector<common::ManagedPointer<const parser::AbstractExpression>> &&columns,
                       std::vector<AnnotatedExpression> &&having);

  /**
   * Copy
   * @returns copy of this
   */
  BaseOperatorNode *Copy() const override;

  bool operator==(const BaseOperatorNode &r) override;

  common::hash_t Hash() const override;

  /**
   * @return vector of columns
   */
  const std::vector<common::ManagedPointer<const parser::AbstractExpression>> &GetColumns() const { return columns_; }

  /**
   * @return vector of having expressions
   */
  const std::vector<AnnotatedExpression> &GetHaving() const { return having_; }

 private:
  /**
   * Columns to group by
   */
  std::vector<common::ManagedPointer<const parser::AbstractExpression>> columns_;

  /**
   * Expression of HAVING clause
   */
  std::vector<AnnotatedExpression> having_;
};

/**
 * Physical operator for GROUP BY using sorting
 */
class SortGroupBy : public OperatorNode<SortGroupBy> {
 public:
  /**
   * @param columns columns to group by
   * @param having HAVING clause
   * @return a SortGroupBy operator
   */
  static Operator Make(std::vector<common::ManagedPointer<const parser::AbstractExpression>> &&columns,
                       std::vector<AnnotatedExpression> &&having);

  /**
   * Copy
   * @returns copy of this
   */
  BaseOperatorNode *Copy() const override;

  bool operator==(const BaseOperatorNode &r) override;

  common::hash_t Hash() const override;

  /**
   * @return vector of columns
   */
  const std::vector<common::ManagedPointer<const parser::AbstractExpression>> &GetColumns() const { return columns_; }

  /**
   * @return vector of having expressions
   */
  const std::vector<AnnotatedExpression> &GetHaving() const { return having_; }

 private:
  /**
   * Columns to group by
   */
  std::vector<common::ManagedPointer<const parser::AbstractExpression>> columns_;

  /**
   * Expression of HAVING clause
   */
  std::vector<AnnotatedExpression> having_;
};

/**
 * Physical operator for aggregate functions
 */
class Aggregate : public OperatorNode<Aggregate> {
 public:
  /**
   * @return an Aggregate operator
   */
  static Operator Make();

  /**
   * Copy
   * @returns copy of this
   */
  BaseOperatorNode *Copy() const override;

  bool operator==(const BaseOperatorNode &r) override;
  common::hash_t Hash() const override;
};

/**
 * Physical operator for DISTINCT
 */
class Distinct : public OperatorNode<Distinct> {
 public:
  /**
   * @return a distinct operator
   */
  static Operator Make();

  /**
   * Copy
   * @returns copy of this
   */
  BaseOperatorNode *Copy() const override;

  bool operator==(const BaseOperatorNode &r) override;
  common::hash_t Hash() const override;
};

}  // namespace optimizer
}  // namespace terrier<|MERGE_RESOLUTION|>--- conflicted
+++ resolved
@@ -831,18 +831,14 @@
    */
   static Operator Make(catalog::db_oid_t database_oid, catalog::namespace_oid_t namespace_oid,
                        catalog::table_oid_t table_oid, std::vector<catalog::col_oid_t> &&columns,
-<<<<<<< HEAD
-                       std::vector<std::vector<common::ManagedPointer<const parser::AbstractExpression>>> &&values);
-
-  /**
-   * Copy
-   * @returns copy of this
-   */
-  BaseOperatorNode *Copy() const override;
-=======
-                       std::vector<std::vector<common::ManagedPointer<parser::AbstractExpression>>> &&values,
+                       std::vector<std::vector<common::ManagedPointer<const parser::AbstractExpression>>> &&values,
                        std::vector<catalog::index_oid_t> &&index_oids);
->>>>>>> 00355ab5
+
+  /**
+   * Copy
+   * @returns copy of this
+   */
+  BaseOperatorNode *Copy() const override;
 
   bool operator==(const BaseOperatorNode &r) override;
   common::hash_t Hash() const override;
@@ -903,16 +899,12 @@
   /**
    * Expressions of values to insert
    */
-<<<<<<< HEAD
   std::vector<std::vector<common::ManagedPointer<const parser::AbstractExpression>>> values_;
-=======
-  std::vector<std::vector<common::ManagedPointer<parser::AbstractExpression>>> values_;
 
   /**
    * Indexes to insert into
    */
   std::vector<catalog::index_oid_t> index_oids_;
->>>>>>> 00355ab5
 };
 
 /**
