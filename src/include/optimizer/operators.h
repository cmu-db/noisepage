#pragma once

#include <memory>
#include <string>
#include <unordered_map>
#include <utility>
#include <vector>
#include "catalog/catalog_defs.h"
#include "common/hash_util.h"
#include "optimizer/operator_node.h"
#include "parser/expression/abstract_expression.h"
#include "parser/expression_defs.h"
#include "parser/parser_defs.h"
#include "parser/update_statement.h"
#include "planner/plannodes/plan_node_defs.h"
#include "type/transient_value.h"

namespace terrier {

namespace catalog {
class TableCatalogEntry;
}  // namespace catalog

namespace parser {
class AbstractExpression;
class UpdateClause;
}  // namespace parser

namespace optimizer {

/**
 * Logical operator for get
 */
class LogicalGet : public OperatorNode<LogicalGet> {
 public:
  /**
   * @param database_oid OID of the database
   * @param namespace_oid OID of the namespace
   * @param table_oid OID of the table
   * @param predicates predicates for get
   * @param table_alias alias of table to get from
   * @param is_for_update whether the scan is used for update
   * @return
   */
  static Operator make(catalog::db_oid_t database_oid, catalog::namespace_oid_t namespace_oid,
                       catalog::table_oid_t table_oid, std::vector<AnnotatedExpression> predicates,
                       std::string table_alias, bool is_for_update);

  bool operator==(const BaseOperatorNode &r) override;

  common::hash_t Hash() const override;

  /**
   * @return the OID of the database
   */
  catalog::db_oid_t GetDatabaseOID() const { return database_oid_; }

  /**
   * @return the OID of the namespace
   */
  catalog::namespace_oid_t GetNamespaceOID() const { return namespace_oid_; }

  /**
   * @return the OID of the table
   */
  catalog::table_oid_t GetTableOID() const { return table_oid_; }

  /**
   * @return the vector of predicates for get
   */
  std::vector<AnnotatedExpression> GetPredicates() const { return predicates_; }

  /**
   * @return the alias of the table to get from
   */
  std::string GetTableAlias() const { return table_alias_; }

  /**
   * @return whether the get operation is used for update
   */
  bool GetIsForUpdate() const { return is_for_update_; }

 private:
  /**
   * OID of the database
   */
  catalog::db_oid_t database_oid_;

  /**
   * OID of the namespace
   */
  catalog::namespace_oid_t namespace_oid_;

  /**
   * OID of the table
   */
  catalog::table_oid_t table_oid_;

  /**
   * Predicates for get
   */
  std::vector<AnnotatedExpression> predicates_;

  /**
   * Alias of the table to get from
   */
  std::string table_alias_;

  /**
   * Whether the scan is used for update
   */
  bool is_for_update_;
};

/**
 * Logical operator for external file get
 */
class LogicalExternalFileGet : public OperatorNode<LogicalExternalFileGet> {
 public:
  /**
   * @param format file format
   * @param file_name file name
   * @param delimiter character used as delimiter
   * @param quote character used for quotation
   * @param escape character used for escape sequences
   * @return an LogicalExternalFileGet operator
   */
  static Operator make(parser::ExternalFileFormat format, std::string file_name, char delimiter, char quote,
                       char escape);

  bool operator==(const BaseOperatorNode &r) override;
  common::hash_t Hash() const override;

  /**
   * @return how the data should be formatted
   */
  parser::ExternalFileFormat GetFormat() const { return format_; }

  /**
   * @return the local file path to read the data
   */
  std::string GetFilename() const { return file_name_; }

  /**
   * @return the character to use to split each attribute
   */
  char GetDelimiter() const { return delimiter_; }

  /**
   * @return the character to use to 'quote' each value
   */
  char GetQuote() const { return quote_; }

  /**
   * @return the character to use to escape characters in values
   */
  char GetEscape() const { return escape_; }

 private:
  /**
   * File format
   */
  parser::ExternalFileFormat format_;

  /**
   * File name
   */
  std::string file_name_;

  /**
   * Character used as delimiter
   */
  char delimiter_;

  /**
   * Character used for quotation
   */
  char quote_;

  /**
   * Character used for escape sequences
   */
  char escape_;
};

/**
 * Logical operator for query derived get (get on result sets of subqueries)
 */
class LogicalQueryDerivedGet : public OperatorNode<LogicalQueryDerivedGet> {
 public:
  /**
   * @param table_alias alias of the table
   * @param alias_to_expr_map map from table aliases to expressions of those tables
   * @return a LogicalQueryDerivedGet operator
   */
  static Operator make(
      std::string table_alias,
      std::unordered_map<std::string, std::shared_ptr<parser::AbstractExpression>> &&alias_to_expr_map);

  bool operator==(const BaseOperatorNode &r) override;

  common::hash_t Hash() const override;

  /**
   * @return Alias of the table to get from
   */
  std::string GetTableAlias() const { return table_alias_; }

  /**
   * @return map from table aliases to expressions
   */
  std::unordered_map<std::string, std::shared_ptr<parser::AbstractExpression>> GetAliasToExprMap() const {
    return alias_to_expr_map_;
  }

 private:
  /**
   * Table aliases
   */
  std::string table_alias_;

  /**
   * Map from table aliases to expressions
   */
  std::unordered_map<std::string, std::shared_ptr<parser::AbstractExpression>> alias_to_expr_map_;
};

/**
 * Logical operator to perform a filter during a scan
 */
class LogicalFilter : public OperatorNode<LogicalFilter> {
 public:
  /**
   * @param predicates The list of predicates used to perform the scan
   * @return a LogicalFilter operator
   */
  static Operator make(std::vector<AnnotatedExpression> &&predicates);

  bool operator==(const BaseOperatorNode &r) override;

  common::hash_t Hash() const override;

  /**
   * @return vector of predicates
   */
  std::vector<AnnotatedExpression> GetPredicates() const { return predicates_; }

 private:
  /**
   * The list of predicates use to perform the scan.
   * Since this is a logical operator, the order of the predicates
   * in this list does not matter.
   */
  std::vector<AnnotatedExpression> predicates_;
};

/**
 * Logical operator for projections
 */
class LogicalProjection : public OperatorNode<LogicalProjection> {
 public:
  /**
   * @param expressions list of AbstractExpressions in the projection list.
   * @return a LogicalProjection operator
   */
  static Operator make(std::vector<std::shared_ptr<parser::AbstractExpression>> &&expressions);

  bool operator==(const BaseOperatorNode &r) override;

  common::hash_t Hash() const override;

  /**
   * @return vector of predicates
   */
  std::vector<std::shared_ptr<parser::AbstractExpression>> GetExpressions() const { return expressions_; }

 private:
  /**
   * Each entry in the projection list is an AbstractExpression
   */
  std::vector<std::shared_ptr<parser::AbstractExpression>> expressions_;
};

/**
 * Logical operator for dependent join
 */
class LogicalDependentJoin : public OperatorNode<LogicalDependentJoin> {
 public:
  /**
   * @return a DependentJoin operator
   */
  static Operator make();

  /**
   * @param conditions condition of the join
   * @return a DependentJoin operator
   */
  static Operator make(std::vector<AnnotatedExpression> &&conditions);

  bool operator==(const BaseOperatorNode &r) override;

  common::hash_t Hash() const override;

  /**
   * @return vector of join predicates
   */
  std::vector<AnnotatedExpression> GetJoinPredicates() const { return join_predicates_; }

 private:
  /**
   * Join predicates
   */
  std::vector<AnnotatedExpression> join_predicates_;
};

/**
 * Logical operator for mark join
 */
class LogicalMarkJoin : public OperatorNode<LogicalMarkJoin> {
 public:
  /**
   * @return a MarkJoin operator
   */
  static Operator make();

  /**
   * @param conditions conditions of the join
   * @return a MarkJoin operator
   */
  static Operator make(std::vector<AnnotatedExpression> &&conditions);

  bool operator==(const BaseOperatorNode &r) override;

  common::hash_t Hash() const override;

  /**
   * @return vector of join predicates
   */
  std::vector<AnnotatedExpression> GetJoinPredicates() const { return join_predicates_; }

 private:
  /**
   * Join predicates
   */
  std::vector<AnnotatedExpression> join_predicates_;
};

/**
 * Logical operator for single join
 */
class LogicalSingleJoin : public OperatorNode<LogicalSingleJoin> {
 public:
  /**
   * @return a SingleJoin operator
   */
  static Operator make();

  /**
   * @param conditions conditions of the join
   * @return a SingleJoin operator
   */
  static Operator make(std::vector<AnnotatedExpression> &&conditions);

  bool operator==(const BaseOperatorNode &r) override;

  common::hash_t Hash() const override;

  /**
   * @return vector of join predicates
   */
  std::vector<AnnotatedExpression> GetJoinPredicates() const { return join_predicates_; }

 private:
  /**
   * Join predicates
   */
  std::vector<AnnotatedExpression> join_predicates_;
};

/**
 * Logical operator for inner join
 */
class LogicalInnerJoin : public OperatorNode<LogicalInnerJoin> {
 public:
  /**
   * @return an InnerJoin operator
   */
  static Operator make();

  /**
   * @param conditions conditions of the join
   * @return an InnerJoin operator
   */
  static Operator make(std::vector<AnnotatedExpression> &&conditions);

  bool operator==(const BaseOperatorNode &r) override;

  common::hash_t Hash() const override;

  /**
   * @return vector of join predicates
   */
  std::vector<AnnotatedExpression> GetJoinPredicates() const { return join_predicates_; }

 private:
  /**
   * Join predicates
   */
  std::vector<AnnotatedExpression> join_predicates_;
};

/**
 * Logical operator for left join
 */
class LogicalLeftJoin : public OperatorNode<LogicalLeftJoin> {
 public:
  /**
   * @param join_predicate condition of the join
   * @return a LeftJoin operator
   */
  static Operator make(std::shared_ptr<parser::AbstractExpression> join_predicate);

  bool operator==(const BaseOperatorNode &r) override;

  common::hash_t Hash() const override;

  /**
   * @return pointer to the join predicate expression
   */
  std::shared_ptr<parser::AbstractExpression> GetJoinPredicate() const { return join_predicate_; }

 private:
  /**
   * Join predicate
   */
  std::shared_ptr<parser::AbstractExpression> join_predicate_;
};

/**
 * Logical operator for right join
 */
class LogicalRightJoin : public OperatorNode<LogicalRightJoin> {
 public:
  /**
   * @param join_predicate condition of the join
   * @return a RightJoin operator
   */
  static Operator make(std::shared_ptr<parser::AbstractExpression> join_predicate);

  bool operator==(const BaseOperatorNode &r) override;

  common::hash_t Hash() const override;

  /**
   * @return pointer to the join predicate expression
   */
  std::shared_ptr<parser::AbstractExpression> GetJoinPredicate() const { return join_predicate_; }

 private:
  /**
   * Join predicate
   */
  std::shared_ptr<parser::AbstractExpression> join_predicate_;
};

/**
 * Logical operator for outer join
 */
class LogicalOuterJoin : public OperatorNode<LogicalOuterJoin> {
 public:
  /**
   * @param join_predicate condition of the join
   * @return an OuterJoin operator
   */
  static Operator make(std::shared_ptr<parser::AbstractExpression> join_predicate);

  bool operator==(const BaseOperatorNode &r) override;

  common::hash_t Hash() const override;

  /**
   * @return pointer to the join predicate expression
   */
  std::shared_ptr<parser::AbstractExpression> GetJoinPredicate() const { return join_predicate_; }

 private:
  /**
   * Join predicate
   */
  std::shared_ptr<parser::AbstractExpression> join_predicate_;
};

/**
 * Logical operator for semi join
 */
class LogicalSemiJoin : public OperatorNode<LogicalSemiJoin> {
 public:
  /**
   * @param join_predicate condition of the join
   * @return a SemiJoin operator
   */
  static Operator make(std::shared_ptr<parser::AbstractExpression> join_predicate);

  bool operator==(const BaseOperatorNode &r) override;

  common::hash_t Hash() const override;

  /**
   * @return pointer to the join predicate expression
   */
  std::shared_ptr<parser::AbstractExpression> GetJoinPredicate() const { return join_predicate_; }

 private:
  /**
   * Join predicate
   */
  std::shared_ptr<parser::AbstractExpression> join_predicate_;
};

/**
 * Logical operator for aggregation or group by operation
 */
class LogicalAggregateAndGroupBy : public OperatorNode<LogicalAggregateAndGroupBy> {
 public:
  /**
   * @return a GroupBy operator
   */
  static Operator make();

  /**
   * @param columns columns to group by
   * @return a GroupBy operator
   */
  static Operator make(std::vector<std::shared_ptr<parser::AbstractExpression>> &&columns);

  /**
   * @param columns columns to group by
   * @param having HAVING clause
   * @return a GroupBy operator
   */
  static Operator make(std::vector<std::shared_ptr<parser::AbstractExpression>> &&columns,
                       std::vector<AnnotatedExpression> &&having);

  bool operator==(const BaseOperatorNode &r) override;

  common::hash_t Hash() const override;

  /**
   * @return vector of columns
   */
  std::vector<std::shared_ptr<parser::AbstractExpression>> GetColumns() const { return columns_; }

  /**
   * @return vector of having expressions
   */
  std::vector<AnnotatedExpression> GetHaving() const { return having_; }

 private:
  /**
   * Columns to group by
   */
  std::vector<std::shared_ptr<parser::AbstractExpression>> columns_;

  /**
   * Expression of HAVING clause
   */
  std::vector<AnnotatedExpression> having_;
};

/**
 * Logical operation for an Insert
 */
class LogicalInsert : public OperatorNode<LogicalInsert> {
 public:
  /**
   * @param database_oid OID of the database
   * @param namespace_oid OID of the namespace
   * @param table_oid OID of the table
   * @param columns list of columns to insert into
   * @param values list of expressions that provide the values to insert into columns
   * @return
   */
  static Operator make(catalog::db_oid_t database_oid, catalog::namespace_oid_t namespace_oid,
                       catalog::table_oid_t table_oid, std::vector<catalog::col_oid_t> &&columns,
                       std::vector<std::vector<parser::AbstractExpression *>> &&values);

  bool operator==(const BaseOperatorNode &r) override;
  common::hash_t Hash() const override;

  /**
   * @return OID of the database
   */
  const catalog::db_oid_t &GetDatabaseOid() const { return database_oid_; }

  /**
   * @return OID of the namespace
   */
  const catalog::namespace_oid_t &GetNamespaceOid() const { return namespace_oid_; }

  /**
   * @return OID of the table
   */
  const catalog::table_oid_t &GetTableOid() const { return table_oid_; }

 private:
  /**
   * OID of the database
   */
  catalog::db_oid_t database_oid_;

  /**
   * OID of the namespace
   */
  catalog::namespace_oid_t namespace_oid_;

  /**
   * OID of the table
   */
  catalog::table_oid_t table_oid_;

  /**
   * OIDs of the columns that this operator is inserting into for the target table
   */
  std::vector<catalog::col_oid_t> columns_;

  /**
   * The expression objects to insert.
   * The offset of an entry in this list corresponds to the offset in the columns_ list.
   */
  std::vector<std::vector<parser::AbstractExpression *>> values_;
};

/**
 * Logical operator for an Insert that uses the output from a Select
 */
class LogicalInsertSelect : public OperatorNode<LogicalInsertSelect> {
 public:
  /**
   * @param database_oid OID of the database
   * @param namespace_oid OID of the namespace
   * @param table_oid OID of the table
   * @return
   */
  static Operator make(catalog::db_oid_t database_oid, catalog::namespace_oid_t namespace_oid,
                       catalog::table_oid_t table_oid);

  bool operator==(const BaseOperatorNode &r) override;
  common::hash_t Hash() const override;

  /**
   * @return OID of the database
   */
  const catalog::db_oid_t &GetDatabaseOid() const { return database_oid_; }

  /**
   * @return OID of the namespace
   */
  const catalog::namespace_oid_t &GetNamespaceOid() const { return namespace_oid_; }

  /**
   * @return OID of the table
   */
  const catalog::table_oid_t &GetTableOid() const { return table_oid_; }

 private:
  /**
   * OID of the database
   */
  catalog::db_oid_t database_oid_;

  /**
   * OID of the namespace
   */
  catalog::namespace_oid_t namespace_oid_;

  /**
   * OID of the table
   */
  catalog::table_oid_t table_oid_;
};

/**
 * Logical operator for DISTINCT
 */
class LogicalDistinct : public OperatorNode<LogicalDistinct> {
 public:
  /**
   * This generates the LogicalDistinct.
   * It doesn't need to store any data. It is just a placeholder
   * @return
   */
  static Operator make();

  bool operator==(const BaseOperatorNode &r) override;
  common::hash_t Hash() const override;
};

/**
 * Logical operator for LIMIT
 * This supports embedded ORDER BY information
 */
class LogicalLimit : public OperatorNode<LogicalLimit> {
 public:
  /**
   * @param offset offset of the LIMIT operator
   * @param limit the max # of tuples to produce
   * @param sort_exprs inlined ORDER BY expressions (can be empty)
   * @param sort_directions inlined sort directions (can be empty)
   * @return
   */
  static Operator make(size_t offset, size_t limit,
                       std::vector<std::shared_ptr<parser::AbstractExpression>> &&sort_exprs,
                       std::vector<planner::OrderByOrderingType> &&sort_directions);

  bool operator==(const BaseOperatorNode &r) override;
  common::hash_t Hash() const override;

  /**
   * @return offset of the LIMIT operator
   */
  size_t GetOffset() const { return offset_; }

  /**
   * @return the max # of tuples to produce
   */
  size_t GetLimit() const { return limit_; }

  /**
   * @return inlined ORDER BY expressions (can be empty)
   */
  const std::vector<std::shared_ptr<parser::AbstractExpression>> &GetSortExpressions() const { return sort_exprs_; }

  /**
   * @return inlined sort directions (can be empty)
   */
  const std::vector<planner::OrderByOrderingType> &GetSortDirections() const { return sort_directions_; }

 private:
  /**
   * The offset of the LIMIT operator
   */
  size_t offset_;

  /**
   * The number of tuples to include as defined by the LIMIT
   */
  size_t limit_;

  /**
   * When we get a query like "SELECT * FROM tab ORDER BY a LIMIT 5",
   * we'll let the limit operator keep the order by clause's content as an
   * internal order, then the limit operator will generate sort plan with
   * limit as a optimization.
   */
  std::vector<std::shared_ptr<parser::AbstractExpression>> sort_exprs_;

  /**
   * The sort direction of sort expressions
   */
  std::vector<planner::OrderByOrderingType> sort_directions_;
};

/**
 * Logical operator for Delete
 */
class LogicalDelete : public OperatorNode<LogicalDelete> {
 public:
  /**
   * @param database_oid OID of the database
   * @param namespace_oid OID of the namespace
   * @param table_oid OID of the table
   * @return
   */
  static Operator make(catalog::db_oid_t database_oid, catalog::namespace_oid_t namespace_oid,
                       catalog::table_oid_t table_oid);

  bool operator==(const BaseOperatorNode &r) override;
  common::hash_t Hash() const override;

  /**
   * @return OID of the database
   */
  const catalog::db_oid_t &GetDatabaseOid() const { return database_oid_; }

  /**
   * @return OID of the namespace
   */
  const catalog::namespace_oid_t &GetNamespaceOid() const { return namespace_oid_; }

  /**
   * @return OID of the table
   */
  const catalog::table_oid_t &GetTableOid() const { return table_oid_; }

 private:
  /**
   * OID of the database
   */
  catalog::db_oid_t database_oid_;

  /**
   * OID of the namespace
   */
  catalog::namespace_oid_t namespace_oid_;

  /**
   * OID of the table
   */
  catalog::table_oid_t table_oid_;
};

/**
 * Logical operator for Update
 */
class LogicalUpdate : public OperatorNode<LogicalUpdate> {
 public:
  /**
   * @param database_oid OID of the database
   * @param namespace_oid OID of the namespace
   * @param table_oid OID of the table
   * @param updates the update clauses from the SET portion of the query
   * @return
   */
  static Operator make(catalog::db_oid_t database_oid, catalog::namespace_oid_t namespace_oid,
<<<<<<< HEAD
                       catalog::table_oid_t table_oid, std::vector<parser::UpdateClause *> &&updates);
=======
                       catalog::table_oid_t table_oid, std::vector<std::shared_ptr<parser::UpdateClause>> &&updates);
>>>>>>> 751d8c96

  bool operator==(const BaseOperatorNode &r) override;
  common::hash_t Hash() const override;

  /**
   * @return OID of the database
   */
  catalog::db_oid_t GetDatabaseOid() const { return database_oid_; }

  /**
   * @return OID of the namespace
   */
  catalog::namespace_oid_t GetNamespaceOid() const { return namespace_oid_; }

  /**
   * @return OID of the table
   */
  catalog::table_oid_t GetTableOid() const { return table_oid_; }

  /**
   * @return the update clauses from the SET portion of the query
   */
<<<<<<< HEAD
  std::vector<parser::UpdateClause *> GetUpdateClauses() const { return updates_; }
=======
  std::vector<std::shared_ptr<parser::UpdateClause>> GetUpdateClauses() const { return updates_; }
>>>>>>> 751d8c96

 private:
  /**
   * OID of the database
   */
  catalog::db_oid_t database_oid_;

  /**
   * OID of the namespace
   */
  catalog::namespace_oid_t namespace_oid_;

  /**
   * OID of the table
   */
  catalog::table_oid_t table_oid_;

  /**
   * The update clauses from the SET portion of the query
   */
<<<<<<< HEAD
  std::vector<parser::UpdateClause *> updates_;
=======
  std::vector<std::shared_ptr<parser::UpdateClause>> updates_;
>>>>>>> 751d8c96
};

/**
 * Logical operator for exporting data to an external file
 */
class LogicalExportExternalFile : public OperatorNode<LogicalExportExternalFile> {
 public:
  /**
   * @param format how the data should be formatted
   * @param file_name the local file path to write the data
   * @param delimiter the character to use to split each attribute
   * @param quote the character to use to 'quote' each value
   * @param escape the character to use to escape characters in values
   * @return
   */
  static Operator make(parser::ExternalFileFormat format, std::string file_name, char delimiter, char quote,
                       char escape);

  bool operator==(const BaseOperatorNode &r) override;
  common::hash_t Hash() const override;

  /**
   * @return how the data should be formatted
   */
  parser::ExternalFileFormat GetFormat() const { return format_; }

  /**
   * @return the local file path to write the data
   */
  std::string GetFilename() const { return file_name_; }

  /**
   * @return the character to use to split each attribute
   */
  char GetDelimiter() const { return delimiter_; }

  /**
   * @return the character to use to 'quote' each value
   */
  char GetQuote() const { return quote_; }

  /**
   * @return the character to use to escape characters in values
   */
  char GetEscape() const { return escape_; }

 private:
  /**
   * How the data should be formatted
   */
  parser::ExternalFileFormat format_;

  /**
   * The local file path to write the data
   * TODO: Switch this to std::filesystem::path when it becomes more widely available
   */
  std::string file_name_;

  /**
   * The character to use to split each attribute
   */
  char delimiter_;

  /**
   * The character to use to 'quote' each value
   */
  char quote_;

  /**
   * The character to use to escape characters in values that are the same as
   * either the delimiter or quote characeter.
   */
  char escape_;
};

/**
 * Physical operator for SELECT without FROM (e.g. SELECT 1;)
 */
class TableFreeScan : public OperatorNode<TableFreeScan> {
 public:
  /**
   * @return a TableFreeScan operator
   */
  static Operator make();
};

/**
 * Physical operator for sequential scan
 */
class SeqScan : public OperatorNode<SeqScan> {
 public:
  /**
   * @param database_oid OID of the database
   * @param namespace_oid OID of the namespace
   * @param table_oid OID of the table
   * @param table_alias alias of the table
   * @param predicates predicates for get
   * @param is_for_update whether the scan is used for update
   * @return a SeqScan operator
   */
  static Operator make(catalog::db_oid_t database_oid, catalog::namespace_oid_t namespace_oid,
                       catalog::table_oid_t table_oid, std::string table_alias,
                       std::vector<AnnotatedExpression> predicates, bool is_for_update);

  bool operator==(const BaseOperatorNode &r) override;

  common::hash_t Hash() const override;

 private:
  /**
   * OID of the database
   */
  catalog::db_oid_t database_oid_;

  /**
   * OID of the namespace
   */
  catalog::namespace_oid_t namespace_oid_;

  /**
   * OID of the table
   */
  catalog::table_oid_t table_oid_;

  /**
   * Query predicates
   */
  std::vector<AnnotatedExpression> predicates_;

  /**
   * Table alias
   */
  std::string table_alias_;

  /**
   * Whether the scan is used for update
   */
  bool is_for_update_;
};

/**
 * Physical operator for index scan
 */
class IndexScan : public OperatorNode<IndexScan> {
 public:
  /**
   * @param database_oid OID of the database
   * @param namespace_oid OID of the namespace
   * @param index_oid OID of the index
   * @param table_alias alias of the table
   * @param predicates query predicates
   * @param is_for_update whether the scan is used for update
   * @param key_column_oid_list OID of key columns
   * @param expr_type_list expression types
   * @param value_list values to be scanned
   * @return an IndexScan operator
   */
  static Operator make(catalog::db_oid_t database_oid, catalog::namespace_oid_t namespace_oid,
                       catalog::index_oid_t index_oid, std::string table_alias,
                       std::vector<AnnotatedExpression> predicates, bool is_for_update,
                       std::vector<catalog::col_oid_t> key_column_oid_list,
                       std::vector<parser::ExpressionType> expr_type_list,
                       std::vector<type::TransientValue> value_list);

  bool operator==(const BaseOperatorNode &r) override;

  common::hash_t Hash() const override;

 private:
  /**
   * OID of the database
   */
  catalog::db_oid_t database_oid_;

  /**
   * OID of the namespace
   */
  catalog::namespace_oid_t namespace_oid_;

  /**
   * OID of the index
   */
  catalog::index_oid_t index_oid_;

  /**
   * Query predicates
   */
  std::vector<AnnotatedExpression> predicates_;

  /**
   * Table alias
   */
  std::string table_alias_;

  /**
   * Whether the scan is used for update
   */
  bool is_for_update_;

  /**
   * OIDs of key columns
   */
  std::vector<catalog::col_oid_t> key_column_oid_list_;

  /**
   * Expression types
   */
  std::vector<parser::ExpressionType> expr_type_list_;

  /**
   * Parameter values
   */
  std::vector<type::TransientValue> value_list_;
};

/**
 * Physucal operator for external file scan
 */
class ExternalFileScan : public OperatorNode<ExternalFileScan> {
 public:
  /**
   * @param format file format
   * @param file_name file name
   * @param delimiter character used as delimiter
   * @param quote character used for quotation
   * @param escape character used for escape sequences
   * @return an ExternalFileScan operator
   */
  static Operator make(parser::ExternalFileFormat format, std::string file_name, char delimiter, char quote,
                       char escape);

  bool operator==(const BaseOperatorNode &r) override;

  common::hash_t Hash() const override;

 private:
  /**
   * File format
   */
  parser::ExternalFileFormat format_;

  /**
   * File name
   */
  std::string file_name_;

  /**
   * Character used as delimiter
   */
  char delimiter_;

  /**
   * Character used for quotation
   */
  char quote_;

  /**
   * Character used for escape sequences
   */
  char escape_;
};

/**
 * Physical operator for query derived scan (scan on result sets of subqueries)
 */
class QueryDerivedScan : public OperatorNode<QueryDerivedScan> {
 public:
  /**
   * @param table_alias alias of the table
   * @param alias_to_expr_map map from table aliases to expressions of those tables
   * @return a QueryDerivedScan operator
   */
  static Operator make(
      std::string table_alias,
      std::unordered_map<std::string, std::shared_ptr<parser::AbstractExpression>> &&alias_to_expr_map);

  bool operator==(const BaseOperatorNode &r) override;

  common::hash_t Hash() const override;

 private:
  /**
   * Table aliases
   */
  std::string table_alias_;

  /**
   * Map from table aliases to expressions
   */
  std::unordered_map<std::string, std::shared_ptr<parser::AbstractExpression>> alias_to_expr_map_;
};

/**
 * Physical operator for ORDER BY
 */
class OrderBy : public OperatorNode<OrderBy> {
 public:
  /**
   * @return an OrderBy operator
   */
  static Operator make();
};

/**
 * Physical operator for LIMIT
 */
class Limit : public OperatorNode<Limit> {
 public:
  /**
   * @param offset number of offset rows to skip
   * @param limit number of rows to return
   * @param sort_columns columns on which to sort
   * @param sort_ascending sorting order
   * @return a Limit operator
   */
  static Operator make(int64_t offset, int64_t limit, std::vector<parser::AbstractExpression *> sort_columns,
                       std::vector<bool> sort_ascending);

 private:
  /**
   * Number of offset rows to skip
   */
  int64_t offset_;

  /**
   * Number of rows to return
   */
  int64_t limit_;

  /**
   * When we get a query like "SELECT * FROM tab ORDER BY a LIMIT 5"
   * We'll let the limit operator keep the order by clause's content as an
   * internal order, then the limit operator will generate sort plan with
   * limit as a optimization.
   */

  /**
   * Columns on which to sort
   */
  std::vector<parser::AbstractExpression *> sort_exprs_;

  /**
   * Sorting order
   */
  std::vector<bool> sort_acsending_;
};

/**
 * Physical operator for inner nested loop join
 */
class InnerNLJoin : public OperatorNode<InnerNLJoin> {
 public:
  /**
   * @param join_predicates predicates for join
   * @param left_keys left keys to join
   * @param right_keys right keys to join
   * @return an InnerNLJoin operator
   */
  static Operator make(std::vector<AnnotatedExpression> join_predicates,
                       std::vector<std::unique_ptr<parser::AbstractExpression>> &&left_keys,
                       std::vector<std::unique_ptr<parser::AbstractExpression>> &&right_keys);

  bool operator==(const BaseOperatorNode &r) override;

  common::hash_t Hash() const override;

 private:
  /**
   * Left join keys
   */
  std::vector<std::unique_ptr<parser::AbstractExpression>> left_keys_;

  /**
   * Right join keys
   */
  std::vector<std::unique_ptr<parser::AbstractExpression>> right_keys_;

  /**
   * Predicates for join
   */
  std::vector<AnnotatedExpression> join_predicates_;
};

/**
 * Physical operator for left outer nested loop join
 */
class LeftNLJoin : public OperatorNode<LeftNLJoin> {
 public:
  /**
   * @param join_predicate predicate for join
   * @return a LeftNLJoin operator
   */
  static Operator make(std::shared_ptr<parser::AbstractExpression> join_predicate);

 private:
  /**
   * Predicate for join
   */
  std::shared_ptr<parser::AbstractExpression> join_predicate_;
};

/**
 * Physical operator for right outer nested loop join
 */
class RightNLJoin : public OperatorNode<RightNLJoin> {
 public:
  /**
   * @param join_predicate predicate for join
   * @return a RightNLJoin operator
   */
  static Operator make(std::shared_ptr<parser::AbstractExpression> join_predicate);

 private:
  /**
   * Predicate for join
   */
  std::shared_ptr<parser::AbstractExpression> join_predicate_;
};

/**
 * Physical operator for full outer nested loop join
 */
class OuterNLJoin : public OperatorNode<OuterNLJoin> {
 public:
  /**
   * @param join_predicate predicate for join
   * @return a OuterNLJoin operator
   */
  static Operator make(std::shared_ptr<parser::AbstractExpression> join_predicate);

 private:
  /**
   * Predicate for join
   */
  std::shared_ptr<parser::AbstractExpression> join_predicate_;
};

/**
 * Physical operator for inner hash join
 */
class InnerHashJoin : public OperatorNode<InnerHashJoin> {
 public:
  /**
   * @param join_predicates predicates for join
   * @param left_keys left keys to join
   * @param right_keys right keys to join
   * @return an IneerNLJoin operator
   */
  static Operator make(std::vector<AnnotatedExpression> join_predicates,
                       std::vector<std::unique_ptr<parser::AbstractExpression>> &&left_keys,
                       std::vector<std::unique_ptr<parser::AbstractExpression>> &&right_keys);

  bool operator==(const BaseOperatorNode &r) override;

  common::hash_t Hash() const override;

  /**
   * Left join keys
   */
  std::vector<std::unique_ptr<parser::AbstractExpression>> left_keys_;

  /**
   * Right join keys
   */
  std::vector<std::unique_ptr<parser::AbstractExpression>> right_keys_;

  /**
   * Predicate for join
   */
  std::vector<AnnotatedExpression> join_predicates_;
};

/**
 * Physical operator for left outer hash join
 */
class LeftHashJoin : public OperatorNode<LeftHashJoin> {
 public:
  /**
   * @param join_predicate predicate for join
   * @return a LeftHashJoin operator
   */
  static Operator make(std::shared_ptr<parser::AbstractExpression> join_predicate);

 private:
  /**
   * Predicate for join
   */
  std::shared_ptr<parser::AbstractExpression> join_predicate_;
};

/**
 * Physical operator for right outer hash join
 */
class RightHashJoin : public OperatorNode<RightHashJoin> {
 public:
  /**
   * @param join_predicate predicate for join
   * @return a RightHashJoin operator
   */
  static Operator make(std::shared_ptr<parser::AbstractExpression> join_predicate);

 private:
  /**
   * Predicate for join
   */
  std::shared_ptr<parser::AbstractExpression> join_predicate_;
};

/**
 * Physical operator for full outer hash join
 */
class OuterHashJoin : public OperatorNode<OuterHashJoin> {
 public:
  /**
   * @param join_predicate predicate for join
   * @return a OuterHashJoin operator
   */
  static Operator make(std::shared_ptr<parser::AbstractExpression> join_predicate);

 private:
  /**
   * Predicate for join
   */
  std::shared_ptr<parser::AbstractExpression> join_predicate_;
};

/**
 * Physical operator for INSERT
 */
class Insert : public OperatorNode<Insert> {
 public:
  /**
   * @param database_oid OID of the database
   * @param namespace_oid OID of the namespace
   * @param table_oid OID of the table
   * @param columns OIDs of columns to insert into
   * @param values expressions of values to insert
   * @return an Insert operator
   */
  static Operator make(catalog::db_oid_t database_oid, catalog::namespace_oid_t namespace_oid,
                       catalog::table_oid_t table_oid, const std::vector<catalog::col_oid_t> *columns,
                       const std::vector<std::vector<std::unique_ptr<parser::AbstractExpression>>> *values);

 private:
  /**
   * OID of the database
   */
  catalog::db_oid_t database_oid_;

  /**
   * OID of the namespace
   */
  catalog::namespace_oid_t namespace_oid;

  /**
   * OID of the table
   */
  catalog::table_oid_t table_oid_;

  /**
   * Columns to insert into
   */
  const std::vector<catalog::col_oid_t> *columns_;

  /**
   * Expressions of values to insert
   */
  const std::vector<std::vector<std::unique_ptr<parser::AbstractExpression>>> *values_;
};

/**
 * Physical operator for INSERT INTO ... SELECT ...
 */
class InsertSelect : public OperatorNode<InsertSelect> {
 public:
  /**
   * @param database_oid OID of the database
   * @param namespace_oid OID of the namespace
   * @param table_oid OID of the table
   * @return an InsertSelect operator
   */
  static Operator make(catalog::db_oid_t database_oid, catalog::namespace_oid_t namespace_oid,
                       catalog::table_oid_t table_oid);

 private:
  /**
   * OID of the database
   */
  catalog::db_oid_t database_oid_;

  /**
   * OID of the namespace
   */
  catalog::namespace_oid_t namespace_oid_;

  /**
   * OID of the table
   */
  catalog::table_oid_t table_oid_;
};

/**
 * Physical operator for DELETE
 */
class Delete : public OperatorNode<Delete> {
 public:
  /**
   * @param database_oid OID of the database
   * @param namespace_oid OID of the namespace
   * @param table_oid OID of the table
   * @param delete_condition expression of delete condition
   * @return an InsertSelect operator
   */
  static Operator make(catalog::db_oid_t database_oid, catalog::namespace_oid_t namespace_oid,
                       catalog::table_oid_t table_oid, std::shared_ptr<parser::AbstractExpression> delete_condition);

 private:
  /**
   * OID of the database
   */
  catalog::db_oid_t database_oid_;

  /**
   * OID of the namespace
   */
  catalog::namespace_oid_t namespace_oid_;

  /**
   * OID of the table
   */
  catalog::table_oid_t table_oid_;

  /**
   * Expression of delete condition
   */
  std::shared_ptr<parser::AbstractExpression> delete_condition_;
};

/**
 * Physical operator for export external file
 */
class ExportExternalFile : public OperatorNode<ExportExternalFile> {
 public:
  /**
   * @param format file format
   * @param file_name file name
   * @param delimiter character used as delimiter
   * @param quote character used for quotation
   * @param escape character used for escape sequences
   * @return an ExportExternalFile operator
   */
  static Operator make(parser::ExternalFileFormat format, std::string file_name, char delimiter, char quote,
                       char escape);

  bool operator==(const BaseOperatorNode &r) override;

  common::hash_t Hash() const override;

 private:
  /**
   * File format
   */
  parser::ExternalFileFormat format_;

  /**
   * File name
   */
  std::string file_name_;

  /**
   * Character used as delimiter
   */
  char delimiter_;

  /**
   * Character used for quotation
   */
  char quote_;

  /**
   * Character used for escape sequences
   */
  char escape_;
};

/**
 * Physical operator for UPDATE
 */
class Update : public OperatorNode<Update> {
 public:
  /**
   * @param database_oid OID of the database
   * @param namespace_oid OID of the namespace
   * @param table_oid OID of the table
   * @param updates update clause
   * @return an Update operator
   */
  static Operator make(catalog::db_oid_t database_oid, catalog::namespace_oid_t namespace_oid,
                       catalog::table_oid_t table_oid,
                       const std::vector<std::unique_ptr<parser::UpdateClause>> *updates);

  /**
   * OID of the database
   */
  catalog::db_oid_t database_oid_;

  /**
   * OID of the namespace
   */
  catalog::namespace_oid_t namespace_oid;

  /**
   * OID of the table
   */
  catalog::table_oid_t table_oid_;

  /**
   * Update clauses
   */
  const std::vector<std::unique_ptr<parser::UpdateClause>> *updates;
};

/**
 * Physical operator for GROUP BY using hashing
 */
class HashGroupBy : public OperatorNode<HashGroupBy> {
 public:
  /**
   * @param columns columns to group by
   * @param having expression of HAVING clause
   * @return a HashGroupBy operator
   */
  static Operator make(std::vector<std::shared_ptr<parser::AbstractExpression>> columns,
                       std::vector<AnnotatedExpression> having);

  bool operator==(const BaseOperatorNode &r) override;

  common::hash_t Hash() const override;

  /**
   * Columns to group by
   */
  std::vector<std::shared_ptr<parser::AbstractExpression>> columns_;

  /**
   * Expression of HAVING clause
   */
  std::vector<AnnotatedExpression> having_;
};

/**
 * Physical operator for GROUP BY using sorting
 */
class SortGroupBy : public OperatorNode<SortGroupBy> {
 public:
  /**
   * @param columns columns to group by
   * @param having HAVING clause
   * @return a SortGroupBy operator
   */
  static Operator make(std::vector<std::shared_ptr<parser::AbstractExpression>> columns,
                       std::vector<AnnotatedExpression> having);

  bool operator==(const BaseOperatorNode &r) override;

  common::hash_t Hash() const override;

  /**
   * Columns to group by
   */
  std::vector<std::shared_ptr<parser::AbstractExpression>> columns_;

  /**
   * Expression of HAVING clause
   */
  std::vector<AnnotatedExpression> having_;
};

/**
 * Physical operator for aggregate functions
 */
class Aggregate : public OperatorNode<Aggregate> {
 public:
  /**
   * @return an Aggregate operator
   */
  static Operator make();
};

/**
 * Physical operator for DISTINCT
 */
class Distinct : public OperatorNode<Distinct> {
 public:
  /**
   * @return a distinct operator
   */
  static Operator make();
};

}  // namespace optimizer
}  // namespace terrier<|MERGE_RESOLUTION|>--- conflicted
+++ resolved
@@ -822,11 +822,7 @@
    * @return
    */
   static Operator make(catalog::db_oid_t database_oid, catalog::namespace_oid_t namespace_oid,
-<<<<<<< HEAD
-                       catalog::table_oid_t table_oid, std::vector<parser::UpdateClause *> &&updates);
-=======
                        catalog::table_oid_t table_oid, std::vector<std::shared_ptr<parser::UpdateClause>> &&updates);
->>>>>>> 751d8c96
 
   bool operator==(const BaseOperatorNode &r) override;
   common::hash_t Hash() const override;
@@ -849,11 +845,7 @@
   /**
    * @return the update clauses from the SET portion of the query
    */
-<<<<<<< HEAD
-  std::vector<parser::UpdateClause *> GetUpdateClauses() const { return updates_; }
-=======
   std::vector<std::shared_ptr<parser::UpdateClause>> GetUpdateClauses() const { return updates_; }
->>>>>>> 751d8c96
 
  private:
   /**
@@ -874,11 +866,7 @@
   /**
    * The update clauses from the SET portion of the query
    */
-<<<<<<< HEAD
-  std::vector<parser::UpdateClause *> updates_;
-=======
   std::vector<std::shared_ptr<parser::UpdateClause>> updates_;
->>>>>>> 751d8c96
 };
 
 /**
