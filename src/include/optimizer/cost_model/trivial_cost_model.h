--- conflicted
+++ resolved
@@ -47,12 +47,8 @@
     gexpr_ = gexpr;
     memo_ = memo;
     txn_ = txn;
-<<<<<<< HEAD
+    accessor_ = accessor;
     gexpr_->Contents()->Accept(common::ManagedPointer<OperatorVisitor>(this));
-=======
-    accessor_ = accessor;
-    gexpr_->Op().Accept(common::ManagedPointer<OperatorVisitor>(this));
->>>>>>> 436ddb40
     return output_cost_;
   };
 
