
#pragma once

#include "optimizer/group_expression.h"
#include "optimizer/operator_visitor.h"
#include "transaction/transaction_context.h"

namespace terrier {
namespace optimizer {

class Memo;

// Default cost when cost model cannot compute correct cost.
static constexpr double DEFAULT_COST = 1;

// Estimate the cost of processing each row during a query.
static constexpr double DEFAULT_TUPLE_COST = 0.01;

// Estimate the cost of processing each index entry during an index scan.
static constexpr double DEFAULT_INDEX_TUPLE_COST = 0.005;

// Estimate the cost of processing each operator or function executed during a
// query.
static constexpr double DEFAULT_OPERATOR_COST = 0.0025;

<<<<<<< HEAD
class AbstractCostModel : public terrier::optimizer::OperatorVisitor {
 public:
=======
/**
 * Interface defining a cost model.
 * A cost model's primary entrypoint is CalculateCost()
 */
class AbstractCostModel : public OperatorVisitor {
 public:
  /**
   * Costs a GroupExpression
   * @param gexpr GroupExpression to calculate cost for
   * @param memo Memo object containing all relevant groups
   * @param txn TransactionContext that query is generated under
   */
>>>>>>> 235ac391
  virtual double CalculateCost(GroupExpression *gexpr, Memo *memo, transaction::TransactionContext *txn) = 0;
};

}  // namespace optimizer
}  // namespace terrier<|MERGE_RESOLUTION|>--- conflicted
+++ resolved
@@ -23,10 +23,6 @@
 // query.
 static constexpr double DEFAULT_OPERATOR_COST = 0.0025;
 
-<<<<<<< HEAD
-class AbstractCostModel : public terrier::optimizer::OperatorVisitor {
- public:
-=======
 /**
  * Interface defining a cost model.
  * A cost model's primary entrypoint is CalculateCost()
@@ -39,7 +35,6 @@
    * @param memo Memo object containing all relevant groups
    * @param txn TransactionContext that query is generated under
    */
->>>>>>> 235ac391
   virtual double CalculateCost(GroupExpression *gexpr, Memo *memo, transaction::TransactionContext *txn) = 0;
 };
 
