--- conflicted
+++ resolved
@@ -1146,7 +1146,6 @@
   char escape_;
 };
 
-<<<<<<< HEAD
 /**
  * Logical operator for CreateDatabase
  */
@@ -1157,6 +1156,12 @@
    * @return
    */
   static Operator Make(std::string database_name);
+
+  /**
+   * Copy
+   * @returns copy of this
+   */
+  BaseOperatorNode *Copy() const override;
 
   bool operator==(const BaseOperatorNode &r) override;
   common::hash_t Hash() const override;
@@ -1197,6 +1202,12 @@
                        std::vector<parser::BaseFunctionParameter::DataType> &&function_param_types,
                        parser::BaseFunctionParameter::DataType return_type, size_t param_count, bool replace);
 
+  /**
+   * Copy
+   * @returns copy of this
+   */
+  BaseOperatorNode *Copy() const override;
+
   bool operator==(const BaseOperatorNode &r) override;
   common::hash_t Hash() const override;
 
@@ -1322,6 +1333,12 @@
                        parser::IndexType index_type, bool unique, std::string index_name,
                        std::vector<common::ManagedPointer<parser::AbstractExpression>> index_attrs);
 
+  /**
+   * Copy
+   * @returns copy of this
+   */
+  BaseOperatorNode *Copy() const override;
+
   bool operator==(const BaseOperatorNode &r) override;
   common::hash_t Hash() const override;
 
@@ -1403,6 +1420,12 @@
                        std::vector<common::ManagedPointer<parser::ColumnDefinition>> &&columns,
                        std::vector<common::ManagedPointer<parser::ColumnDefinition>> &&foreign_keys);
 
+  /**
+   * Copy
+   * @returns copy of this
+   */
+  BaseOperatorNode *Copy() const override;
+
   bool operator==(const BaseOperatorNode &r) override;
   common::hash_t Hash() const override;
 
@@ -1455,6 +1478,12 @@
    * @return
    */
   static Operator Make(std::string namespace_name);
+
+  /**
+   * Copy
+   * @returns copy of this
+   */
+  BaseOperatorNode *Copy() const override;
 
   bool operator==(const BaseOperatorNode &r) override;
   common::hash_t Hash() const override;
@@ -1494,6 +1523,12 @@
                        std::vector<catalog::col_oid_t> &&trigger_columns,
                        common::ManagedPointer<parser::AbstractExpression> &&trigger_when, int16_t trigger_type);
 
+  /**
+   * Copy
+   * @returns copy of this
+   */
+  BaseOperatorNode *Copy() const override;
+
   bool operator==(const BaseOperatorNode &r) override;
   common::hash_t Hash() const override;
 
@@ -1606,6 +1641,12 @@
   static Operator Make(catalog::db_oid_t database_oid, catalog::namespace_oid_t namespace_oid, std::string view_name,
                        common::ManagedPointer<parser::SelectStatement> view_query);
 
+  /**
+   * Copy
+   * @returns copy of this
+   */
+  BaseOperatorNode *Copy() const override;
+
   bool operator==(const BaseOperatorNode &r) override;
   common::hash_t Hash() const override;
 
@@ -1661,6 +1702,12 @@
    */
   static Operator Make(catalog::db_oid_t db_oid);
 
+  /**
+   * Copy
+   * @returns copy of this
+   */
+  BaseOperatorNode *Copy() const override;
+
   bool operator==(const BaseOperatorNode &r) override;
   common::hash_t Hash() const override;
 
@@ -1687,6 +1734,12 @@
    */
   static Operator Make(catalog::table_oid_t table_oid);
 
+  /**
+   * Copy
+   * @returns copy of this
+   */
+  BaseOperatorNode *Copy() const override;
+
   bool operator==(const BaseOperatorNode &r) override;
   common::hash_t Hash() const override;
 
@@ -1713,6 +1766,12 @@
    */
   static Operator Make(catalog::index_oid_t index_oid);
 
+  /**
+   * Copy
+   * @returns copy of this
+   */
+  BaseOperatorNode *Copy() const override;
+
   bool operator==(const BaseOperatorNode &r) override;
   common::hash_t Hash() const override;
 
@@ -1738,6 +1797,12 @@
    * @return
    */
   static Operator Make(catalog::namespace_oid_t namespace_oid);
+
+  /**
+   * Copy
+   * @returns copy of this
+   */
+  BaseOperatorNode *Copy() const override;
 
   bool operator==(const BaseOperatorNode &r) override;
   common::hash_t Hash() const override;
@@ -1769,6 +1834,12 @@
   static Operator Make(catalog::db_oid_t database_oid, catalog::namespace_oid_t namespace_oid,
                        catalog::trigger_oid_t trigger_oid, bool if_exists);
 
+  /**
+   * Copy
+   * @returns copy of this
+   */
+  BaseOperatorNode *Copy() const override;
+
   bool operator==(const BaseOperatorNode &r) override;
   common::hash_t Hash() const override;
 
@@ -1829,6 +1900,12 @@
   static Operator Make(catalog::db_oid_t database_oid, catalog::namespace_oid_t namespace_oid,
                        catalog::view_oid_t view_oid, bool if_exists);
 
+  /**
+   * Copy
+   * @returns copy of this
+   */
+  BaseOperatorNode *Copy() const override;
+
   bool operator==(const BaseOperatorNode &r) override;
   common::hash_t Hash() const override;
 
@@ -1874,8 +1951,4 @@
   bool if_exists_;
 };
 
-}  // namespace optimizer
-}  // namespace terrier
-=======
-}  // namespace terrier::optimizer
->>>>>>> e8f1f432
+}  // namespace terrier::optimizer