--- conflicted
+++ resolved
@@ -21,7 +21,6 @@
 class UpdateClause;
 }  // namespace terrier::parser
 
-<<<<<<< HEAD
 namespace terrier::optimizer {
 
 /**
@@ -44,12 +43,6 @@
   bool operator==(const BaseOperatorNode &r) override;
 
   common::hash_t Hash() const override;
-=======
-namespace parser {
-class AbstractExpression;
-class UpdateClause;
-}  // namespace parser
->>>>>>> 65c97545
 
   /**
    * Gets the original group (i.e group being wrapped)
@@ -88,15 +81,12 @@
    */
   static Operator Make();
 
-<<<<<<< HEAD
-  /**
-   * Copy
-   * @returns copy of this
-   */
-  BaseOperatorNode *Copy() const override;
-
-=======
->>>>>>> 65c97545
+  /**
+   * Copy
+   * @returns copy of this
+   */
+  BaseOperatorNode *Copy() const override;
+
   bool operator==(const BaseOperatorNode &r) override;
 
   common::hash_t Hash() const override;
@@ -733,15 +723,12 @@
       catalog::db_oid_t database_oid, catalog::namespace_oid_t namespace_oid, catalog::table_oid_t table_oid,
       std::vector<catalog::col_oid_t> &&columns,
       common::ManagedPointer<std::vector<std::vector<common::ManagedPointer<parser::AbstractExpression>>>> values);
-<<<<<<< HEAD
-
-  /**
-   * Copy
-   * @returns copy of this
-   */
-  BaseOperatorNode *Copy() const override;
-=======
->>>>>>> 65c97545
+
+  /**
+   * Copy
+   * @returns copy of this
+   */
+  BaseOperatorNode *Copy() const override;
 
   bool operator==(const BaseOperatorNode &r) override;
   common::hash_t Hash() const override;
@@ -895,15 +882,12 @@
   static Operator Make(size_t offset, size_t limit,
                        std::vector<common::ManagedPointer<parser::AbstractExpression>> &&sort_exprs,
                        std::vector<optimizer::OrderByOrderingType> &&sort_directions);
-<<<<<<< HEAD
-
-  /**
-   * Copy
-   * @returns copy of this
-   */
-  BaseOperatorNode *Copy() const override;
-=======
->>>>>>> 65c97545
+
+  /**
+   * Copy
+   * @returns copy of this
+   */
+  BaseOperatorNode *Copy() const override;
 
   bool operator==(const BaseOperatorNode &r) override;
   common::hash_t Hash() const override;
