#pragma once

#include <memory>
#include <string>
#include <unordered_map>
#include <utility>

#include "catalog/catalog.h"
#include "common/action_context.h"
#include "common/dedicated_thread_registry.h"
#include "common/managed_pointer.h"
#include "messenger/messenger.h"
#include "metrics/metrics_defs.h"
#include "metrics/metrics_thread.h"
#include "network/connection_handle_factory.h"
#include "network/noisepage_server.h"
#include "network/postgres/postgres_command_factory.h"
#include "network/postgres/postgres_protocol_interpreter.h"
#include "optimizer/statistics/stats_storage.h"
#include "replication/primary_replication_manager.h"
#include "replication/replica_replication_manager.h"
#include "self_driving/model_server/model_server_manager.h"
#include "self_driving/planning/pilot.h"
#include "self_driving/planning/pilot_thread.h"
#include "settings/settings_manager.h"
#include "settings/settings_param.h"
#include "storage/garbage_collector_thread.h"
#include "storage/recovery/recovery_manager.h"
#include "task/task_manager.h"
#include "traffic_cop/traffic_cop.h"
#include "transaction/deferred_action_manager.h"
#include "transaction/transaction_manager.h"
#include "util/query_exec_util.h"

namespace noisepage {

namespace settings {
class SettingsManager;
class Callbacks;
}  // namespace settings

namespace trafficcop {
class TrafficCopTests;
}

/**
 * The DBMain Class holds all the singleton pointers. It is mostly useful for coordinating dependencies between
 * components, particularly at destruction since there are implicit dependencies in the interaction of various
 * components.
 * Use the Builder to request the components that you want, and it should detect if you missed a dependency at
 * construction on Build().
 * DBMain should never be passed as a dependency to any components. Component dependencies should be explicit
 * constructor arguments. This also means that the Getters for components on DBMain are really only meant for testing
 * purposes, since the main() function's scope (either in a benchmark, test, or the DBMS executable) is the only scope
 * with access to the DBMain object.
 */
class DBMain {
 public:
  ~DBMain();

  /**
   * Boots the traffic cop and networking layer, starts the server loop.
   * It will block until server shuts down.
   */
  void Run();

  /**
   * Function loads a startup.sql file specified by the startup_ddl_path
   * settings parameter. The file is treated as a file of DDL commands
   * that are then executed.
   *
   * Function assumes the following:
   * - Each SQL command is a DDL statement
   * - Each line is either blank, a comment, or a SQL command to run
   * - A comment is any line that starts with '--'
   * - A SQL command must fit on a single line
   */
  void TryLoadStartupDDL();

  /**
   * Shuts down the server.
   * It is worth noting that in normal cases, noisepage will shut down and return from Run().
   * So, use this function only when you want to shutdown the server from code.
   * For example, in the end of unit tests when you want to shut down your test server.
   */
  void ForceShutdown();

  /**
   * TimestampManager, DeferredActionManager, and TransactionManager
   */
  class TransactionLayer {
   public:
    /**
     * @param buffer_segment_pool non-null required component
     * @param gc_enabled argument to the TransactionManager
     * @param wal_async_commit_enable true if commit callbacks should be invoked by TransactionManager at commit time
     * rather than waiting until durable on disk and being invoked by the WAL worker. Doesn't make sense to set to true
     * if WAL is not enabled.
     * @param log_manager argument to the TransactionManager
     */
    TransactionLayer(const common::ManagedPointer<storage::RecordBufferSegmentPool> buffer_segment_pool,
                     const bool gc_enabled, const bool wal_async_commit_enable,
                     const common::ManagedPointer<storage::LogManager> log_manager) {
      NOISEPAGE_ASSERT(buffer_segment_pool != nullptr, "Need a buffer segment pool for Transaction layer.");
      NOISEPAGE_ASSERT(!wal_async_commit_enable || (wal_async_commit_enable && log_manager != DISABLED),
                       "Doesn't make sense to enable async commit without enabling logging.");
      timestamp_manager_ = std::make_unique<transaction::TimestampManager>();
      deferred_action_manager_ =
          std::make_unique<transaction::DeferredActionManager>(common::ManagedPointer(timestamp_manager_));
      txn_manager_ = std::make_unique<transaction::TransactionManager>(
          common::ManagedPointer(timestamp_manager_), common::ManagedPointer(deferred_action_manager_),
          buffer_segment_pool, gc_enabled, wal_async_commit_enable, log_manager);
    }

    /**
     * @return ManagedPointer to the component
     */
    common::ManagedPointer<transaction::TimestampManager> GetTimestampManager() const {
      return common::ManagedPointer(timestamp_manager_);
    }

    /**
     * @return ManagedPointer to the component
     */
    common::ManagedPointer<transaction::DeferredActionManager> GetDeferredActionManager() const {
      return common::ManagedPointer(deferred_action_manager_);
    }

    /**
     * @return ManagedPointer to the component
     */
    common::ManagedPointer<transaction::TransactionManager> GetTransactionManager() const {
      return common::ManagedPointer(txn_manager_);
    }

   private:
    // Order matters here for destruction order
    std::unique_ptr<transaction::TimestampManager> timestamp_manager_;
    std::unique_ptr<transaction::DeferredActionManager> deferred_action_manager_;
    std::unique_ptr<transaction::TransactionManager> txn_manager_;
  };

  /**
   * BlockStore and GarbageCollector
   * Additionally, a shared empty buffer queue that people pull from and push to.
   */
  class StorageLayer {
   public:
    /**
     * @param txn_layer arguments to the GarbageCollector
     * @param block_store_size_limit argument to the BlockStore
     * @param block_store_reuse_limit argument to the BlockStore
     * @param use_gc enable GarbageCollector
     * @param log_manager needed for safe destruction of StorageLayer
     * @param empty_buffer_queue The common buffer queue that all empty buffers are pulled from and returned to.
     */
    StorageLayer(const common::ManagedPointer<TransactionLayer> txn_layer, const uint64_t block_store_size_limit,
                 const uint64_t block_store_reuse_limit, const bool use_gc,
                 const common::ManagedPointer<storage::LogManager> log_manager,
                 std::unique_ptr<common::ConcurrentBlockingQueue<storage::BufferedLogWriter *>> empty_buffer_queue)
        : empty_buffer_queue_(std::move(empty_buffer_queue)),
          deferred_action_manager_(txn_layer->GetDeferredActionManager()),
          log_manager_(log_manager) {
      if (use_gc)
        garbage_collector_ = std::make_unique<storage::GarbageCollector>(txn_layer->GetTimestampManager(),
                                                                         txn_layer->GetDeferredActionManager(),
                                                                         txn_layer->GetTransactionManager(), DISABLED);

      block_store_ = std::make_unique<storage::BlockStore>(block_store_size_limit, block_store_reuse_limit);
    }

    ~StorageLayer() {
      if (garbage_collector_ != DISABLED) {
        // flush the system
        deferred_action_manager_->FullyPerformGC(common::ManagedPointer(garbage_collector_), log_manager_);
      }
      if (log_manager_ != DISABLED) {
        // stop the LogManager and make sure all buffers are released
        log_manager_->PersistAndStop();
      }
    }

    /**
     * @return ManagedPointer to the component, can be nullptr if disabled
     */
    common::ManagedPointer<storage::GarbageCollector> GetGarbageCollector() const {
      return common::ManagedPointer(garbage_collector_);
    }

    /**
     * @return ManagedPointer to the component
     */
    common::ManagedPointer<storage::BlockStore> GetBlockStore() const { return common::ManagedPointer(block_store_); }

    /**
     * @return A pointer to the empty buffer queue that is shared by separate components of the system.
     *         Currently, the buffers are shared by LogSerializerTask and ReplicationManager.
     */
    common::ManagedPointer<common::ConcurrentBlockingQueue<storage::BufferedLogWriter *>> GetEmptyBufferQueue() {
      return common::ManagedPointer(empty_buffer_queue_);
    }

   private:
    // Order currently does not matter in this layer
    std::unique_ptr<storage::BlockStore> block_store_;
    std::unique_ptr<storage::GarbageCollector> garbage_collector_;
    std::unique_ptr<common::ConcurrentBlockingQueue<storage::BufferedLogWriter *>> empty_buffer_queue_;

    // External dependencies for this layer
    const common::ManagedPointer<transaction::DeferredActionManager> deferred_action_manager_;
    const common::ManagedPointer<storage::LogManager> log_manager_;
  };

  /**
   * Catalog, but needs a layer due to some complex teardown logic
   */
  class CatalogLayer {
   public:
    /**
     * @param txn_layer arguments to the Catalog
     * @param storage_layer arguments to the Catalog
     * @param log_manager needed for safe destruction of CatalogLayer if logging is enabled
     * @param create_default_database bootstrap the default database, false is used when recovering the Catalog
     */
    CatalogLayer(const common::ManagedPointer<TransactionLayer> txn_layer,
                 const common::ManagedPointer<StorageLayer> storage_layer,
                 const common::ManagedPointer<storage::LogManager> log_manager, const bool create_default_database)
        : deferred_action_manager_(txn_layer->GetDeferredActionManager()),
          garbage_collector_(storage_layer->GetGarbageCollector()),
          log_manager_(log_manager) {
      NOISEPAGE_ASSERT(garbage_collector_ != DISABLED, "Required component missing.");

      catalog_ = std::make_unique<catalog::Catalog>(txn_layer->GetTransactionManager(), storage_layer->GetBlockStore(),
                                                    garbage_collector_);

      // Bootstrap the default database in the catalog.
      if (create_default_database) {
        auto *bootstrap_txn = txn_layer->GetTransactionManager()->BeginTransaction();
        bootstrap_txn->SetReplicationPolicy(transaction::ReplicationPolicy::DISABLE);
        catalog_->CreateDatabase(common::ManagedPointer(bootstrap_txn), catalog::DEFAULT_DATABASE, true);
        txn_layer->GetTransactionManager()->Commit(bootstrap_txn, transaction::TransactionUtil::EmptyCallback, nullptr);
      }

      // Run the GC to get a clean system. This needs to be done before instantiating the GC thread
      // because the GC is not thread-safe
      deferred_action_manager_->FullyPerformGC(garbage_collector_, log_manager_);
    }

    ~CatalogLayer() {
      // Ensure all user-driven transactions are fully flushed and GC'd
      deferred_action_manager_->FullyPerformGC(common::ManagedPointer(garbage_collector_), log_manager_);
      // Identify and schedule deletion of remaining tables and objects (generates txns and deferred actions).
      // Specifically, this will generate the following (Note: these transactions are read-only and there are no logical
      // deletes of the data as that would cause replicas to replay :
      //
      // CatalogTearDown:
      //   BEGIN
      //     For each database:
      //       DEFER {
      //         database.TearDown()
      //         delete database
      //       }
      //     DEFER deletion of pg_database objects
      //   COMMIT
      //
      // DatabaseTearDown:
      //   BEGIN
      //     For each stored object:
      //       DEFER deletion of object
      //   COMMIT
      //
      // TODO(John): We could eagerly execute the database.TearDown() and delete calls, but this would force us into
      // sequential execution of TearDown when we could potentially multithread the table scans of each database catalog
      // using DAF.
      catalog_->TearDown();
      // Ensure these resources are properly released.
      deferred_action_manager_->FullyPerformGC(common::ManagedPointer(garbage_collector_), log_manager_);
    }

    /**
     * @return ManagedPointer to the component
     */
    common::ManagedPointer<catalog::Catalog> GetCatalog() const { return common::ManagedPointer(catalog_); }

   private:
    // Order currently does not matter in this layer
    std::unique_ptr<catalog::Catalog> catalog_;

    // External dependencies for this layer
    const common::ManagedPointer<transaction::DeferredActionManager> deferred_action_manager_;
    const common::ManagedPointer<storage::GarbageCollector> garbage_collector_;
    const common::ManagedPointer<storage::LogManager> log_manager_;
  };

  /**
   * ConnectionHandleFactory, CommandFactory, ProtocolInterpreterProvider, Server
   */
  class NetworkLayer {
   public:
    /**
     * @param thread_registry argument to the TerrierServer
     * @param traffic_cop argument to the ConnectionHandleFactor
     * @param port argument to TerrierServer
     * @param connection_thread_count argument to TerrierServer
     * @param socket_directory argument to TerrierServer
     */
    NetworkLayer(const common::ManagedPointer<common::DedicatedThreadRegistry> thread_registry,
                 const common::ManagedPointer<trafficcop::TrafficCop> traffic_cop, const uint16_t port,
                 const uint16_t connection_thread_count, const std::string &socket_directory) {
      connection_handle_factory_ = std::make_unique<network::ConnectionHandleFactory>(traffic_cop);
      command_factory_ = std::make_unique<network::PostgresCommandFactory>();
      provider_ =
          std::make_unique<network::PostgresProtocolInterpreter::Provider>(common::ManagedPointer(command_factory_));
      server_ = std::make_unique<network::TerrierServer>(
          common::ManagedPointer(provider_), common::ManagedPointer(connection_handle_factory_), thread_registry, port,
          connection_thread_count, socket_directory);
    }

    /**
     * @return ManagedPointer to the component
     */
    common::ManagedPointer<network::TerrierServer> GetServer() const { return common::ManagedPointer(server_); }

   private:
    // Order matters here for destruction order
    std::unique_ptr<network::ConnectionHandleFactory> connection_handle_factory_;
    std::unique_ptr<network::PostgresCommandFactory> command_factory_;
    std::unique_ptr<network::ProtocolInterpreterProvider> provider_;
    std::unique_ptr<network::TerrierServer> server_;
  };

  /**
   * Currently doesn't hold any objects. The constructor and destructor are just used to orchestrate the setup and
   * teardown for TPL.
   */
  class ExecutionLayer {
   public:
    /**
     * @param bytecode_handlers_path path to the bytecode handlers bitcode file
     */
    explicit ExecutionLayer(const std::string &bytecode_handlers_path);
    ~ExecutionLayer();
  };

  /** Create a Messenger. */
  class MessengerLayer {
   public:
    /**
     * Instantiate and register a Messenger.
     * @param thread_registry       The DedicatedThreadRegistry that the Messenger will be registered to.
     * @param messenger_port        The port on which the Messenger will listen by default.
     * @param messenger_identity    The name by which this Messenger instance will be known.
     */
    explicit MessengerLayer(const common::ManagedPointer<common::DedicatedThreadRegistry> thread_registry,
                            const uint16_t messenger_port, const std::string &messenger_identity)
        : messenger_manager_(
              std::make_unique<messenger::MessengerManager>(thread_registry, messenger_port, messenger_identity)) {}

    /** Destructor. */
    ~MessengerLayer() = default;

    /** @return The Messenger. */
    common::ManagedPointer<messenger::Messenger> GetMessenger() const { return messenger_manager_->GetMessenger(); }

   private:
    std::unique_ptr<messenger::MessengerManager> messenger_manager_;
  };

  /**
   * Creates DBMain objects
   */
  class Builder {
   public:
    /**
     * Validate configuration and construct requested DBMain.
     * @return DBMain that you get to own. YES, YOU! We're just giving away DBMains over here!
     */
    std::unique_ptr<DBMain> Build() {
      // Order matters through the Build() function and reflects the dependency ordering. It should match the member
      // ordering so things get destructed in the right order.
      auto db_main = std::make_unique<DBMain>();

      std::unique_ptr<settings::SettingsManager> settings_manager =
          use_settings_manager_ ? BootstrapSettingsManager(common::ManagedPointer(db_main)) : DISABLED;

      std::unique_ptr<metrics::MetricsManager> metrics_manager = DISABLED;
      if (use_metrics_) metrics_manager = BootstrapMetricsManager();

      std::unique_ptr<optimizer::StatsStorage> stats_storage = DISABLED;
      if (use_stats_storage_) {
        stats_storage = std::make_unique<optimizer::StatsStorage>();
      }

      std::unique_ptr<common::DedicatedThreadRegistry> thread_registry = DISABLED;
      if (use_thread_registry_ || use_logging_ || use_network_)
        thread_registry = std::make_unique<common::DedicatedThreadRegistry>(common::ManagedPointer(metrics_manager));

      auto buffer_segment_pool =
          std::make_unique<storage::RecordBufferSegmentPool>(record_buffer_segment_size_, record_buffer_segment_reuse_);

      std::unique_ptr<MessengerLayer> messenger_layer = DISABLED;
      std::unique_ptr<replication::ReplicationManager> replication_manager = DISABLED;
      if (use_messenger_) {
        messenger_layer = std::make_unique<MessengerLayer>(common::ManagedPointer(thread_registry), messenger_port_,
                                                           network_identity_);
      }

      auto empty_buffer_queue = std::make_unique<common::ConcurrentBlockingQueue<storage::BufferedLogWriter *>>();

      if (use_replication_) {
        NOISEPAGE_ASSERT(use_messenger_, "Replication uses the messenger subsystem.");
        NOISEPAGE_ASSERT(use_logging_, "Replication uses logging.");
        if (network_identity_ == "primary") {
          replication_manager = std::make_unique<replication::PrimaryReplicationManager>(
              messenger_layer->GetMessenger(), network_identity_, replication_port_, replication_hosts_path_,
              common::ManagedPointer(empty_buffer_queue));
        } else {
          replication_manager = std::make_unique<replication::ReplicaReplicationManager>(
              messenger_layer->GetMessenger(), network_identity_, replication_port_, replication_hosts_path_,
              common::ManagedPointer(empty_buffer_queue));
        }
      }

      std::unique_ptr<storage::LogManager> log_manager = DISABLED;
      if (use_logging_) {
        auto rep_manager_ptr = network_identity_ == "primary"
                                   ? common::ManagedPointer(replication_manager)
                                         .CastManagedPointerTo<replication::PrimaryReplicationManager>()
                                   : nullptr;
        log_manager = std::make_unique<storage::LogManager>(
            wal_file_path_, wal_num_buffers_, std::chrono::microseconds{wal_serialization_interval_},
            std::chrono::microseconds{wal_persist_interval_}, wal_persist_threshold_,
            common::ManagedPointer(buffer_segment_pool), common::ManagedPointer(empty_buffer_queue), rep_manager_ptr,
            common::ManagedPointer(thread_registry));
        log_manager->Start();
      }

      auto txn_layer =
          std::make_unique<TransactionLayer>(common::ManagedPointer(buffer_segment_pool), use_gc_,
                                             wal_async_commit_enable_, common::ManagedPointer(log_manager));

      auto storage_layer =
          std::make_unique<StorageLayer>(common::ManagedPointer(txn_layer), block_store_size_, block_store_reuse_,
                                         use_gc_, common::ManagedPointer(log_manager), std::move(empty_buffer_queue));

      std::unique_ptr<CatalogLayer> catalog_layer = DISABLED;
      if (use_catalog_) {
        NOISEPAGE_ASSERT(use_gc_ && storage_layer->GetGarbageCollector() != DISABLED,
                         "Catalog needs GarbageCollector.");
        catalog_layer =
            std::make_unique<CatalogLayer>(common::ManagedPointer(txn_layer), common::ManagedPointer(storage_layer),
                                           common::ManagedPointer(log_manager), create_default_database_);
      }

      // Instantiate the task manager
      std::unique_ptr<util::QueryExecUtil> query_exec_util = DISABLED;
      std::unique_ptr<task::TaskManager> task_manager = DISABLED;
      if (thread_registry && txn_layer && use_catalog_ && use_settings_manager_) {
        // Create the base QueryExecUtil
        query_exec_util = std::make_unique<util::QueryExecUtil>(
            txn_layer->GetTransactionManager(), catalog_layer->GetCatalog(), common::ManagedPointer(settings_manager),
            common::ManagedPointer(stats_storage), optimizer_timeout_);

        task_manager = std::make_unique<task::TaskManager>(
            common::ManagedPointer(thread_registry),
            util::QueryExecUtil::ConstructThreadLocal(common::ManagedPointer(query_exec_util)), task_pool_size_);
      }

      std::unique_ptr<metrics::MetricsThread> metrics_thread = DISABLED;
      if (use_metrics_thread_) {
        NOISEPAGE_ASSERT(use_metrics_ && metrics_manager != DISABLED,
                         "Can't have a MetricsThread without a MetricsManager.");

        metrics_thread = std::make_unique<metrics::MetricsThread>(common::ManagedPointer(metrics_manager),
                                                                  common::ManagedPointer(task_manager),
                                                                  std::chrono::microseconds{metrics_interval_});
      }

      std::unique_ptr<storage::RecoveryManager> recovery_manager = DISABLED;
      if (use_replication_) {
        auto log_provider = replication_manager->IsPrimary()
                                ? nullptr
                                : replication_manager->GetAsReplica()
                                      ->GetReplicationLogProvider()
                                      .CastManagedPointerTo<storage::AbstractLogProvider>();
        recovery_manager = std::make_unique<storage::RecoveryManager>(
            log_provider, catalog_layer->GetCatalog(), txn_layer->GetTransactionManager(),
            txn_layer->GetDeferredActionManager(), common::ManagedPointer(replication_manager),
            common::ManagedPointer(thread_registry), common::ManagedPointer(storage_layer->GetBlockStore()));
        recovery_manager->StartRecovery();
      }

      std::unique_ptr<storage::GarbageCollectorThread> gc_thread = DISABLED;
      if (use_gc_thread_) {
        NOISEPAGE_ASSERT(use_gc_ && storage_layer->GetGarbageCollector() != DISABLED,
                         "GarbageCollectorThread needs GarbageCollector.");
        gc_thread = std::make_unique<storage::GarbageCollectorThread>(storage_layer->GetGarbageCollector(),
                                                                      std::chrono::microseconds{gc_interval_},
                                                                      common::ManagedPointer(metrics_manager));
      }

      std::unique_ptr<ExecutionLayer> execution_layer = DISABLED;
      if (use_execution_) {
        execution_layer = std::make_unique<ExecutionLayer>(bytecode_handlers_path_);
      }

      std::unique_ptr<trafficcop::TrafficCop> traffic_cop = DISABLED;
      if (use_traffic_cop_) {
        NOISEPAGE_ASSERT(use_catalog_ && catalog_layer->GetCatalog() != DISABLED,
                         "TrafficCopLayer needs the CatalogLayer.");
        NOISEPAGE_ASSERT(use_stats_storage_ && stats_storage != DISABLED, "TrafficCopLayer needs StatsStorage.");
        NOISEPAGE_ASSERT(use_execution_ && execution_layer != DISABLED, "TrafficCopLayer needs ExecutionLayer.");
        traffic_cop = std::make_unique<trafficcop::TrafficCop>(
            txn_layer->GetTransactionManager(), catalog_layer->GetCatalog(),
            common::ManagedPointer(replication_manager), common::ManagedPointer(recovery_manager),
            common::ManagedPointer(settings_manager), common::ManagedPointer(stats_storage), optimizer_timeout_,
            use_query_cache_, execution_mode_);
      }

      std::unique_ptr<NetworkLayer> network_layer = DISABLED;
      if (use_network_) {
        NOISEPAGE_ASSERT(use_traffic_cop_ && traffic_cop != DISABLED, "NetworkLayer needs TrafficCopLayer.");
        network_layer =
            std::make_unique<NetworkLayer>(common::ManagedPointer(thread_registry), common::ManagedPointer(traffic_cop),
                                           network_port_, connection_thread_count_, uds_file_directory_);
      }

      std::unique_ptr<modelserver::ModelServerManager> model_server_manager = DISABLED;
      if (use_model_server_) {
        NOISEPAGE_ASSERT(use_messenger_, "Pilot requires messenger layer.");
        model_server_manager = std::make_unique<modelserver::ModelServerManager>(
            model_server_path_, messenger_layer->GetMessenger(), model_server_enable_python_coverage_);
      }

      std::unique_ptr<selfdriving::PilotThread> pilot_thread = DISABLED;
      std::unique_ptr<selfdriving::Pilot> pilot = DISABLED;
      if (use_pilot_thread_) {
        NOISEPAGE_ASSERT(use_model_server_, "Pilot requires model server manager.");
        std::unique_ptr<util::QueryExecUtil> util =
            query_exec_util ? util::QueryExecUtil::ConstructThreadLocal(common::ManagedPointer(query_exec_util))
                            : nullptr;
        pilot = std::make_unique<selfdriving::Pilot>(
<<<<<<< HEAD
            model_save_path_, interference_model_save_path_, forecast_model_save_path_,
            common::ManagedPointer(catalog_layer->GetCatalog()),
            common::ManagedPointer(metrics_thread), common::ManagedPointer(model_server_manager),
            common::ManagedPointer(settings_manager), common::ManagedPointer(stats_storage),
            common::ManagedPointer(txn_layer->GetTransactionManager()), std::move(util),
            common::ManagedPointer(task_manager), workload_forecast_interval_, sequence_length_, horizon_length_);
=======
            ou_model_save_path_, interference_model_save_path_, forecast_model_save_path_,
            common::ManagedPointer(catalog_layer->GetCatalog()), common::ManagedPointer(metrics_thread),
            common::ManagedPointer(model_server_manager), common::ManagedPointer(settings_manager),
            common::ManagedPointer(stats_storage), common::ManagedPointer(txn_layer->GetTransactionManager()),
            std::move(util), common::ManagedPointer(task_manager), workload_forecast_interval_, sequence_length_,
            horizon_length_);
>>>>>>> 0f8ab92f
        pilot_thread = std::make_unique<selfdriving::PilotThread>(
            common::ManagedPointer(pilot), std::chrono::microseconds{pilot_interval_},
            std::chrono::microseconds{forecast_train_interval_}, pilot_planning_);
      }

      NOISEPAGE_ASSERT(!(async_replication_enable_ && !use_replication_),
                       "async_replication_enable only controls whether replication is sync or async, you also need "
                       "use_replication.");

      // If replication is enabled, configure the replication policy for all transactions.
      if (use_replication_) {
        if (replication_manager->IsPrimary()) {
          // On the primary, replicate buffers synchronously by default, but can be made async via command line.
          transaction::ReplicationPolicy policy =
              async_replication_enable_ ? transaction::ReplicationPolicy::ASYNC : transaction::ReplicationPolicy::SYNC;
          txn_layer->GetTransactionManager()->SetDefaultTransactionReplicationPolicy(policy);
        } else {
          // On a replica, do not replicate any buffers by default.
          txn_layer->GetTransactionManager()->SetDefaultTransactionReplicationPolicy(
              transaction::ReplicationPolicy::DISABLE);
        }
      }
      {
        UNUSED_ATTRIBUTE auto &default_txn_policy = txn_layer->GetTransactionManager()->GetDefaultTransactionPolicy();
        STORAGE_LOG_INFO(fmt::format("Default transaction policy: DURABILITY {} REPLICATION {}",
                                     transaction::DurabilityPolicyToString(default_txn_policy.durability_),
                                     transaction::ReplicationPolicyToString(default_txn_policy.replication_)));
      }

      db_main->settings_manager_ = std::move(settings_manager);
      db_main->metrics_manager_ = std::move(metrics_manager);
      db_main->metrics_thread_ = std::move(metrics_thread);
      db_main->thread_registry_ = std::move(thread_registry);
      db_main->buffer_segment_pool_ = std::move(buffer_segment_pool);
      db_main->log_manager_ = std::move(log_manager);
      db_main->txn_layer_ = std::move(txn_layer);
      db_main->storage_layer_ = std::move(storage_layer);
      db_main->catalog_layer_ = std::move(catalog_layer);
      db_main->recovery_manager_ = std::move(recovery_manager);
      db_main->gc_thread_ = std::move(gc_thread);
      db_main->stats_storage_ = std::move(stats_storage);
      db_main->execution_layer_ = std::move(execution_layer);
      db_main->traffic_cop_ = std::move(traffic_cop);
      db_main->network_layer_ = std::move(network_layer);
      db_main->pilot_thread_ = std::move(pilot_thread);
      db_main->pilot_ = std::move(pilot);
      db_main->model_server_manager_ = std::move(model_server_manager);
      db_main->messenger_layer_ = std::move(messenger_layer);
      db_main->replication_manager_ = std::move(replication_manager);
      db_main->query_exec_util_ = std::move(query_exec_util);
      db_main->task_manager_ = std::move(task_manager);
      return db_main;
    }

    /**
     * @param value LogManager argument
     * @return self reference for chaining
     */
    Builder &SetWalFilePath(const std::string &value) {
      wal_file_path_ = value;
      return *this;
    }

    /**
     * @param param_map SettingsManager argument
     * @return self reference for chaining
     */
    Builder &SetSettingsParameterMap(std::unordered_map<settings::Param, settings::ParamInfo> &&param_map) {
      param_map_ = std::move(param_map);
      return *this;
    }

    /**
     * @param value use component
     * @return self reference for chaining
     */
    Builder &SetUseThreadRegistry(const bool value) {
      use_thread_registry_ = value;
      return *this;
    }

    /**
     * @param value use component
     * @return self reference for chaining
     */
    Builder &SetUseSettingsManager(const bool value) {
      use_settings_manager_ = value;
      return *this;
    }

    /**
     * @param value use component
     * @return self reference for chaining
     */
    Builder &SetUseMetrics(const bool value) {
      use_metrics_ = value;
      return *this;
    }

    /**
     * @param value use component
     * @return self reference for chaining
     */
    Builder &SetUseMetricsThread(const bool value) {
      use_metrics_thread_ = value;
      return *this;
    }

    /**
     * @param value use component
     * @return self reference for chaining
     */
    Builder &SetUseLogging(const bool value) {
      use_logging_ = value;
      return *this;
    }

    /**
     * @param value TransactionManager argument
     * @return self reference for chaining
     */
    Builder &SetWalAsyncCommit(const bool value) {
      wal_async_commit_enable_ = value;
      return *this;
    }

    /**
     * @param value LogManager argument
     * @return self reference for chaining
     */
    Builder &SetWalNumBuffers(const uint64_t value) {
      wal_num_buffers_ = value;
      return *this;
    }

    /**
     * @param value LogManager argument
     * @return self reference for chaining
     */
    Builder &SetWalSerializationInterval(const uint64_t value) {
      wal_serialization_interval_ = value;
      return *this;
    }

    /**
     * @param value LogManager argument
     * @return self reference for chaining
     */
    Builder &SetWalPersistInterval(const uint64_t value) {
      wal_persist_interval_ = value;
      return *this;
    }

    /**
     * @param value LogManager argument
     * @return self reference for chaining
     */
    Builder &SetWalPersistThreshold(const uint64_t value) {
      wal_persist_threshold_ = value;
      return *this;
    }

    /**
     * @param value use component
     * @return self reference for chaining
     */
    Builder &SetUseGC(const bool value) {
      use_gc_ = value;
      return *this;
    }

    /**
     * @param value use component
     * @return self reference for chaining
     */
    Builder &SetUseCatalog(const bool value) {
      use_catalog_ = value;
      return *this;
    }

    /**
     * @param value whether CatalogLayer should create default database (set to false if recovering)
     * @return self reference for chaining
     */
    Builder &SetCreateDefaultDatabase(const bool value) {
      create_default_database_ = value;
      return *this;
    }

    /**
     * @param value use component
     * @return self reference for chaining
     */
    Builder &SetUseGCThread(const bool value) {
      use_gc_thread_ = value;
      return *this;
    }

    /**
     * @param value use component
     * @return self reference for chaining
     */
    Builder &SetUseTrafficCop(const bool value) {
      use_traffic_cop_ = value;
      return *this;
    }

    /**
     * @param value use component
     * @return self reference for chaining
     */
    Builder &SetUseStatsStorage(const bool value) {
      use_stats_storage_ = value;
      return *this;
    }

    /**
     * @param value use component
     * @return self reference for chaining
     */
    Builder &SetUseNetwork(const bool value) {
      use_network_ = value;
      return *this;
    }

    /**
     * @param value use component
     * @return self reference for chaining
     */
    Builder &SetUseMessenger(const bool value) {
      use_messenger_ = value;
      return *this;
    }

    /**
     * @param identity Network identity. Must be unique across all replicas.
     * @return self reference for chaining
     */
    Builder &SetNetworkIdentity(const std::string &identity) {
      network_identity_ = identity;
      return *this;
    }

    /**
     * @param port Network port
     * @return self reference for chaining
     */
    Builder &SetNetworkPort(const uint16_t port) {
      network_port_ = port;
      return *this;
    }

    /**
     * @param port Messenger port
     * @return self reference for chaining
     */
    Builder &SetMessengerPort(const uint16_t port) {
      messenger_port_ = port;
      return *this;
    }

    /**
     * @param value RecordBufferSegmentPool argument
     * @return self reference for chaining
     */
    Builder &SetRecordBufferSegmentSize(const uint64_t value) {
      record_buffer_segment_size_ = value;
      return *this;
    }

    /**
     * @param value RecordBufferSegmentPool argument
     * @return self reference for chaining
     */
    Builder &SetRecordBufferSegmentReuse(const uint64_t value) {
      record_buffer_segment_reuse_ = value;
      return *this;
    }

    /**
     * @param value BlockStore argument
     * @return self reference for chaining
     */
    Builder &SetBlockStoreSize(const uint64_t value) {
      block_store_size_ = value;
      return *this;
    }

    /**
     * @param value BlockStore argument
     * @return self reference for chaining
     */
    Builder &SetBlockStoreReuse(const uint64_t value) {
      block_store_reuse_ = value;
      return *this;
    }

    /**
     * @param value TrafficCop argument
     * @return self reference for chaining
     */
    Builder &SetOptimizerTimeout(const uint64_t value) {
      optimizer_timeout_ = value;
      return *this;
    }

    /**
     * @param value use component
     * @return self reference for chaining
     */
    Builder &SetUseQueryCache(const bool value) {
      use_query_cache_ = value;
      return *this;
    }

    /**
     * @param value use component
     * @return self reference for chaining
     */
    Builder &SetUseExecution(const bool value) {
      use_execution_ = value;
      return *this;
    }

    /**
     * @param value use component
     * @return self reference for chaining
     */
    Builder &SetExecutionMode(const execution::vm::ExecutionMode value) {
      execution_mode_ = value;
      return *this;
    }

    /**
     * @param value with ModelServer enable
     * @return self reference for chaining
     */
    Builder &SetUseModelServer(const bool value) {
      use_model_server_ = value;
      return *this;
    }

    /**
     * @param value model_server_path
     * @return self reference for chaining
     */
    Builder &SetModelServerPath(const std::string &value) {
      model_server_path_ = value;
      return *this;
    }

    /**
     * @param value enable_python_coverage for ModelServer
     * @return self reference for chaining
     */
    Builder &SetModelServerEnablePythonCoverage(const bool value) {
      model_server_enable_python_coverage_ = value;
      return *this;
    }

    /**
     * @param value the new path to the bytecode handler bitcode file
     * @return self reference for chaining
     */
    Builder &SetBytecodeHandlersPath(const std::string &value) {
      bytecode_handlers_path_ = value;
      return *this;
    }

   private:
    std::unordered_map<settings::Param, settings::ParamInfo> param_map_;

    // These are meant to be reasonable defaults, mostly for tests. New settings should probably just mirror their
    // default values here. Larger scale tests and benchmarks may need to to use setters on the Builder to adjust these
    // before building DBMain. The real system should use the SettingsManager.

    // clang-tidy complains about excessive padding if you're not careful about ordering things.
    // This leads to somewhat unfortunate grouping but that shouldn't be too big an issue.

    uint64_t record_buffer_segment_size_ = 1e5;
    uint64_t record_buffer_segment_reuse_ = 1e4;
    uint64_t wal_num_buffers_ = 100;
    uint64_t wal_persist_threshold_ = static_cast<uint64_t>(1 << 20);
    uint64_t pilot_interval_ = 1e7;
    uint64_t forecast_train_interval_ = 120e7;
    uint64_t workload_forecast_interval_ = 1e6;
    uint64_t sequence_length_ = 10;
    uint64_t horizon_length_ = 30;
    uint64_t block_store_size_ = 1e5;
    uint64_t block_store_reuse_ = 1e3;
    uint64_t optimizer_timeout_ = 5000;
    uint64_t forecast_sample_limit_ = 5;

    std::string wal_file_path_ = "wal.log";
<<<<<<< HEAD
    std::string model_save_path_;
=======
    std::string ou_model_save_path_;
>>>>>>> 0f8ab92f
    std::string interference_model_save_path_;
    std::string forecast_model_save_path_;
    std::string bytecode_handlers_path_ = "./bytecode_handlers_ir.bc";
    std::string network_identity_ = "primary";
    std::string uds_file_directory_ = "/tmp/";
    std::string replication_hosts_path_ = "./replication.config";
    /**
     * The ModelServer script is located at PROJECT_ROOT/script/model by default, and also assume
     * the build binary at PROJECT_ROOT/build/bin/noisepage. This should be override or set explicitly
     * in use cases where such assumptions are no longer true.
     */
    std::string model_server_path_ = "../../script/model/model_server.py";

    bool use_settings_manager_ = false;
    bool use_thread_registry_ = false;
    bool use_metrics_ = false;
    uint32_t metrics_interval_ = 10000;
    bool use_metrics_thread_ = false;
    bool query_trace_metrics_ = false;
    metrics::MetricsOutput query_trace_metrics_output_ = metrics::MetricsOutput::CSV;
    bool pipeline_metrics_ = false;
    uint8_t pipeline_metrics_sample_rate_ = 10;
    bool transaction_metrics_ = false;
    bool logging_metrics_ = false;
    uint8_t logging_metrics_sample_rate_ = 100;
    bool gc_metrics_ = false;
    bool bind_command_metrics_ = false;
    bool execute_command_metrics_ = false;
    int32_t wal_serialization_interval_ = 100;
    int32_t wal_persist_interval_ = 100;
    int32_t gc_interval_ = 1000;
    uint32_t task_pool_size_ = 1;

    uint16_t connection_thread_count_ = 4;
    uint16_t network_port_ = 15721;
    uint16_t messenger_port_ = 9022;
    uint16_t replication_port_ = 15445;

    execution::vm::ExecutionMode execution_mode_ = execution::vm::ExecutionMode::Interpret;

    bool use_logging_ = false;
    bool wal_async_commit_enable_ = false;
    bool use_gc_ = false;
    bool use_catalog_ = false;
    bool create_default_database_ = true;
    bool use_gc_thread_ = false;
    bool use_stats_storage_ = false;
    bool use_execution_ = false;
    bool use_traffic_cop_ = false;
    bool use_query_cache_ = true;
    bool use_network_ = false;
    bool use_messenger_ = false;
    bool use_replication_ = false;
    bool async_replication_enable_ = false;
    bool use_model_server_ = false;
    bool model_server_enable_python_coverage_ = false;
    bool use_pilot_thread_ = false;
    bool pilot_planning_ = false;

    /**
     * Instantiates the SettingsManager and reads all of the settings to override the Builder's settings.
     * @return
     */
    std::unique_ptr<settings::SettingsManager> BootstrapSettingsManager(const common::ManagedPointer<DBMain> db_main) {
      std::unique_ptr<settings::SettingsManager> settings_manager;
      NOISEPAGE_ASSERT(!param_map_.empty(), "Settings parameter map was never set.");
      settings_manager = std::make_unique<settings::SettingsManager>(db_main, std::move(param_map_));

      record_buffer_segment_size_ =
          static_cast<uint64_t>(settings_manager->GetInt(settings::Param::record_buffer_segment_size));
      record_buffer_segment_reuse_ =
          static_cast<uint64_t>(settings_manager->GetInt(settings::Param::record_buffer_segment_reuse));
      block_store_size_ = static_cast<uint64_t>(settings_manager->GetInt(settings::Param::block_store_size));
      block_store_reuse_ = static_cast<uint64_t>(settings_manager->GetInt(settings::Param::block_store_reuse));

      use_logging_ = settings_manager->GetBool(settings::Param::wal_enable);
      if (use_logging_) {
        wal_file_path_ = settings_manager->GetString(settings::Param::wal_file_path);
        wal_async_commit_enable_ = settings_manager->GetBool(settings::Param::wal_async_commit_enable);
        wal_num_buffers_ = static_cast<uint64_t>(settings_manager->GetInt64(settings::Param::wal_num_buffers));
        wal_serialization_interval_ = settings_manager->GetInt(settings::Param::wal_serialization_interval);
        wal_persist_interval_ = settings_manager->GetInt(settings::Param::wal_persist_interval);
        wal_persist_threshold_ =
            static_cast<uint64_t>(settings_manager->GetInt64(settings::Param::wal_persist_threshold));
      }

      use_metrics_ = settings_manager->GetBool(settings::Param::metrics);
      use_metrics_thread_ = settings_manager->GetBool(settings::Param::use_metrics_thread);
      use_pilot_thread_ = settings_manager->GetBool(settings::Param::use_pilot_thread);
      pilot_planning_ = settings_manager->GetBool(settings::Param::pilot_planning);

      gc_interval_ = settings_manager->GetInt(settings::Param::gc_interval);
      pilot_interval_ = settings_manager->GetInt64(settings::Param::pilot_interval);
      forecast_train_interval_ = settings_manager->GetInt64(settings::Param::forecast_train_interval);
      workload_forecast_interval_ = settings_manager->GetInt64(settings::Param::workload_forecast_interval);
      sequence_length_ = settings_manager->GetInt64(settings::Param::sequence_length);
      horizon_length_ = settings_manager->GetInt64(settings::Param::horizon_length);
<<<<<<< HEAD
      model_save_path_ = settings_manager->GetString(settings::Param::model_save_path);
=======
      ou_model_save_path_ = settings_manager->GetString(settings::Param::ou_model_save_path);
>>>>>>> 0f8ab92f
      interference_model_save_path_ = settings_manager->GetString(settings::Param::interference_model_save_path);
      forecast_model_save_path_ = settings_manager->GetString(settings::Param::forecast_model_save_path);
      task_pool_size_ = settings_manager->GetInt(settings::Param::task_pool_size);

      uds_file_directory_ = settings_manager->GetString(settings::Param::uds_file_directory);
      // TODO(WAN): open an issue for handling settings.
      //  If you set it with the builder, it gets overwritten.
      //  If you set it with the setting manager, it isn't mutable.
      network_port_ = static_cast<uint16_t>(settings_manager->GetInt(settings::Param::port));
      network_identity_ = settings_manager->GetString(settings::Param::network_identity);
      connection_thread_count_ =
          static_cast<uint16_t>(settings_manager->GetInt(settings::Param::connection_thread_count));
      optimizer_timeout_ = static_cast<uint64_t>(settings_manager->GetInt(settings::Param::task_execution_timeout));
      use_query_cache_ = settings_manager->GetBool(settings::Param::use_query_cache);

      execution_mode_ = settings_manager->GetBool(settings::Param::compiled_query_execution)
                            ? execution::vm::ExecutionMode::Compiled
                            : execution::vm::ExecutionMode::Interpret;
      bytecode_handlers_path_ = settings_manager->GetString(settings::Param::bytecode_handlers_path);

      query_trace_metrics_ = settings_manager->GetBool(settings::Param::query_trace_metrics_enable);
      query_trace_metrics_output_ = static_cast<metrics::MetricsOutput>(metrics::MetricsUtil::FromMetricsOutputString(
          settings_manager->GetString(settings::Param::query_trace_metrics_output)));
      forecast_sample_limit_ = settings_manager->GetInt(settings::Param::forecast_sample_limit);
      pipeline_metrics_ = settings_manager->GetBool(settings::Param::pipeline_metrics_enable);
      pipeline_metrics_sample_rate_ = settings_manager->GetInt(settings::Param::pipeline_metrics_sample_rate);
      logging_metrics_sample_rate_ = settings_manager->GetInt(settings::Param::logging_metrics_sample_rate);
      transaction_metrics_ = settings_manager->GetBool(settings::Param::transaction_metrics_enable);
      logging_metrics_ = settings_manager->GetBool(settings::Param::logging_metrics_enable);
      gc_metrics_ = settings_manager->GetBool(settings::Param::gc_metrics_enable);
      bind_command_metrics_ = settings_manager->GetBool(settings::Param::bind_command_metrics_enable);
      execute_command_metrics_ = settings_manager->GetBool(settings::Param::execute_command_metrics_enable);

      use_messenger_ = settings_manager->GetBool(settings::Param::messenger_enable);
      messenger_port_ = settings_manager->GetInt(settings::Param::messenger_port);
      use_replication_ = settings_manager->GetBool(settings::Param::replication_enable);
      async_replication_enable_ = settings_manager->GetBool(settings::Param::async_replication_enable);
      replication_port_ = settings_manager->GetInt(settings::Param::replication_port);
      replication_hosts_path_ = settings_manager->GetString(settings::Param::replication_hosts_path);
      use_model_server_ = settings_manager->GetBool(settings::Param::model_server_enable);
      model_server_path_ = settings_manager->GetString(settings::Param::model_server_path);

      return settings_manager;
    }

    /**
     * Instantiate the MetricsManager and enable metrics for components arrocding to the Builder's settings.
     * @return
     */
    std::unique_ptr<metrics::MetricsManager> BootstrapMetricsManager() {
      std::unique_ptr<metrics::MetricsManager> metrics_manager = std::make_unique<metrics::MetricsManager>();
      metrics_manager->SetMetricSampleRate(metrics::MetricsComponent::EXECUTION_PIPELINE,
                                           pipeline_metrics_sample_rate_);
      metrics_manager->SetMetricSampleRate(metrics::MetricsComponent::LOGGING, logging_metrics_sample_rate_);

      if (query_trace_metrics_) metrics_manager->EnableMetric(metrics::MetricsComponent::QUERY_TRACE);
      metrics::QueryTraceMetricRawData::query_param_sample = forecast_sample_limit_;
      metrics::QueryTraceMetricRawData::query_segment_interval = workload_forecast_interval_;
      metrics_manager->SetMetricOutput(metrics::MetricsComponent::QUERY_TRACE, query_trace_metrics_output_);

      if (pipeline_metrics_) metrics_manager->EnableMetric(metrics::MetricsComponent::EXECUTION_PIPELINE);
      if (transaction_metrics_) metrics_manager->EnableMetric(metrics::MetricsComponent::TRANSACTION);
      if (logging_metrics_) metrics_manager->EnableMetric(metrics::MetricsComponent::LOGGING);
      if (gc_metrics_) metrics_manager->EnableMetric(metrics::MetricsComponent::GARBAGECOLLECTION);
      if (bind_command_metrics_) metrics_manager->EnableMetric(metrics::MetricsComponent::BIND_COMMAND);
      if (execute_command_metrics_) metrics_manager->EnableMetric(metrics::MetricsComponent::EXECUTE_COMMAND);

      return metrics_manager;
    }
  };

  /**
   * @return ManagedPointer to the component, can be nullptr if disabled
   */
  common::ManagedPointer<settings::SettingsManager> GetSettingsManager() const {
    return common::ManagedPointer(settings_manager_);
  }

  /**
   * @return ManagedPointer to the component, can be nullptr if disabled
   */
  common::ManagedPointer<metrics::MetricsManager> GetMetricsManager() const {
    return common::ManagedPointer(metrics_manager_);
  }

  /**
   * @return ManagedPointer to the component, can be nullptr if disabled
   */
  common::ManagedPointer<metrics::MetricsThread> GetMetricsThread() const {
    return common::ManagedPointer(metrics_thread_);
  }

  /**
   * @return ManagedPointer to the component, can be nullptr if disabled
   */
  common::ManagedPointer<common::DedicatedThreadRegistry> GetThreadRegistry() const {
    return common::ManagedPointer(thread_registry_);
  }

  /**
   * @return ManagedPointer to the component
   */
  common::ManagedPointer<storage::RecordBufferSegmentPool> GetBufferSegmentPool() const {
    return common::ManagedPointer(buffer_segment_pool_);
  }

  /**
   * @return ManagedPointer to the component, can be nullptr if disabled
   */
  common::ManagedPointer<storage::LogManager> GetLogManager() const { return common::ManagedPointer(log_manager_); }

  /**
   * @return ManagedPointer to the component
   */
  common::ManagedPointer<TransactionLayer> GetTransactionLayer() const { return common::ManagedPointer(txn_layer_); }

  /**
   * @return ManagedPointer to the component
   */
  common::ManagedPointer<StorageLayer> GetStorageLayer() const { return common::ManagedPointer(storage_layer_); }

  /**
   * @return ManagedPointer to the component, can be nullptr if disabled
   */
  common::ManagedPointer<CatalogLayer> GetCatalogLayer() const { return common::ManagedPointer(catalog_layer_); }

  /**
   * @return ManagedPointer to the component, can be nullptr if disabled
   */
  common::ManagedPointer<storage::GarbageCollectorThread> GetGarbageCollectorThread() const {
    return common::ManagedPointer(gc_thread_);
  }

  /**
   * @return ManagedPointer to the component, can be nullptr if disabled
   */
  common::ManagedPointer<replication::ReplicationManager> GetReplicationManager() const {
    return common::ManagedPointer(replication_manager_);
  }

  /**
   * @return ManagedPointer to the component, can be nullptr if disabled
   */
  common::ManagedPointer<selfdriving::Pilot> GetPilot() const { return common::ManagedPointer(pilot_); }

  /**
   * @return ManagedPointer to the component, can be nullptr if disabled
   */
  common::ManagedPointer<selfdriving::PilotThread> GetPilotThread() const {
    return common::ManagedPointer(pilot_thread_);
  }

  /**
   * @return ManagedPointer to the component, can be nullptr if disabled
   */
  common::ManagedPointer<trafficcop::TrafficCop> GetTrafficCop() const { return common::ManagedPointer(traffic_cop_); }

  /**
   * @return ManagedPointer to the component, can be nullptr if disabled
   */
  common::ManagedPointer<optimizer::StatsStorage> GetStatsStorage() const {
    return common::ManagedPointer(stats_storage_);
  }

  /**
   * @return ManagedPointer to the component, can be nullptr if disabled
   */
  common::ManagedPointer<NetworkLayer> GetNetworkLayer() const { return common::ManagedPointer(network_layer_); }

  /**
   * @return ManagedPointer to the component, can be nullptr if disabled
   */
  common::ManagedPointer<ExecutionLayer> GetExecutionLayer() const { return common::ManagedPointer(execution_layer_); }

  /** @return ManagedPointer to the MessengerLayer, can be nullptr if disabled. */
  common::ManagedPointer<MessengerLayer> GetMessengerLayer() const { return common::ManagedPointer(messenger_layer_); }

  /** @return ManagedPointer to the ModelServerManager, can be nullptr if disabled. */
  common::ManagedPointer<modelserver::ModelServerManager> GetModelServerManager() const {
    return common::ManagedPointer(model_server_manager_);
  }

  /** @return Standard QueryExecUtil from which other utils can be derived from */
  common::ManagedPointer<util::QueryExecUtil> GetQueryExecUtil() const {
    return common::ManagedPointer(query_exec_util_);
  }

  /** @return ManagedPointer to task manager */
  common::ManagedPointer<task::TaskManager> GetTaskManager() const { return common::ManagedPointer(task_manager_); }

 private:
  // Order matters here for destruction order
  std::unique_ptr<settings::SettingsManager> settings_manager_;
  std::unique_ptr<metrics::MetricsManager> metrics_manager_;
  std::unique_ptr<metrics::MetricsThread> metrics_thread_;
  std::unique_ptr<common::DedicatedThreadRegistry> thread_registry_;
  std::unique_ptr<storage::RecordBufferSegmentPool> buffer_segment_pool_;
  std::unique_ptr<storage::LogManager> log_manager_;
  std::unique_ptr<TransactionLayer> txn_layer_;
  std::unique_ptr<StorageLayer> storage_layer_;
  std::unique_ptr<CatalogLayer> catalog_layer_;
  std::unique_ptr<storage::GarbageCollectorThread>
      gc_thread_;  // thread needs to die before manual invocations of GC in CatalogLayer and others
  std::unique_ptr<optimizer::StatsStorage> stats_storage_;
  std::unique_ptr<ExecutionLayer> execution_layer_;
  std::unique_ptr<trafficcop::TrafficCop> traffic_cop_;
  std::unique_ptr<NetworkLayer> network_layer_;
  std::unique_ptr<MessengerLayer> messenger_layer_;
  std::unique_ptr<replication::ReplicationManager> replication_manager_;  // Depends on messenger.
  std::unique_ptr<storage::RecoveryManager> recovery_manager_;            // Depends on replication manager.
  std::unique_ptr<selfdriving::PilotThread> pilot_thread_;
  std::unique_ptr<selfdriving::Pilot> pilot_;
  std::unique_ptr<modelserver::ModelServerManager> model_server_manager_;
  std::unique_ptr<util::QueryExecUtil> query_exec_util_;
  std::unique_ptr<task::TaskManager> task_manager_;
};

}  // namespace noisepage<|MERGE_RESOLUTION|>--- conflicted
+++ resolved
@@ -540,21 +540,12 @@
             query_exec_util ? util::QueryExecUtil::ConstructThreadLocal(common::ManagedPointer(query_exec_util))
                             : nullptr;
         pilot = std::make_unique<selfdriving::Pilot>(
-<<<<<<< HEAD
-            model_save_path_, interference_model_save_path_, forecast_model_save_path_,
-            common::ManagedPointer(catalog_layer->GetCatalog()),
-            common::ManagedPointer(metrics_thread), common::ManagedPointer(model_server_manager),
-            common::ManagedPointer(settings_manager), common::ManagedPointer(stats_storage),
-            common::ManagedPointer(txn_layer->GetTransactionManager()), std::move(util),
-            common::ManagedPointer(task_manager), workload_forecast_interval_, sequence_length_, horizon_length_);
-=======
             ou_model_save_path_, interference_model_save_path_, forecast_model_save_path_,
             common::ManagedPointer(catalog_layer->GetCatalog()), common::ManagedPointer(metrics_thread),
             common::ManagedPointer(model_server_manager), common::ManagedPointer(settings_manager),
             common::ManagedPointer(stats_storage), common::ManagedPointer(txn_layer->GetTransactionManager()),
             std::move(util), common::ManagedPointer(task_manager), workload_forecast_interval_, sequence_length_,
             horizon_length_);
->>>>>>> 0f8ab92f
         pilot_thread = std::make_unique<selfdriving::PilotThread>(
             common::ManagedPointer(pilot), std::chrono::microseconds{pilot_interval_},
             std::chrono::microseconds{forecast_train_interval_}, pilot_planning_);
@@ -949,11 +940,7 @@
     uint64_t forecast_sample_limit_ = 5;
 
     std::string wal_file_path_ = "wal.log";
-<<<<<<< HEAD
-    std::string model_save_path_;
-=======
     std::string ou_model_save_path_;
->>>>>>> 0f8ab92f
     std::string interference_model_save_path_;
     std::string forecast_model_save_path_;
     std::string bytecode_handlers_path_ = "./bytecode_handlers_ir.bc";
@@ -1051,11 +1038,7 @@
       workload_forecast_interval_ = settings_manager->GetInt64(settings::Param::workload_forecast_interval);
       sequence_length_ = settings_manager->GetInt64(settings::Param::sequence_length);
       horizon_length_ = settings_manager->GetInt64(settings::Param::horizon_length);
-<<<<<<< HEAD
-      model_save_path_ = settings_manager->GetString(settings::Param::model_save_path);
-=======
       ou_model_save_path_ = settings_manager->GetString(settings::Param::ou_model_save_path);
->>>>>>> 0f8ab92f
       interference_model_save_path_ = settings_manager->GetString(settings::Param::interference_model_save_path);
       forecast_model_save_path_ = settings_manager->GetString(settings::Param::forecast_model_save_path);
       task_pool_size_ = settings_manager->GetInt(settings::Param::task_pool_size);
