--- conflicted
+++ resolved
@@ -353,18 +353,6 @@
                                            common::ManagedPointer(log_manager), create_default_database_);
       }
 
-<<<<<<< HEAD
-=======
-      std::unique_ptr<storage::GarbageCollectorThread> gc_thread = DISABLED;
-      if (use_gc_thread_) {
-        NOISEPAGE_ASSERT(use_gc_ && storage_layer->GetGarbageCollector() != DISABLED,
-                         "GarbageCollectorThread needs GarbageCollector.");
-        gc_thread = std::make_unique<storage::GarbageCollectorThread>(storage_layer->GetGarbageCollector(),
-                                                                      std::chrono::microseconds{gc_interval_},
-                                                                      common::ManagedPointer(metrics_manager));
-      }
-
->>>>>>> 8cf1a2a6
       std::unique_ptr<optimizer::StatsStorage> stats_storage = DISABLED;
       if (use_stats_storage_) {
         stats_storage = std::make_unique<optimizer::StatsStorage>();
