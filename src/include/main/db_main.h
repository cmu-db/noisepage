#pragma once

#include <memory>
#include <string>
#include <unordered_map>
#include <utility>

#include "catalog/catalog.h"
#include "common/action_context.h"
#include "common/managed_pointer.h"
#include "metrics/metrics_thread.h"
#include "network/terrier_server.h"
#include "optimizer/statistics/stats_storage.h"
#include "settings/settings_manager.h"
#include "settings/settings_param.h"
#include "storage/garbage_collector_thread.h"
#include "transaction/deferred_action_manager.h"
#include "transaction/transaction_manager.h"

namespace terrier {

namespace settings {
class SettingsManager;
class Callbacks;
}  // namespace settings

namespace trafficcop {
class TrafficCopTests;
}

/**
 * The DBMain Class holds all the singleton pointers. It is mostly useful for coordinating dependencies between
 * components, particularly at destruction since there are implicit dependencies in the interaction of various
 * components.
 * Use the Builder to request the components that you want, and it should detect if you missed a dependency at
 * construction on Build().
 * DBMain should never be passed as a dependency to any components. Component dependencies should be explicit
 * constructor arguments. This also means that the Getters for components on DBMain are really only meant for testing
 * purposes, since the main() function's scope (either in a benchmark, test, or the DBMS executable) is the only scope
 * with access to the DBMain object.
 */
class DBMain {
 public:
  ~DBMain();

  /**
   * Boots the traffic cop and networking layer, starts the server loop.
   * It will block until server shuts down.
   */
  void Run();

  /**
   * Shuts down the server.
   * It is worth noting that in normal cases, terrier will shut down and return from Run().
   * So, use this function only when you want to shutdown the server from code.
   * For example, in the end of unit tests when you want to shut down your test server.
   */
  void ForceShutdown();

  /**
   * TimestampManager, DeferredActionManager, and TransactionManager
   */
  class TransactionLayer {
   public:
    /**
     * @param buffer_segment_pool non-null required component
     * @param gc_enabled argument to the TransactionManager
     * @param log_manager argument to the TransactionManager
     */
    TransactionLayer(const common::ManagedPointer<storage::RecordBufferSegmentPool> buffer_segment_pool,
                     const bool gc_enabled, const common::ManagedPointer<storage::LogManager> log_manager) {
      TERRIER_ASSERT(buffer_segment_pool != nullptr, "Need a buffer segment pool for Transaction layer.");
      timestamp_manager_ = std::make_unique<transaction::TimestampManager>();
      deferred_action_manager_ =
          std::make_unique<transaction::DeferredActionManager>(common::ManagedPointer(timestamp_manager_));
      txn_manager_ = std::make_unique<transaction::TransactionManager>(common::ManagedPointer(timestamp_manager_),
                                                                       common::ManagedPointer(deferred_action_manager_),
                                                                       buffer_segment_pool, gc_enabled, log_manager);
    }

    /**
     * @return ManagedPointer to the component
     */
    common::ManagedPointer<transaction::TimestampManager> GetTimestampManager() const {
      return common::ManagedPointer(timestamp_manager_);
    }

    /**
     * @return ManagedPointer to the component
     */
    common::ManagedPointer<transaction::DeferredActionManager> GetDeferredActionManager() const {
      return common::ManagedPointer(deferred_action_manager_);
    }

    /**
     * @return ManagedPointer to the component
     */
    common::ManagedPointer<transaction::TransactionManager> GetTransactionManager() const {
      return common::ManagedPointer(txn_manager_);
    }

   private:
    // Order matters here for destruction order
    std::unique_ptr<transaction::TimestampManager> timestamp_manager_;
    std::unique_ptr<transaction::DeferredActionManager> deferred_action_manager_;
    std::unique_ptr<transaction::TransactionManager> txn_manager_;
  };

  /**
   * BlockStore and GarbageCollector
   */
  class StorageLayer {
   public:
    /**
     * @param txn_layer arguments to the GarbageCollector
     * @param block_store_size_limit argument to the BlockStore
     * @param block_store_reuse_limit argument to the BlockStore
     * @param use_gc enable GarbageCollector
     * @param log_manager needed for safe destruction of StorageLayer
     */
    StorageLayer(const common::ManagedPointer<TransactionLayer> txn_layer, const uint64_t block_store_size_limit,
                 const uint64_t block_store_reuse_limit, const bool use_gc,
                 const common::ManagedPointer<storage::LogManager> log_manager)
        : deferred_action_manager_(txn_layer->GetDeferredActionManager()), log_manager_(log_manager) {
      if (use_gc)
        garbage_collector_ = std::make_unique<storage::GarbageCollector>(txn_layer->GetTimestampManager(),
                                                                         txn_layer->GetDeferredActionManager(),
                                                                         txn_layer->GetTransactionManager(), DISABLED);

      block_store_ = std::make_unique<storage::BlockStore>(block_store_size_limit, block_store_reuse_limit);
    }

    ~StorageLayer() {
      if (garbage_collector_ != DISABLED) {
        // flush the system
        deferred_action_manager_->FullyPerformGC(common::ManagedPointer(garbage_collector_), log_manager_);
      }
      if (log_manager_ != DISABLED) {
        // stop the LogManager and make sure all buffers are released
        log_manager_->PersistAndStop();
      }
    }

    /**
     * @return ManagedPointer to the component, can be nullptr if disabled
     */
    common::ManagedPointer<storage::GarbageCollector> GetGarbageCollector() const {
      return common::ManagedPointer(garbage_collector_);
    }

    /**
     * @return ManagedPointer to the component
     */
    common::ManagedPointer<storage::BlockStore> GetBlockStore() const { return common::ManagedPointer(block_store_); }

   private:
    // Order currently does not matter in this layer
    std::unique_ptr<storage::BlockStore> block_store_;
    std::unique_ptr<storage::GarbageCollector> garbage_collector_;

    // External dependencies for this layer
    const common::ManagedPointer<transaction::DeferredActionManager> deferred_action_manager_;
    const common::ManagedPointer<storage::LogManager> log_manager_;
  };

  /**
   * Catalog, but needs a layer due to some complex teardown logic
   */
  class CatalogLayer {
   public:
    /**
     * @param txn_layer arguments to the Catalog
     * @param storage_layer arguments to the Catalog
     * @param log_manager needed for safe destruction of CatalogLayer if logging is enabled
     * @param create_default_database bootstrap the default database, false is used when recovering the Catalog
     */
    CatalogLayer(const common::ManagedPointer<TransactionLayer> txn_layer,
                 const common::ManagedPointer<StorageLayer> storage_layer,
                 const common::ManagedPointer<storage::LogManager> log_manager, const bool create_default_database)
        : deferred_action_manager_(txn_layer->GetDeferredActionManager()),
          garbage_collector_(storage_layer->GetGarbageCollector()),
          log_manager_(log_manager) {
      TERRIER_ASSERT(garbage_collector_ != DISABLED, "Required component missing.");

      catalog_ = std::make_unique<catalog::Catalog>(txn_layer->GetTransactionManager(), storage_layer->GetBlockStore(),
                                                    garbage_collector_);

      // Bootstrap the default database in the catalog.
      if (create_default_database) {
        auto *bootstrap_txn = txn_layer->GetTransactionManager()->BeginTransaction();
        catalog_->CreateDatabase(common::ManagedPointer(bootstrap_txn), catalog::DEFAULT_DATABASE, true);
        txn_layer->GetTransactionManager()->Commit(bootstrap_txn, transaction::TransactionUtil::EmptyCallback, nullptr);
      }

      // Run the GC to get a clean system. This needs to be done before instantiating the GC thread
      // because the GC is not thread-safe
      deferred_action_manager_->FullyPerformGC(garbage_collector_, log_manager_);
    }

    ~CatalogLayer() {
      catalog_->TearDown();  // generates txns and deferred actions, so need to flush the system afterwards
      deferred_action_manager_->FullyPerformGC(common::ManagedPointer(garbage_collector_), log_manager_);
    }

    /**
     * @return ManagedPointer to the component
     */
    common::ManagedPointer<catalog::Catalog> GetCatalog() const { return common::ManagedPointer(catalog_); }

   private:
    // Order currently does not matter in this layer
    std::unique_ptr<catalog::Catalog> catalog_;

    // External dependencies for this layer
    const common::ManagedPointer<transaction::DeferredActionManager> deferred_action_manager_;
    const common::ManagedPointer<storage::GarbageCollector> garbage_collector_;
    const common::ManagedPointer<storage::LogManager> log_manager_;
  };

  /**
   * ConnectionHandleFactory, CommandFactory, ProtocolInterpreter::Provider, Server
   */
  class NetworkLayer {
   public:
    /**
     * @param thread_registry argument to the TerrierServer
     * @param traffic_cop argument to the ConnectionHandleFactor
     * @param port argument to TerrierServer
     * @param connection_thread_count argument to TerrierServer
     */
    NetworkLayer(const common::ManagedPointer<common::DedicatedThreadRegistry> thread_registry,
                 const common::ManagedPointer<trafficcop::TrafficCop> traffic_cop, const uint16_t port,
                 const uint16_t connection_thread_count) {
      connection_handle_factory_ = std::make_unique<network::ConnectionHandleFactory>(traffic_cop);
      command_factory_ = std::make_unique<network::PostgresCommandFactory>();
      provider_ =
          std::make_unique<network::PostgresProtocolInterpreter::Provider>(common::ManagedPointer(command_factory_));
      server_ = std::make_unique<network::TerrierServer>(common::ManagedPointer(provider_),
                                                         common::ManagedPointer(connection_handle_factory_),
                                                         thread_registry, port, connection_thread_count);
    }

    /**
     * @return ManagedPointer to the component
     */
    common::ManagedPointer<network::TerrierServer> GetServer() const { return common::ManagedPointer(server_); }

   private:
    // Order matters here for destruction order
    std::unique_ptr<network::ConnectionHandleFactory> connection_handle_factory_;
    std::unique_ptr<network::PostgresCommandFactory> command_factory_;
    std::unique_ptr<network::ProtocolInterpreter::Provider> provider_;
    std::unique_ptr<network::TerrierServer> server_;
  };

  /**
   * Currently doesn't hold any objects. The constructor and destructor are just used to orchestrate the setup and
   * teardown for TPL.
   */
  class ExecutionLayer {
   public:
    ExecutionLayer();
    ~ExecutionLayer();
  };

  /**
   * Creates DBMain objects
   */
  class Builder {
   public:
    /**
     * Validate configuration and construct requested DBMain.
     * @return DBMain that you get to own. YES, YOU! We're just giving away DBMains over here!
     */
    std::unique_ptr<DBMain> Build() {
      // Order matters through the Build() function and reflects the dependency ordering. It should match the member
      // ordering so things get destructed in the right order.
      auto db_main = std::make_unique<DBMain>();

      std::unique_ptr<settings::SettingsManager> settings_manager =
          use_settings_manager_ ? BootstrapSettingsManager(common::ManagedPointer(db_main)) : DISABLED;

      std::unique_ptr<metrics::MetricsManager> metrics_manager = DISABLED;
<<<<<<< HEAD
      if (use_metrics_) {
        metrics_manager = std::make_unique<metrics::MetricsManager>();
        if (use_settings_manager_) {
          if (settings_manager->GetBool(settings::Param::metrics_logging)) {
            metrics_manager->EnableMetric(metrics::MetricsComponent::LOGGING, 0);
          }
          if (settings_manager->GetBool(settings::Param::metrics_transaction)) {
            metrics_manager->EnableMetric(metrics::MetricsComponent::TRANSACTION, 0);
          }
          if (settings_manager->GetBool(settings::Param::metrics_gc)) {
            metrics_manager->EnableMetric(metrics::MetricsComponent::GARBAGECOLLECTION, 0);
          }
          if (settings_manager->GetBool(settings::Param::metrics_execution)) {
            metrics_manager->EnableMetric(metrics::MetricsComponent::EXECUTION, 0);
          }
          if (settings_manager->GetBool(settings::Param::metrics_pipeline)) {
            metrics_manager->EnableMetric(metrics::MetricsComponent::EXECUTION_PIPELINE, 0);
          }
        }
      }
=======
      if (use_metrics_) metrics_manager = BootstrapMetricsManager();
>>>>>>> 5530c0a9

      std::unique_ptr<metrics::MetricsThread> metrics_thread = DISABLED;
      if (use_metrics_thread_) {
        TERRIER_ASSERT(use_metrics_ && metrics_manager != DISABLED,
                       "Can't have a MetricsThread without a MetricsManager.");
        metrics_thread = std::make_unique<metrics::MetricsThread>(common::ManagedPointer(metrics_manager),
                                                                  std::chrono::microseconds{metrics_interval_});
      }

      std::unique_ptr<common::DedicatedThreadRegistry> thread_registry = DISABLED;
      if (use_thread_registry_ || use_logging_ || use_network_)
        thread_registry = std::make_unique<common::DedicatedThreadRegistry>(common::ManagedPointer(metrics_manager));

      auto buffer_segment_pool =
          std::make_unique<storage::RecordBufferSegmentPool>(record_buffer_segment_size_, record_buffer_segment_reuse_);

      std::unique_ptr<storage::LogManager> log_manager = DISABLED;
      if (use_logging_) {
        log_manager = std::make_unique<storage::LogManager>(
            log_file_path_, num_log_manager_buffers_, std::chrono::microseconds{log_serialization_interval_},
            std::chrono::microseconds{log_persist_interval_}, log_persist_threshold_,
            common::ManagedPointer(buffer_segment_pool), common::ManagedPointer(thread_registry));
        log_manager->Start();
      }

      auto txn_layer = std::make_unique<TransactionLayer>(common::ManagedPointer(buffer_segment_pool), use_gc_,
                                                          common::ManagedPointer(log_manager));

      auto storage_layer =
          std::make_unique<StorageLayer>(common::ManagedPointer(txn_layer), block_store_size_, block_store_reuse_,
                                         use_gc_, common::ManagedPointer(log_manager));

      std::unique_ptr<CatalogLayer> catalog_layer = DISABLED;
      if (use_catalog_) {
        TERRIER_ASSERT(use_gc_ && storage_layer->GetGarbageCollector() != DISABLED, "Catalog needs GarbageCollector.");
        catalog_layer =
            std::make_unique<CatalogLayer>(common::ManagedPointer(txn_layer), common::ManagedPointer(storage_layer),
                                           common::ManagedPointer(log_manager), create_default_database_);
      }

      std::unique_ptr<storage::GarbageCollectorThread> gc_thread = DISABLED;
      if (use_gc_thread_) {
        TERRIER_ASSERT(use_gc_ && storage_layer->GetGarbageCollector() != DISABLED,
                       "GarbageCollectorThread needs GarbageCollector.");
        gc_thread = std::make_unique<storage::GarbageCollectorThread>(storage_layer->GetGarbageCollector(),
                                                                      std::chrono::microseconds{gc_interval_},
                                                                      common::ManagedPointer(metrics_manager));
      }

      std::unique_ptr<optimizer::StatsStorage> stats_storage = DISABLED;
      if (use_stats_storage_) {
        stats_storage = std::make_unique<optimizer::StatsStorage>();
      }

      std::unique_ptr<ExecutionLayer> execution_layer = DISABLED;
      if (use_execution_) {
        execution_layer = std::make_unique<ExecutionLayer>();
      }

      std::unique_ptr<trafficcop::TrafficCop> traffic_cop = DISABLED;
      if (use_traffic_cop_) {
        TERRIER_ASSERT(use_catalog_ && catalog_layer->GetCatalog() != DISABLED,
                       "TrafficCopLayer needs the CatalogLayer.");
        TERRIER_ASSERT(use_stats_storage_ && stats_storage != DISABLED, "TrafficCopLayer needs StatsStorage.");
        TERRIER_ASSERT(use_execution_ && execution_layer != DISABLED, "TrafficCopLayer needs ExecutionLayer.");
        traffic_cop = std::make_unique<trafficcop::TrafficCop>(
            txn_layer->GetTransactionManager(), catalog_layer->GetCatalog(), DISABLED,
            common::ManagedPointer(stats_storage), optimizer_timeout_, use_query_cache_);
      }

      std::unique_ptr<NetworkLayer> network_layer = DISABLED;
      if (use_network_) {
        TERRIER_ASSERT(use_traffic_cop_ && traffic_cop != DISABLED, "NetworkLayer needs TrafficCopLayer.");
        network_layer =
            std::make_unique<NetworkLayer>(common::ManagedPointer(thread_registry), common::ManagedPointer(traffic_cop),
                                           network_port_, connection_thread_count_);
      }

      db_main->settings_manager_ = std::move(settings_manager);
      db_main->metrics_manager_ = std::move(metrics_manager);
      db_main->metrics_thread_ = std::move(metrics_thread);
      db_main->thread_registry_ = std::move(thread_registry);
      db_main->buffer_segment_pool_ = std::move(buffer_segment_pool);
      db_main->log_manager_ = std::move(log_manager);
      db_main->txn_layer_ = std::move(txn_layer);
      db_main->storage_layer_ = std::move(storage_layer);
      db_main->catalog_layer_ = std::move(catalog_layer);
      db_main->gc_thread_ = std::move(gc_thread);
      db_main->stats_storage_ = std::move(stats_storage);
      db_main->execution_layer_ = std::move(execution_layer);
      db_main->traffic_cop_ = std::move(traffic_cop);
      db_main->network_layer_ = std::move(network_layer);

      return db_main;
    }

    /**
     * @param value LogManager argument
     * @return self reference for chaining
     */
    Builder &SetLogFilePath(const std::string &value) {
      log_file_path_ = value;
      return *this;
    }

    /**
     * @param param_map SettingsManager argument
     * @return self reference for chaining
     */
    Builder &SetSettingsParameterMap(std::unordered_map<settings::Param, settings::ParamInfo> &&param_map) {
      param_map_ = std::move(param_map);
      return *this;
    }

    /**
     * @param value use component
     * @return self reference for chaining
     */
    Builder &SetUseThreadRegistry(const bool value) {
      use_thread_registry_ = value;
      return *this;
    }

    /**
     * @param value use component
     * @return self reference for chaining
     */
    Builder &SetUseSettingsManager(const bool value) {
      use_settings_manager_ = value;
      return *this;
    }

    /**
     * @param value use component
     * @return self reference for chaining
     */
    Builder &SetUseMetrics(const bool value) {
      use_metrics_ = value;
      return *this;
    }

    /**
     * @param value use component
     * @return self reference for chaining
     */
    Builder &SetUseMetricsThread(const bool value) {
      use_metrics_thread_ = value;
      return *this;
    }

    /**
     * @param value use component
     * @return self reference for chaining
     */
    Builder &SetUseLogging(const bool value) {
      use_logging_ = value;
      return *this;
    }

    /**
     * @param value LogManager argument
     * @return self reference for chaining
     */
    Builder &SetNumLogBuffers(const uint64_t value) {
      num_log_manager_buffers_ = value;
      return *this;
    }

    /**
     * @param value LogManager argument
     * @return self reference for chaining
     */
    Builder &SetLogSerializationInterval(const uint64_t value) {
      log_serialization_interval_ = value;
      return *this;
    }

    /**
     * @param value LogManager argument
     * @return self reference for chaining
     */
    Builder &SetLogPersistInterval(const uint64_t value) {
      log_persist_interval_ = value;
      return *this;
    }

    /**
     * @param value LogManager argument
     * @return self reference for chaining
     */
    Builder &SetLogPersistThreshold(const uint64_t value) {
      log_persist_threshold_ = value;
      return *this;
    }

    /**
     * @param value use component
     * @return self reference for chaining
     */
    Builder &SetUseGC(const bool value) {
      use_gc_ = value;
      return *this;
    }

    /**
     * @param value use component
     * @return self reference for chaining
     */
    Builder &SetUseCatalog(const bool value) {
      use_catalog_ = value;
      return *this;
    }

    /**
     * @param value whether CatalogLayer should create default database (set to false if recovering)
     * @return self reference for chaining
     */
    Builder &SetCreateDefaultDatabase(const bool value) {
      create_default_database_ = value;
      return *this;
    }

    /**
     * @param value use component
     * @return self reference for chaining
     */
    Builder &SetUseGCThread(const bool value) {
      use_gc_thread_ = value;
      return *this;
    }

    /**
     * @param value use component
     * @return self reference for chaining
     */
    Builder &SetUseTrafficCop(const bool value) {
      use_traffic_cop_ = value;
      return *this;
    }

    /**
     * @param value use component
     * @return self reference for chaining
     */
    Builder &SetUseStatsStorage(const bool value) {
      use_stats_storage_ = value;
      return *this;
    }

    /**
     * @param value use component
     * @return self reference for chaining
     */
    Builder &SetUseNetwork(const bool value) {
      use_network_ = value;
      return *this;
    }

    /**
     * @param port Network port
     * @return self reference for chaining
     */
    Builder &SetNetworkPort(const uint16_t port) {
      network_port_ = port;
      return *this;
    }

    /**
     * @param value RecordBufferSegmentPool argument
     * @return self reference for chaining
     */
    Builder &SetRecordBufferSegmentSize(const uint64_t value) {
      record_buffer_segment_size_ = value;
      return *this;
    }

    /**
     * @param value RecordBufferSegmentPool argument
     * @return self reference for chaining
     */
    Builder &SetRecordBufferSegmentReuse(const uint64_t value) {
      record_buffer_segment_reuse_ = value;
      return *this;
    }

    /**
     * @param value BlockStore argument
     * @return self reference for chaining
     */
    Builder &SetBlockStoreSize(const uint64_t value) {
      block_store_size_ = value;
      return *this;
    }

    /**
     * @param value BlockStore argument
     * @return self reference for chaining
     */
    Builder &SetBlockStoreReuse(const uint64_t value) {
      block_store_reuse_ = value;
      return *this;
    }

    /**
     * @param value TrafficCop argument
     * @return self reference for chaining
     */
    Builder &SetOptimizerTimeout(const uint64_t value) {
      optimizer_timeout_ = value;
      return *this;
    }

    /**
     * @param value use component
     * @return self reference for chaining
     */
    Builder &SetUseQueryCache(const bool value) {
      use_query_cache_ = value;
      return *this;
    }

    /**
     * @param value use component
     * @return self reference for chaining
     */
    Builder &SetUseExecution(const bool value) {
      use_execution_ = value;
      return *this;
    }

   private:
    std::unordered_map<settings::Param, settings::ParamInfo> param_map_;

    // These are meant to be reasonable defaults, mostly for tests. New settings should probably just mirror their
    // default values here. Larger scale tests and benchmarks may need to to use setters on the Builder to adjust these
    // before building DBMain. The real system should use the SettingsManager.
    bool use_settings_manager_ = false;
    bool use_thread_registry_ = false;
    bool use_metrics_ = false;
    uint32_t metrics_interval_ = 10000;
    bool use_metrics_thread_ = false;
    bool metrics_pipeline_ = false;
    bool metrics_transaction_ = false;
    bool metrics_logging_ = false;
    bool metrics_gc_ = false;
    bool metrics_bind_command_ = false;
    bool metrics_execute_command_ = false;
    uint64_t record_buffer_segment_size_ = 1e5;
    uint64_t record_buffer_segment_reuse_ = 1e4;
    std::string log_file_path_ = "wal.log";
    uint64_t num_log_manager_buffers_ = 100;
    int32_t log_serialization_interval_ = 100;
    int32_t log_persist_interval_ = 100;
    uint64_t log_persist_threshold_ = static_cast<uint64_t>(1 << 20);
    bool use_logging_ = false;
    bool use_gc_ = false;
    bool use_catalog_ = false;
    bool create_default_database_ = true;
    uint64_t block_store_size_ = 1e5;
    uint64_t block_store_reuse_ = 1e3;
    int32_t gc_interval_ = 1000;
    bool use_gc_thread_ = false;
    bool use_stats_storage_ = false;
    bool use_execution_ = false;
    bool use_traffic_cop_ = false;
    uint64_t optimizer_timeout_ = 5000;
    bool use_query_cache_ = true;
    uint16_t network_port_ = 15721;
    uint16_t connection_thread_count_ = 4;
    bool use_network_ = false;

    /**
     * Instantiates the SettingsManager and reads all of the settings to override the Builder's settings.
     * @return
     */
    std::unique_ptr<settings::SettingsManager> BootstrapSettingsManager(const common::ManagedPointer<DBMain> db_main) {
      std::unique_ptr<settings::SettingsManager> settings_manager;
      TERRIER_ASSERT(!param_map_.empty(), "Settings parameter map was never set.");
      settings_manager = std::make_unique<settings::SettingsManager>(db_main, std::move(param_map_));

      record_buffer_segment_size_ =
          static_cast<uint64_t>(settings_manager->GetInt(settings::Param::record_buffer_segment_size));
      record_buffer_segment_reuse_ =
          static_cast<uint64_t>(settings_manager->GetInt(settings::Param::record_buffer_segment_reuse));
      block_store_size_ = static_cast<uint64_t>(settings_manager->GetInt(settings::Param::block_store_size));
      block_store_reuse_ = static_cast<uint64_t>(settings_manager->GetInt(settings::Param::block_store_reuse));

      use_logging_ = settings_manager->GetBool(settings::Param::wal);
      if (use_logging_) {
        log_file_path_ = settings_manager->GetString(settings::Param::log_file_path);
        num_log_manager_buffers_ =
            static_cast<uint64_t>(settings_manager->GetInt64(settings::Param::num_log_manager_buffers));
        log_serialization_interval_ = settings_manager->GetInt(settings::Param::log_serialization_interval);
        log_persist_interval_ = settings_manager->GetInt(settings::Param::log_persist_interval);
        log_persist_threshold_ =
            static_cast<uint64_t>(settings_manager->GetInt64(settings::Param::log_persist_threshold));
      }

      use_metrics_ = use_metrics_thread_ = settings_manager->GetBool(settings::Param::metrics);

      gc_interval_ = settings_manager->GetInt(settings::Param::gc_interval);

      network_port_ = static_cast<uint16_t>(settings_manager->GetInt(settings::Param::port));
      connection_thread_count_ =
          static_cast<uint16_t>(settings_manager->GetInt(settings::Param::connection_thread_count));
      optimizer_timeout_ = static_cast<uint64_t>(settings_manager->GetInt(settings::Param::task_execution_timeout));
      use_query_cache_ = settings_manager->GetBool(settings::Param::use_query_cache);

      metrics_pipeline_ = settings_manager->GetBool(settings::Param::metrics_pipeline);
      metrics_transaction_ = settings_manager->GetBool(settings::Param::metrics_transaction);
      metrics_logging_ = settings_manager->GetBool(settings::Param::metrics_logging);
      metrics_gc_ = settings_manager->GetBool(settings::Param::metrics_gc);
      metrics_bind_command_ = settings_manager->GetBool(settings::Param::metrics_bind_command);
      metrics_execute_command_ = settings_manager->GetBool(settings::Param::metrics_execute_command);

      return settings_manager;
    }

    /**
     * Instantiate the MetricsManager and enable metrics for components arrocding to the Builder's settings.
     * @return
     */
    std::unique_ptr<metrics::MetricsManager> BootstrapMetricsManager() {
      std::unique_ptr<metrics::MetricsManager> metrics_manager = std::make_unique<metrics::MetricsManager>();
      if (metrics_pipeline_) metrics_manager->EnableMetric(metrics::MetricsComponent::EXECUTION_PIPELINE, 0);
      if (metrics_transaction_) metrics_manager->EnableMetric(metrics::MetricsComponent::TRANSACTION, 0);
      if (metrics_logging_) metrics_manager->EnableMetric(metrics::MetricsComponent::LOGGING, 0);
      if (metrics_gc_) metrics_manager->EnableMetric(metrics::MetricsComponent::GARBAGECOLLECTION, 0);
      if (metrics_bind_command_) metrics_manager->EnableMetric(metrics::MetricsComponent::BIND_COMMAND, 0);
      if (metrics_execute_command_) metrics_manager->EnableMetric(metrics::MetricsComponent::EXECUTE_COMMAND, 0);

      return metrics_manager;
    }
  };

  /**
   * @return ManagedPointer to the component, can be nullptr if disabled
   */
  common::ManagedPointer<settings::SettingsManager> GetSettingsManager() const {
    return common::ManagedPointer(settings_manager_);
  }

  /**
   * @return ManagedPointer to the component, can be nullptr if disabled
   */
  common::ManagedPointer<metrics::MetricsManager> GetMetricsManager() const {
    return common::ManagedPointer(metrics_manager_);
  }

  /**
   * @return ManagedPointer to the component, can be nullptr if disabled
   */
  common::ManagedPointer<metrics::MetricsThread> GetMetricsThread() const {
    return common::ManagedPointer(metrics_thread_);
  }

  /**
   * @return ManagedPointer to the component, can be nullptr if disabled
   */
  common::ManagedPointer<common::DedicatedThreadRegistry> GetThreadRegistry() const {
    return common::ManagedPointer(thread_registry_);
  }

  /**
   * @return ManagedPointer to the component
   */
  common::ManagedPointer<storage::RecordBufferSegmentPool> GetBufferSegmentPool() const {
    return common::ManagedPointer(buffer_segment_pool_);
  }

  /**
   * @return ManagedPointer to the component, can be nullptr if disabled
   */
  common::ManagedPointer<storage::LogManager> GetLogManager() const { return common::ManagedPointer(log_manager_); }

  /**
   * @return ManagedPointer to the component
   */
  common::ManagedPointer<TransactionLayer> GetTransactionLayer() const { return common::ManagedPointer(txn_layer_); }

  /**
   * @return ManagedPointer to the component
   */
  common::ManagedPointer<StorageLayer> GetStorageLayer() const { return common::ManagedPointer(storage_layer_); }

  /**
   * @return ManagedPointer to the component, can be nullptr if disabled
   */
  common::ManagedPointer<CatalogLayer> GetCatalogLayer() const { return common::ManagedPointer(catalog_layer_); }

  /**
   * @return ManagedPointer to the component, can be nullptr if disabled
   */
  common::ManagedPointer<storage::GarbageCollectorThread> GetGarbageCollectorThread() const {
    return common::ManagedPointer(gc_thread_);
  }

  /**
   * @return ManagedPointer to the component, can be nullptr if disabled
   */
  common::ManagedPointer<trafficcop::TrafficCop> GetTrafficCop() const { return common::ManagedPointer(traffic_cop_); }

  /**
   * @return ManagedPointer to the component, can be nullptr if disabled
   */
  common::ManagedPointer<optimizer::StatsStorage> GetStatsStorage() const {
    return common::ManagedPointer(stats_storage_);
  }

  /**
   * @return ManagedPointer to the component, can be nullptr if disabled
   */
  common::ManagedPointer<NetworkLayer> GetNetworkLayer() const { return common::ManagedPointer(network_layer_); }

  /**
   * @return ManagedPointer to the component, can be nullptr if disabled
   */
  common::ManagedPointer<ExecutionLayer> GetExecutionLayer() const { return common::ManagedPointer(execution_layer_); }

 private:
  // Order matters here for destruction order
  std::unique_ptr<settings::SettingsManager> settings_manager_;
  std::unique_ptr<metrics::MetricsManager> metrics_manager_;
  std::unique_ptr<metrics::MetricsThread> metrics_thread_;
  std::unique_ptr<common::DedicatedThreadRegistry> thread_registry_;
  std::unique_ptr<storage::RecordBufferSegmentPool> buffer_segment_pool_;
  std::unique_ptr<storage::LogManager> log_manager_;
  std::unique_ptr<TransactionLayer> txn_layer_;
  std::unique_ptr<StorageLayer> storage_layer_;
  std::unique_ptr<CatalogLayer> catalog_layer_;
  std::unique_ptr<storage::GarbageCollectorThread>
      gc_thread_;  // thread needs to die before manual invocations of GC in CatalogLayer and others
  std::unique_ptr<optimizer::StatsStorage> stats_storage_;
  std::unique_ptr<ExecutionLayer> execution_layer_;
  std::unique_ptr<trafficcop::TrafficCop> traffic_cop_;
  std::unique_ptr<NetworkLayer> network_layer_;
};

}  // namespace terrier<|MERGE_RESOLUTION|>--- conflicted
+++ resolved
@@ -281,30 +281,7 @@
           use_settings_manager_ ? BootstrapSettingsManager(common::ManagedPointer(db_main)) : DISABLED;
 
       std::unique_ptr<metrics::MetricsManager> metrics_manager = DISABLED;
-<<<<<<< HEAD
-      if (use_metrics_) {
-        metrics_manager = std::make_unique<metrics::MetricsManager>();
-        if (use_settings_manager_) {
-          if (settings_manager->GetBool(settings::Param::metrics_logging)) {
-            metrics_manager->EnableMetric(metrics::MetricsComponent::LOGGING, 0);
-          }
-          if (settings_manager->GetBool(settings::Param::metrics_transaction)) {
-            metrics_manager->EnableMetric(metrics::MetricsComponent::TRANSACTION, 0);
-          }
-          if (settings_manager->GetBool(settings::Param::metrics_gc)) {
-            metrics_manager->EnableMetric(metrics::MetricsComponent::GARBAGECOLLECTION, 0);
-          }
-          if (settings_manager->GetBool(settings::Param::metrics_execution)) {
-            metrics_manager->EnableMetric(metrics::MetricsComponent::EXECUTION, 0);
-          }
-          if (settings_manager->GetBool(settings::Param::metrics_pipeline)) {
-            metrics_manager->EnableMetric(metrics::MetricsComponent::EXECUTION_PIPELINE, 0);
-          }
-        }
-      }
-=======
       if (use_metrics_) metrics_manager = BootstrapMetricsManager();
->>>>>>> 5530c0a9
 
       std::unique_ptr<metrics::MetricsThread> metrics_thread = DISABLED;
       if (use_metrics_thread_) {
