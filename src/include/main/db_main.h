#pragma once

#include <memory>
#include <string>
#include <unordered_map>
#include <utility>

#include "catalog/catalog.h"
#include "common/action_context.h"
#include "common/managed_pointer.h"
#include "metrics/metrics_thread.h"
#include "network/postgres/postgres_command_factory.h"
#include "network/postgres/postgres_protocol_interpreter.h"
#include "network/terrier_server.h"
#include "optimizer/statistics/stats_storage.h"
#include "settings/settings_manager.h"
#include "settings/settings_param.h"
#include "storage/garbage_collector_thread.h"
#include "transaction/deferred_action_manager.h"
#include "transaction/transaction_manager.h"

namespace terrier {

namespace settings {
class SettingsManager;
class Callbacks;
}  // namespace settings

namespace trafficcop {
class TrafficCopTests;
}

/**
 * The DBMain Class holds all the singleton pointers. It is mostly useful for coordinating dependencies between
 * components, particularly at destruction since there are implicit dependencies in the interaction of various
 * components.
 * Use the Builder to request the components that you want, and it should detect if you missed a dependency at
 * construction on Build().
 * DBMain should never be passed as a dependency to any components. Component dependencies should be explicit
 * constructor arguments. This also means that the Getters for components on DBMain are really only meant for testing
 * purposes, since the main() function's scope (either in a benchmark, test, or the DBMS executable) is the only scope
 * with access to the DBMain object.
 */
class DBMain {
 public:
  ~DBMain();

  /**
   * Boots the traffic cop and networking layer, starts the server loop.
   * It will block until server shuts down.
   */
  void Run();

  /**
   * Shuts down the server.
   * It is worth noting that in normal cases, terrier will shut down and return from Run().
   * So, use this function only when you want to shutdown the server from code.
   * For example, in the end of unit tests when you want to shut down your test server.
   */
  void ForceShutdown();

  /**
   * TimestampManager, DeferredActionManager, and TransactionManager
   */
  class TransactionLayer {
   public:
    /**
     * @param buffer_segment_pool non-null required component
     * @param gc_enabled argument to the TransactionManager
     * @param log_manager argument to the TransactionManager
     */
    TransactionLayer(const common::ManagedPointer<storage::RecordBufferSegmentPool> buffer_segment_pool,
                     const bool gc_enabled, const common::ManagedPointer<storage::LogManager> log_manager) {
      TERRIER_ASSERT(buffer_segment_pool != nullptr, "Need a buffer segment pool for Transaction layer.");
      timestamp_manager_ = std::make_unique<transaction::TimestampManager>();
      deferred_action_manager_ =
          std::make_unique<transaction::DeferredActionManager>(common::ManagedPointer(timestamp_manager_));
      txn_manager_ = std::make_unique<transaction::TransactionManager>(common::ManagedPointer(timestamp_manager_),
                                                                       common::ManagedPointer(deferred_action_manager_),
                                                                       buffer_segment_pool, gc_enabled, log_manager);
    }

    /**
     * @return ManagedPointer to the component
     */
    common::ManagedPointer<transaction::TimestampManager> GetTimestampManager() const {
      return common::ManagedPointer(timestamp_manager_);
    }

    /**
     * @return ManagedPointer to the component
     */
    common::ManagedPointer<transaction::DeferredActionManager> GetDeferredActionManager() const {
      return common::ManagedPointer(deferred_action_manager_);
    }

    /**
     * @return ManagedPointer to the component
     */
    common::ManagedPointer<transaction::TransactionManager> GetTransactionManager() const {
      return common::ManagedPointer(txn_manager_);
    }

   private:
    // Order matters here for destruction order
    std::unique_ptr<transaction::TimestampManager> timestamp_manager_;
    std::unique_ptr<transaction::DeferredActionManager> deferred_action_manager_;
    std::unique_ptr<transaction::TransactionManager> txn_manager_;
  };

  /**
   * BlockStore and GarbageCollector
   */
  class StorageLayer {
   public:
    /**
     * @param txn_layer arguments to the GarbageCollector
     * @param block_store_size_limit argument to the BlockStore
     * @param block_store_reuse_limit argument to the BlockStore
     * @param use_gc enable GarbageCollector
     * @param log_manager needed for safe destruction of StorageLayer
     */
    StorageLayer(const common::ManagedPointer<TransactionLayer> txn_layer, const uint64_t block_store_size_limit,
                 const uint64_t block_store_reuse_limit, const bool use_gc,
                 const common::ManagedPointer<storage::LogManager> log_manager)
        : deferred_action_manager_(txn_layer->GetDeferredActionManager()), log_manager_(log_manager) {
      if (use_gc)
        garbage_collector_ = std::make_unique<storage::GarbageCollector>(txn_layer->GetTimestampManager(),
                                                                         txn_layer->GetDeferredActionManager(),
                                                                         txn_layer->GetTransactionManager(), DISABLED);

      block_store_ = std::make_unique<storage::BlockStore>(block_store_size_limit, block_store_reuse_limit);
    }

    ~StorageLayer() {
      if (garbage_collector_ != DISABLED) {
        // flush the system
        deferred_action_manager_->FullyPerformGC(common::ManagedPointer(garbage_collector_), log_manager_);
      }
      if (log_manager_ != DISABLED) {
        // stop the LogManager and make sure all buffers are released
        log_manager_->PersistAndStop();
      }
    }

    /**
     * @return ManagedPointer to the component, can be nullptr if disabled
     */
    common::ManagedPointer<storage::GarbageCollector> GetGarbageCollector() const {
      return common::ManagedPointer(garbage_collector_);
    }

    /**
     * @return ManagedPointer to the component
     */
    common::ManagedPointer<storage::BlockStore> GetBlockStore() const { return common::ManagedPointer(block_store_); }

   private:
    // Order currently does not matter in this layer
    std::unique_ptr<storage::BlockStore> block_store_;
    std::unique_ptr<storage::GarbageCollector> garbage_collector_;

    // External dependencies for this layer
    const common::ManagedPointer<transaction::DeferredActionManager> deferred_action_manager_;
    const common::ManagedPointer<storage::LogManager> log_manager_;
  };

  /**
   * Catalog, but needs a layer due to some complex teardown logic
   */
  class CatalogLayer {
   public:
    /**
     * @param txn_layer arguments to the Catalog
     * @param storage_layer arguments to the Catalog
     * @param log_manager needed for safe destruction of CatalogLayer if logging is enabled
     * @param create_default_database bootstrap the default database, false is used when recovering the Catalog
     */
    CatalogLayer(const common::ManagedPointer<TransactionLayer> txn_layer,
                 const common::ManagedPointer<StorageLayer> storage_layer,
                 const common::ManagedPointer<storage::LogManager> log_manager, const bool create_default_database)
        : deferred_action_manager_(txn_layer->GetDeferredActionManager()),
          garbage_collector_(storage_layer->GetGarbageCollector()),
          log_manager_(log_manager) {
      TERRIER_ASSERT(garbage_collector_ != DISABLED, "Required component missing.");

      catalog_ = std::make_unique<catalog::Catalog>(txn_layer->GetTransactionManager(), storage_layer->GetBlockStore(),
                                                    garbage_collector_);

      // Bootstrap the default database in the catalog.
      if (create_default_database) {
        auto *bootstrap_txn = txn_layer->GetTransactionManager()->BeginTransaction();
        catalog_->CreateDatabase(common::ManagedPointer(bootstrap_txn), catalog::DEFAULT_DATABASE, true);
        txn_layer->GetTransactionManager()->Commit(bootstrap_txn, transaction::TransactionUtil::EmptyCallback, nullptr);
      }

      // Run the GC to get a clean system. This needs to be done before instantiating the GC thread
      // because the GC is not thread-safe
      deferred_action_manager_->FullyPerformGC(garbage_collector_, log_manager_);
    }

    ~CatalogLayer() {
      catalog_->TearDown();  // generates txns and deferred actions, so need to flush the system afterwards
      deferred_action_manager_->FullyPerformGC(common::ManagedPointer(garbage_collector_), log_manager_);
    }

    /**
     * @return ManagedPointer to the component
     */
    common::ManagedPointer<catalog::Catalog> GetCatalog() const { return common::ManagedPointer(catalog_); }

   private:
    // Order currently does not matter in this layer
    std::unique_ptr<catalog::Catalog> catalog_;

    // External dependencies for this layer
    const common::ManagedPointer<transaction::DeferredActionManager> deferred_action_manager_;
    const common::ManagedPointer<storage::GarbageCollector> garbage_collector_;
    const common::ManagedPointer<storage::LogManager> log_manager_;
  };

  /**
   * ConnectionHandleFactory, CommandFactory, ProtocolInterpreter::Provider, Server
   */
  class NetworkLayer {
   public:
    /**
     * @param thread_registry argument to the TerrierServer
     * @param traffic_cop argument to the ConnectionHandleFactor
     * @param port argument to TerrierServer
     * @param connection_thread_count argument to TerrierServer
     */
    NetworkLayer(const common::ManagedPointer<common::DedicatedThreadRegistry> thread_registry,
                 const common::ManagedPointer<trafficcop::TrafficCop> traffic_cop, const uint16_t port,
                 const uint16_t connection_thread_count) {
      connection_handle_factory_ = std::make_unique<network::ConnectionHandleFactory>(traffic_cop);
      command_factory_ = std::make_unique<network::PostgresCommandFactory>();
      provider_ =
          std::make_unique<network::PostgresProtocolInterpreter::Provider>(common::ManagedPointer(command_factory_));
      server_ = std::make_unique<network::TerrierServer>(common::ManagedPointer(provider_),
                                                         common::ManagedPointer(connection_handle_factory_),
                                                         thread_registry, port, connection_thread_count);
    }

    /**
     * @return ManagedPointer to the component
     */
    common::ManagedPointer<network::TerrierServer> GetServer() const { return common::ManagedPointer(server_); }

   private:
    // Order matters here for destruction order
    std::unique_ptr<network::ConnectionHandleFactory> connection_handle_factory_;
    std::unique_ptr<network::PostgresCommandFactory> command_factory_;
    std::unique_ptr<network::ProtocolInterpreter::Provider> provider_;
    std::unique_ptr<network::TerrierServer> server_;
  };

  /**
   * Currently doesn't hold any objects. The constructor and destructor are just used to orchestrate the setup and
   * teardown for TPL.
   */
  class ExecutionLayer {
   public:
    ExecutionLayer();
    ~ExecutionLayer();
  };

  /**
   * Creates DBMain objects
   */
  class Builder {
   public:
    /**
     * Validate configuration and construct requested DBMain.
     * @return DBMain that you get to own. YES, YOU! We're just giving away DBMains over here!
     */
    std::unique_ptr<DBMain> Build() {
      // Order matters through the Build() function and reflects the dependency ordering. It should match the member
      // ordering so things get destructed in the right order.
      auto db_main = std::make_unique<DBMain>();

      std::unique_ptr<settings::SettingsManager> settings_manager =
          use_settings_manager_ ? BootstrapSettingsManager(common::ManagedPointer(db_main)) : DISABLED;

      std::unique_ptr<metrics::MetricsManager> metrics_manager = DISABLED;
      if (use_metrics_) metrics_manager = BootstrapMetricsManager();

      std::unique_ptr<metrics::MetricsThread> metrics_thread = DISABLED;
      if (use_metrics_thread_) {
        TERRIER_ASSERT(use_metrics_ && metrics_manager != DISABLED,
                       "Can't have a MetricsThread without a MetricsManager.");
        metrics_thread = std::make_unique<metrics::MetricsThread>(common::ManagedPointer(metrics_manager),
                                                                  std::chrono::microseconds{metrics_interval_});
      }

      std::unique_ptr<common::DedicatedThreadRegistry> thread_registry = DISABLED;
      if (use_thread_registry_ || use_logging_ || use_network_)
        thread_registry = std::make_unique<common::DedicatedThreadRegistry>(common::ManagedPointer(metrics_manager));

      auto buffer_segment_pool =
          std::make_unique<storage::RecordBufferSegmentPool>(record_buffer_segment_size_, record_buffer_segment_reuse_);

      std::unique_ptr<storage::LogManager> log_manager = DISABLED;
      if (use_logging_) {
        log_manager = std::make_unique<storage::LogManager>(
            wal_file_path_, wal_num_buffers_, std::chrono::microseconds{wal_serialization_interval_},
            std::chrono::microseconds{wal_persist_interval_}, wal_persist_threshold_,
            common::ManagedPointer(buffer_segment_pool), common::ManagedPointer(thread_registry));
        log_manager->Start();
      }

      auto txn_layer = std::make_unique<TransactionLayer>(common::ManagedPointer(buffer_segment_pool), use_gc_,
                                                          common::ManagedPointer(log_manager));

      auto storage_layer =
          std::make_unique<StorageLayer>(common::ManagedPointer(txn_layer), block_store_size_, block_store_reuse_,
                                         use_gc_, common::ManagedPointer(log_manager));

      std::unique_ptr<CatalogLayer> catalog_layer = DISABLED;
      if (use_catalog_) {
        TERRIER_ASSERT(use_gc_ && storage_layer->GetGarbageCollector() != DISABLED, "Catalog needs GarbageCollector.");
        catalog_layer =
            std::make_unique<CatalogLayer>(common::ManagedPointer(txn_layer), common::ManagedPointer(storage_layer),
                                           common::ManagedPointer(log_manager), create_default_database_);
      }

      std::unique_ptr<storage::GarbageCollectorThread> gc_thread = DISABLED;
      if (use_gc_thread_) {
        TERRIER_ASSERT(use_gc_ && storage_layer->GetGarbageCollector() != DISABLED,
                       "GarbageCollectorThread needs GarbageCollector.");
        gc_thread = std::make_unique<storage::GarbageCollectorThread>(storage_layer->GetGarbageCollector(),
                                                                      std::chrono::microseconds{gc_interval_},
                                                                      common::ManagedPointer(metrics_manager));
      }

      std::unique_ptr<optimizer::StatsStorage> stats_storage = DISABLED;
      if (use_stats_storage_) {
        stats_storage = std::make_unique<optimizer::StatsStorage>();
      }

      std::unique_ptr<ExecutionLayer> execution_layer = DISABLED;
      if (use_execution_) {
        execution_layer = std::make_unique<ExecutionLayer>();
      }

      std::unique_ptr<trafficcop::TrafficCop> traffic_cop = DISABLED;
      if (use_traffic_cop_) {
        TERRIER_ASSERT(use_catalog_ && catalog_layer->GetCatalog() != DISABLED,
                       "TrafficCopLayer needs the CatalogLayer.");
        TERRIER_ASSERT(use_stats_storage_ && stats_storage != DISABLED, "TrafficCopLayer needs StatsStorage.");
        TERRIER_ASSERT(use_execution_ && execution_layer != DISABLED, "TrafficCopLayer needs ExecutionLayer.");
        traffic_cop = std::make_unique<trafficcop::TrafficCop>(
            txn_layer->GetTransactionManager(), catalog_layer->GetCatalog(), DISABLED,
            common::ManagedPointer(settings_manager), common::ManagedPointer(stats_storage), optimizer_timeout_,
            use_query_cache_, execution_mode_);
      }

      std::unique_ptr<NetworkLayer> network_layer = DISABLED;
      if (use_network_) {
        TERRIER_ASSERT(use_traffic_cop_ && traffic_cop != DISABLED, "NetworkLayer needs TrafficCopLayer.");
        network_layer =
            std::make_unique<NetworkLayer>(common::ManagedPointer(thread_registry), common::ManagedPointer(traffic_cop),
                                           network_port_, connection_thread_count_);
      }

      db_main->settings_manager_ = std::move(settings_manager);
      db_main->metrics_manager_ = std::move(metrics_manager);
      db_main->metrics_thread_ = std::move(metrics_thread);
      db_main->thread_registry_ = std::move(thread_registry);
      db_main->buffer_segment_pool_ = std::move(buffer_segment_pool);
      db_main->log_manager_ = std::move(log_manager);
      db_main->txn_layer_ = std::move(txn_layer);
      db_main->storage_layer_ = std::move(storage_layer);
      db_main->catalog_layer_ = std::move(catalog_layer);
      db_main->gc_thread_ = std::move(gc_thread);
      db_main->stats_storage_ = std::move(stats_storage);
      db_main->execution_layer_ = std::move(execution_layer);
      db_main->traffic_cop_ = std::move(traffic_cop);
      db_main->network_layer_ = std::move(network_layer);

      return db_main;
    }

    /**
     * @param value LogManager argument
     * @return self reference for chaining
     */
    Builder &SetWalFilePath(const std::string &value) {
      wal_file_path_ = value;
      return *this;
    }

    /**
     * @param param_map SettingsManager argument
     * @return self reference for chaining
     */
    Builder &SetSettingsParameterMap(std::unordered_map<settings::Param, settings::ParamInfo> &&param_map) {
      param_map_ = std::move(param_map);
      return *this;
    }

    /**
     * @param value use component
     * @return self reference for chaining
     */
    Builder &SetUseThreadRegistry(const bool value) {
      use_thread_registry_ = value;
      return *this;
    }

    /**
     * @param value use component
     * @return self reference for chaining
     */
    Builder &SetUseSettingsManager(const bool value) {
      use_settings_manager_ = value;
      return *this;
    }

    /**
     * @param value use component
     * @return self reference for chaining
     */
    Builder &SetUseMetrics(const bool value) {
      use_metrics_ = value;
      return *this;
    }

    /**
     * @param value use component
     * @return self reference for chaining
     */
    Builder &SetUseMetricsThread(const bool value) {
      use_metrics_thread_ = value;
      return *this;
    }

    /**
     * @param value use component
     * @return self reference for chaining
     */
    Builder &SetUseLogging(const bool value) {
      use_logging_ = value;
      return *this;
    }

    /**
     * @param value LogManager argument
     * @return self reference for chaining
     */
    Builder &SetWalNumBuffers(const uint64_t value) {
      wal_num_buffers_ = value;
      return *this;
    }

    /**
     * @param value LogManager argument
     * @return self reference for chaining
     */
    Builder &SetWalSerializationInterval(const uint64_t value) {
      wal_serialization_interval_ = value;
      return *this;
    }

    /**
     * @param value LogManager argument
     * @return self reference for chaining
     */
    Builder &SetWalPersistInterval(const uint64_t value) {
      wal_persist_interval_ = value;
      return *this;
    }

    /**
     * @param value LogManager argument
     * @return self reference for chaining
     */
    Builder &SetWalPersistThreshold(const uint64_t value) {
      wal_persist_threshold_ = value;
      return *this;
    }

    /**
     * @param value use component
     * @return self reference for chaining
     */
    Builder &SetUseGC(const bool value) {
      use_gc_ = value;
      return *this;
    }

    /**
     * @param value use component
     * @return self reference for chaining
     */
    Builder &SetUseCatalog(const bool value) {
      use_catalog_ = value;
      return *this;
    }

    /**
     * @param value whether CatalogLayer should create default database (set to false if recovering)
     * @return self reference for chaining
     */
    Builder &SetCreateDefaultDatabase(const bool value) {
      create_default_database_ = value;
      return *this;
    }

    /**
     * @param value use component
     * @return self reference for chaining
     */
    Builder &SetUseGCThread(const bool value) {
      use_gc_thread_ = value;
      return *this;
    }

    /**
     * @param value use component
     * @return self reference for chaining
     */
    Builder &SetUseTrafficCop(const bool value) {
      use_traffic_cop_ = value;
      return *this;
    }

    /**
     * @param value use component
     * @return self reference for chaining
     */
    Builder &SetUseStatsStorage(const bool value) {
      use_stats_storage_ = value;
      return *this;
    }

    /**
     * @param value use component
     * @return self reference for chaining
     */
    Builder &SetUseNetwork(const bool value) {
      use_network_ = value;
      return *this;
    }

    /**
     * @param port Network port
     * @return self reference for chaining
     */
    Builder &SetNetworkPort(const uint16_t port) {
      network_port_ = port;
      return *this;
    }

    /**
     * @param value RecordBufferSegmentPool argument
     * @return self reference for chaining
     */
    Builder &SetRecordBufferSegmentSize(const uint64_t value) {
      record_buffer_segment_size_ = value;
      return *this;
    }

    /**
     * @param value RecordBufferSegmentPool argument
     * @return self reference for chaining
     */
    Builder &SetRecordBufferSegmentReuse(const uint64_t value) {
      record_buffer_segment_reuse_ = value;
      return *this;
    }

    /**
     * @param value BlockStore argument
     * @return self reference for chaining
     */
    Builder &SetBlockStoreSize(const uint64_t value) {
      block_store_size_ = value;
      return *this;
    }

    /**
     * @param value BlockStore argument
     * @return self reference for chaining
     */
    Builder &SetBlockStoreReuse(const uint64_t value) {
      block_store_reuse_ = value;
      return *this;
    }

    /**
     * @param value TrafficCop argument
     * @return self reference for chaining
     */
    Builder &SetOptimizerTimeout(const uint64_t value) {
      optimizer_timeout_ = value;
      return *this;
    }

    /**
     * @param value use component
     * @return self reference for chaining
     */
    Builder &SetUseQueryCache(const bool value) {
      use_query_cache_ = value;
      return *this;
    }

    /**
     * @param value use component
     * @return self reference for chaining
     */
    Builder &SetUseExecution(const bool value) {
      use_execution_ = value;
      return *this;
    }

    /**
     * @param value use component
     * @return self reference for chaining
     */
    Builder &SetExecutionMode(const execution::vm::ExecutionMode value) {
      execution_mode_ = value;
      return *this;
    }

   private:
    std::unordered_map<settings::Param, settings::ParamInfo> param_map_;

    // These are meant to be reasonable defaults, mostly for tests. New settings should probably just mirror their
    // default values here. Larger scale tests and benchmarks may need to to use setters on the Builder to adjust these
    // before building DBMain. The real system should use the SettingsManager.
    bool use_settings_manager_ = false;
    bool use_thread_registry_ = false;
    bool use_metrics_ = false;
    uint32_t metrics_interval_ = 10000;
    bool use_metrics_thread_ = false;
    bool metrics_query_trace_ = false;
    bool metrics_pipeline_ = false;
    bool metrics_transaction_ = false;
    bool metrics_logging_ = false;
    bool metrics_gc_ = false;
    bool metrics_bind_command_ = false;
    bool metrics_execute_command_ = false;
    uint64_t record_buffer_segment_size_ = 1e5;
    uint64_t record_buffer_segment_reuse_ = 1e4;
    std::string wal_file_path_ = "wal.log";
    uint64_t wal_num_buffers_ = 100;
    int32_t wal_serialization_interval_ = 100;
    int32_t wal_persist_interval_ = 100;
    uint64_t wal_persist_threshold_ = static_cast<uint64_t>(1 << 20);
    bool use_logging_ = false;
    bool use_gc_ = false;
    bool use_catalog_ = false;
    bool create_default_database_ = true;
    uint64_t block_store_size_ = 1e5;
    uint64_t block_store_reuse_ = 1e3;
    int32_t gc_interval_ = 1000;
    bool use_gc_thread_ = false;
    bool use_stats_storage_ = false;
    bool use_execution_ = false;
    bool use_traffic_cop_ = false;
    uint64_t optimizer_timeout_ = 5000;
    bool use_query_cache_ = true;
    execution::vm::ExecutionMode execution_mode_ = execution::vm::ExecutionMode::Interpret;
    uint16_t network_port_ = 15721;
    uint16_t connection_thread_count_ = 4;
    bool use_network_ = false;

    /**
     * Instantiates the SettingsManager and reads all of the settings to override the Builder's settings.
     * @return
     */
    std::unique_ptr<settings::SettingsManager> BootstrapSettingsManager(const common::ManagedPointer<DBMain> db_main) {
      std::unique_ptr<settings::SettingsManager> settings_manager;
      TERRIER_ASSERT(!param_map_.empty(), "Settings parameter map was never set.");
      settings_manager = std::make_unique<settings::SettingsManager>(db_main, std::move(param_map_));

      record_buffer_segment_size_ =
          static_cast<uint64_t>(settings_manager->GetInt(settings::Param::record_buffer_segment_size));
      record_buffer_segment_reuse_ =
          static_cast<uint64_t>(settings_manager->GetInt(settings::Param::record_buffer_segment_reuse));
      block_store_size_ = static_cast<uint64_t>(settings_manager->GetInt(settings::Param::block_store_size));
      block_store_reuse_ = static_cast<uint64_t>(settings_manager->GetInt(settings::Param::block_store_reuse));

      use_logging_ = settings_manager->GetBool(settings::Param::wal_enable);
      if (use_logging_) {
        wal_file_path_ = settings_manager->GetString(settings::Param::wal_file_path);
        wal_num_buffers_ = static_cast<uint64_t>(settings_manager->GetInt64(settings::Param::wal_num_buffers));
        wal_serialization_interval_ = settings_manager->GetInt(settings::Param::wal_serialization_interval);
        wal_persist_interval_ = settings_manager->GetInt(settings::Param::wal_persist_interval);
        wal_persist_threshold_ =
            static_cast<uint64_t>(settings_manager->GetInt64(settings::Param::wal_persist_threshold));
      }

      use_metrics_ = use_metrics_thread_ = settings_manager->GetBool(settings::Param::metrics);

      gc_interval_ = settings_manager->GetInt(settings::Param::gc_interval);

      network_port_ = static_cast<uint16_t>(settings_manager->GetInt(settings::Param::port));
      connection_thread_count_ =
          static_cast<uint16_t>(settings_manager->GetInt(settings::Param::connection_thread_count));
      optimizer_timeout_ = static_cast<uint64_t>(settings_manager->GetInt(settings::Param::task_execution_timeout));
      use_query_cache_ = settings_manager->GetBool(settings::Param::use_query_cache);

      execution_mode_ = settings_manager->GetBool(settings::Param::compiled_query_execution)
                            ? execution::vm::ExecutionMode::Compiled
                            : execution::vm::ExecutionMode::Interpret;

      metrics_query_trace_ = settings_manager->GetBool(settings::Param::metrics_query_trace);
      metrics_pipeline_ = settings_manager->GetBool(settings::Param::metrics_pipeline);
      metrics_transaction_ = settings_manager->GetBool(settings::Param::metrics_transaction);
      metrics_logging_ = settings_manager->GetBool(settings::Param::metrics_logging);
      metrics_gc_ = settings_manager->GetBool(settings::Param::metrics_gc);
      metrics_bind_command_ = settings_manager->GetBool(settings::Param::metrics_bind_command);
      metrics_execute_command_ = settings_manager->GetBool(settings::Param::metrics_execute_command);

      return settings_manager;
    }

    /**
     * Instantiate the MetricsManager and enable metrics for components arrocding to the Builder's settings.
     * @return
     */
    std::unique_ptr<metrics::MetricsManager> BootstrapMetricsManager() {
      std::unique_ptr<metrics::MetricsManager> metrics_manager = std::make_unique<metrics::MetricsManager>();
<<<<<<< HEAD
      if (metrics_query_trace_) metrics_manager->EnableMetric(metrics::MetricsComponent::QUERY_TRACE, 0);
      if (metrics_pipeline_) metrics_manager->EnableMetric(metrics::MetricsComponent::EXECUTION_PIPELINE, 0);
=======
      if (metrics_pipeline_) metrics_manager->EnableMetric(metrics::MetricsComponent::EXECUTION_PIPELINE, 9);
>>>>>>> abc88f66
      if (metrics_transaction_) metrics_manager->EnableMetric(metrics::MetricsComponent::TRANSACTION, 0);
      if (metrics_logging_) metrics_manager->EnableMetric(metrics::MetricsComponent::LOGGING, 0);
      if (metrics_gc_) metrics_manager->EnableMetric(metrics::MetricsComponent::GARBAGECOLLECTION, 0);
      if (metrics_bind_command_) metrics_manager->EnableMetric(metrics::MetricsComponent::BIND_COMMAND, 0);
      if (metrics_execute_command_) metrics_manager->EnableMetric(metrics::MetricsComponent::EXECUTE_COMMAND, 0);

      return metrics_manager;
    }
  };

  /**
   * @return ManagedPointer to the component, can be nullptr if disabled
   */
  common::ManagedPointer<settings::SettingsManager> GetSettingsManager() const {
    return common::ManagedPointer(settings_manager_);
  }

  /**
   * @return ManagedPointer to the component, can be nullptr if disabled
   */
  common::ManagedPointer<metrics::MetricsManager> GetMetricsManager() const {
    return common::ManagedPointer(metrics_manager_);
  }

  /**
   * @return ManagedPointer to the component, can be nullptr if disabled
   */
  common::ManagedPointer<metrics::MetricsThread> GetMetricsThread() const {
    return common::ManagedPointer(metrics_thread_);
  }

  /**
   * @return ManagedPointer to the component, can be nullptr if disabled
   */
  common::ManagedPointer<common::DedicatedThreadRegistry> GetThreadRegistry() const {
    return common::ManagedPointer(thread_registry_);
  }

  /**
   * @return ManagedPointer to the component
   */
  common::ManagedPointer<storage::RecordBufferSegmentPool> GetBufferSegmentPool() const {
    return common::ManagedPointer(buffer_segment_pool_);
  }

  /**
   * @return ManagedPointer to the component, can be nullptr if disabled
   */
  common::ManagedPointer<storage::LogManager> GetLogManager() const { return common::ManagedPointer(log_manager_); }

  /**
   * @return ManagedPointer to the component
   */
  common::ManagedPointer<TransactionLayer> GetTransactionLayer() const { return common::ManagedPointer(txn_layer_); }

  /**
   * @return ManagedPointer to the component
   */
  common::ManagedPointer<StorageLayer> GetStorageLayer() const { return common::ManagedPointer(storage_layer_); }

  /**
   * @return ManagedPointer to the component, can be nullptr if disabled
   */
  common::ManagedPointer<CatalogLayer> GetCatalogLayer() const { return common::ManagedPointer(catalog_layer_); }

  /**
   * @return ManagedPointer to the component, can be nullptr if disabled
   */
  common::ManagedPointer<storage::GarbageCollectorThread> GetGarbageCollectorThread() const {
    return common::ManagedPointer(gc_thread_);
  }

  /**
   * @return ManagedPointer to the component, can be nullptr if disabled
   */
  common::ManagedPointer<trafficcop::TrafficCop> GetTrafficCop() const { return common::ManagedPointer(traffic_cop_); }

  /**
   * @return ManagedPointer to the component, can be nullptr if disabled
   */
  common::ManagedPointer<optimizer::StatsStorage> GetStatsStorage() const {
    return common::ManagedPointer(stats_storage_);
  }

  /**
   * @return ManagedPointer to the component, can be nullptr if disabled
   */
  common::ManagedPointer<NetworkLayer> GetNetworkLayer() const { return common::ManagedPointer(network_layer_); }

  /**
   * @return ManagedPointer to the component, can be nullptr if disabled
   */
  common::ManagedPointer<ExecutionLayer> GetExecutionLayer() const { return common::ManagedPointer(execution_layer_); }

 private:
  // Order matters here for destruction order
  std::unique_ptr<settings::SettingsManager> settings_manager_;
  std::unique_ptr<metrics::MetricsManager> metrics_manager_;
  std::unique_ptr<metrics::MetricsThread> metrics_thread_;
  std::unique_ptr<common::DedicatedThreadRegistry> thread_registry_;
  std::unique_ptr<storage::RecordBufferSegmentPool> buffer_segment_pool_;
  std::unique_ptr<storage::LogManager> log_manager_;
  std::unique_ptr<TransactionLayer> txn_layer_;
  std::unique_ptr<StorageLayer> storage_layer_;
  std::unique_ptr<CatalogLayer> catalog_layer_;
  std::unique_ptr<storage::GarbageCollectorThread>
      gc_thread_;  // thread needs to die before manual invocations of GC in CatalogLayer and others
  std::unique_ptr<optimizer::StatsStorage> stats_storage_;
  std::unique_ptr<ExecutionLayer> execution_layer_;
  std::unique_ptr<trafficcop::TrafficCop> traffic_cop_;
  std::unique_ptr<NetworkLayer> network_layer_;
};

}  // namespace terrier<|MERGE_RESOLUTION|>--- conflicted
+++ resolved
@@ -724,12 +724,9 @@
      */
     std::unique_ptr<metrics::MetricsManager> BootstrapMetricsManager() {
       std::unique_ptr<metrics::MetricsManager> metrics_manager = std::make_unique<metrics::MetricsManager>();
-<<<<<<< HEAD
+
       if (metrics_query_trace_) metrics_manager->EnableMetric(metrics::MetricsComponent::QUERY_TRACE, 0);
-      if (metrics_pipeline_) metrics_manager->EnableMetric(metrics::MetricsComponent::EXECUTION_PIPELINE, 0);
-=======
       if (metrics_pipeline_) metrics_manager->EnableMetric(metrics::MetricsComponent::EXECUTION_PIPELINE, 9);
->>>>>>> abc88f66
       if (metrics_transaction_) metrics_manager->EnableMetric(metrics::MetricsComponent::TRANSACTION, 0);
       if (metrics_logging_) metrics_manager->EnableMetric(metrics::MetricsComponent::LOGGING, 0);
       if (metrics_gc_) metrics_manager->EnableMetric(metrics::MetricsComponent::GARBAGECOLLECTION, 0);
