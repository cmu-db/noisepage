#pragma once

#include <memory>
#include <string>
#include <unordered_map>
#include <utility>

#include "catalog/catalog.h"
#include "common/action_context.h"
#include "common/container/concurrent_queue.h"
#include "common/dedicated_thread_registry.h"
#include "common/managed_pointer.h"
#include "messenger/messenger.h"
#include "metrics/metrics_thread.h"
#include "network/connection_handle_factory.h"
#include "network/noisepage_server.h"
#include "network/postgres/postgres_command_factory.h"
#include "network/postgres/postgres_protocol_interpreter.h"
#include "optimizer/statistics/stats_storage.h"
<<<<<<< HEAD
#include "replication/replication_manager.h"
=======
#include "self_driving/model_server/model_server_manager.h"
>>>>>>> 7f2f6a28
#include "settings/settings_manager.h"
#include "settings/settings_param.h"
#include "storage/garbage_collector_thread.h"
#include "traffic_cop/traffic_cop.h"
#include "transaction/deferred_action_manager.h"
#include "transaction/transaction_manager.h"

namespace noisepage {

namespace settings {
class SettingsManager;
class Callbacks;
}  // namespace settings

namespace trafficcop {
class TrafficCopTests;
}

/**
 * The DBMain Class holds all the singleton pointers. It is mostly useful for coordinating dependencies between
 * components, particularly at destruction since there are implicit dependencies in the interaction of various
 * components.
 * Use the Builder to request the components that you want, and it should detect if you missed a dependency at
 * construction on Build().
 * DBMain should never be passed as a dependency to any components. Component dependencies should be explicit
 * constructor arguments. This also means that the Getters for components on DBMain are really only meant for testing
 * purposes, since the main() function's scope (either in a benchmark, test, or the DBMS executable) is the only scope
 * with access to the DBMain object.
 */
class DBMain {
 public:
  ~DBMain();

  /**
   * Boots the traffic cop and networking layer, starts the server loop.
   * It will block until server shuts down.
   */
  void Run();

  /**
   * Shuts down the server.
   * It is worth noting that in normal cases, noisepage will shut down and return from Run().
   * So, use this function only when you want to shutdown the server from code.
   * For example, in the end of unit tests when you want to shut down your test server.
   */
  void ForceShutdown();

  /**
   * TimestampManager, DeferredActionManager, and TransactionManager
   */
  class TransactionLayer {
   public:
    /**
     * @param buffer_segment_pool non-null required component
     * @param gc_enabled argument to the TransactionManager
     * @param log_manager argument to the TransactionManager
     */
    TransactionLayer(const common::ManagedPointer<storage::RecordBufferSegmentPool> buffer_segment_pool,
                     const bool gc_enabled, const common::ManagedPointer<storage::LogManager> log_manager) {
      NOISEPAGE_ASSERT(buffer_segment_pool != nullptr, "Need a buffer segment pool for Transaction layer.");
      timestamp_manager_ = std::make_unique<transaction::TimestampManager>();
      deferred_action_manager_ =
          std::make_unique<transaction::DeferredActionManager>(common::ManagedPointer(timestamp_manager_));
      txn_manager_ = std::make_unique<transaction::TransactionManager>(common::ManagedPointer(timestamp_manager_),
                                                                       common::ManagedPointer(deferred_action_manager_),
                                                                       buffer_segment_pool, gc_enabled, log_manager);
    }

    /**
     * @return ManagedPointer to the component
     */
    common::ManagedPointer<transaction::TimestampManager> GetTimestampManager() const {
      return common::ManagedPointer(timestamp_manager_);
    }

    /**
     * @return ManagedPointer to the component
     */
    common::ManagedPointer<transaction::DeferredActionManager> GetDeferredActionManager() const {
      return common::ManagedPointer(deferred_action_manager_);
    }

    /**
     * @return ManagedPointer to the component
     */
    common::ManagedPointer<transaction::TransactionManager> GetTransactionManager() const {
      return common::ManagedPointer(txn_manager_);
    }

   private:
    // Order matters here for destruction order
    std::unique_ptr<transaction::TimestampManager> timestamp_manager_;
    std::unique_ptr<transaction::DeferredActionManager> deferred_action_manager_;
    std::unique_ptr<transaction::TransactionManager> txn_manager_;
  };

  /**
   * BlockStore and GarbageCollector
   */
  class StorageLayer {
   public:
    /**
     * @param txn_layer arguments to the GarbageCollector
     * @param block_store_size_limit argument to the BlockStore
     * @param block_store_reuse_limit argument to the BlockStore
     * @param use_gc enable GarbageCollector
     * @param log_manager needed for safe destruction of StorageLayer
     */
    StorageLayer(const common::ManagedPointer<TransactionLayer> txn_layer, const uint64_t block_store_size_limit,
                 const uint64_t block_store_reuse_limit, const bool use_gc,
                 const common::ManagedPointer<storage::LogManager> log_manager)
        : deferred_action_manager_(txn_layer->GetDeferredActionManager()), log_manager_(log_manager) {
      if (use_gc)
        garbage_collector_ = std::make_unique<storage::GarbageCollector>(txn_layer->GetTimestampManager(),
                                                                         txn_layer->GetDeferredActionManager(),
                                                                         txn_layer->GetTransactionManager(), DISABLED);

      block_store_ = std::make_unique<storage::BlockStore>(block_store_size_limit, block_store_reuse_limit);
    }

    ~StorageLayer() {
      if (garbage_collector_ != DISABLED) {
        // flush the system
        deferred_action_manager_->FullyPerformGC(common::ManagedPointer(garbage_collector_), log_manager_);
      }
      if (log_manager_ != DISABLED) {
        // stop the LogManager and make sure all buffers are released
        log_manager_->PersistAndStop();
      }
    }

    /**
     * @return ManagedPointer to the component, can be nullptr if disabled
     */
    common::ManagedPointer<storage::GarbageCollector> GetGarbageCollector() const {
      return common::ManagedPointer(garbage_collector_);
    }

    /**
     * @return ManagedPointer to the component
     */
    common::ManagedPointer<storage::BlockStore> GetBlockStore() const { return common::ManagedPointer(block_store_); }

   private:
    // Order currently does not matter in this layer
    std::unique_ptr<storage::BlockStore> block_store_;
    std::unique_ptr<storage::GarbageCollector> garbage_collector_;

    // External dependencies for this layer
    const common::ManagedPointer<transaction::DeferredActionManager> deferred_action_manager_;
    const common::ManagedPointer<storage::LogManager> log_manager_;
  };

  /**
   * Catalog, but needs a layer due to some complex teardown logic
   */
  class CatalogLayer {
   public:
    /**
     * @param txn_layer arguments to the Catalog
     * @param storage_layer arguments to the Catalog
     * @param log_manager needed for safe destruction of CatalogLayer if logging is enabled
     * @param create_default_database bootstrap the default database, false is used when recovering the Catalog
     */
    CatalogLayer(const common::ManagedPointer<TransactionLayer> txn_layer,
                 const common::ManagedPointer<StorageLayer> storage_layer,
                 const common::ManagedPointer<storage::LogManager> log_manager, const bool create_default_database)
        : deferred_action_manager_(txn_layer->GetDeferredActionManager()),
          garbage_collector_(storage_layer->GetGarbageCollector()),
          log_manager_(log_manager) {
      NOISEPAGE_ASSERT(garbage_collector_ != DISABLED, "Required component missing.");

      catalog_ = std::make_unique<catalog::Catalog>(txn_layer->GetTransactionManager(), storage_layer->GetBlockStore(),
                                                    garbage_collector_);

      // Bootstrap the default database in the catalog.
      if (create_default_database) {
        auto *bootstrap_txn = txn_layer->GetTransactionManager()->BeginTransaction();
        catalog_->CreateDatabase(common::ManagedPointer(bootstrap_txn), catalog::DEFAULT_DATABASE, true);
        txn_layer->GetTransactionManager()->Commit(bootstrap_txn, transaction::TransactionUtil::EmptyCallback, nullptr);
      }

      // Run the GC to get a clean system. This needs to be done before instantiating the GC thread
      // because the GC is not thread-safe
      deferred_action_manager_->FullyPerformGC(garbage_collector_, log_manager_);
    }

    ~CatalogLayer() {
      // Ensure all user-driven transactions are fully flushed and GC'd
      deferred_action_manager_->FullyPerformGC(common::ManagedPointer(garbage_collector_), log_manager_);
      // Identify and schedule deletion of remaining tables and objects (generates txns and deferred actions).
      // Specifically, this will generate the following (Note: these transactions are read-only and there are no logical
      // deletes of the data as that would cause replicas to replay :
      //
      // CatalogTearDown:
      //   BEGIN
      //     For each database:
      //       DEFER {
      //         database.TearDown()
      //         delete database
      //       }
      //     DEFER deletion of pg_database objects
      //   COMMIT
      //
      // DatabaseTearDown:
      //   BEGIN
      //     For each stored object:
      //       DEFER deletion of object
      //   COMMIT
      //
      // TODO(John): We could eagerly execute the database.TearDown() and delete calls, but this would force us into
      // sequential execution of TearDown when we could potentially multithread the table scans of each database catalog
      // using DAF.
      catalog_->TearDown();
      // Ensure these resources are properly released.
      deferred_action_manager_->FullyPerformGC(common::ManagedPointer(garbage_collector_), log_manager_);
    }

    /**
     * @return ManagedPointer to the component
     */
    common::ManagedPointer<catalog::Catalog> GetCatalog() const { return common::ManagedPointer(catalog_); }

   private:
    // Order currently does not matter in this layer
    std::unique_ptr<catalog::Catalog> catalog_;

    // External dependencies for this layer
    const common::ManagedPointer<transaction::DeferredActionManager> deferred_action_manager_;
    const common::ManagedPointer<storage::GarbageCollector> garbage_collector_;
    const common::ManagedPointer<storage::LogManager> log_manager_;
  };

  /**
   * ConnectionHandleFactory, CommandFactory, ProtocolInterpreterProvider, Server
   */
  class NetworkLayer {
   public:
    /**
     * @param thread_registry argument to the TerrierServer
     * @param traffic_cop argument to the ConnectionHandleFactor
     * @param port argument to TerrierServer
     * @param connection_thread_count argument to TerrierServer
     * @param socket_directory argument to TerrierServer
     */
    NetworkLayer(const common::ManagedPointer<common::DedicatedThreadRegistry> thread_registry,
                 const common::ManagedPointer<trafficcop::TrafficCop> traffic_cop, const uint16_t port,
                 const uint16_t connection_thread_count, const std::string &socket_directory) {
      connection_handle_factory_ = std::make_unique<network::ConnectionHandleFactory>(traffic_cop);
      command_factory_ = std::make_unique<network::PostgresCommandFactory>();
      provider_ =
          std::make_unique<network::PostgresProtocolInterpreter::Provider>(common::ManagedPointer(command_factory_));
      server_ = std::make_unique<network::TerrierServer>(
          common::ManagedPointer(provider_), common::ManagedPointer(connection_handle_factory_), thread_registry, port,
          connection_thread_count, socket_directory);
    }

    /**
     * @return ManagedPointer to the component
     */
    common::ManagedPointer<network::TerrierServer> GetServer() const { return common::ManagedPointer(server_); }

   private:
    // Order matters here for destruction order
    std::unique_ptr<network::ConnectionHandleFactory> connection_handle_factory_;
    std::unique_ptr<network::PostgresCommandFactory> command_factory_;
    std::unique_ptr<network::ProtocolInterpreterProvider> provider_;
    std::unique_ptr<network::TerrierServer> server_;
  };

  /**
   * Currently doesn't hold any objects. The constructor and destructor are just used to orchestrate the setup and
   * teardown for TPL.
   */
  class ExecutionLayer {
   public:
    ExecutionLayer();
    ~ExecutionLayer();
  };

  /** Create a Messenger. */
  class MessengerLayer {
   public:
    /**
     * Instantiate and register a Messenger.
     * @param thread_registry       The DedicatedThreadRegistry that the Messenger will be registered to.
     * @param messenger_port        The port on which the Messenger will listen by default.
     * @param messenger_identity    The name by which this Messenger instance will be known.
     */
    explicit MessengerLayer(const common::ManagedPointer<common::DedicatedThreadRegistry> thread_registry,
                            const uint16_t messenger_port, const std::string &messenger_identity)
        : messenger_manager_(
              std::make_unique<messenger::MessengerManager>(thread_registry, messenger_port, messenger_identity)) {}

    /** Destructor. */
    ~MessengerLayer() = default;

    /** @return The Messenger. */
    common::ManagedPointer<messenger::Messenger> GetMessenger() const { return messenger_manager_->GetMessenger(); }

   private:
    std::unique_ptr<messenger::MessengerManager> messenger_manager_;
  };

  /**
   * Creates DBMain objects
   */
  class Builder {
   public:
    /**
     * Validate configuration and construct requested DBMain.
     * @return DBMain that you get to own. YES, YOU! We're just giving away DBMains over here!
     */
    std::unique_ptr<DBMain> Build() {
      // Order matters through the Build() function and reflects the dependency ordering. It should match the member
      // ordering so things get destructed in the right order.
      auto db_main = std::make_unique<DBMain>();

      std::unique_ptr<settings::SettingsManager> settings_manager =
          use_settings_manager_ ? BootstrapSettingsManager(common::ManagedPointer(db_main)) : DISABLED;

      std::unique_ptr<metrics::MetricsManager> metrics_manager = DISABLED;
      if (use_metrics_) metrics_manager = BootstrapMetricsManager();

      std::unique_ptr<metrics::MetricsThread> metrics_thread = DISABLED;
      if (use_metrics_thread_) {
        NOISEPAGE_ASSERT(use_metrics_ && metrics_manager != DISABLED,
                         "Can't have a MetricsThread without a MetricsManager.");
        metrics_thread = std::make_unique<metrics::MetricsThread>(common::ManagedPointer(metrics_manager),
                                                                  std::chrono::microseconds{metrics_interval_});
      }

      std::unique_ptr<common::DedicatedThreadRegistry> thread_registry = DISABLED;
      if (use_thread_registry_ || use_logging_ || use_network_)
        thread_registry = std::make_unique<common::DedicatedThreadRegistry>(common::ManagedPointer(metrics_manager));

      auto buffer_segment_pool =
          std::make_unique<storage::RecordBufferSegmentPool>(record_buffer_segment_size_, record_buffer_segment_reuse_);

      std::unique_ptr<MessengerLayer> messenger_layer = DISABLED;
      if (use_messenger_) {
        messenger_layer = std::make_unique<MessengerLayer>(common::ManagedPointer(thread_registry), messenger_port_,
                                                           messenger_identity_);
      }

      std::unique_ptr<storage::ReplicationLogProvider> replication_log_provider = DISABLED;
      std::unique_ptr<replication::ReplicationManager> replication_manager = DISABLED;
      if (use_replication_) {
        NOISEPAGE_ASSERT(use_replication_, "Replication is enabled.");
        replication_log_provider =
            std::make_unique<storage::ReplicationLogProvider>(replication_timeout_, use_synchronous_replication_);
        replication_manager = std::make_unique<replication::ReplicationManager>(
            messenger_layer->GetMessenger(), messenger_identity_, replication_port_, replication_hosts_path_,
            common::ManagedPointer(replication_log_provider));
      }

      std::unique_ptr<storage::LogManager> log_manager = DISABLED;
      if (use_logging_) {
        if (use_replication_) {
          const uint64_t num_log_buffers_ = 100;
          const std::chrono::microseconds log_serialization_interval_{10};
          const std::chrono::milliseconds log_persist_interval_{20};
          const uint64_t log_persist_threshold_ = (1 << 20);  // 1MB
          log_manager = std::make_unique<storage::LogManager>(
              wal_file_path_, num_log_buffers_, log_serialization_interval_, log_persist_interval_,
              log_persist_threshold_,
              common::ManagedPointer(buffer_segment_pool), common::ManagedPointer(thread_registry),
              common::ManagedPointer(replication_manager));
        } else {
          log_manager = std::make_unique<storage::LogManager>(
              wal_file_path_, wal_num_buffers_, std::chrono::microseconds{wal_serialization_interval_},
              std::chrono::microseconds{wal_persist_interval_}, wal_persist_threshold_,
              common::ManagedPointer(buffer_segment_pool), common::ManagedPointer(thread_registry), nullptr);
        }
        log_manager->Start();
      }

      auto txn_layer = std::make_unique<TransactionLayer>(common::ManagedPointer(buffer_segment_pool), use_gc_,
                                                          common::ManagedPointer(log_manager));

      auto storage_layer =
          std::make_unique<StorageLayer>(common::ManagedPointer(txn_layer), block_store_size_, block_store_reuse_,
                                         use_gc_, common::ManagedPointer(log_manager));

      std::unique_ptr<CatalogLayer> catalog_layer = DISABLED;
      if (use_catalog_) {
        NOISEPAGE_ASSERT(use_gc_ && storage_layer->GetGarbageCollector() != DISABLED,
                         "Catalog needs GarbageCollector.");
        catalog_layer =
            std::make_unique<CatalogLayer>(common::ManagedPointer(txn_layer), common::ManagedPointer(storage_layer),
                                           common::ManagedPointer(log_manager), create_default_database_);
      }

      std::unique_ptr<storage::RecoveryManager> recovery_manager = DISABLED;
      if (use_replication_) {
        std::chrono::seconds replication_timeout{10};

        recovery_manager = std::make_unique<storage::RecoveryManager>(
            common::ManagedPointer<storage::AbstractLogProvider>(
                static_cast<storage::AbstractLogProvider *>(replication_log_provider.get())),
            catalog_layer->GetCatalog(), txn_layer->GetTransactionManager(), txn_layer->GetDeferredActionManager(),
            common::ManagedPointer(thread_registry), common::ManagedPointer(storage_layer->GetBlockStore()));
        replication_manager->SetRecoveryManager(common::ManagedPointer(recovery_manager));
        if (replication_port_ == 15446) {
          replication_manager->StartRecovery();
        }
      }

      std::unique_ptr<storage::GarbageCollectorThread> gc_thread = DISABLED;
      if (use_gc_thread_) {
        NOISEPAGE_ASSERT(use_gc_ && storage_layer->GetGarbageCollector() != DISABLED,
                         "GarbageCollectorThread needs GarbageCollector.");
        gc_thread = std::make_unique<storage::GarbageCollectorThread>(storage_layer->GetGarbageCollector(),
                                                                      std::chrono::microseconds{gc_interval_},
                                                                      common::ManagedPointer(metrics_manager));
      }

      std::unique_ptr<optimizer::StatsStorage> stats_storage = DISABLED;
      if (use_stats_storage_) {
        stats_storage = std::make_unique<optimizer::StatsStorage>();
      }

      std::unique_ptr<ExecutionLayer> execution_layer = DISABLED;
      if (use_execution_) {
        execution_layer = std::make_unique<ExecutionLayer>();
      }

      std::unique_ptr<trafficcop::TrafficCop> traffic_cop = DISABLED;
      if (use_traffic_cop_) {
        NOISEPAGE_ASSERT(use_catalog_ && catalog_layer->GetCatalog() != DISABLED,
                         "TrafficCopLayer needs the CatalogLayer.");
        NOISEPAGE_ASSERT(use_stats_storage_ && stats_storage != DISABLED, "TrafficCopLayer needs StatsStorage.");
        NOISEPAGE_ASSERT(use_execution_ && execution_layer != DISABLED, "TrafficCopLayer needs ExecutionLayer.");
        traffic_cop = std::make_unique<trafficcop::TrafficCop>(
            txn_layer->GetTransactionManager(), catalog_layer->GetCatalog(), DISABLED,
            common::ManagedPointer(settings_manager), common::ManagedPointer(stats_storage), optimizer_timeout_,
            use_query_cache_, execution_mode_);
      }

      std::unique_ptr<NetworkLayer> network_layer = DISABLED;
      if (use_network_) {
        NOISEPAGE_ASSERT(use_traffic_cop_ && traffic_cop != DISABLED, "NetworkLayer needs TrafficCopLayer.");
        network_layer =
            std::make_unique<NetworkLayer>(common::ManagedPointer(thread_registry), common::ManagedPointer(traffic_cop),
                                           network_port_, connection_thread_count_, uds_file_directory_);
      }

<<<<<<< HEAD
=======
      std::unique_ptr<MessengerLayer> messenger_layer = DISABLED;
      if (use_messenger_) {
        messenger_layer = std::make_unique<MessengerLayer>(common::ManagedPointer(thread_registry), messenger_port_,
                                                           messenger_identity_);
      }
      std::unique_ptr<modelserver::ModelServerManager> model_server_manager = DISABLED;
      if (model_server_enable_) {
        NOISEPAGE_ASSERT(use_messenger_, "Pilot requires messenger layer.");
        model_server_manager =
            std::make_unique<modelserver::ModelServerManager>(model_server_path_, messenger_layer->GetMessenger());
      }

>>>>>>> 7f2f6a28
      db_main->settings_manager_ = std::move(settings_manager);
      db_main->metrics_manager_ = std::move(metrics_manager);
      db_main->metrics_thread_ = std::move(metrics_thread);
      db_main->thread_registry_ = std::move(thread_registry);
      db_main->buffer_segment_pool_ = std::move(buffer_segment_pool);
      db_main->log_manager_ = std::move(log_manager);
      db_main->txn_layer_ = std::move(txn_layer);
      db_main->storage_layer_ = std::move(storage_layer);
      db_main->catalog_layer_ = std::move(catalog_layer);
      db_main->gc_thread_ = std::move(gc_thread);
      db_main->stats_storage_ = std::move(stats_storage);
      db_main->execution_layer_ = std::move(execution_layer);
      db_main->traffic_cop_ = std::move(traffic_cop);
      db_main->network_layer_ = std::move(network_layer);
      db_main->model_server_manager_ = std::move(model_server_manager);
      db_main->messenger_layer_ = std::move(messenger_layer);
      db_main->replication_manager_ = std::move(replication_manager);
      db_main->recovery_manager_ = std::move(recovery_manager);

      return db_main;
    }

    /**
     * @param value LogManager argument
     * @return self reference for chaining
     */
    Builder &SetWalFilePath(const std::string &value) {
      wal_file_path_ = value;
      return *this;
    }

    /**
     * @param param_map SettingsManager argument
     * @return self reference for chaining
     */
    Builder &SetSettingsParameterMap(std::unordered_map<settings::Param, settings::ParamInfo> &&param_map) {
      param_map_ = std::move(param_map);
      return *this;
    }

    /**
     * @param value use component
     * @return self reference for chaining
     */
    Builder &SetUseThreadRegistry(const bool value) {
      use_thread_registry_ = value;
      return *this;
    }

    /**
     * @param value use component
     * @return self reference for chaining
     */
    Builder &SetUseSettingsManager(const bool value) {
      use_settings_manager_ = value;
      return *this;
    }

    /**
     * @param value use component
     * @return self reference for chaining
     */
    Builder &SetUseMetrics(const bool value) {
      use_metrics_ = value;
      return *this;
    }

    /**
     * @param value use component
     * @return self reference for chaining
     */
    Builder &SetUseMetricsThread(const bool value) {
      use_metrics_thread_ = value;
      return *this;
    }

    /**
     * @param value use component
     * @return self reference for chaining
     */
    Builder &SetUseLogging(const bool value) {
      use_logging_ = value;
      return *this;
    }

    /**
     * @param value LogManager argument
     * @return self reference for chaining
     */
    Builder &SetWalNumBuffers(const uint64_t value) {
      wal_num_buffers_ = value;
      return *this;
    }

    /**
     * @param value LogManager argument
     * @return self reference for chaining
     */
    Builder &SetWalSerializationInterval(const uint64_t value) {
      wal_serialization_interval_ = value;
      return *this;
    }

    /**
     * @param value LogManager argument
     * @return self reference for chaining
     */
    Builder &SetWalPersistInterval(const uint64_t value) {
      wal_persist_interval_ = value;
      return *this;
    }

    /**
     * @param value LogManager argument
     * @return self reference for chaining
     */
    Builder &SetWalPersistThreshold(const uint64_t value) {
      wal_persist_threshold_ = value;
      return *this;
    }

    /**
     * @param value use component
     * @return self reference for chaining
     */
    Builder &SetUseGC(const bool value) {
      use_gc_ = value;
      return *this;
    }

    /**
     * @param value use component
     * @return self reference for chaining
     */
    Builder &SetUseCatalog(const bool value) {
      use_catalog_ = value;
      return *this;
    }

    /**
     * @param value whether CatalogLayer should create default database (set to false if recovering)
     * @return self reference for chaining
     */
    Builder &SetCreateDefaultDatabase(const bool value) {
      create_default_database_ = value;
      return *this;
    }

    /**
     * @param value use component
     * @return self reference for chaining
     */
    Builder &SetUseGCThread(const bool value) {
      use_gc_thread_ = value;
      return *this;
    }

    /**
     * @param value use component
     * @return self reference for chaining
     */
    Builder &SetUseTrafficCop(const bool value) {
      use_traffic_cop_ = value;
      return *this;
    }

    /**
     * @param value use component
     * @return self reference for chaining
     */
    Builder &SetUseStatsStorage(const bool value) {
      use_stats_storage_ = value;
      return *this;
    }

    /**
     * @param value use component
     * @return self reference for chaining
     */
    Builder &SetUseNetwork(const bool value) {
      use_network_ = value;
      return *this;
    }

    /**
     * @param value use component
     * @return self reference for chaining
     */
    Builder &SetUseMessenger(const bool value) {
      use_messenger_ = value;
      return *this;
    }

    /**
     * @param port Network port
     * @return self reference for chaining
     */
    Builder &SetNetworkPort(const uint16_t port) {
      network_port_ = port;
      return *this;
    }

    /**
     * @param port Messenger port
     * @return self reference for chaining
     */
    Builder &SetMessengerPort(const uint16_t port) {
      messenger_port_ = port;
      return *this;
    }

    /**
     * @param identity Messenger identity
     * @return self reference for chaining
     */
    Builder &SetMessengerIdentity(const std::string &identity) {
      messenger_identity_ = identity;
      return *this;
    }

    /**
     * @param identity Replication timeout
     * @return self reference for chaining
     */
    Builder &SetReplicationTimeout(const uint16_t timeout_seconds) {
      replication_timeout_ = std::chrono::seconds(timeout_seconds);
      return *this;
    }

    /**
     * @param identity Synchronous replication
     * @return self reference for chaining
     */
    Builder &SetSynchronousReplication(const bool value) {
      use_synchronous_replication_ = value;
      return *this;
    }

    /**
     * @param value RecordBufferSegmentPool argument
     * @return self reference for chaining
     */
    Builder &SetRecordBufferSegmentSize(const uint64_t value) {
      record_buffer_segment_size_ = value;
      return *this;
    }

    /**
     * @param value RecordBufferSegmentPool argument
     * @return self reference for chaining
     */
    Builder &SetRecordBufferSegmentReuse(const uint64_t value) {
      record_buffer_segment_reuse_ = value;
      return *this;
    }

    /**
     * @param value BlockStore argument
     * @return self reference for chaining
     */
    Builder &SetBlockStoreSize(const uint64_t value) {
      block_store_size_ = value;
      return *this;
    }

    /**
     * @param value BlockStore argument
     * @return self reference for chaining
     */
    Builder &SetBlockStoreReuse(const uint64_t value) {
      block_store_reuse_ = value;
      return *this;
    }

    /**
     * @param value TrafficCop argument
     * @return self reference for chaining
     */
    Builder &SetOptimizerTimeout(const uint64_t value) {
      optimizer_timeout_ = value;
      return *this;
    }

    /**
     * @param value use component
     * @return self reference for chaining
     */
    Builder &SetUseQueryCache(const bool value) {
      use_query_cache_ = value;
      return *this;
    }

    /**
     * @param value use component
     * @return self reference for chaining
     */
    Builder &SetUseReplication(const bool value) {
      use_replication_ = value;
      return *this;
    }

    /**
     * @param value use component
     * @return self reference for chaining
     */
    Builder &SetReplicationPort(const int value) {
      replication_port_ = value;
      return *this;
    }

    /**
     * @param value use component
     * @return self reference for chaining
     */
    Builder &SetUseExecution(const bool value) {
      use_execution_ = value;
      return *this;
    }

    /**
     * @param value use component
     * @return self reference for chaining
     */
    Builder &SetExecutionMode(const execution::vm::ExecutionMode value) {
      execution_mode_ = value;
      return *this;
    }

    /**
     * @param value with ModelServer enable
     * @return self reference for chaining
     */
    Builder &SetUseModelServer(const bool value) {
      model_server_enable_ = value;
      return *this;
    }

    /**
     * @param value model_server_path
     * @return self reference for chaining
     */
    Builder &SetModelServerPath(const std::string &value) {
      model_server_path_ = value;
      return *this;
    }

   private:
    std::unordered_map<settings::Param, settings::ParamInfo> param_map_;

    // These are meant to be reasonable defaults, mostly for tests. New settings should probably just mirror their
    // default values here. Larger scale tests and benchmarks may need to to use setters on the Builder to adjust these
    // before building DBMain. The real system should use the SettingsManager.
    bool use_settings_manager_ = false;
    bool use_thread_registry_ = false;
    bool use_metrics_ = false;
    uint32_t metrics_interval_ = 10000;
    bool use_metrics_thread_ = false;
    bool query_trace_metrics_ = false;
    bool pipeline_metrics_ = false;
    uint32_t pipeline_metrics_interval_ = 9;
    bool transaction_metrics_ = false;
    bool logging_metrics_ = false;
    bool gc_metrics_ = false;
    bool bind_command_metrics_ = false;
    bool execute_command_metrics_ = false;
    //uint64_t record_buffer_segment_size_ = 1e5;
    //uint64_t record_buffer_segment_reuse_ = 1e4;
    uint64_t record_buffer_segment_size_ = 1e6;
    uint64_t record_buffer_segment_reuse_ = 1e6;
    std::string wal_file_path_ = "wal.log";
    uint64_t wal_num_buffers_ = 100;
    int32_t wal_serialization_interval_ = 100;
    int32_t wal_persist_interval_ = 100;
    uint64_t wal_persist_threshold_ = static_cast<uint64_t>(1 << 20);
    bool use_logging_ = false;
    bool use_gc_ = false;
    bool use_catalog_ = false;
    bool create_default_database_ = true;
    uint64_t block_store_size_ = 1e5;
    //uint64_t block_store_reuse_ = 1e3;
    uint64_t block_store_reuse_ = 1e4;
    int32_t gc_interval_ = 1000;
    bool use_gc_thread_ = false;
    bool use_stats_storage_ = false;
    bool use_execution_ = false;
    bool use_traffic_cop_ = false;
    uint64_t optimizer_timeout_ = 5000;
    bool use_query_cache_ = true;
    execution::vm::ExecutionMode execution_mode_ = execution::vm::ExecutionMode::Interpret;
    uint16_t network_port_ = 15721;
    std::string uds_file_directory_ = "/tmp/";
    uint16_t connection_thread_count_ = 4;
    bool use_network_ = false;
    bool use_messenger_ = false;
    bool use_replication_ = false;
    uint16_t messenger_port_ = 9022;
    std::string messenger_identity_ = "primary";
<<<<<<< HEAD
    uint16_t replication_port_ = 15445;
    std::string replication_hosts_path_ = "../../build-support/data/replication.conf";
    std::chrono::seconds replication_timeout_{10};
    bool use_synchronous_replication_ = false;
=======
    bool model_server_enable_ = false;
    /**
     * The ModelServer script is located at PROJECT_ROOT/script/model by default, and also assume
     * the build binary at PROJECT_ROOT/build/bin/noisepage. This should be override or set explicitly
     * in use cases where such assumptions are no longer true.
     */
    std::string model_server_path_ = "../../script/model/model_server.py";
>>>>>>> 7f2f6a28

    /**
     * Instantiates the SettingsManager and reads all of the settings to override the Builder's settings.
     * @return
     */
    std::unique_ptr<settings::SettingsManager> BootstrapSettingsManager(const common::ManagedPointer<DBMain> db_main) {
      std::unique_ptr<settings::SettingsManager> settings_manager;
      NOISEPAGE_ASSERT(!param_map_.empty(), "Settings parameter map was never set.");
      settings_manager = std::make_unique<settings::SettingsManager>(db_main, std::move(param_map_));

      record_buffer_segment_size_ =
          static_cast<uint64_t>(settings_manager->GetInt(settings::Param::record_buffer_segment_size));
      record_buffer_segment_reuse_ =
          static_cast<uint64_t>(settings_manager->GetInt(settings::Param::record_buffer_segment_reuse));
      block_store_size_ = static_cast<uint64_t>(settings_manager->GetInt(settings::Param::block_store_size));
      block_store_reuse_ = static_cast<uint64_t>(settings_manager->GetInt(settings::Param::block_store_reuse));

      use_logging_ = settings_manager->GetBool(settings::Param::wal_enable);
      if (use_logging_) {
        wal_file_path_ = settings_manager->GetString(settings::Param::wal_file_path);
        wal_num_buffers_ = static_cast<uint64_t>(settings_manager->GetInt64(settings::Param::wal_num_buffers));
        wal_serialization_interval_ = settings_manager->GetInt(settings::Param::wal_serialization_interval);
        wal_persist_interval_ = settings_manager->GetInt(settings::Param::wal_persist_interval);
        wal_persist_threshold_ =
            static_cast<uint64_t>(settings_manager->GetInt64(settings::Param::wal_persist_threshold));
      }

      use_metrics_ = settings_manager->GetBool(settings::Param::metrics);
      use_metrics_thread_ = settings_manager->GetBool(settings::Param::use_metrics_thread);

      gc_interval_ = settings_manager->GetInt(settings::Param::gc_interval);

      uds_file_directory_ = settings_manager->GetString(settings::Param::uds_file_directory);
      // TODO(WAN): open an issue for handling settings.
      //  If you set it with the builder, it gets overwritten.
      //  If you set it with the setting manager, it isn't mutable.
      network_port_ = static_cast<uint16_t>(settings_manager->GetInt(settings::Param::port));
      connection_thread_count_ =
          static_cast<uint16_t>(settings_manager->GetInt(settings::Param::connection_thread_count));
      optimizer_timeout_ = static_cast<uint64_t>(settings_manager->GetInt(settings::Param::task_execution_timeout));
      use_query_cache_ = settings_manager->GetBool(settings::Param::use_query_cache);

      execution_mode_ = settings_manager->GetBool(settings::Param::compiled_query_execution)
                            ? execution::vm::ExecutionMode::Compiled
                            : execution::vm::ExecutionMode::Interpret;

      query_trace_metrics_ = settings_manager->GetBool(settings::Param::query_trace_metrics_enable);
      pipeline_metrics_ = settings_manager->GetBool(settings::Param::pipeline_metrics_enable);
      pipeline_metrics_interval_ = settings_manager->GetInt(settings::Param::pipeline_metrics_interval);
      transaction_metrics_ = settings_manager->GetBool(settings::Param::transaction_metrics_enable);
      logging_metrics_ = settings_manager->GetBool(settings::Param::logging_metrics_enable);
      gc_metrics_ = settings_manager->GetBool(settings::Param::gc_metrics_enable);
      bind_command_metrics_ = settings_manager->GetBool(settings::Param::bind_command_metrics_enable);
      execute_command_metrics_ = settings_manager->GetBool(settings::Param::execute_command_metrics_enable);

      use_messenger_ = settings_manager->GetBool(settings::Param::messenger_enable);
<<<<<<< HEAD
      messenger_port_ = settings_manager->GetInt(settings::Param::messenger_port);
      messenger_identity_ = settings_manager->GetString(settings::Param::messenger_identity);
      use_replication_ = settings_manager->GetBool(settings::Param::replication_enable);
      replication_port_ = settings_manager->GetInt(settings::Param::replication_port);
      replication_hosts_path_ = settings_manager->GetString(settings::Param::replication_hosts_path);
=======
      model_server_enable_ = settings_manager->GetBool(settings::Param::model_server_enable);
      model_server_path_ = settings_manager->GetString(settings::Param::model_server_path);
>>>>>>> 7f2f6a28

      return settings_manager;
    }

    /**
     * Instantiate the MetricsManager and enable metrics for components arrocding to the Builder's settings.
     * @return
     */
    std::unique_ptr<metrics::MetricsManager> BootstrapMetricsManager() {
      std::unique_ptr<metrics::MetricsManager> metrics_manager = std::make_unique<metrics::MetricsManager>();
      metrics_manager->SetMetricSampleInterval(metrics::MetricsComponent::EXECUTION_PIPELINE,
                                               pipeline_metrics_interval_);

      if (query_trace_metrics_) metrics_manager->EnableMetric(metrics::MetricsComponent::QUERY_TRACE);
      if (pipeline_metrics_) metrics_manager->EnableMetric(metrics::MetricsComponent::EXECUTION_PIPELINE);
      if (transaction_metrics_) metrics_manager->EnableMetric(metrics::MetricsComponent::TRANSACTION);
      if (logging_metrics_) metrics_manager->EnableMetric(metrics::MetricsComponent::LOGGING);
      if (gc_metrics_) metrics_manager->EnableMetric(metrics::MetricsComponent::GARBAGECOLLECTION);
      if (bind_command_metrics_) metrics_manager->EnableMetric(metrics::MetricsComponent::BIND_COMMAND);
      if (execute_command_metrics_) metrics_manager->EnableMetric(metrics::MetricsComponent::EXECUTE_COMMAND);

      return metrics_manager;
    }
  };

  /**
   * @return ManagedPointer to the component, can be nullptr if disabled
   */
  common::ManagedPointer<settings::SettingsManager> GetSettingsManager() const {
    return common::ManagedPointer(settings_manager_);
  }

  /**
   * @return ManagedPointer to the component, can be nullptr if disabled
   */
  common::ManagedPointer<metrics::MetricsManager> GetMetricsManager() const {
    return common::ManagedPointer(metrics_manager_);
  }

  /**
   * @return ManagedPointer to the component, can be nullptr if disabled
   */
  common::ManagedPointer<metrics::MetricsThread> GetMetricsThread() const {
    return common::ManagedPointer(metrics_thread_);
  }

  /**
   * @return ManagedPointer to the component, can be nullptr if disabled
   */
  common::ManagedPointer<common::DedicatedThreadRegistry> GetThreadRegistry() const {
    return common::ManagedPointer(thread_registry_);
  }

  /**
   * @return ManagedPointer to the component
   */
  common::ManagedPointer<storage::RecordBufferSegmentPool> GetBufferSegmentPool() const {
    return common::ManagedPointer(buffer_segment_pool_);
  }

  /**
   * @return ManagedPointer to the component, can be nullptr if disabled
   */
  common::ManagedPointer<storage::LogManager> GetLogManager() const { return common::ManagedPointer(log_manager_); }

  /**
   * @return ManagedPointer to the component
   */
  common::ManagedPointer<TransactionLayer> GetTransactionLayer() const { return common::ManagedPointer(txn_layer_); }

  /**
   * @return ManagedPointer to the component
   */
  common::ManagedPointer<StorageLayer> GetStorageLayer() const { return common::ManagedPointer(storage_layer_); }

  /**
   * @return ManagedPointer to the component, can be nullptr if disabled
   */
  common::ManagedPointer<CatalogLayer> GetCatalogLayer() const { return common::ManagedPointer(catalog_layer_); }

  /**
   * @return ManagedPointer to the component, can be nullptr if disabled
   */
  common::ManagedPointer<storage::GarbageCollectorThread> GetGarbageCollectorThread() const {
    return common::ManagedPointer(gc_thread_);
  }

  /**
   * @return ManagedPointer to the component, can be nullptr if disabled
   */
  common::ManagedPointer<trafficcop::TrafficCop> GetTrafficCop() const { return common::ManagedPointer(traffic_cop_); }

  /**
   * @return ManagedPointer to the component, can be nullptr if disabled
   */
  common::ManagedPointer<optimizer::StatsStorage> GetStatsStorage() const {
    return common::ManagedPointer(stats_storage_);
  }

  /**
   * @return ManagedPointer to the component, can be nullptr if disabled
   */
  common::ManagedPointer<NetworkLayer> GetNetworkLayer() const { return common::ManagedPointer(network_layer_); }

  /**
   * @return ManagedPointer to the component, can be nullptr if disabled
   */
  common::ManagedPointer<ExecutionLayer> GetExecutionLayer() const { return common::ManagedPointer(execution_layer_); }

  /** @return ManagedPointer to the MessengerLayer, can be nullptr if disabled. */
  common::ManagedPointer<MessengerLayer> GetMessengerLayer() const { return common::ManagedPointer(messenger_layer_); }

<<<<<<< HEAD
  /** @return ManagedPointer to the component, can be nullptr if disabled. */
  common::ManagedPointer<replication::ReplicationManager> GetReplicationManager() const {
    return common::ManagedPointer(replication_manager_);
  }

  /** @return ManagedPointer to the component, can be nullptr if disabled. */
  common::ManagedPointer<storage::RecoveryManager> GetRecoveryManager() const {
    return common::ManagedPointer(recovery_manager_);
=======
  /** @return ManagedPointer to the ModelServerManager, can be nullptr if disabled. */
  common::ManagedPointer<modelserver::ModelServerManager> GetModelServerManager() const {
    return common::ManagedPointer(model_server_manager_);
>>>>>>> 7f2f6a28
  }

 private:
  // Order matters here for destruction order
  std::unique_ptr<settings::SettingsManager> settings_manager_;
  std::unique_ptr<metrics::MetricsManager> metrics_manager_;
  std::unique_ptr<metrics::MetricsThread> metrics_thread_;
  std::unique_ptr<common::DedicatedThreadRegistry> thread_registry_;
  std::unique_ptr<storage::RecordBufferSegmentPool> buffer_segment_pool_;
  std::unique_ptr<storage::LogManager> log_manager_;
  std::unique_ptr<TransactionLayer> txn_layer_;
  std::unique_ptr<StorageLayer> storage_layer_;
  std::unique_ptr<CatalogLayer> catalog_layer_;
  std::unique_ptr<storage::GarbageCollectorThread>
      gc_thread_;  // thread needs to die before manual invocations of GC in CatalogLayer and others
  std::unique_ptr<optimizer::StatsStorage> stats_storage_;
  std::unique_ptr<ExecutionLayer> execution_layer_;
  std::unique_ptr<trafficcop::TrafficCop> traffic_cop_;
  std::unique_ptr<NetworkLayer> network_layer_;
  std::unique_ptr<modelserver::ModelServerManager> model_server_manager_;
  std::unique_ptr<MessengerLayer> messenger_layer_;
  std::unique_ptr<replication::ReplicationManager> replication_manager_;
  std::unique_ptr<storage::RecoveryManager> recovery_manager_;
};

}  // namespace noisepage<|MERGE_RESOLUTION|>--- conflicted
+++ resolved
@@ -17,11 +17,8 @@
 #include "network/postgres/postgres_command_factory.h"
 #include "network/postgres/postgres_protocol_interpreter.h"
 #include "optimizer/statistics/stats_storage.h"
-<<<<<<< HEAD
 #include "replication/replication_manager.h"
-=======
 #include "self_driving/model_server/model_server_manager.h"
->>>>>>> 7f2f6a28
 #include "settings/settings_manager.h"
 #include "settings/settings_param.h"
 #include "storage/garbage_collector_thread.h"
@@ -417,8 +414,6 @@
 
       std::unique_ptr<storage::RecoveryManager> recovery_manager = DISABLED;
       if (use_replication_) {
-        std::chrono::seconds replication_timeout{10};
-
         recovery_manager = std::make_unique<storage::RecoveryManager>(
             common::ManagedPointer<storage::AbstractLogProvider>(
                 static_cast<storage::AbstractLogProvider *>(replication_log_provider.get())),
@@ -469,13 +464,6 @@
                                            network_port_, connection_thread_count_, uds_file_directory_);
       }
 
-<<<<<<< HEAD
-=======
-      std::unique_ptr<MessengerLayer> messenger_layer = DISABLED;
-      if (use_messenger_) {
-        messenger_layer = std::make_unique<MessengerLayer>(common::ManagedPointer(thread_registry), messenger_port_,
-                                                           messenger_identity_);
-      }
       std::unique_ptr<modelserver::ModelServerManager> model_server_manager = DISABLED;
       if (model_server_enable_) {
         NOISEPAGE_ASSERT(use_messenger_, "Pilot requires messenger layer.");
@@ -483,7 +471,6 @@
             std::make_unique<modelserver::ModelServerManager>(model_server_path_, messenger_layer->GetMessenger());
       }
 
->>>>>>> 7f2f6a28
       db_main->settings_manager_ = std::move(settings_manager);
       db_main->metrics_manager_ = std::move(metrics_manager);
       db_main->metrics_thread_ = std::move(metrics_thread);
@@ -849,10 +836,8 @@
     bool gc_metrics_ = false;
     bool bind_command_metrics_ = false;
     bool execute_command_metrics_ = false;
-    //uint64_t record_buffer_segment_size_ = 1e5;
-    //uint64_t record_buffer_segment_reuse_ = 1e4;
-    uint64_t record_buffer_segment_size_ = 1e6;
-    uint64_t record_buffer_segment_reuse_ = 1e6;
+    uint64_t record_buffer_segment_size_ = 1e5;
+    uint64_t record_buffer_segment_reuse_ = 1e4;
     std::string wal_file_path_ = "wal.log";
     uint64_t wal_num_buffers_ = 100;
     int32_t wal_serialization_interval_ = 100;
@@ -863,8 +848,7 @@
     bool use_catalog_ = false;
     bool create_default_database_ = true;
     uint64_t block_store_size_ = 1e5;
-    //uint64_t block_store_reuse_ = 1e3;
-    uint64_t block_store_reuse_ = 1e4;
+    uint64_t block_store_reuse_ = 1e3;
     int32_t gc_interval_ = 1000;
     bool use_gc_thread_ = false;
     bool use_stats_storage_ = false;
@@ -881,12 +865,10 @@
     bool use_replication_ = false;
     uint16_t messenger_port_ = 9022;
     std::string messenger_identity_ = "primary";
-<<<<<<< HEAD
     uint16_t replication_port_ = 15445;
     std::string replication_hosts_path_ = "../../build-support/data/replication.conf";
     std::chrono::seconds replication_timeout_{10};
     bool use_synchronous_replication_ = false;
-=======
     bool model_server_enable_ = false;
     /**
      * The ModelServer script is located at PROJECT_ROOT/script/model by default, and also assume
@@ -894,7 +876,6 @@
      * in use cases where such assumptions are no longer true.
      */
     std::string model_server_path_ = "../../script/model/model_server.py";
->>>>>>> 7f2f6a28
 
     /**
      * Instantiates the SettingsManager and reads all of the settings to override the Builder's settings.
@@ -951,16 +932,13 @@
       execute_command_metrics_ = settings_manager->GetBool(settings::Param::execute_command_metrics_enable);
 
       use_messenger_ = settings_manager->GetBool(settings::Param::messenger_enable);
-<<<<<<< HEAD
       messenger_port_ = settings_manager->GetInt(settings::Param::messenger_port);
       messenger_identity_ = settings_manager->GetString(settings::Param::messenger_identity);
       use_replication_ = settings_manager->GetBool(settings::Param::replication_enable);
       replication_port_ = settings_manager->GetInt(settings::Param::replication_port);
       replication_hosts_path_ = settings_manager->GetString(settings::Param::replication_hosts_path);
-=======
       model_server_enable_ = settings_manager->GetBool(settings::Param::model_server_enable);
       model_server_path_ = settings_manager->GetString(settings::Param::model_server_path);
->>>>>>> 7f2f6a28
 
       return settings_manager;
     }
@@ -1073,7 +1051,6 @@
   /** @return ManagedPointer to the MessengerLayer, can be nullptr if disabled. */
   common::ManagedPointer<MessengerLayer> GetMessengerLayer() const { return common::ManagedPointer(messenger_layer_); }
 
-<<<<<<< HEAD
   /** @return ManagedPointer to the component, can be nullptr if disabled. */
   common::ManagedPointer<replication::ReplicationManager> GetReplicationManager() const {
     return common::ManagedPointer(replication_manager_);
@@ -1082,11 +1059,11 @@
   /** @return ManagedPointer to the component, can be nullptr if disabled. */
   common::ManagedPointer<storage::RecoveryManager> GetRecoveryManager() const {
     return common::ManagedPointer(recovery_manager_);
-=======
+  }
+
   /** @return ManagedPointer to the ModelServerManager, can be nullptr if disabled. */
   common::ManagedPointer<modelserver::ModelServerManager> GetModelServerManager() const {
     return common::ManagedPointer(model_server_manager_);
->>>>>>> 7f2f6a28
   }
 
  private:
