#pragma once

#include <memory>
#include <unordered_map>
#include <utility>
#include "common/action_context.h"
#include "common/stat_registry.h"
#include "common/worker_pool.h"
#include "metrics/metrics_manager.h"
#include "network/terrier_server.h"
#include "settings/settings_manager.h"
#include "settings/settings_param.h"
#include "storage/garbage_collector_thread.h"
#include "transaction/transaction_manager.h"

namespace terrier {

namespace settings {
class SettingsManager;
class SettingsTests;
class Callbacks;
}  // namespace settings

namespace metrics {
class MetricsTests;
}

namespace storage {
class WriteAheadLoggingTests;
}

namespace common {
class DedicatedThreadRegistry;
}

/**
 * The DBMain Class holds all the singleton pointers. It has the full knowledge
 * of the whole database systems and serves as a global context of the system.
 * *Only the settings manager should be able to access the DBMain object.*
 */
class DBMain {
 public:
  /**
   * The constructor of DBMain
   * This function boots the backend components.
   * It initializes the following components in the following order:
   *    Debug loggers
   *    Stats registry (counters)
   *    Buffer segment pools
   *    Transaction manager
   *    Garbage collector thread
   *    Catalog
   *    Settings manager
   *    Log manager
   *    Worker pool
   * @param param_map a map stores setting values
   */
  explicit DBMain(std::unordered_map<settings::Param, settings::ParamInfo> &&param_map);

  ~DBMain() {
    ForceShutdown();
    // TODO(Matt): might as well make these std::unique_ptr, but then will need to refactor other classes to take
    // ManagedPointers unless we want a bunch of .get()s, which sounds like a future PR
    delete gc_thread_;
<<<<<<< HEAD
    delete metrics_manager_;
=======
    delete garbage_collector_;
>>>>>>> 2159c73d
    delete settings_manager_;
    delete txn_manager_;
    delete timestamp_manager_;
    delete buffer_segment_pool_;
    delete thread_pool_;
    delete log_manager_;
    delete connection_handle_factory_;
    delete server_;
    delete command_factory_;
    delete provider_;
    delete t_cop_;
    delete thread_registry_;
  }

  /**
   * Boots the traffic cop and networking layer, starts the server loop.
   * It will block until server shuts down.
   */
  void Run();

  /**
   * Shuts down the server.
   * It is worth noting that in normal cases, terrier will shut down and return from Run().
   * So, use this function only when you want to shutdown the server from code.
   * For example, in the end of unit tests when you want to shut down your test server.
   */
  void ForceShutdown();

 private:
  friend class settings::SettingsManager;
  friend class settings::SettingsTests;
  friend class settings::Callbacks;
  friend class metrics::MetricsTests;
  std::shared_ptr<common::StatisticsRegistry> main_stat_reg_;
  std::unordered_map<settings::Param, settings::ParamInfo> param_map_;
  transaction::TimestampManager *timestamp_manager_;
  transaction::TransactionManager *txn_manager_;
  settings::SettingsManager *settings_manager_;
  storage::LogManager *log_manager_;
  storage::GarbageCollector *garbage_collector_;
  storage::GarbageCollectorThread *gc_thread_;
  network::TerrierServer *server_;
  storage::RecordBufferSegmentPool *buffer_segment_pool_;
  common::WorkerPool *thread_pool_;
  trafficcop::TrafficCop *t_cop_;
  network::PostgresCommandFactory *command_factory_;
  network::ConnectionHandleFactory *connection_handle_factory_;
  network::ProtocolInterpreter::Provider *provider_;
  metrics::MetricsManager *metrics_manager_;
  common::DedicatedThreadRegistry *thread_registry_;

  bool running_ = false;

  /**
   * Cleans up and exit.
   */
  void CleanUp();
};

}  // namespace terrier<|MERGE_RESOLUTION|>--- conflicted
+++ resolved
@@ -62,11 +62,8 @@
     // TODO(Matt): might as well make these std::unique_ptr, but then will need to refactor other classes to take
     // ManagedPointers unless we want a bunch of .get()s, which sounds like a future PR
     delete gc_thread_;
-<<<<<<< HEAD
     delete metrics_manager_;
-=======
     delete garbage_collector_;
->>>>>>> 2159c73d
     delete settings_manager_;
     delete txn_manager_;
     delete timestamp_manager_;
