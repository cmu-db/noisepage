--- conflicted
+++ resolved
@@ -328,12 +328,8 @@
         TERRIER_ASSERT(use_gc_ && storage_layer->GetGarbageCollector() != DISABLED,
                        "GarbageCollectorThread needs GarbageCollector.");
         gc_thread = std::make_unique<storage::GarbageCollectorThread>(storage_layer->GetGarbageCollector(),
-<<<<<<< HEAD
                                                                       std::chrono::milliseconds{gc_interval_},
                                                                       common::ManagedPointer(log_manager),
-=======
-                                                                      std::chrono::microseconds{gc_interval_},
->>>>>>> ecc317f5
                                                                       common::ManagedPointer(metrics_manager));
       }
 
