#pragma once

#include <memory>
#include <string>
#include <unordered_map>
#include <utility>

#include "catalog/catalog.h"
#include "common/action_context.h"
#include "common/dedicated_thread_registry.h"
#include "common/managed_pointer.h"
#include "messenger/messenger.h"
#include "metrics/metrics_thread.h"
#include "network/connection_handle_factory.h"
#include "network/noisepage_server.h"
#include "network/postgres/postgres_command_factory.h"
#include "network/postgres/postgres_protocol_interpreter.h"
#include "optimizer/statistics/stats_storage.h"
#include "replication/replication_manager.h"
#include "self_driving/model_server/model_server_manager.h"
#include "self_driving/pilot/pilot.h"
#include "self_driving/pilot/pilot_thread.h"
#include "settings/settings_manager.h"
#include "settings/settings_param.h"
#include "storage/garbage_collector_thread.h"
#include "storage/recovery/recovery_manager.h"
#include "traffic_cop/traffic_cop.h"
#include "transaction/deferred_action_manager.h"
#include "transaction/transaction_manager.h"

namespace noisepage {

namespace settings {
class SettingsManager;
class Callbacks;
}  // namespace settings

namespace trafficcop {
class TrafficCopTests;
}

/**
 * The DBMain Class holds all the singleton pointers. It is mostly useful for coordinating dependencies between
 * components, particularly at destruction since there are implicit dependencies in the interaction of various
 * components.
 * Use the Builder to request the components that you want, and it should detect if you missed a dependency at
 * construction on Build().
 * DBMain should never be passed as a dependency to any components. Component dependencies should be explicit
 * constructor arguments. This also means that the Getters for components on DBMain are really only meant for testing
 * purposes, since the main() function's scope (either in a benchmark, test, or the DBMS executable) is the only scope
 * with access to the DBMain object.
 */
class DBMain {
 public:
  ~DBMain();

  /**
   * Boots the traffic cop and networking layer, starts the server loop.
   * It will block until server shuts down.
   */
  void Run();

  /**
   * Shuts down the server.
   * It is worth noting that in normal cases, noisepage will shut down and return from Run().
   * So, use this function only when you want to shutdown the server from code.
   * For example, in the end of unit tests when you want to shut down your test server.
   */
  void ForceShutdown();

  /**
   * TimestampManager, DeferredActionManager, and TransactionManager
   */
  class TransactionLayer {
   public:
    /**
     * @param buffer_segment_pool non-null required component
     * @param gc_enabled argument to the TransactionManager
     * @param wal_async_commit_enable true if commit callbacks should be invoked by TransactionManager at commit time
     * rather than waiting until durable on disk and being invoked by the WAL worker. Doesn't make sense to set to true
     * if WAL is not enabled.
     * @param log_manager argument to the TransactionManager
     */
    TransactionLayer(const common::ManagedPointer<storage::RecordBufferSegmentPool> buffer_segment_pool,
                     const bool gc_enabled, const bool wal_async_commit_enable,
                     const common::ManagedPointer<storage::LogManager> log_manager) {
      NOISEPAGE_ASSERT(buffer_segment_pool != nullptr, "Need a buffer segment pool for Transaction layer.");
      NOISEPAGE_ASSERT(!wal_async_commit_enable || (wal_async_commit_enable && log_manager != DISABLED),
                       "Doesn't make sense to enable async commit without enabling logging.");
      timestamp_manager_ = std::make_unique<transaction::TimestampManager>();
      deferred_action_manager_ =
          std::make_unique<transaction::DeferredActionManager>(common::ManagedPointer(timestamp_manager_));
      txn_manager_ = std::make_unique<transaction::TransactionManager>(
          common::ManagedPointer(timestamp_manager_), common::ManagedPointer(deferred_action_manager_),
          buffer_segment_pool, gc_enabled, wal_async_commit_enable, log_manager);
    }

    /**
     * @return ManagedPointer to the component
     */
    common::ManagedPointer<transaction::TimestampManager> GetTimestampManager() const {
      return common::ManagedPointer(timestamp_manager_);
    }

    /**
     * @return ManagedPointer to the component
     */
    common::ManagedPointer<transaction::DeferredActionManager> GetDeferredActionManager() const {
      return common::ManagedPointer(deferred_action_manager_);
    }

    /**
     * @return ManagedPointer to the component
     */
    common::ManagedPointer<transaction::TransactionManager> GetTransactionManager() const {
      return common::ManagedPointer(txn_manager_);
    }

   private:
    // Order matters here for destruction order
    std::unique_ptr<transaction::TimestampManager> timestamp_manager_;
    std::unique_ptr<transaction::DeferredActionManager> deferred_action_manager_;
    std::unique_ptr<transaction::TransactionManager> txn_manager_;
  };

  /**
   * BlockStore and GarbageCollector
   * Additionally, a shared empty buffer queue that people push to.
   */
  class StorageLayer {
   public:
    /**
     * @param txn_layer arguments to the GarbageCollector
     * @param block_store_size_limit argument to the BlockStore
     * @param block_store_reuse_limit argument to the BlockStore
     * @param use_gc enable GarbageCollector
     * @param log_manager needed for safe destruction of StorageLayer
     */
    StorageLayer(const common::ManagedPointer<TransactionLayer> txn_layer, const uint64_t block_store_size_limit,
                 const uint64_t block_store_reuse_limit, const bool use_gc,
                 const common::ManagedPointer<storage::LogManager> log_manager,
                 std::unique_ptr<common::ConcurrentBlockingQueue<storage::BufferedLogWriter *>> empty_buffer_queue)
        : empty_buffer_queue_(std::move(empty_buffer_queue)),
          deferred_action_manager_(txn_layer->GetDeferredActionManager()),
          log_manager_(log_manager) {
      if (use_gc)
        garbage_collector_ = std::make_unique<storage::GarbageCollector>(txn_layer->GetTimestampManager(),
                                                                         txn_layer->GetDeferredActionManager(),
                                                                         txn_layer->GetTransactionManager(), DISABLED);

      block_store_ = std::make_unique<storage::BlockStore>(block_store_size_limit, block_store_reuse_limit);
    }

    ~StorageLayer() {
      if (garbage_collector_ != DISABLED) {
        // flush the system
        deferred_action_manager_->FullyPerformGC(common::ManagedPointer(garbage_collector_), log_manager_);
      }
      if (log_manager_ != DISABLED) {
        // stop the LogManager and make sure all buffers are released
        log_manager_->PersistAndStop();
      }
    }

    /**
     * @return ManagedPointer to the component, can be nullptr if disabled
     */
    common::ManagedPointer<storage::GarbageCollector> GetGarbageCollector() const {
      return common::ManagedPointer(garbage_collector_);
    }

    /**
     * @return ManagedPointer to the component
     */
    common::ManagedPointer<storage::BlockStore> GetBlockStore() const { return common::ManagedPointer(block_store_); }

    /**
     * @return A pointer to the empty buffer queue that is shared by separate components of the system.
     *         Currently, the buffers are shared by LogSerializerTask and ReplicationManager.
     */
    common::ManagedPointer<common::ConcurrentBlockingQueue<storage::BufferedLogWriter *>> GetEmptyBufferQueue() {
      return common::ManagedPointer(empty_buffer_queue_);
    }

   private:
    // Order currently does not matter in this layer
    std::unique_ptr<storage::BlockStore> block_store_;
    std::unique_ptr<storage::GarbageCollector> garbage_collector_;
    std::unique_ptr<common::ConcurrentBlockingQueue<storage::BufferedLogWriter *>> empty_buffer_queue_;

    // External dependencies for this layer
    const common::ManagedPointer<transaction::DeferredActionManager> deferred_action_manager_;
    const common::ManagedPointer<storage::LogManager> log_manager_;
  };

  /**
   * Catalog, but needs a layer due to some complex teardown logic
   */
  class CatalogLayer {
   public:
    /**
     * @param txn_layer arguments to the Catalog
     * @param storage_layer arguments to the Catalog
     * @param log_manager needed for safe destruction of CatalogLayer if logging is enabled
     * @param create_default_database bootstrap the default database, false is used when recovering the Catalog
     */
    CatalogLayer(const common::ManagedPointer<TransactionLayer> txn_layer,
                 const common::ManagedPointer<StorageLayer> storage_layer,
                 const common::ManagedPointer<storage::LogManager> log_manager, const bool create_default_database)
        : deferred_action_manager_(txn_layer->GetDeferredActionManager()),
          garbage_collector_(storage_layer->GetGarbageCollector()),
          log_manager_(log_manager) {
      NOISEPAGE_ASSERT(garbage_collector_ != DISABLED, "Required component missing.");

      catalog_ = std::make_unique<catalog::Catalog>(txn_layer->GetTransactionManager(), storage_layer->GetBlockStore(),
                                                    garbage_collector_);

      // Bootstrap the default database in the catalog.
      if (create_default_database) {
        auto *bootstrap_txn = txn_layer->GetTransactionManager()->BeginTransaction();
        catalog_->CreateDatabase(common::ManagedPointer(bootstrap_txn), catalog::DEFAULT_DATABASE, true);
        txn_layer->GetTransactionManager()->Commit(bootstrap_txn, transaction::TransactionUtil::EmptyCallback, nullptr);
      }

      // Run the GC to get a clean system. This needs to be done before instantiating the GC thread
      // because the GC is not thread-safe
      deferred_action_manager_->FullyPerformGC(garbage_collector_, log_manager_);
    }

    ~CatalogLayer() {
      // Ensure all user-driven transactions are fully flushed and GC'd
      deferred_action_manager_->FullyPerformGC(common::ManagedPointer(garbage_collector_), log_manager_);
      // Identify and schedule deletion of remaining tables and objects (generates txns and deferred actions).
      // Specifically, this will generate the following (Note: these transactions are read-only and there are no logical
      // deletes of the data as that would cause replicas to replay :
      //
      // CatalogTearDown:
      //   BEGIN
      //     For each database:
      //       DEFER {
      //         database.TearDown()
      //         delete database
      //       }
      //     DEFER deletion of pg_database objects
      //   COMMIT
      //
      // DatabaseTearDown:
      //   BEGIN
      //     For each stored object:
      //       DEFER deletion of object
      //   COMMIT
      //
      // TODO(John): We could eagerly execute the database.TearDown() and delete calls, but this would force us into
      // sequential execution of TearDown when we could potentially multithread the table scans of each database catalog
      // using DAF.
      catalog_->TearDown();
      // Ensure these resources are properly released.
      deferred_action_manager_->FullyPerformGC(common::ManagedPointer(garbage_collector_), log_manager_);
    }

    /**
     * @return ManagedPointer to the component
     */
    common::ManagedPointer<catalog::Catalog> GetCatalog() const { return common::ManagedPointer(catalog_); }

   private:
    // Order currently does not matter in this layer
    std::unique_ptr<catalog::Catalog> catalog_;

    // External dependencies for this layer
    const common::ManagedPointer<transaction::DeferredActionManager> deferred_action_manager_;
    const common::ManagedPointer<storage::GarbageCollector> garbage_collector_;
    const common::ManagedPointer<storage::LogManager> log_manager_;
  };

  /**
   * ConnectionHandleFactory, CommandFactory, ProtocolInterpreterProvider, Server
   */
  class NetworkLayer {
   public:
    /**
     * @param thread_registry argument to the TerrierServer
     * @param traffic_cop argument to the ConnectionHandleFactor
     * @param port argument to TerrierServer
     * @param connection_thread_count argument to TerrierServer
     * @param socket_directory argument to TerrierServer
     */
    NetworkLayer(const common::ManagedPointer<common::DedicatedThreadRegistry> thread_registry,
                 const common::ManagedPointer<trafficcop::TrafficCop> traffic_cop, const uint16_t port,
                 const uint16_t connection_thread_count, const std::string &socket_directory) {
      connection_handle_factory_ = std::make_unique<network::ConnectionHandleFactory>(traffic_cop);
      command_factory_ = std::make_unique<network::PostgresCommandFactory>();
      provider_ =
          std::make_unique<network::PostgresProtocolInterpreter::Provider>(common::ManagedPointer(command_factory_));
      server_ = std::make_unique<network::TerrierServer>(
          common::ManagedPointer(provider_), common::ManagedPointer(connection_handle_factory_), thread_registry, port,
          connection_thread_count, socket_directory);
    }

    /**
     * @return ManagedPointer to the component
     */
    common::ManagedPointer<network::TerrierServer> GetServer() const { return common::ManagedPointer(server_); }

   private:
    // Order matters here for destruction order
    std::unique_ptr<network::ConnectionHandleFactory> connection_handle_factory_;
    std::unique_ptr<network::PostgresCommandFactory> command_factory_;
    std::unique_ptr<network::ProtocolInterpreterProvider> provider_;
    std::unique_ptr<network::TerrierServer> server_;
  };

  /**
   * Currently doesn't hold any objects. The constructor and destructor are just used to orchestrate the setup and
   * teardown for TPL.
   */
  class ExecutionLayer {
   public:
    ExecutionLayer();
    ~ExecutionLayer();
  };

  /** Create a Messenger. */
  class MessengerLayer {
   public:
    /**
     * Instantiate and register a Messenger.
     * @param thread_registry       The DedicatedThreadRegistry that the Messenger will be registered to.
     * @param messenger_port        The port on which the Messenger will listen by default.
     * @param messenger_identity    The name by which this Messenger instance will be known.
     */
    explicit MessengerLayer(const common::ManagedPointer<common::DedicatedThreadRegistry> thread_registry,
                            const uint16_t messenger_port, const std::string &messenger_identity)
        : messenger_manager_(
              std::make_unique<messenger::MessengerManager>(thread_registry, messenger_port, messenger_identity)) {}

    /** Destructor. */
    ~MessengerLayer() = default;

    /** @return The Messenger. */
    common::ManagedPointer<messenger::Messenger> GetMessenger() const { return messenger_manager_->GetMessenger(); }

   private:
    std::unique_ptr<messenger::MessengerManager> messenger_manager_;
  };

  /**
   * Creates DBMain objects
   */
  class Builder {
   public:
    /**
     * Validate configuration and construct requested DBMain.
     * @return DBMain that you get to own. YES, YOU! We're just giving away DBMains over here!
     */
    std::unique_ptr<DBMain> Build() {
      // Order matters through the Build() function and reflects the dependency ordering. It should match the member
      // ordering so things get destructed in the right order.
      auto db_main = std::make_unique<DBMain>();

      std::unique_ptr<settings::SettingsManager> settings_manager =
          use_settings_manager_ ? BootstrapSettingsManager(common::ManagedPointer(db_main)) : DISABLED;

      std::unique_ptr<metrics::MetricsManager> metrics_manager = DISABLED;
      if (use_metrics_) metrics_manager = BootstrapMetricsManager();

      std::unique_ptr<metrics::MetricsThread> metrics_thread = DISABLED;
      if (use_metrics_thread_) {
        NOISEPAGE_ASSERT(use_metrics_ && metrics_manager != DISABLED,
                         "Can't have a MetricsThread without a MetricsManager.");
        metrics_thread = std::make_unique<metrics::MetricsThread>(common::ManagedPointer(metrics_manager),
                                                                  std::chrono::microseconds{metrics_interval_});
      }

      std::unique_ptr<common::DedicatedThreadRegistry> thread_registry = DISABLED;
      if (use_thread_registry_ || use_logging_ || use_network_)
        thread_registry = std::make_unique<common::DedicatedThreadRegistry>(common::ManagedPointer(metrics_manager));

      auto buffer_segment_pool =
          std::make_unique<storage::RecordBufferSegmentPool>(record_buffer_segment_size_, record_buffer_segment_reuse_);

      std::unique_ptr<MessengerLayer> messenger_layer = DISABLED;
      std::unique_ptr<replication::ReplicationManager> replication_manager = DISABLED;
      if (use_messenger_) {
        messenger_layer = std::make_unique<MessengerLayer>(common::ManagedPointer(thread_registry), messenger_port_,
                                                           network_identity_);
      }

      auto empty_buffer_queue = std::make_unique<common::ConcurrentBlockingQueue<storage::BufferedLogWriter *>>();

      if (use_replication_) {
        NOISEPAGE_ASSERT(use_messenger_, "Replication uses the messenger subsystem.");
        NOISEPAGE_ASSERT(use_logging_, "Replication uses logging.");
        replication_manager = std::make_unique<replication::ReplicationManager>(
            messenger_layer->GetMessenger(), network_identity_, replication_port_, replication_hosts_path_,
            common::ManagedPointer(empty_buffer_queue));
      }

      std::unique_ptr<storage::LogManager> log_manager = DISABLED;
      if (use_logging_) {
        log_manager = std::make_unique<storage::LogManager>(
            wal_file_path_, wal_num_buffers_, std::chrono::microseconds{wal_serialization_interval_},
            std::chrono::microseconds{wal_persist_interval_}, wal_persist_threshold_,
            common::ManagedPointer(buffer_segment_pool), common::ManagedPointer(empty_buffer_queue),
            common::ManagedPointer(replication_manager), common::ManagedPointer(thread_registry));
        log_manager->Start();
      }

      auto txn_layer =
          std::make_unique<TransactionLayer>(common::ManagedPointer(buffer_segment_pool), use_gc_,
                                             wal_async_commit_enable_, common::ManagedPointer(log_manager));

      auto storage_layer =
          std::make_unique<StorageLayer>(common::ManagedPointer(txn_layer), block_store_size_, block_store_reuse_,
                                         use_gc_, common::ManagedPointer(log_manager), std::move(empty_buffer_queue));

      std::unique_ptr<CatalogLayer> catalog_layer = DISABLED;
      if (use_catalog_) {
        NOISEPAGE_ASSERT(use_gc_ && storage_layer->GetGarbageCollector() != DISABLED,
                         "Catalog needs GarbageCollector.");
        catalog_layer =
            std::make_unique<CatalogLayer>(common::ManagedPointer(txn_layer), common::ManagedPointer(storage_layer),
                                           common::ManagedPointer(log_manager), create_default_database_);
      }

      std::unique_ptr<storage::RecoveryManager> recovery_manager = DISABLED;
      if (use_replication_) {
        recovery_manager = std::make_unique<storage::RecoveryManager>(
            replication_manager->GetReplicationLogProvider().CastManagedPointerTo<storage::AbstractLogProvider>(),
            catalog_layer->GetCatalog(), txn_layer->GetTransactionManager(), txn_layer->GetDeferredActionManager(),
            common::ManagedPointer(thread_registry), common::ManagedPointer(storage_layer->GetBlockStore()));
        recovery_manager->StartRecovery();
      }

      std::unique_ptr<storage::GarbageCollectorThread> gc_thread = DISABLED;
      if (use_gc_thread_) {
        NOISEPAGE_ASSERT(use_gc_ && storage_layer->GetGarbageCollector() != DISABLED,
                         "GarbageCollectorThread needs GarbageCollector.");
        gc_thread = std::make_unique<storage::GarbageCollectorThread>(storage_layer->GetGarbageCollector(),
                                                                      std::chrono::microseconds{gc_interval_},
                                                                      common::ManagedPointer(metrics_manager));
      }

      std::unique_ptr<optimizer::StatsStorage> stats_storage = DISABLED;
      if (use_stats_storage_) {
        stats_storage = std::make_unique<optimizer::StatsStorage>();
      }

      std::unique_ptr<ExecutionLayer> execution_layer = DISABLED;
      if (use_execution_) {
        execution_layer = std::make_unique<ExecutionLayer>();
      }

      std::unique_ptr<trafficcop::TrafficCop> traffic_cop = DISABLED;
      if (use_traffic_cop_) {
        NOISEPAGE_ASSERT(use_catalog_ && catalog_layer->GetCatalog() != DISABLED,
                         "TrafficCopLayer needs the CatalogLayer.");
        NOISEPAGE_ASSERT(use_stats_storage_ && stats_storage != DISABLED, "TrafficCopLayer needs StatsStorage.");
        NOISEPAGE_ASSERT(use_execution_ && execution_layer != DISABLED, "TrafficCopLayer needs ExecutionLayer.");
        traffic_cop = std::make_unique<trafficcop::TrafficCop>(
            txn_layer->GetTransactionManager(), catalog_layer->GetCatalog(), DISABLED,
            common::ManagedPointer(settings_manager), common::ManagedPointer(stats_storage), optimizer_timeout_,
            use_query_cache_, execution_mode_);
      }

      std::unique_ptr<NetworkLayer> network_layer = DISABLED;
      if (use_network_) {
        NOISEPAGE_ASSERT(use_traffic_cop_ && traffic_cop != DISABLED, "NetworkLayer needs TrafficCopLayer.");
        network_layer =
            std::make_unique<NetworkLayer>(common::ManagedPointer(thread_registry), common::ManagedPointer(traffic_cop),
                                           network_port_, connection_thread_count_, uds_file_directory_);
      }

      std::unique_ptr<modelserver::ModelServerManager> model_server_manager = DISABLED;
      if (model_server_enable_) {
        NOISEPAGE_ASSERT(use_messenger_, "Pilot requires messenger layer.");
        model_server_manager =
            std::make_unique<modelserver::ModelServerManager>(model_server_path_, messenger_layer->GetMessenger());
      }

<<<<<<< HEAD
      replication_manager->EnableReplication();
=======
      std::unique_ptr<selfdriving::PilotThread> pilot_thread = DISABLED;
      std::unique_ptr<selfdriving::Pilot> pilot = DISABLED;
      if (use_pilot_thread_) {
        NOISEPAGE_ASSERT(model_server_enable_, "Pilot requires model server manager.");
        pilot = std::make_unique<selfdriving::Pilot>(
            model_save_path_, common::ManagedPointer(catalog_layer->GetCatalog()),
            common::ManagedPointer(metrics_thread), common::ManagedPointer(model_server_manager),
            common::ManagedPointer(settings_manager), common::ManagedPointer(stats_storage),
            common::ManagedPointer(txn_layer->GetTransactionManager()), workload_forecast_interval_);
        pilot_thread = std::make_unique<selfdriving::PilotThread>(
            common::ManagedPointer(pilot), std::chrono::microseconds{pilot_interval_}, pilot_planning_);
      }
>>>>>>> d87aac48

      db_main->settings_manager_ = std::move(settings_manager);
      db_main->metrics_manager_ = std::move(metrics_manager);
      db_main->metrics_thread_ = std::move(metrics_thread);
      db_main->thread_registry_ = std::move(thread_registry);
      db_main->buffer_segment_pool_ = std::move(buffer_segment_pool);
      db_main->log_manager_ = std::move(log_manager);
      db_main->txn_layer_ = std::move(txn_layer);
      db_main->storage_layer_ = std::move(storage_layer);
      db_main->catalog_layer_ = std::move(catalog_layer);
      db_main->recovery_manager_ = std::move(recovery_manager);
      db_main->gc_thread_ = std::move(gc_thread);
      db_main->stats_storage_ = std::move(stats_storage);
      db_main->execution_layer_ = std::move(execution_layer);
      db_main->traffic_cop_ = std::move(traffic_cop);
      db_main->network_layer_ = std::move(network_layer);
      db_main->pilot_thread_ = std::move(pilot_thread);
      db_main->pilot_ = std::move(pilot);
      db_main->model_server_manager_ = std::move(model_server_manager);
      db_main->messenger_layer_ = std::move(messenger_layer);
      db_main->replication_manager_ = std::move(replication_manager);

      return db_main;
    }

    /**
     * @param value LogManager argument
     * @return self reference for chaining
     */
    Builder &SetWalFilePath(const std::string &value) {
      wal_file_path_ = value;
      return *this;
    }

    /**
     * @param param_map SettingsManager argument
     * @return self reference for chaining
     */
    Builder &SetSettingsParameterMap(std::unordered_map<settings::Param, settings::ParamInfo> &&param_map) {
      param_map_ = std::move(param_map);
      return *this;
    }

    /**
     * @param value use component
     * @return self reference for chaining
     */
    Builder &SetUseThreadRegistry(const bool value) {
      use_thread_registry_ = value;
      return *this;
    }

    /**
     * @param value use component
     * @return self reference for chaining
     */
    Builder &SetUseSettingsManager(const bool value) {
      use_settings_manager_ = value;
      return *this;
    }

    /**
     * @param value use component
     * @return self reference for chaining
     */
    Builder &SetUseMetrics(const bool value) {
      use_metrics_ = value;
      return *this;
    }

    /**
     * @param value use component
     * @return self reference for chaining
     */
    Builder &SetUseMetricsThread(const bool value) {
      use_metrics_thread_ = value;
      return *this;
    }

    /**
     * @param value use component
     * @return self reference for chaining
     */
    Builder &SetUseLogging(const bool value) {
      use_logging_ = value;
      return *this;
    }

    /**
     * @param value TransactionManager argument
     * @return self reference for chaining
     */
    Builder &SetWalAsyncCommit(const bool value) {
      wal_async_commit_enable_ = value;
      return *this;
    }

    /**
     * @param value LogManager argument
     * @return self reference for chaining
     */
    Builder &SetWalNumBuffers(const uint64_t value) {
      wal_num_buffers_ = value;
      return *this;
    }

    /**
     * @param value LogManager argument
     * @return self reference for chaining
     */
    Builder &SetWalSerializationInterval(const uint64_t value) {
      wal_serialization_interval_ = value;
      return *this;
    }

    /**
     * @param value LogManager argument
     * @return self reference for chaining
     */
    Builder &SetWalPersistInterval(const uint64_t value) {
      wal_persist_interval_ = value;
      return *this;
    }

    /**
     * @param value LogManager argument
     * @return self reference for chaining
     */
    Builder &SetWalPersistThreshold(const uint64_t value) {
      wal_persist_threshold_ = value;
      return *this;
    }

    /**
     * @param value use component
     * @return self reference for chaining
     */
    Builder &SetUseGC(const bool value) {
      use_gc_ = value;
      return *this;
    }

    /**
     * @param value use component
     * @return self reference for chaining
     */
    Builder &SetUseCatalog(const bool value) {
      use_catalog_ = value;
      return *this;
    }

    /**
     * @param value whether CatalogLayer should create default database (set to false if recovering)
     * @return self reference for chaining
     */
    Builder &SetCreateDefaultDatabase(const bool value) {
      create_default_database_ = value;
      return *this;
    }

    /**
     * @param value use component
     * @return self reference for chaining
     */
    Builder &SetUseGCThread(const bool value) {
      use_gc_thread_ = value;
      return *this;
    }

    /**
     * @param value use component
     * @return self reference for chaining
     */
    Builder &SetUseTrafficCop(const bool value) {
      use_traffic_cop_ = value;
      return *this;
    }

    /**
     * @param value use component
     * @return self reference for chaining
     */
    Builder &SetUseStatsStorage(const bool value) {
      use_stats_storage_ = value;
      return *this;
    }

    /**
     * @param value use component
     * @return self reference for chaining
     */
    Builder &SetUseNetwork(const bool value) {
      use_network_ = value;
      return *this;
    }

    /**
     * @param value use component
     * @return self reference for chaining
     */
    Builder &SetUseMessenger(const bool value) {
      use_messenger_ = value;
      return *this;
    }

    /**
     * @param port Network identity. Must be unique across all replicas.
     * @return self reference for chaining
     */
    Builder &SetNetworkIdentity(const std::string &identity) {
      network_identity_ = identity;
      return *this;
    }

    /**
     * @param port Network port
     * @return self reference for chaining
     */
    Builder &SetNetworkPort(const uint16_t port) {
      network_port_ = port;
      return *this;
    }

    /**
     * @param port Messenger port
     * @return self reference for chaining
     */
    Builder &SetMessengerPort(const uint16_t port) {
      messenger_port_ = port;
      return *this;
    }

    /**
     * @param value RecordBufferSegmentPool argument
     * @return self reference for chaining
     */
    Builder &SetRecordBufferSegmentSize(const uint64_t value) {
      record_buffer_segment_size_ = value;
      return *this;
    }

    /**
     * @param value RecordBufferSegmentPool argument
     * @return self reference for chaining
     */
    Builder &SetRecordBufferSegmentReuse(const uint64_t value) {
      record_buffer_segment_reuse_ = value;
      return *this;
    }

    /**
     * @param value BlockStore argument
     * @return self reference for chaining
     */
    Builder &SetBlockStoreSize(const uint64_t value) {
      block_store_size_ = value;
      return *this;
    }

    /**
     * @param value BlockStore argument
     * @return self reference for chaining
     */
    Builder &SetBlockStoreReuse(const uint64_t value) {
      block_store_reuse_ = value;
      return *this;
    }

    /**
     * @param value TrafficCop argument
     * @return self reference for chaining
     */
    Builder &SetOptimizerTimeout(const uint64_t value) {
      optimizer_timeout_ = value;
      return *this;
    }

    /**
     * @param value use component
     * @return self reference for chaining
     */
    Builder &SetUseQueryCache(const bool value) {
      use_query_cache_ = value;
      return *this;
    }

    /**
     * @param value use component
     * @return self reference for chaining
     */
    Builder &SetUseExecution(const bool value) {
      use_execution_ = value;
      return *this;
    }

    /**
     * @param value use component
     * @return self reference for chaining
     */
    Builder &SetExecutionMode(const execution::vm::ExecutionMode value) {
      execution_mode_ = value;
      return *this;
    }

    /**
     * @param value with ModelServer enable
     * @return self reference for chaining
     */
    Builder &SetUseModelServer(const bool value) {
      model_server_enable_ = value;
      return *this;
    }

    /**
     * @param value model_server_path
     * @return self reference for chaining
     */
    Builder &SetModelServerPath(const std::string &value) {
      model_server_path_ = value;
      return *this;
    }

   private:
    std::unordered_map<settings::Param, settings::ParamInfo> param_map_;

    // These are meant to be reasonable defaults, mostly for tests. New settings should probably just mirror their
    // default values here. Larger scale tests and benchmarks may need to to use setters on the Builder to adjust these
    // before building DBMain. The real system should use the SettingsManager.
    bool use_settings_manager_ = false;
    bool use_thread_registry_ = false;
    bool use_metrics_ = false;
    uint32_t metrics_interval_ = 10000;
    bool use_metrics_thread_ = false;
    bool query_trace_metrics_ = false;
    bool pipeline_metrics_ = false;
    uint8_t pipeline_metrics_sample_rate_ = 10;
    bool transaction_metrics_ = false;
    bool logging_metrics_ = false;
    bool gc_metrics_ = false;
    bool bind_command_metrics_ = false;
    bool execute_command_metrics_ = false;
    uint64_t record_buffer_segment_size_ = 1e5;
    uint64_t record_buffer_segment_reuse_ = 1e4;
    std::string wal_file_path_ = "wal.log";
    uint64_t wal_num_buffers_ = 100;
    int32_t wal_serialization_interval_ = 100;
    int32_t wal_persist_interval_ = 100;
    uint64_t wal_persist_threshold_ = static_cast<uint64_t>(1 << 20);
    bool use_logging_ = false;
    bool wal_async_commit_enable_ = false;
    bool use_gc_ = false;
    bool use_pilot_thread_ = false;
    bool pilot_planning_ = false;
    uint64_t pilot_interval_ = 1e7;
    uint64_t workload_forecast_interval_ = 1e7;
    std::string model_save_path_;
    bool use_catalog_ = false;
    bool create_default_database_ = true;
    uint64_t block_store_size_ = 1e5;
    uint64_t block_store_reuse_ = 1e3;
    int32_t gc_interval_ = 1000;
    bool use_gc_thread_ = false;
    bool use_stats_storage_ = false;
    bool use_execution_ = false;
    bool use_traffic_cop_ = false;
    uint64_t optimizer_timeout_ = 5000;
    bool use_query_cache_ = true;
    execution::vm::ExecutionMode execution_mode_ = execution::vm::ExecutionMode::Interpret;
    uint16_t network_port_ = 15721;
    std::string network_identity_ = "primary";
    std::string uds_file_directory_ = "/tmp/";
    uint16_t connection_thread_count_ = 4;
    bool use_network_ = false;
    bool use_messenger_ = false;
    bool use_replication_ = false;
    uint16_t messenger_port_ = 9022;
    uint16_t replication_port_ = 15445;
    std::string replication_hosts_path_ = "replication.conf";
    bool model_server_enable_ = false;
    /**
     * The ModelServer script is located at PROJECT_ROOT/script/model by default, and also assume
     * the build binary at PROJECT_ROOT/build/bin/noisepage. This should be override or set explicitly
     * in use cases where such assumptions are no longer true.
     */
    std::string model_server_path_ = "../../script/model/model_server.py";

    /**
     * Instantiates the SettingsManager and reads all of the settings to override the Builder's settings.
     * @return
     */
    std::unique_ptr<settings::SettingsManager> BootstrapSettingsManager(const common::ManagedPointer<DBMain> db_main) {
      std::unique_ptr<settings::SettingsManager> settings_manager;
      NOISEPAGE_ASSERT(!param_map_.empty(), "Settings parameter map was never set.");
      settings_manager = std::make_unique<settings::SettingsManager>(db_main, std::move(param_map_));

      record_buffer_segment_size_ =
          static_cast<uint64_t>(settings_manager->GetInt(settings::Param::record_buffer_segment_size));
      record_buffer_segment_reuse_ =
          static_cast<uint64_t>(settings_manager->GetInt(settings::Param::record_buffer_segment_reuse));
      block_store_size_ = static_cast<uint64_t>(settings_manager->GetInt(settings::Param::block_store_size));
      block_store_reuse_ = static_cast<uint64_t>(settings_manager->GetInt(settings::Param::block_store_reuse));

      use_logging_ = settings_manager->GetBool(settings::Param::wal_enable);
      if (use_logging_) {
        wal_file_path_ = settings_manager->GetString(settings::Param::wal_file_path);
        wal_async_commit_enable_ = settings_manager->GetBool(settings::Param::wal_async_commit_enable);
        wal_num_buffers_ = static_cast<uint64_t>(settings_manager->GetInt64(settings::Param::wal_num_buffers));
        wal_serialization_interval_ = settings_manager->GetInt(settings::Param::wal_serialization_interval);
        wal_persist_interval_ = settings_manager->GetInt(settings::Param::wal_persist_interval);
        wal_persist_threshold_ =
            static_cast<uint64_t>(settings_manager->GetInt64(settings::Param::wal_persist_threshold));
      }

      use_metrics_ = settings_manager->GetBool(settings::Param::metrics);
      use_metrics_thread_ = settings_manager->GetBool(settings::Param::use_metrics_thread);
      use_pilot_thread_ = settings_manager->GetBool(settings::Param::use_pilot_thread);
      pilot_planning_ = settings_manager->GetBool(settings::Param::pilot_planning);

      gc_interval_ = settings_manager->GetInt(settings::Param::gc_interval);
      pilot_interval_ = settings_manager->GetInt64(settings::Param::pilot_interval);
      workload_forecast_interval_ = settings_manager->GetInt64(settings::Param::workload_forecast_interval);
      model_save_path_ = settings_manager->GetString(settings::Param::model_save_path);

      uds_file_directory_ = settings_manager->GetString(settings::Param::uds_file_directory);
      // TODO(WAN): open an issue for handling settings.
      //  If you set it with the builder, it gets overwritten.
      //  If you set it with the setting manager, it isn't mutable.
      network_port_ = static_cast<uint16_t>(settings_manager->GetInt(settings::Param::port));
      network_identity_ = settings_manager->GetString(settings::Param::network_identity);
      connection_thread_count_ =
          static_cast<uint16_t>(settings_manager->GetInt(settings::Param::connection_thread_count));
      optimizer_timeout_ = static_cast<uint64_t>(settings_manager->GetInt(settings::Param::task_execution_timeout));
      use_query_cache_ = settings_manager->GetBool(settings::Param::use_query_cache);

      execution_mode_ = settings_manager->GetBool(settings::Param::compiled_query_execution)
                            ? execution::vm::ExecutionMode::Compiled
                            : execution::vm::ExecutionMode::Interpret;

      query_trace_metrics_ = settings_manager->GetBool(settings::Param::query_trace_metrics_enable);
      pipeline_metrics_ = settings_manager->GetBool(settings::Param::pipeline_metrics_enable);
      pipeline_metrics_sample_rate_ = settings_manager->GetInt(settings::Param::pipeline_metrics_sample_rate);
      transaction_metrics_ = settings_manager->GetBool(settings::Param::transaction_metrics_enable);
      logging_metrics_ = settings_manager->GetBool(settings::Param::logging_metrics_enable);
      gc_metrics_ = settings_manager->GetBool(settings::Param::gc_metrics_enable);
      bind_command_metrics_ = settings_manager->GetBool(settings::Param::bind_command_metrics_enable);
      execute_command_metrics_ = settings_manager->GetBool(settings::Param::execute_command_metrics_enable);

      use_messenger_ = settings_manager->GetBool(settings::Param::messenger_enable);
      messenger_port_ = settings_manager->GetInt(settings::Param::messenger_port);
      use_replication_ = settings_manager->GetBool(settings::Param::replication_enable);
      replication_port_ = settings_manager->GetInt(settings::Param::replication_port);
      replication_hosts_path_ = settings_manager->GetString(settings::Param::replication_hosts_path);
      model_server_enable_ = settings_manager->GetBool(settings::Param::model_server_enable);
      model_server_path_ = settings_manager->GetString(settings::Param::model_server_path);

      return settings_manager;
    }

    /**
     * Instantiate the MetricsManager and enable metrics for components arrocding to the Builder's settings.
     * @return
     */
    std::unique_ptr<metrics::MetricsManager> BootstrapMetricsManager() {
      std::unique_ptr<metrics::MetricsManager> metrics_manager = std::make_unique<metrics::MetricsManager>();
      metrics_manager->SetMetricSampleRate(metrics::MetricsComponent::EXECUTION_PIPELINE,
                                           pipeline_metrics_sample_rate_);

      if (query_trace_metrics_) metrics_manager->EnableMetric(metrics::MetricsComponent::QUERY_TRACE);
      if (pipeline_metrics_) metrics_manager->EnableMetric(metrics::MetricsComponent::EXECUTION_PIPELINE);
      if (transaction_metrics_) metrics_manager->EnableMetric(metrics::MetricsComponent::TRANSACTION);
      if (logging_metrics_) metrics_manager->EnableMetric(metrics::MetricsComponent::LOGGING);
      if (gc_metrics_) metrics_manager->EnableMetric(metrics::MetricsComponent::GARBAGECOLLECTION);
      if (bind_command_metrics_) metrics_manager->EnableMetric(metrics::MetricsComponent::BIND_COMMAND);
      if (execute_command_metrics_) metrics_manager->EnableMetric(metrics::MetricsComponent::EXECUTE_COMMAND);

      return metrics_manager;
    }
  };

  /**
   * @return ManagedPointer to the component, can be nullptr if disabled
   */
  common::ManagedPointer<settings::SettingsManager> GetSettingsManager() const {
    return common::ManagedPointer(settings_manager_);
  }

  /**
   * @return ManagedPointer to the component, can be nullptr if disabled
   */
  common::ManagedPointer<metrics::MetricsManager> GetMetricsManager() const {
    return common::ManagedPointer(metrics_manager_);
  }

  /**
   * @return ManagedPointer to the component, can be nullptr if disabled
   */
  common::ManagedPointer<metrics::MetricsThread> GetMetricsThread() const {
    return common::ManagedPointer(metrics_thread_);
  }

  /**
   * @return ManagedPointer to the component, can be nullptr if disabled
   */
  common::ManagedPointer<common::DedicatedThreadRegistry> GetThreadRegistry() const {
    return common::ManagedPointer(thread_registry_);
  }

  /**
   * @return ManagedPointer to the component
   */
  common::ManagedPointer<storage::RecordBufferSegmentPool> GetBufferSegmentPool() const {
    return common::ManagedPointer(buffer_segment_pool_);
  }

  /**
   * @return ManagedPointer to the component, can be nullptr if disabled
   */
  common::ManagedPointer<storage::LogManager> GetLogManager() const { return common::ManagedPointer(log_manager_); }

  /**
   * @return ManagedPointer to the component
   */
  common::ManagedPointer<TransactionLayer> GetTransactionLayer() const { return common::ManagedPointer(txn_layer_); }

  /**
   * @return ManagedPointer to the component
   */
  common::ManagedPointer<StorageLayer> GetStorageLayer() const { return common::ManagedPointer(storage_layer_); }

  /**
   * @return ManagedPointer to the component, can be nullptr if disabled
   */
  common::ManagedPointer<CatalogLayer> GetCatalogLayer() const { return common::ManagedPointer(catalog_layer_); }

  /**
   * @return ManagedPointer to the component, can be nullptr if disabled
   */
  common::ManagedPointer<storage::GarbageCollectorThread> GetGarbageCollectorThread() const {
    return common::ManagedPointer(gc_thread_);
  }

  /**
   * @return ManagedPointer to the component, can be nullptr if disabled
   */
  common::ManagedPointer<selfdriving::Pilot> GetPilot() const { return common::ManagedPointer(pilot_); }

  /**
   * @return ManagedPointer to the component, can be nullptr if disabled
   */
  common::ManagedPointer<selfdriving::PilotThread> GetPilotThread() const {
    return common::ManagedPointer(pilot_thread_);
  }

  /**
   * @return ManagedPointer to the component, can be nullptr if disabled
   */
  common::ManagedPointer<trafficcop::TrafficCop> GetTrafficCop() const { return common::ManagedPointer(traffic_cop_); }

  /**
   * @return ManagedPointer to the component, can be nullptr if disabled
   */
  common::ManagedPointer<optimizer::StatsStorage> GetStatsStorage() const {
    return common::ManagedPointer(stats_storage_);
  }

  /**
   * @return ManagedPointer to the component, can be nullptr if disabled
   */
  common::ManagedPointer<NetworkLayer> GetNetworkLayer() const { return common::ManagedPointer(network_layer_); }

  /**
   * @return ManagedPointer to the component, can be nullptr if disabled
   */
  common::ManagedPointer<ExecutionLayer> GetExecutionLayer() const { return common::ManagedPointer(execution_layer_); }

  /** @return ManagedPointer to the MessengerLayer, can be nullptr if disabled. */
  common::ManagedPointer<MessengerLayer> GetMessengerLayer() const { return common::ManagedPointer(messenger_layer_); }

  /** @return ManagedPointer to the ModelServerManager, can be nullptr if disabled. */
  common::ManagedPointer<modelserver::ModelServerManager> GetModelServerManager() const {
    return common::ManagedPointer(model_server_manager_);
  }

 private:
  // Order matters here for destruction order
  std::unique_ptr<settings::SettingsManager> settings_manager_;
  std::unique_ptr<metrics::MetricsManager> metrics_manager_;
  std::unique_ptr<metrics::MetricsThread> metrics_thread_;
  std::unique_ptr<common::DedicatedThreadRegistry> thread_registry_;
  std::unique_ptr<storage::RecordBufferSegmentPool> buffer_segment_pool_;
  std::unique_ptr<storage::LogManager> log_manager_;
  std::unique_ptr<TransactionLayer> txn_layer_;
  std::unique_ptr<StorageLayer> storage_layer_;
  std::unique_ptr<CatalogLayer> catalog_layer_;
  std::unique_ptr<storage::RecoveryManager> recovery_manager_;
  std::unique_ptr<storage::GarbageCollectorThread>
      gc_thread_;  // thread needs to die before manual invocations of GC in CatalogLayer and others
  std::unique_ptr<optimizer::StatsStorage> stats_storage_;
  std::unique_ptr<ExecutionLayer> execution_layer_;
  std::unique_ptr<trafficcop::TrafficCop> traffic_cop_;
  std::unique_ptr<NetworkLayer> network_layer_;
  std::unique_ptr<selfdriving::PilotThread> pilot_thread_;
  std::unique_ptr<selfdriving::Pilot> pilot_;
  std::unique_ptr<modelserver::ModelServerManager> model_server_manager_;
  std::unique_ptr<MessengerLayer> messenger_layer_;
  std::unique_ptr<replication::ReplicationManager> replication_manager_;
};

}  // namespace noisepage<|MERGE_RESOLUTION|>--- conflicted
+++ resolved
@@ -478,9 +478,6 @@
             std::make_unique<modelserver::ModelServerManager>(model_server_path_, messenger_layer->GetMessenger());
       }
 
-<<<<<<< HEAD
-      replication_manager->EnableReplication();
-=======
       std::unique_ptr<selfdriving::PilotThread> pilot_thread = DISABLED;
       std::unique_ptr<selfdriving::Pilot> pilot = DISABLED;
       if (use_pilot_thread_) {
@@ -493,7 +490,10 @@
         pilot_thread = std::make_unique<selfdriving::PilotThread>(
             common::ManagedPointer(pilot), std::chrono::microseconds{pilot_interval_}, pilot_planning_);
       }
->>>>>>> d87aac48
+
+      if (use_replication_) {
+        replication_manager->EnableReplication();
+      }
 
       db_main->settings_manager_ = std::move(settings_manager);
       db_main->metrics_manager_ = std::move(metrics_manager);
