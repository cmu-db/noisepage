--- conflicted
+++ resolved
@@ -37,34 +37,6 @@
  public:
   /**
    * The constructor of DBMain
-<<<<<<< HEAD
-   * @param param_map a map stores setting values
-   */
-  explicit DBMain(std::unordered_map<settings::Param, settings::ParamInfo> &&param_map)
-      : param_map_(std::move(param_map)) {}
-
-  ~DBMain() {
-    if (initialized) {
-      ForceShutdown();
-      delete gc_thread_;
-      delete garbage_collector_;
-      delete settings_manager_;
-      delete txn_manager_;
-      delete timestamp_manager_;
-      delete buffer_segment_pool_;
-      delete thread_pool_;
-      delete log_manager_;
-      delete connection_handle_factory_;
-      delete server_;
-      delete command_factory_;
-      delete provider_;
-      delete t_cop_;
-    }
-  }
-
-  /**
-=======
->>>>>>> a5b67df0
    * This function boots the backend components.
    * It initializes the following components in the following order:
    *    Debug loggers
