#pragma once

#include "common/strong_typedef.h"

namespace noisepage::execution {

constexpr uint32_t NULL_PIPELINE_ID = 0;

constexpr uint32_t NULL_PIPELINE_ID = 0;

STRONG_TYPEDEF_HEADER(query_id_t, uint32_t);
STRONG_TYPEDEF_HEADER(pipeline_id_t, uint32_t);
STRONG_TYPEDEF_HEADER(feature_id_t, uint32_t);
STRONG_TYPEDEF_HEADER(translator_id_t, uint32_t);

constexpr pipeline_id_t INVALID_PIPELINE_ID = pipeline_id_t(NULL_PIPELINE_ID);

<<<<<<< HEAD
}  // namespace terrier::execution
=======
}  // namespace noisepage::execution
>>>>>>> f3da5498
<|MERGE_RESOLUTION|>--- conflicted
+++ resolved
@@ -3,8 +3,6 @@
 #include "common/strong_typedef.h"
 
 namespace noisepage::execution {
-
-constexpr uint32_t NULL_PIPELINE_ID = 0;
 
 constexpr uint32_t NULL_PIPELINE_ID = 0;
 
@@ -15,8 +13,4 @@
 
 constexpr pipeline_id_t INVALID_PIPELINE_ID = pipeline_id_t(NULL_PIPELINE_ID);
 
-<<<<<<< HEAD
-}  // namespace terrier::execution
-=======
-}  // namespace noisepage::execution
->>>>>>> f3da5498
+}  // namespace noisepage::execution