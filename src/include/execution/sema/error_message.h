#pragma once

#include <cstdint>

#include "execution/ast/identifier.h"

namespace terrier::execution {

namespace ast {
class Type;
}  // namespace ast

namespace sema {

// The following macro lists all the semantic and syntactic error messages in
// TPL. Each macro has three parts: a unique message ID, a templated string
// error message that will be displayed, and the types of each template argument
#define MESSAGE_LIST(F)                                                                                               \
  F(ScannerError, "Scanner error: %0", (const char *))                                                                \
  F(UnexpectedToken, "unexpected token '%0', expecting '%1'", (parsing::Token::Type, parsing::Token::Type))           \
  F(DuplicateArgName, "duplicate named argument '%0' in function '%0'", (ast::Identifier, ast::Identifier))           \
  F(DuplicateStructFieldName, "duplicate field name '%0' in struct '%1'", (ast::Identifier, ast::Identifier))         \
  F(AssignmentUsedAsValue, "assignment '%0' = '%1' used as value", (ast::Identifier, ast::Identifier))                \
  F(InvalidAssignment, "cannot assign type '%0' to type '%1'", (ast::Type *, ast::Type *))                            \
  F(ExpectingExpression, "expecting expression", ())                                                                  \
  F(ExpectingType, "expecting type", ())                                                                              \
  F(InvalidOperation, "invalid operation: '%0' on type '%1'", (parsing::Token::Type, ast::Type *))                    \
  F(VariableRedeclared, "'%0' redeclared in this block", (ast::Identifier))                                           \
  F(UndefinedVariable, "undefined: '%0'", (ast::Identifier))                                                          \
  F(InvalidBuiltinFunction, "'%0' is not a known builtin function", (ast::Identifier))                                \
  F(NonFunction, "cannot call non-function '%0'", ())                                                                 \
  F(MismatchedCallArgs, "wrong number of arguments in call to '%0': expected %1, received %2.",                       \
    (ast::Identifier, uint32_t, uint32_t))                                                                            \
<<<<<<< HEAD
=======
  F(MismatchedCallArgsBetween, "wrong number of arguments in call to '%0': expected between %1 and %2, received %3.", \
    (ast::Identifier, uint32_t, uint32_t, uint32_t))                                                                  \
>>>>>>> d60db2a5
  F(IncorrectCallArgType, "function '%0' expects argument of type '%1' in position '%2', received type '%3'",         \
    (ast::Identifier, ast::Type *, uint32_t, ast::Type *))                                                            \
  F(IncorrectCallArgType2, "function '%0' expects '%1' argument in position '%2', received type '%3'",                \
    (ast::Identifier, const char *, uint32_t, ast::Type *))                                                           \
  F(NonBoolIfCondition, "non-bool used as if condition", ())                                                          \
  F(NonBoolForCondition, "non-bool used as for condition", ())                                                        \
  F(NonIntegerArrayLength, "non-integer literal used as array size", ())                                              \
  F(NegativeArrayLength, "array bound must be non-negative", ())                                                      \
  F(ReturnOutsideFunction, "return outside function", ())                                                             \
  F(UseOfUntypedNil, "use of untyped 'nil'", ())                                                                      \
  F(MissingTypeAndInitialValue, "variable '%0' must have either a declared type or an initial value",                 \
    (ast::Identifier))                                                                                                \
  F(IllegalTypesForBinary, "binary operation '%0' does not support types '%1' and '%2'",                              \
    (parsing::Token::Type, ast::Type *, ast::Type *))                                                                 \
  F(MismatchedTypesToBinary, "mismatched types '%0' and '%1' to binary operation '%2'",                               \
    (ast::Type *, ast::Type *, parsing::Token::Type))                                                                 \
  F(MismatchedReturnType, "type of 'return' expression '%0' incompatible with function's declared return type '%1'",  \
    (ast::Type *, ast::Type *))                                                                                       \
  F(NonIdentifierIterator, "expected identifier for table iteration variable", ())                                    \
  F(NonIdentifierTargetInForInLoop, "target of for-in loop must be an identifier", ())                                \
  F(NonExistingTable, "table with name '%0' does not exist", (ast::Identifier))                                       \
  F(ExpectedIdentifierForMember, "expected identifier for member expression", ())                                     \
  F(MemberObjectNotComposite, "object of member expression has type ('%0') which is not a composite", (ast::Type *))  \
  F(FieldObjectDoesNotExist, "no field with name '%0' exists in composite type '%1'", (ast::Identifier, ast::Type *)) \
  F(InvalidIndexOperation, "invalid operation: type '%0' does not support indexing", (ast::Type *))                   \
  F(InvalidArrayIndexValue, "non-integer array index", ())                                                            \
  F(InvalidCastToSqlInt, "invalid cast of %0 to SQL integer", (ast::Type *))                                          \
  F(InvalidCastToSqlDecimal, "invalid cast of %0 to SQL decimal", (ast::Type *))                                      \
  F(InvalidCastToSqlDate, "date creation expects three 32-bit integers, received '%0', '%1', '%2'",                   \
    (ast::Type *, ast::Type *, ast::Type *))                                                                          \
  F(InvalidSqlCastToBool, "invalid input to cast to native boolean: expected SQL boolean, got %0", (ast::Type *))     \
  F(MissingReturn, "missing return at end of function", ())                                                           \
  F(InvalidDeclaration, "non-declaration outside function", ())                                                       \
  F(BadComparisonFunctionForSorter,                                                                                   \
    "sorterInit requires a comparison function of type (*,*)->int32. Received type '%0'", (ast::Type *))              \
  F(BadArgToPtrCast, "ptrCast() expects (compile-time *Type, Expr) arguments. Received type '%0' in position %1",     \
    (ast::Type *, uint32_t))                                                                                          \
  F(BadHashArg, "cannot hash type '%0'", (ast::Type *))                                                               \
  F(MissingArrayLength, "missing array length (either compile-time number or '*')", ())                               \
  F(NotASQLAggregate, "'%0' is not a SQL aggregator type", (ast::Type *))                                             \
  F(BadParallelScanFunction,                                                                                          \
    "parallel scan function must have type (*ExecutionContext, *TableVectorIterator)->nil, "                          \
    "received '%0'",                                                                                                  \
    (ast::Type *))                                                                                                    \
  F(BadKeyEqualityCheckFunctionForJoinTableLookup,                                                                    \
    "key equality check function must have type: (*,*,*)->bool, received '%0'", (ast::Type *))                        \
  F(BadArgToIndexIteratorInit,                                                                                        \
    "indexIteratorInit() expects (*IndexIterator, String) argument "                                                  \
    "types. Received type '%0' in position %1",                                                                       \
    (ast::Type *, uint32_t))                                                                                          \
  F(BadArgToIndexIteratorScanKey,                                                                                     \
    "indexIteratorScanKey() expects (*IndexIterator, *int8) argument "                                                \
    "types. Received type '%0' in position %1",                                                                       \
    (ast::Type *, uint32_t))                                                                                          \
  F(BadArgToIndexIteratorFree,                                                                                        \
    "indexIteratorFree() expects (*IndexIterator) argument "                                                          \
    "types. Received type '%0' in position %1",                                                                       \
    (ast::Type *, uint32_t))                                                                                          \
  F(IsValNullExpectsSqlValue, "@isValNull() expects a SQL value input, received type '%0'", (ast::Type *))

/// Define the ErrorMessageId enumeration
enum class ErrorMessageId : uint16_t {
#define F(id, str, arg_types) id,
  MESSAGE_LIST(F)
#undef F
};

/**
 * A templated struct that captures the ID of an error message and
 * the C++ argument types that must be supplied when the error is reported.
 * The template arguments allow us to ensure not only that all arguments to
 * the given error messages are provided, but also that they have the
 * expected types.
 */
template <typename... ArgTypes>
struct ErrorMessage {
  /** The ID of the error message. */
  const ErrorMessageId id_;
};

/// A container for all TPL error messages
class ErrorMessages {
  template <typename T>
  struct ReflectErrorMessageWithDetails;

  template <typename... ArgTypes>
  struct ReflectErrorMessageWithDetails<void(ArgTypes...)> {
    using type = ErrorMessage<ArgTypes...>;
  };

 public:
#define MSG(kind, str, arg_types) \
  static constexpr const ReflectErrorMessageWithDetails<void(arg_types)>::type k##kind = {ErrorMessageId::kind};
  MESSAGE_LIST(MSG)
#undef MSG
};

}  // namespace sema
}  // namespace terrier::execution<|MERGE_RESOLUTION|>--- conflicted
+++ resolved
@@ -31,11 +31,8 @@
   F(NonFunction, "cannot call non-function '%0'", ())                                                                 \
   F(MismatchedCallArgs, "wrong number of arguments in call to '%0': expected %1, received %2.",                       \
     (ast::Identifier, uint32_t, uint32_t))                                                                            \
-<<<<<<< HEAD
-=======
   F(MismatchedCallArgsBetween, "wrong number of arguments in call to '%0': expected between %1 and %2, received %3.", \
     (ast::Identifier, uint32_t, uint32_t, uint32_t))                                                                  \
->>>>>>> d60db2a5
   F(IncorrectCallArgType, "function '%0' expects argument of type '%1' in position '%2', received type '%3'",         \
     (ast::Identifier, ast::Type *, uint32_t, ast::Type *))                                                            \
   F(IncorrectCallArgType2, "function '%0' expects '%1' argument in position '%2', received type '%3'",                \
