--- conflicted
+++ resolved
@@ -197,17 +197,6 @@
   *memory = exec_ctx->GetMemoryPool();
 }
 
-<<<<<<< HEAD
-VM_OP_HOT void OpExecutionContextStartResourceTracker(terrier::execution::exec::ExecutionContext *const exec_ctx) {
-  exec_ctx->StartResourceTracker();
-}
-
-VM_OP_HOT void OpExecutionContextEndResourceTracker(terrier::execution::exec::ExecutionContext *const exec_ctx,
-                                          terrier::execution::sql::StringVal &name) {
-  exec_ctx->EndResourceTracker(name.Content(), name.len_);
-}
-
-=======
 VM_OP_HOT void OpExecutionContextStartResourceTracker(terrier::execution::exec::ExecutionContext *const exec_ctx,
                                                       terrier::metrics::MetricsComponent component) {
   exec_ctx->StartResourceTracker(component);
@@ -224,7 +213,6 @@
   exec_ctx->EndPipelineTracker(query_id, pipeline_id);
 }
 
->>>>>>> f6573002
 void OpThreadStateContainerInit(terrier::execution::sql::ThreadStateContainer *thread_state_container,
                                 terrier::execution::sql::MemoryPool *memory);
 
