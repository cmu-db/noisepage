--- conflicted
+++ resolved
@@ -14,11 +14,7 @@
 #include "execution/sql/functions/string_functions.h"
 #include "execution/sql/index_iterator.h"
 #include "execution/sql/join_hash_table.h"
-<<<<<<< HEAD
-#include "execution/sql/projected_row_wrapper.h"
-=======
 #include "execution/sql/projected_columns_iterator.h"
->>>>>>> a95b33c6
 #include "execution/sql/sorter.h"
 #include "execution/sql/storage_interface.h"
 #include "execution/sql/table_vector_iterator.h"
@@ -1331,78 +1327,6 @@
 
 VM_OP_WARM void OpIndexIteratorScanKey(terrier::execution::sql::IndexIterator *iter) { iter->ScanKey(); }
 
-<<<<<<< HEAD
-VM_OP_HOT void OpIndexIteratorScanAscending(terrier::execution::sql::IndexIterator *iter) { iter->ScanAscending(); }
-
-VM_OP_HOT void OpIndexIteratorScanDescending(terrier::execution::sql::IndexIterator *iter) { iter->ScanDescending(); }
-
-VM_OP_HOT void OpIndexIteratorScanLimitAscending(terrier::execution::sql::IndexIterator *iter, uint32_t limit) {
-  iter->ScanLimitAscending(limit);
-}
-
-VM_OP_HOT void OpIndexIteratorScanLimitDescending(terrier::execution::sql::IndexIterator *iter, uint32_t limit) {
-  iter->ScanLimitDescending(limit);
-}
-
-VM_OP_HOT void OpIndexIteratorAdvance(bool *has_more, terrier::execution::sql::IndexIterator *iter) {
-  *has_more = iter->Advance();
-}
-
-VM_OP_HOT void OpIndexIteratorGetPR(terrier::execution::sql::ProjectedRowWrapper *pr,
-                                    terrier::execution::sql::IndexIterator *iter) {
-  *pr = terrier::execution::sql::ProjectedRowWrapper(iter->PR());
-}
-
-VM_OP_HOT void OpIndexIteratorGetLoPR(terrier::execution::sql::ProjectedRowWrapper *pr,
-                                      terrier::execution::sql::IndexIterator *iter) {
-  *pr = terrier::execution::sql::ProjectedRowWrapper(iter->LoPR());
-}
-
-VM_OP_HOT void OpIndexIteratorGetHiPR(terrier::execution::sql::ProjectedRowWrapper *pr,
-                                      terrier::execution::sql::IndexIterator *iter) {
-  *pr = terrier::execution::sql::ProjectedRowWrapper(iter->HiPR());
-}
-
-VM_OP_HOT void OpIndexIteratorGetTablePR(terrier::execution::sql::ProjectedRowWrapper *pr,
-                                         terrier::execution::sql::IndexIterator *iter) {
-  *pr = terrier::execution::sql::ProjectedRowWrapper(iter->TablePR());
-}
-
-VM_OP_HOT void OpIndexIteratorGetSlot(terrier::storage::TupleSlot *slot, terrier::execution::sql::IndexIterator *iter) {
-  *slot = iter->CurrentSlot();
-}
-
-#define GEN_PR_SCALAR_SET_CALLS(Name, SqlType, CppType)                                                  \
-  VM_OP_HOT void OpPRSet##Name(terrier::execution::sql::ProjectedRowWrapper *pr, uint16_t col_idx,       \
-                               terrier::execution::sql::SqlType *val) {                                  \
-    pr->Set<CppType, false>(col_idx, static_cast<CppType>(val->val_), val->is_null_);                    \
-  }                                                                                                      \
-                                                                                                         \
-  VM_OP_HOT void OpPRSet##Name##Null(terrier::execution::sql::ProjectedRowWrapper *pr, uint16_t col_idx, \
-                                     terrier::execution::sql::SqlType *val) {                            \
-    pr->Set<CppType, true>(col_idx, static_cast<CppType>(val->val_), val->is_null_);                     \
-  }
-
-#define GEN_PR_SCALAR_GET_CALLS(Name, SqlType, CppType)                                                    \
-  VM_OP_HOT void OpPRGet##Name(terrier::execution::sql::SqlType *out,                                      \
-                               terrier::execution::sql::ProjectedRowWrapper *pr, uint16_t col_idx) {       \
-    /* Read */                                                                                             \
-    auto *ptr = pr->Get<CppType, false>(col_idx, nullptr);                                                 \
-    TERRIER_ASSERT(ptr != nullptr, "Null pointer when trying to read integer");                            \
-    /* Set */                                                                                              \
-    out->is_null_ = false;                                                                                 \
-    out->val_ = *ptr;                                                                                      \
-  }                                                                                                        \
-                                                                                                           \
-  VM_OP_HOT void OpPRGet##Name##Null(terrier::execution::sql::SqlType *out,                                \
-                                     terrier::execution::sql::ProjectedRowWrapper *pr, uint16_t col_idx) { \
-    /* Read */                                                                                             \
-    bool null = false;                                                                                     \
-    auto *ptr = pr->Get<CppType, true>(col_idx, &null);                                                    \
-    /* Set */                                                                                              \
-    out->is_null_ = null;                                                                                  \
-    out->val_ = null ? 0 : *ptr;                                                                           \
-=======
 VM_OP_WARM void OpIndexIteratorScanAscending(terrier::execution::sql::IndexIterator *iter) { iter->ScanAscending(); }
 
 VM_OP_WARM void OpIndexIteratorScanDescending(terrier::execution::sql::IndexIterator *iter) { iter->ScanDescending(); }
@@ -1474,7 +1398,6 @@
     /* Set */                                                                                                   \
     out->is_null_ = null;                                                                                       \
     out->val_ = null ? 0 : *ptr;                                                                                \
->>>>>>> a95b33c6
   }
 
 GEN_PR_SCALAR_SET_CALLS(TinyInt, Integer, int8_t);
@@ -1489,41 +1412,6 @@
 GEN_PR_SCALAR_GET_CALLS(BigInt, Integer, int64_t);
 GEN_PR_SCALAR_GET_CALLS(Real, Real, float);
 GEN_PR_SCALAR_GET_CALLS(Double, Real, double);
-<<<<<<< HEAD
-
-VM_OP_HOT void OpPRSetVarlen(terrier::execution::sql::ProjectedRowWrapper *pr, uint16_t col_idx,
-                             terrier::execution::sql::StringVal *val) {
-  if (val->len_ <= terrier::storage::VarlenEntry::InlineThreshold()) {
-    terrier::storage::VarlenEntry varlen(terrier::storage::VarlenEntry::CreateInline(
-        reinterpret_cast<const terrier::byte *>(val->Content()), val->len_));
-    pr->Set<terrier::storage::VarlenEntry, false>(col_idx, varlen, val->is_null_);
-  } else {
-    terrier::storage::VarlenEntry varlen(terrier::storage::VarlenEntry::Create(
-        reinterpret_cast<const terrier::byte *>(val->Content()), val->len_, false));
-    pr->Set<terrier::storage::VarlenEntry, false>(col_idx, varlen, val->is_null_);
-  }
-}
-
-VM_OP_HOT void OpPRSetVarlenNull(terrier::execution::sql::ProjectedRowWrapper *pr, uint16_t col_idx,
-                                 terrier::execution::sql::StringVal *val) {
-  if (val->len_ <= terrier::storage::VarlenEntry::InlineThreshold()) {
-    terrier::storage::VarlenEntry varlen(terrier::storage::VarlenEntry::CreateInline(
-        reinterpret_cast<const terrier::byte *>(val->Content()), val->len_));
-    pr->Set<terrier::storage::VarlenEntry, true>(col_idx, varlen, val->is_null_);
-  } else {
-    terrier::storage::VarlenEntry varlen(terrier::storage::VarlenEntry::Create(
-        reinterpret_cast<const terrier::byte *>(val->Content()), val->len_, false));
-    pr->Set<terrier::storage::VarlenEntry, true>(col_idx, varlen, val->is_null_);
-  }
-}
-
-VM_OP_HOT void OpPRSetDate(terrier::execution::sql::ProjectedRowWrapper *pr, uint16_t col_idx,
-                           terrier::execution::sql::Date *val) {
-  pr->Set<uint32_t, false>(col_idx, val->int_val_, val->is_null_);
-}
-
-VM_OP_HOT void OpPRSetDateNull(terrier::execution::sql::ProjectedRowWrapper *pr, uint16_t col_idx,
-=======
 
 VM_OP_HOT void OpPRSetVarlen(terrier::storage::ProjectedRow *pr, uint16_t col_idx,
                              terrier::execution::sql::StringVal *val) {
@@ -1542,17 +1430,11 @@
 }
 
 VM_OP_HOT void OpPRSetDateNull(terrier::storage::ProjectedRow *pr, uint16_t col_idx,
->>>>>>> a95b33c6
                                terrier::execution::sql::Date *val) {
   pr->Set<uint32_t, true>(col_idx, val->int_val_, val->is_null_);
 }
 
-<<<<<<< HEAD
-VM_OP_HOT void OpPRGetDate(terrier::execution::sql::Date *out, terrier::execution::sql::ProjectedRowWrapper *pr,
-                           uint16_t col_idx) {
-=======
 VM_OP_HOT void OpPRGetDate(terrier::execution::sql::Date *out, terrier::storage::ProjectedRow *pr, uint16_t col_idx) {
->>>>>>> a95b33c6
   // Read
   auto *ptr = pr->Get<uint32_t, false>(col_idx, nullptr);
   TERRIER_ASSERT(ptr != nullptr, "Null pointer when trying to read date");
@@ -1561,25 +1443,11 @@
   out->int_val_ = *ptr;
 }
 
-<<<<<<< HEAD
-VM_OP_HOT void OpPRGetDateNull(terrier::execution::sql::Date *out, terrier::execution::sql::ProjectedRowWrapper *pr,
-=======
 VM_OP_HOT void OpPRGetDateNull(terrier::execution::sql::Date *out, terrier::storage::ProjectedRow *pr,
->>>>>>> a95b33c6
                                uint16_t col_idx) {
   // Read
   bool null = false;
   auto *ptr = pr->Get<uint32_t, true>(col_idx, &null);
-<<<<<<< HEAD
-  TERRIER_ASSERT(ptr != nullptr, "Null pointer when trying to read date");
-
-  // Set
-  out->is_null_ = null;
-  out->int_val_ = *ptr;
-}
-
-VM_OP_HOT void OpPRGetVarlen(terrier::execution::sql::StringVal *out, terrier::execution::sql::ProjectedRowWrapper *pr,
-=======
 
   // Set
   out->is_null_ = null;
@@ -1587,7 +1455,6 @@
 }
 
 VM_OP_HOT void OpPRGetVarlen(terrier::execution::sql::StringVal *out, terrier::storage::ProjectedRow *pr,
->>>>>>> a95b33c6
                              uint16_t col_idx) {
   // Read
   auto *varlen = pr->Get<terrier::storage::VarlenEntry, false>(col_idx, nullptr);
@@ -1597,13 +1464,8 @@
   *out = terrier::execution::sql::StringVal(reinterpret_cast<const char *>(varlen->Content()), varlen->Size());
 }
 
-<<<<<<< HEAD
-VM_OP_HOT void OpPRGetVarlenNull(terrier::execution::sql::StringVal *out,
-                                 terrier::execution::sql::ProjectedRowWrapper *pr, uint16_t col_idx) {
-=======
 VM_OP_HOT void OpPRGetVarlenNull(terrier::execution::sql::StringVal *out, terrier::storage::ProjectedRow *pr,
                                  uint16_t col_idx) {
->>>>>>> a95b33c6
   // Read
   bool null = false;
   auto *varlen = pr->Get<terrier::storage::VarlenEntry, true>(col_idx, &null);
@@ -1623,11 +1485,7 @@
                                   terrier::execution::exec::ExecutionContext *exec_ctx, uint32_t table_oid,
                                   uint32_t *col_oids, uint32_t num_oids, bool need_indexes);
 
-<<<<<<< HEAD
-VM_OP void OpStorageInterfaceGetTablePR(terrier::execution::sql::ProjectedRowWrapper *pr_result,
-=======
 VM_OP void OpStorageInterfaceGetTablePR(terrier::storage::ProjectedRow **pr_result,
->>>>>>> a95b33c6
                                         terrier::execution::sql::StorageInterface *storage_interface);
 
 VM_OP void OpStorageInterfaceTableUpdate(bool *result, terrier::execution::sql::StorageInterface *storage_interface,
@@ -1639,11 +1497,7 @@
 VM_OP void OpStorageInterfaceTableInsert(terrier::storage::TupleSlot *tuple_slot,
                                          terrier::execution::sql::StorageInterface *storage_interface);
 
-<<<<<<< HEAD
-VM_OP void OpStorageInterfaceGetIndexPR(terrier::execution::sql::ProjectedRowWrapper *pr_result,
-=======
 VM_OP void OpStorageInterfaceGetIndexPR(terrier::storage::ProjectedRow **pr_result,
->>>>>>> a95b33c6
                                         terrier::execution::sql::StorageInterface *storage_interface,
                                         uint32_t index_oid);
 
