#pragma once

#include <cstdint>
#include <string>

#include "catalog/catalog_accessor.h"
#include "common/macros.h"
#include "execution/exec/execution_context.h"
#include "execution/sql/aggregation_hash_table.h"
#include "execution/sql/aggregators.h"
#include "execution/sql/filter_manager.h"
#include "execution/sql/functions/arithmetic_functions.h"
#include "execution/sql/functions/casting_functions.h"
#include "execution/sql/functions/comparison_functions.h"
#include "execution/sql/functions/is_null_predicate.h"
#include "execution/sql/functions/runners_functions.h"
#include "execution/sql/functions/string_functions.h"
#include "execution/sql/functions/system_functions.h"
#include "execution/sql/index_iterator.h"
#include "execution/sql/join_hash_table.h"
#include "execution/sql/operators/hash_operators.h"
#include "execution/sql/sorter.h"
#include "execution/sql/sql_def.h"
#include "execution/sql/storage_interface.h"
#include "execution/sql/table_vector_iterator.h"
#include "execution/sql/thread_state_container.h"
#include "execution/sql/vector_filter_executor.h"
#include "parser/expression/constant_value_expression.h"

// #include "execution/util/csv_reader.h" Fix later.

// All VM bytecode op handlers must use this macro
#define VM_OP EXPORT

// VM bytecodes that are hot and should be inlined should use this macro
#define VM_OP_HOT VM_OP ALWAYS_INLINE inline
#define VM_OP_WARM VM_OP inline
#define VM_OP_COLD VM_OP NEVER_INLINE

extern "C" {

// ---------------------------------------------------------
// Primitive comparisons
// ---------------------------------------------------------

#define COMPARISONS(type, ...)                                                                             \
  /* Primitive greater-than-equal implementation */                                                        \
  VM_OP_HOT void OpGreaterThanEqual##_##type(bool *result, type lhs, type rhs) { *result = (lhs >= rhs); } \
                                                                                                           \
  /* Primitive greater-than implementation */                                                              \
  VM_OP_HOT void OpGreaterThan##_##type(bool *result, type lhs, type rhs) { *result = (lhs > rhs); }       \
                                                                                                           \
  /* Primitive equal-to implementation */                                                                  \
  VM_OP_HOT void OpEqual##_##type(bool *result, type lhs, type rhs) { *result = (lhs == rhs); }            \
                                                                                                           \
  /* Primitive less-than-equal implementation */                                                           \
  VM_OP_HOT void OpLessThanEqual##_##type(bool *result, type lhs, type rhs) { *result = (lhs <= rhs); }    \
                                                                                                           \
  /* Primitive less-than implementation */                                                                 \
  VM_OP_HOT void OpLessThan##_##type(bool *result, type lhs, type rhs) { *result = (lhs < rhs); }          \
                                                                                                           \
  /* Primitive not-equal-to implementation */                                                              \
  VM_OP_HOT void OpNotEqual##_##type(bool *result, type lhs, type rhs) { *result = (lhs != rhs); }

ALL_TYPES(COMPARISONS);

#undef COMPARISONS

VM_OP_HOT void OpNot(bool *const result, const bool input) { *result = !input; }

VM_OP_HOT void OpNotSql(terrier::execution::sql::BoolVal *const result, const terrier::execution::sql::BoolVal *input) {
  terrier::execution::sql::ComparisonFunctions::NotBoolVal(result, *input);
}

// ---------------------------------------------------------
// Primitive arithmetic
// ---------------------------------------------------------

#define ARITHMETIC(type, ...)                                                              \
  /* Primitive addition */                                                                 \
  VM_OP_HOT void OpAdd##_##type(type *result, type lhs, type rhs) { *result = lhs + rhs; } \
                                                                                           \
  /* Primitive subtraction */                                                              \
  VM_OP_HOT void OpSub##_##type(type *result, type lhs, type rhs) { *result = lhs - rhs; } \
                                                                                           \
  /* Primitive multiplication */                                                           \
  VM_OP_HOT void OpMul##_##type(type *result, type lhs, type rhs) { *result = lhs * rhs; } \
                                                                                           \
  /* Primitive negation */                                                                 \
  VM_OP_HOT void OpNeg##_##type(type *result, type input) { *result = -input; }            \
                                                                                           \
  /* Primitive division (no zero-check) */                                                 \
  VM_OP_HOT void OpDiv##_##type(type *result, type lhs, type rhs) {                        \
    TERRIER_ASSERT(rhs != 0, "Division-by-zero error!");                                   \
    *result = lhs / rhs;                                                                   \
  }

ALL_NUMERIC_TYPES(ARITHMETIC);

#undef ARITHMETIC

#define INT_MODULAR(type, ...)                                      \
  /* Primitive modulo-remainder (no zero-check) */                  \
  VM_OP_HOT void OpMod##_##type(type *result, type lhs, type rhs) { \
    TERRIER_ASSERT(rhs != 0, "Division-by-zero error!");            \
    *result = lhs % rhs;                                            \
  }

#define FLOAT_MODULAR(type, ...)                                    \
  /* Primitive modulo-remainder (no zero-check) */                  \
  VM_OP_HOT void OpMod##_##type(type *result, type lhs, type rhs) { \
    TERRIER_ASSERT(rhs != 0, "Division-by-zero error!");            \
    *result = std::fmod(lhs, rhs);                                  \
  }

INT_TYPES(INT_MODULAR)
FLOAT_TYPES(FLOAT_MODULAR)

#undef FLOAT_MODULAR
#undef INT_MODULAR

// ---------------------------------------------------------
// Bitwise operations
// ---------------------------------------------------------

#define BITS(type, ...)                                                                                          \
  /* Primitive bitwise AND */                                                                                    \
  VM_OP_HOT void OpBitAnd##_##type(type *result, type lhs, type rhs) { *result = static_cast<type>(lhs & rhs); } \
                                                                                                                 \
  /* Primitive bitwise OR */                                                                                     \
  VM_OP_HOT void OpBitOr##_##type(type *result, type lhs, type rhs) { *result = static_cast<type>(lhs | rhs); }  \
                                                                                                                 \
  /* Primitive bitwise XOR */                                                                                    \
  VM_OP_HOT void OpBitXor##_##type(type *result, type lhs, type rhs) { *result = static_cast<type>(lhs ^ rhs); } \
                                                                                                                 \
  /* Primitive bitwise COMPLEMENT */                                                                             \
  VM_OP_HOT void OpBitNeg##_##type(type *result, type input) { *result = static_cast<type>(~input); }

INT_TYPES(BITS);

#undef BITS

// ---------------------------------------------------------
// Memory operations
// ---------------------------------------------------------

VM_OP_HOT void OpIsNullPtr(bool *result, const void *const ptr) { *result = (ptr == nullptr); }

VM_OP_HOT void OpIsNotNullPtr(bool *result, const void *const ptr) { *result = (ptr != nullptr); }

VM_OP_HOT void OpDeref1(int8_t *dest, const int8_t *const src) { *dest = *src; }

VM_OP_HOT void OpDeref2(int16_t *dest, const int16_t *const src) { *dest = *src; }

VM_OP_HOT void OpDeref4(int32_t *dest, const int32_t *const src) { *dest = *src; }

VM_OP_HOT void OpDeref8(int64_t *dest, const int64_t *const src) { *dest = *src; }

VM_OP_HOT void OpDerefN(terrier::byte *dest, const terrier::byte *const src, uint32_t len) {
  std::memcpy(dest, src, len);
}

VM_OP_HOT void OpAssign1(int8_t *dest, int8_t src) { *dest = src; }

VM_OP_HOT void OpAssign2(int16_t *dest, int16_t src) { *dest = src; }

VM_OP_HOT void OpAssign4(int32_t *dest, int32_t src) { *dest = src; }

VM_OP_HOT void OpAssign8(int64_t *dest, int64_t src) { *dest = src; }

VM_OP_HOT void OpAssignImm1(int8_t *dest, int8_t src) { *dest = src; }

VM_OP_HOT void OpAssignImm2(int16_t *dest, int16_t src) { *dest = src; }

VM_OP_HOT void OpAssignImm4(int32_t *dest, int32_t src) { *dest = src; }

VM_OP_HOT void OpAssignImm8(int64_t *dest, int64_t src) { *dest = src; }

VM_OP_HOT void OpAssignImm4F(float *dest, float src) { *dest = src; }

VM_OP_HOT void OpAssignImm8F(double *dest, double src) { *dest = src; }

VM_OP_HOT void OpLea(terrier::byte **dest, terrier::byte *base, uint32_t offset) { *dest = base + offset; }

VM_OP_HOT void OpLeaScaled(terrier::byte **dest, terrier::byte *base, uint32_t index, uint32_t scale, uint32_t offset) {
  *dest = base + (scale * index) + offset;
}

VM_OP_HOT bool OpJump() { return true; }

VM_OP_HOT bool OpJumpIfTrue(bool cond) { return cond; }

VM_OP_HOT bool OpJumpIfFalse(bool cond) { return !cond; }

VM_OP_HOT void OpCall(UNUSED_ATTRIBUTE uint16_t func_id, UNUSED_ATTRIBUTE uint16_t num_args) {}

VM_OP_HOT void OpReturn() {}

// ---------------------------------------------------------
// Execution Context
// ---------------------------------------------------------

VM_OP_HOT void OpExecutionContextAddRowsAffected(terrier::execution::exec::ExecutionContext *exec_ctx,
                                                 int64_t rows_affected) {
  exec_ctx->AddRowsAffected(rows_affected);
}

VM_OP_WARM void OpExecutionContextGetMemoryPool(terrier::execution::sql::MemoryPool **const memory,
                                                terrier::execution::exec::ExecutionContext *const exec_ctx) {
  *memory = exec_ctx->GetMemoryPool();
}

VM_OP_HOT void OpExecutionContextStartResourceTracker(terrier::execution::exec::ExecutionContext *const exec_ctx,
                                                      terrier::metrics::MetricsComponent component) {
  exec_ctx->StartResourceTracker(component);
}

VM_OP_HOT void OpExecutionContextSetMemoryUseOverride(terrier::execution::exec::ExecutionContext *const exec_ctx,
                                                      uint32_t memory_use) {
  exec_ctx->SetMemoryUseOverride(memory_use);
}

VM_OP_HOT void OpExecutionContextEndResourceTracker(terrier::execution::exec::ExecutionContext *const exec_ctx,
                                                    const terrier::execution::sql::StringVal &name) {
  exec_ctx->EndResourceTracker(name.GetContent(), name.GetLength());
}

VM_OP_HOT void OpExecutionContextStartPipelineTracker(terrier::execution::exec::ExecutionContext *const exec_ctx,
                                                      terrier::execution::pipeline_id_t pipeline_id) {
  exec_ctx->StartPipelineTracker(pipeline_id);
}

VM_OP_HOT void OpExecutionContextEndPipelineTracker(terrier::execution::exec::ExecutionContext *const exec_ctx,
                                                    terrier::execution::query_id_t query_id,
                                                    terrier::execution::pipeline_id_t pipeline_id) {
  exec_ctx->EndPipelineTracker(query_id, pipeline_id);
}

VM_OP_HOT void OpExecutionContextGetFeature(uint32_t *value, terrier::execution::exec::ExecutionContext *const exec_ctx,
                                            terrier::execution::pipeline_id_t pipeline_id,
                                            terrier::execution::feature_id_t feature_id,
                                            terrier::brain::ExecutionOperatingUnitFeatureAttribute feature_attribute) {
  exec_ctx->GetFeature(value, pipeline_id, feature_id, feature_attribute);
}

VM_OP_HOT void OpExecutionContextRecordFeature(terrier::execution::exec::ExecutionContext *const exec_ctx,
                                               terrier::execution::pipeline_id_t pipeline_id,
                                               terrier::execution::feature_id_t feature_id,
                                               terrier::brain::ExecutionOperatingUnitFeatureAttribute feature_attribute,
                                               uint32_t value) {
  exec_ctx->RecordFeature(pipeline_id, feature_id, feature_attribute, value);
}

VM_OP_WARM
void OpExecutionContextGetTLS(terrier::execution::sql::ThreadStateContainer **const thread_state_container,
                              terrier::execution::exec::ExecutionContext *const exec_ctx) {
  *thread_state_container = exec_ctx->GetThreadStateContainer();
}

VM_OP_WARM void OpThreadStateContainerAccessCurrentThreadState(
    terrier::byte **state, terrier::execution::sql::ThreadStateContainer *thread_state_container) {
  *state = thread_state_container->AccessCurrentThreadState();
}

VM_OP_WARM void OpThreadStateContainerReset(terrier::execution::sql::ThreadStateContainer *thread_state_container,
                                            const uint32_t size,
                                            terrier::execution::sql::ThreadStateContainer::InitFn init_fn,
                                            terrier::execution::sql::ThreadStateContainer::DestroyFn destroy_fn,
                                            void *ctx) {
  thread_state_container->Reset(size, init_fn, destroy_fn, ctx);
}

VM_OP_WARM void OpThreadStateContainerIterate(terrier::execution::sql::ThreadStateContainer *thread_state_container,
                                              void *const state,
                                              terrier::execution::sql::ThreadStateContainer::IterateFn iterate_fn) {
  thread_state_container->IterateStates(state, iterate_fn);
}

VM_OP_WARM void OpThreadStateContainerClear(terrier::execution::sql::ThreadStateContainer *thread_state_container) {
  thread_state_container->Clear();
}

// ---------------------------------------------------------
// Table Vector Iterator
// ---------------------------------------------------------

VM_OP void OpTableVectorIteratorInit(terrier::execution::sql::TableVectorIterator *iter,
                                     terrier::execution::exec::ExecutionContext *exec_ctx, uint32_t table_oid,
                                     uint32_t *col_oids, uint32_t num_oids);

VM_OP void OpTableVectorIteratorPerformInit(terrier::execution::sql::TableVectorIterator *iter);

VM_OP_HOT void OpTableVectorIteratorNext(bool *has_more, terrier::execution::sql::TableVectorIterator *iter) {
  *has_more = iter->Advance();
}

VM_OP void OpTableVectorIteratorFree(terrier::execution::sql::TableVectorIterator *iter);

VM_OP_HOT void OpTableVectorIteratorGetVPINumTuples(uint32_t *result,
                                                    terrier::execution::sql::TableVectorIterator *iter) {
  // TODO(WAN): result should be uint64_t, see #1049
  *result = iter->GetVectorProjectionIteratorNumTuples();
}

VM_OP_HOT void OpTableVectorIteratorGetVPI(terrier::execution::sql::VectorProjectionIterator **vpi,
                                           terrier::execution::sql::TableVectorIterator *iter) {
  *vpi = iter->GetVectorProjectionIterator();
}

VM_OP_HOT void OpParallelScanTable(uint32_t table_oid, uint32_t *col_oids, uint32_t num_oids, void *const query_state,
                                   terrier::execution::exec::ExecutionContext *exec_ctx,
                                   const terrier::execution::sql::TableVectorIterator::ScanFn scanner) {
  terrier::execution::sql::TableVectorIterator::ParallelScan(table_oid, col_oids, num_oids, query_state, exec_ctx,
                                                             scanner);
}

// ---------------------------------------------------------
// Vector Projection Iterator
// ---------------------------------------------------------

void OpVPIInit(terrier::execution::sql::VectorProjectionIterator *vpi, terrier::execution::sql::VectorProjection *vp);

void OpVPIInitWithList(terrier::execution::sql::VectorProjectionIterator *vpi,
                       terrier::execution::sql::VectorProjection *vp, terrier::execution::sql::TupleIdList *tid_list);

void OpVPIFree(terrier::execution::sql::VectorProjectionIterator *vpi);

VM_OP_HOT void OpVPIIsFiltered(bool *is_filtered, const terrier::execution::sql::VectorProjectionIterator *vpi) {
  *is_filtered = vpi->IsFiltered();
}

VM_OP_HOT void OpVPIGetSelectedRowCount(uint32_t *count, const terrier::execution::sql::VectorProjectionIterator *vpi) {
  *count = vpi->GetSelectedTupleCount();
}

VM_OP_HOT void OpVPIGetVectorProjection(terrier::execution::sql::VectorProjection **vector_projection,
                                        const terrier::execution::sql::VectorProjectionIterator *vpi) {
  *vector_projection = vpi->GetVectorProjection();
}

VM_OP_HOT void OpVPIHasNext(bool *has_more, const terrier::execution::sql::VectorProjectionIterator *vpi) {
  *has_more = vpi->HasNext();
}

VM_OP_HOT void OpVPIHasNextFiltered(bool *has_more, const terrier::execution::sql::VectorProjectionIterator *vpi) {
  *has_more = vpi->HasNextFiltered();
}

VM_OP_HOT void OpVPIAdvance(terrier::execution::sql::VectorProjectionIterator *vpi) { vpi->Advance(); }

VM_OP_HOT void OpVPIAdvanceFiltered(terrier::execution::sql::VectorProjectionIterator *vpi) { vpi->AdvanceFiltered(); }

VM_OP_HOT void OpVPISetPosition(terrier::execution::sql::VectorProjectionIterator *vpi, const uint32_t index) {
  vpi->SetPosition<false>(index);
}

VM_OP_HOT void OpVPISetPositionFiltered(terrier::execution::sql::VectorProjectionIterator *const vpi,
                                        const uint32_t index) {
  vpi->SetPosition<true>(index);
}

VM_OP_HOT void OpVPIMatch(terrier::execution::sql::VectorProjectionIterator *vpi, const bool match) {
  vpi->Match(match);
}

VM_OP_HOT void OpVPIReset(terrier::execution::sql::VectorProjectionIterator *vpi) { vpi->Reset(); }

VM_OP_HOT void OpVPIResetFiltered(terrier::execution::sql::VectorProjectionIterator *vpi) { vpi->ResetFiltered(); }

VM_OP_HOT void OpVPIGetSlot(terrier::storage::TupleSlot *slot, terrier::execution::sql::VectorProjectionIterator *vpi) {
  *slot = vpi->GetCurrentSlot();
}

// ---------------------------------------------------------
// VPI Get
// ---------------------------------------------------------

#define GEN_VPI_GET(Name, SqlValueType, CppType)                                                    \
  VM_OP_HOT void OpVPIGet##Name(terrier::execution::sql::SqlValueType *out,                         \
                                terrier::execution::sql::VectorProjectionIterator *const vpi,       \
                                const uint32_t col_idx) {                                           \
    auto *ptr = vpi->GetValue<CppType, false>(col_idx, nullptr);                                    \
    TERRIER_ASSERT(ptr != nullptr, "Null data pointer when trying to read attribute");              \
    out->is_null_ = false;                                                                          \
    out->val_ = *ptr;                                                                               \
  }                                                                                                 \
  VM_OP_HOT void OpVPIGet##Name##Null(terrier::execution::sql::SqlValueType *out,                   \
                                      terrier::execution::sql::VectorProjectionIterator *const vpi, \
                                      const uint32_t col_idx) {                                     \
    bool null = false;                                                                              \
    auto *ptr = vpi->GetValue<CppType, true>(col_idx, &null);                                       \
    TERRIER_ASSERT(ptr != nullptr, "Null pointer when trying to read integer");                     \
    out->is_null_ = null;                                                                           \
    out->val_ = *ptr;                                                                               \
  }

#define GEN_VPI_SET(Name, SqlValueType, CppType)                                                              \
  VM_OP_HOT void OpVPISet##Name(terrier::execution::sql::VectorProjectionIterator *const vpi,                 \
                                terrier::execution::sql::SqlValueType *input, const uint32_t col_idx) {       \
    vpi->SetValue<CppType, false>(col_idx, input->val_, false);                                               \
  }                                                                                                           \
  VM_OP_HOT void OpVPISet##Name##Null(terrier::execution::sql::VectorProjectionIterator *const vpi,           \
                                      terrier::execution::sql::SqlValueType *input, const uint32_t col_idx) { \
    vpi->SetValue<CppType, true>(col_idx, input->val_, input->is_null_);                                      \
  }

GEN_VPI_GET(Bool, BoolVal, bool);
GEN_VPI_GET(TinyInt, Integer, int8_t);
GEN_VPI_GET(SmallInt, Integer, int16_t);
GEN_VPI_GET(Integer, Integer, int32_t);
GEN_VPI_GET(BigInt, Integer, int64_t);
GEN_VPI_GET(Real, Real, float);
GEN_VPI_GET(Double, Real, double);
GEN_VPI_GET(Decimal, DecimalVal, terrier::execution::sql::Decimal64);
GEN_VPI_GET(Date, DateVal, terrier::execution::sql::Date);
GEN_VPI_GET(Timestamp, TimestampVal, terrier::execution::sql::Timestamp);
GEN_VPI_GET(String, StringVal, terrier::storage::VarlenEntry);

GEN_VPI_SET(Bool, BoolVal, bool);
GEN_VPI_SET(TinyInt, Integer, int8_t);
GEN_VPI_SET(SmallInt, Integer, int16_t);
GEN_VPI_SET(Integer, Integer, int32_t);
GEN_VPI_SET(BigInt, Integer, int64_t);
GEN_VPI_SET(Real, Real, float);
GEN_VPI_SET(Double, Real, double);
GEN_VPI_SET(Decimal, DecimalVal, terrier::execution::sql::Decimal64);
GEN_VPI_SET(Date, DateVal, terrier::execution::sql::Date);
GEN_VPI_SET(Timestamp, TimestampVal, terrier::execution::sql::Timestamp);
GEN_VPI_SET(String, StringVal, terrier::storage::VarlenEntry);

#undef GEN_VPI_SET
#undef GEN_VPI_GET

VM_OP_HOT void OpVPIGetPointer(terrier::byte **out, terrier::execution::sql::VectorProjectionIterator *const vpi,
                               const uint32_t col_idx) {
  auto *ptr = vpi->GetValue<terrier::byte *, false>(col_idx, nullptr);
  TERRIER_ASSERT(ptr != nullptr, "Null data pointer when trying to read attribute");
  *out = *ptr;
}

// ---------------------------------------------------------
// Hashing
// ---------------------------------------------------------

VM_OP_HOT void OpHashInt(terrier::hash_t *const hash_val, const terrier::execution::sql::Integer *const input,
                         const terrier::hash_t seed) {
  *hash_val = input->is_null_ ? 0 : terrier::common::HashUtil::HashCrc(input->val_, seed);
}

VM_OP_HOT void OpHashReal(terrier::hash_t *const hash_val, const terrier::execution::sql::Real *const input,
                          const terrier::hash_t seed) {
  *hash_val = input->is_null_ ? 0 : terrier::common::HashUtil::HashCrc(input->val_, seed);
}

VM_OP_HOT void OpHashString(terrier::hash_t *const hash_val, const terrier::execution::sql::StringVal *const input,
                            const terrier::hash_t seed) {
  *hash_val = input->is_null_ ? 0 : input->val_.Hash(seed);
}

VM_OP_HOT void OpHashDate(terrier::hash_t *const hash_val, const terrier::execution::sql::DateVal *const input,
                          const terrier::hash_t seed) {
  *hash_val = input->is_null_ ? 0 : input->val_.Hash(seed);
}

VM_OP_HOT void OpHashTimestamp(terrier::hash_t *const hash_val,
                               const terrier::execution::sql::TimestampVal *const input, const terrier::hash_t seed) {
  *hash_val = input->is_null_ ? 0 : input->val_.Hash(seed);
}

VM_OP_HOT void OpHashCombine(terrier::hash_t *hash_val, terrier::hash_t new_hash_val) {
  *hash_val = terrier::common::HashUtil::CombineHashes(*hash_val, new_hash_val);
}

// ---------------------------------------------------------
// Filter Manager
// ---------------------------------------------------------

VM_OP void OpFilterManagerInit(terrier::execution::sql::FilterManager *filter_manager,
                               const terrier::execution::exec::ExecutionSettings &exec_settings);

VM_OP void OpFilterManagerStartNewClause(terrier::execution::sql::FilterManager *filter_manager);

VM_OP void OpFilterManagerInsertFilter(terrier::execution::sql::FilterManager *filter_manager,
                                       terrier::execution::sql::FilterManager::MatchFn clause);

VM_OP void OpFilterManagerRunFilters(terrier::execution::sql::FilterManager *filter,
                                     terrier::execution::sql::VectorProjectionIterator *vpi,
                                     terrier::execution::exec::ExecutionContext *exec_ctx);

VM_OP void OpFilterManagerFree(terrier::execution::sql::FilterManager *filter);

// ---------------------------------------------------------
// Vector Filter Executor
// ---------------------------------------------------------

#define GEN_VECTOR_FILTER(Name)                                                                                      \
  VM_OP_HOT void OpVectorFilter##Name(const terrier::execution::exec::ExecutionSettings &exec_settings,              \
                                      terrier::execution::sql::VectorProjection *vector_projection,                  \
                                      const uint32_t left_col_idx, const uint32_t right_col_idx,                     \
                                      terrier::execution::sql::TupleIdList *tid_list) {                              \
    terrier::execution::sql::VectorFilterExecutor::Select##Name(exec_settings, vector_projection, left_col_idx,      \
                                                                right_col_idx, tid_list);                            \
  }                                                                                                                  \
  VM_OP_HOT void OpVectorFilter##Name##Val(const terrier::execution::exec::ExecutionSettings &exec_settings,         \
                                           terrier::execution::sql::VectorProjection *vector_projection,             \
                                           const uint32_t left_col_idx, const terrier::execution::sql::Val *val,     \
                                           terrier::execution::sql::TupleIdList *tid_list) {                         \
    terrier::execution::sql::VectorFilterExecutor::Select##Name##Val(exec_settings, vector_projection, left_col_idx, \
                                                                     *val, tid_list);                                \
  }

GEN_VECTOR_FILTER(Equal)
GEN_VECTOR_FILTER(GreaterThan)
GEN_VECTOR_FILTER(GreaterThanEqual)
GEN_VECTOR_FILTER(LessThan)
GEN_VECTOR_FILTER(LessThanEqual)
GEN_VECTOR_FILTER(NotEqual)
GEN_VECTOR_FILTER(Like)
GEN_VECTOR_FILTER(NotLike)

#undef GEN_VECTOR_FILTER

// ---------------------------------------------------------
// Scalar SQL comparisons
// ---------------------------------------------------------

VM_OP_HOT void OpForceBoolTruth(bool *result, terrier::execution::sql::BoolVal *input) {
  *result = input->ForceTruth();
}

VM_OP_HOT void OpInitSqlNull(terrier::execution::sql::Val *result) { *result = terrier::execution::sql::Val(true); }

VM_OP_HOT void OpInitBool(terrier::execution::sql::BoolVal *result, bool input) {
  result->is_null_ = false;
  result->val_ = input;
}

VM_OP_HOT void OpInitInteger(terrier::execution::sql::Integer *result, int64_t input) {
  result->is_null_ = false;
  result->val_ = input;
}

VM_OP_HOT void OpInitInteger64(terrier::execution::sql::Integer *result, int64_t input) {
  result->is_null_ = false;
  result->val_ = input;
}

VM_OP_HOT void OpInitReal(terrier::execution::sql::Real *result, double input) {
  result->is_null_ = false;
  result->val_ = input;
}

VM_OP_HOT void OpInitDate(terrier::execution::sql::DateVal *result, int32_t year, int32_t month, int32_t day) {
  result->is_null_ = false;
  result->val_ = terrier::execution::sql::Date::FromYMD(year, month, day);
}

VM_OP_HOT void OpInitTimestamp(terrier::execution::sql::TimestampVal *result, uint64_t usec) {
  result->is_null_ = false;
  result->val_ = terrier::execution::sql::Timestamp::FromMicroseconds(usec);
}

VM_OP_HOT void OpInitTimestampYMDHMSMU(terrier::execution::sql::TimestampVal *result, int32_t year, int32_t month,
                                       int32_t day, int32_t hour, int32_t minute, int32_t sec, int32_t milli,
                                       int32_t micro) {
  result->is_null_ = false;
  auto res = terrier::execution::sql::Timestamp::FromYMDHMSMU(year, month, day, hour, minute, sec, milli, micro);
  result->val_ = res;
}

VM_OP_HOT void OpInitString(terrier::execution::sql::StringVal *result, const uint8_t *str, uint32_t length) {
  *result = terrier::execution::sql::StringVal(reinterpret_cast<const char *>(str), length);
}

VM_OP_WARM void OpBoolToInteger(terrier::execution::sql::Integer *result,
                                const terrier::execution::sql::BoolVal *input) {
  terrier::execution::sql::CastingFunctions::CastToInteger(result, *input);
}

VM_OP_WARM void OpIntegerToBool(terrier::execution::sql::BoolVal *result,
                                const terrier::execution::sql::Integer *input) {
  terrier::execution::sql::CastingFunctions::CastToBoolVal(result, *input);
}

VM_OP_WARM void OpIntegerToReal(terrier::execution::sql::Real *result, const terrier::execution::sql::Integer *input) {
  terrier::execution::sql::CastingFunctions::CastToReal(result, *input);
}

VM_OP_WARM void OpIntegerToString(terrier::execution::sql::StringVal *result,
                                  terrier::execution::exec::ExecutionContext *exec_ctx,
                                  const terrier::execution::sql::Integer *input) {
  terrier::execution::sql::CastingFunctions::CastToStringVal(result, exec_ctx, *input);
}

VM_OP_WARM void OpRealToBool(terrier::execution::sql::BoolVal *result, const terrier::execution::sql::Real *input) {
  terrier::execution::sql::CastingFunctions::CastToBoolVal(result, *input);
}

VM_OP_WARM void OpRealToInteger(terrier::execution::sql::Integer *result, const terrier::execution::sql::Real *input) {
  terrier::execution::sql::CastingFunctions::CastToInteger(result, *input);
}

VM_OP_WARM void OpRealToString(terrier::execution::sql::StringVal *result,
                               terrier::execution::exec::ExecutionContext *exec_ctx,
                               const terrier::execution::sql::Real *input) {
  terrier::execution::sql::CastingFunctions::CastToStringVal(result, exec_ctx, *input);
}

VM_OP_WARM void OpDateToTimestamp(terrier::execution::sql::TimestampVal *result,
                                  const terrier::execution::sql::DateVal *input) {
  terrier::execution::sql::CastingFunctions::CastToTimestampVal(result, *input);
}

VM_OP_WARM void OpDateToString(terrier::execution::sql::StringVal *result,
                               terrier::execution::exec::ExecutionContext *exec_ctx,
                               const terrier::execution::sql::DateVal *input) {
  terrier::execution::sql::CastingFunctions::CastToStringVal(result, exec_ctx, *input);
}

VM_OP_WARM void OpTimestampToDate(terrier::execution::sql::DateVal *result,
                                  const terrier::execution::sql::TimestampVal *input) {
  terrier::execution::sql::CastingFunctions::CastToDateVal(result, *input);
}

VM_OP_WARM void OpTimestampToString(terrier::execution::sql::StringVal *result,
                                    terrier::execution::exec::ExecutionContext *exec_ctx,
                                    const terrier::execution::sql::TimestampVal *input) {
  terrier::execution::sql::CastingFunctions::CastToStringVal(result, exec_ctx, *input);
}

VM_OP_WARM void OpStringToBool(terrier::execution::sql::BoolVal *result,
                               const terrier::execution::sql::StringVal *input) {
  terrier::execution::sql::CastingFunctions::CastToBoolVal(result, *input);
}

VM_OP_WARM void OpStringToInteger(terrier::execution::sql::Integer *result,
                                  const terrier::execution::sql::StringVal *input) {
  terrier::execution::sql::CastingFunctions::CastToInteger(result, *input);
}

VM_OP_WARM void OpStringToReal(terrier::execution::sql::Real *result, const terrier::execution::sql::StringVal *input) {
  terrier::execution::sql::CastingFunctions::CastToReal(result, *input);
}

VM_OP_WARM void OpStringToDate(terrier::execution::sql::DateVal *result,
                               const terrier::execution::sql::StringVal *input) {
  terrier::execution::sql::CastingFunctions::CastToDateVal(result, *input);
}

VM_OP_WARM void OpStringToTimestamp(terrier::execution::sql::TimestampVal *result,
                                    const terrier::execution::sql::StringVal *input) {
  terrier::execution::sql::CastingFunctions::CastToTimestampVal(result, *input);
}

#define GEN_SQL_COMPARISONS(NAME, TYPE)                                                       \
  VM_OP_HOT void OpGreaterThan##NAME(terrier::execution::sql::BoolVal *const result,          \
                                     const terrier::execution::sql::TYPE *const left,         \
                                     const terrier::execution::sql::TYPE *const right) {      \
    terrier::execution::sql::ComparisonFunctions::Gt##TYPE(result, *left, *right);            \
  }                                                                                           \
  VM_OP_HOT void OpGreaterThanEqual##NAME(terrier::execution::sql::BoolVal *const result,     \
                                          const terrier::execution::sql::TYPE *const left,    \
                                          const terrier::execution::sql::TYPE *const right) { \
    terrier::execution::sql::ComparisonFunctions::Ge##TYPE(result, *left, *right);            \
  }                                                                                           \
  VM_OP_HOT void OpEqual##NAME(terrier::execution::sql::BoolVal *const result,                \
                               const terrier::execution::sql::TYPE *const left,               \
                               const terrier::execution::sql::TYPE *const right) {            \
    terrier::execution::sql::ComparisonFunctions::Eq##TYPE(result, *left, *right);            \
  }                                                                                           \
  VM_OP_HOT void OpLessThan##NAME(terrier::execution::sql::BoolVal *const result,             \
                                  const terrier::execution::sql::TYPE *const left,            \
                                  const terrier::execution::sql::TYPE *const right) {         \
    terrier::execution::sql::ComparisonFunctions::Lt##TYPE(result, *left, *right);            \
  }                                                                                           \
  VM_OP_HOT void OpLessThanEqual##NAME(terrier::execution::sql::BoolVal *const result,        \
                                       const terrier::execution::sql::TYPE *const left,       \
                                       const terrier::execution::sql::TYPE *const right) {    \
    terrier::execution::sql::ComparisonFunctions::Le##TYPE(result, *left, *right);            \
  }                                                                                           \
  VM_OP_HOT void OpNotEqual##NAME(terrier::execution::sql::BoolVal *const result,             \
                                  const terrier::execution::sql::TYPE *const left,            \
                                  const terrier::execution::sql::TYPE *const right) {         \
    terrier::execution::sql::ComparisonFunctions::Ne##TYPE(result, *left, *right);            \
  }

GEN_SQL_COMPARISONS(Bool, BoolVal)
GEN_SQL_COMPARISONS(Integer, Integer)
GEN_SQL_COMPARISONS(Real, Real)
GEN_SQL_COMPARISONS(Date, DateVal)
GEN_SQL_COMPARISONS(Timestamp, TimestampVal)
GEN_SQL_COMPARISONS(String, StringVal)

#undef GEN_SQL_COMPARISONS

VM_OP_WARM void OpAbsInteger(terrier::execution::sql::Integer *const result,
                             const terrier::execution::sql::Integer *const left) {
  terrier::execution::sql::ArithmeticFunctions::Abs(result, *left);
}

VM_OP_WARM void OpAbsReal(terrier::execution::sql::Real *const result,
                          const terrier::execution::sql::Real *const left) {
  terrier::execution::sql::ArithmeticFunctions::Abs(result, *left);
}

VM_OP_HOT void OpAddInteger(terrier::execution::sql::Integer *const result,
                            const terrier::execution::sql::Integer *const left,
                            const terrier::execution::sql::Integer *const right) {
  UNUSED_ATTRIBUTE bool overflow;
  terrier::execution::sql::ArithmeticFunctions::Add(result, *left, *right, &overflow);
}

VM_OP_HOT void OpSubInteger(terrier::execution::sql::Integer *const result,
                            const terrier::execution::sql::Integer *const left,
                            const terrier::execution::sql::Integer *const right) {
  UNUSED_ATTRIBUTE bool overflow;
  terrier::execution::sql::ArithmeticFunctions::Sub(result, *left, *right, &overflow);
}

VM_OP_HOT void OpMulInteger(terrier::execution::sql::Integer *const result,
                            const terrier::execution::sql::Integer *const left,
                            const terrier::execution::sql::Integer *const right) {
  UNUSED_ATTRIBUTE bool overflow;
  terrier::execution::sql::ArithmeticFunctions::Mul(result, *left, *right, &overflow);
}

VM_OP_HOT void OpDivInteger(terrier::execution::sql::Integer *const result,
                            const terrier::execution::sql::Integer *const left,
                            const terrier::execution::sql::Integer *const right) {
  UNUSED_ATTRIBUTE bool div_by_zero = false;
  terrier::execution::sql::ArithmeticFunctions::IntDiv(result, *left, *right, &div_by_zero);
}

VM_OP_HOT void OpModInteger(terrier::execution::sql::Integer *const result,
                            const terrier::execution::sql::Integer *const left,
                            const terrier::execution::sql::Integer *const right) {
  UNUSED_ATTRIBUTE bool div_by_zero = false;
  terrier::execution::sql::ArithmeticFunctions::IntMod(result, *left, *right, &div_by_zero);
}

VM_OP_HOT void OpAddReal(terrier::execution::sql::Real *const result, const terrier::execution::sql::Real *const left,
                         const terrier::execution::sql::Real *const right) {
  terrier::execution::sql::ArithmeticFunctions::Add(result, *left, *right);
}

VM_OP_HOT void OpSubReal(terrier::execution::sql::Real *const result, const terrier::execution::sql::Real *const left,
                         const terrier::execution::sql::Real *const right) {
  terrier::execution::sql::ArithmeticFunctions::Sub(result, *left, *right);
}

VM_OP_HOT void OpMulReal(terrier::execution::sql::Real *const result, const terrier::execution::sql::Real *const left,
                         const terrier::execution::sql::Real *const right) {
  terrier::execution::sql::ArithmeticFunctions::Mul(result, *left, *right);
}

VM_OP_HOT void OpDivReal(terrier::execution::sql::Real *const result, const terrier::execution::sql::Real *const left,
                         const terrier::execution::sql::Real *const right) {
  UNUSED_ATTRIBUTE bool div_by_zero = false;
  terrier::execution::sql::ArithmeticFunctions::Div(result, *left, *right, &div_by_zero);
}

VM_OP_HOT void OpModReal(terrier::execution::sql::Real *const result, const terrier::execution::sql::Real *const left,
                         const terrier::execution::sql::Real *const right) {
  UNUSED_ATTRIBUTE bool div_by_zero = false;
  terrier::execution::sql::ArithmeticFunctions::Mod(result, *left, *right, &div_by_zero);
}

// ---------------------------------------------------------
// SQL Aggregations
// ---------------------------------------------------------

VM_OP void OpAggregationHashTableInit(terrier::execution::sql::AggregationHashTable *agg_hash_table,
                                      terrier::execution::exec::ExecutionContext *exec_ctx,
                                      terrier::execution::sql::MemoryPool *memory, uint32_t payload_size);

VM_OP void OpAggregationHashTableGetTupleCount(uint32_t *result,
                                               terrier::execution::sql::AggregationHashTable *agg_hash_table);

VM_OP_HOT void OpAggregationHashTableAllocTuple(terrier::byte **result,
                                                terrier::execution::sql::AggregationHashTable *agg_hash_table,
                                                const terrier::hash_t hash_val) {
  *result = agg_hash_table->AllocInputTuple(hash_val);
}

VM_OP_HOT void OpAggregationHashTableAllocTuplePartitioned(
    terrier::byte **result, terrier::execution::sql::AggregationHashTable *agg_hash_table,
    const terrier::hash_t hash_val) {
  *result = agg_hash_table->AllocInputTuplePartitioned(hash_val);
}

VM_OP_HOT void OpAggregationHashTableLinkHashTableEntry(terrier::execution::sql::AggregationHashTable *agg_hash_table,
                                                        terrier::execution::sql::HashTableEntry *entry) {
  agg_hash_table->Insert(entry);
}

VM_OP_HOT void OpAggregationHashTableLookup(terrier::byte **result,
                                            terrier::execution::sql::AggregationHashTable *const agg_hash_table,
                                            const terrier::hash_t hash_val,
                                            const terrier::execution::sql::AggregationHashTable::KeyEqFn key_eq_fn,
                                            const void *probe_tuple) {
  *result = agg_hash_table->Lookup(hash_val, key_eq_fn, probe_tuple);
}

VM_OP_HOT void OpAggregationHashTableProcessBatch(
    terrier::execution::sql::AggregationHashTable *const agg_hash_table,
    terrier::execution::sql::VectorProjectionIterator *vpi, const uint32_t num_keys, const uint32_t key_cols[],
    const terrier::execution::sql::AggregationHashTable::VectorInitAggFn init_fn,
    const terrier::execution::sql::AggregationHashTable::VectorAdvanceAggFn advance_fn, const bool partitioned) {
  agg_hash_table->ProcessBatch(vpi, {key_cols, key_cols + num_keys}, init_fn, advance_fn, partitioned);
}

VM_OP_HOT void OpAggregationHashTableTransferPartitions(
    terrier::execution::sql::AggregationHashTable *const agg_hash_table,
    terrier::execution::sql::ThreadStateContainer *const thread_state_container, const uint32_t agg_ht_offset,
    const terrier::execution::sql::AggregationHashTable::MergePartitionFn merge_partition_fn) {
  agg_hash_table->TransferMemoryAndPartitions(thread_state_container, agg_ht_offset, merge_partition_fn);
}

VM_OP void OpAggregationHashTableBuildAllHashTablePartitions(
    terrier::execution::sql::AggregationHashTable *agg_hash_table, void *query_state);

VM_OP void OpAggregationHashTableRepartition(terrier::execution::sql::AggregationHashTable *agg_hash_table);

VM_OP void OpAggregationHashTableMergePartitions(
    terrier::execution::sql::AggregationHashTable *agg_hash_table,
    terrier::execution::sql::AggregationHashTable *target_agg_hash_table, void *query_state,
    terrier::execution::sql::AggregationHashTable::MergePartitionFn merge_partition_fn);

VM_OP_HOT void OpAggregationHashTableParallelPartitionedScan(
    terrier::execution::sql::AggregationHashTable *const agg_hash_table, void *const query_state,
    terrier::execution::sql::ThreadStateContainer *const thread_state_container,
    const terrier::execution::sql::AggregationHashTable::ScanPartitionFn scan_partition_fn) {
  agg_hash_table->ExecuteParallelPartitionedScan(query_state, thread_state_container, scan_partition_fn);
}

VM_OP void OpAggregationHashTableFree(terrier::execution::sql::AggregationHashTable *agg_hash_table);

VM_OP void OpAggregationHashTableIteratorInit(terrier::execution::sql::AHTIterator *iter,
                                              terrier::execution::sql::AggregationHashTable *agg_hash_table);

VM_OP_HOT void OpAggregationHashTableIteratorHasNext(bool *has_more, terrier::execution::sql::AHTIterator *iter) {
  *has_more = iter->HasNext();
}

VM_OP_HOT void OpAggregationHashTableIteratorNext(terrier::execution::sql::AHTIterator *iter) { iter->Next(); }

VM_OP_HOT void OpAggregationHashTableIteratorGetRow(const terrier::byte **row,
                                                    terrier::execution::sql::AHTIterator *iter) {
  *row = iter->GetCurrentAggregateRow();
}

VM_OP void OpAggregationHashTableIteratorFree(terrier::execution::sql::AHTIterator *iter);

VM_OP_HOT void OpAggregationOverflowPartitionIteratorHasNext(
    bool *has_more, terrier::execution::sql::AHTOverflowPartitionIterator *iter) {
  *has_more = iter->HasNext();
}

VM_OP_HOT void OpAggregationOverflowPartitionIteratorNext(terrier::execution::sql::AHTOverflowPartitionIterator *iter) {
  iter->Next();
}

VM_OP_HOT void OpAggregationOverflowPartitionIteratorGetHash(
    terrier::hash_t *hash_val, terrier::execution::sql::AHTOverflowPartitionIterator *iter) {
  *hash_val = iter->GetRowHash();
}

VM_OP_HOT void OpAggregationOverflowPartitionIteratorGetRow(
    const terrier::byte **row, terrier::execution::sql::AHTOverflowPartitionIterator *iter) {
  *row = iter->GetRow();
}

VM_OP_HOT void OpAggregationOverflowPartitionIteratorGetRowEntry(
    terrier::execution::sql::HashTableEntry **entry, terrier::execution::sql::AHTOverflowPartitionIterator *iter) {
  *entry = iter->GetEntryForRow();
}

// ---------------------------------------------------------
// COUNT
// ---------------------------------------------------------

VM_OP_HOT void OpCountAggregateInit(terrier::execution::sql::CountAggregate *agg) {
  new (agg) terrier::execution::sql::CountAggregate();
}

VM_OP_HOT void OpCountAggregateAdvance(terrier::execution::sql::CountAggregate *agg,
                                       const terrier::execution::sql::Val *val) {
  agg->Advance(*val);
}

VM_OP_HOT void OpCountAggregateMerge(terrier::execution::sql::CountAggregate *agg_1,
                                     const terrier::execution::sql::CountAggregate *agg_2) {
  agg_1->Merge(*agg_2);
}

VM_OP_HOT void OpCountAggregateReset(terrier::execution::sql::CountAggregate *agg) { agg->Reset(); }

VM_OP_HOT void OpCountAggregateGetResult(terrier::execution::sql::Integer *result,
                                         const terrier::execution::sql::CountAggregate *agg) {
  *result = agg->GetCountResult();
}

VM_OP_HOT void OpCountAggregateFree(terrier::execution::sql::CountAggregate *agg) { agg->~CountAggregate(); }

// ---------------------------------------------------------
// COUNT(*)
// ---------------------------------------------------------

VM_OP_HOT void OpCountStarAggregateInit(terrier::execution::sql::CountStarAggregate *agg) {
  new (agg) terrier::execution::sql::CountStarAggregate();
}

VM_OP_HOT void OpCountStarAggregateAdvance(terrier::execution::sql::CountStarAggregate *agg,
                                           const terrier::execution::sql::Val *val) {
  agg->Advance(*val);
}

VM_OP_HOT void OpCountStarAggregateMerge(terrier::execution::sql::CountStarAggregate *agg_1,
                                         const terrier::execution::sql::CountStarAggregate *agg_2) {
  agg_1->Merge(*agg_2);
}

VM_OP_HOT void OpCountStarAggregateReset(terrier::execution::sql::CountStarAggregate *agg) { agg->Reset(); }

VM_OP_HOT void OpCountStarAggregateGetResult(terrier::execution::sql::Integer *result,
                                             const terrier::execution::sql::CountStarAggregate *agg) {
  *result = agg->GetCountResult();
}

VM_OP_HOT void OpCountStarAggregateFree(terrier::execution::sql::CountStarAggregate *agg) {
  agg->~CountStarAggregate();
}

// ---------------------------------------------------------
// SUM
// ---------------------------------------------------------

VM_OP_HOT void OpIntegerSumAggregateInit(terrier::execution::sql::IntegerSumAggregate *agg) {
  new (agg) terrier::execution::sql::IntegerSumAggregate();
}

VM_OP_HOT void OpIntegerSumAggregateAdvance(terrier::execution::sql::IntegerSumAggregate *agg,
                                            const terrier::execution::sql::Integer *val) {
  agg->Advance(*val);
}

VM_OP_HOT void OpIntegerSumAggregateMerge(terrier::execution::sql::IntegerSumAggregate *agg_1,
                                          const terrier::execution::sql::IntegerSumAggregate *agg_2) {
  agg_1->Merge(*agg_2);
}

VM_OP_HOT void OpIntegerSumAggregateReset(terrier::execution::sql::IntegerSumAggregate *agg) { agg->Reset(); }

VM_OP_HOT void OpIntegerSumAggregateGetResult(terrier::execution::sql::Integer *result,
                                              const terrier::execution::sql::IntegerSumAggregate *agg) {
  *result = agg->GetResultSum();
}

VM_OP_HOT void OpIntegerSumAggregateFree(terrier::execution::sql::IntegerSumAggregate *agg) {
  agg->~IntegerSumAggregate();
}

VM_OP_HOT void OpRealSumAggregateInit(terrier::execution::sql::RealSumAggregate *agg) {
  new (agg) terrier::execution::sql::RealSumAggregate();
}

VM_OP_HOT void OpRealSumAggregateAdvance(terrier::execution::sql::RealSumAggregate *agg,
                                         const terrier::execution::sql::Real *val) {
  agg->Advance(*val);
}

VM_OP_HOT void OpRealSumAggregateMerge(terrier::execution::sql::RealSumAggregate *agg_1,
                                       const terrier::execution::sql::RealSumAggregate *agg_2) {
  agg_1->Merge(*agg_2);
}

VM_OP_HOT void OpRealSumAggregateReset(terrier::execution::sql::RealSumAggregate *agg) { agg->Reset(); }

VM_OP_HOT void OpRealSumAggregateGetResult(terrier::execution::sql::Real *result,
                                           const terrier::execution::sql::RealSumAggregate *agg) {
  *result = agg->GetResultSum();
}

VM_OP_HOT void OpRealSumAggregateFree(terrier::execution::sql::RealSumAggregate *agg) { agg->~RealSumAggregate(); }

// ---------------------------------------------------------
// MAX
// ---------------------------------------------------------

VM_OP_HOT void OpIntegerMaxAggregateInit(terrier::execution::sql::IntegerMaxAggregate *agg) {
  new (agg) terrier::execution::sql::IntegerMaxAggregate();
}

VM_OP_HOT void OpIntegerMaxAggregateAdvance(terrier::execution::sql::IntegerMaxAggregate *agg,
                                            const terrier::execution::sql::Integer *val) {
  agg->Advance(*val);
}

VM_OP_HOT void OpIntegerMaxAggregateMerge(terrier::execution::sql::IntegerMaxAggregate *agg_1,
                                          const terrier::execution::sql::IntegerMaxAggregate *agg_2) {
  agg_1->Merge(*agg_2);
}

VM_OP_HOT void OpIntegerMaxAggregateReset(terrier::execution::sql::IntegerMaxAggregate *agg) { agg->Reset(); }

VM_OP_HOT void OpIntegerMaxAggregateGetResult(terrier::execution::sql::Integer *result,
                                              const terrier::execution::sql::IntegerMaxAggregate *agg) {
  *result = agg->GetResultMax();
}

VM_OP_HOT void OpIntegerMaxAggregateFree(terrier::execution::sql::IntegerMaxAggregate *agg) {
  agg->~IntegerMaxAggregate();
}

VM_OP_HOT void OpRealMaxAggregateInit(terrier::execution::sql::RealMaxAggregate *agg) {
  new (agg) terrier::execution::sql::RealMaxAggregate();
}

VM_OP_HOT void OpRealMaxAggregateAdvance(terrier::execution::sql::RealMaxAggregate *agg,
                                         const terrier::execution::sql::Real *val) {
  agg->Advance(*val);
}

VM_OP_HOT void OpRealMaxAggregateMerge(terrier::execution::sql::RealMaxAggregate *agg_1,
                                       const terrier::execution::sql::RealMaxAggregate *agg_2) {
  agg_1->Merge(*agg_2);
}

VM_OP_HOT void OpRealMaxAggregateReset(terrier::execution::sql::RealMaxAggregate *agg) { agg->Reset(); }

VM_OP_HOT void OpRealMaxAggregateGetResult(terrier::execution::sql::Real *result,
                                           const terrier::execution::sql::RealMaxAggregate *agg) {
  *result = agg->GetResultMax();
}

VM_OP_HOT void OpRealMaxAggregateFree(terrier::execution::sql::RealMaxAggregate *agg) { agg->~RealMaxAggregate(); }

VM_OP_HOT void OpDateMaxAggregateInit(terrier::execution::sql::DateMaxAggregate *agg) {
  new (agg) terrier::execution::sql::DateMaxAggregate();
}

VM_OP_HOT void OpDateMaxAggregateAdvance(terrier::execution::sql::DateMaxAggregate *agg,
                                         const terrier::execution::sql::DateVal *val) {
  agg->Advance(*val);
}

VM_OP_HOT void OpDateMaxAggregateMerge(terrier::execution::sql::DateMaxAggregate *agg_1,
                                       const terrier::execution::sql::DateMaxAggregate *agg_2) {
  agg_1->Merge(*agg_2);
}

VM_OP_HOT void OpDateMaxAggregateReset(terrier::execution::sql::DateMaxAggregate *agg) { agg->Reset(); }

VM_OP_HOT void OpDateMaxAggregateGetResult(terrier::execution::sql::DateVal *result,
                                           const terrier::execution::sql::DateMaxAggregate *agg) {
  *result = agg->GetResultMax();
}

VM_OP_HOT void OpDateMaxAggregateFree(terrier::execution::sql::DateMaxAggregate *agg) { agg->~DateMaxAggregate(); }

VM_OP_HOT void OpStringMaxAggregateInit(terrier::execution::sql::StringMaxAggregate *agg) {
  new (agg) terrier::execution::sql::StringMaxAggregate();
}

VM_OP_HOT void OpStringMaxAggregateAdvance(terrier::execution::sql::StringMaxAggregate *agg,
                                           const terrier::execution::sql::StringVal *val) {
  agg->Advance(*val);
}

VM_OP_HOT void OpStringMaxAggregateMerge(terrier::execution::sql::StringMaxAggregate *agg_1,
                                         const terrier::execution::sql::StringMaxAggregate *agg_2) {
  agg_1->Merge(*agg_2);
}

VM_OP_HOT void OpStringMaxAggregateReset(terrier::execution::sql::StringMaxAggregate *agg) { agg->Reset(); }

VM_OP_HOT void OpStringMaxAggregateGetResult(terrier::execution::sql::StringVal *result,
                                             const terrier::execution::sql::StringMaxAggregate *agg) {
  *result = agg->GetResultMax();
}

VM_OP_HOT void OpStringMaxAggregateFree(terrier::execution::sql::StringMaxAggregate *agg) {
  agg->~StringMaxAggregate();
}

// ---------------------------------------------------------
// MIN
// ---------------------------------------------------------

VM_OP_HOT void OpIntegerMinAggregateInit(terrier::execution::sql::IntegerMinAggregate *agg) {
  new (agg) terrier::execution::sql::IntegerMinAggregate();
}

VM_OP_HOT void OpIntegerMinAggregateAdvance(terrier::execution::sql::IntegerMinAggregate *agg,
                                            const terrier::execution::sql::Integer *val) {
  agg->Advance(*val);
}

VM_OP_HOT void OpIntegerMinAggregateMerge(terrier::execution::sql::IntegerMinAggregate *agg_1,
                                          const terrier::execution::sql::IntegerMinAggregate *agg_2) {
  agg_1->Merge(*agg_2);
}

VM_OP_HOT void OpIntegerMinAggregateReset(terrier::execution::sql::IntegerMinAggregate *agg) { agg->Reset(); }

VM_OP_HOT void OpIntegerMinAggregateGetResult(terrier::execution::sql::Integer *result,
                                              const terrier::execution::sql::IntegerMinAggregate *agg) {
  *result = agg->GetResultMin();
}

VM_OP_HOT void OpIntegerMinAggregateFree(terrier::execution::sql::IntegerMinAggregate *agg) {
  agg->~IntegerMinAggregate();
}

VM_OP_HOT void OpRealMinAggregateInit(terrier::execution::sql::RealMinAggregate *agg) {
  new (agg) terrier::execution::sql::RealMinAggregate();
}

VM_OP_HOT void OpRealMinAggregateAdvance(terrier::execution::sql::RealMinAggregate *agg,
                                         const terrier::execution::sql::Real *val) {
  agg->Advance(*val);
}

VM_OP_HOT void OpRealMinAggregateMerge(terrier::execution::sql::RealMinAggregate *agg_1,
                                       const terrier::execution::sql::RealMinAggregate *agg_2) {
  agg_1->Merge(*agg_2);
}

VM_OP_HOT void OpRealMinAggregateReset(terrier::execution::sql::RealMinAggregate *agg) { agg->Reset(); }

VM_OP_HOT void OpRealMinAggregateGetResult(terrier::execution::sql::Real *result,
                                           const terrier::execution::sql::RealMinAggregate *agg) {
  *result = agg->GetResultMin();
}

VM_OP_HOT void OpRealMinAggregateFree(terrier::execution::sql::RealMinAggregate *agg) { agg->~RealMinAggregate(); }

VM_OP_HOT void OpDateMinAggregateInit(terrier::execution::sql::DateMinAggregate *agg) {
  new (agg) terrier::execution::sql::DateMinAggregate();
}

VM_OP_HOT void OpDateMinAggregateAdvance(terrier::execution::sql::DateMinAggregate *agg,
                                         const terrier::execution::sql::DateVal *val) {
  agg->Advance(*val);
}

VM_OP_HOT void OpDateMinAggregateMerge(terrier::execution::sql::DateMinAggregate *agg_1,
                                       const terrier::execution::sql::DateMinAggregate *agg_2) {
  agg_1->Merge(*agg_2);
}

VM_OP_HOT void OpDateMinAggregateReset(terrier::execution::sql::DateMinAggregate *agg) { agg->Reset(); }

VM_OP_HOT void OpDateMinAggregateGetResult(terrier::execution::sql::DateVal *result,
                                           const terrier::execution::sql::DateMinAggregate *agg) {
  *result = agg->GetResultMin();
}

VM_OP_HOT void OpDateMinAggregateFree(terrier::execution::sql::DateMinAggregate *agg) { agg->~DateMinAggregate(); }

VM_OP_HOT void OpStringMinAggregateInit(terrier::execution::sql::StringMinAggregate *agg) {
  new (agg) terrier::execution::sql::StringMinAggregate();
}

VM_OP_HOT void OpStringMinAggregateAdvance(terrier::execution::sql::StringMinAggregate *agg,
                                           const terrier::execution::sql::StringVal *val) {
  agg->Advance(*val);
}

VM_OP_HOT void OpStringMinAggregateMerge(terrier::execution::sql::StringMinAggregate *agg_1,
                                         const terrier::execution::sql::StringMinAggregate *agg_2) {
  agg_1->Merge(*agg_2);
}

VM_OP_HOT void OpStringMinAggregateReset(terrier::execution::sql::StringMinAggregate *agg) { agg->Reset(); }

VM_OP_HOT void OpStringMinAggregateGetResult(terrier::execution::sql::StringVal *result,
                                             const terrier::execution::sql::StringMinAggregate *agg) {
  *result = agg->GetResultMin();
}

VM_OP_HOT void OpStringMinAggregateFree(terrier::execution::sql::StringMinAggregate *agg) {
  agg->~StringMinAggregate();
}

// ---------------------------------------------------------
// AVG
// ---------------------------------------------------------

VM_OP_HOT void OpAvgAggregateInit(terrier::execution::sql::AvgAggregate *agg) {
  new (agg) terrier::execution::sql::AvgAggregate();
}

VM_OP_HOT void OpAvgAggregateAdvanceInteger(terrier::execution::sql::AvgAggregate *agg,
                                            const terrier::execution::sql::Integer *val) {
  agg->Advance(*val);
}

VM_OP_HOT void OpAvgAggregateAdvanceReal(terrier::execution::sql::AvgAggregate *agg,
                                         const terrier::execution::sql::Real *val) {
  agg->Advance(*val);
}

VM_OP_HOT void OpAvgAggregateMerge(terrier::execution::sql::AvgAggregate *agg_1,
                                   const terrier::execution::sql::AvgAggregate *agg_2) {
  agg_1->Merge(*agg_2);
}

VM_OP_HOT void OpAvgAggregateReset(terrier::execution::sql::AvgAggregate *agg) { agg->Reset(); }

VM_OP_HOT void OpAvgAggregateGetResult(terrier::execution::sql::Real *result,
                                       const terrier::execution::sql::AvgAggregate *agg) {
  *result = agg->GetResultAvg();
}

VM_OP_HOT void OpAvgAggregateFree(terrier::execution::sql::AvgAggregate *agg) { agg->~AvgAggregate(); }

// ---------------------------------------------------------
// Hash Joins
// ---------------------------------------------------------

VM_OP void OpJoinHashTableInit(terrier::execution::sql::JoinHashTable *join_hash_table,
                               terrier::execution::exec::ExecutionContext *exec_ctx,
                               terrier::execution::sql::MemoryPool *memory, uint32_t tuple_size);

VM_OP_HOT void OpJoinHashTableAllocTuple(terrier::byte **result,
                                         terrier::execution::sql::JoinHashTable *join_hash_table,
                                         terrier::hash_t hash) {
  *result = join_hash_table->AllocInputTuple(hash);
}

VM_OP_HOT void OpJoinHashTableGetTupleCount(uint32_t *result, terrier::execution::sql::JoinHashTable *join_hash_table) {
  *result = join_hash_table->GetTupleCount();
}

VM_OP void OpJoinHashTableBuild(terrier::execution::sql::JoinHashTable *join_hash_table);

VM_OP void OpJoinHashTableBuildParallel(terrier::execution::sql::JoinHashTable *join_hash_table,
                                        terrier::execution::sql::ThreadStateContainer *thread_state_container,
                                        uint32_t jht_offset);

VM_OP_HOT void OpJoinHashTableLookup(terrier::execution::sql::JoinHashTable *join_hash_table,
                                     terrier::execution::sql::HashTableEntryIterator *ht_entry_iter,
                                     const terrier::hash_t hash_val) {
  *ht_entry_iter = join_hash_table->Lookup<false>(hash_val);
}

VM_OP void OpJoinHashTableFree(terrier::execution::sql::JoinHashTable *join_hash_table);

VM_OP_HOT void OpHashTableEntryIteratorHasNext(bool *has_next,
                                               terrier::execution::sql::HashTableEntryIterator *ht_entry_iter) {
  *has_next = ht_entry_iter->HasNext();
}

VM_OP_HOT void OpHashTableEntryIteratorGetRow(const terrier::byte **row,
                                              terrier::execution::sql::HashTableEntryIterator *ht_entry_iter) {
  *row = ht_entry_iter->GetMatchPayload();
}

// ---------------------------------------------------------
// Sorting
// ---------------------------------------------------------

VM_OP void OpSorterInit(terrier::execution::sql::Sorter *sorter, terrier::execution::sql::MemoryPool *memory,
                        terrier::execution::sql::Sorter::ComparisonFunction cmp_fn, uint32_t tuple_size);

VM_OP_HOT void OpSorterGetTupleCount(uint32_t *result, terrier::execution::sql::Sorter *sorter) {
  *result = sorter->GetTupleCount();
}

VM_OP_HOT void OpSorterAllocTuple(terrier::byte **result, terrier::execution::sql::Sorter *sorter) {
  *result = sorter->AllocInputTuple();
}

VM_OP_HOT void OpSorterAllocTupleTopK(terrier::byte **result, terrier::execution::sql::Sorter *sorter, uint64_t top_k) {
  *result = sorter->AllocInputTupleTopK(top_k);
}

VM_OP_HOT void OpSorterAllocTupleTopKFinish(terrier::execution::sql::Sorter *sorter, uint64_t top_k) {
  sorter->AllocInputTupleTopKFinish(top_k);
}

VM_OP void OpSorterSort(terrier::execution::sql::Sorter *sorter);

VM_OP void OpSorterSortParallel(terrier::execution::sql::Sorter *sorter,
                                terrier::execution::sql::ThreadStateContainer *thread_state_container,
                                uint32_t sorter_offset);

VM_OP void OpSorterSortTopKParallel(terrier::execution::sql::Sorter *sorter,
                                    terrier::execution::sql::ThreadStateContainer *thread_state_container,
                                    uint32_t sorter_offset, uint64_t top_k);

VM_OP void OpSorterFree(terrier::execution::sql::Sorter *sorter);

VM_OP void OpSorterIteratorInit(terrier::execution::sql::SorterIterator *iter, terrier::execution::sql::Sorter *sorter);

VM_OP_HOT void OpSorterIteratorHasNext(bool *has_more, terrier::execution::sql::SorterIterator *iter) {
  *has_more = iter->HasNext();
}

VM_OP_HOT void OpSorterIteratorNext(terrier::execution::sql::SorterIterator *iter) { iter->Next(); }

VM_OP_HOT void OpSorterIteratorGetRow(const terrier::byte **row, terrier::execution::sql::SorterIterator *iter) {
  *row = iter->GetRow();
}

VM_OP_WARM void OpSorterIteratorSkipRows(terrier::execution::sql::SorterIterator *iter, const uint64_t n) {
  iter->AdvanceBy(n);
}

VM_OP void OpSorterIteratorFree(terrier::execution::sql::SorterIterator *iter);

// ---------------------------------------------------------
// Output
// ---------------------------------------------------------

VM_OP_WARM void OpResultBufferAllocOutputRow(terrier::byte **result, terrier::execution::exec::ExecutionContext *ctx) {
  *result = ctx->GetOutputBuffer()->AllocOutputSlot();
}

VM_OP_WARM void OpResultBufferFinalize(terrier::execution::exec::ExecutionContext *ctx) {
  ctx->GetOutputBuffer()->Finalize();
}

// ---------------------------------------------------------
// CSV Reader
// ---------------------------------------------------------

#if 0
VM_OP void OpCSVReaderInit(terrier::execution::util::CSVReader *reader, const uint8_t *file_name, uint32_t len);

VM_OP void OpCSVReaderPerformInit(bool *result, terrier::execution::util::CSVReader *reader);

VM_OP_WARM void OpCSVReaderAdvance(bool *has_more, terrier::execution::util::CSVReader *reader) {
  *has_more = reader->Advance();
}

VM_OP_WARM void OpCSVReaderGetField(terrier::execution::util::CSVReader *reader, const uint32_t field_index,
                                    terrier::execution::sql::StringVal *result) {
  // TODO(pmenon): There's an extra copy here. Revisit if it's a performance issue.
  const std::string field_string = reader->GetRowCell(field_index)->AsString();
  *result = terrier::execution::sql::StringVal(terrier::storage::VarlenEntry::Create(field_string));
}

VM_OP_WARM void OpCSVReaderGetRecordNumber(uint32_t *result, terrier::execution::util::CSVReader *reader) {
  *result = reader->GetRecordNumber();
}

VM_OP void OpCSVReaderClose(terrier::execution::util::CSVReader *reader);
#endif

// ---------------------------------------------------------
// Trig functions
// ---------------------------------------------------------

VM_OP_WARM void OpPi(terrier::execution::sql::Real *result) {
  terrier::execution::sql::ArithmeticFunctions::Pi(result);
}

VM_OP_WARM void OpE(terrier::execution::sql::Real *result) { terrier::execution::sql::ArithmeticFunctions::E(result); }

VM_OP_WARM void OpAcos(terrier::execution::sql::Real *result, const terrier::execution::sql::Real *input) {
  terrier::execution::sql::ArithmeticFunctions::Acos(result, *input);
}

VM_OP_WARM void OpAsin(terrier::execution::sql::Real *result, const terrier::execution::sql::Real *input) {
  terrier::execution::sql::ArithmeticFunctions::Asin(result, *input);
}

VM_OP_WARM void OpAtan(terrier::execution::sql::Real *result, const terrier::execution::sql::Real *input) {
  terrier::execution::sql::ArithmeticFunctions::Atan(result, *input);
}

VM_OP_WARM void OpAtan2(terrier::execution::sql::Real *result, const terrier::execution::sql::Real *arg_1,
                        const terrier::execution::sql::Real *arg_2) {
  terrier::execution::sql::ArithmeticFunctions::Atan2(result, *arg_1, *arg_2);
}

VM_OP_WARM void OpCos(terrier::execution::sql::Real *result, const terrier::execution::sql::Real *input) {
  terrier::execution::sql::ArithmeticFunctions::Cos(result, *input);
}

VM_OP_WARM void OpCot(terrier::execution::sql::Real *result, const terrier::execution::sql::Real *input) {
  terrier::execution::sql::ArithmeticFunctions::Cot(result, *input);
}

VM_OP_WARM void OpSin(terrier::execution::sql::Real *result, const terrier::execution::sql::Real *input) {
  terrier::execution::sql::ArithmeticFunctions::Sin(result, *input);
}

VM_OP_WARM void OpTan(terrier::execution::sql::Real *result, const terrier::execution::sql::Real *input) {
  terrier::execution::sql::ArithmeticFunctions::Tan(result, *input);
}

VM_OP_WARM void OpCosh(terrier::execution::sql::Real *result, const terrier::execution::sql::Real *v) {
  terrier::execution::sql::ArithmeticFunctions::Cosh(result, *v);
}

VM_OP_WARM void OpTanh(terrier::execution::sql::Real *result, const terrier::execution::sql::Real *v) {
  terrier::execution::sql::ArithmeticFunctions::Tanh(result, *v);
}

VM_OP_WARM void OpSinh(terrier::execution::sql::Real *result, const terrier::execution::sql::Real *v) {
  terrier::execution::sql::ArithmeticFunctions::Sinh(result, *v);
}

VM_OP_WARM void OpSqrt(terrier::execution::sql::Real *result, const terrier::execution::sql::Real *v) {
  terrier::execution::sql::ArithmeticFunctions::Sqrt(result, *v);
}

VM_OP_WARM void OpCbrt(terrier::execution::sql::Real *result, const terrier::execution::sql::Real *v) {
  terrier::execution::sql::ArithmeticFunctions::Cbrt(result, *v);
}

VM_OP_WARM void OpExp(terrier::execution::sql::Real *result, const terrier::execution::sql::Real *v) {
  terrier::execution::sql::ArithmeticFunctions::Exp(result, *v);
}

VM_OP_WARM void OpCeil(terrier::execution::sql::Real *result, const terrier::execution::sql::Real *v) {
  terrier::execution::sql::ArithmeticFunctions::Ceil(result, *v);
}

VM_OP_WARM void OpFloor(terrier::execution::sql::Real *result, const terrier::execution::sql::Real *v) {
  terrier::execution::sql::ArithmeticFunctions::Floor(result, *v);
}

VM_OP_WARM void OpTruncate(terrier::execution::sql::Real *result, const terrier::execution::sql::Real *v) {
  terrier::execution::sql::ArithmeticFunctions::Truncate(result, *v);
}

VM_OP_WARM void OpLn(terrier::execution::sql::Real *result, const terrier::execution::sql::Real *v) {
  terrier::execution::sql::ArithmeticFunctions::Ln(result, *v);
}

VM_OP_WARM void OpLog2(terrier::execution::sql::Real *result, const terrier::execution::sql::Real *v) {
  terrier::execution::sql::ArithmeticFunctions::Log2(result, *v);
}

VM_OP_WARM void OpLog10(terrier::execution::sql::Real *result, const terrier::execution::sql::Real *v) {
  terrier::execution::sql::ArithmeticFunctions::Log10(result, *v);
}

VM_OP_WARM void OpSign(terrier::execution::sql::Real *result, const terrier::execution::sql::Real *v) {
  terrier::execution::sql::ArithmeticFunctions::Sign(result, *v);
}

VM_OP_WARM void OpRadians(terrier::execution::sql::Real *result, const terrier::execution::sql::Real *v) {
  terrier::execution::sql::ArithmeticFunctions::Radians(result, *v);
}

VM_OP_WARM void OpDegrees(terrier::execution::sql::Real *result, const terrier::execution::sql::Real *v) {
  terrier::execution::sql::ArithmeticFunctions::Degrees(result, *v);
}

VM_OP_WARM void OpRound(terrier::execution::sql::Real *result, const terrier::execution::sql::Real *v) {
  terrier::execution::sql::ArithmeticFunctions::Round(result, *v);
}

VM_OP_WARM void OpRound2(terrier::execution::sql::Real *result, const terrier::execution::sql::Real *v,
                         const terrier::execution::sql::Integer *precision) {
  terrier::execution::sql::ArithmeticFunctions::Round2(result, *v, *precision);
}

VM_OP_WARM void OpLog(terrier::execution::sql::Real *result, const terrier::execution::sql::Real *base,
                      const terrier::execution::sql::Real *val) {
  terrier::execution::sql::ArithmeticFunctions::Log(result, *base, *val);
}

VM_OP_WARM void OpPow(terrier::execution::sql::Real *result, const terrier::execution::sql::Real *base,
                      const terrier::execution::sql::Real *val) {
  terrier::execution::sql::ArithmeticFunctions::Pow(result, *base, *val);
}

// ---------------------------------------------------------
// Null/Not Null predicates
// ---------------------------------------------------------

VM_OP_WARM void OpValIsNull(bool *result, const terrier::execution::sql::Val *val) {
  *result = terrier::execution::sql::IsNullPredicate::IsNull(*val);
}

VM_OP_WARM void OpValIsNotNull(bool *result, const terrier::execution::sql::Val *val) {
  *result = terrier::execution::sql::IsNullPredicate::IsNotNull(*val);
}

// ---------------------------------------------------------
// Internal mini-runner functions
// ---------------------------------------------------------

VM_OP_WARM void OpNpRunnersEmitInt(terrier::execution::exec::ExecutionContext *ctx,
                                   const terrier::execution::sql::Integer *num_tuples,
                                   const terrier::execution::sql::Integer *num_cols,
                                   const terrier::execution::sql::Integer *num_int_cols,
                                   const terrier::execution::sql::Integer *num_real_cols) {
  terrier::execution::sql::MiniRunnersFunctions::EmitTuples(ctx, *num_tuples, *num_cols, *num_int_cols, *num_real_cols);
}

VM_OP_WARM void OpNpRunnersEmitReal(terrier::execution::exec::ExecutionContext *ctx,
                                    const terrier::execution::sql::Integer *num_tuples,
                                    const terrier::execution::sql::Integer *num_cols,
                                    const terrier::execution::sql::Integer *num_int_cols,
                                    const terrier::execution::sql::Integer *num_real_cols) {
  terrier::execution::sql::MiniRunnersFunctions::EmitTuples(ctx, *num_tuples, *num_cols, *num_int_cols, *num_real_cols);
}

VM_OP_WARM void OpNpRunnersDummyInt(UNUSED_ATTRIBUTE terrier::execution::exec::ExecutionContext *ctx) {}

VM_OP_WARM void OpNpRunnersDummyReal(UNUSED_ATTRIBUTE terrier::execution::exec::ExecutionContext *ctx) {}

// ---------------------------------------------------------
// String functions
// ---------------------------------------------------------
VM_OP_WARM void OpChr(terrier::execution::sql::StringVal *result, terrier::execution::exec::ExecutionContext *ctx,
                      const terrier::execution::sql::Integer *n) {
  terrier::execution::sql::StringFunctions::Chr(result, ctx, *n);
}

VM_OP_WARM void OpASCII(terrier::execution::sql::Integer *result, terrier::execution::exec::ExecutionContext *ctx,
                        const terrier::execution::sql::StringVal *str) {
  terrier::execution::sql::StringFunctions::ASCII(result, ctx, *str);
}

VM_OP_WARM void OpCharLength(terrier::execution::sql::Integer *result, terrier::execution::exec::ExecutionContext *ctx,
                             const terrier::execution::sql::StringVal *str) {
  terrier::execution::sql::StringFunctions::CharLength(result, ctx, *str);
}

VM_OP_WARM void OpConcat(terrier::execution::sql::StringVal *result, terrier::execution::exec::ExecutionContext *ctx,
                         const terrier::execution::sql::StringVal *left,
                         const terrier::execution::sql::StringVal *right) {
  terrier::execution::sql::StringFunctions::Concat(result, ctx, *left, *right);
}

VM_OP_WARM void OpLeft(terrier::execution::sql::StringVal *result, terrier::execution::exec::ExecutionContext *ctx,
                       const terrier::execution::sql::StringVal *str, const terrier::execution::sql::Integer *n) {
  terrier::execution::sql::StringFunctions::Left(result, ctx, *str, *n);
}

VM_OP_WARM void OpLike(terrier::execution::sql::BoolVal *result, const terrier::execution::sql::StringVal *str,
                       const terrier::execution::sql::StringVal *pattern) {
  terrier::execution::sql::StringFunctions::Like(result, nullptr, *str, *pattern);
}

VM_OP_WARM void OpLength(terrier::execution::sql::Integer *result, terrier::execution::exec::ExecutionContext *ctx,
                         const terrier::execution::sql::StringVal *str) {
  terrier::execution::sql::StringFunctions::Length(result, ctx, *str);
}

VM_OP_WARM void OpLower(terrier::execution::sql::StringVal *result, terrier::execution::exec::ExecutionContext *ctx,
                        const terrier::execution::sql::StringVal *str) {
  terrier::execution::sql::StringFunctions::Lower(result, ctx, *str);
}

VM_OP_WARM void OpPosition(terrier::execution::sql::Integer *result, terrier::execution::exec::ExecutionContext *ctx,
                           const terrier::execution::sql::StringVal *search_str,
                           const terrier::execution::sql::StringVal *search_sub_str) {
  terrier::execution::sql::StringFunctions::Position(result, ctx, *search_str, *search_sub_str);
}

VM_OP_WARM void OpLPad3Arg(terrier::execution::sql::StringVal *result, terrier::execution::exec::ExecutionContext *ctx,
                           const terrier::execution::sql::StringVal *str, const terrier::execution::sql::Integer *len,
                           const terrier::execution::sql::StringVal *pad) {
  terrier::execution::sql::StringFunctions::Lpad(result, ctx, *str, *len, *pad);
}

VM_OP_WARM void OpLPad2Arg(terrier::execution::sql::StringVal *result, terrier::execution::exec::ExecutionContext *ctx,
                           const terrier::execution::sql::StringVal *str, const terrier::execution::sql::Integer *len) {
  terrier::execution::sql::StringFunctions::Lpad(result, ctx, *str, *len);
}

VM_OP_WARM void OpLTrim2Arg(terrier::execution::sql::StringVal *result, terrier::execution::exec::ExecutionContext *ctx,
                            const terrier::execution::sql::StringVal *str,
                            const terrier::execution::sql::StringVal *chars) {
  terrier::execution::sql::StringFunctions::Ltrim(result, ctx, *str, *chars);
}

VM_OP_WARM void OpLTrim1Arg(terrier::execution::sql::StringVal *result, terrier::execution::exec::ExecutionContext *ctx,
                            const terrier::execution::sql::StringVal *str) {
  terrier::execution::sql::StringFunctions::Ltrim(result, ctx, *str);
}

VM_OP_WARM void OpRepeat(terrier::execution::sql::StringVal *result, terrier::execution::exec::ExecutionContext *ctx,
                         const terrier::execution::sql::StringVal *str, const terrier::execution::sql::Integer *n) {
  terrier::execution::sql::StringFunctions::Repeat(result, ctx, *str, *n);
}

VM_OP_WARM void OpReverse(terrier::execution::sql::StringVal *result, terrier::execution::exec::ExecutionContext *ctx,
                          const terrier::execution::sql::StringVal *str) {
  terrier::execution::sql::StringFunctions::Reverse(result, ctx, *str);
}

VM_OP_WARM void OpRight(terrier::execution::sql::StringVal *result, terrier::execution::exec::ExecutionContext *ctx,
                        const terrier::execution::sql::StringVal *str, const terrier::execution::sql::Integer *n) {
  terrier::execution::sql::StringFunctions::Right(result, ctx, *str, *n);
}

VM_OP_WARM void OpRPad3Arg(terrier::execution::sql::StringVal *result, terrier::execution::exec::ExecutionContext *ctx,
                           const terrier::execution::sql::StringVal *str, const terrier::execution::sql::Integer *len,
                           const terrier::execution::sql::StringVal *pad) {
  terrier::execution::sql::StringFunctions::Rpad(result, ctx, *str, *len, *pad);
}

VM_OP_WARM void OpRPad2Arg(terrier::execution::sql::StringVal *result, terrier::execution::exec::ExecutionContext *ctx,
                           const terrier::execution::sql::StringVal *str, const terrier::execution::sql::Integer *len) {
  terrier::execution::sql::StringFunctions::Rpad(result, ctx, *str, *len);
}

VM_OP_WARM void OpRTrim2Arg(terrier::execution::sql::StringVal *result, terrier::execution::exec::ExecutionContext *ctx,
                            const terrier::execution::sql::StringVal *str,
                            const terrier::execution::sql::StringVal *chars) {
  terrier::execution::sql::StringFunctions::Rtrim(result, ctx, *str, *chars);
}

VM_OP_WARM void OpRTrim1Arg(terrier::execution::sql::StringVal *result, terrier::execution::exec::ExecutionContext *ctx,
                            const terrier::execution::sql::StringVal *str) {
  terrier::execution::sql::StringFunctions::Rtrim(result, ctx, *str);
}

VM_OP_WARM void OpSplitPart(terrier::execution::sql::StringVal *result, terrier::execution::exec::ExecutionContext *ctx,
                            const terrier::execution::sql::StringVal *str,
                            const terrier::execution::sql::StringVal *delim,
                            const terrier::execution::sql::Integer *field) {
  terrier::execution::sql::StringFunctions::SplitPart(result, ctx, *str, *delim, *field);
}

VM_OP_WARM void OpSubstring(terrier::execution::sql::StringVal *result, terrier::execution::exec::ExecutionContext *ctx,
                            const terrier::execution::sql::StringVal *str, const terrier::execution::sql::Integer *pos,
                            const terrier::execution::sql::Integer *len) {
  terrier::execution::sql::StringFunctions::Substring(result, ctx, *str, *pos, *len);
}

VM_OP_WARM void OpStartsWith(terrier::execution::sql::BoolVal *result, terrier::execution::exec::ExecutionContext *ctx,
                             const terrier::execution::sql::StringVal *str,
                             const terrier::execution::sql::StringVal *start) {
  terrier::execution::sql::StringFunctions::StartsWith(result, ctx, *str, *start);
}

VM_OP_WARM void OpTrim(terrier::execution::sql::StringVal *result, terrier::execution::exec::ExecutionContext *ctx,
                       const terrier::execution::sql::StringVal *str) {
  terrier::execution::sql::StringFunctions::Trim(result, ctx, *str);
}

VM_OP_WARM void OpTrim2(terrier::execution::sql::StringVal *result, terrier::execution::exec::ExecutionContext *ctx,
                        const terrier::execution::sql::StringVal *str,
                        const terrier::execution::sql::StringVal *chars) {
  terrier::execution::sql::StringFunctions::Trim(result, ctx, *str, *chars);
}

VM_OP_WARM void OpUpper(terrier::execution::sql::StringVal *result, terrier::execution::exec::ExecutionContext *ctx,
                        const terrier::execution::sql::StringVal *str) {
  terrier::execution::sql::StringFunctions::Upper(result, ctx, *str);
}

VM_OP_WARM void OpVersion(terrier::execution::exec::ExecutionContext *ctx, terrier::execution::sql::StringVal *result) {
  terrier::execution::sql::SystemFunctions::Version(ctx, result);
}

VM_OP_WARM void OpInitCap(terrier::execution::sql::StringVal *result, terrier::execution::exec::ExecutionContext *ctx,
                          const terrier::execution::sql::StringVal *str) {
  terrier::execution::sql::StringFunctions::InitCap(result, ctx, *str);
}

// ---------------------------------------------------------------
// Index Iterator
// ---------------------------------------------------------------
VM_OP void OpIndexIteratorInit(terrier::execution::sql::IndexIterator *iter,
                               terrier::execution::exec::ExecutionContext *exec_ctx, uint32_t num_attrs,
                               uint32_t table_oid, uint32_t index_oid, uint32_t *col_oids, uint32_t num_oids);
VM_OP void OpIndexIteratorFree(terrier::execution::sql::IndexIterator *iter);

VM_OP void OpIndexIteratorGetSize(uint32_t *index_size, terrier::execution::sql::IndexIterator *iter);

VM_OP void OpIndexIteratorPerformInit(terrier::execution::sql::IndexIterator *iter);

VM_OP_WARM void OpIndexIteratorScanKey(terrier::execution::sql::IndexIterator *iter) { iter->ScanKey(); }

VM_OP_WARM void OpIndexIteratorScanAscending(terrier::execution::sql::IndexIterator *iter,
                                             terrier::storage::index::ScanType scan_type, uint32_t limit) {
  iter->ScanAscending(scan_type, limit);
}

VM_OP_WARM void OpIndexIteratorScanDescending(terrier::execution::sql::IndexIterator *iter) { iter->ScanDescending(); }

VM_OP_WARM void OpIndexIteratorScanLimitDescending(terrier::execution::sql::IndexIterator *iter, uint32_t limit) {
  iter->ScanLimitDescending(limit);
}

VM_OP_WARM void OpIndexIteratorAdvance(bool *has_more, terrier::execution::sql::IndexIterator *iter) {
  *has_more = iter->Advance();
}

VM_OP_WARM void OpIndexIteratorGetPR(terrier::storage::ProjectedRow **pr,
                                     terrier::execution::sql::IndexIterator *iter) {
  *pr = iter->PR();
}

VM_OP_WARM void OpIndexIteratorGetLoPR(terrier::storage::ProjectedRow **pr,
                                       terrier::execution::sql::IndexIterator *iter) {
  *pr = iter->LoPR();
}

VM_OP_WARM void OpIndexIteratorGetHiPR(terrier::storage::ProjectedRow **pr,
                                       terrier::execution::sql::IndexIterator *iter) {
  *pr = iter->HiPR();
}

VM_OP_WARM void OpIndexIteratorGetTablePR(terrier::storage::ProjectedRow **pr,
                                          terrier::execution::sql::IndexIterator *iter) {
  *pr = iter->TablePR();
}

VM_OP_WARM void OpIndexIteratorGetSlot(terrier::storage::TupleSlot *slot,
                                       terrier::execution::sql::IndexIterator *iter) {
  *slot = iter->CurrentSlot();
}

#define GEN_PR_SCALAR_SET_CALLS(Name, SqlType, CppType)                                    \
  VM_OP_HOT void OpPRSet##Name(terrier::storage::ProjectedRow *pr, uint16_t col_idx,       \
                               terrier::execution::sql::SqlType *val) {                    \
    pr->Set<CppType, false>(col_idx, static_cast<CppType>(val->val_), val->is_null_);      \
  }                                                                                        \
                                                                                           \
  VM_OP_HOT void OpPRSet##Name##Null(terrier::storage::ProjectedRow *pr, uint16_t col_idx, \
                                     terrier::execution::sql::SqlType *val) {              \
    pr->Set<CppType, true>(col_idx, static_cast<CppType>(val->val_), val->is_null_);       \
  }

#define GEN_PR_SCALAR_GET_CALLS(Name, SqlType, CppType)                                                         \
  VM_OP_HOT void OpPRGet##Name(terrier::execution::sql::SqlType *out, terrier::storage::ProjectedRow *pr,       \
                               uint16_t col_idx) {                                                              \
    /* Read */                                                                                                  \
    auto *ptr = pr->Get<CppType, false>(col_idx, nullptr);                                                      \
    TERRIER_ASSERT(ptr != nullptr, "Null pointer when trying to read integer");                                 \
    /* Set */                                                                                                   \
    out->is_null_ = false;                                                                                      \
    out->val_ = *ptr;                                                                                           \
  }                                                                                                             \
                                                                                                                \
  VM_OP_HOT void OpPRGet##Name##Null(terrier::execution::sql::SqlType *out, terrier::storage::ProjectedRow *pr, \
                                     uint16_t col_idx) {                                                        \
    /* Read */                                                                                                  \
    bool null = false;                                                                                          \
    auto *ptr = pr->Get<CppType, true>(col_idx, &null);                                                         \
    /* Set */                                                                                                   \
    out->is_null_ = null;                                                                                       \
    out->val_ = null ? 0 : *ptr;                                                                                \
  }

GEN_PR_SCALAR_SET_CALLS(Bool, BoolVal, bool);
GEN_PR_SCALAR_SET_CALLS(TinyInt, Integer, int8_t);
GEN_PR_SCALAR_SET_CALLS(SmallInt, Integer, int16_t);
GEN_PR_SCALAR_SET_CALLS(Int, Integer, int32_t);
GEN_PR_SCALAR_SET_CALLS(BigInt, Integer, int64_t);
GEN_PR_SCALAR_SET_CALLS(Real, Real, float);
GEN_PR_SCALAR_SET_CALLS(Double, Real, double);
GEN_PR_SCALAR_GET_CALLS(Bool, BoolVal, bool);
GEN_PR_SCALAR_GET_CALLS(TinyInt, Integer, int8_t);
GEN_PR_SCALAR_GET_CALLS(SmallInt, Integer, int16_t);
GEN_PR_SCALAR_GET_CALLS(Int, Integer, int32_t);
GEN_PR_SCALAR_GET_CALLS(BigInt, Integer, int64_t);
GEN_PR_SCALAR_GET_CALLS(Real, Real, float);
GEN_PR_SCALAR_GET_CALLS(Double, Real, double);

VM_OP_HOT void OpPRSetVarlen(terrier::storage::ProjectedRow *pr, uint16_t col_idx,
                             terrier::execution::sql::StringVal *val, bool own) {
  const auto varlen = terrier::execution::sql::StringVal::CreateVarlen(*val, own);
  pr->Set<terrier::storage::VarlenEntry, false>(col_idx, varlen, val->is_null_);
}

VM_OP_HOT void OpPRSetVarlenNull(terrier::storage::ProjectedRow *pr, uint16_t col_idx,
                                 terrier::execution::sql::StringVal *val, bool own) {
  const auto varlen = terrier::execution::sql::StringVal::CreateVarlen(*val, own);
  pr->Set<terrier::storage::VarlenEntry, true>(col_idx, varlen, val->is_null_);
}

VM_OP_HOT void OpPRSetDateVal(terrier::storage::ProjectedRow *pr, uint16_t col_idx,
                              terrier::execution::sql::DateVal *val) {
  auto pr_val = val->val_.ToNative();
  pr->Set<uint32_t, false>(col_idx, pr_val, val->is_null_);
}

VM_OP_HOT void OpPRSetDateValNull(terrier::storage::ProjectedRow *pr, uint16_t col_idx,
                                  terrier::execution::sql::DateVal *val) {
  auto pr_val = val->is_null_ ? 0 : val->val_.ToNative();
  pr->Set<uint32_t, true>(col_idx, pr_val, val->is_null_);
}

VM_OP_HOT void OpPRSetTimestampVal(terrier::storage::ProjectedRow *pr, uint16_t col_idx,
                                   terrier::execution::sql::TimestampVal *val) {
  auto pr_val = val->val_.ToNative();
  pr->Set<uint64_t, false>(col_idx, pr_val, val->is_null_);
}

VM_OP_HOT void OpPRSetTimestampValNull(terrier::storage::ProjectedRow *pr, uint16_t col_idx,
                                       terrier::execution::sql::TimestampVal *val) {
  auto pr_val = val->is_null_ ? 0 : val->val_.ToNative();
  pr->Set<uint64_t, true>(col_idx, pr_val, val->is_null_);
}

VM_OP_HOT void OpPRGetDateVal(terrier::execution::sql::DateVal *out, terrier::storage::ProjectedRow *pr,
                              uint16_t col_idx) {
  // Read
  auto *ptr = pr->Get<uint32_t, false>(col_idx, nullptr);
  TERRIER_ASSERT(ptr != nullptr, "Null pointer when trying to read date");
  // Set
  out->is_null_ = false;
  out->val_ = terrier::execution::sql::Date::FromNative(*ptr);
}

VM_OP_HOT void OpPRGetDateValNull(terrier::execution::sql::DateVal *out, terrier::storage::ProjectedRow *pr,
                                  uint16_t col_idx) {
  // Read
  bool null = false;
  auto *ptr = pr->Get<uint32_t, true>(col_idx, &null);

  // Set
  out->is_null_ = null;
  out->val_ = null ? terrier::execution::sql::Date() : terrier::execution::sql::Date::FromNative(*ptr);
}

VM_OP_HOT void OpPRGetTimestampVal(terrier::execution::sql::TimestampVal *out, terrier::storage::ProjectedRow *pr,
                                   uint16_t col_idx) {
  // Read
  auto *ptr = pr->Get<uint64_t, false>(col_idx, nullptr);
  TERRIER_ASSERT(ptr != nullptr, "Null pointer when trying to read date");

  // Set
  out->is_null_ = false;
  out->val_ = terrier::execution::sql::Timestamp::FromNative(*ptr);
}

VM_OP_HOT void OpPRGetTimestampValNull(terrier::execution::sql::TimestampVal *out, terrier::storage::ProjectedRow *pr,
                                       uint16_t col_idx) {
  // Read
  bool null = false;
  auto *ptr = pr->Get<uint64_t, true>(col_idx, &null);

  // Set
  out->is_null_ = null;
  out->val_ = null ? terrier::execution::sql::Timestamp() : terrier::execution::sql::Timestamp::FromNative(*ptr);
}

VM_OP_HOT void OpPRGetVarlen(terrier::execution::sql::StringVal *out, terrier::storage::ProjectedRow *pr,
                             uint16_t col_idx) {
  // Read
  auto *varlen = pr->Get<terrier::storage::VarlenEntry, false>(col_idx, nullptr);
  TERRIER_ASSERT(varlen != nullptr, "Null pointer when trying to read varlen");

  // Set
  *out = terrier::execution::sql::StringVal(reinterpret_cast<const char *>(varlen->Content()), varlen->Size());
}

VM_OP_HOT void OpPRGetVarlenNull(terrier::execution::sql::StringVal *out, terrier::storage::ProjectedRow *pr,
                                 uint16_t col_idx) {
  // Read
  bool null = false;
  auto *varlen = pr->Get<terrier::storage::VarlenEntry, true>(col_idx, &null);

  // Set
  if (null) {
    out->is_null_ = null;
  } else {
    *out = terrier::execution::sql::StringVal(reinterpret_cast<const char *>(varlen->Content()), varlen->Size());
  }
}

// ---------------------------------------------------------------
// StorageInterface Calls
// ---------------------------------------------------------------

VM_OP void OpStorageInterfaceInit(terrier::execution::sql::StorageInterface *storage_interface,
                                  terrier::execution::exec::ExecutionContext *exec_ctx, uint32_t table_oid,
                                  uint32_t *col_oids, uint32_t num_oids, bool need_indexes);

VM_OP void OpStorageInterfaceGetTablePR(terrier::storage::ProjectedRow **pr_result,
                                        terrier::execution::sql::StorageInterface *storage_interface);

VM_OP void OpStorageInterfaceTableUpdate(bool *result, terrier::execution::sql::StorageInterface *storage_interface,
                                         terrier::storage::TupleSlot *tuple_slot);

VM_OP void OpStorageInterfaceTableDelete(bool *result, terrier::execution::sql::StorageInterface *storage_interface,
                                         terrier::storage::TupleSlot *tuple_slot);

VM_OP void OpStorageInterfaceTableInsert(terrier::storage::TupleSlot *tuple_slot,
                                         terrier::execution::sql::StorageInterface *storage_interface);

VM_OP void OpStorageInterfaceGetIndexPR(terrier::storage::ProjectedRow **pr_result,
                                        terrier::execution::sql::StorageInterface *storage_interface,
                                        uint32_t index_oid);

<<<<<<< HEAD
VM_OP void OpStorageInterfaceIndexGetSize(uint32_t *result,
                                          terrier::execution::sql::StorageInterface *storage_interface);
=======
VM_OP void OpStorageInterfaceGetIndexHeapSize(uint32_t *size,
                                              terrier::execution::sql::StorageInterface *storage_interface);
>>>>>>> fa7fecd7

VM_OP void OpStorageInterfaceIndexInsert(bool *result, terrier::execution::sql::StorageInterface *storage_interface);

VM_OP void OpStorageInterfaceIndexInsertUnique(bool *result,
                                               terrier::execution::sql::StorageInterface *storage_interface);

VM_OP void OpStorageInterfaceIndexInsertWithSlot(bool *result,
                                                 terrier::execution::sql::StorageInterface *storage_interface,
                                                 terrier::storage::TupleSlot *tuple_slot, bool unique);

VM_OP void OpStorageInterfaceIndexDelete(terrier::execution::sql::StorageInterface *storage_interface,
                                         terrier::storage::TupleSlot *tuple_slot);

VM_OP void OpStorageInterfaceFree(terrier::execution::sql::StorageInterface *storage_interface);

// ---------------------------------
// Date function
// ---------------------------------

VM_OP_WARM void OpExtractYearFromDate(terrier::execution::sql::Integer *result,
                                      terrier::execution::sql::DateVal *input) {
  if (input->is_null_) {
    result->is_null_ = true;
  } else {
    result->is_null_ = false;
    result->val_ = input->val_.ExtractYear();
  }
}

VM_OP_WARM void OpAbortTxn(terrier::execution::exec::ExecutionContext *exec_ctx) {
  exec_ctx->GetTxn()->SetMustAbort();
  throw terrier::ABORT_EXCEPTION("transaction aborted");
}

// Parameter calls
#define GEN_SCALAR_PARAM_GET(Name, SqlType)                                                                   \
  VM_OP_HOT void OpGetParam##Name(terrier::execution::sql::SqlType *ret,                                      \
                                  terrier::execution::exec::ExecutionContext *exec_ctx, uint32_t param_idx) { \
    const auto &cve = exec_ctx->GetParam(param_idx);                                                          \
    if (cve.IsNull()) {                                                                                       \
      ret->is_null_ = true;                                                                                   \
    } else {                                                                                                  \
      *ret = cve.Get##SqlType();                                                                              \
    }                                                                                                         \
  }

GEN_SCALAR_PARAM_GET(Bool, BoolVal)
GEN_SCALAR_PARAM_GET(TinyInt, Integer)
GEN_SCALAR_PARAM_GET(SmallInt, Integer)
GEN_SCALAR_PARAM_GET(Int, Integer)
GEN_SCALAR_PARAM_GET(BigInt, Integer)
GEN_SCALAR_PARAM_GET(Real, Real)
GEN_SCALAR_PARAM_GET(Double, Real)
GEN_SCALAR_PARAM_GET(DateVal, DateVal)
GEN_SCALAR_PARAM_GET(TimestampVal, TimestampVal)
GEN_SCALAR_PARAM_GET(String, StringVal)
#undef GEN_SCALAR_PARAM_GET

// ---------------------------------
// Testing only functions
// ---------------------------------

VM_OP_WARM void OpTestCatalogLookup(uint32_t *oid_var, terrier::execution::exec::ExecutionContext *exec_ctx,
                                    const uint8_t *table_name_str, uint32_t table_name_length,
                                    const uint8_t *col_name_str, uint32_t col_name_length) {
  // TODO(WAN): wasteful std::string
  terrier::execution::sql::StringVal table_name{reinterpret_cast<const char *>(table_name_str), table_name_length};
  terrier::execution::sql::StringVal col_name{reinterpret_cast<const char *>(col_name_str), col_name_length};
  terrier::catalog::table_oid_t table_oid = exec_ctx->GetAccessor()->GetTableOid(std::string(table_name.StringView()));

  uint32_t out_oid;
  if (col_name.GetLength() == 0) {
    out_oid = table_oid.UnderlyingValue();
  } else {
    const auto &schema = exec_ctx->GetAccessor()->GetSchema(table_oid);
    out_oid = schema.GetColumn(std::string(col_name.StringView())).Oid().UnderlyingValue();
  }

  *oid_var = out_oid;
}

VM_OP_WARM void OpTestCatalogIndexLookup(uint32_t *oid_var, terrier::execution::exec::ExecutionContext *exec_ctx,
                                         const uint8_t *index_name_str, uint32_t index_name_length) {
  // TODO(WAN): wasteful std::string
  terrier::execution::sql::StringVal table_name{reinterpret_cast<const char *>(index_name_str), index_name_length};
  terrier::catalog::index_oid_t index_oid = exec_ctx->GetAccessor()->GetIndexOid(std::string(table_name.StringView()));
  *oid_var = index_oid.UnderlyingValue();
}

// Macro hygiene
#undef VM_OP_COLD
#undef VM_OP_WARM
#undef VM_OP_HOT
#undef VM_OP

}  // extern "C"<|MERGE_RESOLUTION|>--- conflicted
+++ resolved
@@ -1888,13 +1888,11 @@
                                         terrier::execution::sql::StorageInterface *storage_interface,
                                         uint32_t index_oid);
 
-<<<<<<< HEAD
 VM_OP void OpStorageInterfaceIndexGetSize(uint32_t *result,
                                           terrier::execution::sql::StorageInterface *storage_interface);
-=======
+
 VM_OP void OpStorageInterfaceGetIndexHeapSize(uint32_t *size,
                                               terrier::execution::sql::StorageInterface *storage_interface);
->>>>>>> fa7fecd7
 
 VM_OP void OpStorageInterfaceIndexInsert(bool *result, terrier::execution::sql::StorageInterface *storage_interface);
 
