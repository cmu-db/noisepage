#pragma once

#include <cstdint>
#include "execution/sql/projected_columns_iterator.h"

#include "execution/util/execution_common.h"

#include "common/macros.h"
#include "common/strong_typedef.h"
#include "execution/exec/execution_context.h"
#include "execution/sql/aggregation_hash_table.h"
#include "execution/sql/aggregators.h"
#include "execution/sql/deleter.h"
#include "execution/sql/filter_manager.h"
#include "execution/sql/functions/arithmetic_functions.h"
#include "execution/sql/functions/comparison_functions.h"
#include "execution/sql/functions/is_null_predicate.h"
#include "execution/sql/functions/string_functions.h"
#include "execution/sql/index_iterator.h"
#include "execution/sql/inserter.h"
#include "execution/sql/join_hash_table.h"
#include "execution/sql/projected_row_wrapper.h"
#include "execution/sql/sorter.h"
#include "execution/sql/table_vector_iterator.h"
#include "execution/sql/thread_state_container.h"
#include "execution/sql/updater.h"
#include "execution/util/hash.h"

// All VM terrier::bytecode op handlers must use this macro
#define VM_OP EXPORT

// VM terrier::bytecodes that are hot and should be inlined should use this macro
#define VM_OP_HOT VM_OP ALWAYS_INLINE inline
#define VM_OP_WARM VM_OP inline
#define VM_OP_COLD VM_OP NEVER_INLINE

extern "C" {

// ---------------------------------------------------------
// Primitive comparisons
// ---------------------------------------------------------

#define COMPARISONS(type, ...)                                                                             \
  /* Primitive greater-than-equal implementation */                                                        \
  VM_OP_HOT void OpGreaterThanEqual##_##type(bool *result, type lhs, type rhs) { *result = (lhs >= rhs); } \
                                                                                                           \
  /* Primitive greater-than implementation */                                                              \
  VM_OP_HOT void OpGreaterThan##_##type(bool *result, type lhs, type rhs) { *result = (lhs > rhs); }       \
                                                                                                           \
  /* Primitive equal-to implementation */                                                                  \
  VM_OP_HOT void OpEqual##_##type(bool *result, type lhs, type rhs) { *result = (lhs == rhs); }            \
                                                                                                           \
  /* Primitive less-than-equal implementation */                                                           \
  VM_OP_HOT void OpLessThanEqual##_##type(bool *result, type lhs, type rhs) { *result = (lhs <= rhs); }    \
                                                                                                           \
  /* Primitive less-than implementation */                                                                 \
  VM_OP_HOT void OpLessThan##_##type(bool *result, type lhs, type rhs) { *result = (lhs < rhs); }          \
                                                                                                           \
  /* Primitive not-equal-to implementation */                                                              \
  VM_OP_HOT void OpNotEqual##_##type(bool *result, type lhs, type rhs) { *result = (lhs != rhs); }

INT_TYPES(COMPARISONS);

#undef COMPARISONS

VM_OP_HOT void OpNot(bool *const result, const bool input) { *result = !input; }

// ---------------------------------------------------------
// Primitive arithmetic
// ---------------------------------------------------------

#define MODULAR(type, ...)                                          \
  /* Primitive modulo-remainder (no zero-check) */                  \
  VM_OP_HOT void OpRem##_##type(type *result, type lhs, type rhs) { \
    TERRIER_ASSERT(rhs != 0, "Division-by-zero error!");            \
    *result = static_cast<type>(lhs % rhs);                         \
  }

INT_TYPES(MODULAR)

#define ARITHMETIC(type, ...)                                                                                 \
  /* Primitive addition */                                                                                    \
  VM_OP_HOT void OpAdd##_##type(type *result, type lhs, type rhs) { *result = static_cast<type>(lhs + rhs); } \
                                                                                                              \
  /* Primitive subtraction */                                                                                 \
  VM_OP_HOT void OpSub##_##type(type *result, type lhs, type rhs) { *result = static_cast<type>(lhs - rhs); } \
                                                                                                              \
  /* Primitive multiplication */                                                                              \
  VM_OP_HOT void OpMul##_##type(type *result, type lhs, type rhs) { *result = static_cast<type>(lhs * rhs); } \
                                                                                                              \
  /* Primitive negation */                                                                                    \
  VM_OP_HOT void OpNeg##_##type(type *result, type input) { *result = static_cast<type>(-input); }            \
                                                                                                              \
  /* Primitive division (no zero-check) */                                                                    \
  VM_OP_HOT void OpDiv##_##type(type *result, type lhs, type rhs) {                                           \
    TERRIER_ASSERT(rhs != 0, "Division-by-zero error!");                                                      \
    *result = static_cast<type>(lhs / rhs);                                                                   \
  }

INT_TYPES(ARITHMETIC);

#undef ARITHMETIC

// ---------------------------------------------------------
// Bitwise operations
// ---------------------------------------------------------

#define BITS(type, ...)                                                                                          \
  /* Primitive bitwise AND */                                                                                    \
  VM_OP_HOT void OpBitAnd##_##type(type *result, type lhs, type rhs) { *result = static_cast<type>(lhs & rhs); } \
                                                                                                                 \
  /* Primitive bitwise OR */                                                                                     \
  VM_OP_HOT void OpBitOr##_##type(type *result, type lhs, type rhs) { *result = static_cast<type>(lhs | rhs); }  \
                                                                                                                 \
  /* Primitive bitwise XOR */                                                                                    \
  VM_OP_HOT void OpBitXor##_##type(type *result, type lhs, type rhs) { *result = static_cast<type>(lhs ^ rhs); } \
                                                                                                                 \
  /* Primitive bitwise COMPLEMENT */                                                                             \
  VM_OP_HOT void OpBitNeg##_##type(type *result, type input) { *result = static_cast<type>(~input); }

INT_TYPES(BITS);

#undef BITS

// ---------------------------------------------------------
// Memory operations
// ---------------------------------------------------------

VM_OP_HOT void OpIsNullPtr(bool *result, const void *const ptr) { *result = (ptr == nullptr); }

VM_OP_HOT void OpIsNotNullPtr(bool *result, const void *const ptr) { *result = (ptr != nullptr); }

VM_OP_HOT void OpDeref1(int8_t *dest, const int8_t *const src) { *dest = *src; }

VM_OP_HOT void OpDeref2(int16_t *dest, const int16_t *const src) { *dest = *src; }

VM_OP_HOT void OpDeref4(int32_t *dest, const int32_t *const src) { *dest = *src; }

VM_OP_HOT void OpDeref8(int64_t *dest, const int64_t *const src) { *dest = *src; }

VM_OP_HOT void OpDerefN(terrier::byte *dest, const terrier::byte *const src, uint32_t len) {
  std::memcpy(dest, src, len);
}

VM_OP_HOT void OpAssign1(int8_t *dest, int8_t src) { *dest = src; }

VM_OP_HOT void OpAssign2(int16_t *dest, int16_t src) { *dest = src; }

VM_OP_HOT void OpAssign4(int32_t *dest, int32_t src) { *dest = src; }

VM_OP_HOT void OpAssign8(int64_t *dest, int64_t src) { *dest = src; }

VM_OP_HOT void OpAssignImm1(int8_t *dest, int8_t src) { *dest = src; }

VM_OP_HOT void OpAssignImm2(int16_t *dest, int16_t src) { *dest = src; }

VM_OP_HOT void OpAssignImm4(int32_t *dest, int32_t src) { *dest = src; }

VM_OP_HOT void OpAssignImm8(int64_t *dest, int64_t src) { *dest = src; }

VM_OP_HOT void OpAssignImm4F(float *dest, float src) { *dest = src; }

VM_OP_HOT void OpAssignImm8F(double *dest, double src) { *dest = src; }

VM_OP_HOT void OpLea(terrier::byte **dest, terrier::byte *base, uint32_t offset) { *dest = base + offset; }

VM_OP_HOT void OpLeaScaled(terrier::byte **dest, terrier::byte *base, uint32_t index, uint32_t scale, uint32_t offset) {
  *dest = base + (scale * index) + offset;
}

VM_OP_HOT bool OpJump() { return true; }

VM_OP_HOT bool OpJumpIfTrue(bool cond) { return cond; }

VM_OP_HOT bool OpJumpIfFalse(bool cond) { return !cond; }

VM_OP_HOT void OpCall(UNUSED_ATTRIBUTE uint16_t func_id, UNUSED_ATTRIBUTE uint16_t num_args) {}

VM_OP_HOT void OpReturn() {}

// ---------------------------------------------------------
// Execution Context
// ---------------------------------------------------------

VM_OP_HOT void OpExecutionContextGetMemoryPool(terrier::execution::sql::MemoryPool **const memory,
                                               terrier::execution::exec::ExecutionContext *const exec_ctx) {
  *memory = exec_ctx->GetMemoryPool();
}

void OpThreadStateContainerInit(terrier::execution::sql::ThreadStateContainer *thread_state_container,
                                terrier::execution::sql::MemoryPool *memory);

VM_OP_HOT void OpThreadStateContainerReset(terrier::execution::sql::ThreadStateContainer *thread_state_container,
                                           uint32_t size, terrier::execution::sql::ThreadStateContainer::InitFn init_fn,
                                           terrier::execution::sql::ThreadStateContainer::DestroyFn destroy_fn,
                                           void *ctx) {
  thread_state_container->Reset(size, init_fn, destroy_fn, ctx);
}

VM_OP_HOT void OpThreadStateContainerIterate(terrier::execution::sql::ThreadStateContainer *thread_state_container,
                                             void *const state,
                                             terrier::execution::sql::ThreadStateContainer::IterateFn iterate_fn) {
  thread_state_container->IterateStates(state, iterate_fn);
}

void OpThreadStateContainerFree(terrier::execution::sql::ThreadStateContainer *thread_state_container);

// ---------------------------------------------------------
// Table Vector Iterator
// ---------------------------------------------------------

VM_OP void OpTableVectorIteratorInit(terrier::execution::sql::TableVectorIterator *iter,
                                     terrier::execution::exec::ExecutionContext *exec_ctx, uint32_t table_oid,
                                     uint32_t *col_oids, uint32_t num_oids);

VM_OP void OpTableVectorIteratorPerformInit(terrier::execution::sql::TableVectorIterator *iter);

VM_OP_HOT void OpTableVectorIteratorNext(bool *has_more, terrier::execution::sql::TableVectorIterator *iter) {
  *has_more = iter->Advance();
}

VM_OP void OpTableVectorIteratorFree(terrier::execution::sql::TableVectorIterator *iter);

VM_OP_HOT void OpTableVectorIteratorGetPCI(terrier::execution::sql::ProjectedColumnsIterator **pci,
                                           terrier::execution::sql::TableVectorIterator *iter) {
  *pci = iter->GetProjectedColumnsIterator();
}

VM_OP_HOT void OpParallelScanTable(const uint32_t db_oid, const uint32_t table_oid, void *const query_state,
                                   terrier::execution::sql::ThreadStateContainer *const thread_states,
                                   const terrier::execution::sql::TableVectorIterator::ScanFn scanner) {
  terrier::execution::sql::TableVectorIterator::ParallelScan(db_oid, table_oid, query_state, thread_states, scanner);
}

VM_OP_HOT void OpPCIIsFiltered(bool *is_filtered, terrier::execution::sql::ProjectedColumnsIterator *pci) {
  *is_filtered = pci->IsFiltered();
}

VM_OP_HOT void OpPCIHasNext(bool *has_more, terrier::execution::sql::ProjectedColumnsIterator *pci) {
  *has_more = pci->HasNext();
}

VM_OP_HOT void OpPCIHasNextFiltered(bool *has_more, terrier::execution::sql::ProjectedColumnsIterator *pci) {
  *has_more = pci->HasNextFiltered();
}

VM_OP_HOT void OpPCIAdvance(terrier::execution::sql::ProjectedColumnsIterator *pci) { pci->Advance(); }

VM_OP_HOT void OpPCIAdvanceFiltered(terrier::execution::sql::ProjectedColumnsIterator *pci) { pci->AdvanceFiltered(); }

VM_OP_HOT void OpPCIMatch(terrier::execution::sql::ProjectedColumnsIterator *pci, bool match) { pci->Match(match); }

VM_OP_HOT void OpPCIReset(terrier::execution::sql::ProjectedColumnsIterator *pci) { pci->Reset(); }

VM_OP_HOT void OpPCIResetFiltered(terrier::execution::sql::ProjectedColumnsIterator *pci) { pci->ResetFiltered(); }

VM_OP_HOT void OpPCIGetTinyInt(terrier::execution::sql::Integer *out,
                               terrier::execution::sql::ProjectedColumnsIterator *iter, uint16_t col_idx) {
  // Read
  auto *ptr = iter->Get<int8_t, false>(col_idx, nullptr);
  TERRIER_ASSERT(ptr != nullptr, "Null pointer when trying to read integer");

  // Set
  out->is_null_ = false;
  out->val_ = *ptr;
}

VM_OP_HOT void OpPCIGetSmallInt(terrier::execution::sql::Integer *out,
                                terrier::execution::sql::ProjectedColumnsIterator *iter, uint16_t col_idx) {
  // Read
  auto *ptr = iter->Get<int16_t, false>(col_idx, nullptr);
  TERRIER_ASSERT(ptr != nullptr, "Null pointer when trying to read integer");

  // Set
  out->is_null_ = false;
  out->val_ = *ptr;
}

VM_OP_HOT void OpPCIGetInteger(terrier::execution::sql::Integer *out,
                               terrier::execution::sql::ProjectedColumnsIterator *iter, uint16_t col_idx) {
  // Read
  auto *ptr = iter->Get<int32_t, false>(col_idx, nullptr);
  TERRIER_ASSERT(ptr != nullptr, "Null pointer when trying to read integer");

  // Set
  out->is_null_ = false;
  out->val_ = *ptr;
}

VM_OP_HOT void OpPCIGetBigInt(terrier::execution::sql::Integer *out,
                              terrier::execution::sql::ProjectedColumnsIterator *iter, uint16_t col_idx) {
  // Read
  auto *ptr = iter->Get<int64_t, false>(col_idx, nullptr);
  TERRIER_ASSERT(ptr != nullptr, "Null pointer when trying to read integer");

  // Set
  out->is_null_ = false;
  out->val_ = *ptr;
}

VM_OP_HOT void OpPCIGetReal(terrier::execution::sql::Real *out, terrier::execution::sql::ProjectedColumnsIterator *iter,
                            uint16_t col_idx) {
  // Read
  auto *ptr = iter->Get<float, false>(col_idx, nullptr);
  TERRIER_ASSERT(ptr != nullptr, "Null pointer when trying to read real value");

  // Set
  out->is_null_ = false;
  out->val_ = *ptr;
}

VM_OP_HOT void OpPCIGetDouble(terrier::execution::sql::Real *out,
                              terrier::execution::sql::ProjectedColumnsIterator *iter, uint16_t col_idx) {
  // Read
  auto *ptr = iter->Get<double, false>(col_idx, nullptr);
  TERRIER_ASSERT(ptr != nullptr, "Null pointer when trying to read double value");

  // Set
  out->is_null_ = false;
  out->val_ = *ptr;
}

VM_OP_HOT void OpPCIGetDecimal(terrier::execution::sql::Decimal *out,
                               UNUSED_ATTRIBUTE terrier::execution::sql::ProjectedColumnsIterator *iter,
                               UNUSED_ATTRIBUTE uint16_t col_idx) {
  // TODO(Amadou): Implement once the representation of Decimal is settled upon.
  // The sql::Decimal class does not seem to match the storage layer's DECIMAL type as it needs a precision and
  // a scale.
  out->is_null_ = false;
  out->val_ = 0;
}

VM_OP_HOT void OpPCIGetDate(terrier::execution::sql::Date *out, terrier::execution::sql::ProjectedColumnsIterator *iter,
                            uint16_t col_idx) {
  // Read
  auto *ptr = iter->Get<uint32_t, false>(col_idx, nullptr);
  TERRIER_ASSERT(ptr != nullptr, "Null pointer when trying to read date");

  // Set
  out->is_null_ = false;
  out->int_val_ = *ptr;
}

VM_OP_HOT void OpPCIGetVarlen(terrier::execution::sql::StringVal *out,
                              terrier::execution::sql::ProjectedColumnsIterator *iter, uint16_t col_idx) {
  // Read
  auto *varlen = iter->Get<terrier::storage::VarlenEntry, false>(col_idx, nullptr);
  TERRIER_ASSERT(varlen != nullptr, "Null pointer when trying to read varlen");

  // Set
  *out = terrier::execution::sql::StringVal(reinterpret_cast<const char *>(varlen->Content()), varlen->Size());
}

VM_OP_HOT void OpPCIGetTinyIntNull(terrier::execution::sql::Integer *out,
                                   terrier::execution::sql::ProjectedColumnsIterator *iter, uint16_t col_idx) {
  // Read
  bool null = false;
  auto *ptr = iter->Get<int8_t, true>(col_idx, &null);
  TERRIER_ASSERT(ptr != nullptr, "Null pointer when trying to read integer");

  // Set
  out->is_null_ = null;
  out->val_ = *ptr;
}

VM_OP_HOT void OpPCIGetSmallIntNull(terrier::execution::sql::Integer *out,
                                    terrier::execution::sql::ProjectedColumnsIterator *iter, uint16_t col_idx) {
  // Read
  bool null = false;
  auto *ptr = iter->Get<int16_t, true>(col_idx, &null);
  TERRIER_ASSERT(ptr != nullptr, "Null pointer when trying to read integer");

  // Set
  out->is_null_ = null;
  out->val_ = *ptr;
}

VM_OP_HOT void OpPCIGetIntegerNull(terrier::execution::sql::Integer *out,
                                   terrier::execution::sql::ProjectedColumnsIterator *iter, uint16_t col_idx) {
  // Read
  bool null = false;
  auto *ptr = iter->Get<int32_t, true>(col_idx, &null);
  TERRIER_ASSERT(ptr != nullptr, "Null pointer when trying to read integer");

  // Set
  out->is_null_ = null;
  out->val_ = *ptr;
}

VM_OP_HOT void OpPCIGetBigIntNull(terrier::execution::sql::Integer *out,
                                  terrier::execution::sql::ProjectedColumnsIterator *iter, uint16_t col_idx) {
  // Read
  bool null = false;
  auto *ptr = iter->Get<int64_t, true>(col_idx, &null);
  TERRIER_ASSERT(ptr != nullptr, "Null pointer when trying to read integer");

  // Set
  out->is_null_ = null;
  out->val_ = *ptr;
}

VM_OP_HOT void OpPCIGetRealNull(terrier::execution::sql::Real *out,
                                terrier::execution::sql::ProjectedColumnsIterator *iter, uint16_t col_idx) {
  // Read
  bool null = false;
  auto *ptr = iter->Get<float, true>(col_idx, &null);
  TERRIER_ASSERT(ptr != nullptr, "Null pointer when trying to read real value");

  // Set
  out->is_null_ = null;
  out->val_ = *ptr;
}

VM_OP_HOT void OpPCIGetDoubleNull(terrier::execution::sql::Real *out,
                                  terrier::execution::sql::ProjectedColumnsIterator *iter, uint16_t col_idx) {
  // Read
  bool null = false;
  auto *ptr = iter->Get<double, true>(col_idx, &null);
  TERRIER_ASSERT(ptr != nullptr, "Null pointer when trying to read double value");

  // Set
  out->is_null_ = null;
  out->val_ = *ptr;
}

VM_OP_HOT void OpPCIGetDecimalNull(terrier::execution::sql::Decimal *out,
                                   terrier::execution::sql::ProjectedColumnsIterator *iter, uint16_t col_idx) {
  out->val_ = 0;
  out->is_null_ = false;
}

VM_OP_HOT void OpPCIGetDateNull(terrier::execution::sql::Date *out,
                                terrier::execution::sql::ProjectedColumnsIterator *iter, uint16_t col_idx) {
  // Read
  bool null = false;
  auto *ptr = iter->Get<uint32_t, true>(col_idx, &null);
  TERRIER_ASSERT(ptr != nullptr, "Null pointer when trying to read date");

  // Set
  out->is_null_ = null;
  out->int_val_ = *ptr;
}

VM_OP_HOT void OpPCIGetVarlenNull(terrier::execution::sql::StringVal *out,
                                  terrier::execution::sql::ProjectedColumnsIterator *iter, uint16_t col_idx) {
  // Read
  bool null = false;
  auto *varlen = iter->Get<terrier::storage::VarlenEntry, true>(col_idx, &null);
  TERRIER_ASSERT(varlen != nullptr, "Null pointer when trying to read varlen");

  // Set
  if (null) {
    out->is_null_ = null;
  } else {
    *out = terrier::execution::sql::StringVal(reinterpret_cast<const char *>(varlen->Content()), varlen->Size());
  }
}

VM_OP void OpPCIFilterEqual(uint64_t *size, terrier::execution::sql::ProjectedColumnsIterator *iter, uint32_t col_idx,
                            int8_t type, int64_t val);

VM_OP void OpPCIFilterGreaterThan(uint64_t *size, terrier::execution::sql::ProjectedColumnsIterator *iter,
                                  uint32_t col_idx, int8_t type, int64_t val);

VM_OP void OpPCIFilterGreaterThanEqual(uint64_t *size, terrier::execution::sql::ProjectedColumnsIterator *iter,
                                       uint32_t col_idx, int8_t type, int64_t val);

VM_OP void OpPCIFilterLessThan(uint64_t *size, terrier::execution::sql::ProjectedColumnsIterator *iter,
                               uint32_t col_idx, int8_t type, int64_t val);

VM_OP void OpPCIFilterLessThanEqual(uint64_t *size, terrier::execution::sql::ProjectedColumnsIterator *iter,
                                    uint32_t col_idx, int8_t type, int64_t val);

VM_OP void OpPCIFilterNotEqual(uint64_t *size, terrier::execution::sql::ProjectedColumnsIterator *iter,
                               uint32_t col_idx, int8_t type, int64_t val);

// ---------------------------------------------------------
// Hashing
// ---------------------------------------------------------

VM_OP_HOT void OpHashInt(terrier::hash_t *hash_val, terrier::execution::sql::Integer *input) {
  *hash_val = terrier::execution::util::Hasher::Hash<terrier::execution::util::HashMethod::Crc>(input->val_);
  *hash_val = input->is_null_ ? 0 : *hash_val;
}

VM_OP_HOT void OpHashReal(terrier::hash_t *hash_val, terrier::execution::sql::Real *input) {
  *hash_val = terrier::execution::util::Hasher::Hash<terrier::execution::util::HashMethod::Crc>(input->val_);
  *hash_val = input->is_null_ ? 0 : *hash_val;
}

VM_OP_HOT void OpHashString(terrier::hash_t *hash_val, terrier::execution::sql::StringVal *input) {
  *hash_val = terrier::execution::util::Hasher::Hash<terrier::execution::util::HashMethod::xxHash3>(
      reinterpret_cast<const uint8_t *>(input->Content()), input->len_);
  *hash_val = input->is_null_ ? 0 : *hash_val;
}

VM_OP_HOT void OpHashCombine(terrier::hash_t *hash_val, terrier::hash_t new_hash_val) {
  *hash_val = terrier::execution::util::Hasher::CombineHashes(*hash_val, new_hash_val);
}

// ---------------------------------------------------------
// Filter Manager
// ---------------------------------------------------------

VM_OP void OpFilterManagerInit(terrier::execution::sql::FilterManager *filter_manager);

VM_OP void OpFilterManagerStartNewClause(terrier::execution::sql::FilterManager *filter_manager);

VM_OP void OpFilterManagerInsertFlavor(terrier::execution::sql::FilterManager *filter_manager,
                                       terrier::execution::sql::FilterManager::MatchFn flavor);

VM_OP void OpFilterManagerFinalize(terrier::execution::sql::FilterManager *filter_manager);

VM_OP void OpFilterManagerRunFilters(terrier::execution::sql::FilterManager *filter_manager,
                                     terrier::execution::sql::ProjectedColumnsIterator *pci);

VM_OP void OpFilterManagerFree(terrier::execution::sql::FilterManager *filter_manager);

// ---------------------------------------------------------
// Scalar SQL comparisons
// ---------------------------------------------------------

VM_OP_HOT void OpForceBoolTruth(bool *result, terrier::execution::sql::BoolVal *input) {
  *result = input->ForceTruth();
}

VM_OP_HOT void OpInitBool(terrier::execution::sql::BoolVal *result, bool input) {
  result->is_null_ = false;
  result->val_ = input;
}

VM_OP_HOT void OpInitInteger(terrier::execution::sql::Integer *result, int32_t input) {
  result->is_null_ = false;
  result->val_ = input;
}

VM_OP_HOT void OpInitReal(terrier::execution::sql::Real *result, double input) {
  result->is_null_ = false;
  result->val_ = input;
}

VM_OP_HOT void OpInitDate(terrier::execution::sql::Date *result, int16_t year, uint8_t month, uint8_t day) {
  result->is_null_ = false;
  result->ymd_ = date::year(year) / month / day;
}

VM_OP_HOT void OpInitString(terrier::execution::sql::StringVal *result, uint64_t length, uintptr_t data) {
  *result = terrier::execution::sql::StringVal(reinterpret_cast<char *>(data), static_cast<uint32_t>(length));
}

VM_OP_HOT void OpInitVarlen(terrier::execution::sql::StringVal *result, uintptr_t data) {
  auto *varlen = reinterpret_cast<terrier::storage::VarlenEntry *>(data);
  *result = terrier::execution::sql::StringVal(reinterpret_cast<const char *>(varlen->Content()), varlen->Size());
}

#define GEN_SQL_COMPARISONS(TYPE)                                                             \
  VM_OP_HOT void OpGreaterThan##TYPE(terrier::execution::sql::BoolVal *const result,          \
                                     const terrier::execution::sql::TYPE *const left,         \
                                     const terrier::execution::sql::TYPE *const right) {      \
    terrier::execution::sql::ComparisonFunctions::Gt##TYPE(result, *left, *right);            \
  }                                                                                           \
  VM_OP_HOT void OpGreaterThanEqual##TYPE(terrier::execution::sql::BoolVal *const result,     \
                                          const terrier::execution::sql::TYPE *const left,    \
                                          const terrier::execution::sql::TYPE *const right) { \
    terrier::execution::sql::ComparisonFunctions::Ge##TYPE(result, *left, *right);            \
  }                                                                                           \
  VM_OP_HOT void OpEqual##TYPE(terrier::execution::sql::BoolVal *const result,                \
                               const terrier::execution::sql::TYPE *const left,               \
                               const terrier::execution::sql::TYPE *const right) {            \
    terrier::execution::sql::ComparisonFunctions::Eq##TYPE(result, *left, *right);            \
  }                                                                                           \
  VM_OP_HOT void OpLessThan##TYPE(terrier::execution::sql::BoolVal *const result,             \
                                  const terrier::execution::sql::TYPE *const left,            \
                                  const terrier::execution::sql::TYPE *const right) {         \
    terrier::execution::sql::ComparisonFunctions::Lt##TYPE(result, *left, *right);            \
  }                                                                                           \
  VM_OP_HOT void OpLessThanEqual##TYPE(terrier::execution::sql::BoolVal *const result,        \
                                       const terrier::execution::sql::TYPE *const left,       \
                                       const terrier::execution::sql::TYPE *const right) {    \
    terrier::execution::sql::ComparisonFunctions::Le##TYPE(result, *left, *right);            \
  }                                                                                           \
  VM_OP_HOT void OpNotEqual##TYPE(terrier::execution::sql::BoolVal *const result,             \
                                  const terrier::execution::sql::TYPE *const left,            \
                                  const terrier::execution::sql::TYPE *const right) {         \
    terrier::execution::sql::ComparisonFunctions::Ne##TYPE(result, *left, *right);            \
  }

GEN_SQL_COMPARISONS(Integer)
GEN_SQL_COMPARISONS(Real)
GEN_SQL_COMPARISONS(StringVal)
GEN_SQL_COMPARISONS(Date)
#undef GEN_SQL_COMPARISONS

// ----------------------------------
// SQL arithmetic
// ---------------------------------
VM_OP_WARM void OpAbsInteger(terrier::execution::sql::Integer *const result,
                             const terrier::execution::sql::Integer *const left) {
  terrier::execution::sql::ArithmeticFunctions::Abs(result, *left);
}

VM_OP_WARM void OpAbsReal(terrier::execution::sql::Real *const result,
                          const terrier::execution::sql::Real *const left) {
  terrier::execution::sql::ArithmeticFunctions::Abs(result, *left);
}

VM_OP_HOT void OpAddInteger(terrier::execution::sql::Integer *const result,
                            const terrier::execution::sql::Integer *const left,
                            const terrier::execution::sql::Integer *const right) {
  UNUSED_ATTRIBUTE bool overflow;
  terrier::execution::sql::ArithmeticFunctions::Add(result, *left, *right, &overflow);
}

VM_OP_HOT void OpSubInteger(terrier::execution::sql::Integer *const result,
                            const terrier::execution::sql::Integer *const left,
                            const terrier::execution::sql::Integer *const right) {
  UNUSED_ATTRIBUTE bool overflow;
  terrier::execution::sql::ArithmeticFunctions::Sub(result, *left, *right, &overflow);
}

VM_OP_HOT void OpMulInteger(terrier::execution::sql::Integer *const result,
                            const terrier::execution::sql::Integer *const left,
                            const terrier::execution::sql::Integer *const right) {
  UNUSED_ATTRIBUTE bool overflow;
  terrier::execution::sql::ArithmeticFunctions::Mul(result, *left, *right, &overflow);
}

VM_OP_HOT void OpDivInteger(terrier::execution::sql::Integer *const result,
                            const terrier::execution::sql::Integer *const left,
                            const terrier::execution::sql::Integer *const right) {
  UNUSED_ATTRIBUTE bool div_by_zero = false;
  terrier::execution::sql::ArithmeticFunctions::IntDiv(result, *left, *right, &div_by_zero);
}

VM_OP_HOT void OpRemInteger(terrier::execution::sql::Integer *const result,
                            const terrier::execution::sql::Integer *const left,
                            const terrier::execution::sql::Integer *const right) {
  UNUSED_ATTRIBUTE bool div_by_zero = false;
  terrier::execution::sql::ArithmeticFunctions::IntMod(result, *left, *right, &div_by_zero);
}

VM_OP_HOT void OpAddReal(terrier::execution::sql::Real *const result, const terrier::execution::sql::Real *const left,
                         const terrier::execution::sql::Real *const right) {
  terrier::execution::sql::ArithmeticFunctions::Add(result, *left, *right);
}

VM_OP_HOT void OpSubReal(terrier::execution::sql::Real *const result, const terrier::execution::sql::Real *const left,
                         const terrier::execution::sql::Real *const right) {
  terrier::execution::sql::ArithmeticFunctions::Sub(result, *left, *right);
}

VM_OP_HOT void OpMulReal(terrier::execution::sql::Real *const result, const terrier::execution::sql::Real *const left,
                         const terrier::execution::sql::Real *const right) {
  terrier::execution::sql::ArithmeticFunctions::Mul(result, *left, *right);
}

VM_OP_HOT void OpDivReal(terrier::execution::sql::Real *const result, const terrier::execution::sql::Real *const left,
                         const terrier::execution::sql::Real *const right) {
  UNUSED_ATTRIBUTE bool div_by_zero = false;
  terrier::execution::sql::ArithmeticFunctions::Div(result, *left, *right, &div_by_zero);
}

VM_OP_HOT void OpRemReal(terrier::execution::sql::Real *const result, const terrier::execution::sql::Real *const left,
                         const terrier::execution::sql::Real *const right) {
  UNUSED_ATTRIBUTE bool div_by_zero = false;
  terrier::execution::sql::ArithmeticFunctions::Mod(result, *left, *right, &div_by_zero);
}

// ---------------------------------------------------------
// SQL Aggregations
// ---------------------------------------------------------

VM_OP void OpAggregationHashTableInit(terrier::execution::sql::AggregationHashTable *agg_hash_table,
                                      terrier::execution::sql::MemoryPool *memory, uint32_t payload_size);

VM_OP_HOT void OpAggregationHashTableInsert(terrier::byte **result,
                                            terrier::execution::sql::AggregationHashTable *agg_hash_table,
                                            terrier::hash_t hash_val) {
  *result = agg_hash_table->Insert(hash_val);
}

VM_OP_HOT void OpAggregationHashTableLookup(terrier::byte **result,
                                            terrier::execution::sql::AggregationHashTable *const agg_hash_table,
                                            const terrier::hash_t hash_val,
                                            const terrier::execution::sql::AggregationHashTable::KeyEqFn key_eq_fn,
                                            void *iters[]) {
  *result = agg_hash_table->Lookup(hash_val, key_eq_fn, iters);
}

VM_OP_HOT void OpAggregationHashTableProcessBatch(
    terrier::execution::sql::AggregationHashTable *const agg_hash_table,
    terrier::execution::sql::ProjectedColumnsIterator *iters[],
    const terrier::execution::sql::AggregationHashTable::HashFn hash_fn,
    const terrier::execution::sql::AggregationHashTable::KeyEqFn key_eq_fn,
    const terrier::execution::sql::AggregationHashTable::InitAggFn init_agg_fn,
    const terrier::execution::sql::AggregationHashTable::AdvanceAggFn merge_agg_fn) {
  agg_hash_table->ProcessBatch(iters, hash_fn, key_eq_fn, init_agg_fn, merge_agg_fn);
}

VM_OP_HOT void OpAggregationHashTableTransferPartitions(
    terrier::execution::sql::AggregationHashTable *const agg_hash_table,
    terrier::execution::sql::ThreadStateContainer *const thread_state_container, const uint32_t agg_ht_offset,
    const terrier::execution::sql::AggregationHashTable::MergePartitionFn merge_partition_fn) {
  agg_hash_table->TransferMemoryAndPartitions(thread_state_container, agg_ht_offset, merge_partition_fn);
}

VM_OP_HOT void OpAggregationHashTableParallelPartitionedScan(
    terrier::execution::sql::AggregationHashTable *const agg_hash_table, void *const query_state,
    terrier::execution::sql::ThreadStateContainer *const thread_state_container,
    const terrier::execution::sql::AggregationHashTable::ScanPartitionFn scan_partition_fn) {
  agg_hash_table->ExecuteParallelPartitionedScan(query_state, thread_state_container, scan_partition_fn);
}

VM_OP void OpAggregationHashTableFree(terrier::execution::sql::AggregationHashTable *agg_hash_table);

VM_OP void OpAggregationHashTableIteratorInit(terrier::execution::sql::AggregationHashTableIterator *iter,
                                              terrier::execution::sql::AggregationHashTable *agg_hash_table);

VM_OP_HOT void OpAggregationHashTableIteratorHasNext(bool *has_more,
                                                     terrier::execution::sql::AggregationHashTableIterator *iter) {
  *has_more = iter->HasNext();
}

VM_OP_HOT void OpAggregationHashTableIteratorNext(terrier::execution::sql::AggregationHashTableIterator *iter) {
  iter->Next();
}

VM_OP_HOT void OpAggregationHashTableIteratorGetRow(const terrier::byte **row,
                                                    terrier::execution::sql::AggregationHashTableIterator *iter) {
  *row = iter->GetCurrentAggregateRow();
}

VM_OP void OpAggregationHashTableIteratorFree(terrier::execution::sql::AggregationHashTableIterator *iter);

VM_OP_HOT void OpAggregationOverflowPartitionIteratorHasNext(
    bool *has_more, terrier::execution::sql::AggregationOverflowPartitionIterator *iter) {
  *has_more = iter->HasNext();
}

VM_OP_HOT void OpAggregationOverflowPartitionIteratorNext(
    terrier::execution::sql::AggregationOverflowPartitionIterator *iter) {
  iter->Next();
}

VM_OP_HOT void OpAggregationOverflowPartitionIteratorGetHash(
    terrier::hash_t *hash_val, terrier::execution::sql::AggregationOverflowPartitionIterator *iter) {
  *hash_val = iter->GetHash();
}

VM_OP_HOT void OpAggregationOverflowPartitionIteratorGetRow(
    const terrier::byte **row, terrier::execution::sql::AggregationOverflowPartitionIterator *iter) {
  *row = iter->GetPayload();
}

//
// COUNT
//

VM_OP_HOT void OpCountAggregateInit(terrier::execution::sql::CountAggregate *agg) {
  new (agg) terrier::execution::sql::CountAggregate();
}

VM_OP_HOT void OpCountAggregateAdvance(terrier::execution::sql::CountAggregate *agg,
                                       terrier::execution::sql::Val *val) {
  agg->Advance(*val);
}

VM_OP_HOT void OpCountAggregateMerge(terrier::execution::sql::CountAggregate *agg_1,
                                     terrier::execution::sql::CountAggregate *agg_2) {
  TERRIER_ASSERT(agg_2 != nullptr, "Null aggregate!");
  agg_1->Merge(*agg_2);
}

VM_OP_HOT void OpCountAggregateReset(terrier::execution::sql::CountAggregate *agg) { agg->Reset(); }

VM_OP_HOT void OpCountAggregateGetResult(terrier::execution::sql::Integer *result,
                                         terrier::execution::sql::CountAggregate *agg) {
  *result = agg->GetCountResult();
}

VM_OP_HOT void OpCountAggregateFree(terrier::execution::sql::CountAggregate *agg) { agg->~CountAggregate(); }

//
// COUNT(*)
//

VM_OP_HOT void OpCountStarAggregateInit(terrier::execution::sql::CountStarAggregate *agg) {
  new (agg) terrier::execution::sql::CountStarAggregate();
}

VM_OP_HOT void OpCountStarAggregateAdvance(terrier::execution::sql::CountStarAggregate *agg,
                                           const terrier::execution::sql::Val *val) {
  agg->Advance(*val);
}

VM_OP_HOT void OpCountStarAggregateMerge(terrier::execution::sql::CountStarAggregate *agg_1,
                                         const terrier::execution::sql::CountStarAggregate *agg_2) {
  agg_1->Merge(*agg_2);
}

VM_OP_HOT void OpCountStarAggregateReset(terrier::execution::sql::CountStarAggregate *agg) { agg->Reset(); }

VM_OP_HOT void OpCountStarAggregateGetResult(terrier::execution::sql::Integer *result,
                                             const terrier::execution::sql::CountStarAggregate *agg) {
  *result = agg->GetCountResult();
}

VM_OP_HOT void OpCountStarAggregateFree(terrier::execution::sql::CountStarAggregate *agg) {
  agg->~CountStarAggregate();
}

//
// SUM(int_type)
//

VM_OP_HOT void OpIntegerSumAggregateInit(terrier::execution::sql::IntegerSumAggregate *agg) {
  new (agg) terrier::execution::sql::IntegerSumAggregate();
}

VM_OP_HOT void OpIntegerSumAggregateAdvance(terrier::execution::sql::IntegerSumAggregate *agg,
                                            const terrier::execution::sql::Integer *val) {
  agg->Advance(*val);
}

VM_OP_HOT void OpIntegerSumAggregateMerge(terrier::execution::sql::IntegerSumAggregate *agg_1,
                                          const terrier::execution::sql::IntegerSumAggregate *agg_2) {
  agg_1->Merge(*agg_2);
}

VM_OP_HOT void OpIntegerSumAggregateReset(terrier::execution::sql::IntegerSumAggregate *agg) { agg->Reset(); }

VM_OP_HOT void OpIntegerSumAggregateGetResult(terrier::execution::sql::Integer *result,
                                              const terrier::execution::sql::IntegerSumAggregate *agg) {
  *result = agg->GetResultSum();
}

VM_OP_HOT void OpIntegerSumAggregateFree(terrier::execution::sql::IntegerSumAggregate *agg) {
  agg->~IntegerSumAggregate();
}

//
// MAX(int_type)
//

VM_OP_HOT void OpIntegerMaxAggregateInit(terrier::execution::sql::IntegerMaxAggregate *agg) {
  new (agg) terrier::execution::sql::IntegerMaxAggregate();
}

VM_OP_HOT void OpIntegerMaxAggregateAdvance(terrier::execution::sql::IntegerMaxAggregate *agg,
                                            const terrier::execution::sql::Integer *val) {
  agg->Advance(*val);
}

VM_OP_HOT void OpIntegerMaxAggregateMerge(terrier::execution::sql::IntegerMaxAggregate *agg_1,
                                          const terrier::execution::sql::IntegerMaxAggregate *agg_2) {
  agg_1->Merge(*agg_2);
}

VM_OP_HOT void OpIntegerMaxAggregateReset(terrier::execution::sql::IntegerMaxAggregate *agg) { agg->Reset(); }

VM_OP_HOT void OpIntegerMaxAggregateGetResult(terrier::execution::sql::Integer *result,
                                              const terrier::execution::sql::IntegerMaxAggregate *agg) {
  *result = agg->GetResultMax();
}

VM_OP_HOT void OpIntegerMaxAggregateFree(terrier::execution::sql::IntegerMaxAggregate *agg) {
  agg->~IntegerMaxAggregate();
}

//
// MIN(int_type)
//

VM_OP_HOT void OpIntegerMinAggregateInit(terrier::execution::sql::IntegerMinAggregate *agg) {
  new (agg) terrier::execution::sql::IntegerMinAggregate();
}

VM_OP_HOT void OpIntegerMinAggregateAdvance(terrier::execution::sql::IntegerMinAggregate *agg,
                                            const terrier::execution::sql::Integer *val) {
  agg->Advance(*val);
}

VM_OP_HOT void OpIntegerMinAggregateMerge(terrier::execution::sql::IntegerMinAggregate *agg_1,
                                          const terrier::execution::sql::IntegerMinAggregate *agg_2) {
  agg_1->Merge(*agg_2);
}

VM_OP_HOT void OpIntegerMinAggregateReset(terrier::execution::sql::IntegerMinAggregate *agg) { agg->Reset(); }

VM_OP_HOT void OpIntegerMinAggregateGetResult(terrier::execution::sql::Integer *result,
                                              const terrier::execution::sql::IntegerMinAggregate *agg) {
  *result = agg->GetResultMin();
}

VM_OP_HOT void OpIntegerMinAggregateFree(terrier::execution::sql::IntegerMinAggregate *agg) {
  agg->~IntegerMinAggregate();
}

//
// SUM(real)
//

VM_OP_HOT void OpRealSumAggregateInit(terrier::execution::sql::RealSumAggregate *agg) {
  new (agg) terrier::execution::sql::RealSumAggregate();
}

VM_OP_HOT void OpRealSumAggregateAdvance(terrier::execution::sql::RealSumAggregate *agg,
                                         const terrier::execution::sql::Real *val) {
  agg->Advance(*val);
}

VM_OP_HOT void OpRealSumAggregateMerge(terrier::execution::sql::RealSumAggregate *agg_1,
                                       const terrier::execution::sql::RealSumAggregate *agg_2) {
  agg_1->Merge(*agg_2);
}

VM_OP_HOT void OpRealSumAggregateReset(terrier::execution::sql::RealSumAggregate *agg) { agg->Reset(); }

VM_OP_HOT void OpRealSumAggregateGetResult(terrier::execution::sql::Real *result,
                                           const terrier::execution::sql::RealSumAggregate *agg) {
  *result = agg->GetResultSum();
}

VM_OP_HOT void OpRealSumAggregateFree(terrier::execution::sql::RealSumAggregate *agg) { agg->~RealSumAggregate(); }

//
// MAX(real_type)
//

VM_OP_HOT void OpRealMaxAggregateInit(terrier::execution::sql::RealMaxAggregate *agg) {
  new (agg) terrier::execution::sql::RealMaxAggregate();
}

VM_OP_HOT void OpRealMaxAggregateAdvance(terrier::execution::sql::RealMaxAggregate *agg,
                                         const terrier::execution::sql::Real *val) {
  agg->Advance(*val);
}

VM_OP_HOT void OpRealMaxAggregateMerge(terrier::execution::sql::RealMaxAggregate *agg_1,
                                       const terrier::execution::sql::RealMaxAggregate *agg_2) {
  agg_1->Merge(*agg_2);
}

VM_OP_HOT void OpRealMaxAggregateReset(terrier::execution::sql::RealMaxAggregate *agg) { agg->Reset(); }

VM_OP_HOT void OpRealMaxAggregateGetResult(terrier::execution::sql::Real *result,
                                           const terrier::execution::sql::RealMaxAggregate *agg) {
  *result = agg->GetResultMax();
}

VM_OP_HOT void OpRealMaxAggregateFree(terrier::execution::sql::RealMaxAggregate *agg) { agg->~RealMaxAggregate(); }

//
// MIN(real_type)
//

VM_OP_HOT void OpRealMinAggregateInit(terrier::execution::sql::RealMinAggregate *agg) {
  new (agg) terrier::execution::sql::RealMinAggregate();
}

VM_OP_HOT void OpRealMinAggregateAdvance(terrier::execution::sql::RealMinAggregate *agg,
                                         const terrier::execution::sql::Real *val) {
  agg->Advance(*val);
}

VM_OP_HOT void OpRealMinAggregateMerge(terrier::execution::sql::RealMinAggregate *agg_1,
                                       const terrier::execution::sql::RealMinAggregate *agg_2) {
  agg_1->Merge(*agg_2);
}

VM_OP_HOT void OpRealMinAggregateReset(terrier::execution::sql::RealMinAggregate *agg) { agg->Reset(); }

VM_OP_HOT void OpRealMinAggregateGetResult(terrier::execution::sql::Real *result,
                                           const terrier::execution::sql::RealMinAggregate *agg) {
  *result = agg->GetResultMin();
}

VM_OP_HOT void OpRealMinAggregateFree(terrier::execution::sql::RealMinAggregate *agg) { agg->~RealMinAggregate(); }

//
// AVG
//

VM_OP_HOT void OpAvgAggregateInit(terrier::execution::sql::AvgAggregate *agg) {
  new (agg) terrier::execution::sql::AvgAggregate();
}

VM_OP_HOT void OpIntegerAvgAggregateAdvance(terrier::execution::sql::AvgAggregate *agg,
                                            const terrier::execution::sql::Integer *val) {
  agg->Advance(*val);
}

VM_OP_HOT void OpRealAvgAggregateAdvance(terrier::execution::sql::AvgAggregate *agg,
                                         const terrier::execution::sql::Real *val) {
  agg->Advance(*val);
}

VM_OP_HOT void OpAvgAggregateMerge(terrier::execution::sql::AvgAggregate *agg_1,
                                   const terrier::execution::sql::AvgAggregate *agg_2) {
  agg_1->Merge(*agg_2);
}

VM_OP_HOT void OpAvgAggregateReset(terrier::execution::sql::AvgAggregate *agg) { agg->Reset(); }

VM_OP_HOT void OpAvgAggregateGetResult(terrier::execution::sql::Real *result,
                                       const terrier::execution::sql::AvgAggregate *agg) {
  *result = agg->GetResultAvg();
}

VM_OP_HOT void OpAvgAggregateFree(terrier::execution::sql::AvgAggregate *agg) { agg->~AvgAggregate(); }
// ---------------------------------------------------------
// Hash Joins
// ---------------------------------------------------------

VM_OP void OpJoinHashTableInit(terrier::execution::sql::JoinHashTable *join_hash_table,
                               terrier::execution::sql::MemoryPool *memory, uint32_t tuple_size);

VM_OP_HOT void OpJoinHashTableAllocTuple(terrier::byte **result,
                                         terrier::execution::sql::JoinHashTable *join_hash_table,
                                         terrier::hash_t hash) {
  *result = join_hash_table->AllocInputTuple(hash);
}

VM_OP void OpJoinHashTableBuild(terrier::execution::sql::JoinHashTable *join_hash_table);

VM_OP void OpJoinHashTableBuildParallel(terrier::execution::sql::JoinHashTable *join_hash_table,
                                        terrier::execution::sql::ThreadStateContainer *thread_state_container,
                                        uint32_t jht_offset);

VM_OP_HOT void OpJoinHashTableIterInit(terrier::execution::sql::JoinHashTableIterator *result,
                                       terrier::execution::sql::JoinHashTable *join_hash_table, terrier::hash_t hash) {
  *result = join_hash_table->Lookup<false>(hash);
}

VM_OP_HOT void OpJoinHashTableIterHasNext(bool *has_more, terrier::execution::sql::JoinHashTableIterator *iterator,
                                          terrier::execution::sql::JoinHashTableIterator::KeyEq key_eq,
                                          void *opaque_ctx, void *probe_tuple) {
  *has_more = iterator->HasNext(key_eq, opaque_ctx, probe_tuple);
}

VM_OP_HOT void OpJoinHashTableIterGetRow(const terrier::byte **result,
                                         terrier::execution::sql::JoinHashTableIterator *iterator) {
  *result = iterator->NextMatch()->payload_;
}

VM_OP_HOT void OpJoinHashTableIterClose(terrier::execution::sql::JoinHashTableIterator *iterator) {
  iterator->~JoinHashTableIterator();
}

VM_OP void OpJoinHashTableFree(terrier::execution::sql::JoinHashTable *join_hash_table);

// ---------------------------------------------------------
// Sorting
// ---------------------------------------------------------

VM_OP void OpSorterInit(terrier::execution::sql::Sorter *sorter, terrier::execution::sql::MemoryPool *memory,
                        terrier::execution::sql::Sorter::ComparisonFunction cmp_fn, uint32_t tuple_size);

VM_OP_HOT void OpSorterAllocTuple(terrier::byte **result, terrier::execution::sql::Sorter *sorter) {
  *result = sorter->AllocInputTuple();
}

VM_OP_HOT void OpSorterAllocTupleTopK(terrier::byte **result, terrier::execution::sql::Sorter *sorter, uint64_t top_k) {
  *result = sorter->AllocInputTupleTopK(top_k);
}

VM_OP_HOT void OpSorterAllocTupleTopKFinish(terrier::execution::sql::Sorter *sorter, uint64_t top_k) {
  sorter->AllocInputTupleTopKFinish(top_k);
}

VM_OP void OpSorterSort(terrier::execution::sql::Sorter *sorter);

VM_OP void OpSorterSortParallel(terrier::execution::sql::Sorter *sorter,
                                terrier::execution::sql::ThreadStateContainer *thread_state_container,
                                uint32_t sorter_offset);

VM_OP void OpSorterSortTopKParallel(terrier::execution::sql::Sorter *sorter,
                                    terrier::execution::sql::ThreadStateContainer *thread_state_container,
                                    uint32_t sorter_offset, uint64_t top_k);

VM_OP void OpSorterFree(terrier::execution::sql::Sorter *sorter);

VM_OP void OpSorterIteratorInit(terrier::execution::sql::SorterIterator *iter, terrier::execution::sql::Sorter *sorter);

VM_OP_HOT void OpSorterIteratorHasNext(bool *has_more, terrier::execution::sql::SorterIterator *iter) {
  *has_more = iter->HasNext();
}

VM_OP_HOT void OpSorterIteratorNext(terrier::execution::sql::SorterIterator *iter) { iter->Next(); }

VM_OP_HOT void OpSorterIteratorGetRow(const terrier::byte **row, terrier::execution::sql::SorterIterator *iter) {
  *row = iter->GetRow();
}

VM_OP void OpSorterIteratorFree(terrier::execution::sql::SorterIterator *iter);

// ---------------------------------------------------------
// Trig functions
// ---------------------------------------------------------

VM_OP_WARM void OpPi(terrier::execution::sql::Real *result) {
  terrier::execution::sql::ArithmeticFunctions::Pi(result);
}

VM_OP_WARM void OpE(terrier::execution::sql::Real *result) { terrier::execution::sql::ArithmeticFunctions::E(result); }

VM_OP_WARM void OpAcos(terrier::execution::sql::Real *result, const terrier::execution::sql::Real *input) {
  terrier::execution::sql::ArithmeticFunctions::Acos(result, *input);
}

VM_OP_WARM void OpAsin(terrier::execution::sql::Real *result, const terrier::execution::sql::Real *input) {
  terrier::execution::sql::ArithmeticFunctions::Asin(result, *input);
}

VM_OP_WARM void OpAtan(terrier::execution::sql::Real *result, const terrier::execution::sql::Real *input) {
  terrier::execution::sql::ArithmeticFunctions::Atan(result, *input);
}

VM_OP_WARM void OpAtan2(terrier::execution::sql::Real *result, const terrier::execution::sql::Real *arg_1,
                        const terrier::execution::sql::Real *arg_2) {
  terrier::execution::sql::ArithmeticFunctions::Atan2(result, *arg_1, *arg_2);
}

VM_OP_WARM void OpCos(terrier::execution::sql::Real *result, const terrier::execution::sql::Real *input) {
  terrier::execution::sql::ArithmeticFunctions::Cos(result, *input);
}

VM_OP_WARM void OpCot(terrier::execution::sql::Real *result, const terrier::execution::sql::Real *input) {
  terrier::execution::sql::ArithmeticFunctions::Cot(result, *input);
}

VM_OP_WARM void OpSin(terrier::execution::sql::Real *result, const terrier::execution::sql::Real *input) {
  terrier::execution::sql::ArithmeticFunctions::Sin(result, *input);
}

VM_OP_WARM void OpTan(terrier::execution::sql::Real *result, const terrier::execution::sql::Real *input) {
  terrier::execution::sql::ArithmeticFunctions::Tan(result, *input);
}

VM_OP_WARM void OpCosh(terrier::execution::sql::Real *result, const terrier::execution::sql::Real *v) {
  terrier::execution::sql::ArithmeticFunctions::Cosh(result, *v);
}

VM_OP_WARM void OpTanh(terrier::execution::sql::Real *result, const terrier::execution::sql::Real *v) {
  terrier::execution::sql::ArithmeticFunctions::Tanh(result, *v);
}

VM_OP_WARM void OpSinh(terrier::execution::sql::Real *result, const terrier::execution::sql::Real *v) {
  terrier::execution::sql::ArithmeticFunctions::Sinh(result, *v);
}

VM_OP_WARM void OpSqrt(terrier::execution::sql::Real *result, const terrier::execution::sql::Real *v) {
  terrier::execution::sql::ArithmeticFunctions::Sqrt(result, *v);
}

VM_OP_WARM void OpCbrt(terrier::execution::sql::Real *result, const terrier::execution::sql::Real *v) {
  terrier::execution::sql::ArithmeticFunctions::Cbrt(result, *v);
}

VM_OP_WARM void OpExp(terrier::execution::sql::Real *result, const terrier::execution::sql::Real *v) {
  terrier::execution::sql::ArithmeticFunctions::Exp(result, *v);
}

VM_OP_WARM void OpCeil(terrier::execution::sql::Real *result, const terrier::execution::sql::Real *v) {
  terrier::execution::sql::ArithmeticFunctions::Ceil(result, *v);
}

VM_OP_WARM void OpFloor(terrier::execution::sql::Real *result, const terrier::execution::sql::Real *v) {
  terrier::execution::sql::ArithmeticFunctions::Floor(result, *v);
}

VM_OP_WARM void OpTruncate(terrier::execution::sql::Real *result, const terrier::execution::sql::Real *v) {
  terrier::execution::sql::ArithmeticFunctions::Truncate(result, *v);
}

VM_OP_WARM void OpLn(terrier::execution::sql::Real *result, const terrier::execution::sql::Real *v) {
  terrier::execution::sql::ArithmeticFunctions::Ln(result, *v);
}

VM_OP_WARM void OpLog2(terrier::execution::sql::Real *result, const terrier::execution::sql::Real *v) {
  terrier::execution::sql::ArithmeticFunctions::Log2(result, *v);
}

VM_OP_WARM void OpLog10(terrier::execution::sql::Real *result, const terrier::execution::sql::Real *v) {
  terrier::execution::sql::ArithmeticFunctions::Log10(result, *v);
}

VM_OP_WARM void OpSign(terrier::execution::sql::Real *result, const terrier::execution::sql::Real *v) {
  terrier::execution::sql::ArithmeticFunctions::Sign(result, *v);
}

VM_OP_WARM void OpRadians(terrier::execution::sql::Real *result, const terrier::execution::sql::Real *v) {
  terrier::execution::sql::ArithmeticFunctions::Radians(result, *v);
}

VM_OP_WARM void OpDegrees(terrier::execution::sql::Real *result, const terrier::execution::sql::Real *v) {
  terrier::execution::sql::ArithmeticFunctions::Degrees(result, *v);
}

VM_OP_WARM void OpRound(terrier::execution::sql::Real *result, const terrier::execution::sql::Real *v) {
  terrier::execution::sql::ArithmeticFunctions::Round(result, *v);
}

VM_OP_WARM void OpRoundUpTo(terrier::execution::sql::Real *result, const terrier::execution::sql::Real *v,
                            const terrier::execution::sql::Integer *scale) {
  terrier::execution::sql::ArithmeticFunctions::RoundUpTo(result, *v, *scale);
}

VM_OP_WARM void OpLog(terrier::execution::sql::Real *result, const terrier::execution::sql::Real *base,
                      const terrier::execution::sql::Real *val) {
  terrier::execution::sql::ArithmeticFunctions::Log(result, *base, *val);
}

VM_OP_WARM void OpPow(terrier::execution::sql::Real *result, const terrier::execution::sql::Real *base,
                      const terrier::execution::sql::Real *val) {
  terrier::execution::sql::ArithmeticFunctions::Pow(result, *base, *val);
}

// ---------------------------------------------------------
// Null/Not Null predicates
// ---------------------------------------------------------

VM_OP_WARM void OpValIsNull(terrier::execution::sql::BoolVal *result, const terrier::execution::sql::Val *val) {
  terrier::execution::sql::IsNullPredicate::IsNull(result, *val);
}

VM_OP_WARM void OpValIsNotNull(terrier::execution::sql::BoolVal *result, const terrier::execution::sql::Val *val) {
  terrier::execution::sql::IsNullPredicate::IsNotNull(result, *val);
}

// ---------------------------------------------------------
// String functions
// ---------------------------------------------------------

VM_OP_WARM void OpCharLength(terrier::execution::exec::ExecutionContext *ctx, terrier::execution::sql::Integer *result,
                             const terrier::execution::sql::StringVal *str) {
  terrier::execution::sql::StringFunctions::CharLength(ctx, result, *str);
}

VM_OP_WARM void OpLeft(terrier::execution::exec::ExecutionContext *ctx, terrier::execution::sql::StringVal *result,
                       const terrier::execution::sql::StringVal *str, const terrier::execution::sql::Integer *n) {
  terrier::execution::sql::StringFunctions::Left(ctx, result, *str, *n);
}

VM_OP_WARM void OpLength(terrier::execution::exec::ExecutionContext *ctx, terrier::execution::sql::Integer *result,
                         const terrier::execution::sql::StringVal *str) {
  terrier::execution::sql::StringFunctions::Length(ctx, result, *str);
}

VM_OP_WARM void OpLower(terrier::execution::exec::ExecutionContext *ctx, terrier::execution::sql::StringVal *result,
                        const terrier::execution::sql::StringVal *str) {
  terrier::execution::sql::StringFunctions::Lower(ctx, result, *str);
}

VM_OP_WARM void OpLPad(terrier::execution::exec::ExecutionContext *ctx, terrier::execution::sql::StringVal *result,
                       const terrier::execution::sql::StringVal *str, const terrier::execution::sql::Integer *len,
                       const terrier::execution::sql::StringVal *pad) {
  terrier::execution::sql::StringFunctions::Lpad(ctx, result, *str, *len, *pad);
}

VM_OP_WARM void OpLTrim(terrier::execution::exec::ExecutionContext *ctx, terrier::execution::sql::StringVal *result,
                        const terrier::execution::sql::StringVal *str,
                        const terrier::execution::sql::StringVal *chars) {
  terrier::execution::sql::StringFunctions::Ltrim(ctx, result, *str, *chars);
}

VM_OP_WARM void OpRepeat(terrier::execution::exec::ExecutionContext *ctx, terrier::execution::sql::StringVal *result,
                         const terrier::execution::sql::StringVal *str, const terrier::execution::sql::Integer *n) {
  terrier::execution::sql::StringFunctions::Repeat(ctx, result, *str, *n);
}

VM_OP_WARM void OpReverse(terrier::execution::exec::ExecutionContext *ctx, terrier::execution::sql::StringVal *result,
                          const terrier::execution::sql::StringVal *str) {
  terrier::execution::sql::StringFunctions::Reverse(ctx, result, *str);
}

VM_OP_WARM void OpRight(terrier::execution::exec::ExecutionContext *ctx, terrier::execution::sql::StringVal *result,
                        const terrier::execution::sql::StringVal *str, const terrier::execution::sql::Integer *n) {
  terrier::execution::sql::StringFunctions::Right(ctx, result, *str, *n);
}

VM_OP_WARM void OpRPad(terrier::execution::exec::ExecutionContext *ctx, terrier::execution::sql::StringVal *result,
                       const terrier::execution::sql::StringVal *str, const terrier::execution::sql::Integer *n,
                       const terrier::execution::sql::StringVal *pad) {
  terrier::execution::sql::StringFunctions::Rpad(ctx, result, *str, *n, *pad);
}

VM_OP_WARM void OpRTrim(terrier::execution::exec::ExecutionContext *ctx, terrier::execution::sql::StringVal *result,
                        const terrier::execution::sql::StringVal *str,
                        const terrier::execution::sql::StringVal *chars) {
  terrier::execution::sql::StringFunctions::Rtrim(ctx, result, *str, *chars);
}

VM_OP_WARM void OpSplitPart(terrier::execution::exec::ExecutionContext *ctx, terrier::execution::sql::StringVal *result,
                            const terrier::execution::sql::StringVal *str,
                            const terrier::execution::sql::StringVal *delim,
                            const terrier::execution::sql::Integer *field) {
  terrier::execution::sql::StringFunctions::SplitPart(ctx, result, *str, *delim, *field);
}

VM_OP_WARM void OpSubstring(terrier::execution::exec::ExecutionContext *ctx, terrier::execution::sql::StringVal *result,
                            const terrier::execution::sql::StringVal *str, const terrier::execution::sql::Integer *pos,
                            const terrier::execution::sql::Integer *len) {
  terrier::execution::sql::StringFunctions::Substring(ctx, result, *str, *pos, *len);
}

VM_OP_WARM void OpTrim(terrier::execution::exec::ExecutionContext *ctx, terrier::execution::sql::StringVal *result,
                       const terrier::execution::sql::StringVal *str, const terrier::execution::sql::StringVal *chars) {
  terrier::execution::sql::StringFunctions::Trim(ctx, result, *str, *chars);
}

VM_OP_WARM void OpUpper(terrier::execution::exec::ExecutionContext *ctx, terrier::execution::sql::StringVal *result,
                        const terrier::execution::sql::StringVal *str) {
  terrier::execution::sql::StringFunctions::Upper(ctx, result, *str);
}
// ---------------------------------------------------------------
// Index Iterator
// ---------------------------------------------------------------
VM_OP void OpIndexIteratorInit(terrier::execution::sql::IndexIterator *iter,
                               terrier::execution::exec::ExecutionContext *exec_ctx, uint32_t table_oid,
                               uint32_t index_oid, uint32_t *col_oids, uint32_t num_oids);
VM_OP void OpIndexIteratorFree(terrier::execution::sql::IndexIterator *iter);

VM_OP void OpIndexIteratorPerformInit(terrier::execution::sql::IndexIterator *iter);

VM_OP_HOT void OpIndexIteratorScanKey(terrier::execution::sql::IndexIterator *iter) { iter->ScanKey(); }

VM_OP_HOT void OpIndexIteratorAdvance(bool *has_more, terrier::execution::sql::IndexIterator *iter) {
  *has_more = iter->Advance();
}

VM_OP_HOT void OpIndexIteratorGetPR(terrier::execution::sql::ProjectedRowWrapper *pr,
                                    terrier::execution::sql::IndexIterator *iter) {
  *pr = terrier::execution::sql::ProjectedRowWrapper(iter->PR());
}

VM_OP_HOT void OpIndexIteratorGetTablePR(terrier::execution::sql::ProjectedRowWrapper *pr,
                                         terrier::execution::sql::IndexIterator *iter) {
  *pr = terrier::execution::sql::ProjectedRowWrapper(iter->TablePR());
}

VM_OP_HOT void OpIndexIteratorGetSlot(terrier::storage::TupleSlot *slot, terrier::execution::sql::IndexIterator *iter) {
  *slot = iter->CurrentSlot();
}

#define GEN_PR_SCALAR_SET_CALLS(Name, SqlType, CppType)                                                  \
  VM_OP_HOT void OpPRSet##Name(terrier::execution::sql::ProjectedRowWrapper *pr, uint16_t col_idx,       \
                               terrier::execution::sql::SqlType *val) {                                  \
    pr->Set<CppType, false>(col_idx, static_cast<CppType>(val->val_), val->is_null_);                    \
  }                                                                                                      \
                                                                                                         \
  VM_OP_HOT void OpPRSet##Name##Null(terrier::execution::sql::ProjectedRowWrapper *pr, uint16_t col_idx, \
                                     terrier::execution::sql::SqlType *val) {                            \
    pr->Set<CppType, true>(col_idx, static_cast<CppType>(val->val_), val->is_null_);                     \
  }

#define GEN_PR_SCALAR_GET_CALLS(Name, SqlType, CppType)                                                    \
  VM_OP_HOT void OpPRGet##Name(terrier::execution::sql::SqlType *out,                                      \
                               terrier::execution::sql::ProjectedRowWrapper *pr, uint16_t col_idx) {       \
    /* Read */                                                                                             \
    auto *ptr = pr->Get<CppType, false>(col_idx, nullptr);                                                 \
    TERRIER_ASSERT(ptr != nullptr, "Null pointer when trying to read integer");                            \
    /* Set */                                                                                              \
    out->is_null_ = false;                                                                                 \
    out->val_ = *ptr;                                                                                      \
  }                                                                                                        \
                                                                                                           \
  VM_OP_HOT void OpPRGet##Name##Null(terrier::execution::sql::SqlType *out,                                \
                                     terrier::execution::sql::ProjectedRowWrapper *pr, uint16_t col_idx) { \
    /* Read */                                                                                             \
    bool null = false;                                                                                     \
    auto *ptr = pr->Get<CppType, true>(col_idx, &null);                                                    \
    /* Set */                                                                                              \
    out->is_null_ = null;                                                                                  \
    out->val_ = null ? 0 : *ptr;                                                                           \
  }

GEN_PR_SCALAR_SET_CALLS(TinyInt, Integer, int8_t);
GEN_PR_SCALAR_SET_CALLS(SmallInt, Integer, int16_t);
GEN_PR_SCALAR_SET_CALLS(Int, Integer, int32_t);
GEN_PR_SCALAR_SET_CALLS(BigInt, Integer, int64_t);
GEN_PR_SCALAR_SET_CALLS(Real, Real, float);
GEN_PR_SCALAR_SET_CALLS(Double, Real, double);
GEN_PR_SCALAR_GET_CALLS(TinyInt, Integer, int8_t);
GEN_PR_SCALAR_GET_CALLS(SmallInt, Integer, int16_t);
GEN_PR_SCALAR_GET_CALLS(Int, Integer, int32_t);
GEN_PR_SCALAR_GET_CALLS(BigInt, Integer, int64_t);
GEN_PR_SCALAR_GET_CALLS(Real, Real, float);
GEN_PR_SCALAR_GET_CALLS(Double, Real, double);

VM_OP_HOT void OpPRSetVarlen(terrier::execution::sql::ProjectedRowWrapper *pr, uint16_t col_idx,
                             terrier::execution::sql::StringVal *val) {
  if (val->len_ <= terrier::storage::VarlenEntry::InlineThreshold()) {
    terrier::storage::VarlenEntry varlen(terrier::storage::VarlenEntry::CreateInline(
        reinterpret_cast<const terrier::byte *>(val->Content()), val->len_));
    pr->Set<terrier::storage::VarlenEntry, false>(col_idx, varlen, val->is_null_);
  } else {
    terrier::storage::VarlenEntry varlen(terrier::storage::VarlenEntry::Create(
        reinterpret_cast<const terrier::byte *>(val->Content()), val->len_, false));
    pr->Set<terrier::storage::VarlenEntry, false>(col_idx, varlen, val->is_null_);
  }
}

VM_OP_HOT void OpPRSetVarlenNull(terrier::execution::sql::ProjectedRowWrapper *pr, uint16_t col_idx,
                                 terrier::execution::sql::StringVal *val) {
  if (val->len_ <= terrier::storage::VarlenEntry::InlineThreshold()) {
    terrier::storage::VarlenEntry varlen(terrier::storage::VarlenEntry::CreateInline(
        reinterpret_cast<const terrier::byte *>(val->Content()), val->len_));
    pr->Set<terrier::storage::VarlenEntry, true>(col_idx, varlen, val->is_null_);
  } else {
    terrier::storage::VarlenEntry varlen(terrier::storage::VarlenEntry::Create(
        reinterpret_cast<const terrier::byte *>(val->Content()), val->len_, false));
    pr->Set<terrier::storage::VarlenEntry, true>(col_idx, varlen, val->is_null_);
  }
}

VM_OP_HOT void OpPRSetDate(terrier::execution::sql::ProjectedRowWrapper *pr, uint16_t col_idx,
                           terrier::execution::sql::Date *val) {
  pr->Set<uint32_t, false>(col_idx, val->int_val_, val->is_null_);
}

VM_OP_HOT void OpPRSetDateNull(terrier::execution::sql::ProjectedRowWrapper *pr, uint16_t col_idx,
                               terrier::execution::sql::Date *val) {
  pr->Set<uint32_t, true>(col_idx, val->int_val_, val->is_null_);
}

VM_OP_HOT void OpPRGetDate(terrier::execution::sql::Date *out, terrier::execution::sql::ProjectedRowWrapper *pr,
                           uint16_t col_idx) {
  // Read
  auto *ptr = pr->Get<uint32_t, false>(col_idx, nullptr);
  TERRIER_ASSERT(ptr != nullptr, "Null pointer when trying to read date");
  // Set
  out->is_null_ = false;
  out->int_val_ = *ptr;
}

VM_OP_HOT void OpPRGetDateNull(terrier::execution::sql::Date *out, terrier::execution::sql::ProjectedRowWrapper *pr,
                               uint16_t col_idx) {
  // Read
  bool null = false;
  auto *ptr = pr->Get<uint32_t, true>(col_idx, &null);
  TERRIER_ASSERT(ptr != nullptr, "Null pointer when trying to read date");

  // Set
  out->is_null_ = null;
  out->int_val_ = *ptr;
}

VM_OP_HOT void OpPRGetVarlen(terrier::execution::sql::StringVal *out, terrier::execution::sql::ProjectedRowWrapper *pr,
                             uint16_t col_idx) {
  // Read
  auto *varlen = pr->Get<terrier::storage::VarlenEntry, false>(col_idx, nullptr);
  TERRIER_ASSERT(varlen != nullptr, "Null pointer when trying to read varlen");

  // Set
  *out = terrier::execution::sql::StringVal(reinterpret_cast<const char *>(varlen->Content()), varlen->Size());
}

VM_OP_HOT void OpPRGetVarlenNull(terrier::execution::sql::StringVal *out,
                                 terrier::execution::sql::ProjectedRowWrapper *pr, uint16_t col_idx) {
  // Read
  bool null = false;
  auto *varlen = pr->Get<terrier::storage::VarlenEntry, true>(col_idx, &null);

  // Set
  if (null) {
    out->is_null_ = null;
  } else {
    *out = terrier::execution::sql::StringVal(reinterpret_cast<const char *>(varlen->Content()), varlen->Size());
  }
}

<<<<<<< HEAD
// Inserter Calls
// ---------------------------------------------------------------

VM_OP void OpInserterInit(terrier::execution::sql::Inserter *inserter,
                          terrier::execution::exec::ExecutionContext *exec_ctx, uint32_t table_oid);

VM_OP void OpInserterGetTablePR(terrier::execution::sql::ProjectedRowWrapper *pr_result,
                                terrier::execution::sql::Inserter *inserter);

VM_OP void OpInserterTableInsert(terrier::storage::TupleSlot *tuple_slot, terrier::execution::sql::Inserter *inserter);

VM_OP void OpInserterGetIndexPR(terrier::execution::sql::ProjectedRowWrapper *pr_result,
                                terrier::execution::sql::Inserter *inserter, uint32_t index_oid);

VM_OP void OpInserterIndexInsert(terrier::execution::sql::Inserter *inserter, uint32_t index_oid);
=======
// Deleter Calls
// ---------------------------------------------------------------

VM_OP void OpDeleterInit(terrier::execution::sql::Deleter *deleter,
                         terrier::execution::exec::ExecutionContext *exec_ctx, uint32_t table_oid);

VM_OP void OpDeleterTableDelete(terrier::execution::sql::Deleter *deleter, terrier::storage::TupleSlot *tuple_slot);

VM_OP void OpDeleterGetIndexPR(terrier::execution::sql::ProjectedRowWrapper *pr_result,
                               terrier::execution::sql::Deleter *deleter, uint32_t index_oid);

VM_OP void OpDeleterIndexDelete(terrier::execution::sql::Deleter *deleter, uint32_t index_oid,
                                terrier::storage::TupleSlot *tuple_slot);

// Updater Calls
// ---------------------------------------------------------------

VM_OP void OpUpdaterInit(terrier::execution::sql::Updater *updater,
                         terrier::execution::exec::ExecutionContext *exec_ctx, uint32_t table_oid, uint32_t *col_oids,
                         uint32_t num_oids);

VM_OP void OpUpdaterGetTablePR(terrier::execution::sql::ProjectedRowWrapper *pr_result,
                               terrier::execution::sql::Updater *updater);

VM_OP void OpUpdaterTableUpdate(terrier::execution::sql::Updater *updater, terrier::storage::TupleSlot *tuple_slot);

VM_OP void OpUpdaterGetIndexPR(terrier::execution::sql::ProjectedRowWrapper *pr_result,
                               terrier::execution::sql::Updater *updater, uint32_t index_oid);

VM_OP void OpUpdaterIndexInsert(terrier::execution::sql::Updater *updater, uint32_t index_oid);

VM_OP void OpUpdaterIndexDelete(terrier::execution::sql::Updater *updater, uint32_t index_oid);
>>>>>>> 1dba7182

// Output Calls
// ---------------------------------------------------------------

VM_OP void OpOutputAlloc(terrier::execution::exec::ExecutionContext *exec_ctx, terrier::byte **result);

VM_OP void OpOutputFinalize(terrier::execution::exec::ExecutionContext *exec_ctx);

}  // extern "C"<|MERGE_RESOLUTION|>--- conflicted
+++ resolved
@@ -1470,7 +1470,6 @@
   }
 }
 
-<<<<<<< HEAD
 // Inserter Calls
 // ---------------------------------------------------------------
 
@@ -1486,7 +1485,7 @@
                                 terrier::execution::sql::Inserter *inserter, uint32_t index_oid);
 
 VM_OP void OpInserterIndexInsert(terrier::execution::sql::Inserter *inserter, uint32_t index_oid);
-=======
+
 // Deleter Calls
 // ---------------------------------------------------------------
 
@@ -1519,7 +1518,6 @@
 VM_OP void OpUpdaterIndexInsert(terrier::execution::sql::Updater *updater, uint32_t index_oid);
 
 VM_OP void OpUpdaterIndexDelete(terrier::execution::sql::Updater *updater, uint32_t index_oid);
->>>>>>> 1dba7182
 
 // Output Calls
 // ---------------------------------------------------------------
