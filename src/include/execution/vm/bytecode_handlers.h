--- conflicted
+++ resolved
@@ -208,17 +208,6 @@
   exec_ctx->AddRowsAffected(rows_affected);
 }
 
-<<<<<<< HEAD
-VM_OP_COLD void OpExecutionContextRegisterHook(terrier::execution::exec::ExecutionContext *exec_ctx, uint32_t hook_idx,
-                                               terrier::execution::exec::ExecutionContext::HookFn hook);
-
-VM_OP_COLD void OpExecutionContextClearHooks(terrier::execution::exec::ExecutionContext *exec_ctx);
-
-VM_OP_COLD void OpExecutionContextInitHooks(terrier::execution::exec::ExecutionContext *exec_ctx, uint32_t num_hooks);
-
-VM_OP_WARM void OpExecutionContextGetMemoryPool(terrier::execution::sql::MemoryPool **const memory,
-                                                terrier::execution::exec::ExecutionContext *const exec_ctx) {
-=======
 VM_OP_COLD void OpExecutionContextRegisterHook(noisepage::execution::exec::ExecutionContext *exec_ctx,
                                                uint32_t hook_idx,
                                                noisepage::execution::exec::ExecutionContext::HookFn hook);
@@ -229,7 +218,6 @@
 
 VM_OP_WARM void OpExecutionContextGetMemoryPool(noisepage::execution::sql::MemoryPool **const memory,
                                                 noisepage::execution::exec::ExecutionContext *const exec_ctx) {
->>>>>>> f3da5498
   *memory = exec_ctx->GetMemoryPool();
 }
 
@@ -238,38 +226,6 @@
   exec_ctx->StartResourceTracker(component);
 }
 
-<<<<<<< HEAD
-VM_OP_COLD void OpExecutionContextSetMemoryUseOverride(terrier::execution::exec::ExecutionContext *exec_ctx,
-                                                       uint32_t memory_use);
-
-VM_OP_HOT void OpExecutionContextEndResourceTracker(terrier::execution::exec::ExecutionContext *exec_ctx,
-                                                    const terrier::execution::sql::StringVal &name) {
-  exec_ctx->EndResourceTracker(name.GetContent(), name.GetLength());
-}
-
-VM_OP_COLD void OpExecutionContextStartPipelineTracker(terrier::execution::exec::ExecutionContext *exec_ctx,
-                                                       terrier::execution::pipeline_id_t pipeline_id);
-
-VM_OP_COLD void OpExecutionContextEndPipelineTracker(terrier::execution::exec::ExecutionContext *exec_ctx,
-                                                     terrier::execution::query_id_t query_id,
-                                                     terrier::execution::pipeline_id_t pipeline_id,
-                                                     terrier::brain::ExecOUFeatureVector *ouvec);
-
-VM_OP_COLD void OpExecOUFeatureVectorRecordFeature(
-    terrier::brain::ExecOUFeatureVector *ouvec, terrier::execution::pipeline_id_t pipeline_id,
-    terrier::execution::feature_id_t feature_id,
-    terrier::brain::ExecutionOperatingUnitFeatureAttribute feature_attribute,
-    terrier::brain::ExecutionOperatingUnitFeatureUpdateMode mode, uint32_t value);
-
-VM_OP_COLD void OpExecOUFeatureVectorInitialize(terrier::execution::exec::ExecutionContext *exec_ctx,
-                                                terrier::brain::ExecOUFeatureVector *ouvec,
-                                                terrier::execution::pipeline_id_t pipeline_id, bool is_parallel);
-
-VM_OP_COLD void OpExecOUFeatureVectorFilter(terrier::brain::ExecOUFeatureVector *ouvec,
-                                            terrier::brain::ExecutionOperatingUnitType filter);
-
-VM_OP_COLD void OpExecOUFeatureVectorReset(terrier::brain::ExecOUFeatureVector *ouvec);
-=======
 VM_OP_COLD void OpExecutionContextSetMemoryUseOverride(noisepage::execution::exec::ExecutionContext *exec_ctx,
                                                        uint32_t memory_use);
 
@@ -300,7 +256,6 @@
                                             noisepage::brain::ExecutionOperatingUnitType filter);
 
 VM_OP_COLD void OpExecOUFeatureVectorReset(noisepage::brain::ExecOUFeatureVector *ouvec);
->>>>>>> f3da5498
 
 VM_OP_WARM
 void OpExecutionContextGetTLS(noisepage::execution::sql::ThreadStateContainer **const thread_state_container,
@@ -331,19 +286,11 @@
   thread_state_container->Clear();
 }
 
-<<<<<<< HEAD
-VM_OP_COLD void OpRegisterThreadWithMetricsManager(terrier::execution::exec::ExecutionContext *exec_ctx);
-
-VM_OP_COLD void OpCheckTrackersStopped(terrier::execution::exec::ExecutionContext *exec_ctx);
-
-VM_OP_COLD void OpAggregateMetricsThread(terrier::execution::exec::ExecutionContext *exec_ctx);
-=======
 VM_OP_COLD void OpRegisterThreadWithMetricsManager(noisepage::execution::exec::ExecutionContext *exec_ctx);
 
 VM_OP_COLD void OpCheckTrackersStopped(noisepage::execution::exec::ExecutionContext *exec_ctx);
 
 VM_OP_COLD void OpAggregateMetricsThread(noisepage::execution::exec::ExecutionContext *exec_ctx);
->>>>>>> f3da5498
 
 // ---------------------------------------------------------
 // Table Vector Iterator
@@ -854,31 +801,18 @@
 // SQL Aggregations
 // ---------------------------------------------------------
 
-<<<<<<< HEAD
-VM_OP void OpAggregationHashTableInit(terrier::execution::sql::AggregationHashTable *agg_hash_table,
-                                      terrier::execution::exec::ExecutionContext *exec_ctx, uint32_t payload_size);
-=======
 VM_OP void OpAggregationHashTableInit(noisepage::execution::sql::AggregationHashTable *agg_hash_table,
                                       noisepage::execution::exec::ExecutionContext *exec_ctx, uint32_t payload_size);
->>>>>>> f3da5498
 
 VM_OP void OpAggregationHashTableGetTupleCount(uint32_t *result,
                                                noisepage::execution::sql::AggregationHashTable *agg_hash_table);
 
 VM_OP void OpAggregationHashTableGetInsertCount(uint32_t *result,
-<<<<<<< HEAD
-                                                terrier::execution::sql::AggregationHashTable *agg_hash_table);
-
-VM_OP_HOT void OpAggregationHashTableAllocTuple(terrier::byte **result,
-                                                terrier::execution::sql::AggregationHashTable *agg_hash_table,
-                                                const terrier::hash_t hash_val) {
-=======
                                                 noisepage::execution::sql::AggregationHashTable *agg_hash_table);
 
 VM_OP_HOT void OpAggregationHashTableAllocTuple(noisepage::byte **result,
                                                 noisepage::execution::sql::AggregationHashTable *agg_hash_table,
                                                 const noisepage::hash_t hash_val) {
->>>>>>> f3da5498
   *result = agg_hash_table->AllocInputTuple(hash_val);
 }
 
@@ -1320,13 +1254,8 @@
 // Hash Joins
 // ---------------------------------------------------------
 
-<<<<<<< HEAD
-VM_OP void OpJoinHashTableInit(terrier::execution::sql::JoinHashTable *join_hash_table,
-                               terrier::execution::exec::ExecutionContext *exec_ctx, uint32_t tuple_size);
-=======
 VM_OP void OpJoinHashTableInit(noisepage::execution::sql::JoinHashTable *join_hash_table,
                                noisepage::execution::exec::ExecutionContext *exec_ctx, uint32_t tuple_size);
->>>>>>> f3da5498
 
 VM_OP_HOT void OpJoinHashTableAllocTuple(noisepage::byte **result,
                                          noisepage::execution::sql::JoinHashTable *join_hash_table,
@@ -1383,14 +1312,9 @@
 // Sorting
 // ---------------------------------------------------------
 
-<<<<<<< HEAD
-VM_OP void OpSorterInit(terrier::execution::sql::Sorter *sorter, terrier::execution::exec::ExecutionContext *exec_ctx,
-                        terrier::execution::sql::Sorter::ComparisonFunction cmp_fn, uint32_t tuple_size);
-=======
 VM_OP void OpSorterInit(noisepage::execution::sql::Sorter *sorter,
                         noisepage::execution::exec::ExecutionContext *exec_ctx,
                         noisepage::execution::sql::Sorter::ComparisonFunction cmp_fn, uint32_t tuple_size);
->>>>>>> f3da5498
 
 VM_OP_HOT void OpSorterGetTupleCount(uint32_t *result, noisepage::execution::sql::Sorter *sorter) {
   *result = sorter->GetTupleCount();
@@ -1444,23 +1368,6 @@
 // Output
 // ---------------------------------------------------------
 
-<<<<<<< HEAD
-VM_OP_WARM void OpResultBufferNew(terrier::execution::exec::OutputBuffer **out,
-                                  terrier::execution::exec::ExecutionContext *ctx) {
-  *out = ctx->OutputBufferNew();
-}
-
-VM_OP_WARM void OpResultBufferAllocOutputRow(terrier::byte **result, terrier::execution::exec::OutputBuffer *out) {
-  *result = out->AllocOutputSlot();
-}
-
-VM_OP_WARM void OpResultBufferFinalize(terrier::execution::exec::OutputBuffer *out) { out->Finalize(); }
-
-VM_OP_WARM void OpResultBufferFree(terrier::execution::exec::OutputBuffer *out) {
-  auto *mem_pool = out->GetMemoryPool();
-  out->~OutputBuffer();
-  mem_pool->Deallocate(out, sizeof(terrier::execution::exec::OutputBuffer));
-=======
 VM_OP_WARM void OpResultBufferNew(noisepage::execution::exec::OutputBuffer **out,
                                   noisepage::execution::exec::ExecutionContext *ctx) {
   *out = ctx->OutputBufferNew();
@@ -1476,7 +1383,6 @@
   auto *mem_pool = out->GetMemoryPool();
   out->~OutputBuffer();
   mem_pool->Deallocate(out, sizeof(noisepage::execution::exec::OutputBuffer));
->>>>>>> f3da5498
 }
 
 // ---------------------------------------------------------
