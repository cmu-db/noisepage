--- conflicted
+++ resolved
@@ -219,11 +219,7 @@
 
 VM_OP void OpTableVectorIteratorFree(terrier::execution::sql::TableVectorIterator *iter);
 
-<<<<<<< HEAD
-void OpTableVectorIteratorReset(terrier::execution::sql::TableVectorIterator *iter);
-=======
 VM_OP void OpTableVectorIteratorReset(terrier::execution::sql::TableVectorIterator *iter);
->>>>>>> 58110047
 
 VM_OP_HOT void OpTableVectorIteratorGetPCI(terrier::execution::sql::ProjectedColumnsIterator **pci,
                                            terrier::execution::sql::TableVectorIterator *iter) {
