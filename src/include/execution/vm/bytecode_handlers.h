#pragma once

#include <cstdint>
#include <string>

#include "catalog/catalog_accessor.h"
#include "common/macros.h"
#include "execution/exec/execution_context.h"
#include "execution/sql/aggregation_hash_table.h"
#include "execution/sql/aggregators.h"
#include "execution/sql/filter_manager.h"
#include "execution/sql/functions/arithmetic_functions.h"
#include "execution/sql/functions/casting_functions.h"
#include "execution/sql/functions/comparison_functions.h"
#include "execution/sql/functions/is_null_predicate.h"
#include "execution/sql/functions/runners_functions.h"
#include "execution/sql/functions/string_functions.h"
#include "execution/sql/functions/system_functions.h"
#include "execution/sql/index_iterator.h"
#include "execution/sql/join_hash_table.h"
#include "execution/sql/operators/hash_operators.h"
#include "execution/sql/sorter.h"
#include "execution/sql/sql_def.h"
#include "execution/sql/storage_interface.h"
#include "execution/sql/table_vector_iterator.h"
#include "execution/sql/thread_state_container.h"
#include "execution/sql/vector_filter_executor.h"
#include "metrics/metrics_manager.h"
#include "parser/expression/constant_value_expression.h"

// #include "execution/util/csv_reader.h" Fix later.

// All VM bytecode op handlers must use this macro
#define VM_OP EXPORT

// VM bytecodes that are hot and should be inlined should use this macro
#define VM_OP_HOT VM_OP ALWAYS_INLINE inline
#define VM_OP_WARM VM_OP inline
#define VM_OP_COLD VM_OP NEVER_INLINE

extern "C" {

// ---------------------------------------------------------
// Primitive comparisons
// ---------------------------------------------------------

#define COMPARISONS(type, ...)                                                                             \
  /* Primitive greater-than-equal implementation */                                                        \
  VM_OP_HOT void OpGreaterThanEqual##_##type(bool *result, type lhs, type rhs) { *result = (lhs >= rhs); } \
                                                                                                           \
  /* Primitive greater-than implementation */                                                              \
  VM_OP_HOT void OpGreaterThan##_##type(bool *result, type lhs, type rhs) { *result = (lhs > rhs); }       \
                                                                                                           \
  /* Primitive equal-to implementation */                                                                  \
  VM_OP_HOT void OpEqual##_##type(bool *result, type lhs, type rhs) { *result = (lhs == rhs); }            \
                                                                                                           \
  /* Primitive less-than-equal implementation */                                                           \
  VM_OP_HOT void OpLessThanEqual##_##type(bool *result, type lhs, type rhs) { *result = (lhs <= rhs); }    \
                                                                                                           \
  /* Primitive less-than implementation */                                                                 \
  VM_OP_HOT void OpLessThan##_##type(bool *result, type lhs, type rhs) { *result = (lhs < rhs); }          \
                                                                                                           \
  /* Primitive not-equal-to implementation */                                                              \
  VM_OP_HOT void OpNotEqual##_##type(bool *result, type lhs, type rhs) { *result = (lhs != rhs); }

ALL_TYPES(COMPARISONS);

#undef COMPARISONS

VM_OP_HOT void OpNot(bool *const result, const bool input) { *result = !input; }

VM_OP_HOT void OpNotSql(noisepage::execution::sql::BoolVal *const result,
                        const noisepage::execution::sql::BoolVal *input) {
  noisepage::execution::sql::ComparisonFunctions::NotBoolVal(result, *input);
}

// ---------------------------------------------------------
// Primitive arithmetic
// ---------------------------------------------------------

#define ARITHMETIC(type, ...)                                                              \
  /* Primitive addition */                                                                 \
  VM_OP_HOT void OpAdd##_##type(type *result, type lhs, type rhs) { *result = lhs + rhs; } \
                                                                                           \
  /* Primitive subtraction */                                                              \
  VM_OP_HOT void OpSub##_##type(type *result, type lhs, type rhs) { *result = lhs - rhs; } \
                                                                                           \
  /* Primitive multiplication */                                                           \
  VM_OP_HOT void OpMul##_##type(type *result, type lhs, type rhs) { *result = lhs * rhs; } \
                                                                                           \
  /* Primitive negation */                                                                 \
  VM_OP_HOT void OpNeg##_##type(type *result, type input) { *result = -input; }            \
                                                                                           \
  /* Primitive division (no zero-check) */                                                 \
  VM_OP_HOT void OpDiv##_##type(type *result, type lhs, type rhs) {                        \
    NOISEPAGE_ASSERT(rhs != 0, "Division-by-zero error!");                                 \
    *result = lhs / rhs;                                                                   \
  }

ALL_NUMERIC_TYPES(ARITHMETIC);

#undef ARITHMETIC

#define INT_MODULAR(type, ...)                                      \
  /* Primitive modulo-remainder (no zero-check) */                  \
  VM_OP_HOT void OpMod##_##type(type *result, type lhs, type rhs) { \
    NOISEPAGE_ASSERT(rhs != 0, "Division-by-zero error!");          \
    *result = lhs % rhs;                                            \
  }

#define FLOAT_MODULAR(type, ...)                                    \
  /* Primitive modulo-remainder (no zero-check) */                  \
  VM_OP_HOT void OpMod##_##type(type *result, type lhs, type rhs) { \
    NOISEPAGE_ASSERT(rhs != 0, "Division-by-zero error!");          \
    *result = std::fmod(lhs, rhs);                                  \
  }

INT_TYPES(INT_MODULAR)
FLOAT_TYPES(FLOAT_MODULAR)

#undef FLOAT_MODULAR
#undef INT_MODULAR

// ---------------------------------------------------------
// Bitwise operations
// ---------------------------------------------------------

#define BITS(type, ...)                                                                                          \
  /* Primitive bitwise AND */                                                                                    \
  VM_OP_HOT void OpBitAnd##_##type(type *result, type lhs, type rhs) { *result = static_cast<type>(lhs & rhs); } \
                                                                                                                 \
  /* Primitive bitwise OR */                                                                                     \
  VM_OP_HOT void OpBitOr##_##type(type *result, type lhs, type rhs) { *result = static_cast<type>(lhs | rhs); }  \
                                                                                                                 \
  /* Primitive bitwise XOR */                                                                                    \
  VM_OP_HOT void OpBitXor##_##type(type *result, type lhs, type rhs) { *result = static_cast<type>(lhs ^ rhs); } \
                                                                                                                 \
  /* Primitive bitwise COMPLEMENT */                                                                             \
  VM_OP_HOT void OpBitNeg##_##type(type *result, type input) { *result = static_cast<type>(~input); }

INT_TYPES(BITS);

#undef BITS

// ---------------------------------------------------------
// Memory operations
// ---------------------------------------------------------

VM_OP_HOT void OpIsNullPtr(bool *result, const void *const ptr) { *result = (ptr == nullptr); }

VM_OP_HOT void OpIsNotNullPtr(bool *result, const void *const ptr) { *result = (ptr != nullptr); }

VM_OP_HOT void OpDeref1(int8_t *dest, const int8_t *const src) { *dest = *src; }

VM_OP_HOT void OpDeref2(int16_t *dest, const int16_t *const src) { *dest = *src; }

VM_OP_HOT void OpDeref4(int32_t *dest, const int32_t *const src) { *dest = *src; }

VM_OP_HOT void OpDeref8(int64_t *dest, const int64_t *const src) { *dest = *src; }

VM_OP_HOT void OpDerefN(noisepage::byte *dest, const noisepage::byte *const src, uint32_t len) {
  std::memcpy(dest, src, len);
}

VM_OP_HOT void OpAssign1(int8_t *dest, int8_t src) { *dest = src; }

VM_OP_HOT void OpAssign2(int16_t *dest, int16_t src) { *dest = src; }

VM_OP_HOT void OpAssign4(int32_t *dest, int32_t src) { *dest = src; }

VM_OP_HOT void OpAssign8(int64_t *dest, int64_t src) { *dest = src; }

VM_OP_HOT void OpAssignImm1(int8_t *dest, int8_t src) { *dest = src; }

VM_OP_HOT void OpAssignImm2(int16_t *dest, int16_t src) { *dest = src; }

VM_OP_HOT void OpAssignImm4(int32_t *dest, int32_t src) { *dest = src; }

VM_OP_HOT void OpAssignImm8(int64_t *dest, int64_t src) { *dest = src; }

VM_OP_HOT void OpAssignImm4F(float *dest, float src) { *dest = src; }

VM_OP_HOT void OpAssignImm8F(double *dest, double src) { *dest = src; }

VM_OP_HOT void OpLea(noisepage::byte **dest, noisepage::byte *base, uint32_t offset) { *dest = base + offset; }

VM_OP_HOT void OpLeaScaled(noisepage::byte **dest, noisepage::byte *base, uint32_t index, uint32_t scale,
                           uint32_t offset) {
  *dest = base + (scale * index) + offset;
}

VM_OP_HOT bool OpJump() { return true; }

VM_OP_HOT bool OpJumpIfTrue(bool cond) { return cond; }

VM_OP_HOT bool OpJumpIfFalse(bool cond) { return !cond; }

VM_OP_HOT void OpCall(UNUSED_ATTRIBUTE uint16_t func_id, UNUSED_ATTRIBUTE uint16_t num_args) {}

VM_OP_HOT void OpReturn() {}

// ---------------------------------------------------------
// Execution Context
// ---------------------------------------------------------

VM_OP_HOT void OpExecutionContextAddRowsAffected(noisepage::execution::exec::ExecutionContext *exec_ctx,
                                                 int64_t rows_affected) {
  exec_ctx->AddRowsAffected(rows_affected);
}

VM_OP_COLD void OpExecutionContextRegisterHook(noisepage::execution::exec::ExecutionContext *exec_ctx,
                                               uint32_t hook_idx,
                                               noisepage::execution::exec::ExecutionContext::HookFn hook);

VM_OP_COLD void OpExecutionContextClearHooks(noisepage::execution::exec::ExecutionContext *exec_ctx);

VM_OP_COLD void OpExecutionContextInitHooks(noisepage::execution::exec::ExecutionContext *exec_ctx, uint32_t num_hooks);

VM_OP_WARM void OpExecutionContextGetMemoryPool(noisepage::execution::sql::MemoryPool **const memory,
                                                noisepage::execution::exec::ExecutionContext *const exec_ctx) {
  *memory = exec_ctx->GetMemoryPool();
}

VM_OP_HOT void OpExecutionContextStartResourceTracker(noisepage::execution::exec::ExecutionContext *const exec_ctx,
                                                      noisepage::metrics::MetricsComponent component) {
  exec_ctx->StartResourceTracker(component);
}

VM_OP_COLD void OpExecutionContextSetMemoryUseOverride(noisepage::execution::exec::ExecutionContext *exec_ctx,
                                                       uint32_t memory_use);

VM_OP_HOT void OpExecutionContextEndResourceTracker(noisepage::execution::exec::ExecutionContext *exec_ctx,
                                                    const noisepage::execution::sql::StringVal &name) {
  exec_ctx->EndResourceTracker(name.GetContent(), name.GetLength());
}

VM_OP_COLD void OpExecutionContextStartPipelineTracker(noisepage::execution::exec::ExecutionContext *exec_ctx,
                                                       noisepage::execution::pipeline_id_t pipeline_id);

VM_OP_COLD void OpExecutionContextEndPipelineTracker(noisepage::execution::exec::ExecutionContext *exec_ctx,
                                                     noisepage::execution::query_id_t query_id,
                                                     noisepage::execution::pipeline_id_t pipeline_id,
                                                     noisepage::selfdriving::ExecOUFeatureVector *ouvec);

VM_OP_COLD void OpExecOUFeatureVectorRecordFeature(
    noisepage::selfdriving::ExecOUFeatureVector *ouvec, noisepage::execution::pipeline_id_t pipeline_id,
    noisepage::execution::feature_id_t feature_id,
    noisepage::selfdriving::ExecutionOperatingUnitFeatureAttribute feature_attribute,
    noisepage::selfdriving::ExecutionOperatingUnitFeatureUpdateMode mode, uint32_t value);

VM_OP_COLD void OpExecOUFeatureVectorInitialize(noisepage::execution::exec::ExecutionContext *exec_ctx,
                                                noisepage::selfdriving::ExecOUFeatureVector *ouvec,
                                                noisepage::execution::pipeline_id_t pipeline_id, bool is_parallel);

VM_OP_COLD void OpExecOUFeatureVectorFilter(noisepage::selfdriving::ExecOUFeatureVector *ouvec,
                                            noisepage::selfdriving::ExecutionOperatingUnitType filter);

VM_OP_COLD void OpExecOUFeatureVectorReset(noisepage::selfdriving::ExecOUFeatureVector *ouvec);

VM_OP_WARM
void OpExecutionContextGetTLS(noisepage::execution::sql::ThreadStateContainer **const thread_state_container,
                              noisepage::execution::exec::ExecutionContext *const exec_ctx) {
  *thread_state_container = exec_ctx->GetThreadStateContainer();
}

VM_OP_WARM void OpThreadStateContainerAccessCurrentThreadState(
    noisepage::byte **state, noisepage::execution::sql::ThreadStateContainer *thread_state_container) {
  *state = thread_state_container->AccessCurrentThreadState();
}

VM_OP_WARM void OpThreadStateContainerReset(noisepage::execution::sql::ThreadStateContainer *thread_state_container,
                                            const uint32_t size,
                                            noisepage::execution::sql::ThreadStateContainer::InitFn init_fn,
                                            noisepage::execution::sql::ThreadStateContainer::DestroyFn destroy_fn,
                                            void *ctx) {
  thread_state_container->Reset(size, init_fn, destroy_fn, ctx);
}

VM_OP_WARM void OpThreadStateContainerIterate(noisepage::execution::sql::ThreadStateContainer *thread_state_container,
                                              void *const state,
                                              noisepage::execution::sql::ThreadStateContainer::IterateFn iterate_fn) {
  thread_state_container->IterateStates(state, iterate_fn);
}

VM_OP_WARM void OpThreadStateContainerClear(noisepage::execution::sql::ThreadStateContainer *thread_state_container) {
  thread_state_container->Clear();
}

VM_OP_COLD void OpRegisterThreadWithMetricsManager(noisepage::execution::exec::ExecutionContext *exec_ctx);

VM_OP_COLD void OpEnsureTrackersStopped(noisepage::execution::exec::ExecutionContext *exec_ctx);

VM_OP_COLD void OpAggregateMetricsThread(noisepage::execution::exec::ExecutionContext *exec_ctx);

// ---------------------------------------------------------
// Table Vector Iterator
// ---------------------------------------------------------

VM_OP void OpTableVectorIteratorInit(noisepage::execution::sql::TableVectorIterator *iter,
                                     noisepage::execution::exec::ExecutionContext *exec_ctx, uint32_t table_oid,
                                     uint32_t *col_oids, uint32_t num_oids);

VM_OP void OpTableVectorIteratorPerformInit(noisepage::execution::sql::TableVectorIterator *iter);

VM_OP_HOT void OpTableVectorIteratorNext(bool *has_more, noisepage::execution::sql::TableVectorIterator *iter) {
  *has_more = iter->Advance();
}

VM_OP void OpTableVectorIteratorFree(noisepage::execution::sql::TableVectorIterator *iter);

VM_OP_HOT void OpTableVectorIteratorGetVPINumTuples(uint32_t *result,
                                                    noisepage::execution::sql::TableVectorIterator *iter) {
  // TODO(WAN): result should be uint64_t, see #1049
  *result = iter->GetVectorProjectionIteratorNumTuples();
}

VM_OP_HOT void OpTableVectorIteratorGetVPI(noisepage::execution::sql::VectorProjectionIterator **vpi,
                                           noisepage::execution::sql::TableVectorIterator *iter) {
  *vpi = iter->GetVectorProjectionIterator();
}

VM_OP_HOT void OpParallelScanTable(uint32_t table_oid, uint32_t *col_oids, uint32_t num_oids, void *const query_state,
                                   noisepage::execution::exec::ExecutionContext *exec_ctx,
                                   const noisepage::execution::sql::TableVectorIterator::ScanFn scanner) {
  noisepage::execution::sql::TableVectorIterator::ParallelScan(table_oid, col_oids, num_oids, query_state, exec_ctx,
                                                               scanner);
}

// ---------------------------------------------------------
// Vector Projection Iterator
// ---------------------------------------------------------

VM_OP void OpVPIInit(noisepage::execution::sql::VectorProjectionIterator *vpi,
                     noisepage::execution::sql::VectorProjection *vp);

VM_OP void OpVPIInitWithList(noisepage::execution::sql::VectorProjectionIterator *vpi,
                             noisepage::execution::sql::VectorProjection *vp,
                             noisepage::execution::sql::TupleIdList *tid_list);

VM_OP void OpVPIFree(noisepage::execution::sql::VectorProjectionIterator *vpi);

VM_OP_HOT void OpVPIIsFiltered(bool *is_filtered, const noisepage::execution::sql::VectorProjectionIterator *vpi) {
  *is_filtered = vpi->IsFiltered();
}

VM_OP_HOT void OpVPIGetSelectedRowCount(uint32_t *count,
                                        const noisepage::execution::sql::VectorProjectionIterator *vpi) {
  *count = vpi->GetSelectedTupleCount();
}

VM_OP_HOT void OpVPIGetVectorProjection(noisepage::execution::sql::VectorProjection **vector_projection,
                                        const noisepage::execution::sql::VectorProjectionIterator *vpi) {
  *vector_projection = vpi->GetVectorProjection();
}

VM_OP_HOT void OpVPIHasNext(bool *has_more, const noisepage::execution::sql::VectorProjectionIterator *vpi) {
  *has_more = vpi->HasNext();
}

VM_OP_HOT void OpVPIHasNextFiltered(bool *has_more, const noisepage::execution::sql::VectorProjectionIterator *vpi) {
  *has_more = vpi->HasNextFiltered();
}

VM_OP_HOT void OpVPIAdvance(noisepage::execution::sql::VectorProjectionIterator *vpi) { vpi->Advance(); }

VM_OP_HOT void OpVPIAdvanceFiltered(noisepage::execution::sql::VectorProjectionIterator *vpi) {
  vpi->AdvanceFiltered();
}

VM_OP_HOT void OpVPISetPosition(noisepage::execution::sql::VectorProjectionIterator *vpi, const uint32_t index) {
  vpi->SetPosition<false>(index);
}

VM_OP_HOT void OpVPISetPositionFiltered(noisepage::execution::sql::VectorProjectionIterator *const vpi,
                                        const uint32_t index) {
  vpi->SetPosition<true>(index);
}

VM_OP_HOT void OpVPIMatch(noisepage::execution::sql::VectorProjectionIterator *vpi, const bool match) {
  vpi->Match(match);
}

VM_OP_HOT void OpVPIReset(noisepage::execution::sql::VectorProjectionIterator *vpi) { vpi->Reset(); }

VM_OP_HOT void OpVPIResetFiltered(noisepage::execution::sql::VectorProjectionIterator *vpi) { vpi->ResetFiltered(); }

VM_OP_HOT void OpVPIGetSlot(noisepage::storage::TupleSlot *slot,
                            noisepage::execution::sql::VectorProjectionIterator *vpi) {
  *slot = vpi->GetCurrentSlot();
}

// ---------------------------------------------------------
// VPI Get
// ---------------------------------------------------------

#define GEN_VPI_GET(Name, SqlValueType, CppType)                                                      \
  VM_OP_HOT void OpVPIGet##Name(noisepage::execution::sql::SqlValueType *out,                         \
                                noisepage::execution::sql::VectorProjectionIterator *const vpi,       \
                                const uint32_t col_idx) {                                             \
    auto *ptr = vpi->GetValue<CppType, false>(col_idx, nullptr);                                      \
    NOISEPAGE_ASSERT(ptr != nullptr, "Null data pointer when trying to read attribute");              \
    out->is_null_ = false;                                                                            \
    out->val_ = *ptr;                                                                                 \
  }                                                                                                   \
  VM_OP_HOT void OpVPIGet##Name##Null(noisepage::execution::sql::SqlValueType *out,                   \
                                      noisepage::execution::sql::VectorProjectionIterator *const vpi, \
                                      const uint32_t col_idx) {                                       \
    bool null = false;                                                                                \
    auto *ptr = vpi->GetValue<CppType, true>(col_idx, &null);                                         \
    NOISEPAGE_ASSERT(ptr != nullptr, "Null pointer when trying to read integer");                     \
    out->is_null_ = null;                                                                             \
    out->val_ = *ptr;                                                                                 \
  }

#define GEN_VPI_SET(Name, SqlValueType, CppType)                                                                \
  VM_OP_HOT void OpVPISet##Name(noisepage::execution::sql::VectorProjectionIterator *const vpi,                 \
                                noisepage::execution::sql::SqlValueType *input, const uint32_t col_idx) {       \
    vpi->SetValue<CppType, false>(col_idx, input->val_, false);                                                 \
  }                                                                                                             \
  VM_OP_HOT void OpVPISet##Name##Null(noisepage::execution::sql::VectorProjectionIterator *const vpi,           \
                                      noisepage::execution::sql::SqlValueType *input, const uint32_t col_idx) { \
    vpi->SetValue<CppType, true>(col_idx, input->val_, input->is_null_);                                        \
  }

GEN_VPI_GET(Bool, BoolVal, bool);
GEN_VPI_GET(TinyInt, Integer, int8_t);
GEN_VPI_GET(SmallInt, Integer, int16_t);
GEN_VPI_GET(Integer, Integer, int32_t);
GEN_VPI_GET(BigInt, Integer, int64_t);
GEN_VPI_GET(Real, Real, float);
GEN_VPI_GET(Double, Real, double);
<<<<<<< HEAD
GEN_VPI_GET(Decimal, DecimalVal, terrier::execution::sql::Decimal128);
GEN_VPI_GET(FixedDecimal, DecimalVal, terrier::execution::sql::Decimal128);
GEN_VPI_GET(Date, DateVal, terrier::execution::sql::Date);
GEN_VPI_GET(Timestamp, TimestampVal, terrier::execution::sql::Timestamp);
GEN_VPI_GET(String, StringVal, terrier::storage::VarlenEntry);
=======
GEN_VPI_GET(Decimal, DecimalVal, noisepage::execution::sql::Decimal64);
GEN_VPI_GET(Date, DateVal, noisepage::execution::sql::Date);
GEN_VPI_GET(Timestamp, TimestampVal, noisepage::execution::sql::Timestamp);
GEN_VPI_GET(String, StringVal, noisepage::storage::VarlenEntry);
>>>>>>> 11d21d04

GEN_VPI_SET(Bool, BoolVal, bool);
GEN_VPI_SET(TinyInt, Integer, int8_t);
GEN_VPI_SET(SmallInt, Integer, int16_t);
GEN_VPI_SET(Integer, Integer, int32_t);
GEN_VPI_SET(BigInt, Integer, int64_t);
GEN_VPI_SET(Real, Real, float);
GEN_VPI_SET(Double, Real, double);
<<<<<<< HEAD
GEN_VPI_SET(Decimal, DecimalVal, terrier::execution::sql::Decimal128);
GEN_VPI_SET(Date, DateVal, terrier::execution::sql::Date);
GEN_VPI_SET(Timestamp, TimestampVal, terrier::execution::sql::Timestamp);
GEN_VPI_SET(String, StringVal, terrier::storage::VarlenEntry);
GEN_VPI_SET(FixedDecimal, DecimalVal, terrier::execution::sql::Decimal128);

=======
GEN_VPI_SET(Decimal, DecimalVal, noisepage::execution::sql::Decimal64);
GEN_VPI_SET(Date, DateVal, noisepage::execution::sql::Date);
GEN_VPI_SET(Timestamp, TimestampVal, noisepage::execution::sql::Timestamp);
GEN_VPI_SET(String, StringVal, noisepage::storage::VarlenEntry);
>>>>>>> 11d21d04

#undef GEN_VPI_SET
#undef GEN_VPI_GET

VM_OP_HOT void OpVPIGetPointer(noisepage::byte **out, noisepage::execution::sql::VectorProjectionIterator *const vpi,
                               const uint32_t col_idx) {
  auto *ptr = vpi->GetValue<noisepage::byte *, false>(col_idx, nullptr);
  NOISEPAGE_ASSERT(ptr != nullptr, "Null data pointer when trying to read attribute");
  *out = *ptr;
}

// ---------------------------------------------------------
// Hashing
// ---------------------------------------------------------

VM_OP_HOT void OpHashInt(noisepage::hash_t *const hash_val, const noisepage::execution::sql::Integer *const input,
                         const noisepage::hash_t seed) {
  *hash_val = input->is_null_ ? 0 : noisepage::common::HashUtil::HashCrc(input->val_, seed);
}

VM_OP_HOT void OpHashBool(noisepage::hash_t *const hash_val, const noisepage::execution::sql::BoolVal *const input,
                          const noisepage::hash_t seed) {
  *hash_val = input->is_null_ ? 0 : noisepage::common::HashUtil::HashCrc(input->val_, seed);
}

VM_OP_HOT void OpHashReal(noisepage::hash_t *const hash_val, const noisepage::execution::sql::Real *const input,
                          const noisepage::hash_t seed) {
  *hash_val = input->is_null_ ? 0 : noisepage::common::HashUtil::HashCrc(input->val_, seed);
}

VM_OP_HOT void OpHashString(noisepage::hash_t *const hash_val, const noisepage::execution::sql::StringVal *const input,
                            const noisepage::hash_t seed) {
  *hash_val = input->is_null_ ? 0 : input->val_.Hash(seed);
}

VM_OP_HOT void OpHashDate(noisepage::hash_t *const hash_val, const noisepage::execution::sql::DateVal *const input,
                          const noisepage::hash_t seed) {
  *hash_val = input->is_null_ ? 0 : input->val_.Hash(seed);
}

<<<<<<< HEAD
VM_OP_HOT void OpHashFixedDecimal(terrier::hash_t *const hash_val, const terrier::execution::sql::DecimalVal *const input,
                          const terrier::hash_t seed) {
  *hash_val = input->is_null_ ? 0 : input->val_.Hash(seed);
}

VM_OP_HOT void OpHashTimestamp(terrier::hash_t *const hash_val,
                               const terrier::execution::sql::TimestampVal *const input, const terrier::hash_t seed) {
=======
VM_OP_HOT void OpHashTimestamp(noisepage::hash_t *const hash_val,
                               const noisepage::execution::sql::TimestampVal *const input,
                               const noisepage::hash_t seed) {
>>>>>>> 11d21d04
  *hash_val = input->is_null_ ? 0 : input->val_.Hash(seed);
}

VM_OP_HOT void OpHashCombine(noisepage::hash_t *hash_val, noisepage::hash_t new_hash_val) {
  *hash_val = noisepage::common::HashUtil::CombineHashes(*hash_val, new_hash_val);
}

// ---------------------------------------------------------
// Filter Manager
// ---------------------------------------------------------

VM_OP void OpFilterManagerInit(noisepage::execution::sql::FilterManager *filter_manager,
                               const noisepage::execution::exec::ExecutionSettings &exec_settings);

VM_OP void OpFilterManagerStartNewClause(noisepage::execution::sql::FilterManager *filter_manager);

VM_OP void OpFilterManagerInsertFilter(noisepage::execution::sql::FilterManager *filter_manager,
                                       noisepage::execution::sql::FilterManager::MatchFn clause);

VM_OP void OpFilterManagerRunFilters(noisepage::execution::sql::FilterManager *filter,
                                     noisepage::execution::sql::VectorProjectionIterator *vpi,
                                     noisepage::execution::exec::ExecutionContext *exec_ctx);

VM_OP void OpFilterManagerFree(noisepage::execution::sql::FilterManager *filter);

// ---------------------------------------------------------
// Vector Filter Executor
// ---------------------------------------------------------

#define GEN_VECTOR_FILTER(Name)                                                                                        \
  VM_OP_HOT void OpVectorFilter##Name(const noisepage::execution::exec::ExecutionSettings &exec_settings,              \
                                      noisepage::execution::sql::VectorProjection *vector_projection,                  \
                                      const uint32_t left_col_idx, const uint32_t right_col_idx,                       \
                                      noisepage::execution::sql::TupleIdList *tid_list) {                              \
    noisepage::execution::sql::VectorFilterExecutor::Select##Name(exec_settings, vector_projection, left_col_idx,      \
                                                                  right_col_idx, tid_list);                            \
  }                                                                                                                    \
  VM_OP_HOT void OpVectorFilter##Name##Val(const noisepage::execution::exec::ExecutionSettings &exec_settings,         \
                                           noisepage::execution::sql::VectorProjection *vector_projection,             \
                                           const uint32_t left_col_idx, const noisepage::execution::sql::Val *val,     \
                                           noisepage::execution::sql::TupleIdList *tid_list) {                         \
    noisepage::execution::sql::VectorFilterExecutor::Select##Name##Val(exec_settings, vector_projection, left_col_idx, \
                                                                       *val, tid_list);                                \
  }

GEN_VECTOR_FILTER(Equal)
GEN_VECTOR_FILTER(GreaterThan)
GEN_VECTOR_FILTER(GreaterThanEqual)
GEN_VECTOR_FILTER(LessThan)
GEN_VECTOR_FILTER(LessThanEqual)
GEN_VECTOR_FILTER(NotEqual)
GEN_VECTOR_FILTER(Like)
GEN_VECTOR_FILTER(NotLike)

#undef GEN_VECTOR_FILTER

// ---------------------------------------------------------
// Scalar SQL comparisons
// ---------------------------------------------------------

VM_OP_HOT void OpForceBoolTruth(bool *result, noisepage::execution::sql::BoolVal *input) {
  *result = input->ForceTruth();
}

VM_OP_HOT void OpInitSqlNull(noisepage::execution::sql::Val *result) { *result = noisepage::execution::sql::Val(true); }

VM_OP_HOT void OpInitBool(noisepage::execution::sql::BoolVal *result, bool input) {
  result->is_null_ = false;
  result->val_ = input;
}

VM_OP_HOT void OpInitInteger(noisepage::execution::sql::Integer *result, int64_t input) {
  result->is_null_ = false;
  result->val_ = input;
}

VM_OP_HOT void OpInitInteger64(noisepage::execution::sql::Integer *result, int64_t input) {
  result->is_null_ = false;
  result->val_ = input;
}

VM_OP_HOT void OpInitReal(noisepage::execution::sql::Real *result, double input) {
  result->is_null_ = false;
  result->val_ = input;
}

VM_OP_HOT void OpInitDate(noisepage::execution::sql::DateVal *result, int32_t year, int32_t month, int32_t day) {
  result->is_null_ = false;
  result->val_ = noisepage::execution::sql::Date::FromYMD(year, month, day);
}

<<<<<<< HEAD
VM_OP_HOT void OpInitFixedDecimal(terrier::execution::sql::DecimalVal *result, int128_t fixed_decimal, int32_t precision) {
  result->is_null_ = false;
  result->val_ = terrier::execution::sql::Decimal128(fixed_decimal);
  result->precision_ = precision;
}

VM_OP_HOT void OpSetPrecisionFixedDecimal(terrier::execution::sql::DecimalVal *result,
                                          terrier::execution::sql::DecimalVal * fixed_decimal,
                                          int32_t precision) {
  result->is_null_ = fixed_decimal->is_null_;
  result->val_ = fixed_decimal->val_;
  result->precision_ = precision;
}

VM_OP_HOT void OpUpgradePrecisionFixedDecimal(terrier::execution::sql::DecimalVal *result,
                                          terrier::execution::sql::DecimalVal * fixed_decimal,
                                          int32_t precision) {
  result->is_null_ = fixed_decimal->is_null_;
  result->val_.SetValue(fixed_decimal->val_.GetValue());
  if(fixed_decimal->precision_ < precision) {
    int128_t value = result->val_.GetValue();
    for(int i = 0; i < precision - fixed_decimal->precision_; i++) {
      value *= 10;
    }
    result->val_.SetValue(value);
  } else if(fixed_decimal->precision_ > precision) {
    int128_t value = result->val_.GetValue();
    for(int i = 0; i < fixed_decimal->precision_ - precision; i++) {
      value /= 10;
    }
    result->val_.SetValue(value);
  }
  result->precision_ = precision;
}

VM_OP_HOT void OpInitTimestamp(terrier::execution::sql::TimestampVal *result, uint64_t usec) {
=======
VM_OP_HOT void OpInitTimestamp(noisepage::execution::sql::TimestampVal *result, uint64_t usec) {
>>>>>>> 11d21d04
  result->is_null_ = false;
  result->val_ = noisepage::execution::sql::Timestamp::FromMicroseconds(usec);
}

VM_OP_HOT void OpInitTimestampYMDHMSMU(noisepage::execution::sql::TimestampVal *result, int32_t year, int32_t month,
                                       int32_t day, int32_t hour, int32_t minute, int32_t sec, int32_t milli,
                                       int32_t micro) {
  result->is_null_ = false;
  auto res = noisepage::execution::sql::Timestamp::FromYMDHMSMU(year, month, day, hour, minute, sec, milli, micro);
  result->val_ = res;
}

VM_OP_HOT void OpInitString(noisepage::execution::sql::StringVal *result, const uint8_t *str, uint32_t length) {
  *result = noisepage::execution::sql::StringVal(reinterpret_cast<const char *>(str), length);
}

VM_OP_WARM void OpBoolToInteger(noisepage::execution::sql::Integer *result,
                                const noisepage::execution::sql::BoolVal *input) {
  noisepage::execution::sql::CastingFunctions::CastToInteger(result, *input);
}

VM_OP_WARM void OpIntegerToBool(noisepage::execution::sql::BoolVal *result,
                                const noisepage::execution::sql::Integer *input) {
  noisepage::execution::sql::CastingFunctions::CastToBoolVal(result, *input);
}

VM_OP_WARM void OpIntegerToReal(noisepage::execution::sql::Real *result,
                                const noisepage::execution::sql::Integer *input) {
  noisepage::execution::sql::CastingFunctions::CastToReal(result, *input);
}

VM_OP_WARM void OpIntegerToString(noisepage::execution::sql::StringVal *result,
                                  noisepage::execution::exec::ExecutionContext *exec_ctx,
                                  const noisepage::execution::sql::Integer *input) {
  noisepage::execution::sql::CastingFunctions::CastToStringVal(result, exec_ctx, *input);
}

VM_OP_WARM void OpRealToBool(noisepage::execution::sql::BoolVal *result, const noisepage::execution::sql::Real *input) {
  noisepage::execution::sql::CastingFunctions::CastToBoolVal(result, *input);
}

VM_OP_WARM void OpRealToInteger(noisepage::execution::sql::Integer *result,
                                const noisepage::execution::sql::Real *input) {
  noisepage::execution::sql::CastingFunctions::CastToInteger(result, *input);
}

VM_OP_WARM void OpRealToString(noisepage::execution::sql::StringVal *result,
                               noisepage::execution::exec::ExecutionContext *exec_ctx,
                               const noisepage::execution::sql::Real *input) {
  noisepage::execution::sql::CastingFunctions::CastToStringVal(result, exec_ctx, *input);
}

VM_OP_WARM void OpDateToTimestamp(noisepage::execution::sql::TimestampVal *result,
                                  const noisepage::execution::sql::DateVal *input) {
  noisepage::execution::sql::CastingFunctions::CastToTimestampVal(result, *input);
}

VM_OP_WARM void OpDateToString(noisepage::execution::sql::StringVal *result,
                               noisepage::execution::exec::ExecutionContext *exec_ctx,
                               const noisepage::execution::sql::DateVal *input) {
  noisepage::execution::sql::CastingFunctions::CastToStringVal(result, exec_ctx, *input);
}

VM_OP_WARM void OpTimestampToDate(noisepage::execution::sql::DateVal *result,
                                  const noisepage::execution::sql::TimestampVal *input) {
  noisepage::execution::sql::CastingFunctions::CastToDateVal(result, *input);
}

VM_OP_WARM void OpTimestampToString(noisepage::execution::sql::StringVal *result,
                                    noisepage::execution::exec::ExecutionContext *exec_ctx,
                                    const noisepage::execution::sql::TimestampVal *input) {
  noisepage::execution::sql::CastingFunctions::CastToStringVal(result, exec_ctx, *input);
}

VM_OP_WARM void OpStringToBool(noisepage::execution::sql::BoolVal *result,
                               const noisepage::execution::sql::StringVal *input) {
  noisepage::execution::sql::CastingFunctions::CastToBoolVal(result, *input);
}

VM_OP_WARM void OpStringToInteger(noisepage::execution::sql::Integer *result,
                                  const noisepage::execution::sql::StringVal *input) {
  noisepage::execution::sql::CastingFunctions::CastToInteger(result, *input);
}

VM_OP_WARM void OpStringToReal(noisepage::execution::sql::Real *result,
                               const noisepage::execution::sql::StringVal *input) {
  noisepage::execution::sql::CastingFunctions::CastToReal(result, *input);
}

VM_OP_WARM void OpStringToDate(noisepage::execution::sql::DateVal *result,
                               const noisepage::execution::sql::StringVal *input) {
  noisepage::execution::sql::CastingFunctions::CastToDateVal(result, *input);
}

VM_OP_WARM void OpStringToTimestamp(noisepage::execution::sql::TimestampVal *result,
                                    const noisepage::execution::sql::StringVal *input) {
  noisepage::execution::sql::CastingFunctions::CastToTimestampVal(result, *input);
}

#define GEN_SQL_COMPARISONS(NAME, TYPE)                                                         \
  VM_OP_HOT void OpGreaterThan##NAME(noisepage::execution::sql::BoolVal *const result,          \
                                     const noisepage::execution::sql::TYPE *const left,         \
                                     const noisepage::execution::sql::TYPE *const right) {      \
    noisepage::execution::sql::ComparisonFunctions::Gt##TYPE(result, *left, *right);            \
  }                                                                                             \
  VM_OP_HOT void OpGreaterThanEqual##NAME(noisepage::execution::sql::BoolVal *const result,     \
                                          const noisepage::execution::sql::TYPE *const left,    \
                                          const noisepage::execution::sql::TYPE *const right) { \
    noisepage::execution::sql::ComparisonFunctions::Ge##TYPE(result, *left, *right);            \
  }                                                                                             \
  VM_OP_HOT void OpEqual##NAME(noisepage::execution::sql::BoolVal *const result,                \
                               const noisepage::execution::sql::TYPE *const left,               \
                               const noisepage::execution::sql::TYPE *const right) {            \
    noisepage::execution::sql::ComparisonFunctions::Eq##TYPE(result, *left, *right);            \
  }                                                                                             \
  VM_OP_HOT void OpLessThan##NAME(noisepage::execution::sql::BoolVal *const result,             \
                                  const noisepage::execution::sql::TYPE *const left,            \
                                  const noisepage::execution::sql::TYPE *const right) {         \
    noisepage::execution::sql::ComparisonFunctions::Lt##TYPE(result, *left, *right);            \
  }                                                                                             \
  VM_OP_HOT void OpLessThanEqual##NAME(noisepage::execution::sql::BoolVal *const result,        \
                                       const noisepage::execution::sql::TYPE *const left,       \
                                       const noisepage::execution::sql::TYPE *const right) {    \
    noisepage::execution::sql::ComparisonFunctions::Le##TYPE(result, *left, *right);            \
  }                                                                                             \
  VM_OP_HOT void OpNotEqual##NAME(noisepage::execution::sql::BoolVal *const result,             \
                                  const noisepage::execution::sql::TYPE *const left,            \
                                  const noisepage::execution::sql::TYPE *const right) {         \
    noisepage::execution::sql::ComparisonFunctions::Ne##TYPE(result, *left, *right);            \
  }

GEN_SQL_COMPARISONS(Bool, BoolVal)
GEN_SQL_COMPARISONS(Integer, Integer)
GEN_SQL_COMPARISONS(Real, Real)
GEN_SQL_COMPARISONS(Date, DateVal)
GEN_SQL_COMPARISONS(Timestamp, TimestampVal)
GEN_SQL_COMPARISONS(String, StringVal)

#undef GEN_SQL_COMPARISONS

<<<<<<< HEAD
// TODO(Rohan): Optimize this
#define GEN_FIXED_DECIMAL_COMPARISONS(NAME, EXPR)                                                   \
  VM_OP_HOT void Op##NAME##FixedDecimal(terrier::execution::sql::BoolVal *const result,             \
                                     const terrier::execution::sql::DecimalVal *const left,         \
                                     const terrier::execution::sql::DecimalVal *const right) {      \
    auto left_val = left->val_;                                                                     \
    auto right_val = right->val_;                                                                   \
    auto left_precision = left->precision_;                                                         \
    auto right_precision = right->precision_;                                                       \
    if(left_precision < right_precision) {                                                          \
      int128_t intermediate_value = left_val.GetValue();                                            \
      for(int i = 0; i < right_precision - left_precision; i++) {                                   \
        intermediate_value *= 10;                                                                   \
      }                                                                                             \
      left_val.SetValue(intermediate_value);                                                        \
    } else {                                                                                        \
      int128_t intermediate_value = right_val.GetValue();                                           \
      for(int i = 0; i < left_precision - right_precision; i++) {                                   \
        intermediate_value *= 10;                                                                   \
      }                                                                                             \
      right_val.SetValue(intermediate_value);                                                       \
    }                                                                                               \
    result->is_null_ = (left->is_null_ || right->is_null_);                                         \
    result->val_ = (left_val EXPR right_val);                                                       \
  }                                                                                                 \

GEN_FIXED_DECIMAL_COMPARISONS(GreaterThan, >)
GEN_FIXED_DECIMAL_COMPARISONS(GreaterThanEqual, >=)
GEN_FIXED_DECIMAL_COMPARISONS(LessThan, <)
GEN_FIXED_DECIMAL_COMPARISONS(LessThanEqual, <=)
GEN_FIXED_DECIMAL_COMPARISONS(Equal, ==)
GEN_FIXED_DECIMAL_COMPARISONS(NotEqual, !=)

#undef GEN_FIXED_DECIMAL_COMPARISONS

VM_OP_WARM void OpAbsInteger(terrier::execution::sql::Integer *const result,
                             const terrier::execution::sql::Integer *const left) {
  terrier::execution::sql::ArithmeticFunctions::Abs(result, *left);
=======
VM_OP_WARM void OpAbsInteger(noisepage::execution::sql::Integer *const result,
                             const noisepage::execution::sql::Integer *const left) {
  noisepage::execution::sql::ArithmeticFunctions::Abs(result, *left);
>>>>>>> 11d21d04
}

VM_OP_WARM void OpAbsReal(noisepage::execution::sql::Real *const result,
                          const noisepage::execution::sql::Real *const left) {
  noisepage::execution::sql::ArithmeticFunctions::Abs(result, *left);
}

VM_OP_HOT void OpAddInteger(noisepage::execution::sql::Integer *const result,
                            const noisepage::execution::sql::Integer *const left,
                            const noisepage::execution::sql::Integer *const right) {
  UNUSED_ATTRIBUTE bool overflow;
  noisepage::execution::sql::ArithmeticFunctions::Add(result, *left, *right, &overflow);
}

VM_OP_HOT void OpSubInteger(noisepage::execution::sql::Integer *const result,
                            const noisepage::execution::sql::Integer *const left,
                            const noisepage::execution::sql::Integer *const right) {
  UNUSED_ATTRIBUTE bool overflow;
  noisepage::execution::sql::ArithmeticFunctions::Sub(result, *left, *right, &overflow);
}

VM_OP_HOT void OpMulInteger(noisepage::execution::sql::Integer *const result,
                            const noisepage::execution::sql::Integer *const left,
                            const noisepage::execution::sql::Integer *const right) {
  UNUSED_ATTRIBUTE bool overflow;
  noisepage::execution::sql::ArithmeticFunctions::Mul(result, *left, *right, &overflow);
}

VM_OP_HOT void OpDivInteger(noisepage::execution::sql::Integer *const result,
                            const noisepage::execution::sql::Integer *const left,
                            const noisepage::execution::sql::Integer *const right) {
  UNUSED_ATTRIBUTE bool div_by_zero = false;
  noisepage::execution::sql::ArithmeticFunctions::IntDiv(result, *left, *right, &div_by_zero);
}

VM_OP_HOT void OpModInteger(noisepage::execution::sql::Integer *const result,
                            const noisepage::execution::sql::Integer *const left,
                            const noisepage::execution::sql::Integer *const right) {
  UNUSED_ATTRIBUTE bool div_by_zero = false;
  noisepage::execution::sql::ArithmeticFunctions::IntMod(result, *left, *right, &div_by_zero);
}

VM_OP_HOT void OpAddReal(noisepage::execution::sql::Real *const result,
                         const noisepage::execution::sql::Real *const left,
                         const noisepage::execution::sql::Real *const right) {
  noisepage::execution::sql::ArithmeticFunctions::Add(result, *left, *right);
}

VM_OP_HOT void OpSubReal(noisepage::execution::sql::Real *const result,
                         const noisepage::execution::sql::Real *const left,
                         const noisepage::execution::sql::Real *const right) {
  noisepage::execution::sql::ArithmeticFunctions::Sub(result, *left, *right);
}

VM_OP_HOT void OpMulReal(noisepage::execution::sql::Real *const result,
                         const noisepage::execution::sql::Real *const left,
                         const noisepage::execution::sql::Real *const right) {
  noisepage::execution::sql::ArithmeticFunctions::Mul(result, *left, *right);
}

<<<<<<< HEAD
VM_OP_HOT void OpAddFixedDecimal(terrier::execution::sql::DecimalVal *const result, const terrier::execution::sql::DecimalVal *const left,
                                 const terrier::execution::sql::DecimalVal *const right) {
  auto left_val = left->val_;
  auto right_val = right->val_;
  auto left_precision = left->precision_;
  auto right_precision = right->precision_;
  // TODO(Rohan): Optimize this
  if(left_precision < right_precision) {
    int128_t intermediate_value = left_val.GetValue();
    for(int i = 0; i < right_precision - left_precision; i++) {
      intermediate_value *= 10;
    }
    left_val.SetValue(intermediate_value);
  } else {
    int128_t intermediate_value = right_val.GetValue();
    for(int i = 0; i < left_precision - right_precision; i++) {
      intermediate_value *= 10;
    }
    right_val.SetValue(intermediate_value);
  }
  left_val += right_val;
  result->val_ = left_val;
  result->is_null_ = left->is_null_ || right->is_null_;
  result->precision_ = left_precision > right_precision ? left_precision : right_precision;
}

VM_OP_HOT void OpSubFixedDecimal(terrier::execution::sql::DecimalVal *const result, const terrier::execution::sql::DecimalVal *const left,
                                 const terrier::execution::sql::DecimalVal *const right) {
  auto left_val = left->val_;
  auto right_val = right->val_;
  auto left_precision = left->precision_;
  auto right_precision = right->precision_;
  // TODO(Rohan): Optimize this
  if(left_precision < right_precision) {
    int128_t intermediate_value = left_val.GetValue();
    for(int i = 0; i < right_precision - left_precision; i++) {
      intermediate_value *= 10;
    }
    left_val.SetValue(intermediate_value);
  } else {
    int128_t intermediate_value = right_val.GetValue();
    for(int i = 0; i < left_precision - right_precision; i++) {
      intermediate_value *= 10;
    }
    right_val.SetValue(intermediate_value);
  }
  left_val -= right_val;
  result->val_ = left_val;
  result->is_null_ = left->is_null_ || right->is_null_;
  result->precision_ = left_precision > right_precision ? left_precision : right_precision;
}

VM_OP_HOT void OpMulFixedDecimal(terrier::execution::sql::DecimalVal *const result, const terrier::execution::sql::DecimalVal *const left,
                         const terrier::execution::sql::DecimalVal *const right) {
  auto left_val = left->val_;
  auto right_val = right->val_;
  auto left_precision = left->precision_;
  auto right_precision = right->precision_;
  auto lower_precision = left_precision < right_precision ? left_precision : right_precision;
  left_val.SignedMultiplyWithDecimal(right_val, lower_precision);
  result->is_null_ = left->is_null_ || right->is_null_;
  result->val_ = left_val;
  result->precision_ = left_precision > right_precision ? left_precision : right_precision;
}

VM_OP_HOT void OpDivFixedDecimal(terrier::execution::sql::DecimalVal *const result, const terrier::execution::sql::DecimalVal *const left,
                                 const terrier::execution::sql::DecimalVal *const right) {
  auto left_val = left->val_;
  auto right_val = right->val_;
  auto left_precision = left->precision_;
  auto right_precision = right->precision_;
  left_val.SignedDivideWithDecimal(right_val, right_precision);
  result->is_null_ = left->is_null_ || right->is_null_;
  result->val_ = left_val;
  result->precision_ = left_precision;
}

VM_OP_HOT void OpDivReal(terrier::execution::sql::Real *const result, const terrier::execution::sql::Real *const left,
                         const terrier::execution::sql::Real *const right) {
=======
VM_OP_HOT void OpDivReal(noisepage::execution::sql::Real *const result,
                         const noisepage::execution::sql::Real *const left,
                         const noisepage::execution::sql::Real *const right) {
>>>>>>> 11d21d04
  UNUSED_ATTRIBUTE bool div_by_zero = false;
  noisepage::execution::sql::ArithmeticFunctions::Div(result, *left, *right, &div_by_zero);
}

VM_OP_HOT void OpModReal(noisepage::execution::sql::Real *const result,
                         const noisepage::execution::sql::Real *const left,
                         const noisepage::execution::sql::Real *const right) {
  UNUSED_ATTRIBUTE bool div_by_zero = false;
  noisepage::execution::sql::ArithmeticFunctions::Mod(result, *left, *right, &div_by_zero);
}

// ---------------------------------------------------------
// SQL Aggregations
// ---------------------------------------------------------

VM_OP void OpAggregationHashTableInit(noisepage::execution::sql::AggregationHashTable *agg_hash_table,
                                      noisepage::execution::exec::ExecutionContext *exec_ctx, uint32_t payload_size);

VM_OP void OpAggregationHashTableGetTupleCount(uint32_t *result,
                                               noisepage::execution::sql::AggregationHashTable *agg_hash_table);

VM_OP void OpAggregationHashTableGetInsertCount(uint32_t *result,
                                                noisepage::execution::sql::AggregationHashTable *agg_hash_table);

VM_OP_HOT void OpAggregationHashTableAllocTuple(noisepage::byte **result,
                                                noisepage::execution::sql::AggregationHashTable *agg_hash_table,
                                                const noisepage::hash_t hash_val) {
  *result = agg_hash_table->AllocInputTuple(hash_val);
}

VM_OP_HOT void OpAggregationHashTableAllocTuplePartitioned(
    noisepage::byte **result, noisepage::execution::sql::AggregationHashTable *agg_hash_table,
    const noisepage::hash_t hash_val) {
  *result = agg_hash_table->AllocInputTuplePartitioned(hash_val);
}

VM_OP_HOT void OpAggregationHashTableLinkHashTableEntry(noisepage::execution::sql::AggregationHashTable *agg_hash_table,
                                                        noisepage::execution::sql::HashTableEntry *entry) {
  agg_hash_table->Insert(entry);
}

VM_OP_HOT void OpAggregationHashTableLookup(noisepage::byte **result,
                                            noisepage::execution::sql::AggregationHashTable *const agg_hash_table,
                                            const noisepage::hash_t hash_val,
                                            const noisepage::execution::sql::AggregationHashTable::KeyEqFn key_eq_fn,
                                            const void *probe_tuple) {
  *result = agg_hash_table->Lookup(hash_val, key_eq_fn, probe_tuple);
}

VM_OP_HOT void OpAggregationHashTableProcessBatch(
    noisepage::execution::sql::AggregationHashTable *const agg_hash_table,
    noisepage::execution::sql::VectorProjectionIterator *vpi, const uint32_t num_keys, const uint32_t key_cols[],
    const noisepage::execution::sql::AggregationHashTable::VectorInitAggFn init_fn,
    const noisepage::execution::sql::AggregationHashTable::VectorAdvanceAggFn advance_fn, const bool partitioned) {
  agg_hash_table->ProcessBatch(vpi, {key_cols, key_cols + num_keys}, init_fn, advance_fn, partitioned);
}

VM_OP_HOT void OpAggregationHashTableTransferPartitions(
    noisepage::execution::sql::AggregationHashTable *const agg_hash_table,
    noisepage::execution::sql::ThreadStateContainer *const thread_state_container, const uint32_t agg_ht_offset,
    const noisepage::execution::sql::AggregationHashTable::MergePartitionFn merge_partition_fn) {
  agg_hash_table->TransferMemoryAndPartitions(thread_state_container, agg_ht_offset, merge_partition_fn);
}

VM_OP void OpAggregationHashTableBuildAllHashTablePartitions(
    noisepage::execution::sql::AggregationHashTable *agg_hash_table, void *query_state);

VM_OP void OpAggregationHashTableRepartition(noisepage::execution::sql::AggregationHashTable *agg_hash_table);

VM_OP void OpAggregationHashTableMergePartitions(
    noisepage::execution::sql::AggregationHashTable *agg_hash_table,
    noisepage::execution::sql::AggregationHashTable *target_agg_hash_table, void *query_state,
    noisepage::execution::sql::AggregationHashTable::MergePartitionFn merge_partition_fn);

VM_OP_HOT void OpAggregationHashTableParallelPartitionedScan(
    noisepage::execution::sql::AggregationHashTable *const agg_hash_table, void *const query_state,
    noisepage::execution::sql::ThreadStateContainer *const thread_state_container,
    const noisepage::execution::sql::AggregationHashTable::ScanPartitionFn scan_partition_fn) {
  agg_hash_table->ExecuteParallelPartitionedScan(query_state, thread_state_container, scan_partition_fn);
}

VM_OP void OpAggregationHashTableFree(noisepage::execution::sql::AggregationHashTable *agg_hash_table);

VM_OP void OpAggregationHashTableIteratorInit(noisepage::execution::sql::AHTIterator *iter,
                                              noisepage::execution::sql::AggregationHashTable *agg_hash_table);

VM_OP_HOT void OpAggregationHashTableIteratorHasNext(bool *has_more, noisepage::execution::sql::AHTIterator *iter) {
  *has_more = iter->HasNext();
}

VM_OP_HOT void OpAggregationHashTableIteratorNext(noisepage::execution::sql::AHTIterator *iter) { iter->Next(); }

VM_OP_HOT void OpAggregationHashTableIteratorGetRow(const noisepage::byte **row,
                                                    noisepage::execution::sql::AHTIterator *iter) {
  *row = iter->GetCurrentAggregateRow();
}

VM_OP void OpAggregationHashTableIteratorFree(noisepage::execution::sql::AHTIterator *iter);

VM_OP_HOT void OpAggregationOverflowPartitionIteratorHasNext(
    bool *has_more, noisepage::execution::sql::AHTOverflowPartitionIterator *iter) {
  *has_more = iter->HasNext();
}

VM_OP_HOT void OpAggregationOverflowPartitionIteratorNext(
    noisepage::execution::sql::AHTOverflowPartitionIterator *iter) {
  iter->Next();
}

VM_OP_HOT void OpAggregationOverflowPartitionIteratorGetHash(
    noisepage::hash_t *hash_val, noisepage::execution::sql::AHTOverflowPartitionIterator *iter) {
  *hash_val = iter->GetRowHash();
}

VM_OP_HOT void OpAggregationOverflowPartitionIteratorGetRow(
    const noisepage::byte **row, noisepage::execution::sql::AHTOverflowPartitionIterator *iter) {
  *row = iter->GetRow();
}

VM_OP_HOT void OpAggregationOverflowPartitionIteratorGetRowEntry(
    noisepage::execution::sql::HashTableEntry **entry, noisepage::execution::sql::AHTOverflowPartitionIterator *iter) {
  *entry = iter->GetEntryForRow();
}

// ---------------------------------------------------------
// COUNT
// ---------------------------------------------------------

VM_OP_HOT void OpCountAggregateInit(noisepage::execution::sql::CountAggregate *agg) {
  new (agg) noisepage::execution::sql::CountAggregate();
}

VM_OP_HOT void OpCountAggregateAdvance(noisepage::execution::sql::CountAggregate *agg,
                                       const noisepage::execution::sql::Val *val) {
  agg->Advance(*val);
}

VM_OP_HOT void OpCountAggregateMerge(noisepage::execution::sql::CountAggregate *agg_1,
                                     const noisepage::execution::sql::CountAggregate *agg_2) {
  agg_1->Merge(*agg_2);
}

VM_OP_HOT void OpCountAggregateReset(noisepage::execution::sql::CountAggregate *agg) { agg->Reset(); }

VM_OP_HOT void OpCountAggregateGetResult(noisepage::execution::sql::Integer *result,
                                         const noisepage::execution::sql::CountAggregate *agg) {
  *result = agg->GetCountResult();
}

VM_OP_HOT void OpCountAggregateFree(noisepage::execution::sql::CountAggregate *agg) { agg->~CountAggregate(); }

// ---------------------------------------------------------
// COUNT(*)
// ---------------------------------------------------------

VM_OP_HOT void OpCountStarAggregateInit(noisepage::execution::sql::CountStarAggregate *agg) {
  new (agg) noisepage::execution::sql::CountStarAggregate();
}

VM_OP_HOT void OpCountStarAggregateAdvance(noisepage::execution::sql::CountStarAggregate *agg,
                                           const noisepage::execution::sql::Val *val) {
  agg->Advance(*val);
}

VM_OP_HOT void OpCountStarAggregateMerge(noisepage::execution::sql::CountStarAggregate *agg_1,
                                         const noisepage::execution::sql::CountStarAggregate *agg_2) {
  agg_1->Merge(*agg_2);
}

VM_OP_HOT void OpCountStarAggregateReset(noisepage::execution::sql::CountStarAggregate *agg) { agg->Reset(); }

VM_OP_HOT void OpCountStarAggregateGetResult(noisepage::execution::sql::Integer *result,
                                             const noisepage::execution::sql::CountStarAggregate *agg) {
  *result = agg->GetCountResult();
}

VM_OP_HOT void OpCountStarAggregateFree(noisepage::execution::sql::CountStarAggregate *agg) {
  agg->~CountStarAggregate();
}

// ---------------------------------------------------------
// SUM
// ---------------------------------------------------------

VM_OP_HOT void OpIntegerSumAggregateInit(noisepage::execution::sql::IntegerSumAggregate *agg) {
  new (agg) noisepage::execution::sql::IntegerSumAggregate();
}

VM_OP_HOT void OpIntegerSumAggregateAdvance(noisepage::execution::sql::IntegerSumAggregate *agg,
                                            const noisepage::execution::sql::Integer *val) {
  agg->Advance(*val);
}

VM_OP_HOT void OpIntegerSumAggregateMerge(noisepage::execution::sql::IntegerSumAggregate *agg_1,
                                          const noisepage::execution::sql::IntegerSumAggregate *agg_2) {
  agg_1->Merge(*agg_2);
}

VM_OP_HOT void OpIntegerSumAggregateReset(noisepage::execution::sql::IntegerSumAggregate *agg) { agg->Reset(); }

VM_OP_HOT void OpIntegerSumAggregateGetResult(noisepage::execution::sql::Integer *result,
                                              const noisepage::execution::sql::IntegerSumAggregate *agg) {
  *result = agg->GetResultSum();
}

VM_OP_HOT void OpIntegerSumAggregateFree(noisepage::execution::sql::IntegerSumAggregate *agg) {
  agg->~IntegerSumAggregate();
}

VM_OP_HOT void OpRealSumAggregateInit(noisepage::execution::sql::RealSumAggregate *agg) {
  new (agg) noisepage::execution::sql::RealSumAggregate();
}

VM_OP_HOT void OpRealSumAggregateAdvance(noisepage::execution::sql::RealSumAggregate *agg,
                                         const noisepage::execution::sql::Real *val) {
  agg->Advance(*val);
}

VM_OP_HOT void OpRealSumAggregateMerge(noisepage::execution::sql::RealSumAggregate *agg_1,
                                       const noisepage::execution::sql::RealSumAggregate *agg_2) {
  agg_1->Merge(*agg_2);
}

VM_OP_HOT void OpRealSumAggregateReset(noisepage::execution::sql::RealSumAggregate *agg) { agg->Reset(); }

VM_OP_HOT void OpRealSumAggregateGetResult(noisepage::execution::sql::Real *result,
                                           const noisepage::execution::sql::RealSumAggregate *agg) {
  *result = agg->GetResultSum();
}

VM_OP_HOT void OpRealSumAggregateFree(noisepage::execution::sql::RealSumAggregate *agg) { agg->~RealSumAggregate(); }

VM_OP_HOT void OpFixedDecimalSumAggregateInit(terrier::execution::sql::FixedDecimalSumAggregate *agg) {
  new (agg) terrier::execution::sql::FixedDecimalSumAggregate();
}

VM_OP_HOT void OpFixedDecimalSumAggregateAdvance(terrier::execution::sql::FixedDecimalSumAggregate *agg,
                                         const terrier::execution::sql::DecimalVal *val) {
  agg->Advance(*val);
}

VM_OP_HOT void OpFixedDecimalSumAggregateMerge(terrier::execution::sql::FixedDecimalSumAggregate *agg_1,
                                       const terrier::execution::sql::FixedDecimalSumAggregate *agg_2) {
  agg_1->Merge(*agg_2);
}

VM_OP_HOT void OpFixedDecimalSumAggregateReset(terrier::execution::sql::FixedDecimalSumAggregate *agg) { agg->Reset(); }

VM_OP_HOT void OpFixedDecimalSumAggregateGetResult(terrier::execution::sql::DecimalVal *result,
                                           const terrier::execution::sql::FixedDecimalSumAggregate *agg) {
  *result = agg->GetResultSum();
}

VM_OP_HOT void OpFixedDecimalSumAggregateFree(terrier::execution::sql::FixedDecimalSumAggregate *agg) { agg->~FixedDecimalSumAggregate(); }

// ---------------------------------------------------------
// MAX
// ---------------------------------------------------------

VM_OP_HOT void OpIntegerMaxAggregateInit(noisepage::execution::sql::IntegerMaxAggregate *agg) {
  new (agg) noisepage::execution::sql::IntegerMaxAggregate();
}

VM_OP_HOT void OpIntegerMaxAggregateAdvance(noisepage::execution::sql::IntegerMaxAggregate *agg,
                                            const noisepage::execution::sql::Integer *val) {
  agg->Advance(*val);
}

VM_OP_HOT void OpIntegerMaxAggregateMerge(noisepage::execution::sql::IntegerMaxAggregate *agg_1,
                                          const noisepage::execution::sql::IntegerMaxAggregate *agg_2) {
  agg_1->Merge(*agg_2);
}

VM_OP_HOT void OpIntegerMaxAggregateReset(noisepage::execution::sql::IntegerMaxAggregate *agg) { agg->Reset(); }

VM_OP_HOT void OpIntegerMaxAggregateGetResult(noisepage::execution::sql::Integer *result,
                                              const noisepage::execution::sql::IntegerMaxAggregate *agg) {
  *result = agg->GetResultMax();
}

VM_OP_HOT void OpIntegerMaxAggregateFree(noisepage::execution::sql::IntegerMaxAggregate *agg) {
  agg->~IntegerMaxAggregate();
}

VM_OP_HOT void OpRealMaxAggregateInit(noisepage::execution::sql::RealMaxAggregate *agg) {
  new (agg) noisepage::execution::sql::RealMaxAggregate();
}

VM_OP_HOT void OpRealMaxAggregateAdvance(noisepage::execution::sql::RealMaxAggregate *agg,
                                         const noisepage::execution::sql::Real *val) {
  agg->Advance(*val);
}

VM_OP_HOT void OpRealMaxAggregateMerge(noisepage::execution::sql::RealMaxAggregate *agg_1,
                                       const noisepage::execution::sql::RealMaxAggregate *agg_2) {
  agg_1->Merge(*agg_2);
}

VM_OP_HOT void OpRealMaxAggregateReset(noisepage::execution::sql::RealMaxAggregate *agg) { agg->Reset(); }

VM_OP_HOT void OpRealMaxAggregateGetResult(noisepage::execution::sql::Real *result,
                                           const noisepage::execution::sql::RealMaxAggregate *agg) {
  *result = agg->GetResultMax();
}

VM_OP_HOT void OpRealMaxAggregateFree(noisepage::execution::sql::RealMaxAggregate *agg) { agg->~RealMaxAggregate(); }

<<<<<<< HEAD
VM_OP_HOT void OpFixedDecimalMaxAggregateInit(terrier::execution::sql::FixedDecimalMaxAggregate *agg) {
  new (agg) terrier::execution::sql::FixedDecimalMaxAggregate();
}

VM_OP_HOT void OpFixedDecimalMaxAggregateAdvance(terrier::execution::sql::FixedDecimalMaxAggregate *agg,
                                         const terrier::execution::sql::DecimalVal *val) {
  agg->Advance(*val);
}

VM_OP_HOT void OpFixedDecimalMaxAggregateMerge(terrier::execution::sql::FixedDecimalMaxAggregate *agg_1,
                                       const terrier::execution::sql::FixedDecimalMaxAggregate *agg_2) {
  agg_1->Merge(*agg_2);
}

VM_OP_HOT void OpFixedDecimalMaxAggregateReset(terrier::execution::sql::FixedDecimalMaxAggregate *agg) { agg->Reset(); }

VM_OP_HOT void OpFixedDecimalMaxAggregateGetResult(terrier::execution::sql::DecimalVal *result,
                                           const terrier::execution::sql::FixedDecimalMaxAggregate *agg) {
  *result = agg->GetResultMax();
}

VM_OP_HOT void OpFixedDecimalMaxAggregateFree(terrier::execution::sql::FixedDecimalMaxAggregate *agg) { agg->~FixedDecimalMaxAggregate(); }

VM_OP_HOT void OpDateMaxAggregateInit(terrier::execution::sql::DateMaxAggregate *agg) {
  new (agg) terrier::execution::sql::DateMaxAggregate();
=======
VM_OP_HOT void OpDateMaxAggregateInit(noisepage::execution::sql::DateMaxAggregate *agg) {
  new (agg) noisepage::execution::sql::DateMaxAggregate();
>>>>>>> 11d21d04
}

VM_OP_HOT void OpDateMaxAggregateAdvance(noisepage::execution::sql::DateMaxAggregate *agg,
                                         const noisepage::execution::sql::DateVal *val) {
  agg->Advance(*val);
}

VM_OP_HOT void OpDateMaxAggregateMerge(noisepage::execution::sql::DateMaxAggregate *agg_1,
                                       const noisepage::execution::sql::DateMaxAggregate *agg_2) {
  agg_1->Merge(*agg_2);
}

VM_OP_HOT void OpDateMaxAggregateReset(noisepage::execution::sql::DateMaxAggregate *agg) { agg->Reset(); }

VM_OP_HOT void OpDateMaxAggregateGetResult(noisepage::execution::sql::DateVal *result,
                                           const noisepage::execution::sql::DateMaxAggregate *agg) {
  *result = agg->GetResultMax();
}

VM_OP_HOT void OpDateMaxAggregateFree(noisepage::execution::sql::DateMaxAggregate *agg) { agg->~DateMaxAggregate(); }

VM_OP_HOT void OpStringMaxAggregateInit(noisepage::execution::sql::StringMaxAggregate *agg) {
  new (agg) noisepage::execution::sql::StringMaxAggregate();
}

VM_OP_HOT void OpStringMaxAggregateAdvance(noisepage::execution::sql::StringMaxAggregate *agg,
                                           const noisepage::execution::sql::StringVal *val) {
  agg->Advance(*val);
}

VM_OP_HOT void OpStringMaxAggregateMerge(noisepage::execution::sql::StringMaxAggregate *agg_1,
                                         const noisepage::execution::sql::StringMaxAggregate *agg_2) {
  agg_1->Merge(*agg_2);
}

VM_OP_HOT void OpStringMaxAggregateReset(noisepage::execution::sql::StringMaxAggregate *agg) { agg->Reset(); }

VM_OP_HOT void OpStringMaxAggregateGetResult(noisepage::execution::sql::StringVal *result,
                                             const noisepage::execution::sql::StringMaxAggregate *agg) {
  *result = agg->GetResultMax();
}

VM_OP_HOT void OpStringMaxAggregateFree(noisepage::execution::sql::StringMaxAggregate *agg) {
  agg->~StringMaxAggregate();
}

// ---------------------------------------------------------
// MIN
// ---------------------------------------------------------

VM_OP_HOT void OpIntegerMinAggregateInit(noisepage::execution::sql::IntegerMinAggregate *agg) {
  new (agg) noisepage::execution::sql::IntegerMinAggregate();
}

VM_OP_HOT void OpIntegerMinAggregateAdvance(noisepage::execution::sql::IntegerMinAggregate *agg,
                                            const noisepage::execution::sql::Integer *val) {
  agg->Advance(*val);
}

VM_OP_HOT void OpIntegerMinAggregateMerge(noisepage::execution::sql::IntegerMinAggregate *agg_1,
                                          const noisepage::execution::sql::IntegerMinAggregate *agg_2) {
  agg_1->Merge(*agg_2);
}

VM_OP_HOT void OpIntegerMinAggregateReset(noisepage::execution::sql::IntegerMinAggregate *agg) { agg->Reset(); }

VM_OP_HOT void OpIntegerMinAggregateGetResult(noisepage::execution::sql::Integer *result,
                                              const noisepage::execution::sql::IntegerMinAggregate *agg) {
  *result = agg->GetResultMin();
}

VM_OP_HOT void OpIntegerMinAggregateFree(noisepage::execution::sql::IntegerMinAggregate *agg) {
  agg->~IntegerMinAggregate();
}

VM_OP_HOT void OpRealMinAggregateInit(noisepage::execution::sql::RealMinAggregate *agg) {
  new (agg) noisepage::execution::sql::RealMinAggregate();
}

VM_OP_HOT void OpRealMinAggregateAdvance(noisepage::execution::sql::RealMinAggregate *agg,
                                         const noisepage::execution::sql::Real *val) {
  agg->Advance(*val);
}

VM_OP_HOT void OpRealMinAggregateMerge(noisepage::execution::sql::RealMinAggregate *agg_1,
                                       const noisepage::execution::sql::RealMinAggregate *agg_2) {
  agg_1->Merge(*agg_2);
}

VM_OP_HOT void OpRealMinAggregateReset(noisepage::execution::sql::RealMinAggregate *agg) { agg->Reset(); }

VM_OP_HOT void OpRealMinAggregateGetResult(noisepage::execution::sql::Real *result,
                                           const noisepage::execution::sql::RealMinAggregate *agg) {
  *result = agg->GetResultMin();
}

VM_OP_HOT void OpRealMinAggregateFree(noisepage::execution::sql::RealMinAggregate *agg) { agg->~RealMinAggregate(); }

<<<<<<< HEAD
VM_OP_HOT void OpFixedDecimalMinAggregateInit(terrier::execution::sql::FixedDecimalMinAggregate *agg) {
  new (agg) terrier::execution::sql::FixedDecimalMinAggregate();
}

VM_OP_HOT void OpFixedDecimalMinAggregateAdvance(terrier::execution::sql::FixedDecimalMinAggregate *agg,
                                         const terrier::execution::sql::DecimalVal *val) {
  agg->Advance(*val);
}

VM_OP_HOT void OpFixedDecimalMinAggregateMerge(terrier::execution::sql::FixedDecimalMinAggregate *agg_1,
                                       const terrier::execution::sql::FixedDecimalMinAggregate *agg_2) {
  agg_1->Merge(*agg_2);
}

VM_OP_HOT void OpFixedDecimalMinAggregateReset(terrier::execution::sql::FixedDecimalMinAggregate *agg) { agg->Reset(); }

VM_OP_HOT void OpFixedDecimalMinAggregateGetResult(terrier::execution::sql::DecimalVal *result,
                                           const terrier::execution::sql::FixedDecimalMinAggregate *agg) {
  *result = agg->GetResultMin();
}

VM_OP_HOT void OpFixedDecimalMinAggregateFree(terrier::execution::sql::FixedDecimalMinAggregate *agg) { agg->~FixedDecimalMinAggregate(); }

VM_OP_HOT void OpDateMinAggregateInit(terrier::execution::sql::DateMinAggregate *agg) {
  new (agg) terrier::execution::sql::DateMinAggregate();
=======
VM_OP_HOT void OpDateMinAggregateInit(noisepage::execution::sql::DateMinAggregate *agg) {
  new (agg) noisepage::execution::sql::DateMinAggregate();
>>>>>>> 11d21d04
}

VM_OP_HOT void OpDateMinAggregateAdvance(noisepage::execution::sql::DateMinAggregate *agg,
                                         const noisepage::execution::sql::DateVal *val) {
  agg->Advance(*val);
}

VM_OP_HOT void OpDateMinAggregateMerge(noisepage::execution::sql::DateMinAggregate *agg_1,
                                       const noisepage::execution::sql::DateMinAggregate *agg_2) {
  agg_1->Merge(*agg_2);
}

VM_OP_HOT void OpDateMinAggregateReset(noisepage::execution::sql::DateMinAggregate *agg) { agg->Reset(); }

VM_OP_HOT void OpDateMinAggregateGetResult(noisepage::execution::sql::DateVal *result,
                                           const noisepage::execution::sql::DateMinAggregate *agg) {
  *result = agg->GetResultMin();
}

VM_OP_HOT void OpDateMinAggregateFree(noisepage::execution::sql::DateMinAggregate *agg) { agg->~DateMinAggregate(); }

VM_OP_HOT void OpStringMinAggregateInit(noisepage::execution::sql::StringMinAggregate *agg) {
  new (agg) noisepage::execution::sql::StringMinAggregate();
}

VM_OP_HOT void OpStringMinAggregateAdvance(noisepage::execution::sql::StringMinAggregate *agg,
                                           const noisepage::execution::sql::StringVal *val) {
  agg->Advance(*val);
}

VM_OP_HOT void OpStringMinAggregateMerge(noisepage::execution::sql::StringMinAggregate *agg_1,
                                         const noisepage::execution::sql::StringMinAggregate *agg_2) {
  agg_1->Merge(*agg_2);
}

VM_OP_HOT void OpStringMinAggregateReset(noisepage::execution::sql::StringMinAggregate *agg) { agg->Reset(); }

VM_OP_HOT void OpStringMinAggregateGetResult(noisepage::execution::sql::StringVal *result,
                                             const noisepage::execution::sql::StringMinAggregate *agg) {
  *result = agg->GetResultMin();
}

VM_OP_HOT void OpStringMinAggregateFree(noisepage::execution::sql::StringMinAggregate *agg) {
  agg->~StringMinAggregate();
}

// ---------------------------------------------------------
// AVG
// ---------------------------------------------------------

VM_OP_HOT void OpAvgAggregateInit(noisepage::execution::sql::AvgAggregate *agg) {
  new (agg) noisepage::execution::sql::AvgAggregate();
}

VM_OP_HOT void OpAvgAggregateAdvanceInteger(noisepage::execution::sql::AvgAggregate *agg,
                                            const noisepage::execution::sql::Integer *val) {
  agg->Advance(*val);
}

VM_OP_HOT void OpAvgAggregateAdvanceReal(noisepage::execution::sql::AvgAggregate *agg,
                                         const noisepage::execution::sql::Real *val) {
  agg->Advance(*val);
}

VM_OP_HOT void OpAvgAggregateMerge(noisepage::execution::sql::AvgAggregate *agg_1,
                                   const noisepage::execution::sql::AvgAggregate *agg_2) {
  agg_1->Merge(*agg_2);
}

VM_OP_HOT void OpAvgAggregateReset(noisepage::execution::sql::AvgAggregate *agg) { agg->Reset(); }

VM_OP_HOT void OpAvgAggregateGetResult(noisepage::execution::sql::Real *result,
                                       const noisepage::execution::sql::AvgAggregate *agg) {
  *result = agg->GetResultAvg();
}

VM_OP_HOT void OpAvgAggregateFree(noisepage::execution::sql::AvgAggregate *agg) { agg->~AvgAggregate(); }

// ---------------------------------------------------------
// Hash Joins
// ---------------------------------------------------------

VM_OP void OpJoinHashTableInit(noisepage::execution::sql::JoinHashTable *join_hash_table,
                               noisepage::execution::exec::ExecutionContext *exec_ctx, uint32_t tuple_size);

VM_OP_HOT void OpJoinHashTableAllocTuple(noisepage::byte **result,
                                         noisepage::execution::sql::JoinHashTable *join_hash_table,
                                         noisepage::hash_t hash) {
  *result = join_hash_table->AllocInputTuple(hash);
}

VM_OP_HOT void OpJoinHashTableGetTupleCount(uint32_t *result,
                                            noisepage::execution::sql::JoinHashTable *join_hash_table) {
  *result = join_hash_table->GetTupleCount();
}

VM_OP void OpJoinHashTableBuild(noisepage::execution::sql::JoinHashTable *join_hash_table);

VM_OP void OpJoinHashTableBuildParallel(noisepage::execution::sql::JoinHashTable *join_hash_table,
                                        noisepage::execution::sql::ThreadStateContainer *thread_state_container,
                                        uint32_t jht_offset);

VM_OP_HOT void OpJoinHashTableLookup(noisepage::execution::sql::JoinHashTable *join_hash_table,
                                     noisepage::execution::sql::HashTableEntryIterator *ht_entry_iter,
                                     const noisepage::hash_t hash_val) {
  *ht_entry_iter = join_hash_table->Lookup<false>(hash_val);
}

VM_OP void OpJoinHashTableFree(noisepage::execution::sql::JoinHashTable *join_hash_table);

VM_OP_HOT void OpHashTableEntryIteratorHasNext(bool *has_next,
                                               noisepage::execution::sql::HashTableEntryIterator *ht_entry_iter) {
  *has_next = ht_entry_iter->HasNext();
}

VM_OP_HOT void OpHashTableEntryIteratorGetRow(const noisepage::byte **row,
                                              noisepage::execution::sql::HashTableEntryIterator *ht_entry_iter) {
  *row = ht_entry_iter->GetMatchPayload();
}

VM_OP void OpJoinHashTableIteratorInit(noisepage::execution::sql::JoinHashTableIterator *iter,
                                       noisepage::execution::sql::JoinHashTable *join_hash_table);

VM_OP_HOT void OpJoinHashTableIteratorHasNext(bool *has_more, noisepage::execution::sql::JoinHashTableIterator *iter) {
  *has_more = iter->HasNext();
}

VM_OP_HOT void OpJoinHashTableIteratorNext(noisepage::execution::sql::JoinHashTableIterator *iter) { iter->Next(); }

VM_OP_HOT void OpJoinHashTableIteratorGetRow(const noisepage::byte **row,
                                             noisepage::execution::sql::JoinHashTableIterator *iter) {
  *row = iter->GetCurrentRow();
}

VM_OP void OpJoinHashTableIteratorFree(noisepage::execution::sql::JoinHashTableIterator *iter);

// ---------------------------------------------------------
// Sorting
// ---------------------------------------------------------

VM_OP void OpSorterInit(noisepage::execution::sql::Sorter *sorter,
                        noisepage::execution::exec::ExecutionContext *exec_ctx,
                        noisepage::execution::sql::Sorter::ComparisonFunction cmp_fn, uint32_t tuple_size);

VM_OP_HOT void OpSorterGetTupleCount(uint32_t *result, noisepage::execution::sql::Sorter *sorter) {
  *result = sorter->GetTupleCount();
}

VM_OP_HOT void OpSorterAllocTuple(noisepage::byte **result, noisepage::execution::sql::Sorter *sorter) {
  *result = sorter->AllocInputTuple();
}

VM_OP_HOT void OpSorterAllocTupleTopK(noisepage::byte **result, noisepage::execution::sql::Sorter *sorter,
                                      uint64_t top_k) {
  *result = sorter->AllocInputTupleTopK(top_k);
}

VM_OP_HOT void OpSorterAllocTupleTopKFinish(noisepage::execution::sql::Sorter *sorter, uint64_t top_k) {
  sorter->AllocInputTupleTopKFinish(top_k);
}

VM_OP void OpSorterSort(noisepage::execution::sql::Sorter *sorter);

VM_OP void OpSorterSortParallel(noisepage::execution::sql::Sorter *sorter,
                                noisepage::execution::sql::ThreadStateContainer *thread_state_container,
                                uint32_t sorter_offset);

VM_OP void OpSorterSortTopKParallel(noisepage::execution::sql::Sorter *sorter,
                                    noisepage::execution::sql::ThreadStateContainer *thread_state_container,
                                    uint32_t sorter_offset, uint64_t top_k);

VM_OP void OpSorterFree(noisepage::execution::sql::Sorter *sorter);

VM_OP void OpSorterIteratorInit(noisepage::execution::sql::SorterIterator *iter,
                                noisepage::execution::sql::Sorter *sorter);

VM_OP_HOT void OpSorterIteratorHasNext(bool *has_more, noisepage::execution::sql::SorterIterator *iter) {
  *has_more = iter->HasNext();
}

VM_OP_HOT void OpSorterIteratorNext(noisepage::execution::sql::SorterIterator *iter) { iter->Next(); }

VM_OP_HOT void OpSorterIteratorGetRow(const noisepage::byte **row, noisepage::execution::sql::SorterIterator *iter) {
  *row = iter->GetRow();
}

VM_OP_WARM void OpSorterIteratorSkipRows(noisepage::execution::sql::SorterIterator *iter, const uint64_t n) {
  iter->AdvanceBy(n);
}

VM_OP void OpSorterIteratorFree(noisepage::execution::sql::SorterIterator *iter);

// ---------------------------------------------------------
// Output
// ---------------------------------------------------------

VM_OP_WARM void OpResultBufferNew(noisepage::execution::exec::OutputBuffer **out,
                                  noisepage::execution::exec::ExecutionContext *ctx) {
  *out = ctx->OutputBufferNew();
}

VM_OP_WARM void OpResultBufferAllocOutputRow(noisepage::byte **result, noisepage::execution::exec::OutputBuffer *out) {
  *result = out->AllocOutputSlot();
}

VM_OP_WARM void OpResultBufferFinalize(noisepage::execution::exec::OutputBuffer *out) { out->Finalize(); }

VM_OP_WARM void OpResultBufferFree(noisepage::execution::exec::OutputBuffer *out) {
  auto *mem_pool = out->GetMemoryPool();
  out->~OutputBuffer();
  mem_pool->Deallocate(out, sizeof(noisepage::execution::exec::OutputBuffer));
}

// ---------------------------------------------------------
// CSV Reader
// ---------------------------------------------------------

#if 0
VM_OP void OpCSVReaderInit(noisepage::execution::util::CSVReader *reader, const uint8_t *file_name, uint32_t len);

VM_OP void OpCSVReaderPerformInit(bool *result, noisepage::execution::util::CSVReader *reader);

VM_OP_WARM void OpCSVReaderAdvance(bool *has_more, noisepage::execution::util::CSVReader *reader) {
  *has_more = reader->Advance();
}

VM_OP_WARM void OpCSVReaderGetField(noisepage::execution::util::CSVReader *reader, const uint32_t field_index,
                                    noisepage::execution::sql::StringVal *result) {
  // TODO(pmenon): There's an extra copy here. Revisit if it's a performance issue.
  const std::string field_string = reader->GetRowCell(field_index)->AsString();
  *result = noisepage::execution::sql::StringVal(noisepage::storage::VarlenEntry::Create(field_string));
}

VM_OP_WARM void OpCSVReaderGetRecordNumber(uint32_t *result, noisepage::execution::util::CSVReader *reader) {
  *result = reader->GetRecordNumber();
}

VM_OP void OpCSVReaderClose(noisepage::execution::util::CSVReader *reader);
#endif

// ---------------------------------------------------------
// Trig functions
// ---------------------------------------------------------

VM_OP_WARM void OpPi(noisepage::execution::sql::Real *result) {
  noisepage::execution::sql::ArithmeticFunctions::Pi(result);
}

VM_OP_WARM void OpE(noisepage::execution::sql::Real *result) {
  noisepage::execution::sql::ArithmeticFunctions::E(result);
}

VM_OP_WARM void OpAcos(noisepage::execution::sql::Real *result, const noisepage::execution::sql::Real *input) {
  noisepage::execution::sql::ArithmeticFunctions::Acos(result, *input);
}

VM_OP_WARM void OpAsin(noisepage::execution::sql::Real *result, const noisepage::execution::sql::Real *input) {
  noisepage::execution::sql::ArithmeticFunctions::Asin(result, *input);
}

VM_OP_WARM void OpAtan(noisepage::execution::sql::Real *result, const noisepage::execution::sql::Real *input) {
  noisepage::execution::sql::ArithmeticFunctions::Atan(result, *input);
}

VM_OP_WARM void OpAtan2(noisepage::execution::sql::Real *result, const noisepage::execution::sql::Real *arg_1,
                        const noisepage::execution::sql::Real *arg_2) {
  noisepage::execution::sql::ArithmeticFunctions::Atan2(result, *arg_1, *arg_2);
}

VM_OP_WARM void OpCos(noisepage::execution::sql::Real *result, const noisepage::execution::sql::Real *input) {
  noisepage::execution::sql::ArithmeticFunctions::Cos(result, *input);
}

VM_OP_WARM void OpCot(noisepage::execution::sql::Real *result, const noisepage::execution::sql::Real *input) {
  noisepage::execution::sql::ArithmeticFunctions::Cot(result, *input);
}

VM_OP_WARM void OpSin(noisepage::execution::sql::Real *result, const noisepage::execution::sql::Real *input) {
  noisepage::execution::sql::ArithmeticFunctions::Sin(result, *input);
}

VM_OP_WARM void OpTan(noisepage::execution::sql::Real *result, const noisepage::execution::sql::Real *input) {
  noisepage::execution::sql::ArithmeticFunctions::Tan(result, *input);
}

VM_OP_WARM void OpCosh(noisepage::execution::sql::Real *result, const noisepage::execution::sql::Real *v) {
  noisepage::execution::sql::ArithmeticFunctions::Cosh(result, *v);
}

VM_OP_WARM void OpTanh(noisepage::execution::sql::Real *result, const noisepage::execution::sql::Real *v) {
  noisepage::execution::sql::ArithmeticFunctions::Tanh(result, *v);
}

VM_OP_WARM void OpSinh(noisepage::execution::sql::Real *result, const noisepage::execution::sql::Real *v) {
  noisepage::execution::sql::ArithmeticFunctions::Sinh(result, *v);
}

VM_OP_WARM void OpSqrt(noisepage::execution::sql::Real *result, const noisepage::execution::sql::Real *v) {
  noisepage::execution::sql::ArithmeticFunctions::Sqrt(result, *v);
}

VM_OP_WARM void OpCbrt(noisepage::execution::sql::Real *result, const noisepage::execution::sql::Real *v) {
  noisepage::execution::sql::ArithmeticFunctions::Cbrt(result, *v);
}

VM_OP_WARM void OpExp(noisepage::execution::sql::Real *result, const noisepage::execution::sql::Real *v) {
  noisepage::execution::sql::ArithmeticFunctions::Exp(result, *v);
}

VM_OP_WARM void OpCeil(noisepage::execution::sql::Real *result, const noisepage::execution::sql::Real *v) {
  noisepage::execution::sql::ArithmeticFunctions::Ceil(result, *v);
}

VM_OP_WARM void OpFloor(noisepage::execution::sql::Real *result, const noisepage::execution::sql::Real *v) {
  noisepage::execution::sql::ArithmeticFunctions::Floor(result, *v);
}

VM_OP_WARM void OpTruncate(noisepage::execution::sql::Real *result, const noisepage::execution::sql::Real *v) {
  noisepage::execution::sql::ArithmeticFunctions::Truncate(result, *v);
}

VM_OP_WARM void OpLn(noisepage::execution::sql::Real *result, const noisepage::execution::sql::Real *v) {
  noisepage::execution::sql::ArithmeticFunctions::Ln(result, *v);
}

VM_OP_WARM void OpLog2(noisepage::execution::sql::Real *result, const noisepage::execution::sql::Real *v) {
  noisepage::execution::sql::ArithmeticFunctions::Log2(result, *v);
}

VM_OP_WARM void OpLog10(noisepage::execution::sql::Real *result, const noisepage::execution::sql::Real *v) {
  noisepage::execution::sql::ArithmeticFunctions::Log10(result, *v);
}

VM_OP_WARM void OpSign(noisepage::execution::sql::Real *result, const noisepage::execution::sql::Real *v) {
  noisepage::execution::sql::ArithmeticFunctions::Sign(result, *v);
}

VM_OP_WARM void OpRadians(noisepage::execution::sql::Real *result, const noisepage::execution::sql::Real *v) {
  noisepage::execution::sql::ArithmeticFunctions::Radians(result, *v);
}

VM_OP_WARM void OpDegrees(noisepage::execution::sql::Real *result, const noisepage::execution::sql::Real *v) {
  noisepage::execution::sql::ArithmeticFunctions::Degrees(result, *v);
}

VM_OP_WARM void OpRound(noisepage::execution::sql::Real *result, const noisepage::execution::sql::Real *v) {
  noisepage::execution::sql::ArithmeticFunctions::Round(result, *v);
}

VM_OP_WARM void OpRound2(noisepage::execution::sql::Real *result, const noisepage::execution::sql::Real *v,
                         const noisepage::execution::sql::Integer *precision) {
  noisepage::execution::sql::ArithmeticFunctions::Round2(result, *v, *precision);
}

VM_OP_WARM void OpLog(noisepage::execution::sql::Real *result, const noisepage::execution::sql::Real *base,
                      const noisepage::execution::sql::Real *val) {
  noisepage::execution::sql::ArithmeticFunctions::Log(result, *base, *val);
}

VM_OP_WARM void OpPow(noisepage::execution::sql::Real *result, const noisepage::execution::sql::Real *base,
                      const noisepage::execution::sql::Real *val) {
  noisepage::execution::sql::ArithmeticFunctions::Pow(result, *base, *val);
}

// ---------------------------------------------------------
// Atomic memory operations
// ---------------------------------------------------------

#define ATOMIC(OP, DEST, VAL) (__atomic_fetch_##OP((DEST), (VAL), __ATOMIC_SEQ_CST))

// NOLINTNEXTLINE (clang-tidy incorrectly thinks "dest" should be a pointer to a const)
VM_OP_HOT void OpAtomicAnd1(uint8_t *ret, uint8_t *dest, uint8_t val) { *ret = ATOMIC(and, dest, val); }

// NOLINTNEXTLINE (clang-tidy incorrectly thinks "dest" should be a pointer to a const)
VM_OP_HOT void OpAtomicAnd2(uint16_t *ret, uint16_t *dest, uint16_t val) { *ret = ATOMIC(and, dest, val); }

// NOLINTNEXTLINE (clang-tidy incorrectly thinks "dest" should be a pointer to a const)
VM_OP_HOT void OpAtomicAnd4(uint32_t *ret, uint32_t *dest, uint32_t val) { *ret = ATOMIC(and, dest, val); }

// NOLINTNEXTLINE (clang-tidy incorrectly thinks "dest" should be a pointer to a const)
VM_OP_HOT void OpAtomicAnd8(uint64_t *ret, uint64_t *dest, uint64_t val) { *ret = ATOMIC(and, dest, val); }

// NOLINTNEXTLINE (clang-tidy incorrectly thinks "dest" should be a pointer to a const)
VM_OP_HOT void OpAtomicOr1(uint8_t *ret, uint8_t *dest, uint8_t val) { *ret = ATOMIC(or, dest, val); }

// NOLINTNEXTLINE (clang-tidy incorrectly thinks "dest" should be a pointer to a const)
VM_OP_HOT void OpAtomicOr2(uint16_t *ret, uint16_t *dest, uint16_t val) { *ret = ATOMIC(or, dest, val); }

// NOLINTNEXTLINE (clang-tidy incorrectly thinks "dest" should be a pointer to a const)
VM_OP_HOT void OpAtomicOr4(uint32_t *ret, uint32_t *dest, uint32_t val) { *ret = ATOMIC(or, dest, val); }

// NOLINTNEXTLINE (clang-tidy incorrectly thinks "dest" should be a pointer to a const)
VM_OP_HOT void OpAtomicOr8(uint64_t *ret, uint64_t *dest, uint64_t val) { *ret = ATOMIC(or, dest, val); }

#undef ATOMIC

#define CMPXCHG(DEST, EXPECTED, DESIRED) \
  (__atomic_compare_exchange_n((DEST), (EXPECTED), (DESIRED), false, __ATOMIC_SEQ_CST, __ATOMIC_RELAXED))

// NOLINTNEXTLINE (clang-tidy incorrectly thinks "dest" and "expected" should be pointers to const)
VM_OP_HOT void OpAtomicCompareExchange1(bool *ret, uint8_t *dest, uint8_t *expected, uint8_t desired) {
  *ret = CMPXCHG(dest, expected, desired);
}

// NOLINTNEXTLINE (clang-tidy incorrectly thinks "dest" and "expected" should be pointers to const)
VM_OP_HOT void OpAtomicCompareExchange2(bool *ret, uint16_t *dest, uint16_t *expected, uint16_t desired) {
  *ret = CMPXCHG(dest, expected, desired);
}

// NOLINTNEXTLINE (clang-tidy incorrectly thinks "dest" and "expected" should be pointers to const)
VM_OP_HOT void OpAtomicCompareExchange4(bool *ret, uint32_t *dest, uint32_t *expected, uint32_t desired) {
  *ret = CMPXCHG(dest, expected, desired);
}

// NOLINTNEXTLINE (clang-tidy incorrectly thinks "dest" and "expected" should be pointers to const)
VM_OP_HOT void OpAtomicCompareExchange8(bool *ret, uint64_t *dest, uint64_t *expected, uint64_t desired) {
  *ret = CMPXCHG(dest, expected, desired);
}

#undef CMPXCHG
// ---------------------------------------------------------
// Null/Not Null predicates
// ---------------------------------------------------------

VM_OP_WARM void OpValIsNull(bool *result, const noisepage::execution::sql::Val *val) {
  *result = noisepage::execution::sql::IsNullPredicate::IsNull(*val);
}

VM_OP_WARM void OpValIsNotNull(bool *result, const noisepage::execution::sql::Val *val) {
  *result = noisepage::execution::sql::IsNullPredicate::IsNotNull(*val);
}

// ---------------------------------------------------------
// Internal mini-runner functions
// ---------------------------------------------------------

VM_OP_WARM void OpNpRunnersEmitInt(noisepage::execution::exec::ExecutionContext *ctx,
                                   const noisepage::execution::sql::Integer *num_tuples,
                                   const noisepage::execution::sql::Integer *num_cols,
                                   const noisepage::execution::sql::Integer *num_int_cols,
                                   const noisepage::execution::sql::Integer *num_real_cols) {
  noisepage::execution::sql::MiniRunnersFunctions::EmitTuples(ctx, *num_tuples, *num_cols, *num_int_cols,
                                                              *num_real_cols);
}

VM_OP_WARM void OpNpRunnersEmitReal(noisepage::execution::exec::ExecutionContext *ctx,
                                    const noisepage::execution::sql::Integer *num_tuples,
                                    const noisepage::execution::sql::Integer *num_cols,
                                    const noisepage::execution::sql::Integer *num_int_cols,
                                    const noisepage::execution::sql::Integer *num_real_cols) {
  noisepage::execution::sql::MiniRunnersFunctions::EmitTuples(ctx, *num_tuples, *num_cols, *num_int_cols,
                                                              *num_real_cols);
}

VM_OP_WARM void OpNpRunnersDummyInt(UNUSED_ATTRIBUTE noisepage::execution::exec::ExecutionContext *ctx) {}

VM_OP_WARM void OpNpRunnersDummyReal(UNUSED_ATTRIBUTE noisepage::execution::exec::ExecutionContext *ctx) {}

// ---------------------------------------------------------
// String functions
// ---------------------------------------------------------
VM_OP_WARM void OpChr(noisepage::execution::sql::StringVal *result, noisepage::execution::exec::ExecutionContext *ctx,
                      const noisepage::execution::sql::Integer *n) {
  noisepage::execution::sql::StringFunctions::Chr(result, ctx, *n);
}

VM_OP_WARM void OpASCII(noisepage::execution::sql::Integer *result, noisepage::execution::exec::ExecutionContext *ctx,
                        const noisepage::execution::sql::StringVal *str) {
  noisepage::execution::sql::StringFunctions::ASCII(result, ctx, *str);
}

VM_OP_WARM void OpCharLength(noisepage::execution::sql::Integer *result,
                             noisepage::execution::exec::ExecutionContext *ctx,
                             const noisepage::execution::sql::StringVal *str) {
  noisepage::execution::sql::StringFunctions::CharLength(result, ctx, *str);
}

VM_OP_WARM void OpConcat(noisepage::execution::sql::StringVal *result,
                         noisepage::execution::exec::ExecutionContext *ctx,
                         const noisepage::execution::sql::StringVal *inputs[], const int64_t num_inputs) {
  noisepage::execution::sql::StringFunctions::Concat(result, ctx, inputs, num_inputs);
}

VM_OP_WARM void OpLeft(noisepage::execution::sql::StringVal *result, noisepage::execution::exec::ExecutionContext *ctx,
                       const noisepage::execution::sql::StringVal *str, const noisepage::execution::sql::Integer *n) {
  noisepage::execution::sql::StringFunctions::Left(result, ctx, *str, *n);
}

VM_OP_WARM void OpLike(noisepage::execution::sql::BoolVal *result, const noisepage::execution::sql::StringVal *str,
                       const noisepage::execution::sql::StringVal *pattern) {
  noisepage::execution::sql::StringFunctions::Like(result, nullptr, *str, *pattern);
}

VM_OP_WARM void OpLength(noisepage::execution::sql::Integer *result, noisepage::execution::exec::ExecutionContext *ctx,
                         const noisepage::execution::sql::StringVal *str) {
  noisepage::execution::sql::StringFunctions::Length(result, ctx, *str);
}

VM_OP_WARM void OpLower(noisepage::execution::sql::StringVal *result, noisepage::execution::exec::ExecutionContext *ctx,
                        const noisepage::execution::sql::StringVal *str) {
  noisepage::execution::sql::StringFunctions::Lower(result, ctx, *str);
}

VM_OP_WARM void OpPosition(noisepage::execution::sql::Integer *result,
                           noisepage::execution::exec::ExecutionContext *ctx,
                           const noisepage::execution::sql::StringVal *search_str,
                           const noisepage::execution::sql::StringVal *search_sub_str) {
  noisepage::execution::sql::StringFunctions::Position(result, ctx, *search_str, *search_sub_str);
}

VM_OP_WARM void OpLPad3Arg(noisepage::execution::sql::StringVal *result,
                           noisepage::execution::exec::ExecutionContext *ctx,
                           const noisepage::execution::sql::StringVal *str,
                           const noisepage::execution::sql::Integer *len,
                           const noisepage::execution::sql::StringVal *pad) {
  noisepage::execution::sql::StringFunctions::Lpad(result, ctx, *str, *len, *pad);
}

VM_OP_WARM void OpLPad2Arg(noisepage::execution::sql::StringVal *result,
                           noisepage::execution::exec::ExecutionContext *ctx,
                           const noisepage::execution::sql::StringVal *str,
                           const noisepage::execution::sql::Integer *len) {
  noisepage::execution::sql::StringFunctions::Lpad(result, ctx, *str, *len);
}

VM_OP_WARM void OpLTrim2Arg(noisepage::execution::sql::StringVal *result,
                            noisepage::execution::exec::ExecutionContext *ctx,
                            const noisepage::execution::sql::StringVal *str,
                            const noisepage::execution::sql::StringVal *chars) {
  noisepage::execution::sql::StringFunctions::Ltrim(result, ctx, *str, *chars);
}

VM_OP_WARM void OpLTrim1Arg(noisepage::execution::sql::StringVal *result,
                            noisepage::execution::exec::ExecutionContext *ctx,
                            const noisepage::execution::sql::StringVal *str) {
  noisepage::execution::sql::StringFunctions::Ltrim(result, ctx, *str);
}

VM_OP_WARM void OpRepeat(noisepage::execution::sql::StringVal *result,
                         noisepage::execution::exec::ExecutionContext *ctx,
                         const noisepage::execution::sql::StringVal *str, const noisepage::execution::sql::Integer *n) {
  noisepage::execution::sql::StringFunctions::Repeat(result, ctx, *str, *n);
}

VM_OP_WARM void OpReverse(noisepage::execution::sql::StringVal *result,
                          noisepage::execution::exec::ExecutionContext *ctx,
                          const noisepage::execution::sql::StringVal *str) {
  noisepage::execution::sql::StringFunctions::Reverse(result, ctx, *str);
}

VM_OP_WARM void OpRight(noisepage::execution::sql::StringVal *result, noisepage::execution::exec::ExecutionContext *ctx,
                        const noisepage::execution::sql::StringVal *str, const noisepage::execution::sql::Integer *n) {
  noisepage::execution::sql::StringFunctions::Right(result, ctx, *str, *n);
}

VM_OP_WARM void OpRPad3Arg(noisepage::execution::sql::StringVal *result,
                           noisepage::execution::exec::ExecutionContext *ctx,
                           const noisepage::execution::sql::StringVal *str,
                           const noisepage::execution::sql::Integer *len,
                           const noisepage::execution::sql::StringVal *pad) {
  noisepage::execution::sql::StringFunctions::Rpad(result, ctx, *str, *len, *pad);
}

VM_OP_WARM void OpRPad2Arg(noisepage::execution::sql::StringVal *result,
                           noisepage::execution::exec::ExecutionContext *ctx,
                           const noisepage::execution::sql::StringVal *str,
                           const noisepage::execution::sql::Integer *len) {
  noisepage::execution::sql::StringFunctions::Rpad(result, ctx, *str, *len);
}

VM_OP_WARM void OpRTrim2Arg(noisepage::execution::sql::StringVal *result,
                            noisepage::execution::exec::ExecutionContext *ctx,
                            const noisepage::execution::sql::StringVal *str,
                            const noisepage::execution::sql::StringVal *chars) {
  noisepage::execution::sql::StringFunctions::Rtrim(result, ctx, *str, *chars);
}

VM_OP_WARM void OpRTrim1Arg(noisepage::execution::sql::StringVal *result,
                            noisepage::execution::exec::ExecutionContext *ctx,
                            const noisepage::execution::sql::StringVal *str) {
  noisepage::execution::sql::StringFunctions::Rtrim(result, ctx, *str);
}

VM_OP_WARM void OpSplitPart(noisepage::execution::sql::StringVal *result,
                            noisepage::execution::exec::ExecutionContext *ctx,
                            const noisepage::execution::sql::StringVal *str,
                            const noisepage::execution::sql::StringVal *delim,
                            const noisepage::execution::sql::Integer *field) {
  noisepage::execution::sql::StringFunctions::SplitPart(result, ctx, *str, *delim, *field);
}

VM_OP_WARM void OpSubstring(noisepage::execution::sql::StringVal *result,
                            noisepage::execution::exec::ExecutionContext *ctx,
                            const noisepage::execution::sql::StringVal *str,
                            const noisepage::execution::sql::Integer *pos,
                            const noisepage::execution::sql::Integer *len) {
  noisepage::execution::sql::StringFunctions::Substring(result, ctx, *str, *pos, *len);
}

VM_OP_WARM void OpStartsWith(noisepage::execution::sql::BoolVal *result,
                             noisepage::execution::exec::ExecutionContext *ctx,
                             const noisepage::execution::sql::StringVal *str,
                             const noisepage::execution::sql::StringVal *start) {
  noisepage::execution::sql::StringFunctions::StartsWith(result, ctx, *str, *start);
}

VM_OP_WARM void OpTrim(noisepage::execution::sql::StringVal *result, noisepage::execution::exec::ExecutionContext *ctx,
                       const noisepage::execution::sql::StringVal *str) {
  noisepage::execution::sql::StringFunctions::Trim(result, ctx, *str);
}

VM_OP_WARM void OpTrim2(noisepage::execution::sql::StringVal *result, noisepage::execution::exec::ExecutionContext *ctx,
                        const noisepage::execution::sql::StringVal *str,
                        const noisepage::execution::sql::StringVal *chars) {
  noisepage::execution::sql::StringFunctions::Trim(result, ctx, *str, *chars);
}

VM_OP_WARM void OpUpper(noisepage::execution::sql::StringVal *result, noisepage::execution::exec::ExecutionContext *ctx,
                        const noisepage::execution::sql::StringVal *str) {
  noisepage::execution::sql::StringFunctions::Upper(result, ctx, *str);
}

VM_OP_WARM void OpVersion(noisepage::execution::exec::ExecutionContext *ctx,
                          noisepage::execution::sql::StringVal *result) {
  noisepage::execution::sql::SystemFunctions::Version(ctx, result);
}

VM_OP_WARM void OpInitCap(noisepage::execution::sql::StringVal *result,
                          noisepage::execution::exec::ExecutionContext *ctx,
                          const noisepage::execution::sql::StringVal *str) {
  noisepage::execution::sql::StringFunctions::InitCap(result, ctx, *str);
}

// ---------------------------------------------------------------
// Index Iterator
// ---------------------------------------------------------------
VM_OP void OpIndexIteratorInit(noisepage::execution::sql::IndexIterator *iter,
                               noisepage::execution::exec::ExecutionContext *exec_ctx, uint32_t num_attrs,
                               uint32_t table_oid, uint32_t index_oid, uint32_t *col_oids, uint32_t num_oids);
VM_OP void OpIndexIteratorFree(noisepage::execution::sql::IndexIterator *iter);

VM_OP void OpIndexIteratorGetSize(uint32_t *index_size, noisepage::execution::sql::IndexIterator *iter);

VM_OP void OpIndexIteratorPerformInit(noisepage::execution::sql::IndexIterator *iter);

VM_OP_WARM void OpIndexIteratorScanKey(noisepage::execution::sql::IndexIterator *iter) { iter->ScanKey(); }

VM_OP_WARM void OpIndexIteratorScanAscending(noisepage::execution::sql::IndexIterator *iter,
                                             noisepage::storage::index::ScanType scan_type, uint32_t limit) {
  iter->ScanAscending(scan_type, limit);
}

VM_OP_WARM void OpIndexIteratorScanDescending(noisepage::execution::sql::IndexIterator *iter) {
  iter->ScanDescending();
}

VM_OP_WARM void OpIndexIteratorScanLimitDescending(noisepage::execution::sql::IndexIterator *iter, uint32_t limit) {
  iter->ScanLimitDescending(limit);
}

VM_OP_WARM void OpIndexIteratorAdvance(bool *has_more, noisepage::execution::sql::IndexIterator *iter) {
  *has_more = iter->Advance();
}

VM_OP_WARM void OpIndexIteratorGetPR(noisepage::storage::ProjectedRow **pr,
                                     noisepage::execution::sql::IndexIterator *iter) {
  *pr = iter->PR();
}

VM_OP_WARM void OpIndexIteratorGetLoPR(noisepage::storage::ProjectedRow **pr,
                                       noisepage::execution::sql::IndexIterator *iter) {
  *pr = iter->LoPR();
}

VM_OP_WARM void OpIndexIteratorGetHiPR(noisepage::storage::ProjectedRow **pr,
                                       noisepage::execution::sql::IndexIterator *iter) {
  *pr = iter->HiPR();
}

VM_OP_WARM void OpIndexIteratorGetTablePR(noisepage::storage::ProjectedRow **pr,
                                          noisepage::execution::sql::IndexIterator *iter) {
  *pr = iter->TablePR();
}

VM_OP_WARM void OpIndexIteratorGetSlot(noisepage::storage::TupleSlot *slot,
                                       noisepage::execution::sql::IndexIterator *iter) {
  *slot = iter->CurrentSlot();
}

#define GEN_PR_SCALAR_SET_CALLS(Name, SqlType, CppType)                                      \
  VM_OP_HOT void OpPRSet##Name(noisepage::storage::ProjectedRow *pr, uint16_t col_idx,       \
                               noisepage::execution::sql::SqlType *val) {                    \
    pr->Set<CppType, false>(col_idx, static_cast<CppType>(val->val_), val->is_null_);        \
  }                                                                                          \
                                                                                             \
  VM_OP_HOT void OpPRSet##Name##Null(noisepage::storage::ProjectedRow *pr, uint16_t col_idx, \
                                     noisepage::execution::sql::SqlType *val) {              \
    pr->Set<CppType, true>(col_idx, static_cast<CppType>(val->val_), val->is_null_);         \
  }

#define GEN_PR_SCALAR_GET_CALLS(Name, SqlType, CppType)                                                             \
  VM_OP_HOT void OpPRGet##Name(noisepage::execution::sql::SqlType *out, noisepage::storage::ProjectedRow *pr,       \
                               uint16_t col_idx) {                                                                  \
    /* Read */                                                                                                      \
    auto *ptr = pr->Get<CppType, false>(col_idx, nullptr);                                                          \
    NOISEPAGE_ASSERT(ptr != nullptr, "Null pointer when trying to read integer");                                   \
    /* Set */                                                                                                       \
    out->is_null_ = false;                                                                                          \
    out->val_ = *ptr;                                                                                               \
  }                                                                                                                 \
                                                                                                                    \
  VM_OP_HOT void OpPRGet##Name##Null(noisepage::execution::sql::SqlType *out, noisepage::storage::ProjectedRow *pr, \
                                     uint16_t col_idx) {                                                            \
    /* Read */                                                                                                      \
    bool null = false;                                                                                              \
    auto *ptr = pr->Get<CppType, true>(col_idx, &null);                                                             \
    /* Set */                                                                                                       \
    out->is_null_ = null;                                                                                           \
    out->val_ = null ? 0 : *ptr;                                                                                    \
  }

GEN_PR_SCALAR_SET_CALLS(Bool, BoolVal, bool);
GEN_PR_SCALAR_SET_CALLS(TinyInt, Integer, int8_t);
GEN_PR_SCALAR_SET_CALLS(SmallInt, Integer, int16_t);
GEN_PR_SCALAR_SET_CALLS(Int, Integer, int32_t);
GEN_PR_SCALAR_SET_CALLS(BigInt, Integer, int64_t);
GEN_PR_SCALAR_SET_CALLS(Real, Real, float);
GEN_PR_SCALAR_SET_CALLS(Double, Real, double);
GEN_PR_SCALAR_GET_CALLS(Bool, BoolVal, bool);
GEN_PR_SCALAR_GET_CALLS(TinyInt, Integer, int8_t);
GEN_PR_SCALAR_GET_CALLS(SmallInt, Integer, int16_t);
GEN_PR_SCALAR_GET_CALLS(Int, Integer, int32_t);
GEN_PR_SCALAR_GET_CALLS(BigInt, Integer, int64_t);
GEN_PR_SCALAR_GET_CALLS(Real, Real, float);
GEN_PR_SCALAR_GET_CALLS(Double, Real, double);

VM_OP_HOT void OpPRSetVarlen(noisepage::storage::ProjectedRow *pr, uint16_t col_idx,
                             noisepage::execution::sql::StringVal *val, bool own) {
  const auto varlen = noisepage::execution::sql::StringVal::CreateVarlen(*val, own);
  pr->Set<noisepage::storage::VarlenEntry, false>(col_idx, varlen, val->is_null_);
}

VM_OP_HOT void OpPRSetVarlenNull(noisepage::storage::ProjectedRow *pr, uint16_t col_idx,
                                 noisepage::execution::sql::StringVal *val, bool own) {
  const auto varlen = noisepage::execution::sql::StringVal::CreateVarlen(*val, own);
  pr->Set<noisepage::storage::VarlenEntry, true>(col_idx, varlen, val->is_null_);
}

VM_OP_HOT void OpPRSetDateVal(noisepage::storage::ProjectedRow *pr, uint16_t col_idx,
                              noisepage::execution::sql::DateVal *val) {
  auto pr_val = val->val_.ToNative();
  pr->Set<uint32_t, false>(col_idx, pr_val, val->is_null_);
}

<<<<<<< HEAD
VM_OP_HOT void OpPRSetFixedDecimalVal(terrier::storage::ProjectedRow *pr, uint16_t col_idx,
                              terrier::execution::sql::DecimalVal *val) {
  auto pr_val = val->val_.GetValue();
  pr->Set<int128_t, false>(col_idx, pr_val, val->is_null_);
}

VM_OP_HOT void OpPRSetDateValNull(terrier::storage::ProjectedRow *pr, uint16_t col_idx,
                                  terrier::execution::sql::DateVal *val) {
=======
VM_OP_HOT void OpPRSetDateValNull(noisepage::storage::ProjectedRow *pr, uint16_t col_idx,
                                  noisepage::execution::sql::DateVal *val) {
>>>>>>> 11d21d04
  auto pr_val = val->is_null_ ? 0 : val->val_.ToNative();
  pr->Set<uint32_t, true>(col_idx, pr_val, val->is_null_);
}

<<<<<<< HEAD
VM_OP_HOT void OpPRSetFixedDecimalValNull(terrier::storage::ProjectedRow *pr, uint16_t col_idx,
                                  terrier::execution::sql::DecimalVal *val) {
  auto pr_val = val->is_null_ ? 0 : val->val_.GetValue();
  pr->Set<int128_t , true>(col_idx, pr_val, val->is_null_);
}

VM_OP_HOT void OpPRSetTimestampVal(terrier::storage::ProjectedRow *pr, uint16_t col_idx,
                                   terrier::execution::sql::TimestampVal *val) {
=======
VM_OP_HOT void OpPRSetTimestampVal(noisepage::storage::ProjectedRow *pr, uint16_t col_idx,
                                   noisepage::execution::sql::TimestampVal *val) {
>>>>>>> 11d21d04
  auto pr_val = val->val_.ToNative();
  pr->Set<uint64_t, false>(col_idx, pr_val, val->is_null_);
}

VM_OP_HOT void OpPRSetTimestampValNull(noisepage::storage::ProjectedRow *pr, uint16_t col_idx,
                                       noisepage::execution::sql::TimestampVal *val) {
  auto pr_val = val->is_null_ ? 0 : val->val_.ToNative();
  pr->Set<uint64_t, true>(col_idx, pr_val, val->is_null_);
}

VM_OP_HOT void OpPRGetDateVal(noisepage::execution::sql::DateVal *out, noisepage::storage::ProjectedRow *pr,
                              uint16_t col_idx) {
  // Read
  auto *ptr = pr->Get<uint32_t, false>(col_idx, nullptr);
  NOISEPAGE_ASSERT(ptr != nullptr, "Null pointer when trying to read date");
  // Set
  out->is_null_ = false;
  out->val_ = noisepage::execution::sql::Date::FromNative(*ptr);
}

VM_OP_HOT void OpPRGetDateValNull(noisepage::execution::sql::DateVal *out, noisepage::storage::ProjectedRow *pr,
                                  uint16_t col_idx) {
  // Read
  bool null = false;
  auto *ptr = pr->Get<uint32_t, true>(col_idx, &null);

  // Set
  out->is_null_ = null;
  out->val_ = null ? noisepage::execution::sql::Date() : noisepage::execution::sql::Date::FromNative(*ptr);
}

<<<<<<< HEAD
VM_OP_HOT void OpPRGetFixedDecimalVal(terrier::execution::sql::DecimalVal *out, terrier::storage::ProjectedRow *pr,
                              uint16_t col_idx) {
  // Read
  auto *ptr = pr->Get<int128_t , false>(col_idx, nullptr);
  TERRIER_ASSERT(ptr != nullptr, "Null pointer when trying to read date");
  // Set
  out->is_null_ = false;
  out->val_ = terrier::execution::sql::Decimal128(*ptr);
}

VM_OP_HOT void OpPRGetFixedDecimalValNull(terrier::execution::sql::DecimalVal *out, terrier::storage::ProjectedRow *pr,
                                  uint16_t col_idx) {
  // Read
  bool null = false;
  auto *ptr = pr->Get<int128_t , true>(col_idx, &null);

  // Set
  out->is_null_ = null;
  out->val_ = null ? terrier::execution::sql::Decimal128(0) : terrier::execution::sql::Decimal128(*ptr);
}

VM_OP_HOT void OpPRGetTimestampVal(terrier::execution::sql::TimestampVal *out, terrier::storage::ProjectedRow *pr,
=======
VM_OP_HOT void OpPRGetTimestampVal(noisepage::execution::sql::TimestampVal *out, noisepage::storage::ProjectedRow *pr,
>>>>>>> 11d21d04
                                   uint16_t col_idx) {
  // Read
  auto *ptr = pr->Get<uint64_t, false>(col_idx, nullptr);
  NOISEPAGE_ASSERT(ptr != nullptr, "Null pointer when trying to read date");

  // Set
  out->is_null_ = false;
  out->val_ = noisepage::execution::sql::Timestamp::FromNative(*ptr);
}

VM_OP_HOT void OpPRGetTimestampValNull(noisepage::execution::sql::TimestampVal *out,
                                       noisepage::storage::ProjectedRow *pr, uint16_t col_idx) {
  // Read
  bool null = false;
  auto *ptr = pr->Get<uint64_t, true>(col_idx, &null);

  // Set
  out->is_null_ = null;
  out->val_ = null ? noisepage::execution::sql::Timestamp() : noisepage::execution::sql::Timestamp::FromNative(*ptr);
}

VM_OP_HOT void OpPRGetVarlen(noisepage::execution::sql::StringVal *out, noisepage::storage::ProjectedRow *pr,
                             uint16_t col_idx) {
  // Read
  auto *varlen = pr->Get<noisepage::storage::VarlenEntry, false>(col_idx, nullptr);
  NOISEPAGE_ASSERT(varlen != nullptr, "Null pointer when trying to read varlen");

  // Set
  *out = noisepage::execution::sql::StringVal(reinterpret_cast<const char *>(varlen->Content()), varlen->Size());
}

VM_OP_HOT void OpPRGetVarlenNull(noisepage::execution::sql::StringVal *out, noisepage::storage::ProjectedRow *pr,
                                 uint16_t col_idx) {
  // Read
  bool null = false;
  auto *varlen = pr->Get<noisepage::storage::VarlenEntry, true>(col_idx, &null);

  // Set
  if (null) {
    out->is_null_ = null;
  } else {
    *out = noisepage::execution::sql::StringVal(reinterpret_cast<const char *>(varlen->Content()), varlen->Size());
  }
}

// ---------------------------------------------------------------
// StorageInterface Calls
// ---------------------------------------------------------------

VM_OP void OpStorageInterfaceInit(noisepage::execution::sql::StorageInterface *storage_interface,
                                  noisepage::execution::exec::ExecutionContext *exec_ctx, uint32_t table_oid,
                                  uint32_t *col_oids, uint32_t num_oids, bool need_indexes);

VM_OP void OpStorageInterfaceGetTablePR(noisepage::storage::ProjectedRow **pr_result,
                                        noisepage::execution::sql::StorageInterface *storage_interface);

VM_OP void OpStorageInterfaceTableUpdate(bool *result, noisepage::execution::sql::StorageInterface *storage_interface,
                                         noisepage::storage::TupleSlot *tuple_slot);

VM_OP void OpStorageInterfaceTableDelete(bool *result, noisepage::execution::sql::StorageInterface *storage_interface,
                                         noisepage::storage::TupleSlot *tuple_slot);

VM_OP void OpStorageInterfaceTableInsert(noisepage::storage::TupleSlot *tuple_slot,
                                         noisepage::execution::sql::StorageInterface *storage_interface);

VM_OP void OpStorageInterfaceGetIndexPR(noisepage::storage::ProjectedRow **pr_result,
                                        noisepage::execution::sql::StorageInterface *storage_interface,
                                        uint32_t index_oid);

VM_OP void OpStorageInterfaceIndexGetSize(uint32_t *result,
                                          noisepage::execution::sql::StorageInterface *storage_interface);

VM_OP void OpStorageInterfaceGetIndexHeapSize(uint32_t *size,
                                              noisepage::execution::sql::StorageInterface *storage_interface);

VM_OP void OpStorageInterfaceIndexInsert(bool *result, noisepage::execution::sql::StorageInterface *storage_interface);

VM_OP void OpStorageInterfaceIndexInsertUnique(bool *result,
                                               noisepage::execution::sql::StorageInterface *storage_interface);

VM_OP void OpStorageInterfaceIndexInsertWithSlot(bool *result,
                                                 noisepage::execution::sql::StorageInterface *storage_interface,
                                                 noisepage::storage::TupleSlot *tuple_slot, bool unique);

VM_OP void OpStorageInterfaceIndexDelete(noisepage::execution::sql::StorageInterface *storage_interface,
                                         noisepage::storage::TupleSlot *tuple_slot);

VM_OP void OpStorageInterfaceFree(noisepage::execution::sql::StorageInterface *storage_interface);

// ---------------------------------
// Date function
// ---------------------------------

VM_OP_WARM void OpExtractYearFromDate(noisepage::execution::sql::Integer *result,
                                      noisepage::execution::sql::DateVal *input) {
  if (input->is_null_) {
    result->is_null_ = true;
  } else {
    result->is_null_ = false;
    result->val_ = input->val_.ExtractYear();
  }
}

VM_OP_WARM void OpAbortTxn(noisepage::execution::exec::ExecutionContext *exec_ctx) {
  exec_ctx->GetTxn()->SetMustAbort();
  throw noisepage::ABORT_EXCEPTION("transaction aborted");
}

// Parameter calls
#define GEN_SCALAR_PARAM_GET(Name, SqlType)                                                                     \
  VM_OP_HOT void OpGetParam##Name(noisepage::execution::sql::SqlType *ret,                                      \
                                  noisepage::execution::exec::ExecutionContext *exec_ctx, uint32_t param_idx) { \
    const auto &cve = exec_ctx->GetParam(param_idx);                                                            \
    if (cve.IsNull()) {                                                                                         \
      ret->is_null_ = true;                                                                                     \
    } else {                                                                                                    \
      *ret = cve.Get##SqlType();                                                                                \
    }                                                                                                           \
  }

GEN_SCALAR_PARAM_GET(Bool, BoolVal)
GEN_SCALAR_PARAM_GET(TinyInt, Integer)
GEN_SCALAR_PARAM_GET(SmallInt, Integer)
GEN_SCALAR_PARAM_GET(Int, Integer)
GEN_SCALAR_PARAM_GET(BigInt, Integer)
GEN_SCALAR_PARAM_GET(Real, Real)
GEN_SCALAR_PARAM_GET(Double, Real)
GEN_SCALAR_PARAM_GET(DateVal, DateVal)
GEN_SCALAR_PARAM_GET(TimestampVal, TimestampVal)
GEN_SCALAR_PARAM_GET(String, StringVal)
#undef GEN_SCALAR_PARAM_GET

// ---------------------------------
// Testing only functions
// ---------------------------------

VM_OP_WARM void OpTestCatalogLookup(uint32_t *oid_var, noisepage::execution::exec::ExecutionContext *exec_ctx,
                                    const uint8_t *table_name_str, uint32_t table_name_length,
                                    const uint8_t *col_name_str, uint32_t col_name_length) {
  // TODO(WAN): wasteful std::string
  noisepage::execution::sql::StringVal table_name{reinterpret_cast<const char *>(table_name_str), table_name_length};
  noisepage::execution::sql::StringVal col_name{reinterpret_cast<const char *>(col_name_str), col_name_length};
  noisepage::catalog::table_oid_t table_oid =
      exec_ctx->GetAccessor()->GetTableOid(std::string(table_name.StringView()));

  uint32_t out_oid;
  if (col_name.GetLength() == 0) {
    out_oid = table_oid.UnderlyingValue();
  } else {
    const auto &schema = exec_ctx->GetAccessor()->GetSchema(table_oid);
    out_oid = schema.GetColumn(std::string(col_name.StringView())).Oid().UnderlyingValue();
  }

  *oid_var = out_oid;
}

VM_OP_WARM void OpTestCatalogIndexLookup(uint32_t *oid_var, noisepage::execution::exec::ExecutionContext *exec_ctx,
                                         const uint8_t *index_name_str, uint32_t index_name_length) {
  // TODO(WAN): wasteful std::string
  noisepage::execution::sql::StringVal table_name{reinterpret_cast<const char *>(index_name_str), index_name_length};
  noisepage::catalog::index_oid_t index_oid =
      exec_ctx->GetAccessor()->GetIndexOid(std::string(table_name.StringView()));
  *oid_var = index_oid.UnderlyingValue();
}

// Macro hygiene
#undef VM_OP_COLD
#undef VM_OP_WARM
#undef VM_OP_HOT
#undef VM_OP

}  // extern "C"<|MERGE_RESOLUTION|>--- conflicted
+++ resolved
@@ -429,19 +429,11 @@
 GEN_VPI_GET(BigInt, Integer, int64_t);
 GEN_VPI_GET(Real, Real, float);
 GEN_VPI_GET(Double, Real, double);
-<<<<<<< HEAD
-GEN_VPI_GET(Decimal, DecimalVal, terrier::execution::sql::Decimal128);
-GEN_VPI_GET(FixedDecimal, DecimalVal, terrier::execution::sql::Decimal128);
-GEN_VPI_GET(Date, DateVal, terrier::execution::sql::Date);
-GEN_VPI_GET(Timestamp, TimestampVal, terrier::execution::sql::Timestamp);
-GEN_VPI_GET(String, StringVal, terrier::storage::VarlenEntry);
-=======
-GEN_VPI_GET(Decimal, DecimalVal, noisepage::execution::sql::Decimal64);
+GEN_VPI_GET(Decimal, DecimalVal, noisepage::execution::sql::Decimal128);
+GEN_VPI_GET(FixedDecimal, DecimalVal, noisepage::execution::sql::Decimal128);
 GEN_VPI_GET(Date, DateVal, noisepage::execution::sql::Date);
 GEN_VPI_GET(Timestamp, TimestampVal, noisepage::execution::sql::Timestamp);
 GEN_VPI_GET(String, StringVal, noisepage::storage::VarlenEntry);
->>>>>>> 11d21d04
-
 GEN_VPI_SET(Bool, BoolVal, bool);
 GEN_VPI_SET(TinyInt, Integer, int8_t);
 GEN_VPI_SET(SmallInt, Integer, int16_t);
@@ -449,19 +441,12 @@
 GEN_VPI_SET(BigInt, Integer, int64_t);
 GEN_VPI_SET(Real, Real, float);
 GEN_VPI_SET(Double, Real, double);
-<<<<<<< HEAD
-GEN_VPI_SET(Decimal, DecimalVal, terrier::execution::sql::Decimal128);
-GEN_VPI_SET(Date, DateVal, terrier::execution::sql::Date);
-GEN_VPI_SET(Timestamp, TimestampVal, terrier::execution::sql::Timestamp);
-GEN_VPI_SET(String, StringVal, terrier::storage::VarlenEntry);
-GEN_VPI_SET(FixedDecimal, DecimalVal, terrier::execution::sql::Decimal128);
-
-=======
-GEN_VPI_SET(Decimal, DecimalVal, noisepage::execution::sql::Decimal64);
+GEN_VPI_SET(Decimal, DecimalVal, noisepage::execution::sql::Decimal128);
 GEN_VPI_SET(Date, DateVal, noisepage::execution::sql::Date);
 GEN_VPI_SET(Timestamp, TimestampVal, noisepage::execution::sql::Timestamp);
 GEN_VPI_SET(String, StringVal, noisepage::storage::VarlenEntry);
->>>>>>> 11d21d04
+GEN_VPI_SET(FixedDecimal, DecimalVal, noisepage::execution::sql::Decimal128);
+
 
 #undef GEN_VPI_SET
 #undef GEN_VPI_GET
@@ -502,19 +487,14 @@
   *hash_val = input->is_null_ ? 0 : input->val_.Hash(seed);
 }
 
-<<<<<<< HEAD
-VM_OP_HOT void OpHashFixedDecimal(terrier::hash_t *const hash_val, const terrier::execution::sql::DecimalVal *const input,
-                          const terrier::hash_t seed) {
+VM_OP_HOT void OpHashFixedDecimal(noisepage::hash_t *const hash_val, const noisepage::execution::sql::DecimalVal *const input,
+                          const noisepage::hash_t seed) {
   *hash_val = input->is_null_ ? 0 : input->val_.Hash(seed);
 }
 
-VM_OP_HOT void OpHashTimestamp(terrier::hash_t *const hash_val,
-                               const terrier::execution::sql::TimestampVal *const input, const terrier::hash_t seed) {
-=======
 VM_OP_HOT void OpHashTimestamp(noisepage::hash_t *const hash_val,
                                const noisepage::execution::sql::TimestampVal *const input,
                                const noisepage::hash_t seed) {
->>>>>>> 11d21d04
   *hash_val = input->is_null_ ? 0 : input->val_.Hash(seed);
 }
 
@@ -606,23 +586,22 @@
   result->val_ = noisepage::execution::sql::Date::FromYMD(year, month, day);
 }
 
-<<<<<<< HEAD
-VM_OP_HOT void OpInitFixedDecimal(terrier::execution::sql::DecimalVal *result, int128_t fixed_decimal, int32_t precision) {
+VM_OP_HOT void OpInitFixedDecimal(noisepage::execution::sql::DecimalVal *result, int128_t fixed_decimal, int32_t precision) {
   result->is_null_ = false;
-  result->val_ = terrier::execution::sql::Decimal128(fixed_decimal);
+  result->val_ = noisepage::execution::sql::Decimal128(fixed_decimal);
   result->precision_ = precision;
 }
 
-VM_OP_HOT void OpSetPrecisionFixedDecimal(terrier::execution::sql::DecimalVal *result,
-                                          terrier::execution::sql::DecimalVal * fixed_decimal,
+VM_OP_HOT void OpSetPrecisionFixedDecimal(noisepage::execution::sql::DecimalVal *result,
+                                          noisepage::execution::sql::DecimalVal * fixed_decimal,
                                           int32_t precision) {
   result->is_null_ = fixed_decimal->is_null_;
   result->val_ = fixed_decimal->val_;
   result->precision_ = precision;
 }
 
-VM_OP_HOT void OpUpgradePrecisionFixedDecimal(terrier::execution::sql::DecimalVal *result,
-                                          terrier::execution::sql::DecimalVal * fixed_decimal,
+VM_OP_HOT void OpUpgradePrecisionFixedDecimal(noisepage::execution::sql::DecimalVal *result,
+                                              noisepage::execution::sql::DecimalVal * fixed_decimal,
                                           int32_t precision) {
   result->is_null_ = fixed_decimal->is_null_;
   result->val_.SetValue(fixed_decimal->val_.GetValue());
@@ -642,10 +621,7 @@
   result->precision_ = precision;
 }
 
-VM_OP_HOT void OpInitTimestamp(terrier::execution::sql::TimestampVal *result, uint64_t usec) {
-=======
 VM_OP_HOT void OpInitTimestamp(noisepage::execution::sql::TimestampVal *result, uint64_t usec) {
->>>>>>> 11d21d04
   result->is_null_ = false;
   result->val_ = noisepage::execution::sql::Timestamp::FromMicroseconds(usec);
 }
@@ -786,12 +762,11 @@
 
 #undef GEN_SQL_COMPARISONS
 
-<<<<<<< HEAD
 // TODO(Rohan): Optimize this
 #define GEN_FIXED_DECIMAL_COMPARISONS(NAME, EXPR)                                                   \
-  VM_OP_HOT void Op##NAME##FixedDecimal(terrier::execution::sql::BoolVal *const result,             \
-                                     const terrier::execution::sql::DecimalVal *const left,         \
-                                     const terrier::execution::sql::DecimalVal *const right) {      \
+  VM_OP_HOT void Op##NAME##FixedDecimal(noisepage::execution::sql::BoolVal *const result,           \
+                                     const noisepage::execution::sql::DecimalVal *const left,       \
+                                     const noisepage::execution::sql::DecimalVal *const right) {    \
     auto left_val = left->val_;                                                                     \
     auto right_val = right->val_;                                                                   \
     auto left_precision = left->precision_;                                                         \
@@ -822,14 +797,10 @@
 
 #undef GEN_FIXED_DECIMAL_COMPARISONS
 
-VM_OP_WARM void OpAbsInteger(terrier::execution::sql::Integer *const result,
-                             const terrier::execution::sql::Integer *const left) {
-  terrier::execution::sql::ArithmeticFunctions::Abs(result, *left);
-=======
+
 VM_OP_WARM void OpAbsInteger(noisepage::execution::sql::Integer *const result,
                              const noisepage::execution::sql::Integer *const left) {
   noisepage::execution::sql::ArithmeticFunctions::Abs(result, *left);
->>>>>>> 11d21d04
 }
 
 VM_OP_WARM void OpAbsReal(noisepage::execution::sql::Real *const result,
@@ -890,9 +861,8 @@
   noisepage::execution::sql::ArithmeticFunctions::Mul(result, *left, *right);
 }
 
-<<<<<<< HEAD
-VM_OP_HOT void OpAddFixedDecimal(terrier::execution::sql::DecimalVal *const result, const terrier::execution::sql::DecimalVal *const left,
-                                 const terrier::execution::sql::DecimalVal *const right) {
+VM_OP_HOT void OpAddFixedDecimal(noisepage::execution::sql::DecimalVal *const result, const noisepage::execution::sql::DecimalVal *const left,
+                                 const noisepage::execution::sql::DecimalVal *const right) {
   auto left_val = left->val_;
   auto right_val = right->val_;
   auto left_precision = left->precision_;
@@ -917,8 +887,8 @@
   result->precision_ = left_precision > right_precision ? left_precision : right_precision;
 }
 
-VM_OP_HOT void OpSubFixedDecimal(terrier::execution::sql::DecimalVal *const result, const terrier::execution::sql::DecimalVal *const left,
-                                 const terrier::execution::sql::DecimalVal *const right) {
+VM_OP_HOT void OpSubFixedDecimal(noisepage::execution::sql::DecimalVal *const result, const noisepage::execution::sql::DecimalVal *const left,
+                                 const noisepage::execution::sql::DecimalVal *const right) {
   auto left_val = left->val_;
   auto right_val = right->val_;
   auto left_precision = left->precision_;
@@ -943,8 +913,8 @@
   result->precision_ = left_precision > right_precision ? left_precision : right_precision;
 }
 
-VM_OP_HOT void OpMulFixedDecimal(terrier::execution::sql::DecimalVal *const result, const terrier::execution::sql::DecimalVal *const left,
-                         const terrier::execution::sql::DecimalVal *const right) {
+VM_OP_HOT void OpMulFixedDecimal(noisepage::execution::sql::DecimalVal *const result, const noisepage::execution::sql::DecimalVal *const left,
+                         const noisepage::execution::sql::DecimalVal *const right) {
   auto left_val = left->val_;
   auto right_val = right->val_;
   auto left_precision = left->precision_;
@@ -956,8 +926,8 @@
   result->precision_ = left_precision > right_precision ? left_precision : right_precision;
 }
 
-VM_OP_HOT void OpDivFixedDecimal(terrier::execution::sql::DecimalVal *const result, const terrier::execution::sql::DecimalVal *const left,
-                                 const terrier::execution::sql::DecimalVal *const right) {
+VM_OP_HOT void OpDivFixedDecimal(noisepage::execution::sql::DecimalVal *const result, const noisepage::execution::sql::DecimalVal *const left,
+                                 const noisepage::execution::sql::DecimalVal *const right) {
   auto left_val = left->val_;
   auto right_val = right->val_;
   auto left_precision = left->precision_;
@@ -968,13 +938,8 @@
   result->precision_ = left_precision;
 }
 
-VM_OP_HOT void OpDivReal(terrier::execution::sql::Real *const result, const terrier::execution::sql::Real *const left,
-                         const terrier::execution::sql::Real *const right) {
-=======
-VM_OP_HOT void OpDivReal(noisepage::execution::sql::Real *const result,
-                         const noisepage::execution::sql::Real *const left,
+VM_OP_HOT void OpDivReal(noisepage::execution::sql::Real *const result, const noisepage::execution::sql::Real *const left,
                          const noisepage::execution::sql::Real *const right) {
->>>>>>> 11d21d04
   UNUSED_ATTRIBUTE bool div_by_zero = false;
   noisepage::execution::sql::ArithmeticFunctions::Div(result, *left, *right, &div_by_zero);
 }
@@ -1207,28 +1172,28 @@
 
 VM_OP_HOT void OpRealSumAggregateFree(noisepage::execution::sql::RealSumAggregate *agg) { agg->~RealSumAggregate(); }
 
-VM_OP_HOT void OpFixedDecimalSumAggregateInit(terrier::execution::sql::FixedDecimalSumAggregate *agg) {
-  new (agg) terrier::execution::sql::FixedDecimalSumAggregate();
-}
-
-VM_OP_HOT void OpFixedDecimalSumAggregateAdvance(terrier::execution::sql::FixedDecimalSumAggregate *agg,
-                                         const terrier::execution::sql::DecimalVal *val) {
+VM_OP_HOT void OpFixedDecimalSumAggregateInit(noisepage::execution::sql::FixedDecimalSumAggregate *agg) {
+  new (agg) noisepage::execution::sql::FixedDecimalSumAggregate();
+}
+
+VM_OP_HOT void OpFixedDecimalSumAggregateAdvance(noisepage::execution::sql::FixedDecimalSumAggregate *agg,
+                                         const noisepage::execution::sql::DecimalVal *val) {
   agg->Advance(*val);
 }
 
-VM_OP_HOT void OpFixedDecimalSumAggregateMerge(terrier::execution::sql::FixedDecimalSumAggregate *agg_1,
-                                       const terrier::execution::sql::FixedDecimalSumAggregate *agg_2) {
+VM_OP_HOT void OpFixedDecimalSumAggregateMerge(noisepage::execution::sql::FixedDecimalSumAggregate *agg_1,
+                                       const noisepage::execution::sql::FixedDecimalSumAggregate *agg_2) {
   agg_1->Merge(*agg_2);
 }
 
-VM_OP_HOT void OpFixedDecimalSumAggregateReset(terrier::execution::sql::FixedDecimalSumAggregate *agg) { agg->Reset(); }
-
-VM_OP_HOT void OpFixedDecimalSumAggregateGetResult(terrier::execution::sql::DecimalVal *result,
-                                           const terrier::execution::sql::FixedDecimalSumAggregate *agg) {
+VM_OP_HOT void OpFixedDecimalSumAggregateReset(noisepage::execution::sql::FixedDecimalSumAggregate *agg) { agg->Reset(); }
+
+VM_OP_HOT void OpFixedDecimalSumAggregateGetResult(noisepage::execution::sql::DecimalVal *result,
+                                           const noisepage::execution::sql::FixedDecimalSumAggregate *agg) {
   *result = agg->GetResultSum();
 }
 
-VM_OP_HOT void OpFixedDecimalSumAggregateFree(terrier::execution::sql::FixedDecimalSumAggregate *agg) { agg->~FixedDecimalSumAggregate(); }
+VM_OP_HOT void OpFixedDecimalSumAggregateFree(noisepage::execution::sql::FixedDecimalSumAggregate *agg) { agg->~FixedDecimalSumAggregate(); }
 
 // ---------------------------------------------------------
 // MAX
@@ -1282,36 +1247,31 @@
 
 VM_OP_HOT void OpRealMaxAggregateFree(noisepage::execution::sql::RealMaxAggregate *agg) { agg->~RealMaxAggregate(); }
 
-<<<<<<< HEAD
-VM_OP_HOT void OpFixedDecimalMaxAggregateInit(terrier::execution::sql::FixedDecimalMaxAggregate *agg) {
-  new (agg) terrier::execution::sql::FixedDecimalMaxAggregate();
-}
-
-VM_OP_HOT void OpFixedDecimalMaxAggregateAdvance(terrier::execution::sql::FixedDecimalMaxAggregate *agg,
-                                         const terrier::execution::sql::DecimalVal *val) {
+VM_OP_HOT void OpFixedDecimalMaxAggregateInit(noisepage::execution::sql::FixedDecimalMaxAggregate *agg) {
+  new (agg) noisepage::execution::sql::FixedDecimalMaxAggregate();
+}
+
+VM_OP_HOT void OpFixedDecimalMaxAggregateAdvance(noisepage::execution::sql::FixedDecimalMaxAggregate *agg,
+                                         const noisepage::execution::sql::DecimalVal *val) {
   agg->Advance(*val);
 }
 
-VM_OP_HOT void OpFixedDecimalMaxAggregateMerge(terrier::execution::sql::FixedDecimalMaxAggregate *agg_1,
-                                       const terrier::execution::sql::FixedDecimalMaxAggregate *agg_2) {
+VM_OP_HOT void OpFixedDecimalMaxAggregateMerge(noisepage::execution::sql::FixedDecimalMaxAggregate *agg_1,
+                                       const noisepage::execution::sql::FixedDecimalMaxAggregate *agg_2) {
   agg_1->Merge(*agg_2);
 }
 
-VM_OP_HOT void OpFixedDecimalMaxAggregateReset(terrier::execution::sql::FixedDecimalMaxAggregate *agg) { agg->Reset(); }
-
-VM_OP_HOT void OpFixedDecimalMaxAggregateGetResult(terrier::execution::sql::DecimalVal *result,
-                                           const terrier::execution::sql::FixedDecimalMaxAggregate *agg) {
+VM_OP_HOT void OpFixedDecimalMaxAggregateReset(noisepage::execution::sql::FixedDecimalMaxAggregate *agg) { agg->Reset(); }
+
+VM_OP_HOT void OpFixedDecimalMaxAggregateGetResult(noisepage::execution::sql::DecimalVal *result,
+                                           const noisepage::execution::sql::FixedDecimalMaxAggregate *agg) {
   *result = agg->GetResultMax();
 }
 
-VM_OP_HOT void OpFixedDecimalMaxAggregateFree(terrier::execution::sql::FixedDecimalMaxAggregate *agg) { agg->~FixedDecimalMaxAggregate(); }
-
-VM_OP_HOT void OpDateMaxAggregateInit(terrier::execution::sql::DateMaxAggregate *agg) {
-  new (agg) terrier::execution::sql::DateMaxAggregate();
-=======
+VM_OP_HOT void OpFixedDecimalMaxAggregateFree(noisepage::execution::sql::FixedDecimalMaxAggregate *agg) { agg->~FixedDecimalMaxAggregate(); }
+
 VM_OP_HOT void OpDateMaxAggregateInit(noisepage::execution::sql::DateMaxAggregate *agg) {
   new (agg) noisepage::execution::sql::DateMaxAggregate();
->>>>>>> 11d21d04
 }
 
 VM_OP_HOT void OpDateMaxAggregateAdvance(noisepage::execution::sql::DateMaxAggregate *agg,
@@ -1410,36 +1370,31 @@
 
 VM_OP_HOT void OpRealMinAggregateFree(noisepage::execution::sql::RealMinAggregate *agg) { agg->~RealMinAggregate(); }
 
-<<<<<<< HEAD
-VM_OP_HOT void OpFixedDecimalMinAggregateInit(terrier::execution::sql::FixedDecimalMinAggregate *agg) {
-  new (agg) terrier::execution::sql::FixedDecimalMinAggregate();
-}
-
-VM_OP_HOT void OpFixedDecimalMinAggregateAdvance(terrier::execution::sql::FixedDecimalMinAggregate *agg,
-                                         const terrier::execution::sql::DecimalVal *val) {
+VM_OP_HOT void OpFixedDecimalMinAggregateInit(noisepage::execution::sql::FixedDecimalMinAggregate *agg) {
+  new (agg) noisepage::execution::sql::FixedDecimalMinAggregate();
+}
+
+VM_OP_HOT void OpFixedDecimalMinAggregateAdvance(noisepage::execution::sql::FixedDecimalMinAggregate *agg,
+                                         const noisepage::execution::sql::DecimalVal *val) {
   agg->Advance(*val);
 }
 
-VM_OP_HOT void OpFixedDecimalMinAggregateMerge(terrier::execution::sql::FixedDecimalMinAggregate *agg_1,
-                                       const terrier::execution::sql::FixedDecimalMinAggregate *agg_2) {
+VM_OP_HOT void OpFixedDecimalMinAggregateMerge(noisepage::execution::sql::FixedDecimalMinAggregate *agg_1,
+                                       const noisepage::execution::sql::FixedDecimalMinAggregate *agg_2) {
   agg_1->Merge(*agg_2);
 }
 
-VM_OP_HOT void OpFixedDecimalMinAggregateReset(terrier::execution::sql::FixedDecimalMinAggregate *agg) { agg->Reset(); }
-
-VM_OP_HOT void OpFixedDecimalMinAggregateGetResult(terrier::execution::sql::DecimalVal *result,
-                                           const terrier::execution::sql::FixedDecimalMinAggregate *agg) {
+VM_OP_HOT void OpFixedDecimalMinAggregateReset(noisepage::execution::sql::FixedDecimalMinAggregate *agg) { agg->Reset(); }
+
+VM_OP_HOT void OpFixedDecimalMinAggregateGetResult(noisepage::execution::sql::DecimalVal *result,
+                                           const noisepage::execution::sql::FixedDecimalMinAggregate *agg) {
   *result = agg->GetResultMin();
 }
 
-VM_OP_HOT void OpFixedDecimalMinAggregateFree(terrier::execution::sql::FixedDecimalMinAggregate *agg) { agg->~FixedDecimalMinAggregate(); }
-
-VM_OP_HOT void OpDateMinAggregateInit(terrier::execution::sql::DateMinAggregate *agg) {
-  new (agg) terrier::execution::sql::DateMinAggregate();
-=======
+VM_OP_HOT void OpFixedDecimalMinAggregateFree(noisepage::execution::sql::FixedDecimalMinAggregate *agg) { agg->~FixedDecimalMinAggregate(); }
+
 VM_OP_HOT void OpDateMinAggregateInit(noisepage::execution::sql::DateMinAggregate *agg) {
   new (agg) noisepage::execution::sql::DateMinAggregate();
->>>>>>> 11d21d04
 }
 
 VM_OP_HOT void OpDateMinAggregateAdvance(noisepage::execution::sql::DateMinAggregate *agg,
@@ -2194,36 +2149,26 @@
   pr->Set<uint32_t, false>(col_idx, pr_val, val->is_null_);
 }
 
-<<<<<<< HEAD
-VM_OP_HOT void OpPRSetFixedDecimalVal(terrier::storage::ProjectedRow *pr, uint16_t col_idx,
-                              terrier::execution::sql::DecimalVal *val) {
+VM_OP_HOT void OpPRSetFixedDecimalVal(noisepage::storage::ProjectedRow *pr, uint16_t col_idx,
+                              noisepage::execution::sql::DecimalVal *val) {
   auto pr_val = val->val_.GetValue();
   pr->Set<int128_t, false>(col_idx, pr_val, val->is_null_);
 }
 
-VM_OP_HOT void OpPRSetDateValNull(terrier::storage::ProjectedRow *pr, uint16_t col_idx,
-                                  terrier::execution::sql::DateVal *val) {
-=======
 VM_OP_HOT void OpPRSetDateValNull(noisepage::storage::ProjectedRow *pr, uint16_t col_idx,
                                   noisepage::execution::sql::DateVal *val) {
->>>>>>> 11d21d04
   auto pr_val = val->is_null_ ? 0 : val->val_.ToNative();
   pr->Set<uint32_t, true>(col_idx, pr_val, val->is_null_);
 }
 
-<<<<<<< HEAD
-VM_OP_HOT void OpPRSetFixedDecimalValNull(terrier::storage::ProjectedRow *pr, uint16_t col_idx,
-                                  terrier::execution::sql::DecimalVal *val) {
+VM_OP_HOT void OpPRSetFixedDecimalValNull(noisepage::storage::ProjectedRow *pr, uint16_t col_idx,
+                                  noisepage::execution::sql::DecimalVal *val) {
   auto pr_val = val->is_null_ ? 0 : val->val_.GetValue();
   pr->Set<int128_t , true>(col_idx, pr_val, val->is_null_);
 }
 
-VM_OP_HOT void OpPRSetTimestampVal(terrier::storage::ProjectedRow *pr, uint16_t col_idx,
-                                   terrier::execution::sql::TimestampVal *val) {
-=======
 VM_OP_HOT void OpPRSetTimestampVal(noisepage::storage::ProjectedRow *pr, uint16_t col_idx,
                                    noisepage::execution::sql::TimestampVal *val) {
->>>>>>> 11d21d04
   auto pr_val = val->val_.ToNative();
   pr->Set<uint64_t, false>(col_idx, pr_val, val->is_null_);
 }
@@ -2255,18 +2200,17 @@
   out->val_ = null ? noisepage::execution::sql::Date() : noisepage::execution::sql::Date::FromNative(*ptr);
 }
 
-<<<<<<< HEAD
-VM_OP_HOT void OpPRGetFixedDecimalVal(terrier::execution::sql::DecimalVal *out, terrier::storage::ProjectedRow *pr,
+VM_OP_HOT void OpPRGetFixedDecimalVal(noisepage::execution::sql::DecimalVal *out, noisepage::storage::ProjectedRow *pr,
                               uint16_t col_idx) {
   // Read
   auto *ptr = pr->Get<int128_t , false>(col_idx, nullptr);
-  TERRIER_ASSERT(ptr != nullptr, "Null pointer when trying to read date");
+  NOISEPAGE_ASSERT(ptr != nullptr, "Null pointer when trying to read date");
   // Set
   out->is_null_ = false;
-  out->val_ = terrier::execution::sql::Decimal128(*ptr);
-}
-
-VM_OP_HOT void OpPRGetFixedDecimalValNull(terrier::execution::sql::DecimalVal *out, terrier::storage::ProjectedRow *pr,
+  out->val_ = noisepage::execution::sql::Decimal128(*ptr);
+}
+
+VM_OP_HOT void OpPRGetFixedDecimalValNull(noisepage::execution::sql::DecimalVal *out, noisepage::storage::ProjectedRow *pr,
                                   uint16_t col_idx) {
   // Read
   bool null = false;
@@ -2274,13 +2218,10 @@
 
   // Set
   out->is_null_ = null;
-  out->val_ = null ? terrier::execution::sql::Decimal128(0) : terrier::execution::sql::Decimal128(*ptr);
-}
-
-VM_OP_HOT void OpPRGetTimestampVal(terrier::execution::sql::TimestampVal *out, terrier::storage::ProjectedRow *pr,
-=======
+  out->val_ = null ? noisepage::execution::sql::Decimal128(0) : noisepage::execution::sql::Decimal128(*ptr);
+}
+
 VM_OP_HOT void OpPRGetTimestampVal(noisepage::execution::sql::TimestampVal *out, noisepage::storage::ProjectedRow *pr,
->>>>>>> 11d21d04
                                    uint16_t col_idx) {
   // Read
   auto *ptr = pr->Get<uint64_t, false>(col_idx, nullptr);
