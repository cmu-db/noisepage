--- conflicted
+++ resolved
@@ -212,14 +212,7 @@
 
   switch (exec_mode) {
     case ExecutionMode::Adaptive: {
-      //TODO @wuwen: copy bytecode module here
-<<<<<<< HEAD
-      //TODO @kunal: make sure to instantiate compilation manager in the upper parts of the system. maybe just making the task queue static works?
-=======
-      //TODO @kunal: make sure to instantiate compilation manager in the upper parts of the system.
-      //TODO: call into compilation manager here with new module
->>>>>>> 5ef3ee41
-
+      //TODO(kjobanputra): call into compilation manager here with new module
       CompileToMachineCodeAsync();
       FALLTHROUGH;
     }
