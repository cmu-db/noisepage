#pragma once

#include <algorithm>
#include <cstdint>

#include "common/macros.h"
#include "execution/vm/bytecode_operands.h"

namespace terrier::execution::vm {

// Creates instances of a given opcode for all integer primitive types
#define CREATE_FOR_INT_TYPES(F, op, ...) \
  F(op##_##int8_t, __VA_ARGS__)          \
  F(op##_##int16_t, __VA_ARGS__)         \
  F(op##_##int32_t, __VA_ARGS__)         \
  F(op##_##int64_t, __VA_ARGS__)         \
  F(op##_##uint8_t, __VA_ARGS__)         \
  F(op##_##uint16_t, __VA_ARGS__)        \
  F(op##_##uint32_t, __VA_ARGS__)        \
  F(op##_##uint64_t, __VA_ARGS__)

// Creates instances of a given opcode for primitive boolean types
#define CREATE_FOR_BOOL_TYPES(F, op, ...) F(op##_bool, __VA_ARGS__)

// Creates instances of a given opcode for all floating-point primitive types
#define CREATE_FOR_FLOAT_TYPES(F, op, ...) \
  F(op##_float, __VA_ARGS__)               \
  F(op##_double, __VA_ARGS__)

// Creates instances of a given opcode for primitive numeric types
#define CREATE_FOR_NUMERIC_TYPES(F, op, ...) \
  CREATE_FOR_INT_TYPES(F, op, __VA_ARGS__)   \
  CREATE_FOR_FLOAT_TYPES(F, op, __VA_ARGS__)

// Creates instances of a given opcode for *ALL* primitive types
#define CREATE_FOR_ALL_TYPES(F, op, ...)    \
  CREATE_FOR_BOOL_TYPES(F, op, __VA_ARGS__) \
  CREATE_FOR_INT_TYPES(F, op, __VA_ARGS__)  \
  CREATE_FOR_FLOAT_TYPES(F, op, __VA_ARGS__)

#define GET_BASE_FOR_INT_TYPES(op) (op##_int8_t)
#define GET_BASE_FOR_FLOAT_TYPES(op) (op##_float)
#define GET_BASE_FOR_BOOL_TYPES(op) (op##_bool)

/**
 * The master list of all bytecodes, flags and operands
 */
#define BYTECODE_LIST(F)                                                                                              \
  /* Primitive operations */                                                                                          \
  CREATE_FOR_NUMERIC_TYPES(F, Neg, OperandType::Local, OperandType::Local)                                            \
  CREATE_FOR_NUMERIC_TYPES(F, Add, OperandType::Local, OperandType::Local, OperandType::Local)                        \
  CREATE_FOR_NUMERIC_TYPES(F, Sub, OperandType::Local, OperandType::Local, OperandType::Local)                        \
  CREATE_FOR_NUMERIC_TYPES(F, Mul, OperandType::Local, OperandType::Local, OperandType::Local)                        \
  CREATE_FOR_NUMERIC_TYPES(F, Div, OperandType::Local, OperandType::Local, OperandType::Local)                        \
  CREATE_FOR_NUMERIC_TYPES(F, Mod, OperandType::Local, OperandType::Local, OperandType::Local)                        \
  CREATE_FOR_INT_TYPES(F, BitAnd, OperandType::Local, OperandType::Local, OperandType::Local)                         \
  CREATE_FOR_INT_TYPES(F, BitOr, OperandType::Local, OperandType::Local, OperandType::Local)                          \
  CREATE_FOR_INT_TYPES(F, BitXor, OperandType::Local, OperandType::Local, OperandType::Local)                         \
  CREATE_FOR_INT_TYPES(F, BitNeg, OperandType::Local, OperandType::Local)                                             \
  CREATE_FOR_ALL_TYPES(F, GreaterThan, OperandType::Local, OperandType::Local, OperandType::Local)                    \
  CREATE_FOR_ALL_TYPES(F, GreaterThanEqual, OperandType::Local, OperandType::Local, OperandType::Local)               \
  CREATE_FOR_ALL_TYPES(F, Equal, OperandType::Local, OperandType::Local, OperandType::Local)                          \
  CREATE_FOR_ALL_TYPES(F, LessThan, OperandType::Local, OperandType::Local, OperandType::Local)                       \
  CREATE_FOR_ALL_TYPES(F, LessThanEqual, OperandType::Local, OperandType::Local, OperandType::Local)                  \
  CREATE_FOR_ALL_TYPES(F, NotEqual, OperandType::Local, OperandType::Local, OperandType::Local)                       \
  /* Boolean compliment */                                                                                            \
  F(Not, OperandType::Local, OperandType::Local)                                                                      \
  F(NotSql, OperandType::Local, OperandType::Local)                                                                   \
                                                                                                                      \
  /* Branching */                                                                                                     \
  F(Jump, OperandType::JumpOffset)                                                                                    \
  F(JumpIfTrue, OperandType::Local, OperandType::JumpOffset)                                                          \
  F(JumpIfFalse, OperandType::Local, OperandType::JumpOffset)                                                         \
                                                                                                                      \
  /* Memory/pointer operations */                                                                                     \
  F(IsNullPtr, OperandType::Local, OperandType::Local)                                                                \
  F(IsNotNullPtr, OperandType::Local, OperandType::Local)                                                             \
  F(Deref1, OperandType::Local, OperandType::Local)                                                                   \
  F(Deref2, OperandType::Local, OperandType::Local)                                                                   \
  F(Deref4, OperandType::Local, OperandType::Local)                                                                   \
  F(Deref8, OperandType::Local, OperandType::Local)                                                                   \
  F(DerefN, OperandType::Local, OperandType::Local, OperandType::UImm4)                                               \
  F(Assign1, OperandType::Local, OperandType::Local)                                                                  \
  F(Assign2, OperandType::Local, OperandType::Local)                                                                  \
  F(Assign4, OperandType::Local, OperandType::Local)                                                                  \
  F(Assign8, OperandType::Local, OperandType::Local)                                                                  \
  F(AssignImm1, OperandType::Local, OperandType::Imm1)                                                                \
  F(AssignImm2, OperandType::Local, OperandType::Imm2)                                                                \
  F(AssignImm4, OperandType::Local, OperandType::Imm4)                                                                \
  F(AssignImm8, OperandType::Local, OperandType::Imm8)                                                                \
  F(AssignImm4F, OperandType::Local, OperandType::Imm4F)                                                              \
  F(AssignImm8F, OperandType::Local, OperandType::Imm8F)                                                              \
  F(Lea, OperandType::Local, OperandType::Local, OperandType::Imm4)                                                   \
  F(LeaScaled, OperandType::Local, OperandType::Local, OperandType::Local, OperandType::Imm4, OperandType::Imm4)      \
                                                                                                                      \
  /* Function calls */                                                                                                \
  F(Call, OperandType::FunctionId, OperandType::LocalCount)                                                           \
  F(Return)                                                                                                           \
                                                                                                                      \
  /* Execution Context */                                                                                             \
  F(ExecutionContextAddRowsAffected, OperandType::Local, OperandType::Local)                                          \
  F(ExecutionContextGetMemoryPool, OperandType::Local, OperandType::Local)                                            \
  F(ExecutionContextGetTLS, OperandType::Local, OperandType::Local)                                                   \
  F(ExecutionContextStartResourceTracker, OperandType::Local, OperandType::Local)                                     \
  F(ExecutionContextEndResourceTracker, OperandType::Local, OperandType::Local)                                       \
  F(ExecutionContextStartPipelineTracker, OperandType::Local, OperandType::Local)                                     \
<<<<<<< HEAD
  F(ExecutionContextEndPipelineTracker, OperandType::Local, OperandType::Local, OperandType::Local,                   \
=======
  F(ExecutionContextEndPipelineTracker, OperandType::Local, OperandType::Local, OperandType::Local)                   \
  F(ExecutionContextGetFeature, OperandType::Local, OperandType::Local, OperandType::Local, OperandType::Local,       \
    OperandType::Local)                                                                                               \
  F(ExecutionContextRecordFeature, OperandType::Local, OperandType::Local, OperandType::Local, OperandType::Local,    \
>>>>>>> e6c8d44b
    OperandType::Local)                                                                                               \
  F(ExecOUFeatureVectorRecordFeature, OperandType::Local, OperandType::Local, OperandType::Local, OperandType::Local, \
    OperandType::Local)                                                                                               \
  F(ExecOUFeatureVectorInitialize, OperandType::Local, OperandType::Local, OperandType::Local)                        \
                                                                                                                      \
  F(RegisterMetricsThread, OperandType::Local)                                                                        \
  F(CheckTrackersStopped)                                                                                             \
  F(AggregateMetricsThread, OperandType::Local)                                                                       \
                                                                                                                      \
  /* Thread State Container */                                                                                        \
  F(ThreadStateContainerIterate, OperandType::Local, OperandType::Local, OperandType::FunctionId)                     \
  F(ThreadStateContainerAccessCurrentThreadState, OperandType::Local, OperandType::Local)                             \
  F(ThreadStateContainerReset, OperandType::Local, OperandType::Local, OperandType::FunctionId,                       \
    OperandType::FunctionId, OperandType::Local)                                                                      \
  F(ThreadStateContainerClear, OperandType::Local)                                                                    \
                                                                                                                      \
  /* Table Vector Iterator */                                                                                         \
  F(TableVectorIteratorInit, OperandType::Local, OperandType::Local, OperandType::Local, OperandType::Local,          \
    OperandType::UImm4)                                                                                               \
  F(TableVectorIteratorPerformInit, OperandType::Local)                                                               \
  F(TableVectorIteratorNext, OperandType::Local, OperandType::Local)                                                  \
  F(TableVectorIteratorFree, OperandType::Local)                                                                      \
  F(TableVectorIteratorGetVPINumTuples, OperandType::Local, OperandType::Local)                                       \
  F(TableVectorIteratorGetVPI, OperandType::Local, OperandType::Local)                                                \
  F(ParallelScanTable, OperandType::Local, OperandType::Local, OperandType::UImm4, OperandType::Local,                \
    OperandType::Local, OperandType::FunctionId)                                                                      \
                                                                                                                      \
  /* Vector Projection Iterator (VPI) */                                                                              \
  F(VPIInit, OperandType::Local, OperandType::Local)                                                                  \
  F(VPIInitWithList, OperandType::Local, OperandType::Local, OperandType::Local)                                      \
  F(VPIFree, OperandType::Local)                                                                                      \
  F(VPIIsFiltered, OperandType::Local, OperandType::Local)                                                            \
  F(VPIGetSelectedRowCount, OperandType::Local, OperandType::Local)                                                   \
  F(VPIGetVectorProjection, OperandType::Local, OperandType::Local)                                                   \
  F(VPIHasNext, OperandType::Local, OperandType::Local)                                                               \
  F(VPIHasNextFiltered, OperandType::Local, OperandType::Local)                                                       \
  F(VPIAdvance, OperandType::Local)                                                                                   \
  F(VPIAdvanceFiltered, OperandType::Local)                                                                           \
  F(VPISetPosition, OperandType::Local, OperandType::Local)                                                           \
  F(VPISetPositionFiltered, OperandType::Local, OperandType::Local)                                                   \
  F(VPIMatch, OperandType::Local, OperandType::Local)                                                                 \
  F(VPIReset, OperandType::Local)                                                                                     \
  F(VPIResetFiltered, OperandType::Local)                                                                             \
  F(VPIGetSlot, OperandType::Local, OperandType::Local)                                                               \
  F(VPIGetBool, OperandType::Local, OperandType::Local, OperandType::UImm4)                                           \
  F(VPIGetTinyInt, OperandType::Local, OperandType::Local, OperandType::UImm4)                                        \
  F(VPIGetSmallInt, OperandType::Local, OperandType::Local, OperandType::UImm4)                                       \
  F(VPIGetInteger, OperandType::Local, OperandType::Local, OperandType::UImm4)                                        \
  F(VPIGetBigInt, OperandType::Local, OperandType::Local, OperandType::UImm4)                                         \
  F(VPIGetReal, OperandType::Local, OperandType::Local, OperandType::UImm4)                                           \
  F(VPIGetDouble, OperandType::Local, OperandType::Local, OperandType::UImm4)                                         \
  F(VPIGetDecimal, OperandType::Local, OperandType::Local, OperandType::UImm4)                                        \
  F(VPIGetDate, OperandType::Local, OperandType::Local, OperandType::UImm4)                                           \
  F(VPIGetTimestamp, OperandType::Local, OperandType::Local, OperandType::UImm4)                                      \
  F(VPIGetString, OperandType::Local, OperandType::Local, OperandType::UImm4)                                         \
  F(VPIGetPointer, OperandType::Local, OperandType::Local, OperandType::UImm4)                                        \
  F(VPIGetBoolNull, OperandType::Local, OperandType::Local, OperandType::UImm4)                                       \
  F(VPIGetTinyIntNull, OperandType::Local, OperandType::Local, OperandType::UImm4)                                    \
  F(VPIGetSmallIntNull, OperandType::Local, OperandType::Local, OperandType::UImm4)                                   \
  F(VPIGetIntegerNull, OperandType::Local, OperandType::Local, OperandType::UImm4)                                    \
  F(VPIGetBigIntNull, OperandType::Local, OperandType::Local, OperandType::UImm4)                                     \
  F(VPIGetRealNull, OperandType::Local, OperandType::Local, OperandType::UImm4)                                       \
  F(VPIGetDoubleNull, OperandType::Local, OperandType::Local, OperandType::UImm4)                                     \
  F(VPIGetDecimalNull, OperandType::Local, OperandType::Local, OperandType::UImm4)                                    \
  F(VPIGetDateNull, OperandType::Local, OperandType::Local, OperandType::UImm4)                                       \
  F(VPIGetTimestampNull, OperandType::Local, OperandType::Local, OperandType::UImm4)                                  \
  F(VPIGetStringNull, OperandType::Local, OperandType::Local, OperandType::UImm4)                                     \
  F(VPISetBool, OperandType::Local, OperandType::Local, OperandType::UImm4)                                           \
  F(VPISetTinyInt, OperandType::Local, OperandType::Local, OperandType::UImm4)                                        \
  F(VPISetSmallInt, OperandType::Local, OperandType::Local, OperandType::UImm4)                                       \
  F(VPISetInteger, OperandType::Local, OperandType::Local, OperandType::UImm4)                                        \
  F(VPISetBigInt, OperandType::Local, OperandType::Local, OperandType::UImm4)                                         \
  F(VPISetReal, OperandType::Local, OperandType::Local, OperandType::UImm4)                                           \
  F(VPISetDouble, OperandType::Local, OperandType::Local, OperandType::UImm4)                                         \
  F(VPISetDecimal, OperandType::Local, OperandType::Local, OperandType::UImm4)                                        \
  F(VPISetDate, OperandType::Local, OperandType::Local, OperandType::UImm4)                                           \
  F(VPISetTimestamp, OperandType::Local, OperandType::Local, OperandType::UImm4)                                      \
  F(VPISetString, OperandType::Local, OperandType::Local, OperandType::UImm4)                                         \
  F(VPISetBoolNull, OperandType::Local, OperandType::Local, OperandType::UImm4)                                       \
  F(VPISetTinyIntNull, OperandType::Local, OperandType::Local, OperandType::UImm4)                                    \
  F(VPISetSmallIntNull, OperandType::Local, OperandType::Local, OperandType::UImm4)                                   \
  F(VPISetIntegerNull, OperandType::Local, OperandType::Local, OperandType::UImm4)                                    \
  F(VPISetBigIntNull, OperandType::Local, OperandType::Local, OperandType::UImm4)                                     \
  F(VPISetRealNull, OperandType::Local, OperandType::Local, OperandType::UImm4)                                       \
  F(VPISetDoubleNull, OperandType::Local, OperandType::Local, OperandType::UImm4)                                     \
  F(VPISetDecimalNull, OperandType::Local, OperandType::Local, OperandType::UImm4)                                    \
  F(VPISetDateNull, OperandType::Local, OperandType::Local, OperandType::UImm4)                                       \
  F(VPISetTimestampNull, OperandType::Local, OperandType::Local, OperandType::UImm4)                                  \
  F(VPISetStringNull, OperandType::Local, OperandType::Local, OperandType::UImm4)                                     \
                                                                                                                      \
  /* Filter Manager */                                                                                                \
  F(FilterManagerInit, OperandType::Local, OperandType::Local)                                                        \
  F(FilterManagerStartNewClause, OperandType::Local)                                                                  \
  F(FilterManagerInsertFilter, OperandType::Local, OperandType::FunctionId)                                           \
  F(FilterManagerRunFilters, OperandType::Local, OperandType::Local, OperandType::Local)                              \
  F(FilterManagerFree, OperandType::Local)                                                                            \
                                                                                                                      \
  /* Vector Filter Executor */                                                                                        \
  F(VectorFilterEqual, OperandType::Local, OperandType::Local, OperandType::Local, OperandType::Local,                \
    OperandType::Local)                                                                                               \
  F(VectorFilterEqualVal, OperandType::Local, OperandType::Local, OperandType::Local, OperandType::Local,             \
    OperandType::Local)                                                                                               \
  F(VectorFilterGreaterThan, OperandType::Local, OperandType::Local, OperandType::Local, OperandType::Local,          \
    OperandType::Local)                                                                                               \
  F(VectorFilterGreaterThanVal, OperandType::Local, OperandType::Local, OperandType::Local, OperandType::Local,       \
    OperandType::Local)                                                                                               \
  F(VectorFilterGreaterThanEqual, OperandType::Local, OperandType::Local, OperandType::Local, OperandType::Local,     \
    OperandType::Local)                                                                                               \
  F(VectorFilterGreaterThanEqualVal, OperandType::Local, OperandType::Local, OperandType::Local, OperandType::Local,  \
    OperandType::Local)                                                                                               \
  F(VectorFilterLessThan, OperandType::Local, OperandType::Local, OperandType::Local, OperandType::Local,             \
    OperandType::Local)                                                                                               \
  F(VectorFilterLessThanVal, OperandType::Local, OperandType::Local, OperandType::Local, OperandType::Local,          \
    OperandType::Local)                                                                                               \
  F(VectorFilterLessThanEqual, OperandType::Local, OperandType::Local, OperandType::Local, OperandType::Local,        \
    OperandType::Local)                                                                                               \
  F(VectorFilterLessThanEqualVal, OperandType::Local, OperandType::Local, OperandType::Local, OperandType::Local,     \
    OperandType::Local)                                                                                               \
  F(VectorFilterNotEqual, OperandType::Local, OperandType::Local, OperandType::Local, OperandType::Local,             \
    OperandType::Local)                                                                                               \
  F(VectorFilterNotEqualVal, OperandType::Local, OperandType::Local, OperandType::Local, OperandType::Local,          \
    OperandType::Local)                                                                                               \
  F(VectorFilterLike, OperandType::Local, OperandType::Local, OperandType::Local, OperandType::Local,                 \
    OperandType::Local)                                                                                               \
  F(VectorFilterLikeVal, OperandType::Local, OperandType::Local, OperandType::Local, OperandType::Local,              \
    OperandType::Local)                                                                                               \
  F(VectorFilterNotLike, OperandType::Local, OperandType::Local, OperandType::Local, OperandType::Local,              \
    OperandType::Local)                                                                                               \
  F(VectorFilterNotLikeVal, OperandType::Local, OperandType::Local, OperandType::Local, OperandType::Local,           \
    OperandType::Local)                                                                                               \
                                                                                                                      \
  /* SQL value creation */                                                                                            \
  F(ForceBoolTruth, OperandType::Local, OperandType::Local)                                                           \
  F(InitSqlNull, OperandType::Local)                                                                                  \
  F(InitBool, OperandType::Local, OperandType::Local)                                                                 \
  F(InitInteger, OperandType::Local, OperandType::Local)                                                              \
  F(InitInteger64, OperandType::Local, OperandType::Local)                                                            \
  F(InitReal, OperandType::Local, OperandType::Local)                                                                 \
  F(InitDate, OperandType::Local, OperandType::Local, OperandType::Local, OperandType::Local)                         \
  F(InitTimestamp, OperandType::Local, OperandType::Local)                                                            \
  F(InitTimestampYMDHMSMU, OperandType::Local, OperandType::Local, OperandType::Local, OperandType::Local,            \
    OperandType::Local, OperandType::Local, OperandType::Local, OperandType::Local, OperandType::Local)               \
  F(InitString, OperandType::Local, OperandType::StaticLocal, OperandType::UImm4)                                     \
  /* SQL value conversion */                                                                                          \
  F(BoolToInteger, OperandType::Local, OperandType::Local)                                                            \
  F(IntegerToBool, OperandType::Local, OperandType::Local)                                                            \
  F(IntegerToReal, OperandType::Local, OperandType::Local)                                                            \
  F(IntegerToString, OperandType::Local, OperandType::Local, OperandType::Local)                                      \
  F(RealToBool, OperandType::Local, OperandType::Local)                                                               \
  F(RealToInteger, OperandType::Local, OperandType::Local)                                                            \
  F(RealToString, OperandType::Local, OperandType::Local, OperandType::Local)                                         \
  F(DateToTimestamp, OperandType::Local, OperandType::Local)                                                          \
  F(DateToString, OperandType::Local, OperandType::Local, OperandType::Local)                                         \
  F(TimestampToDate, OperandType::Local, OperandType::Local)                                                          \
  F(TimestampToString, OperandType::Local, OperandType::Local, OperandType::Local)                                    \
  F(StringToBool, OperandType::Local, OperandType::Local)                                                             \
  F(StringToInteger, OperandType::Local, OperandType::Local)                                                          \
  F(StringToReal, OperandType::Local, OperandType::Local)                                                             \
  F(StringToDate, OperandType::Local, OperandType::Local)                                                             \
  F(StringToTimestamp, OperandType::Local, OperandType::Local)                                                        \
  /* SQL value comparisons */                                                                                         \
  F(LessThanBool, OperandType::Local, OperandType::Local, OperandType::Local)                                         \
  F(LessThanEqualBool, OperandType::Local, OperandType::Local, OperandType::Local)                                    \
  F(GreaterThanBool, OperandType::Local, OperandType::Local, OperandType::Local)                                      \
  F(GreaterThanEqualBool, OperandType::Local, OperandType::Local, OperandType::Local)                                 \
  F(EqualBool, OperandType::Local, OperandType::Local, OperandType::Local)                                            \
  F(NotEqualBool, OperandType::Local, OperandType::Local, OperandType::Local)                                         \
  F(LessThanInteger, OperandType::Local, OperandType::Local, OperandType::Local)                                      \
  F(LessThanEqualInteger, OperandType::Local, OperandType::Local, OperandType::Local)                                 \
  F(GreaterThanInteger, OperandType::Local, OperandType::Local, OperandType::Local)                                   \
  F(GreaterThanEqualInteger, OperandType::Local, OperandType::Local, OperandType::Local)                              \
  F(EqualInteger, OperandType::Local, OperandType::Local, OperandType::Local)                                         \
  F(NotEqualInteger, OperandType::Local, OperandType::Local, OperandType::Local)                                      \
  F(LessThanReal, OperandType::Local, OperandType::Local, OperandType::Local)                                         \
  F(LessThanEqualReal, OperandType::Local, OperandType::Local, OperandType::Local)                                    \
  F(GreaterThanReal, OperandType::Local, OperandType::Local, OperandType::Local)                                      \
  F(GreaterThanEqualReal, OperandType::Local, OperandType::Local, OperandType::Local)                                 \
  F(EqualReal, OperandType::Local, OperandType::Local, OperandType::Local)                                            \
  F(NotEqualReal, OperandType::Local, OperandType::Local, OperandType::Local)                                         \
  F(LessThanString, OperandType::Local, OperandType::Local, OperandType::Local)                                       \
  F(LessThanEqualString, OperandType::Local, OperandType::Local, OperandType::Local)                                  \
  F(GreaterThanString, OperandType::Local, OperandType::Local, OperandType::Local)                                    \
  F(GreaterThanEqualString, OperandType::Local, OperandType::Local, OperandType::Local)                               \
  F(EqualString, OperandType::Local, OperandType::Local, OperandType::Local)                                          \
  F(NotEqualString, OperandType::Local, OperandType::Local, OperandType::Local)                                       \
  F(LessThanDate, OperandType::Local, OperandType::Local, OperandType::Local)                                         \
  F(LessThanEqualDate, OperandType::Local, OperandType::Local, OperandType::Local)                                    \
  F(GreaterThanDate, OperandType::Local, OperandType::Local, OperandType::Local)                                      \
  F(GreaterThanEqualDate, OperandType::Local, OperandType::Local, OperandType::Local)                                 \
  F(EqualDate, OperandType::Local, OperandType::Local, OperandType::Local)                                            \
  F(NotEqualDate, OperandType::Local, OperandType::Local, OperandType::Local)                                         \
  F(LessThanTimestamp, OperandType::Local, OperandType::Local, OperandType::Local)                                    \
  F(LessThanEqualTimestamp, OperandType::Local, OperandType::Local, OperandType::Local)                               \
  F(GreaterThanTimestamp, OperandType::Local, OperandType::Local, OperandType::Local)                                 \
  F(GreaterThanEqualTimestamp, OperandType::Local, OperandType::Local, OperandType::Local)                            \
  F(EqualTimestamp, OperandType::Local, OperandType::Local, OperandType::Local)                                       \
  F(NotEqualTimestamp, OperandType::Local, OperandType::Local, OperandType::Local)                                    \
                                                                                                                      \
  /* SQL value unary operations */                                                                                    \
  F(AbsInteger, OperandType::Local, OperandType::Local)                                                               \
  F(AbsReal, OperandType::Local, OperandType::Local)                                                                  \
  F(ValIsNull, OperandType::Local, OperandType::Local)                                                                \
  F(ValIsNotNull, OperandType::Local, OperandType::Local)                                                             \
  /* SQL value binary operations */                                                                                   \
  F(AddInteger, OperandType::Local, OperandType::Local, OperandType::Local)                                           \
  F(SubInteger, OperandType::Local, OperandType::Local, OperandType::Local)                                           \
  F(MulInteger, OperandType::Local, OperandType::Local, OperandType::Local)                                           \
  F(DivInteger, OperandType::Local, OperandType::Local, OperandType::Local)                                           \
  F(ModInteger, OperandType::Local, OperandType::Local, OperandType::Local)                                           \
  F(AddReal, OperandType::Local, OperandType::Local, OperandType::Local)                                              \
  F(SubReal, OperandType::Local, OperandType::Local, OperandType::Local)                                              \
  F(MulReal, OperandType::Local, OperandType::Local, OperandType::Local)                                              \
  F(DivReal, OperandType::Local, OperandType::Local, OperandType::Local)                                              \
  F(ModReal, OperandType::Local, OperandType::Local, OperandType::Local)                                              \
                                                                                                                      \
  /* Hashing */                                                                                                       \
  F(HashInt, OperandType::Local, OperandType::Local, OperandType::Local)                                              \
  F(HashReal, OperandType::Local, OperandType::Local, OperandType::Local)                                             \
  F(HashDate, OperandType::Local, OperandType::Local, OperandType::Local)                                             \
  F(HashTimestamp, OperandType::Local, OperandType::Local, OperandType::Local)                                        \
  F(HashString, OperandType::Local, OperandType::Local, OperandType::Local)                                           \
  F(HashCombine, OperandType::Local, OperandType::Local)                                                              \
                                                                                                                      \
  /* Aggregation Hash Table */                                                                                        \
  F(AggregationHashTableInit, OperandType::Local, OperandType::Local, OperandType::Local, OperandType::Local)         \
  F(AggregationHashTableGetTupleCount, OperandType::Local, OperandType::Local)                                        \
  F(AggregationHashTableAllocTuple, OperandType::Local, OperandType::Local, OperandType::Local)                       \
  F(AggregationHashTableAllocTuplePartitioned, OperandType::Local, OperandType::Local, OperandType::Local)            \
  F(AggregationHashTableLinkHashTableEntry, OperandType::Local, OperandType::Local)                                   \
  F(AggregationHashTableLookup, OperandType::Local, OperandType::Local, OperandType::Local, OperandType::FunctionId,  \
    OperandType::Local)                                                                                               \
  F(AggregationHashTableProcessBatch, OperandType::Local, OperandType::Local, OperandType::UImm4, OperandType::Local, \
    OperandType::FunctionId, OperandType::FunctionId, OperandType::Local)                                             \
  F(AggregationHashTableTransferPartitions, OperandType::Local, OperandType::Local, OperandType::Local,               \
    OperandType::FunctionId)                                                                                          \
  F(AggregationHashTableBuildAllHashTablePartitions, OperandType::Local, OperandType::Local)                          \
  F(AggregationHashTableRepartition, OperandType::Local)                                                              \
  F(AggregationHashTableMergePartitions, OperandType::Local, OperandType::Local, OperandType::Local,                  \
    OperandType::FunctionId)                                                                                          \
  F(AggregationHashTableParallelPartitionedScan, OperandType::Local, OperandType::Local, OperandType::Local,          \
    OperandType::FunctionId)                                                                                          \
  F(AggregationHashTableFree, OperandType::Local)                                                                     \
  F(AggregationHashTableIteratorInit, OperandType::Local, OperandType::Local)                                         \
  F(AggregationHashTableIteratorHasNext, OperandType::Local, OperandType::Local)                                      \
  F(AggregationHashTableIteratorNext, OperandType::Local)                                                             \
  F(AggregationHashTableIteratorGetRow, OperandType::Local, OperandType::Local)                                       \
  F(AggregationHashTableIteratorFree, OperandType::Local)                                                             \
  F(AggregationOverflowPartitionIteratorHasNext, OperandType::Local, OperandType::Local)                              \
  F(AggregationOverflowPartitionIteratorNext, OperandType::Local)                                                     \
  F(AggregationOverflowPartitionIteratorGetHash, OperandType::Local, OperandType::Local)                              \
  F(AggregationOverflowPartitionIteratorGetRow, OperandType::Local, OperandType::Local)                               \
  F(AggregationOverflowPartitionIteratorGetRowEntry, OperandType::Local, OperandType::Local)                          \
  /* COUNT Aggregates */                                                                                              \
  F(CountAggregateInit, OperandType::Local)                                                                           \
  F(CountAggregateAdvance, OperandType::Local, OperandType::Local)                                                    \
  F(CountAggregateMerge, OperandType::Local, OperandType::Local)                                                      \
  F(CountAggregateReset, OperandType::Local)                                                                          \
  F(CountAggregateGetResult, OperandType::Local, OperandType::Local)                                                  \
  F(CountAggregateFree, OperandType::Local)                                                                           \
  F(CountStarAggregateInit, OperandType::Local)                                                                       \
  F(CountStarAggregateAdvance, OperandType::Local, OperandType::Local)                                                \
  F(CountStarAggregateMerge, OperandType::Local, OperandType::Local)                                                  \
  F(CountStarAggregateReset, OperandType::Local)                                                                      \
  F(CountStarAggregateGetResult, OperandType::Local, OperandType::Local)                                              \
  F(CountStarAggregateFree, OperandType::Local)                                                                       \
  /* SUM Aggregates */                                                                                                \
  F(IntegerSumAggregateInit, OperandType::Local)                                                                      \
  F(IntegerSumAggregateAdvance, OperandType::Local, OperandType::Local)                                               \
  F(IntegerSumAggregateMerge, OperandType::Local, OperandType::Local)                                                 \
  F(IntegerSumAggregateReset, OperandType::Local)                                                                     \
  F(IntegerSumAggregateGetResult, OperandType::Local, OperandType::Local)                                             \
  F(IntegerSumAggregateFree, OperandType::Local)                                                                      \
  F(RealSumAggregateInit, OperandType::Local)                                                                         \
  F(RealSumAggregateAdvance, OperandType::Local, OperandType::Local)                                                  \
  F(RealSumAggregateMerge, OperandType::Local, OperandType::Local)                                                    \
  F(RealSumAggregateReset, OperandType::Local)                                                                        \
  F(RealSumAggregateGetResult, OperandType::Local, OperandType::Local)                                                \
  F(RealSumAggregateFree, OperandType::Local)                                                                         \
  /* MAX Aggregates */                                                                                                \
  F(IntegerMaxAggregateInit, OperandType::Local)                                                                      \
  F(IntegerMaxAggregateAdvance, OperandType::Local, OperandType::Local)                                               \
  F(IntegerMaxAggregateMerge, OperandType::Local, OperandType::Local)                                                 \
  F(IntegerMaxAggregateReset, OperandType::Local)                                                                     \
  F(IntegerMaxAggregateGetResult, OperandType::Local, OperandType::Local)                                             \
  F(IntegerMaxAggregateFree, OperandType::Local)                                                                      \
  F(RealMaxAggregateInit, OperandType::Local)                                                                         \
  F(RealMaxAggregateAdvance, OperandType::Local, OperandType::Local)                                                  \
  F(RealMaxAggregateMerge, OperandType::Local, OperandType::Local)                                                    \
  F(RealMaxAggregateReset, OperandType::Local)                                                                        \
  F(RealMaxAggregateGetResult, OperandType::Local, OperandType::Local)                                                \
  F(RealMaxAggregateFree, OperandType::Local)                                                                         \
  F(DateMaxAggregateInit, OperandType::Local)                                                                         \
  F(DateMaxAggregateAdvance, OperandType::Local, OperandType::Local)                                                  \
  F(DateMaxAggregateMerge, OperandType::Local, OperandType::Local)                                                    \
  F(DateMaxAggregateReset, OperandType::Local)                                                                        \
  F(DateMaxAggregateGetResult, OperandType::Local, OperandType::Local)                                                \
  F(DateMaxAggregateFree, OperandType::Local)                                                                         \
  F(StringMaxAggregateInit, OperandType::Local)                                                                       \
  F(StringMaxAggregateAdvance, OperandType::Local, OperandType::Local)                                                \
  F(StringMaxAggregateMerge, OperandType::Local, OperandType::Local)                                                  \
  F(StringMaxAggregateReset, OperandType::Local)                                                                      \
  F(StringMaxAggregateGetResult, OperandType::Local, OperandType::Local)                                              \
  F(StringMaxAggregateFree, OperandType::Local)                                                                       \
  /* MIN Aggregates */                                                                                                \
  F(IntegerMinAggregateInit, OperandType::Local)                                                                      \
  F(IntegerMinAggregateAdvance, OperandType::Local, OperandType::Local)                                               \
  F(IntegerMinAggregateMerge, OperandType::Local, OperandType::Local)                                                 \
  F(IntegerMinAggregateReset, OperandType::Local)                                                                     \
  F(IntegerMinAggregateGetResult, OperandType::Local, OperandType::Local)                                             \
  F(IntegerMinAggregateFree, OperandType::Local)                                                                      \
  F(RealMinAggregateInit, OperandType::Local)                                                                         \
  F(RealMinAggregateAdvance, OperandType::Local, OperandType::Local)                                                  \
  F(RealMinAggregateMerge, OperandType::Local, OperandType::Local)                                                    \
  F(RealMinAggregateReset, OperandType::Local)                                                                        \
  F(RealMinAggregateGetResult, OperandType::Local, OperandType::Local)                                                \
  F(RealMinAggregateFree, OperandType::Local)                                                                         \
  F(DateMinAggregateInit, OperandType::Local)                                                                         \
  F(DateMinAggregateAdvance, OperandType::Local, OperandType::Local)                                                  \
  F(DateMinAggregateMerge, OperandType::Local, OperandType::Local)                                                    \
  F(DateMinAggregateReset, OperandType::Local)                                                                        \
  F(DateMinAggregateGetResult, OperandType::Local, OperandType::Local)                                                \
  F(DateMinAggregateFree, OperandType::Local)                                                                         \
  F(StringMinAggregateInit, OperandType::Local)                                                                       \
  F(StringMinAggregateAdvance, OperandType::Local, OperandType::Local)                                                \
  F(StringMinAggregateMerge, OperandType::Local, OperandType::Local)                                                  \
  F(StringMinAggregateReset, OperandType::Local)                                                                      \
  F(StringMinAggregateGetResult, OperandType::Local, OperandType::Local)                                              \
  F(StringMinAggregateFree, OperandType::Local)                                                                       \
  /* AVG Aggregates */                                                                                                \
  F(AvgAggregateInit, OperandType::Local)                                                                             \
  F(AvgAggregateAdvanceInteger, OperandType::Local, OperandType::Local)                                               \
  F(AvgAggregateAdvanceReal, OperandType::Local, OperandType::Local)                                                  \
  F(AvgAggregateMerge, OperandType::Local, OperandType::Local)                                                        \
  F(AvgAggregateReset, OperandType::Local)                                                                            \
  F(AvgAggregateGetResult, OperandType::Local, OperandType::Local)                                                    \
  F(AvgAggregateFree, OperandType::Local)                                                                             \
                                                                                                                      \
  /* Hash Joins */                                                                                                    \
  F(JoinHashTableInit, OperandType::Local, OperandType::Local, OperandType::Local, OperandType::Local)                \
  F(JoinHashTableAllocTuple, OperandType::Local, OperandType::Local, OperandType::Local)                              \
  F(JoinHashTableGetTupleCount, OperandType::Local, OperandType::Local)                                               \
  F(JoinHashTableBuild, OperandType::Local)                                                                           \
  F(JoinHashTableBuildParallel, OperandType::Local, OperandType::Local, OperandType::Local)                           \
  F(JoinHashTableLookup, OperandType::Local, OperandType::Local, OperandType::Local)                                  \
  F(JoinHashTableFree, OperandType::Local)                                                                            \
  F(HashTableEntryIteratorHasNext, OperandType::Local, OperandType::Local)                                            \
  F(HashTableEntryIteratorGetRow, OperandType::Local, OperandType::Local)                                             \
                                                                                                                      \
  /* Sorting */                                                                                                       \
  F(SorterInit, OperandType::Local, OperandType::Local, OperandType::FunctionId, OperandType::Local)                  \
  F(SorterGetTupleCount, OperandType::Local, OperandType::Local)                                                      \
  F(SorterAllocTuple, OperandType::Local, OperandType::Local)                                                         \
  F(SorterAllocTupleTopK, OperandType::Local, OperandType::Local, OperandType::Local)                                 \
  F(SorterAllocTupleTopKFinish, OperandType::Local, OperandType::Local)                                               \
  F(SorterSort, OperandType::Local)                                                                                   \
  F(SorterSortParallel, OperandType::Local, OperandType::Local, OperandType::Local)                                   \
  F(SorterSortTopKParallel, OperandType::Local, OperandType::Local, OperandType::Local, OperandType::Local)           \
  F(SorterFree, OperandType::Local)                                                                                   \
  F(SorterIteratorInit, OperandType::Local, OperandType::Local)                                                       \
  F(SorterIteratorGetRow, OperandType::Local, OperandType::Local)                                                     \
  F(SorterIteratorHasNext, OperandType::Local, OperandType::Local)                                                    \
  F(SorterIteratorNext, OperandType::Local)                                                                           \
  F(SorterIteratorSkipRows, OperandType::Local, OperandType::Local)                                                   \
  F(SorterIteratorFree, OperandType::Local)                                                                           \
                                                                                                                      \
  /* Output */                                                                                                        \
  F(ResultBufferAllocOutputRow, OperandType::Local, OperandType::Local)                                               \
  F(ResultBufferFinalize, OperandType::Local)                                                                         \
                                                                                                                      \
  /* Index Iterator */                                                                                                \
  F(IndexIteratorInit, OperandType::Local, OperandType::Local, OperandType::UImm4, OperandType::Local,                \
    OperandType::Local, OperandType::Local, OperandType::UImm4)                                                       \
  F(IndexIteratorGetSize, OperandType::Local, OperandType::Local)                                                     \
  F(IndexIteratorPerformInit, OperandType::Local)                                                                     \
  F(IndexIteratorScanKey, OperandType::Local)                                                                         \
  F(IndexIteratorScanAscending, OperandType::Local, OperandType::Local, OperandType::Local)                           \
  F(IndexIteratorScanDescending, OperandType::Local)                                                                  \
  F(IndexIteratorScanLimitDescending, OperandType::Local, OperandType::Local)                                         \
  F(IndexIteratorFree, OperandType::Local)                                                                            \
  F(IndexIteratorAdvance, OperandType::Local, OperandType::Local)                                                     \
  F(IndexIteratorGetPR, OperandType::Local, OperandType::Local)                                                       \
  F(IndexIteratorGetLoPR, OperandType::Local, OperandType::Local)                                                     \
  F(IndexIteratorGetHiPR, OperandType::Local, OperandType::Local)                                                     \
  F(IndexIteratorGetTablePR, OperandType::Local, OperandType::Local)                                                  \
  F(IndexIteratorGetSlot, OperandType::Local, OperandType::Local)                                                     \
                                                                                                                      \
  /* CSV Reader */                                                                                                    \
  /*                                                                                                                  \
  F(CSVReaderInit, OperandType::Local, OperandType::StaticLocal, OperandType::UImm4)                                  \
  F(CSVReaderPerformInit, OperandType::Local, OperandType::Local)                                                     \
  F(CSVReaderAdvance, OperandType::Local, OperandType::Local)                                                         \
  F(CSVReaderGetField, OperandType::Local, OperandType::Local, OperandType::Local)                                    \
  F(CSVReaderGetRecordNumber, OperandType::Local, OperandType::Local)                                                 \
  F(CSVReaderClose, OperandType::Local)                                                                               \
  */                                                                                                                  \
                                                                                                                      \
  /* ProjectedRow */                                                                                                  \
  F(PRGetBool, OperandType::Local, OperandType::Local, OperandType::UImm2)                                            \
  F(PRGetTinyInt, OperandType::Local, OperandType::Local, OperandType::UImm2)                                         \
  F(PRGetSmallInt, OperandType::Local, OperandType::Local, OperandType::UImm2)                                        \
  F(PRGetInt, OperandType::Local, OperandType::Local, OperandType::UImm2)                                             \
  F(PRGetBigInt, OperandType::Local, OperandType::Local, OperandType::UImm2)                                          \
  F(PRGetReal, OperandType::Local, OperandType::Local, OperandType::UImm2)                                            \
  F(PRGetDouble, OperandType::Local, OperandType::Local, OperandType::UImm2)                                          \
  F(PRGetDateVal, OperandType::Local, OperandType::Local, OperandType::UImm2)                                         \
  F(PRGetTimestampVal, OperandType::Local, OperandType::Local, OperandType::UImm2)                                    \
  F(PRGetVarlen, OperandType::Local, OperandType::Local, OperandType::UImm2)                                          \
  F(PRGetBoolNull, OperandType::Local, OperandType::Local, OperandType::UImm2)                                        \
  F(PRGetTinyIntNull, OperandType::Local, OperandType::Local, OperandType::UImm2)                                     \
  F(PRGetSmallIntNull, OperandType::Local, OperandType::Local, OperandType::UImm2)                                    \
  F(PRGetIntNull, OperandType::Local, OperandType::Local, OperandType::UImm2)                                         \
  F(PRGetBigIntNull, OperandType::Local, OperandType::Local, OperandType::UImm2)                                      \
  F(PRGetRealNull, OperandType::Local, OperandType::Local, OperandType::UImm2)                                        \
  F(PRGetDoubleNull, OperandType::Local, OperandType::Local, OperandType::UImm2)                                      \
  F(PRGetDateValNull, OperandType::Local, OperandType::Local, OperandType::UImm2)                                     \
  F(PRGetTimestampValNull, OperandType::Local, OperandType::Local, OperandType::UImm2)                                \
  F(PRGetVarlenNull, OperandType::Local, OperandType::Local, OperandType::UImm2)                                      \
  F(PRSetBool, OperandType::Local, OperandType::UImm2, OperandType::Local)                                            \
  F(PRSetTinyInt, OperandType::Local, OperandType::UImm2, OperandType::Local)                                         \
  F(PRSetSmallInt, OperandType::Local, OperandType::UImm2, OperandType::Local)                                        \
  F(PRSetInt, OperandType::Local, OperandType::UImm2, OperandType::Local)                                             \
  F(PRSetBigInt, OperandType::Local, OperandType::UImm2, OperandType::Local)                                          \
  F(PRSetReal, OperandType::Local, OperandType::UImm2, OperandType::Local)                                            \
  F(PRSetDouble, OperandType::Local, OperandType::UImm2, OperandType::Local)                                          \
  F(PRSetDateVal, OperandType::Local, OperandType::UImm2, OperandType::Local)                                         \
  F(PRSetTimestampVal, OperandType::Local, OperandType::UImm2, OperandType::Local)                                    \
  F(PRSetVarlen, OperandType::Local, OperandType::UImm2, OperandType::Local, OperandType::Local)                      \
  F(PRSetBoolNull, OperandType::Local, OperandType::UImm2, OperandType::Local)                                        \
  F(PRSetTinyIntNull, OperandType::Local, OperandType::UImm2, OperandType::Local)                                     \
  F(PRSetSmallIntNull, OperandType::Local, OperandType::UImm2, OperandType::Local)                                    \
  F(PRSetIntNull, OperandType::Local, OperandType::UImm2, OperandType::Local)                                         \
  F(PRSetBigIntNull, OperandType::Local, OperandType::UImm2, OperandType::Local)                                      \
  F(PRSetRealNull, OperandType::Local, OperandType::UImm2, OperandType::Local)                                        \
  F(PRSetDoubleNull, OperandType::Local, OperandType::UImm2, OperandType::Local)                                      \
  F(PRSetDateValNull, OperandType::Local, OperandType::UImm2, OperandType::Local)                                     \
  F(PRSetTimestampValNull, OperandType::Local, OperandType::UImm2, OperandType::Local)                                \
  F(PRSetVarlenNull, OperandType::Local, OperandType::UImm2, OperandType::Local, OperandType::Local)                  \
                                                                                                                      \
  /* StorageInterface */                                                                                              \
  F(StorageInterfaceInit, OperandType::Local, OperandType::Local, OperandType::Local, OperandType::Local,             \
    OperandType::UImm4, OperandType::Local)                                                                           \
  F(StorageInterfaceGetTablePR, OperandType::Local, OperandType::Local)                                               \
  F(StorageInterfaceTableUpdate, OperandType::Local, OperandType::Local, OperandType::Local)                          \
  F(StorageInterfaceTableInsert, OperandType::Local, OperandType::Local)                                              \
  F(StorageInterfaceTableDelete, OperandType::Local, OperandType::Local, OperandType::Local)                          \
  F(StorageInterfaceGetIndexPR, OperandType::Local, OperandType::Local, OperandType::Local)                           \
  F(StorageInterfaceIndexGetSize, OperandType::Local, OperandType::Local)                                             \
  F(StorageInterfaceIndexInsert, OperandType::Local, OperandType::Local)                                              \
  F(StorageInterfaceIndexInsertUnique, OperandType::Local, OperandType::Local)                                        \
  F(StorageInterfaceIndexInsertWithSlot, OperandType::Local, OperandType::Local, OperandType::Local,                  \
    OperandType::Local)                                                                                               \
  F(StorageInterfaceIndexDelete, OperandType::Local, OperandType::Local)                                              \
  F(StorageInterfaceFree, OperandType::Local)                                                                         \
                                                                                                                      \
  /* Trig functions */                                                                                                \
  F(Pi, OperandType::Local)                                                                                           \
  F(E, OperandType::Local)                                                                                            \
  F(Acos, OperandType::Local, OperandType::Local)                                                                     \
  F(Asin, OperandType::Local, OperandType::Local)                                                                     \
  F(Atan, OperandType::Local, OperandType::Local)                                                                     \
  F(Atan2, OperandType::Local, OperandType::Local, OperandType::Local)                                                \
  F(Cos, OperandType::Local, OperandType::Local)                                                                      \
  F(Cot, OperandType::Local, OperandType::Local)                                                                      \
  F(Sin, OperandType::Local, OperandType::Local)                                                                      \
  F(Tan, OperandType::Local, OperandType::Local)                                                                      \
  F(Cosh, OperandType::Local, OperandType::Local)                                                                     \
  F(Tanh, OperandType::Local, OperandType::Local)                                                                     \
  F(Sinh, OperandType::Local, OperandType::Local)                                                                     \
  F(Sqrt, OperandType::Local, OperandType::Local)                                                                     \
  F(Cbrt, OperandType::Local, OperandType::Local)                                                                     \
  F(Exp, OperandType::Local, OperandType::Local)                                                                      \
  F(Ceil, OperandType::Local, OperandType::Local)                                                                     \
  F(Floor, OperandType::Local, OperandType::Local)                                                                    \
  F(Truncate, OperandType::Local, OperandType::Local)                                                                 \
  F(Ln, OperandType::Local, OperandType::Local)                                                                       \
  F(Log2, OperandType::Local, OperandType::Local)                                                                     \
  F(Log10, OperandType::Local, OperandType::Local)                                                                    \
  F(Sign, OperandType::Local, OperandType::Local)                                                                     \
  F(Radians, OperandType::Local, OperandType::Local)                                                                  \
  F(Degrees, OperandType::Local, OperandType::Local)                                                                  \
  F(Round, OperandType::Local, OperandType::Local)                                                                    \
  F(Round2, OperandType::Local, OperandType::Local, OperandType::Local)                                               \
  F(Log, OperandType::Local, OperandType::Local, OperandType::Local)                                                  \
  F(Pow, OperandType::Local, OperandType::Local, OperandType::Local)                                                  \
                                                                                                                      \
  /* String functions */                                                                                              \
  F(Chr, OperandType::Local, OperandType::Local, OperandType::Local)                                                  \
  F(CharLength, OperandType::Local, OperandType::Local, OperandType::Local)                                           \
  F(ASCII, OperandType::Local, OperandType::Local, OperandType::Local)                                                \
  F(Concat, OperandType::Local, OperandType::Local, OperandType::Local, OperandType::Local)                           \
  F(Left, OperandType::Local, OperandType::Local, OperandType::Local, OperandType::Local)                             \
  F(Length, OperandType::Local, OperandType::Local, OperandType::Local)                                               \
  F(Like, OperandType::Local, OperandType::Local, OperandType::Local)                                                 \
  F(Lower, OperandType::Local, OperandType::Local, OperandType::Local)                                                \
  F(LPad3Arg, OperandType::Local, OperandType::Local, OperandType::Local, OperandType::Local, OperandType::Local)     \
  F(LPad2Arg, OperandType::Local, OperandType::Local, OperandType::Local, OperandType::Local)                         \
  F(LTrim2Arg, OperandType::Local, OperandType::Local, OperandType::Local, OperandType::Local)                        \
  F(LTrim1Arg, OperandType::Local, OperandType::Local, OperandType::Local)                                            \
  F(Repeat, OperandType::Local, OperandType::Local, OperandType::Local, OperandType::Local)                           \
  F(Reverse, OperandType::Local, OperandType::Local, OperandType::Local)                                              \
  F(Right, OperandType::Local, OperandType::Local, OperandType::Local, OperandType::Local)                            \
  F(RPad3Arg, OperandType::Local, OperandType::Local, OperandType::Local, OperandType::Local, OperandType::Local)     \
  F(RPad2Arg, OperandType::Local, OperandType::Local, OperandType::Local, OperandType::Local)                         \
  F(RTrim2Arg, OperandType::Local, OperandType::Local, OperandType::Local, OperandType::Local)                        \
  F(RTrim1Arg, OperandType::Local, OperandType::Local, OperandType::Local)                                            \
  F(SplitPart, OperandType::Local, OperandType::Local, OperandType::Local, OperandType::Local, OperandType::Local)    \
  F(Substring, OperandType::Local, OperandType::Local, OperandType::Local, OperandType::Local, OperandType::Local)    \
  F(Trim, OperandType::Local, OperandType::Local, OperandType::Local)                                                 \
  F(Trim2, OperandType::Local, OperandType::Local, OperandType::Local, OperandType::Local)                            \
  F(Upper, OperandType::Local, OperandType::Local, OperandType::Local)                                                \
  F(StartsWith, OperandType::Local, OperandType::Local, OperandType::Local, OperandType::Local)                       \
  F(Position, OperandType::Local, OperandType::Local, OperandType::Local, OperandType::Local)                         \
  F(InitCap, OperandType::Local, OperandType::Local, OperandType::Local)                                              \
                                                                                                                      \
  /* Date Functions */                                                                                                \
  F(ExtractYearFromDate, OperandType::Local, OperandType::Local)                                                      \
                                                                                                                      \
  F(AbortTxn, OperandType::Local)                                                                                     \
                                                                                                                      \
  /* Mini-runners. */                                                                                                 \
  F(NpRunnersEmitInt, OperandType::Local, OperandType::Local, OperandType::Local, OperandType::Local,                 \
    OperandType::Local)                                                                                               \
  F(NpRunnersEmitReal, OperandType::Local, OperandType::Local, OperandType::Local, OperandType::Local,                \
    OperandType::Local)                                                                                               \
  F(NpRunnersDummyInt, OperandType::Local)                                                                            \
  F(NpRunnersDummyReal, OperandType::Local)                                                                           \
  F(Version, OperandType::Local, OperandType::Local)                                                                  \
                                                                                                                      \
  /* Parameter support. */                                                                                            \
  F(GetParamBool, OperandType::Local, OperandType::Local, OperandType::Local)                                         \
  F(GetParamTinyInt, OperandType::Local, OperandType::Local, OperandType::Local)                                      \
  F(GetParamSmallInt, OperandType::Local, OperandType::Local, OperandType::Local)                                     \
  F(GetParamInt, OperandType::Local, OperandType::Local, OperandType::Local)                                          \
  F(GetParamBigInt, OperandType::Local, OperandType::Local, OperandType::Local)                                       \
  F(GetParamReal, OperandType::Local, OperandType::Local, OperandType::Local)                                         \
  F(GetParamDouble, OperandType::Local, OperandType::Local, OperandType::Local)                                       \
  F(GetParamDateVal, OperandType::Local, OperandType::Local, OperandType::Local)                                      \
  F(GetParamTimestampVal, OperandType::Local, OperandType::Local, OperandType::Local)                                 \
  F(GetParamString, OperandType::Local, OperandType::Local, OperandType::Local)                                       \
                                                                                                                      \
  /* FOR TESTING ONLY */                                                                                              \
  F(TestCatalogLookup, OperandType::Local, OperandType::Local, OperandType::StaticLocal, OperandType::UImm4,          \
    OperandType::StaticLocal, OperandType::UImm4)                                                                     \
  F(TestCatalogIndexLookup, OperandType::Local, OperandType::Local, OperandType::StaticLocal, OperandType::UImm4)

/**
 * The enumeration listing all possible bytecode instructions.
 */
enum class Bytecode : uint32_t {
#define DECLARE_OP(inst, ...) inst,
  BYTECODE_LIST(DECLARE_OP)
#undef DECLARE_OP
#define COUNT_OP(inst, ...) +1
      Last = -1 BYTECODE_LIST(COUNT_OP)
#undef COUNT_OP
};

/**
 * Helper class for querying/interacting with bytecode instructions.
 */
class Bytecodes {
 public:
  /** The total number of bytecode instructions. */
  static constexpr const uint32_t BYTECODE_COUNT = static_cast<uint32_t>(Bytecode::Last) + 1;

  /**
   * @return The total number of bytecodes.
   */
  static constexpr uint32_t NumBytecodes() { return BYTECODE_COUNT; }

  /**
   * @return The maximum length of any bytecode instruction in bytes.
   */
  static uint32_t MaxBytecodeNameLength();

  /**
   * @return The string representation of the given bytecode.
   */
  static const char *ToString(Bytecode bytecode) { return bytecode_names[static_cast<uint32_t>(bytecode)]; }

  /**
   * @return The number of operands a bytecode accepts.
   */
  static uint32_t NumOperands(Bytecode bytecode) { return bytecode_operand_counts[static_cast<uint32_t>(bytecode)]; }

  /**
   * @return An array of the operand types to the given bytecode.
   */
  static const OperandType *GetOperandTypes(Bytecode bytecode) {
    return bytecode_operand_types[static_cast<uint32_t>(bytecode)];
  }

  /**
   * @return An array containing the sizes of all operands to the given bytecode.
   */
  static const OperandSize *GetOperandSizes(Bytecode bytecode) {
    return bytecode_operand_sizes[static_cast<uint32_t>(bytecode)];
  }

  /**
   * @return The type of the Nth operand to the given bytecode.
   */
  static OperandType GetNthOperandType(Bytecode bytecode, uint32_t operand_index) {
    TERRIER_ASSERT(operand_index < NumOperands(bytecode), "Accessing out-of-bounds operand number for bytecode");
    return GetOperandTypes(bytecode)[operand_index];
  }

  /**
   * @return The size of the Nth operand to the given bytecode.
   */
  static OperandSize GetNthOperandSize(Bytecode bytecode, uint32_t operand_index) {
    TERRIER_ASSERT(operand_index < NumOperands(bytecode), "Accessing out-of-bounds operand number for bytecode");
    return GetOperandSizes(bytecode)[operand_index];
  }

  /**
   * @return The offset of the Nth operand of the given bytecode.
   */
  static uint32_t GetNthOperandOffset(Bytecode bytecode, uint32_t operand_index);

  /**
   * @return The name of the bytecode handler function for the given bytecode.
   */
  static const char *GetBytecodeHandlerName(Bytecode bytecode) { return bytecode_handler_name[ToByte(bytecode)]; }

  /**
   * Converts the bytecode instruction @em bytecode into a raw encoded value.
   * @param bytecode The bytecode to convert.
   * @return The raw encoded value for the input bytecode instruction.
   */
  static constexpr std::underlying_type_t<Bytecode> ToByte(Bytecode bytecode) {
    TERRIER_ASSERT(bytecode <= Bytecode::Last, "Invalid bytecode");
    return static_cast<std::underlying_type_t<Bytecode>>(bytecode);
  }

  /**
   * Decode and convert the raw value @em val into a bytecode instruction.
   * @param val The value to convert.
   * @return The bytecode associated with the given value.
   */
  static constexpr Bytecode FromByte(std::underlying_type_t<Bytecode> val) {
    auto bytecode = static_cast<Bytecode>(val);
    TERRIER_ASSERT(bytecode <= Bytecode::Last, "Invalid bytecode");
    return bytecode;
  }

  /**
   * @return True if the bytecode @em bytecode is an unconditional jump; false otherwise.
   */
  static constexpr bool IsUnconditionalJump(Bytecode bytecode) { return bytecode == Bytecode::Jump; }

  /**
   * @return True if the bytecode @em bytecode is a conditional jump; false otherwise.
   */
  static constexpr bool IsConditionalJump(Bytecode bytecode) {
    return bytecode == Bytecode::JumpIfFalse || bytecode == Bytecode::JumpIfTrue;
  }

  /**
   * @return True if the bytecode @em bytecode is a jump instruction, either conditional or not;
   *         false otherwise.
   */
  static constexpr bool IsJump(Bytecode bytecode) {
    return IsConditionalJump(bytecode) || IsUnconditionalJump(bytecode);
  }

  /**
   * @return True if the bytecode @em bytecode is a return instruction.
   */
  static constexpr bool IsReturn(Bytecode bytecode) { return bytecode == Bytecode::Return; }

  /**
   * @return True if the bytecode @em bytecode is a terminal instruction. A terminal instruction is
   *         one that appears at the end of a basic block.
   */
  static constexpr bool IsTerminal(Bytecode bytecode) { return IsJump(bytecode) || IsReturn(bytecode); }

 private:
  static const char *bytecode_names[];
  static uint32_t bytecode_operand_counts[];
  static const OperandType *bytecode_operand_types[];
  static const OperandSize *bytecode_operand_sizes[];
  static const char *bytecode_handler_name[];
};

}  // namespace terrier::execution::vm<|MERGE_RESOLUTION|>--- conflicted
+++ resolved
@@ -104,14 +104,7 @@
   F(ExecutionContextStartResourceTracker, OperandType::Local, OperandType::Local)                                     \
   F(ExecutionContextEndResourceTracker, OperandType::Local, OperandType::Local)                                       \
   F(ExecutionContextStartPipelineTracker, OperandType::Local, OperandType::Local)                                     \
-<<<<<<< HEAD
   F(ExecutionContextEndPipelineTracker, OperandType::Local, OperandType::Local, OperandType::Local,                   \
-=======
-  F(ExecutionContextEndPipelineTracker, OperandType::Local, OperandType::Local, OperandType::Local)                   \
-  F(ExecutionContextGetFeature, OperandType::Local, OperandType::Local, OperandType::Local, OperandType::Local,       \
-    OperandType::Local)                                                                                               \
-  F(ExecutionContextRecordFeature, OperandType::Local, OperandType::Local, OperandType::Local, OperandType::Local,    \
->>>>>>> e6c8d44b
     OperandType::Local)                                                                                               \
   F(ExecOUFeatureVectorRecordFeature, OperandType::Local, OperandType::Local, OperandType::Local, OperandType::Local, \
     OperandType::Local)                                                                                               \
