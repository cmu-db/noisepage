--- conflicted
+++ resolved
@@ -383,12 +383,8 @@
   F(PRSetReal, OperandType::Local, OperandType::UImm2, OperandType::Local)                                            \
   F(PRSetDouble, OperandType::Local, OperandType::UImm2, OperandType::Local)                                          \
   F(PRSetDate, OperandType::Local, OperandType::UImm2, OperandType::Local)                                            \
-<<<<<<< HEAD
-  F(PRSetVarlen, OperandType::Local, OperandType::UImm2, OperandType::Local, OperandType::Local)                                          \
-=======
-  F(PRSetVarlen, OperandType::Local, OperandType::UImm2, OperandType::Local)                                          \
+  F(PRSetVarlen, OperandType::Local, OperandType::UImm2, OperandType::Local, OperandType::Local)                      \
   F(PRSetBoolNull, OperandType::Local, OperandType::UImm2, OperandType::Local)                                        \
->>>>>>> 6e150934
   F(PRSetTinyIntNull, OperandType::Local, OperandType::UImm2, OperandType::Local)                                     \
   F(PRSetSmallIntNull, OperandType::Local, OperandType::UImm2, OperandType::Local)                                    \
   F(PRSetIntNull, OperandType::Local, OperandType::UImm2, OperandType::Local)                                         \
@@ -396,7 +392,7 @@
   F(PRSetRealNull, OperandType::Local, OperandType::UImm2, OperandType::Local)                                        \
   F(PRSetDoubleNull, OperandType::Local, OperandType::UImm2, OperandType::Local)                                      \
   F(PRSetDateNull, OperandType::Local, OperandType::UImm2, OperandType::Local)                                        \
-  F(PRSetVarlenNull, OperandType::Local, OperandType::UImm2, OperandType::Local, OperandType::Local)                                      \
+  F(PRSetVarlenNull, OperandType::Local, OperandType::UImm2, OperandType::Local, OperandType::Local)                  \
                                                                                                                       \
   /* StorageInterface */                                                                                              \
   F(StorageInterfaceInit, OperandType::Local, OperandType::Local, OperandType::UImm4, OperandType::Local,             \
