--- conflicted
+++ resolved
@@ -106,12 +106,6 @@
   F(ExecutionContextStartPipelineTracker, OperandType::Local, OperandType::Local)                                     \
   F(ExecutionContextEndPipelineTracker, OperandType::Local, OperandType::Local, OperandType::Local,                   \
     OperandType::Local)                                                                                               \
-<<<<<<< HEAD
-  F(ExecOUFeatureVectorRecordFeature, OperandType::Local, OperandType::Local, OperandType::Local, OperandType::Local, \
-    OperandType::Local, OperandType::Local)                                                                           \
-  F(ExecOUFeatureVectorInitialize, OperandType::Local, OperandType::Local, OperandType::Local)                        \
-  F(ExecOUFeatureVectorDestroy, OperandType::Local)                                                                   \
-=======
   F(ExecutionContextInitHooks, OperandType::Local, OperandType::Local)                                                \
   F(ExecutionContextRegisterHook, OperandType::Local, OperandType::Local, OperandType::FunctionId)                    \
   F(ExecutionContextClearHooks, OperandType::Local)                                                                   \
@@ -120,7 +114,6 @@
   F(ExecOUFeatureVectorInitialize, OperandType::Local, OperandType::Local, OperandType::Local, OperandType::Local)    \
   F(ExecOUFeatureVectorFilter, OperandType::Local, OperandType::Local)                                                \
   F(ExecOUFeatureVectorReset, OperandType::Local)                                                                     \
->>>>>>> 95362dc9
                                                                                                                       \
   F(RegisterMetricsThread, OperandType::Local)                                                                        \
   F(CheckTrackersStopped, OperandType::Local)                                                                         \
