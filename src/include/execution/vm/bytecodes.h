#pragma once

#include <algorithm>
#include <cstdint>

#include "common/macros.h"
#include "execution/vm/bytecode_operands.h"

namespace terrier::execution::vm {

// Creates instances of a given opcode for all integer primitive types
#define CREATE_FOR_INT_TYPES(F, op, ...) \
  F(op##_##int8_t, __VA_ARGS__)          \
  F(op##_##int16_t, __VA_ARGS__)         \
  F(op##_##int32_t, __VA_ARGS__)         \
  F(op##_##int64_t, __VA_ARGS__)         \
  F(op##_##uint8_t, __VA_ARGS__)         \
  F(op##_##uint16_t, __VA_ARGS__)        \
  F(op##_##uint32_t, __VA_ARGS__)        \
  F(op##_##uint64_t, __VA_ARGS__)

// Creates instances of a given opcode for primitive boolean types
#define CREATE_FOR_BOOL_TYPES(F, op, ...) F(op##_bool, __VA_ARGS__)

// Creates instances of a given opcode for all floating-point primitive types
#define CREATE_FOR_FLOAT_TYPES(F, op, ...) \
  F(op##_float, __VA_ARGS__)               \
  F(op##_double, __VA_ARGS__)

// Creates instances of a given opcode for primitive numeric types
#define CREATE_FOR_NUMERIC_TYPES(F, op, ...) \
  CREATE_FOR_INT_TYPES(F, op, __VA_ARGS__)   \
  CREATE_FOR_FLOAT_TYPES(F, op, __VA_ARGS__)

// Creates instances of a given opcode for *ALL* primitive types
#define CREATE_FOR_ALL_TYPES(F, op, ...)    \
  CREATE_FOR_BOOL_TYPES(F, op, __VA_ARGS__) \
  CREATE_FOR_INT_TYPES(F, op, __VA_ARGS__)  \
  CREATE_FOR_FLOAT_TYPES(F, op, __VA_ARGS__)

#define GET_BASE_FOR_INT_TYPES(op) (op##_int8_t)
#define GET_BASE_FOR_FLOAT_TYPES(op) (op##_float)
#define GET_BASE_FOR_BOOL_TYPES(op) (op##_bool)

/**
 * The master list of all bytecodes, flags and operands
 */
#define BYTECODE_LIST(F)                                                                                              \
  /* Primitive operations */                                                                                          \
  CREATE_FOR_NUMERIC_TYPES(F, Neg, OperandType::Local, OperandType::Local)                                            \
  CREATE_FOR_NUMERIC_TYPES(F, Add, OperandType::Local, OperandType::Local, OperandType::Local)                        \
  CREATE_FOR_NUMERIC_TYPES(F, Sub, OperandType::Local, OperandType::Local, OperandType::Local)                        \
  CREATE_FOR_NUMERIC_TYPES(F, Mul, OperandType::Local, OperandType::Local, OperandType::Local)                        \
  CREATE_FOR_NUMERIC_TYPES(F, Div, OperandType::Local, OperandType::Local, OperandType::Local)                        \
  CREATE_FOR_NUMERIC_TYPES(F, Mod, OperandType::Local, OperandType::Local, OperandType::Local)                        \
  CREATE_FOR_INT_TYPES(F, BitAnd, OperandType::Local, OperandType::Local, OperandType::Local)                         \
  CREATE_FOR_INT_TYPES(F, BitOr, OperandType::Local, OperandType::Local, OperandType::Local)                          \
  CREATE_FOR_INT_TYPES(F, BitXor, OperandType::Local, OperandType::Local, OperandType::Local)                         \
  CREATE_FOR_INT_TYPES(F, BitNeg, OperandType::Local, OperandType::Local)                                             \
  CREATE_FOR_ALL_TYPES(F, GreaterThan, OperandType::Local, OperandType::Local, OperandType::Local)                    \
  CREATE_FOR_ALL_TYPES(F, GreaterThanEqual, OperandType::Local, OperandType::Local, OperandType::Local)               \
  CREATE_FOR_ALL_TYPES(F, Equal, OperandType::Local, OperandType::Local, OperandType::Local)                          \
  CREATE_FOR_ALL_TYPES(F, LessThan, OperandType::Local, OperandType::Local, OperandType::Local)                       \
  CREATE_FOR_ALL_TYPES(F, LessThanEqual, OperandType::Local, OperandType::Local, OperandType::Local)                  \
  CREATE_FOR_ALL_TYPES(F, NotEqual, OperandType::Local, OperandType::Local, OperandType::Local)                       \
  /* Boolean compliment */                                                                                            \
  F(Not, OperandType::Local, OperandType::Local)                                                                      \
  F(NotSql, OperandType::Local, OperandType::Local)                                                                   \
                                                                                                                      \
  /* Branching */                                                                                                     \
  F(Jump, OperandType::JumpOffset)                                                                                    \
  F(JumpIfTrue, OperandType::Local, OperandType::JumpOffset)                                                          \
  F(JumpIfFalse, OperandType::Local, OperandType::JumpOffset)                                                         \
                                                                                                                      \
  /* Memory/pointer operations */                                                                                     \
  F(IsNullPtr, OperandType::Local, OperandType::Local)                                                                \
  F(IsNotNullPtr, OperandType::Local, OperandType::Local)                                                             \
  F(Deref1, OperandType::Local, OperandType::Local)                                                                   \
  F(Deref2, OperandType::Local, OperandType::Local)                                                                   \
  F(Deref4, OperandType::Local, OperandType::Local)                                                                   \
  F(Deref8, OperandType::Local, OperandType::Local)                                                                   \
  F(DerefN, OperandType::Local, OperandType::Local, OperandType::UImm4)                                               \
  F(Assign1, OperandType::Local, OperandType::Local)                                                                  \
  F(Assign2, OperandType::Local, OperandType::Local)                                                                  \
  F(Assign4, OperandType::Local, OperandType::Local)                                                                  \
  F(Assign8, OperandType::Local, OperandType::Local)                                                                  \
  F(AssignImm1, OperandType::Local, OperandType::Imm1)                                                                \
  F(AssignImm2, OperandType::Local, OperandType::Imm2)                                                                \
  F(AssignImm4, OperandType::Local, OperandType::Imm4)                                                                \
  F(AssignImm8, OperandType::Local, OperandType::Imm8)                                                                \
  F(AssignImm4F, OperandType::Local, OperandType::Imm4F)                                                              \
  F(AssignImm8F, OperandType::Local, OperandType::Imm8F)                                                              \
  F(Lea, OperandType::Local, OperandType::Local, OperandType::Imm4)                                                   \
  F(LeaScaled, OperandType::Local, OperandType::Local, OperandType::Local, OperandType::Imm4, OperandType::Imm4)      \
                                                                                                                      \
  /* Function calls */                                                                                                \
  F(Call, OperandType::FunctionId, OperandType::LocalCount)                                                           \
  F(Return)                                                                                                           \
                                                                                                                      \
  /* Execution Context */                                                                                             \
  F(ExecutionContextAddRowsAffected, OperandType::Local, OperandType::Local)                                          \
  F(ExecutionContextGetMemoryPool, OperandType::Local, OperandType::Local)                                            \
  F(ExecutionContextGetTLS, OperandType::Local, OperandType::Local)                                                   \
  F(ExecutionContextStartResourceTracker, OperandType::Local, OperandType::Local)                                     \
  F(ExecutionContextEndResourceTracker, OperandType::Local, OperandType::Local)                                       \
  F(ExecutionContextStartPipelineTracker, OperandType::Local, OperandType::Local)                                     \
  F(ExecutionContextEndPipelineTracker, OperandType::Local, OperandType::Local, OperandType::Local,                   \
    OperandType::Local)                                                                                               \
<<<<<<< HEAD
  F(ExecOUFeatureVectorRecordFeature, OperandType::Local, OperandType::Local, OperandType::Local, OperandType::Local, \
    OperandType::Local, OperandType::Local)                                                                           \
  F(ExecOUFeatureVectorInitialize, OperandType::Local, OperandType::Local, OperandType::Local)                        \
                                                                                                                      \
  F(RegisterMetricsThread, OperandType::Local)                                                                        \
  F(CheckTrackersStopped, OperandType::Local)                                                                         \
  F(AggregateMetricsThread, OperandType::Local)                                                                       \
=======
  F(ExecutionContextSetMemoryUseOverride, OperandType::Local, OperandType::Local)                                     \
>>>>>>> cbe2f08b
                                                                                                                      \
  /* Thread State Container */                                                                                        \
  F(ThreadStateContainerIterate, OperandType::Local, OperandType::Local, OperandType::FunctionId)                     \
  F(ThreadStateContainerAccessCurrentThreadState, OperandType::Local, OperandType::Local)                             \
  F(ThreadStateContainerReset, OperandType::Local, OperandType::Local, OperandType::FunctionId,                       \
    OperandType::FunctionId, OperandType::Local)                                                                      \
  F(ThreadStateContainerClear, OperandType::Local)                                                                    \
                                                                                                                      \
  /* Table Vector Iterator */                                                                                         \
  F(TableVectorIteratorInit, OperandType::Local, OperandType::Local, OperandType::Local, OperandType::Local,          \
    OperandType::UImm4)                                                                                               \
  F(TableVectorIteratorPerformInit, OperandType::Local)                                                               \
  F(TableVectorIteratorNext, OperandType::Local, OperandType::Local)                                                  \
  F(TableVectorIteratorFree, OperandType::Local)                                                                      \
  F(TableVectorIteratorGetVPINumTuples, OperandType::Local, OperandType::Local)                                       \
  F(TableVectorIteratorGetVPI, OperandType::Local, OperandType::Local)                                                \
  F(ParallelScanTable, OperandType::Local, OperandType::Local, OperandType::UImm4, OperandType::Local,                \
    OperandType::Local, OperandType::FunctionId)                                                                      \
                                                                                                                      \
  /* Vector Projection Iterator (VPI) */                                                                              \
  F(VPIInit, OperandType::Local, OperandType::Local)                                                                  \
  F(VPIInitWithList, OperandType::Local, OperandType::Local, OperandType::Local)                                      \
  F(VPIFree, OperandType::Local)                                                                                      \
  F(VPIIsFiltered, OperandType::Local, OperandType::Local)                                                            \
  F(VPIGetSelectedRowCount, OperandType::Local, OperandType::Local)                                                   \
  F(VPIGetVectorProjection, OperandType::Local, OperandType::Local)                                                   \
  F(VPIHasNext, OperandType::Local, OperandType::Local)                                                               \
  F(VPIHasNextFiltered, OperandType::Local, OperandType::Local)                                                       \
  F(VPIAdvance, OperandType::Local)                                                                                   \
  F(VPIAdvanceFiltered, OperandType::Local)                                                                           \
  F(VPISetPosition, OperandType::Local, OperandType::Local)                                                           \
  F(VPISetPositionFiltered, OperandType::Local, OperandType::Local)                                                   \
  F(VPIMatch, OperandType::Local, OperandType::Local)                                                                 \
  F(VPIReset, OperandType::Local)                                                                                     \
  F(VPIResetFiltered, OperandType::Local)                                                                             \
  F(VPIGetSlot, OperandType::Local, OperandType::Local)                                                               \
  F(VPIGetBool, OperandType::Local, OperandType::Local, OperandType::UImm4)                                           \
  F(VPIGetTinyInt, OperandType::Local, OperandType::Local, OperandType::UImm4)                                        \
  F(VPIGetSmallInt, OperandType::Local, OperandType::Local, OperandType::UImm4)                                       \
  F(VPIGetInteger, OperandType::Local, OperandType::Local, OperandType::UImm4)                                        \
  F(VPIGetBigInt, OperandType::Local, OperandType::Local, OperandType::UImm4)                                         \
  F(VPIGetReal, OperandType::Local, OperandType::Local, OperandType::UImm4)                                           \
  F(VPIGetDouble, OperandType::Local, OperandType::Local, OperandType::UImm4)                                         \
  F(VPIGetDecimal, OperandType::Local, OperandType::Local, OperandType::UImm4)                                        \
  F(VPIGetDate, OperandType::Local, OperandType::Local, OperandType::UImm4)                                           \
  F(VPIGetTimestamp, OperandType::Local, OperandType::Local, OperandType::UImm4)                                      \
  F(VPIGetString, OperandType::Local, OperandType::Local, OperandType::UImm4)                                         \
  F(VPIGetPointer, OperandType::Local, OperandType::Local, OperandType::UImm4)                                        \
  F(VPIGetBoolNull, OperandType::Local, OperandType::Local, OperandType::UImm4)                                       \
  F(VPIGetTinyIntNull, OperandType::Local, OperandType::Local, OperandType::UImm4)                                    \
  F(VPIGetSmallIntNull, OperandType::Local, OperandType::Local, OperandType::UImm4)                                   \
  F(VPIGetIntegerNull, OperandType::Local, OperandType::Local, OperandType::UImm4)                                    \
  F(VPIGetBigIntNull, OperandType::Local, OperandType::Local, OperandType::UImm4)                                     \
  F(VPIGetRealNull, OperandType::Local, OperandType::Local, OperandType::UImm4)                                       \
  F(VPIGetDoubleNull, OperandType::Local, OperandType::Local, OperandType::UImm4)                                     \
  F(VPIGetDecimalNull, OperandType::Local, OperandType::Local, OperandType::UImm4)                                    \
  F(VPIGetDateNull, OperandType::Local, OperandType::Local, OperandType::UImm4)                                       \
  F(VPIGetTimestampNull, OperandType::Local, OperandType::Local, OperandType::UImm4)                                  \
  F(VPIGetStringNull, OperandType::Local, OperandType::Local, OperandType::UImm4)                                     \
  F(VPISetBool, OperandType::Local, OperandType::Local, OperandType::UImm4)                                           \
  F(VPISetTinyInt, OperandType::Local, OperandType::Local, OperandType::UImm4)                                        \
  F(VPISetSmallInt, OperandType::Local, OperandType::Local, OperandType::UImm4)                                       \
  F(VPISetInteger, OperandType::Local, OperandType::Local, OperandType::UImm4)                                        \
  F(VPISetBigInt, OperandType::Local, OperandType::Local, OperandType::UImm4)                                         \
  F(VPISetReal, OperandType::Local, OperandType::Local, OperandType::UImm4)                                           \
  F(VPISetDouble, OperandType::Local, OperandType::Local, OperandType::UImm4)                                         \
  F(VPISetDecimal, OperandType::Local, OperandType::Local, OperandType::UImm4)                                        \
  F(VPISetDate, OperandType::Local, OperandType::Local, OperandType::UImm4)                                           \
  F(VPISetTimestamp, OperandType::Local, OperandType::Local, OperandType::UImm4)                                      \
  F(VPISetString, OperandType::Local, OperandType::Local, OperandType::UImm4)                                         \
  F(VPISetBoolNull, OperandType::Local, OperandType::Local, OperandType::UImm4)                                       \
  F(VPISetTinyIntNull, OperandType::Local, OperandType::Local, OperandType::UImm4)                                    \
  F(VPISetSmallIntNull, OperandType::Local, OperandType::Local, OperandType::UImm4)                                   \
  F(VPISetIntegerNull, OperandType::Local, OperandType::Local, OperandType::UImm4)                                    \
  F(VPISetBigIntNull, OperandType::Local, OperandType::Local, OperandType::UImm4)                                     \
  F(VPISetRealNull, OperandType::Local, OperandType::Local, OperandType::UImm4)                                       \
  F(VPISetDoubleNull, OperandType::Local, OperandType::Local, OperandType::UImm4)                                     \
  F(VPISetDecimalNull, OperandType::Local, OperandType::Local, OperandType::UImm4)                                    \
  F(VPISetDateNull, OperandType::Local, OperandType::Local, OperandType::UImm4)                                       \
  F(VPISetTimestampNull, OperandType::Local, OperandType::Local, OperandType::UImm4)                                  \
  F(VPISetStringNull, OperandType::Local, OperandType::Local, OperandType::UImm4)                                     \
                                                                                                                      \
  /* Filter Manager */                                                                                                \
  F(FilterManagerInit, OperandType::Local, OperandType::Local)                                                        \
  F(FilterManagerStartNewClause, OperandType::Local)                                                                  \
  F(FilterManagerInsertFilter, OperandType::Local, OperandType::FunctionId)                                           \
  F(FilterManagerRunFilters, OperandType::Local, OperandType::Local, OperandType::Local)                              \
  F(FilterManagerFree, OperandType::Local)                                                                            \
                                                                                                                      \
  /* Vector Filter Executor */                                                                                        \
  F(VectorFilterEqual, OperandType::Local, OperandType::Local, OperandType::Local, OperandType::Local,                \
    OperandType::Local)                                                                                               \
  F(VectorFilterEqualVal, OperandType::Local, OperandType::Local, OperandType::Local, OperandType::Local,             \
    OperandType::Local)                                                                                               \
  F(VectorFilterGreaterThan, OperandType::Local, OperandType::Local, OperandType::Local, OperandType::Local,          \
    OperandType::Local)                                                                                               \
  F(VectorFilterGreaterThanVal, OperandType::Local, OperandType::Local, OperandType::Local, OperandType::Local,       \
    OperandType::Local)                                                                                               \
  F(VectorFilterGreaterThanEqual, OperandType::Local, OperandType::Local, OperandType::Local, OperandType::Local,     \
    OperandType::Local)                                                                                               \
  F(VectorFilterGreaterThanEqualVal, OperandType::Local, OperandType::Local, OperandType::Local, OperandType::Local,  \
    OperandType::Local)                                                                                               \
  F(VectorFilterLessThan, OperandType::Local, OperandType::Local, OperandType::Local, OperandType::Local,             \
    OperandType::Local)                                                                                               \
  F(VectorFilterLessThanVal, OperandType::Local, OperandType::Local, OperandType::Local, OperandType::Local,          \
    OperandType::Local)                                                                                               \
  F(VectorFilterLessThanEqual, OperandType::Local, OperandType::Local, OperandType::Local, OperandType::Local,        \
    OperandType::Local)                                                                                               \
  F(VectorFilterLessThanEqualVal, OperandType::Local, OperandType::Local, OperandType::Local, OperandType::Local,     \
    OperandType::Local)                                                                                               \
  F(VectorFilterNotEqual, OperandType::Local, OperandType::Local, OperandType::Local, OperandType::Local,             \
    OperandType::Local)                                                                                               \
  F(VectorFilterNotEqualVal, OperandType::Local, OperandType::Local, OperandType::Local, OperandType::Local,          \
    OperandType::Local)                                                                                               \
  F(VectorFilterLike, OperandType::Local, OperandType::Local, OperandType::Local, OperandType::Local,                 \
    OperandType::Local)                                                                                               \
  F(VectorFilterLikeVal, OperandType::Local, OperandType::Local, OperandType::Local, OperandType::Local,              \
    OperandType::Local)                                                                                               \
  F(VectorFilterNotLike, OperandType::Local, OperandType::Local, OperandType::Local, OperandType::Local,              \
    OperandType::Local)                                                                                               \
  F(VectorFilterNotLikeVal, OperandType::Local, OperandType::Local, OperandType::Local, OperandType::Local,           \
    OperandType::Local)                                                                                               \
                                                                                                                      \
  /* SQL value creation */                                                                                            \
  F(ForceBoolTruth, OperandType::Local, OperandType::Local)                                                           \
  F(InitSqlNull, OperandType::Local)                                                                                  \
  F(InitBool, OperandType::Local, OperandType::Local)                                                                 \
  F(InitInteger, OperandType::Local, OperandType::Local)                                                              \
  F(InitInteger64, OperandType::Local, OperandType::Local)                                                            \
  F(InitReal, OperandType::Local, OperandType::Local)                                                                 \
  F(InitDate, OperandType::Local, OperandType::Local, OperandType::Local, OperandType::Local)                         \
  F(InitTimestamp, OperandType::Local, OperandType::Local)                                                            \
  F(InitTimestampYMDHMSMU, OperandType::Local, OperandType::Local, OperandType::Local, OperandType::Local,            \
    OperandType::Local, OperandType::Local, OperandType::Local, OperandType::Local, OperandType::Local)               \
  F(InitString, OperandType::Local, OperandType::StaticLocal, OperandType::UImm4)                                     \
  /* SQL value conversion */                                                                                          \
  F(BoolToInteger, OperandType::Local, OperandType::Local)                                                            \
  F(IntegerToBool, OperandType::Local, OperandType::Local)                                                            \
  F(IntegerToReal, OperandType::Local, OperandType::Local)                                                            \
  F(IntegerToString, OperandType::Local, OperandType::Local, OperandType::Local)                                      \
  F(RealToBool, OperandType::Local, OperandType::Local)                                                               \
  F(RealToInteger, OperandType::Local, OperandType::Local)                                                            \
  F(RealToString, OperandType::Local, OperandType::Local, OperandType::Local)                                         \
  F(DateToTimestamp, OperandType::Local, OperandType::Local)                                                          \
  F(DateToString, OperandType::Local, OperandType::Local, OperandType::Local)                                         \
  F(TimestampToDate, OperandType::Local, OperandType::Local)                                                          \
  F(TimestampToString, OperandType::Local, OperandType::Local, OperandType::Local)                                    \
  F(StringToBool, OperandType::Local, OperandType::Local)                                                             \
  F(StringToInteger, OperandType::Local, OperandType::Local)                                                          \
  F(StringToReal, OperandType::Local, OperandType::Local)                                                             \
  F(StringToDate, OperandType::Local, OperandType::Local)                                                             \
  F(StringToTimestamp, OperandType::Local, OperandType::Local)                                                        \
  /* SQL value comparisons */                                                                                         \
  F(LessThanBool, OperandType::Local, OperandType::Local, OperandType::Local)                                         \
  F(LessThanEqualBool, OperandType::Local, OperandType::Local, OperandType::Local)                                    \
  F(GreaterThanBool, OperandType::Local, OperandType::Local, OperandType::Local)                                      \
  F(GreaterThanEqualBool, OperandType::Local, OperandType::Local, OperandType::Local)                                 \
  F(EqualBool, OperandType::Local, OperandType::Local, OperandType::Local)                                            \
  F(NotEqualBool, OperandType::Local, OperandType::Local, OperandType::Local)                                         \
  F(LessThanInteger, OperandType::Local, OperandType::Local, OperandType::Local)                                      \
  F(LessThanEqualInteger, OperandType::Local, OperandType::Local, OperandType::Local)                                 \
  F(GreaterThanInteger, OperandType::Local, OperandType::Local, OperandType::Local)                                   \
  F(GreaterThanEqualInteger, OperandType::Local, OperandType::Local, OperandType::Local)                              \
  F(EqualInteger, OperandType::Local, OperandType::Local, OperandType::Local)                                         \
  F(NotEqualInteger, OperandType::Local, OperandType::Local, OperandType::Local)                                      \
  F(LessThanReal, OperandType::Local, OperandType::Local, OperandType::Local)                                         \
  F(LessThanEqualReal, OperandType::Local, OperandType::Local, OperandType::Local)                                    \
  F(GreaterThanReal, OperandType::Local, OperandType::Local, OperandType::Local)                                      \
  F(GreaterThanEqualReal, OperandType::Local, OperandType::Local, OperandType::Local)                                 \
  F(EqualReal, OperandType::Local, OperandType::Local, OperandType::Local)                                            \
  F(NotEqualReal, OperandType::Local, OperandType::Local, OperandType::Local)                                         \
  F(LessThanString, OperandType::Local, OperandType::Local, OperandType::Local)                                       \
  F(LessThanEqualString, OperandType::Local, OperandType::Local, OperandType::Local)                                  \
  F(GreaterThanString, OperandType::Local, OperandType::Local, OperandType::Local)                                    \
  F(GreaterThanEqualString, OperandType::Local, OperandType::Local, OperandType::Local)                               \
  F(EqualString, OperandType::Local, OperandType::Local, OperandType::Local)                                          \
  F(NotEqualString, OperandType::Local, OperandType::Local, OperandType::Local)                                       \
  F(LessThanDate, OperandType::Local, OperandType::Local, OperandType::Local)                                         \
  F(LessThanEqualDate, OperandType::Local, OperandType::Local, OperandType::Local)                                    \
  F(GreaterThanDate, OperandType::Local, OperandType::Local, OperandType::Local)                                      \
  F(GreaterThanEqualDate, OperandType::Local, OperandType::Local, OperandType::Local)                                 \
  F(EqualDate, OperandType::Local, OperandType::Local, OperandType::Local)                                            \
  F(NotEqualDate, OperandType::Local, OperandType::Local, OperandType::Local)                                         \
  F(LessThanTimestamp, OperandType::Local, OperandType::Local, OperandType::Local)                                    \
  F(LessThanEqualTimestamp, OperandType::Local, OperandType::Local, OperandType::Local)                               \
  F(GreaterThanTimestamp, OperandType::Local, OperandType::Local, OperandType::Local)                                 \
  F(GreaterThanEqualTimestamp, OperandType::Local, OperandType::Local, OperandType::Local)                            \
  F(EqualTimestamp, OperandType::Local, OperandType::Local, OperandType::Local)                                       \
  F(NotEqualTimestamp, OperandType::Local, OperandType::Local, OperandType::Local)                                    \
                                                                                                                      \
  /* SQL value unary operations */                                                                                    \
  F(AbsInteger, OperandType::Local, OperandType::Local)                                                               \
  F(AbsReal, OperandType::Local, OperandType::Local)                                                                  \
  F(ValIsNull, OperandType::Local, OperandType::Local)                                                                \
  F(ValIsNotNull, OperandType::Local, OperandType::Local)                                                             \
  /* SQL value binary operations */                                                                                   \
  F(AddInteger, OperandType::Local, OperandType::Local, OperandType::Local)                                           \
  F(SubInteger, OperandType::Local, OperandType::Local, OperandType::Local)                                           \
  F(MulInteger, OperandType::Local, OperandType::Local, OperandType::Local)                                           \
  F(DivInteger, OperandType::Local, OperandType::Local, OperandType::Local)                                           \
  F(ModInteger, OperandType::Local, OperandType::Local, OperandType::Local)                                           \
  F(AddReal, OperandType::Local, OperandType::Local, OperandType::Local)                                              \
  F(SubReal, OperandType::Local, OperandType::Local, OperandType::Local)                                              \
  F(MulReal, OperandType::Local, OperandType::Local, OperandType::Local)                                              \
  F(DivReal, OperandType::Local, OperandType::Local, OperandType::Local)                                              \
  F(ModReal, OperandType::Local, OperandType::Local, OperandType::Local)                                              \
                                                                                                                      \
  /* Hashing */                                                                                                       \
  F(HashInt, OperandType::Local, OperandType::Local, OperandType::Local)                                              \
  F(HashReal, OperandType::Local, OperandType::Local, OperandType::Local)                                             \
  F(HashDate, OperandType::Local, OperandType::Local, OperandType::Local)                                             \
  F(HashTimestamp, OperandType::Local, OperandType::Local, OperandType::Local)                                        \
  F(HashString, OperandType::Local, OperandType::Local, OperandType::Local)                                           \
  F(HashCombine, OperandType::Local, OperandType::Local)                                                              \
                                                                                                                      \
  /* Aggregation Hash Table */                                                                                        \
  F(AggregationHashTableInit, OperandType::Local, OperandType::Local, OperandType::Local, OperandType::Local)         \
  F(AggregationHashTableGetTupleCount, OperandType::Local, OperandType::Local)                                        \
  F(AggregationHashTableGetInsertCount, OperandType::Local, OperandType::Local)                                       \
  F(AggregationHashTableAllocTuple, OperandType::Local, OperandType::Local, OperandType::Local)                       \
  F(AggregationHashTableAllocTuplePartitioned, OperandType::Local, OperandType::Local, OperandType::Local)            \
  F(AggregationHashTableLinkHashTableEntry, OperandType::Local, OperandType::Local)                                   \
  F(AggregationHashTableLookup, OperandType::Local, OperandType::Local, OperandType::Local, OperandType::FunctionId,  \
    OperandType::Local)                                                                                               \
  F(AggregationHashTableProcessBatch, OperandType::Local, OperandType::Local, OperandType::UImm4, OperandType::Local, \
    OperandType::FunctionId, OperandType::FunctionId, OperandType::Local)                                             \
  F(AggregationHashTableTransferPartitions, OperandType::Local, OperandType::Local, OperandType::Local,               \
    OperandType::Local, OperandType::Local, OperandType::FunctionId)                                                  \
  F(AggregationHashTableBuildAllHashTablePartitions, OperandType::Local, OperandType::Local)                          \
  F(AggregationHashTableRepartition, OperandType::Local)                                                              \
  F(AggregationHashTableMergePartitions, OperandType::Local, OperandType::Local, OperandType::Local,                  \
    OperandType::FunctionId)                                                                                          \
  F(AggregationHashTableParallelPartitionedScan, OperandType::Local, OperandType::Local, OperandType::Local,          \
    OperandType::FunctionId)                                                                                          \
  F(AggregationHashTableFree, OperandType::Local)                                                                     \
  F(AggregationHashTableIteratorInit, OperandType::Local, OperandType::Local)                                         \
  F(AggregationHashTableIteratorHasNext, OperandType::Local, OperandType::Local)                                      \
  F(AggregationHashTableIteratorNext, OperandType::Local)                                                             \
  F(AggregationHashTableIteratorGetRow, OperandType::Local, OperandType::Local)                                       \
  F(AggregationHashTableIteratorFree, OperandType::Local)                                                             \
  F(AggregationOverflowPartitionIteratorHasNext, OperandType::Local, OperandType::Local)                              \
  F(AggregationOverflowPartitionIteratorNext, OperandType::Local)                                                     \
  F(AggregationOverflowPartitionIteratorGetHash, OperandType::Local, OperandType::Local)                              \
  F(AggregationOverflowPartitionIteratorGetRow, OperandType::Local, OperandType::Local)                               \
  F(AggregationOverflowPartitionIteratorGetRowEntry, OperandType::Local, OperandType::Local)                          \
  /* COUNT Aggregates */                                                                                              \
  F(CountAggregateInit, OperandType::Local)                                                                           \
  F(CountAggregateAdvance, OperandType::Local, OperandType::Local)                                                    \
  F(CountAggregateMerge, OperandType::Local, OperandType::Local)                                                      \
  F(CountAggregateReset, OperandType::Local)                                                                          \
  F(CountAggregateGetResult, OperandType::Local, OperandType::Local)                                                  \
  F(CountAggregateFree, OperandType::Local)                                                                           \
  F(CountStarAggregateInit, OperandType::Local)                                                                       \
  F(CountStarAggregateAdvance, OperandType::Local, OperandType::Local)                                                \
  F(CountStarAggregateMerge, OperandType::Local, OperandType::Local)                                                  \
  F(CountStarAggregateReset, OperandType::Local)                                                                      \
  F(CountStarAggregateGetResult, OperandType::Local, OperandType::Local)                                              \
  F(CountStarAggregateFree, OperandType::Local)                                                                       \
  /* SUM Aggregates */                                                                                                \
  F(IntegerSumAggregateInit, OperandType::Local)                                                                      \
  F(IntegerSumAggregateAdvance, OperandType::Local, OperandType::Local)                                               \
  F(IntegerSumAggregateMerge, OperandType::Local, OperandType::Local)                                                 \
  F(IntegerSumAggregateReset, OperandType::Local)                                                                     \
  F(IntegerSumAggregateGetResult, OperandType::Local, OperandType::Local)                                             \
  F(IntegerSumAggregateFree, OperandType::Local)                                                                      \
  F(RealSumAggregateInit, OperandType::Local)                                                                         \
  F(RealSumAggregateAdvance, OperandType::Local, OperandType::Local)                                                  \
  F(RealSumAggregateMerge, OperandType::Local, OperandType::Local)                                                    \
  F(RealSumAggregateReset, OperandType::Local)                                                                        \
  F(RealSumAggregateGetResult, OperandType::Local, OperandType::Local)                                                \
  F(RealSumAggregateFree, OperandType::Local)                                                                         \
  /* MAX Aggregates */                                                                                                \
  F(IntegerMaxAggregateInit, OperandType::Local)                                                                      \
  F(IntegerMaxAggregateAdvance, OperandType::Local, OperandType::Local)                                               \
  F(IntegerMaxAggregateMerge, OperandType::Local, OperandType::Local)                                                 \
  F(IntegerMaxAggregateReset, OperandType::Local)                                                                     \
  F(IntegerMaxAggregateGetResult, OperandType::Local, OperandType::Local)                                             \
  F(IntegerMaxAggregateFree, OperandType::Local)                                                                      \
  F(RealMaxAggregateInit, OperandType::Local)                                                                         \
  F(RealMaxAggregateAdvance, OperandType::Local, OperandType::Local)                                                  \
  F(RealMaxAggregateMerge, OperandType::Local, OperandType::Local)                                                    \
  F(RealMaxAggregateReset, OperandType::Local)                                                                        \
  F(RealMaxAggregateGetResult, OperandType::Local, OperandType::Local)                                                \
  F(RealMaxAggregateFree, OperandType::Local)                                                                         \
  F(DateMaxAggregateInit, OperandType::Local)                                                                         \
  F(DateMaxAggregateAdvance, OperandType::Local, OperandType::Local)                                                  \
  F(DateMaxAggregateMerge, OperandType::Local, OperandType::Local)                                                    \
  F(DateMaxAggregateReset, OperandType::Local)                                                                        \
  F(DateMaxAggregateGetResult, OperandType::Local, OperandType::Local)                                                \
  F(DateMaxAggregateFree, OperandType::Local)                                                                         \
  F(StringMaxAggregateInit, OperandType::Local)                                                                       \
  F(StringMaxAggregateAdvance, OperandType::Local, OperandType::Local)                                                \
  F(StringMaxAggregateMerge, OperandType::Local, OperandType::Local)                                                  \
  F(StringMaxAggregateReset, OperandType::Local)                                                                      \
  F(StringMaxAggregateGetResult, OperandType::Local, OperandType::Local)                                              \
  F(StringMaxAggregateFree, OperandType::Local)                                                                       \
  /* MIN Aggregates */                                                                                                \
  F(IntegerMinAggregateInit, OperandType::Local)                                                                      \
  F(IntegerMinAggregateAdvance, OperandType::Local, OperandType::Local)                                               \
  F(IntegerMinAggregateMerge, OperandType::Local, OperandType::Local)                                                 \
  F(IntegerMinAggregateReset, OperandType::Local)                                                                     \
  F(IntegerMinAggregateGetResult, OperandType::Local, OperandType::Local)                                             \
  F(IntegerMinAggregateFree, OperandType::Local)                                                                      \
  F(RealMinAggregateInit, OperandType::Local)                                                                         \
  F(RealMinAggregateAdvance, OperandType::Local, OperandType::Local)                                                  \
  F(RealMinAggregateMerge, OperandType::Local, OperandType::Local)                                                    \
  F(RealMinAggregateReset, OperandType::Local)                                                                        \
  F(RealMinAggregateGetResult, OperandType::Local, OperandType::Local)                                                \
  F(RealMinAggregateFree, OperandType::Local)                                                                         \
  F(DateMinAggregateInit, OperandType::Local)                                                                         \
  F(DateMinAggregateAdvance, OperandType::Local, OperandType::Local)                                                  \
  F(DateMinAggregateMerge, OperandType::Local, OperandType::Local)                                                    \
  F(DateMinAggregateReset, OperandType::Local)                                                                        \
  F(DateMinAggregateGetResult, OperandType::Local, OperandType::Local)                                                \
  F(DateMinAggregateFree, OperandType::Local)                                                                         \
  F(StringMinAggregateInit, OperandType::Local)                                                                       \
  F(StringMinAggregateAdvance, OperandType::Local, OperandType::Local)                                                \
  F(StringMinAggregateMerge, OperandType::Local, OperandType::Local)                                                  \
  F(StringMinAggregateReset, OperandType::Local)                                                                      \
  F(StringMinAggregateGetResult, OperandType::Local, OperandType::Local)                                              \
  F(StringMinAggregateFree, OperandType::Local)                                                                       \
  /* AVG Aggregates */                                                                                                \
  F(AvgAggregateInit, OperandType::Local)                                                                             \
  F(AvgAggregateAdvanceInteger, OperandType::Local, OperandType::Local)                                               \
  F(AvgAggregateAdvanceReal, OperandType::Local, OperandType::Local)                                                  \
  F(AvgAggregateMerge, OperandType::Local, OperandType::Local)                                                        \
  F(AvgAggregateReset, OperandType::Local)                                                                            \
  F(AvgAggregateGetResult, OperandType::Local, OperandType::Local)                                                    \
  F(AvgAggregateFree, OperandType::Local)                                                                             \
                                                                                                                      \
  /* Hash Joins */                                                                                                    \
  F(JoinHashTableInit, OperandType::Local, OperandType::Local, OperandType::Local, OperandType::Local)                \
  F(JoinHashTableAllocTuple, OperandType::Local, OperandType::Local, OperandType::Local)                              \
  F(JoinHashTableGetTupleCount, OperandType::Local, OperandType::Local)                                               \
  F(JoinHashTableBuild, OperandType::Local)                                                                           \
  F(JoinHashTableBuildParallel, OperandType::Local, OperandType::Local, OperandType::Local, OperandType::Local,       \
    OperandType::Local)                                                                                               \
  F(JoinHashTableLookup, OperandType::Local, OperandType::Local, OperandType::Local)                                  \
  F(JoinHashTableFree, OperandType::Local)                                                                            \
  F(HashTableEntryIteratorHasNext, OperandType::Local, OperandType::Local)                                            \
  F(HashTableEntryIteratorGetRow, OperandType::Local, OperandType::Local)                                             \
                                                                                                                      \
  /* Sorting */                                                                                                       \
  F(SorterInit, OperandType::Local, OperandType::Local, OperandType::FunctionId, OperandType::Local)                  \
  F(SorterGetTupleCount, OperandType::Local, OperandType::Local)                                                      \
  F(SorterAllocTuple, OperandType::Local, OperandType::Local)                                                         \
  F(SorterAllocTupleTopK, OperandType::Local, OperandType::Local, OperandType::Local)                                 \
  F(SorterAllocTupleTopKFinish, OperandType::Local, OperandType::Local)                                               \
  F(SorterSort, OperandType::Local)                                                                                   \
  F(SorterSortParallel, OperandType::Local, OperandType::Local, OperandType::Local, OperandType::Local,               \
    OperandType::Local)                                                                                               \
  F(SorterSortTopKParallel, OperandType::Local, OperandType::Local, OperandType::Local, OperandType::Local,           \
    OperandType::Local, OperandType::Local)                                                                           \
  F(SorterFree, OperandType::Local)                                                                                   \
  F(SorterIteratorInit, OperandType::Local, OperandType::Local)                                                       \
  F(SorterIteratorGetRow, OperandType::Local, OperandType::Local)                                                     \
  F(SorterIteratorHasNext, OperandType::Local, OperandType::Local)                                                    \
  F(SorterIteratorNext, OperandType::Local)                                                                           \
  F(SorterIteratorSkipRows, OperandType::Local, OperandType::Local)                                                   \
  F(SorterIteratorFree, OperandType::Local)                                                                           \
                                                                                                                      \
  /* Output */                                                                                                        \
  F(ResultBufferNew, OperandType::Local, OperandType::Local)                                                          \
  F(ResultBufferAllocOutputRow, OperandType::Local, OperandType::Local)                                               \
  F(ResultBufferFinalize, OperandType::Local)                                                                         \
  F(ResultBufferFree, OperandType::Local)                                                                             \
                                                                                                                      \
  /* Index Iterator */                                                                                                \
  F(IndexIteratorInit, OperandType::Local, OperandType::Local, OperandType::UImm4, OperandType::Local,                \
    OperandType::Local, OperandType::Local, OperandType::UImm4)                                                       \
  F(IndexIteratorGetSize, OperandType::Local, OperandType::Local)                                                     \
  F(IndexIteratorPerformInit, OperandType::Local)                                                                     \
  F(IndexIteratorScanKey, OperandType::Local)                                                                         \
  F(IndexIteratorScanAscending, OperandType::Local, OperandType::Local, OperandType::Local)                           \
  F(IndexIteratorScanDescending, OperandType::Local)                                                                  \
  F(IndexIteratorScanLimitDescending, OperandType::Local, OperandType::Local)                                         \
  F(IndexIteratorFree, OperandType::Local)                                                                            \
  F(IndexIteratorAdvance, OperandType::Local, OperandType::Local)                                                     \
  F(IndexIteratorGetPR, OperandType::Local, OperandType::Local)                                                       \
  F(IndexIteratorGetLoPR, OperandType::Local, OperandType::Local)                                                     \
  F(IndexIteratorGetHiPR, OperandType::Local, OperandType::Local)                                                     \
  F(IndexIteratorGetTablePR, OperandType::Local, OperandType::Local)                                                  \
  F(IndexIteratorGetSlot, OperandType::Local, OperandType::Local)                                                     \
                                                                                                                      \
  /* CSV Reader */                                                                                                    \
  /*                                                                                                                  \
  F(CSVReaderInit, OperandType::Local, OperandType::StaticLocal, OperandType::UImm4)                                  \
  F(CSVReaderPerformInit, OperandType::Local, OperandType::Local)                                                     \
  F(CSVReaderAdvance, OperandType::Local, OperandType::Local)                                                         \
  F(CSVReaderGetField, OperandType::Local, OperandType::Local, OperandType::Local)                                    \
  F(CSVReaderGetRecordNumber, OperandType::Local, OperandType::Local)                                                 \
  F(CSVReaderClose, OperandType::Local)                                                                               \
  */                                                                                                                  \
                                                                                                                      \
  /* ProjectedRow */                                                                                                  \
  F(PRGetBool, OperandType::Local, OperandType::Local, OperandType::UImm2)                                            \
  F(PRGetTinyInt, OperandType::Local, OperandType::Local, OperandType::UImm2)                                         \
  F(PRGetSmallInt, OperandType::Local, OperandType::Local, OperandType::UImm2)                                        \
  F(PRGetInt, OperandType::Local, OperandType::Local, OperandType::UImm2)                                             \
  F(PRGetBigInt, OperandType::Local, OperandType::Local, OperandType::UImm2)                                          \
  F(PRGetReal, OperandType::Local, OperandType::Local, OperandType::UImm2)                                            \
  F(PRGetDouble, OperandType::Local, OperandType::Local, OperandType::UImm2)                                          \
  F(PRGetDateVal, OperandType::Local, OperandType::Local, OperandType::UImm2)                                         \
  F(PRGetTimestampVal, OperandType::Local, OperandType::Local, OperandType::UImm2)                                    \
  F(PRGetVarlen, OperandType::Local, OperandType::Local, OperandType::UImm2)                                          \
  F(PRGetBoolNull, OperandType::Local, OperandType::Local, OperandType::UImm2)                                        \
  F(PRGetTinyIntNull, OperandType::Local, OperandType::Local, OperandType::UImm2)                                     \
  F(PRGetSmallIntNull, OperandType::Local, OperandType::Local, OperandType::UImm2)                                    \
  F(PRGetIntNull, OperandType::Local, OperandType::Local, OperandType::UImm2)                                         \
  F(PRGetBigIntNull, OperandType::Local, OperandType::Local, OperandType::UImm2)                                      \
  F(PRGetRealNull, OperandType::Local, OperandType::Local, OperandType::UImm2)                                        \
  F(PRGetDoubleNull, OperandType::Local, OperandType::Local, OperandType::UImm2)                                      \
  F(PRGetDateValNull, OperandType::Local, OperandType::Local, OperandType::UImm2)                                     \
  F(PRGetTimestampValNull, OperandType::Local, OperandType::Local, OperandType::UImm2)                                \
  F(PRGetVarlenNull, OperandType::Local, OperandType::Local, OperandType::UImm2)                                      \
  F(PRSetBool, OperandType::Local, OperandType::UImm2, OperandType::Local)                                            \
  F(PRSetTinyInt, OperandType::Local, OperandType::UImm2, OperandType::Local)                                         \
  F(PRSetSmallInt, OperandType::Local, OperandType::UImm2, OperandType::Local)                                        \
  F(PRSetInt, OperandType::Local, OperandType::UImm2, OperandType::Local)                                             \
  F(PRSetBigInt, OperandType::Local, OperandType::UImm2, OperandType::Local)                                          \
  F(PRSetReal, OperandType::Local, OperandType::UImm2, OperandType::Local)                                            \
  F(PRSetDouble, OperandType::Local, OperandType::UImm2, OperandType::Local)                                          \
  F(PRSetDateVal, OperandType::Local, OperandType::UImm2, OperandType::Local)                                         \
  F(PRSetTimestampVal, OperandType::Local, OperandType::UImm2, OperandType::Local)                                    \
  F(PRSetVarlen, OperandType::Local, OperandType::UImm2, OperandType::Local, OperandType::Local)                      \
  F(PRSetBoolNull, OperandType::Local, OperandType::UImm2, OperandType::Local)                                        \
  F(PRSetTinyIntNull, OperandType::Local, OperandType::UImm2, OperandType::Local)                                     \
  F(PRSetSmallIntNull, OperandType::Local, OperandType::UImm2, OperandType::Local)                                    \
  F(PRSetIntNull, OperandType::Local, OperandType::UImm2, OperandType::Local)                                         \
  F(PRSetBigIntNull, OperandType::Local, OperandType::UImm2, OperandType::Local)                                      \
  F(PRSetRealNull, OperandType::Local, OperandType::UImm2, OperandType::Local)                                        \
  F(PRSetDoubleNull, OperandType::Local, OperandType::UImm2, OperandType::Local)                                      \
  F(PRSetDateValNull, OperandType::Local, OperandType::UImm2, OperandType::Local)                                     \
  F(PRSetTimestampValNull, OperandType::Local, OperandType::UImm2, OperandType::Local)                                \
  F(PRSetVarlenNull, OperandType::Local, OperandType::UImm2, OperandType::Local, OperandType::Local)                  \
                                                                                                                      \
  /* StorageInterface */                                                                                              \
  F(StorageInterfaceInit, OperandType::Local, OperandType::Local, OperandType::Local, OperandType::Local,             \
    OperandType::UImm4, OperandType::Local)                                                                           \
  F(StorageInterfaceGetTablePR, OperandType::Local, OperandType::Local)                                               \
  F(StorageInterfaceTableUpdate, OperandType::Local, OperandType::Local, OperandType::Local)                          \
  F(StorageInterfaceTableInsert, OperandType::Local, OperandType::Local)                                              \
  F(StorageInterfaceTableDelete, OperandType::Local, OperandType::Local, OperandType::Local)                          \
  F(StorageInterfaceGetIndexHeapSize, OperandType::Local, OperandType::Local)                                         \
  F(StorageInterfaceGetIndexPR, OperandType::Local, OperandType::Local, OperandType::Local)                           \
  F(StorageInterfaceIndexGetSize, OperandType::Local, OperandType::Local)                                             \
  F(StorageInterfaceIndexInsert, OperandType::Local, OperandType::Local)                                              \
  F(StorageInterfaceIndexInsertUnique, OperandType::Local, OperandType::Local)                                        \
  F(StorageInterfaceIndexInsertWithSlot, OperandType::Local, OperandType::Local, OperandType::Local,                  \
    OperandType::Local)                                                                                               \
  F(StorageInterfaceIndexDelete, OperandType::Local, OperandType::Local)                                              \
  F(StorageInterfaceFree, OperandType::Local)                                                                         \
                                                                                                                      \
  /* Trig functions */                                                                                                \
  F(Pi, OperandType::Local)                                                                                           \
  F(E, OperandType::Local)                                                                                            \
  F(Acos, OperandType::Local, OperandType::Local)                                                                     \
  F(Asin, OperandType::Local, OperandType::Local)                                                                     \
  F(Atan, OperandType::Local, OperandType::Local)                                                                     \
  F(Atan2, OperandType::Local, OperandType::Local, OperandType::Local)                                                \
  F(Cos, OperandType::Local, OperandType::Local)                                                                      \
  F(Cot, OperandType::Local, OperandType::Local)                                                                      \
  F(Sin, OperandType::Local, OperandType::Local)                                                                      \
  F(Tan, OperandType::Local, OperandType::Local)                                                                      \
  F(Cosh, OperandType::Local, OperandType::Local)                                                                     \
  F(Tanh, OperandType::Local, OperandType::Local)                                                                     \
  F(Sinh, OperandType::Local, OperandType::Local)                                                                     \
  F(Sqrt, OperandType::Local, OperandType::Local)                                                                     \
  F(Cbrt, OperandType::Local, OperandType::Local)                                                                     \
  F(Exp, OperandType::Local, OperandType::Local)                                                                      \
  F(Ceil, OperandType::Local, OperandType::Local)                                                                     \
  F(Floor, OperandType::Local, OperandType::Local)                                                                    \
  F(Truncate, OperandType::Local, OperandType::Local)                                                                 \
  F(Ln, OperandType::Local, OperandType::Local)                                                                       \
  F(Log2, OperandType::Local, OperandType::Local)                                                                     \
  F(Log10, OperandType::Local, OperandType::Local)                                                                    \
  F(Sign, OperandType::Local, OperandType::Local)                                                                     \
  F(Radians, OperandType::Local, OperandType::Local)                                                                  \
  F(Degrees, OperandType::Local, OperandType::Local)                                                                  \
  F(Round, OperandType::Local, OperandType::Local)                                                                    \
  F(Round2, OperandType::Local, OperandType::Local, OperandType::Local)                                               \
  F(Log, OperandType::Local, OperandType::Local, OperandType::Local)                                                  \
  F(Pow, OperandType::Local, OperandType::Local, OperandType::Local)                                                  \
                                                                                                                      \
  /* String functions */                                                                                              \
  F(Chr, OperandType::Local, OperandType::Local, OperandType::Local)                                                  \
  F(CharLength, OperandType::Local, OperandType::Local, OperandType::Local)                                           \
  F(ASCII, OperandType::Local, OperandType::Local, OperandType::Local)                                                \
  F(Concat, OperandType::Local, OperandType::Local, OperandType::Local, OperandType::Local)                           \
  F(Left, OperandType::Local, OperandType::Local, OperandType::Local, OperandType::Local)                             \
  F(Length, OperandType::Local, OperandType::Local, OperandType::Local)                                               \
  F(Like, OperandType::Local, OperandType::Local, OperandType::Local)                                                 \
  F(Lower, OperandType::Local, OperandType::Local, OperandType::Local)                                                \
  F(LPad3Arg, OperandType::Local, OperandType::Local, OperandType::Local, OperandType::Local, OperandType::Local)     \
  F(LPad2Arg, OperandType::Local, OperandType::Local, OperandType::Local, OperandType::Local)                         \
  F(LTrim2Arg, OperandType::Local, OperandType::Local, OperandType::Local, OperandType::Local)                        \
  F(LTrim1Arg, OperandType::Local, OperandType::Local, OperandType::Local)                                            \
  F(Repeat, OperandType::Local, OperandType::Local, OperandType::Local, OperandType::Local)                           \
  F(Reverse, OperandType::Local, OperandType::Local, OperandType::Local)                                              \
  F(Right, OperandType::Local, OperandType::Local, OperandType::Local, OperandType::Local)                            \
  F(RPad3Arg, OperandType::Local, OperandType::Local, OperandType::Local, OperandType::Local, OperandType::Local)     \
  F(RPad2Arg, OperandType::Local, OperandType::Local, OperandType::Local, OperandType::Local)                         \
  F(RTrim2Arg, OperandType::Local, OperandType::Local, OperandType::Local, OperandType::Local)                        \
  F(RTrim1Arg, OperandType::Local, OperandType::Local, OperandType::Local)                                            \
  F(SplitPart, OperandType::Local, OperandType::Local, OperandType::Local, OperandType::Local, OperandType::Local)    \
  F(Substring, OperandType::Local, OperandType::Local, OperandType::Local, OperandType::Local, OperandType::Local)    \
  F(Trim, OperandType::Local, OperandType::Local, OperandType::Local)                                                 \
  F(Trim2, OperandType::Local, OperandType::Local, OperandType::Local, OperandType::Local)                            \
  F(Upper, OperandType::Local, OperandType::Local, OperandType::Local)                                                \
  F(StartsWith, OperandType::Local, OperandType::Local, OperandType::Local, OperandType::Local)                       \
  F(Position, OperandType::Local, OperandType::Local, OperandType::Local, OperandType::Local)                         \
  F(InitCap, OperandType::Local, OperandType::Local, OperandType::Local)                                              \
                                                                                                                      \
  /* Date Functions */                                                                                                \
  F(ExtractYearFromDate, OperandType::Local, OperandType::Local)                                                      \
                                                                                                                      \
  F(AbortTxn, OperandType::Local)                                                                                     \
                                                                                                                      \
  /* Mini-runners. */                                                                                                 \
  F(NpRunnersEmitInt, OperandType::Local, OperandType::Local, OperandType::Local, OperandType::Local,                 \
    OperandType::Local)                                                                                               \
  F(NpRunnersEmitReal, OperandType::Local, OperandType::Local, OperandType::Local, OperandType::Local,                \
    OperandType::Local)                                                                                               \
  F(NpRunnersDummyInt, OperandType::Local)                                                                            \
  F(NpRunnersDummyReal, OperandType::Local)                                                                           \
  F(Version, OperandType::Local, OperandType::Local)                                                                  \
                                                                                                                      \
  /* Parameter support. */                                                                                            \
  F(GetParamBool, OperandType::Local, OperandType::Local, OperandType::Local)                                         \
  F(GetParamTinyInt, OperandType::Local, OperandType::Local, OperandType::Local)                                      \
  F(GetParamSmallInt, OperandType::Local, OperandType::Local, OperandType::Local)                                     \
  F(GetParamInt, OperandType::Local, OperandType::Local, OperandType::Local)                                          \
  F(GetParamBigInt, OperandType::Local, OperandType::Local, OperandType::Local)                                       \
  F(GetParamReal, OperandType::Local, OperandType::Local, OperandType::Local)                                         \
  F(GetParamDouble, OperandType::Local, OperandType::Local, OperandType::Local)                                       \
  F(GetParamDateVal, OperandType::Local, OperandType::Local, OperandType::Local)                                      \
  F(GetParamTimestampVal, OperandType::Local, OperandType::Local, OperandType::Local)                                 \
  F(GetParamString, OperandType::Local, OperandType::Local, OperandType::Local)                                       \
                                                                                                                      \
  /* FOR TESTING ONLY */                                                                                              \
  F(TestCatalogLookup, OperandType::Local, OperandType::Local, OperandType::StaticLocal, OperandType::UImm4,          \
    OperandType::StaticLocal, OperandType::UImm4)                                                                     \
  F(TestCatalogIndexLookup, OperandType::Local, OperandType::Local, OperandType::StaticLocal, OperandType::UImm4)

/**
 * The enumeration listing all possible bytecode instructions.
 */
enum class Bytecode : uint32_t {
#define DECLARE_OP(inst, ...) inst,
  BYTECODE_LIST(DECLARE_OP)
#undef DECLARE_OP
#define COUNT_OP(inst, ...) +1
      Last = -1 BYTECODE_LIST(COUNT_OP)
#undef COUNT_OP
};

/**
 * Helper class for querying/interacting with bytecode instructions.
 */
class Bytecodes {
 public:
  /** The total number of bytecode instructions. */
  static constexpr const uint32_t BYTECODE_COUNT = static_cast<uint32_t>(Bytecode::Last) + 1;

  /**
   * @return The total number of bytecodes.
   */
  static constexpr uint32_t NumBytecodes() { return BYTECODE_COUNT; }

  /**
   * @return The maximum length of any bytecode instruction in bytes.
   */
  static uint32_t MaxBytecodeNameLength();

  /**
   * @return The string representation of the given bytecode.
   */
  static const char *ToString(Bytecode bytecode) { return bytecode_names[static_cast<uint32_t>(bytecode)]; }

  /**
   * @return The number of operands a bytecode accepts.
   */
  static uint32_t NumOperands(Bytecode bytecode) { return bytecode_operand_counts[static_cast<uint32_t>(bytecode)]; }

  /**
   * @return An array of the operand types to the given bytecode.
   */
  static const OperandType *GetOperandTypes(Bytecode bytecode) {
    return bytecode_operand_types[static_cast<uint32_t>(bytecode)];
  }

  /**
   * @return An array containing the sizes of all operands to the given bytecode.
   */
  static const OperandSize *GetOperandSizes(Bytecode bytecode) {
    return bytecode_operand_sizes[static_cast<uint32_t>(bytecode)];
  }

  /**
   * @return The type of the Nth operand to the given bytecode.
   */
  static OperandType GetNthOperandType(Bytecode bytecode, uint32_t operand_index) {
    TERRIER_ASSERT(operand_index < NumOperands(bytecode), "Accessing out-of-bounds operand number for bytecode");
    return GetOperandTypes(bytecode)[operand_index];
  }

  /**
   * @return The size of the Nth operand to the given bytecode.
   */
  static OperandSize GetNthOperandSize(Bytecode bytecode, uint32_t operand_index) {
    TERRIER_ASSERT(operand_index < NumOperands(bytecode), "Accessing out-of-bounds operand number for bytecode");
    return GetOperandSizes(bytecode)[operand_index];
  }

  /**
   * @return The offset of the Nth operand of the given bytecode.
   */
  static uint32_t GetNthOperandOffset(Bytecode bytecode, uint32_t operand_index);

  /**
   * @return The name of the bytecode handler function for the given bytecode.
   */
  static const char *GetBytecodeHandlerName(Bytecode bytecode) { return bytecode_handler_name[ToByte(bytecode)]; }

  /**
   * Converts the bytecode instruction @em bytecode into a raw encoded value.
   * @param bytecode The bytecode to convert.
   * @return The raw encoded value for the input bytecode instruction.
   */
  static constexpr std::underlying_type_t<Bytecode> ToByte(Bytecode bytecode) {
    TERRIER_ASSERT(bytecode <= Bytecode::Last, "Invalid bytecode");
    return static_cast<std::underlying_type_t<Bytecode>>(bytecode);
  }

  /**
   * Decode and convert the raw value @em val into a bytecode instruction.
   * @param val The value to convert.
   * @return The bytecode associated with the given value.
   */
  static constexpr Bytecode FromByte(std::underlying_type_t<Bytecode> val) {
    auto bytecode = static_cast<Bytecode>(val);
    TERRIER_ASSERT(bytecode <= Bytecode::Last, "Invalid bytecode");
    return bytecode;
  }

  /**
   * @return True if the bytecode @em bytecode is an unconditional jump; false otherwise.
   */
  static constexpr bool IsUnconditionalJump(Bytecode bytecode) { return bytecode == Bytecode::Jump; }

  /**
   * @return True if the bytecode @em bytecode is a conditional jump; false otherwise.
   */
  static constexpr bool IsConditionalJump(Bytecode bytecode) {
    return bytecode == Bytecode::JumpIfFalse || bytecode == Bytecode::JumpIfTrue;
  }

  /**
   * @return True if the bytecode @em bytecode is a jump instruction, either conditional or not;
   *         false otherwise.
   */
  static constexpr bool IsJump(Bytecode bytecode) {
    return IsConditionalJump(bytecode) || IsUnconditionalJump(bytecode);
  }

  /**
   * @return True if the bytecode @em bytecode is a return instruction.
   */
  static constexpr bool IsReturn(Bytecode bytecode) { return bytecode == Bytecode::Return; }

  /**
   * @return True if the bytecode @em bytecode is a terminal instruction. A terminal instruction is
   *         one that appears at the end of a basic block.
   */
  static constexpr bool IsTerminal(Bytecode bytecode) { return IsJump(bytecode) || IsReturn(bytecode); }

 private:
  static const char *bytecode_names[];
  static uint32_t bytecode_operand_counts[];
  static const OperandType *bytecode_operand_types[];
  static const OperandSize *bytecode_operand_sizes[];
  static const char *bytecode_handler_name[];
};

}  // namespace terrier::execution::vm<|MERGE_RESOLUTION|>--- conflicted
+++ resolved
@@ -106,7 +106,6 @@
   F(ExecutionContextStartPipelineTracker, OperandType::Local, OperandType::Local)                                     \
   F(ExecutionContextEndPipelineTracker, OperandType::Local, OperandType::Local, OperandType::Local,                   \
     OperandType::Local)                                                                                               \
-<<<<<<< HEAD
   F(ExecOUFeatureVectorRecordFeature, OperandType::Local, OperandType::Local, OperandType::Local, OperandType::Local, \
     OperandType::Local, OperandType::Local)                                                                           \
   F(ExecOUFeatureVectorInitialize, OperandType::Local, OperandType::Local, OperandType::Local)                        \
@@ -114,9 +113,7 @@
   F(RegisterMetricsThread, OperandType::Local)                                                                        \
   F(CheckTrackersStopped, OperandType::Local)                                                                         \
   F(AggregateMetricsThread, OperandType::Local)                                                                       \
-=======
   F(ExecutionContextSetMemoryUseOverride, OperandType::Local, OperandType::Local)                                     \
->>>>>>> cbe2f08b
                                                                                                                       \
   /* Thread State Container */                                                                                        \
   F(ThreadStateContainerIterate, OperandType::Local, OperandType::Local, OperandType::FunctionId)                     \
