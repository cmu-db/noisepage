#pragma once

#include <cstdint>

#include "common/macros.h"

namespace terrier::execution::ast {

// The list of all builtin functions
// Args: internal name, function name
#define BUILTINS_LIST(F)                                                \
  /* Primitive <-> SQL */                                               \
  F(IntToSql, intToSql)                                                 \
  F(BoolToSql, boolToSql)                                               \
  F(FloatToSql, floatToSql)                                             \
  F(DateToSql, dateToSql)                                               \
  F(TimestampToSql, timestampToSql)                                     \
  F(TimestampToSqlYMDHMSMU, timestampToSqlYMDHMSMU)                     \
  F(StringToSql, stringToSql)                                           \
  F(SqlToBool, sqlToBool)                                               \
  F(IsValNull, isValNull)                                               \
  F(InitSqlNull, initSqlNull)                                           \
                                                                        \
  /* SQL Conversions */                                                 \
  F(ConvertBoolToInteger, convertBoolToInt)                             \
  F(ConvertIntegerToReal, convertIntToReal)                             \
  F(ConvertDateToTimestamp, convertDateToTime)                          \
  F(ConvertStringToBool, convertStringToBool)                           \
  F(ConvertStringToInt, convertStringToInt)                             \
  F(ConvertStringToReal, convertStringToReal)                           \
  F(ConvertStringToDate, convertStringToDate)                           \
  F(ConvertStringToTime, convertStringToTime)                           \
                                                                        \
  /* SQL Functions */                                                   \
  F(Like, like)                                                         \
  F(DatePart, datePart)                                                 \
                                                                        \
  /* Thread State Container */                                          \
  F(ExecutionContextAddRowsAffected, execCtxAddRowsAffected)            \
  F(ExecutionContextGetMemoryPool, execCtxGetMem)                       \
  F(ExecutionContextGetTLS, execCtxGetTLS)                              \
  F(ThreadStateContainerReset, tlsReset)                                \
  F(ThreadStateContainerGetState, tlsGetCurrentThreadState)             \
  F(ThreadStateContainerIterate, tlsIterate)                            \
  F(ThreadStateContainerClear, tlsClear)                                \
                                                                        \
  /* Table scans */                                                     \
  F(TableIterInit, tableIterInit)                                       \
  F(TableIterAdvance, tableIterAdvance)                                 \
  F(TableIterGetVPI, tableIterGetVPI)                                   \
  F(TableIterClose, tableIterClose)                                     \
  F(TableIterParallel, iterateTableParallel)                            \
                                                                        \
  /* VPI */                                                             \
  F(VPIInit, vpiInit)                                                   \
  F(VPIIsFiltered, vpiIsFiltered)                                       \
  F(VPIGetSelectedRowCount, vpiSelectedRowCount)                        \
  F(VPIGetVectorProjection, vpiGetVectorProjection)                     \
  F(VPIHasNext, vpiHasNext)                                             \
  F(VPIHasNextFiltered, vpiHasNextFiltered)                             \
  F(VPIAdvance, vpiAdvance)                                             \
  F(VPIAdvanceFiltered, vpiAdvanceFiltered)                             \
  F(VPISetPosition, vpiSetPosition)                                     \
  F(VPISetPositionFiltered, vpiSetPositionFiltered)                     \
  F(VPIMatch, vpiMatch)                                                 \
  F(VPIReset, vpiReset)                                                 \
  F(VPIResetFiltered, vpiResetFiltered)                                 \
  F(VPIGetSlot, vpiGetSlot)                                             \
  F(VPIGetBool, vpiGetBool)                                             \
  F(VPIGetBoolNull, vpiGetBoolNull)                                     \
  F(VPIGetTinyInt, vpiGetTinyInt)                                       \
  F(VPIGetTinyIntNull, vpiGetTinyIntNull)                               \
  F(VPIGetSmallInt, vpiGetSmallInt)                                     \
  F(VPIGetSmallIntNull, vpiGetSmallIntNull)                             \
  F(VPIGetInt, vpiGetInt)                                               \
  F(VPIGetIntNull, vpiGetIntNull)                                       \
  F(VPIGetBigInt, vpiGetBigInt)                                         \
  F(VPIGetBigIntNull, vpiGetBigIntNull)                                 \
  F(VPIGetReal, vpiGetReal)                                             \
  F(VPIGetRealNull, vpiGetRealNull)                                     \
  F(VPIGetDouble, vpiGetDouble)                                         \
  F(VPIGetDoubleNull, vpiGetDoubleNull)                                 \
  F(VPIGetDate, vpiGetDate)                                             \
  F(VPIGetDateNull, vpiGetDateNull)                                     \
  F(VPIGetTimestamp, vpiGetTimestamp)                                   \
  F(VPIGetTimestampNull, vpiGetTimestampNull)                           \
  F(VPIGetString, vpiGetString)                                         \
  F(VPIGetStringNull, vpiGetStringNull)                                 \
  F(VPIGetPointer, vpiGetPointer)                                       \
  F(VPISetBool, vpiSetBool)                                             \
  F(VPISetBoolNull, vpiSetBoolNull)                                     \
  F(VPISetTinyInt, vpiSetTinyInt)                                       \
  F(VPISetTinyIntNull, vpiSetTinyIntNull)                               \
  F(VPISetSmallInt, vpiSetSmallInt)                                     \
  F(VPISetSmallIntNull, vpiSetSmallIntNull)                             \
  F(VPISetInt, vpiSetInt)                                               \
  F(VPISetIntNull, vpiSetIntNull)                                       \
  F(VPISetBigInt, vpiSetBigInt)                                         \
  F(VPISetBigIntNull, vpiSetBigIntNull)                                 \
  F(VPISetReal, vpiSetReal)                                             \
  F(VPISetRealNull, vpiSetRealNull)                                     \
  F(VPISetDouble, vpiSetDouble)                                         \
  F(VPISetDoubleNull, vpiSetDoubleNull)                                 \
  F(VPISetDate, vpiSetDate)                                             \
  F(VPISetDateNull, vpiSetDateNull)                                     \
  F(VPISetTimestamp, vpiSetTimestamp)                                   \
  F(VPISetTimestampNull, vpiSetTimestampNull)                           \
  F(VPISetString, vpiSetString)                                         \
  F(VPISetStringNull, vpiSetStringNull)                                 \
  F(VPIFree, vpiFree)                                                   \
                                                                        \
  /* Hashing */                                                         \
  F(Hash, hash)                                                         \
                                                                        \
  /* Filter Manager */                                                  \
  F(FilterManagerInit, filterManagerInit)                               \
  F(FilterManagerInsertFilter, filterManagerInsertFilter)               \
  F(FilterManagerRunFilters, filterManagerRunFilters)                   \
  F(FilterManagerFree, filterManagerFree)                               \
  /* Filter Execution */                                                \
  F(VectorFilterEqual, filterEq)                                        \
  F(VectorFilterGreaterThan, filterGt)                                  \
  F(VectorFilterGreaterThanEqual, filterGe)                             \
  F(VectorFilterLessThan, filterLt)                                     \
  F(VectorFilterLessThanEqual, filterLe)                                \
  F(VectorFilterNotEqual, filterNe)                                     \
                                                                        \
  /* Aggregations */                                                    \
  F(AggHashTableInit, aggHTInit)                                        \
  F(AggHashTableInsert, aggHTInsert)                                    \
  F(AggHashTableLinkEntry, aggHTLink)                                   \
  F(AggHashTableLookup, aggHTLookup)                                    \
  F(AggHashTableProcessBatch, aggHTProcessBatch)                        \
  F(AggHashTableMovePartitions, aggHTMoveParts)                         \
  F(AggHashTableParallelPartitionedScan, aggHTParallelPartScan)         \
  F(AggHashTableFree, aggHTFree)                                        \
  F(AggHashTableIterInit, aggHTIterInit)                                \
  F(AggHashTableIterHasNext, aggHTIterHasNext)                          \
  F(AggHashTableIterNext, aggHTIterNext)                                \
  F(AggHashTableIterGetRow, aggHTIterGetRow)                            \
  F(AggHashTableIterClose, aggHTIterClose)                              \
  F(AggPartIterHasNext, aggPartIterHasNext)                             \
  F(AggPartIterNext, aggPartIterNext)                                   \
  F(AggPartIterGetHash, aggPartIterGetHash)                             \
  F(AggPartIterGetRow, aggPartIterGetRow)                               \
  F(AggPartIterGetRowEntry, aggPartIterGetRowEntry)                     \
  F(AggInit, aggInit)                                                   \
  F(AggAdvance, aggAdvance)                                             \
  F(AggMerge, aggMerge)                                                 \
  F(AggReset, aggReset)                                                 \
  F(AggResult, aggResult)                                               \
                                                                        \
  /* Joins */                                                           \
  F(JoinHashTableInit, joinHTInit)                                      \
  F(JoinHashTableInsert, joinHTInsert)                                  \
  F(JoinHashTableBuild, joinHTBuild)                                    \
  F(JoinHashTableBuildParallel, joinHTBuildParallel)                    \
  F(JoinHashTableLookup, joinHTLookup)                                  \
  F(JoinHashTableFree, joinHTFree)                                      \
                                                                        \
  /* Hash Table Entry Iterator (for hash joins) */                      \
  F(HashTableEntryIterHasNext, htEntryIterHasNext)                      \
  F(HashTableEntryIterGetRow, htEntryIterGetRow)                        \
                                                                        \
  /* Sorting */                                                         \
  F(SorterInit, sorterInit)                                             \
  F(SorterInsert, sorterInsert)                                         \
  F(SorterInsertTopK, sorterInsertTopK)                                 \
  F(SorterInsertTopKFinish, sorterInsertTopKFinish)                     \
  F(SorterSort, sorterSort)                                             \
  F(SorterSortParallel, sorterSortParallel)                             \
  F(SorterSortTopKParallel, sorterSortTopKParallel)                     \
  F(SorterFree, sorterFree)                                             \
  F(SorterIterInit, sorterIterInit)                                     \
  F(SorterIterHasNext, sorterIterHasNext)                               \
  F(SorterIterNext, sorterIterNext)                                     \
  F(SorterIterSkipRows, sorterIterSkipRows)                             \
  F(SorterIterGetRow, sorterIterGetRow)                                 \
  F(SorterIterClose, sorterIterClose)                                   \
                                                                        \
  /* Output */                                                          \
  F(ResultBufferAllocOutRow, resultBufferAllocRow)                      \
  F(ResultBufferFinalize, resultBufferFinalize)                         \
                                                                        \
  /* Index */                                                           \
  F(IndexIteratorInit, indexIteratorInit)                               \
  F(IndexIteratorScanKey, indexIteratorScanKey)                         \
  F(IndexIteratorScanAscending, indexIteratorScanAscending)             \
  F(IndexIteratorScanDescending, indexIteratorScanDescending)           \
  F(IndexIteratorScanLimitDescending, indexIteratorScanLimitDescending) \
  F(IndexIteratorAdvance, indexIteratorAdvance)                         \
  F(IndexIteratorGetPR, indexIteratorGetPR)                             \
  F(IndexIteratorGetLoPR, indexIteratorGetLoPR)                         \
  F(IndexIteratorGetHiPR, indexIteratorGetHiPR)                         \
  F(IndexIteratorGetSlot, indexIteratorGetSlot)                         \
  F(IndexIteratorGetTablePR, indexIteratorGetTablePR)                   \
  F(IndexIteratorFree, indexIteratorFree)                               \
                                                                        \
  /* Projected Row Operations */                                        \
  F(PRSetBool, prSetBool)                                               \
  F(PRSetTinyInt, prSetTinyInt)                                         \
  F(PRSetSmallInt, prSetSmallInt)                                       \
  F(PRSetInt, prSetInt)                                                 \
  F(PRSetBigInt, prSetBigInt)                                           \
  F(PRSetReal, prSetReal)                                               \
  F(PRSetDouble, prSetDouble)                                           \
  F(PRSetDate, prSetDate)                                               \
  F(PRSetTimestamp, prSetTimestamp)                                     \
  F(PRSetVarlen, prSetVarlen)                                           \
  F(PRSetBoolNull, prSetBoolNull)                                       \
  F(PRSetTinyIntNull, prSetTinyIntNull)                                 \
  F(PRSetSmallIntNull, prSetSmallIntNull)                               \
  F(PRSetIntNull, prSetIntNull)                                         \
  F(PRSetBigIntNull, prSetBigIntNull)                                   \
  F(PRSetRealNull, prSetRealNull)                                       \
  F(PRSetDoubleNull, prSetDoubleNull)                                   \
  F(PRSetDateNull, prSetDateNull)                                       \
  F(PRSetTimestampNull, prSetTimestampNull)                             \
  F(PRSetVarlenNull, prSetVarlenNull)                                   \
  F(PRGetBool, prGetBool)                                               \
  F(PRGetTinyInt, prGetTinyInt)                                         \
  F(PRGetSmallInt, prGetSmallInt)                                       \
  F(PRGetInt, prGetInt)                                                 \
  F(PRGetBigInt, prGetBigInt)                                           \
  F(PRGetReal, prGetReal)                                               \
  F(PRGetDouble, prGetDouble)                                           \
  F(PRGetDate, prGetDate)                                               \
  F(PRGetTimestamp, prGetTimestamp)                                     \
  F(PRGetVarlen, prGetVarlen)                                           \
  F(PRGetBoolNull, prGetBoolNull)                                       \
  F(PRGetTinyIntNull, prGetTinyIntNull)                                 \
  F(PRGetSmallIntNull, prGetSmallIntNull)                               \
  F(PRGetIntNull, prGetIntNull)                                         \
  F(PRGetBigIntNull, prGetBigIntNull)                                   \
  F(PRGetRealNull, prGetRealNull)                                       \
  F(PRGetDoubleNull, prGetDoubleNull)                                   \
  F(PRGetDateNull, prGetDateNull)                                       \
  F(PRGetTimestampNull, prGetTimestampNull)                             \
  F(PRGetVarlenNull, prGetVarlenNull)                                   \
  /* CSV */                                                             \
  F(CSVReaderInit, csvReaderInit)                                       \
  F(CSVReaderAdvance, csvReaderAdvance)                                 \
  F(CSVReaderGetField, csvReaderGetField)                               \
  F(CSVReaderGetRecordNumber, csvReaderGetRecordNumber)                 \
  F(CSVReaderClose, csvReaderClose)                                     \
                                                                        \
  /* SQL Table Calls */                                                 \
  F(StorageInterfaceInit, storageInterfaceInit)                         \
  F(GetTablePR, getTablePR)                                             \
  F(TableInsert, tableInsert)                                           \
  F(TableDelete, tableDelete)                                           \
  F(TableUpdate, tableUpdate)                                           \
  F(GetIndexPR, getIndexPR)                                             \
  F(IndexInsert, indexInsert)                                           \
  F(IndexInsertUnique, indexInsertUnique)                               \
  F(IndexDelete, indexDelete)                                           \
  F(StorageInterfaceFree, storageInterfaceFree)                         \
  /* Trig */                                                            \
  F(ACos, acos)                                                         \
  F(ASin, asin)                                                         \
  F(ATan, atan)                                                         \
  F(ATan2, atan2)                                                       \
  F(Cosh, cosh)                                                         \
  F(Sinh, sinh)                                                         \
  F(Tanh, tanh)                                                         \
  F(Cos, cos)                                                           \
  F(Cot, cot)                                                           \
  F(Sin, sin)                                                           \
  F(Tan, tan)                                                           \
<<<<<<< HEAD
  F(Floor, floor)                                                       \
  F(Ceil, ceil)                                                         \
  F(Log10, log10)                                                       \
=======
  F(Log2, log2)                                                         \
>>>>>>> 5e2537f8
                                                                        \
  /* Generic */                                                         \
  F(SizeOf, sizeOf)                                                     \
  F(OffsetOf, offsetOf)                                                 \
  F(PtrCast, ptrCast)                                                   \
                                                                        \
  /* Parameter calls */                                                 \
  F(GetParamBool, getParamBool)                                         \
  F(GetParamTinyInt, getParamTinyInt)                                   \
  F(GetParamSmallInt, getParamSmallInt)                                 \
  F(GetParamInt, getParamInt)                                           \
  F(GetParamBigInt, getParamBigInt)                                     \
  F(GetParamReal, getParamReal)                                         \
  F(GetParamDouble, getParamDouble)                                     \
  F(GetParamDate, getParamDate)                                         \
  F(GetParamTimestamp, getParamTimestamp)                               \
  F(GetParamString, getParamString)                                     \
                                                                        \
  /* String functions */                                                \
  F(Lower, lower)                                                       \
  F(Version, version)                                                   \
                                                                        \
  /* Mini runners functions */                                          \
  F(NpRunnersEmitInt, NpRunnersEmitInt)                                 \
  F(NpRunnersEmitReal, NpRunnersEmitReal)                               \
  F(NpRunnersDummyInt, NpRunnersDummyInt)                               \
  F(NpRunnersDummyReal, NpRunnersDummyReal)                             \
                                                                        \
  F(ExecutionContextStartResourceTracker, execCtxStartResourceTracker)  \
  F(ExecutionContextEndResourceTracker, execCtxEndResourceTracker)      \
  F(ExecutionContextEndPipelineTracker, execCtxEndPipelineTracker)      \
                                                                        \
  F(AbortTxn, abortTxn)                                                 \
                                                                        \
  /* FOR TESTING USE ONLY!!!!! */                                       \
  F(TestCatalogLookup, testCatalogLookup)                               \
  F(TestCatalogIndexLookup, testCatalogIndexLookup)

/**
 * An enumeration of all TPL builtin functions.
 */
enum class Builtin : uint8_t {
#define ENTRY(Name, ...) Name,
  BUILTINS_LIST(ENTRY)
#undef ENTRY
#define COUNT_OP(inst, ...) +1
      Last = -1 BUILTINS_LIST(COUNT_OP)
#undef COUNT_OP
};

/**
 * Manages builtin functions.
 */
class Builtins {
 public:
  /** This class cannot be instantiated. */
  DISALLOW_INSTANTIATION(Builtins);

  /** This class cannot be copied or moved. */
  DISALLOW_COPY_AND_MOVE(Builtins);

  /** The total number of builtin functions. */
  static const uint32_t BUILTINS_COUNT = static_cast<uint32_t>(Builtin::Last) + 1;

  /**
   * @return The total number of builtin functions.
   */
  static constexpr uint32_t NumBuiltins() { return BUILTINS_COUNT; }

  /**
   * @return The name of the function associated with the given builtin enumeration.
   */
  static const char *GetFunctionName(Builtin builtin) { return builtin_function_names[static_cast<uint8_t>(builtin)]; }

 private:
  static const char *builtin_function_names[];
};

}  // namespace terrier::execution::ast<|MERGE_RESOLUTION|>--- conflicted
+++ resolved
@@ -267,13 +267,10 @@
   F(Cot, cot)                                                           \
   F(Sin, sin)                                                           \
   F(Tan, tan)                                                           \
-<<<<<<< HEAD
   F(Floor, floor)                                                       \
   F(Ceil, ceil)                                                         \
   F(Log10, log10)                                                       \
-=======
   F(Log2, log2)                                                         \
->>>>>>> 5e2537f8
                                                                         \
   /* Generic */                                                         \
   F(SizeOf, sizeOf)                                                     \
