--- conflicted
+++ resolved
@@ -30,10 +30,7 @@
   F(ExecutionContextGetMemoryPool, execCtxGetMem)                       \
   F(ExecutionContextStartResourceTracker, execCtxStartResourceTracker)  \
   F(ExecutionContextEndResourceTracker, execCtxEndResourceTracker)      \
-<<<<<<< HEAD
-=======
   F(ExecutionContextEndPipelineTracker, execCtxEndPipelineTracker)      \
->>>>>>> f6573002
   F(ThreadStateContainerInit, tlsInit)                                  \
   F(ThreadStateContainerReset, tlsReset)                                \
   F(ThreadStateContainerIterate, tlsIterate)                            \
