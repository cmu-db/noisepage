--- conflicted
+++ resolved
@@ -48,12 +48,8 @@
   F(ThreadStateContainerClear, tlsClear)                                \
   F(ExecOUFeatureVectorRecordFeature, execOUFeatureVectorRecordFeature) \
   F(ExecOUFeatureVectorInitialize, execOUFeatureVectorInit)             \
-<<<<<<< HEAD
-  F(ExecOUFeatureVectorDestroy, execOUFeatureVectorDestroy)             \
-=======
   F(ExecOUFeatureVectorFilter, execOUFeatureVectorFilter)               \
   F(ExecOUFeatureVectorReset, execOUFeatureVectorReset)                 \
->>>>>>> 95362dc9
                                                                         \
   /* Table scans */                                                     \
   F(TableIterInit, tableIterInit)                                       \
