#pragma once

#include "execution/util/execution_common.h"

namespace terrier::execution::ast {

// The list of all builtin functions
// Args: internal name, function name
#define BUILTINS_LIST(F)                                        \
  /* Primitive <-> SQL */                                       \
  F(IntToSql, intToSql)                                         \
  F(BoolToSql, boolToSql)                                       \
  F(FloatToSql, floatToSql)                                     \
  F(SqlToBool, sqlToBool)                                       \
  F(StringToSql, stringToSql)                                   \
  F(VarlenToSql, varlenToSql)                                   \
  F(DateToSql, dateToSql)                                       \
                                                                \
  /* Vectorized Filters */                                      \
  F(FilterEq, filterEq)                                         \
  F(FilterGe, filterGe)                                         \
  F(FilterGt, filterGt)                                         \
  F(FilterLe, filterLe)                                         \
  F(FilterLt, filterLt)                                         \
  F(FilterNe, filterNe)                                         \
                                                                \
  /* Thread State Container */                                  \
  F(ExecutionContextGetMemoryPool, execCtxGetMem)               \
  F(ThreadStateContainerInit, tlsInit)                          \
  F(ThreadStateContainerReset, tlsReset)                        \
  F(ThreadStateContainerIterate, tlsIterate)                    \
  F(ThreadStateContainerFree, tlsFree)                          \
                                                                \
  /* Table scans */                                             \
  F(TableIterInit, tableIterInit)                               \
  F(TableIterInitBind, tableIterInitBind)                       \
  F(TableIterAdvance, tableIterAdvance)                         \
  F(TableIterGetPCI, tableIterGetPCI)                           \
  F(TableIterClose, tableIterClose)                             \
  F(TableIterParallel, iterateTableParallel)                    \
                                                                \
  /* PCI */                                                     \
  F(PCIIsFiltered, pciIsFiltered)                               \
  F(PCIHasNext, pciHasNext)                                     \
  F(PCIHasNextFiltered, pciHasNextFiltered)                     \
  F(PCIAdvance, pciAdvance)                                     \
  F(PCIAdvanceFiltered, pciAdvanceFiltered)                     \
  F(PCIMatch, pciMatch)                                         \
  F(PCIReset, pciReset)                                         \
  F(PCIResetFiltered, pciResetFiltered)                         \
  F(PCIGetTinyInt, pciGetTinyInt)                               \
  F(PCIGetSmallInt, pciGetSmallInt)                             \
  F(PCIGetInt, pciGetInt)                                       \
  F(PCIGetBigInt, pciGetBigInt)                                 \
  F(PCIGetReal, pciGetReal)                                     \
  F(PCIGetDouble, pciGetDouble)                                 \
  F(PCIGetDate, pciGetDate)                                     \
  F(PCIGetVarlen, pciGetVarlen)                                 \
  F(PCIGetTinyIntNull, pciGetTinyIntNull)                       \
  F(PCIGetSmallIntNull, pciGetSmallIntNull)                     \
  F(PCIGetIntNull, pciGetIntNull)                               \
  F(PCIGetBigIntNull, pciGetBigIntNull)                         \
  F(PCIGetRealNull, pciGetRealNull)                             \
  F(PCIGetDoubleNull, pciGetDoubleNull)                         \
  F(PCIGetDateNull, pciGetDateNull)                             \
  F(PCIGetVarlenNull, pciGetVarlenNull)                         \
                                                                \
  /* Hashing */                                                 \
  F(Hash, hash)                                                 \
                                                                \
  /* Filter Manager */                                          \
  F(FilterManagerInit, filterManagerInit)                       \
  F(FilterManagerInsertFilter, filterManagerInsertFilter)       \
  F(FilterManagerFinalize, filterManagerFinalize)               \
  F(FilterManagerRunFilters, filtersRun)                        \
  F(FilterManagerFree, filterManagerFree)                       \
                                                                \
  /* Aggregations */                                            \
  F(AggHashTableInit, aggHTInit)                                \
  F(AggHashTableInsert, aggHTInsert)                            \
  F(AggHashTableLookup, aggHTLookup)                            \
  F(AggHashTableProcessBatch, aggHTProcessBatch)                \
  F(AggHashTableMovePartitions, aggHTMoveParts)                 \
  F(AggHashTableParallelPartitionedScan, aggHTParallelPartScan) \
  F(AggHashTableFree, aggHTFree)                                \
  F(AggHashTableIterInit, aggHTIterInit)                        \
  F(AggHashTableIterHasNext, aggHTIterHasNext)                  \
  F(AggHashTableIterNext, aggHTIterNext)                        \
  F(AggHashTableIterGetRow, aggHTIterGetRow)                    \
  F(AggHashTableIterClose, aggHTIterClose)                      \
  F(AggPartIterHasNext, aggPartIterHasNext)                     \
  F(AggPartIterNext, aggPartIterNext)                           \
  F(AggPartIterGetHash, aggPartIterGetHash)                     \
  F(AggPartIterGetRow, aggPartIterGetRow)                       \
  F(AggInit, aggInit)                                           \
  F(AggAdvance, aggAdvance)                                     \
  F(AggMerge, aggMerge)                                         \
  F(AggReset, aggReset)                                         \
  F(AggResult, aggResult)                                       \
                                                                \
  /* Joins */                                                   \
  F(JoinHashTableInit, joinHTInit)                              \
  F(JoinHashTableInsert, joinHTInsert)                          \
  F(JoinHashTableIterInit, joinHTIterInit)                      \
  F(JoinHashTableIterHasNext, joinHTIterHasNext)                \
  F(JoinHashTableIterGetRow, joinHTIterGetRow)                  \
  F(JoinHashTableIterClose, joinHTIterClose)                    \
  F(JoinHashTableBuild, joinHTBuild)                            \
  F(JoinHashTableBuildParallel, joinHTBuildParallel)            \
  F(JoinHashTableFree, joinHTFree)                              \
                                                                \
  /* Sorting */                                                 \
  F(SorterInit, sorterInit)                                     \
  F(SorterInsert, sorterInsert)                                 \
  F(SorterSort, sorterSort)                                     \
  F(SorterSortParallel, sorterSortParallel)                     \
  F(SorterSortTopKParallel, sorterSortTopKParallel)             \
  F(SorterFree, sorterFree)                                     \
  F(SorterIterInit, sorterIterInit)                             \
  F(SorterIterHasNext, sorterIterHasNext)                       \
  F(SorterIterNext, sorterIterNext)                             \
  F(SorterIterGetRow, sorterIterGetRow)                         \
  F(SorterIterClose, sorterIterClose)                           \
                                                                \
  /* Trig */                                                    \
  F(ACos, acos)                                                 \
  F(ASin, asin)                                                 \
  F(ATan, atan)                                                 \
  F(ATan2, atan2)                                               \
  F(Cos, cos)                                                   \
  F(Cot, cot)                                                   \
  F(Sin, sin)                                                   \
  F(Tan, tan)                                                   \
                                                                \
  /* Generic */                                                 \
  F(SizeOf, sizeOf)                                             \
  F(PtrCast, ptrCast)                                           \
                                                                \
  /* Output Buffer */                                           \
  F(OutputAlloc, outputAlloc)                                   \
  F(OutputFinalize, outputFinalize)                             \
                                                                \
  /* Index */                                                   \
  F(IndexIteratorInit, indexIteratorInit)                       \
  F(IndexIteratorInitBind, indexIteratorInitBind)               \
  F(IndexIteratorScanKey, indexIteratorScanKey)                 \
  F(IndexIteratorAdvance, indexIteratorAdvance)                 \
  F(IndexIteratorGetPR, indexIteratorGetPR)                     \
  F(IndexIteratorGetSlot, indexIteratorGetSlot)                 \
  F(IndexIteratorGetTablePR, indexIteratorGetTablePR)           \
  F(IndexIteratorFree, indexIteratorFree)                       \
                                                                \
  /* Projected Row Operations */                                \
  F(PRSetTinyInt, prSetTinyInt)                                 \
  F(PRSetSmallInt, prSetSmallInt)                               \
  F(PRSetInt, prSetInt)                                         \
  F(PRSetBigInt, prSetBigInt)                                   \
  F(PRSetReal, prSetReal)                                       \
  F(PRSetDouble, prSetDouble)                                   \
  F(PRSetDate, prSetDate)                                       \
  F(PRSetVarlen, prSetVarlen)                                   \
  F(PRSetTinyIntNull, prSetTinyIntNull)                         \
  F(PRSetSmallIntNull, prSetSmallIntNull)                       \
  F(PRSetIntNull, prSetIntNull)                                 \
  F(PRSetBigIntNull, prSetBigIntNull)                           \
  F(PRSetRealNull, prSetRealNull)                               \
  F(PRSetDoubleNull, prSetDoubleNull)                           \
  F(PRSetDateNull, prSetDateNull)                               \
  F(PRSetVarlenNull, prSetVarlenNull)                           \
  F(PRGetTinyInt, prGetTinyInt)                                 \
  F(PRGetSmallInt, prGetSmallInt)                               \
  F(PRGetInt, prGetInt)                                         \
  F(PRGetBigInt, prGetBigInt)                                   \
  F(PRGetReal, prGetReal)                                       \
  F(PRGetDouble, prGetDouble)                                   \
  F(PRGetDate, prGetDate)                                       \
  F(PRGetVarlen, prGetVarlen)                                   \
  F(PRGetTinyIntNull, prGetTinyIntNull)                         \
  F(PRGetSmallIntNull, prGetSmallIntNull)                       \
  F(PRGetIntNull, prGetIntNull)                                 \
  F(PRGetBigIntNull, prGetBigIntNull)                           \
  F(PRGetRealNull, prGetRealNull)                               \
  F(PRGetDoubleNull, prGetDoubleNull)                           \
  F(PRGetDateNull, prGetDateNull)                               \
  F(PRGetVarlenNull, prGetVarlenNull)                           \
                                                                \
<<<<<<< HEAD
  /* Inserter Calls */                                          \
  F(InserterInit, inserterInit)                                 \
  F(InserterInitBind, inserterInitBind)                         \
  F(InserterGetTablePR, inserterGetTablePR)                     \
  F(InserterTableInsert, inserterTableInsert)                   \
  F(InserterGetIndexPR, inserterGetIndexPR)                     \
  F(InserterGetIndexPRBind, inserterGetIndexPRBind)             \
  F(InserterIndexInsert, inserterIndexInsert)                   \
  F(InserterIndexInsertBind, inserterIndexInsertBind)
=======
  /* Deleter Calls */                                           \
  F(DeleterInit, deleterInit)                                   \
  F(DeleterInitBind, deleterInitBind)                           \
  F(DeleterTableDelete, deleterTableDelete)                     \
  F(DeleterGetIndexPR, deleterGetIndexPR)                       \
  F(DeleterGetIndexPRBind, deleterGetIndexPRBind)               \
  F(DeleterIndexDelete, deleterIndexDelete)                     \
  F(DeleterIndexDeleteBind, deleterIndexDeleteBind)             \
                                                                \
  /* Updater Calls */                                           \
  F(UpdaterInit, updaterInit)                                   \
  F(UpdaterInitBind, updaterInitBind)                           \
  F(UpdaterGetTablePR, updaterGetTablePR)                       \
  F(UpdaterTableUpdate, updaterTableUpdate)                     \
  F(UpdaterGetIndexPR, updaterGetIndexPR)                       \
  F(UpdaterGetIndexPRBind, updaterGetIndexPRBind)               \
  F(UpdaterIndexInsert, updaterIndexInsert)                     \
  F(UpdaterIndexInsertBind, updaterIndexInsertBind)             \
  F(UpdaterIndexDelete, updaterIndexDelete)                     \
  F(UpdaterIndexDeleteBind, updaterIndexDeleteBind)
>>>>>>> 1dba7182

/**
 * Enum of builtins
 */
enum class Builtin : uint8_t {
#define ENTRY(Name, ...) Name,
  BUILTINS_LIST(ENTRY)
#undef ENTRY
#define COUNT_OP(inst, ...) +1
      Last = -1 BUILTINS_LIST(COUNT_OP)
#undef COUNT_OP
};

/**
 * Manages builtin functions
 */
class Builtins {
 public:
  /**
   * The total number of builtin functions
   */
  static const uint32_t BUILTINS_COUNT = static_cast<uint32_t>(Builtin ::Last) + 1;

  /**
   * @return the total number of bytecodes
   */
  static constexpr uint32_t NumBuiltins() { return BUILTINS_COUNT; }

  /**
   * Return the name of the builtin
   * @param builtin builtin to retrieve
   * @return name of the builtin function
   */
  static const char *GetFunctionName(Builtin builtin) { return builtin_functions_name[static_cast<uint8_t>(builtin)]; }

 private:
  static const char *builtin_functions_name[];
};

}  // namespace terrier::execution::ast<|MERGE_RESOLUTION|>--- conflicted
+++ resolved
@@ -184,7 +184,6 @@
   F(PRGetDateNull, prGetDateNull)                               \
   F(PRGetVarlenNull, prGetVarlenNull)                           \
                                                                 \
-<<<<<<< HEAD
   /* Inserter Calls */                                          \
   F(InserterInit, inserterInit)                                 \
   F(InserterInitBind, inserterInitBind)                         \
@@ -194,7 +193,7 @@
   F(InserterGetIndexPRBind, inserterGetIndexPRBind)             \
   F(InserterIndexInsert, inserterIndexInsert)                   \
   F(InserterIndexInsertBind, inserterIndexInsertBind)
-=======
+  
   /* Deleter Calls */                                           \
   F(DeleterInit, deleterInit)                                   \
   F(DeleterInitBind, deleterInitBind)                           \
@@ -215,7 +214,6 @@
   F(UpdaterIndexInsertBind, updaterIndexInsertBind)             \
   F(UpdaterIndexDelete, updaterIndexDelete)                     \
   F(UpdaterIndexDeleteBind, updaterIndexDeleteBind)
->>>>>>> 1dba7182
 
 /**
  * Enum of builtins
