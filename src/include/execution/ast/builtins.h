--- conflicted
+++ resolved
@@ -313,16 +313,13 @@
   F(Trim2, trim2)                                                       \
   F(Position, position)                                                 \
   F(ASCII, ascii)                                                       \
-<<<<<<< HEAD
+  F(Length, length)                                                     \
+  F(InitCap, initCap)                                                   \
+  F(SplitPart, splitPart)                                               \
   F(Lpad, lpad)                                                         \
   F(Ltrim, ltrim)                                                       \
   F(Rpad, rpad)                                                         \
   F(Rtrim, rtrim)                                                       \
-=======
-  F(Length, length)                                                     \
-  F(InitCap, initCap)                                                   \
-  F(SplitPart, splitPart)                                               \
->>>>>>> dabbbef0
                                                                         \
   /* Char function */                                                   \
   F(Chr, chr)                                                           \
