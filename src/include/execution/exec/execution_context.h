--- conflicted
+++ resolved
@@ -51,11 +51,7 @@
    * @param schema the schema of the output
    * @param accessor the catalog accessor of this query
    * @param exec_settings The execution settings to run with.
-<<<<<<< HEAD
-   * @param metrics_manager Metrics Manager
-=======
    * @param metrics_manager The metrics manager for recording metrics
->>>>>>> 95362dc9
    */
   ExecutionContext(catalog::db_oid_t db_oid, common::ManagedPointer<transaction::TransactionContext> txn,
                    OutputCallback callback, const planner::OutputSchema *schema,
@@ -79,26 +75,10 @@
   common::ManagedPointer<transaction::TransactionContext> GetTxn() { return txn_; }
 
   /**
-<<<<<<< HEAD
-   * @return newly created outputbuffer
-   */
-  OutputBuffer *OutputBufferNew() {
-    if (schema_ == nullptr) {
-      return nullptr;
-    }
-
-    // Use C++ placement new
-    auto size = sizeof(OutputBuffer);
-    auto *buffer = reinterpret_cast<OutputBuffer *>(mem_pool_->Allocate(size));
-    new (buffer) OutputBuffer(mem_pool_.get(), schema_->GetColumns().size(), ComputeTupleSize(schema_), callback_);
-    return buffer;
-  }
-=======
    * Constructs a new Output Buffer for outputting query results to consumers
    * @return newly created output buffer
    */
   OutputBuffer *OutputBufferNew();
->>>>>>> 95362dc9
 
   /**
    * @return The thread state container.
@@ -160,11 +140,7 @@
    * @param ouvec OU Feature Vector to initialize
    * @param pipeline_id Pipeline to initialize with
    */
-<<<<<<< HEAD
-  void InitializeExecOUFeatureVector(brain::ExecOUFeatureVector *ouvec, pipeline_id_t pipeline_id);
-=======
   void InitializeOUFeatureVector(brain::ExecOUFeatureVector *ouvec, pipeline_id_t pipeline_id);
->>>>>>> 95362dc9
 
   /**
    * Initializes an OU feature vector for a given parallel step (i.e hashjoin_build, sort_build, agg_build)
