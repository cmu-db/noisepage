--- conflicted
+++ resolved
@@ -35,11 +35,7 @@
     /**
      * Create a new allocator
      */
-<<<<<<< HEAD
-    StringAllocator(common::ManagedPointer<sql::MemoryTracker> tracker) : region_(""), tracker_(tracker) {}
-=======
     explicit StringAllocator(common::ManagedPointer<sql::MemoryTracker> tracker) : region_(""), tracker_(tracker) {}
->>>>>>> f6573002
 
     /**
      * This class cannot be copied or moved.
@@ -124,11 +120,7 @@
   /**
    * Start the resource tracker
    */
-<<<<<<< HEAD
-  void StartResourceTracker();
-=======
   void StartResourceTracker(metrics::MetricsComponent component);
->>>>>>> f6573002
 
   /**
    * End the resource tracker and record the metrics
@@ -138,8 +130,6 @@
   void EndResourceTracker(const char *name, uint32_t len);
 
   /**
-<<<<<<< HEAD
-=======
    * End the resource tracker for a pipeline and record the metrics
    * @param query_id query identifier
    * @param pipeline_id id of the pipeline
@@ -147,7 +137,6 @@
   void EndPipelineTracker(query_id_t query_id, pipeline_id_t pipeline_id);
 
   /**
->>>>>>> f6573002
    * @return the db oid
    */
   catalog::db_oid_t DBOid() { return db_oid_; }
@@ -160,11 +149,7 @@
    */
   void SetExecutionMode(uint8_t mode) { execution_mode_ = mode; }
 
-<<<<<<< HEAD
-  /*
-=======
   /**
->>>>>>> f6573002
    * Set the accessor
    * @param accessor The catalog accessor.
    */
