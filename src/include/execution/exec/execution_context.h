#pragma once
#include <memory>
#include <utility>
#include <catalog/catalog.h>
#include "execution/exec/output.h"
#include "execution/sql/memory_pool.h"
#include "transaction/transaction_context.h"
#include "transaction/transaction_manager.h"
#include "planner/plannodes/output_schema.h"
#include "execution/util/region.h"
#include "catalog/accessor.h"

namespace tpl::exec {
using terrier::transaction::TransactionContext;

/**
 * Execution Context: Stores information handed in by upper layers.
 */
class ExecutionContext {
 public:
  /**
   * An allocator for short-ish strings. Needed because the requirements of
   * string allocation (small size and frequent usage) are slightly different
   * than that of generic memory allocator for larger structures. This string
   * allocator relies on memory regions for fast allocations, and bulk
   * deletions.
   */
  class StringAllocator {
   public:
    /**
     * Create a new allocator
     */
    StringAllocator();

    /**
     * This class cannot be copied or moved.
     */
    DISALLOW_COPY_AND_MOVE(StringAllocator);

    /**
     * Destroy allocator
     */
    ~StringAllocator();

    /**
     * Allocate a string of the given size..
     * @param size Size of the string in bytes.
     * @return A pointer to the string.
     */
    char *Allocate(std::size_t size);

    /**
     * Deallocate a string allocated from this allocator.
     * @param str The string to deallocate.
     */
    void Deallocate(char *str);

   private:
    util::Region region_;
  };

  /**
   * Constructor
   * @param txn transaction used by this query
   * @param callback callback function for outputting
   * @param schema the schema of the output
   */
<<<<<<< HEAD
  ExecutionContext(TransactionContext *txn, const OutputCallback & callback, const terrier::planner::OutputSchema *schema,
                  std::unique_ptr<terrier::catalog::CatalogAccessor> && accessor)
  : txn_(txn),
    buffer_(schema == nullptr ? nullptr : std::make_unique<OutputBuffer>(schema->GetColumns().size(),
                                                                         ComputeTupleSize(schema), callback)),
    accessor_(std::move(accessor)){}
=======
  ExecutionContext(TransactionContext *txn, const OutputCallback & callback, const terrier::planner::OutputSchema *schema)
  : txn_(txn),
    buffer_(schema == nullptr ? nullptr : std::make_unique<OutputBuffer>(schema->GetColumns().size(),
                                                                         ComputeTupleSize(schema), callback)) {}
>>>>>>> 3e5020de

  /**
   * @return the transaction used by this query
   */
  TransactionContext *GetTxn() { return txn_; }

  /**
   * @return the output buffer used by this query
   */
  OutputBuffer *GetOutputBuffer() { return buffer_.get(); }

  /**
   * @return the memory pool
   */
  sql::MemoryPool *GetMemoryPool() { return mem_pool_.get(); }

  /**
   * Set the memory pool
   * @param mem_pool new memory pool
   */
  void SetMemoryPool(std::unique_ptr<sql::MemoryPool> &&mem_pool) { mem_pool_ = std::move(mem_pool); }

  StringAllocator * GetStringAllocator() {
    return &string_allocator_;
  }

  /**
   * @param schema the schema of the output
   * @return the size of tuple with this final_schema
   */
  static uint32_t ComputeTupleSize(const terrier::planner::OutputSchema *schema);
<<<<<<< HEAD

  terrier::catalog::CatalogAccessor * GetAccessor() {
    return accessor_.get();
  }
=======
>>>>>>> 3e5020de

 private:
  TransactionContext *txn_;
  std::unique_ptr<OutputBuffer> buffer_;
  std::unique_ptr<sql::MemoryPool> mem_pool_{nullptr};
  StringAllocator string_allocator_;

  // TODO(Amadou): This should be replaced by the accessor once it's merged in
  std::unique_ptr<terrier::catalog::CatalogAccessor> accessor_;
};
}  // namespace tpl::exec<|MERGE_RESOLUTION|>--- conflicted
+++ resolved
@@ -65,19 +65,13 @@
    * @param callback callback function for outputting
    * @param schema the schema of the output
    */
-<<<<<<< HEAD
   ExecutionContext(TransactionContext *txn, const OutputCallback & callback, const terrier::planner::OutputSchema *schema,
                   std::unique_ptr<terrier::catalog::CatalogAccessor> && accessor)
   : txn_(txn),
     buffer_(schema == nullptr ? nullptr : std::make_unique<OutputBuffer>(schema->GetColumns().size(),
                                                                          ComputeTupleSize(schema), callback)),
     accessor_(std::move(accessor)){}
-=======
-  ExecutionContext(TransactionContext *txn, const OutputCallback & callback, const terrier::planner::OutputSchema *schema)
-  : txn_(txn),
-    buffer_(schema == nullptr ? nullptr : std::make_unique<OutputBuffer>(schema->GetColumns().size(),
-                                                                         ComputeTupleSize(schema), callback)) {}
->>>>>>> 3e5020de
+
 
   /**
    * @return the transaction used by this query
@@ -109,13 +103,10 @@
    * @return the size of tuple with this final_schema
    */
   static uint32_t ComputeTupleSize(const terrier::planner::OutputSchema *schema);
-<<<<<<< HEAD
 
   terrier::catalog::CatalogAccessor * GetAccessor() {
     return accessor_.get();
   }
-=======
->>>>>>> 3e5020de
 
  private:
   TransactionContext *txn_;
