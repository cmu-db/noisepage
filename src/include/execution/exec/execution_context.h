--- conflicted
+++ resolved
@@ -131,14 +131,14 @@
   catalog::db_oid_t DBOid() { return db_oid_; }
 
   /**
-<<<<<<< HEAD
    * Set the mode for this execution.
    * This only records the mode and serves the metrics collection purpose, which does not have any impact on the
    * actual execution.
    * @param mode the integer value of the execution mode to record
    */
   void SetExecutionMode(uint8_t mode) { execution_mode_ = mode; }
-=======
+
+  /*
    * Set the accessor
    * @param accessor The catalog accessor.
    */
@@ -155,7 +155,6 @@
    * @return immutable parameter at provided index
    */
   const type::TransientValue &GetParam(uint32_t param_idx) const { return params_[param_idx]; }
->>>>>>> 5d95d1b2
 
  private:
   catalog::db_oid_t db_oid_;
@@ -165,10 +164,7 @@
   std::unique_ptr<OutputBuffer> buffer_;
   StringAllocator string_allocator_;
   std::unique_ptr<catalog::CatalogAccessor> accessor_;
-<<<<<<< HEAD
   uint8_t execution_mode_;
-=======
   std::vector<type::TransientValue> params_;
->>>>>>> 5d95d1b2
 };
 }  // namespace terrier::execution::exec