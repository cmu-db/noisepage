--- conflicted
+++ resolved
@@ -196,14 +196,12 @@
   /** Increment or decrement the number of rows affected. */
   void AddRowsAffected(int64_t num_rows) { rows_affected_ += num_rows; }
 
-<<<<<<< HEAD
   void RegisterThread();
   void CheckTrackersStopped();
   common::ManagedPointer<metrics::MetricsManager> GetMetricsManager() { return metrics_manager_; }
 
   execution::query_id_t GetQueryId() { return query_id_; }
   void SetQueryId(execution::query_id_t query_id) { query_id_ = query_id; }
-=======
   /**
    * Overrides recording from memory tracker
    * @param memory_use Correct memory value to record
@@ -212,7 +210,6 @@
     memory_use_override_ = true;
     memory_use_override_value_ = memory_use;
   }
->>>>>>> cbe2f08b
 
  private:
   query_id_t query_id_{execution::query_id_t(0)};
