--- conflicted
+++ resolved
@@ -22,13 +22,6 @@
 class TrafficCop;
 }  // namespace terrier::trafficcop
 
-<<<<<<< HEAD
-namespace terrier::tpch {
-class Workload;
-}  // namespace terrier::tpch
-
-=======
->>>>>>> 95362dc9
 namespace terrier::optimizer {
 class IdxJoinTest_SimpleIdxJoinTest_Test;
 class IdxJoinTest_MultiPredicateJoin_Test;
@@ -73,16 +66,11 @@
   /** @return True if counters are enabled. */
   bool GetIsCountersEnabled() const { return is_counters_enabled_; }
 
-<<<<<<< HEAD
-  /** @return number of threads used for parallel execution. */
-  size_t GetNumberofThreads() const { return number_of_threads_; }
-=======
   /** @return True if pipeline metrics are enabled */
   bool GetIsPipelineMetricsEnabled() const { return is_pipeline_metrics_enabled_; }
 
   /** @return number of threads used for parallel execution. */
   int GetNumberofThreads() const { return number_of_threads_; }
->>>>>>> 95362dc9
 
   /** @return True if static partitioner is enabled. */
   constexpr bool GetIsStaticPartitionerEnabled() const { return is_static_partitioner_enabled_; }
@@ -94,21 +82,14 @@
   float adaptive_predicate_order_sampling_frequency_{common::Constants::ADAPTIVE_PRED_ORDER_SAMPLE_FREQ};
   bool is_parallel_execution_enabled_{common::Constants::IS_PARALLEL_EXECUTION_ENABLED};
   bool is_counters_enabled_{common::Constants::IS_COUNTERS_ENABLED};
-<<<<<<< HEAD
-  size_t number_of_threads_{std::thread::hardware_concurrency()};
-=======
   bool is_pipeline_metrics_enabled_{common::Constants::IS_PIPELINE_METRICS_ENABLED};
   int number_of_threads_{common::Constants::NUM_THREADS};
->>>>>>> 95362dc9
   bool is_static_partitioner_enabled_{common::Constants::IS_STATIC_PARTITIONER_ENABLED};
 
   // MiniRunners needs to set query_identifier and pipeline_operating_units_.
   friend class terrier::runner::MiniRunners;
   friend class terrier::trafficcop::TrafficCop;
-<<<<<<< HEAD
   friend class terrier::tpch::Workload;
-=======
->>>>>>> 95362dc9
   friend class terrier::execution::SqlBasedTest;
   friend class terrier::optimizer::IdxJoinTest_SimpleIdxJoinTest_Test;
   friend class terrier::optimizer::IdxJoinTest_MultiPredicateJoin_Test;
