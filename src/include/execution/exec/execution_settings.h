#pragma once

#include "common/constants.h"
#include "common/managed_pointer.h"
#include "execution/util/execution_common.h"

namespace terrier::settings {
class SettingsManager;
}  // namespace terrier::settings

namespace terrier::runner {
class MiniRunners;
}  // namespace terrier::runner

namespace terrier::tpch {
class Workload;
}  // namespace terrier::tpch

namespace terrier::execution {
class SqlBasedTest;
}  // namespace terrier::execution

namespace terrier::optimizer {
class IdxJoinTest_SimpleIdxJoinTest_Test;
class IdxJoinTest_MultiPredicateJoin_Test;
class IdxJoinTest_MultiPredicateJoinWithExtra_Test;
class IdxJoinTest_FooOnlyScan_Test;
class IdxJoinTest_BarOnlyScan_Test;
class IdxJoinTest_IndexToIndexJoin_Test;
}  // namespace terrier::optimizer

namespace terrier::execution::exec {
/**
 * ExecutionSettings stores settings that are passed down from the upper layers.
 * TODO(WAN): Hook this up to the settings manager. Since everything is currently hardcoded, it can wait.
 */
class EXPORT ExecutionSettings {
 public:
  /**
   * Updates flags from SettingsManager
   * @param settings SettingsManager
   */
  void UpdateFromSettingsManager(common::ManagedPointer<settings::SettingsManager> settings);

  /** @return The vector active element threshold past which full auto-vectorization is done on vectors. */
  constexpr double GetSelectOptThreshold() const { return select_opt_threshold_; }

  /** @return The vector selectivity past which full computation is done. */
  constexpr double GetArithmeticFullComputeOptThreshold() const { return arithmetic_full_compute_opt_threshold_; }

  /** @return The minimum bit vector density before using a SIMD decoding algorithm. */
  constexpr float GetMinBitDensityThresholdForAVXIndexDecode() const {
    return min_bit_density_threshold_for_avx_index_decode_;
  }

  /** @return The statistics sampling frequency when adaptively reordering predicate clauses. */
  constexpr float GetAdaptivePredicateOrderSamplingFrequency() const {
    return adaptive_predicate_order_sampling_frequency_;
  }

  /** @return True if parallel query execution is enabled. */
  constexpr bool GetIsParallelQueryExecutionEnabled() const { return is_parallel_execution_enabled_; }

  /** @return True if counters are enabled. */
  bool GetIsCountersEnabled() const { return is_counters_enabled_; }

  /** @return True if pipeline metrics are enabled */
  bool GetIsPipelineMetricsEnabled() const { return is_pipeline_metrics_enabled_; }

  /** @return number of threads used for parallel execution. */
  int GetNumberOfParallelExecutionThreads() const { return number_of_parallel_execution_threads_; }

  /** @return True if static partitioner is enabled. */
  constexpr bool GetIsStaticPartitionerEnabled() const { return is_static_partitioner_enabled_; }

 private:
  double select_opt_threshold_{common::Constants::SELECT_OPT_THRESHOLD};
  double arithmetic_full_compute_opt_threshold_{common::Constants::ARITHMETIC_FULL_COMPUTE_THRESHOLD};
  float min_bit_density_threshold_for_avx_index_decode_{common::Constants::BIT_DENSITY_THRESHOLD_FOR_AVX_INDEX_DECODE};
  float adaptive_predicate_order_sampling_frequency_{common::Constants::ADAPTIVE_PRED_ORDER_SAMPLE_FREQ};
  bool is_parallel_execution_enabled_{common::Constants::IS_PARALLEL_EXECUTION_ENABLED};
  bool is_counters_enabled_{common::Constants::IS_COUNTERS_ENABLED};
  bool is_pipeline_metrics_enabled_{common::Constants::IS_PIPELINE_METRICS_ENABLED};
  int number_of_parallel_execution_threads_{common::Constants::NUM_PARALLEL_EXECUTION_THREADS};
  bool is_static_partitioner_enabled_{common::Constants::IS_STATIC_PARTITIONER_ENABLED};

  // MiniRunners needs to set query_identifier and pipeline_operating_units_.
  friend class terrier::runner::MiniRunners;
<<<<<<< HEAD
  friend class terrier::tpch::Workload;
  friend class terrier::trafficcop::TrafficCop;
=======
>>>>>>> c5589cef
  friend class terrier::execution::SqlBasedTest;
  friend class terrier::optimizer::IdxJoinTest_SimpleIdxJoinTest_Test;
  friend class terrier::optimizer::IdxJoinTest_MultiPredicateJoin_Test;
  friend class terrier::optimizer::IdxJoinTest_MultiPredicateJoinWithExtra_Test;
  friend class terrier::optimizer::IdxJoinTest_FooOnlyScan_Test;
  friend class terrier::optimizer::IdxJoinTest_BarOnlyScan_Test;
  friend class terrier::optimizer::IdxJoinTest_IndexToIndexJoin_Test;
};
}  // namespace terrier::execution::exec<|MERGE_RESOLUTION|>--- conflicted
+++ resolved
@@ -86,11 +86,8 @@
 
   // MiniRunners needs to set query_identifier and pipeline_operating_units_.
   friend class terrier::runner::MiniRunners;
-<<<<<<< HEAD
   friend class terrier::tpch::Workload;
-  friend class terrier::trafficcop::TrafficCop;
-=======
->>>>>>> c5589cef
+
   friend class terrier::execution::SqlBasedTest;
   friend class terrier::optimizer::IdxJoinTest_SimpleIdxJoinTest_Test;
   friend class terrier::optimizer::IdxJoinTest_MultiPredicateJoin_Test;
