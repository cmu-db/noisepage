#pragma once
#include <memory>
#include <string>
#include <utility>

#include "brain/operating_unit.h"
#include "common/managed_pointer.h"
#include "common/strong_typedef.h"
#include "execution/ast/context.h"
#include "execution/exec_defs.h"

namespace terrier::planner {
class AbstractPlanNode;
}

namespace terrier::execution {

namespace exec {
class ExecutionContext;
}

namespace vm {
enum class ExecutionMode : uint8_t;
class Module;
}  // namespace vm

namespace util {
class Region;
}

/**
 * ExecutableQuery abstracts the TPL code generation and compilation process. The result is an object that can be
 * invoked multiple times with multiple ExecutionContexts in multiple execution modes for as long its generated code is
 * valid (i.e. the objects to which it refers still exist).
 */
class ExecutableQuery {
 public:
  /**
   * Construct an executable query that maintains necessary state to be reused with multiple ExecutionContexts. It is up
   * to the owner to invalidate this object in the event that its references are no longer valid (schema change).
   * @param physical_plan output from the optimizer
   * @param exec_ctx execution context to use for code generation. Note that this execution context need not be the one
   * used for Run.
   */
  ExecutableQuery(common::ManagedPointer<planner::AbstractPlanNode> physical_plan,
                  common::ManagedPointer<exec::ExecutionContext> exec_ctx);

  /**
   * Construct and compile an executable TPL program in the given filename
   *
   * @param filename The name of the file on disk to compile
   * @param exec_ctx context to execute
   */
  ExecutableQuery(const std::string &filename, common::ManagedPointer<exec::ExecutionContext> exec_ctx);

  /**
   *
   * @param exec_ctx execution context to use for execution. Note that this execution context need not be the one used
   * for construction/codegen.
   * @param mode execution mode to use
   */
  void Run(common::ManagedPointer<exec::ExecutionContext> exec_ctx, vm::ExecutionMode mode);

<<<<<<< HEAD
  const std::string &GetQueryName() const {return query_name_; }
=======
  /**
   * @note function should only be used from test
   * @returns the query name
   */
  const std::string &GetQueryName() const { return query_name_; }

  /**
   * @returns the query identifier
   */
  query_id_t GetQueryId() const { return query_id_; }

  /**
   * @returns Pipeline Units
   */
  common::ManagedPointer<brain::PipelineOperatingUnits> GetPipelineOperatingUnits() {
    return common::ManagedPointer(pipeline_operating_units_);
  }
>>>>>>> f6573002

 private:
  static std::string GetFileName(const std::string &path) {
    std::size_t size = path.size();
    std::size_t found = path.find_last_of("/\\");
    return path.substr(found + 1, size - found - 5);
  }

  // TPL bytecodes for this query.
  std::unique_ptr<vm::Module> tpl_module_ = nullptr;

  // Memory region and AST context from the code generation stage that need to stay alive as long as the TPL module will
  // be executed. Direct access to these objects is likely unneeded from this class, we just want to tie the life cycles
  // together.
  std::unique_ptr<util::Region> region_;
  std::unique_ptr<ast::Context> ast_ctx_;
<<<<<<< HEAD

  std::string query_name_;
=======
  std::unique_ptr<brain::PipelineOperatingUnits> pipeline_operating_units_;

  std::string query_name_;
  query_id_t query_id_;
  static std::atomic<query_id_t> query_identifier;
>>>>>>> f6573002
};
}  // namespace terrier::execution<|MERGE_RESOLUTION|>--- conflicted
+++ resolved
@@ -61,9 +61,6 @@
    */
   void Run(common::ManagedPointer<exec::ExecutionContext> exec_ctx, vm::ExecutionMode mode);
 
-<<<<<<< HEAD
-  const std::string &GetQueryName() const {return query_name_; }
-=======
   /**
    * @note function should only be used from test
    * @returns the query name
@@ -81,7 +78,6 @@
   common::ManagedPointer<brain::PipelineOperatingUnits> GetPipelineOperatingUnits() {
     return common::ManagedPointer(pipeline_operating_units_);
   }
->>>>>>> f6573002
 
  private:
   static std::string GetFileName(const std::string &path) {
@@ -98,15 +94,10 @@
   // together.
   std::unique_ptr<util::Region> region_;
   std::unique_ptr<ast::Context> ast_ctx_;
-<<<<<<< HEAD
-
-  std::string query_name_;
-=======
   std::unique_ptr<brain::PipelineOperatingUnits> pipeline_operating_units_;
 
   std::string query_name_;
   query_id_t query_id_;
   static std::atomic<query_id_t> query_identifier;
->>>>>>> f6573002
 };
 }  // namespace terrier::execution