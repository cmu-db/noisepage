#pragma once

#include <memory>
#include <optional>
#include <string>
#include <unordered_map>
#include <vector>

#include "execution/compiler/codegen.h"
#include "execution/compiler/executable_query.h"
#include "execution/compiler/pipeline.h"

namespace noisepage::parser {
class AbstractExpression;
}  // namespace noisepage::parser

namespace noisepage::planner {
class AbstractPlanNode;
class PlanMetaData;
}  // namespace noisepage::planner

namespace noisepage::execution::compiler {

/**
 * An enumeration capturing the mode of code generation when compiling SQL queries to TPL.
 */
enum class CompilationMode : uint8_t {
  // One-shot compilation is when all TPL code for the whole query plan is
  // generated up-front at once before execution.
  OneShot,

  // Interleaved compilation is a mode that mixes code generation and execution.
  // Query fragments are generated and executed in lock step.
  Interleaved,
};

/**
 * Context of all code-generation related structures. A temporary container that lives only during
 * code generation storing:
 * - Translators for relational operators
 * - Translators for expressions
 * - Pipelines making up the query plan.
 */
class CompilationContext {
 public:
  /**
   * Compile the given plan into an executable query.
   * @param plan The plan to compile.
   * @param exec_settings The execution settings to be used for compilation.
   * @param accessor The catalog accessor to use for compilation.
   * @param mode The compilation mode.
   * @param override_qid Optional indicating how to override the plan's query id
<<<<<<< HEAD
   * @param query_text The SQL query string (temporary)
   * @param output_callback The lambda utilized as the output callback for the query
   * @param context The AST context for the query
   */
  static std::unique_ptr<ExecutableQuery> Compile(const planner::AbstractPlanNode &plan,
                                                  const exec::ExecutionSettings &exec_settings,
                                                  catalog::CatalogAccessor *accessor,
                                                  CompilationMode mode = CompilationMode::Interleaved,
                                                  std::optional<execution::query_id_t> override_qid = std::nullopt,
                                                  common::ManagedPointer<const std::string> query_text = nullptr,
                                                  ast::LambdaExpr *output_callback = nullptr,
                                                  common::ManagedPointer<ast::Context> context = nullptr);
=======
   * @param plan_meta_data Query plan meta data (stores cardinality information)
   */
  static std::unique_ptr<ExecutableQuery> Compile(
      const planner::AbstractPlanNode &plan, const exec::ExecutionSettings &exec_settings,
      catalog::CatalogAccessor *accessor, CompilationMode mode = CompilationMode::Interleaved,
      std::optional<execution::query_id_t> override_qid = std::nullopt,
      common::ManagedPointer<planner::PlanMetaData> plan_meta_data = nullptr);

>>>>>>> 0f8ab92f
  /**
   * Register a pipeline in this context.
   * @param pipeline The pipeline.
   * @return A unique ID for the pipeline in this context.
   */
  uint32_t RegisterPipeline(Pipeline *pipeline);

  /**
   * Prepare compilation for the given relational plan node participating in the provided pipeline.
   * @param plan The plan node.
   * @param pipeline The pipeline the node belongs to.
   */
  void Prepare(const planner::AbstractPlanNode &plan, Pipeline *pipeline);

  /**
   * Prepare compilation for the given expression.
   * @param expression The expression.
   */
  void Prepare(const parser::AbstractExpression &expression);

  /**
   * @return The code generator instance.
   */
  CodeGen *GetCodeGen() { return &codegen_; }

  /**
   * @return The query state.
   */
  StateDescriptor *GetQueryState() { return &query_state_; }

  /**
   * @return The translator for the given relational plan node; null if the provided plan node does
   *         not have a translator registered in this context.
   */
  OperatorTranslator *LookupTranslator(const planner::AbstractPlanNode &node) const;

  /**
   * @return The translator for the given expression; null if the provided expression does not have
   *         a translator registered in this context.
   */
  ExpressionTranslator *LookupTranslator(const parser::AbstractExpression &expr) const;

  /**
   * @return A common prefix for all functions generated in this module.
   */
  std::string GetFunctionPrefix() const;

  /**
   * @return The list of parameters common to all query functions. For now, just the query state.
   */
  util::RegionVector<ast::FieldDecl *> QueryParams() const;

  /**
   * @return The slot in the query state where the execution context can be found.
   */
  ast::Expr *GetExecutionContextPtrFromQueryState();

  /**
   * @return The compilation mode.
   */
  CompilationMode GetCompilationMode() const { return mode_; }

  /**
   * @return The output callback.
   */
  ast::Expr *GetOutputCallback() const { return output_callback_; }

  /** @return True if we should collect counters in TPL, used for Lin's models. */
  bool IsCountersEnabled() const { return counters_enabled_; }

  /** @return True if we should record pipeline metrics */
  bool IsPipelineMetricsEnabled() const { return pipeline_metrics_enabled_; }

  /** @return Query Id associated with the query */
  query_id_t GetQueryId() const { return query_id_; }

  /**
   * @brief Set the current op.
   */
  void SetCurrentOp(OperatorTranslator *current_op) { current_op_ = current_op; }

  /**
   * @return The current op.
   */
  OperatorTranslator *GetCurrentOp() const { return current_op_; }

 private:
  // Private to force use of static Compile() function.
<<<<<<< HEAD
  explicit CompilationContext(ExecutableQuery *query, catalog::CatalogAccessor *accessor, CompilationMode mode,
                              const exec::ExecutionSettings &exec_settings, ast::LambdaExpr *output_callback = nullptr);
=======
  explicit CompilationContext(ExecutableQuery *query, query_id_t query_id_, catalog::CatalogAccessor *accessor,
                              CompilationMode mode, const exec::ExecutionSettings &exec_settings);
>>>>>>> 0f8ab92f

  // Given a plan node, compile it into a compiled query object.
  void GeneratePlan(const planner::AbstractPlanNode &plan,
                    common::ManagedPointer<planner::PlanMetaData> plan_meta_data);

  // Generate the query initialization function.
  ast::FunctionDecl *GenerateInitFunction();

  // Generate the query tear-down function.
  ast::FunctionDecl *GenerateTearDownFunction();

  // Prepare compilation for the output.
  void PrepareOut(const planner::AbstractPlanNode &plan, Pipeline *pipeline);

 private:
  // Unique ID used as a prefix for all generated functions to ensure uniqueness.
  uint32_t unique_id_;

  // Query ID generated from ExecutableQuery or overridden specifically
  query_id_t query_id_;

  // The compiled query object we'll update.
  ExecutableQuery *query_;

  // The compilation mode.
  CompilationMode mode_;

  // The code generator instance.
  CodeGen codegen_;

  // Cached identifiers.
  ast::Identifier query_state_var_;
  ast::Identifier query_state_type_;

  // The query state and the slot in the state where the execution context is.
  StateDescriptor query_state_;
  StateDescriptor::Entry exec_ctx_;

  // The output callback.
  ast::LambdaExpr *output_callback_;

  // The operator and expression translators.
  std::unordered_map<const planner::AbstractPlanNode *, std::unique_ptr<OperatorTranslator>> ops_;
  std::unordered_map<const parser::AbstractExpression *, std::unique_ptr<ExpressionTranslator>> expressions_;

  // The pipelines in this context in no specific order.
  std::vector<Pipeline *> pipelines_;

  // Whether counters are enabled.
  bool counters_enabled_;

  // Whether pipeline metrics are enabled.
  bool pipeline_metrics_enabled_;

  // The current operator.
  OperatorTranslator *current_op_;
};

}  // namespace noisepage::execution::compiler<|MERGE_RESOLUTION|>--- conflicted
+++ resolved
@@ -50,7 +50,7 @@
    * @param accessor The catalog accessor to use for compilation.
    * @param mode The compilation mode.
    * @param override_qid Optional indicating how to override the plan's query id
-<<<<<<< HEAD
+   * @param plan_meta_data Query plan meta data (stores cardinality information)
    * @param query_text The SQL query string (temporary)
    * @param output_callback The lambda utilized as the output callback for the query
    * @param context The AST context for the query
@@ -60,19 +60,11 @@
                                                   catalog::CatalogAccessor *accessor,
                                                   CompilationMode mode = CompilationMode::Interleaved,
                                                   std::optional<execution::query_id_t> override_qid = std::nullopt,
+                                                  common::ManagedPointer<planner::PlanMetaData> plan_meta_data = nullptr,
                                                   common::ManagedPointer<const std::string> query_text = nullptr,
                                                   ast::LambdaExpr *output_callback = nullptr,
                                                   common::ManagedPointer<ast::Context> context = nullptr);
-=======
-   * @param plan_meta_data Query plan meta data (stores cardinality information)
-   */
-  static std::unique_ptr<ExecutableQuery> Compile(
-      const planner::AbstractPlanNode &plan, const exec::ExecutionSettings &exec_settings,
-      catalog::CatalogAccessor *accessor, CompilationMode mode = CompilationMode::Interleaved,
-      std::optional<execution::query_id_t> override_qid = std::nullopt,
-      common::ManagedPointer<planner::PlanMetaData> plan_meta_data = nullptr);
-
->>>>>>> 0f8ab92f
+
   /**
    * Register a pipeline in this context.
    * @param pipeline The pipeline.
@@ -161,13 +153,8 @@
 
  private:
   // Private to force use of static Compile() function.
-<<<<<<< HEAD
-  explicit CompilationContext(ExecutableQuery *query, catalog::CatalogAccessor *accessor, CompilationMode mode,
+  explicit CompilationContext(ExecutableQuery *query,  query_id_t query_id_, catalog::CatalogAccessor *accessor, CompilationMode mode,
                               const exec::ExecutionSettings &exec_settings, ast::LambdaExpr *output_callback = nullptr);
-=======
-  explicit CompilationContext(ExecutableQuery *query, query_id_t query_id_, catalog::CatalogAccessor *accessor,
-                              CompilationMode mode, const exec::ExecutionSettings &exec_settings);
->>>>>>> 0f8ab92f
 
   // Given a plan node, compile it into a compiled query object.
   void GeneratePlan(const planner::AbstractPlanNode &plan,
