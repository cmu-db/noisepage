--- conflicted
+++ resolved
@@ -119,21 +119,14 @@
 
   /** @return True if we should collect counters in TPL, used for Lin's models. */
   bool IsCountersEnabled() const { return counters_enabled_; }
-<<<<<<< HEAD
-=======
 
   /** @return True if we should record pipeline metrics */
   bool IsPipelineMetricsEnabled() const { return pipeline_metrics_enabled_; }
->>>>>>> 95362dc9
 
  private:
   // Private to force use of static Compile() function.
   explicit CompilationContext(ExecutableQuery *query, catalog::CatalogAccessor *accessor, CompilationMode mode,
-<<<<<<< HEAD
-                              bool counters_enabled);
-=======
                               const exec::ExecutionSettings &exec_settings);
->>>>>>> 95362dc9
 
   // Given a plan node, compile it into a compiled query object.
   void GeneratePlan(const planner::AbstractPlanNode &plan);
@@ -177,12 +170,9 @@
 
   // Whether counters are enabled.
   bool counters_enabled_;
-<<<<<<< HEAD
-=======
 
   // Whether pipeline metrics are enabled.
   bool pipeline_metrics_enabled_;
->>>>>>> 95362dc9
 };
 
 }  // namespace terrier::execution::compiler