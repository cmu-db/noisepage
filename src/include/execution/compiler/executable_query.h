#pragma once

#include <iosfwd>
#include <memory>
#include <string>
#include <vector>

#include "common/macros.h"
#include "common/managed_pointer.h"
#include "execution/ast/ast_fwd.h"
#include "execution/exec_defs.h"
#include "execution/vm/vm_defs.h"

namespace noisepage {
namespace selfdriving {
class PipelineOperatingUnits;
namespace pilot {
class PilotUtil;
}  // namespace pilot
}  // namespace selfdriving

namespace execution {
namespace exec {
class ExecutionContext;
class ExecutionSettings;
}  // namespace exec

namespace sema {
class ErrorReporter;
}  // namespace sema

namespace util {
class Region;
}  // namespace util

namespace vm {
class Module;
class ModuleMetadata;
}  // namespace vm
}  // namespace execution

namespace planner {
class AbstractPlanNode;
}  // namespace planner

namespace runner {
class ExecutionRunners;
class ExecutionRunners_SEQ0_OutputRunners_Benchmark;
class ExecutionRunners_SEQ10_0_IndexInsertRunners_Benchmark;
}  // namespace runner

}  // namespace noisepage

namespace noisepage::execution::compiler {

class CompilationContext;

/**
 * An compiled and executable query object.
 */
class ExecutableQuery {
 public:
  /**
   * A self-contained unit of execution that represents a chunk of a larger query. All executable
   * queries are composed of at least one fragment.
   */
  class Fragment {
   public:
    /**
     * Construct a fragment composed of the given functions from the given module.
     *
     * This constructor assumes that no file is present for the fragment.
     *
     * @param functions The name of the functions to execute, in order.
     * @param teardown_fns The name of the teardown functions in the module, in order.
     * @param module The module that contains the functions.
     */
    Fragment(std::vector<std::string> &&functions, std::vector<std::string> &&teardown_fns,
             std::unique_ptr<vm::Module> module);

    /**
     * Construct a fragment composed of the given functions from the given module.
     * @param functions The name of the functions to execute, in order.
     * @param teardown_fns The name of the teardown functions in the module, in order.
     * @param module The module that contains the functions.
     * @param file The file associated with the fragment
     */
    Fragment(std::vector<std::string> &&functions, std::vector<std::string> &&teardown_fns,
             std::unique_ptr<vm::Module> module, ast::File *file);

    /**
     * Destructor.
     */
    ~Fragment();

    /**
     * Run this fragment using the provided opaque query state object.
     * @param query_state The query state.
     * @param mode The execution mode to run the query with.
     */
    void Run(std::byte query_state[], vm::ExecutionMode mode) const;

    /**
     * @return True if this fragment is compiled and executable.
     */
    bool IsCompiled() const { return module_ != nullptr; }

<<<<<<< HEAD
    /**
     * @return The functions in the fragment.
     */
    const std::vector<std::string> &GetFunctions() const { return functions_; }

    /**
     * @return The file.
     */
    ast::File *GetFile() { return file_; };
=======
    /** @return The metadata of this module. */
    const vm::ModuleMetadata &GetModuleMetadata() const;
>>>>>>> 8f38abf4

   private:
    // The functions that must be run (in the provided order)
    // to execute this query fragment.
    std::vector<std::string> functions_;

    // The functions that must be run (in the provided order)
    // to tear down this query fragment.
    std::vector<std::string> teardown_fns_;

    // The module.
    std::unique_ptr<vm::Module> module_;

    // The file.
    ast::File *file_;
  };

  /**
   * Create a query object.
   * @param plan The physical plan.
   * @param exec_settings The execution settings used for this query.
   * @param context The AST context for the executable query; may be nullptr
   */
  ExecutableQuery(const planner::AbstractPlanNode &plan, const exec::ExecutionSettings &exec_settings,
                  ast::Context *context = nullptr);

  /**
   * This class cannot be copied or moved.
   */
  DISALLOW_COPY_AND_MOVE(ExecutableQuery);

  /**
   * Destructor.
   */
  ~ExecutableQuery();

  /**
   * Setup the compiled query using the provided fragments.
   * @param fragments The fragments making up the query. These are provided as a vector in the order
   *                  they're to be executed.
   * @param query_state_size The size of the state structure this query needs. This value is
   *                         represented in bytes.
   * @param pipeline_operating_units The pipeline operating units that were generated with the fragments.
   */
  void Setup(std::vector<std::unique_ptr<Fragment>> &&fragments, std::size_t query_state_size,
             std::unique_ptr<selfdriving::PipelineOperatingUnits> pipeline_operating_units);

  /**
   * Execute the query.
   * @param exec_ctx The context in which to execute the query.
   * @param mode The execution mode to use when running the query. By default, its interpreted.
   */
  void Run(common::ManagedPointer<exec::ExecutionContext> exec_ctx,
           vm::ExecutionMode mode = vm::ExecutionMode::Interpret);

  /**
   * @return The physical plan this executable query implements.
   */
  const planner::AbstractPlanNode &GetPlan() const { return plan_; }

  /**
   * @return The AST context.
   */
  ast::Context *GetContext() { return ast_context_; }

  /** @return The execution settings used for this query. */
  const exec::ExecutionSettings &GetExecutionSettings() const { return exec_settings_; }

  /** @return The pipeline operating units that were used to generate this query. Setup must have been called! */
  common::ManagedPointer<selfdriving::PipelineOperatingUnits> GetPipelineOperatingUnits() const {
    return common::ManagedPointer(pipeline_operating_units_);
  }

  /** @return The Query Identifier */
  query_id_t GetQueryId() { return query_id_; }

<<<<<<< HEAD
  /** @brief Set the query state type */
  void SetQueryStateType(ast::StructDecl *query_state_type) { query_state_type_ = query_state_type; }

  /** @return The query state type */
  ast::StructDecl *GetQueryStateType() const { return query_state_type_; }

  /** @param query_text The SQL string for this query */
  void SetQueryText(common::ManagedPointer<const std::string> query_text) { query_text_ = query_text; }

  /** @return The SQL query string */
  common::ManagedPointer<const std::string> GetQueryText() { return query_text_; }

  /**
   * @return All of the function names in the executable query.
   */
  std::vector<std::string> GetFunctionNames() const;

  /**
   * @return All of the declarations in the executable query.
   */
  std::vector<ast::Decl *> GetDecls() const;
=======
  /** @return The query fragments in this module. */
  const std::vector<std::unique_ptr<Fragment>> &GetFragments() const { return fragments_; }
>>>>>>> 8f38abf4

 private:
  // The plan.
  const planner::AbstractPlanNode &plan_;

  // The execution settings used for code generation.
  const exec::ExecutionSettings &exec_settings_;
  std::unique_ptr<util::Region> context_region_;
  std::unique_ptr<util::Region> errors_region_;

  // The AST error reporter.
  std::unique_ptr<sema::ErrorReporter> errors_;

  // The AST context used to generate the TPL AST.
  ast::Context *ast_context_;
  // Denotes whether or not the ExecutableQuery owns the AST context.
  bool owns_ast_context_;

  // The compiled query fragments that make up the query.
  std::vector<std::unique_ptr<Fragment>> fragments_;

  // The query state size.
  std::size_t query_state_size_;

  // The type of the query state.
  ast::StructDecl *query_state_type_;

  // The pipeline operating units that were generated as part of this query.
  std::unique_ptr<selfdriving::PipelineOperatingUnits> pipeline_operating_units_;

  // For mini_runners.cpp

  /** Legacy constructor that creates a hardcoded fragment with main(ExecutionContext*)->int32. */
  ExecutableQuery(const std::string &contents, common::ManagedPointer<exec::ExecutionContext> exec_ctx, bool is_file,
                  std::size_t query_state_size, const exec::ExecutionSettings &exec_settings,
                  ast::Context *context = nullptr);
  /**
   * Set Pipeline Operating Units for use by mini_runners
   * @param units Pipeline Operating Units
   */
  void SetPipelineOperatingUnits(std::unique_ptr<selfdriving::PipelineOperatingUnits> &&units);

  /**
   * Sets the executable query's query identifier
   * @param query_id Query ID to set it to
   */
  void SetQueryId(query_id_t query_id) { query_id_ = query_id; }

  // The name of the query
  std::string query_name_;
  // The query identitifier
  query_id_t query_id_;
  // TODO(Kyle): What is this for?
  static std::atomic<query_id_t> query_identifier;
  // The text of the query
  common::ManagedPointer<const std::string> query_text_;

  // MiniRunners needs to set query_identifier and pipeline_operating_units_.
  friend class noisepage::runner::ExecutionRunners;
  friend class noisepage::runner::ExecutionRunners_SEQ0_OutputRunners_Benchmark;
  friend class noisepage::selfdriving::pilot::PilotUtil;
  friend class noisepage::execution::compiler::CompilationContext;  // SetQueryId
  friend class noisepage::runner::ExecutionRunners_SEQ10_0_IndexInsertRunners_Benchmark;
};

}  // namespace noisepage::execution::compiler<|MERGE_RESOLUTION|>--- conflicted
+++ resolved
@@ -105,7 +105,6 @@
      */
     bool IsCompiled() const { return module_ != nullptr; }
 
-<<<<<<< HEAD
     /**
      * @return The functions in the fragment.
      */
@@ -115,10 +114,9 @@
      * @return The file.
      */
     ast::File *GetFile() { return file_; };
-=======
+
     /** @return The metadata of this module. */
     const vm::ModuleMetadata &GetModuleMetadata() const;
->>>>>>> 8f38abf4
 
    private:
     // The functions that must be run (in the provided order)
@@ -195,7 +193,6 @@
   /** @return The Query Identifier */
   query_id_t GetQueryId() { return query_id_; }
 
-<<<<<<< HEAD
   /** @brief Set the query state type */
   void SetQueryStateType(ast::StructDecl *query_state_type) { query_state_type_ = query_state_type; }
 
@@ -208,19 +205,14 @@
   /** @return The SQL query string */
   common::ManagedPointer<const std::string> GetQueryText() { return query_text_; }
 
-  /**
-   * @return All of the function names in the executable query.
-   */
+  /** @return All of the function names in the executable query. */
   std::vector<std::string> GetFunctionNames() const;
 
-  /**
-   * @return All of the declarations in the executable query.
-   */
+  /** @return All of the declarations in the executable query. */
   std::vector<ast::Decl *> GetDecls() const;
-=======
+
   /** @return The query fragments in this module. */
   const std::vector<std::unique_ptr<Fragment>> &GetFragments() const { return fragments_; }
->>>>>>> 8f38abf4
 
  private:
   // The plan.
