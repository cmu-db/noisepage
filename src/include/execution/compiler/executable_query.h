--- conflicted
+++ resolved
@@ -14,12 +14,8 @@
 namespace noisepage {
 namespace selfdriving {
 class PipelineOperatingUnits;
-<<<<<<< HEAD
 class PilotUtil;
-}  // namespace brain
-=======
 }  // namespace selfdriving
->>>>>>> 5efcc29e
 
 namespace execution {
 namespace exec {
@@ -202,7 +198,7 @@
   // MiniRunners needs to set query_identifier and pipeline_operating_units_.
   friend class noisepage::runner::MiniRunners;
   friend class noisepage::runner::MiniRunners_SEQ0_OutputRunners_Benchmark;
-  friend class noisepage::brain::PilotUtil;
+  friend class noisepage::selfdriving::PilotUtil;
 };
 
 }  // namespace noisepage::execution::compiler