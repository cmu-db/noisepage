--- conflicted
+++ resolved
@@ -115,15 +115,9 @@
   }
 
   /**
-<<<<<<< HEAD
-   * Whether this is a cast operation
-   */
-  static bool IsCastOp(parser::ExpressionType type) { return type == parser::ExpressionType::OPERATOR_CAST; }
-=======
    * Whether this is a Star expression.
    */
   static bool IsStar(parser::ExpressionType type) { return type == parser::ExpressionType::STAR; }
->>>>>>> c48af944
 };
 
 }  // namespace terrier::execution::compiler