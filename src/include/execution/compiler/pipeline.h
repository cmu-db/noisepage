--- conflicted
+++ resolved
@@ -183,7 +183,6 @@
   std::string CreatePipelineFunctionName(const std::string &func_name) const;
 
   /**
-<<<<<<< HEAD
    * @return A vector of expressions that initialize, run and teardown a nested pipeline
    */
   std::vector<ast::Expr *> CallSingleRunPipelineFunction() const;
@@ -192,11 +191,11 @@
    * @return A vector of expressions that do the work of running a pipeline function and its dependencies
    */
   std::vector<ast::Expr *> CallRunPipelineFunction() const;
-=======
+
+  /**
    * @return Pipeline state variable
    */
   ast::Identifier GetPipelineStateVar() { return state_var_; }
->>>>>>> 187e3e29
 
   /** @return The unique ID of this pipeline. */
   pipeline_id_t GetPipelineId() const { return pipeline_id_t{id_}; }
