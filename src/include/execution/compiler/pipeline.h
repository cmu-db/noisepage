#pragma once

#include <memory>
#include <string>
#include <utility>
#include <vector>

#include "common/managed_pointer.h"
#include "execution/ast/ast_fwd.h"
#include "execution/ast/identifier.h"
#include "execution/compiler/function_builder.h"
#include "execution/compiler/state_descriptor.h"
#include "execution/exec_defs.h"
#include "execution/util/region_containers.h"

namespace noisepage::execution::exec {
class ExecutionSettings;
}  // namespace noisepage::execution::exec

namespace noisepage::brain {
class OperatingUnitRecorder;
}  // namespace noisepage::brain

namespace noisepage::execution::compiler {

class CodeGen;
class CompilationContext;
class ExecutableQueryFragmentBuilder;
class ExpressionTranslator;
class OperatorTranslator;
class PipelineDriver;

/**
 * A pipeline represents an ordered sequence of relational operators that operate on tuple data
 * without explicit copying or materialization. Tuples are read at the start of the pipeline, pass
 * through each operator, and are materialized in some form only at the end of the pipeline.
 *
 * Pipelines are flexible allowing the flow of batches of tuples as well as individual tuples, thus
 * supporting vector-at-a-time (VaaT) and tuple-at-a-time (TaaT) execution. Translators composing
 * the pipeline are aware of this hybrid approach and can generate code in both paradigms.
 *
 * Pipelines form the unit of parallelism. Each pipeline can either be launched serially or in
 * parallel.
 */
class Pipeline {
 public:
  /**
   * Enum class representing a degree of parallelism. The Serial and Parallel values are clear. The
   * Flexible option should be used when both serial and parallel operation is supported, but no
   * preference is taken.
   */
  enum class Parallelism : uint8_t { Serial = 0, Parallel = 2 };

  /**
   * Enum class representing whether the pipeline is vectorized.
   */
  enum class Vectorization : uint8_t { Disabled = 0, Enabled = 1 };

  /**
   * Create an empty pipeline in the given compilation context.
   * @param ctx The compilation context the pipeline is in.
   */
  explicit Pipeline(CompilationContext *ctx);

  /**
   * Create a pipeline with the given operator as the root.
   * @param op The root operator of the pipeline.
   * @param parallelism The operator's requested parallelism.
   */
  Pipeline(OperatorTranslator *op, Parallelism parallelism);

  /**
   * Register an operator in this pipeline with a customized parallelism configuration.
   * @param op The operator to add to the pipeline.
   */
  void RegisterStep(OperatorTranslator *op);

  /**
   * Register the source/driver for the pipeline.
   * @param driver The single driver for the pipeline.
   * @param parallelism The driver's requested parallelism.
   */
  void RegisterSource(PipelineDriver *driver, Parallelism parallelism);

  /**
   * Update the current parallelism level for this pipeline to the value provided.
   * @param parallelism The desired parallelism level.
   */
  void UpdateParallelism(Parallelism parallelism);

  /**
   * Enable or disable the pipeline's parallelism check during register RegisterStep.
   * @param check Whether the to check for parallelism or not.
   */
  void SetParallelCheck(bool check);

  /**
   * Register an expression in this pipeline. This expression may or may not create/destroy state.
   * @param expression The expression to register.
   */
  void RegisterExpression(ExpressionTranslator *expression);

  /**
   * Declare an entry in this pipeline's state.
   * @param name The name of the element.
   * @param type_repr The TPL type representation of the element.
   * @return The slot where the inserted state exists.
   */
  StateDescriptor::Entry DeclarePipelineStateEntry(const std::string &name, ast::Expr *type_repr);

  /**
   * Register the provided pipeline as a dependency for this pipeline. In other words, this pipeline
   * cannot begin until the provided pipeline completes.
   * @param dependency Another pipeline this pipeline is dependent on.
   */
  void LinkSourcePipeline(Pipeline *dependency);

  /**
   * Registers a nested pipeline. These pipelines are invoked from other pipelines and are not added to the main steps
   * @param pipeline The pipeline to nest
   */
  void LinkNestedPipeline(Pipeline *pipeline);

  /**
   * Store in the provided output vector the set of all dependencies for this pipeline. In other
   * words, store in the output vector all pipelines that must execute (in order) before this
   * pipeline can begin.
   * @param[out] deps The sorted list of pipelines to execute before this pipeline can begin.
   */
  void CollectDependencies(std::vector<Pipeline *> *deps);

  /**
   * Perform initialization logic before code generation.
   * @param exec_settings The execution settings used for query compilation.
   */
  void Prepare(const exec::ExecutionSettings &exec_settings);

  /**
   * Generate all functions to execute this pipeline in the provided container.
   * @param builder The builder for the executable query container.
   */
  void GeneratePipeline(ExecutableQueryFragmentBuilder *builder) const;

  /**
   * @return True if the pipeline is parallel; false otherwise.
   */
  bool IsParallel() const { return parallelism_ == Parallelism ::Parallel; }

  /**
   * @return True if this pipeline is fully vectorized; false otherwise.
   */
  bool IsVectorized() const { return false; }

  /**
   * Typedef used to specify an iterator over the steps in a pipeline.
   */
  using StepIterator = std::vector<OperatorTranslator *>::const_reverse_iterator;

  /**
   * @return An iterator over the operators in the pipeline.
   */
  StepIterator Begin() const { return steps_.rbegin(); }

  /**
   * @return An iterator positioned at the end of the operators steps in the pipeline.
   */
  StepIterator End() const { return steps_.rend(); }

  /**
   * @return True if the given operator is the driver for this pipeline; false otherwise.
   */
  bool IsDriver(const PipelineDriver *driver) const { return driver == driver_; }

  /**
   * @return Arguments common to all pipeline functions.
   */
  util::RegionVector<ast::FieldDecl *> PipelineParams() const;

  /**
   * @return A unique name for a function local to this pipeline.
   */
  std::string CreatePipelineFunctionName(const std::string &func_name) const;

  /**
   * @return A vector of expressions that initialize, run and teardown a nested pipeline
   */
  std::vector<ast::Expr *> CallSingleRunPipelineFunction() const;

  /**
   * @return A vector of expressions that do the work of running a pipeline function and its dependencies
   */
  std::vector<ast::Expr *> CallRunPipelineFunction() const;

  /**
   * @return Pipeline state variable
   */
  ast::Identifier GetPipelineStateVar() { return state_var_; }

  /** @return The unique ID of this pipeline. */
  pipeline_id_t GetPipelineId() const { return pipeline_id_t{id_}; }

  /**
   * Inject start resource tracker into function
   * @param builder Function being built
   * @param is_hook Injecting into a hook function
   */
  void InjectStartResourceTracker(FunctionBuilder *builder, bool is_hook) const;

  /**
   * Inject end resource tracker into function
   * @param builder Function being built
   * @param is_hook Injecting into a hook function
   */
  void InjectEndResourceTracker(FunctionBuilder *builder, bool is_hook) const;

  /**
   * @return query identifier of the query that we are codegen-ing
   */
  query_id_t GetQueryId() const;

  /**
   * @return a pointer to the OUFeatureVector in the pipeline state
   */
  ast::Expr *OUFeatureVecPtr() const { return oufeatures_.GetPtr(codegen_); }

 private:
  // Return the thread-local state initialization and tear-down function names.
  // This is needed when we invoke @tlsReset() from the pipeline initialization
  // function to setup the thread-local state.
  ast::Identifier GetSetupPipelineStateFunctionName() const;
  ast::Identifier GetTearDownPipelineStateFunctionName() const;
  ast::Identifier GetWorkFunctionName() const;

  // Generate the pipeline state initialization logic.
  ast::FunctionDecl *GenerateSetupPipelineStateFunction() const;

  // Generate the pipeline state cleanup logic.
  ast::FunctionDecl *GenerateTearDownPipelineStateFunction() const;

  // Generate pipeline initialization logic.
  ast::FunctionDecl *GenerateInitPipelineFunction() const;

  // Generate the main pipeline work function.
  ast::FunctionDecl *GeneratePipelineWorkFunction() const;

  // Generate the main pipeline logic.
  ast::FunctionDecl *GenerateRunPipelineFunction() const;

  // Generate pipeline tear-down logic.
  ast::FunctionDecl *GenerateTearDownPipelineFunction() const;

  void MarkNested() { nested_ = true; }

 private:
  // Internals which are exposed for minirunners.
  friend class compiler::CompilationContext;
  friend class brain::OperatingUnitRecorder;

  /** @return The vector of pipeline operators that make up the pipeline. */
  const std::vector<OperatorTranslator *> &GetTranslators() const { return steps_; }

 private:
  // A unique pipeline ID.
  uint32_t id_;
  // The compilation context this pipeline is part of.
  CompilationContext *compilation_context_;
  // The code generation instance.
  CodeGen *codegen_;
  // Operators making up the pipeline.
  std::vector<OperatorTranslator *> steps_;
  // The driver.
  PipelineDriver *driver_;
  // Expressions participating in the pipeline.
  std::vector<ExpressionTranslator *> expressions_;
  // Configured parallelism.
  Parallelism parallelism_;
  // Whether to check for parallelism in new pipeline elements.
  bool check_parallelism_;
  // All unnested pipelines this one depends on completion of.
  std::vector<Pipeline *> dependencies_;

  std::vector<Pipeline *> nested_pipelines_;
  // Cache of common identifiers.
  ast::Identifier state_var_;
  // The pipeline state.
  StateDescriptor state_;
<<<<<<< HEAD
  // The pipeline operating unit feature vector state.
  StateDescriptor::Entry oufeatures_;
=======

  bool nested_{false};
  ast::Identifier GetRunPipelineFunctionName() const;
  void CollectDependencies(std::vector<const Pipeline *> *deps) const;
  ast::Identifier GetTeardownPipelineFunctionName() const;
  ast::Identifier GetInitPipelineFunctionName() const;
>>>>>>> e525dcd2
};

}  // namespace noisepage::execution::compiler<|MERGE_RESOLUTION|>--- conflicted
+++ resolved
@@ -258,6 +258,16 @@
 
   /** @return The vector of pipeline operators that make up the pipeline. */
   const std::vector<OperatorTranslator *> &GetTranslators() const { return steps_; }
+
+  void InjectStartPipelineTracker(FunctionBuilder *builder) const;
+
+  void InjectEndResourceTracker(FunctionBuilder *builder, query_id_t query_id) const;
+
+  ast::Identifier GetRunPipelineFunctionName() const;
+
+  void CollectDependencies(std::vector<const Pipeline *> *deps) const;
+  ast::Identifier GetTeardownPipelineFunctionName() const;
+  ast::Identifier GetInitPipelineFunctionName() const;
 
  private:
   // A unique pipeline ID.
@@ -284,17 +294,11 @@
   ast::Identifier state_var_;
   // The pipeline state.
   StateDescriptor state_;
-<<<<<<< HEAD
+
   // The pipeline operating unit feature vector state.
   StateDescriptor::Entry oufeatures_;
-=======
 
   bool nested_{false};
-  ast::Identifier GetRunPipelineFunctionName() const;
-  void CollectDependencies(std::vector<const Pipeline *> *deps) const;
-  ast::Identifier GetTeardownPipelineFunctionName() const;
-  ast::Identifier GetInitPipelineFunctionName() const;
->>>>>>> e525dcd2
 };
 
 }  // namespace noisepage::execution::compiler