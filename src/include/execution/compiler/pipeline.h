#pragma once

#include <memory>
#include <string>
#include <utility>
#include <vector>

#include "common/managed_pointer.h"
#include "execution/ast/ast_fwd.h"
#include "execution/ast/identifier.h"
#include "execution/compiler/function_builder.h"
#include "execution/compiler/state_descriptor.h"
#include "execution/exec_defs.h"
#include "execution/util/region_containers.h"

namespace noisepage::execution::exec {
class ExecutionSettings;
}  // namespace noisepage::execution::exec

namespace noisepage::selfdriving {
class OperatingUnitRecorder;
}  // namespace noisepage::selfdriving

namespace noisepage::execution::compiler {

class CodeGen;
class CompilationContext;
class ExecutableQueryFragmentBuilder;
class ExpressionTranslator;
class OperatorTranslator;
class PipelineDriver;
class WorkContext;

/**
 * A pipeline represents an ordered sequence of relational operators that operate on tuple data
 * without explicit copying or materialization. Tuples are read at the start of the pipeline, pass
 * through each operator, and are materialized in some form only at the end of the pipeline.
 *
 * Pipelines are flexible allowing the flow of batches of tuples as well as individual tuples, thus
 * supporting vector-at-a-time (VaaT) and tuple-at-a-time (TaaT) execution. Translators composing
 * the pipeline are aware of this hybrid approach and can generate code in both paradigms.
 *
 * Pipelines form the unit of parallelism. Each pipeline can either be launched serially or in
 * parallel.
 */
class Pipeline {
 public:
  /**
   * Enum class representing a degree of parallelism. The Serial and Parallel values are clear. The
   * Flexible option should be used when both serial and parallel operation is supported, but no
   * preference is taken.
   */
  enum class Parallelism : uint8_t { Serial = 0, Parallel = 2 };

  /**
   * Enum class representing whether the pipeline is vectorized.
   */
  enum class Vectorization : uint8_t { Disabled = 0, Enabled = 1 };

  /**
   * Create an empty pipeline in the given compilation context.
   * @param ctx The compilation context the pipeline is in.
   */
  explicit Pipeline(CompilationContext *ctx);

  /**
   * Create a pipeline with the given operator as the root.
   * @param op The root operator of the pipeline.
   * @param parallelism The operator's requested parallelism.
   */
  Pipeline(OperatorTranslator *op, Parallelism parallelism);

  /**
   * Register an operator in this pipeline with a customized parallelism configuration.
   * @param op The operator to add to the pipeline.
   */
  void RegisterStep(OperatorTranslator *op);

  /**
   * Register the source/driver for the pipeline.
   * @param driver The single driver for the pipeline.
   * @param parallelism The driver's requested parallelism.
   */
  void RegisterSource(PipelineDriver *driver, Parallelism parallelism);

  /**
   * Update the current parallelism level for this pipeline to the value provided.
   * @param parallelism The desired parallelism level.
   */
  void UpdateParallelism(Parallelism parallelism);

  /**
   * Enable or disable the pipeline's parallelism check during register RegisterStep.
   * @param check Whether the to check for parallelism or not.
   */
  void SetParallelCheck(bool check);

  /**
   * Register an expression in this pipeline. This expression may or may not create/destroy state.
   * @param expression The expression to register.
   */
  void RegisterExpression(ExpressionTranslator *expression);

  /**
   * Declare an entry in this pipeline's state.
   * @param name The name of the element.
   * @param type_repr The TPL type representation of the element.
   * @return The slot where the inserted state exists.
   */
  StateDescriptor::Entry DeclarePipelineStateEntry(const std::string &name, ast::Expr *type_repr);

  /**
   * Register the provided pipeline as a dependency for this pipeline. In other words, this pipeline
   * cannot begin until the provided pipeline completes.
   * @param dependency Another pipeline this pipeline is dependent on.
   */
  void LinkSourcePipeline(Pipeline *dependency);

  /**
   * Registers a nested pipeline. These pipelines are invoked from other pipelines and are not added to the main steps
<<<<<<< HEAD
   * @param pipeline The pipeline to nest
   */
  void LinkNestedPipeline(Pipeline *pipeline, const OperatorTranslator *op);
=======
   * @param nested_pipeline The pipeline to nest
   * @param op The operator translator that is nesting this pipeline
   */
  void LinkNestedPipeline(Pipeline *nested_pipeline, const OperatorTranslator *op);
>>>>>>> 8f38abf4

  /**
   * Store in the provided output vector the set of all dependencies for this pipeline. In other
   * words, store in the output vector all pipelines that must execute (in order) before this
   * pipeline can begin.
   * @param[out] deps The sorted list of pipelines to execute before this pipeline can begin.
   */
  void CollectDependencies(std::vector<Pipeline *> *deps);

  /**
   * Store in the provided output vector the set of all dependencies for this pipeline. In other
   * words, store in the output vector all pipelines that must execute (in order) before this
   * pipeline can begin.
   * @param[out] deps The sorted list of pipelines to execute before this pipeline can begin.
   */
  void CollectDependencies(std::vector<const Pipeline *> *deps) const;

  /**
   * Perform initialization logic before code generation.
   * @param exec_settings The execution settings used for query compilation.
   */
  void Prepare(const exec::ExecutionSettings &exec_settings);

  /**
   * Generate all functions to execute this pipeline in the provided container.
   * @param builder The builder for the executable query container.
   * @param query_id The ID of the query for which this pipeline is generated.
   * @param output_callback The lambda expression that represents the
   * output callback for the pipeline.
   */
  void GeneratePipeline(ExecutableQueryFragmentBuilder *builder, query_id_t query_id,
                        ast::LambdaExpr *output_callback = nullptr) const;

  /**
   * @return True if the pipeline is parallel; false otherwise.
   */
  bool IsParallel() const { return parallelism_ == Parallelism ::Parallel; }

  /**
   * @return True if this pipeline is fully vectorized; false otherwise.
   */
  bool IsVectorized() const { return false; }

  /**
   * Typedef used to specify an iterator over the steps in a pipeline.
   */
  using StepIterator = std::vector<OperatorTranslator *>::const_reverse_iterator;

  /**
   * @return An iterator over the operators in the pipeline.
   */
  StepIterator Begin() const { return steps_.rbegin(); }

  /**
   * @return An iterator positioned at the end of the operators steps in the pipeline.
   */
  StepIterator End() const { return steps_.rend(); }

  /**
   * @return True if the given operator is the driver for this pipeline; false otherwise.
   */
  bool IsDriver(const PipelineDriver *driver) const { return driver == driver_; }

  /**
   * @return Arguments common to all pipeline functions.
   */
  util::RegionVector<ast::FieldDecl *> PipelineParams() const;

  /**
   * @return A unique name for a function local to this pipeline.
   */
  std::string CreatePipelineFunctionName(const std::string &func_name) const;

  /**
<<<<<<< HEAD
   * @return A vector of expressions that initialize, run and teardown a nested pipeline.
   */
  std::vector<ast::Expr *> CallSingleRunPipelineFunction() const;

  void CallNestedRunPipelineFunction(WorkContext *ctx, const OperatorTranslator *op, FunctionBuilder *function) const;

  /**
   * @return A vector of expressions that do the work of running a pipeline function and its dependencies
   */
  std::vector<ast::Expr *> CallRunPipelineFunction() const;
=======
   * @return A vector of expressions that initialize, run and teardown a nested pipeline
   */
  std::vector<ast::Expr *> GenerateSingleRunPipelineFunction() const;

  /**
   * Calls a nested pipeline's execution functions
   * @param ctx Workcontext that we are using to run on
   * @param op Operator translator that is calling this nested pipeline
   * @param function Function builder that we are building on
   */
  void CallNestedRunPipelineFunction(WorkContext *ctx, const OperatorTranslator *op, FunctionBuilder *function) const;
>>>>>>> 8f38abf4

  /**
   * @return Pipeline state variable
   */
  ast::Identifier GetPipelineStateVar() { return state_var_; }

  /** @return The unique ID of this pipeline. */
  pipeline_id_t GetPipelineId() const { return pipeline_id_t{id_}; }

  /**
   * Inject start resource tracker into function
   * @param builder Function being built
   * @param is_hook Injecting into a hook function
   */
  void InjectStartResourceTracker(FunctionBuilder *builder, bool is_hook) const;

  /**
   * Inject end resource tracker into function
   * @param builder Function being built
   * @param is_hook Injecting into a hook function
   */
  void InjectEndResourceTracker(FunctionBuilder *builder, bool is_hook) const;

  /**
   * @return Query identifier of the query that we are codegen-ing
   */
  query_id_t GetQueryId() const;

  /**
   * @return A pointer to the OUFeatureVector in the pipeline state
   */
  ast::Expr *OUFeatureVecPtr() const { return oufeatures_.GetPtr(codegen_); }

<<<<<<< HEAD
  /** @return The nested input argument at `index` */
  ast::Expr *GetNestedInputArg(std::size_t index) const;

  /** @return `true` if this pipeline is prepared, `false` otherwise */
=======
  /**
   * Gets an argument from the set of "extra" pipeline arguments given to the current pipeline's function
   * Only applicable if this is a nested pipeline. Extra refers to arguments other than the query state and the
   * pipeline state
   * @param index The extra argument index
   * @return An expression representing the requested argument
   */
  ast::Expr *GetNestedInputArg(uint32_t index) const;

  /**
   * @return true iff this pipeline has already been prepared
   */
>>>>>>> 8f38abf4
  bool IsPrepared() const { return prepared_; }

 private:
  // Return the thread-local state initialization and tear-down function names.
  // This is needed when we invoke @tlsReset() from the pipeline initialization
  // function to setup the thread-local state.
  ast::Identifier GetSetupPipelineStateFunctionName() const;
  ast::Identifier GetTearDownPipelineStateFunctionName() const;
  ast::Identifier GetWorkFunctionName() const;

  // Generate a wrapper function for the current pipeline.
  ast::FunctionDecl *GeneratePipelineWrapperFunction(ast::LambdaExpr *output_callback) const;

  // Generate the pipeline state initialization logic.
  ast::FunctionDecl *GenerateSetupPipelineStateFunction() const;

  // Generate the pipeline state cleanup logic.
  ast::FunctionDecl *GenerateTearDownPipelineStateFunction() const;

  // Generate pipeline initialization logic.
<<<<<<< HEAD
  ast::FunctionDecl *GenerateInitPipelineFunction(ast::LambdaExpr *output_callback) const;
=======
  // @warning TLS is NOT reset if this is a nested pipeline
  ast::FunctionDecl *GenerateInitPipelineFunction() const;
>>>>>>> 8f38abf4

  // Generate the main pipeline work function.
  ast::FunctionDecl *GeneratePipelineWorkFunction(ast::LambdaExpr *output_callback) const;

  // Generate the main pipeline logic.
  ast::FunctionDecl *GenerateRunPipelineFunction(query_id_t query_id, ast::LambdaExpr *output_callback) const;

  // Generate pipeline tear-down logic.
  ast::FunctionDecl *GenerateTearDownPipelineFunction(ast::LambdaExpr *output_callback) const;

  /** @brief Indicate that this pipeline is nested. */
  void MarkNested() { nested_ = true; }

  // Marks this pipeline as nested
  void MarkNested() { nested_ = true; }

 private:
  // Internals which are exposed for minirunners.
  friend class compiler::CompilationContext;
  friend class selfdriving::OperatingUnitRecorder;

  /** @return The vector of pipeline operators that make up the pipeline. */
  const std::vector<OperatorTranslator *> &GetTranslators() const { return steps_; }

<<<<<<< HEAD
  /** @return An identifier for the pipeline `Init` function */
  ast::Identifier GetInitPipelineFunctionName() const;

  /** @return An identifier for the pipeline `Run` function */
  ast::Identifier GetRunPipelineFunctionName() const;

  /** @return An identifier for the pipeline `Teardown` function */
  ast::Identifier GetTeardownPipelineFunctionName() const;

  /** @return An immutable reference to the pipeline state descriptor */
  const StateDescriptor &GetPipelineStateDescriptor() const { return state_; }

  /** @return A mutable reference to the pipeline state descriptor */
=======
  void InjectStartPipelineTracker(FunctionBuilder *builder) const;

  void InjectEndResourceTracker(FunctionBuilder *builder, query_id_t query_id) const;

  void CollectDependencies(std::vector<const Pipeline *> *deps) const;

  ast::Identifier GetInitPipelineFunctionName() const;
  ast::Identifier GetRunPipelineFunctionName() const;
  ast::Identifier GetTeardownPipelineFunctionName() const;

  const StateDescriptor &GetPipelineStateDescriptor() const { return state_; }

>>>>>>> 8f38abf4
  StateDescriptor &GetPipelineStateDescriptor() { return state_; }

 private:
  // A unique pipeline ID.
  uint32_t id_;
  // The compilation context this pipeline is part of.
  CompilationContext *compilation_context_;
  // The code generation instance.
  CodeGen *codegen_;
<<<<<<< HEAD
=======

>>>>>>> 8f38abf4
  // Cache of common identifiers.
  ast::Identifier state_var_;
  // The pipeline state.
  StateDescriptor state_;
  // The pipeline operating unit feature vector state.
  StateDescriptor::Entry oufeatures_;
  // Operators making up the pipeline.
  std::vector<OperatorTranslator *> steps_;
  // The driver.
  PipelineDriver *driver_;
  // pointer to parent pipeline (only applicable if this is a nested pipeline)
  Pipeline *parent_;
  // Expressions participating in the pipeline.
  std::vector<ExpressionTranslator *> expressions_;
  // All unnested pipelines this one depends on completion of.
  std::vector<Pipeline *> dependencies_;
  // Vector of pipelines that are nested under this pipeline
  std::vector<Pipeline *> nested_pipelines_;
<<<<<<< HEAD
=======
  // Extra parameters to pass into pipeline, currently used for nested
  // consumer pipeline work functions
>>>>>>> 8f38abf4
  std::vector<ast::FieldDecl *> extra_pipeline_params_;
  // Configured parallelism.
  Parallelism parallelism_;
  // Whether to check for parallelism in new pipeline elements.
  bool check_parallelism_;
<<<<<<< HEAD
  // Whether or not this is a nested pipeline.
  bool nested_;
  // Whether or not this pipeline is prepared.
=======
  // Whether or not this is a nested pipeline
  bool nested_;
  // Whether or not this pipeline has been prepared already
>>>>>>> 8f38abf4
  bool prepared_{false};
};

}  // namespace noisepage::execution::compiler<|MERGE_RESOLUTION|>--- conflicted
+++ resolved
@@ -118,16 +118,10 @@
 
   /**
    * Registers a nested pipeline. These pipelines are invoked from other pipelines and are not added to the main steps
-<<<<<<< HEAD
    * @param pipeline The pipeline to nest
+   * @param op The operator translator that is nesting this pipeline
    */
   void LinkNestedPipeline(Pipeline *pipeline, const OperatorTranslator *op);
-=======
-   * @param nested_pipeline The pipeline to nest
-   * @param op The operator translator that is nesting this pipeline
-   */
-  void LinkNestedPipeline(Pipeline *nested_pipeline, const OperatorTranslator *op);
->>>>>>> 8f38abf4
 
   /**
    * Store in the provided output vector the set of all dependencies for this pipeline. In other
@@ -202,21 +196,9 @@
   std::string CreatePipelineFunctionName(const std::string &func_name) const;
 
   /**
-<<<<<<< HEAD
    * @return A vector of expressions that initialize, run and teardown a nested pipeline.
    */
   std::vector<ast::Expr *> CallSingleRunPipelineFunction() const;
-
-  void CallNestedRunPipelineFunction(WorkContext *ctx, const OperatorTranslator *op, FunctionBuilder *function) const;
-
-  /**
-   * @return A vector of expressions that do the work of running a pipeline function and its dependencies
-   */
-  std::vector<ast::Expr *> CallRunPipelineFunction() const;
-=======
-   * @return A vector of expressions that initialize, run and teardown a nested pipeline
-   */
-  std::vector<ast::Expr *> GenerateSingleRunPipelineFunction() const;
 
   /**
    * Calls a nested pipeline's execution functions
@@ -225,7 +207,11 @@
    * @param function Function builder that we are building on
    */
   void CallNestedRunPipelineFunction(WorkContext *ctx, const OperatorTranslator *op, FunctionBuilder *function) const;
->>>>>>> 8f38abf4
+
+  /**
+   * @return A vector of expressions that do the work of running a pipeline function and its dependencies
+   */
+  std::vector<ast::Expr *> CallRunPipelineFunction() const;
 
   /**
    * @return Pipeline state variable
@@ -259,12 +245,6 @@
    */
   ast::Expr *OUFeatureVecPtr() const { return oufeatures_.GetPtr(codegen_); }
 
-<<<<<<< HEAD
-  /** @return The nested input argument at `index` */
-  ast::Expr *GetNestedInputArg(std::size_t index) const;
-
-  /** @return `true` if this pipeline is prepared, `false` otherwise */
-=======
   /**
    * Gets an argument from the set of "extra" pipeline arguments given to the current pipeline's function
    * Only applicable if this is a nested pipeline. Extra refers to arguments other than the query state and the
@@ -272,12 +252,9 @@
    * @param index The extra argument index
    * @return An expression representing the requested argument
    */
-  ast::Expr *GetNestedInputArg(uint32_t index) const;
-
-  /**
-   * @return true iff this pipeline has already been prepared
-   */
->>>>>>> 8f38abf4
+  ast::Expr *GetNestedInputArg(std::size_t index) const;
+
+  /** @return `true` if this pipeline is prepared, `false` otherwise */
   bool IsPrepared() const { return prepared_; }
 
  private:
@@ -298,12 +275,7 @@
   ast::FunctionDecl *GenerateTearDownPipelineStateFunction() const;
 
   // Generate pipeline initialization logic.
-<<<<<<< HEAD
   ast::FunctionDecl *GenerateInitPipelineFunction(ast::LambdaExpr *output_callback) const;
-=======
-  // @warning TLS is NOT reset if this is a nested pipeline
-  ast::FunctionDecl *GenerateInitPipelineFunction() const;
->>>>>>> 8f38abf4
 
   // Generate the main pipeline work function.
   ast::FunctionDecl *GeneratePipelineWorkFunction(ast::LambdaExpr *output_callback) const;
@@ -315,9 +287,6 @@
   ast::FunctionDecl *GenerateTearDownPipelineFunction(ast::LambdaExpr *output_callback) const;
 
   /** @brief Indicate that this pipeline is nested. */
-  void MarkNested() { nested_ = true; }
-
-  // Marks this pipeline as nested
   void MarkNested() { nested_ = true; }
 
  private:
@@ -328,7 +297,6 @@
   /** @return The vector of pipeline operators that make up the pipeline. */
   const std::vector<OperatorTranslator *> &GetTranslators() const { return steps_; }
 
-<<<<<<< HEAD
   /** @return An identifier for the pipeline `Init` function */
   ast::Identifier GetInitPipelineFunctionName() const;
 
@@ -341,22 +309,12 @@
   /** @return An immutable reference to the pipeline state descriptor */
   const StateDescriptor &GetPipelineStateDescriptor() const { return state_; }
 
+  StateDescriptor &GetPipelineStateDescriptor() { return state_; }
+
   /** @return A mutable reference to the pipeline state descriptor */
-=======
   void InjectStartPipelineTracker(FunctionBuilder *builder) const;
 
   void InjectEndResourceTracker(FunctionBuilder *builder, query_id_t query_id) const;
-
-  void CollectDependencies(std::vector<const Pipeline *> *deps) const;
-
-  ast::Identifier GetInitPipelineFunctionName() const;
-  ast::Identifier GetRunPipelineFunctionName() const;
-  ast::Identifier GetTeardownPipelineFunctionName() const;
-
-  const StateDescriptor &GetPipelineStateDescriptor() const { return state_; }
-
->>>>>>> 8f38abf4
-  StateDescriptor &GetPipelineStateDescriptor() { return state_; }
 
  private:
   // A unique pipeline ID.
@@ -365,10 +323,6 @@
   CompilationContext *compilation_context_;
   // The code generation instance.
   CodeGen *codegen_;
-<<<<<<< HEAD
-=======
-
->>>>>>> 8f38abf4
   // Cache of common identifiers.
   ast::Identifier state_var_;
   // The pipeline state.
@@ -387,25 +341,16 @@
   std::vector<Pipeline *> dependencies_;
   // Vector of pipelines that are nested under this pipeline
   std::vector<Pipeline *> nested_pipelines_;
-<<<<<<< HEAD
-=======
-  // Extra parameters to pass into pipeline, currently used for nested
-  // consumer pipeline work functions
->>>>>>> 8f38abf4
+  // Extra parameters to pass into pipeline;
+  // currently used for nested consumer pipeline work functions
   std::vector<ast::FieldDecl *> extra_pipeline_params_;
   // Configured parallelism.
   Parallelism parallelism_;
   // Whether to check for parallelism in new pipeline elements.
   bool check_parallelism_;
-<<<<<<< HEAD
   // Whether or not this is a nested pipeline.
   bool nested_;
   // Whether or not this pipeline is prepared.
-=======
-  // Whether or not this is a nested pipeline
-  bool nested_;
-  // Whether or not this pipeline has been prepared already
->>>>>>> 8f38abf4
   bool prepared_{false};
 };
 
