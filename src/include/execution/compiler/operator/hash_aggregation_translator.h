--- conflicted
+++ resolved
@@ -208,10 +208,6 @@
   // The number of output rows from the aggregation.
   StateDescriptor::Entry num_agg_outputs_;
 
-<<<<<<< HEAD
-  // The number of rows in the agg hash table at end of previous task
-  StateDescriptor::Entry agg_count_;
-=======
   // TBB can run multiple tasks using the same thread local state. For counter
   // recording, each task will record an estimation of the "number of unique
   // entries" inserted into the aggregation hash table during that task.
@@ -234,7 +230,6 @@
 
   ast::Identifier parallel_build_pre_hook_fn_;
   ast::Identifier parallel_build_post_hook_fn_;
->>>>>>> 95362dc9
 };
 
 }  // namespace terrier::execution::compiler