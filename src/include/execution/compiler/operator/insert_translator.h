#pragma once

#include <vector>

#include "execution/ast/identifier.h"
#include "execution/compiler/operator/operator_translator.h"
<<<<<<< HEAD
#include "execution/compiler/pipeline_driver.h"
=======
#include "storage/storage_defs.h"

namespace terrier::catalog {
class Schema;
}  // namespace terrier::catalog
>>>>>>> 7d0ecb09

namespace terrier::planner {
class InsertPlanNode;
}  // namespace terrier::planner

namespace terrier::execution::compiler {

/**
 * InsertTranslator
 */
class InsertTranslator : public OperatorTranslator, public PipelineDriver {
 public:
  /**
   * Create a new translator for the given insert plan. The compilation occurs within the
   * provided compilation context and the operator is participating in the provided pipeline.
   * @param plan The plan.
   * @param compilation_context The context of compilation this translation is occurring in.
   * @param pipeline The pipeline this operator is participating in.
   */
  InsertTranslator(const planner::InsertPlanNode &plan, CompilationContext *compilation_context, Pipeline *pipeline);

  /**
   * Does nothing.
   * @param decls The top-level declarations.
   */
  void DefineHelperFunctions(util::RegionVector<ast::FunctionDecl *> *decls) override {}

  /**
   * Does nothing.
   * @param pipeline The current pipeline.
   * @param function The pipeline generating function.
   */
  void InitializePipelineState(const Pipeline &pipeline, FunctionBuilder *function) const override {}

  /**
   * Implement insertion logic where it fills in the insert PR obtained from the StorageInterface struct
   * with values from the child.
   * @param context The context of the work.
   * @param function The pipeline generating function.
   */
  void PerformPipelineWork(WorkContext *context, FunctionBuilder *function) const override;

  /**
   * @return The child's output at the given index.
   */
  ast::Expr *GetChildOutput(WorkContext *context, uint32_t child_idx, uint32_t attr_idx) const override;

  /**
   * @return An expression representing the value of the column with the given OID.
   */
  ast::Expr *GetTableColumn(catalog::col_oid_t col_oid) const override;

  /** @return Throw an error, this is serial for now. */
  util::RegionVector<ast::FieldDecl *> GetWorkerParams() const override { UNREACHABLE("Insert is serial."); };

  /** @return Throw an error, this is serial for now. */
  void LaunchWork(FunctionBuilder *function, ast::Identifier work_func_name) const override {
    UNREACHABLE("Insert is serial.");
  };

 private:
  // Declare storage interface.
  void DeclareInserter(FunctionBuilder *builder) const;

  // Free the storage interface.
  void GenInserterFree(FunctionBuilder *builder) const;

  // Sets the oids that we are inserting on, using the schema from the insert plan node.
  void SetOids(FunctionBuilder *builder) const;

  // Declares the projected row that we will be using the insert values with.
  void DeclareInsertPR(FunctionBuilder *builder) const;

  // Gets the projected row pointer that we will fill in with values to insert.
  void GetInsertPR(FunctionBuilder *builder) const;

  // Sets the values in the projected row which we will use to insert into the table.
  void GenSetTablePR(FunctionBuilder *builder, WorkContext *context, uint32_t idx) const;

  // Insert into the table.
  void GenTableInsert(FunctionBuilder *builder) const;

  // Insert into an index of this table.
  void GenIndexInsert(WorkContext *context, FunctionBuilder *builder, const catalog::index_oid_t &index_oid) const;

  // Gets all the column oids in a schema.
  static std::vector<catalog::col_oid_t> AllColOids(const catalog::Schema &table_schema);

  // Storage interface inserter struct which we use to insert.
  ast::Identifier inserter_;

  // Projected row that the inserter spits out for us to insert with.
  ast::Identifier insert_pr_;

  // Column oids that we are inserting on.
  ast::Identifier col_oids_;

  // Schema of the table that we are inserting on.
  const catalog::Schema &table_schema_;

  // All the oids that we are inserting on.
  std::vector<catalog::col_oid_t> all_oids_;

  // Projection map of the table that we are inserting into.
  // This maps column oids to offsets in a projected row.
  storage::ProjectionMap table_pm_;
};

}  // namespace terrier::execution::compiler<|MERGE_RESOLUTION|>--- conflicted
+++ resolved
@@ -4,15 +4,11 @@
 
 #include "execution/ast/identifier.h"
 #include "execution/compiler/operator/operator_translator.h"
-<<<<<<< HEAD
-#include "execution/compiler/pipeline_driver.h"
-=======
 #include "storage/storage_defs.h"
 
 namespace terrier::catalog {
 class Schema;
 }  // namespace terrier::catalog
->>>>>>> 7d0ecb09
 
 namespace terrier::planner {
 class InsertPlanNode;
@@ -23,7 +19,7 @@
 /**
  * InsertTranslator
  */
-class InsertTranslator : public OperatorTranslator, public PipelineDriver {
+class InsertTranslator : public OperatorTranslator {
  public:
   /**
    * Create a new translator for the given insert plan. The compilation occurs within the
@@ -64,14 +60,6 @@
    * @return An expression representing the value of the column with the given OID.
    */
   ast::Expr *GetTableColumn(catalog::col_oid_t col_oid) const override;
-
-  /** @return Throw an error, this is serial for now. */
-  util::RegionVector<ast::FieldDecl *> GetWorkerParams() const override { UNREACHABLE("Insert is serial."); };
-
-  /** @return Throw an error, this is serial for now. */
-  void LaunchWork(FunctionBuilder *function, ast::Identifier work_func_name) const override {
-    UNREACHABLE("Insert is serial.");
-  };
 
  private:
   // Declare storage interface.
