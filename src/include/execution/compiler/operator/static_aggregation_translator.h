#pragma once

#include <unordered_map>
#include <vector>

#include "execution/compiler/operator/distinct_aggregation_util.h"
#include "execution/compiler/operator/operator_translator.h"
#include "execution/compiler/pipeline.h"
#include "execution/compiler/pipeline_driver.h"

namespace terrier::planner {
class AggregatePlanNode;
}  // namespace terrier::planner

namespace terrier::execution::compiler {

class FunctionBuilder;

/**
 * A translator for static aggregations.
 */
class StaticAggregationTranslator : public OperatorTranslator, public PipelineDriver {
 public:
  /**
   * Create a new translator for the given static aggregation  plan. The translator occurs within
   * the provided compilation context, and the operator is a step in the provided pipeline.
   * @param plan The plan.
   * @param compilation_context The context of compilation this translation is occurring in.
   * @param pipeline The pipeline this operator is participating in.
   */
  StaticAggregationTranslator(const planner::AggregatePlanNode &plan, CompilationContext *compilation_context,
                              Pipeline *pipeline);

  /**
   * Declare the aggregation structure.
   * @param decls Query-level declarations.
   */
  void DefineHelperStructs(util::RegionVector<ast::StructDecl *> *decls) override;

  /**
   * When parallel, generate the partial aggregate merging function.
   * @param decls Query-level declarations.
   */
  void DefineHelperFunctions(util::RegionVector<ast::FunctionDecl *> *decls) override;

  /** Declare the counters. */
  void InitializeQueryState(FunctionBuilder *function) const override;

  /**
   * If the provided pipeline is the build-side, initialize the declare partial aggregate.
   * @param pipeline The pipeline whose state is being initialized.
   * @param function The function being built.
   */
  void InitializePipelineState(const Pipeline &pipeline, FunctionBuilder *function) const override;

  /**
   * Initialize the global aggregation hash table.
   */
  void InitializeQueryState(FunctionBuilder *function) const override;

  /**
   * Destroy the global aggregation hash table.
   */
  void TearDownQueryState(FunctionBuilder *function) const override;

  /**
   * Before the pipeline begins, initial the partial aggregates.
   * @param pipeline The pipeline whose pre-work logic is being generated.
   * @param function The function being built.
   */
  void BeginPipelineWork(const Pipeline &pipeline, FunctionBuilder *function) const override;

  /**
   * Main aggregation logic.
   * @param context The context of the work.
   * @param function The function being built.
   */
  void PerformPipelineWork(WorkContext *context, FunctionBuilder *function) const override;

  /**
   * Finish the provided pipeline.
   * @param pipeline The pipeline whose post-work logic is being generated.
   * @param function The function being built.
   */
  void FinishPipelineWork(const Pipeline &pipeline, FunctionBuilder *function) const override;

  util::RegionVector<ast::FieldDecl *> GetWorkerParams() const override {
    UNREACHABLE("Static aggregations are never launched in parallel");
  }

  void LaunchWork(FunctionBuilder *function, ast::Identifier work_func_name) const override {
    UNREACHABLE("Static aggregations are never launched in parallel");
  }

  /**
   * @return The value (vector) of the attribute at the given index (@em attr_idx) produced by the
   *         child at the given index (@em child_idx).
   */
  ast::Expr *GetChildOutput(WorkContext *context, uint32_t child_idx, uint32_t attr_idx) const override;

  ast::Expr *GetTableColumn(catalog::col_oid_t col_oid) const override {
    UNREACHABLE("Static aggregations do not produce columns from base tables.");
  }

 private:
  // Access the plan.
  const planner::AggregatePlanNode &GetAggPlan() const { return GetPlanAs<planner::AggregatePlanNode>(); }

  // Check if the input pipeline is either the build-side or producer-side.
  bool IsBuildPipeline(const Pipeline &pipeline) const { return &build_pipeline_ == &pipeline; }
  bool IsProducePipeline(const Pipeline &pipeline) const { return GetPipeline() == &pipeline; }

  ast::Expr *GetAggregateTerm(ast::Expr *agg_row, uint32_t attr_idx) const;
  ast::Expr *GetAggregateTermPtr(ast::Expr *agg_row, uint32_t attr_idx) const;

  ast::StructDecl *GeneratePayloadStruct();
  ast::StructDecl *GenerateValuesStruct();

  void InitializeAggregates(FunctionBuilder *function, bool local) const;

  void UpdateGlobalAggregate(WorkContext *ctx, FunctionBuilder *function) const;

  // For minirunners.
  ast::StructDecl *GetStructDecl() const { return struct_decl_; }

 private:
  friend class brain::OperatingUnitRecorder;

  ast::Identifier agg_row_var_;
  ast::Identifier agg_payload_type_;
  ast::Identifier agg_values_type_;

  // The name of the merging function.
  ast::Identifier merge_func_;

  // The build pipeline.
  Pipeline build_pipeline_;

  // States.
  StateDescriptor::Entry global_aggs_;
  StateDescriptor::Entry local_aggs_;

  // For minirunners
  ast::StructDecl *struct_decl_;

<<<<<<< HEAD
  // For distinct aggregations
  std::unordered_map<size_t, DistinctAggregationFilter> distinct_filters_;
=======
  // The number of input rows to the aggregation.
  StateDescriptor::Entry num_agg_inputs_;

  // The number of output rows from the aggregation.
  StateDescriptor::Entry num_agg_outputs_;
>>>>>>> 7b5a924f
};

}  // namespace terrier::execution::compiler<|MERGE_RESOLUTION|>--- conflicted
+++ resolved
@@ -43,8 +43,6 @@
    */
   void DefineHelperFunctions(util::RegionVector<ast::FunctionDecl *> *decls) override;
 
-  /** Declare the counters. */
-  void InitializeQueryState(FunctionBuilder *function) const override;
 
   /**
    * If the provided pipeline is the build-side, initialize the declare partial aggregate.
@@ -143,16 +141,13 @@
   // For minirunners
   ast::StructDecl *struct_decl_;
 
-<<<<<<< HEAD
   // For distinct aggregations
   std::unordered_map<size_t, DistinctAggregationFilter> distinct_filters_;
-=======
   // The number of input rows to the aggregation.
   StateDescriptor::Entry num_agg_inputs_;
 
   // The number of output rows from the aggregation.
   StateDescriptor::Entry num_agg_outputs_;
->>>>>>> 7b5a924f
 };
 
 }  // namespace terrier::execution::compiler