#pragma once

#include <vector>

#include "execution/ast/identifier.h"
#include "execution/compiler/operator/operator_translator.h"
<<<<<<< HEAD
#include "execution/compiler/pipeline_driver.h"
#include "planner/plannodes/update_plan_node.h"
=======
#include "storage/storage_defs.h"

namespace terrier::catalog {
class Schema;
}  // namespace terrier::catalog

namespace terrier::planner {
class UpdatePlanNode;
}  // namespace terrier::planner
>>>>>>> 7d0ecb09

namespace terrier::execution::compiler {

/**
 * Update Translator
 */
class UpdateTranslator : public OperatorTranslator, public PipelineDriver {
 public:
  /**
   * Create a new translator for the given update plan. The compilation occurs within the
   * provided compilation context and the operator is participating in the provided pipeline.
   * @param plan The plan.
   * @param compilation_context The context of compilation this translation is occurring in.
   * @param pipeline The pipeline this operator is participating in.
   */
  UpdateTranslator(const planner::UpdatePlanNode &plan, CompilationContext *compilation_context, Pipeline *pipeline);

  /**
   * Does nothing.
   * @param decls The top-level declarations.
   */
  void DefineHelperFunctions(util::RegionVector<ast::FunctionDecl *> *decls) override {}

  /**
   * Does nothing.
   * @param pipeline The current pipeline.
   * @param function The pipeline generating function.
   */
  void InitializePipelineState(const Pipeline &pipeline, FunctionBuilder *function) const override {}

  /**
   * Implement update logic where it fills in the update PR obtained from the StorageInterface struct
   * with values from the child and then updates using this the table and all concerned indexes.
   * If this is an indexed update, we do a delete followed by an insert.
   * @param context The context of the work.
   * @param function The pipeline generating function.
   */
  void PerformPipelineWork(WorkContext *context, FunctionBuilder *function) const override;

  /**
   * @return The value (vector) of the attribute at the given index (@em attr_idx) produced by the
   *         child at the given index (@em child_idx).
   */
  ast::Expr *GetChildOutput(WorkContext *context, uint32_t child_idx, uint32_t attr_idx) const override;

  /**
   * @return An expression representing the value of the column with the given OID.
   */
  ast::Expr *GetTableColumn(catalog::col_oid_t col_oid) const override;

  /** @return Throw an error, this is serial for now. */
  util::RegionVector<ast::FieldDecl *> GetWorkerParams() const override { UNREACHABLE("Update is serial."); };

  /** @return Throw an error, this is serial for now. */
  void LaunchWork(FunctionBuilder *function, ast::Identifier work_func_name) const override {
    UNREACHABLE("Update is serial.");
  };

 private:
  // Generates the update on the table.
  void GenTableUpdate(FunctionBuilder *builder) const;

  // Declares the storage interface struct used to update.
  void DeclareUpdater(FunctionBuilder *builder) const;

  // Frees the storage interface struct used to update.
  void GenUpdaterFree(FunctionBuilder *builder) const;

  // Sets the columns oids that we are updating on.
  void SetOids(FunctionBuilder *builder) const;

  // Declares the projected row that we will be filling in and updating with.
  void DeclareUpdatePR(FunctionBuilder *builder) const;

  // Gets the projected row from the storage interface that we will be updating with.
  void GetUpdatePR(FunctionBuilder *builder) const;

  // Sets the values in the projected row that we are using to update.
  void GenSetTablePR(FunctionBuilder *builder, WorkContext *context) const;

  // Inserts this projected row into the table (used for indexed updates).
  void GenTableInsert(FunctionBuilder *builder) const;

  // Inserts into all indexes.
  void GenIndexInsert(WorkContext *context, FunctionBuilder *builder, const catalog::index_oid_t &index_oid) const;

  // Deletes from the table (used for indexed updates).
  void GenTableDelete(FunctionBuilder *builder) const;

  // Deletes from all indexes.
  void GenIndexDelete(FunctionBuilder *builder, WorkContext *context, const catalog::index_oid_t &index_oid) const;

  static std::vector<catalog::col_oid_t> CollectOids(const catalog::Schema &schema);

 private:
  // Storage interface struct that we are updating with.
  ast::Identifier updater_;

  // Projected row that we use to update.
  ast::Identifier update_pr_;

  // Column oids that we are updating on (array).
  ast::Identifier col_oids_;

  // Schema of the table we are updating.
  const catalog::Schema &table_schema_;

  // All the column oids of the table we ae updating.
  std::vector<catalog::col_oid_t> all_oids_;

  // Projection map of the table that we are updating.
  // This maps column oids to offsets in a projected row.
  storage::ProjectionMap table_pm_;
};

}  // namespace terrier::execution::compiler<|MERGE_RESOLUTION|>--- conflicted
+++ resolved
@@ -4,10 +4,6 @@
 
 #include "execution/ast/identifier.h"
 #include "execution/compiler/operator/operator_translator.h"
-<<<<<<< HEAD
-#include "execution/compiler/pipeline_driver.h"
-#include "planner/plannodes/update_plan_node.h"
-=======
 #include "storage/storage_defs.h"
 
 namespace terrier::catalog {
@@ -17,14 +13,13 @@
 namespace terrier::planner {
 class UpdatePlanNode;
 }  // namespace terrier::planner
->>>>>>> 7d0ecb09
 
 namespace terrier::execution::compiler {
 
 /**
  * Update Translator
  */
-class UpdateTranslator : public OperatorTranslator, public PipelineDriver {
+class UpdateTranslator : public OperatorTranslator {
  public:
   /**
    * Create a new translator for the given update plan. The compilation occurs within the
@@ -67,14 +62,6 @@
    * @return An expression representing the value of the column with the given OID.
    */
   ast::Expr *GetTableColumn(catalog::col_oid_t col_oid) const override;
-
-  /** @return Throw an error, this is serial for now. */
-  util::RegionVector<ast::FieldDecl *> GetWorkerParams() const override { UNREACHABLE("Update is serial."); };
-
-  /** @return Throw an error, this is serial for now. */
-  void LaunchWork(FunctionBuilder *function, ast::Identifier work_func_name) const override {
-    UNREACHABLE("Update is serial.");
-  };
 
  private:
   // Generates the update on the table.
