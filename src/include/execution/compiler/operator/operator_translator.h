#pragma once

#include <string>
#include <type_traits>

#include "brain/brain_defs.h"
#include "common/macros.h"
#include "execution/ast/ast_fwd.h"
#include "execution/compiler/expression/column_value_provider.h"
#include "execution/compiler/state_descriptor.h"
#include "execution/exec_defs.h"
#include "execution/util/region_containers.h"

namespace terrier::brain {
class ExecutionOperatingUnitFeature;
class OperatingUnitRecorder;
}  // namespace terrier::brain

namespace terrier::parser {
class AbstractExpression;
}  // namespace terrier::parser

namespace terrier::planner {
class AbstractPlanNode;
}  // namespace terrier::planner

namespace terrier::execution::compiler {

class CodeGen;
class CompilationContext;
class FunctionBuilder;
class Pipeline;
class WorkContext;

/**
 * The base class of all operator translators.
 *
 * All operators are associated to a CompilationContext. The compilation context serves as a central
 * context object containing the query state, all operator translators, all expression translators
 * and all pipeline objects. Upon construction, it is the translators duty to prepare each of its
 * children in the provided compilation context.
 *
 * Operators must also register themselves in the pipelines. If an operator belongs to multiple
 * pipelines, it may construct new pipelines and register its children as appropriate between the
 * one or more pipelines it controls.
 *
 * State:
 * ------
 * Operators usually require some runtime state in order to implement their logic. A hash-join
 * requires a hash table, a sort requires a sorting instance, a block-nested loop join requires a
 * temporary buffer, etc. State exists at two levels: query and pipeline.
 *
 * Query-level state exists for the duration of the entire query. Operators declare and register
 * their state entries with the QueryState object in CompilationContext, initialize their state in
 * InitializeQueryState(), and destroy their state in TearDownQueryState(). All query-state based
 * operations are called exactly once per operator in the plan. Translators may not assume an
 * initialization order.
 *
 * Pipeline-level state exists only within a pipeline. Operators declare and register pipeline-local
 * state in DeclarePipelineState(), initialize it in InitializePipelineState(), and destroy in in
 * TearDownPipelineState(). Since some operators participate in multiple pipelines, a context object
 * is provided to discern <b>which pipeline</b> is being considered.
 *
 * Data-flow:
 * ----------
 * Operators participate in one or more pipelines. A pipeline represents a uni-directional data flow
 * of tuples or tuple batches. Another of way of thinking of pipelines are as a post-order walk of
 * a subtree in the query plan composing of operators that do not materialize tuple (batch) data
 * into cache or memory.
 *
 * All pipelines have a source operator and a sink operator. Tuples (batches) flow from the source
 * to the sink along a pipeline in a WorkContext. When an operator receives a work context, it is
 * a request to generate the logic of the operator (i.e., perform some work). When this work is
 * complete, it should be sent to the following operator in the pipeline.
 *
 * Operators may generate pre-work and post-work pipeline logic by overriding BeginPipelineWork()
 * and FinishPipelineWork() which are called before and after the primary/main pipeline work is
 * generated, respectively.
 *
 * Helper functions:
 * -----------------
 * Operators may require the use of helper functions or auxiliary structures in order to simplify
 * their logic. Helper functions and structures should be defined in both DefineHelperStructs() and
 * DefineHelperFunctions(), respectively. All helper structures and functions are visible across the
 * whole query and must be declared in the provided input container.
 */
class OperatorTranslator : public ColumnValueProvider {
 public:
  /**
   * Create a translator.
   * @param plan The plan node this translator will generate code for.
   * @param compilation_context The context this compilation is occurring in.
   * @param pipeline The pipeline this translator is a part of.
   * @param feature_type Minirunner execution operating unit type for this operator.
   */
  OperatorTranslator(const planner::AbstractPlanNode &plan, CompilationContext *compilation_context, Pipeline *pipeline,
                     brain::ExecutionOperatingUnitType feature_type);

  /**
   * This class cannot be copied or moved.
   */
  DISALLOW_COPY_AND_MOVE(OperatorTranslator);

  /**
   * Destructor.
   */
  virtual ~OperatorTranslator() = default;

  /**
   * Define any helper structures required for processing. Ensure they're declared in the provided
   * declaration container.
   * @param decls Query-level declarations.
   */
  virtual void DefineHelperStructs(util::RegionVector<ast::StructDecl *> *decls) {}

  /**
   * Define any helper functions required for processing. Ensure they're declared in the provided
   * declaration container.
   * @param decls Query-level declarations.
   */
  virtual void DefineHelperFunctions(util::RegionVector<ast::FunctionDecl *> *decls) {}

  /**
   * Initialize all query state.
   * @param function The builder for the query state initialization function.
   */
  virtual void InitializeQueryState(FunctionBuilder *function) const {}

  /**
   * Tear down all query state.
   * @param function The builder for the query state teardown function.
   */
  virtual void TearDownQueryState(FunctionBuilder *function) const {}

  /**
   * Initialize any declared pipeline-local state.
   * @param pipeline The pipeline whose state is being initialized.
   * @param function The function being built.
   */
  virtual void InitializePipelineState(const Pipeline &pipeline, FunctionBuilder *function) const {}

  /**
   * Perform any work required before beginning main pipeline work. This is executed by one thread.
   * @param pipeline The pipeline whose pre-work logic is being generated.
   * @param function The function being built.
   */
  virtual void BeginPipelineWork(const Pipeline &pipeline, FunctionBuilder *function) const {}

  /**
   * Perform the primary logic of a pipeline. This is where the operator's logic should be
   * implemented. The provided context object contains information necessary to help operators
   * decide what work to perform. Specifically,
   *  1. The pipeline the work is for:
   *     Some operators may be connected to multiple pipelines. For example, hash joins rely on two
   *     pipelines. The provided work context indicates specifically which pipeline the work is for
   *     so that operators generate the correct code.
   *  2. Access to thread-local state:
   *     Operators may rely on pipeline-local state. The provided context allows operators to access
   *     such state using slot references they've received when declaring pipeline state in
   *     DeclarePipelineState().
   *  3. An expression evaluation mechanism:
   *     The provided work context can be used to evaluate an expression. Expression evaluation is
   *     context sensitive. The context also provides a mechanism to cache expression results.
   * @param context The context of the work.
   * @param function The function being built.
   */
  virtual void PerformPipelineWork(WorkContext *context, FunctionBuilder *function) const = 0;

  /**
   * Perform any work required <b>after</b> the main pipeline work. This is executed by one thread.
   * @param pipeline The pipeline whose post-work logic is being generated.
   * @param function The function being built.
   */
  virtual void FinishPipelineWork(const Pipeline &pipeline, FunctionBuilder *function) const {}

  /**
   * Tear down and destroy any pipeline-local state.
   * @param pipeline The pipeline whose state is being destroyed.
   * @param function The function being built.
   */
  virtual void TearDownPipelineState(const Pipeline &pipeline, FunctionBuilder *function) const {}

  /**
   * @return The value (vector) of the attribute at the given index in this operator's output.
   */
  ast::Expr *GetOutput(WorkContext *context, uint32_t attr_idx) const;

  /**
   * @return The value (vector) of the attribute at the given index (@em attr_idx) produced by the
   *         child at the given index (@em child_idx).
   */
  ast::Expr *GetChildOutput(WorkContext *context, uint32_t child_idx, uint32_t attr_idx) const override;

  /**
   * @return The plan the translator is generating.
   */
  const planner::AbstractPlanNode &GetPlan() const { return plan_; }

  /**
   * @return The compilation context the translator is owned by.
   */
  CompilationContext *GetCompilationContext() const { return compilation_context_; }

  /** @return Feature type. */
  brain::ExecutionOperatingUnitType GetFeatureType() const { return feature_type_; }

  /** @return The plan node as a generic node. */
  const planner::AbstractPlanNode *Op() const { return &plan_; }

  /** @return The address of the current tuple slot, if any. */
  virtual ast::Expr *GetSlotAddress() const { UNREACHABLE("This translator does not deal with tupleslots."); }

 protected:
  /** Get the code generator instance. */
  CodeGen *GetCodeGen() const;

  /** Get a pointer to the query state. */
  ast::Expr *GetQueryStatePtr() const;

  /** Get the execution context pointer in the current function. */
  ast::Expr *GetExecutionContext() const;

  /** Get the thread state container pointer from the execution context stored in the query state. */
  ast::Expr *GetThreadStateContainer() const;

  /** Get the memory pool pointer from the execution context stored in the query state. */
  ast::Expr *GetMemoryPool() const;

  /** The pipeline this translator is a part of. */
  Pipeline *GetPipeline() const { return pipeline_; }

  void InjectStartTracker(FunctionBuilder *function) const;
  void InjectEndTracker(FunctionBuilder *function) const;

  /** The plan node for this translator as its concrete type. */
  template <typename T>
  const T &GetPlanAs() const {
    static_assert(std::is_base_of_v<planner::AbstractPlanNode, T>, "Template is not a plan node");
    return static_cast<const T &>(plan_);
  }

  /**
   * Used by operators when they need to generate a struct containing a child's output.
   * Also used by the output layer to materialize the output.
   * @param child_index The child index refers to which specific child to inspect.
   * @param field_name_prefix The prefix is added to each field/attribute of the child.
   * @param fields The fields vector collects the resulting field declarations.
   */
  void GetAllChildOutputFields(uint32_t child_index, const std::string &field_name_prefix,
                               util::RegionVector<ast::FieldDecl *> *fields) const;

  /** @return The ID of this OperatorTranslator, used for identifying features in operating unit feature vectors. */
  execution::translator_id_t GetTranslatorId() const { return translator_id_; }

  /** @return True if we should collect counters in TPL, used for Lin's models. */
  bool IsCountersEnabled() const;

  /** @return True if this translator should pass ownership of its counters further down, used for Lin's models. */
  virtual bool IsCountersPassThrough() const { return false; }

  /** Declare a counter for Lin's models. */
  StateDescriptor::Entry CounterDeclare(const std::string &counter_name, Pipeline *pipeline) const;
  /** Set the value of a counter for Lin's models. */
  void CounterSet(FunctionBuilder *function, const StateDescriptor::Entry &counter, int64_t val) const;
<<<<<<< HEAD
=======
  /** Set the value of a counter for Lin's models. */
>>>>>>> e6c8d44b
  void CounterSetExpr(FunctionBuilder *function, const StateDescriptor::Entry &counter, ast::Expr *val) const;
  /** Add to the value of a counter for Lin's models. */
  void CounterAdd(FunctionBuilder *function, const StateDescriptor::Entry &counter, int64_t val) const;
  /** Add to the value of a counter for Lin's models. */
  void CounterAdd(FunctionBuilder *function, const StateDescriptor::Entry &counter, ast::Identifier val) const;
  /** Get the feature value out of a counter. */
  ast::Expr *CounterVal(StateDescriptor::Entry entry) const;
  /** Record a specified feature's value. */
  void FeatureRecord(FunctionBuilder *function, brain::ExecutionOperatingUnitType feature_type,
                     brain::ExecutionOperatingUnitFeatureAttribute attrib, const Pipeline &pipeline,
                     ast::Expr *val) const;
  /** Record arithmetic feature values by setting feature values to val. */
  void FeatureArithmeticRecordSet(FunctionBuilder *function, const Pipeline &pipeline,
                                  execution::translator_id_t translator_id, ast::Expr *val) const;
  /** Record arithmetic feature values by multiplying existing feature values by val. */
  void FeatureArithmeticRecordMul(FunctionBuilder *function, const Pipeline &pipeline,
                                  execution::translator_id_t translator_id, ast::Expr *val) const;

 private:
  // For mini-runner stuff.
  friend class Pipeline;
  /** Set the child translator. */
  void SetChildTranslator(common::ManagedPointer<OperatorTranslator> translator) { child_translator_ = translator; }
  /** Set the parent translator.. */
  void SetParentTranslator(common::ManagedPointer<OperatorTranslator> translator) { parent_translator_ = translator; }
  friend class brain::OperatingUnitRecorder;
  /** @return The child translator. */
  common::ManagedPointer<OperatorTranslator> GetChildTranslator() const { return child_translator_; }
  /** @return The parent translator. */
  common::ManagedPointer<OperatorTranslator> GetParentTranslator() const { return parent_translator_; }

 private:
  static std::atomic<execution::translator_id_t> translator_id_counter;
  execution::translator_id_t translator_id_;

  // The plan node.
  const planner::AbstractPlanNode &plan_;
  // The compilation context.
  CompilationContext *compilation_context_;
  // The pipeline the operator belongs to.
  Pipeline *pipeline_;

  /** The child operator translator. */
  common::ManagedPointer<OperatorTranslator> child_translator_{nullptr};
  /** The parent operator translator. */
  common::ManagedPointer<OperatorTranslator> parent_translator_{nullptr};
  /** ExecutionOperatingUnitType. */
  brain::ExecutionOperatingUnitType feature_type_{brain::ExecutionOperatingUnitType::INVALID};
};

}  // namespace terrier::execution::compiler<|MERGE_RESOLUTION|>--- conflicted
+++ resolved
@@ -262,10 +262,7 @@
   StateDescriptor::Entry CounterDeclare(const std::string &counter_name, Pipeline *pipeline) const;
   /** Set the value of a counter for Lin's models. */
   void CounterSet(FunctionBuilder *function, const StateDescriptor::Entry &counter, int64_t val) const;
-<<<<<<< HEAD
-=======
   /** Set the value of a counter for Lin's models. */
->>>>>>> e6c8d44b
   void CounterSetExpr(FunctionBuilder *function, const StateDescriptor::Entry &counter, ast::Expr *val) const;
   /** Add to the value of a counter for Lin's models. */
   void CounterAdd(FunctionBuilder *function, const StateDescriptor::Entry &counter, int64_t val) const;
