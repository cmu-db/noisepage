--- conflicted
+++ resolved
@@ -93,9 +93,6 @@
   /** @return The expression representing the current VPI. */
   ast::Expr *GetVPI() const;
 
-  /** @return An expression that initializes the table iterator */
-  ast::Expr *TableIterInitExpr() const;
-
   /** @return Returns the schema for the underlying plan node */
   catalog::Schema GetPlanSchema() const;
 
@@ -136,15 +133,10 @@
   /** @return The index of the given column OID inside the col_oids that the plan is scanning over. */
   uint32_t GetColOidIndex(catalog::col_oid_t col_oid) const;
 
-<<<<<<< HEAD
   StateDescriptor::Entry tvi_base_;        ///< The TVI is declared at pipeline setup/teardown.
   StateDescriptor::Entry tvi_needs_free_;  ///< If true, \@tableIterClose(&tviBase) needs to be called.
-  ast::Identifier tvi_var_;                ///< If it exists, the name of the declared TVI. Holds a pointer to TVI base.
   ast::Identifier vpi_var_;                ///< The VPI variable.
   ast::Identifier col_oids_var_;           ///< The col_oids variable that the plan wants to scan over.
-=======
-  ast::Identifier vpi_var_;
->>>>>>> 3cdf0c37
 
   ast::Identifier slot_var_;
 
