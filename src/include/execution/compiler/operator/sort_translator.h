--- conflicted
+++ resolved
@@ -111,8 +111,6 @@
   void RecordCounters(const Pipeline &pipeline, FunctionBuilder *function) const override;
   void EndParallelPipelineWork(const Pipeline &pipeline, FunctionBuilder *function) const override;
 
-<<<<<<< HEAD
-=======
   /**
    * Generates start thread-local hook function
    * @param is_sort Whether starting a sort or a merge
@@ -129,7 +127,6 @@
   /** Generates end hook in the case where main-thread sorts all thread-local sorters */
   ast::FunctionDecl *GenerateEndSingleSorterHookFunction() const;
 
->>>>>>> 95362dc9
  private:
   friend class brain::OperatingUnitRecorder;
 
