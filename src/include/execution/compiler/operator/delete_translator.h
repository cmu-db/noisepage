--- conflicted
+++ resolved
@@ -4,10 +4,6 @@
 
 #include "execution/ast/identifier.h"
 #include "execution/compiler/operator/operator_translator.h"
-<<<<<<< HEAD
-#include "execution/compiler/pipeline_driver.h"
-#include "planner/plannodes/delete_plan_node.h"
-=======
 
 namespace terrier::catalog {
 class Schema;
@@ -16,14 +12,13 @@
 namespace terrier::planner {
 class DeletePlanNode;
 }  // namespace terrier::planner
->>>>>>> 7d0ecb09
 
 namespace terrier::execution::compiler {
 
 /**
  * Delete Translator
  */
-class DeleteTranslator : public OperatorTranslator, public PipelineDriver {
+class DeleteTranslator : public OperatorTranslator {
  public:
   /**
    * Create a new translator for the given delete plan. The compilation occurs within the
@@ -62,14 +57,6 @@
    */
   ast::Expr *GetTableColumn(catalog::col_oid_t col_oid) const override { UNREACHABLE("Delete doesn't provide values"); }
 
-  /** @return Throw an error, this is serial for now. */
-  util::RegionVector<ast::FieldDecl *> GetWorkerParams() const override { UNREACHABLE("Delete is serial."); };
-
-  /** @return Throw an error, this is serial for now. */
-  void LaunchWork(FunctionBuilder *function, ast::Identifier work_func_name) const override {
-    UNREACHABLE("Delete is serial.");
-  };
-
  private:
   // Declare the deleter storage interface.
   void DeclareDeleter(FunctionBuilder *builder) const;
