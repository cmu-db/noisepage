--- conflicted
+++ resolved
@@ -373,21 +373,11 @@
   static_assert(std::is_base_of_v<Val, T>, "Template type must subclass value");
   using CppType = decltype(T::val_);
 
-<<<<<<< HEAD
-=======
-  static constexpr size_t K = 16;
-  static constexpr uint64_t WIDTH = 64;
-
->>>>>>> 9d7198e7
- public:
-  /**
-   * Constructor.
-   */
-<<<<<<< HEAD
+ public:
+  /**
+   * Constructor.
+   */
   TopKAggregate() : top_k_() {}
-=======
-  TopKAggregate() : top_k_(K, WIDTH) {}
->>>>>>> 9d7198e7
 
   /**
    * This class cannot be copied or moved.
@@ -402,11 +392,7 @@
     if (val.is_null_) {
       return;
     }
-<<<<<<< HEAD
-    null_ = false;
-=======
     is_null_ = false;
->>>>>>> 9d7198e7
     top_k_.Increment(val.val_, 1);
   }
 
@@ -416,17 +402,10 @@
 
   */
   void Merge(const TopKAggregate &that) {
-<<<<<<< HEAD
-    if (that.null_) {
-      return;
-    }
-    null_ = false;
-=======
     if (that.is_null_) {
       return;
     }
     is_null_ = false;
->>>>>>> 9d7198e7
 
     top_k_.Merge(that.GetTopK());
   }
@@ -435,11 +414,7 @@
    * Reset the aggregate.
    */
   void Reset() {
-<<<<<<< HEAD
-    null_ = true;
-=======
     is_null_ = true;
->>>>>>> 9d7198e7
     top_k_.Clear();
   }
 
@@ -449,11 +424,7 @@
    * @return the serialized result of the TopK.
    */
   StringVal GetResult(exec::ExecutionContext *ctx) const {
-<<<<<<< HEAD
-    if (null_) {
-=======
     if (is_null_) {
->>>>>>> 9d7198e7
       return StringVal::Null();
     }
     size_t size;
@@ -472,11 +443,7 @@
  private:
   // Histogram keeping track of the topK elements.
   optimizer::TopKElements<CppType> top_k_;
-<<<<<<< HEAD
-  bool null_{true};
-=======
   bool is_null_{true};
->>>>>>> 9d7198e7
 };
 
 /** Boolean Top K Aggregate */
@@ -500,20 +467,11 @@
   static_assert(std::is_base_of_v<Val, T>, "Template type must subclass value");
   using CppType = decltype(T::val_);
 
-<<<<<<< HEAD
-=======
-  static constexpr uint8_t MAX_BINS = 64;
-
->>>>>>> 9d7198e7
- public:
-  /**
-   * Constructor.
-   */
-<<<<<<< HEAD
+ public:
+  /**
+   * Constructor.
+   */
   HistogramAggregate() : histogram_() {}
-=======
-  HistogramAggregate() : histogram_(MAX_BINS) {}
->>>>>>> 9d7198e7
 
   /**
    * This class cannot be copied or moved.
@@ -528,11 +486,7 @@
     if (val.is_null_) {
       return;
     }
-<<<<<<< HEAD
-    null_ = false;
-=======
     is_null_ = false;
->>>>>>> 9d7198e7
     histogram_.Increment(val.val_);
   }
 
@@ -541,17 +495,10 @@
    * @param that const reference of a Histogram object to be merged
    */
   void Merge(const HistogramAggregate &that) {
-<<<<<<< HEAD
-    if (that.null_) {
-      return;
-    }
-    null_ = false;
-=======
     if (that.is_null_) {
       return;
     }
     is_null_ = false;
->>>>>>> 9d7198e7
 
     histogram_.Merge(that.GetHistogram());
   }
@@ -560,11 +507,7 @@
    * Reset the aggregate.
    */
   void Reset() {
-<<<<<<< HEAD
-    null_ = true;
-=======
     is_null_ = true;
->>>>>>> 9d7198e7
     histogram_.Clear();
   }
 
@@ -574,11 +517,7 @@
    * @return the serialized result of the histogram
    */
   StringVal GetResult(exec::ExecutionContext *ctx) const {
-<<<<<<< HEAD
-    if (null_) {
-=======
     if (is_null_) {
->>>>>>> 9d7198e7
       return StringVal::Null();
     }
     size_t size;
@@ -596,11 +535,7 @@
 
  private:
   optimizer::Histogram<CppType> histogram_;
-<<<<<<< HEAD
-  bool null_{true};
-=======
   bool is_null_{true};
->>>>>>> 9d7198e7
 };
 
 /** Boolean Histogram Aggregate */
