#pragma once

#include <atomic>

#include "common/constants.h"
#include "common/macros.h"
#include "execution/sql/hash_table_entry.h"
#include "execution/sql/memory_pool.h"
#include "execution/util/execution_common.h"
#include "execution/util/memory.h"

namespace terrier::execution::sql {

/**
 * GenericHashTable serves as a dead-simple hash table for joins and
 * aggregations in TPL. It is a generic bytes-to-bytes hash table implemented
 * as a bucket-chained table with pointer tagging. Pointer tagging uses the
 * first @em GenericHashTable::kNumTagBits bits of the entry pointers in the
 * main bucket directory as a bloom filter. It optionally supports concurrent
 * inserts (and trivially concurrent probes). This class only stores pointers
 * into externally managed storage, it does not store any hash table data
 * internally at all.
 *
 * Note that this class makes use of the @em HashTableEntry::next pointer to
 * implement the linked list bucket chain.
 */
class GenericHashTable {
 private:
  static constexpr const uint32_t K_NUM_TAG_BITS = 16;
  static constexpr const uint32_t K_NUM_POINTER_BITS = sizeof(uint8_t *) * 8 - K_NUM_TAG_BITS;
  static constexpr const uint64_t K_MASK_POINTER = (~0ull) >> K_NUM_TAG_BITS;
  static constexpr const uint64_t K_MASK_TAG = (~0ull) << K_NUM_POINTER_BITS;

 public:
  /**
   * Constructor does not allocate memory. Callers must first call SetSize()
   * before using this hash map.
   * @param load_factor The desired load-factor for the table
   */
  explicit GenericHashTable(float load_factor = 0.7f) noexcept;

  /**
   * Cleanup.
   */
  ~GenericHashTable();

  /**
   * This class cannot be copied or moved.
   */
  DISALLOW_COPY_AND_MOVE(GenericHashTable);

  /**
   * Insert an entry into the hash table, ignoring tagging the pointer into the
   * bucket head
   * @tparam Concurrent Is the insert occurring concurrently with other inserts
   * @param new_entry The entry to insert
   * @param hash The hash value of the entry
   */
  template <bool Concurrent>
  void Insert(HashTableEntry *new_entry, hash_t hash);

  /**
   * Insert an entry into the hash table, updating the tag in the bucket head
   * @tparam Concurrent Is the insert occurring concurrently with other inserts
   * @param new_entry The entry to insert
   * @param hash The hash value of the entry
   */
  template <bool Concurrent>
  void InsertTagged(HashTableEntry *new_entry, hash_t hash);

  /**
   * Explicitly set the size of the hash table to support at least @em new_size
   * elements with good performance.
   * @param tracker MemoryTracker
   * @param new_size The expected number of elements to size the table for
   * @param tracker MemoryTracker
   */
<<<<<<< HEAD
  void SetSize(common::ManagedPointer<MemoryTracker> tracker, uint64_t new_size);
=======
  void SetSize(uint64_t new_size, common::ManagedPointer<MemoryTracker> tracker);
>>>>>>> d8773a3d

  /**
   * Prefetch the head of the bucket chain for the hash \a hash
   * @tparam ForRead Whether the prefetch is intended for a subsequent read op
   * @param hash The hash value of the element to prefetch
   */
  template <bool ForRead>
  void PrefetchChainHead(hash_t hash) const;

  /**
   * Given a hash value, return the head of the bucket chain ignoring any tag.
   * This probe is performed assuming no concurrent access into the table.
   * @param hash The hash value of the element to find
   * @return The (potentially null) head of the bucket chain for the given hash
   */
  HashTableEntry *FindChainHead(hash_t hash) const;

  /**
   * Given a hash value, return the head of the bucket chain removing the tag.
   * This probe is performed assuming no concurrent access into the table.
   * @param hash The hash value of the element to find
   * @return The (potentially null) head of the bucket chain for the given hash
   */
  HashTableEntry *FindChainHeadWithTag(hash_t hash) const;

  /**
   * Empty all entries in this hash table into the sink functor. After this
   * function exits, the hash table is empty.
   * @tparam F The function must be of the form void(*)(HashTableEntry*)
   * @param sink The sink of all entries in the hash table
   */
  template <typename F>
  void FlushEntries(const F &sink);

  /**
   * Return the total number of bytes this hash table has allocated
   */
  uint64_t GetTotalMemoryUsage() const { return sizeof(HashTableEntry *) * Capacity(); }

  /**
   * Return the number of elements stored in this hash table
   */
  uint64_t NumElements() const { return num_elems_; }

  /**
   * Return the maximum number of elements this hash table can store at its
   * current size
   */
  uint64_t Capacity() const { return capacity_; }

  /**
   * The configured load factor for the table's directory. Note that this isn't
   * the load factor value is normally thought of: # elems / # slots. Since
   * this is a bucket-chained table, load factors can exceed 1.0 if chains are
   * long.
   */
  float LoadFactor() const { return load_factor_; }

 private:
  template <bool UseTag>
  friend class GenericHashTableIterator;
  template <bool UseTag>
  friend class GenericHashTableVectorIterator;

  // -------------------------------------------------------
  // Tag-related operations
  // -------------------------------------------------------

  // Given a tagged HashTableEntry pointer, strip out the tag bits and return an
  // untagged HashTableEntry pointer
  static HashTableEntry *UntagPointer(const HashTableEntry *const entry) {
    auto ptr = reinterpret_cast<intptr_t>(entry);
    return reinterpret_cast<HashTableEntry *>(ptr & K_MASK_POINTER);
  }

  static HashTableEntry *UpdateTag(const HashTableEntry *const tagged_old_entry,
                                   const HashTableEntry *const untagged_new_entry) {
    auto old_tagged_ptr = reinterpret_cast<intptr_t>(tagged_old_entry);
    auto new_untagged_ptr = reinterpret_cast<intptr_t>(untagged_new_entry);
    auto new_tagged_ptr =
        (new_untagged_ptr & K_MASK_POINTER) | (old_tagged_ptr & K_MASK_TAG) | TagHash(untagged_new_entry->hash_);
    return reinterpret_cast<HashTableEntry *>(new_tagged_ptr);
  }

  static uint64_t TagHash(const hash_t hash) {
    // We use the given hash value to obtain a bit position in the tag to set.
    // Thus, we need to extract a sample/signature from the hash value in the
    // range [0, kNumTagBits), so we take the log2(kNumTagBits) most significant
    // bits to determine which bit in the tag to set.
    auto tag_bit_pos = hash >> (sizeof(hash_t) * 8 - 4);
    TERRIER_ASSERT(tag_bit_pos < K_NUM_TAG_BITS, "Invalid tag!");
    return 1ull << (tag_bit_pos + K_NUM_POINTER_BITS);
  }

 private:
  // Main bucket table
  std::atomic<HashTableEntry *> *entries_{nullptr};

  // The mask to use to determine the bucket position of an entry given its hash
  uint64_t mask_{0};

  // The capacity of the directory
  uint64_t capacity_{0};

  // The current number of elements stored in the table
  uint64_t num_elems_{0};

  // The current load-factor
  float load_factor_;
};

// ---------------------------------------------------------
// Implementation below
// ---------------------------------------------------------

template <bool ForRead>
void GenericHashTable::PrefetchChainHead(hash_t hash) const {
  const uint64_t pos = hash & mask_;
  util::Prefetch<ForRead, Locality::Low>(entries_ + pos);
}

inline HashTableEntry *GenericHashTable::FindChainHead(hash_t hash) const {
  const uint64_t pos = hash & mask_;
  return entries_[pos].load(std::memory_order_relaxed);
}

inline HashTableEntry *GenericHashTable::FindChainHeadWithTag(hash_t hash) const {
  const HashTableEntry *const candidate = FindChainHead(hash);
  auto exists_in_chain = reinterpret_cast<intptr_t>(candidate) & TagHash(hash);
  return (static_cast<bool>(exists_in_chain) ? UntagPointer(candidate) : nullptr);
}

template <bool Concurrent>
inline void GenericHashTable::Insert(HashTableEntry *new_entry, hash_t hash) {
  const auto pos = hash & mask_;

  TERRIER_ASSERT(pos < Capacity(), "Computed table position exceeds capacity!");
  TERRIER_ASSERT(new_entry->hash_ == hash, "Hash value not set in entry!");

  if constexpr (Concurrent) {
    std::atomic<HashTableEntry *> &loc = entries_[pos];
    HashTableEntry *old_entry = loc.load();
    do {
      new_entry->next_ = old_entry;
    } while (!loc.compare_exchange_weak(old_entry, new_entry));
  } else {  // NOLINT
    std::atomic<HashTableEntry *> &loc = entries_[pos];
    HashTableEntry *old_entry = loc.load(std::memory_order_relaxed);
    new_entry->next_ = old_entry;
    loc.store(new_entry, std::memory_order_relaxed);
  }

  num_elems_++;
}

template <bool Concurrent>
inline void GenericHashTable::InsertTagged(HashTableEntry *new_entry, hash_t hash) {
  const auto pos = hash & mask_;

  TERRIER_ASSERT(pos < Capacity(), "Computed table position exceeds capacity!");
  TERRIER_ASSERT(new_entry->hash_ == hash, "Hash value not set in entry!");

  if constexpr (Concurrent) {
    std::atomic<HashTableEntry *> &loc = entries_[pos];
    HashTableEntry *old_entry = loc.load();
    do {
      new_entry->next_ = UntagPointer(old_entry);
      new_entry = UpdateTag(old_entry, new_entry);
    } while (!loc.compare_exchange_weak(old_entry, new_entry));

  } else {  // NOLINT
    std::atomic<HashTableEntry *> &loc = entries_[pos];
    HashTableEntry *old_entry = loc.load(std::memory_order_relaxed);
    new_entry->next_ = UntagPointer(old_entry);
    loc.store(UpdateTag(old_entry, new_entry), std::memory_order_relaxed);
  }

  num_elems_++;
}

template <typename F>
inline void GenericHashTable::FlushEntries(const F &sink) {
  static_assert(std::is_invocable_v<F, HashTableEntry *>);

  for (uint32_t idx = 0; idx < capacity_; idx++) {
    HashTableEntry *entry = entries_[idx].load(std::memory_order_relaxed);
    while (entry != nullptr) {
      HashTableEntry *next = entry->next_;
      sink(entry);
      entry = next;
    }
    entries_[idx].store(nullptr, std::memory_order_relaxed);
  }

  num_elems_ = 0;
}

// ---------------------------------------------------------
// Generic Hash Table Iterator
// ---------------------------------------------------------

/**
 * An iterator over the entries in a generic hash table.
 * @tparam UseTag Should the iterator use tagged reads?
 */
template <bool UseTag>
class GenericHashTableIterator {
 public:
  /**
   * Construct an iterator over the given hash table @em table.
   * @param table The table to iterate over.
   */
  explicit GenericHashTableIterator(const GenericHashTable &table) noexcept
      : table_(table), entries_index_(0), curr_entry_(nullptr) {
    Next();
  }

  /**
   * Is there more data in the iterator?
   */
  bool HasNext() const noexcept { return curr_entry_ != nullptr; }

  /**
   * Advance the iterator one element.
   */
  void Next() noexcept;

  /**
   * Access the element the iterator is currently pointing to.
   */
  const HashTableEntry *GetCurrentEntry() const noexcept { return curr_entry_; }

 private:
  // The table we're iterating over
  const GenericHashTable &table_;
  // The index into the hash table's entries directory to read from next
  uint64_t entries_index_;
  // The current entry the iterator is pointing to
  const HashTableEntry *curr_entry_;
};

template <bool UseTag>
inline void GenericHashTableIterator<UseTag>::Next() noexcept {
  // If the current entry has a next link, use that
  if (curr_entry_ != nullptr) {
    curr_entry_ = curr_entry_->next_;
    if (curr_entry_ != nullptr) {
      return;
    }
  }

  // While we haven't exhausted the directory, and haven't found a valid entry
  // continue on ...
  while (entries_index_ < table_.Capacity()) {
    curr_entry_ = table_.entries_[entries_index_++].load(std::memory_order_relaxed);

    // NOLINTNEXTLINE: bugprone-suspicious-semicolon: seems like a false positive because of constexpr
    if constexpr (UseTag) {
      curr_entry_ = GenericHashTable::UntagPointer(curr_entry_);
    }

    if (curr_entry_ != nullptr) {
      return;
    }
  }
}

// ---------------------------------------------------------
// Generic Hash Table Vector Iterator
// ---------------------------------------------------------

/**
 * An iterator over a generic hash table that works vector-at-a-time.
 * @tparam UseTag Should the iterator use tagged reads?
 */
// TODO(pmenon): Fix my performance
template <bool UseTag>
class GenericHashTableVectorIterator {
 public:
  /**
   * Construct an iterator over the given hash table @em table.
   * @param table The table to iterate over.
   * @param memory The memory pool to use for allocations
   */
  GenericHashTableVectorIterator(const GenericHashTable &table, MemoryPool *memory) noexcept;

  /**
   * Deallocate the entry cache array
   */
  ~GenericHashTableVectorIterator();

  /**
   * Is there more data in the iterator?
   */
  bool HasNext() const noexcept { return entry_vec_idx_ < entry_vec_end_idx_; }

  /**
   * Advance the iterator one element.
   */
  void Next() noexcept;

  /**
   * Access the element the iterator is currently pointing to.
   */
  const HashTableEntry *GetCurrentEntry() const noexcept { return entry_vec_[entry_vec_idx_]; }

 private:
  void Refill();

 private:
  // The hash table we're iterating over
  const GenericHashTable &table_;
  // Pool to use for memory allocations
  MemoryPool *memory_;
  // The temporary cache of valid entries
  const HashTableEntry **entry_vec_;
  // The index into the hash table's entries directory to read from next
  uint64_t entries_index_;
  const HashTableEntry *next_;
  // The index into the entry cache the iterator is pointing to
  uint16_t entry_vec_idx_;
  // The number of valid entries in the entry cache
  uint16_t entry_vec_end_idx_;
};

template <bool UseTag>
inline GenericHashTableVectorIterator<UseTag>::GenericHashTableVectorIterator(const GenericHashTable &table,
                                                                              MemoryPool *memory) noexcept
    : table_(table),
      memory_(memory),
      entry_vec_(memory_->AllocateArray<const HashTableEntry *>(common::Constants::K_DEFAULT_VECTOR_SIZE,
                                                                common::Constants::CACHELINE_SIZE, true)),
      entries_index_(0),
      next_(nullptr),
      entry_vec_idx_(0),
      entry_vec_end_idx_(0) {
  Refill();
}

template <bool UseTag>
inline GenericHashTableVectorIterator<UseTag>::~GenericHashTableVectorIterator() {
  memory_->DeallocateArray(entry_vec_, common::Constants::K_DEFAULT_VECTOR_SIZE);
}

template <bool UseTag>
inline void GenericHashTableVectorIterator<UseTag>::Next() noexcept {
  if (++entry_vec_idx_ >= entry_vec_end_idx_) {
    Refill();
  }
}

template <bool UseTag>
inline void GenericHashTableVectorIterator<UseTag>::Refill() {
  // Reset
  entry_vec_idx_ = entry_vec_end_idx_ = 0;

  while (true) {
    // While we're in the middle of a bucket chain and we have room to insert
    // new entries, continue along the bucket chain.
    while (next_ != nullptr && entry_vec_end_idx_ < common::Constants::K_DEFAULT_VECTOR_SIZE) {
      entry_vec_[entry_vec_end_idx_++] = next_;
      next_ = next_->next_;
    }

    // If we've filled up the entries buffer, drop out
    if (entry_vec_end_idx_ == common::Constants::K_DEFAULT_VECTOR_SIZE) {
      return;
    }

    // If we've exhausted the hash table, drop out
    if (entries_index_ == table_.Capacity()) {
      return;
    }

    // Move to next bucket
    next_ = table_.entries_[entries_index_++].load(std::memory_order_relaxed);
    // NOLINTNEXTLINE: bugprone-suspicious-semicolon: seems like a false positive because of constexpr
    if constexpr (UseTag) {
      next_ = GenericHashTable::UntagPointer(next_);
    }
  }
}

}  // namespace terrier::execution::sql<|MERGE_RESOLUTION|>--- conflicted
+++ resolved
@@ -71,15 +71,10 @@
   /**
    * Explicitly set the size of the hash table to support at least @em new_size
    * elements with good performance.
-   * @param tracker MemoryTracker
    * @param new_size The expected number of elements to size the table for
    * @param tracker MemoryTracker
    */
-<<<<<<< HEAD
-  void SetSize(common::ManagedPointer<MemoryTracker> tracker, uint64_t new_size);
-=======
   void SetSize(uint64_t new_size, common::ManagedPointer<MemoryTracker> tracker);
->>>>>>> d8773a3d
 
   /**
    * Prefetch the head of the bucket chain for the hash \a hash
