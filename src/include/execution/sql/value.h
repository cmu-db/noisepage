--- conflicted
+++ resolved
@@ -399,13 +399,7 @@
       case type::TypeId::REAL:
         return static_cast<uint32_t>(sizeof(Real));
       case type::TypeId::DECIMAL:
-<<<<<<< HEAD
       case type::TypeId::FIXEDDECIMAL:
-        // TODO(Amadou): We only support reals for now. Switch to Decimal once it's implemented
-        // TODO(WAN):
-        //  to DecimalVal, but we don't have a Real type?
-=======
->>>>>>> 958cc0b9
         return static_cast<uint32_t>(sizeof(DecimalVal));
       case type::TypeId::VARCHAR:
       case type::TypeId::VARBINARY:
@@ -435,12 +429,7 @@
       case type::TypeId::REAL:
         return static_cast<uint32_t>(alignof(Real));
       case type::TypeId::DECIMAL:
-<<<<<<< HEAD
       case type::TypeId::FIXEDDECIMAL:
-        // TODO(Amadou): We only support reals for now. Switch to Decimal once it's implemented
-        // TODO(WAN): switching to DecimalVal, but we don't have a Real type?
-=======
->>>>>>> 958cc0b9
         return static_cast<uint32_t>(alignof(DecimalVal));
       case type::TypeId::VARCHAR:
       case type::TypeId::VARBINARY:
