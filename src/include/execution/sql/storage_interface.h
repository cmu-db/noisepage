--- conflicted
+++ resolved
@@ -49,19 +49,12 @@
 
   bool VerifyTableInsertConstraint();
 
-<<<<<<< HEAD
-  bool DeleteCascade(storage::TupleSlot tuple_slot);
-  bool UpdateCascade(storage::TupleSlot tuple_slot);
-  bool UpdateVerify();
-
-=======
   bool UpdateVerify();
 
   bool UpdateCascade(storage::TupleSlot table_tuple_slot);
 
   bool DeleteCascade(storage::TupleSlot table_tuple_slot);
 
->>>>>>> 25f6681b
   /**
    * Reinsert tuple into table.
    * @return slot where the insertion occurred.
