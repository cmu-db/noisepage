#pragma once

#include <tbb/enumerable_thread_specific.h>

namespace terrier::execution::sql {

/**
 * TODO: track memory usage
 */
class MemoryTracker {
 public:
  // TODO(pmenon): Fill me in

<<<<<<< HEAD
  void Reset() { allocated_bytes_ = 0; }

  size_t GetAllocatedSize() {
    return allocated_bytes_;
  }

  void Increment(size_t size) {
    allocated_bytes_ += size;
  }

  void Decrement(size_t size) {
    allocated_bytes_ -= size;
  }
=======
  /**
   * Reset tracker
   */
  void Reset() { allocated_bytes_ = 0; }

  /**
   * @returns number of allocated bytes
   */
  size_t GetAllocatedSize() { return allocated_bytes_; }

  /**
   * Increments number of allocated bytes
   * @param size number to increment by
   */
  void Increment(size_t size) { allocated_bytes_ += size; }

  /**
   * Decrements number of allocated bytes
   * @param size number to decrement by
   */
  void Decrement(size_t size) { allocated_bytes_ -= size; }

>>>>>>> f6573002
 private:
  struct Stats {};
  tbb::enumerable_thread_specific<Stats> stats_;
  // number of bytes allocated
  size_t allocated_bytes_;
};

}  // namespace terrier::execution::sql<|MERGE_RESOLUTION|>--- conflicted
+++ resolved
@@ -11,21 +11,6 @@
  public:
   // TODO(pmenon): Fill me in
 
-<<<<<<< HEAD
-  void Reset() { allocated_bytes_ = 0; }
-
-  size_t GetAllocatedSize() {
-    return allocated_bytes_;
-  }
-
-  void Increment(size_t size) {
-    allocated_bytes_ += size;
-  }
-
-  void Decrement(size_t size) {
-    allocated_bytes_ -= size;
-  }
-=======
   /**
    * Reset tracker
    */
@@ -48,7 +33,6 @@
    */
   void Decrement(size_t size) { allocated_bytes_ -= size; }
 
->>>>>>> f6573002
  private:
   struct Stats {};
   tbb::enumerable_thread_specific<Stats> stats_;
