--- conflicted
+++ resolved
@@ -22,8 +22,8 @@
 
 import xml.etree.ElementTree as ElementTree
 
-# from types import (ListType, StringType)
-import types
+from types import (ListType, StringType)
+
 ## =========================================================
 ## LOGGING
 ## =========================================================
@@ -46,23 +46,6 @@
 # Add the name of your benchmark in the list below and
 # it will automatically get executed when this script runs.
 BENCHMARKS_TO_RUN = [
-<<<<<<< HEAD
-    # "catalog_benchmark",
-    # "data_table_benchmark",
-    # "garbage_collector_benchmark",
-    # "large_transaction_benchmark",
-    "seqscan_benchmark"
-    # "index_wrapper_benchmark",
-    # "logging_benchmark",
-    # "recovery_benchmark",
-    # "large_transaction_metrics_benchmark",
-    # "logging_metrics_benchmark",
-    # "tuple_access_strategy_benchmark",
-    # "tpcc_benchmark",
-    # "bwtree_benchmark",
-    # "cuckoomap_benchmark",
-    # "parser_benchmark",
-=======
     "catalog_benchmark",
     "data_table_benchmark",
     "garbage_collector_benchmark",
@@ -78,11 +61,10 @@
     "bwtree_benchmark",
     "cuckoomap_benchmark",
     "parser_benchmark",
->>>>>>> ed830ee5
 ]
 
 # Where to find the benchmarks to execute
-BENCHMARK_PATH = "../../cmake-build-release/"
+BENCHMARK_PATH = "../../build/release/"
 
 ## =========================================================
 
