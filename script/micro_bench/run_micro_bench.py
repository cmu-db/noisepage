--- conflicted
+++ resolved
@@ -63,15 +63,14 @@
     "slot_iterator_benchmark",
 ]
 
-<<<<<<< HEAD
 # The number of threads to use for multi-threaded benchmarks.
 # This parameter will be passed in as an environment variable to each benchmark.
 BENCHMARK_THREADS = 4
 
-=======
-# Uses "/mnt/ramdisk/tpcc.log" as path to logfile for CI
-os.environ["LOGFILE_NAME"] = "/mnt/ramdisk/tpcc.log"
->>>>>>> 1fae8fa4
+# The path to the logfile for the benchmarks. We want to use a ramdisk
+# on Jenkins to avoid the overhead of disk writes.
+LOGFILE_PATH = "/mnt/ramdisk/tpcc.log"
+
 # Where to find the benchmarks to execute
 BENCHMARK_PATH = "../../build/release/"
 
@@ -780,6 +779,7 @@
         
         # Environment Variables
         os.environ["TERRIER_BENCHMARK_THREADS"] = str(BENCHMARK_THREADS) # has to be a str
+        os.environ["TERRIER_BENCHMARK_LOGFILE_PATH"] = LOGFILE_PATH
 
         # use all the cpus from the highest numbered numa node
         output = subprocess.check_output("numactl --hardware | grep 'available: ' | cut -d' ' -f2", shell=True)
