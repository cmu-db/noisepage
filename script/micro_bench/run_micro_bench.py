#!/usr/bin/env python

"""
Run micro-benchmarks on a PR, for the purpose of comparing performance with
the master branch.

Usage:
From the directory in which this script resides
./run_micro_bench.py
"""

import os
import sys
import argparse
import datetime
import json
import pprint
import subprocess
import urllib
import logging
from pprint import pprint

import xml.etree.ElementTree as ElementTree

from types import (ListType, StringType)

## =========================================================
## LOGGING
## =========================================================

LOG = logging.getLogger(__name__)
LOG_handler = logging.StreamHandler()
LOG_formatter = logging.Formatter(fmt='%(asctime)s [%(funcName)s:%(lineno)03d] %(levelname)-5s: %(message)s',
                                  datefmt='%m-%d-%Y %H:%M:%S')
LOG_handler.setFormatter(LOG_formatter)
LOG.addHandler(LOG_handler)
LOG.setLevel(logging.INFO)


## =========================================================

# Jenkins URL
JENKINS_URL = "http://jenkins.db.cs.cmu.edu:8080"

# LIST OF BENCHMARKS
# Add the name of your benchmark in the list below and 
# it will automatically get executed when this script runs.
BENCHMARKS_TO_RUN = [
    "catalog_benchmark",
    "data_table_benchmark",
    "garbage_collector_benchmark",
    "large_transaction_benchmark",
    "logging_benchmark",
    "recovery_benchmark",
    "tuple_access_strategy_benchmark",
    "tpcc_benchmark",
    "bwtree_benchmark",
    "cuckoomap_benchmark"
]

# Where to find the benchmarks to execute
BENCHMARK_PATH = "../../build/release/"

## =========================================================

class Config(object):
    """ Configuration for run_micro_bench.
        All information is read-only.
    """
    def __init__(self):
        # benchmark executables to run
<<<<<<< HEAD
        self.benchmark_list = ["catalog_benchmark",
                               "data_table_benchmark",
                               "garbage_collector_benchmark",
                               "large_transaction_benchmark",
                               "logging_benchmark",
                               "recovery_benchmark",
                               "large_transaction_metrics_benchmark",
                               "logging_metrics_benchmark",
                               "tuple_access_strategy_benchmark",
                               "tpcc_benchmark",
                               "bwtree_benchmark",
                               "cuckoomap_benchmark"]
=======
        self.benchmarks = BENCHMARKS_TO_RUN
>>>>>>> c1689591

        # how many historical values are "required".
        self.min_ref_values = 10

        # percentage difference permissible, if using historical data
        # i.e. if min_ref_values are available
        self.ref_tolerance = 10

        # if fewer than min_ref_values are available
        self.lax_tolerance = 30

        # minimum run time for the benchmark, seconds
        self.min_time = 10

        # Pull reference benchmark runs from this ordered list
        # of sources. Stop if the history requirements are met.
        self.ref_data_sources = [
            {"project" : "terrier-nightly",
             "min_build" : 363,
            },
        ]
        return
## CLASS

## =========================================================


class TextTable(object):
    """ Print out data as text, in a formatted table """
    def __init__(self):
        """ Initialization """
        self.rows = []
        # Columns to print, each item is a dictinary
        self.columns = []
        return

    def add_row(self, item):
        """ item - dictionary or object with attributes
        """
        self.rows.append(item)
        return

    def add_column(self, column, heading=None, col_format=None,
                   right_justify=False):
        """ Add single column (by name), to be printed
            column : dictionary key of column
            heading: heading to print for column. If not specified,
                     uses the column key
            format: optional format for column
            right_justify: overrides default format justification
        """
        col_dict = {}
        col_dict['name'] = column
        if col_format:
            col_dict['format'] = " " + col_format + " "
        if heading:
            col_dict['heading'] = heading
        if right_justify:
            col_dict['right_justify'] = True
        self.columns.append(col_dict)
        return

    def sort(self, sort_spec):
        """Sort, single field or list of fields"""
        # remember the field name, and sort prior to output
        self.sort_key = sort_spec
        return

    def _width(self, row, col):
        return self._width_dict(row, col)

    def _col_str(self, row, col):
        return self._col_str_dict(row, col)

    def _col_str_dict(self, row, col):
        """ Return printable field (dictionary) """
        field = col['name']
        if not row.has_key(field):
            return u""
        if col.has_key('format'):
            return col['format'] % row[field]
        return u" {} ".format(row[field])

    def _width_dict(self, *width_args):
        """ Return width of field (dictionary) """
        return len(self._col_str_dict(*width_args))

    def _col_widths(self):
        """ Compute column widths"""
        # set initial col. widths
        for col in self.columns:
            max_width = 0
            hkey = 'heading'
            if col.has_key(hkey):
                # use the heading
                max_width = len(col[hkey])
            else:
                # use the field name (or attribute)

                max_width = len(col['name'])
            col['max_width'] = max_width

        # now set max column widths
        for col in self.columns:
            for row in self.rows:
                width = self._width(row, col)
                # print "width of %s is %d" % (col['name'], width)
                if width > col['max_width']:
                    col['max_width'] = width

    def _sort_key_list(self):
        """ produce a list for the sort key """
        key_list = []
        if isinstance(self.sort_key, StringType):
            key_list.append(self.sort_key)
        elif isinstance(self.sort_key, ListType):
            key_list = self.sort_key
        return key_list

    def _decorated_row(self, row):
        key_list = self._sort_key_list()

        ret_val = []
        for key in key_list:
            ret_val.append(row[key])
        ret_val.append(row)
        return ret_val

    def _undecorated_row(self, row):
        return row[-1]

    def __str__(self):
        """ printable table """
        if hasattr(self, 'sort_key'):
            # decorate
            temp_rows = []
            for row in self.rows:
                temp_rows.append(self._decorated_row(row))
            temp_rows.sort()

            self.rows = []
            for row in temp_rows:
                self.rows.append(self._undecorated_row(row))

        self._col_widths()

        # headings
        ret_str = u""
        for col in self.columns:
            hkey = 'heading'
            if col.has_key(hkey):
                col_heading = col[hkey]
            else:
                col_heading = col['name']
            ret_str = ret_str +  u"%-*s " % (col['max_width'],
                                             col_heading)
        ret_str = ret_str + u"\n"

        for col in self.columns:
            for i in range(col['max_width']):
                ret_str = ret_str + "-"
            ret_str = ret_str + "|"
        ret_str = ret_str + u"\n"

        for row in self.rows:
            for col in self.columns:
                rjkey = 'right_justify'
                if col.has_key(rjkey) and col[rjkey]:
                    format_st = u"%*s "
                else:
                    format_st = u"%-*s "
                ret_str = ret_str +  format_st % (
                    col['max_width'], self._col_str(row, col))

            # Remove any excess padding for the last column
            ret_str = ret_str.rstrip()
            ret_str = ret_str + u"\n"
        return ret_str

class Artifact(object):
    """ A Jenkins build artifact, as visible from the web api """
    def __init__(self, build_url, artifact_dict):
        self.build_url = build_url
        self.artifact_dict = artifact_dict
        return

    def get_filename(self):
        """ Return artifact file name """
        return self.artifact_dict['fileName']

    def get_data(self):
        """ Return the contents of the artifact  """
        url = "{}artifact/{}".format(self.build_url,
                                     self.artifact_dict['relativePath'])
        url_data = urllib.urlopen(url).read()
        return url_data

class Build(object):
    """ A Jenkins build, as visible from the web api """
    def __init__(self, build_dict):
        """ build_dict : dict as returned by the web api """
        self.build_dict = build_dict
        self.artifact_list = None
        return

    def get_artifact_by_filename(self, filename):
        """ Return Artifact object with specified fileName """
        for artifact_obj in self.artifact_list:
            if artifact_obj.get_filename() == filename:
                # return Artifact object
                return artifact_obj
        return None

    def get_artifacts(self):
        """ Return a list of Artifact (objects) """
        build_url = self.get_build_url()

        # get the list of artifacts
        python_url = "{}/api/json".format(build_url)
        data = json.loads(urllib.urlopen(python_url).read())
        artifacts_lod = data['artifacts']
        # returns a list of artifact dictionaries. These look like:
        #
        #    {'displayPath': 'data_table_benchmark.json',
        #     'fileName': 'data_table_benchmark.json',
        #     'relativePath': 'script/micro_bench/data_table_benchmark.json'
        #    }

        # turn them into Artifact objects
        self.artifact_list = []
        for item in artifacts_lod:
            self.artifact_list.append(Artifact(build_url, item))
        return self.artifact_list

    def get_build_url(self):
        """ return: the url for this build """
        return self.build_dict['url']

    def get_number(self):
        """ return the build number """
        return self.build_dict['number']

    def get_result(self):
        """ Return build result, SUCCESS, FAILURE or ABORTED"""
        return self.build_dict['result']

    def has_artifact_fileName(self, fileName):
        """ Does an artifact with the specified fileName, exist in
            this build
        """
        for artifact in self.artifact_list:
            if artifact.get_filename() == fileName:
                return True
        return False

class ArtifactProcessor(object):
    """ Compute summary stats from Google Benchmark results.
        Provide access by (suite_name, test_name)
    """
    def __init__(self, required_num_items=None):
        # key = (suite_name, test_name)
        self.results = {}
        self.required_num_items = required_num_items
        return

    def add_artifact_file(self, data):
        """
        Add an artifact file to the list of files to be used
        for computing summary statistics

        data : raw json data from the artifact file
        """

        # create a GBFileResult
        gbr = GBFileResult(json.loads(data))
        # iterate over the GBBenchResult objects
        for bench_result in gbr.benchmarks:
            key = (bench_result.get_suite_name(),
                   bench_result.get_test_name())

            # add to a GBBenchResultProcessor
            gbr_p = self.results.get(key)
            if gbr_p is None:
                gbr_p = GBBenchResultProcessor()
                self.results[key] = gbr_p

            if self.required_num_items:
                if gbr_p.get_num_items() < self.required_num_items:
                    gbr_p.add_gbresult(bench_result, gbr.get_datetime())
            else:
                gbr_p.add_gbresult(bench_result, gbr.get_datetime())
        return

    def have_min_history(self):
        """ Check if we have accumulated enough results
            required_num_items : minimum number of results required
            return:
                True: have them
                False: need more
        """
        keys = self.results.keys()
        for key in keys:
            suite_name, test_name = key
            result = self.get_result(suite_name, test_name)
            if not self.required_num_items:
                return False
            elif result.get_num_items() < self.required_num_items:
                return False
        return True

    def get_result(self, suite_name, test_name):
        """ Return a GBBenchResultProcessor, that can supply
            summarized stats
        """
        key = (suite_name, test_name)
        if not self.results.has_key(key):
            raise RuntimeError("key {} not present".format(key))
        return self.results[key]

    def has_key(self, key):
        """ Do we have any results for key?
            key = (suite name, test name)
        """
        return self.results.has_key(key)

class GBFileResult(object):
    """ Holds the results from a single GoogleBench output file,
        which may have 1 or more benchmarks
    """
    def __init__(self, data):
        """ data - raw contents of the file """
        self.data = data
        # benchmark data converted to objects
        self.benchmarks = []

        # also available via (suite_name, test_name) as a key
        # used for comparing current and historical results
        self.benchmarks_dict = {}

        self._init_benchmark_objects()
        return

    def _init_benchmark_objects(self):
        for bench in self.data['benchmarks']:
            result_obj = GBBenchResult(bench)
            self.benchmarks.append(result_obj)

            key = (result_obj.get_suite_name(), result_obj.get_test_name())
            self.benchmarks_dict[key] = result_obj
        return

    def get_datetime(self):
        """ Return when the result was generated as a datetime """
        date_str = self.data['context']['date']
        return datetime.datetime.strptime(date_str, "%Y-%m-%d %H:%M:%S")

    def get_keys(self):
        """ Returns all result keys """
        return self.benchmarks_dict.keys()

    def get_result(self, key):
        """ Get a single result object
            key - a tuple (suite_name, test_name)
        """
        return self.benchmarks_dict[key]

class GBBenchResult(object):
    """Holds a single test result """
    def __init__(self, result_dict):
        """result_dict: single test dict, from json Google Benchmark <file>.json
        """
        # sample input below

        # "name": "DataTableBenchmark/SimpleInsert/real_time",
        # "iterations": 5,
        # "real_time": 1.2099044392001815e+03,
        # "cpu_time": 1.2098839266000000e+03,
        # "time_unit": "ms",
        # "items_per_second": 8.2651155545892473e+06

        self.attrs = set()
        for k, val in result_dict.items():
            setattr(self, k, val)
            self.attrs.add(k)
        self._process_name()
        return

    def _process_name(self):
        """Split name into components"""
        parts = self.name.split("/")
        self.suite_name = parts[0]
        self.attrs.add("suite_name")

        self.test_name = parts[1]
        self.attrs.add("test_name")

        if len(parts) == 3:
            # if there is a time type for this benchmark, use it
            self.time_type = parts[2]
        else:
            # otherwise use cpu_time
            self.time_type = "cpu_time"

        self.attrs.add("time_type")
        return

    def add_timestamp(self, timestamp):
        """ timestamp: as a datetime """
        self.timestamp = timestamp
        return

    def add_timestamp(self, timestamp):
        """ timestamp: as a datetime """
        self.timestamp = timestamp
        return

    def get_suite_name(self):
        """ Return test suite name """
        return self.suite_name

    def get_test_name(self):
        """ Return test name """
        return self.test_name

    def get_time(self):
        """ Return execution time. Elapsed or CPU specified by the
            test.
        """
        time_map = { "manual_time" : "real_time" }

        time_attr = self.time_type
        if time_attr in time_map:
            # convert to desired time type via time_map
            time_attr = time_map[time_attr]

        return getattr(self, time_attr)

    def get_time_secs(self):
        """ Return execution time, normalized to seconds """

        divisor_dict = {"ms" : 10**3,
                        "us" : 10**6,
                        "ns" : 10**9}
        tv = self.get_time()
        time_unit = self.get_time_unit()
        divisor = divisor_dict[time_unit]
        tv = float(tv)/divisor
        return tv

    def get_time_unit(self):
        """ Get execution time unit(s)
            One of
            unit,  multiplier
            ms     1e3
            us     1e6
            ns     1e9
        """
        return self.time_unit

    def get_timestamp(self):
        return self.timestamp

    def get_items_per_second(self):
        """ A performance measure, items per second """
        return self.items_per_second

    def __str__(self):
        ret_st = ""
        for k in self.attrs:
            ret_st = ret_st + "{} : {}\n".format(k, getattr(self, k))
        return ret_st

class GBBenchResultProcessor(object):
    """ Compute selected statistics from a list of GBBenchResult objects
        Computes:
        - mean time (real or cpu, autoselected)
        - mean items_per_second
        - std deviation (TODO)
    """
    def __init__(self):
        """ set initial values """
        self.test_suite = None
        self.test_name = None
        self.time_unit = None
        self.num_results = 0

        self.sum_time = 0.0
        self.sum_items_per_second = 0.0

        self.gbresults = []
        return

    def add_gbresult(self, gb_result, timestamp=None):
        """ add a result, ensuring we have a valid input, consistent
            with results being accumulated
        """
        # check test suite name
        if self.test_suite:
            assert self.test_suite == gb_result.get_suite_name()
        else:
            self.test_suite = gb_result.get_suite_name()

        # check test name
        if self.test_name:
            assert self.test_name == gb_result.get_test_name()
        else:
            self.test_name = gb_result.get_test_name()

        # check units
        if self.time_unit:
            assert self.time_unit == gb_result.get_time_unit()
        else:
            self.time_unit = gb_result.get_time_unit()

        # ok to use
        self.sum_time += gb_result.get_time()
        self.sum_items_per_second += gb_result.get_items_per_second()
        self.num_results += 1

        # save gb_result along with timestamp
        # TODO - possible do this externally, one time
        gb_result.add_timestamp(timestamp)
        self.gbresults.append(gb_result)
        return

    def get_items_per_second_series(self):
        """ Returns (items_per_second series, datetime series) """
        ts_series = []
        ips_series = []

        temp_list =[]
        for gbr in self.gbresults:
            temp_list.append((gbr.get_timestamp(), gbr))
        # sort into time order
        temp_list.sort()
        for ts, gbr in temp_list:
            ts_series.append(ts)
            ips_series.append(gbr.get_items_per_second())
        return (ips_series, ts_series)

    def get_mean_time(self):
        """ Return mean cpu or elapsed time.
            Which one depends upon which value the test is configured
            to use.
        """
        return self.sum_time/self.num_results

    def get_mean_items_per_second(self):
        """ Return mean of items_per_second """
        return self.sum_items_per_second/self.num_results

    def get_num_items(self):
        """ Return number of historical results for this (suite, test)
        """
        return self.num_results

    def get_suite_name(self):
        """ Return test suite name """
        return self.test_suite

    def get_test_name(self):
        """ Return test name """
        return self.test_name

    def get_time_unit(self):
        """ Return units of time """
        return self.time_unit

class GBenchToJUnit(object):
    """Convert a Google Benchmark output file (json) into Junit output file format (xml)
    """
    def __init__(self, input_file, output_file):
        self.input_file = input_file
        self.output_file = output_file

        testsuite_dict = self.read_gb_results(self.input_file)
        LOG.debug("Converting Google Benchmark file '%s' to JUNIT file '%s'", input_file, output_file)
        self.write_output(testsuite_dict)
        return

    def read_gb_results(self, input_file):
        """ Read GoogleBenchmark (json) results and convert to internal form
        """
        # suite level attributes:
        # errors

        # failures
        # name (of suite)?
        # skipped
        # tests (count)
        # timestamp
        # time (duration)

        # for each testcase
        # classname = suitname?
        # name = of test
        # time or perf measure?

        testcases = []
        test_suite = {"testcases" : testcases}

        # read the results file
        LOG.debug("Reading results file '%s'", input_file)
        with open(input_file) as rf:
            gb_data = json.load(rf)

        # convert to internal, intermediate form
        bench_list = gb_data["benchmarks"]
        for bench in bench_list:
            # bench_name = bench["name"]
            one_test_dict = GBBenchResult(bench)

            testcases.append(one_test_dict)

        # pull out the suite_name from the first testcase
        assert len(testcases) > 0
        test_suite["name"] = testcases[0].suite_name

        self._annotate_test_suite(test_suite)
        # returns a dictionary
        return test_suite

    def _annotate_test_suite(self, suite):
        """ Initialize values for computed items """
        suite["errors"] = "0"
        suite["failures"] = "0"
        suite["skipped"] = "0"
        suite["tests"] = str(len(suite["testcases"]))
        return

    def write_output(self, testsuite_dict):
        """ Write results to a JUnit compatible xml file """
        tree = ElementTree.ElementTree()

        test_suite_el = ElementTree.Element("testsuite")
        tree._setroot(test_suite_el)

        # add attributes to root, testsuite element
        for el_name in ["errors",
                        "failures",
                        "skipped",
                        "tests",
                        "name"]:
            test_suite_el.set(el_name, testsuite_dict[el_name])

        # add tests
        for test in testsuite_dict["testcases"]:
            test_el = ElementTree.SubElement(test_suite_el, "testcase")
            test_el.set("classname", test.get_suite_name())
            test_el.set("name", test.get_test_name())

            # set time based on real_time or cpu_time
            test_el.set("time", str(test.get_time_secs()))

        tree.write(self.output_file, xml_declaration=True, encoding='utf8')
        return

class RunMicroBenchmarks(object):
    """ Run micro benchmarks. Output is to json files for post processing.
        Returns True if all benchmarks run, False otherwise
    """
<<<<<<< HEAD
    def __init__(self, verbose=False, debug=False):
        # list of benchmarks to run
        self.benchmark_list = ["catalog_benchmark",
                               "data_table_benchmark",
                               "garbage_collector_benchmark",
                               "large_transaction_benchmark",
                               "logging_benchmark",
                               "recovery_benchmark",
                               "large_transaction_metrics_benchmark",
                               "logging_metrics_benchmark",
                               "tuple_access_strategy_benchmark",
                               "tpcc_benchmark",
                               "bwtree_benchmark",
                               "cuckoomap_benchmark"]

        # minimum run time for the benchmark
        self.min_time = 10

        self.verbose = verbose
        self.debug = debug
=======
    def __init__(self, config):
        self.config = config
>>>>>>> c1689591
        return

    def run_all_benchmarks(self):
        """ Return 0 if all benchmarks succeed, otherwise return the error code
            code from the last benchmark to fail
        """
        ret_val = 0

        # iterate over all benchmarks and run them
        for bench_name in config.benchmarks:
            LOG.info("Running '%s'" % bench_name)
            bench_ret_val = self.run_single_benchmark(bench_name)
            if bench_ret_val:
                LOG.debug("{} terminated with {}".format(bench_name,
                                                         bench_ret_val))
                ret_val = bench_ret_val

        # return fail, if any of the benchmarks failed to run or complete
        return ret_val

    def run_single_benchmark(self, bench_name):
        """ Run benchmark, generate JSON results
        """
        benchmark_path = os.path.join(BENCHMARK_PATH, bench_name)
        output_file = "{}.json".format(bench_name)

        cmd = "{} --benchmark_min_time={} " + \
              " --benchmark_format=json" + \
              " --benchmark_out={}"
        cmd = cmd.format(benchmark_path, config.min_time, output_file)

        # use all the cpus from the highest numbered numa node

        output = subprocess.check_output("numactl --hardware | grep 'available: ' | cut -d' ' -f2", shell=True)
        if not output:
            raise Exception("Missing numactl binary. Please install package")
        highest_cpu_node = int(output) - 1
        LOG.debug("Number of NUMA Nodes = {}".format(highest_cpu_node))

        cmd = "numactl --cpunodebind={} --preferred={} {}".format(highest_cpu_node, highest_cpu_node, cmd)
        LOG.debug("Executing command: {}".format(cmd))

        proc = subprocess.Popen([cmd], shell=True, stdout=subprocess.PIPE, stderr=subprocess.PIPE)
        out, err = proc.communicate()
        ret_val = proc.returncode
        #LOG.debug("OUTPUT: %s" % out)

        # convert json results file to xml
        if ret_val == 0:
            xml_output_file = "{}.xml".format(bench_name)
            GBenchToJUnit(output_file, xml_output_file)
        else:
            LOG.error("Unexpected failure of '%s' [ret_val=%d]", bench_name, ret_val)
            LOG.error(err)

        # return the process exit code
        return ret_val

class Jenkins(object):
    """ Wrapper for Jenkins web api """
    def __init__(self, base_url):
        self.base_url = base_url
        return

    def get_builds(self, project, branch, status_filter=None, min_build=None):
        """
        Get the list of builds for the specified project/branch

        Parameters:
        project : string
            Name of project, e.g. Peloton. Required.
        branch : string
            May be None.
        status_filter:
            if provided, filter results

        Returns a list of Build objects
        """

        url = "{}/job/{}".format(self.base_url, project)
        if branch: url = "{}/job/{}".format(url, branch)
        json_url = "{}/api/json".format(url)
        LOG.debug("Retrieving Jenkins JSON data from %s" % json_url)
        try:
            # We are running eval here because Jenkins is returning back Python code
            #data = eval(urllib.urlopen(python_url).read())
            data = json.loads(urllib.urlopen(json_url).read())
        except:
            return []

        # Return a list of build dictionaries. These appear to be by
        # descending build number

        # Each build dict looks like:
        # {'_class': 'org.jenkinsci.plugins.workflow.job.WorkflowRun',
        #  'number': 8,
        #  'url': 'http://jenkins.db.cs.cmu.edu:8080/job/pa_terrier/job/micro_bench/8/'},

        # retrieve data for each build and turn into a Build object
        ret_list = []
        for item in data['builds']:
            build_url = "{}/api/json".format(item['url'])
            data = json.loads(urllib.urlopen(build_url).read())
            ret_list.append(Build(data))

        if status_filter:
            ret_list = [build
                        for build in ret_list
                        if build.get_result() == status_filter]

        if min_build:
            ret_list = [build
                        for build in ret_list
                        if build.get_number() >= min_build]

        return ret_list
## CLASS

class ReferenceValue(object):
    """ Container to hold reference benchmark result + result of comparison
        with this execution's benchmark result
    """
    def __init__(self):
        self.key = None
        self.num_results = None
        self.time = None
        self.time_type = None
        self.iterations = 0

        # actual value from benchmark
        self.ips = None
        # reference value
        self.ref_ips = None

        # percentage
        self.tolerance = None

        # "history" or "config"
        self.reference_type = None

        # difference from reference value
        self.percent_diff = None

        # will be True or False
        self.result = None
        return

    def _get_ips_range(self):
        """ return allowable range for ips """
        assert self.ref_ips
        allowed_diff = float(self.ref_ips) * (float(self.tolerance)/100)
        ips_low = self.ref_ips - allowed_diff
        ips_high = self.ref_ips + allowed_diff
        return (ips_low, ips_high)

    def set_ips(self, ips):
        """ Set the current ips value """
        self.ips = ips
        return

    def get_pass_fail_status(self):
        """ Return a status code """
        if self.result is True:
            # passed
            return 0
        # failed
        return 1

    def set_pass_fail(self):
        """ Set pass/fail for this result """
        if self.reference_type == "config":
            # pass if we have no historical data
            self.result = True
        elif self.reference_type in ["history", "lax"]:
            assert self.ref_ips
            ips_low, ips_high = self._get_ips_range()
            # we used to check: (ips_low <= self.ips <= ips_high)
            # which enforces consistency, but fails a run when performance
            # enhancing changes are made. So, disallow low performance,
            # but allow higher
            self.result = (ips_low <= self.ips)

        # also set percentage different from reference
        assert self.ips
        if self.ref_ips:
            self.percent_diff = 100*(self.ips - self.ref_ips)/self.ref_ips
        return

    @classmethod
    def historical(cls, in_key, config, gbrp):
        """ Return a ReferenceValue constructed from historical
            benchmark data
        """
        
        #for x in gbrp.gbresults:
            #pprint(x.__dict__)
        #sys.exit(1)
        
        key = (gbrp.get_suite_name(), gbrp.get_test_name())
        assert key == in_key
        ret_obj = cls()
        ret_obj.key = key
        ret_obj.num_results = gbrp.get_num_items()
        ret_obj.time = gbrp.get_mean_time()
        ret_obj.iterations = 888
        ret_obj.ref_ips = gbrp.get_mean_items_per_second()
        ret_obj.tolerance = config.ref_tolerance
        ret_obj.reference_type = "history"
        return ret_obj

    @classmethod
    def lax(cls, in_key, config, gbrp):
        """ Return a ReferenceValue constructed from historical
            benchmark data, where fewer historical results are available
            than required. Checks are therefore less strict.
        """
        key = (gbrp.get_suite_name(), gbrp.get_test_name())
        assert key == in_key
        ret_obj = cls()
        ret_obj.key = key
        ret_obj.num_results = gbrp.get_num_items()
        ret_obj.time = gbrp.get_mean_time()
        ret_obj.iterations = 777
        ret_obj.ref_ips = gbrp.get_mean_items_per_second()
        ret_obj.tolerance = config.lax_tolerance
        ret_obj.reference_type = "lax"
        return ret_obj

    @classmethod
    def config(cls, key, config):
        """ Return a ReferenceValue constructed from configuration
            data
        """
        ret_obj = cls()
        ret_obj.key = key
        ret_obj.num_results = 0
        ret_obj.tolerance = 0
        ret_obj.reference_type = "config"
        return ret_obj

    def to_dict(self):
        """ Convert a ReferenceValue into dictionary.
            Used to print a text table
        """
        ret_dict = {}
        suite_name, test_name = self.key
        ret_dict["suite"] = suite_name
        ret_dict["test"] = test_name
        ret_dict["num_results"] = self.num_results
        ret_dict["value"] = self.ips
        ret_dict["iterations"] = self.iterations
        ret_dict["tolerance"] = self.tolerance
        if not self.ref_ips:
            self.ref_ips = 0.0
        ret_dict["reference"] = self.ref_ips

        if not self.percent_diff:
            self.percent_diff = 0
        ret_dict["p_diff"] = self.percent_diff
        ret_dict["reference_type"] = self.reference_type
        if self.result:
            ret_dict["pass"] = "pass"
        else:
            ret_dict["pass"] = "FAIL"
        return ret_dict

class ReferenceValueProvider(object):
    """ Provide reference value(s) for comparing against benchmark
        results, to determine if current results are acceptable.
    """
    def __init__(self, config, ap):
        self.config = config
        self.ap = ap
        return

    def get_reference(self, key):
        """ Return reference value(s) """
        if self.ap.results.has_key(key):
            n_desired = self.config.min_ref_values
            suite_name, test_name = key
            # GBBenchResultProcessor
            gbrp = self.ap.get_result(suite_name, test_name)
            n_actual = gbrp.get_num_items()

            if n_actual >= n_desired:
                # normal
                return ReferenceValue.historical(key, self.config, gbrp)
            else:
                # relaxed
                return ReferenceValue.lax(key, self.config, gbrp)

        # no checking
        return ReferenceValue.config(key, self.config)

## =========================================================
## MAIN
## =========================================================

if __name__ == "__main__":

    parser = argparse.ArgumentParser()

    parser.add_argument("--run",
                        action="store_true",
                        dest="run",
                        default=False,
                        help="Run Benchmarks")

    parser.add_argument("--debug",
                        action="store_true",
                        dest="debug",
                        default=False,
                        help="enable debug output")

    args = parser.parse_args()
    
    # -------------------------------------------------------
    

    if args.debug: LOG.setLevel(logging.DEBUG)

    # -------------------------------------------------------

    config = Config()
    
    if not os.path.exists(BENCHMARK_PATH):
        LOG.error("The benchmark executable path directory '%s' does not exist" % BENCHMARK_PATH)
        sys.exit(1)
    
    # Run benchmarks
    ret = 0
    if args.run:
        run_bench = RunMicroBenchmarks(config)
        ret = run_bench.run_all_benchmarks()
    
    # need <n> benchmark results to compare against
    ap = ArtifactProcessor(config.min_ref_values)
    h = Jenkins(JENKINS_URL)

    data_src_list = config.ref_data_sources
    more = True
    for repo_dict in data_src_list:
        project = repo_dict.get("project")
        branch = repo_dict.get("branch")
        min_build = repo_dict.get("min_build")

        kwargs = {"min_build" : min_build }
        builds = h.get_builds(project, branch, **kwargs)

        for build in builds:
            LOG.debug("(%s, %s), build=#%d, status=%s", \
                      project, branch, build.get_number(), build.get_result())
            
            artifacts = build.get_artifacts()
            for artifact in artifacts:
                artifact_filename = artifact.get_filename()
                LOG.debug("artifact: {}".format(artifact_filename))

                ap.add_artifact_file(artifact.get_data())

            # Determine if we have enough history. Stop collecting
            # information if we do
            if ap.have_min_history():
                more = False
                break

        if more is False:
            break

    """
    for key in ap.results.keys():
        suite_name, test_name = key
        v = ap.get_result(suite_name, test_name)
        print v.get_suite_name(), " ",  v.get_test_name()
        print "mean time = ", v.get_mean_time()
        print "num items = ", v.get_num_items()
        print "ips = ",  v.get_mean_items_per_second()
    """

    rvp = ReferenceValueProvider(config, ap)
    tt = TextTable()

    # parse all the result files and compare current results vs. reference
    for bench in config.benchmarks:
        filename = "{}.json".format(bench)
        # parse the json result file
        LOG.debug("Loading benchmark result file '%s'", filename)
        with open(filename) as fh:
            data = json.load(fh)
        bench_results = GBFileResult(data)

        # iterate over (test suite, benchmark)
        for key in bench_results.get_keys():
            # get the GBBenchResult object
            result = bench_results.get_result(key)
            LOG.debug("%s Result:\n%s", bench, result)

            # get reference value to compare against
            reference = rvp.get_reference(key)

            # if reference.reference_type == "history":
            reference.set_ips(result.get_items_per_second())
            reference.iterations = result.iterations

            reference.set_pass_fail()
            tt.add_row(reference.to_dict())
            status = reference.get_pass_fail_status()
            if status:
                # failed, set exit error code
                ret = 1

    # benchmark key, value, reference, tolerance, reference type, pass
    # add difference
    tt.add_column("pass", "    ")
    tt.add_column("value", col_format="%01.4g")
    tt.add_column("iterations", col_format="%d")
    tt.add_column("reference", col_format="%01.4g")
    tt.add_column("tolerance", "% tol.")
    tt.add_column("p_diff", col_format="%+3d")
    # add # ref values
    # hist, cfg
    tt.add_column("reference_type", "ref type")
    tt.add_column("num_results", "nres")
    tt.add_column("suite")
    tt.add_column("test")
    print("")
    print(tt)

    LOG.debug("Exit code = {}".format(ret))
    sys.exit(ret)<|MERGE_RESOLUTION|>--- conflicted
+++ resolved
@@ -43,7 +43,7 @@
 JENKINS_URL = "http://jenkins.db.cs.cmu.edu:8080"
 
 # LIST OF BENCHMARKS
-# Add the name of your benchmark in the list below and 
+# Add the name of your benchmark in the list below and
 # it will automatically get executed when this script runs.
 BENCHMARKS_TO_RUN = [
     "catalog_benchmark",
@@ -52,6 +52,8 @@
     "large_transaction_benchmark",
     "logging_benchmark",
     "recovery_benchmark",
+    "large_transaction_metrics_benchmark",
+    "logging_metrics_benchmark",
     "tuple_access_strategy_benchmark",
     "tpcc_benchmark",
     "bwtree_benchmark",
@@ -69,22 +71,7 @@
     """
     def __init__(self):
         # benchmark executables to run
-<<<<<<< HEAD
-        self.benchmark_list = ["catalog_benchmark",
-                               "data_table_benchmark",
-                               "garbage_collector_benchmark",
-                               "large_transaction_benchmark",
-                               "logging_benchmark",
-                               "recovery_benchmark",
-                               "large_transaction_metrics_benchmark",
-                               "logging_metrics_benchmark",
-                               "tuple_access_strategy_benchmark",
-                               "tpcc_benchmark",
-                               "bwtree_benchmark",
-                               "cuckoomap_benchmark"]
-=======
         self.benchmarks = BENCHMARKS_TO_RUN
->>>>>>> c1689591
 
         # how many historical values are "required".
         self.min_ref_values = 10
@@ -746,31 +733,8 @@
     """ Run micro benchmarks. Output is to json files for post processing.
         Returns True if all benchmarks run, False otherwise
     """
-<<<<<<< HEAD
-    def __init__(self, verbose=False, debug=False):
-        # list of benchmarks to run
-        self.benchmark_list = ["catalog_benchmark",
-                               "data_table_benchmark",
-                               "garbage_collector_benchmark",
-                               "large_transaction_benchmark",
-                               "logging_benchmark",
-                               "recovery_benchmark",
-                               "large_transaction_metrics_benchmark",
-                               "logging_metrics_benchmark",
-                               "tuple_access_strategy_benchmark",
-                               "tpcc_benchmark",
-                               "bwtree_benchmark",
-                               "cuckoomap_benchmark"]
-
-        # minimum run time for the benchmark
-        self.min_time = 10
-
-        self.verbose = verbose
-        self.debug = debug
-=======
     def __init__(self, config):
         self.config = config
->>>>>>> c1689591
         return
 
     def run_all_benchmarks(self):
@@ -964,11 +928,11 @@
         """ Return a ReferenceValue constructed from historical
             benchmark data
         """
-        
+
         #for x in gbrp.gbresults:
             #pprint(x.__dict__)
         #sys.exit(1)
-        
+
         key = (gbrp.get_suite_name(), gbrp.get_test_name())
         assert key == in_key
         ret_obj = cls()
@@ -1086,26 +1050,26 @@
                         help="enable debug output")
 
     args = parser.parse_args()
-    
+
     # -------------------------------------------------------
-    
+
 
     if args.debug: LOG.setLevel(logging.DEBUG)
 
     # -------------------------------------------------------
 
     config = Config()
-    
+
     if not os.path.exists(BENCHMARK_PATH):
         LOG.error("The benchmark executable path directory '%s' does not exist" % BENCHMARK_PATH)
         sys.exit(1)
-    
+
     # Run benchmarks
     ret = 0
     if args.run:
         run_bench = RunMicroBenchmarks(config)
         ret = run_bench.run_all_benchmarks()
-    
+
     # need <n> benchmark results to compare against
     ap = ArtifactProcessor(config.min_ref_values)
     h = Jenkins(JENKINS_URL)
@@ -1123,7 +1087,7 @@
         for build in builds:
             LOG.debug("(%s, %s), build=#%d, status=%s", \
                       project, branch, build.get_number(), build.get_result())
-            
+
             artifacts = build.get_artifacts()
             for artifact in artifacts:
                 artifact_filename = artifact.get_filename()
