#!/usr/bin/env python

"""
Run micro-benchmarks on a PR, for the purpose of comparing performance with
the master branch.

Usage:
From the directory in which this script resides
./run_micro_bench.py
"""

import argparse
import datetime
import json
import os
import pprint
import subprocess
import sys
import urllib

import xml.etree.ElementTree as ElementTree

from types import (ListType, StringType)

import cpu_lib

class TestConfig(object):
    """ Configuration for run_micro_bench.
        All information is read-only.
    """
    def __init__(self):
        # benchmark executables to run
        self.benchmark_list = ["data_table_benchmark",
                               "garbage_collector_benchmark",
                               "large_transaction_benchmark",
                               "logging_benchmark",
                               "tuple_access_strategy_benchmark",
                               "tpcc_benchmark",
<<<<<<< HEAD
                               "bwtree_benchmark",
                               "cuckoomap_benchmark"]
=======
                               "bwtree_benchmark"]
>>>>>>> c1946ed8

        # how many historical values are "required".
        self.min_ref_values = 10

        # percentage difference permissible, if using historical data
        # i.e. if min_ref_values are available
        self.ref_tolerance = 10

        # if fewer than min_ref_values are available
        self.lax_tolerance = 30

        # minimum run time for the benchmark, seconds
        self.min_time = 10

        # Pull reference benchmark runs from this ordered list
        # of sources. Stop if the history requirements are met.
        self.ref_data_sources = [
            {"project" : "terrier-nightly",
             "min_build" : 323,
            },
        ]
        return

    def get_benchmark_list(self):
        """ Return list of benchmarks to be run """
        return self.benchmark_list

    def get_min_ref_values(self):
        """ Return how many historical values we require for our
            historical average calculations.
        """
        return self.min_ref_values

    def get_ref_branch(self):
        """ return: branch name containing benchmark reference data """
        return self.branch

    def get_ref_project(self):
        """ return: project name containing benchmark reference data """
        return self.project

class TextTable(object):
    """ Print out data as text, in a formatted table """
    def __init__(self):
        """ Initialization """
        self.rows = []
        # Columns to print, each item is a dictinary
        self.columns = []
        return

    def add_row(self, item):
        """ item - dictionary or object with attributes
        """
        self.rows.append(item)
        return

    def add_column(self, column, heading=None, col_format=None,
                   right_justify=False):
        """ Add single column (by name), to be printed
            column : dictionary key of column
            heading: heading to print for column. If not specified,
                     uses the column key
            format: optional format for column
            right_justify: overrides default format justification
        """
        col_dict = {}
        col_dict['name'] = column
        if col_format:
            col_dict['format'] = col_format
        if heading:
            col_dict['heading'] = heading
        if right_justify:
            col_dict['right_justify'] = True
        self.columns.append(col_dict)
        return

    def sort(self, sort_spec):
        """Sort, single field or list of fields"""
        # remember the field name, and sort prior to output
        self.sort_key = sort_spec
        return

    def _width(self, row, col):
        return self._width_dict(row, col)

    def _col_str(self, row, col):
        return self._col_str_dict(row, col)

    def _col_str_dict(self, row, col):
        """ Return printable field (dictionary) """
        field = col['name']
        if not row.has_key(field):
            return u""
        if col.has_key('format'):
            return col['format'] % row[field]
        return u"{}".format(row[field])

    def _width_dict(self, *width_args):
        """ Return width of field (dictionary) """
        return len(self._col_str_dict(*width_args))

    def _col_widths(self):
        """ Compute column widths"""
        # set initial col. widths
        for col in self.columns:
            max_width = 0
            hkey = 'heading'
            if col.has_key(hkey):
                # use the heading
                max_width = len(col[hkey])
            else:
                # use the field name (or attribute)

                max_width = len(col['name'])
            col['max_width'] = max_width

        # now set max column widths
        for col in self.columns:
            for row in self.rows:
                width = self._width(row, col)
                # print "width of %s is %d" % (col['name'], width)
                if width > col['max_width']:
                    col['max_width'] = width

    def _sort_key_list(self):
        """ produce a list for the sort key """
        key_list = []
        if isinstance(self.sort_key, StringType):
            key_list.append(self.sort_key)
        elif isinstance(self.sort_key, ListType):
            key_list = self.sort_key
        return key_list

    def _decorated_row(self, row):
        key_list = self._sort_key_list()

        ret_val = []
        for key in key_list:
            ret_val.append(row[key])
        ret_val.append(row)
        return ret_val

    def _undecorated_row(self, row):
        return row[-1]

    def __str__(self):
        """ printable table """
        if hasattr(self, 'sort_key'):
            # decorate
            temp_rows = []
            for row in self.rows:
                temp_rows.append(self._decorated_row(row))
            temp_rows.sort()

            self.rows = []
            for row in temp_rows:
                self.rows.append(self._undecorated_row(row))

        self._col_widths()

        # headings
        ret_str = u""
        for col in self.columns:
            hkey = 'heading'
            if col.has_key(hkey):
                col_heading = col[hkey]
            else:
                col_heading = col['name']
            ret_str = ret_str +  u"%-*s " % (col['max_width'],
                                             col_heading)
        ret_str = ret_str + u"\n"

        for col in self.columns:
            for i in range(col['max_width']):
                ret_str = ret_str + "-"
            ret_str = ret_str + "|"
        ret_str = ret_str + u"\n"

        for row in self.rows:
            for col in self.columns:
                rjkey = 'right_justify'
                if col.has_key(rjkey) and col[rjkey]:
                    format_st = u"%*s "
                else:
                    format_st = u"%-*s "
                ret_str = ret_str +  format_st % (
                    col['max_width'], self._col_str(row, col))

            # Remove any excess padding for the last column
            ret_str = ret_str.rstrip()
            ret_str = ret_str + u"\n"
        return ret_str

class Artifact(object):
    """ A Jenkins build artifact, as visible from the web api """
    def __init__(self, build_url, artifact_dict):
        self.build_url = build_url
        self.artifact_dict = artifact_dict
        return

    def get_filename(self):
        """ Return artifact file name """
        return self.artifact_dict['fileName']

    def get_data(self):
        """ Return the contents of the artifact  """
        url = "{}artifact/{}".format(self.build_url,
                                     self.artifact_dict['relativePath'])
        url_data = urllib.urlopen(url).read()
        return url_data

class Build(object):
    """ A Jenkins build, as visible from the web api """
    def __init__(self, build_dict):
        """ build_dict : dict as returned by the web api """
        self.build_dict = build_dict
        self.artifact_list = None
        return

    def get_artifact_by_filename(self, filename):
        """ Return Artifact object with specified fileName """
        for artifact_obj in self.artifact_list:
            if artifact_obj.get_filename() == filename:
                # return Artifact object
                return artifact_obj
        return None

    def get_artifacts(self):
        """ Return a list of Artifact (objects) """
        build_url = self.get_build_url()

        # get the list of artifacts
        python_url = "{}/api/python".format(build_url)
        data = eval(urllib.urlopen(python_url).read())
        artifacts_lod = data['artifacts']
        # returns a list of artifact dictionaries. These look like:
        #
        #    {'displayPath': 'data_table_benchmark.json',
        #     'fileName': 'data_table_benchmark.json',
        #     'relativePath': 'script/micro_bench/data_table_benchmark.json'
        #    }

        # turn them into Artifact objects
        self.artifact_list = []
        for item in artifacts_lod:
            self.artifact_list.append(Artifact(build_url, item))
        return self.artifact_list

    def get_build_url(self):
        """ return: the url for this build """
        return self.build_dict['url']

    def get_number(self):
        """ return the build number """
        return self.build_dict['number']

    def get_result(self):
        """ Return build result, SUCCESS, FAILURE or ABORTED"""
        return self.build_dict['result']

    def has_artifact_fileName(self, fileName):
        """ Does an artifact with the specified fileName, exist in
            this build
        """
        for artifact in self.artifact_list:
            if artifact.get_filename() == fileName:
                return True
        return False

class ArtifactProcessor(object):
    """ Compute summary stats from Google Benchmark results.
        Provide access by (suite_name, test_name)
    """
    def __init__(self, required_num_items=None):
        # key = (suite_name, test_name)
        self.results = {}
        self.required_num_items = required_num_items
        return

    def add_artifact_file(self, data):
        """
        Add an artifact file to the list of files to be used
        for computing summary statistics

        data : raw json data from the artifact file
        """

        # create a GBFileResult
        gbr = GBFileResult(json.loads(data))
        # iterate over the GBBenchResult objects
        for bench_result in gbr.benchmarks:
            key = (bench_result.get_suite_name(),
                   bench_result.get_test_name())

            # add to a GBBenchResultProcessor
            gbr_p = self.results.get(key)
            if gbr_p is None:
                gbr_p = GBBenchResultProcessor()
                self.results[key] = gbr_p

            if self.required_num_items:
                if gbr_p.get_num_items() < self.required_num_items:
                    gbr_p.add_gbresult(bench_result, gbr.get_datetime())
            else:
                gbr_p.add_gbresult(bench_result, gbr.get_datetime())
        return

    def have_min_history(self):
        """ Check if we have accumulated enough results
            required_num_items : minimum number of results required
            return:
                True: have them
                False: need more
        """
        keys = self.results.keys()
        for key in keys:
            suite_name, test_name = key
            result = self.get_result(suite_name, test_name)
            if not self.required_num_items:
                return False
            elif result.get_num_items() < self.required_num_items:
                return False
        return True

    def get_result(self, suite_name, test_name):
        """ Return a GBBenchResultProcessor, that can supply
            summarized stats
        """
        key = (suite_name, test_name)
        if not self.results.has_key(key):
            raise RuntimeError("key {} not present".format(key))
        return self.results[key]

    def has_key(self, key):
        """ Do we have any results for key?
            key = (suite name, test name)
        """
        return self.results.has_key(key)

class GBFileResult(object):
    """ Holds the results from a single GoogleBench output file,
        which may have 1 or more benchmarks
    """
    def __init__(self, data):
        """ data - raw contents of the file """
        self.data = data
        # benchmark data converted to objects
        self.benchmarks = []

        # also available via (suite_name, test_name) as a key
        # used for comparing current and historical results
        self.benchmarks_dict = {}

        self._init_benchmark_objects()
        return

    def _init_benchmark_objects(self):
        for bench in self.data['benchmarks']:
            result_obj = GBBenchResult(bench)
            self.benchmarks.append(result_obj)

            key = (result_obj.get_suite_name(), result_obj.get_test_name())
            self.benchmarks_dict[key] = result_obj
        return

    def get_datetime(self):
        """ Return when the result was generated as a datetime """
        date_str = self.data['context']['date']
        return datetime.datetime.strptime(date_str, "%Y-%m-%d %H:%M:%S")

    def get_keys(self):
        """ Returns all result keys """
        return self.benchmarks_dict.keys()

    def get_result(self, key):
        """ Get a single result object
            key - a tuple (suite_name, test_name)
        """
        return self.benchmarks_dict[key]

class GBBenchResult(object):
    """Holds a single test result """
    def __init__(self, result_dict):
        """result_dict: single test dict, from json Google Benchmark <file>.json
        """
        # sample input below

        # "name": "DataTableBenchmark/SimpleInsert/real_time",
        # "iterations": 5,
        # "real_time": 1.2099044392001815e+03,
        # "cpu_time": 1.2098839266000000e+03,
        # "time_unit": "ms",
        # "items_per_second": 8.2651155545892473e+06

        self.attrs = set()
        for k, val in result_dict.items():
            setattr(self, k, val)
            self.attrs.add(k)
        self._process_name()
        return

    def _process_name(self):
        """Split name into components"""
        parts = self.name.split("/")
        self.suite_name = parts[0]
        self.attrs.add("suite_name")

        self.test_name = parts[1]
        self.attrs.add("test_name")

        if len(parts) == 3:
            # if there is a time type for this benchmark, use it
            self.time_type = parts[2]
        else:
            # otherwise use cpu_time
            self.time_type = "cpu_time"

        self.attrs.add("time_type")
        return

    def add_timestamp(self, timestamp):
        """ timestamp: as a datetime """
        self.timestamp = timestamp
        return

    def add_timestamp(self, timestamp):
        """ timestamp: as a datetime """
        self.timestamp = timestamp
        return

    def get_suite_name(self):
        """ Return test suite name """
        return self.suite_name

    def get_test_name(self):
        """ Return test name """
        return self.test_name

    def get_time(self):
        """ Return execution time. Elapsed or CPU specified by the
            test.
        """
        time_map = { "manual_time" : "real_time" }

        time_attr = self.time_type
        if time_attr in time_map:
            # convert to desired time type via time_map
            time_attr = time_map[time_attr]

        return getattr(self, time_attr)

    def get_time_secs(self):
        """ Return execution time, normalized to seconds """

        divisor_dict = {"ms" : 10**3,
                        "us" : 10**6,
                        "ns" : 10**9}
        tv = self.get_time()
        time_unit = self.get_time_unit()
        divisor = divisor_dict[time_unit]
        tv = float(tv)/divisor
        return tv

    def get_time_unit(self):
        """ Get execution time unit(s)
            One of
            unit,  multiplier
            ms     1e3
            us     1e6
            ns     1e9
        """
        return self.time_unit

    def get_timestamp(self):
        return self.timestamp

    def get_items_per_second(self):
        """ A performance measure, items per second """
        return self.items_per_second

    def __str__(self):
        ret_st = ""
        for k in self.attrs:
            ret_st = ret_st + "{} : {}\n".format(k, getattr(self, k))
        return ret_st

class GBBenchResultProcessor(object):
    """ Compute selected statistics from a list of GBBenchResult objects
        Computes:
        - mean time (real or cpu, autoselected)
        - mean items_per_second
        - std deviation (TODO)
    """
    def __init__(self):
        """ set initial values """
        self.test_suite = None
        self.test_name = None
        self.time_unit = None
        self.num_results = 0

        self.sum_time = 0.0
        self.sum_items_per_second = 0.0

        self.gbresults = []
        return

    def add_gbresult(self, gb_result, timestamp=None):
        """ add a result, ensuring we have a valid input, consistent
            with results being accumulated
        """
        # check test suite name
        if self.test_suite:
            assert self.test_suite == gb_result.get_suite_name()
        else:
            self.test_suite = gb_result.get_suite_name()

        # check test name
        if self.test_name:
            assert self.test_name == gb_result.get_test_name()
        else:
            self.test_name = gb_result.get_test_name()

        # check units
        if self.time_unit:
            assert self.time_unit == gb_result.get_time_unit()
        else:
            self.time_unit = gb_result.get_time_unit()

        # ok to use
        self.sum_time += gb_result.get_time()
        self.sum_items_per_second += gb_result.get_items_per_second()
        self.num_results += 1

        # save gb_result along with timestamp
        # TODO - possible do this externally, one time
        gb_result.add_timestamp(timestamp)
        self.gbresults.append(gb_result)
        return

    def get_items_per_second_series(self):
        """ Returns (items_per_second series, datetime series) """
        ts_series = []
        ips_series = []

        temp_list =[]
        for gbr in self.gbresults:
            temp_list.append((gbr.get_timestamp(), gbr))
        # sort into time order
        temp_list.sort()
        for ts, gbr in temp_list:
            ts_series.append(ts)
            ips_series.append(gbr.get_items_per_second())
        return (ips_series, ts_series)

    def get_mean_time(self):
        """ Return mean cpu or elapsed time.
            Which one depends upon which value the test is configured
            to use.
        """
        return self.sum_time/self.num_results

    def get_mean_items_per_second(self):
        """ Return mean of items_per_second """
        return self.sum_items_per_second/self.num_results

    def get_num_items(self):
        """ Return number of historical results for this (suite, test)
        """
        return self.num_results

    def get_suite_name(self):
        """ Return test suite name """
        return self.test_suite

    def get_test_name(self):
        """ Return test name """
        return self.test_name

    def get_time_unit(self):
        """ Return units of time """
        return self.time_unit

class GBenchToJUnit(object):
    """Convert a Google Benchmark output file (json) into Junit output file format (xml)
    """
    def __init__(self, input_file, output_file):
        self.input_file = input_file
        self.output_file = output_file

        testsuite_dict = self.read_gb_results(self.input_file)
        self.write_output(testsuite_dict)
        return

    def read_gb_results(self, input_file):
        """ Read GoogleBenchmark (json) results and convert to internal form
        """
        # suite level attributes:
        # errors

        # failures
        # name (of suite)?
        # skipped
        # tests (count)
        # timestamp
        # time (duration)

        # for each testcase
        # classname = suitname?
        # name = of test
        # time or perf measure?

        testcases = []
        test_suite = {"testcases" : testcases}

        # read the results file
        with open(input_file) as rf:
            gb_data = json.load(rf)

        # convert to internal, intermediate form
        bench_list = gb_data["benchmarks"]
        for bench in bench_list:
            # bench_name = bench["name"]
            one_test_dict = GBBenchResult(bench)

            testcases.append(one_test_dict)

        # pull out the suite_name from the first testcase
        assert len(testcases) > 0
        test_suite["name"] = testcases[0].suite_name

        self._annotate_test_suite(test_suite)
        # returns a dictionary
        return test_suite

    def _annotate_test_suite(self, suite):
        """ Initialize values for computed items """
        suite["errors"] = "0"
        suite["failures"] = "0"
        suite["skipped"] = "0"
        suite["tests"] = str(len(suite["testcases"]))
        return

    def write_output(self, testsuite_dict):
        """ Write results to a JUnit compatible xml file """
        tree = ElementTree.ElementTree()

        test_suite_el = ElementTree.Element("testsuite")
        tree._setroot(test_suite_el)

        # add attributes to root, testsuite element
        for el_name in ["errors",
                        "failures",
                        "skipped",
                        "tests",
                        "name"]:
            test_suite_el.set(el_name, testsuite_dict[el_name])

        # add tests
        for test in testsuite_dict["testcases"]:
            test_el = ElementTree.SubElement(test_suite_el, "testcase")
            test_el.set("classname", test.get_suite_name())
            test_el.set("name", test.get_test_name())

            # set time based on real_time or cpu_time
            test_el.set("time", str(test.get_time_secs()))

        tree.write(self.output_file, xml_declaration=True, encoding='utf8')
        return

class RunMicroBenchmarks(object):
    """ Run micro benchmarks. Output is to json files for post processing.
        Returns True if all benchmarks run, False otherwise
    """
    def __init__(self, verbose=False, debug=False):
        # list of benchmarks to run
        self.benchmark_list = ["data_table_benchmark",
                               "garbage_collector_benchmark",
                               "large_transaction_benchmark",
                               "logging_benchmark",
                               "tuple_access_strategy_benchmark",
                               "tpcc_benchmark",
<<<<<<< HEAD
                               "bwtree_benchmark",
                               "cuckoomap_benchmark"]
=======
                               "bwtree_benchmark"]
>>>>>>> c1946ed8

        # minimum run time for the benchmark
        self.min_time = 10

        self.verbose = verbose
        self.debug = debug
        return

    def run_all_benchmarks(self):
        """ Return 0 if all benchmarks succeed, otherwise return the error code
            code from the last benchmark to fail
        """
        ret_val = 0

        # iterate over all benchmarks and run them
        for benchmark_name in self.benchmark_list:
            bench_ret_val = self.run_single_benchmark(benchmark_name)
            if bench_ret_val:
                if self.verbose:
                    print("{} terminated with {}".format(benchmark_name,
                                                         bench_ret_val))
                ret_val = bench_ret_val

        # return fail, if any of the benchmarks failed to run or complete
        return ret_val

    def run_single_benchmark(self, benchmark_name):
        """ Run benchmark, generate JSON results
        """
        benchmark_path = os.path.join("../../build/release", benchmark_name)
        output_file = "{}.json".format(benchmark_name)

        cmd = "{} --benchmark_min_time={} " + \
              " --benchmark_format=json" + \
              " --benchmark_out={}"
        cmd = cmd.format(benchmark_path,
                         self.min_time,
                         output_file)

        # use all the cpus from the highest numbered numa node
        cpu_id_list = self._get_single_numa_cpu_list()
        cmd = self._taskset_cmd_by_cpu_id_list(cmd, cpu_id_list)
        print("cmd = {}".format(cmd))

        ret_val = subprocess.call([cmd],
                                  shell=True,
                                  stdout=sys.stdout,
                                  stderr=sys.stderr)

        # convert json results file to xml
        xml_output_file = "{}.xml".format(benchmark_name)
        GBenchToJUnit(output_file, xml_output_file)

        # return the process exit code
        return ret_val

    def _taskset_cmd(self, cmd, num_cpus):
        """ modify cmd to be via taskset """
        cpu_a = cpu_lib.CPUAllocator()
        assert num_cpus
        # use high numbered cpus
        cpu_list = cpu_a.get_n_cpus(num_cpus, low=False)

        new_cmd = "taskset -c {} {}".format(",".join(map(str, cpu_list)), cmd)
        return new_cmd

    def _taskset_cmd_by_cpu_id_list(self, cmd, cpu_id_list):
        new_cmd = "taskset -c {} {}".format(",".join(map(str, cpu_id_list)),
                                            cmd)
        return new_cmd

    def _get_single_numa_cpu_list(self):
        cpu_a = cpu_lib.CPUAllocator()
        # get the highest number numa node
        numa_id = cpu_a.get_numa_ids()[-1]
        numa_obj = cpu_a.get_numa_by_id(numa_id)
        cpu_obj_list = numa_obj.get_cpu_list()

        cpu_id_list = []
        for cpu in cpu_obj_list:
            if not cpu.is_free():
                continue
            cpu_id_list.append(cpu.get_cpu_id())
        return cpu_id_list

class Jenkins(object):
    """ Wrapper for Jenkins web api """
    def __init__(self, base_url="http://jenkins.db.cs.cmu.edu:8080"):
        self.base_url = base_url
        return

    def get_builds(self, project, branch, status_filter=None, min_build=None):
        """
        Get the list of builds for the specified project/branch

        Parameters:
        project : string
            Name of project, e.g. Peloton. Required.
        branch : string
            May be None.
        status_filter:
            if provided, filter results

        Returns a list of Build objects
        """

        url = "{}/job/{}".format(self.base_url, project)
        if branch:
            url = "{}/job/{}".format(url, branch)
        python_url = "{}/api/python".format(url)
        try:
            data = eval(urllib.urlopen(python_url).read())
        except:
            return []

        # Return a list of build dictionaries. These appear to be by
        # descending build number

        # Each build dict looks like:
        # {'_class': 'org.jenkinsci.plugins.workflow.job.WorkflowRun',
        #  'number': 8,
        #  'url': 'http://jenkins.db.cs.cmu.edu:8080/job/pa_terrier/job/micro_bench/8/'},

        # retrieve data for each build and turn into a Build object
        ret_list = []
        for item in data['builds']:
            build_url = "{}/api/python".format(item['url'])
            data = eval(urllib.urlopen(build_url).read())
            ret_list.append(Build(data))

        if status_filter:
            ret_list = [build
                        for build in ret_list
                        if build.get_result() == status_filter]

        if min_build:
            ret_list = [build
                        for build in ret_list
                        if build.get_number() >= min_build]

        return ret_list

    def debug_print(self, data):
        """ Print data in human friendly form """
        pp = pprint.PrettyPrinter()
        pp.pprint(data)
        return

class ReferenceValue(object):
    """ Container to hold reference benchmark result + result of comparison
        with this execution's benchmark result
    """
    def __init__(self):
        self.key = None
        self.num_results = None
        self.time = None
        self.time_type = None

        # actual value from benchmark
        self.ips = None
        # reference value
        self.ref_ips = None

        # percentage
        self.tolerance = None

        # "history" or "config"
        self.reference_type = None

        # difference from reference value
        self.percent_diff = None

        # will be True or False
        self.result = None
        return

    def _get_ips_range(self):
        """ return allowable range for ips """
        assert self.ref_ips
        allowed_diff = float(self.ref_ips) * (float(self.tolerance)/100)
        ips_low = self.ref_ips - allowed_diff
        ips_high = self.ref_ips + allowed_diff
        return (ips_low, ips_high)

    def set_ips(self, ips):
        """ Set the current ips value """
        self.ips = ips
        return

    def get_pass_fail_status(self):
        """ Return a status code """
        if self.result is True:
            # passed
            return 0
        # failed
        return 1

    def set_pass_fail(self):
        """ Set pass/fail for this result """
        if self.reference_type == "config":
            # pass if we have no historical data
            self.result = True
        elif self.reference_type in ["history", "lax"]:
            assert self.ref_ips
            ips_low, ips_high = self._get_ips_range()
            # we used to check: (ips_low <= self.ips <= ips_high)
            # which enforces consistency, but fails a run when performance
            # enhancing changes are made. So, disallow low performance,
            # but allow higher
            self.result = (ips_low <= self.ips)

        # also set percentage different from reference
        assert self.ips
        if self.ref_ips:
            self.percent_diff = 100*(self.ips - self.ref_ips)/self.ref_ips
        return

    @classmethod
    def historical(cls, in_key, config, gbrp):
        """ Return a ReferenceValue constructed from historical
            benchmark data
        """
        key = (gbrp.get_suite_name(), gbrp.get_test_name())
        assert key == in_key
        ret_obj = cls()
        ret_obj.key = key
        ret_obj.num_results = gbrp.get_num_items()
        ret_obj.time = gbrp.get_mean_time()
        ret_obj.ref_ips = gbrp.get_mean_items_per_second()
        ret_obj.tolerance = config.ref_tolerance
        ret_obj.reference_type = "history"
        return ret_obj

    @classmethod
    def lax(cls, in_key, config, gbrp):
        """ Return a ReferenceValue constructed from historical
            benchmark data, where fewer historical results are available
            than required. Checks are therefore less strict.
        """
        key = (gbrp.get_suite_name(), gbrp.get_test_name())
        assert key == in_key
        ret_obj = cls()
        ret_obj.key = key
        ret_obj.num_results = gbrp.get_num_items()
        ret_obj.time = gbrp.get_mean_time()
        ret_obj.ref_ips = gbrp.get_mean_items_per_second()
        ret_obj.tolerance = config.lax_tolerance
        ret_obj.reference_type = "lax"
        return ret_obj

    @classmethod
    def config(cls, key, config):
        """ Return a ReferenceValue constructed from configuration
            data
        """
        ret_obj = cls()
        ret_obj.key = key
        ret_obj.num_results = 0
        ret_obj.tolerance = 0
        ret_obj.reference_type = "config"
        return ret_obj

    def to_dict(self):
        """ Convert a ReferenceValue into dictionary.
            Used to print a text table
        """
        ret_dict = {}
        suite_name, test_name = self.key
        ret_dict["suite"] = suite_name
        ret_dict["test"] = test_name
        ret_dict["num_results"] = self.num_results
        ret_dict["value"] = self.ips
        ret_dict["tolerance"] = self.tolerance
        if not self.ref_ips:
            self.ref_ips = 0.0
        ret_dict["reference"] = self.ref_ips

        if not self.percent_diff:
            self.percent_diff = 0
        ret_dict["p_diff"] = self.percent_diff
        ret_dict["reference_type"] = self.reference_type
        if self.result:
            ret_dict["pass"] = "pass"
        else:
            ret_dict["pass"] = "FAIL"
        return ret_dict

class ReferenceValueProvider(object):
    """ Provide reference value(s) for comparing against benchmark
        results, to determine if current results are acceptable.
    """
    def __init__(self, config, ap):
        self.config = config
        self.ap = ap
        return

    def get_reference(self, key):
        """ Return reference value(s) """
        if self.ap.results.has_key(key):
            n_desired = self.config.min_ref_values
            suite_name, test_name = key
            # GBBenchResultProcessor
            gbrp = self.ap.get_result(suite_name, test_name)
            n_actual = gbrp.get_num_items()

            if n_actual >= n_desired:
                # normal
                return ReferenceValue.historical(key, self.config, gbrp)
            else:
                # relaxed
                return ReferenceValue.lax(key, self.config, gbrp)

        # no checking
        return ReferenceValue.config(key, self.config)

if __name__ == "__main__":

    parser = argparse.ArgumentParser()

    parser.add_argument("-v",
                        action="store_true",
                        dest="verbose",
                        default=False,
                        help="verbose")

    parser.add_argument("-d",
                        action="store_true",
                        dest="debug",
                        default=False,
                        help="enable debug output")

    args = parser.parse_args()

    test_config = TestConfig()
    run_bench = RunMicroBenchmarks()
    ret = run_bench.run_all_benchmarks()

    # need <n> benchmark results to compare against
    ap = ArtifactProcessor(test_config.get_min_ref_values())
    h = Jenkins()

    data_src_list = test_config.ref_data_sources
    more = True
    for repo_dict in data_src_list:
        project = repo_dict.get("project")
        branch = repo_dict.get("branch")
        min_build = repo_dict.get("min_build")

        kwargs = {"min_build" : min_build }
        builds = h.get_builds(project, branch, **kwargs)

        for build in builds:
            if args.verbose:
                print("({}, {}), build {}, status {}".format(project,
                                                             branch,
                                                             build.get_number(),
                                                             build.get_result()))
            artifacts = build.get_artifacts()
            for artifact in artifacts:
                artifact_filename = artifact.get_filename()
                if args.verbose:
                    print("artifact: {}".format(artifact_filename))

                ap.add_artifact_file(artifact.get_data())

            # Determine if we have enough history. Stop collecting
            # information if we do
            if ap.have_min_history():
                more = False
                break

        if more is False:
            break

    """
    for key in ap.results.keys():
        suite_name, test_name = key
        v = ap.get_result(suite_name, test_name)
        print v.get_suite_name(), " ",  v.get_test_name()
        print "mean time = ", v.get_mean_time()
        print "num items = ", v.get_num_items()
        print "ips = ",  v.get_mean_items_per_second()
    """

    rvp = ReferenceValueProvider(test_config, ap)
    tt = TextTable()

    # parse all the result files and compare current results vs. reference
    benchmark_list = test_config.get_benchmark_list()
    for bench in benchmark_list:
        filename = "{}.json".format(bench)
        # parse the json result file
        with open(filename) as fh:
            data = json.load(fh)
        bench_results = GBFileResult(data)

        # iterate over (test suite, benchmark)
        for key in bench_results.get_keys():
            # get the GBBenchResult object
            result = bench_results.get_result(key)

            # get reference value to compare against
            reference = rvp.get_reference(key)

            # if reference.reference_type == "history":
            reference.set_ips(result.get_items_per_second())

            reference.set_pass_fail()
            tt.add_row(reference.to_dict())
            status = reference.get_pass_fail_status()
            if status:
                # failed, set exit error code
                ret = 1

    # benchmark key, value, reference, tolerance, reference type, pass
    # add difference
    tt.add_column("pass", "RES.")
    tt.add_column("value", col_format="%01.4g")
    tt.add_column("reference", col_format="%01.4g")
    tt.add_column("tolerance", "% tol.")
    tt.add_column("p_diff", col_format="%+3d")
    # add # ref values
    # hist, cfg
    tt.add_column("reference_type", "ref type")
    tt.add_column("num_results", "nres")
    tt.add_column("suite")
    tt.add_column("test")
    print("")
    print(tt)

    print("Exit code = {}".format(ret))
    sys.exit(ret)<|MERGE_RESOLUTION|>--- conflicted
+++ resolved
@@ -36,12 +36,8 @@
                                "logging_benchmark",
                                "tuple_access_strategy_benchmark",
                                "tpcc_benchmark",
-<<<<<<< HEAD
                                "bwtree_benchmark",
                                "cuckoomap_benchmark"]
-=======
-                               "bwtree_benchmark"]
->>>>>>> c1946ed8
 
         # how many historical values are "required".
         self.min_ref_values = 10
@@ -723,12 +719,8 @@
                                "logging_benchmark",
                                "tuple_access_strategy_benchmark",
                                "tpcc_benchmark",
-<<<<<<< HEAD
                                "bwtree_benchmark",
                                "cuckoomap_benchmark"]
-=======
-                               "bwtree_benchmark"]
->>>>>>> c1946ed8
 
         # minimum run time for the benchmark
         self.min_time = 10
