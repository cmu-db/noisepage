--- conflicted
+++ resolved
@@ -14,7 +14,6 @@
 import pprint
 import subprocess
 import sys
-<<<<<<< HEAD
 import urllib
 import xml.etree.ElementTree as ElementTree
 
@@ -187,26 +186,6 @@
         "time_unit": "ms",
         "items_per_second": 8.2651155545892473e+06
         """
-=======
-import xml.etree.ElementTree as ElementTree
-
-class GBResult(object):
-    """Holds single test result """
-    def __init__(self, result_dict):
-        """result_dict: single test dict, from json Google Benchmark <file>.json
-        """
-        
-        # sample input below
-        """                                                                     
-        "name": "DataTableBenchmark/SimpleInsert/real_time",                    
-        "iterations": 5,                                                        
-        "real_time": 1.2099044392001815e+03,                                    
-        "cpu_time": 1.2098839266000000e+03,                                     
-        "time_unit": "ms",                                                      
-        "items_per_second": 8.2651155545892473e+06                              
-        """
-
->>>>>>> 4d6df914
         self.attrs = set()
         for k, v in result_dict.items():
             setattr(self, k, v)
@@ -228,7 +207,6 @@
             self.attrs.add("time_type")
         return
 
-<<<<<<< HEAD
     def get_suite_name(self):
         return self.suite_name
 
@@ -245,15 +223,12 @@
     def get_items_per_second(self):
         return self.items_per_second
 
-=======
->>>>>>> 4d6df914
     def __str__(self):
         st = ""
         for k in self.attrs:
             st = st + "{} : {}\n".format(k, getattr(self,k))
         return st
 
-<<<<<<< HEAD
 class GBBenchResultProcessor(object):
     """ Compute selected statistics from a list of GBBenchResult objects
         Computes:
@@ -317,8 +292,6 @@
     def get_time_unit(self):
         return self.time_unit
 
-=======
->>>>>>> 4d6df914
 class GBenchToJUnit(object):
     """Convert a Google Benchmark output file (json) into Junit output file format (xml)
     """
@@ -331,7 +304,6 @@
         return
 
     def read_gb_results(self, input_file):
-<<<<<<< HEAD
         
         # suite level attributes:
         # errors
@@ -347,20 +319,6 @@
         # classname = suitname?
         # name = of test
         # time or perf measure?
-=======
-        # errors                                                                
-        # failures                                                              
-        # name (of suite)?                                                      
-        # skipped                                                               
-        # tests (count)                                                         
-        # timestamp                                                             
-        # time (duration)                                                       
-
-        # for each testcase                                                     
-        # classname = suitname?                                                 
-        # name = of test                                                        
-        # time or perf measure?                                                 
->>>>>>> 4d6df914
 
         testcases = []
         test_suite = { "testcases" : testcases }
@@ -372,13 +330,9 @@
         # convert to internal, intermediate form                                
         bench_list = gb_data["benchmarks"]
         for bench in bench_list:
-<<<<<<< HEAD
             # bench_name = bench["name"]
             one_test_dict = GBBenchResult(bench)
-=======
-            # bench_name = bench["name"]                                        
-            one_test_dict = GBResult(bench)
->>>>>>> 4d6df914
+
             testcases.append(one_test_dict)
 
         # pull out the suite_name from the first testcase                       
@@ -386,11 +340,7 @@
         test_suite["name"] = testcases[0].suite_name
 
         self._annotate_test_suite(test_suite)
-<<<<<<< HEAD
         # returns a dictionary
-=======
-        # returns a dictionary                                                  
->>>>>>> 4d6df914
         return test_suite
 
     def _annotate_test_suite(self, suite):
@@ -398,10 +348,6 @@
         suite["failures"] = "0"
         suite["skipped"] = "0"
         suite["tests"] = str(len(suite["testcases"]))
-<<<<<<< HEAD
-=======
-
->>>>>>> 4d6df914
         return
     
     def write_output(self, output_file, testsuite_dict):
@@ -423,16 +369,10 @@
             test_el = ElementTree.SubElement(test_suite_el,"testcase")
             test_el.set("classname", getattr(test, "suite_name"))
             test_el.set("name", getattr(test,"test_name"))
-<<<<<<< HEAD
             # set time based on real_time or cpu_time
             test_el.set("time", str(getattr(test, "real_time")))
             # not in schema
             # test_el.set("items_per_second", str(getattr(test, "items_per_second")))
-=======
-            test_el.set("time", str(getattr(test, "real_time")))
-            test_el.set("items_per_second", str(getattr(test, "items_per_second")))
->>>>>>> 4d6df914
-
         tree.write(self.output_file, xml_declaration=True, encoding='utf8')
         return
 
@@ -483,7 +423,6 @@
                                   stdout=sys.stdout,
                                   stderr=sys.stderr)
 
-<<<<<<< HEAD
         # Do we need to check results from this benchmark?
         # Get result against which to compare
         # Get tolerance
@@ -494,12 +433,6 @@
         xml_output_file = "{}.xml".format(benchmark_name)
         gb_to_ju = GBenchToJUnit(output_file, xml_output_file)
 
-=======
-        # convert json results file to xml
-        xml_output_file = "{}_out.xml".format(benchmark_name)
-        gb_to_ju = GBenchToJUnit(output_file, xml_output_file)
-        
->>>>>>> 4d6df914
         # return the process exit code
         return ret_val
 
