--- conflicted
+++ resolved
@@ -68,27 +68,12 @@
   esac
 }
 
-<<<<<<< HEAD
-give_up() {
-  set +x
-  echo "Unsupported distribution '$UNAME'"
-  echo "Please contact our support team for additional help."
-  echo "Be sure to include the contents of this message."
-  echo "Platform: $(uname -a)"
-  echo
-  echo "https://github.com/cmu-db/terrier/issues"
-  echo
-  exit 1
-}
-
 install_pip() {
   curl https://bootstrap.pypa.io/get-pip.py -o get-pip.py
   python get-pip.py
   rm get-pip.py
 }
 
-=======
->>>>>>> b0d13ef7
 install_mac() {
   # Install Homebrew.
   if test ! $(which brew); then
