--- conflicted
+++ resolved
@@ -66,11 +66,7 @@
   "pyarrow" \
   "pandas" \
   "requests" \
-<<<<<<< HEAD
-  "distro" \
-=======
   "distro"  \
->>>>>>> a170a6ee
 )
 
 
