#!/bin/bash

## =================================================================
## TERRIER PACKAGE INSTALLATION
##
## This script will install all the packages that are needed to
## build and run the DBMS.
##
## Supported environments:
##  * Ubuntu 20.04
##  * macOS
## =================================================================

# IMPORTANT: We special case the handling of the llvm package to make sure 
# to get the correct version that we want. So it is not included in this list.
# See the 'install_mac' function below.
OSX_BUILD_PACKAGES=(\
  "cmake" \
  "coreutils" \
  "doxygen" \
  "git" \
  "jemalloc" \
  "libevent" \
  "libpqxx" \
  "pkg-config" \
  "ninja" \
  "tbb" \
)
OSX_TEST_PACKAGES=(\
  "ant" \
  "lsof" \
  "postgresql" \
)

LINUX_BUILD_PACKAGES=(\
  "build-essential" \
  "clang-8" \
  "clang-format-8" \
  "clang-tidy-8" \
  "cmake" \
  "doxygen" \
  "git" \
<<<<<<< HEAD
  "g++-7" \
  "libzmq3-dev" \
=======
>>>>>>> b219de90
  "libevent-dev" \
  "libjemalloc-dev" \
  "libpq-dev" \
  "libpqxx-dev" \
  "libtbb-dev" \
  "lld" \
  "llvm-8" \
  "pkg-config" \
  "postgresql-client" \
  "python3-pip" \
  "ninja-build"
  "wget" \
  "zlib1g-dev" \
)
LINUX_TEST_PACKAGES=(\
  "ant" \
  "ccache" \
  "curl" \
  "lcov" \
  "lsof" \
)

# These are the packages that we will install with pip3
# We will install these for both build and test.
PYTHON_PACKAGES=(\
  "pyarrow" \
  "pandas" \
  "requests" \
  "psutil" \
  "distro"  \
)


## =================================================================


main() {
  set -o errexit

  INSTALL_TYPE="$1"
  if [ -z "$INSTALL_TYPE" ]; then
    INSTALL_TYPE="build"
  fi
  ALLOWED=("build" "test" "all")
  FOUND=0
  for key in "${ALLOWED[@]}"; do
    if [ "$key" == "$INSTALL_TYPE" ] ; then
      FOUND=1
    fi
  done
  if [ "$FOUND" = "0" ]; then
    echo "Invalid installation type '$INSTALL_TYPE'"
    echo -n "Allowed Values: "
    ( IFS=$' '; echo "${ALLOWED[*]}" )
    exit 1
  fi
  
  echo "PACKAGES WILL BE INSTALLED. THIS MAY BREAK YOUR EXISTING TOOLCHAIN."
  echo "YOU ACCEPT ALL RESPONSIBILITY BY PROCEEDING."
  echo
  echo "INSTALLATION TYPE: $INSTALL_TYPE"
  read -p "Proceed? [Y/n] : " yn
  case $yn in
      Y|y) install;;
      *) ;;
  esac

  echo "Script complete."
}

give_up() {
  set +x
  OS=$1
  VERSION=$2
  [ ! -z "$VERSION" ] && VERSION=" $VERSION"
  
  echo
  echo "Unsupported distribution '${OS}${VERSION}'"
  echo "Please contact our support team for additional help."
  echo "Be sure to include the contents of this message."
  echo "Platform: $(uname -a)"
  echo
  echo "https://github.com/cmu-db/terrier/issues"
  echo
  exit 1
}

install() {
  set -x
  UNAME=$(uname | tr "[:lower:]" "[:upper:]" )
  VERSION=""

  case $UNAME in
    DARWIN) install_mac ;;

    LINUX)
      DISTRO=$(cat /etc/os-release | grep '^ID=' | cut -d '=' -f 2 | tr "[:lower:]" "[:upper:]" | tr -d '"')
      VERSION=$(cat /etc/os-release | grep '^VERSION_ID=' | cut -d '"' -f 2)
      
      # We only support Ubuntu right now
      [ "$DISTRO" != "UBUNTU" ] && give_up $DISTRO $VERSION
      
      # Check Ubuntu version
      case $VERSION in
        20.04) install_linux ;;
        *) give_up $DISTRO $VERSION;;
      esac
      ;;

    *) give_up $UNAME $VERSION;;
  esac
}

install_pip() {
  curl https://bootstrap.pypa.io/get-pip.py -o get-pip.py
  python get-pip.py
  rm get-pip.py
}

install_mac() {
  # Install Homebrew.
  if test ! $(which brew); then
    echo "Installing Homebrew (https://brew.sh/)"
    ruby -e "$(curl -fsSL https://raw.githubusercontent.com/Homebrew/install/master/install)"
  fi
  # Update Homebrew.
  brew update
  
  # Install packages.
  if [ "$INSTALL_TYPE" == "build" -o "$INSTALL_TYPE" = "all" ]; then
    for pkg in "${OSX_BUILD_PACKAGES[@]}"; do
      brew ls --versions $pkg || brew install $pkg
    done
  fi
  if [ "$INSTALL_TYPE" == "test" -o "$INSTALL_TYPE" = "all" ]; then
    for pkg in "${OSX_TEST_PACKAGES[@]}"; do
      brew ls --versions $pkg || brew install $pkg
    done
  fi
  
  # Special case for llvm
  (brew ls --versions llvm@8 | grep 8) || brew install llvm@8
  
  # Always install Python stuff
  python3 -m pip --version || install_pip
  for pkg in "${PYTHON_PACKAGES[@]}"; do
    python3 -m pip show $pkg || python3 -m pip install $pkg
  done
}

install_linux() {
  # Update apt-get.
  apt-get -y update
  
  # Install packages.
  if [ "$INSTALL_TYPE" == "build" -o "$INSTALL_TYPE" = "all" ]; then
    apt-get -y install `( IFS=$' '; echo "${LINUX_BUILD_PACKAGES[*]}" )`
  fi
  if [ "$INSTALL_TYPE" == "test" -o "$INSTALL_TYPE" = "all" ]; then
    apt-get -y install `( IFS=$' '; echo "${LINUX_TEST_PACKAGES[*]}" )`
  fi
  
  # Always install Python stuff
  # python3 -m pip --version || install_pip
  for pkg in "${PYTHON_PACKAGES[@]}"; do
    python3 -m pip show $pkg || python3 -m pip install $pkg
  done
}

main "$@"<|MERGE_RESOLUTION|>--- conflicted
+++ resolved
@@ -40,11 +40,6 @@
   "cmake" \
   "doxygen" \
   "git" \
-<<<<<<< HEAD
-  "g++-7" \
-  "libzmq3-dev" \
-=======
->>>>>>> b219de90
   "libevent-dev" \
   "libjemalloc-dev" \
   "libpq-dev" \
