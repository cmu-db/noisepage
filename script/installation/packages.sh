#!/bin/bash

## =================================================================
## TERRIER PACKAGE INSTALLATION
##
## This script will install all the packages that are needed to
## build and run the DBMS.
##
## Supported environments:
##  * Ubuntu 18.04
##  * macOS
## =================================================================

# IMPORTANT: We special case the handling of the llvm package to make sure 
# to get the correct version that we want. So it is not included in this list.
# See the 'install_mac' function below.
OSX_BUILD_PACKAGES=(\
  "cmake" \
  "coreutils" \
  "doxygen" \
  "git" \
  "jemalloc" \
  "libevent" \
  "libpqxx" \
  "openssl@1.1" \
  "tbb" \
)
OSX_TEST_PACKAGES=(\
  "ant" \
  "postgresql" \
  "lsof" \
)

# IMPORTANT: If you change anything listed below, you must 
# also change it in the Dockerfile in the root directory of the repository!
LINUX_BUILD_PACKAGES=(\
  "build-essential" \
  "clang-8" \
  "clang-format-8" \
  "clang-tidy-8" \
  "doxygen" \
  "git" \
  "g++-7" \
  "libevent-dev" \
  "libjemalloc-dev" \
  "libpq-dev" \
  "libssl-dev" \
  "libtbb-dev" \
  "zlib1g-dev" \
  "llvm-8" \
  "pkg-config" \
  "postgresql-client" \
  "wget" \
  "python3-pip" \
)
LINUX_TEST_PACKAGES=(\
  "ant" \
  "curl" \
  "lcov" \
  "ccache" \
  "lsof" \
)

# These are the packages that we will install with pip3
# We will install these for both build and test.
PYTHON_PACKAGES=(\
  "pyarrow" \
  "pandas" \
<<<<<<< HEAD
  "cmake" \
=======
  "requests" \
>>>>>>> 0403a18a
)


## =================================================================


main() {
  set -o errexit

  INSTALL_TYPE="$1"
  if [ -z "$INSTALL_TYPE" ]; then
    INSTALL_TYPE="build"
  fi
  ALLOWED=("build" "test" "all")
  FOUND=0
  for key in "${ALLOWED[@]}"; do
    if [ "$key" == "$INSTALL_TYPE" ] ; then
      FOUND=1
    fi
  done
  if [ "$FOUND" = "0" ]; then
    echo "Invalid installation type '$INSTALL_TYPE'"
    echo -n "Allowed Values: "
    ( IFS=$' '; echo "${ALLOWED[*]}" )
    exit 1
  fi
  
  echo "PACKAGES WILL BE INSTALLED. THIS MAY BREAK YOUR EXISTING TOOLCHAIN."
  echo "YOU ACCEPT ALL RESPONSIBILITY BY PROCEEDING."
  echo
  echo "INSTALLATION TYPE: $INSTALL_TYPE"
  read -p "Proceed? [Y/n] : " yn
  case $yn in
      Y|y) install;;
      *) ;;
  esac

  echo "Script complete."
}

give_up() {
  set +x
  OS=$1
  VERSION=$2
  [ ! -z "$VERSION" ] && VERSION=" $VERSION"
  
  echo
  echo "Unsupported distribution '${OS}${VERSION}'"
  echo "Please contact our support team for additional help."
  echo "Be sure to include the contents of this message."
  echo "Platform: $(uname -a)"
  echo
  echo "https://github.com/cmu-db/terrier/issues"
  echo
  exit 1
}

install() {
  set -x
  UNAME=$(uname | tr "[:lower:]" "[:upper:]" )
  VERSION=""

  case $UNAME in
    DARWIN) install_mac ;;

    LINUX)
      DISTRO=$(cat /etc/os-release | grep '^ID=' | cut -d '=' -f 2 | tr "[:lower:]" "[:upper:]" | tr -d '"')
      VERSION=$(cat /etc/os-release | grep '^VERSION_ID=' | cut -d '"' -f 2)
      
      # We only support Ubuntu right now
      [ "$DISTRO" != "UBUNTU" ] && give_up $DISTRO $VERSION
      
      # Check Ubuntu version
      case $VERSION in
        18.04) install_linux ;;
        *) give_up $DISTRO $VERSION;;
      esac
      ;;

    *) give_up $UNAME $VERSION;;
  esac
}

install_pip() {
  curl https://bootstrap.pypa.io/get-pip.py -o get-pip.py
  python get-pip.py
  rm get-pip.py
}

install_mac() {
  # Install Homebrew.
  if test ! $(which brew); then
    echo "Installing Homebrew (https://brew.sh/)"
    ruby -e "$(curl -fsSL https://raw.githubusercontent.com/Homebrew/install/master/install)"
  fi
  # Update Homebrew.
  brew update
  
  # Install packages.
  if [ "$INSTALL_TYPE" == "build" -o "$INSTALL_TYPE" = "all" ]; then
    for pkg in "${OSX_BUILD_PACKAGES[@]}"; do
      brew ls --versions $pkg || brew install $pkg
    done
  fi
  if [ "$INSTALL_TYPE" == "test" -o "$INSTALL_TYPE" = "all" ]; then
    for pkg in "${OSX_TEST_PACKAGES[@]}"; do
      brew ls --versions $pkg || brew install $pkg
    done
  fi
  
  # Special case for llvm
  (brew ls --versions llvm@8 | grep 8) || brew install llvm@8
  
  # Always install Python stuff
  python3 -m pip --version || install_pip
  for pkg in "${PYTHON_PACKAGES[@]}"; do
    python3 -m pip show $pkg || python3 -m pip install $pkg
  done
}

install_linux() {
  # Update apt-get.
  apt-get -y update
  
  # Install packages.
  if [ "$INSTALL_TYPE" == "build" -o "$INSTALL_TYPE" = "all" ]; then
    apt-get -y install `( IFS=$' '; echo "${LINUX_BUILD_PACKAGES[*]}" )`
  fi
  if [ "$INSTALL_TYPE" == "test" -o "$INSTALL_TYPE" = "all" ]; then
    apt-get -y install `( IFS=$' '; echo "${LINUX_TEST_PACKAGES[*]}" )`
  fi
  
  # Always install Python stuff
  # python3 -m pip --version || install_pip
  for pkg in "${PYTHON_PACKAGES[@]}"; do
    python3 -m pip show $pkg || python3 -m pip install $pkg
  done
         
  # IMPORTANT: Ubuntu 18.04 does not have libpqxx-6.2 available. So we have to download the package
  # manually and install it ourselves. We are *not* able to upgrade to libpqxx-6.4 because 18.04
  # does not have the right version of libstdc++6 that it needs.
  # Again, if you change the version make sure you update Dockerfile.
  LIBPQXX_VERSION="6.2.5-1"
  LIBPQXX_URL="http://mirrors.kernel.org/ubuntu/pool/universe/libp/libpqxx"
  LIBPQXX_FILES=(\
    "libpqxx-6.2_${LIBPQXX_VERSION}_amd64.deb" \
    "libpqxx-dev_${LIBPQXX_VERSION}_amd64.deb" \
  )
  for file in "${LIBPQXX_FILES[@]}"; do
    if [ ! -f "$file" ]; then
      wget ${LIBPQXX_URL}/$file
    fi
    dpkg -i $file
    rm $file
  done
}

main "$@"<|MERGE_RESOLUTION|>--- conflicted
+++ resolved
@@ -38,6 +38,7 @@
   "clang-8" \
   "clang-format-8" \
   "clang-tidy-8" \
+  "cmake" \
   "doxygen" \
   "git" \
   "g++-7" \
@@ -66,11 +67,8 @@
 PYTHON_PACKAGES=(\
   "pyarrow" \
   "pandas" \
-<<<<<<< HEAD
   "cmake" \
-=======
   "requests" \
->>>>>>> 0403a18a
 )
 
 
