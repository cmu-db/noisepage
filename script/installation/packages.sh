--- conflicted
+++ resolved
@@ -80,22 +80,11 @@
   brew ls --versions openssl || brew install openssl
   brew ls --versions postgresql || brew install postgresql
   brew ls --versions tbb || brew install tbb
-  # brew ls --versions apache-arrow || brew install apache-arrow
 }
 
 install_linux() {
   # Update apt-get.
   apt-get -y update
-  # Arrow crap
-  # apt-get install -y -V apt-transport-https lsb-release
-  # apt-get install -y -V wget
-  # wget -O /usr/share/keyrings/apache-arrow-keyring.gpg https://dl.bintray.com/apache/arrow/$(lsb_release --id --short | tr 'A-Z' 'a-z')/apache-arrow-keyring.gpg
-  # tee /etc/apt/sources.list.d/apache-arrow.list
-  # deb [arch=amd64 signed-by=/usr/share/keyrings/apache-arrow-keyring.gpg] https://dl.bintray.com/apache/arrow/$(lsb_release --id --short | tr 'A-Z' 'a-z')/ $(lsb_release --codename --short) main
-  # deb-src [signed-by=/usr/share/keyrings/apache-arrow-keyring.gpg] https://dl.bintray.com/apache/arrow/$(lsb_release --id --short | tr 'A-Z' 'a-z')/ $(lsb_release --codename --short) main
-
-  # apt-get -y update
-  # end of Arrrow crap
   # Install packages.
   apt-get -y install \
       build-essential \
@@ -111,12 +100,6 @@
       libpq-dev \
       libssl-dev \
       libtbb-dev \
-<<<<<<< HEAD
-      libz-dev \
-   #  libarrow-dev \
-      llvm-6.0
-
-=======
       zlib1g-dev \
       llvm-6.0 \
       pkg-config \
@@ -127,7 +110,6 @@
    wget http://mirrors.kernel.org/ubuntu/pool/universe/libp/libpqxx/libpqxx-6.2_6.2.4-4_amd64.deb
    dpkg -i libpqxx-6.2_6.2.4-4_amd64.deb
    dpkg -i libpqxx-dev_6.2.4-4_amd64.deb
->>>>>>> 26c168eb
 }
 
 main "$@"