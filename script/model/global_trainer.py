--- conflicted
+++ resolved
@@ -176,11 +176,7 @@
     aparser.add_argument('--ml_models', nargs='*', type=str, default=["huber"],
                          help='ML models for the mini trainer to evaluate')
     aparser.add_argument('--test_ratio', type=float, default=0.2, help='Test data split ratio')
-<<<<<<< HEAD
-    aparser.add_argument('--impact_model_ratio', type=float, default=0.01, help=
-=======
     aparser.add_argument('--impact_model_ratio', type=float, default=1, help=
->>>>>>> b765cf22
                          'Sample ratio to train the global impact model')
     aparser.add_argument('--log', default='info', help='The logging level')
     args = aparser.parse_args()
