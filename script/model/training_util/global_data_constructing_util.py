--- conflicted
+++ resolved
@@ -206,11 +206,7 @@
     :param model_results_path: file path to log the prediction results
     """
     prediction_path = "{}/grouped_opunit_prediction.csv".format(model_results_path)
-<<<<<<< HEAD
     io_util.create_csv_file(prediction_path, ["Pipeline", "", "Actual", "", "Predicted", "", "Ratio Error"])
-=======
-    io_util.create_csv_file(prediction_path, ["Pipeline", "Actual Us", "Predicted Us", "Actual Mem", "Predicted Mem", "", "Ratio Error"])
->>>>>>> 5ce7b0a5
 
     # Have to use a prediction cache when having lots of global data...
     prediction_cache = {}
@@ -260,22 +256,13 @@
 
             pipeline_y_pred += y_pred[0]
 
-        # Memory Scaling. pred[-2] is the memory target
-        mem_scaling_factor = data.mem_scaling_factor
-        pipeline_y_pred[data_info.TARGET_CSV_INDEX[Target.MEMORY_B]] *= mem_scaling_factor
-
         # Record the predicted
         data.y_pred = pipeline_y_pred
         logging.debug("{} pipeline predicted time: {}".format(data.name, pipeline_y_pred[-1]))
         ratio_error = abs(y - pipeline_y_pred) / (y + 1)
         logging.debug("|Actual - Predict| / Actual: {}".format(ratio_error[-1]))
 
-<<<<<<< HEAD
         io_util.write_csv_result(prediction_path, data.name, [""] + list(y) + [""] + list(pipeline_y_pred) + [""] +
                                  list(ratio_error))
-=======
-        io_util.write_csv_result(prediction_path, data.name + " " + str(x[0][-1]),
-                                 [y[-1], pipeline_y_pred[-1], y[-2], pipeline_y_pred[-2], ""] + list(ratio_error))
->>>>>>> 5ce7b0a5
 
         logging.debug("")