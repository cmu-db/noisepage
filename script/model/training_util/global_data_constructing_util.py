--- conflicted
+++ resolved
@@ -237,10 +237,6 @@
         logging.debug("|Actual - Predict| / Actual: {}".format(ratio_error[-1]))
 
         io_util.write_csv_result(prediction_path, data.name + " " + str(x[0][-1]),
-<<<<<<< HEAD
                                  [""] + list(y) + [""] + list(pipeline_y_pred) + [""] + list(ratio_error))
-=======
-                                 [y[-1], pipeline_y_pred[-1], ""] + list(ratio_error))
->>>>>>> c714146c
 
         logging.debug("")