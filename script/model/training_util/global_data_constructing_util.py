--- conflicted
+++ resolved
@@ -197,11 +197,7 @@
     :param model_results_path: file path to log the prediction results
     """
     prediction_path = "{}/grouped_opunit_prediction.csv".format(model_results_path)
-<<<<<<< HEAD
-    io_util.create_csv_file(prediction_path, ["Pipeline", "Actual Us", "Predicted Us", "Actual Mem", "Predicted Mem", "", "Ratio Error"])
-=======
     io_util.create_csv_file(prediction_path, ["Pipeline", "", "Actual", "", "Predicted", "", "Ratio Error"])
->>>>>>> 5530c0a9
 
     # Have to use a prediction cache when having lots of global data...
     prediction_cache = {}
@@ -262,12 +258,7 @@
         ratio_error = abs(y - pipeline_y_pred) / (y + 1)
         logging.debug("|Actual - Predict| / Actual: {}".format(ratio_error[-1]))
 
-<<<<<<< HEAD
-        io_util.write_csv_result(prediction_path, data.name + " " + str(x[0][-1]),
-                                 [y[-1], pipeline_y_pred[-1], y[-2], pipeline_y_pred[-2], ""] + list(ratio_error))
-=======
         io_util.write_csv_result(prediction_path, data.name, [""] + list(y) + [""] + list(pipeline_y_pred) + [""] +
                                  list(ratio_error))
->>>>>>> 5530c0a9
 
         logging.debug("")