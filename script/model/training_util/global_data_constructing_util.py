--- conflicted
+++ resolved
@@ -255,7 +255,6 @@
     # First run a prediction on the global running data with the mini model results
     for i, data in enumerate(tqdm.tqdm(data_list, desc="Predict GroupedOpUnitData")):
         y = data.y
-<<<<<<< HEAD
         if data.name[0] != 'q' or (data.name not in query_prediction_cache) or not use_query_cache:
             logging.debug("{} pipeline elapsed time: {}".format(data.name, y[-1]))
 
@@ -312,6 +311,8 @@
                         logging.debug("{} feature {} {} with prediction {} exceeds buffer {}"
                                         .format(data.name, opunit_feature, opunit_feature[1], y_pred[0], buffer_size))
 
+                    # For hashjoin_build, there is still some inaccuracy due to the
+                    # fact that we do not know about the hash table's load factor.
                     adj_mem = (pred_mem - buffer_size) * opunit_feature[1][data_info.RECORD_MEM_SCALE_OFFSET] + buffer_size
 
                     # Don't modify prediction cache
@@ -326,57 +327,6 @@
         else:
             pipeline_y_pred = query_prediction_cache[data.name]
             pipeline_y = copy.deepcopy(pipeline_y_pred)
-=======
-        logging.debug("{} pipeline elapsed time: {}".format(data.name, y[-1]))
-
-        pipeline_y_pred = 0
-        x = None
-        for opunit_feature in data.opunit_features:
-            opunit = opunit_feature[0]
-            opunit_model = mini_model_map[opunit]
-            x = np.array(opunit_feature[1]).reshape(1, -1)
-            key = (opunit, x.tobytes())
-            if key not in prediction_cache:
-                y_pred = opunit_model.predict(x)
-                y_pred = np.clip(y_pred, 0, None)
-                prediction_cache[key] = y_pred
-            else:
-                y_pred = prediction_cache[key]
-            logging.debug("Predicted {} elapsed time with feature {}: {}".format(opunit_feature[0].name,
-                                                                                 x[0], y_pred[0, -1]))
-
-            if opunit in data_info.MEM_ADJUST_OPUNITS:
-                # Compute the number of "slots" (based on row feature or cardinality feature
-                num_tuple = opunit_feature[1][data_info.TUPLE_NUM_INDEX]
-                if opunit == OpUnit.AGG_BUILD:
-                    num_tuple = opunit_feature[1][data_info.CARDINALITY_INDEX]
-
-                # SORT/AGG/HASHJOIN_BUILD all allocate a "pointer" buffer
-                # that contains the first pow2 larger than num_tuple entries
-                pow_high = 2 ** math.ceil(math.log(num_tuple, 2))
-                buffer_size = pow_high * data_info.POINTER_SIZE
-                if opunit == OpUnit.AGG_BUILD and num_tuple <= 256:
-                    # For AGG_BUILD, if slots <= AggregationHashTable::K_DEFAULT_INITIAL_TABLE_SIZE
-                    # the buffer is not recorded as part of the pipeline
-                    buffer_size = 0
-
-                pred_mem = y_pred[0][data_info.TARGET_CSV_INDEX[Target.MEMORY_B]]
-                if pred_mem <= buffer_size:
-                    logging.warning("{} feature {} {} with prediction {} exceeds buffer {}"
-                                    .format(data.name, opunit_feature, opunit_feature[1], y_pred[0], buffer_size))
-
-                # For hashjoin_build, there is still some inaccuracy due to the
-                # fact that we do not know about the hash table's load factor.
-                adj_mem = (pred_mem - buffer_size) * opunit_feature[1][data_info.RECORD_MEM_SCALE_OFFSET] + buffer_size
-
-                # Don't modify prediction cache
-                y_pred = copy.deepcopy(y_pred)
-                y_pred[0][data_info.TARGET_CSV_INDEX[Target.MEMORY_B]] = adj_mem
-
-            pipeline_y_pred += y_pred[0]
-
-        pipeline_y = copy.deepcopy(pipeline_y_pred)
->>>>>>> 95362dc9
 
         # Grouping when we're predicting queries
         if data.name[0] == 'q':
