import logging
import copy
import glob
import math
import os
import numpy as np
import tqdm
import pickle

from util import io_util
from info import hardware_info
from info import data_info
from data_class import global_model_data, grouped_op_unit_data
import global_model_config
from type import OpUnit, ConcurrentCountingMode, Target, ExecutionFeature


def get_data(input_path, mini_model_map, model_results_path, warmup_period, use_query_predict_cache, add_noise,
             ee_sample_interval, txn_sample_interval, network_sample_interval):
    """Get the data for the global models

    Read from the cache if exists, otherwise save the constructed data to the cache.

    :param input_path: input data file path
    :param mini_model_map: mini models used for prediction
    :param model_results_path: directory path to log the result information
    :param warmup_period: warmup period for pipeline data
    :param use_query_predict_cache: whether cache the prediction result based on the query for acceleration
    :param add_noise: whether to add noise to the cardinality estimations
    :param ee_sample_interval: sampling interval for the EE OUs
    :param txn_sample_interval: sampling interval for the transaction OUs
    :param network_sample_interval: sampling interval for the network OUs
    :return: (GlobalResourceData list, GlobalImpactData list)
    """
    cache_file = input_path + '/global_model_data.pickle'
    if os.path.exists(cache_file):
        with open(cache_file, 'rb') as pickle_file:
            resource_data_list, impact_data_list, = pickle.load(pickle_file)
    else:
        data_list = _get_grouped_opunit_data_with_prediction(input_path, mini_model_map, model_results_path,
                                                             warmup_period, use_query_predict_cache, add_noise,
                                                             ee_sample_interval, txn_sample_interval,
                                                             network_sample_interval)
        resource_data_list, impact_data_list = _construct_interval_based_global_model_data(data_list,
                                                                                           model_results_path)
        with open(cache_file, 'wb') as file:
            pickle.dump((resource_data_list, impact_data_list), file)

    return resource_data_list, impact_data_list


def _get_grouped_opunit_data_with_prediction(input_path, mini_model_map, model_results_path, warmup_period,
                                             use_query_predict_cache, add_noise, ee_sample_interval,
                                             txn_sample_interval, network_sample_interval):
    """Get the grouped opunit data with the predicted metrics and elapsed time

    :param input_path: input data file path
    :param mini_model_map: mini models used for prediction
    :param model_results_path: directory path to log the result information
    :param warmup_period: warmup period for pipeline data
    :return: The list of the GroupedOpUnitData objects
    """
    data_list = _get_data_list(input_path, warmup_period, ee_sample_interval, txn_sample_interval,
                               network_sample_interval)
    _predict_grouped_opunit_data(data_list, mini_model_map, model_results_path, use_query_predict_cache, add_noise)
    logging.info("Finished GroupedOpUnitData prediction with the mini models")
    return data_list


def _construct_interval_based_global_model_data(data_list, model_results_path):
    """Construct the GlobalImpactData used for the global model training

    :param data_list: The list of GroupedOpUnitData objects
    :param model_results_path: directory path to log the result information
    :return: (GlobalResourceData list, GlobalImpactData list)
    """
    prediction_path = "{}/global_resource_data.csv".format(model_results_path)
    io_util.create_csv_file(prediction_path, ["Elapsed us", "# Concurrent OpUnit Groups"])

    start_time_list = sorted([d.get_start_time(ConcurrentCountingMode.INTERVAL) for d in data_list])
    rounded_start_time_list = [_round_to_second(start_time_list[0])]
    # Map from interval start time to the data in this interval
    interval_data_map = {rounded_start_time_list[0]: []}
    # Get all the interval start times and initialize the map
    for t in start_time_list:
        rounded_time = _round_to_second(t)
        if rounded_time > rounded_start_time_list[-1]:
            rounded_start_time_list.append(rounded_time)
            interval_data_map[rounded_time] = []

    for data in tqdm.tqdm(data_list, desc="Find Interval Data"):
        # For each data, find the intervals that might overlap with it
        interval_start_time = _round_to_second(data.get_start_time(ConcurrentCountingMode.EXACT) -
                                               global_model_config.INTERVAL_SIZE + global_model_config.INTERVAL_SEGMENT)
        while interval_start_time <= data.get_end_time(ConcurrentCountingMode.ESTIMATED):
            if interval_start_time in interval_data_map:
                interval_data_map[interval_start_time].append(data)
            interval_start_time += global_model_config.INTERVAL_SEGMENT

    # Get the global resource data
    resource_data_map = {}
    for start_time in tqdm.tqdm(rounded_start_time_list, desc="Construct GlobalResourceData"):
        resource_data_map[start_time] = _get_global_resource_data(start_time, interval_data_map[start_time],
                                                                  prediction_path)

    # Now construct the global impact data
    impact_data_list = []
    for data in data_list:
        interval_start_time = _round_to_second(data.get_start_time(ConcurrentCountingMode.INTERVAL))
        resource_data_list = []
        while interval_start_time <= data.get_end_time(ConcurrentCountingMode.ESTIMATED):
            if interval_start_time in resource_data_map:
                resource_data_list.append(resource_data_map[interval_start_time])
            interval_start_time += global_model_config.INTERVAL_SIZE

        impact_data_list.append(global_model_data.GlobalImpactData(data, resource_data_list))

    return list(resource_data_map.values()), impact_data_list


def _round_to_second(time):
    """
    :param time: in us
    :return: time in us rounded to the earliest second
    """
    return time - time % 1000000


def _get_global_resource_data(start_time, concurrent_data_list, log_path):
    """Get the input feature and the target output for the global resource utilization metrics during an interval

    The calculation is adjusted by the overlapping ratio between the opunit groups and the time range.

    :param start_time: of the interval
    :param concurrent_data_list: the concurrent running opunit groups
    :param log_path: the file path to log the data construction results
    :return: (the input feature, the resource utilization on the other logical core of the same physical core,
    the output resource targets)
    """
    # Define a secondary_counting_mode corresponding to the concurrent_counting_mode to derive the concurrent operations
    # in different scenarios
    end_time = start_time + global_model_config.INTERVAL_SIZE - 1
    elapsed_us = global_model_config.INTERVAL_SIZE

    # The adjusted resource metrics per logical core.
    # TODO: Assuming each physical core has two logical cores via hyper threading for now. Can extend to other scenarios
    physical_core_num = hardware_info.PHYSICAL_CORE_NUM
    adjusted_x_list = [0] * 2 * physical_core_num
    adjusted_y = 0
    logging.debug(concurrent_data_list)
    logging.debug("{} {}".format(start_time, end_time))

    for data in concurrent_data_list:
        data_start_time = data.get_start_time(ConcurrentCountingMode.ESTIMATED)
        data_end_time = data.get_end_time(ConcurrentCountingMode.ESTIMATED)
        ratio = _calculate_range_overlap(start_time, end_time, data_start_time, data_end_time) / (data_end_time -
                                                                                                  data_start_time + 2)
        # print(start_time, end_time, data_start_time, data_end_time, data_end_time - data_start_time + 1)
        sample_interval = data.sample_interval
        logging.debug("{} {} {}".format(data_start_time, data_end_time, ratio))
        logging.debug("{} {}".format(data.y, data.y_pred))
        logging.debug("Sampling interval: {}".format(sample_interval))
        # Multiply the resource metrics based on the sampling interval
        adjusted_y += data.y * ratio * (sample_interval + 1)
        cpu_id = data.cpu_id
        if cpu_id > physical_core_num:
            cpu_id -= physical_core_num
        # Multiply the mini-model predictions based on the sampling interval
        adjusted_x_list[cpu_id] += data.y_pred * ratio * (sample_interval + 1)

    # change the number to per time unit (us) utilization
    for x in adjusted_x_list:
        x /= elapsed_us
    adjusted_y /= elapsed_us

    sum_adjusted_x = np.sum(adjusted_x_list, axis=0)
    std_adjusted_x = np.std(adjusted_x_list, axis=0)

    ratio_error = abs(adjusted_y - sum_adjusted_x) / (adjusted_y + 1e-6)

    logging.debug(sum_adjusted_x)
    logging.debug(adjusted_y)
    logging.debug("")

    io_util.write_csv_result(log_path, elapsed_us, [len(concurrent_data_list)] + list(sum_adjusted_x) + [""] +
                             list(adjusted_y) + [""] + list(ratio_error))

    adjusted_x = np.concatenate((sum_adjusted_x, std_adjusted_x))

    return global_model_data.GlobalResourceData(start_time, adjusted_x_list, adjusted_x, adjusted_y)


def _calculate_range_overlap(start_timel, end_timel, start_timer, end_timer):
    return min(end_timel, end_timer) - max(start_timel, start_timer) + 1


def _get_data_list(input_path, warmup_period, ee_sample_interval, txn_sample_interval,
                   network_sample_interval):
    """Get the list of all the operating units (or groups of operating units) stored in GlobalData objects

    :param input_path: input data file path
    :param warmup_period: warmup period for pipeline data
    :return: the list of all the operating units (or groups of operating units) stored in GlobalData objects
    """
    data_list = []

    # First get the data for all mini runners
    for filename in glob.glob(os.path.join(input_path, '*.csv')):
        data_list += grouped_op_unit_data.get_grouped_op_unit_data(filename, warmup_period,
                                                                   ee_sample_interval, txn_sample_interval,
                                                                   network_sample_interval)
        logging.info("Loaded file: {}".format(filename))

    return data_list


def _add_estimation_noise(opunit, x):
    """Add estimation noise to the OUs that may use the cardinality estimation
    """
    if opunit not in data_info.instance.OUS_USING_CAR_EST:
        return
<<<<<<< HEAD
    tuple_num_index = data_info.INPUT_CSV_INDEX[ExecutionFeature.NUM_ROWS]
    cardinality_index = data_info.INPUT_CSV_INDEX[ExecutionFeature.EST_CARDINALITIES]
=======
    tuple_num_index = data_info.instance.input_csv_index[ExecutionFeature.NUM_ROWS]
    cardinality_index = data_info.instance.input_csv_index[ExecutionFeature.EST_CARDINALITIES]
>>>>>>> c3f3d567
    tuple_num = x[tuple_num_index]
    cardinality = x[cardinality_index]
    if tuple_num > 1000:
        logging.debug("Adding noise to tuple num (%)".format(tuple_num))
        x[tuple_num_index] += np.random.normal(0, tuple_num * 0.3)
        x[tuple_num_index] = max(1, x[tuple_num_index])
    if cardinality > 1000:
        logging.debug("Adding noise to cardinality (%)".format(x[cardinality_index]))
        x[cardinality_index] += np.random.normal(0, cardinality * 0.3)
        x[cardinality_index] = max(1, x[cardinality_index])


def _predict_grouped_opunit_data(data_list, mini_model_map, model_results_path, use_query_predict_cache, add_noise):
    """Use the mini-runner to predict the resource consumptions for all the GlobalData, and record the prediction
    result in place

    :param data_list: The list of the GroupedOpUnitData objects
    :param mini_model_map: The trained mini models
    :param model_results_path: file path to log the prediction results
    :param use_query_predict_cache: whether cache the prediction result based on the query for acceleration
    :param add_noise: whether to add noise to the cardinality estimations
    """
    prediction_path = "{}/grouped_opunit_prediction.csv".format(model_results_path)
    pipeline_path = "{}/grouped_pipeline.csv".format(model_results_path)
    io_util.create_csv_file(prediction_path, ["Pipeline", "", "Actual", "", "Predicted", "", "Ratio Error"])
    io_util.create_csv_file(pipeline_path, ["Number", "Percentage", "Pipeline", "Actual Us", "Predicted Us",
                                            "Us Error", "Absolute Us", "Absolute Us %"])

    # Track pipeline cumulative numbers
    num_pipelines = 0
    total_actual = None
    total_predicted = []
    actual_pipelines = {}
    predicted_pipelines = {}
    count_pipelines = {}

    query_prediction_path = "{}/grouped_query_prediction.csv".format(model_results_path)
    io_util.create_csv_file(query_prediction_path, ["Query", "", "Actual", "", "Predicted", "", "Ratio Error"])
    current_query_id = None
    query_y = None
    query_y_pred = None

    # Have to use a prediction cache when having lots of global data...
    prediction_cache = {}

    # use a prediction cache based on queries to accelerate
    query_prediction_cache = {}

    # First run a prediction on the global running data with the mini model results
    for i, data in enumerate(tqdm.tqdm(data_list, desc="Predict GroupedOpUnitData")):
        y = data.y
        if data.name[0] != 'q' or (data.name not in query_prediction_cache) or not use_query_predict_cache:
            logging.debug("{} pipeline elapsed time: {}".format(data.name, y[-1]))

            pipeline_y_pred = 0
            for opunit_feature in data.opunit_features:
                opunit = opunit_feature[0]
                opunit_model = mini_model_map[opunit]
                x = np.array(opunit_feature[1]).reshape(1, -1)

                if add_noise:
                    _add_estimation_noise(opunit, x[0])

                key = (opunit, x.tobytes())
                if key not in prediction_cache:
                    y_pred = opunit_model.predict(x)
                    y_pred = np.clip(y_pred, 0, None)
                    prediction_cache[key] = y_pred
                else:
                    y_pred = prediction_cache[key]
                logging.debug("Predicted {} elapsed time with feature {}: {}".format(opunit_feature[0].name,
                                                                                     x[0], y_pred[0, -1]))

                if opunit in data_info.instance.MEM_ADJUST_OPUNITS:
                    # Compute the number of "slots" (based on row feature or cardinality feature
<<<<<<< HEAD
                    num_tuple = opunit_feature[1][data_info.INPUT_CSV_INDEX[ExecutionFeature.NUM_ROWS]]
=======
                    num_tuple = opunit_feature[1][data_info.instance.input_csv_index[ExecutionFeature.NUM_ROWS]]
>>>>>>> c3f3d567
                    if opunit == OpUnit.AGG_BUILD:
                        num_tuple = opunit_feature[1][data_info.instance.input_csv_index[ExecutionFeature.EST_CARDINALITIES]]

                    # SORT/AGG/HASHJOIN_BUILD all allocate a "pointer" buffer
                    # that contains the first pow2 larger than num_tuple entries
                    pow_high = 2 ** math.ceil(math.log(num_tuple, 2))
                    buffer_size = pow_high * data_info.instance.POINTER_SIZE
                    if opunit == OpUnit.AGG_BUILD and num_tuple <= 256:
                        # For AGG_BUILD, if slots <= AggregationHashTable::K_DEFAULT_INITIAL_TABLE_SIZE
                        # the buffer is not recorded as part of the pipeline
                        buffer_size = 0

                    pred_mem = y_pred[0][data_info.instance.target_csv_index[Target.MEMORY_B]]
                    if pred_mem <= buffer_size:
                        logging.debug("{} feature {} {} with prediction {} exceeds buffer {}"
                                      .format(data.name, opunit_feature, opunit_feature[1], y_pred[0], buffer_size))

                    # For hashjoin_build, there is still some inaccuracy due to the
                    # fact that we do not know about the hash table's load factor.
                    scale = data_info.instance.input_csv_index[ExecutionFeature.MEM_FACTOR]
                    adj_mem = (pred_mem - buffer_size) * opunit_feature[1][scale] + buffer_size

                    # Don't modify prediction cache
                    y_pred = copy.deepcopy(y_pred)
                    y_pred[0][data_info.instance.target_csv_index[Target.MEMORY_B]] = adj_mem

                pipeline_y_pred += y_pred[0]

            pipeline_y = copy.deepcopy(pipeline_y_pred)

            query_prediction_cache[data.name] = pipeline_y
        else:
            pipeline_y_pred = query_prediction_cache[data.name]
            pipeline_y = copy.deepcopy(pipeline_y_pred)

        # Grouping when we're predicting queries
        if data.name[0] == 'q':
            query_id = data.name[1:data.name.rfind(" p")]
            if query_id != current_query_id:
                if current_query_id is not None:
                    io_util.write_csv_result(query_prediction_path, current_query_id, [""] + list(query_y) + [""] +
                                             list(query_y_pred) + [""] +
                                             list(abs(query_y - query_y_pred) / (query_y + 1)))

                current_query_id = query_id
                query_y = copy.deepcopy(y)
                query_y_pred = copy.deepcopy(pipeline_y_pred)
            else:
                query_y += y
                query_y_pred += pipeline_y_pred

        data.y_pred = pipeline_y
        logging.debug("{} pipeline prediction: {}".format(data.name, pipeline_y))
        logging.debug("{} pipeline predicted time: {}".format(data.name, pipeline_y[-1]))
        ratio_error = abs(y - pipeline_y) / (y + 1)
        logging.debug("|Actual - Predict| / Actual: {}".format(ratio_error[-1]))

        io_util.write_csv_result(prediction_path, data.name, [""] + list(y) + [""] + list(pipeline_y) + [""] +
                                 list(ratio_error))

        logging.debug("")

        # Record cumulative numbers
        if data.name not in actual_pipelines:
            actual_pipelines[data.name] = copy.deepcopy(y)
            predicted_pipelines[data.name] = copy.deepcopy(pipeline_y)
            count_pipelines[data.name] = 1
        else:
            actual_pipelines[data.name] += y
            predicted_pipelines[data.name] += pipeline_y
            count_pipelines[data.name] += 1

        # Update totals
        if total_actual is None:
            total_actual = copy.deepcopy(y)
            total_predicted = copy.deepcopy(pipeline_y)
        else:
            total_actual += y
            total_predicted += pipeline_y

        num_pipelines += 1

    total_elapsed_err = 0
    for pipeline in actual_pipelines:
        actual = actual_pipelines[pipeline]
        predicted = predicted_pipelines[pipeline]
        total_elapsed_err = total_elapsed_err + (abs(actual - predicted))[-1]

    for pipeline in actual_pipelines:
        actual = actual_pipelines[pipeline]
        predicted = predicted_pipelines[pipeline]
        num = count_pipelines[pipeline]

        ratio_error = abs(actual - predicted) / (actual + 1)
        abs_error = abs(actual - predicted)[-1]
        pabs_error = abs_error / total_elapsed_err
        io_util.write_csv_result(pipeline_path, pipeline, [num, num * 1.0 / num_pipelines, actual[-1],
                                                           predicted[-1], ratio_error[-1], abs_error, pabs_error] +
                                 [""] + list(actual) + [""] + list(predicted) + [""] + list(ratio_error))

    ratio_error = abs(total_actual - total_predicted) / (total_actual + 1)
    io_util.write_csv_result(pipeline_path, "Total Pipeline", [num_pipelines, 1, total_actual[-1],
                                                               total_predicted[-1], ratio_error[-1], total_elapsed_err,
                                                               1] +
                             [""] + list(total_actual) + [""] + list(total_predicted) + [""] + list(ratio_error))<|MERGE_RESOLUTION|>--- conflicted
+++ resolved
@@ -219,13 +219,8 @@
     """
     if opunit not in data_info.instance.OUS_USING_CAR_EST:
         return
-<<<<<<< HEAD
-    tuple_num_index = data_info.INPUT_CSV_INDEX[ExecutionFeature.NUM_ROWS]
-    cardinality_index = data_info.INPUT_CSV_INDEX[ExecutionFeature.EST_CARDINALITIES]
-=======
     tuple_num_index = data_info.instance.input_csv_index[ExecutionFeature.NUM_ROWS]
     cardinality_index = data_info.instance.input_csv_index[ExecutionFeature.EST_CARDINALITIES]
->>>>>>> c3f3d567
     tuple_num = x[tuple_num_index]
     cardinality = x[cardinality_index]
     if tuple_num > 1000:
@@ -301,11 +296,7 @@
 
                 if opunit in data_info.instance.MEM_ADJUST_OPUNITS:
                     # Compute the number of "slots" (based on row feature or cardinality feature
-<<<<<<< HEAD
-                    num_tuple = opunit_feature[1][data_info.INPUT_CSV_INDEX[ExecutionFeature.NUM_ROWS]]
-=======
                     num_tuple = opunit_feature[1][data_info.instance.input_csv_index[ExecutionFeature.NUM_ROWS]]
->>>>>>> c3f3d567
                     if opunit == OpUnit.AGG_BUILD:
                         num_tuple = opunit_feature[1][data_info.instance.input_csv_index[ExecutionFeature.EST_CARDINALITIES]]
 
