--- conflicted
+++ resolved
@@ -14,12 +14,8 @@
 from type import Target, OpUnit, ConcurrentCountingMode
 
 
-<<<<<<< HEAD
-def get_data(input_path, mini_model_map, model_results_path, warmup_period, simulate_cache, tpcc_hack,
+def get_data(input_path, mini_model_map, model_results_path, warmup_period, tpcc_hack,
              ee_sample_interval, txn_sample_interval):
-=======
-def get_data(input_path, mini_model_map, model_results_path, warmup_period, tpcc_hack):
->>>>>>> ab16754a
     """Get the data for the global models
 
     Read from the cache if exists, otherwise save the constructed data to the cache.
@@ -39,13 +35,9 @@
         with open(cache_file, 'rb') as pickle_file:
             resource_data_list, impact_data_list = pickle.load(pickle_file)
     else:
-<<<<<<< HEAD
         data_list = _get_grouped_opunit_data_with_prediction(input_path, mini_model_map, model_results_path,
-                                                             warmup_period, simulate_cache, tpcc_hack,
+                                                             warmup_period, tpcc_hack,
                                                              ee_sample_interval, txn_sample_interval)
-=======
-        data_list = _get_grouped_opunit_data_with_prediction(input_path, mini_model_map, model_results_path, warmup_period, tpcc_hack)
->>>>>>> ab16754a
         resource_data_list, impact_data_list = _construct_interval_based_global_model_data(data_list,
                                                                                            model_results_path)
         with open(cache_file, 'wb') as file:
@@ -54,12 +46,8 @@
     return resource_data_list, impact_data_list
 
 
-<<<<<<< HEAD
 def _get_grouped_opunit_data_with_prediction(input_path, mini_model_map, model_results_path, warmup_period,
-                                             simulate_cache, tpcc_hack, ee_sample_interval, txn_sample_interval):
-=======
-def _get_grouped_opunit_data_with_prediction(input_path, mini_model_map, model_results_path, warmup_period, tpcc_hack):
->>>>>>> ab16754a
+                                             tpcc_hack, ee_sample_interval, txn_sample_interval):
     """Get the grouped opunit data with the predicted metrics and elapsed time
 
     :param input_path: input data file path
@@ -68,13 +56,8 @@
     :param warmup_period: warmup period for pipeline data
     :return: The list of the GroupedOpUnitData objects
     """
-<<<<<<< HEAD
     data_list = _get_data_list(input_path, warmup_period, tpcc_hack, ee_sample_interval, txn_sample_interval)
-    _predict_grouped_opunit_data(data_list, mini_model_map, model_results_path, simulate_cache)
-=======
-    data_list = _get_data_list(input_path, warmup_period, tpcc_hack)
     _predict_grouped_opunit_data(data_list, mini_model_map, model_results_path)
->>>>>>> ab16754a
     logging.info("Finished GroupedOpUnitData prediction with the mini models")
     return data_list
 
@@ -288,15 +271,9 @@
                     buffer_size = 0
 
                 pred_mem = y_pred[0][data_info.TARGET_CSV_INDEX[Target.MEMORY_B]]
-<<<<<<< HEAD
-                #if pred_mem <= buffer_size:
-                #    logging.warning("{} feature {} {} with prediction {} exceeds buffer {}"
-                #                    .format(data.name, opunit_feature, opunit_feature[1], y_pred[0], buffer_size))
-=======
                 if pred_mem <= buffer_size:
                     logging.warning("{} feature {} {} with prediction {} exceeds buffer {}"
                                     .format(data.name, opunit_feature, opunit_feature[1], y_pred[0], buffer_size))
->>>>>>> ab16754a
 
                 # Poorly encapsulated, but memory scaling factor is located as the 2nd last of feature
                 # slightly inaccurate since ignores load factors for hash tables
@@ -310,23 +287,6 @@
 
         pipeline_y = copy.deepcopy(pipeline_y_pred)
 
-        # Grouping if we're predicting queries
-        if "tpch" in data.name:
-            query_id = data.name[5:data.name.rfind("_p")]
-            if query_id != current_query_id:
-                if current_query_id is not None:
-                    io_util.write_csv_result(query_prediction_path, current_query_id, [""] + list(query_y) + [""] +
-                                             list(query_y_pred) + [""] +
-                                             list(abs(query_y - query_y_pred) / (query_y + 1)))
-
-                current_query_id = query_id
-                query_y = y
-                query_y_pred = pipeline_y_pred
-            else:
-                query_y += y
-                query_y_pred += pipeline_y_pred
-
-<<<<<<< HEAD
         # Grouping when we're predicting queries
         if data.name[0] == 'q':
             query_id = data.name[1:data.name.rfind(" p")]
@@ -343,8 +303,6 @@
                 query_y += y
                 query_y_pred += pipeline_y_pred
 
-=======
->>>>>>> ab16754a
         data.y_pred = pipeline_y
         logging.debug("{} pipeline prediction: {}".format(data.name, pipeline_y))
         logging.debug("{} pipeline predicted time: {}".format(data.name, pipeline_y[-1]))
