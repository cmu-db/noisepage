import numpy as np

from info import data_info
from type import OpUnit, Target


def _tuple_num_linear_train_transform(x, y):
    # Linearly transform down the target according to the tuple num value in the input
    tuple_num = np.copy(x[:, data_info.TUPLE_NUM_INDEX])
    return y / tuple_num[:, np.newaxis]


def _tuple_num_linear_predict_transform(x, y):
    # Linearly transform up the target according to the tuple num value in the input
    tuple_num = np.copy(x[:, data_info.TUPLE_NUM_INDEX])
    return y * tuple_num[:, np.newaxis]


# Transform the target linearly according to the tuple num
_tuple_num_linear_transformer = (_tuple_num_linear_train_transform, _tuple_num_linear_predict_transform)


def _tuple_num_memory_cardinality_linear_train_transform(x, y):
    # Linearly transform down the target according to the tuple num value in the input
    tuple_num = np.copy(x[:, data_info.TUPLE_NUM_INDEX])
    new_y = y / tuple_num[:, np.newaxis]
    # Transform the memory consumption based on the cardinality
    cardinality = np.copy(x[:, data_info.CARDINALITY_INDEX])
    new_y[:, data_info.TARGET_CSV_INDEX[Target.MEMORY_B]] *= tuple_num
    # Having a 250 offset since below roughly that the memory consumption is constant (while fixing other features)
    new_y[:, data_info.TARGET_CSV_INDEX[Target.MEMORY_B]] /= cardinality + 250
    return new_y


def _tuple_num_memory_cardinality_linear_predict_transform(x, y):
    # Linearly transform up the target according to the tuple num value in the input
    tuple_num = np.copy(x[:, data_info.TUPLE_NUM_INDEX])
    new_y = y * tuple_num[:, np.newaxis]
    # Transform the memory consumption based on the cardinality
    cardinality = np.copy(x[:, data_info.CARDINALITY_INDEX])
    new_y[:, data_info.TARGET_CSV_INDEX[Target.MEMORY_B]] /= tuple_num
    new_y[:, data_info.TARGET_CSV_INDEX[Target.MEMORY_B]] *= cardinality + 250
    return new_y


# Transform the target linearly according to the tuple num
_tuple_num_memory_cardinality_linear_transformer = (_tuple_num_memory_cardinality_linear_train_transform,
                                                    _tuple_num_memory_cardinality_linear_predict_transform)


def _tuple_num_linear_log_train_transform(x, y):
    # Transform down the target according to the linear-log (nlogn) tuple num value in the input
    tuple_num = np.copy(x[:, data_info.TUPLE_NUM_INDEX])
    return y / (tuple_num * np.log2(tuple_num) + 1e-6)[:, np.newaxis]


def _tuple_num_linear_log_predict_transform(x, y):
    # Transform up the target according to the linear-log (nlogn) tuple num value in the input
    tuple_num = np.copy(x[:, data_info.TUPLE_NUM_INDEX])
    return y * (tuple_num * np.log2(tuple_num) + 1e-6)[:, np.newaxis]


# Transform the target in a linear-log way (nlogn) according to the tuple num
_tuple_num_linear_log_transformer = (_tuple_num_linear_log_train_transform, _tuple_num_linear_log_predict_transform)


def _tuple_num_log_train_transform(x, y):
    # Transform down the target according to the log tuple num value in the input
    tuple_num = np.copy(x[:, data_info.TUPLE_NUM_INDEX])
    return y / (np.log2(tuple_num) + 1e-6)[:, np.newaxis]


def _tuple_num_log_predict_transform(x, y):
    # Transform up the target according to the log tuple num value in the input
    tuple_num = np.copy(x[:, data_info.TUPLE_NUM_INDEX])
    return y * (np.log2(tuple_num) + 1e-6)[:, np.newaxis]


# Transform the target in a log scale (logn) according to the tuple num
_tuple_num_log_transformer = (_tuple_num_log_train_transform, _tuple_num_log_predict_transform)

# Map the opunit to the output (y) transformer it needs for mini-model training
OPUNIT_Y_TRANSFORMER_MAP = {
    OpUnit.GC: None,
    OpUnit.LOG_SERIALIZER_TASK: None,
    OpUnit.DISK_LOG_CONSUMER_TASK: None,
    OpUnit.TXN_BEGIN: None,
    OpUnit.TXN_COMMIT: None,

    # Execution engine opunits
    OpUnit.SEQ_SCAN: _tuple_num_linear_transformer,
    OpUnit.HASHJOIN_BUILD: _tuple_num_linear_transformer,
    OpUnit.HASHJOIN_PROBE: _tuple_num_linear_transformer,
    OpUnit.AGG_ITERATE: _tuple_num_linear_transformer,
    OpUnit.SORT_ITERATE: _tuple_num_linear_transformer,
    OpUnit.INSERT: _tuple_num_linear_transformer,
    OpUnit.UPDATE: _tuple_num_linear_transformer,
    OpUnit.DELETE: _tuple_num_linear_transformer,
    OpUnit.OP_INTEGER_PLUS_OR_MINUS: _tuple_num_linear_transformer,
    OpUnit.OP_INTEGER_MULTIPLY: _tuple_num_linear_transformer,
    OpUnit.OP_INTEGER_DIVIDE: _tuple_num_linear_transformer,
    OpUnit.OP_INTEGER_COMPARE: _tuple_num_linear_transformer,
    OpUnit.OP_DECIMAL_PLUS_OR_MINUS: _tuple_num_linear_transformer,
    OpUnit.OP_DECIMAL_MULTIPLY: _tuple_num_linear_transformer,
    OpUnit.OP_DECIMAL_DIVIDE: _tuple_num_linear_transformer,
    OpUnit.OP_DECIMAL_COMPARE: _tuple_num_linear_transformer,
    OpUnit.OUTPUT: _tuple_num_linear_transformer,

    OpUnit.IDX_SCAN: _tuple_num_log_transformer,
    OpUnit.SORT_BUILD: _tuple_num_linear_log_transformer,
<<<<<<< HEAD
=======
    OpUnit.CREATE_INDEX: _tuple_num_linear_log_transformer,
>>>>>>> ab16754a

    OpUnit.AGG_BUILD: _tuple_num_memory_cardinality_linear_transformer,
}


def _tuple_num_cardinality_linear_train_transform(x):
    # Linearly divide the cardinality by the tuple num
    tuple_num = np.copy(x[:, data_info.TUPLE_NUM_INDEX])
    new_x = x * 1.0
    new_x[:, data_info.CARDINALITY_INDEX] /= tuple_num + 1
    return new_x


# Map the opunit to the input (x) transformer it needs for mini-model training
OPUNIT_X_TRANSFORMER_MAP = {
    OpUnit.GC: None,
    OpUnit.LOG_SERIALIZER_TASK: None,
    OpUnit.DISK_LOG_CONSUMER_TASK: None,
    OpUnit.TXN_BEGIN: None,
    OpUnit.TXN_COMMIT: None,

    # Execution engine opunits
    OpUnit.SEQ_SCAN: None,
    OpUnit.AGG_ITERATE: None,
    OpUnit.SORT_ITERATE: None,
    OpUnit.INSERT: None,
    OpUnit.UPDATE: None,
    OpUnit.DELETE: None,
    OpUnit.OP_INTEGER_PLUS_OR_MINUS: None,
    OpUnit.OP_INTEGER_MULTIPLY: None,
    OpUnit.OP_INTEGER_DIVIDE: None,
    OpUnit.OP_INTEGER_COMPARE: None,
    OpUnit.OP_DECIMAL_PLUS_OR_MINUS: None,
    OpUnit.OP_DECIMAL_MULTIPLY: None,
    OpUnit.OP_DECIMAL_DIVIDE: None,
    OpUnit.OP_DECIMAL_COMPARE: None,
    OpUnit.OUTPUT: None,
    OpUnit.IDX_SCAN: None,
<<<<<<< HEAD
=======
    OpUnit.CREATE_INDEX: None,
>>>>>>> ab16754a

    # Transform the opunits for which the ratio between the tuple num and the cardinality impacts the behavior
    OpUnit.HASHJOIN_BUILD: _tuple_num_cardinality_linear_train_transform,
    OpUnit.HASHJOIN_PROBE: _tuple_num_cardinality_linear_train_transform,
    OpUnit.AGG_BUILD: _tuple_num_cardinality_linear_train_transform,
    OpUnit.SORT_BUILD: _tuple_num_cardinality_linear_train_transform,
}<|MERGE_RESOLUTION|>--- conflicted
+++ resolved
@@ -108,10 +108,7 @@
 
     OpUnit.IDX_SCAN: _tuple_num_log_transformer,
     OpUnit.SORT_BUILD: _tuple_num_linear_log_transformer,
-<<<<<<< HEAD
-=======
     OpUnit.CREATE_INDEX: _tuple_num_linear_log_transformer,
->>>>>>> ab16754a
 
     OpUnit.AGG_BUILD: _tuple_num_memory_cardinality_linear_transformer,
 }
@@ -150,10 +147,7 @@
     OpUnit.OP_DECIMAL_COMPARE: None,
     OpUnit.OUTPUT: None,
     OpUnit.IDX_SCAN: None,
-<<<<<<< HEAD
-=======
     OpUnit.CREATE_INDEX: None,
->>>>>>> ab16754a
 
     # Transform the opunits for which the ratio between the tuple num and the cardinality impacts the behavior
     OpUnit.HASHJOIN_BUILD: _tuple_num_cardinality_linear_train_transform,
