--- conflicted
+++ resolved
@@ -50,19 +50,19 @@
 
 def _tuple_num_log_cardinality_linear_train_transform(x, y):
     # Transform down the target in log scale according to the tuple num value in the input
-    tuple_num = np.copy(x[:, data_info.TUPLE_NUM_INDEX])
+    tuple_num = np.copy(x[:, data_info.INPUT_CSV_INDEX[ExecutionFeature.NUM_ROWS]])
     new_y = y / (np.log2(tuple_num) + 1)[:, np.newaxis]
     # Transform linearly again based on the cardinality
-    cardinality = np.copy(x[:, data_info.CARDINALITY_INDEX])
+    cardinality = np.copy(x[:, data_info.INPUT_CSV_INDEX[ExecutionFeature.EST_CARDINALITIES]])
     return new_y / cardinality[:, np.newaxis]
 
 
 def _tuple_num_log_cardinality_linear_predict_transform(x, y):
     # Transform up the target in log scale according to the tuple num value in the input
-    tuple_num = np.copy(x[:, data_info.TUPLE_NUM_INDEX])
+    tuple_num = np.copy(x[:, data_info.INPUT_CSV_INDEX[ExecutionFeature.NUM_ROWS]])
     new_y = y * (np.log2(tuple_num) + 1)[:, np.newaxis]
     # Transform linearly again based on the cardinality
-    cardinality = np.copy(x[:, data_info.CARDINALITY_INDEX])
+    cardinality = np.copy(x[:, data_info.INPUT_CSV_INDEX[ExecutionFeature.EST_CARDINALITIES]])
     return new_y * cardinality[:, np.newaxis]
 
 
@@ -89,21 +89,13 @@
 
 def _tuple_num_log_train_transform(x, y):
     # Transform down the target according to the log tuple num value in the input
-<<<<<<< HEAD
-    tuple_num = np.copy(x[:, data_info.INPUT_CSV_INDEX[ExecutionFeature.EST_OUTPUT_ROWS]])
-=======
     tuple_num = np.copy(x[:, data_info.INPUT_CSV_INDEX[ExecutionFeature.NUM_ROWS]])
->>>>>>> c5589cef
     return y / (np.log2(tuple_num) + 1)[:, np.newaxis]
 
 
 def _tuple_num_log_predict_transform(x, y):
     # Transform up the target according to the log tuple num value in the input
-<<<<<<< HEAD
-    tuple_num = np.copy(x[:, data_info.INPUT_CSV_INDEX[ExecutionFeature.EST_OUTPUT_ROWS]])
-=======
     tuple_num = np.copy(x[:, data_info.INPUT_CSV_INDEX[ExecutionFeature.NUM_ROWS]])
->>>>>>> c5589cef
     return y * (np.log2(tuple_num) + 1)[:, np.newaxis]
 
 
