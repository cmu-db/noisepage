--- conflicted
+++ resolved
@@ -89,24 +89,14 @@
 
 def _tuple_num_log_train_transform(x, y):
     # Transform down the target according to the log tuple num value in the input
-<<<<<<< HEAD
-    tuple_num = np.copy(x[:, data_info.TUPLE_NUM_INDEX])
+    tuple_num = np.copy(x[:, data_info.INPUT_CSV_INDEX[ExecutionFeature.EST_OUTPUT_ROWS]])
     return y / (np.log2(tuple_num) + 1)[:, np.newaxis]
-=======
-    tuple_num = np.copy(x[:, data_info.INPUT_CSV_INDEX[ExecutionFeature.EST_OUTPUT_ROWS]])
-    return y / (np.log2(tuple_num) + 1e-6)[:, np.newaxis]
->>>>>>> 0fb9a628
 
 
 def _tuple_num_log_predict_transform(x, y):
     # Transform up the target according to the log tuple num value in the input
-<<<<<<< HEAD
-    tuple_num = np.copy(x[:, data_info.TUPLE_NUM_INDEX])
+    tuple_num = np.copy(x[:, data_info.INPUT_CSV_INDEX[ExecutionFeature.EST_OUTPUT_ROWS]])
     return y * (np.log2(tuple_num) + 1)[:, np.newaxis]
-=======
-    tuple_num = np.copy(x[:, data_info.INPUT_CSV_INDEX[ExecutionFeature.EST_OUTPUT_ROWS]])
-    return y * (np.log2(tuple_num) + 1e-6)[:, np.newaxis]
->>>>>>> 0fb9a628
 
 
 # Transform the target in a log scale (logn) according to the tuple num
