--- conflicted
+++ resolved
@@ -27,11 +27,7 @@
 
     if "txn" in filename:
         # Cannot handle the transaction manager data yet
-<<<<<<< HEAD
         return _txn_get_mini_runner_data(filename, txn_sample_interval)
-=======
-        return []
->>>>>>> 0fb9a628
     if "pipeline" in filename:
         # Special handle of the pipeline execution data
         return _pipeline_get_grouped_op_unit_data(filename, warmup_period, ee_sample_interval)
@@ -45,7 +41,6 @@
     return _default_get_global_data(filename)
 
 
-<<<<<<< HEAD
 def _default_get_global_data(filename, sample_interval=0):
     # In the default case, the data does not need any pre-processing and the file name indicates the opunit
     df = pd.read_csv(filename)
@@ -122,9 +117,6 @@
 
 
 def _pipeline_get_grouped_op_unit_data(filename, warmup_period, ee_sample_interval):
-=======
-def _pipeline_get_grouped_op_unit_data(filename, warmup_period, tpcc_hack, ee_sample_interval):
->>>>>>> 0fb9a628
     # Get the global running data for the execution engine
     start_time = None
 
