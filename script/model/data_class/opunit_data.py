--- conflicted
+++ resolved
@@ -58,7 +58,6 @@
 
     x = df.iloc[:, :-data_info.METRICS_OUTPUT_NUM].values
     y = df.iloc[:, -data_info.MINI_MODEL_TARGET_NUM:].values
-<<<<<<< HEAD
 
     return [OpUnitData(OpUnit[file_name.upper()], x, y)]
 
@@ -125,8 +124,6 @@
 
     x = df.iloc[:, :-data_info.METRICS_OUTPUT_NUM].values
     y = df.iloc[:, -data_info.MINI_MODEL_TARGET_NUM:].values
-=======
->>>>>>> f3da5498
     start_times = df.iloc[:, data_info.RAW_TARGET_CSV_INDEX[Target.START_TIME]].values
     logging.info("Loaded file: {}".format(OpUnit[file_name.upper()]))
 
