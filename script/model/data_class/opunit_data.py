--- conflicted
+++ resolved
@@ -105,11 +105,7 @@
 
     # Get the mini runner data for the execution engine
     data_map = {}
-<<<<<<< HEAD
-    anomaly_map = {}
-=======
     raw_data_map = {}
->>>>>>> cdb72871
     execution_mode_index = data_info.RAW_EXECUTION_MODE_INDEX
     features_vector_index = data_info.RAW_FEATURES_VECTOR_INDEX
 
@@ -151,19 +147,6 @@
 
             # Record into predict_cache
             key = tuple([opunits[0][0]] + opunits[0][1])
-<<<<<<< HEAD
-            if key not in anomaly_map:
-                anomaly_map[key] = []
-            anomaly_map[key].append(y_merged)
-
-    # Postprocess the anomaly_map -> data_map
-    # We need to do this here since we need to have seen all the data
-    # before we can start pruning. This step is done here so dropped
-    # data don't actually become a part of the model.
-    for key in anomaly_map:
-        len_vec = len(anomaly_map[key])
-        anomaly_map[key].sort(key=lambda x: x[-1])
-=======
             if key not in raw_data_map:
                 raw_data_map[key] = []
             raw_data_map[key].append(y_merged)
@@ -175,7 +158,6 @@
     for key in raw_data_map:
         len_vec = len(raw_data_map[key])
         raw_data_map[key].sort(key=lambda x: x[-1])
->>>>>>> cdb72871
 
         # compute how much to trim
         trim_side = trim * len_vec
@@ -183,28 +165,17 @@
         high = len_vec - low
         if low >= high:
             # if bounds are bad, just take the median
-<<<<<<< HEAD
-            anomaly_map[key] = np.median(anomaly_map[key], axis=0)
-        else:
-            # otherwise, x% trimmed mean
-            anomaly_map[key] = np.average(anomaly_map[key][low:high], axis=0)
-=======
             raw_data_map[key] = np.median(raw_data_map[key], axis=0)
         else:
             # otherwise, x% trimmed mean
             raw_data_map[key] = np.average(raw_data_map[key][low:high], axis=0)
->>>>>>> cdb72871
 
         # Expose the singular data point
         opunit = key[0]
         if opunit not in data_map:
             data_map[opunit] = []
 
-<<<<<<< HEAD
-        predict = anomaly_map[key]
-=======
         predict = raw_data_map[key]
->>>>>>> cdb72871
         predict_cache[key] = predict
         data_map[opunit].append(list(key[1:]) + list(predict))
 
