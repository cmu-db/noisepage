--- conflicted
+++ resolved
@@ -23,11 +23,7 @@
         io_util.write_csv_result(output_path, key, value)
 
 
-<<<<<<< HEAD
-def get_mini_runner_data(filename, model_map={}, predict_cache={}):
-=======
 def get_mini_runner_data(filename, model_results_path, model_map={}, predict_cache={}, ):
->>>>>>> 5530c0a9
     """Get the training data from the mini runner
 
     :param filename: the input data file
@@ -41,16 +37,11 @@
         # Cannot handle the transaction manager data yet
         return []
     if "execution" in filename:
-<<<<<<< HEAD
-        # Special handle of the execution data
-        return _execution_get_mini_runner_data(filename, model_map, predict_cache)
-=======
         # Handle the execution data
         return _execution_get_mini_runner_data(filename, model_map, predict_cache)
     if "gc" in filename or "log" in filename:
         # Handle of the gc or log data with interval-based conversion
         return _interval_get_mini_runner_data(filename, model_results_path)
->>>>>>> 5530c0a9
 
     return []
 
@@ -62,21 +53,6 @@
 
     x = df.iloc[:, :-data_info.METRICS_OUTPUT_NUM].values
     y = df.iloc[:, -data_info.MINI_MODEL_TARGET_NUM:].values
-<<<<<<< HEAD
-
-    logging.info("Loaded file: {}".format(OpUnit[file_name]))
-    return [OpUnitData(OpUnit[file_name], x, y)]
-
-def _convert_string_to_numeric(value):
-    if ';' in value:
-        return list(map(_convert_string_to_numeric, value.split(';')))
-
-    try:
-        return int(value)
-    except:
-        # Scientific notation
-        return int(float(value))
-=======
     start_times = df.iloc[:, data_info.TARGET_CSV_INDEX[data_info.Target.START_TIME]].values
 
     logging.info("Loaded file: {}".format(OpUnit[file_name.upper()]))
@@ -115,8 +91,6 @@
 
     return [OpUnitData(OpUnit[file_name.upper()], np.array(x_list), np.array(y_list))]
 
->>>>>>> 5530c0a9
-
 def _execution_get_mini_runner_data(filename, model_map, predict_cache):
     # Get the mini runner data for the execution engine
     data_map = {}
@@ -128,15 +102,9 @@
         next(reader)
         for line in reader:
             # drop query_id, pipeline_id, num_features, features_vector
-<<<<<<< HEAD
-            record = [d for i,d in enumerate(line) if i > features_vector_index]
-            record.insert(data_info.EXECUTION_MODE_INDEX, line[execution_mode_index])
-            data = list(map(_convert_string_to_numeric, record))
-=======
             record = [d for i, d in enumerate(line) if i > features_vector_index]
             record.insert(data_info.EXECUTION_MODE_INDEX, line[execution_mode_index])
             data = list(map(data_util.convert_string_to_numeric, record))
->>>>>>> 5530c0a9
             x_multiple = data[:data_info.RECORD_FEATURES_END]
             y_merged = np.array(data[-data_info.RECORD_METRICS_START:])
 
