--- conflicted
+++ resolved
@@ -4,25 +4,6 @@
 """
 import enum
 
-<<<<<<< HEAD
-
-class Target(enum.Enum):
-    """The output targets for the operating units
-    """
-    START_TIME = 0
-    CPU_ID = 1,
-    CPU_CYCLE = 2,
-    INSTRUCTION = 3,
-    CACHE_REF = 4,
-    CACHE_MISS = 5,
-    CPU_TIME = 6,
-    BLOCK_READ = 7,
-    BLOCK_WRITE = 8,
-    MEMORY_B = 9,
-    ELAPSED_US = 10,
-
-=======
->>>>>>> 0fb9a628
 
 class OpUnit(enum.IntEnum):
     """The enum for all the operating units
