#!/usr/bin/env python3

import glob
import os
import numpy as np
import argparse
import pickle
import logging

from sklearn import model_selection

import model
from util import io_util, logging_util
from data_class import opunit_data
from info import data_info
from training_util import data_transforming_util, result_writing_util
from type import Target, ExecutionFeature

np.set_printoptions(precision=4)
np.set_printoptions(edgeitems=10)
np.set_printoptions(suppress=True)


class MiniTrainer:
    """
    Trainer for the mini models
    """

    def __init__(self, input_path, model_metrics_path, ml_models, test_ratio, trim, expose_all, txn_sample_interval):
        self.input_path = input_path
        self.model_metrics_path = model_metrics_path
        self.ml_models = ml_models
        self.test_ratio = test_ratio
        self.model_map = {}
        self.stats_map = {}
        self.trim = trim
        self.expose_all = expose_all
        self.txn_sample_interval = txn_sample_interval

    def get_model_map(self):
        return self.model_map

    def train_specific_model(self, data, y_transformer_idx, method_idx):
        methods = self.ml_models
        method = methods[method_idx]
        label = method if y_transformer_idx == 0 else method + " transform"
        logging.info("Finalizing model {} {}".format(data.opunit.name, label))

        y_transformers = [None, data_transforming_util.OPUNIT_Y_TRANSFORMER_MAP[data.opunit]]
        x_transformer = data_transforming_util.OPUNIT_X_TRANSFORMER_MAP[data.opunit]
        regressor = model.Model(methods[method_idx], y_transformer=y_transformers[y_transformer_idx],
                                x_transformer=x_transformer)
        regressor.train(data.x, data.y)
        self.model_map[data.opunit] = regressor

    def train_data(self, data, summary_file):
        x_train, x_test, y_train, y_test = model_selection.train_test_split(data.x, data.y,
                                                                            test_size=self.test_ratio,
                                                                            random_state=0)

        # Write the first header rwo to the result file
        metrics_path = "{}/{}.csv".format(self.model_metrics_path, data.opunit.name.lower())
        prediction_path = "{}/{}_prediction.csv".format(self.model_metrics_path, data.opunit.name.lower())
        result_writing_util.create_metrics_and_prediction_files(metrics_path, prediction_path, False)

        methods = self.ml_models

        # Test the prediction with/without the target transformer
        y_transformers = [None, data_transforming_util.OPUNIT_Y_TRANSFORMER_MAP[data.opunit]]
        # modeling_transformer = data_transforming_util.OPUNIT_MODELING_TRANSFORMER_MAP[data.opunit]
        # if modeling_transformer is not None:
        #    transformers.append(modeling_transformer)
        x_transformer = data_transforming_util.OPUNIT_X_TRANSFORMER_MAP[data.opunit]

        error_bias = 1
        min_percentage_error = 2
        pred_results = None
        elapsed_us_index = data_info.TARGET_CSV_INDEX[Target.ELAPSED_US]
        memory_b_index = data_info.TARGET_CSV_INDEX[Target.MEMORY_B]

        best_y_transformer = -1
        best_method = -1
        for i, y_transformer in enumerate(y_transformers):
            for m, method in enumerate(methods):
                # Train the model
                label = method if i == 0 else method + " transform"
                logging.info("{} {}".format(data.opunit.name, label))
                regressor = model.Model(method, y_transformer=y_transformer, x_transformer=x_transformer)
                regressor.train(x_train, y_train)

                # Evaluate on both the training and test set
                results = []
                evaluate_data = [(x_train, y_train), (x_test, y_test)]
                train_test_label = ["Train", "Test"]
                for j, d in enumerate(evaluate_data):
                    evaluate_x = d[0]
                    evaluate_y = d[1]

                    y_pred = regressor.predict(evaluate_x)
                    logging.debug("x shape: {}".format(evaluate_x.shape))
                    logging.debug("y shape: {}".format(y_pred.shape))
                    # In order to avoid the percentage error to explode when the actual label is very small,
                    # we omit the data point with the actual label <= 5 when calculating the percentage error (by
                    # essentially giving the data points with small labels a very small weight)
                    evaluate_threshold = 5
                    weights = np.where(evaluate_y > evaluate_threshold, np.ones(evaluate_y.shape), np.full(evaluate_y.shape, 1e-6))
                    percentage_error = np.average(np.abs(evaluate_y - y_pred) / (evaluate_y + error_bias), axis=0,
                                                  weights=weights)
                    results += list(percentage_error) + [""]

                    logging.info('{} Percentage Error: {}'.format(train_test_label[j], percentage_error))

                    # The default method of determining whether a model is better is by comparing the model error
                    # on the elapsed us. For any opunits in MEM_EVALUATE_OPUNITS, we evaluate by comparing the
                    # model error on memory_b.
                    eval_error = percentage_error[elapsed_us_index]
                    if data.opunit in data_info.MEM_EVALUATE_OPUNITS:
                        eval_error = percentage_error[memory_b_index]

                    # Record the model with the lowest elapsed time prediction (since that might be the most
                    # important prediction)
                    # Only use linear regression for the arithmetic operating units
                    if (j == 1 and eval_error < min_percentage_error
                            and y_transformer == y_transformers[-1]
                            and (data.opunit not in data_info.ARITHMETIC_OPUNITS or method == 'lr')):
                        min_percentage_error = eval_error
                        if self.expose_all:
                            best_y_transformer = i
                            best_method = m
                        else:
                            self.model_map[data.opunit] = regressor
                        pred_results = (evaluate_x, y_pred, evaluate_y)

                    if j == 1:
                        io_util.write_csv_result(summary_file, data.opunit.name, [label] + list(percentage_error))

                # Dump the prediction results
                io_util.write_csv_result(metrics_path, label, results)

                logging.info("")

            io_util.write_csv_result(metrics_path, "", [])

        # Record the best prediction results on the test data
        result_writing_util.record_predictions(pred_results, prediction_path)
        return best_y_transformer, best_method

    def train(self):
        """Train the mini-models

        :return: the map of the trained models
        """

        self.model_map = {}

        # Create the results files for the paper
        header = ["OpUnit", "Method"] + [target.name for target in data_info.MINI_MODEL_TARGET_LIST]
        summary_file = "{}/mini_runner.csv".format(self.model_metrics_path)
        io_util.create_csv_file(summary_file, header)

        # First get the data for all mini runners
        for filename in sorted(glob.glob(os.path.join(self.input_path, '*.csv'))):
<<<<<<< HEAD
            logging.debug(filename)
            data_list = opunit_data.get_mini_runner_data(filename, self.model_metrics_path, self.model_map,
                                                         self.stats_map, self.trim)
=======
            print(filename)
            data_list = opunit_data.get_mini_runner_data(filename, self.model_metrics_path, self.txn_sample_interval,
                                                         self.model_map, self.stats_map, self.trim)
>>>>>>> 09ff8ea4
            for data in data_list:
                best_y_transformer, best_method = self.train_data(data, summary_file)
                if self.expose_all:
                    self.train_specific_model(data, best_y_transformer, best_method)

        return self.model_map


# ==============================================
# main
# ==============================================
if __name__ == '__main__':
    aparser = argparse.ArgumentParser(description='Mini Trainer')
    aparser.add_argument('--input_path', default='mini_runner_input',
                         help='Input file path for the mini runners')
    aparser.add_argument('--model_results_path', default='mini_runner_model_results',
                         help='Prediction results of the mini models')
    aparser.add_argument('--save_path', default='trained_model', help='Path to save the mini models')
    aparser.add_argument('--ml_models', nargs='*', type=str,
                         default=["lr", "rf", "gbm"],
                         help='ML models for the mini trainer to evaluate')
    aparser.add_argument('--test_ratio', type=float, default=0.2, help='Test data split ratio')
    aparser.add_argument('--trim', default=0.2, type=float, help='% of values to remove from both top and bottom')
    aparser.add_argument('--expose_all', default=True, help='Should expose all data to the model')
    aparser.add_argument('--txn_sample_interval', type=int, default=49,
                         help='Sampling interval for the transaction OUs')
    aparser.add_argument('--log', default='info', help='The logging level')
    args = aparser.parse_args()

    logging_util.init_logging(args.log)
    trainer = MiniTrainer(args.input_path, args.model_results_path, args.ml_models, args.test_ratio, args.trim,
                          args.expose_all, args.txn_sample_interval)
    trained_model_map = trainer.train()
    with open(args.save_path + '/mini_model_map.pickle', 'wb') as file:
        pickle.dump(trained_model_map, file)<|MERGE_RESOLUTION|>--- conflicted
+++ resolved
@@ -160,15 +160,9 @@
 
         # First get the data for all mini runners
         for filename in sorted(glob.glob(os.path.join(self.input_path, '*.csv'))):
-<<<<<<< HEAD
-            logging.debug(filename)
-            data_list = opunit_data.get_mini_runner_data(filename, self.model_metrics_path, self.model_map,
-                                                         self.stats_map, self.trim)
-=======
             print(filename)
             data_list = opunit_data.get_mini_runner_data(filename, self.model_metrics_path, self.txn_sample_interval,
                                                          self.model_map, self.stats_map, self.trim)
->>>>>>> 09ff8ea4
             for data in data_list:
                 best_y_transformer, best_method = self.train_data(data, summary_file)
                 if self.expose_all:
