--- conflicted
+++ resolved
@@ -41,12 +41,8 @@
 # Operating units that need memory adjustment
 MEM_ADJUST_OPUNITS = {OpUnit.SORT_BUILD, OpUnit.HASHJOIN_BUILD, OpUnit.AGG_BUILD}
 
-<<<<<<< HEAD
-# Operating units that should evaluate with memory
-=======
 # Default is to evaluate a model by using the elapsed time prediction error.
 # For opunits included here, models should be evaluated using the memory error.
->>>>>>> 95362dc9
 MEM_EVALUATE_OPUNITS = {OpUnit.CREATE_INDEX_MAIN}
 
 # Index for tuple_num in the model input feature vector
