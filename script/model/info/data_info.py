from type import Target, OpUnit, ArithmeticFeature

# The index for different targets in the output
TARGET_CSV_INDEX = {
    Target.START_TIME: -11,
    Target.CPU_ID: -10,

    Target.CPU_CYCLE: -9,
    Target.INSTRUCTION: -8,
    Target.CACHE_REF: -7,
    Target.CACHE_MISS: -6,
    Target.CPU_TIME: -5,
    Target.BLOCK_READ: -4,
    Target.BLOCK_WRITE: -3,
    Target.MEMORY_B: -2,
    Target.ELAPSED_US: -1,
}

# The mini model features for arithmetic operations
ARITHMETIC_FEATURE_INDEX = {
    ArithmeticFeature.EXEC_NUMBER: 0,
    ArithmeticFeature.EXEC_MODE: 1,
}

# The position of the name of the operating unit in the execution engine csv metrics file
EXECUTION_CSV_NAME_POSITION = 0

# total number of outputs
METRICS_OUTPUT_NUM = 11

# prediction targets in the mini models
MINI_MODEL_TARGET_LIST = [Target.CPU_CYCLE, Target.INSTRUCTION, Target.CACHE_REF, Target.CACHE_MISS, Target.CPU_TIME,
                          Target.BLOCK_READ, Target.BLOCK_WRITE, Target.MEMORY_B, Target.ELAPSED_US]
# the number of prediction targets in the mini models
MINI_MODEL_TARGET_NUM = len(MINI_MODEL_TARGET_LIST)

# All the opunits of arithmetic operations
ARITHMETIC_OPUNITS = {OpUnit.OP_INTEGER_PLUS_OR_MINUS, OpUnit.OP_INTEGER_MULTIPLY, OpUnit.OP_INTEGER_DIVIDE, OpUnit.OP_INTEGER_COMPARE,
                      OpUnit.OP_DECIMAL_PLUS_OR_MINUS, OpUnit.OP_DECIMAL_MULTIPLY, OpUnit.OP_DECIMAL_DIVIDE, OpUnit.OP_DECIMAL_COMPARE}

<<<<<<< HEAD
# The index for the tuple num feature in the operating units that has that feature
TUPLE_NUM_INDEX = 0
EXECUTION_MODE_INDEX = 4

# Raw line of execution CSV
RAW_FEATURES_VECTOR_INDEX = 4
RAW_EXECUTION_MODE_INDEX = 2
RECORD_FEATURES_END = 5
=======
# Operating units that need memory adjustment
MEM_ADJUST_OPUNITS = {OpUnit.SORT_BUILD, OpUnit.HASHJOIN_BUILD, OpUnit.AGG_BUILD}

# Index for tuple_num in the model input feature vector
TUPLE_NUM_INDEX = 0

# Index for cardinality in the model input feature vector
CARDINALITY_INDEX = 3

# Index for execution mode in the model input feature vector
EXECUTION_MODE_INDEX = 5

# Size of a pointer on the target architecture
POINTER_SIZE = 8

# Index of features vector in the raw input from CSV
RAW_FEATURES_VECTOR_INDEX = 4

# Index of execution mode in the raw input from CSV
RAW_EXECUTION_MODE_INDEX = 2

# End index of model input feature vector
RECORD_FEATURES_END = 6

# Start index of metrics
>>>>>>> 5ce7b0a5
RECORD_METRICS_START = MINI_MODEL_TARGET_NUM<|MERGE_RESOLUTION|>--- conflicted
+++ resolved
@@ -38,16 +38,6 @@
 ARITHMETIC_OPUNITS = {OpUnit.OP_INTEGER_PLUS_OR_MINUS, OpUnit.OP_INTEGER_MULTIPLY, OpUnit.OP_INTEGER_DIVIDE, OpUnit.OP_INTEGER_COMPARE,
                       OpUnit.OP_DECIMAL_PLUS_OR_MINUS, OpUnit.OP_DECIMAL_MULTIPLY, OpUnit.OP_DECIMAL_DIVIDE, OpUnit.OP_DECIMAL_COMPARE}
 
-<<<<<<< HEAD
-# The index for the tuple num feature in the operating units that has that feature
-TUPLE_NUM_INDEX = 0
-EXECUTION_MODE_INDEX = 4
-
-# Raw line of execution CSV
-RAW_FEATURES_VECTOR_INDEX = 4
-RAW_EXECUTION_MODE_INDEX = 2
-RECORD_FEATURES_END = 5
-=======
 # Operating units that need memory adjustment
 MEM_ADJUST_OPUNITS = {OpUnit.SORT_BUILD, OpUnit.HASHJOIN_BUILD, OpUnit.AGG_BUILD}
 
@@ -73,5 +63,4 @@
 RECORD_FEATURES_END = 6
 
 # Start index of metrics
->>>>>>> 5ce7b0a5
 RECORD_METRICS_START = MINI_MODEL_TARGET_NUM