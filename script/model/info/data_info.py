from type import Target, OpUnit, ArithmeticFeature

# The index for different targets in the output
TARGET_CSV_INDEX = {
    Target.START_TIME: -11,
    Target.CPU_ID: -10,

    Target.CPU_CYCLE: -9,
    Target.INSTRUCTION: -8,
    Target.CACHE_REF: -7,
    Target.CACHE_MISS: -6,
    Target.CPU_TIME: -5,
    Target.BLOCK_READ: -4,
    Target.BLOCK_WRITE: -3,
    Target.MEMORY_B: -2,
    Target.ELAPSED_US: -1,
}

# The mini model features for arithmetic operations
ARITHMETIC_FEATURE_INDEX = {
    ArithmeticFeature.EXEC_NUMBER: 0,
    ArithmeticFeature.EXEC_MODE: 1,
}

# The position of the name of the operating unit in the execution engine csv metrics file
EXECUTION_CSV_NAME_POSITION = 0

# total number of outputs
METRICS_OUTPUT_NUM = 11

# prediction targets in the mini models
MINI_MODEL_TARGET_LIST = [Target.CPU_CYCLE, Target.INSTRUCTION, Target.CACHE_REF, Target.CACHE_MISS, Target.CPU_TIME,
                          Target.BLOCK_READ, Target.BLOCK_WRITE, Target.MEMORY_B, Target.ELAPSED_US]
# the number of prediction targets in the mini models
MINI_MODEL_TARGET_NUM = len(MINI_MODEL_TARGET_LIST)

# All the opunits of arithmetic operations
ARITHMETIC_OPUNITS = {OpUnit.OP_INTEGER_PLUS_OR_MINUS, OpUnit.OP_INTEGER_MULTIPLY, OpUnit.OP_INTEGER_DIVIDE, OpUnit.OP_INTEGER_COMPARE,
                      OpUnit.OP_DECIMAL_PLUS_OR_MINUS, OpUnit.OP_DECIMAL_MULTIPLY, OpUnit.OP_DECIMAL_DIVIDE, OpUnit.OP_DECIMAL_COMPARE}

# Operating units that need memory adjustment
MEM_ADJUST_OPUNITS = {OpUnit.SORT_BUILD, OpUnit.HASHJOIN_BUILD, OpUnit.AGG_BUILD}

# Index for tuple_num in the model input feature vector
TUPLE_NUM_INDEX = 0

# Index for cardinality in the model input feature vector
CARDINALITY_INDEX = 3

# Index for execution mode in the model input feature vector
EXECUTION_MODE_INDEX = 5

# Size of a pointer on the target architecture
POINTER_SIZE = 8

# Index of features vector in the raw input from CSV
RAW_FEATURES_VECTOR_INDEX = 4

# Index of execution mode in the raw input from CSV
RAW_EXECUTION_MODE_INDEX = 2

# End index of model input feature vector
RECORD_FEATURES_END = 6

# Start index of metrics
<<<<<<< HEAD
RECORD_METRICS_START = MINI_MODEL_TARGET_NUM
=======
RECORD_METRICS_START = MINI_MODEL_TARGET_NUM

# Interval for opunits that wake up periodically (us)
PERIODIC_OPUNIT_INTERVAL = 1000000
>>>>>>> 5530c0a9
<|MERGE_RESOLUTION|>--- conflicted
+++ resolved
@@ -63,11 +63,7 @@
 RECORD_FEATURES_END = 6
 
 # Start index of metrics
-<<<<<<< HEAD
-RECORD_METRICS_START = MINI_MODEL_TARGET_NUM
-=======
 RECORD_METRICS_START = MINI_MODEL_TARGET_NUM
 
 # Interval for opunits that wake up periodically (us)
-PERIODIC_OPUNIT_INTERVAL = 1000000
->>>>>>> 5530c0a9
+PERIODIC_OPUNIT_INTERVAL = 1000000