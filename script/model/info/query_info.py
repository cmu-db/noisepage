--- conflicted
+++ resolved
@@ -129,37 +129,6 @@
            (OpUnit.HASHJOIN_BUILD, [1, 4, 1, 1]),
            ]
 
-<<<<<<< HEAD
-_Q11_P2 = [(OpUnit.SEQ_SCAN, [1000, 8, 1000]),
-           (OpUnit.HASHJOIN_PROBE, [1000, 4, 50]),
-           (OpUnit.HASHJOIN_BUILD, [50, 4, 50]),
-           ]
-
-_Q11_P3 = [(OpUnit.SEQ_SCAN, [80000, 16, 80000]),
-           (OpUnit.HASHJOIN_PROBE, [80000, 4, 4000]),
-           (OpUnit.OP_DECIMAL_MULTIPLY, [4000]),
-           (OpUnit.OP_DECIMAL_PLUS_OR_MINUS, [4000]),
-           ]
-
-_Q11_P4 = [(OpUnit.SEQ_SCAN, [80000, 20, 80000]),
-           (OpUnit.HASHJOIN_PROBE, [80000, 4, 4000]),
-           (OpUnit.OP_DECIMAL_MULTIPLY, [4000]),
-           (OpUnit.OP_DECIMAL_PLUS_OR_MINUS, [4000]),
-           (OpUnit.AGG_BUILD, [4000, 4, 1000]),
-           ]
-
-_Q11_P5 = [(OpUnit.AGG_ITERATE, [4000, 4, 4000]),
-           (OpUnit.OP_DECIMAL_MULTIPLY, [4000]),
-           (OpUnit.OP_DECIMAL_COMPARE, [4000]),
-           (OpUnit.SORT_BUILD, [2500, 4, 2500]),
-           ]
-
-_Q11_P6 = [(OpUnit.SORT_ITERATE, [2500, 12, 2500]),
-           ]
-
-
-_SCAN_LINEITEM_P1 = [(OpUnit.SEQ_SCAN, [600000, 44, 600000]),
-=======
 _Q11_P2 = [(OpUnit.SEQ_SCAN, [1000, 8, 2, 1000]),
            (OpUnit.HASHJOIN_PROBE, [1000, 4, 1, 50]),
            (OpUnit.HASHJOIN_BUILD, [50, 4, 1, 50]),
@@ -190,10 +159,11 @@
 
 
 _SCAN_LINEITEM_P1 = [(OpUnit.SEQ_SCAN, [600000, 64, 10, 600000]),
->>>>>>> c714146c
+                     (OpUnit.OUTPUT, [600000, 64, 10, 600000]),
                      ]
 
 _SCAN_ORDERS_P1 = [(OpUnit.SEQ_SCAN, [150000, 4, 1, 150000]),
+                   (OpUnit.OUTPUT, [150000, 4, 1, 150000]),
                    ]
 
 # Map from the query pipeline identifier to the their opunit features
