--- conflicted
+++ resolved
@@ -30,22 +30,15 @@
 
     # iterate the table
     print("  for (@tableIterAdvance(&tvi)) {")
-<<<<<<< HEAD
     print("    var vpi = @tableIterGetVPI(&tvi)")
     print("      for (; @vpiHasNext(vpi); @vpiAdvance(vpi)) {")
-    for i in range(0, col_num):
-        print("        var val{} = @vpiGetInt(vpi, {})".format(i, i))
-=======
-    print("    var pci = @tableIterGetPCI(&tvi)")
-    print("      for (; @pciHasNext(pci); @pciAdvance(pci)) {")
     if include_output == 0:
         for i in range(0, col_num):
-            print("        var val{} = @pciGetInt(pci, {})".format(i, i))
+            print("        var val{} = @vpiGetInt(vpi, {})".format(i, i))
     else:
         print("        var out = @ptrCast(*outputStruct, @outputAlloc(execCtx))")
         for i in range(0, col_num):
-            print("        out.c{} = @pciGetInt(pci, {})".format(i, i))
->>>>>>> bc255fd6
+            print("        out.c{} = @vpiGetInt(vpi, {})".format(i, i))
     print("      }")
     print("  }")
     if include_output == 1:
