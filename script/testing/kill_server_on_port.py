--- conflicted
+++ resolved
@@ -1,6 +1,5 @@
 #!/usr/bin/env python3
 import sys
-<<<<<<< HEAD
 from util.constants import LOG, ErrorCode
 from util.common import kill_pids_on_port
 
@@ -25,14 +24,9 @@
     return ports
 
 
-=======
-import argparse
-from util.constants import LOG
-from util.common import kill_pids_on_port
-
->>>>>>> 073d3161
 def main():
-    aparser = argparse.ArgumentParser(description="Kill any processes listening on these ports!")
+    aparser = argparse.ArgumentParser(
+        description="Kill any processes listening on these ports!")
     aparser.add_argument("ports", type=int, nargs="+", help="Ports to check")
     args = vars(aparser.parse_args())
 
