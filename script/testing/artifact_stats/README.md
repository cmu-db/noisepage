# Artifact Stats
These metrics are non-operational measurements of the DBMS.

## Current Metrics
- Compile time
- Memory usage on startup
- (coming soon) Idle CPU utilization
- (coming soon) binary size

## How to add a metric
1) Create a file for your collector in `/script/testing/artifact_stats/collectors` 
2) Create a sub class of the `BaseArtifactStatsCollector` class.
    - See `collectors/compile_time.py` for a simple example
    - See `collectors/memory_on_start.py` for an example that requires running the DBMS.
<<<<<<< HEAD
    - See [BaseArtifactStatsCollector](#BaseArtifactStatsCollector) for more details about the base class.
=======
    - See [BaseArtifactStatsCollector](#BaseArtifactStatsCollector) for more details.
>>>>>>> b91e731a
3) Import the new collector in `/script/testing/artifact_stats/collectors/__init__.py`
4) Test it out by running `/script/testing/artifact_stats/run_artifact_stats.py` and see if your metric has been added to the artifact stats.

## Script
`/script/testing/artifact_stats/run_artifact_stats.py`
### Args
`--debug` - Run with debug logging.

`--publish-results` - The environment to publish the results to (test, staging, or prod). If omitted the script will not publish the results.

`--publish-username` - The username used to authenticate with the performance storage service.

`--publish-password` - The password used to authenticate with the performance storage service.

## <a id="BaseArtifactStatsCollector"></a>BaseArtifactStatsCollector 
### Attributes
`is_debug` - This determines whether debug output from the collector will be printed in stdout. In many cases this will be the stdout of a spawned process.

`metrics` - The metrics collected during the execution of the collector.

### Methods
`__init__(is_debug)` - Initialize the class.

> args:
>> `is_debug`: sets the `is_debug` property for the collector.

`setup()` - This will run any steps that are needed to execute prior to the metric collection.

`run_collector()` - This will perform the setps needed to capture the artifact stats for the collector. This returns an exit code for the script. If everything succeeded return `0`.

`teardown()` - This will cleanup anything that was created or run during the `setup` or `run_collector` functions.

`get_metrics()` - This will return the metrics dict. This is used by the `run_artifact_stats.py` script to aggregate the metrics from each collector. In most cases this function should not be overwritten.
<|MERGE_RESOLUTION|>--- conflicted
+++ resolved
@@ -12,11 +12,7 @@
 2) Create a sub class of the `BaseArtifactStatsCollector` class.
     - See `collectors/compile_time.py` for a simple example
     - See `collectors/memory_on_start.py` for an example that requires running the DBMS.
-<<<<<<< HEAD
-    - See [BaseArtifactStatsCollector](#BaseArtifactStatsCollector) for more details about the base class.
-=======
     - See [BaseArtifactStatsCollector](#BaseArtifactStatsCollector) for more details.
->>>>>>> b91e731a
 3) Import the new collector in `/script/testing/artifact_stats/collectors/__init__.py`
 4) Test it out by running `/script/testing/artifact_stats/run_artifact_stats.py` and see if your metric has been added to the artifact stats.
 
