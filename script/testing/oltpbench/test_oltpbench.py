--- conflicted
+++ resolved
@@ -5,10 +5,7 @@
 import json
 import traceback
 import shutil
-<<<<<<< HEAD
-=======
 import time
->>>>>>> 5530c0a9
 from util.constants import ErrorCode
 from util.common import run_command
 from util.test_server import TestServer
@@ -45,21 +42,10 @@
         self.xml_template = os.path.join(constants.OLTP_DIR_CONFIG,
                                          "sample_{}".format(xml_file))
 
-<<<<<<< HEAD
-        # for different testing results files, please use the unified filename
-        # when there are new attributes, please update the suffix
-        self.filename_suffix = "{BENCHMARK}_w{WEIGHTS}_s{SCALEFACTOR}_t{TERMINALS}_l{LOADERTHREAD}".format(
-            BENCHMARK=self.benchmark,
-            WEIGHTS=self.weights.replace(",", "_"),
-            SCALEFACTOR=str(self.scalefactor),
-            TERMINALS=self.terminals,
-            LOADERTHREAD=self.loader_threads)
-=======
         # for different testing, oltpbench needs different folder to put testing results 
         self.filename_suffix = "{BENCHMARK}_{STARTTIME}".format(
             BENCHMARK=self.benchmark,
             STARTTIME=time.strftime("%Y%m%d-%H%M%S"))
->>>>>>> 5530c0a9
 
         # base directory for the result files, default is in the 'oltp_result' folder under the current directory
         self.test_result_base_dir = self.args.get("test_result_dir")
