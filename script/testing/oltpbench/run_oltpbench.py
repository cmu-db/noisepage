#!/usr/bin/python3

import os
import sys
import traceback
import json
import itertools
import logging

base_path = os.path.dirname(os.path.dirname(os.path.realpath(__file__)))
sys.path.insert(0, base_path)

from oltpbench.test_case_oltp import TestCaseOLTPBench
from oltpbench.test_oltpbench import TestOLTPBench
from oltpbench.utils import parse_command_line_args
from oltpbench import constants
from util.constants import LOG


def generate_test_suite(args):

    oltp_test_suite = []
    configfile_path = get_configfile_path(args)
    test_suite_json = load_test_suite(configfile_path)

    # All OLTPBench test collect memory info by default.
    disable_mem_info = args.get("disable_mem_info", False)
    args["collect_mem_info"] = not disable_mem_info
    args["collect_mem_freq"] = constants.OLTPBENCH_DEFAULT_BUCKETS

    max_connection_threads = int(
        test_suite_json.get('server_args', {}).get(
            'connection_thread_count',
            str(constants.OLTPBENCH_DEFAULT_CONNECTION_THREAD_COUNT)))

    wal_enable = test_suite_json.get('server_args', {}).get(
        'wal_enable', constants.OLTPBENCH_DEFAULT_WAL_ENABLE)
    # read server commandline args in config files
    server_args = get_server_args(test_suite_json)
    if (server_args):
        args['server_args'] = server_args

    # read metadata in config file
    server_metadata = get_server_metadata(test_suite_json,
                                          max_connection_threads, wal_enable)

    # if one of test cases failed, whether the script should stop the whole testing or continue
    args["continue_on_error"] = test_suite_json.get(
        "continue_on_error", constants.OLTPBENCH_DEFAULT_CONTINUE_ON_ERROR)

<<<<<<< HEAD
    publish_server, publish_username, publish_password = get_test_result_publish_data(
        args)
=======
    publish_env, publish_username, publish_password = get_test_result_publish_data(args)
>>>>>>> 193244ce

    for oltp_testcase in test_suite_json.get("testcases", []):
        oltp_testcase_base = oltp_testcase.get("base")
        oltp_testcase_base["server_data"] = server_metadata
<<<<<<< HEAD
        oltp_testcase_base["publish_results"] = publish_server
=======

        oltp_testcase_base["publish_results"] = publish_env
>>>>>>> 193244ce
        oltp_testcase_base["publish_username"] = publish_username
        oltp_testcase_base["publish_password"] = publish_password
        oltp_testcase_loop = oltp_testcase.get("loop")

        # if need to loop over parameters, for example terminals = 1,2,4,8,16
        if oltp_testcase_loop:
            for loop_item in oltp_testcase_loop:
                oltp_testcase_combined = {**oltp_testcase_base, **loop_item}
                oltp_test_suite.append(
                    TestCaseOLTPBench(oltp_testcase_combined))

        else:
            # there is no loop
            oltp_test_suite.append(TestCaseOLTPBench(oltp_testcase_base))

    oltpbench = TestOLTPBench(args)
    return oltpbench, oltp_test_suite


def get_configfile_path(args):
    """ Return the path to the test suite config file """
    args_configfile = args.get('config_file')
    if not args_configfile:
        raise FileNotFoundError('Config file is not provided')
    configfile_path = os.path.join(os.getcwd(), args_configfile)
    if not os.path.exists(configfile_path):
        raise FileNotFoundError(
            'Config file path does not exist {PATH}'.format(
                PATH=configfile_path))
    return configfile_path


def load_test_suite(configfile_path):
    """ Load the test suite from a JSON config file """
    with open(configfile_path) as test_suite_config:
        test_suite_json = json.load(test_suite_config)

    if not test_suite_json:
        raise TypeError(
            'Unable to load {PATH}. Check if it is valid JSON.'.format(
                PATH=configfile_path))
    return test_suite_json


def get_server_args(test_suite_json):
    """ Create a server args string to pass to the DBMS """
    server_args_json = test_suite_json.get('server_args')

    if server_args_json:
        server_args = ''
        for attribute, value in server_args_json.items():
            server_args = '{SERVER_ARGS} -{ATTRIBUTE}={VALUE}'.format(
                SERVER_ARGS=server_args, ATTRIBUTE=attribute, VALUE=value)

            #Delete the logfile before each run
            if attribute == 'wal_file_path':
                previous_logfile_path = str(value)
                if os.path.exists(previous_logfile_path):
                    os.remove(previous_logfile_path)

        return server_args


def get_server_metadata(test_suite_json, max_connection_threads, wal_enable):
    """ Aggregate all the server metadata in one dictionary """
    server_metadata = test_suite_json.get('env', {})
    server_metadata['max_connection_threads'] = max_connection_threads
    if not wal_enable:
        server_metadata['wal_device'] = 'None'
    return server_metadata


def get_test_result_publish_data(args):
    """ Get the data needed to publish the results, from the args. """
<<<<<<< HEAD
    publish_server = constants.PERFORMANCE_STORAGE_SERVICE_API[args.get(
        "publish_results")]
    publish_username = args.get("publish_username")
    publish_password = args.get("publish_password")
    return publish_server, publish_username, publish_password
=======
    publish_env = args.get("publish_results")
    publish_username = args.get("publish_username")
    publish_password= args.get("publish_password")
    return publish_env, publish_username, publish_password
>>>>>>> 193244ce


if __name__ == "__main__":

    args = parse_command_line_args()
    try:
        oltpbench, test_suite = generate_test_suite(args)
        exit_code = oltpbench.run(test_suite)
    except:
        LOG.error("Exception trying to run OLTP Bench tests")
        traceback.print_exc(file=sys.stdout)
        exit_code = 1
    logging.shutdown()
    sys.exit(exit_code)<|MERGE_RESOLUTION|>--- conflicted
+++ resolved
@@ -48,22 +48,12 @@
     args["continue_on_error"] = test_suite_json.get(
         "continue_on_error", constants.OLTPBENCH_DEFAULT_CONTINUE_ON_ERROR)
 
-<<<<<<< HEAD
-    publish_server, publish_username, publish_password = get_test_result_publish_data(
+    publish_env, publish_username, publish_password = get_test_result_publish_data(
         args)
-=======
-    publish_env, publish_username, publish_password = get_test_result_publish_data(args)
->>>>>>> 193244ce
-
     for oltp_testcase in test_suite_json.get("testcases", []):
         oltp_testcase_base = oltp_testcase.get("base")
         oltp_testcase_base["server_data"] = server_metadata
-<<<<<<< HEAD
-        oltp_testcase_base["publish_results"] = publish_server
-=======
-
         oltp_testcase_base["publish_results"] = publish_env
->>>>>>> 193244ce
         oltp_testcase_base["publish_username"] = publish_username
         oltp_testcase_base["publish_password"] = publish_password
         oltp_testcase_loop = oltp_testcase.get("loop")
@@ -138,22 +128,13 @@
 
 def get_test_result_publish_data(args):
     """ Get the data needed to publish the results, from the args. """
-<<<<<<< HEAD
-    publish_server = constants.PERFORMANCE_STORAGE_SERVICE_API[args.get(
-        "publish_results")]
+    publish_env = args.get("publish_results")
     publish_username = args.get("publish_username")
     publish_password = args.get("publish_password")
-    return publish_server, publish_username, publish_password
-=======
-    publish_env = args.get("publish_results")
-    publish_username = args.get("publish_username")
-    publish_password= args.get("publish_password")
     return publish_env, publish_username, publish_password
->>>>>>> 193244ce
 
 
 if __name__ == "__main__":
-
     args = parse_command_line_args()
     try:
         oltpbench, test_suite = generate_test_suite(args)
