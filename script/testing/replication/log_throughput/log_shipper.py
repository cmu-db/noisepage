from threading import Thread
from time import sleep

import zmq
from zmq import Socket

from .constants import SIZE_LENGTH, ENDIAN
from .node_server import ImposterNode
from ...util.constants import LOG


class LogShipper(ImposterNode):
    """
    Helper class to send log record messages to replica nodes
    """

    def __init__(self, log_file: str, primary_identity: str, primary_messenger_port: int, primary_replication_port: int,
                 replica_identity: str, replica_replication_port: int):
        """
        Initializes LogShipper

        Parameters
        ----------
        log_file
            file contain log record messages
        primary_identity
            network identity of primary node
        primary_messenger_port
            port that the primary messenger runs on
        primary_replication_port
            port that the primary replication runs on
        replica_identity
            network identity of replica node
        replica_replication_port
            port that the replica replication runs on
        """
        ImposterNode.__init__(self, primary_identity, primary_messenger_port, primary_replication_port)

        self.log_file = log_file
        self.log_file_len = 0

        # Replica connection used to send messages to replica
        self.replica_dealer_socket = self._create_sending_dealer_socket(self.context, replica_identity,
                                                                        replica_replication_port)

        self.pending_log_msgs = {}

        # Create thread to receive and ack messages so the replica doesn't get backed up
        self.recv_context = None
        self.recv_thread = Thread(target=self.recv_thread_action)
        self.recv_thread.start()

    def setup(self):
        self.log_file_len = 0
        for _ in self.read_messages():
            self.log_file_len += 1

    def run(self):
        self.ship()

    def ship(self):
        """
        Send log records to replica.
        This method guarantees that the replica node receives all log messages, however it does not guarantee that the
        replica has applied all transactions sent. It attempts to wait for the replica to apply all transactions by
        waiting for a gap longer than 5 seconds in between TXN APPLIED messages (see recv_thread_action()). If we need
        something more precise then you can keep track of the TXN APPLIED messages and block until all transactions that
        were sent have been applied.
        """
        LOG.info("Shipping logs to replica")
        for idx, message in enumerate(self.read_messages()):
            # Check and dispose of ACKs
            if self.has_pending_messages(self.replica_dealer_socket, 0):
                self.recv_log_record_ack()

            self.send_log_record(message)

            # Every thousand messages log status and retry any pending messages
            # This is a bit naive, but we want to ship logs as fast as possible and not spend too long every
            # iteration checking for dropped messages
            if idx % 1000 == 0 and idx != 0:
                LOG.info(f"Shipping log number {idx} out of {self.log_file_len}")
                self.retry_pending_msgs()

        LOG.info("Waiting for replica to ACK all messages")

        while self.pending_log_msgs:
            self.retry_pending_msgs()
            sleep(10)

        LOG.info("Log shipping has completed")

    def read_messages(self):
        """
        Reads in messages from log file
        """
        with open(self.log_file, 'rb') as f:
            size_bytes = f.read(SIZE_LENGTH)
            while size_bytes:
                size = int.from_bytes(size_bytes, ENDIAN)
                yield f.read(size)
                size_bytes = f.read(SIZE_LENGTH)

    def retry_pending_msgs(self):
        """
        Retry all pending messages
        """
        # Drain ACKs
        while self.has_pending_messages(self.replica_dealer_socket, 0):
            self.recv_log_record_ack()
        for pending_message in self.pending_log_msgs.values():
            self.send_msg([b"", pending_message], self.replica_dealer_socket)

    def send_log_record(self, log_record_message: bytes):
        """
        Send log record message to replica

        Parameters
        ----------
        log_record_message
            Log record to send (can also be a Notify OAT message)
        """
        self.send_msg([b"", log_record_message], self.replica_dealer_socket)
        msg_id = self.extract_msg_id(log_record_message)
        self.pending_log_msgs[msg_id] = log_record_message

    def recv_thread_action(self):
        """
        Set up context for receiving messages and then continuously receive messages until the log shipper is done.
        This is just so messages from the replica don't build up in the queue and the test can be more realistic
        """
        self.recv_context = zmq.Context()
        # Create primary replication socket that listens for messages from the replica
        self._create_receiving_router_socket(self.recv_context)
        while self.running:
            if self.has_pending_messages(self.router_socket, 1):
                self.recv_txn_applied_msg()

        # Wait for all txn applied messages
        LOG.info("Waiting for replica to apply all transaction")
<<<<<<< HEAD
        while self.has_pending_messages(self.router_socket, 120000):
=======
        while self.has_pending_messages(self.router_socket, 10000):
>>>>>>> 265b9bb3
            self.recv_txn_applied_msg()
        self.teardown_router_socket()
        self.recv_context.destroy()

    def recv_txn_applied_msg(self):
        """
        Receive txn applied message from replica and ACK back
        """
        identity = self.recv_msg(self.router_socket)
        empty_msg = self.recv_msg(self.router_socket)
        msg = self.recv_msg(self.router_socket)
        msg_id = self.extract_msg_id(msg)
        self.send_ack_msg(msg_id, self.router_socket)

    def recv_log_record_ack(self):
        """
        Receives an ACK for a log record and update pending log records
        """
        acked_msg_id = self.recv_ack(self.replica_dealer_socket)
        if acked_msg_id in self.pending_log_msgs:
            self.pending_log_msgs.pop(acked_msg_id)

    def recv_ack(self, socket: Socket) -> bytes:
        """
        Receives an ACK.

        Parameters
        ----------
        socket
            Socket to receive ACK on

        Returns
        -------
        msg_id
            Message Id of ACK
        """
        receiver_identity = self.recv_msg(socket)
        empty_message = self.recv_msg(socket)
        ack_message = self.recv_msg(socket)
        return self.extract_msg_id(ack_message)

    def teardown(self):
        """
        Close the socket and context when the script exits
        """
        self.replica_dealer_socket.close()
        ImposterNode.teardown(self)
        self.recv_thread.join()<|MERGE_RESOLUTION|>--- conflicted
+++ resolved
@@ -138,11 +138,7 @@
 
         # Wait for all txn applied messages
         LOG.info("Waiting for replica to apply all transaction")
-<<<<<<< HEAD
-        while self.has_pending_messages(self.router_socket, 120000):
-=======
-        while self.has_pending_messages(self.router_socket, 10000):
->>>>>>> 265b9bb3
+        while self.has_pending_messages(self.router_socket, 60000):
             self.recv_txn_applied_msg()
         self.teardown_router_socket()
         self.recv_context.destroy()
