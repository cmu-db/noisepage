--- conflicted
+++ resolved
@@ -231,34 +231,6 @@
 statement ok
 DROP TABLE insert12
 
-<<<<<<< HEAD
-# Test inserting varchar to fixed length cols
-# #1380 fixed
-statement ok
-CREATE TABLE insert13 (c1 varchar(5))
-
-statement ok
-INSERT INTO insert13 (c1) VALUES ('abc')
-
-statement ok
-INSERT INTO insert13 (c1) VALUES ('abc  ')
-
-statement ok
-INSERT INTO insert13 (c1) VALUES ('abc   ')
-
-statement ok
-INSERT INTO insert13 (c1) VALUES ('abc       ')
-
-#im not sure how to check for an error here
-#there is a binder test and i have checked manually
-#statement err
-#INSERT INTO insert13 (c1) VALUES ('abcdefg')
-
-query I nosort
-SELECT * from insert13
-----
-4 values hashing to 50884bef6a52aaac3e6ac59d164acdcc
-=======
 # Test inserts that are: out of order, missing values, multiple values, multiple types. Issue #1408
 statement ok
 CREATE TABLE insert13 (c1 integer, c2 double)
@@ -292,7 +264,36 @@
 2.0
 4.0
 8.0
->>>>>>> 0ee555d4
-
-statement ok
-DROP TABLE insert13+
+statement ok
+DROP TABLE insert13
+
+# Test inserting varchar to fixed length cols
+# #1380 fixed
+statement ok
+CREATE TABLE insert14 (c1 varchar(5))
+
+statement ok
+INSERT INTO insert14 (c1) VALUES ('abc')
+
+statement ok
+INSERT INTO insert14 (c1) VALUES ('abc  ')
+
+statement ok
+INSERT INTO insert14 (c1) VALUES ('abc   ')
+
+statement ok
+INSERT INTO insert14 (c1) VALUES ('abc       ')
+
+#im not sure how to check for an error here
+#there is a binder test and i have checked manually
+#statement err
+#INSERT INTO insert14 (c1) VALUES ('abcdefg')
+
+query I nosort
+SELECT * from insert14
+----
+4 values hashing to 50884bef6a52aaac3e6ac59d164acdcc
+
+statement ok
+DROP TABLE insert14