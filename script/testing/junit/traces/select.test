# SELECT With Duplicate Columns Produces Zero Results
# #720 fixed
statement ok
CREATE TABLE temp(c1 int NOT NULL PRIMARY KEY, c2 int, c3 int)

statement ok
INSERT INTO temp VALUES (1, 2, 3), (2, 3, 4)

query I nosort
SELECT c1,c1 FROM temp
----
4 values hashing to 361619205d8fd52692717ea4890ccf94

statement ok
DROP TABLE temp

# SELECT With Alias
# #795 fixed
statement ok
CREATE TABLE new(c1 int NOT NULL PRIMARY KEY, c2 int, c3 int)

statement ok
INSERT INTO new VALUES (1, 2, 3), (2, 3, 4)

query I nosort
SELECT c1 as new_name FROM new
----
2 values hashing to 6ddb4095eb719e2a9f0a3f95677d24e0

query I nosort
SELECT 1 as new_name FROM new
----
2 values hashing to f2160c8ffedf48068f2e1137e0a3a7e7

query I nosort
SELECT c1 as c2, c2 as c1 FROM new
----
4 values hashing to ac6975dcd8128ada5f5f9270b005e3d1

query I nosort
SELECT COUNT(*) AS cnt FROM new HAVING COUNT(*) > 10
----
0 values hashing to 68b329da9893e34099c7d8ad5cb9c940

query I nosort
SELECT c1 as c1, c2 as c2 FROM new
----
4 values hashing to ac6975dcd8128ada5f5f9270b005e3d1

query I nosort
SELECT c1, c2 as c1 FROM new
----
4 values hashing to ac6975dcd8128ada5f5f9270b005e3d1

statement ok
INSERT INTO new VALUES (3, 2, 10), (4, 3, 20)

# query I nosort
# SELECT COUNT(DISTINCT c2) AS STOCK_COUNT FROM new
# ----
# 1 values hashing to 26ab0db90d72e28ad0ba1e22ee510510

statement ok
DROP TABLE new

# Test for selecting with a timestamp in the where clause.
# Fix #782: selecting with timestamp in where clause will crash the system.
statement ok
CREATE TABLE now (c1 int, c2 timestamp)

statement ok
INSERT INTO now (c1, c2) VALUES (1, '2020-01-02 12:23:34.56789')

statement ok
INSERT INTO now (c1, c2) VALUES (2, '2020-01-02 11:22:33.721-05')

query I nosort
SELECT * FROM now WHERE c2 = '2020-01-02 11:22:33.721-05'
----
2 values hashing to a0e91b1aa8295dd1f1f29c33471fd5b9

statement ok
DROP TABLE now

# SELECT with arithmetic on integer and reals
statement ok
CREATE TABLE temp2 (a int, b float)

statement ok
INSERT INTO temp2 VALUES (1, 1.37)

query I nosort
SELECT a + b AS AB FROM temp2
----
1 values hashing to 8ce0fad9de37990d53615a006836d77a

query I nosort
SELECT 2+3
----
1 values hashing to 1dcca23355272056f04fe8bf20edfce0

statement ok
DROP TABLE temp2

# self-join
statement ok
CREATE TABLE xxx (id INT PRIMARY KEY, val INT);

statement ok
INSERT INTO xxx VALUES (1,1),(2,2),(3,3),(4,4);

query I nosort
SELECT * FROM xxx AS x1 JOIN xxx AS x2 ON x1.id = x2.id;
----
16 values hashing to 5411f476c4907debb6739c004a33651a

statement ok
DROP TABLE xxx

statement ok
CREATE TABLE temp3 (id INT, data INT, time INT)

statement ok
INSERT INTO temp3 VALUES (1, 10, 100),(2, 20, 200),(3, 30, 300),(4, 40, 400)

query I nosort
SELECT * FROM temp3 WHERE id=1 OR id=2 OR id=3 OR id=4
----
12 values hashing to 2401ff248c34227bb6bde09cfa997e69

query I nosort
SELECT * FROM temp3 WHERE id=1 AND data=10 AND time=100 OR id=2
----
6 values hashing to 1f0a26169aca259a4ca4294d6fd34aa2

query I nosort
SELECT * FROM temp3 WHERE (id=1 OR data=10 AND time=200) AND (time=100 OR id=2)
----
3 values hashing to 09193879dba9ab285e0ad30d0ae5678a

query I nosort
SELECT * FROM temp3 WHERE (id=2 OR (id=1 AND (time=100 AND data=10))) OR (id=3 AND data=30)
----
9 values hashing to 7ff726f07b4ea83a6d55b0edf0fb2581

query I nosort
SELECT * FROM temp3 WHERE id=1 OR time=300 AND id=3 OR id=4 AND time=200 OR id=2 AND data=20 OR id=5
----
9 values hashing to 7ff726f07b4ea83a6d55b0edf0fb2581

statement ok
DROP TABLE temp3

# LIKE AND NOT LIKE
statement ok
CREATE TABLE like_tbl (int_val INT, double_val DECIMAL,str_i_val VARCHAR(32),str_a_val VARCHAR(32));

statement ok
INSERT INTO like_tbl (int_val, double_val, str_i_val, str_a_val) VALUES (1, 2.0, '123456', 'AbCdEf');

query  nosort
SELECT str_a_val LIKE 'AbCdEf' AS result FROM like_tbl WHERE str_a_val IS NOT NULL;
----
1 values hashing to b7269fa2508548e4032c455818f1e321

query  nosort
SELECT str_a_val LIKE '.*' AS result FROM like_tbl WHERE str_a_val IS NOT NULL;
----
1 values hashing to 9a8ad92c50cae39aa2c5604fd0ab6d8c

query  nosort
SELECT str_a_val LIKE '\\D%' AS result FROM like_tbl WHERE str_a_val IS NOT NULL;
----
1 values hashing to 9a8ad92c50cae39aa2c5604fd0ab6d8c

query  nosort
SELECT str_a_val LIKE '(%)' AS result FROM like_tbl WHERE str_a_val IS NOT NULL;
----
1 values hashing to 9a8ad92c50cae39aa2c5604fd0ab6d8c

query T nosort
SELECT str_a_val AS result FROM like_tbl WHERE str_a_val LIKE 'AbCd[E]f';
----

query T nosort
SELECT str_a_val AS result FROM like_tbl WHERE str_a_val LIKE 'abc';
----

query T nosort
SELECT str_a_val AS result FROM like_tbl WHERE str_a_val LIKE 'AbCdEf';
----
1 values hashing to e4ade2bcd87bc76eb43dcad872004a9f

query  nosort
SELECT str_a_val NOT LIKE 'AbCdEf' AS result FROM like_tbl WHERE str_a_val IS NOT NULL;
----
1 values hashing to 9a8ad92c50cae39aa2c5604fd0ab6d8c

query  nosort
SELECT str_a_val NOT LIKE '%' AS result FROM like_tbl WHERE str_a_val IS NOT NULL;
----
1 values hashing to 9a8ad92c50cae39aa2c5604fd0ab6d8c

query  nosort
SELECT str_a_val NOT LIKE 'AbCdEf%' AS result FROM like_tbl WHERE str_a_val IS NOT NULL;
----
1 values hashing to 9a8ad92c50cae39aa2c5604fd0ab6d8c

query  nosort
SELECT str_a_val NOT LIKE 'AbC%dEf' AS result FROM like_tbl WHERE str_a_val IS NOT NULL;
----
1 values hashing to 9a8ad92c50cae39aa2c5604fd0ab6d8c

query  nosort
SELECT str_a_val NOT LIKE 'Ab%' AS result FROM like_tbl WHERE str_a_val IS NOT NULL;
----
1 values hashing to 9a8ad92c50cae39aa2c5604fd0ab6d8c

query T nosort
SELECT str_a_val AS result FROM like_tbl WHERE str_a_val NOT LIKE '%Ef';
----

query T nosort
SELECT str_a_val AS result FROM like_tbl WHERE str_a_val  NOT LIKE '%d%';
----

query T nosort
SELECT str_a_val AS result FROM like_tbl WHERE str_a_val NOT LIKE '%A%d%E%';
----

statement ok
INSERT INTO like_tbl (int_val, double_val, str_i_val, str_a_val) VALUES (2, 2.0, '123456', 'AbCdEF');

statement ok
INSERT INTO like_tbl (int_val, double_val, str_i_val, str_a_val) VALUES (3, 2.0, '123456', 'AbcdEf');

statement ok
INSERT INTO like_tbl (int_val, double_val, str_i_val, str_a_val) VALUES (4, 2.0, '123456', 'abcdEf');

statement ok
INSERT INTO like_tbl (int_val, double_val, str_i_val, str_a_val) VALUES (null, null, null, null);

query I nosort
SELECT int_val AS result FROM like_tbl WHERE str_a_val LIKE 'AbCdEf';
----
1 values hashing to b026324c6904b2a9cb4b88d6d61c81d1

query I nosort
SELECT int_val AS result FROM like_tbl WHERE str_a_val LIKE 'AbCdEF';
----
1 values hashing to 26ab0db90d72e28ad0ba1e22ee510510

query I nosort
SELECT int_val AS result FROM like_tbl WHERE str_a_val LIKE 'AbcdEf';
----
1 values hashing to 6d7fce9fee471194aa8b5b6e47267f03

query I nosort
SELECT int_val AS result FROM like_tbl WHERE str_a_val LIKE 'abcdEf';
----
1 values hashing to 48a24b70a0b376535542b996af517398

query I nosort
SELECT int_val AS result FROM like_tbl WHERE str_a_val LIKE '%';
----
4 values hashing to 302c28003d487124d97c242de94da856

query I nosort
SELECT int_val AS result FROM like_tbl WHERE str_a_val LIKE 'AbCdEf%';
----
1 values hashing to b026324c6904b2a9cb4b88d6d61c81d1

query I nosort
SELECT int_val AS result FROM like_tbl WHERE str_a_val LIKE 'AbC%dEf';
----
1 values hashing to b026324c6904b2a9cb4b88d6d61c81d1

query I nosort
SELECT int_val AS result FROM like_tbl WHERE str_a_val LIKE 'Ab%';
----
3 values hashing to c0710d6b4f15dfa88f600b0e6b624077

query I nosort
SELECT int_val AS result FROM like_tbl WHERE str_a_val LIKE '%Ef';
----
3 values hashing to d99c0b2e82d6d483eed4d4f7edb09941

query I nosort
SELECT int_val AS result FROM like_tbl WHERE str_a_val LIKE '%d%';
----
4 values hashing to 302c28003d487124d97c242de94da856

query I nosort
SELECT int_val AS result FROM like_tbl WHERE str_a_val LIKE '%A%d%E%';
----
3 values hashing to c0710d6b4f15dfa88f600b0e6b624077

query I nosort
SELECT int_val AS result FROM like_tbl WHERE str_a_val LIKE '______';
----
4 values hashing to 302c28003d487124d97c242de94da856

query I nosort
SELECT int_val AS result FROM like_tbl WHERE str_a_val LIKE '_b____';
----
4 values hashing to 302c28003d487124d97c242de94da856

query I nosort
SELECT int_val AS result FROM like_tbl WHERE str_a_val LIKE 'AbCd_f';
----
1 values hashing to b026324c6904b2a9cb4b88d6d61c81d1

query I nosort
SELECT int_val AS result FROM like_tbl WHERE str_a_val LIKE '_bCdEf';
----
1 values hashing to b026324c6904b2a9cb4b88d6d61c81d1

query I nosort
SELECT int_val AS result FROM like_tbl WHERE str_a_val LIKE '_b_d_f';
----
3 values hashing to d99c0b2e82d6d483eed4d4f7edb09941

query I nosort
SELECT int_val AS result FROM like_tbl WHERE str_a_val LIKE '___%___';
----
4 values hashing to 302c28003d487124d97c242de94da856

query I nosort
SELECT int_val AS result FROM like_tbl WHERE str_a_val LIKE '_b%';
----
4 values hashing to 302c28003d487124d97c242de94da856

query I nosort
SELECT int_val AS result FROM like_tbl WHERE str_a_val LIKE '%d_f';
----
3 values hashing to d99c0b2e82d6d483eed4d4f7edb09941

query I nosort
SELECT int_val AS result FROM like_tbl WHERE str_a_val LIKE '%C_E%';
----
2 values hashing to 6ddb4095eb719e2a9f0a3f95677d24e0

query I nosort
SELECT int_val AS result FROM like_tbl WHERE str_a_val LIKE '';
----

query I nosort
SELECT int_val AS result FROM like_tbl WHERE str_a_val LIKE '_';
----

query I nosort
SELECT int_val AS result FROM like_tbl WHERE str_a_val LIKE '___%____';
----

query I nosort
SELECT int_val AS result FROM like_tbl WHERE str_a_val LIKE 'AbCdEf_';
----

query I nosort
SELECT int_val AS result FROM like_tbl WHERE str_a_val LIKE 'AbC';
----

query I nosort
SELECT int_val AS result FROM like_tbl WHERE str_a_val LIKE '\"AbCdEf\"';
----

query I nosort
SELECT int_val AS result FROM like_tbl WHERE str_a_val LIKE 'abcdef';
----

query I nosort
SELECT int_val AS result FROM like_tbl WHERE str_a_val LIKE 'ABCDEF';
----

query I nosort
SELECT int_val AS result FROM like_tbl WHERE str_a_val LIKE '%e%';
----

query I nosort
SELECT int_val AS result FROM like_tbl WHERE str_a_val LIKE '.*';
----

query I nosort
SELECT int_val AS result FROM like_tbl WHERE str_a_val LIKE '\\D%';
----

query I nosort
SELECT int_val AS result FROM like_tbl WHERE str_a_val LIKE '(%)';
----

query I nosort
SELECT int_val AS result FROM like_tbl WHERE str_a_val LIKE 'AbCd[E]f';
----

query I nosort
SELECT int_val AS result FROM like_tbl WHERE str_a_val IS NULL;
----
1 values hashing to 68b329da9893e34099c7d8ad5cb9c940

query I nosort
SELECT int_val AS result FROM like_tbl WHERE str_a_val IS NULL;
----
1 values hashing to 68b329da9893e34099c7d8ad5cb9c940

query  nosort
SELECT str_a_val NOT LIKE 'AbCdEf' AS result FROM like_tbl WHERE str_a_val IS NOT NULL;
----
4 values hashing to d6a63446a23dd66bbecfeb2ea15431ff

query  nosort
SELECT str_a_val NOT LIKE 'AbCdEF' AS result FROM like_tbl WHERE str_a_val IS NOT NULL;
----
4 values hashing to 85de89aaa1b0385c43913a20d810bdb0

query  nosort
SELECT str_a_val NOT LIKE 'AbcdEf' AS result FROM like_tbl WHERE str_a_val IS NOT NULL;
----
4 values hashing to 6af861be1c2a073fe3f6cc63a2775e5f

query  nosort
SELECT str_a_val NOT LIKE 'abcdEf' AS result FROM like_tbl WHERE str_a_val IS NOT NULL;
----
4 values hashing to af7ffb60963d7edc08cd189776dd7b0f

query  nosort
SELECT str_a_val NOT LIKE '%' AS result FROM like_tbl WHERE str_a_val IS NOT NULL;
----
4 values hashing to b56b210ddffee892cbd805e65037ae66

query  nosort
SELECT str_a_val NOT LIKE 'AbCdEf%' AS result FROM like_tbl WHERE str_a_val IS NOT NULL;
----
4 values hashing to d6a63446a23dd66bbecfeb2ea15431ff

query  nosort
SELECT str_a_val NOT LIKE 'AbC%dEf' AS result FROM like_tbl WHERE str_a_val IS NOT NULL;
----
4 values hashing to d6a63446a23dd66bbecfeb2ea15431ff

query  nosort
SELECT str_a_val NOT LIKE 'Ab%' AS result FROM like_tbl WHERE str_a_val IS NOT NULL;
----
4 values hashing to e309130f659d3f873a2df5867470fec1

query  nosort
SELECT str_a_val NOT LIKE '%Ef' AS result FROM like_tbl WHERE str_a_val IS NOT NULL;
----
4 values hashing to 70e87fb72c05fbabaedb14fd8daf81a3

query  nosort
SELECT str_a_val NOT LIKE '%d%' AS result FROM like_tbl WHERE str_a_val IS NOT NULL;
----
4 values hashing to b56b210ddffee892cbd805e65037ae66

query  nosort
SELECT str_a_val NOT LIKE '%A%d%E%' AS result FROM like_tbl WHERE str_a_val IS NOT NULL;
----
4 values hashing to e309130f659d3f873a2df5867470fec1

query  nosort
SELECT str_a_val NOT LIKE '______' AS result FROM like_tbl WHERE str_a_val IS NOT NULL;
----
4 values hashing to b56b210ddffee892cbd805e65037ae66

query  nosort
SELECT str_a_val NOT LIKE '_b____' AS result FROM like_tbl WHERE str_a_val IS NOT NULL;
----
4 values hashing to b56b210ddffee892cbd805e65037ae66

query  nosort
SELECT str_a_val NOT LIKE 'AbCd_f' AS result FROM like_tbl WHERE str_a_val IS NOT NULL;
----
4 values hashing to d6a63446a23dd66bbecfeb2ea15431ff

query  nosort
SELECT str_a_val NOT LIKE '_bCdEf' AS result FROM like_tbl WHERE str_a_val IS NOT NULL;
----
4 values hashing to d6a63446a23dd66bbecfeb2ea15431ff

query  nosort
SELECT str_a_val NOT LIKE '_b_d_f' AS result FROM like_tbl WHERE str_a_val IS NOT NULL;
----
4 values hashing to 70e87fb72c05fbabaedb14fd8daf81a3

query  nosort
SELECT str_a_val NOT LIKE '___%___' AS result FROM like_tbl WHERE str_a_val IS NOT NULL;
----
4 values hashing to b56b210ddffee892cbd805e65037ae66

query  nosort
SELECT str_a_val NOT LIKE '_b%' AS result FROM like_tbl WHERE str_a_val IS NOT NULL;
----
4 values hashing to b56b210ddffee892cbd805e65037ae66

query  nosort
SELECT str_a_val NOT LIKE '%d_f' AS result FROM like_tbl WHERE str_a_val IS NOT NULL;
----
4 values hashing to 70e87fb72c05fbabaedb14fd8daf81a3

query  nosort
SELECT str_a_val NOT LIKE '%C_E%' AS result FROM like_tbl WHERE str_a_val IS NOT NULL;
----
4 values hashing to 1902fb2018692f1cd7edb56a3050f825

query  nosort
SELECT str_a_val NOT LIKE '' AS result FROM like_tbl WHERE str_a_val IS NOT NULL;
----
4 values hashing to 36650ac23b802846071b452c7ff7b2ea

query  nosort
SELECT str_a_val NOT LIKE '_' AS result FROM like_tbl WHERE str_a_val IS NOT NULL;
----
4 values hashing to 36650ac23b802846071b452c7ff7b2ea

query  nosort
SELECT str_a_val NOT LIKE '___%____' AS result FROM like_tbl WHERE str_a_val IS NOT NULL;
----
4 values hashing to 36650ac23b802846071b452c7ff7b2ea

query  nosort
SELECT str_a_val NOT LIKE 'AbCdEf_' AS result FROM like_tbl WHERE str_a_val IS NOT NULL;
----
4 values hashing to 36650ac23b802846071b452c7ff7b2ea

query  nosort
SELECT str_a_val NOT LIKE 'AbC' AS result FROM like_tbl WHERE str_a_val IS NOT NULL;
----
4 values hashing to 36650ac23b802846071b452c7ff7b2ea

query  nosort
SELECT str_a_val NOT LIKE '\"AbCdEf\"' AS result FROM like_tbl WHERE str_a_val IS NOT NULL;
----
4 values hashing to 36650ac23b802846071b452c7ff7b2ea

query  nosort
SELECT str_a_val NOT LIKE 'abcdef' AS result FROM like_tbl WHERE str_a_val IS NOT NULL;
----
4 values hashing to 36650ac23b802846071b452c7ff7b2ea

query  nosort
SELECT str_a_val NOT LIKE 'ABCDEF' AS result FROM like_tbl WHERE str_a_val IS NOT NULL;
----
4 values hashing to 36650ac23b802846071b452c7ff7b2ea

query  nosort
SELECT str_a_val NOT LIKE '%e%' AS result FROM like_tbl WHERE str_a_val IS NOT NULL;
----
4 values hashing to 36650ac23b802846071b452c7ff7b2ea

query  nosort
SELECT str_a_val NOT LIKE '.*' AS result FROM like_tbl WHERE str_a_val IS NOT NULL;
----
4 values hashing to 36650ac23b802846071b452c7ff7b2ea

query  nosort
SELECT str_a_val NOT LIKE '\\D%' AS result FROM like_tbl WHERE str_a_val IS NOT NULL;
----
4 values hashing to 36650ac23b802846071b452c7ff7b2ea

query  nosort
SELECT str_a_val NOT LIKE '(%)' AS result FROM like_tbl WHERE str_a_val IS NOT NULL;
----
4 values hashing to 36650ac23b802846071b452c7ff7b2ea

query  nosort
SELECT str_a_val NOT LIKE 'AbCd[E]f' AS result FROM like_tbl WHERE str_a_val IS NOT NULL;
----
4 values hashing to 36650ac23b802846071b452c7ff7b2ea

query  nosort
SELECT str_a_val NOT LIKE 'abc' AS result FROM like_tbl WHERE str_a_val IS NULL;
----
1 values hashing to 68b329da9893e34099c7d8ad5cb9c940

query  nosort
SELECT str_a_val NOT LIKE 'AbCdEf' AS result FROM like_tbl WHERE str_a_val IS NULL;
----
1 values hashing to 68b329da9893e34099c7d8ad5cb9c940

statement ok
DROP TABLE like_tbl;

<<<<<<< HEAD
# index-join
statement ok
CREATE TABLE xxx (idx INT PRIMARY KEY, valx INT);

statement ok
CREATE TABLE yyy (idy INT PRIMARY KEY, valy INT);

statement ok
INSERT INTO xxx VALUES (3,3), (4,4), (5,5);

statement ok
INSERT INTO yyy VALUES (3, 3), (4,4);

query I nosort
SELECT * FROM xxx INNER JOIN yyy ON xxx.idx > yyy.idy;
----
12 values hashing to bbebff83ff36d086b664e0c8c8b11a5f

query I nosort
SELECT * FROM xxx INNER JOIN yyy ON xxx.idx < yyy.idy;
----
4 values hashing to 78ebd17527f557a57704ea0c0ee12ff6

query I nosort
SELECT * FROM xxx INNER JOIN yyy ON 5 > yyy.idy;
----
24 values hashing to b6165897b2f15c69b833a9d36db6596d

query I nosort
SELECT * FROM xxx INNER JOIN yyy ON 2 < yyy.idy;
----
24 values hashing to b6165897b2f15c69b833a9d36db6596d

query I nosort
SELECT * FROM xxx INNER JOIN yyy ON xxx.idx < 6;
----
24 values hashing to 7264e81a224cdf086c90aceb3426b6cb

query I nosort
SELECT * FROM xxx INNER JOIN yyy ON xxx.idx > 3;
----
16 values hashing to 277f6f8fdb1a85b3b589002d0910f9b2

statement ok
DROP TABLE xxx

statement ok
DROP TABLE yyy
=======
# LEFT OUTER JOIN

statement ok
CREATE TABLE xxx (id INT PRIMARY KEY, val INT);

statement ok
CREATE TABLE yyy (id INT PRIMARY KEY, val INT);

statement ok
INSERT INTO xxx VALUES (2,2), (3,3), (4,4), (5,5);

statement ok
INSERT INTO yyy VALUES (2,2), (3,3), (4,4);

query IIII nosort
SELECT * FROM xxx LEFT OUTER JOIN yyy ON xxx.id = yyy.id;
----
16 values hashing to 9b5db11aa006df4bd42954943bad4c2e

query IIII nosort
SELECT * FROM xxx LEFT OUTER JOIN yyy ON xxx.val = yyy.val;
----
16 values hashing to 9b5db11aa006df4bd42954943bad4c2e

statement ok
DROP TABLE xxx;

statement ok
DROP TABLE yyy;

statement ok


statement ok
CREATE TABLE tab0(col0 INTEGER, col1 INTEGER, col2 INTEGER);

statement ok
CREATE TABLE tab1(col0 INTEGER, col1 INTEGER, col2 INTEGER);

statement ok
CREATE TABLE tab2(col0 INTEGER, col1 INTEGER, col2 INTEGER);

statement ok
INSERT INTO tab0 VALUES(97,1,99);

statement ok
INSERT INTO tab0 VALUES(15,81,47);

statement ok
INSERT INTO tab0 VALUES(87,21,10);

statement ok
INSERT INTO tab0 VALUES(65, 57, 73);

statement ok
INSERT INTO tab1 VALUES(51,14,96);

statement ok
INSERT INTO tab1 VALUES(85,5,59);

statement ok
INSERT INTO tab1 VALUES(91,47,68);

statement ok
INSERT INTO tab1 VALUES(65, 57, 21);

statement ok
INSERT INTO tab2 VALUES(64,77,40);

statement ok
INSERT INTO tab2 VALUES(75,67,58);

statement ok
INSERT INTO tab2 VALUES(46,51,23);

statement ok
INSERT INTO tab2 VALUES(65, 84, 93);

query IIIIII nosort
SELECT * FROM tab0 LEFT OUTER JOIN tab1 ON tab0.col0 = tab1.col0 ORDER BY tab0.col0 ASC;
----
24 values hashing to 2a84540455705fe817e98454de2ace6c

query IIIIII nosort
SELECT * FROM tab0 LEFT OUTER JOIN tab1 ON tab0.col1 = tab1.col1 ORDER BY tab0.col1 ASC;
----
24 values hashing to 5a527294c5e516c91f3272a2cf40b839

query IIIIII nosort
SELECT * FROM tab0 LEFT OUTER JOIN tab1 ON tab0.col2 = tab1.col2 ORDER BY tab0.col2 ASC;
----
24 values hashing to 14518454e4a8b066a4b4da08adc9b70e

query IIIIIIIII nosort
SELECT * FROM tab0 LEFT OUTER JOIN tab1 ON tab0.col0 = tab1.col0 LEFT OUTER JOIN tab2 ON tab0.col0 = tab2.col0 ORDER BY tab0.col0 ASC;
----
36 values hashing to 85710c95d9cc0b47c11f8d9f337a14ea

query IIIIIIIII nosort
SELECT * FROM tab1 LEFT OUTER JOIN tab0 ON tab0.col0 = tab1.col0 LEFT OUTER JOIN tab2 ON tab1.col0 = tab2.col0 ORDER BY tab1.col0 ASC;
----
36 values hashing to c7a1815881623a3bd00c29e67f9e8947

query IIIIIIIII nosort
SELECT * FROM tab2 LEFT OUTER JOIN tab0 ON tab2.col0 = tab0.col0 LEFT OUTER JOIN tab1 ON tab2.col0 = tab1.col0 ORDER BY tab2.col0 ASC;
----
36 values hashing to dd53c7839eafa8257a7c65224d248e7f

statement ok
DROP TABLE tab0;

statement ok
DROP TABLE tab1;

statement ok
DROP TABLE tab2;

statement ok


statement ok
CREATE TABLE tab3(col0 INTEGER, col1 INTEGER, col2 INTEGER);

statement ok
CREATE TABLE tab4(col0 INTEGER, col1 INTEGER);

statement ok
INSERT INTO tab3 VALUES(967,14,399);

statement ok
INSERT INTO tab3 VALUES(115,281,437);

statement ok
INSERT INTO tab3 VALUES(847,221,102);

statement ok
INSERT INTO tab3 VALUES(653, 573, 733);

statement ok
INSERT INTO tab4 VALUES(51, 14);

statement ok
INSERT INTO tab4 VALUES(854,5);

statement ok
INSERT INTO tab4 VALUES(967, 399);

statement ok
INSERT INTO tab4 VALUES(653, 239);

query IIIII nosort
SELECT * FROM tab3 LEFT OUTER JOIN tab4 ON tab3.col0 = tab4.col0 ORDER BY tab3.col0 ASC;
----
20 values hashing to 05444ccc4114ea58ea81c4d7265ce0cf

query IIIII nosort
SELECT * FROM tab3 LEFT OUTER JOIN tab4 ON tab3.col1 = tab4.col1 ORDER BY tab3.col1 ASC;
----
20 values hashing to e020bd906325b64a85b01baac93ca8f5

query IIIII nosort
SELECT * FROM tab3 LEFT OUTER JOIN tab4 ON tab3.col2 = tab4.col1 ORDER BY tab3.col1 ASC;
----
20 values hashing to 79503262d3189fbafe4a8a9697104c7c

statement ok
DROP TABLE tab3;

statement ok
DROP TABLE tab4;
>>>>>>> 99bdda53
<|MERGE_RESOLUTION|>--- conflicted
+++ resolved
@@ -580,7 +580,6 @@
 statement ok
 DROP TABLE like_tbl;
 
-<<<<<<< HEAD
 # index-join
 statement ok
 CREATE TABLE xxx (idx INT PRIMARY KEY, valx INT);
@@ -629,7 +628,7 @@
 
 statement ok
 DROP TABLE yyy
-=======
+
 # LEFT OUTER JOIN
 
 statement ok
@@ -799,5 +798,4 @@
 DROP TABLE tab3;
 
 statement ok
-DROP TABLE tab4;
->>>>>>> 99bdda53
+DROP TABLE tab4;