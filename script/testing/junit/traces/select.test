--- conflicted
+++ resolved
@@ -579,214 +579,3 @@
 
 statement ok
 DROP TABLE like_tbl;
-
-<<<<<<< HEAD
-# left outer join
-
-=======
-# LEFT OUTER JOIN
->>>>>>> cc305aa4
-statement ok
-CREATE TABLE xxx (id INT PRIMARY KEY, val INT);
-
-statement ok
-CREATE TABLE yyy (id INT PRIMARY KEY, val INT);
-
-statement ok
-INSERT INTO xxx VALUES (2,2), (3,3), (4,4), (5,5);
-
-statement ok
-INSERT INTO yyy VALUES (2,2), (3,3), (4,4);
-
-<<<<<<< HEAD
-query I nosort
-=======
-query IIII nosort
->>>>>>> cc305aa4
-SELECT * FROM xxx LEFT OUTER JOIN yyy ON xxx.id = yyy.id;
-----
-16 values hashing to 9b5db11aa006df4bd42954943bad4c2e
-
-<<<<<<< HEAD
-query I nosort
-=======
-query IIII nosort
->>>>>>> cc305aa4
-SELECT * FROM xxx LEFT OUTER JOIN yyy ON xxx.val = yyy.val;
-----
-16 values hashing to 9b5db11aa006df4bd42954943bad4c2e
-
-statement ok
-DROP TABLE xxx;
-
-statement ok
-DROP TABLE yyy;
-
-statement ok
-
-
-statement ok
-CREATE TABLE tab0(col0 INTEGER, col1 INTEGER, col2 INTEGER);
-
-statement ok
-CREATE TABLE tab1(col0 INTEGER, col1 INTEGER, col2 INTEGER);
-
-statement ok
-CREATE TABLE tab2(col0 INTEGER, col1 INTEGER, col2 INTEGER);
-
-statement ok
-INSERT INTO tab0 VALUES(97,1,99);
-
-statement ok
-INSERT INTO tab0 VALUES(15,81,47);
-
-statement ok
-INSERT INTO tab0 VALUES(87,21,10);
-
-statement ok
-INSERT INTO tab0 VALUES(65, 57, 73);
-
-statement ok
-INSERT INTO tab1 VALUES(51,14,96);
-
-statement ok
-INSERT INTO tab1 VALUES(85,5,59);
-
-statement ok
-INSERT INTO tab1 VALUES(91,47,68);
-
-statement ok
-INSERT INTO tab1 VALUES(65, 57, 21);
-
-statement ok
-INSERT INTO tab2 VALUES(64,77,40);
-
-statement ok
-INSERT INTO tab2 VALUES(75,67,58);
-
-statement ok
-INSERT INTO tab2 VALUES(46,51,23);
-
-statement ok
-INSERT INTO tab2 VALUES(65, 84, 93);
-
-<<<<<<< HEAD
-query I nosort
-=======
-query IIIIII nosort
->>>>>>> cc305aa4
-SELECT * FROM tab0 LEFT OUTER JOIN tab1 ON tab0.col0 = tab1.col0 ORDER BY tab0.col0 ASC;
-----
-24 values hashing to 2a84540455705fe817e98454de2ace6c
-
-<<<<<<< HEAD
-query I nosort
-=======
-query IIIIII nosort
->>>>>>> cc305aa4
-SELECT * FROM tab0 LEFT OUTER JOIN tab1 ON tab0.col1 = tab1.col1 ORDER BY tab0.col1 ASC;
-----
-24 values hashing to 5a527294c5e516c91f3272a2cf40b839
-
-<<<<<<< HEAD
-query I nosort
-=======
-query IIIIII nosort
->>>>>>> cc305aa4
-SELECT * FROM tab0 LEFT OUTER JOIN tab1 ON tab0.col2 = tab1.col2 ORDER BY tab0.col2 ASC;
-----
-24 values hashing to 14518454e4a8b066a4b4da08adc9b70e
-
-<<<<<<< HEAD
-query I nosort
-=======
-query IIIIIIIII nosort
->>>>>>> cc305aa4
-SELECT * FROM tab0 LEFT OUTER JOIN tab1 ON tab0.col0 = tab1.col0 LEFT OUTER JOIN tab2 ON tab0.col0 = tab2.col0 ORDER BY tab0.col0 ASC;
-----
-36 values hashing to 85710c95d9cc0b47c11f8d9f337a14ea
-
-<<<<<<< HEAD
-query I nosort
-=======
-query IIIIIIIII nosort
->>>>>>> cc305aa4
-SELECT * FROM tab1 LEFT OUTER JOIN tab0 ON tab0.col0 = tab1.col0 LEFT OUTER JOIN tab2 ON tab1.col0 = tab2.col0 ORDER BY tab1.col0 ASC;
-----
-36 values hashing to c7a1815881623a3bd00c29e67f9e8947
-
-<<<<<<< HEAD
-query I nosort
-=======
-query IIIIIIIII nosort
->>>>>>> cc305aa4
-SELECT * FROM tab2 LEFT OUTER JOIN tab0 ON tab2.col0 = tab0.col0 LEFT OUTER JOIN tab1 ON tab2.col0 = tab1.col0 ORDER BY tab2.col0 ASC;
-----
-36 values hashing to dd53c7839eafa8257a7c65224d248e7f
-
-statement ok
-DROP TABLE tab0;
-
-statement ok
-DROP TABLE tab1;
-
-statement ok
-<<<<<<< HEAD
-DROP TABLE tab2;
-=======
-DROP TABLE tab2;
-
-statement ok
-
-
-statement ok
-CREATE TABLE tab0(col0 INTEGER, col1 INTEGER, col2 INTEGER);
-
-statement ok
-CREATE TABLE tab1(col0 INTEGER, col1 INTEGER);
-
-statement ok
-INSERT INTO tab0 VALUES(967,14,399);
-
-statement ok
-INSERT INTO tab0 VALUES(115,281,437);
-
-statement ok
-INSERT INTO tab0 VALUES(847,221,102);
-
-statement ok
-INSERT INTO tab0 VALUES(653, 573, 733);
-
-statement error
-INSERT INTO tab1 VALUES(51,14,96);
-
-statement ok
-INSERT INTO tab1 VALUES(854,5);
-
-statement ok
-INSERT INTO tab1 VALUES(967, 399);
-
-statement ok
-INSERT INTO tab1 VALUES(653, 239);
-
-query IIIII nosort
-SELECT * FROM tab0 LEFT OUTER JOIN tab1 ON tab0.col0 = tab1.col0 ORDER BY tab0.col0 ASC;
-----
-20 values hashing to 05444ccc4114ea58ea81c4d7265ce0cf
-
-query IIIII nosort
-SELECT * FROM tab0 LEFT OUTER JOIN tab1 ON tab0.col1 = tab1.col1 ORDER BY tab0.col1 ASC;
-----
-20 values hashing to 061bf4c1fcb67b6ac98b73146a4dbeeb
-
-query IIIII nosort
-SELECT * FROM tab0 LEFT OUTER JOIN tab1 ON tab0.col2 = tab1.col1 ORDER BY tab0.col1 ASC;
-----
-20 values hashing to 79503262d3189fbafe4a8a9697104c7c
-
-statement ok
-DROP TABLE tab0;
-
-statement ok
-DROP TABLE tab1;
->>>>>>> cc305aa4
