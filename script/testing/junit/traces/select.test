--- conflicted
+++ resolved
@@ -100,9 +100,6 @@
 1 values hashing to 1dcca23355272056f04fe8bf20edfce0
 
 statement ok
-<<<<<<< HEAD
-DROP TABLE temp2
-=======
 DROP TABLE temp2
 
 # self-join
@@ -152,5 +149,4 @@
 9 values hashing to 7ff726f07b4ea83a6d55b0edf0fb2581
 
 statement ok
-DROP TABLE temp3
->>>>>>> 3b08e241
+DROP TABLE temp3