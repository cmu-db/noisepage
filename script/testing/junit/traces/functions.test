# Initialize the database and table for testing
statement ok
CREATE TABLE functions1 (int_val INT, neg_int_val INT,  mod_int_val INT, double_val DECIMAL, neg_double_val DECIMAL, small_double_a_val DECIMAL, small_double_b_val DECIMAL, str_i_val VARCHAR(32), str_a_val VARCHAR(32), str_b_val VARCHAR(32), is_null INT)

statement ok
INSERT INTO functions1(int_val, neg_int_val, mod_int_val, double_val, neg_double_val, small_double_a_val, small_double_b_val, str_i_val, str_a_val, str_b_val, is_null) VALUES(123, -123, 3, 12.34, -12.34, 0.5, 3.0, '123456', 'AbCdEf', '  AbCdEf ', 0)

statement ok
INSERT INTO functions1(int_val, neg_int_val, mod_int_val, double_val, neg_double_val, small_double_a_val, small_double_b_val, str_i_val, str_a_val, str_b_val, is_null) VALUES(NULL, NULL, NULL, NULL, NULL, NULL, NULL, NULL, NULL, NULL, 1)


# Tests usage of trig udf functions
# #744 test
query I nosort
SELECT cos(double_val) AS result FROM functions1 WHERE is_null = 0
----
1 values hashing to f2ec9f8b13a07f120c16def39f4fbbc2

query I nosort
SELECT cos(double_val) AS result FROM functions1 WHERE is_null = 1
----
1 values hashing to 68b329da9893e34099c7d8ad5cb9c940

query I nosort
SELECT sin(double_val) AS result FROM functions1 WHERE is_null = 0
----
1 values hashing to 4aaf19241ee767c1185a7815aef61de7

query I nosort
SELECT sin(double_val) AS result FROM functions1 WHERE is_null = 1
----
1 values hashing to 68b329da9893e34099c7d8ad5cb9c940

query I nosort
SELECT tan(double_val) AS result FROM functions1 WHERE is_null = 0
----
1 values hashing to eb46483c930e203e9e3100f24360bac6

query I nosort
SELECT tan(double_val) AS result FROM functions1 WHERE is_null = 1
----
1 values hashing to 68b329da9893e34099c7d8ad5cb9c940

query I nosort
SELECT cosh(double_val) AS result FROM functions1 WHERE is_null = 0
----
1 values hashing to b15eb5f3481ab5bee2cf375ef65a98b2

query I nosort
SELECT cosh(double_val) AS result FROM functions1 WHERE is_null = 1
----
1 values hashing to 68b329da9893e34099c7d8ad5cb9c940

query I nosort
SELECT sinh(double_val) AS result FROM functions1 WHERE is_null = 0
----
1 values hashing to 830c638d008e5939d1f4884c1a667909

query I nosort
SELECT sinh(double_val) AS result FROM functions1 WHERE is_null = 1
----
1 values hashing to 68b329da9893e34099c7d8ad5cb9c940

query I nosort
SELECT tanh(double_val) AS result FROM functions1 WHERE is_null = 0
----
1 values hashing to ab99c04dd0cc14ddb09d9b5ae68d1fd0

query I nosort
SELECT tanh(double_val) AS result FROM functions1 WHERE is_null = 1
----
1 values hashing to 68b329da9893e34099c7d8ad5cb9c940

SELECT log2(double_val) AS result FROM functions1 WHERE is_null = 0
----
1 values hashing to 79fbd1dc909b6c5a233897815e27b6c9

query I nosort
SELECT log2(double_val) AS result FROM functions1 WHERE is_null = 1
----
1 values hashing to 68b329da9893e34099c7d8ad5cb9c940

query I nosort
SELECT ceil(double_val) AS result FROM functions1 WHERE is_null = 0
----
1 values hashing to 3f3b3dc6a2108ee5d50d684513e03240

query I nosort
SELECT ceil(double_val) AS result FROM functions1 WHERE is_null = 1
----
1 values hashing to 68b329da9893e34099c7d8ad5cb9c940

query I nosort
SELECT floor(double_val) AS result FROM functions1 WHERE is_null = 0
----
1 values hashing to 5deae25d4a07185eb3b5a410b3214e49

query I nosort
SELECT floor(double_val) AS result FROM functions1 WHERE is_null = 1
----
1 values hashing to 68b329da9893e34099c7d8ad5cb9c940

query I nosort
SELECT log10(double_val) AS result FROM functions1 WHERE is_null = 0
----
1 values hashing to b411836a7440f67bcdc0100021b2d948

query I nosort
SELECT log10(double_val) AS result FROM functions1 WHERE is_null = 1
----
1 values hashing to 68b329da9893e34099c7d8ad5cb9c940

query I nosort
SELECT truncate(double_val) AS result FROM functions1 WHERE is_null = 0
----
1 values hashing to 5deae25d4a07185eb3b5a410b3214e49

query I nosort
SELECT truncate(double_val) AS result FROM functions1 WHERE is_null = 1
----
1 values hashing to 68b329da9893e34099c7d8ad5cb9c940

query I nosort
SELECT acos(small_double_a_val) AS result FROM functions1 WHERE is_null = 0
----
1 values hashing to ea3ad10ef827e0d39c08a4250ffa6a13

query I nosort
SELECT acos(small_double_a_val) AS result FROM functions1 WHERE is_null = 1
----
1 values hashing to 68b329da9893e34099c7d8ad5cb9c940

query I nosort
SELECT asin(small_double_a_val) AS result FROM functions1 WHERE is_null = 0
----
1 values hashing to 1ef2c0fb841839d83155861bc9af847f

query I nosort
SELECT asin(small_double_a_val) AS result FROM functions1 WHERE is_null = 1
----
1 values hashing to 68b329da9893e34099c7d8ad5cb9c940

query I nosort
SELECT atan(small_double_a_val) AS result FROM functions1 WHERE is_null = 0
----
1 values hashing to a88a353c9e931df915a8d44861aaae52

query I nosort
SELECT atan(small_double_a_val) AS result FROM functions1 WHERE is_null = 1
----
1 values hashing to 68b329da9893e34099c7d8ad5cb9c940

query I nosort
SELECT abs(int_val) AS result FROM functions1 WHERE is_null = 0
----
1 values hashing to ba1f2511fc30423bdbb183fe33f3dd0f

query I nosort
SELECT abs(neg_int_val) AS result FROM functions1 WHERE is_null = 0
----
1 values hashing to ba1f2511fc30423bdbb183fe33f3dd0f

query I nosort
SELECT abs(double_val) AS result FROM functions1 WHERE is_null = 0
----
1 values hashing to 5cd9bf09e956d2ada689753a0e3b9321

query I nosort
SELECT abs(neg_double_val) AS result FROM functions1 WHERE is_null = 0
----
1 values hashing to 5cd9bf09e956d2ada689753a0e3b9321

query I nosort
SELECT abs(int_val) AS result FROM functions1 WHERE is_null = 1
----
1 values hashing to 68b329da9893e34099c7d8ad5cb9c940

query I nosort
SELECT exp(double_val) AS result FROM functions1 WHERE is_null = 0
----
1 values hashing to 73eeec3b16d21b9f2c49fc66bb912349

query I nosort
SELECT exp(double_val) AS result FROM functions1 WHERE is_null = 1
----
1 values hashing to 68b329da9893e34099c7d8ad5cb9c940

query I nosort
SELECT mod(int_val, mod_int_val) AS result FROM functions1 WHERE is_null = 0
----
1 values hashing to 897316929176464ebc9ad085f31e7284

query I nosort
SELECT mod(int_val, mod_int_val) AS result FROM functions1 WHERE is_null = 1
----
1 values hashing to 68b329da9893e34099c7d8ad5cb9c940

query R nosort
SELECT mod(double_val, small_double_b_val) AS result FROM functions1 WHERE is_null = 0
----
1 values hashing to 6acfdcb6cc3df14576ba015132b03dcc

query R nosort
SELECT mod(double_val, small_double_b_val) AS result FROM functions1 WHERE is_null = 1
----
1 values hashing to 68b329da9893e34099c7d8ad5cb9c940

query R nosort
SELECT sqrt(double_val) AS result FROM functions1 WHERE is_null = 0
----
1 values hashing to 0468f497418e5871184b7d69d3a72033

query R nosort
SELECT sqrt(double_val) AS result FROM functions1 WHERE is_null = 1
----
1 values hashing to 68b329da9893e34099c7d8ad5cb9c940

query R nosort
SELECT cbrt(double_val) AS result FROM functions1 WHERE is_null = 0
----
1 values hashing to 51c4bb819452d03a7db1ec897208f132

query R nosort
SELECT cbrt(double_val) AS result FROM functions1 WHERE is_null = 1
----
1 values hashing to 68b329da9893e34099c7d8ad5cb9c940

query R nosort
SELECT round(double_val) AS result FROM functions1 WHERE is_null = 0
----
1 values hashing to 5deae25d4a07185eb3b5a410b3214e49

query R nosort
SELECT round(double_val) AS result FROM functions1 WHERE is_null = 1
----
1 values hashing to 68b329da9893e34099c7d8ad5cb9c940

query R nosort
SELECT round(double_val, 1) AS result FROM functions1 WHERE is_null = 0
----
1 values hashing to 71ab3e03e07329582f66577f737868a6

query R nosort
SELECT round(double_val, 1) AS result FROM functions1 WHERE is_null = 1
----
1 values hashing to 68b329da9893e34099c7d8ad5cb9c940

query R nosort
SELECT pow(double_val, small_double_b_val) AS result FROM functions1 WHERE is_null = 0
----
1 values hashing to 5f65bc630539ceaf58085252f8e32206

query R nosort
SELECT pow(double_val, small_double_b_val) AS result FROM functions1 WHERE is_null = 1
----
1 values hashing to 68b329da9893e34099c7d8ad5cb9c940

query R nosort
SELECT atan2(double_val, small_double_b_val) AS result FROM functions1 WHERE is_null = 0
----
1 values hashing to a1cd57d075cf714c7683a6e5a4dfeedb

query R nosort
SELECT atan2(double_val, small_double_b_val) AS result FROM functions1 WHERE is_null = 1
----
1 values hashing to 68b329da9893e34099c7d8ad5cb9c940


# String functions
query I nosort
SELECT lower(str_a_val) AS result FROM functions1 WHERE is_null = 0
----
1 values hashing to 5ab557c937e38f15291c04b7e99544ad

query I nosort
SELECT lower(str_a_val) AS result FROM functions1 WHERE is_null = 1
----
1 values hashing to 68b329da9893e34099c7d8ad5cb9c940

query I nosort
SELECT starts_with(str_a_val, 'A') AS result FROM functions1 WHERE is_null = 0
----
1 values hashing to b7269fa2508548e4032c455818f1e321

query I nosort
SELECT starts_with(str_a_val, 'f') AS result FROM functions1 WHERE is_null = 0
----
1 values hashing to 9a8ad92c50cae39aa2c5604fd0ab6d8c

query I nosort
SELECT starts_with(str_a_val, 'AbCdEf') AS result FROM functions1 WHERE is_null = 0
----
1 values hashing to b7269fa2508548e4032c455818f1e321

query I nosort
SELECT starts_with(str_a_val, 'AbCdEfg') AS result FROM functions1 WHERE is_null = 0
----
1 values hashing to 9a8ad92c50cae39aa2c5604fd0ab6d8c

query I nosort
SELECT starts_with(str_a_val, '') AS result FROM functions1 WHERE is_null = 0
----
1 values hashing to b7269fa2508548e4032c455818f1e321

query I nosort
SELECT starts_with(str_a_val, 'AbCdEf') AS result FROM functions1 WHERE is_null = 1
----
1 values hashing to 68b329da9893e34099c7d8ad5cb9c940

query I nosort
SELECT substr(str_a_val, 1, 1) AS result FROM functions1 WHERE is_null = 0
----
1 values hashing to bf072e9119077b4e76437a93986787ef

query I nosort
SELECT substr(str_a_val, 1, 2) AS result FROM functions1 WHERE is_null = 0
----
1 values hashing to 635e29181b5d91fbc76d41b140491116

query I nosort
SELECT substr(str_a_val, 2, 3) AS result FROM functions1 WHERE is_null = 0
----
1 values hashing to 12d1f394c82e8f77dc3db547ba0d60e0

query I nosort
SELECT substr(str_a_val, 2, 10) AS result FROM functions1 WHERE is_null = 0
----
1 values hashing to a76fdd2df273c02e7d9707ee5f3a2c1a

query I nosort
SELECT substr(str_a_val, -1, 2) AS result FROM functions1 WHERE is_null = 0
----
1 values hashing to 68b329da9893e34099c7d8ad5cb9c940

query I nosort
SELECT substr(str_a_val, 1, 0) AS result FROM functions1 WHERE is_null = 0
----
1 values hashing to 68b329da9893e34099c7d8ad5cb9c940

query I nosort
SELECT substr(str_a_val, 10, 2) AS result FROM functions1 WHERE is_null = 0
----
1 values hashing to 68b329da9893e34099c7d8ad5cb9c940

query I nosort
SELECT substr(str_a_val, 1, 1) AS result FROM functions1 WHERE is_null = 1
----
1 values hashing to 68b329da9893e34099c7d8ad5cb9c940

query I nosort
SELECT trim(str_b_val) AS result FROM functions1 WHERE is_null = 0
----
1 values hashing to e4ade2bcd87bc76eb43dcad872004a9f

query I nosort
SELECT trim(str_b_val, ' f') AS result FROM functions1 WHERE is_null = 0
----
1 values hashing to 33681630005210cfa6daf1c86127ca0d

query I nosort
SELECT trim(str_b_val) AS result FROM functions1 WHERE is_null = 1
----
1 values hashing to 68b329da9893e34099c7d8ad5cb9c940

query I nosort
SELECT upper(str_a_val) AS result FROM functions1 WHERE is_null = 0
----
1 values hashing to f6674e62795f798fe2b01b08580c3fdc

query I nosort
SELECT upper(str_a_val) AS result FROM functions1 WHERE is_null = 1
----
1 values hashing to 68b329da9893e34099c7d8ad5cb9c940

query I nosort
SELECT reverse(str_a_val) AS result FROM functions1 WHERE is_null = 0
----
1 values hashing to f5fa4082cc1741ae80d46238e252bff0

query I nosort
SELECT reverse(str_a_val) AS result FROM functions1 WHERE is_null = 1
----
1 values hashing to 68b329da9893e34099c7d8ad5cb9c940


query I nosort
SELECT left(str_a_val, 3) AS result FROM functions1 WHERE is_null = 0
----
1 values hashing to 5e4ba05a7069cf2db26660252cd3061a

query I nosort
SELECT left(str_a_val, -2) AS result FROM functions1 WHERE is_null = 0
----
1 values hashing to a49417435670f78d9867f4458e86349b

query I nosort
SELECT left(str_a_val, 10) AS result FROM functions1 WHERE is_null = 0
----
1 values hashing to e4ade2bcd87bc76eb43dcad872004a9f

query I nosort
SELECT left(str_a_val, -10) AS result FROM functions1 WHERE is_null = 0
----
1 values hashing to 68b329da9893e34099c7d8ad5cb9c940

query I nosort
SELECT left(str_a_val, 3) AS result FROM functions1 WHERE is_null = 1
----
1 values hashing to 68b329da9893e34099c7d8ad5cb9c940


query I nosort
SELECT right(str_a_val, 3) AS result FROM functions1 WHERE is_null = 0
----
1 values hashing to fd0edba1aae619f7f37007677fdbc4c9

query I nosort
SELECT right(str_a_val, -2) AS result FROM functions1 WHERE is_null = 0
----
1 values hashing to 1dc10f22ae90544e8acc9d95256dc0d4

query I nosort
SELECT right(str_a_val, 10) AS result FROM functions1 WHERE is_null = 0
----
1 values hashing to e4ade2bcd87bc76eb43dcad872004a9f

query I nosort
SELECT right(str_a_val, -10) AS result FROM functions1 WHERE is_null = 0
----
1 values hashing to 68b329da9893e34099c7d8ad5cb9c940

query I nosort
SELECT right(str_a_val, 3) AS result FROM functions1 WHERE is_null = 1
----
1 values hashing to 68b329da9893e34099c7d8ad5cb9c940

query I nosort
SELECT repeat(str_a_val, -1) AS result FROM functions1 WHERE is_null = 0
----
1 values hashing to 68b329da9893e34099c7d8ad5cb9c940

query I nosort
SELECT repeat(str_a_val, 0) AS result FROM functions1 WHERE is_null = 0
----
1 values hashing to 68b329da9893e34099c7d8ad5cb9c940

query I nosort
SELECT repeat(str_a_val, 1) AS result FROM functions1 WHERE is_null = 0
----
1 values hashing to e4ade2bcd87bc76eb43dcad872004a9f

query I nosort
SELECT repeat(str_a_val, 2) AS result FROM functions1 WHERE is_null = 0
----
1 values hashing to 3581e789c18550d97f0e766be7a70eb8

query I nosort
SELECT repeat(str_a_val, 3) AS result FROM functions1 WHERE is_null = 0
----
1 values hashing to a9a54e092846d7d793665bb9ae0a04f8

query I nosort
SELECT repeat(str_a_val, 4) AS result FROM functions1 WHERE is_null = 0
----
1 values hashing to e85b8b420767fdc83afc95550b67326d

query I nosort
SELECT repeat(str_a_val, 4) AS result FROM functions1 WHERE is_null = 1
----
1 values hashing to 68b329da9893e34099c7d8ad5cb9c940

query I nosort
SELECT position('C' in str_a_val) AS result FROM functions1 WHERE is_null = 0
----
1 values hashing to 6d7fce9fee471194aa8b5b6e47267f03

query I nosort
SELECT position('C' in str_a_val) AS result FROM functions1 WHERE is_null = 1
----
1 values hashing to 68b329da9893e34099c7d8ad5cb9c940

query I nosort
SELECT ascii(str_a_val) AS result FROM functions1 WHERE is_null = 0
----
1 values hashing to 767abe6119a018446bcd7627ff8a4f2d

query I nosort
SELECT ascii(str_a_val) AS result FROM functions1 WHERE is_null = 1
----
1 values hashing to 68b329da9893e34099c7d8ad5cb9c940

query I nosort
SELECT chr(int_val) AS result FROM functions1 WHERE is_null = 0
----
1 values hashing to d9bed3b7e151f11b8fdadf75f1db96d9

query I nosort
SELECT chr(int_val) AS result FROM functions1 WHERE is_null = 1
----
1 values hashing to 68b329da9893e34099c7d8ad5cb9c940

query I nosort
SELECT char_length(str_a_val) AS result FROM functions1 WHERE is_null = 0
----
1 values hashing to 9ae0ea9e3c9c6e1b9b6252c8395efdc1

query I nosort
SELECT char_length(str_a_val) AS result FROM functions1 WHERE is_null = 1
----
1 values hashing to 68b329da9893e34099c7d8ad5cb9c940

<<<<<<< HEAD
query T nosort
SELECT rpad(str_a_val, 0, str_i_val) AS result FROM functions1 WHERE is_null = 0
----
1 values hashing to 68b329da9893e34099c7d8ad5cb9c940

query T nosort
SELECT rpad(str_a_val, 3, str_i_val) AS result FROM functions1 WHERE is_null = 0
----
1 values hashing to 5e4ba05a7069cf2db26660252cd3061a

query T nosort
SELECT rpad(str_a_val, 6, str_i_val) AS result FROM functions1 WHERE is_null = 0
----
1 values hashing to e4ade2bcd87bc76eb43dcad872004a9f

query T nosort
SELECT rpad(str_a_val, 20, str_i_val) AS result FROM functions1 WHERE is_null = 0
----
1 values hashing to 7a8e199e76afeb747e769bb9d4270410

query T nosort
SELECT rpad(str_a_val, 20, str_i_val) AS result FROM functions1 WHERE is_null = 1
----
1 values hashing to 68b329da9893e34099c7d8ad5cb9c940

query T nosort
SELECT lpad(str_a_val, 0, str_i_val) AS result FROM functions1 WHERE is_null = 0
=======
query I nosort
SELECT length(str_a_val) AS result FROM functions1 WHERE is_null = 0
----
1 values hashing to 9ae0ea9e3c9c6e1b9b6252c8395efdc1

query I nosort
SELECT length(str_a_val) AS result FROM functions1 WHERE is_null = 1
>>>>>>> dabbbef0
----
1 values hashing to 68b329da9893e34099c7d8ad5cb9c940

query T nosort
<<<<<<< HEAD
SELECT lpad(str_a_val, 3, str_i_val) AS result FROM functions1 WHERE is_null = 0
----
1 values hashing to 5e4ba05a7069cf2db26660252cd3061a

query T nosort
SELECT lpad(str_a_val, 6, str_i_val) AS result FROM functions1 WHERE is_null = 0
----
1 values hashing to e4ade2bcd87bc76eb43dcad872004a9f

query T nosort
SELECT lpad(str_a_val, 20, str_i_val) AS result FROM functions1 WHERE is_null = 0
----
1 values hashing to 1092969d7bca80554995fd5d94adf454

query T nosort
SELECT lpad(str_a_val, 20, str_i_val) AS result FROM functions1 WHERE is_null = 1
----
1 values hashing to 68b329da9893e34099c7d8ad5cb9c940

query T nosort
SELECT rtrim(str_b_val) AS result FROM functions1 WHERE is_null = 0
----
1 values hashing to 56843ee9b099ce607d3a204b0e78caa2

query T nosort
SELECT rtrim(str_b_val) AS result FROM functions1 WHERE is_null = 1
----
1 values hashing to 68b329da9893e34099c7d8ad5cb9c940

query T nosort
SELECT rtrim(str_a_val, 'Ab') AS result FROM functions1 WHERE is_null = 0
----
1 values hashing to e4ade2bcd87bc76eb43dcad872004a9f

query T nosort
SELECT rtrim(str_a_val, 'Ef') AS result FROM functions1 WHERE is_null = 0
----
1 values hashing to a49417435670f78d9867f4458e86349b

query T nosort
SELECT rtrim(str_a_val, 'Ef') AS result FROM functions1 WHERE is_null = 1
----
1 values hashing to 68b329da9893e34099c7d8ad5cb9c940

query T nosort
SELECT ltrim(str_b_val) AS result FROM functions1 WHERE is_null = 0
----
1 values hashing to 0b67e91fe416fd9a6f790d2ea3b1cde3

query T nosort
SELECT ltrim(str_b_val) AS result FROM functions1 WHERE is_null = 1
----
1 values hashing to 68b329da9893e34099c7d8ad5cb9c940

query T nosort
SELECT ltrim(str_a_val, 'Ab') AS result FROM functions1 WHERE is_null = 0
----
1 values hashing to 1dc10f22ae90544e8acc9d95256dc0d4

query T nosort
SELECT ltrim(str_a_val, 'Ef') AS result FROM functions1 WHERE is_null = 0
----
1 values hashing to e4ade2bcd87bc76eb43dcad872004a9f

query T nosort
SELECT ltrim(str_a_val, 'Ef') AS result FROM functions1 WHERE is_null = 1
=======
SELECT initcap(str_a_val) AS result FROM functions1 WHERE is_null = 0
----
1 values hashing to 16afe57b68bed33217158e40c3b89bb9

query T nosort
SELECT initcap(str_a_val) AS result FROM functions1 WHERE is_null = 1
----
1 values hashing to 68b329da9893e34099c7d8ad5cb9c940


query T nosort
SELECT split_part(str_a_val, 'd', 1) AS result FROM functions1 WHERE is_null = 0
----
1 values hashing to 5e4ba05a7069cf2db26660252cd3061a

query T nosort
SELECT split_part(str_a_val, 'd', 1) AS result FROM functions1 WHERE is_null = 1
>>>>>>> dabbbef0
----
1 values hashing to 68b329da9893e34099c7d8ad5cb9c940

statement ok
DROP TABLE functions1<|MERGE_RESOLUTION|>--- conflicted
+++ resolved
@@ -509,7 +509,37 @@
 ----
 1 values hashing to 68b329da9893e34099c7d8ad5cb9c940
 
-<<<<<<< HEAD
+query I nosort
+SELECT length(str_a_val) AS result FROM functions1 WHERE is_null = 0
+----
+1 values hashing to 9ae0ea9e3c9c6e1b9b6252c8395efdc1
+
+query I nosort
+SELECT length(str_a_val) AS result FROM functions1 WHERE is_null = 1
+----
+1 values hashing to 68b329da9893e34099c7d8ad5cb9c940
+
+query T nosort
+SELECT initcap(str_a_val) AS result FROM functions1 WHERE is_null = 0
+----
+1 values hashing to 16afe57b68bed33217158e40c3b89bb9
+
+query T nosort
+SELECT initcap(str_a_val) AS result FROM functions1 WHERE is_null = 1
+----
+1 values hashing to 68b329da9893e34099c7d8ad5cb9c940
+
+
+query T nosort
+SELECT split_part(str_a_val, 'd', 1) AS result FROM functions1 WHERE is_null = 0
+----
+1 values hashing to 5e4ba05a7069cf2db26660252cd3061a
+
+query T nosort
+SELECT split_part(str_a_val, 'd', 1) AS result FROM functions1 WHERE is_null = 1
+----
+1 values hashing to 68b329da9893e34099c7d8ad5cb9c940
+
 query T nosort
 SELECT rpad(str_a_val, 0, str_i_val) AS result FROM functions1 WHERE is_null = 0
 ----
@@ -537,20 +567,10 @@
 
 query T nosort
 SELECT lpad(str_a_val, 0, str_i_val) AS result FROM functions1 WHERE is_null = 0
-=======
-query I nosort
-SELECT length(str_a_val) AS result FROM functions1 WHERE is_null = 0
-----
-1 values hashing to 9ae0ea9e3c9c6e1b9b6252c8395efdc1
-
-query I nosort
-SELECT length(str_a_val) AS result FROM functions1 WHERE is_null = 1
->>>>>>> dabbbef0
-----
-1 values hashing to 68b329da9893e34099c7d8ad5cb9c940
-
-query T nosort
-<<<<<<< HEAD
+----
+1 values hashing to 68b329da9893e34099c7d8ad5cb9c940
+
+query T nosort
 SELECT lpad(str_a_val, 3, str_i_val) AS result FROM functions1 WHERE is_null = 0
 ----
 1 values hashing to 5e4ba05a7069cf2db26660252cd3061a
@@ -617,25 +637,6 @@
 
 query T nosort
 SELECT ltrim(str_a_val, 'Ef') AS result FROM functions1 WHERE is_null = 1
-=======
-SELECT initcap(str_a_val) AS result FROM functions1 WHERE is_null = 0
-----
-1 values hashing to 16afe57b68bed33217158e40c3b89bb9
-
-query T nosort
-SELECT initcap(str_a_val) AS result FROM functions1 WHERE is_null = 1
-----
-1 values hashing to 68b329da9893e34099c7d8ad5cb9c940
-
-
-query T nosort
-SELECT split_part(str_a_val, 'd', 1) AS result FROM functions1 WHERE is_null = 0
-----
-1 values hashing to 5e4ba05a7069cf2db26660252cd3061a
-
-query T nosort
-SELECT split_part(str_a_val, 'd', 1) AS result FROM functions1 WHERE is_null = 1
->>>>>>> dabbbef0
 ----
 1 values hashing to 68b329da9893e34099c7d8ad5cb9c940
 
