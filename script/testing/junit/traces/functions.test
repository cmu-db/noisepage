# Initialize the database and table for testing
statement ok
CREATE TABLE functions1 (int_val INT, neg_int_val INT, double_val DECIMAL, neg_double_val DECIMAL, small_double_val DECIMAL, str_i_val VARCHAR(32), str_a_val VARCHAR(32), str_b_val VARCHAR(32), is_null INT)

statement ok
INSERT INTO functions1(int_val, neg_int_val, double_val, neg_double_val, small_double_val, str_i_val, str_a_val, str_b_val, is_null) VALUES(123, -123, 12.34, -12.34, 0.5, '123456', 'AbCdEf', '  AbCdEf ', 0)

statement ok
INSERT INTO functions1(int_val, neg_int_val, double_val, neg_double_val, small_double_val, str_i_val, str_a_val, str_b_val, is_null) VALUES(NULL, NULL, NULL, NULL, NULL, NULL, NULL, NULL, 1)


# Tests usage of trig udf functions
# #744 test
query I nosort
SELECT cos(double_val) AS result FROM functions1 WHERE is_null = 0
----
1 values hashing to f2ec9f8b13a07f120c16def39f4fbbc2

query I nosort
SELECT cos(double_val) AS result FROM functions1 WHERE is_null = 1
----
1 values hashing to 68b329da9893e34099c7d8ad5cb9c940

query I nosort
SELECT sin(double_val) AS result FROM functions1 WHERE is_null = 0
----
1 values hashing to 4aaf19241ee767c1185a7815aef61de7

query I nosort
SELECT sin(double_val) AS result FROM functions1 WHERE is_null = 1
----
1 values hashing to 68b329da9893e34099c7d8ad5cb9c940

query I nosort
SELECT tan(double_val) AS result FROM functions1 WHERE is_null = 0
----
1 values hashing to eb46483c930e203e9e3100f24360bac6

query I nosort
SELECT tan(double_val) AS result FROM functions1 WHERE is_null = 1
----
1 values hashing to 68b329da9893e34099c7d8ad5cb9c940

query I nosort
SELECT cosh(double_val) AS result FROM functions1 WHERE is_null = 0
----
1 values hashing to b15eb5f3481ab5bee2cf375ef65a98b2

query I nosort
SELECT cosh(double_val) AS result FROM functions1 WHERE is_null = 1
----
1 values hashing to 68b329da9893e34099c7d8ad5cb9c940

query I nosort
SELECT sinh(double_val) AS result FROM functions1 WHERE is_null = 0
----
1 values hashing to 830c638d008e5939d1f4884c1a667909

query I nosort
SELECT sinh(double_val) AS result FROM functions1 WHERE is_null = 1
----
1 values hashing to 68b329da9893e34099c7d8ad5cb9c940

query I nosort
SELECT tanh(double_val) AS result FROM functions1 WHERE is_null = 0
----
1 values hashing to ab99c04dd0cc14ddb09d9b5ae68d1fd0

query I nosort
SELECT tanh(double_val) AS result FROM functions1 WHERE is_null = 1
----
1 values hashing to 68b329da9893e34099c7d8ad5cb9c940

SELECT log2(double_val) AS result FROM functions1 WHERE is_null = 0
----
1 values hashing to 79fbd1dc909b6c5a233897815e27b6c9

query I nosort
SELECT log2(double_val) AS result FROM functions1 WHERE is_null = 1
----
1 values hashing to 68b329da9893e34099c7d8ad5cb9c940

query I nosort
SELECT ceil(double_val) AS result FROM functions1 WHERE is_null = 0
----
1 values hashing to 3f3b3dc6a2108ee5d50d684513e03240

query I nosort
SELECT ceil(double_val) AS result FROM functions1 WHERE is_null = 1
----
1 values hashing to 68b329da9893e34099c7d8ad5cb9c940

query I nosort
SELECT floor(double_val) AS result FROM functions1 WHERE is_null = 0
----
1 values hashing to 5deae25d4a07185eb3b5a410b3214e49

query I nosort
SELECT floor(double_val) AS result FROM functions1 WHERE is_null = 1
----
1 values hashing to 68b329da9893e34099c7d8ad5cb9c940

query I nosort
SELECT log10(double_val) AS result FROM functions1 WHERE is_null = 0
----
1 values hashing to b411836a7440f67bcdc0100021b2d948

query I nosort
SELECT log10(double_val) AS result FROM functions1 WHERE is_null = 1
----
1 values hashing to 68b329da9893e34099c7d8ad5cb9c940

query I nosort
SELECT truncate(double_val) AS result FROM functions1 WHERE is_null = 0
----
1 values hashing to 5deae25d4a07185eb3b5a410b3214e49

query I nosort
SELECT truncate(double_val) AS result FROM functions1 WHERE is_null = 1
----
1 values hashing to 68b329da9893e34099c7d8ad5cb9c940

query I nosort
<<<<<<< HEAD
SELECT acos(small_double_val) AS result FROM functions1 WHERE is_null = 0
----
1 values hashing to ea3ad10ef827e0d39c08a4250ffa6a13

query I nosort
SELECT acos(small_double_val) AS result FROM functions1 WHERE is_null = 1
=======
SELECT exp(double_val) AS result FROM functions1 WHERE is_null = 0
----
1 values hashing to 73eeec3b16d21b9f2c49fc66bb912349

query I nosort
SELECT exp(double_val) AS result FROM functions1 WHERE is_null = 1
>>>>>>> 29e1cc51
----
1 values hashing to 68b329da9893e34099c7d8ad5cb9c940

query I nosort
<<<<<<< HEAD
SELECT asin(small_double_val) AS result FROM functions1 WHERE is_null = 0
----
1 values hashing to 1ef2c0fb841839d83155861bc9af847f

query I nosort
SELECT asin(small_double_val) AS result FROM functions1 WHERE is_null = 1
----
1 values hashing to 68b329da9893e34099c7d8ad5cb9c940

query I nosort
SELECT atan(small_double_val) AS result FROM functions1 WHERE is_null = 0
----
1 values hashing to a88a353c9e931df915a8d44861aaae52

query I nosort
SELECT atan(small_double_val) AS result FROM functions1 WHERE is_null = 1
----
1 values hashing to 68b329da9893e34099c7d8ad5cb9c940

query I nosort
SELECT abs(int_val) AS result FROM functions1 WHERE is_null = 0
----
1 values hashing to ba1f2511fc30423bdbb183fe33f3dd0f

query I nosort
SELECT abs(neg_int_val) AS result FROM functions1 WHERE is_null = 0
----
1 values hashing to ba1f2511fc30423bdbb183fe33f3dd0f

query I nosort
SELECT abs(double_val) AS result FROM functions1 WHERE is_null = 0
----
1 values hashing to 5cd9bf09e956d2ada689753a0e3b9321

query I nosort
SELECT abs(neg_double_val) AS result FROM functions1 WHERE is_null = 0
----
1 values hashing to 5cd9bf09e956d2ada689753a0e3b9321

query I nosort
SELECT abs(int_val) AS result FROM functions1 WHERE is_null = 1
----
1 values hashing to 68b329da9893e34099c7d8ad5cb9c940


# String functions
query I nosort
=======
>>>>>>> 29e1cc51
SELECT lower(str_a_val) AS result FROM functions1 WHERE is_null = 0
----
1 values hashing to 5ab557c937e38f15291c04b7e99544ad

query I nosort
SELECT lower(str_a_val) AS result FROM functions1 WHERE is_null = 1
----
1 values hashing to 68b329da9893e34099c7d8ad5cb9c940

query I nosort
<<<<<<< HEAD
SELECT starts_with(str_a_val, 'A') AS result FROM functions1 WHERE is_null = 0
----
1 values hashing to b7269fa2508548e4032c455818f1e321

query I nosort
SELECT starts_with(str_a_val, 'f') AS result FROM functions1 WHERE is_null = 0
----
1 values hashing to 9a8ad92c50cae39aa2c5604fd0ab6d8c

query I nosort
SELECT starts_with(str_a_val, 'AbCdEf') AS result FROM functions1 WHERE is_null = 0
----
1 values hashing to b7269fa2508548e4032c455818f1e321

query I nosort
SELECT starts_with(str_a_val, 'AbCdEfg') AS result FROM functions1 WHERE is_null = 0
----
1 values hashing to 9a8ad92c50cae39aa2c5604fd0ab6d8c

query I nosort
SELECT starts_with(str_a_val, '') AS result FROM functions1 WHERE is_null = 0
----
1 values hashing to b7269fa2508548e4032c455818f1e321

query I nosort
SELECT starts_with(str_a_val, 'AbCdEf') AS result FROM functions1 WHERE is_null = 1
----
1 values hashing to 68b329da9893e34099c7d8ad5cb9c940

query I nosort
SELECT substr(str_a_val, 1, 1) AS result FROM functions1 WHERE is_null = 0
----
1 values hashing to bf072e9119077b4e76437a93986787ef

query I nosort
SELECT substr(str_a_val, 1, 2) AS result FROM functions1 WHERE is_null = 0
----
1 values hashing to 635e29181b5d91fbc76d41b140491116

query I nosort
SELECT substr(str_a_val, 2, 3) AS result FROM functions1 WHERE is_null = 0
----
1 values hashing to 12d1f394c82e8f77dc3db547ba0d60e0

query I nosort
SELECT substr(str_a_val, 2, 10) AS result FROM functions1 WHERE is_null = 0
----
1 values hashing to a76fdd2df273c02e7d9707ee5f3a2c1a

query I nosort
SELECT substr(str_a_val, -1, 2) AS result FROM functions1 WHERE is_null = 0
----
1 values hashing to 68b329da9893e34099c7d8ad5cb9c940

query I nosort
SELECT substr(str_a_val, 1, 0) AS result FROM functions1 WHERE is_null = 0
----
1 values hashing to 68b329da9893e34099c7d8ad5cb9c940

query I nosort
SELECT substr(str_a_val, 10, 2) AS result FROM functions1 WHERE is_null = 0
----
1 values hashing to 68b329da9893e34099c7d8ad5cb9c940

query I nosort
SELECT substr(str_a_val, 1, 1) AS result FROM functions1 WHERE is_null = 1
=======
SELECT position('C' in str_a_val) AS result FROM functions1 WHERE is_null = 0
----
1 values hashing to 6d7fce9fee471194aa8b5b6e47267f03

query I nosort
SELECT position('C' in str_a_val) AS result FROM functions1 WHERE is_null = 1
>>>>>>> 29e1cc51
----
1 values hashing to 68b329da9893e34099c7d8ad5cb9c940

query I nosort
<<<<<<< HEAD
SELECT trim(str_b_val) AS result FROM functions1 WHERE is_null = 0
----
1 values hashing to e4ade2bcd87bc76eb43dcad872004a9f

query I nosort
SELECT trim(str_b_val, ' f') AS result FROM functions1 WHERE is_null = 0
----
1 values hashing to 33681630005210cfa6daf1c86127ca0d

query I nosort
SELECT trim(str_b_val) AS result FROM functions1 WHERE is_null = 1
=======
SELECT ascii(str_a_val) AS result FROM functions1 WHERE is_null = 0
----
1 values hashing to 767abe6119a018446bcd7627ff8a4f2d

query I nosort
SELECT ascii(str_a_val) AS result FROM functions1 WHERE is_null = 1
>>>>>>> 29e1cc51
----
1 values hashing to 68b329da9893e34099c7d8ad5cb9c940

query I nosort
<<<<<<< HEAD
SELECT upper(str_a_val) AS result FROM functions1 WHERE is_null = 0
----
1 values hashing to f6674e62795f798fe2b01b08580c3fdc

query I nosort
SELECT upper(str_a_val) AS result FROM functions1 WHERE is_null = 1
=======
SELECT chr(int_val) AS result FROM functions1 WHERE is_null = 0
----
1 values hashing to d9bed3b7e151f11b8fdadf75f1db96d9

query I nosort
SELECT chr(int_val) AS result FROM functions1 WHERE is_null = 1
>>>>>>> 29e1cc51
----
1 values hashing to 68b329da9893e34099c7d8ad5cb9c940

query I nosort
<<<<<<< HEAD
SELECT reverse(str_a_val) AS result FROM functions1 WHERE is_null = 0
----
1 values hashing to f5fa4082cc1741ae80d46238e252bff0

query I nosort
SELECT reverse(str_a_val) AS result FROM functions1 WHERE is_null = 1
----
1 values hashing to 68b329da9893e34099c7d8ad5cb9c940


query I nosort
SELECT left(str_a_val, 3) AS result FROM functions1 WHERE is_null = 0
----
1 values hashing to 5e4ba05a7069cf2db26660252cd3061a

query I nosort
SELECT left(str_a_val, -2) AS result FROM functions1 WHERE is_null = 0
----
1 values hashing to a49417435670f78d9867f4458e86349b

query I nosort
SELECT left(str_a_val, 10) AS result FROM functions1 WHERE is_null = 0
----
1 values hashing to e4ade2bcd87bc76eb43dcad872004a9f

query I nosort
SELECT left(str_a_val, -10) AS result FROM functions1 WHERE is_null = 0
----
1 values hashing to 68b329da9893e34099c7d8ad5cb9c940

query I nosort
SELECT left(str_a_val, 3) AS result FROM functions1 WHERE is_null = 1
----
1 values hashing to 68b329da9893e34099c7d8ad5cb9c940


query I nosort
SELECT right(str_a_val, 3) AS result FROM functions1 WHERE is_null = 0
----
1 values hashing to fd0edba1aae619f7f37007677fdbc4c9

query I nosort
SELECT right(str_a_val, -2) AS result FROM functions1 WHERE is_null = 0
----
1 values hashing to 1dc10f22ae90544e8acc9d95256dc0d4

query I nosort
SELECT right(str_a_val, 10) AS result FROM functions1 WHERE is_null = 0
----
1 values hashing to e4ade2bcd87bc76eb43dcad872004a9f

query I nosort
SELECT right(str_a_val, -10) AS result FROM functions1 WHERE is_null = 0
----
1 values hashing to 68b329da9893e34099c7d8ad5cb9c940

query I nosort
SELECT right(str_a_val, 3) AS result FROM functions1 WHERE is_null = 1
----
1 values hashing to 68b329da9893e34099c7d8ad5cb9c940

query I nosort
SELECT repeat(str_a_val, -1) AS result FROM functions1 WHERE is_null = 0
----
1 values hashing to 68b329da9893e34099c7d8ad5cb9c940

query I nosort
SELECT repeat(str_a_val, 0) AS result FROM functions1 WHERE is_null = 0
----
1 values hashing to 68b329da9893e34099c7d8ad5cb9c940

query I nosort
SELECT repeat(str_a_val, 1) AS result FROM functions1 WHERE is_null = 0
----
1 values hashing to e4ade2bcd87bc76eb43dcad872004a9f

query I nosort
SELECT repeat(str_a_val, 2) AS result FROM functions1 WHERE is_null = 0
----
1 values hashing to 3581e789c18550d97f0e766be7a70eb8

query I nosort
SELECT repeat(str_a_val, 3) AS result FROM functions1 WHERE is_null = 0
----
1 values hashing to a9a54e092846d7d793665bb9ae0a04f8

query I nosort
SELECT repeat(str_a_val, 4) AS result FROM functions1 WHERE is_null = 0
----
1 values hashing to e85b8b420767fdc83afc95550b67326d

query I nosort
SELECT repeat(str_a_val, 4) AS result FROM functions1 WHERE is_null = 1
=======
SELECT char_length(str_a_val) AS result FROM functions1 WHERE is_null = 0
----
1 values hashing to 9ae0ea9e3c9c6e1b9b6252c8395efdc1

query I nosort
SELECT char_length(str_a_val) AS result FROM functions1 WHERE is_null = 1
>>>>>>> 29e1cc51
----
1 values hashing to 68b329da9893e34099c7d8ad5cb9c940

statement ok
DROP TABLE functions1<|MERGE_RESOLUTION|>--- conflicted
+++ resolved
@@ -121,75 +121,73 @@
 1 values hashing to 68b329da9893e34099c7d8ad5cb9c940
 
 query I nosort
-<<<<<<< HEAD
 SELECT acos(small_double_val) AS result FROM functions1 WHERE is_null = 0
 ----
 1 values hashing to ea3ad10ef827e0d39c08a4250ffa6a13
 
 query I nosort
 SELECT acos(small_double_val) AS result FROM functions1 WHERE is_null = 1
-=======
+----
+1 values hashing to 68b329da9893e34099c7d8ad5cb9c940
+
+query I nosort
+SELECT asin(small_double_val) AS result FROM functions1 WHERE is_null = 0
+----
+1 values hashing to 1ef2c0fb841839d83155861bc9af847f
+
+query I nosort
+SELECT asin(small_double_val) AS result FROM functions1 WHERE is_null = 1
+----
+1 values hashing to 68b329da9893e34099c7d8ad5cb9c940
+
+query I nosort
+SELECT atan(small_double_val) AS result FROM functions1 WHERE is_null = 0
+----
+1 values hashing to a88a353c9e931df915a8d44861aaae52
+
+query I nosort
+SELECT atan(small_double_val) AS result FROM functions1 WHERE is_null = 1
+----
+1 values hashing to 68b329da9893e34099c7d8ad5cb9c940
+
+query I nosort
+SELECT abs(int_val) AS result FROM functions1 WHERE is_null = 0
+----
+1 values hashing to ba1f2511fc30423bdbb183fe33f3dd0f
+
+query I nosort
+SELECT abs(neg_int_val) AS result FROM functions1 WHERE is_null = 0
+----
+1 values hashing to ba1f2511fc30423bdbb183fe33f3dd0f
+
+query I nosort
+SELECT abs(double_val) AS result FROM functions1 WHERE is_null = 0
+----
+1 values hashing to 5cd9bf09e956d2ada689753a0e3b9321
+
+query I nosort
+SELECT abs(neg_double_val) AS result FROM functions1 WHERE is_null = 0
+----
+1 values hashing to 5cd9bf09e956d2ada689753a0e3b9321
+
+query I nosort
+SELECT abs(int_val) AS result FROM functions1 WHERE is_null = 1
+----
+1 values hashing to 68b329da9893e34099c7d8ad5cb9c940
+
+query I nosort
 SELECT exp(double_val) AS result FROM functions1 WHERE is_null = 0
 ----
 1 values hashing to 73eeec3b16d21b9f2c49fc66bb912349
 
 query I nosort
 SELECT exp(double_val) AS result FROM functions1 WHERE is_null = 1
->>>>>>> 29e1cc51
-----
-1 values hashing to 68b329da9893e34099c7d8ad5cb9c940
-
-query I nosort
-<<<<<<< HEAD
-SELECT asin(small_double_val) AS result FROM functions1 WHERE is_null = 0
-----
-1 values hashing to 1ef2c0fb841839d83155861bc9af847f
-
-query I nosort
-SELECT asin(small_double_val) AS result FROM functions1 WHERE is_null = 1
-----
-1 values hashing to 68b329da9893e34099c7d8ad5cb9c940
-
-query I nosort
-SELECT atan(small_double_val) AS result FROM functions1 WHERE is_null = 0
-----
-1 values hashing to a88a353c9e931df915a8d44861aaae52
-
-query I nosort
-SELECT atan(small_double_val) AS result FROM functions1 WHERE is_null = 1
-----
-1 values hashing to 68b329da9893e34099c7d8ad5cb9c940
-
-query I nosort
-SELECT abs(int_val) AS result FROM functions1 WHERE is_null = 0
-----
-1 values hashing to ba1f2511fc30423bdbb183fe33f3dd0f
-
-query I nosort
-SELECT abs(neg_int_val) AS result FROM functions1 WHERE is_null = 0
-----
-1 values hashing to ba1f2511fc30423bdbb183fe33f3dd0f
-
-query I nosort
-SELECT abs(double_val) AS result FROM functions1 WHERE is_null = 0
-----
-1 values hashing to 5cd9bf09e956d2ada689753a0e3b9321
-
-query I nosort
-SELECT abs(neg_double_val) AS result FROM functions1 WHERE is_null = 0
-----
-1 values hashing to 5cd9bf09e956d2ada689753a0e3b9321
-
-query I nosort
-SELECT abs(int_val) AS result FROM functions1 WHERE is_null = 1
 ----
 1 values hashing to 68b329da9893e34099c7d8ad5cb9c940
 
 
 # String functions
 query I nosort
-=======
->>>>>>> 29e1cc51
 SELECT lower(str_a_val) AS result FROM functions1 WHERE is_null = 0
 ----
 1 values hashing to 5ab557c937e38f15291c04b7e99544ad
@@ -200,7 +198,6 @@
 1 values hashing to 68b329da9893e34099c7d8ad5cb9c940
 
 query I nosort
-<<<<<<< HEAD
 SELECT starts_with(str_a_val, 'A') AS result FROM functions1 WHERE is_null = 0
 ----
 1 values hashing to b7269fa2508548e4032c455818f1e321
@@ -267,163 +264,168 @@
 
 query I nosort
 SELECT substr(str_a_val, 1, 1) AS result FROM functions1 WHERE is_null = 1
-=======
+----
+1 values hashing to 68b329da9893e34099c7d8ad5cb9c940
+
+query I nosort
+SELECT trim(str_b_val) AS result FROM functions1 WHERE is_null = 0
+----
+1 values hashing to e4ade2bcd87bc76eb43dcad872004a9f
+
+query I nosort
+SELECT trim(str_b_val, ' f') AS result FROM functions1 WHERE is_null = 0
+----
+1 values hashing to 33681630005210cfa6daf1c86127ca0d
+
+query I nosort
+SELECT trim(str_b_val) AS result FROM functions1 WHERE is_null = 1
+----
+1 values hashing to 68b329da9893e34099c7d8ad5cb9c940
+
+query I nosort
+SELECT upper(str_a_val) AS result FROM functions1 WHERE is_null = 0
+----
+1 values hashing to f6674e62795f798fe2b01b08580c3fdc
+
+query I nosort
+SELECT upper(str_a_val) AS result FROM functions1 WHERE is_null = 1
+----
+1 values hashing to 68b329da9893e34099c7d8ad5cb9c940
+
+query I nosort
+SELECT reverse(str_a_val) AS result FROM functions1 WHERE is_null = 0
+----
+1 values hashing to f5fa4082cc1741ae80d46238e252bff0
+
+query I nosort
+SELECT reverse(str_a_val) AS result FROM functions1 WHERE is_null = 1
+----
+1 values hashing to 68b329da9893e34099c7d8ad5cb9c940
+
+
+query I nosort
+SELECT left(str_a_val, 3) AS result FROM functions1 WHERE is_null = 0
+----
+1 values hashing to 5e4ba05a7069cf2db26660252cd3061a
+
+query I nosort
+SELECT left(str_a_val, -2) AS result FROM functions1 WHERE is_null = 0
+----
+1 values hashing to a49417435670f78d9867f4458e86349b
+
+query I nosort
+SELECT left(str_a_val, 10) AS result FROM functions1 WHERE is_null = 0
+----
+1 values hashing to e4ade2bcd87bc76eb43dcad872004a9f
+
+query I nosort
+SELECT left(str_a_val, -10) AS result FROM functions1 WHERE is_null = 0
+----
+1 values hashing to 68b329da9893e34099c7d8ad5cb9c940
+
+query I nosort
+SELECT left(str_a_val, 3) AS result FROM functions1 WHERE is_null = 1
+----
+1 values hashing to 68b329da9893e34099c7d8ad5cb9c940
+
+
+query I nosort
+SELECT right(str_a_val, 3) AS result FROM functions1 WHERE is_null = 0
+----
+1 values hashing to fd0edba1aae619f7f37007677fdbc4c9
+
+query I nosort
+SELECT right(str_a_val, -2) AS result FROM functions1 WHERE is_null = 0
+----
+1 values hashing to 1dc10f22ae90544e8acc9d95256dc0d4
+
+query I nosort
+SELECT right(str_a_val, 10) AS result FROM functions1 WHERE is_null = 0
+----
+1 values hashing to e4ade2bcd87bc76eb43dcad872004a9f
+
+query I nosort
+SELECT right(str_a_val, -10) AS result FROM functions1 WHERE is_null = 0
+----
+1 values hashing to 68b329da9893e34099c7d8ad5cb9c940
+
+query I nosort
+SELECT right(str_a_val, 3) AS result FROM functions1 WHERE is_null = 1
+----
+1 values hashing to 68b329da9893e34099c7d8ad5cb9c940
+
+query I nosort
+SELECT repeat(str_a_val, -1) AS result FROM functions1 WHERE is_null = 0
+----
+1 values hashing to 68b329da9893e34099c7d8ad5cb9c940
+
+query I nosort
+SELECT repeat(str_a_val, 0) AS result FROM functions1 WHERE is_null = 0
+----
+1 values hashing to 68b329da9893e34099c7d8ad5cb9c940
+
+query I nosort
+SELECT repeat(str_a_val, 1) AS result FROM functions1 WHERE is_null = 0
+----
+1 values hashing to e4ade2bcd87bc76eb43dcad872004a9f
+
+query I nosort
+SELECT repeat(str_a_val, 2) AS result FROM functions1 WHERE is_null = 0
+----
+1 values hashing to 3581e789c18550d97f0e766be7a70eb8
+
+query I nosort
+SELECT repeat(str_a_val, 3) AS result FROM functions1 WHERE is_null = 0
+----
+1 values hashing to a9a54e092846d7d793665bb9ae0a04f8
+
+query I nosort
+SELECT repeat(str_a_val, 4) AS result FROM functions1 WHERE is_null = 0
+----
+1 values hashing to e85b8b420767fdc83afc95550b67326d
+
+query I nosort
+SELECT repeat(str_a_val, 4) AS result FROM functions1 WHERE is_null = 1
+----
+1 values hashing to 68b329da9893e34099c7d8ad5cb9c940
+
+query I nosort
 SELECT position('C' in str_a_val) AS result FROM functions1 WHERE is_null = 0
 ----
 1 values hashing to 6d7fce9fee471194aa8b5b6e47267f03
 
 query I nosort
 SELECT position('C' in str_a_val) AS result FROM functions1 WHERE is_null = 1
->>>>>>> 29e1cc51
-----
-1 values hashing to 68b329da9893e34099c7d8ad5cb9c940
-
-query I nosort
-<<<<<<< HEAD
-SELECT trim(str_b_val) AS result FROM functions1 WHERE is_null = 0
-----
-1 values hashing to e4ade2bcd87bc76eb43dcad872004a9f
-
-query I nosort
-SELECT trim(str_b_val, ' f') AS result FROM functions1 WHERE is_null = 0
-----
-1 values hashing to 33681630005210cfa6daf1c86127ca0d
-
-query I nosort
-SELECT trim(str_b_val) AS result FROM functions1 WHERE is_null = 1
-=======
+----
+1 values hashing to 68b329da9893e34099c7d8ad5cb9c940
+
+query I nosort
 SELECT ascii(str_a_val) AS result FROM functions1 WHERE is_null = 0
 ----
 1 values hashing to 767abe6119a018446bcd7627ff8a4f2d
 
 query I nosort
 SELECT ascii(str_a_val) AS result FROM functions1 WHERE is_null = 1
->>>>>>> 29e1cc51
-----
-1 values hashing to 68b329da9893e34099c7d8ad5cb9c940
-
-query I nosort
-<<<<<<< HEAD
-SELECT upper(str_a_val) AS result FROM functions1 WHERE is_null = 0
-----
-1 values hashing to f6674e62795f798fe2b01b08580c3fdc
-
-query I nosort
-SELECT upper(str_a_val) AS result FROM functions1 WHERE is_null = 1
-=======
+----
+1 values hashing to 68b329da9893e34099c7d8ad5cb9c940
+
+query I nosort
 SELECT chr(int_val) AS result FROM functions1 WHERE is_null = 0
 ----
 1 values hashing to d9bed3b7e151f11b8fdadf75f1db96d9
 
 query I nosort
 SELECT chr(int_val) AS result FROM functions1 WHERE is_null = 1
->>>>>>> 29e1cc51
-----
-1 values hashing to 68b329da9893e34099c7d8ad5cb9c940
-
-query I nosort
-<<<<<<< HEAD
-SELECT reverse(str_a_val) AS result FROM functions1 WHERE is_null = 0
-----
-1 values hashing to f5fa4082cc1741ae80d46238e252bff0
-
-query I nosort
-SELECT reverse(str_a_val) AS result FROM functions1 WHERE is_null = 1
-----
-1 values hashing to 68b329da9893e34099c7d8ad5cb9c940
-
-
-query I nosort
-SELECT left(str_a_val, 3) AS result FROM functions1 WHERE is_null = 0
-----
-1 values hashing to 5e4ba05a7069cf2db26660252cd3061a
-
-query I nosort
-SELECT left(str_a_val, -2) AS result FROM functions1 WHERE is_null = 0
-----
-1 values hashing to a49417435670f78d9867f4458e86349b
-
-query I nosort
-SELECT left(str_a_val, 10) AS result FROM functions1 WHERE is_null = 0
-----
-1 values hashing to e4ade2bcd87bc76eb43dcad872004a9f
-
-query I nosort
-SELECT left(str_a_val, -10) AS result FROM functions1 WHERE is_null = 0
-----
-1 values hashing to 68b329da9893e34099c7d8ad5cb9c940
-
-query I nosort
-SELECT left(str_a_val, 3) AS result FROM functions1 WHERE is_null = 1
-----
-1 values hashing to 68b329da9893e34099c7d8ad5cb9c940
-
-
-query I nosort
-SELECT right(str_a_val, 3) AS result FROM functions1 WHERE is_null = 0
-----
-1 values hashing to fd0edba1aae619f7f37007677fdbc4c9
-
-query I nosort
-SELECT right(str_a_val, -2) AS result FROM functions1 WHERE is_null = 0
-----
-1 values hashing to 1dc10f22ae90544e8acc9d95256dc0d4
-
-query I nosort
-SELECT right(str_a_val, 10) AS result FROM functions1 WHERE is_null = 0
-----
-1 values hashing to e4ade2bcd87bc76eb43dcad872004a9f
-
-query I nosort
-SELECT right(str_a_val, -10) AS result FROM functions1 WHERE is_null = 0
-----
-1 values hashing to 68b329da9893e34099c7d8ad5cb9c940
-
-query I nosort
-SELECT right(str_a_val, 3) AS result FROM functions1 WHERE is_null = 1
-----
-1 values hashing to 68b329da9893e34099c7d8ad5cb9c940
-
-query I nosort
-SELECT repeat(str_a_val, -1) AS result FROM functions1 WHERE is_null = 0
-----
-1 values hashing to 68b329da9893e34099c7d8ad5cb9c940
-
-query I nosort
-SELECT repeat(str_a_val, 0) AS result FROM functions1 WHERE is_null = 0
-----
-1 values hashing to 68b329da9893e34099c7d8ad5cb9c940
-
-query I nosort
-SELECT repeat(str_a_val, 1) AS result FROM functions1 WHERE is_null = 0
-----
-1 values hashing to e4ade2bcd87bc76eb43dcad872004a9f
-
-query I nosort
-SELECT repeat(str_a_val, 2) AS result FROM functions1 WHERE is_null = 0
-----
-1 values hashing to 3581e789c18550d97f0e766be7a70eb8
-
-query I nosort
-SELECT repeat(str_a_val, 3) AS result FROM functions1 WHERE is_null = 0
-----
-1 values hashing to a9a54e092846d7d793665bb9ae0a04f8
-
-query I nosort
-SELECT repeat(str_a_val, 4) AS result FROM functions1 WHERE is_null = 0
-----
-1 values hashing to e85b8b420767fdc83afc95550b67326d
-
-query I nosort
-SELECT repeat(str_a_val, 4) AS result FROM functions1 WHERE is_null = 1
-=======
+----
+1 values hashing to 68b329da9893e34099c7d8ad5cb9c940
+
+query I nosort
 SELECT char_length(str_a_val) AS result FROM functions1 WHERE is_null = 0
 ----
 1 values hashing to 9ae0ea9e3c9c6e1b9b6252c8395efdc1
 
 query I nosort
 SELECT char_length(str_a_val) AS result FROM functions1 WHERE is_null = 1
->>>>>>> 29e1cc51
 ----
 1 values hashing to 68b329da9893e34099c7d8ad5cb9c940
 
