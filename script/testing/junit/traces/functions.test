--- conflicted
+++ resolved
@@ -541,131 +541,132 @@
 1 values hashing to 68b329da9893e34099c7d8ad5cb9c940
 
 query T nosort
-<<<<<<< HEAD
+SELECT rpad(str_a_val, 0, str_i_val) AS result FROM functions1 WHERE is_null = 0
+----
+1 values hashing to 68b329da9893e34099c7d8ad5cb9c940
+
+query T nosort
+SELECT rpad(str_a_val, 3, str_i_val) AS result FROM functions1 WHERE is_null = 0
+----
+1 values hashing to 5e4ba05a7069cf2db26660252cd3061a
+
+query T nosort
+SELECT rpad(str_a_val, 6, str_i_val) AS result FROM functions1 WHERE is_null = 0
+----
+1 values hashing to e4ade2bcd87bc76eb43dcad872004a9f
+
+query T nosort
+SELECT rpad(str_a_val, 20, str_i_val) AS result FROM functions1 WHERE is_null = 0
+----
+1 values hashing to 7a8e199e76afeb747e769bb9d4270410
+
+query T nosort
+SELECT rpad(str_a_val, 20, str_i_val) AS result FROM functions1 WHERE is_null = 1
+----
+1 values hashing to 68b329da9893e34099c7d8ad5cb9c940
+
+query T nosort
+SELECT rpad(str_a_val, 10) AS result FROM functions1 WHERE is_null = 0
+----
+1 values hashing to 169833924fd7174a20b97582f76b479f
+
+query T nosort
+SELECT rpad(str_a_val, 10) AS result FROM functions1 WHERE is_null = 1
+----
+1 values hashing to 68b329da9893e34099c7d8ad5cb9c940
+
+query T nosort
+SELECT lpad(str_a_val, 0, str_i_val) AS result FROM functions1 WHERE is_null = 0
+----
+1 values hashing to 68b329da9893e34099c7d8ad5cb9c940
+
+query T nosort
+SELECT lpad(str_a_val, 3, str_i_val) AS result FROM functions1 WHERE is_null = 0
+----
+1 values hashing to 5e4ba05a7069cf2db26660252cd3061a
+
+query T nosort
+SELECT lpad(str_a_val, 6, str_i_val) AS result FROM functions1 WHERE is_null = 0
+----
+1 values hashing to e4ade2bcd87bc76eb43dcad872004a9f
+
+query T nosort
+SELECT lpad(str_a_val, 20, str_i_val) AS result FROM functions1 WHERE is_null = 0
+----
+1 values hashing to 1092969d7bca80554995fd5d94adf454
+
+query T nosort
+SELECT lpad(str_a_val, 20, str_i_val) AS result FROM functions1 WHERE is_null = 1
+----
+1 values hashing to 68b329da9893e34099c7d8ad5cb9c940
+
+query T nosort
+SELECT lpad(str_a_val, 10) AS result FROM functions1 WHERE is_null = 0
+----
+1 values hashing to 643d9cbbb84f28a8da87255364afd0fe
+
+query T nosort
+SELECT lpad(str_a_val, 10) AS result FROM functions1 WHERE is_null = 1
+----
+1 values hashing to 68b329da9893e34099c7d8ad5cb9c940
+
+query T nosort
+SELECT rtrim(str_b_val) AS result FROM functions1 WHERE is_null = 0
+----
+1 values hashing to 56843ee9b099ce607d3a204b0e78caa2
+
+query T nosort
+SELECT rtrim(str_b_val) AS result FROM functions1 WHERE is_null = 1
+----
+1 values hashing to 68b329da9893e34099c7d8ad5cb9c940
+
+query T nosort
+SELECT rtrim(str_a_val, 'Ab') AS result FROM functions1 WHERE is_null = 0
+----
+1 values hashing to e4ade2bcd87bc76eb43dcad872004a9f
+
+query T nosort
+SELECT rtrim(str_a_val, 'Ef') AS result FROM functions1 WHERE is_null = 0
+----
+1 values hashing to a49417435670f78d9867f4458e86349b
+
+query T nosort
+SELECT rtrim(str_a_val, 'Ef') AS result FROM functions1 WHERE is_null = 1
+----
+1 values hashing to 68b329da9893e34099c7d8ad5cb9c940
+
+query T nosort
+SELECT ltrim(str_b_val) AS result FROM functions1 WHERE is_null = 0
+----
+1 values hashing to 0b67e91fe416fd9a6f790d2ea3b1cde3
+
+query T nosort
+SELECT ltrim(str_b_val) AS result FROM functions1 WHERE is_null = 1
+----
+1 values hashing to 68b329da9893e34099c7d8ad5cb9c940
+
+query T nosort
+SELECT ltrim(str_a_val, 'Ab') AS result FROM functions1 WHERE is_null = 0
+----
+1 values hashing to 1dc10f22ae90544e8acc9d95256dc0d4
+
+query T nosort
+SELECT ltrim(str_a_val, 'Ef') AS result FROM functions1 WHERE is_null = 0
+----
+1 values hashing to e4ade2bcd87bc76eb43dcad872004a9f
+
+query T nosort
+SELECT ltrim(str_a_val, 'Ef') AS result FROM functions1 WHERE is_null = 1
+----
+1 values hashing to 68b329da9893e34099c7d8ad5cb9c940
+
+query T nosort
 SELECT CONCAT(str_i_val, str_a_val) AS result FROM functions1 WHERE is_null = 0
 ----
 1 values hashing to 5900c055286e2b2f3c143b056ea685eb
 
 query T nosort
 SELECT CONCAT(str_i_val, str_a_val) AS result FROM functions1 WHERE is_null = 1
-=======
-SELECT rpad(str_a_val, 0, str_i_val) AS result FROM functions1 WHERE is_null = 0
-----
-1 values hashing to 68b329da9893e34099c7d8ad5cb9c940
-
-query T nosort
-SELECT rpad(str_a_val, 3, str_i_val) AS result FROM functions1 WHERE is_null = 0
-----
-1 values hashing to 5e4ba05a7069cf2db26660252cd3061a
-
-query T nosort
-SELECT rpad(str_a_val, 6, str_i_val) AS result FROM functions1 WHERE is_null = 0
-----
-1 values hashing to e4ade2bcd87bc76eb43dcad872004a9f
-
-query T nosort
-SELECT rpad(str_a_val, 20, str_i_val) AS result FROM functions1 WHERE is_null = 0
-----
-1 values hashing to 7a8e199e76afeb747e769bb9d4270410
-
-query T nosort
-SELECT rpad(str_a_val, 20, str_i_val) AS result FROM functions1 WHERE is_null = 1
-----
-1 values hashing to 68b329da9893e34099c7d8ad5cb9c940
-
-query T nosort
-SELECT rpad(str_a_val, 10) AS result FROM functions1 WHERE is_null = 0
-----
-1 values hashing to 169833924fd7174a20b97582f76b479f
-
-query T nosort
-SELECT rpad(str_a_val, 10) AS result FROM functions1 WHERE is_null = 1
-----
-1 values hashing to 68b329da9893e34099c7d8ad5cb9c940
-
-query T nosort
-SELECT lpad(str_a_val, 0, str_i_val) AS result FROM functions1 WHERE is_null = 0
-----
-1 values hashing to 68b329da9893e34099c7d8ad5cb9c940
-
-query T nosort
-SELECT lpad(str_a_val, 3, str_i_val) AS result FROM functions1 WHERE is_null = 0
-----
-1 values hashing to 5e4ba05a7069cf2db26660252cd3061a
-
-query T nosort
-SELECT lpad(str_a_val, 6, str_i_val) AS result FROM functions1 WHERE is_null = 0
-----
-1 values hashing to e4ade2bcd87bc76eb43dcad872004a9f
-
-query T nosort
-SELECT lpad(str_a_val, 20, str_i_val) AS result FROM functions1 WHERE is_null = 0
-----
-1 values hashing to 1092969d7bca80554995fd5d94adf454
-
-query T nosort
-SELECT lpad(str_a_val, 20, str_i_val) AS result FROM functions1 WHERE is_null = 1
-----
-1 values hashing to 68b329da9893e34099c7d8ad5cb9c940
-
-query T nosort
-SELECT lpad(str_a_val, 10) AS result FROM functions1 WHERE is_null = 0
-----
-1 values hashing to 643d9cbbb84f28a8da87255364afd0fe
-
-query T nosort
-SELECT lpad(str_a_val, 10) AS result FROM functions1 WHERE is_null = 1
-----
-1 values hashing to 68b329da9893e34099c7d8ad5cb9c940
-
-query T nosort
-SELECT rtrim(str_b_val) AS result FROM functions1 WHERE is_null = 0
-----
-1 values hashing to 56843ee9b099ce607d3a204b0e78caa2
-
-query T nosort
-SELECT rtrim(str_b_val) AS result FROM functions1 WHERE is_null = 1
-----
-1 values hashing to 68b329da9893e34099c7d8ad5cb9c940
-
-query T nosort
-SELECT rtrim(str_a_val, 'Ab') AS result FROM functions1 WHERE is_null = 0
-----
-1 values hashing to e4ade2bcd87bc76eb43dcad872004a9f
-
-query T nosort
-SELECT rtrim(str_a_val, 'Ef') AS result FROM functions1 WHERE is_null = 0
-----
-1 values hashing to a49417435670f78d9867f4458e86349b
-
-query T nosort
-SELECT rtrim(str_a_val, 'Ef') AS result FROM functions1 WHERE is_null = 1
-----
-1 values hashing to 68b329da9893e34099c7d8ad5cb9c940
-
-query T nosort
-SELECT ltrim(str_b_val) AS result FROM functions1 WHERE is_null = 0
-----
-1 values hashing to 0b67e91fe416fd9a6f790d2ea3b1cde3
-
-query T nosort
-SELECT ltrim(str_b_val) AS result FROM functions1 WHERE is_null = 1
-----
-1 values hashing to 68b329da9893e34099c7d8ad5cb9c940
-
-query T nosort
-SELECT ltrim(str_a_val, 'Ab') AS result FROM functions1 WHERE is_null = 0
-----
-1 values hashing to 1dc10f22ae90544e8acc9d95256dc0d4
-
-query T nosort
-SELECT ltrim(str_a_val, 'Ef') AS result FROM functions1 WHERE is_null = 0
-----
-1 values hashing to e4ade2bcd87bc76eb43dcad872004a9f
-
-query T nosort
-SELECT ltrim(str_a_val, 'Ef') AS result FROM functions1 WHERE is_null = 1
->>>>>>> 6692a679
 ----
 1 values hashing to 68b329da9893e34099c7d8ad5cb9c940
 
