/**
 * Insert statement tests.
 */

import java.sql.Connection;
import java.sql.ResultSet;
import java.sql.ResultSetMetaData;
import java.sql.SQLException;
import java.sql.Statement;

import org.junit.After;
import org.junit.Before;
import org.junit.BeforeClass;
import org.junit.Test;
import static org.junit.Assert.assertEquals;

public class SelectTest extends TestUtility {
    private Connection conn;
    private ResultSet rs;
    private String S_SQL = "SELECT * FROM tbl;";

    private static final String SQL_DROP_TABLE =
            "DROP TABLE IF EXISTS tbl;";

    private static final String SQL_CREATE_TABLE =
            "CREATE TABLE tbl (" +
                    "c1 int NOT NULL PRIMARY KEY, " +
                    "c2 int," +
                    "c3 int);";

    /**
     * Initialize the database and table for testing
     */
    private void initDatabase() throws SQLException {
        Statement stmt = conn.createStatement();
        stmt.execute(SQL_DROP_TABLE);
        stmt.execute(SQL_CREATE_TABLE);
    }

    /**
     * Get columns, for follow on value checking
     */
    private void getResults() throws SQLException {
        Statement stmt = conn.createStatement();
        rs = stmt.executeQuery(S_SQL);
    }

    /**
     * Setup for each test, execute before each test
     * reconnect and setup default table
     */
    @Before
    public void setup() throws SQLException {
        conn = makeDefaultConnection();
        conn.setAutoCommit(true);
        initDatabase();
    }

    /**
     * Cleanup for each test, execute after each test
     * drop the default table
     */
    @After
    public void teardown() throws SQLException {
        Statement stmt = conn.createStatement();
        stmt.execute(SQL_DROP_TABLE);
    }

    /* --------------------------------------------
     * Select statement tests
     * ---------------------------------------------
     */

    /**
     * SELECT With Duplicate Columns Produces Zero Results
     * #720 fixed
     */
    @Test
    public void testSelectDuplicateColumns() throws SQLException {
        String insert_SQL = "INSERT INTO tbl VALUES (1, 2, 3), (2, 3, 4);";
        Statement stmt = conn.createStatement();
        stmt.execute(insert_SQL);
        String select_SQL = "SELECT c1,c1 FROM tbl;";
        stmt = conn.createStatement();
        rs = stmt.executeQuery(select_SQL);
        rs.next();
        checkIntRow(rs, new String [] {"c1", "c1"}, new int [] {1, 1});
        rs.next();
        checkIntRow(rs, new String [] {"c1", "c1"}, new int [] {2, 2});
        assertNoMoreRows(rs);
    }

    /**
     * SELECT With Alias
     * #795 fixed
     */
    @Test
    public void testSelectAlias() throws SQLException {
        String insert_SQL = "INSERT INTO tbl VALUES (1, 2, 3), (2, 3, 4);";
        Statement stmt = conn.createStatement();
        stmt.execute(insert_SQL);
        /* simple alias */
        String select_SQL = "SELECT c1 as new_name FROM tbl;";
        stmt = conn.createStatement();
        rs = stmt.executeQuery(select_SQL);
        rs.next();
        checkIntRow(rs, new String [] {"new_name"}, new int [] {1});
        rs.next();
        checkIntRow(rs, new String [] {"new_name"}, new int [] {2});
        assertNoMoreRows(rs);

        /* constant column name */
        select_SQL = "SELECT 1 as new_name FROM tbl;";
        stmt = conn.createStatement();
        rs = stmt.executeQuery(select_SQL);
        rs.next();
        checkIntRow(rs, new String [] {"new_name"}, new int [] {1});
        rs.next();
        checkIntRow(rs, new String [] {"new_name"}, new int [] {1});
        assertNoMoreRows(rs);

        /* alternate column name */
        select_SQL = "SELECT c1 as c2, c2 as c1 FROM tbl;";
        stmt = conn.createStatement();
        rs = stmt.executeQuery(select_SQL);
        rs.next();
        checkIntRow(rs, new String [] {"c2", "c1"}, new int [] {1, 2});
        rs.next();
        checkIntRow(rs, new String [] {"c2", "c1"}, new int [] {2, 3});
        assertNoMoreRows(rs);

        /* Wrong count, wait for Having fix */
        select_SQL = "SELECT COUNT(*) AS cnt FROM tbl HAVING COUNT(*) > 10;";
        stmt = conn.createStatement();
        rs = stmt.executeQuery(select_SQL);
<<<<<<< HEAD
=======
        rs.next();
        checkIntRow(rs, new String [] {"cnt"}, new int [] {2});
>>>>>>> 623ba1af
        assertNoMoreRows(rs);

        /* self name */
        select_SQL = "SELECT c1 as c1, c2 as c2 FROM tbl;";
        stmt = conn.createStatement();
        rs = stmt.executeQuery(select_SQL);
        rs.next();
        checkIntRow(rs, new String [] {"c1", "c2"}, new int [] {1, 2});
        rs.next();
        checkIntRow(rs, new String [] {"c1", "c2"}, new int [] {2, 3});
        assertNoMoreRows(rs);

        /* confusing name */
        select_SQL = "SELECT c1, c2 as c1 FROM tbl;";
        stmt = conn.createStatement();
        rs = stmt.executeQuery(select_SQL);
        rs.next();
        ResultSetMetaData metaData = rs.getMetaData();
        assertEquals(metaData.getColumnLabel(1), "c1");
        assertEquals(metaData.getColumnLabel(2), "c1");
        assertEquals(1, rs.getInt(1));
        assertEquals(2, rs.getInt(2));
        rs.next();
        assertEquals(2, rs.getInt(1));
        assertEquals(3, rs.getInt(2));
        assertNoMoreRows(rs);

        /* tpcc select, broken test */
        insert_SQL = "INSERT INTO tbl VALUES (3, 2, 10), (4, 3, 20);";  //duplicate c2
        stmt = conn.createStatement();
        stmt.execute(insert_SQL);

        select_SQL = "SELECT COUNT(DISTINCT c2) AS STOCK_COUNT FROM tbl;";
        stmt = conn.createStatement();
        rs = stmt.executeQuery(select_SQL);
        rs.next();
        checkIntRow(rs, new String [] {"stock_count"}, new int [] {2});
        assertNoMoreRows(rs);
    }

    /**
     * SELECT with arithmetic on integer and reals.
     */
    @Test
    public void testSelectAddIntegerAndReal() throws SQLException {
      String drop_SQL = "DROP TABLE IF EXISTS tbl;";
      String create_SQL = "CREATE TABLE tbl (a int, b float);";
      String insert_SQL = "INSERT INTO tbl VALUES (1, 1.37);";
      String select_SQL = "SELECT a + b AS AB FROM tbl;";
      Statement stmt = conn.createStatement();
      stmt.execute(drop_SQL);
      stmt = conn.createStatement();
      stmt.execute(create_SQL);
      stmt = conn.createStatement();
      stmt.execute(insert_SQL);
      stmt = conn.createStatement();
      rs = stmt.executeQuery(select_SQL);
      rs.next();
      checkDoubleRow(rs, new String [] {"AB"}, new double[] {2.37});
      assertNoMoreRows(rs);
      stmt = conn.createStatement();
      stmt.execute(drop_SQL);
    }
}<|MERGE_RESOLUTION|>--- conflicted
+++ resolved
@@ -133,11 +133,6 @@
         select_SQL = "SELECT COUNT(*) AS cnt FROM tbl HAVING COUNT(*) > 10;";
         stmt = conn.createStatement();
         rs = stmt.executeQuery(select_SQL);
-<<<<<<< HEAD
-=======
-        rs.next();
-        checkIntRow(rs, new String [] {"cnt"}, new int [] {2});
->>>>>>> 623ba1af
         assertNoMoreRows(rs);
 
         /* self name */
