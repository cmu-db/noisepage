/**
 * GenerateTrace.java
 */

import java.io.File;
import java.io.FileReader;
import java.io.FileWriter;
import java.io.IOException;
import java.io.BufferedReader;

import java.sql.ResultSet;
import java.sql.Statement;
import java.sql.Connection;
import java.sql.SQLException;
import java.sql.ResultSetMetaData;

import java.util.List;

import moglib.MogDb;
import moglib.MogSqlite;
import moglib.Constants;

/**
 * A generic logger interface.
 * (Apparently `Logger` is already taken)
 */
interface ILogger {
    /**
     * Log an informational message.
     * @param message The message
     */
    public void info(final String message);

    /**
     * Log an error message.
     * @param message The message
     */
    public void error(final String message);
}

/**
 * A dummy logger class that just writes to standard output.
 * 
 * We might want to replace this eventually with an actual
 * logger implementation, and this dummy class might(?) make
 * that transition slightly less painful. For now, it also
 * provides the slight benefit of making logging less verbose.
 */
class StandardLogger implements ILogger {
    /**
     * Construct a logger instance.
     */
    StandardLogger() {}

    /**
     * Log an informational message.
     * @param message
     */
    public void info(final String message) {
        System.out.println(message);
    } 

    /**
     * Log an error message.
     * @param message
     */
    public void error(final String message) {
        System.err.println(message);
    }
}

/**
 * The GenerateTrace class converts SQL statements to the tracefile
 * format used for integration testing. For instructions on how to
 * use this program to generate a tracefile, see junit/README.
 */
public class GenerateTrace {
    /**
     * Error code for process exit on program success.
     */
    private static final int EXIT_SUCCESS = 0;

    /**
     * Error code for process exit on program failure.
     */
    private static final int EXIT_ERROR = 1;

    /**
     * The expected number of commandline arguments.
     */
    private static final int EXPECTED_ARGUMENT_COUNT = 5;

    /**
     * The character used to delimit multiline statements (e.g. UDF definition).
     */
    private static final String MULTILINE_DELIMITER = "\\";

    /**
     * The current working directory.
     */
    private static final String WORKING_DRIECTORY = System.getProperty("user.dir");

    /**
     * The logger instance.
     */
    private static final ILogger LOGGER = new StandardLogger();

    /**
     * Program entry point.
     * @param args Commandline arguments
     * @throws Throwable
     */
    public static void main(String[] args) throws Throwable {
        if (args.length < EXPECTED_ARGUMENT_COUNT) {
            LOGGER.error("Error: invalid arguments");
            LOGGER.error("Usage: see junit/README.md");
            System.exit(EXIT_ERROR);
        }

        LOGGER.info("Working Directory = " + WORKING_DRIECTORY);

        // Parse commandline arguments
        final String inputPath = args[0];
        final String jdbcUrl = args[1];
        final String dbUsername = args[2];
        final String dbPassword = args[3];
        final String outputPath = args[4];
                
        MogSqlite mog = new MogSqlite(new File(inputPath));
        
        // Open connection to Postgre database over JDBC
        MogDb db = new MogDb(jdbcUrl, dbUsername, dbPassword);
        Connection connection = db.getDbTest().newConn();
        
        // Initialize the database
        removeAllTables(mog, connection);
        removeAllFunctions(mog, connection);

        BufferedReader reader = new BufferedReader(new FileReader(new File(inputPath)));
        FileWriter writer = new FileWriter(new File(Constants.DEST_DIR, outputPath));

        System.exit(run(db, mog, connection, reader, writer));
    }

    /**
     * Run trace generation.
     * @param db The `MogDb` instance
     * @param mog The `MogSqlite` instance
     * @param connection The database connection
     * @param reader The buffered reader for the input file
     * @param writer The file writer for the output file
     * @return The status code
     */
    private static int run(MogDb db, MogSqlite mog, Connection connection,
        BufferedReader reader, FileWriter writer) throws SQLException, IOException {
        String line;
        String label;
        Statement statement = null;

        int expected_result_num = -1;
        boolean include_result = false;
        while (null != (line = readLine(reader, MULTILINE_DELIMITER))) {
            line = line.trim();
            
            // Execute SQL statement
            try {
                statement = connection.createStatement();
                statement.execute(line);
                label = Constants.STATEMENT_OK;
            } catch (SQLException e) {
                LOGGER.error("Error executing SQL Statement: '" + line + "'; " + e.getMessage());
                label = Constants.STATEMENT_ERROR;
            } catch (Throwable e) {
                label = Constants.STATEMENT_ERROR;
            }

            if (line.startsWith("SELECT") || line.startsWith("WITH")) {
                ResultSet rs = statement.getResultSet();
                if (line.startsWith("WITH") && null == rs) {
                    // We might have a query that begins with `WITH` that has a null result set
                    int updateCount = statement.getUpdateCount();
                    // check if expected number is equal to update count
                    if (expected_result_num >= 0 && expected_result_num != updateCount) {
                        label = Constants.STATEMENT_ERROR;
                    }
                    writeLine(writer, label);
                    writeLine(writer, line);
                    writer.write('\n');
                    expected_result_num = -1;
                    continue;
                }

                ResultSetMetaData rsmd = rs.getMetaData();
                String typeString = "";
                for (int i = 1; i <= rsmd.getColumnCount(); ++i) {
                    String colTypeName = rsmd.getColumnTypeName(i);
                    MogDb.DbColumnType colType = db.getDbTest().getDbColumnType(colTypeName);
                    if (colType == MogDb.DbColumnType.FLOAT) {
                        typeString += "R";
                    } else if (colType == MogDb.DbColumnType.INTEGER) {
                        typeString += "I";
                    } else if(colType == MogDb.DbColumnType.TEXT) {
                        typeString += "T";
                    } else {
                        System.out.println(colTypeName + " column invalid");
                    }
                }

                String sortOption;
                if (line.contains("ORDER BY")) {
                    // These rows are already sorted by the SQL and need to match exactly
                    sortOption = "nosort";
                    mog.sortMode = "nosort";
                } else {
                    // Need to create a canonical ordering...
                    sortOption = "rowsort";
                    mog.sortMode = "rowsort";
                }
                final String query_sort = Constants.QUERY + " " + typeString + " " + sortOption;
                writeLine(writer, query_sort);
                writeLine(writer, line);
                writeLine(writer, Constants.SEPARATION);

                final List<String> results = mog.processResults(rs);
                final String hash = TestUtility.getHashFromDb(results);
                
                StringBuilder resultBuilder = new StringBuilder();
                if (include_result) {
                    for (final String result : results) {
                        resultBuilder.append(result);
                        resultBuilder.append('\n');
                    }
                } else {
                    // Expected number of results is specified
                    if (expected_result_num >= 0) {
                        resultBuilder.append("Expected " + expected_result_num + " values hashing to " + hash);
                    } else {
                        if (results.size() > 0) {
                            resultBuilder.append(results.size() + " values hashing to " + hash);
                        }
                        if (results.size() < Constants.DISPLAY_RESULT_SIZE) {
                            resultBuilder.setLength(0);
                            for (final String result : results) {
                                resultBuilder.append(result);
                                resultBuilder.append('\n');
                            }
                        }
                    }
                }
                
                writeLine(writer, resultBuilder.toString());
                if (results.size() > 0) {
                    writer.write('\n');
                }

                include_result = false;
                expected_result_num = -1;
            } else if (line.startsWith(Constants.HASHTAG)) {
                writeLine(writer, line);
                if (line.contains(Constants.NUM_OUTPUT_FLAG)) {
                    // Case for specifying the expected number of outputs
                    final String[] arr = line.split(" ");
                    expected_result_num = Integer.parseInt(arr[arr.length - 1]);
                } else if (line.contains(Constants.FAIL_FLAG)) {
                    // Case for expecting the query to fail
                    label = Constants.STATEMENT_ERROR;
                } else if (line.contains(Constants.EXPECTED_OUTPUT_FLAG)) {
                    // Case for including exact result in mog.queryResult
                    include_result = true;
                }
            } else {
                // Other sql statements
                final int updateCount = statement.getUpdateCount();
                // check if expected number is equal to update count
                if (expected_result_num >= 0 && expected_result_num != updateCount){
                    label = Constants.STATEMENT_ERROR;
                }
                writeLine(writer, label);
                writeLine(writer, line);
                writer.write('\n');
                expected_result_num = -1;
            }
        }
<<<<<<< HEAD

=======
        // Prevents tests from erroring out when trace file ends with a comment
        writeToFile(writer, Constants.STATEMENT_OK);
>>>>>>> 25b264ee
        writer.close();
        reader.close();

        return EXIT_SUCCESS;
    }

    /**
     * Read a line from the specified `BufferedReader` instance.
     * @param reader The instance from which lines are read
     * @param delimiter The character used to delimit multiline statements
     * @return The input line, or `null` on end of input
     */
    private static String readLine(BufferedReader reader, final String delimiter) throws IOException {    
        StringBuilder builder = new StringBuilder();
        for (;;) {
            final String input = reader.readLine();
            if (input == null) {
                return null;
            }

            if (input.endsWith(delimiter)) {
                builder.append(
                    input.substring(0, input.length() - delimiter.length() - 1)
                         .trim() + " ");
            } else {
                builder.append(input);
                break;
            }
        }
        return builder.toString();
    }

    /**
     * Write the specified line to a file using the provided `FileWriter`.
     * @param writer The `FileWriter` instance
     * @param line The line to be written
     * @throws IOException On IO error
     */
    public static void writeLine(FileWriter writer, final String line) throws IOException {
        writer.write(line);
        writer.write('\n');
    }

    /* ------------------------------------------------------------------------
        Table Management
    ------------------------------------------------------------------------ */

    /**
     * Remove all existing tables from the database
     * @param mog The `MogSqlite` instance
     * @param connection The database connection
     * @throws SQLException On SQL error
     */
    private static void removeAllTables(MogSqlite mog, Connection connection) throws SQLException {
        final List<String> tableNames = getExistingTableNames(mog, connection);
        removeTables(tableNames, connection);
    }   

    /**
     * Get the names of all existing tables in the database.
     * @param mog The `MogSqlite` instance
     * @param connection The database connection
     * @return A list of all table names
     * @throws SQLException On SQL exception
     */
    public static List<String> getExistingTableNames(MogSqlite mog, Connection connection) throws SQLException {
        final String query = "SELECT TABLENAME FROM pg_tables WHERE schemaname = 'public';";
        Statement statement = connection.createStatement();
        statement.execute(query);
        return mog.processResults(statement.getResultSet());
    }

    /**
     * Remove all specified tables from the database.
     * @param tableNames The collection of table names to remove
     * @param connection The database connection
     * @throws SQLException On SQL error
     */
    private static void removeTables(final List<String> tableNames, Connection connection) throws SQLException {
        for (final String tableName : tableNames){
            removeTable(tableName, connection);
        }
    }

    /**
     * Remove the specified table from the database.
     * @param tableName The name of the table to remove
     * @param connection The database connection
     * @throws SQLException On SQL error
     */
    private static void removeTable(final String tableName, Connection connection) throws SQLException {
        final String query = "DROP TABLE IF EXISTS " + tableName + " CASCADE";
        Statement statement = connection.createStatement();
        statement.execute(query);
    }

    /* ------------------------------------------------------------------------
        Function Management
    ------------------------------------------------------------------------ */

    /**
     * Remove all existing functions from the database.
     * @param mog The `MogSqlite` instance.
     * @param connection The database connection.
     * @throws SQLException On SQL error
     */
    private static void removeAllFunctions(MogSqlite mog, Connection connection) throws SQLException {
        final List<String> functionNames = getExistingFunctions(mog, connection);
        removeFunctions(functionNames, connection);
    }

    /**
     * Get the names of all existing functions in the database.
     * @param mog The MogSqlite instance
     * @param connection The databse connection
     * @return A collection of the function names
     * @throws SQLException On SQL error
     */
    private static List<String> getExistingFunctions(MogSqlite mog, Connection connection) throws SQLException {
        final String query = "SELECT proname FROM pg_proc WHERE pronamespace = 'public'::regnamespace;";
        Statement statement = connection.createStatement();
        statement.execute(query);
        return mog.processResults(statement.getResultSet());
    }

    /**
     * Remove all of the functions in `functionNames` from the database.
     * @param functionNames The names of the functions to remove
     * @param connection The database connection
     * @throws SQLException On SQL error
     */
    private static void removeFunctions(final List<String> functionNames, Connection connection) throws SQLException {
        for (final String functionName : functionNames) {
            removeFunction(functionName, connection);
        }
    }   

    /**
     * Remove the function identified by `functionName` from the database.
     * @param functionName The name of the function to remove
     * @param connection The database connection
     * @throws SQLException On SQL error
     */
    private static void removeFunction(final String functionName, Connection connection) throws SQLException {
        final String query = "DROP FUNCTION IF EXISTS " + functionName + " CASCADE;";
        Statement statement = connection.createStatement();
        statement.execute(query);
    }
}<|MERGE_RESOLUTION|>--- conflicted
+++ resolved
@@ -281,12 +281,8 @@
                 expected_result_num = -1;
             }
         }
-<<<<<<< HEAD
-
-=======
         // Prevents tests from erroring out when trace file ends with a comment
-        writeToFile(writer, Constants.STATEMENT_OK);
->>>>>>> 25b264ee
+        writeLine(writer, Constants.STATEMENT_OK);
         writer.close();
         reader.close();
 
