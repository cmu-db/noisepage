#!/usr/bin/python3

import argparse

from oltpbench import constants

def parse_command_line_args():
    '''Command line argument parsing methods'''

    aparser = argparse.ArgumentParser(description="junit runner")

    aparser.add_argument("--db-host", help="DB Hostname")
    aparser.add_argument("--db-port", type=int, help="DB Port")
    aparser.add_argument("--db-output-file", help="DB output log file")
    aparser.add_argument("--test-output-file", help="Test output log file")
    aparser.add_argument("--build-type",
                         default="debug",
                         choices=["debug", "release", "relwithdebinfo"],
                         help="Build type (default: %(default)s)")
    aparser.add_argument("--query-mode",
                         choices=["simple", "extended"],
                         help="Query protocol mode")
    aparser.add_argument("--prepare-threshold",
                         type=int,
                         help="Threshold under the 'extended' query mode")
    aparser.add_argument("--server-args",
<<<<<<< HEAD
                        help="Server Commandline Args")
=======
                         help="Server Commandline Args")
>>>>>>> 22f6a61e

    args = vars(aparser.parse_args())

    return args<|MERGE_RESOLUTION|>--- conflicted
+++ resolved
@@ -24,11 +24,7 @@
                          type=int,
                          help="Threshold under the 'extended' query mode")
     aparser.add_argument("--server-args",
-<<<<<<< HEAD
-                        help="Server Commandline Args")
-=======
                          help="Server Commandline Args")
->>>>>>> 22f6a61e
 
     args = vars(aparser.parse_args())
 
