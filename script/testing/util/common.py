#!/usr/bin/python3
import os
import sys
import shlex
import subprocess
<<<<<<< HEAD
from xml.etree import ElementTree as et
from xml.dom import minidom

=======
import re
import signal
import errno
>>>>>>> c50a22a6

def run_command(command,
                error_msg="",
                stdout=subprocess.PIPE,
                stderr=subprocess.PIPE,
                cwd=None):
    """
    General purpose wrapper for running a subprocess
    """
    p = subprocess.Popen(shlex.split(command),
                         stdout=stdout,
                         stderr=stderr,
                         cwd=cwd)

    while p.poll() is None:
        if stdout == subprocess.PIPE:
            out = p.stdout.readline()
            if out:
                print(out.decode("utf-8").rstrip("\n"))

    rc = p.poll()
    return rc, p.stdout, p.stderr

<<<<<<< HEAD

def write_file(filepath, content):
    """
    General purpose wrapper for writing the file with the given content string
    """
    with open(filepath, "w") as f:
        f.write(content)


def xml_prettify(element):
    """
    Return a pretty-printed XML string for the element.
    """
    raw_str = et.tostring(element, "utf-8")
    parsed = minidom.parseString(raw_str)
    return parsed.toprettyxml(indent="  ")
=======
def check_port(port):
    """Get the list of PIDs (if any) listening on the target port"""
    
    # Copied from https://gist.github.com/jossef/593ade757881bb7ddfe0
    # I would like to use psutil to make this more portable but that would require
    # us to install an additional package with pip
    
    command = "lsof -i :%s | awk '{print $2}'" % port
    output = subprocess.check_output(command, shell=True).strip()
    if output:
        output = re.sub(' +', ' ', output.decode('utf-8'))
        for pid in output.split('\n'):
            try:
                yield int(pid)
            except:
                pass

def check_pid(pid):
    """Check whether pid exists in the current process table."""
    
    # Copied from psutil
    # https://github.com/giampaolo/psutil/blob/5ba055a8e514698058589d3b615d408767a6e330/psutil/_psposix.py#L28-L53
    
    if pid == 0:
        return True
    try:
        os.kill(pid, 0)
    except OSError as err:
        if err.errno == errno.ESRCH:
            # ESRCH == No such process
            return False
        elif err.errno == errno.EPERM:
            # EPERM clearly means there's a process to deny access to
            return True
        else:
            # According to "man 2 kill" possible error values are
            # (EINVAL, EPERM, ESRCH) therefore we should never get
            # here. If we do let's be explicit in considering this
            # an error.
            raise err
    else:
        return True
>>>>>>> c50a22a6
<|MERGE_RESOLUTION|>--- conflicted
+++ resolved
@@ -3,15 +3,9 @@
 import sys
 import shlex
 import subprocess
-<<<<<<< HEAD
-from xml.etree import ElementTree as et
-from xml.dom import minidom
-
-=======
 import re
 import signal
 import errno
->>>>>>> c50a22a6
 
 def run_command(command,
                 error_msg="",
@@ -35,24 +29,7 @@
     rc = p.poll()
     return rc, p.stdout, p.stderr
 
-<<<<<<< HEAD
 
-def write_file(filepath, content):
-    """
-    General purpose wrapper for writing the file with the given content string
-    """
-    with open(filepath, "w") as f:
-        f.write(content)
-
-
-def xml_prettify(element):
-    """
-    Return a pretty-printed XML string for the element.
-    """
-    raw_str = et.tostring(element, "utf-8")
-    parsed = minidom.parseString(raw_str)
-    return parsed.toprettyxml(indent="  ")
-=======
 def check_port(port):
     """Get the list of PIDs (if any) listening on the target port"""
     
@@ -69,6 +46,7 @@
                 yield int(pid)
             except:
                 pass
+
 
 def check_pid(pid):
     """Check whether pid exists in the current process table."""
@@ -94,5 +72,4 @@
             # an error.
             raise err
     else:
-        return True
->>>>>>> c50a22a6
+        return True