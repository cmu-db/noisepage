import sys
import traceback
from typing import List

from . import constants
from .common import print_file, run_command, update_mem_info
from .constants import LOG
from .db_server import NoisePageServer
from .periodic_task import PeriodicTask
from .test_case import TestCase

<<<<<<< HEAD
class TestServer:
    """ Class to run general tests """

    def __init__(self, args):
        """ Locations and misc. variable initialization """
        # clean up the command line args
        args = {k: v for k, v in args.items() if v}

        # server output
        db_output_file = args.get("db_output_file",
                                  constants.DEFAULT_DB_OUTPUT_FILE)
        db_host = args.get("db_host", constants.DEFAULT_DB_HOST)
        db_port = args.get("db_port", constants.DEFAULT_DB_PORT)
        build_type = args.get("build_type", "")
        server_args = args.get("server_args", {})
        self.is_dry_run = args.get("dry_run",False)
=======
>>>>>>> 11af2ae1

class TestServer:
    """
    TestServer is a wrapper around NoisePageServer that can run test suites.

    Attributes
    ----------
    collect_mem_info : bool
        True if memory information should be collected.
    continue_on_error : bool
        True if the failure of a test case should stop an entire test suite.
    db_instance : NoisePageServer
        The DBMS that is being tested.
    incremental_metric_freq : int
        The frequency at which incremental metrics should be collected.
    is_dry_run : bool
        True if the TestServer will only perform dry-runs, meaning that
        testing code will be printed instead of being executed.
    """

    def __init__(self, args, quiet=False):
        """
        Create a new TestServer instance.

        Parameters
        ----------
        args : dict
            The arguments to the server.
        quiet : bool
            True if successful tests should avoid printing verbose output.
        """

        # Strip arguments which were not set.
        args = {k: v for k, v in args.items() if v is not None}

        self._quiet = quiet
        self.is_dry_run = args.get("dry_run", False)
        self.continue_on_error = args.get("continue_on_error", constants.DEFAULT_CONTINUE_ON_ERROR)
        self.collect_mem_info = args.get("collect_mem_info", False)
        self.incremental_metric_freq = args.get("incremental_metric_freq", constants.INCREMENTAL_METRIC_FREQ)

        db_host = args.get("db_host", constants.DEFAULT_DB_HOST)
        db_port = args.get("db_port", constants.DEFAULT_DB_PORT)
        build_type = args.get("build_type", "")
        server_args = args.get("server_args", {})
        db_output_file = args.get("db_output_file", constants.DEFAULT_DB_OUTPUT_FILE)
        self.db_instance = NoisePageServer(db_host, db_port, build_type, server_args, db_output_file)

    def run_pre_suite(self):
        """
        Code which will be executed before run_test().
        """
        pass

    def run_post_suite(self):
        """
        Code which will ALWAYS be executed at the end, even if an exception occurs.
        """
        pass

    def run_test(self, test_case: TestCase):
        """
        Run the provided test case.

        Parameters
        ----------
        test_case : TestCase
            The test case that should be run.

        Returns
        -------
        The return value of running the test case.
        """
        if not test_case.test_command:
            raise RuntimeError("Missing test command.")
        if not test_case.test_command_cwd:
            raise RuntimeError("Missing test command working directory.")

        test_case.run_pre_test()

        collect_mem_thread = None
        if self.collect_mem_info:
            # Initialize memory information dict.
            update_mem_info(self.db_instance.db_process.pid,
                            self.incremental_metric_freq,
                            test_case.mem_metrics.mem_info_dict)
            # Start a thread to collect memory information periodically.
            collect_mem_thread = PeriodicTask(
                self.incremental_metric_freq, update_mem_info,
                self.db_instance.db_process.pid, self.incremental_metric_freq,
                test_case.mem_metrics.mem_info_dict)
            collect_mem_thread.start()

        ret_val = constants.ErrorCode.ERROR
        try:
            with open(test_case.test_output_file, "a+") as test_output_fd:
                ret_val, _, _ = run_command(test_case.test_command,
                                            stdout=test_output_fd,
                                            stderr=test_output_fd,
                                            cwd=test_case.test_command_cwd)
        finally:
            if self.collect_mem_info and collect_mem_thread is not None:
                collect_mem_thread.stop()

            test_case.run_post_test()
            self.db_instance.delete_wal()

        return ret_val

    def run(self, test_suite):
        """
        Orchestrate the overall execution of the specified test suite.

        Parameters
        ----------
        test_suite : [TestCase]
            A list of test cases to be run.

        Returns
        -------
        suite_result : constants.ErrorCode
            SUCCESS if all the tests succeeded. ERROR otherwise.
        """
        result = constants.ErrorCode.ERROR
        try:
            self.run_pre_suite()
            exit_codes = self.run_test_suite(test_suite)
            has_error = any([x is None or x != constants.ErrorCode.SUCCESS
                             for x in exit_codes.values()])
            result = constants.ErrorCode.ERROR if has_error else constants.ErrorCode.SUCCESS
        except:
            traceback.print_exc(file=sys.stdout)
        finally:
            self.run_post_suite()

        if result is None or result != constants.ErrorCode.SUCCESS:
            LOG.error("The test suite failed")
        return result

    def run_test_suite(self, test_suite):
        """
        Run the provided test suite.

        Parameters
        ----------
        test_suite : [TestCase]
            A list of test cases to be run.

        Returns
        -------
        exit_codes : dict
            A dictionary mapping test cases to their exit codes.
        """
        exit_codes = {}
        dbms_started = self.db_instance.run_db(self.is_dry_run)
        first_run = True
        for test_case in test_suite:
            try:
                if test_case.db_restart and self.db_instance.db_process and not first_run:
                    self.db_instance.stop_db(self.is_dry_run)
                    dbms_started = self.db_instance.run_db(self.is_dry_run)
                first_run = False
                if not self.is_dry_run:
                    try:
                        exit_code = self.run_test(test_case)
                        if self._quiet and exit_code == 0:
                            LOG.info("Quiet and all tests passed (return code 0), skipping printing.")
                        else:
                            print_file(test_case.test_output_file)
                        exit_codes[test_case] = exit_code
                    except:
                        print_file(test_case.test_output_file)
                        if not self.continue_on_error:
                            raise
                        else:
                            traceback.print_exc(file=sys.stdout)
                            exit_codes[test_case] = constants.ErrorCode.ERROR
            except:
                traceback.print_exc(file=sys.stdout)
                exit_codes[test_case] = constants.ErrorCode.ERROR
                # Terminate early in case the DBMS was unable to start.
                break

        # The DBMS is not restarted between tests as you may want the DBMS to
        # persist create/load data.
        if dbms_started:
            self.db_instance.stop_db(self.is_dry_run)

        return exit_codes<|MERGE_RESOLUTION|>--- conflicted
+++ resolved
@@ -9,25 +9,6 @@
 from .periodic_task import PeriodicTask
 from .test_case import TestCase
 
-<<<<<<< HEAD
-class TestServer:
-    """ Class to run general tests """
-
-    def __init__(self, args):
-        """ Locations and misc. variable initialization """
-        # clean up the command line args
-        args = {k: v for k, v in args.items() if v}
-
-        # server output
-        db_output_file = args.get("db_output_file",
-                                  constants.DEFAULT_DB_OUTPUT_FILE)
-        db_host = args.get("db_host", constants.DEFAULT_DB_HOST)
-        db_port = args.get("db_port", constants.DEFAULT_DB_PORT)
-        build_type = args.get("build_type", "")
-        server_args = args.get("server_args", {})
-        self.is_dry_run = args.get("dry_run",False)
-=======
->>>>>>> 11af2ae1
 
 class TestServer:
     """
