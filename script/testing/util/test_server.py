#!/usr/bin/python3
import argparse
import os
import socket
import subprocess
import shlex
import sys
import time
import traceback
import errno

from util import constants
from util.test_case import TestCase
from util.common import *
from util.constants import LOG

class TestServer:
    """ Class to run general tests """

    def __init__(self, args):
        """ Locations and misc. variable initialization """
        # clean up the command line args
        self.args = {k: v for k, v in args.items() if v}

        # server output
        self.db_output_file = self.args.get("db_output_file",
                                            constants.DEFAULT_DB_OUTPUT_FILE)

        # set the DB path
        self.set_db_path()
        self.db_process = None

        # db server location
        self.db_host = self.args.get("db_host", constants.DEFAULT_DB_HOST)
        self.db_port = self.args.get("db_port", constants.DEFAULT_DB_PORT)

        return

    def run_pre_suite(self):
        pass

    def run_post_suite(self):
        pass

    def set_db_path(self):
        """ location of db server, relative to this script """

        # builds on Jenkins are in build/<build_type>
        # but CLion creates cmake-build-<build_type>/<build_type>
        # determine what we have and set the server path accordingly
        bin_name = constants.DEFAULT_DB_BIN
        build_type = self.args.get("build_type", "")
        path_list = [
            os.path.join(constants.DIR_REPO, "build", build_type),
            os.path.join(constants.DIR_REPO,
                         "cmake-build-{}".format(build_type), build_type)
        ]
        for dir in path_list:
            db_bin_path = os.path.join(dir, bin_name)
            if os.path.exists(db_bin_path):
                path = db_bin_path
                server_args = self.args.get("server_args","").strip()
                if server_args:
                    path = db_bin_path + " "+ server_args
                self.db_bin_path = db_bin_path
                self.db_path = path
                return

        msg = "No DB binary found in {}".format(path_list)
        raise RuntimeError(msg)

    def check_db_binary(self):
        """ Check that a Db binary is available """
        if not os.path.exists(self.db_bin_path):
            abs_path = os.path.abspath(self.db_bin_path)
            msg = "No DB binary found at {}".format(abs_path)
            raise RuntimeError(msg)
        return

    def run_db(self):
        """ Start the DB server """

        # Allow ourselves to try to restart the DBMS multiple times
        for attempt in range(constants.DB_START_ATTEMPTS):
            # Kill any other terrier processes that our listening on our target port
            for other_pid in check_port(self.db_port):
                LOG.info(
                    "Killing existing server instance listening on port {} [PID={}]"
                    .format(self.db_port, other_pid))
                os.kill(other_pid, signal.SIGKILL)
            # FOR

            self.db_output_fd = open(self.db_output_file, "w+")
<<<<<<< HEAD
            print("server start: ",self.db_path)
=======
            LOG.info("Server start: {}".format(self.db_path))
>>>>>>> 9700af5d
            self.db_process = subprocess.Popen(shlex.split(self.db_path),
                                               stdout=self.db_output_fd,
                                               stderr=self.db_output_fd)
            try:
                self.wait_for_db()
                break
            except:
                self.stop_db()
                #TODO use Ben's new logging function
                LOG.error("+" * 100)
                LOG.error("DATABASE OUTPUT")
                self.print_output(self.db_output_file)
                if attempt + 1 == constants.DB_START_ATTEMPTS:
                    raise
                traceback.print_exc(file=sys.stdout)
                pass
        # FOR
        return

    def wait_for_db(self):
        """ Wait for the db server to come up """

        # Check that PID is running
        if not check_pid(self.db_process.pid):
            raise RuntimeError("Unable to find DBMS PID {}".format(
                self.db_process.pid))

        # Wait a bit before checking if we can connect to give the system time to setup
        time.sleep(constants.DB_START_WAIT)

        # flag to check if the db is running
        is_db_running = False

        # Keep trying to connect to the DBMS until we run out of attempts or we succeeed
        for i in range(constants.DB_CONNECT_ATTEMPTS):
            s = socket.socket(socket.AF_INET, socket.SOCK_STREAM)
            try:
                s.connect((self.db_host, int(self.db_port)))
                s.close()
                LOG.info("Connected to server in {} seconds [PID={}]".format(
                    i * constants.DB_CONNECT_SLEEP, self.db_process.pid))
                is_db_running = True
                break
            except:
                if i > 0 and i % 20 == 0:
                    LOG.error("Failed to connect to DB server [Attempt #{}/{}]".
                          format(i, constants.DB_CONNECT_ATTEMPTS))
                    # os.system('ps aux | grep terrier | grep {}'.format(self.db_process.pid))
                    # os.system('lsof -i :15721')
                    traceback.print_exc(file=sys.stdout)
                time.sleep(constants.DB_CONNECT_SLEEP)
                continue

        if not is_db_running:
            msg = "Unable to connect to DBMS [PID={} / {}]"
            status = "RUNNING"
            if not check_pid(self.db_process.pid):
                status = "NOT RUNNING"
            msg = msg.format(self.db_process.pid, status)
            raise RuntimeError(msg)
        return

    def stop_db(self):
        """ Stop the Db server and print it's log file """
        if not self.db_process:
            return

        # get exit code, if any
        self.db_process.poll()
        if self.db_process.returncode is not None:
            # Db terminated already
            self.db_output_fd.close()
            self.print_output(self.db_output_file)
            msg = "DB terminated with return code {}".format(
                self.db_process.returncode)
            raise RuntimeError(msg)

        # still (correctly) running, terminate it
        self.db_process.terminate()
        self.db_process = None

        return

    def restart_db(self):
        """ Restart the DB """
        self.stop_db()
        self.run_db()

    def print_output(self, filename):
        """ Print out contents of a file """
        fd = open(filename)
        lines = fd.readlines()
        for line in lines:
            LOG.info(line.strip())
        fd.close()
        return

    def run_test(self, test_case: TestCase):
        """ Run the tests """
        if not test_case.test_command or not test_case.test_command_cwd:
            msg = "test command should be provided"
            raise RuntimeError(msg) 

        # run the pre test tasks
        test_case.run_pre_test()

        # run the actual test
        self.test_output_fd = open(test_case.test_output_file, "w+")
        ret_val, _, _ = run_command(test_case.test_command,
                                    test_case.test_error_msg,
                                    stdout=self.test_output_fd,
                                    stderr=self.test_output_fd,
                                    cwd=test_case.test_command_cwd)
        self.test_output_fd.close()

        # run the post test tasks
        test_case.run_post_test()

        return ret_val

    def run(self, test_suite):
        """ Orchestrate the overall test execution """
        if type(test_suite) is not list: test_suite = [ test_suite ]
        ret_val_test_suite = None
        try:
            self.check_db_binary()
            self.run_pre_suite()

            # store each test case's result
            ret_val_list_test_case = {}
            for test_case in test_suite:
                if test_case.db_restart:
                    # for each test case, it can tell the test server whether it wants a fersh db or a used one
                    self.restart_db()
                elif not self.db_process:
                    # if there is no running db, we create one
                    self.run_db()

                ret_val = self.run_test(test_case)

                self.print_output(test_case.test_output_file)

                ret_val_list_test_case[test_case] = ret_val

            # parse all test cases result
            # currently, we only want to know if there is an error one
            for test_case, test_result in ret_val_list_test_case.items():
                if test_result is None or test_result != constants.ErrorCode.SUCCESS:
                    ret_val_test_suite = constants.ErrorCode.ERROR
                    break
            else:
                # loop fell through without finding an error
                ret_val_test_suite = constants.ErrorCode.SUCCESS
        except:
            traceback.print_exc(file=sys.stdout)
            ret_val_test_suite = constants.ErrorCode.ERROR
        finally:
            # after the test suite finish, stop the database instance
            self.stop_db()

        if ret_val_test_suite is None or ret_val_test_suite != constants.ErrorCode.SUCCESS:
            # print the db log file, only if we had a failure
            self.print_output(self.db_output_file)
        return ret_val_test_suite<|MERGE_RESOLUTION|>--- conflicted
+++ resolved
@@ -91,11 +91,7 @@
             # FOR
 
             self.db_output_fd = open(self.db_output_file, "w+")
-<<<<<<< HEAD
-            print("server start: ",self.db_path)
-=======
             LOG.info("Server start: {}".format(self.db_path))
->>>>>>> 9700af5d
             self.db_process = subprocess.Popen(shlex.split(self.db_path),
                                                stdout=self.db_output_fd,
                                                stderr=self.db_output_fd)
