--- conflicted
+++ resolved
@@ -96,11 +96,7 @@
 
             if now - start_time >= 600:
                 LOG.error('\n'.join(logs))
-<<<<<<< HEAD
-                LOG.error(f'DBMS [PID={db_process.pid} took more than 600 seconds to start up. Killing.')
-=======
-                LOG.error(f'DBMS [PID={db_process.pid}] took more than 60 seconds to start up. Killing.')
->>>>>>> b23fe5ee
+                LOG.error(f'DBMS [PID={db_process.pid}] took more than 600 seconds to start up. Killing.')
                 db_process.kill()
                 return False
 
