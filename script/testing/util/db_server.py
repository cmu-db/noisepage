--- conflicted
+++ resolved
@@ -331,124 +331,6 @@
         handle_flags,
     ]
 
-<<<<<<< HEAD
-    preprocessed_attr  = apply_all(ATTR_PREPROCESSORS, attr, meta)
-    preprocessed_value = apply_all(VALUE_PREPROCESSORS, value, meta)
-    return f"-{preprocessed_attr}{preprocessed_value}"
-
-# -----------------------------------------------------------------------------
-# Preprocessing Utilities
-
-class AllTypes:
-    """
-    A dummy catch-all type for value or attribute preprocessors
-    that should ALWAYS be applied, regardless of the type of the
-    value or attribute being processed.
-    """
-    def __init__(self):
-        pass
-
-def applies_to(*target_types):
-    """
-    A decorator that produces a no-op function in the event that the 'target'
-    (i.e. first) argument provided to a preprocessing function is not an 
-    instance of one of the types specified in the decorator arguments.
-
-    This function should not be invoked directly; it is intended to be used
-    as a decorator for preprocessor functions to deal with the fact that 
-    certain preprocessing operations are only applicable to certain types.
-    """
-    def wrap_outer(f):
-        def wrap_inner(target, meta):
-            # The argument is a targeted type if the catch-all type AllTypes 
-            # is provided as an argument to the decorator OR the argument is 
-            # an instance of any of the types provided as an argument
-            arg_is_targeted_type = AllTypes in target_types or any(isinstance(target, ty) for ty in target_types)
-            return f(target, meta) if arg_is_targeted_type else target
-        return wrap_inner
-    return wrap_outer
-
-# -----------------------------------------------------------------------------
-# Attribute Preprocessors
-#
-# The signature for attribute preprocessors must be:
-#   def preprocessor(attr: str, meta: Dict) -> str:
-#       ...
-
-
-# -----------------------------------------------------------------------------
-# Value Preprocessors
-#
-# The signature for value preprocessors must be:
-#   def preprocessor(value: str, meta: Dict) -> str:
-#       ...
-
-@applies_to(bool)
-def lower_booleans(value, meta):
-    """
-    Lower boolean string values to the format expected by the DBMS server.
-    
-    e.g. 
-        `True` -> `true`
-        `False` -> `false`
-    
-    Arguments
-    ---------
-    value : str 
-        The DBMS server argument value
-    meta : Dict
-        Dictionary of meta-information available to all preprocessors
-
-    Returns
-    -------
-    The preprocessed server argument value
-    """
-    assert value is True or value is False, "Input must be a first-class boolean type."
-    return str(value).lower()
-
-@applies_to(str)
-def resolve_relative_paths(value, meta):
-    """
-    Resolve relative paths in the DBMS server arguments to their equivalent absolute paths.
-
-    When specifying path arguments to the DBMS, it is often simpler to think in terms
-    of how the path relates to the location of the DBMS server binary. However, because
-    the command used by NoisePageServer to launch the DBMS server instance specifies
-    the absolute path to the binary, relative paths (that necessarily encode the expected
-    location of the binary) will fail to function properly. Expanding these relative paths
-    to their absolute counterparts before passing them to the DBMS addresses this issue.
-
-    The above highlights the fundamental limitation of this current implementation, namely:
-
-        ALL RELATIVE PATHS ARE ASSUMED TO BE RELATIVE TO THE DBMS BINARY DIRECTORY
-
-    All relative paths that are relative to another directory will fail to resolve properly.
-
-    Arguments
-    ---------
-    value : str 
-        The DBMS server argument value
-    meta : Dict
-        Dictionary of meta-information available to all preprocessors
-
-    Returns
-    -------
-    The preprocessed server argument value
-    """
-    is_relative = str.startswith(value, "./") or str.startswith(value, "../")
-    # TODO(Kyle): This doesn't actually do any "resolving", it merely appends
-    # the absolute path to the binary directory to the relative path as it 
-    # presently exists; this works fine, but also means we might pass a needlessly
-    # long string to the DBMS server e.g. bin/././././whatever.txt is possible.
-    # It might be worth it to find some portable way to completely resolve these.
-    return os.path.join(meta["bin_dir"], value) if is_relative else value
-
-@applies_to(AllTypes)
-def handle_flags(value, meta):
-    """
-    Handle DBMS server arguments with no associated value.
-
-=======
     # Make the value available to the attribute preprocessors
     attr_meta = {**meta, **{"value": value}}
 
@@ -578,7 +460,6 @@
     """
     Handle DBMS server arguments with no associated value.
 
->>>>>>> 671a55b7
     Some arguments to the DBMS are flags that do not have an associated value;
     in these cases, we do not want to format the complete argument as
     `-attribute=value` and instead want to format it as `-attribute` alone.
@@ -603,11 +484,7 @@
 # -----------------------------------------------------------------------------
 # Utility
 
-<<<<<<< HEAD
-def apply_all(functions, init_obj, meta):
-=======
 def apply_all(functions: List, init_obj, meta: Dict):
->>>>>>> 671a55b7
     """
     Apply all of the functions in `functions` to object `init_obj` sequentially,
     supplying metadata object `meta` to each function invocation.
