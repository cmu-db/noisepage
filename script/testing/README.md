# Testing Scripts

## Folder structure
All tests are compatible with python3
- `util`: all the common utilities for running all kinds of tests
- `junit`: entry script to fire a junit test (and many other supporting configs)
- `micro_bench`: entry script to run the microbenchmark tests
- `oltpbench`: entry script to fire an oltp bench test
- `artifact_stats`: entry script to collect the artifact stats
<<<<<<< HEAD

## Util
`util` folder contains a list of common Python scripts
- `common`: functions that can be used in many different settings
- `constants`: all the constants used in the any file under the `util` or across the different tests
- `NoisePageServer`: A class that can start, stop, or restart an instance of the DBMS
- `TestServer`: the base class for running all types of tests
- `TestCase`: the base class for all types of tests
- `TestJUnit`: the test class for junit tests
- `TestOLTPBench`: the test class for oltp bench tests
=======
- `reporting`: utility scripts for posting test data to Django API and formating JSON payloads

## Util
`util` folder contains a list of common Python scripts
- `common.py`: functions that can be used in many different settings
- `constants.py`: all the constants used in the any file under the `util` or across the different tests
- `db_server.py`: It provides a `NoisePageServer` class that can start, stop, or restart an instance of the NoisePage
- `test_server.py`: the base `TestServer` class for running all types of tests
- `test_case.py`: the base `TestCase` class for all types of test cases.
- `mem_metrics.py`: the `MemoryMetric` class and `MemoryInfo` named tuple to manage the memory related information during the run time of the tests.
- `periodic_task.py`: the `PeriodicTask` class provides a general utility in Python which runs a separate thread that will execute a subprocess every `x` seconds until told to stop.
>>>>>>> c3f3d567

## OLTP Bench
`oltpbench` folder contains Python scripts for running an oltp bench test. Refer to [OLTP Benchmark Testing](https://github.com/cmu-db/noisepage/tree/master/script/testing/oltpbench/README.md) for more details.

## How to run a test
To run a test of a certain type, just run the `run_<TEST TYPE>.py` script in the respective folder. For example, if you want to run a junit test, just simply run `python3 junit/run_junit.py`.

By doing that, `junit/run_junit.py` script will try to import the `TestJUnit` class from the `util/TestJunit.py`, which subsequently use most of the functionalities provided from its super class `TestServer` from `util/TestServer.py`.

## QueryMode
For both `junit` and `oltpbench`, we support 2 query modes with the optional argument `--query-mode`
- `simple` (default if not specified)
- `extended`

If you specify the `--query-mode extended`, you then can also indicate the prepare threshold (default is `5`) with the optional argument `--prepare-threshold` with type `int`. Please be reminded that if you choose the query mode as `simple`, the prepare threshold will be ignored.

## TestServer
`TestServer` is the base class for running all types of the tests. 

### Test workflow
- check if the noisepage bin exists
- run the pre-suite task (test suite specific)
  - e.g. install oltp bin 
- run the test sequentially
  - [Optional] fork a subprocess to start the DB (via python subprocess.Popen) 
    - if skip this step, the test will run on the used database
  - run the pre-test task (test specific)
  - fork a subprocess to start the test process using the command (via python subprocess.Popen)
  - check the return code from the OS
  - write the stdout and the stderr to the test output log file
  - run the post-test task (test specific)
  - [Optional] stop the DB
    - if skip this step, the populated database can be used for following experiments
- run the post-suite task (test suite specific) 
- print out the logs to the stdout

## How to create a new test type
The classes in the `util` folder can be used and extend to help you create a new test type.

### Base classes
- `NoisePageServer`
  - Manage the lifecycle of the NoisePage instance. It create a Python subprocess for the NoisePage process, poll the logs, and terminate or kill it when the test finishes
- `TestCase`
  - Manage a the life cycle of a test case. A test case is usually a process trigger from command line. The actual test case can be specified as a command string and created and executed in a Python subprocess. 
  - The `TestCase` class also provides `run_pre_test` and `run_post_test` functions for you to override for preparation and clean up of each test case.
- `TestServer`
  - Manage the entire lifecycle of a test. It uses the `NoisePageServer` to manage the database process. One `TestServer` can have a list of `TestCase`s and treats the entire collection as a suite. 
  - It also provides the `run_pre_suite` and `run_post_suite` functions for you to override to specify any preparation and cleanup at the suite level.

### Step-by-step instructions
- Create the folder for your test under `noisepage/script/testing/<mytest>`
- In the folder of your test, create the following files
  - `run_<mytest>.py`
    - The entry script for your test, which specifies the command line arguments and options.
    - You can refer to [oltpbench/run_oltpbench.py](https://github.com/cmu-db/noisepage/blob/master/script/testing/oltpbench/run_oltpbench.py) for reference.
  - `test_<mytest>.py`
    - The main test class for your test, which should be a subclass of the `TestServer` in `util/test_server.py`.
    - You can refer to [oltpbench/test_oltpbench.py](https://github.com/cmu-db/noisepage/blob/master/script/testing/oltpbench/test_oltpbench.py) for reference.
  - [optional] `test_case_<mytest>.py`
    - The base test case class for your test, which should be a subclass of the `TestCaseServer` in `util/test_case_server.py`.
    - You can refer to [oltpbench/test_case_oltp.py](https://github.com/cmu-db/noisepage/blob/master/script/testing/oltpbench/test_case_oltp.py) for reference.
  - [optional] `constants.py`
    - Contains all the constants the test need to use. Usually you should add the commands you need to run for your test and pre/post_suite tasks and as pre/post_test tasks constants here. It can be imported and used in your `test_<mytest>.py` or `test_case_<mytest>.py`.
    - You can refer to [oltpbench/constants.py](https://github.com/cmu-db/noisepage/blob/master/script/testing/oltpbench/constants.py) for reference.
  - [optional] `util.py`
    - Contains all the utility functions the test need to use.
    - You can refer to [oltpbench/util.py](https://github.com/cmu-db/noisepage/blob/master/script/testing/oltpbench/util.py) for reference.
- Create a stage for your test in Jenkins pipeline
  - Go to `noisepage/Jenkinsfile`, create a stage at the place of your choice, and create the stage based on the template config as below.
  ```groovy
  stage('My Test') {
      parallel{
          stage('My Test Name 1') {
              agent { label 'macos' }
              environment {
                  <!-- Add environment variables here -->
              }
              steps {
                  <!-- Add a list of shell commands here -->
              }
              post {
                  cleanup {
                      deleteDir()
                  }
              }
          }
          stage('My Test Name 2') {
              agent {
                  docker {
                      image 'noisepage:focal'
                      args '--cap-add sys_ptrace -v /jenkins/ccache:/home/jenkins/.ccache'
                  }
              }
              environment {
                  <!-- Add environment variables here -->
              }
              steps {
                  <!-- Add a list of shell commands here -->
              }
              post {
                  cleanup {
                      deleteDir()
                  }
              }
          }
      }
  }
  ```<|MERGE_RESOLUTION|>--- conflicted
+++ resolved
@@ -7,18 +7,6 @@
 - `micro_bench`: entry script to run the microbenchmark tests
 - `oltpbench`: entry script to fire an oltp bench test
 - `artifact_stats`: entry script to collect the artifact stats
-<<<<<<< HEAD
-
-## Util
-`util` folder contains a list of common Python scripts
-- `common`: functions that can be used in many different settings
-- `constants`: all the constants used in the any file under the `util` or across the different tests
-- `NoisePageServer`: A class that can start, stop, or restart an instance of the DBMS
-- `TestServer`: the base class for running all types of tests
-- `TestCase`: the base class for all types of tests
-- `TestJUnit`: the test class for junit tests
-- `TestOLTPBench`: the test class for oltp bench tests
-=======
 - `reporting`: utility scripts for posting test data to Django API and formating JSON payloads
 
 ## Util
@@ -30,7 +18,6 @@
 - `test_case.py`: the base `TestCase` class for all types of test cases.
 - `mem_metrics.py`: the `MemoryMetric` class and `MemoryInfo` named tuple to manage the memory related information during the run time of the tests.
 - `periodic_task.py`: the `PeriodicTask` class provides a general utility in Python which runs a separate thread that will execute a subprocess every `x` seconds until told to stop.
->>>>>>> c3f3d567
 
 ## OLTP Bench
 `oltpbench` folder contains Python scripts for running an oltp bench test. Refer to [OLTP Benchmark Testing](https://github.com/cmu-db/noisepage/tree/master/script/testing/oltpbench/README.md) for more details.
