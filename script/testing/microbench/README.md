# Microbenchmark Script

This script executes the system's benchmarks and dumps out the results in JSON and XML.

If you add your benchmark to `micro_bench/benchmarks.py`, then it will run automatically in our 
nightly performance runs.

The script checks whether the performance of the benchmark has decreased by a certain amount 
compared to the average performance from the last 30 days.

The script will send the results to incrudibles-production.db.pdl.cmu.edu where they will be stored
in TimescaleDB. The results will be visualized at [stats.noise.page](https://stats.noise.page).

## Requirements

This script assumes that you have numactl package installed. If you are running the script locally you do not need to
<<<<<<< HEAD
 install `numactl` but you will need to comment out a line in `MicrobenchmarksRunner._build_benchmark_cmd()`. 
=======
 install `numactl` but you will need to specify `--local`. 
>>>>>>> 2141ca17

```
sudo apt install numactl
```


## Usage

By default, the script will run all of the microbenchmarks and compare against the results stored 
in the Jenkins repository. It assumes that the microbenchmark binaries can be found in the default 
benchmark path.

```
$ ./run_micro_bench.py
```

If you only want to run a subset microbenchmark, you can pass in the **name** of the microbenchmark 
binary (e.g., `data_table_benchmark`) and not the suite name (e.g., `DataTableBenchmark`):

```
$ ./run_micro_bench.py data_table_benchmark recovery_benchmark
```

## Local Execution

Comparing against the Jenkins results repository is not useful if you are running on your laptop 
because the hardware will be different. If you want to run the benchmark multiple times locally and 
perform the same performance threshold checks that we do in Jenkins, you can pass in the `--local` 
flag. That will write the results to a directory in the same path as the script. It can then 
compute the average results for the microbenchmarks for all the local runs:

```
$ ./run_micro_bench.py --local
```

This will write the results of each invocation to a directory called "local". See note in the requirements section about `numactl`.

## Perf Profiling

You can pass the `--perf` flag to enable the script to run the microbenchmarks with perf enabled. 
This makes it easier to do profiling from the script without needing to track down the environment 
variables.

```
$ ./run_micro_bench.py --perf data_table_benchmark
```

The script will configure perf to write its trace file to `data_table_benchmark.perf`.

## Publish Results

By specifying the `--publish-results` the microbenchmark run script will send the results to the performance storage
service. This will also require passing in the `--publish-username` and `--publish-password` arguments. <|MERGE_RESOLUTION|>--- conflicted
+++ resolved
@@ -14,11 +14,7 @@
 ## Requirements
 
 This script assumes that you have numactl package installed. If you are running the script locally you do not need to
-<<<<<<< HEAD
- install `numactl` but you will need to comment out a line in `MicrobenchmarksRunner._build_benchmark_cmd()`. 
-=======
  install `numactl` but you will need to specify `--local`. 
->>>>>>> 2141ca17
 
 ```
 sudo apt install numactl
