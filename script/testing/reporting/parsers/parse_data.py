--- conflicted
+++ resolved
@@ -115,20 +115,13 @@
     ]
     test_suite, test_name = artifact_processor_comparison.get(
         'suite'), artifact_processor_comparison.get('test')
-<<<<<<< HEAD
-    return test_suite, test_name, {
-        key: value
-        for key, value in artifact_processor_comparison.items()
-        if key in metrics_fields
-    }
-=======
 
     metrics = {}
     for key, value in artifact_processor_comparison.items():
         if key in metrics_fields:
-            metrics[key] = round(value, 15) if isinstance(value, (float, Decimal)) else value
+            metrics[key] = round(value, 15) if isinstance(
+                value, (float, Decimal)) else value
     return test_suite, test_name, metrics
->>>>>>> 4c94cce7
 
 
 def parse_db_metadata():
