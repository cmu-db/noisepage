pipeline {
    agent none
    options {
        buildDiscarder(logRotator(daysToKeepStr: '30'))
        parallelsAlwaysFailFast()
    }
    stages {

        stage('Check') {
            parallel {
                stage('macos-10.14/clang-8.0 (Debug/format/lint/censored)') {
                    agent { label 'macos' }
                    environment {
                        LLVM_DIR=sh(script: "brew --prefix llvm@8", label: "Fetching LLVM path", returnStdout: true).trim()
                        CC="${LLVM_DIR}/bin/clang"
                        CXX="${LLVM_DIR}/bin/clang++"
                    }
                    steps {
                        sh 'echo $NODE_NAME'
<<<<<<< HEAD
                        sh script: 'echo y | ./script/installation/packages.sh build', label: 'Installing packages'
=======
                        sh 'python3 ./build-support/check_github_labels.py'
                        sh 'echo y | ./script/installation/packages.sh build'
>>>>>>> bc70c350
                        sh 'cd apidoc && doxygen -u Doxyfile.in && doxygen Doxyfile.in 2>warnings.txt && if [ -s warnings.txt ]; then cat warnings.txt; false; fi'
                        sh 'mkdir build'
                        sh 'cd build && cmake -DCMAKE_BUILD_TYPE=Debug -DTERRIER_USE_ASAN=OFF ..'
                        sh 'cd build && timeout 20m make check-format'
                        sh 'cd build && timeout 20m make check-lint'
                        sh 'cd build && timeout 20m make check-censored'
                    }
                    post {
                        cleanup {
                            deleteDir()
                        }
                    }
                }

                stage('ubuntu-20.04/gcc-9.3 (Debug/format/lint/censored)') {
                    agent {
                        docker {
                            image 'terrier:focal'
                        }
                    }
                    steps {
                        sh 'echo $NODE_NAME'
<<<<<<< HEAD
                        sh script: 'echo y | sudo ./script/installation/packages.sh build', label: 'Installing packages'
=======
                        sh 'python3 ./build-support/check_github_labels.py'
                        sh 'echo y | sudo ./script/installation/packages.sh build'
>>>>>>> bc70c350
                        sh 'cd apidoc && doxygen -u Doxyfile.in && doxygen Doxyfile.in 2>warnings.txt && if [ -s warnings.txt ]; then cat warnings.txt; false; fi'
                        sh 'mkdir build'
                        sh 'cd build && cmake -DCMAKE_BUILD_TYPE=Debug -DTERRIER_USE_ASAN=OFF ..'
                        sh 'cd build && timeout 20m make check-format'
                        sh 'cd build && timeout 20m make check-lint'
                        sh 'cd build && timeout 20m make check-censored'
                    }
                    post {
                        cleanup {
                            deleteDir()
                        }
                    }
                }

                stage('ubuntu-20.04/clang-8.0 (Debug/format/lint/censored)') {
                    agent {
                        docker {
                            image 'terrier:focal'
                        }
                    }
                    environment {
                        CC="/usr/bin/clang-8"
                        CXX="/usr/bin/clang++-8"
                    }
                    steps {
                        sh 'echo $NODE_NAME'
<<<<<<< HEAD
                        sh script: 'echo y | sudo ./script/installation/packages.sh build', label: 'Installing packages'
=======
                        sh 'python3 ./build-support/check_github_labels.py'
                        sh 'echo y | sudo ./script/installation/packages.sh build'
>>>>>>> bc70c350
                        sh 'cd apidoc && doxygen -u Doxyfile.in && doxygen Doxyfile.in 2>warnings.txt && if [ -s warnings.txt ]; then cat warnings.txt; false; fi'
                        sh 'mkdir build'
                        sh 'cd build && cmake -DCMAKE_BUILD_TYPE=Debug -DTERRIER_USE_ASAN=OFF ..'
                        sh 'cd build && timeout 20m make check-format'
                        sh 'cd build && timeout 20m make check-lint'
                        sh 'cd build && timeout 20m make check-censored'
                    }
                    post {
                        cleanup {
                            deleteDir()
                        }
                    }
                }
            }
        }

        stage('Test') {
            parallel {
                stage('macos-10.14/clang-8.0 (Debug/ASAN/unittest)') {
                    agent { label 'macos' }
                    environment {
                        ASAN_OPTIONS="detect_container_overflow=0"
                        LLVM_DIR=sh(script: "brew --prefix llvm@8", label: "Fetching LLVM path", returnStdout: true).trim()
                        CC="${LLVM_DIR}/bin/clang"
                        CXX="${LLVM_DIR}/bin/clang++"
                    }
                    steps {
                        sh 'echo $NODE_NAME'
<<<<<<< HEAD
                        sh script: 'echo y | ./script/installation/packages.sh all', label: 'Installing packages'

                        sh script: '''
                        mkdir build
                        cd build
                        cmake -DCMAKE_BUILD_TYPE=Debug -DTERRIER_USE_ASAN=ON -DTERRIER_BUILD_BENCHMARKS=OFF ..
                        make -j4
                        ''', label: 'Compiling'

=======
                        sh 'python3 ./build-support/check_github_labels.py'
                        sh 'echo y | ./script/installation/packages.sh all'
                        sh 'mkdir build'
                        sh 'cd build && cmake -DCMAKE_BUILD_TYPE=Debug -DTERRIER_USE_ASAN=ON -DTERRIER_BUILD_BENCHMARKS=OFF .. && make -j4'
>>>>>>> bc70c350
                        sh 'cd build && make check-clang-tidy'
                        sh 'cd build && gtimeout 10s sudo python3 -B ../script/testing/kill_server.py 15721'
                        sh 'cd build && gtimeout 1h make unittest'
                        sh 'cd build && gtimeout 1h make check-tpl'
                        sh script: 'cd build && timeout 20m python3 ../script/testing/junit/run_junit.py --build-type=debug --query-mode=simple', label: 'UnitTest (Simple)'
                        sh script: 'cd build && timeout 20m python3 ../script/testing/junit/run_junit.py --build-type=debug --query-mode=extended', label: 'UnitTest (Extended)'
                    }
                    post {
                        always {
                            archiveArtifacts(artifacts: 'build/Testing/**/*.xml', fingerprint: true)
                            xunit reduceLog: false, tools: [CTest(deleteOutputFiles: false, failIfNotNew: false, pattern: 'build/Testing/**/*.xml', skipNoTestFiles: false, stopProcessingIfError: false)]
                        }
                        cleanup {
                            deleteDir()
                        }
                    }
                }

                stage('ubuntu-20.04/gcc-9.3 (Debug/ASAN/unittest)') {
                    agent {
                        docker {
                            image 'terrier:focal'
                            args '--cap-add sys_ptrace -v /jenkins/ccache:/home/jenkins/.ccache'
                        }
                    }
                    steps {
                        sh 'echo $NODE_NAME'
<<<<<<< HEAD
                        sh script: 'echo y | sudo ./script/installation/packages.sh all', label: 'Installing packages'

                        sh script: '''
                        mkdir build
                        cd build
                        cmake -DCMAKE_CXX_COMPILER_LAUNCHER=ccache -DCMAKE_BUILD_TYPE=Debug -DTERRIER_USE_ASAN=ON -DTERRIER_BUILD_BENCHMARKS=OFF .. 
                        make -j$(nproc)
                        ''', label: 'Compiling'

=======
                        sh 'python3 ./build-support/check_github_labels.py'
                        sh 'echo y | sudo ./script/installation/packages.sh all'
                        sh 'mkdir build'
                        sh 'cd build && cmake -DCMAKE_CXX_COMPILER_LAUNCHER=ccache -DCMAKE_BUILD_TYPE=Debug -DTERRIER_USE_ASAN=ON -DTERRIER_BUILD_BENCHMARKS=OFF .. && make -j$(nproc)'
>>>>>>> bc70c350
                        sh 'cd build && make check-clang-tidy'
                        sh 'cd build && timeout 10s sudo python3 -B ../script/testing/kill_server.py 15721'
                        sh 'cd build && timeout 1h make unittest'
                        sh 'cd build && timeout 1h make check-tpl'
                        sh script: 'cd build && timeout 20m python3 ../script/testing/junit/run_junit.py --build-type=debug --query-mode=simple', label: 'UnitTest (Simple)'
                        sh script: 'cd build && timeout 20m python3 ../script/testing/junit/run_junit.py --build-type=debug --query-mode=extended', label: 'UnitTest (Extended)'
                    }
                    post {
                        always {
                            archiveArtifacts(artifacts: 'build/Testing/**/*.xml', fingerprint: true)
                            xunit reduceLog: false, tools: [CTest(deleteOutputFiles: false, failIfNotNew: false, pattern: 'build/Testing/**/*.xml', skipNoTestFiles: false, stopProcessingIfError: false)]
                        }
                        cleanup {
                            deleteDir()
                        }
                    }
                }

                stage('ubuntu-20.04/gcc-9.3 (Debug/Coverage/unittest)') {
                    agent {
                        docker {
                            image 'terrier:focal'
                            args '-v /jenkins/ccache:/home/jenkins/.ccache'
                        }
                    }
                    environment {
                        CODECOV_TOKEN=credentials('codecov-token')
                    }
                    steps {
                        sh 'echo $NODE_NAME'
                        sh 'python3 ./build-support/check_github_labels.py'
                        sh 'echo y | sudo ./script/installation/packages.sh all'
                        sh 'mkdir build'
                        sh 'cd build && cmake -DCMAKE_CXX_COMPILER_LAUNCHER=ccache -DCMAKE_BUILD_TYPE=Debug -DTERRIER_USE_ASAN=OFF -DTERRIER_BUILD_BENCHMARKS=OFF -DTERRIER_GENERATE_COVERAGE=ON .. && make -j$(nproc)'
                        sh 'cd build && timeout 10s sudo python3 -B ../script/testing/kill_server.py 15721'
                        sh 'cd build && timeout 1h make unittest'
                        sh 'cd build && timeout 1h make check-tpl'
                        sh 'cd build && timeout 20m python3 ../script/testing/junit/run_junit.py --build-type=debug --query-mode=simple'
                        sh 'cd build && timeout 20m python3 ../script/testing/junit/run_junit.py --build-type=debug --query-mode=extended'
                        sh 'cd build && lcov --directory . --capture --output-file coverage.info'
                        sh 'cd build && lcov --remove coverage.info \'/usr/*\' --output-file coverage.info'
                        sh 'cd build && lcov --remove coverage.info \'*/build/*\' --output-file coverage.info'
                        sh 'cd build && lcov --remove coverage.info \'*/third_party/*\' --output-file coverage.info'
                        sh 'cd build && lcov --remove coverage.info \'*/benchmark/*\' --output-file coverage.info'
                        sh 'cd build && lcov --remove coverage.info \'*/test/*\' --output-file coverage.info'
                        sh 'cd build && lcov --remove coverage.info \'*/src/main/*\' --output-file coverage.info'
                        sh 'cd build && lcov --remove coverage.info \'*/src/include/common/error/*\' --output-file coverage.info'
                        sh 'cd build && lcov --list coverage.info'
                        sh 'cd build && curl -s https://codecov.io/bash > ./codecov.sh'
                        sh 'cd build && chmod a+x ./codecov.sh'
                        sh 'cd build && /bin/bash ./codecov.sh -X gcov'
                    }
                    post {
                        always {
                            archiveArtifacts(artifacts: 'build/Testing/**/*.xml', fingerprint: true)
                            xunit reduceLog: false, tools: [CTest(deleteOutputFiles: false, failIfNotNew: false, pattern: 'build/Testing/**/*.xml', skipNoTestFiles: false, stopProcessingIfError: false)]
                        }
                        cleanup {
                            deleteDir()
                        }
                    }
                }

                stage('ubuntu-20.04/clang-8.0 (Debug/ASAN/unittest)') {
                    agent {
                        docker {
                            image 'terrier:focal'
                            args '--cap-add sys_ptrace -v /jenkins/ccache:/home/jenkins/.ccache'
                        }
                    }
                    environment {
                        CC="/usr/bin/clang-8"
                        CXX="/usr/bin/clang++-8"
                    }
                    steps {
                        sh 'echo $NODE_NAME'
<<<<<<< HEAD
                        sh script: 'echo y | sudo ./script/installation/packages.sh all', label: 'Installing packages'

                        sh script: '''
                        mkdir build
                        cd build
                        cmake -DCMAKE_CXX_COMPILER_LAUNCHER=ccache -DCMAKE_BUILD_TYPE=Debug -DTERRIER_USE_ASAN=ON -DTERRIER_BUILD_BENCHMARKS=OFF ..
                        make -j$(nproc)
                        ''', label: 'Compiling'

=======
                        sh 'python3 ./build-support/check_github_labels.py'
                        sh 'echo y | sudo ./script/installation/packages.sh all'
                        sh 'mkdir build'
                        sh 'cd build && cmake -DCMAKE_CXX_COMPILER_LAUNCHER=ccache -DCMAKE_BUILD_TYPE=Debug -DTERRIER_USE_ASAN=ON -DTERRIER_BUILD_BENCHMARKS=OFF .. && make -j$(nproc)'
>>>>>>> bc70c350
                        sh 'cd build && make check-clang-tidy'
                        sh 'cd build && timeout 10s sudo python3 -B ../script/testing/kill_server.py 15721'
                        sh 'cd build && timeout 1h make unittest'
                        sh 'cd build && timeout 1h make check-tpl'
                        sh script: 'cd build && timeout 20m python3 ../script/testing/junit/run_junit.py --build-type=debug --query-mode=simple', label: 'UnitTest (Simple)'
                        sh script: 'cd build && timeout 20m python3 ../script/testing/junit/run_junit.py --build-type=debug --query-mode=extended', label: 'UnitTest (Extended)'
                    }
                    post {
                        always {
                            archiveArtifacts(artifacts: 'build/Testing/**/*.xml', fingerprint: true)
                            xunit reduceLog: false, tools: [CTest(deleteOutputFiles: false, failIfNotNew: false, pattern: 'build/Testing/**/*.xml', skipNoTestFiles: false, stopProcessingIfError: false)]
                        }
                        cleanup {
                            deleteDir()
                        }
                    }
                }

                stage('macos-10.14/clang-8.0 (Release/unittest)') {
                    agent { label 'macos' }
                    environment {
                        ASAN_OPTIONS="detect_container_overflow=0"
                        LLVM_DIR=sh(script: "brew --prefix llvm@8", label: "Fetching LLVM path", returnStdout: true).trim()
                        CC="${LLVM_DIR}/bin/clang"
                        CXX="${LLVM_DIR}/bin/clang++"
                    }
                    steps {
                        sh 'echo $NODE_NAME'
<<<<<<< HEAD
                        sh script:'echo y | ./script/installation/packages.sh all', label:'Installing packages'
                        
                        sh script:'''
                        mkdir build
                        cd build
                        cmake -DCMAKE_BUILD_TYPE=Release -DTERRIER_USE_ASAN=OFF -DTERRIER_BUILD_BENCHMARKS=OFF ..
                        make -j4
                        ''', label: 'Compiling'

=======
                        sh 'python3 ./build-support/check_github_labels.py'
                        sh 'echo y | ./script/installation/packages.sh all'
                        sh 'mkdir build'
                        sh 'cd build && cmake -DCMAKE_BUILD_TYPE=Release -DTERRIER_USE_ASAN=OFF -DTERRIER_BUILD_BENCHMARKS=OFF .. && make -j4'
                        sh 'cd build && gtimeout 10s sudo python3 -B ../script/testing/kill_server.py 15721'
>>>>>>> bc70c350
                        sh 'cd build && gtimeout 1h make unittest'
                        sh 'cd build && gtimeout 1h make check-tpl'
                        sh script: 'cd build && timeout 20m python3 ../script/testing/junit/run_junit.py --build-type=release --query-mode=simple', label: 'UnitTest (Simple)'
                        sh script: 'cd build && timeout 20m python3 ../script/testing/junit/run_junit.py --build-type=release --query-mode=extended', label: 'UnitTest (Extended)'
                    }
                    post {
                        always {
                            archiveArtifacts(artifacts: 'build/Testing/**/*.xml', fingerprint: true)
                            xunit reduceLog: false, tools: [CTest(deleteOutputFiles: false, failIfNotNew: false, pattern: 'build/Testing/**/*.xml', skipNoTestFiles: false, stopProcessingIfError: false)]
                        }
                        cleanup {
                            deleteDir()
                        }
                    }
                }

                stage('ubuntu-20.04/gcc-9.3 (Release/unittest)') {
                    agent {
                        docker {
                            image 'terrier:focal'
                            args '-v /jenkins/ccache:/home/jenkins/.ccache'
                        }
                    }
                    steps {
                        sh 'echo $NODE_NAME'
<<<<<<< HEAD
                        sh script:'echo y | sudo ./script/installation/packages.sh all', label: 'Installing pacakges'

                        sh script:'''
                        mkdir build
                        cd build
                        cmake -DCMAKE_CXX_COMPILER_LAUNCHER=ccache -DCMAKE_BUILD_TYPE=Release -DTERRIER_USE_ASAN=OFF -DTERRIER_BUILD_BENCHMARKS=OFF ..
                        make -j$(nproc)
                        ''', label: 'Compiling'

=======
                        sh 'python3 ./build-support/check_github_labels.py'
                        sh 'echo y | sudo ./script/installation/packages.sh all'
                        sh 'mkdir build'
                        sh 'cd build && cmake -DCMAKE_CXX_COMPILER_LAUNCHER=ccache -DCMAKE_BUILD_TYPE=Release -DTERRIER_USE_ASAN=OFF -DTERRIER_BUILD_BENCHMARKS=OFF .. && make -j$(nproc)'
                        sh 'cd build && timeout 10s sudo python3 -B ../script/testing/kill_server.py 15721'
>>>>>>> bc70c350
                        sh 'cd build && timeout 1h make unittest'
                        sh 'cd build && timeout 1h make check-tpl'
                        sh script: 'cd build && timeout 20m python3 ../script/testing/junit/run_junit.py --build-type=release --query-mode=simple', label: 'UnitTest (Simple)'
                        sh script: 'cd build && timeout 20m python3 ../script/testing/junit/run_junit.py --build-type=release --query-mode=extended', label: 'UnitTest (Extended)'
                    }
                    post {
                        always {
                            archiveArtifacts(artifacts: 'build/Testing/**/*.xml', fingerprint: true)
                            xunit reduceLog: false, tools: [CTest(deleteOutputFiles: false, failIfNotNew: false, pattern: 'build/Testing/**/*.xml', skipNoTestFiles: false, stopProcessingIfError: false)]
                        }
                        cleanup {
                            deleteDir()
                        }
                    }
                }

                stage('ubuntu-20.04/clang-8.0 (Release/unittest)') {
                    agent {
                        docker {
                            image 'terrier:focal'
                            args '-v /jenkins/ccache:/home/jenkins/.ccache'
                        }
                    }
                    environment {
                        CC="/usr/bin/clang-8"
                        CXX="/usr/bin/clang++-8"
                    }
                    steps {
                        sh 'echo $NODE_NAME'
<<<<<<< HEAD
                        sh script:'echo y | sudo ./script/installation/packages.sh all', label: 'Installing pacakges'

                        sh script:'''
                        mkdir build
                        cd build
                        cmake -DCMAKE_CXX_COMPILER_LAUNCHER=ccache -DCMAKE_BUILD_TYPE=Release -DTERRIER_USE_ASAN=OFF -DTERRIER_BUILD_BENCHMARKS=OFF ..
                        make -j$(nproc)
                        ''', label: 'Compiling'

=======
                        sh 'python3 ./build-support/check_github_labels.py'
                        sh 'echo y | sudo ./script/installation/packages.sh all'
                        sh 'mkdir build'
                        sh 'cd build && cmake -DCMAKE_CXX_COMPILER_LAUNCHER=ccache -DCMAKE_BUILD_TYPE=Release -DTERRIER_USE_ASAN=OFF -DTERRIER_BUILD_BENCHMARKS=OFF .. && make -j$(nproc)'
                        sh 'cd build && timeout 10s sudo python3 -B ../script/testing/kill_server.py 15721'
>>>>>>> bc70c350
                        sh 'cd build && timeout 1h make unittest'
                        sh 'cd build && timeout 1h make check-tpl'
                        sh script: 'cd build && timeout 20m python3 ../script/testing/junit/run_junit.py --build-type=release --query-mode=simple', label: 'UnitTest (Simple)'
                        sh script: 'cd build && timeout 20m python3 ../script/testing/junit/run_junit.py --build-type=release --query-mode=extended', label: 'UnitTest (Extended)'
                    }
                    post {
                        always {
                            archiveArtifacts(artifacts: 'build/Testing/**/*.xml', fingerprint: true)
                            xunit reduceLog: false, tools: [CTest(deleteOutputFiles: false, failIfNotNew: false, pattern: 'build/Testing/**/*.xml', skipNoTestFiles: false, stopProcessingIfError: false)]
                        }
                        cleanup {
                            deleteDir()
                        }
                    }
                }
            }
        }

        stage('End-to-End Debug') {
            parallel{
                stage('macos-10.14/clang-8.0 (Debug/e2etest/oltpbench)') {
                    agent { label 'macos' }
                    environment {
                        ASAN_OPTIONS="detect_container_overflow=0"
                        LLVM_DIR=sh(script: "brew --prefix llvm@8", label: "Fetching LLVM path", returnStdout: true).trim()
                        CC="${LLVM_DIR}/bin/clang"
                        CXX="${LLVM_DIR}/bin/clang++"
                    }
                    steps {
                        sh 'echo $NODE_NAME'
<<<<<<< HEAD
                        sh script: 'echo y | ./script/installation/packages.sh all', label: 'Installing pacakges'

                        sh script: '''
                        mkdir build
                        cd build
                        cmake -DCMAKE_BUILD_TYPE=debug -DTERRIER_USE_ASAN=ON -DTERRIER_USE_JEMALLOC=OFF ..
                        make -j$(nproc) terrier
                        ''', label: 'Compiling'

                        sh script: '''
                        cd build
                        gtimeout 10m python3 ../script/testing/oltpbench/run_oltpbench.py  --config-file=../script/testing/oltpbench/configs/end_to_end_debug/tatp.json --build-type=debug
                        ''', label:'OLTPBench (TATP)'

                        sh script: '''
                        cd build
                        gtimeout 10m python3 ../script/testing/oltpbench/run_oltpbench.py  --config-file=../script/testing/oltpbench/configs/end_to_end_debug/tatp_wal_disabled.json --build-type=debug
                        ''', label: 'OLTPBench (No WAL)'

                        sh script: '''
                        cd build
                        gtimeout 10m python3 ../script/testing/oltpbench/run_oltpbench.py  --config-file=../script/testing/oltpbench/configs/end_to_end_debug/smallbank.json --build-type=debug
                        ''', label:'OLTPBench (Smallbank)'

                        sh script: '''
                        cd build
                        gtimeout 10m python3 ../script/testing/oltpbench/run_oltpbench.py  --config-file=../script/testing/oltpbench/configs/end_to_end_debug/ycsb.json --build-type=debug
                        ''', label: 'OLTPBench (YCSB)'

                        sh script: '''
                        cd build
                        gtimeout 5m python3 ../script/testing/oltpbench/run_oltpbench.py  --config-file=../script/testing/oltpbench/configs/end_to_end_debug/noop.json --build-type=debug
                        ''', label: 'OLTPBench (NOOP)'

=======
                        sh 'python3 ./build-support/check_github_labels.py'
                        sh 'echo y | ./script/installation/packages.sh all'
                        sh 'mkdir build'
                        sh 'cd build && cmake -DCMAKE_BUILD_TYPE=debug -DTERRIER_USE_ASAN=ON -DTERRIER_USE_JEMALLOC=OFF .. && make -j$(nproc) terrier'
                        sh 'cd build && gtimeout 10m python3 ../script/testing/oltpbench/run_oltpbench.py  --config-file=../script/testing/oltpbench/configs/end_to_end_debug/tatp.json --build-type=debug'
                        sh 'cd build && gtimeout 10m python3 ../script/testing/oltpbench/run_oltpbench.py  --config-file=../script/testing/oltpbench/configs/end_to_end_debug/tatp_wal_disabled.json --build-type=debug'
                        sh 'cd build && gtimeout 10m python3 ../script/testing/oltpbench/run_oltpbench.py  --config-file=../script/testing/oltpbench/configs/end_to_end_debug/smallbank.json --build-type=debug'
                        sh 'cd build && gtimeout 10m python3 ../script/testing/oltpbench/run_oltpbench.py  --config-file=../script/testing/oltpbench/configs/end_to_end_debug/ycsb.json --build-type=debug'
                        sh 'cd build && gtimeout 5m python3 ../script/testing/oltpbench/run_oltpbench.py  --config-file=../script/testing/oltpbench/configs/end_to_end_debug/noop.json --build-type=debug'
                        sh 'cd build && gtimeout 30m python3 ../script/testing/oltpbench/run_oltpbench.py --config-file=../script/testing/oltpbench/configs/end_to_end_debug/tpcc.json --build-type=debug' 
                        sh 'cd build && gtimeout 30m python3 ../script/testing/oltpbench/run_oltpbench.py --config-file=../script/testing/oltpbench/configs/end_to_end_debug/tpcc_parallel_disabled.json --build-type=debug' 
>>>>>>> bc70c350
                        // TODO: Need to fix OLTP-Bench's TPC-C to support scalefactor correctly
                        sh script: '''
                        cd build
                        gtimeout 30m python3 ../script/testing/oltpbench/run_oltpbench.py --config-file=../script/testing/oltpbench/configs/end_to_end_debug/tpcc.json --build-type=debug
                        ''', label: 'OLTPBench (TPCC)'

                        sh script: ''' 
                        cd build
                        gtimeout 30m python3 ../script/testing/oltpbench/run_oltpbench.py --config-file=../script/testing/oltpbench/configs/end_to_end_debug/tpcc_parallel_disabled.json --build-type=debug
                        ''', label: 'OLTPBench (No Parallel)' 
                    }
                    post {
                        cleanup {
                            deleteDir()
                        }
                    }
                }
                stage('ubuntu-20.04/gcc-9.3 (Debug/e2etest/oltpbench)') {
                    agent {
                        docker {
                            image 'terrier:focal'
                            args '--cap-add sys_ptrace -v /jenkins/ccache:/home/jenkins/.ccache'
                        }
                    }
                    steps {
                        sh 'echo $NODE_NAME'
<<<<<<< HEAD
                        sh script: 'echo y | sudo ./script/installation/packages.sh all', label: 'Installing pacakges'

                        sh script: '''
                        mkdir build
                        cd build
                        cmake -DCMAKE_BUILD_TYPE=debug -DTERRIER_USE_ASAN=ON -DTERRIER_USE_JEMALLOC=OFF ..
                        make -j$(nproc) terrier
                        ''', label: 'Compiling'

                        sh script: '''
                        cd build
                        timeout 10m python3 ../script/testing/oltpbench/run_oltpbench.py  --config-file=../script/testing/oltpbench/configs/end_to_end_debug/tatp.json --build-type=debug
                        ''', label:'OLTPBench (TATP)'

                        sh script: '''
                        cd build
                        timeout 10m python3 ../script/testing/oltpbench/run_oltpbench.py  --config-file=../script/testing/oltpbench/configs/end_to_end_debug/tatp_wal_disabled.json --build-type=debug
                        ''', label: 'OLTPBench (No WAL)'

                        sh script: '''
                        cd build
                        timeout 10m python3 ../script/testing/oltpbench/run_oltpbench.py  --config-file=../script/testing/oltpbench/configs/end_to_end_debug/smallbank.json --build-type=debug
                        ''', label:'OLTPBench (Smallbank)'

                        sh script: '''
                        cd build
                        timeout 10m python3 ../script/testing/oltpbench/run_oltpbench.py  --config-file=../script/testing/oltpbench/configs/end_to_end_debug/ycsb.json --build-type=debug
                        ''', label: 'OLTPBench (YCSB)'

                        sh script: '''
                        cd build
                        timeout 5m python3 ../script/testing/oltpbench/run_oltpbench.py  --config-file=../script/testing/oltpbench/configs/end_to_end_debug/noop.json --build-type=debug
                        ''', label: 'OLTPBench (NOOP)'

=======
                        sh 'python3 ./build-support/check_github_labels.py'
                        sh 'echo y | sudo ./script/installation/packages.sh all'
                        sh 'mkdir build'
                        sh 'cd build && cmake -DCMAKE_CXX_COMPILER_LAUNCHER=ccache -DCMAKE_BUILD_TYPE=debug -DTERRIER_USE_ASAN=ON -DTERRIER_USE_JEMALLOC=OFF .. && make -j$(nproc) terrier'
                        sh 'cd build && timeout 10m python3 ../script/testing/oltpbench/run_oltpbench.py  --config-file=../script/testing/oltpbench/configs/end_to_end_debug/tatp.json --build-type=debug'
                        sh 'cd build && timeout 10m python3 ../script/testing/oltpbench/run_oltpbench.py  --config-file=../script/testing/oltpbench/configs/end_to_end_debug/tatp_wal_disabled.json --build-type=debug'
                        sh 'cd build && timeout 10m python3 ../script/testing/oltpbench/run_oltpbench.py  --config-file=../script/testing/oltpbench/configs/end_to_end_debug/smallbank.json --build-type=debug'
                        sh 'cd build && timeout 10m python3 ../script/testing/oltpbench/run_oltpbench.py  --config-file=../script/testing/oltpbench/configs/end_to_end_debug/ycsb.json --build-type=debug'
                        sh 'cd build && timeout 5m python3 ../script/testing/oltpbench/run_oltpbench.py  --config-file=../script/testing/oltpbench/configs/end_to_end_debug/noop.json --build-type=debug'
                        sh 'cd build && timeout 30m python3 ../script/testing/oltpbench/run_oltpbench.py --config-file=../script/testing/oltpbench/configs/end_to_end_debug/tpcc.json --build-type=debug' 
                        sh 'cd build && timeout 30m python3 ../script/testing/oltpbench/run_oltpbench.py --config-file=../script/testing/oltpbench/configs/end_to_end_debug/tpcc_parallel_disabled.json --build-type=debug' 
>>>>>>> bc70c350
                        // TODO: Need to fix OLTP-Bench's TPC-C to support scalefactor correctly
                        sh script: '''
                        cd build
                        timeout 30m python3 ../script/testing/oltpbench/run_oltpbench.py --config-file=../script/testing/oltpbench/configs/end_to_end_debug/tpcc.json --build-type=debug
                        ''', label: 'OLTPBench (TPCC)'

                        sh script: ''' 
                        cd build
                        timeout 30m python3 ../script/testing/oltpbench/run_oltpbench.py --config-file=../script/testing/oltpbench/configs/end_to_end_debug/tpcc_parallel_disabled.json --build-type=debug
                        ''', label: 'OLTPBench (No Parallel)' 
                    }
                    post {
                        cleanup {
                            deleteDir()
                        }
                    }
                }
            }
        }
        stage('End-to-End Performance') {
            agent { label 'benchmark' }
            steps {
                sh 'echo $NODE_NAME'
<<<<<<< HEAD
                sh script:'echo y | sudo ./script/installation/packages.sh all', label:'Installing packages'

                sh script:'''
                mkdir build
                cd build
                cmake -DCMAKE_CXX_COMPILER_LAUNCHER=ccache -DCMAKE_BUILD_TYPE=Release -DTERRIER_USE_ASAN=OFF -DTERRIER_USE_JEMALLOC=ON ..
                make -j$(nproc) terrier
                ''', label: 'Compiling'

                sh script:'''
                cd build
                timeout 10m python3 ../script/testing/oltpbench/run_oltpbench.py --config-file=../script/testing/oltpbench/configs/end_to_end_performance/tatp.json --build-type=release
                ''', label: 'OLTPBench (TATP)'

                sh script:'''
                cd build
                timeout 10m python3 ../script/testing/oltpbench/run_oltpbench.py --config-file=../script/testing/oltpbench/configs/end_to_end_performance/tatp_wal_disabled.json --build-type=release
                ''', label: 'OLTPBench (TATP No WAL)'

                sh script:'''
                cd build
                timeout 10m python3 ../script/testing/oltpbench/run_oltpbench.py --config-file=../script/testing/oltpbench/configs/end_to_end_performance/tatp_wal_ramdisk.json --build-type=release
                ''', label: 'OLTPBench (TATP RamDisk WAL)'

                sh script:'''
                cd build
                timeout 30m python3 ../script/testing/oltpbench/run_oltpbench.py --config-file=../script/testing/oltpbench/configs/end_to_end_performance/tpcc.json --build-type=release
                ''', label: 'OLTPBench (TPCC HDD WAL)'

                sh script:'''
                cd build
                timeout 30m python3 ../script/testing/oltpbench/run_oltpbench.py --config-file=../script/testing/oltpbench/configs/end_to_end_performance/tpcc_wal_disabled.json --build-type=release
                ''', label: 'OLTPBench (TPCC No WAL)'

                sh script:'''
                cd build
                timeout 30m python3 ../script/testing/oltpbench/run_oltpbench.py --config-file=../script/testing/oltpbench/configs/end_to_end_performance/tpcc_wal_ramdisk.json --build-type=release
                ''', label: 'OLTPBench (TPCC RamDisk WAL)'
=======
                sh 'python3 ./build-support/check_github_labels.py'
                sh 'echo y | sudo ./script/installation/packages.sh all'
                sh 'mkdir build'
                sh 'cd build && cmake -DCMAKE_CXX_COMPILER_LAUNCHER=ccache -DCMAKE_BUILD_TYPE=Release -DTERRIER_USE_ASAN=OFF -DTERRIER_USE_JEMALLOC=ON .. && make -j$(nproc) terrier'
                sh 'cd build && timeout 10m python3 ../script/testing/oltpbench/run_oltpbench.py --config-file=../script/testing/oltpbench/configs/end_to_end_performance/tatp.json --build-type=release' 
                sh 'cd build && timeout 10m python3 ../script/testing/oltpbench/run_oltpbench.py --config-file=../script/testing/oltpbench/configs/end_to_end_performance/tatp_wal_disabled.json --build-type=release' 
                sh 'cd build && timeout 10m python3 ../script/testing/oltpbench/run_oltpbench.py --config-file=../script/testing/oltpbench/configs/end_to_end_performance/tatp_wal_ramdisk.json --build-type=release' 
                sh 'cd build && timeout 30m python3 ../script/testing/oltpbench/run_oltpbench.py --config-file=../script/testing/oltpbench/configs/end_to_end_performance/tpcc.json --build-type=release' 
                sh 'cd build && timeout 30m python3 ../script/testing/oltpbench/run_oltpbench.py --config-file=../script/testing/oltpbench/configs/end_to_end_performance/tpcc_wal_disabled.json --build-type=release' 
                sh 'cd build && timeout 30m python3 ../script/testing/oltpbench/run_oltpbench.py --config-file=../script/testing/oltpbench/configs/end_to_end_performance/tpcc_wal_ramdisk.json --build-type=release'
            }
            post {
                cleanup {
                    deleteDir()
                }
>>>>>>> bc70c350
            }
        }
        stage('Microbenchmark') {
            agent { label 'benchmark' }            
            steps {
                sh 'echo $NODE_NAME'
<<<<<<< HEAD
                sh script: 'echo y | sudo ./script/installation/packages.sh all', label: 'Installing packages'

                sh script: '''
                mkdir build
                cd build
                cmake -DCMAKE_CXX_COMPILER_LAUNCHER=ccache -DCMAKE_BUILD_TYPE=Release -DTERRIER_USE_ASAN=OFF -DTERRIER_USE_JEMALLOC=ON -DTERRIER_BUILD_TESTS=OFF .. 
                make -j$(nproc) all
                ''', label: 'Microbenchmark (Compile)'
=======
                sh 'python3 ./build-support/check_github_labels.py'
                sh 'echo y | sudo ./script/installation/packages.sh all'
                sh 'mkdir build'
                sh 'cd build && cmake -DCMAKE_CXX_COMPILER_LAUNCHER=ccache -DCMAKE_BUILD_TYPE=Release -DTERRIER_USE_ASAN=OFF -DTERRIER_USE_JEMALLOC=ON -DTERRIER_BUILD_TESTS=OFF .. && make -j$(nproc) all'
>>>>>>> bc70c350
            }
            post {
                cleanup {
                    deleteDir()
                }
            }
        }
    }
}<|MERGE_RESOLUTION|>--- conflicted
+++ resolved
@@ -17,12 +17,8 @@
                     }
                     steps {
                         sh 'echo $NODE_NAME'
-<<<<<<< HEAD
+                        sh 'python3 ./build-support/check_github_labels.py'
                         sh script: 'echo y | ./script/installation/packages.sh build', label: 'Installing packages'
-=======
-                        sh 'python3 ./build-support/check_github_labels.py'
-                        sh 'echo y | ./script/installation/packages.sh build'
->>>>>>> bc70c350
                         sh 'cd apidoc && doxygen -u Doxyfile.in && doxygen Doxyfile.in 2>warnings.txt && if [ -s warnings.txt ]; then cat warnings.txt; false; fi'
                         sh 'mkdir build'
                         sh 'cd build && cmake -DCMAKE_BUILD_TYPE=Debug -DTERRIER_USE_ASAN=OFF ..'
@@ -45,12 +41,8 @@
                     }
                     steps {
                         sh 'echo $NODE_NAME'
-<<<<<<< HEAD
+                        sh 'python3 ./build-support/check_github_labels.py'
                         sh script: 'echo y | sudo ./script/installation/packages.sh build', label: 'Installing packages'
-=======
-                        sh 'python3 ./build-support/check_github_labels.py'
-                        sh 'echo y | sudo ./script/installation/packages.sh build'
->>>>>>> bc70c350
                         sh 'cd apidoc && doxygen -u Doxyfile.in && doxygen Doxyfile.in 2>warnings.txt && if [ -s warnings.txt ]; then cat warnings.txt; false; fi'
                         sh 'mkdir build'
                         sh 'cd build && cmake -DCMAKE_BUILD_TYPE=Debug -DTERRIER_USE_ASAN=OFF ..'
@@ -77,12 +69,8 @@
                     }
                     steps {
                         sh 'echo $NODE_NAME'
-<<<<<<< HEAD
+                        sh 'python3 ./build-support/check_github_labels.py'
                         sh script: 'echo y | sudo ./script/installation/packages.sh build', label: 'Installing packages'
-=======
-                        sh 'python3 ./build-support/check_github_labels.py'
-                        sh 'echo y | sudo ./script/installation/packages.sh build'
->>>>>>> bc70c350
                         sh 'cd apidoc && doxygen -u Doxyfile.in && doxygen Doxyfile.in 2>warnings.txt && if [ -s warnings.txt ]; then cat warnings.txt; false; fi'
                         sh 'mkdir build'
                         sh 'cd build && cmake -DCMAKE_BUILD_TYPE=Debug -DTERRIER_USE_ASAN=OFF ..'
@@ -111,7 +99,7 @@
                     }
                     steps {
                         sh 'echo $NODE_NAME'
-<<<<<<< HEAD
+                        sh 'python3 ./build-support/check_github_labels.py'
                         sh script: 'echo y | ./script/installation/packages.sh all', label: 'Installing packages'
 
                         sh script: '''
@@ -121,12 +109,6 @@
                         make -j4
                         ''', label: 'Compiling'
 
-=======
-                        sh 'python3 ./build-support/check_github_labels.py'
-                        sh 'echo y | ./script/installation/packages.sh all'
-                        sh 'mkdir build'
-                        sh 'cd build && cmake -DCMAKE_BUILD_TYPE=Debug -DTERRIER_USE_ASAN=ON -DTERRIER_BUILD_BENCHMARKS=OFF .. && make -j4'
->>>>>>> bc70c350
                         sh 'cd build && make check-clang-tidy'
                         sh 'cd build && gtimeout 10s sudo python3 -B ../script/testing/kill_server.py 15721'
                         sh 'cd build && gtimeout 1h make unittest'
@@ -154,7 +136,7 @@
                     }
                     steps {
                         sh 'echo $NODE_NAME'
-<<<<<<< HEAD
+                        sh 'python3 ./build-support/check_github_labels.py'
                         sh script: 'echo y | sudo ./script/installation/packages.sh all', label: 'Installing packages'
 
                         sh script: '''
@@ -164,12 +146,6 @@
                         make -j$(nproc)
                         ''', label: 'Compiling'
 
-=======
-                        sh 'python3 ./build-support/check_github_labels.py'
-                        sh 'echo y | sudo ./script/installation/packages.sh all'
-                        sh 'mkdir build'
-                        sh 'cd build && cmake -DCMAKE_CXX_COMPILER_LAUNCHER=ccache -DCMAKE_BUILD_TYPE=Debug -DTERRIER_USE_ASAN=ON -DTERRIER_BUILD_BENCHMARKS=OFF .. && make -j$(nproc)'
->>>>>>> bc70c350
                         sh 'cd build && make check-clang-tidy'
                         sh 'cd build && timeout 10s sudo python3 -B ../script/testing/kill_server.py 15721'
                         sh 'cd build && timeout 1h make unittest'
@@ -246,7 +222,7 @@
                     }
                     steps {
                         sh 'echo $NODE_NAME'
-<<<<<<< HEAD
+                        sh 'python3 ./build-support/check_github_labels.py'
                         sh script: 'echo y | sudo ./script/installation/packages.sh all', label: 'Installing packages'
 
                         sh script: '''
@@ -256,12 +232,6 @@
                         make -j$(nproc)
                         ''', label: 'Compiling'
 
-=======
-                        sh 'python3 ./build-support/check_github_labels.py'
-                        sh 'echo y | sudo ./script/installation/packages.sh all'
-                        sh 'mkdir build'
-                        sh 'cd build && cmake -DCMAKE_CXX_COMPILER_LAUNCHER=ccache -DCMAKE_BUILD_TYPE=Debug -DTERRIER_USE_ASAN=ON -DTERRIER_BUILD_BENCHMARKS=OFF .. && make -j$(nproc)'
->>>>>>> bc70c350
                         sh 'cd build && make check-clang-tidy'
                         sh 'cd build && timeout 10s sudo python3 -B ../script/testing/kill_server.py 15721'
                         sh 'cd build && timeout 1h make unittest'
@@ -290,7 +260,7 @@
                     }
                     steps {
                         sh 'echo $NODE_NAME'
-<<<<<<< HEAD
+                        sh 'python3 ./build-support/check_github_labels.py'
                         sh script:'echo y | ./script/installation/packages.sh all', label:'Installing packages'
                         
                         sh script:'''
@@ -300,13 +270,7 @@
                         make -j4
                         ''', label: 'Compiling'
 
-=======
-                        sh 'python3 ./build-support/check_github_labels.py'
-                        sh 'echo y | ./script/installation/packages.sh all'
-                        sh 'mkdir build'
-                        sh 'cd build && cmake -DCMAKE_BUILD_TYPE=Release -DTERRIER_USE_ASAN=OFF -DTERRIER_BUILD_BENCHMARKS=OFF .. && make -j4'
-                        sh 'cd build && gtimeout 10s sudo python3 -B ../script/testing/kill_server.py 15721'
->>>>>>> bc70c350
+                        sh script: 'cd build && gtimeout 10s sudo python3 -B ../script/testing/kill_server.py 15721' label: 'Kill PID(15721)
                         sh 'cd build && gtimeout 1h make unittest'
                         sh 'cd build && gtimeout 1h make check-tpl'
                         sh script: 'cd build && timeout 20m python3 ../script/testing/junit/run_junit.py --build-type=release --query-mode=simple', label: 'UnitTest (Simple)'
@@ -332,7 +296,7 @@
                     }
                     steps {
                         sh 'echo $NODE_NAME'
-<<<<<<< HEAD
+                        sh 'python3 ./build-support/check_github_labels.py'
                         sh script:'echo y | sudo ./script/installation/packages.sh all', label: 'Installing pacakges'
 
                         sh script:'''
@@ -342,13 +306,7 @@
                         make -j$(nproc)
                         ''', label: 'Compiling'
 
-=======
-                        sh 'python3 ./build-support/check_github_labels.py'
-                        sh 'echo y | sudo ./script/installation/packages.sh all'
-                        sh 'mkdir build'
-                        sh 'cd build && cmake -DCMAKE_CXX_COMPILER_LAUNCHER=ccache -DCMAKE_BUILD_TYPE=Release -DTERRIER_USE_ASAN=OFF -DTERRIER_BUILD_BENCHMARKS=OFF .. && make -j$(nproc)'
-                        sh 'cd build && timeout 10s sudo python3 -B ../script/testing/kill_server.py 15721'
->>>>>>> bc70c350
+                        sh script: 'cd build && gtimeout 10s sudo python3 -B ../script/testing/kill_server.py 15721' label: 'Kill PID(15721)
                         sh 'cd build && timeout 1h make unittest'
                         sh 'cd build && timeout 1h make check-tpl'
                         sh script: 'cd build && timeout 20m python3 ../script/testing/junit/run_junit.py --build-type=release --query-mode=simple', label: 'UnitTest (Simple)'
@@ -378,7 +336,7 @@
                     }
                     steps {
                         sh 'echo $NODE_NAME'
-<<<<<<< HEAD
+                        sh 'python3 ./build-support/check_github_labels.py'
                         sh script:'echo y | sudo ./script/installation/packages.sh all', label: 'Installing pacakges'
 
                         sh script:'''
@@ -388,13 +346,7 @@
                         make -j$(nproc)
                         ''', label: 'Compiling'
 
-=======
-                        sh 'python3 ./build-support/check_github_labels.py'
-                        sh 'echo y | sudo ./script/installation/packages.sh all'
-                        sh 'mkdir build'
-                        sh 'cd build && cmake -DCMAKE_CXX_COMPILER_LAUNCHER=ccache -DCMAKE_BUILD_TYPE=Release -DTERRIER_USE_ASAN=OFF -DTERRIER_BUILD_BENCHMARKS=OFF .. && make -j$(nproc)'
-                        sh 'cd build && timeout 10s sudo python3 -B ../script/testing/kill_server.py 15721'
->>>>>>> bc70c350
+                        sh script: 'cd build && gtimeout 10s sudo python3 -B ../script/testing/kill_server.py 15721' label: 'Kill PID(15721)
                         sh 'cd build && timeout 1h make unittest'
                         sh 'cd build && timeout 1h make check-tpl'
                         sh script: 'cd build && timeout 20m python3 ../script/testing/junit/run_junit.py --build-type=release --query-mode=simple', label: 'UnitTest (Simple)'
@@ -425,7 +377,7 @@
                     }
                     steps {
                         sh 'echo $NODE_NAME'
-<<<<<<< HEAD
+                        sh 'python3 ./build-support/check_github_labels.py'
                         sh script: 'echo y | ./script/installation/packages.sh all', label: 'Installing pacakges'
 
                         sh script: '''
@@ -460,19 +412,6 @@
                         gtimeout 5m python3 ../script/testing/oltpbench/run_oltpbench.py  --config-file=../script/testing/oltpbench/configs/end_to_end_debug/noop.json --build-type=debug
                         ''', label: 'OLTPBench (NOOP)'
 
-=======
-                        sh 'python3 ./build-support/check_github_labels.py'
-                        sh 'echo y | ./script/installation/packages.sh all'
-                        sh 'mkdir build'
-                        sh 'cd build && cmake -DCMAKE_BUILD_TYPE=debug -DTERRIER_USE_ASAN=ON -DTERRIER_USE_JEMALLOC=OFF .. && make -j$(nproc) terrier'
-                        sh 'cd build && gtimeout 10m python3 ../script/testing/oltpbench/run_oltpbench.py  --config-file=../script/testing/oltpbench/configs/end_to_end_debug/tatp.json --build-type=debug'
-                        sh 'cd build && gtimeout 10m python3 ../script/testing/oltpbench/run_oltpbench.py  --config-file=../script/testing/oltpbench/configs/end_to_end_debug/tatp_wal_disabled.json --build-type=debug'
-                        sh 'cd build && gtimeout 10m python3 ../script/testing/oltpbench/run_oltpbench.py  --config-file=../script/testing/oltpbench/configs/end_to_end_debug/smallbank.json --build-type=debug'
-                        sh 'cd build && gtimeout 10m python3 ../script/testing/oltpbench/run_oltpbench.py  --config-file=../script/testing/oltpbench/configs/end_to_end_debug/ycsb.json --build-type=debug'
-                        sh 'cd build && gtimeout 5m python3 ../script/testing/oltpbench/run_oltpbench.py  --config-file=../script/testing/oltpbench/configs/end_to_end_debug/noop.json --build-type=debug'
-                        sh 'cd build && gtimeout 30m python3 ../script/testing/oltpbench/run_oltpbench.py --config-file=../script/testing/oltpbench/configs/end_to_end_debug/tpcc.json --build-type=debug' 
-                        sh 'cd build && gtimeout 30m python3 ../script/testing/oltpbench/run_oltpbench.py --config-file=../script/testing/oltpbench/configs/end_to_end_debug/tpcc_parallel_disabled.json --build-type=debug' 
->>>>>>> bc70c350
                         // TODO: Need to fix OLTP-Bench's TPC-C to support scalefactor correctly
                         sh script: '''
                         cd build
@@ -499,7 +438,7 @@
                     }
                     steps {
                         sh 'echo $NODE_NAME'
-<<<<<<< HEAD
+                        sh 'python3 ./build-support/check_github_labels.py'
                         sh script: 'echo y | sudo ./script/installation/packages.sh all', label: 'Installing pacakges'
 
                         sh script: '''
@@ -534,19 +473,6 @@
                         timeout 5m python3 ../script/testing/oltpbench/run_oltpbench.py  --config-file=../script/testing/oltpbench/configs/end_to_end_debug/noop.json --build-type=debug
                         ''', label: 'OLTPBench (NOOP)'
 
-=======
-                        sh 'python3 ./build-support/check_github_labels.py'
-                        sh 'echo y | sudo ./script/installation/packages.sh all'
-                        sh 'mkdir build'
-                        sh 'cd build && cmake -DCMAKE_CXX_COMPILER_LAUNCHER=ccache -DCMAKE_BUILD_TYPE=debug -DTERRIER_USE_ASAN=ON -DTERRIER_USE_JEMALLOC=OFF .. && make -j$(nproc) terrier'
-                        sh 'cd build && timeout 10m python3 ../script/testing/oltpbench/run_oltpbench.py  --config-file=../script/testing/oltpbench/configs/end_to_end_debug/tatp.json --build-type=debug'
-                        sh 'cd build && timeout 10m python3 ../script/testing/oltpbench/run_oltpbench.py  --config-file=../script/testing/oltpbench/configs/end_to_end_debug/tatp_wal_disabled.json --build-type=debug'
-                        sh 'cd build && timeout 10m python3 ../script/testing/oltpbench/run_oltpbench.py  --config-file=../script/testing/oltpbench/configs/end_to_end_debug/smallbank.json --build-type=debug'
-                        sh 'cd build && timeout 10m python3 ../script/testing/oltpbench/run_oltpbench.py  --config-file=../script/testing/oltpbench/configs/end_to_end_debug/ycsb.json --build-type=debug'
-                        sh 'cd build && timeout 5m python3 ../script/testing/oltpbench/run_oltpbench.py  --config-file=../script/testing/oltpbench/configs/end_to_end_debug/noop.json --build-type=debug'
-                        sh 'cd build && timeout 30m python3 ../script/testing/oltpbench/run_oltpbench.py --config-file=../script/testing/oltpbench/configs/end_to_end_debug/tpcc.json --build-type=debug' 
-                        sh 'cd build && timeout 30m python3 ../script/testing/oltpbench/run_oltpbench.py --config-file=../script/testing/oltpbench/configs/end_to_end_debug/tpcc_parallel_disabled.json --build-type=debug' 
->>>>>>> bc70c350
                         // TODO: Need to fix OLTP-Bench's TPC-C to support scalefactor correctly
                         sh script: '''
                         cd build
@@ -570,7 +496,7 @@
             agent { label 'benchmark' }
             steps {
                 sh 'echo $NODE_NAME'
-<<<<<<< HEAD
+                sh 'python3 ./build-support/check_github_labels.py'
                 sh script:'echo y | sudo ./script/installation/packages.sh all', label:'Installing packages'
 
                 sh script:'''
@@ -609,30 +535,17 @@
                 cd build
                 timeout 30m python3 ../script/testing/oltpbench/run_oltpbench.py --config-file=../script/testing/oltpbench/configs/end_to_end_performance/tpcc_wal_ramdisk.json --build-type=release
                 ''', label: 'OLTPBench (TPCC RamDisk WAL)'
-=======
-                sh 'python3 ./build-support/check_github_labels.py'
-                sh 'echo y | sudo ./script/installation/packages.sh all'
-                sh 'mkdir build'
-                sh 'cd build && cmake -DCMAKE_CXX_COMPILER_LAUNCHER=ccache -DCMAKE_BUILD_TYPE=Release -DTERRIER_USE_ASAN=OFF -DTERRIER_USE_JEMALLOC=ON .. && make -j$(nproc) terrier'
-                sh 'cd build && timeout 10m python3 ../script/testing/oltpbench/run_oltpbench.py --config-file=../script/testing/oltpbench/configs/end_to_end_performance/tatp.json --build-type=release' 
-                sh 'cd build && timeout 10m python3 ../script/testing/oltpbench/run_oltpbench.py --config-file=../script/testing/oltpbench/configs/end_to_end_performance/tatp_wal_disabled.json --build-type=release' 
-                sh 'cd build && timeout 10m python3 ../script/testing/oltpbench/run_oltpbench.py --config-file=../script/testing/oltpbench/configs/end_to_end_performance/tatp_wal_ramdisk.json --build-type=release' 
-                sh 'cd build && timeout 30m python3 ../script/testing/oltpbench/run_oltpbench.py --config-file=../script/testing/oltpbench/configs/end_to_end_performance/tpcc.json --build-type=release' 
-                sh 'cd build && timeout 30m python3 ../script/testing/oltpbench/run_oltpbench.py --config-file=../script/testing/oltpbench/configs/end_to_end_performance/tpcc_wal_disabled.json --build-type=release' 
-                sh 'cd build && timeout 30m python3 ../script/testing/oltpbench/run_oltpbench.py --config-file=../script/testing/oltpbench/configs/end_to_end_performance/tpcc_wal_ramdisk.json --build-type=release'
-            }
             post {
                 cleanup {
                     deleteDir()
                 }
->>>>>>> bc70c350
             }
         }
         stage('Microbenchmark') {
             agent { label 'benchmark' }            
             steps {
                 sh 'echo $NODE_NAME'
-<<<<<<< HEAD
+                sh 'python3 ./build-support/check_github_labels.py'
                 sh script: 'echo y | sudo ./script/installation/packages.sh all', label: 'Installing packages'
 
                 sh script: '''
@@ -641,12 +554,6 @@
                 cmake -DCMAKE_CXX_COMPILER_LAUNCHER=ccache -DCMAKE_BUILD_TYPE=Release -DTERRIER_USE_ASAN=OFF -DTERRIER_USE_JEMALLOC=ON -DTERRIER_BUILD_TESTS=OFF .. 
                 make -j$(nproc) all
                 ''', label: 'Microbenchmark (Compile)'
-=======
-                sh 'python3 ./build-support/check_github_labels.py'
-                sh 'echo y | sudo ./script/installation/packages.sh all'
-                sh 'mkdir build'
-                sh 'cd build && cmake -DCMAKE_CXX_COMPILER_LAUNCHER=ccache -DCMAKE_BUILD_TYPE=Release -DTERRIER_USE_ASAN=OFF -DTERRIER_USE_JEMALLOC=ON -DTERRIER_BUILD_TESTS=OFF .. && make -j$(nproc) all'
->>>>>>> bc70c350
             }
             post {
                 cleanup {
