--- conflicted
+++ resolved
@@ -177,11 +177,7 @@
                         sh 'cd build && timeout 1h ninja jumbotests'
                         sh 'cd build && timeout 1h ninja check-tpl'
                         sh script: 'cd build && timeout 20m python3 ../script/testing/junit/run_junit.py --build-type=debug --query-mode=simple', label: 'UnitTest (Simple)'
-<<<<<<< HEAD
-                        sh script: 'cd build && timeout 20m python3 ../script/testing/junit/run_junit.py --build-type=debug --query-mode=simple --server-args="--pipeline_metrics_enable=True --pipeline_metrics_interval=0 --counters_enable=True"', label: 'UnitTest (Simple)'
-=======
                         sh script: 'cd build && timeout 20m python3 ../script/testing/junit/run_junit.py --build-type=debug --query-mode=simple --server-args="--pipeline_metrics_enable=True --pipeline_metrics_interval=0 --counters_enable=True"', label: 'UnitTest (Simple with pipeline metrics and counters)'
->>>>>>> 22f6a61e
                         sh script: 'cd build && timeout 20m python3 ../script/testing/junit/run_junit.py --build-type=debug --query-mode=extended', label: 'UnitTest (Extended)'
                     }
                     post {
