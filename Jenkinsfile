pipeline {
    agent none
    options {
        buildDiscarder(logRotator(daysToKeepStr: '30'))
        parallelsAlwaysFailFast()
    }
    stages {

        stage('Check') {
            parallel {
                stage('macos-10.14/AppleClang-1001.0.46.4 (Debug/format/lint/censored)') {
                    agent { label 'macos' }
                    environment {
                        LLVM_DIR="/usr/local/Cellar/llvm@8/8.0.1_1"
                    }
                    steps {
                        sh 'echo $NODE_NAME'
                        sh 'echo y | ./script/installation/packages.sh build'
                        sh 'cd apidoc && doxygen -u Doxyfile.in && doxygen Doxyfile.in 2>warnings.txt && if [ -s warnings.txt ]; then cat warnings.txt; false; fi'
                        sh 'mkdir build'
                        sh 'cd build && cmake -DCMAKE_BUILD_TYPE=Debug -DTERRIER_USE_ASAN=OFF ..'
                        sh 'cd build && timeout 20m make check-format'
                        sh 'cd build && timeout 20m make check-lint'
                        sh 'cd build && timeout 20m make check-censored'
                    }
                    post {
                        cleanup {
                            deleteDir()
                        }
                    }
                }

                stage('ubuntu-18.04/gcc-7.3.0 (Debug/format/lint/censored)') {
                    agent {
                        docker {
                            image 'ubuntu:bionic'
                        }
                    }
                    steps {
                        sh 'echo $NODE_NAME'
                        sh 'echo y | sudo ./script/installation/packages.sh build'
                        sh 'cd apidoc && doxygen -u Doxyfile.in && doxygen Doxyfile.in 2>warnings.txt && if [ -s warnings.txt ]; then cat warnings.txt; false; fi'
                        sh 'mkdir build'
                        sh 'cd build && cmake -DCMAKE_BUILD_TYPE=Debug -DTERRIER_USE_ASAN=OFF ..'
                        sh 'cd build && timeout 20m make check-format'
                        sh 'cd build && timeout 20m make check-lint'
                        sh 'cd build && timeout 20m make check-censored'
                    }
                    post {
                        cleanup {
                            deleteDir()
                        }
                    }
                }

                stage('ubuntu-18.04/clang-8.0.0 (Debug/format/lint/censored)') {
                    agent {
                        docker {
                            image 'ubuntu:bionic'
                        }
                    }
                    environment {
                        CC="/usr/bin/clang-8"
                        CXX="/usr/bin/clang++-8"
                    }
                    steps {
                        sh 'echo $NODE_NAME'
                        sh 'echo y | sudo ./script/installation/packages.sh build'
                        sh 'cd apidoc && doxygen -u Doxyfile.in && doxygen Doxyfile.in 2>warnings.txt && if [ -s warnings.txt ]; then cat warnings.txt; false; fi'
                        sh 'mkdir build'
                        sh 'cd build && cmake -DCMAKE_BUILD_TYPE=Debug -DTERRIER_USE_ASAN=OFF ..'
                        sh 'cd build && timeout 20m make check-format'
                        sh 'cd build && timeout 20m make check-lint'
                        sh 'cd build && timeout 20m make check-censored'
                    }
                    post {
                        cleanup {
                            deleteDir()
                        }
                    }
                }
            }
        }

        stage('Test') {
            parallel {
                stage('macos-10.14/AppleClang-1001.0.46.4 (Debug/ASAN/unittest)') {
                    agent { label 'macos' }
                    environment {
                        ASAN_OPTIONS="detect_container_overflow=0"
                        LLVM_DIR="/usr/local/Cellar/llvm@8/8.0.1_1"
                    }
                    steps {
                        sh 'echo $NODE_NAME'
                        sh 'echo y | ./script/installation/packages.sh all'
                        sh 'mkdir build'
                        sh 'cd build && cmake -DCMAKE_BUILD_TYPE=Debug -DTERRIER_USE_ASAN=ON -DTERRIER_BUILD_BENCHMARKS=OFF .. && make -j4'
                        sh 'cd build && make check-clang-tidy'
                        sh 'cd build && gtimeout 1h make unittest'
                        sh 'cd build && gtimeout 1h make check-tpl'
                        sh 'cd build && gtimeout 10m python3 ../script/testing/junit/run_junit.py --build-type=debug --query-mode=simple'
                        sh 'cd build && gtimeout 10m python3 ../script/testing/junit/run_junit.py --build-type=debug --query-mode=extended'
                    }
                    post {
                        always {
                            archiveArtifacts(artifacts: 'build/Testing/**/*.xml', fingerprint: true)
                            xunit reduceLog: false, tools: [CTest(deleteOutputFiles: false, failIfNotNew: false, pattern: 'build/Testing/**/*.xml', skipNoTestFiles: false, stopProcessingIfError: false)]
                        }
                        cleanup {
                            deleteDir()
                        }
                    }
                }

                stage('ubuntu-18.04/gcc-7.3.0 (Debug/ASAN/unittest)') {
                    agent {
                        docker {
                            image 'ubuntu:bionic'
                            args '--cap-add sys_ptrace -v /jenkins/ccache:/home/jenkins/.ccache'
                        }
                    }
                    steps {
                        sh 'echo $NODE_NAME'
                        sh 'echo y | sudo ./script/installation/packages.sh all'
                        sh 'mkdir build'
                        sh 'cd build && cmake -DCMAKE_CXX_COMPILER_LAUNCHER=ccache -DCMAKE_BUILD_TYPE=Debug -DTERRIER_USE_ASAN=ON -DTERRIER_BUILD_BENCHMARKS=OFF .. && make -j$(nproc)'
                        sh 'cd build && make check-clang-tidy'
                        sh 'cd build && timeout 1h make unittest'
                        sh 'cd build && timeout 1h make check-tpl'
                        sh 'cd build && timeout 10m python3 ../script/testing/junit/run_junit.py --build-type=debug --query-mode=simple'
                        sh 'cd build && timeout 10m python3 ../script/testing/junit/run_junit.py --build-type=debug --query-mode=extended'
                    }
                    post {
                        always {
                            archiveArtifacts(artifacts: 'build/Testing/**/*.xml', fingerprint: true)
                            xunit reduceLog: false, tools: [CTest(deleteOutputFiles: false, failIfNotNew: false, pattern: 'build/Testing/**/*.xml', skipNoTestFiles: false, stopProcessingIfError: false)]
                        }
                        cleanup {
                            deleteDir()
                        }
                    }
                }

                stage('ubuntu-18.04/gcc-7.3.0 (Debug/Coverage/unittest)') {
                    agent {
                        docker {
                            image 'ubuntu:bionic'
                            args '-v /jenkins/ccache:/home/jenkins/.ccache'
                        }
                    }
                    environment {
                        CODECOV_TOKEN=credentials('codecov-token')
                    }
                    steps {
                        sh 'echo $NODE_NAME'
                        sh 'echo y | sudo ./script/installation/packages.sh all'
                        sh 'mkdir build'
                        sh 'cd build && cmake -DCMAKE_CXX_COMPILER_LAUNCHER=ccache -DCMAKE_BUILD_TYPE=Debug -DTERRIER_USE_ASAN=OFF -DTERRIER_BUILD_BENCHMARKS=OFF -DTERRIER_GENERATE_COVERAGE=ON .. && make -j$(nproc)'
                        sh 'cd build && timeout 1h make unittest'
                        sh 'cd build && timeout 1h make check-tpl'
                        sh 'cd build && timeout 10m python3 ../script/testing/junit/run_junit.py --build-type=debug --query-mode=simple'
                        sh 'cd build && timeout 10m python3 ../script/testing/junit/run_junit.py --build-type=debug --query-mode=extended'
                        sh 'cd build && lcov --directory . --capture --output-file coverage.info'
                        sh 'cd build && lcov --remove coverage.info \'/usr/*\' --output-file coverage.info'
                        sh 'cd build && lcov --remove coverage.info \'*/build/*\' --output-file coverage.info'
                        sh 'cd build && lcov --remove coverage.info \'*/third_party/*\' --output-file coverage.info'
                        sh 'cd build && lcov --remove coverage.info \'*/benchmark/*\' --output-file coverage.info'
                        sh 'cd build && lcov --remove coverage.info \'*/test/*\' --output-file coverage.info'
                        sh 'cd build && lcov --remove coverage.info \'*/src/main/*\' --output-file coverage.info'
                        sh 'cd build && lcov --remove coverage.info \'*/src/include/common/error/*\' --output-file coverage.info'
                        sh 'cd build && lcov --list coverage.info'
                        sh 'cd build && curl -s https://codecov.io/bash > ./codecov.sh'
                        sh 'cd build && chmod a+x ./codecov.sh'
                        sh 'cd build && /bin/bash ./codecov.sh -X gcov'
                    }
                    post {
                        always {
                            archiveArtifacts(artifacts: 'build/Testing/**/*.xml', fingerprint: true)
                            xunit reduceLog: false, tools: [CTest(deleteOutputFiles: false, failIfNotNew: false, pattern: 'build/Testing/**/*.xml', skipNoTestFiles: false, stopProcessingIfError: false)]
                        }
                        cleanup {
                            deleteDir()
                        }
                    }
                }

                stage('ubuntu-18.04/clang-8.0.0 (Debug/ASAN/unittest)') {
                    agent {
                        docker {
                            image 'ubuntu:bionic'
                            args '--cap-add sys_ptrace -v /jenkins/ccache:/home/jenkins/.ccache'
                        }
                    }
                    environment {
                        CC="/usr/bin/clang-8"
                        CXX="/usr/bin/clang++-8"
                    }
                    steps {
                        sh 'echo $NODE_NAME'
                        sh 'echo y | sudo ./script/installation/packages.sh all'
                        sh 'mkdir build'
                        sh 'cd build && cmake -DCMAKE_CXX_COMPILER_LAUNCHER=ccache -DCMAKE_BUILD_TYPE=Debug -DTERRIER_USE_ASAN=ON -DTERRIER_BUILD_BENCHMARKS=OFF .. && make -j$(nproc)'
                        sh 'cd build && make check-clang-tidy'
                        sh 'cd build && timeout 1h make unittest'
                        sh 'cd build && timeout 1h make check-tpl'
                        sh 'cd build && timeout 10m python3 ../script/testing/junit/run_junit.py --build-type=debug --query-mode=simple'
                        sh 'cd build && timeout 10m python3 ../script/testing/junit/run_junit.py --build-type=debug --query-mode=extended'
                    }
                    post {
                        always {
                            archiveArtifacts(artifacts: 'build/Testing/**/*.xml', fingerprint: true)
                            xunit reduceLog: false, tools: [CTest(deleteOutputFiles: false, failIfNotNew: false, pattern: 'build/Testing/**/*.xml', skipNoTestFiles: false, stopProcessingIfError: false)]
                        }
                        cleanup {
                            deleteDir()
                        }
                    }
                }

                stage('macos-10.14/AppleClang-1001.0.46.4 (Release/unittest)') {
                    agent { label 'macos' }
                    environment {
                        ASAN_OPTIONS="detect_container_overflow=0"
                        LLVM_DIR="/usr/local/Cellar/llvm@8/8.0.1_1"
                    }
                    steps {
                        sh 'echo $NODE_NAME'
                        sh 'echo y | ./script/installation/packages.sh all'
                        sh 'mkdir build'
                        sh 'cd build && cmake -DCMAKE_BUILD_TYPE=Release -DTERRIER_USE_ASAN=OFF -DTERRIER_BUILD_BENCHMARKS=OFF .. && make -j4'
                        sh 'cd build && gtimeout 1h make unittest'
                        sh 'cd build && gtimeout 1h make check-tpl'
                        sh 'cd build && gtimeout 10m python3 ../script/testing/junit/run_junit.py --build-type=release --query-mode=simple'
                        sh 'cd build && gtimeout 10m python3 ../script/testing/junit/run_junit.py --build-type=release --query-mode=extended'
                    }
                    post {
                        always {
                            archiveArtifacts(artifacts: 'build/Testing/**/*.xml', fingerprint: true)
                            xunit reduceLog: false, tools: [CTest(deleteOutputFiles: false, failIfNotNew: false, pattern: 'build/Testing/**/*.xml', skipNoTestFiles: false, stopProcessingIfError: false)]
                        }
                        cleanup {
                            deleteDir()
                        }
                    }
                }

                stage('ubuntu-18.04/gcc-7.3.0 (Release/unittest)') {
                    agent {
                        docker {
                            image 'ubuntu:bionic'
                            args '-v /jenkins/ccache:/home/jenkins/.ccache'
                        }
                    }
                    steps {
                        sh 'echo $NODE_NAME'
                        sh 'echo y | sudo ./script/installation/packages.sh all'
                        sh 'mkdir build'
                        sh 'cd build && cmake -DCMAKE_CXX_COMPILER_LAUNCHER=ccache -DCMAKE_BUILD_TYPE=Release -DTERRIER_USE_ASAN=OFF -DTERRIER_BUILD_BENCHMARKS=OFF .. && make -j$(nproc)'
                        sh 'cd build && timeout 1h make unittest'
                        sh 'cd build && timeout 1h make check-tpl'
                        sh 'cd build && timeout 10m python3 ../script/testing/junit/run_junit.py --build-type=release --query-mode=simple'
                        sh 'cd build && timeout 10m python3 ../script/testing/junit/run_junit.py --build-type=release --query-mode=extended'
                    }
                    post {
                        always {
                            archiveArtifacts(artifacts: 'build/Testing/**/*.xml', fingerprint: true)
                            xunit reduceLog: false, tools: [CTest(deleteOutputFiles: false, failIfNotNew: false, pattern: 'build/Testing/**/*.xml', skipNoTestFiles: false, stopProcessingIfError: false)]
                        }
                        cleanup {
                            deleteDir()
                        }
                    }
                }

                stage('ubuntu-18.04/clang-8.0.0 (Release/unittest)') {
                    agent {
                        docker {
                            image 'ubuntu:bionic'
                            args '-v /jenkins/ccache:/home/jenkins/.ccache'
                        }
                    }
                    environment {
                        CC="/usr/bin/clang-8"
                        CXX="/usr/bin/clang++-8"
                    }
                    steps {
                        sh 'echo $NODE_NAME'
                        sh 'echo y | sudo ./script/installation/packages.sh all'
                        sh 'mkdir build'
                        sh 'cd build && cmake -DCMAKE_CXX_COMPILER_LAUNCHER=ccache -DCMAKE_BUILD_TYPE=Release -DTERRIER_USE_ASAN=OFF -DTERRIER_BUILD_BENCHMARKS=OFF .. && make -j$(nproc)'
                        sh 'cd build && timeout 1h make unittest'
                        sh 'cd build && timeout 1h make check-tpl'
                        sh 'cd build && timeout 10m python3 ../script/testing/junit/run_junit.py --build-type=release --query-mode=simple'
                        sh 'cd build && timeout 10m python3 ../script/testing/junit/run_junit.py --build-type=release --query-mode=extended'
                    }
                    post {
                        always {
                            archiveArtifacts(artifacts: 'build/Testing/**/*.xml', fingerprint: true)
                            xunit reduceLog: false, tools: [CTest(deleteOutputFiles: false, failIfNotNew: false, pattern: 'build/Testing/**/*.xml', skipNoTestFiles: false, stopProcessingIfError: false)]
                        }
                        cleanup {
                            deleteDir()
                        }
                    }
                }
            }
        }

        stage('End-to-End Debug') {
            parallel{
                stage('macos-10.14/AppleClang-1001.0.46.4 (Debug/e2etest/oltpbench)') {
                    agent { label 'macos' }
                    environment {
                        ASAN_OPTIONS="detect_container_overflow=0"
                        LLVM_DIR="/usr/local/Cellar/llvm@8/8.0.1_1"
                    }
                    steps {
                        sh 'echo $NODE_NAME'
                        sh 'echo y | ./script/installation/packages.sh all'
                        sh 'mkdir build'
                        sh 'cd build && cmake -DCMAKE_BUILD_TYPE=debug -DTERRIER_USE_ASAN=ON -DTERRIER_USE_JEMALLOC=OFF .. && make -j$(nproc) terrier'
                        sh 'cd build && gtimeout 10m python3 ../script/testing/oltpbench/run_oltpbench.py  --config-file=../script/testing/oltpbench/configs/end_to_end_debug/tatp.json --build-type=debug'
                        sh 'cd build && gtimeout 10m python3 ../script/testing/oltpbench/run_oltpbench.py  --config-file=../script/testing/oltpbench/configs/end_to_end_debug/tatp_wal_disabled.json --build-type=debug'
                        sh 'cd build && gtimeout 10m python3 ../script/testing/oltpbench/run_oltpbench.py  --config-file=../script/testing/oltpbench/configs/end_to_end_debug/smallbank.json --build-type=debug'
                        sh 'cd build && gtimeout 10m python3 ../script/testing/oltpbench/run_oltpbench.py  --config-file=../script/testing/oltpbench/configs/end_to_end_debug/ycsb.json --build-type=debug'
                        sh 'cd build && gtimeout 5m python3 ../script/testing/oltpbench/run_oltpbench.py  --config-file=../script/testing/oltpbench/configs/end_to_end_debug/noop.json --build-type=debug'
                        sh 'cd build && gtimeout 10m python3 ../script/testing/oltpbench/run_oltpbench.py --config-file=../script/testing/oltpbench/configs/end_to_end_debug/tpcc.json --build-type=debug' 
<<<<<<< HEAD
=======
                        sh 'cd build && gtimeout 10m python3 ../script/testing/oltpbench/run_oltpbench.py --config-file=../script/testing/oltpbench/configs/end_to_end_debug/tpcc_parallel_disabled.json --build-type=debug' 
>>>>>>> 9700af5d
                        // TODO: Need to fix OLTP-Bench's TPC-C to support scalefactor correctly
                        // sh 'cd build && gtimeout 1h python3 ../script/testing/oltpbench/run_oltpbench.py tpcc 45,43,4,4,4 --build-type=debug'
                    }
                    post {
                        cleanup {
                            deleteDir()
                        }
                    }
                }
                stage('ubuntu-18.04/gcc-7.3.0 (Debug/e2etest/oltpbench)') {
                    agent {
                        docker {
                            image 'ubuntu:bionic'
                            args '--cap-add sys_ptrace -v /jenkins/ccache:/home/jenkins/.ccache'
                        }
                    }
                    steps {
                        sh 'echo $NODE_NAME'
                        sh 'echo y | sudo ./script/installation/packages.sh all'
                        sh 'mkdir build'
                        sh 'cd build && cmake -DCMAKE_CXX_COMPILER_LAUNCHER=ccache -DCMAKE_BUILD_TYPE=debug -DTERRIER_USE_ASAN=ON -DTERRIER_USE_JEMALLOC=OFF .. && make -j$(nproc) terrier'
                        sh 'cd build && timeout 10m python3 ../script/testing/oltpbench/run_oltpbench.py  --config-file=../script/testing/oltpbench/configs/end_to_end_debug/tatp.json --build-type=debug'
                        sh 'cd build && timeout 10m python3 ../script/testing/oltpbench/run_oltpbench.py  --config-file=../script/testing/oltpbench/configs/end_to_end_debug/tatp_wal_disabled.json --build-type=debug'
                        sh 'cd build && timeout 10m python3 ../script/testing/oltpbench/run_oltpbench.py  --config-file=../script/testing/oltpbench/configs/end_to_end_debug/smallbank.json --build-type=debug'
                        sh 'cd build && timeout 10m python3 ../script/testing/oltpbench/run_oltpbench.py  --config-file=../script/testing/oltpbench/configs/end_to_end_debug/ycsb.json --build-type=debug'
                        sh 'cd build && timeout 5m python3 ../script/testing/oltpbench/run_oltpbench.py  --config-file=../script/testing/oltpbench/configs/end_to_end_debug/noop.json --build-type=debug'
                        sh 'cd build && timeout 10m python3 ../script/testing/oltpbench/run_oltpbench.py --config-file=../script/testing/oltpbench/configs/end_to_end_debug/tpcc.json --build-type=debug' 
                        // TODO: Need to fix OLTP-Bench's TPC-C to support scalefactor correctly
                        // sh 'cd build && timeout 1h python3 ../script/testing/oltpbench/run_oltpbench.py tpcc 45,43,4,4,4 --build-type=debug --query-mode=simple --scale-factor=0.01 --loader-threads=4'
                    }
                    post {
                        cleanup {
                            deleteDir()
                        }
                    }
                }
            }
        }
        stage('End-to-End Performance') {
            agent { label 'benchmark' }
            steps {
                sh 'echo $NODE_NAME'
                sh 'echo y | sudo ./script/installation/packages.sh all'
                sh 'mkdir build'
                sh 'cd build && cmake -DCMAKE_CXX_COMPILER_LAUNCHER=ccache -DCMAKE_BUILD_TYPE=Release -DTERRIER_USE_ASAN=OFF -DTERRIER_USE_JEMALLOC=ON .. && make -j$(nproc) terrier'
                sh 'cd build && timeout 10m python3 ../script/testing/oltpbench/run_oltpbench.py --config-file=../script/testing/oltpbench/configs/end_to_end_performance/tatp.json --build-type=release' 
                sh 'cd build && timeout 10m python3 ../script/testing/oltpbench/run_oltpbench.py --config-file=../script/testing/oltpbench/configs/end_to_end_performance/tatp_wal_disabled.json --build-type=release' 
                sh 'cd build && timeout 10m python3 ../script/testing/oltpbench/run_oltpbench.py --config-file=../script/testing/oltpbench/configs/end_to_end_performance/tatp_wal_ramdisk.json --build-type=release' 
                sh 'cd build && timeout 10m python3 ../script/testing/oltpbench/run_oltpbench.py --config-file=../script/testing/oltpbench/configs/end_to_end_performance/tpcc.json --build-type=release' 
                sh 'cd build && timeout 10m python3 ../script/testing/oltpbench/run_oltpbench.py --config-file=../script/testing/oltpbench/configs/end_to_end_performance/tpcc_wal_disabled.json --build-type=release' 
                sh 'cd build && timeout 10m python3 ../script/testing/oltpbench/run_oltpbench.py --config-file=../script/testing/oltpbench/configs/end_to_end_performance/tpcc_wal_ramdisk.json --build-type=release' 
            }
        }
        stage('Microbenchmark') {
            agent { label 'benchmark' }
            steps {
                sh 'echo $NODE_NAME'
                sh 'echo y | sudo ./script/installation/packages.sh all'
                sh 'mkdir build'
                sh 'cd build && cmake -DCMAKE_CXX_COMPILER_LAUNCHER=ccache -DCMAKE_BUILD_TYPE=Release -DTERRIER_USE_ASAN=OFF -DTERRIER_USE_JEMALLOC=ON -DTERRIER_BUILD_TESTS=OFF .. && make -j$(nproc) all'
                // The micro_bench configuration has to be consistent because we currently check against previous runs with the same config
                //  # of Threads: 4
                //  WAL Path: Ramdisk
                sh 'cd script/micro_bench && timeout 1h ./run_micro_bench.py --run --num-threads=4 --logfile-path=/mnt/ramdisk/benchmark.log'
                archiveArtifacts 'script/micro_bench/*.json'
                junit 'script/micro_bench/*.xml'
            }
            post {
                cleanup {
                    deleteDir()
                }
            }
        }
    }
}<|MERGE_RESOLUTION|>--- conflicted
+++ resolved
@@ -325,10 +325,6 @@
                         sh 'cd build && gtimeout 10m python3 ../script/testing/oltpbench/run_oltpbench.py  --config-file=../script/testing/oltpbench/configs/end_to_end_debug/ycsb.json --build-type=debug'
                         sh 'cd build && gtimeout 5m python3 ../script/testing/oltpbench/run_oltpbench.py  --config-file=../script/testing/oltpbench/configs/end_to_end_debug/noop.json --build-type=debug'
                         sh 'cd build && gtimeout 10m python3 ../script/testing/oltpbench/run_oltpbench.py --config-file=../script/testing/oltpbench/configs/end_to_end_debug/tpcc.json --build-type=debug' 
-<<<<<<< HEAD
-=======
-                        sh 'cd build && gtimeout 10m python3 ../script/testing/oltpbench/run_oltpbench.py --config-file=../script/testing/oltpbench/configs/end_to_end_debug/tpcc_parallel_disabled.json --build-type=debug' 
->>>>>>> 9700af5d
                         // TODO: Need to fix OLTP-Bench's TPC-C to support scalefactor correctly
                         // sh 'cd build && gtimeout 1h python3 ../script/testing/oltpbench/run_oltpbench.py tpcc 45,43,4,4,4 --build-type=debug'
                     }
