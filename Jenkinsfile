def utils // common build functions are loaded from Jenkinsfile-utils into this object
String utilsFileName  = 'Jenkinsfile-utils'

pipeline {
    agent none
    options {
        buildDiscarder(logRotator(daysToKeepStr: '30'))
        parallelsAlwaysFailFast()
    }
    stages {
        stage('Ready For CI') {
            agent {
                docker {
                    image 'noisepage:focal'
                    args '-v /jenkins/ccache:/home/jenkins/.ccache'
                }
            }
            when {
                not {
                    branch 'master'
                }
            }
            steps {
                script {
                   ready_for_build = sh script: 'python3 ./build-support/check_github_labels.py', returnStatus: true
                   if(ready_for_build != 0) {
                        currentBuild.result = 'ABORTED'
                        error('Not ready for CI. Please add ready-for-ci tag in Github when you are ready to build your PR.')
                   }
                }
            }
            post {
                cleanup {
                    deleteDir()
                }
            }
        }
        stage('Check') {
            parallel {
                stage('ubuntu-20.04/gcc-9.3 (Debug/format/lint/censored)') {
                    agent {
                        docker {
                            image 'noisepage:focal'
                        }
                    }
                    steps {
                        sh 'echo $NODE_NAME'
                        sh script: 'echo y | sudo ./script/installation/packages.sh build', label: 'Installing packages'
                        sh 'cd apidoc && doxygen -u Doxyfile.in && doxygen Doxyfile.in 2>warnings.txt && if [ -s warnings.txt ]; then cat warnings.txt; false; fi'
                        sh 'mkdir build'
                        sh 'cd build && cmake -GNinja ..'
                        sh 'cd build && timeout 20m ninja check-format'
                        sh 'cd build && timeout 20m ninja check-lint'
                        sh 'cd build && timeout 20m ninja check-censored'
                        sh 'cd build && ninja check-clang-tidy'
                    }
                    post {
                        cleanup {
                            deleteDir()
                        }
                    }
                }

                stage('ubuntu-20.04/clang-8.0 (Debug/format/lint/censored)') {
                    agent {
                        docker {
                            image 'noisepage:focal'
                        }
                    }
                    environment {
                        CC="/usr/bin/clang-8"
                        CXX="/usr/bin/clang++-8"
                    }
                    steps {
                        sh 'echo $NODE_NAME'
                        sh script: 'echo y | sudo ./script/installation/packages.sh build', label: 'Installing packages'
                        sh 'cd apidoc && doxygen -u Doxyfile.in && doxygen Doxyfile.in 2>warnings.txt && if [ -s warnings.txt ]; then cat warnings.txt; false; fi'
                        sh 'mkdir build'
                        sh 'cd build && cmake -GNinja ..'
                        sh 'cd build && timeout 20m ninja check-format'
                        sh 'cd build && timeout 20m ninja check-lint'
                        sh 'cd build && timeout 20m ninja check-censored'
                        sh 'cd build && ninja check-clang-tidy'
                    }
                    post {
                        cleanup {
                            deleteDir()
                        }
                    }
                }
            }
        }

        stage('Test') {
            parallel {
                stage('ubuntu-20.04/gcc-9.3 (Debug/ASAN/jumbotests)') {
                    agent {
                        docker {
                            image 'noisepage:focal'
                            args '--cap-add sys_ptrace -v /jenkins/ccache:/home/jenkins/.ccache'
                        }
                    }
                    steps {
                        sh 'echo $NODE_NAME'
<<<<<<< HEAD
                        
                        script{
                            utils = utils ?: load(utilsFileName)
                            utils.noisePageBuild(useASAN:true, isJumboTest:true)
                        }
                        
=======
                        sh script: 'echo y | sudo ./script/installation/packages.sh all', label: 'Installing packages'

                        sh script: '''
                        mkdir build
                        cd build
                        cmake -GNinja -DNOISEPAGE_UNITY_BUILD=ON -DNOISEPAGE_TEST_PARALLELISM=$(nproc) -DCMAKE_CXX_COMPILER_LAUNCHER=ccache -DCMAKE_BUILD_TYPE=Debug -DNOISEPAGE_USE_ASAN=ON -DNOISEPAGE_BUILD_BENCHMARKS=OFF -DNOISEPAGE_USE_JUMBOTESTS=ON ..
                        ninja''', label: 'Compiling'

>>>>>>> 6d46f349
                        sh script: 'cd build && timeout 10s sudo python3 -B ../script/testing/kill_server.py 15721', label: 'Kill PID(15721)'
                        sh script: 'cd build && timeout 10s sudo python3 -B ../script/testing/kill_server.py 15722', label: 'Kill PID(15722)'
                        sh script: 'cd build && timeout 10s sudo python3 -B ../script/testing/kill_server.py 15723', label: 'Kill PID(15723)'
                        sh 'cd build && timeout 1h ninja jumbotests'
                        sh 'cd build && timeout 1h ninja check-tpl'
                        sh script: 'cd build && timeout 20m python3 ../script/testing/junit/run_junit.py --build-type=debug --query-mode=simple', label: 'UnitTest (Simple)'
                        sh script: 'cd build && timeout 20m python3 ../script/testing/junit/run_junit.py --build-type=debug --query-mode=extended', label: 'UnitTest (Extended)'
                        sh script: 'cd build && timeout 20m python3 ../script/testing/junit/run_junit.py --build-type=debug --query-mode=extended -a "pipeline_metrics_enable=True" -a "pipeline_metrics_interval=0" -a "counters_enable=True" -a "query_trace_metrics_enable=True"', label: 'UnitTest (Extended with pipeline metrics, counters, and query trace metrics)'
                    }
                    post {
                        always {
                            archiveArtifacts(artifacts: 'build/Testing/**/*.xml', fingerprint: true)
                            xunit reduceLog: false, tools: [CTest(deleteOutputFiles: false, failIfNotNew: false, pattern: 'build/Testing/**/*.xml', skipNoTestFiles: false, stopProcessingIfError: false)]
                        }
                        cleanup {
                            deleteDir()
                        }
                    }
                }

                stage('ubuntu-20.04/gcc-9.3 (Debug/Coverage/unittest)') {
                    agent {
                        docker {
                            image 'noisepage:focal'
                            args '-v /jenkins/ccache:/home/jenkins/.ccache'
                        }
                    }
                    environment {
                        CODECOV_TOKEN=credentials('codecov-token')
                    }
                    steps {
                        sh 'echo $NODE_NAME'
                        
                        script{
                            utils = utils ?: load(utilsFileName)
                            utils.noisePageBuild(isCodeCoverage:true)
                        }

                        sh script: 'cd build && timeout 10s sudo python3 -B ../script/testing/kill_server.py 15721', label: 'Kill PID(15721)'
                        sh script: 'cd build && timeout 10s sudo python3 -B ../script/testing/kill_server.py 15722', label: 'Kill PID(15722)'
                        sh script: 'cd build && timeout 10s sudo python3 -B ../script/testing/kill_server.py 15723', label: 'Kill PID(15723)'
                        sh 'cd build && timeout 1h ninja unittest'
                        sh 'cd build && timeout 1h ninja check-tpl'
                        sh script: 'cd build && timeout 20m python3 ../script/testing/junit/run_junit.py --build-type=debug --query-mode=simple', label: 'UnitTest (Simple)'
                        sh script: 'cd build && timeout 20m python3 ../script/testing/junit/run_junit.py --build-type=debug --query-mode=extended', label: 'UnitTest (Extended)'
                        sh 'cd build && lcov --directory . --capture --output-file coverage.info'
                        sh 'cd build && lcov --remove coverage.info \'/usr/*\' --output-file coverage.info'
                        sh 'cd build && lcov --remove coverage.info \'*/build/*\' --output-file coverage.info'
                        sh 'cd build && lcov --remove coverage.info \'*/third_party/*\' --output-file coverage.info'
                        sh 'cd build && lcov --remove coverage.info \'*/benchmark/*\' --output-file coverage.info'
                        sh 'cd build && lcov --remove coverage.info \'*/test/*\' --output-file coverage.info'
                        sh 'cd build && lcov --remove coverage.info \'*/src/main/*\' --output-file coverage.info'
                        sh 'cd build && lcov --remove coverage.info \'*/src/include/common/error/*\' --output-file coverage.info'
                        sh 'cd build && lcov --list coverage.info'
                        sh 'cd build && curl -s https://codecov.io/bash > ./codecov.sh'
                        sh 'cd build && chmod a+x ./codecov.sh'
                        sh 'cd build && /bin/bash ./codecov.sh -X gcov'
                    }
                    post {
                        always {
                            archiveArtifacts(artifacts: 'build/Testing/**/*.xml', fingerprint: true)
                            xunit reduceLog: false, tools: [CTest(deleteOutputFiles: false, failIfNotNew: false, pattern: 'build/Testing/**/*.xml', skipNoTestFiles: false, stopProcessingIfError: false)]
                        }
                        cleanup {
                            deleteDir()
                        }
                    }
                }

                stage('ubuntu-20.04/clang-8.0 (Debug/ASAN/jumbotests)') {
                    agent {
                        docker {
                            image 'noisepage:focal'
                            args '--cap-add sys_ptrace -v /jenkins/ccache:/home/jenkins/.ccache'
                        }
                    }
                    environment {
                        CC="/usr/bin/clang-8"
                        CXX="/usr/bin/clang++-8"
                    }
                    steps {
                        sh 'echo $NODE_NAME'

                        script{
                            utils = utils ?: load(utilsFileName)
                            utils.noisePageBuild(useASAN:true, isJumboTest:true)
                        }

                        sh script: 'cd build && timeout 10s sudo python3 -B ../script/testing/kill_server.py 15721', label: 'Kill PID(15721)'
                        sh script: 'cd build && timeout 10s sudo python3 -B ../script/testing/kill_server.py 15722', label: 'Kill PID(15722)'
                        sh script: 'cd build && timeout 10s sudo python3 -B ../script/testing/kill_server.py 15723', label: 'Kill PID(15723)'
                        sh 'cd build && timeout 1h ninja jumbotests'
                        sh 'cd build && timeout 1h ninja check-tpl'
                        sh script: 'cd build && timeout 20m python3 ../script/testing/junit/run_junit.py --build-type=debug --query-mode=simple', label: 'UnitTest (Simple)'
                        sh script: 'cd build && timeout 20m python3 ../script/testing/junit/run_junit.py --build-type=debug --query-mode=extended', label: 'UnitTest (Extended)'
                    }
                    post {
                        always {
                            archiveArtifacts(artifacts: 'build/Testing/**/*.xml', fingerprint: true)
                            xunit reduceLog: false, tools: [CTest(deleteOutputFiles: false, failIfNotNew: false, pattern: 'build/Testing/**/*.xml', skipNoTestFiles: false, stopProcessingIfError: false)]
                        }
                        cleanup {
                            deleteDir()
                        }
                    }
                }

                stage('ubuntu-20.04/gcc-9.3 (Release/jumbotests)') {
                    agent {
                        docker {
                            image 'noisepage:focal'
                            args '-v /jenkins/ccache:/home/jenkins/.ccache'
                        }
                    }
                    steps {
                        sh 'echo $NODE_NAME'

                        script{
                            utils = utils ?: load(utilsFileName)
                            utils.noisePageBuild(buildType:utils.RELEASE_BUILD, isJumboTest:true)
                        }

                        sh script: 'cd build && timeout 10s sudo python3 -B ../script/testing/kill_server.py 15721', label: 'Kill PID(15721)'
                        sh script: 'cd build && timeout 10s sudo python3 -B ../script/testing/kill_server.py 15722', label: 'Kill PID(15722)'
                        sh script: 'cd build && timeout 10s sudo python3 -B ../script/testing/kill_server.py 15723', label: 'Kill PID(15723)'
                        sh 'cd build && timeout 1h ninja jumbotests'
                        sh 'cd build && timeout 1h ninja check-tpl'
                        sh script: 'cd build && timeout 20m python3 ../script/testing/junit/run_junit.py --build-type=release --query-mode=simple', label: 'UnitTest (Simple)'
                        sh script: 'cd build && timeout 20m python3 ../script/testing/junit/run_junit.py --build-type=release --query-mode=extended', label: 'UnitTest (Extended)'
                    }
                    post {
                        always {
                            archiveArtifacts(artifacts: 'build/Testing/**/*.xml', fingerprint: true)
                            xunit reduceLog: false, tools: [CTest(deleteOutputFiles: false, failIfNotNew: false, pattern: 'build/Testing/**/*.xml', skipNoTestFiles: false, stopProcessingIfError: false)]
                        }
                        cleanup {
                            deleteDir()
                        }
                    }
                }

                stage('ubuntu-20.04/clang-8.0 (Release/jumbotests)') {
                    agent {
                        docker {
                            image 'noisepage:focal'
                            args '-v /jenkins/ccache:/home/jenkins/.ccache'
                        }
                    }
                    environment {
                        CC="/usr/bin/clang-8"
                        CXX="/usr/bin/clang++-8"
                    }
                    steps {
                        sh 'echo $NODE_NAME'

<<<<<<< HEAD
                        script{
                            utils = utils ?: load(utilsFileName)
                            utils.noisePageBuild(buildType:utils.RELEASE_BUILD, isJumboTest:true)
                        }
=======
                        sh script: '''
                        mkdir build
                        cd build
                        cmake -GNinja -DNOISEPAGE_UNITY_BUILD=ON -DNOISEPAGE_TEST_PARALLELISM=$(nproc) -DCMAKE_CXX_COMPILER_LAUNCHER=ccache -DCMAKE_BUILD_TYPE=Release -DNOISEPAGE_USE_ASAN=OFF -DNOISEPAGE_BUILD_BENCHMARKS=OFF -DNOISEPAGE_USE_JUMBOTESTS=ON ..
                        ninja''', label: 'Compiling'
>>>>>>> 6d46f349

                        sh script: 'cd build && timeout 10s sudo python3 -B ../script/testing/kill_server.py 15721', label: 'Kill PID(15721)'
                        sh script: 'cd build && timeout 10s sudo python3 -B ../script/testing/kill_server.py 15722', label: 'Kill PID(15722)'
                        sh script: 'cd build && timeout 10s sudo python3 -B ../script/testing/kill_server.py 15723', label: 'Kill PID(15723)'
                        sh 'cd build && timeout 1h ninja jumbotests'
                        sh 'cd build && timeout 1h ninja check-tpl'
                        sh script: 'cd build && timeout 20m python3 ../script/testing/junit/run_junit.py --build-type=release --query-mode=simple', label: 'UnitTest (Simple)'
                        sh script: 'cd build && timeout 20m python3 ../script/testing/junit/run_junit.py --build-type=release --query-mode=extended', label: 'UnitTest (Extended)'
                    }
                    post {
                        always {
                            archiveArtifacts(artifacts: 'build/Testing/**/*.xml', fingerprint: true)
                            xunit reduceLog: false, tools: [CTest(deleteOutputFiles: false, failIfNotNew: false, pattern: 'build/Testing/**/*.xml', skipNoTestFiles: false, stopProcessingIfError: false)]
                        }
                        cleanup {
                            deleteDir()
                        }
                    }
                }
            }
        }

        stage('End-to-End') {
            parallel {
                stage('Debug') {
                    agent {
                        docker {
                            image 'noisepage:focal'
                            args '--cap-add sys_ptrace -v /jenkins/ccache:/home/jenkins/.ccache'
                        }
                    }
                    steps {
                        sh 'echo $NODE_NAME'

                        script{
                            utils = utils ?: load(utilsFileName)
                            utils.noisePageBuild(useASAN:true, isBuildTests:false)
                        }

                        sh script: '''
                        cd build
                        timeout 10m python3 ../script/testing/oltpbench/run_oltpbench.py  --config-file=../script/testing/oltpbench/configs/end_to_end_debug/tatp.json --build-type=debug
                        ''', label:'OLTPBench (TATP)'

                        sh script: '''
                        cd build
                        timeout 10m python3 ../script/testing/oltpbench/run_oltpbench.py  --config-file=../script/testing/oltpbench/configs/end_to_end_debug/tatp_wal_disabled.json --build-type=debug
                        ''', label: 'OLTPBench (No WAL)'

                        sh script: '''
                        cd build
                        timeout 10m python3 ../script/testing/oltpbench/run_oltpbench.py  --config-file=../script/testing/oltpbench/configs/end_to_end_debug/smallbank.json --build-type=debug
                        ''', label:'OLTPBench (Smallbank)'

                        sh script: '''
                        cd build
                        timeout 10m python3 ../script/testing/oltpbench/run_oltpbench.py  --config-file=../script/testing/oltpbench/configs/end_to_end_debug/ycsb.json --build-type=debug
                        ''', label: 'OLTPBench (YCSB)'

                        sh script: '''
                        cd build
                        timeout 5m python3 ../script/testing/oltpbench/run_oltpbench.py  --config-file=../script/testing/oltpbench/configs/end_to_end_debug/noop.json --build-type=debug
                        ''', label: 'OLTPBench (NOOP)'

                        // TODO: Need to fix OLTP-Bench's TPC-C to support scalefactor correctly
                        sh script: '''
                        cd build
                        timeout 30m python3 ../script/testing/oltpbench/run_oltpbench.py --config-file=../script/testing/oltpbench/configs/end_to_end_debug/tpcc.json --build-type=debug
                        ''', label: 'OLTPBench (TPCC)'

                        sh script: '''
                        cd build
                        timeout 30m python3 ../script/testing/oltpbench/run_oltpbench.py --config-file=../script/testing/oltpbench/configs/end_to_end_debug/tpcc_parallel_disabled.json --build-type=debug
                        ''', label: 'OLTPBench (No Parallel)'
<<<<<<< HEAD
                    }
                    post {
                        cleanup {
                            deleteDir()
                        }
                    }
                }
                stage('Performance') {
                    agent { label 'benchmark' }
                    environment {
                        PSS_CREATOR = credentials('pss-creator')
                    }
                    steps {
                        sh 'echo $NODE_NAME'

                        script{
                            utils = utils ?: load(utilsFileName)
                            utils.noisePageBuild(buildType:utils.RELEASE_BUILD, isBuildTests:false)
                        }

                        sh script:'''
                        cd build
                        timeout 10m python3 ../script/testing/oltpbench/run_oltpbench.py --config-file=../script/testing/oltpbench/configs/end_to_end_performance/tatp.json --build-type=release --publish-results=prod --publish-username=${PSS_CREATOR_USR} --publish-password=${PSS_CREATOR_PSW}
                        ''', label: 'OLTPBench (TATP)'

                        sh script:'''
                        cd build
                        timeout 10m python3 ../script/testing/oltpbench/run_oltpbench.py --config-file=../script/testing/oltpbench/configs/end_to_end_performance/tatp_wal_disabled.json --build-type=release --publish-results=prod --publish-username=${PSS_CREATOR_USR} --publish-password=${PSS_CREATOR_PSW}
                        ''', label: 'OLTPBench (TATP No WAL)'

                        sh script:'''
                        cd build
                        timeout 10m python3 ../script/testing/oltpbench/run_oltpbench.py --config-file=../script/testing/oltpbench/configs/end_to_end_performance/tatp_wal_ramdisk.json --build-type=release --publish-results=prod --publish-username=${PSS_CREATOR_USR} --publish-password=${PSS_CREATOR_PSW}
                        ''', label: 'OLTPBench (TATP RamDisk WAL)'

                        sh script:'''
                        cd build
                        timeout 30m python3 ../script/testing/oltpbench/run_oltpbench.py --config-file=../script/testing/oltpbench/configs/end_to_end_performance/tpcc.json --build-type=release --publish-results=prod --publish-username=${PSS_CREATOR_USR} --publish-password=${PSS_CREATOR_PSW}
                        ''', label: 'OLTPBench (TPCC HDD WAL)'

                        sh script:'''
                        cd build
                        timeout 30m python3 ../script/testing/oltpbench/run_oltpbench.py --config-file=../script/testing/oltpbench/configs/end_to_end_performance/tpcc_wal_disabled.json --build-type=release --publish-results=prod --publish-username=${PSS_CREATOR_USR} --publish-password=${PSS_CREATOR_PSW}
                        ''', label: 'OLTPBench (TPCC No WAL)'

                        sh script:'''
                        cd build
                        timeout 30m python3 ../script/testing/oltpbench/run_oltpbench.py --config-file=../script/testing/oltpbench/configs/end_to_end_performance/tpcc_wal_ramdisk.json --build-type=release --publish-results=prod --publish-username=${PSS_CREATOR_USR} --publish-password=${PSS_CREATOR_PSW}
                        ''', label: 'OLTPBench (TPCC RamDisk WAL)'
=======
>>>>>>> 6d46f349
                    }
                    post {
                        cleanup {
                            deleteDir()
                        }
                    }
                }
            }
        }
<<<<<<< HEAD

=======
        stage('End-to-End Performance') {
            agent { label 'benchmark' }
            steps {
                sh 'echo $NODE_NAME'
                sh script:'echo y | sudo ./script/installation/packages.sh all', label:'Installing packages'

                sh script:'''
                mkdir build
                cd build
                cmake -GNinja -DNOISEPAGE_UNITY_BUILD=ON -DCMAKE_CXX_COMPILER_LAUNCHER=ccache -DCMAKE_BUILD_TYPE=Release -DNOISEPAGE_USE_ASAN=OFF -DNOISEPAGE_USE_JEMALLOC=ON ..
                ninja noisepage''', label: 'Compiling'

                sh script:'''
                cd build
                timeout 10m python3 ../script/testing/oltpbench/run_oltpbench.py --config-file=../script/testing/oltpbench/configs/end_to_end_performance/tatp.json --build-type=release
                ''', label: 'OLTPBench (TATP)'

                sh script:'''
                cd build
                timeout 10m python3 ../script/testing/oltpbench/run_oltpbench.py --config-file=../script/testing/oltpbench/configs/end_to_end_performance/tatp_wal_disabled.json --build-type=release
                ''', label: 'OLTPBench (TATP No WAL)'

                sh script:'''
                cd build
                timeout 10m python3 ../script/testing/oltpbench/run_oltpbench.py --config-file=../script/testing/oltpbench/configs/end_to_end_performance/tatp_wal_ramdisk.json --build-type=release
                ''', label: 'OLTPBench (TATP RamDisk WAL)'

                sh script:'''
                cd build
                timeout 30m python3 ../script/testing/oltpbench/run_oltpbench.py --config-file=../script/testing/oltpbench/configs/end_to_end_performance/tpcc.json --build-type=release
                ''', label: 'OLTPBench (TPCC HDD WAL)'

                sh script:'''
                cd build
                timeout 30m python3 ../script/testing/oltpbench/run_oltpbench.py --config-file=../script/testing/oltpbench/configs/end_to_end_performance/tpcc_wal_disabled.json --build-type=release
                ''', label: 'OLTPBench (TPCC No WAL)'

                sh script:'''
                cd build
                timeout 30m python3 ../script/testing/oltpbench/run_oltpbench.py --config-file=../script/testing/oltpbench/configs/end_to_end_performance/tpcc_wal_ramdisk.json --build-type=release
                ''', label: 'OLTPBench (TPCC RamDisk WAL)'
            }
             post {
                 cleanup {
                     deleteDir()
                 }
             }
        }
        stage('Self-Driving End-to-End Test') {
            agent {
                docker {
                    image 'noisepage:focal'
                    args '--cap-add sys_ptrace -v /jenkins/ccache:/home/jenkins/.ccache'
                }
            }
            steps {
                sh 'echo $NODE_NAME'
                sh script: 'echo y | sudo ./script/installation/packages.sh all', label: 'Installing packages'

                sh script: '''
                mkdir build
                cd build
                cmake -GNinja -DNOISEPAGE_UNITY_BUILD=ON -DCMAKE_CXX_COMPILER_LAUNCHER=ccache -DCMAKE_BUILD_TYPE=Release -DNOISEPAGE_USE_ASAN=OFF -DNOISEPAGE_USE_JEMALLOC=ON -DNOISEPAGE_BUILD_TESTS=OFF  -DNOISEPAGE_BUILD_SELF_DRIVING_TESTS=ON ..
                ninja mini_runners''', label: 'Self-driving tests (Compile mini_runners)'

                // The parameters to the mini_runners target are (arbitrarily picked to complete tests within a reasonable time / picked to exercise all OUs).
                // Specifically, the parameters chosen are:
                // - mini_runner_rows_limit=100, which sets the maximal number of rows/tuples processed to be 100 (small table)
                // - rerun=0, which skips rerun since we are not testing benchmark performance here
                // - warm_num=1, which also tests the warm up phase for the mini_runners.
                // With the current set of parameters, the input generation process will finish under 10min
                sh script :'''
                cd build/bin
                ../benchmark/mini_runners --mini_runner_rows_limit=100 --rerun=0 --warm_num=1
                ''', label: 'Mini-trainer input generation'

                sh script: '''
                cd build
                export BUILD_ABS_PATH=`pwd`
                timeout 10m ninja self_driving_test
                ''', label: 'Running self-driving test'
            }
            post {
                cleanup {
                    deleteDir()
                }
            }
        }
>>>>>>> 6d46f349
        stage('Microbenchmark') {
            agent { label 'benchmark' }
            steps {
                sh 'echo $NODE_NAME'

                script{
                    utils = utils ?: load(utilsFileName)
                    utils.noisePageBuild(isBuildTests:false, isBuildBenchmarks:true)
                }
            }
            post {
                cleanup {
                    deleteDir()
                }
            }
        }
    }
}<|MERGE_RESOLUTION|>--- conflicted
+++ resolved
@@ -102,23 +102,12 @@
                     }
                     steps {
                         sh 'echo $NODE_NAME'
-<<<<<<< HEAD
                         
                         script{
                             utils = utils ?: load(utilsFileName)
                             utils.noisePageBuild(useASAN:true, isJumboTest:true)
                         }
                         
-=======
-                        sh script: 'echo y | sudo ./script/installation/packages.sh all', label: 'Installing packages'
-
-                        sh script: '''
-                        mkdir build
-                        cd build
-                        cmake -GNinja -DNOISEPAGE_UNITY_BUILD=ON -DNOISEPAGE_TEST_PARALLELISM=$(nproc) -DCMAKE_CXX_COMPILER_LAUNCHER=ccache -DCMAKE_BUILD_TYPE=Debug -DNOISEPAGE_USE_ASAN=ON -DNOISEPAGE_BUILD_BENCHMARKS=OFF -DNOISEPAGE_USE_JUMBOTESTS=ON ..
-                        ninja''', label: 'Compiling'
-
->>>>>>> 6d46f349
                         sh script: 'cd build && timeout 10s sudo python3 -B ../script/testing/kill_server.py 15721', label: 'Kill PID(15721)'
                         sh script: 'cd build && timeout 10s sudo python3 -B ../script/testing/kill_server.py 15722', label: 'Kill PID(15722)'
                         sh script: 'cd build && timeout 10s sudo python3 -B ../script/testing/kill_server.py 15723', label: 'Kill PID(15723)'
@@ -274,18 +263,10 @@
                     steps {
                         sh 'echo $NODE_NAME'
 
-<<<<<<< HEAD
                         script{
                             utils = utils ?: load(utilsFileName)
                             utils.noisePageBuild(buildType:utils.RELEASE_BUILD, isJumboTest:true)
                         }
-=======
-                        sh script: '''
-                        mkdir build
-                        cd build
-                        cmake -GNinja -DNOISEPAGE_UNITY_BUILD=ON -DNOISEPAGE_TEST_PARALLELISM=$(nproc) -DCMAKE_CXX_COMPILER_LAUNCHER=ccache -DCMAKE_BUILD_TYPE=Release -DNOISEPAGE_USE_ASAN=OFF -DNOISEPAGE_BUILD_BENCHMARKS=OFF -DNOISEPAGE_USE_JUMBOTESTS=ON ..
-                        ninja''', label: 'Compiling'
->>>>>>> 6d46f349
 
                         sh script: 'cd build && timeout 10s sudo python3 -B ../script/testing/kill_server.py 15721', label: 'Kill PID(15721)'
                         sh script: 'cd build && timeout 10s sudo python3 -B ../script/testing/kill_server.py 15722', label: 'Kill PID(15722)'
@@ -360,81 +341,24 @@
                         cd build
                         timeout 30m python3 ../script/testing/oltpbench/run_oltpbench.py --config-file=../script/testing/oltpbench/configs/end_to_end_debug/tpcc_parallel_disabled.json --build-type=debug
                         ''', label: 'OLTPBench (No Parallel)'
-<<<<<<< HEAD
-                    }
-                    post {
-                        cleanup {
-                            deleteDir()
-                        }
-                    }
-                }
-                stage('Performance') {
-                    agent { label 'benchmark' }
-                    environment {
-                        PSS_CREATOR = credentials('pss-creator')
-                    }
-                    steps {
-                        sh 'echo $NODE_NAME'
-
-                        script{
-                            utils = utils ?: load(utilsFileName)
-                            utils.noisePageBuild(buildType:utils.RELEASE_BUILD, isBuildTests:false)
-                        }
-
-                        sh script:'''
-                        cd build
-                        timeout 10m python3 ../script/testing/oltpbench/run_oltpbench.py --config-file=../script/testing/oltpbench/configs/end_to_end_performance/tatp.json --build-type=release --publish-results=prod --publish-username=${PSS_CREATOR_USR} --publish-password=${PSS_CREATOR_PSW}
-                        ''', label: 'OLTPBench (TATP)'
-
-                        sh script:'''
-                        cd build
-                        timeout 10m python3 ../script/testing/oltpbench/run_oltpbench.py --config-file=../script/testing/oltpbench/configs/end_to_end_performance/tatp_wal_disabled.json --build-type=release --publish-results=prod --publish-username=${PSS_CREATOR_USR} --publish-password=${PSS_CREATOR_PSW}
-                        ''', label: 'OLTPBench (TATP No WAL)'
-
-                        sh script:'''
-                        cd build
-                        timeout 10m python3 ../script/testing/oltpbench/run_oltpbench.py --config-file=../script/testing/oltpbench/configs/end_to_end_performance/tatp_wal_ramdisk.json --build-type=release --publish-results=prod --publish-username=${PSS_CREATOR_USR} --publish-password=${PSS_CREATOR_PSW}
-                        ''', label: 'OLTPBench (TATP RamDisk WAL)'
-
-                        sh script:'''
-                        cd build
-                        timeout 30m python3 ../script/testing/oltpbench/run_oltpbench.py --config-file=../script/testing/oltpbench/configs/end_to_end_performance/tpcc.json --build-type=release --publish-results=prod --publish-username=${PSS_CREATOR_USR} --publish-password=${PSS_CREATOR_PSW}
-                        ''', label: 'OLTPBench (TPCC HDD WAL)'
-
-                        sh script:'''
-                        cd build
-                        timeout 30m python3 ../script/testing/oltpbench/run_oltpbench.py --config-file=../script/testing/oltpbench/configs/end_to_end_performance/tpcc_wal_disabled.json --build-type=release --publish-results=prod --publish-username=${PSS_CREATOR_USR} --publish-password=${PSS_CREATOR_PSW}
-                        ''', label: 'OLTPBench (TPCC No WAL)'
-
-                        sh script:'''
-                        cd build
-                        timeout 30m python3 ../script/testing/oltpbench/run_oltpbench.py --config-file=../script/testing/oltpbench/configs/end_to_end_performance/tpcc_wal_ramdisk.json --build-type=release --publish-results=prod --publish-username=${PSS_CREATOR_USR} --publish-password=${PSS_CREATOR_PSW}
-                        ''', label: 'OLTPBench (TPCC RamDisk WAL)'
-=======
->>>>>>> 6d46f349
-                    }
-                    post {
-                        cleanup {
-                            deleteDir()
-                        }
-                    }
-                }
-            }
-        }
-<<<<<<< HEAD
-
-=======
+                    }
+                    post {
+                        cleanup {
+                            deleteDir()
+                        }
+                    }
+                }
+            }
+        }
         stage('End-to-End Performance') {
             agent { label 'benchmark' }
             steps {
                 sh 'echo $NODE_NAME'
-                sh script:'echo y | sudo ./script/installation/packages.sh all', label:'Installing packages'
-
-                sh script:'''
-                mkdir build
-                cd build
-                cmake -GNinja -DNOISEPAGE_UNITY_BUILD=ON -DCMAKE_CXX_COMPILER_LAUNCHER=ccache -DCMAKE_BUILD_TYPE=Release -DNOISEPAGE_USE_ASAN=OFF -DNOISEPAGE_USE_JEMALLOC=ON ..
-                ninja noisepage''', label: 'Compiling'
+                
+                script{
+                    utils = utils ?: load(utilsFileName)
+                    utils.noisePageBuild(buildType:utils.RELEASE_BUILD, isBuildTests:false)
+                }
 
                 sh script:'''
                 cd build
@@ -481,13 +405,11 @@
             }
             steps {
                 sh 'echo $NODE_NAME'
-                sh script: 'echo y | sudo ./script/installation/packages.sh all', label: 'Installing packages'
-
-                sh script: '''
-                mkdir build
-                cd build
-                cmake -GNinja -DNOISEPAGE_UNITY_BUILD=ON -DCMAKE_CXX_COMPILER_LAUNCHER=ccache -DCMAKE_BUILD_TYPE=Release -DNOISEPAGE_USE_ASAN=OFF -DNOISEPAGE_USE_JEMALLOC=ON -DNOISEPAGE_BUILD_TESTS=OFF  -DNOISEPAGE_BUILD_SELF_DRIVING_TESTS=ON ..
-                ninja mini_runners''', label: 'Self-driving tests (Compile mini_runners)'
+
+                script{
+                    utils = utils ?: load(utilsFileName)
+                    utils.noisePageBuild(buildType:utils.RELEASE_BUILD, isBuildTests:false, isBuildSelfDrivingTests: true)
+                }
 
                 // The parameters to the mini_runners target are (arbitrarily picked to complete tests within a reasonable time / picked to exercise all OUs).
                 // Specifically, the parameters chosen are:
@@ -512,7 +434,6 @@
                 }
             }
         }
->>>>>>> 6d46f349
         stage('Microbenchmark') {
             agent { label 'benchmark' }
             steps {
