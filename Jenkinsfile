--- conflicted
+++ resolved
@@ -61,13 +61,9 @@
 
                 stage('ubuntu-20.04/gcc-9.3 (Debug/format/lint/censored)') {
                     agent {
-<<<<<<< HEAD
-                        docker { image 'terrier:focal'}
-=======
-                        docker {
-                            image 'noisepage:focal'
-                        }
->>>>>>> d70c1c17
+                        docker {
+                            image 'noisepage:focal'
+                        }
                     }
                     steps {
                         sh 'echo $NODE_NAME'
@@ -88,13 +84,9 @@
 
                 stage('ubuntu-20.04/clang-8.0 (Debug/format/lint/censored)') {
                     agent {
-<<<<<<< HEAD
-                        docker { image 'terrier:focal' }
-=======
-                        docker {
-                            image 'noisepage:focal'
-                        }
->>>>>>> d70c1c17
+                        docker {
+                            image 'noisepage:focal'
+                        }
                     }
                     environment {
                         CC="/usr/bin/clang-8"
