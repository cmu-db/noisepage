pipeline {
    agent none
    options {
        buildDiscarder(logRotator(daysToKeepStr: '30'))
    }
    stages {
        stage('Build') {
            parallel {
                stage('macos-10.14/AppleClang-1001.0.46.4 (Debug/ASAN/unittest)') {
                    agent { label 'macos' }
                    environment {
                        ASAN_OPTIONS="detect_container_overflow=0"
                        LLVM_DIR="/usr/local/Cellar/llvm@8/8.0.1"
                    }
                    steps {
                        sh 'echo $NODE_NAME'
                        sh 'echo y | ./script/installation/packages.sh'
                        sh 'mkdir build'
                        sh 'cd build && cmake -DCMAKE_BUILD_TYPE=Debug -DTERRIER_USE_ASAN=ON .. && make -j4'
                        sh 'cd build && make check-clang-tidy'
                        sh 'cd build && gtimeout 1h make unittest'
                        sh 'cd build && gtimeout 1h make check-tpl'
                        sh 'cd build && python ../script/testing/junit/run_junit.py'
                        sh 'cd build && make clean'
                    }
                }

                stage('ubuntu-18.04/gcc-7.3.0 (Debug/ASAN/unittest)') {
                    agent {
                        docker {
                            image 'ubuntu:bionic'
                            args '--cap-add sys_ptrace'
                        }
                    }
                    steps {
                        sh 'echo $NODE_NAME'
                        sh 'echo y | sudo ./script/installation/packages.sh'
                        sh 'mkdir build'
                        sh 'cd build && cmake -DCMAKE_BUILD_TYPE=Debug -DTERRIER_USE_ASAN=ON .. && make -j$(nproc)'
                        sh 'cd build && make check-clang-tidy'
                        sh 'cd build && timeout 1h make unittest'
                        sh 'cd build && timeout 1h make check-tpl'
<<<<<<< HEAD
=======
                        sh 'cd build && python ../script/testing/junit/run_junit.py'
                        sh 'cd build && make clean'
                    }
                }

                stage('ubuntu-18.04/gcc-7.3.0 (Debug/Coverage/unittest)') {
                    agent {
                        docker {
                            image 'ubuntu:bionic'
                            args '--cap-add sys_ptrace'
                        }
                    }
                    environment {
                        CODECOV_TOKEN=credentials('codecov-token')
                    }
                    steps {
                        sh 'echo $NODE_NAME'
                        sh 'echo y | sudo ./script/installation/packages.sh'
                        sh 'sudo apt-get -y install curl lcov'
                        sh 'mkdir build'
                        sh 'cd build && cmake -DCMAKE_BUILD_TYPE=Debug -DTERRIER_USE_ASAN=OFF -DTERRIER_GENERATE_COVERAGE=ON -DTERRIER_BUILD_BENCHMARKS=OFF .. && make -j$(nproc)'
                        sh 'cd build && timeout 1h make unittest'
                        sh 'cd build && timeout 1h make check-tpl'
>>>>>>> 13d4b1db
                        sh 'cd build && python ../script/testing/junit/run_junit.py'
                        sh 'cd build && lcov --directory . --capture --output-file coverage.info'
                        sh 'cd build && lcov --remove coverage.info \'/usr/*\' --output-file coverage.info'
                        sh 'cd build && lcov --remove coverage.info \'*/build/*\' --output-file coverage.info'
                        sh 'cd build && lcov --remove coverage.info \'*/third_party/*\' --output-file coverage.info'
                        sh 'cd build && lcov --remove coverage.info \'*/benchmark/*\' --output-file coverage.info'
                        sh 'cd build && lcov --remove coverage.info \'*/test/*\' --output-file coverage.info'
                        sh 'cd build && lcov --remove coverage.info \'*/src/main/*\' --output-file coverage.info'
                        sh 'cd build && lcov --list coverage.info'
                        sh 'cd build && curl -s https://codecov.io/bash > ./codecov.sh'
                        sh 'cd build && chmod a+x ./codecov.sh'
                        sh 'cd build && /bin/bash ./codecov.sh -X gcov'
                        sh 'cd build && make clean'
                    }
                }

                stage('ubuntu-18.04/clang-8.0.0 (Debug/ASAN/unittest)') {
                    agent {
                        docker {
                            image 'ubuntu:bionic'
                            args '--cap-add sys_ptrace'
                        }
                    }
                    environment {
                        CC="/usr/bin/clang-8"
                        CXX="/usr/bin/clang++-8"
                    }
                    steps {
                        sh 'echo $NODE_NAME'
                        sh 'echo y | sudo ./script/installation/packages.sh'
                        sh 'mkdir build'
                        sh 'cd build && cmake -DCMAKE_BUILD_TYPE=Debug -DTERRIER_USE_ASAN=ON .. && make -j$(nproc)'
                        sh 'cd build && make check-clang-tidy'
                        sh 'cd build && timeout 1h make unittest'
                        sh 'cd build && timeout 1h make check-tpl'
                        sh 'cd build && python ../script/testing/junit/run_junit.py'
                        sh 'cd build && make clean'
                    }
                }

                stage('macOS-10.14/AppleClang-1001.0.46.4 (Release/unittest)') {
                    agent { label 'macos' }
                    environment {
                        ASAN_OPTIONS="detect_container_overflow=0"
                        LLVM_DIR="/usr/local/Cellar/llvm@8/8.0.1"
                    }
                    steps {
                        sh 'echo $NODE_NAME'
                        sh 'echo y | ./script/installation/packages.sh'
                        sh 'mkdir build'
                        sh 'cd build && cmake -DCMAKE_BUILD_TYPE=Release -DTERRIER_USE_ASAN=OFF .. && make -j4'
                        sh 'cd build && gtimeout 1h make unittest'
                        sh 'cd build && gtimeout 1h make check-tpl'
                        sh 'cd build && python ../script/testing/junit/run_junit.py --build_type=release'
                        sh 'cd build && make clean'
                    }
                }

                stage('ubuntu-18.04/gcc-7.3.0 (Release/unittest)') {
                    agent {
                        docker {
                            image 'ubuntu:bionic'
                        }
                    }
                    steps {
                        sh 'echo $NODE_NAME'
                        sh 'echo y | sudo ./script/installation/packages.sh'
                        sh 'mkdir build'
                        sh 'cd build && cmake -DCMAKE_BUILD_TYPE=Release -DTERRIER_USE_ASAN=OFF .. && make -j$(nproc)'
                        sh 'cd build && timeout 1h make unittest'
                        sh 'cd build && timeout 1h make check-tpl'
                        sh 'cd build && python ../script/testing/junit/run_junit.py --build_type=release'
                        sh 'cd build && make clean'
                    }
                }

                stage('ubuntu-18.04/clang-8.0.0 (Release/unittest)') {
                    agent {
                        docker {
                            image 'ubuntu:bionic'
                        }
                    }
                    environment {
                        CC="/usr/bin/clang-8"
                        CXX="/usr/bin/clang++-8"
                    }
                    steps {
                        sh 'echo $NODE_NAME'
                        sh 'echo y | sudo ./script/installation/packages.sh'
                        sh 'mkdir build'
                        sh 'cd build && cmake -DCMAKE_BUILD_TYPE=Release -DTERRIER_USE_ASAN=OFF .. && make -j$(nproc)'
                        sh 'cd build && timeout 1h make unittest'
                        sh 'cd build && timeout 1h make check-tpl'
                        sh 'cd build && python ../script/testing/junit/run_junit.py --build_type=release'
                        sh 'cd build && make clean'
                    }
                }
                
                stage('ubuntu-18.04/gcc-7.3.0 (Release/benchmark)') {
                    agent { label 'benchmark' }
                    steps {
                        sh 'echo $NODE_NAME'
                        sh 'echo y | sudo ./script/installation/packages.sh'
                        sh 'mkdir build'
                        sh 'cd build && cmake -DCMAKE_BUILD_TYPE=Release -DTERRIER_USE_ASAN=OFF -DTERRIER_USE_JEMALLOC=ON .. && make -j$(nproc) all'
                        // sh 'cd build && timeout 1h make runbenchmark'
                        sh 'cd script/micro_bench && timeout 1h ./run_micro_bench.py --run'
                        archiveArtifacts 'script/micro_bench/*.json'
                        junit 'script/micro_bench/*.xml'
                        sh 'cd build && make clean'
                    }
                }
            }
        }
    }
}<|MERGE_RESOLUTION|>--- conflicted
+++ resolved
@@ -40,8 +40,6 @@
                         sh 'cd build && make check-clang-tidy'
                         sh 'cd build && timeout 1h make unittest'
                         sh 'cd build && timeout 1h make check-tpl'
-<<<<<<< HEAD
-=======
                         sh 'cd build && python ../script/testing/junit/run_junit.py'
                         sh 'cd build && make clean'
                     }
@@ -65,7 +63,6 @@
                         sh 'cd build && cmake -DCMAKE_BUILD_TYPE=Debug -DTERRIER_USE_ASAN=OFF -DTERRIER_GENERATE_COVERAGE=ON -DTERRIER_BUILD_BENCHMARKS=OFF .. && make -j$(nproc)'
                         sh 'cd build && timeout 1h make unittest'
                         sh 'cd build && timeout 1h make check-tpl'
->>>>>>> 13d4b1db
                         sh 'cd build && python ../script/testing/junit/run_junit.py'
                         sh 'cd build && lcov --directory . --capture --output-file coverage.info'
                         sh 'cd build && lcov --remove coverage.info \'/usr/*\' --output-file coverage.info'
