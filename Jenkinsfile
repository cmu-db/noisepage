--- conflicted
+++ resolved
@@ -44,12 +44,8 @@
                     }
                     steps {
                         sh 'echo $NODE_NAME'
-<<<<<<< HEAD
                         sh 'python3 ./build-support/check_github_labels.py'
                         sh script: 'echo y | ./script/installation/packages.sh build', label: 'Installing packages'
-=======
-                        sh 'echo y | ./script/installation/packages.sh build'
->>>>>>> 41815d9e
                         sh 'cd apidoc && doxygen -u Doxyfile.in && doxygen Doxyfile.in 2>warnings.txt && if [ -s warnings.txt ]; then cat warnings.txt; false; fi'
                         sh 'mkdir build'
                         sh 'cd build && cmake -GNinja ..'
@@ -70,12 +66,8 @@
                     }
                     steps {
                         sh 'echo $NODE_NAME'
-<<<<<<< HEAD
                         sh 'python3 ./build-support/check_github_labels.py'
                         sh script: 'echo y | sudo ./script/installation/packages.sh build', label: 'Installing packages'
-=======
-                        sh 'echo y | sudo ./script/installation/packages.sh build'
->>>>>>> 41815d9e
                         sh 'cd apidoc && doxygen -u Doxyfile.in && doxygen Doxyfile.in 2>warnings.txt && if [ -s warnings.txt ]; then cat warnings.txt; false; fi'
                         sh 'mkdir build'
                         sh 'cd build && cmake -GNinja ..'
@@ -100,12 +92,8 @@
                     }
                     steps {
                         sh 'echo $NODE_NAME'
-<<<<<<< HEAD
                         sh 'python3 ./build-support/check_github_labels.py'
                         sh script: 'echo y | sudo ./script/installation/packages.sh build', label: 'Installing packages'
-=======
-                        sh 'echo y | sudo ./script/installation/packages.sh build'
->>>>>>> 41815d9e
                         sh 'cd apidoc && doxygen -u Doxyfile.in && doxygen Doxyfile.in 2>warnings.txt && if [ -s warnings.txt ]; then cat warnings.txt; false; fi'
                         sh 'mkdir build'
                         sh 'cd build && cmake -GNinja ..'
@@ -135,7 +123,6 @@
                     }
                     steps {
                         sh 'echo $NODE_NAME'
-<<<<<<< HEAD
                         sh 'python3 ./build-support/check_github_labels.py'
                         sh script: 'echo y | ./script/installation/packages.sh all', label: 'Installing packages'
 
@@ -145,11 +132,6 @@
                         cmake -GNinja -DNOISEPAGE_UNITY_BUILD=ON -DNOISEPAGE_TEST_PARALLELISM=1 -DCMAKE_BUILD_TYPE=Debug -DNOISEPAGE_USE_ASAN=ON -DNOISEPAGE_BUILD_BENCHMARKS=OFF -DNOISEPAGE_USE_JUMBOTESTS=OFF ..
                         ninja''', label: 'Compiling'
 
-=======
-                        sh 'echo y | ./script/installation/packages.sh all'
-                        sh 'mkdir build'
-                        sh 'cd build && cmake -GNinja -DNOISEPAGE_UNITY_BUILD=ON -DNOISEPAGE_TEST_PARALLELISM=1 -DCMAKE_BUILD_TYPE=Debug -DNOISEPAGE_USE_ASAN=ON -DNOISEPAGE_BUILD_BENCHMARKS=OFF -DNOISEPAGE_USE_JUMBOTESTS=OFF .. && ninja'
->>>>>>> 41815d9e
                         sh 'cd build && ninja check-clang-tidy'
                         sh script: 'cd build && timeout 10s sudo python3 -B ../script/testing/kill_server.py 15721', label: 'Kill PID(15721)'
                         sh 'cd build && gtimeout 1h ninja unittest'
@@ -177,7 +159,6 @@
                     }
                     steps {
                         sh 'echo $NODE_NAME'
-<<<<<<< HEAD
                         sh 'python3 ./build-support/check_github_labels.py'
                         sh script: 'echo y | sudo ./script/installation/packages.sh all', label: 'Installing packages'
 
@@ -187,11 +168,6 @@
                         cmake -GNinja -DNOISEPAGE_UNITY_BUILD=ON -DNOISEPAGE_TEST_PARALLELISM=$(nproc) -DCMAKE_CXX_COMPILER_LAUNCHER=ccache -DCMAKE_BUILD_TYPE=Debug -DNOISEPAGE_USE_ASAN=ON -DNOISEPAGE_BUILD_BENCHMARKS=OFF -DNOISEPAGE_USE_JUMBOTESTS=ON .. 
                         ninja''', label: 'Compiling'
                         
-=======
-                        sh 'echo y | sudo ./script/installation/packages.sh all'
-                        sh 'mkdir build'
-                        sh 'cd build && cmake -GNinja -DNOISEPAGE_UNITY_BUILD=ON -DNOISEPAGE_TEST_PARALLELISM=$(nproc) -DCMAKE_CXX_COMPILER_LAUNCHER=ccache -DCMAKE_BUILD_TYPE=Debug -DNOISEPAGE_USE_ASAN=ON -DNOISEPAGE_BUILD_BENCHMARKS=OFF -DNOISEPAGE_USE_JUMBOTESTS=ON .. && ninja'
->>>>>>> 41815d9e
                         sh 'cd build && ninja check-clang-tidy'
                         sh script: 'cd build && timeout 10s sudo python3 -B ../script/testing/kill_server.py 15721', label: 'Kill PID(15721)'
                         sh 'cd build && timeout 1h ninja jumbotests'
@@ -420,7 +396,6 @@
                     }
                     steps {
                         sh 'echo $NODE_NAME'
-<<<<<<< HEAD
                         sh 'python3 ./build-support/check_github_labels.py'
                         sh script: 'echo y | ./script/installation/packages.sh all', label: 'Installing pacakges'
 
@@ -455,18 +430,6 @@
                         gtimeout 5m python3 ../script/testing/oltpbench/run_oltpbench.py  --config-file=../script/testing/oltpbench/configs/end_to_end_debug/noop.json --build-type=debug
                         ''', label: 'OLTPBench (NOOP)'
 
-=======
-                        sh 'echo y | ./script/installation/packages.sh all'
-                        sh 'mkdir build'
-                        sh 'cd build && cmake -GNinja -DNOISEPAGE_UNITY_BUILD=ON -DCMAKE_BUILD_TYPE=Debug -DNOISEPAGE_USE_ASAN=ON .. && ninja noisepage'
-                        sh 'cd build && gtimeout 10m python3 ../script/testing/oltpbench/run_oltpbench.py  --config-file=../script/testing/oltpbench/configs/end_to_end_debug/tatp.json --build-type=debug'
-                        sh 'cd build && gtimeout 10m python3 ../script/testing/oltpbench/run_oltpbench.py  --config-file=../script/testing/oltpbench/configs/end_to_end_debug/tatp_wal_disabled.json --build-type=debug'
-                        sh 'cd build && gtimeout 10m python3 ../script/testing/oltpbench/run_oltpbench.py  --config-file=../script/testing/oltpbench/configs/end_to_end_debug/smallbank.json --build-type=debug'
-                        sh 'cd build && gtimeout 10m python3 ../script/testing/oltpbench/run_oltpbench.py  --config-file=../script/testing/oltpbench/configs/end_to_end_debug/ycsb.json --build-type=debug'
-                        sh 'cd build && gtimeout 5m python3 ../script/testing/oltpbench/run_oltpbench.py  --config-file=../script/testing/oltpbench/configs/end_to_end_debug/noop.json --build-type=debug'
-                        sh 'cd build && gtimeout 30m python3 ../script/testing/oltpbench/run_oltpbench.py --config-file=../script/testing/oltpbench/configs/end_to_end_debug/tpcc.json --build-type=debug'
-                        sh 'cd build && gtimeout 30m python3 ../script/testing/oltpbench/run_oltpbench.py --config-file=../script/testing/oltpbench/configs/end_to_end_debug/tpcc_parallel_disabled.json --build-type=debug'
->>>>>>> 41815d9e
                         // TODO: Need to fix OLTP-Bench's TPC-C to support scalefactor correctly
                         sh script: '''
                         cd build
@@ -493,7 +456,6 @@
                     }
                     steps {
                         sh 'echo $NODE_NAME'
-<<<<<<< HEAD
                         sh 'python3 ./build-support/check_github_labels.py'
                         sh script: 'echo y | sudo ./script/installation/packages.sh all', label: 'Installing pacakges'
 
@@ -528,18 +490,6 @@
                         timeout 5m python3 ../script/testing/oltpbench/run_oltpbench.py  --config-file=../script/testing/oltpbench/configs/end_to_end_debug/noop.json --build-type=debug
                         ''', label: 'OLTPBench (NOOP)'
 
-=======
-                        sh 'echo y | sudo ./script/installation/packages.sh all'
-                        sh 'mkdir build'
-                        sh 'cd build && cmake -GNinja -DNOISEPAGE_UNITY_BUILD=ON -DCMAKE_CXX_COMPILER_LAUNCHER=ccache -DCMAKE_BUILD_TYPE=Debug -DNOISEPAGE_USE_ASAN=ON .. && ninja noisepage'
-                        sh 'cd build && timeout 10m python3 ../script/testing/oltpbench/run_oltpbench.py  --config-file=../script/testing/oltpbench/configs/end_to_end_debug/tatp.json --build-type=debug'
-                        sh 'cd build && timeout 10m python3 ../script/testing/oltpbench/run_oltpbench.py  --config-file=../script/testing/oltpbench/configs/end_to_end_debug/tatp_wal_disabled.json --build-type=debug'
-                        sh 'cd build && timeout 10m python3 ../script/testing/oltpbench/run_oltpbench.py  --config-file=../script/testing/oltpbench/configs/end_to_end_debug/smallbank.json --build-type=debug'
-                        sh 'cd build && timeout 10m python3 ../script/testing/oltpbench/run_oltpbench.py  --config-file=../script/testing/oltpbench/configs/end_to_end_debug/ycsb.json --build-type=debug'
-                        sh 'cd build && timeout 5m python3 ../script/testing/oltpbench/run_oltpbench.py  --config-file=../script/testing/oltpbench/configs/end_to_end_debug/noop.json --build-type=debug'
-                        sh 'cd build && timeout 30m python3 ../script/testing/oltpbench/run_oltpbench.py --config-file=../script/testing/oltpbench/configs/end_to_end_debug/tpcc.json --build-type=debug'
-                        sh 'cd build && timeout 30m python3 ../script/testing/oltpbench/run_oltpbench.py --config-file=../script/testing/oltpbench/configs/end_to_end_debug/tpcc_parallel_disabled.json --build-type=debug'
->>>>>>> 41815d9e
                         // TODO: Need to fix OLTP-Bench's TPC-C to support scalefactor correctly
                         sh script: '''
                         cd build
@@ -563,7 +513,6 @@
             agent { label 'benchmark' }
             steps {
                 sh 'echo $NODE_NAME'
-<<<<<<< HEAD
                 sh 'python3 ./build-support/check_github_labels.py'
                 sh script:'echo y | sudo ./script/installation/packages.sh all', label:'Installing packages'
 
@@ -602,17 +551,6 @@
                 cd build
                 timeout 30m python3 ../script/testing/oltpbench/run_oltpbench.py --config-file=../script/testing/oltpbench/configs/end_to_end_performance/tpcc_wal_ramdisk.json --build-type=release
                 ''', label: 'OLTPBench (TPCC RamDisk WAL)'
-=======
-                sh 'echo y | sudo ./script/installation/packages.sh all'
-                sh 'mkdir build'
-                sh 'cd build && cmake -GNinja -DNOISEPAGE_UNITY_BUILD=ON -DCMAKE_CXX_COMPILER_LAUNCHER=ccache -DCMAKE_BUILD_TYPE=Release -DNOISEPAGE_USE_ASAN=OFF -DNOISEPAGE_USE_JEMALLOC=ON .. && ninja noisepage'
-                sh 'cd build && timeout 10m python3 ../script/testing/oltpbench/run_oltpbench.py --config-file=../script/testing/oltpbench/configs/end_to_end_performance/tatp.json --build-type=release'
-                sh 'cd build && timeout 10m python3 ../script/testing/oltpbench/run_oltpbench.py --config-file=../script/testing/oltpbench/configs/end_to_end_performance/tatp_wal_disabled.json --build-type=release'
-                sh 'cd build && timeout 10m python3 ../script/testing/oltpbench/run_oltpbench.py --config-file=../script/testing/oltpbench/configs/end_to_end_performance/tatp_wal_ramdisk.json --build-type=release'
-                sh 'cd build && timeout 30m python3 ../script/testing/oltpbench/run_oltpbench.py --config-file=../script/testing/oltpbench/configs/end_to_end_performance/tpcc.json --build-type=release'
-                sh 'cd build && timeout 30m python3 ../script/testing/oltpbench/run_oltpbench.py --config-file=../script/testing/oltpbench/configs/end_to_end_performance/tpcc_wal_disabled.json --build-type=release'
-                sh 'cd build && timeout 30m python3 ../script/testing/oltpbench/run_oltpbench.py --config-file=../script/testing/oltpbench/configs/end_to_end_performance/tpcc_wal_ramdisk.json --build-type=release'
->>>>>>> 41815d9e
             }
              post {
                  cleanup {
@@ -624,7 +562,6 @@
             agent { label 'benchmark' }
             steps {
                 sh 'echo $NODE_NAME'
-<<<<<<< HEAD
                 sh 'python3 ./build-support/check_github_labels.py'
                 sh script: 'echo y | sudo ./script/installation/packages.sh all', label: 'Installing packages'
 
@@ -633,11 +570,6 @@
                 cd build
                 cmake -GNinja -DNOISEPAGE_UNITY_BUILD=ON -DCMAKE_CXX_COMPILER_LAUNCHER=ccache -DCMAKE_BUILD_TYPE=Release -DNOISEPAGE_USE_ASAN=OFF -DNOISEPAGE_USE_JEMALLOC=ON -DNOISEPAGE_BUILD_TESTS=OFF ..
                 ninja all''', label: 'Microbenchmark (Compile)'
-=======
-                sh 'echo y | sudo ./script/installation/packages.sh all'
-                sh 'mkdir build'
-                sh 'cd build && cmake -GNinja -DNOISEPAGE_UNITY_BUILD=ON -DCMAKE_CXX_COMPILER_LAUNCHER=ccache -DCMAKE_BUILD_TYPE=Release -DNOISEPAGE_USE_ASAN=OFF -DNOISEPAGE_USE_JEMALLOC=ON -DNOISEPAGE_BUILD_TESTS=OFF .. && ninja all'
->>>>>>> 41815d9e
             }
             post {
                 cleanup {
