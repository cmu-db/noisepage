--- conflicted
+++ resolved
@@ -66,20 +66,10 @@
     // log all of the Inserts from table creation
     log_manager_->ForceFlush();
 
-<<<<<<< HEAD
     metrics_manager->SetMetricSampleInterval(metrics::MetricsComponent::TRANSACTION, 100);
     metrics_manager->EnableMetric(metrics::MetricsComponent::TRANSACTION, 100);
     gc_ = new storage::GarbageCollector(common::ManagedPointer(tested.GetDeferredActionManager()),
                                         common::ManagedPointer(tested.GetTxnManager()));
-=======
-    metrics_manager->SetMetricSampleInterval(metrics::MetricsComponent::TRANSACTION, 49);
-    metrics_manager->EnableMetric(metrics::MetricsComponent::TRANSACTION);
-
-    gc_ = new storage::GarbageCollector(common::ManagedPointer(tested.GetTimestampManager()), DISABLED,
-                                        common::ManagedPointer(tested.GetTxnManager()), DISABLED);
-    gc_thread_ = new storage::GarbageCollectorThread(common::ManagedPointer(gc_), gc_period_,
-                                                     common::ManagedPointer(metrics_manager));
->>>>>>> f17246a3
     const auto result = tested.SimulateOltp(num_txns, num_thread, metrics_manager, txn_interval);
     abort_count += result.first;
     uint64_t elapsed_ms;
