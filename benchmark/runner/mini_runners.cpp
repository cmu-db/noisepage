#include <common/macros.h>
<<<<<<< HEAD
#include <cstdio>
#include <functional>
=======

>>>>>>> 8b6f4b0b
#include <random>
#include <utility>

#include "benchmark/benchmark.h"
#include "benchmark_util/benchmark_config.h"
#include "binder/bind_node_visitor.h"
#include "brain/brain_defs.h"
#include "brain/operating_unit.h"
#include "common/scoped_timer.h"
#include "execution/executable_query.h"
#include "execution/execution_util.h"
#include "execution/table_generator/table_generator.h"
#include "execution/util/cpu_info.h"
#include "execution/vm/module.h"
#include "loggers/loggers_util.h"
#include "main/db_main.h"
#include "optimizer/cost_model/forced_cost_model.h"
#include "optimizer/cost_model/trivial_cost_model.h"
#include "optimizer/optimizer.h"
#include "optimizer/properties.h"
#include "optimizer/query_to_operator_transformer.h"
#include "planner/plannodes/index_scan_plan_node.h"
#include "planner/plannodes/seq_scan_plan_node.h"
#include "traffic_cop/traffic_cop_util.h"

namespace terrier::runner {

/**
 * Static db_main instance
 * This is done so all tests reuse the same DB Main instance
 */
DBMain *db_main = nullptr;

/**
 * Database OID
 * This is done so all tests can use the same database OID
 */
catalog::db_oid_t db_oid{0};

/**
 * Number of warmup iterations
 */
int64_t warmup_iterations_num{5};

/**
 * Limit on num_rows for which queries need warming up
 */
int64_t warmup_rows_limit{50};

void InvokeGC() {
  // Perform GC to do any cleanup
  auto gc = terrier::runner::db_main->GetStorageLayer()->GetGarbageCollector();
  gc->PerformGarbageCollection();
  gc->PerformGarbageCollection();
}

/**
 * Arg <0, 1, 2, 3, 4, 5>
 * 0 - # integers to scan
 * 1 - # decimals to scan
 * 2 - integers of table
 * 3 - decimals of table
 * 4 - Number of rows
 * 5 - Cardinality
 */
#define GENERATE_MIXED_ARGUMENTS(args, noop)                                                        \
  {                                                                                                 \
    /* Vector of table distributions <INTEGER, DECIMALS> */                                         \
    std::vector<std::pair<uint32_t, uint32_t>> mixed_dist = {{3, 12}, {7, 8}, {11, 4}};             \
    /* Always generate full table scans for all row_num and cardinalities. */                       \
    for (auto col_dist : mixed_dist) {                                                              \
      std::pair<uint32_t, uint32_t> start = {col_dist.first - 2, 2};                                \
      while (true) {                                                                                \
        for (auto row : row_nums) {                                                                 \
          int64_t car = 1;                                                                          \
          while (car < row) {                                                                       \
            args.push_back({start.first, start.second, col_dist.first, col_dist.second, row, car}); \
            car *= 2;                                                                               \
          }                                                                                         \
          args.push_back({start.first, start.second, col_dist.first, col_dist.second, row, row});   \
        }                                                                                           \
        if (start.second < col_dist.second) {                                                       \
          start.second += 2;                                                                        \
        } else if (start.first < col_dist.first) {                                                  \
          if (noop) args.push_back({0, 0, 0, 0, 0, 0});                                             \
          start.first += 2;                                                                         \
          start.second = 2;                                                                         \
        } else {                                                                                    \
          break;                                                                                    \
        }                                                                                           \
      }                                                                                             \
    }                                                                                               \
  }

/**
 * Taken from Facebook's folly library.
 * DoNotOptimizeAway helps to ensure that a certain variable
 * is not optimized away by the compiler.
 */
template <typename T>
struct DoNotOptimizeAwayNeedsIndirect {
  using Decayed = typename std::decay<T>::type;

  // First two constraints ensure it can be an "r" operand.
  // std::is_pointer check is because callers seem to expect that
  // doNotOptimizeAway(&x) is equivalent to doNotOptimizeAway(x).
  constexpr static bool VALUE = !std::is_trivially_copyable<Decayed>::value ||
                                sizeof(Decayed) > sizeof(int64_t) || std::is_pointer<Decayed>::value;
};

template <typename T>
auto DoNotOptimizeAway(const T &datum) -> typename std::enable_if<!DoNotOptimizeAwayNeedsIndirect<T>::VALUE>::type {
  // The "r" constraint forces the compiler to make datum available
  // in a register to the asm block, which means that it must have
  // computed/loaded it.  We use this path for things that are <=
  // sizeof(long) (they have to fit), trivial (otherwise the compiler
  // doesn't want to put them in a register), and not a pointer (because
  // DoNotOptimizeAway(&foo) would otherwise be a foot gun that didn't
  // necessarily compute foo).
  //
  // An earlier version of this method had a more permissive input operand
  // constraint, but that caused unnecessary variation between clang and
  // gcc benchmarks.
  asm volatile("" ::"r"(datum));
}

/**
 * To prevent the iterator op i from being optimized out on
 * clang/gcc compilers, gcc requires noinline and noclone
 * to prevent any inlining. noclone is used to prevent gcc
 * from doing interprocedural constant propagation.
 *
 * DoNotOptimizeAway is placed inside the for () loop to
 * ensure that the compiler does not blindly optimize away
 * the for loop.
 *
 * TIGHT_LOOP_OPERATION(uint32_t, PLUS, +)
 * Defines a function called uint32_t_PLUS that adds integers.
 */
#ifdef __clang__
#define TIGHT_LOOP_OPERATION(type, name, op)                       \
  __attribute__((noinline)) type __##type##_##name(size_t count) { \
    type iterator = 1;                                             \
    for (size_t i = 1; i <= count; i++) {                          \
      iterator = iterator op i;                                    \
      DoNotOptimizeAway(iterator);                                 \
    }                                                              \
                                                                   \
    return iterator;                                               \
  }

#elif __GNUC__
#define TIGHT_LOOP_OPERATION(type, name, op)                                \
  __attribute__((noinline, noclone)) type __##type##_##name(size_t count) { \
    type iterator = 1;                                                      \
    for (size_t i = 1; i <= count; i++) {                                   \
      iterator = iterator op i;                                             \
      DoNotOptimizeAway(iterator);                                          \
    }                                                                       \
                                                                            \
    return iterator;                                                        \
  }

#endif

/**
 * Arg: <0, 1>
 * 0 - ExecutionOperatingType
 * 1 - Iteration count
 */
static void GenArithArguments(benchmark::internal::Benchmark *b) {
  auto operators = {brain::ExecutionOperatingUnitType::OP_INTEGER_PLUS_OR_MINUS,
                    brain::ExecutionOperatingUnitType::OP_INTEGER_MULTIPLY,
                    brain::ExecutionOperatingUnitType::OP_INTEGER_DIVIDE,
                    brain::ExecutionOperatingUnitType::OP_INTEGER_COMPARE,
                    brain::ExecutionOperatingUnitType::OP_DECIMAL_PLUS_OR_MINUS,
                    brain::ExecutionOperatingUnitType::OP_DECIMAL_MULTIPLY,
                    brain::ExecutionOperatingUnitType::OP_DECIMAL_DIVIDE,
                    brain::ExecutionOperatingUnitType::OP_DECIMAL_COMPARE};

  std::vector<size_t> counts;
  for (size_t i = 10000; i < 100000; i += 10000) counts.push_back(i);
  for (size_t i = 100000; i < 1000000; i += 100000) counts.push_back(i);

  for (auto op : operators) {
    for (auto count : counts) {
      b->Args({static_cast<int64_t>(op), static_cast<int64_t>(count)});
    }
  }
}

/**
 * Arg <0, 1, 2>
 * 0 - # integers to scan
 * 1 - # decimals to scan
 * 2 - row
 */
static void GenOutputArguments(benchmark::internal::Benchmark *b) {
  auto num_cols = {1, 3, 5, 7, 9, 11, 13, 15};
  auto types = {type::TypeId::INTEGER, type::TypeId::DECIMAL};
  std::vector<int64_t> row_nums = {1,    3,    5,     7,     10,    50,     100,    500,    1000,
                                   2000, 5000, 10000, 20000, 50000, 100000, 200000, 500000, 1000000};

  for (auto type : types) {
    for (auto col : num_cols) {
      for (auto row : row_nums) {
        if (type == type::TypeId::INTEGER)
          b->Args({col, 0, row});
        else if (type == type::TypeId::DECIMAL)
          b->Args({0, col, row});
      }
    }
  }

  // Generate special Output feature [1 0 0 1 1]
  b->Args({0, 0, 1});
}

/**
 * Arg <0, 1, 2, 3, 4, 5>
 * 0 - # integers to scan
 * 1 - # decimals to scan
 * 2 - # integers in table
 * 3 - # decimals in table
 * 4 - row
 * 5 - cardinality
 */
static void GenScanArguments(benchmark::internal::Benchmark *b) {
  auto num_cols = {1, 3, 5, 7, 9, 11, 13, 15};
  auto types = {type::TypeId::INTEGER, type::TypeId::DECIMAL};
  std::vector<int64_t> row_nums = {1,    3,    5,     7,     10,    50,     100,    500,    1000,
                                   2000, 5000, 10000, 20000, 50000, 100000, 200000, 500000, 1000000};
  for (auto type : types) {
    for (auto col : num_cols) {
      for (auto row : row_nums) {
        int64_t car = 1;
        while (car < row) {
          if (type == type::TypeId::INTEGER)
            b->Args({col, 0, 15, 0, row, car});
          else if (type == type::TypeId::DECIMAL)
            b->Args({0, col, 0, 15, row, car});
          car *= 2;
        }

        if (type == type::TypeId::INTEGER)
          b->Args({col, 0, 15, 0, row, row});
        else if (type == type::TypeId::DECIMAL)
          b->Args({0, col, 0, 15, row, row});
      }
    }
  }
}

static void GenScanMixedArguments(benchmark::internal::Benchmark *b) {
  std::vector<int64_t> row_nums = {1,    3,    5,     7,     10,    50,     100,    500,    1000,
                                   2000, 5000, 10000, 20000, 50000, 100000, 200000, 500000, 1000000};
  std::vector<std::vector<int64_t>> args;
  GENERATE_MIXED_ARGUMENTS(args, false);
  for (const auto &arg : args) {
    b->Args(arg);
  }
}

/**
 * Arg <0, 1, 2, 3, 4, 5>
 * 0 - # integers to scan
 * 1 - # decimals to scan
 * 2 - # integers in table
 * 3 - # decimals in table
 * 4 - row
 * 5 - cardinality
 */
static void GenSortArguments(benchmark::internal::Benchmark *b) {
  auto num_cols = {1, 3, 5, 7, 9, 11, 13, 15};
  auto types = {type::TypeId::INTEGER};
  std::vector<int64_t> row_nums = {1,    3,    5,     7,     10,    50,     100,    500,    1000,
                                   2000, 5000, 10000, 20000, 50000, 100000, 200000, 500000, 1000000};
  for (auto type : types) {
    for (auto col : num_cols) {
      for (auto row : row_nums) {
        int64_t car = 1;
        while (car < row) {
          if (type == type::TypeId::INTEGER)
            b->Args({col, 0, 15, 0, row, car});
          else if (type == type::TypeId::DECIMAL)
            b->Args({0, col, 0, 15, row, car});
          car *= 2;
        }

        if (type == type::TypeId::INTEGER)
          b->Args({col, 0, 15, 0, row, row});
        else if (type == type::TypeId::DECIMAL)
          b->Args({0, col, 0, 15, row, row});
      }
    }
  }
}

/**
 * Arg <0, 1, 2, 3, 4, 5>
 * 0 - # integers to scan
 * 1 - # decimals to scan
 * 2 - # integers in table
 * 3 - # decimals in table
 * 4 - row
 * 5 - cardinality
 */
static void GenAggregateArguments(benchmark::internal::Benchmark *b) {
  auto num_cols = {1, 3, 5, 7, 9, 11, 13, 15};
  auto types = {type::TypeId::INTEGER};
  std::vector<int64_t> row_nums = {1,    3,    5,     7,     10,    50,     100,    500,    1000,
                                   2000, 5000, 10000, 20000, 50000, 100000, 200000, 500000, 1000000};
  for (auto type : types) {
    for (auto col : num_cols) {
      for (auto row : row_nums) {
        int64_t car = 1;
        while (car < row) {
          if (type == type::TypeId::INTEGER)
            b->Args({col, 0, 15, 0, row, car});
          else if (type == type::TypeId::BIGINT)
            b->Args({0, col, 0, 15, row, car});
          car *= 2;
        }

        if (type == type::TypeId::INTEGER)
          b->Args({col, 0, 15, 0, row, row});
        else if (type == type::TypeId::BIGINT)
          b->Args({0, col, 0, 15, row, row});
      }
    }
  }
}

/**
 * Arg <0, 1, 2, 3, 4, 5>
 * 0 - # integers to scan
 * 1 - # decimals to scan
 * 2 - integers of table
 * 3 - decimals of table
 * 4 - Number of rows
 * 5 - Cardinality
 */
static void GenJoinSelfArguments(benchmark::internal::Benchmark *b) {
  auto num_cols = {1, 3, 5, 7, 9, 11, 13, 15};
  auto types = {type::TypeId::INTEGER};
  std::vector<int64_t> row_nums = {1,    3,    5,     7,     10,    50,     100,    500,    1000,
                                   2000, 5000, 10000, 20000, 50000, 100000, 200000, 500000, 1000000};
  for (auto type : types) {
    for (auto col : num_cols) {
      for (auto row : row_nums) {
        int64_t car = 1;
        std::vector<int64_t> cars;
        while (car < row) {
          if (row * row / car <= 10000000) {
            if (type == type::TypeId::INTEGER)
              b->Args({col, 0, 15, 0, row, car});
            else if (type == type::TypeId::BIGINT)
              b->Args({0, col, 0, 15, row, car});
          }

          car *= 2;
        }

        if (type == type::TypeId::INTEGER)
          b->Args({col, 0, 15, 0, row, row});
        else if (type == type::TypeId::BIGINT)
          b->Args({0, col, 0, 15, row, row});
      }
    }
  }
}

/**
 * Arg <0, 1, 2, 3, 4, 5, 6, 7, 8>
 * 0 - # integers to scan
 * 1 - # decimals ot scan
 * 2 - # integers in table
 * 3 - # decimals in table
 * 4 - Build # rows
 * 5 - Build Cardinality
 * 6 - Probe # rows
 * 7 - Probe Cardinality
 * 8 - Matched cardinality
 */
static void GenJoinNonSelfArguments(benchmark::internal::Benchmark *b) {
  auto num_cols = {1, 3, 5, 7, 9, 11, 13, 15};
  auto types = {type::TypeId::INTEGER};
  std::vector<int64_t> row_nums = {1,    3,    5,     7,     10,    50,     100,    500,    1000,
                                   2000, 5000, 10000, 20000, 50000, 100000, 200000, 500000, 1000000};
  for (auto type : types) {
    for (auto col : num_cols) {
      for (size_t i = 0; i < row_nums.size(); i++) {
        auto build_rows = row_nums[i];
        auto build_car = row_nums[i];
        for (size_t j = i + 1; j < row_nums.size(); j++) {
          auto probe_rows = row_nums[j];
          auto probe_car = row_nums[j];

          auto matched_car = row_nums[i];
          if (type == type::TypeId::INTEGER)
            b->Args({col, 0, 15, 0, build_rows, build_car, probe_rows, probe_car, matched_car});
          else if (type == type::TypeId::BIGINT)
            b->Args({0, col, 0, 15, build_rows, build_car, probe_rows, probe_car, matched_car});
        }
      }
    }
  }
}

/**
 * Arg: <0, 1, 2>
 * 0 - Key Sizes
 * 1 - Idx Size
 * 2 - Lookup size
 */
static void GenIdxScanArguments(benchmark::internal::Benchmark *b) {
  auto types = {type::TypeId::INTEGER};
  auto key_sizes = {1, 2, 4, 8, 15};
  auto idx_sizes = {1, 10, 100, 500, 1000, 2000, 5000, 10000, 20000, 50000, 100000, 500000, 1000000};
  std::vector<int64_t> lookup_sizes = {1, 10, 20, 30, 40, 50, 60, 70, 80, 90, 100};
  for (auto type : types) {
    for (auto key_size : key_sizes) {
      for (auto idx_size : idx_sizes) {
        for (auto lookup_size : lookup_sizes) {
          if (lookup_size <= idx_size) {
            b->Args({static_cast<int64_t>(type), key_size, idx_size, lookup_size});
          }
        }
      }
    }
  }
}

/**
 * Arg <0, 1, 2>
 * 0 - Type
 * 0 - Number of columns
 * 1 - Number of rows
 */
static void GenInsertArguments(benchmark::internal::Benchmark *b) {
  auto types = {type::TypeId::INTEGER, type::TypeId::DECIMAL};
  auto num_cols = {1, 3, 5, 7, 9, 11, 13, 15};
  auto num_rows = {1, 10, 100, 200, 500, 1000, 2000, 5000, 10000};
  for (auto type : types) {
    for (auto col : num_cols) {
      for (auto row : num_rows) {
        if (type == type::TypeId::INTEGER)
          b->Args({col, 0, col, row});
        else if (type == type::TypeId::DECIMAL)
          b->Args({0, col, col, row});
      }
    }
  }
}

static void GenInsertMixedArguments(benchmark::internal::Benchmark *b) {
  std::vector<std::pair<uint32_t, uint32_t>> mixed_dist = {{1, 14}, {3, 12}, {5, 10}, {7, 8}, {9, 6}, {11, 4}, {13, 2}};

  auto num_rows = {1, 10, 100, 200, 500, 1000, 2000, 5000, 10000};
  for (auto mixed : mixed_dist) {
    for (auto row : num_rows) {
      b->Args({mixed.first, mixed.second, mixed.first + mixed.second, row});
    }
  }
}

/**
 * Arg <0, 1, 2, 3, 4, 5, 6>
 * 0 - Number of ints
 * 1 - Number of decimals
 * 2 - Table number of ints
 * 3 - Table number of decimals
 * 4 - Row
 * 5 - Cardinality
 * 6 - Not Index
 */
static void GenUpdateDeleteArguments(benchmark::internal::Benchmark *b) {
  auto num_cols = {1, 3, 5, 7, 9, 11, 13, 15};
  auto types = {type::TypeId::INTEGER, type::TypeId::DECIMAL};
  std::vector<int64_t> row_nums = {1,    3,    5,     7,     10,    50,     100,    500,    1000,
                                   2000, 5000, 10000, 20000, 50000, 100000, 200000, 500000, 1000000};
  for (auto type : types) {
    for (auto col : num_cols) {
      for (auto row : row_nums) {
        int64_t car = 1;
        std::vector<int64_t> cars;
        while (car < row) {
          cars.push_back(car);
          car *= 2;
        }
        cars.push_back(row);

        for (auto car : cars) {
          if (type == type::TypeId::INTEGER)
            b->Args({col, 0, 15, 0, row, car, 0});
          else if (type == type::TypeId::DECIMAL)
            b->Args({0, col, 0, 15, row, car, 0});
        }
      }
    }

    // No-op to perform garbage collection
    b->Args({0, 0, 0, 0, 0, 0, 0});
  }
}

static void GenUpdateDeleteMixedArguments(benchmark::internal::Benchmark *b) {
  std::vector<int64_t> row_nums = {1,    3,    5,     7,     10,    50,     100,    500,    1000,
                                   2000, 5000, 10000, 20000, 50000, 100000, 200000, 500000, 1000000};
  std::vector<std::vector<int64_t>> args;
  GENERATE_MIXED_ARGUMENTS(args, true);
  for (const auto &arg : args) {
    std::vector<int64_t> arg_mut = arg;
    arg_mut.push_back(0);
    b->Args(arg_mut);
  }
}

static void GenUpdateDeleteIndexArguments(benchmark::internal::Benchmark *b) {
  std::vector<uint32_t> idx_key = {1, 2, 4, 8, 15};
  std::vector<uint32_t> row_nums = {1, 10, 100, 500, 1000, 2000, 5000, 10000, 20000, 50000, 100000, 500000, 1000000};
  for (auto idx_key_size : idx_key) {
    for (auto row_num : row_nums) {
      int64_t lookup_size = 1;
      std::vector<int64_t> lookups;
      while (lookup_size < row_num && lookup_size < 1024) {
        lookups.push_back(lookup_size);
        lookup_size *= 2;
      }

      for (auto lookup : lookups) {
        b->Args({idx_key_size, 0, 15, 0, row_num, lookup, 1});
      }
    }
  }
}

class MiniRunners : public benchmark::Fixture {
 public:
  static execution::query_id_t query_id;
  static execution::vm::ExecutionMode mode;
  const uint64_t optimizer_timeout_ = 1000000;

  static std::unique_ptr<planner::AbstractPlanNode> PassthroughPlanCorrect(
      UNUSED_ATTRIBUTE common::ManagedPointer<transaction::TransactionContext> txn,
      std::unique_ptr<planner::AbstractPlanNode> plan) {
    return plan;
  }

  void ExecuteSeqScan(benchmark::State *state);
  void ExecuteInsert(benchmark::State *state);
  void ExecuteUpdate(benchmark::State *state);
  void ExecuteDelete(benchmark::State *state);

  std::string ConstructIndexScanPredicate(int64_t key_num, int64_t num_rows, int64_t lookup_size) {
    std::mt19937 generator{};
    auto low_key = std::uniform_int_distribution(static_cast<uint32_t>(0),
                                                 static_cast<uint32_t>(num_rows - lookup_size))(generator);
    auto high_key = low_key + lookup_size - 1;

    std::stringstream predicatess;
    for (auto j = 1; j <= key_num; j++) {
      if (lookup_size == 1) {
        predicatess << "col" << j << " = " << low_key;
      } else {
        predicatess << "col" << j << " >= " << low_key << " AND "
                    << "col" << j << " <= " << high_key;
      }

      if (j != key_num) predicatess << " AND ";
    }
    return predicatess.str();
  }

  std::string ConstructColumns(const std::string &prefix, type::TypeId left_type, type::TypeId right_type,
                               int64_t num_left, int64_t num_right) {
    std::stringstream cols;
    for (auto i = 1; i <= num_left; i++) {
      cols << prefix << (type::TypeUtil::TypeIdToString(left_type)) << i;
      if (i != num_left || num_right != 0) cols << ", ";
    }

    for (auto i = 1; i <= num_right; i++) {
      cols << prefix << (type::TypeUtil::TypeIdToString(right_type)) << i;
      if (i != num_right) cols << ", ";
    }
    return cols.str();
  }

  std::string ConstructPredicate(const std::string &left_alias, const std::string &right_alias, type::TypeId left_type,
                                 type::TypeId right_type, int64_t num_left, int64_t num_right) {
    std::stringstream pred;
    for (auto i = 1; i <= num_left; i++) {
      auto type_name = type::TypeUtil::TypeIdToString(left_type);
      pred << left_alias << "." << type_name << i << " = " << right_alias << "." << type_name << i;
      if (i != num_left || num_right != 0) pred << " AND ";
    }

    for (auto i = 1; i <= num_right; i++) {
      auto type_name = type::TypeUtil::TypeIdToString(right_type);
      pred << left_alias << "." << type_name << i << " = " << right_alias << "." << type_name << i;
      if (i != num_right) pred << " AND ";
    }
    return pred.str();
  }

  std::string ConstructTableName(type::TypeId left_type, type::TypeId right_type, int64_t num_left, int64_t num_right,
                                 size_t row, size_t car) {
    std::vector<type::TypeId> types = {left_type, right_type};
    std::vector<uint32_t> col_counts = {static_cast<uint32_t>(num_left), static_cast<uint32_t>(num_right)};
    auto tbl_name = execution::sql::TableGenerator::GenerateMixedTableName(types, col_counts, row, car);
    if (num_left == 0)
      tbl_name = execution::sql::TableGenerator::GenerateTableName(right_type, num_right, row, car);
    else if (num_right == 0)
      tbl_name = execution::sql::TableGenerator::GenerateTableName(left_type, num_left, row, car);
    return tbl_name;
  }

  std::unique_ptr<planner::AbstractPlanNode> IndexScanCorrector(
      size_t num_keys, common::ManagedPointer<transaction::TransactionContext> txn,
      std::unique_ptr<planner::AbstractPlanNode> plan) {
    if (plan->GetPlanNodeType() != planner::PlanNodeType::INDEXSCAN) throw "Expected IndexScan";

    auto *idx_scan = reinterpret_cast<planner::IndexScanPlanNode *>(plan.get());
    if (idx_scan->GetLoIndexColumns().size() != num_keys) throw "Number keys mismatch";

    return plan;
  }

  std::unique_ptr<planner::AbstractPlanNode> ChildIndexScanCorrector(
      common::ManagedPointer<transaction::TransactionContext> txn, std::unique_ptr<planner::AbstractPlanNode> plan) {
    if (plan->GetChild(0)->GetPlanNodeType() != planner::PlanNodeType::INDEXSCAN) throw "Expected IndexScan";

    return plan;
  }

  std::unique_ptr<planner::AbstractPlanNode> JoinNonSelfCorrector(
      std::string build_tbl, common::ManagedPointer<transaction::TransactionContext> txn,
      std::unique_ptr<planner::AbstractPlanNode> plan) {
    auto accessor = catalog_->GetAccessor(common::ManagedPointer(txn), db_oid);
    auto build_oid = accessor->GetTableOid(std::move(build_tbl));

    if (plan->GetPlanNodeType() != planner::PlanNodeType::HASHJOIN) throw "Expected HashJoin";
    if (plan->GetChild(0)->GetPlanNodeType() != planner::PlanNodeType::SEQSCAN) throw "Expected Left SeqScan";
    if (plan->GetChild(1)->GetPlanNodeType() != planner::PlanNodeType::SEQSCAN) throw "Expected Right SeqScan";

    // Assumes the build side is the left (since that is the HashJoinLeftTranslator)
    auto *l_scan = reinterpret_cast<const planner::SeqScanPlanNode *>(plan->GetChild(0));
    if (l_scan->GetTableOid() != build_oid) {
      // Don't modify join_predicate/left/right hash keys because derivedindex DerivedValueExpression
      // Don't modify output_schema since just output 1 side tuple anyways
      plan->SwapChildren();
    }

    return plan;
  }

  TIGHT_LOOP_OPERATION(uint32_t, PLUS, +);
  TIGHT_LOOP_OPERATION(uint32_t, MULTIPLY, *);
  TIGHT_LOOP_OPERATION(uint32_t, DIVIDE, /);
  TIGHT_LOOP_OPERATION(uint32_t, GEQ, >=);
  TIGHT_LOOP_OPERATION(double, PLUS, +);
  TIGHT_LOOP_OPERATION(double, MULTIPLY, *);
  TIGHT_LOOP_OPERATION(double, DIVIDE, /);
  TIGHT_LOOP_OPERATION(double, GEQ, >=);

  void SetUp(const benchmark::State &state) final {
    catalog_ = db_main->GetCatalogLayer()->GetCatalog();
    txn_manager_ = db_main->GetTransactionLayer()->GetTransactionManager();
    metrics_manager_ = db_main->GetMetricsManager();
  }

  std::pair<std::unique_ptr<execution::ExecutableQuery>, std::unique_ptr<planner::OutputSchema>> OptimizeSqlStatement(
      const std::string &query, std::unique_ptr<optimizer::AbstractCostModel> cost_model,
      std::unique_ptr<brain::PipelineOperatingUnits> pipeline_units,
      const std::function<std::unique_ptr<planner::AbstractPlanNode>(
          common::ManagedPointer<transaction::TransactionContext>, std::unique_ptr<planner::AbstractPlanNode>)>
          &corrector = std::function<std::unique_ptr<planner::AbstractPlanNode>(
              common::ManagedPointer<transaction::TransactionContext>, std::unique_ptr<planner::AbstractPlanNode>)>(
              PassthroughPlanCorrect)) {
    auto txn = txn_manager_->BeginTransaction();
    auto stmt_list = parser::PostgresParser::BuildParseTree(query);

    auto accessor = catalog_->GetAccessor(common::ManagedPointer(txn), db_oid);
    auto binder = binder::BindNodeVisitor(common::ManagedPointer(accessor), db_oid);
    binder.BindNameToNode(common::ManagedPointer(stmt_list), nullptr);

    auto out_plan = trafficcop::TrafficCopUtil::Optimize(
        common::ManagedPointer(txn), common::ManagedPointer(accessor), common::ManagedPointer(stmt_list), db_oid,
        db_main->GetStatsStorage(), std::move(cost_model), optimizer_timeout_);

    out_plan = corrector(common::ManagedPointer(txn), std::move(out_plan));

    auto exec_ctx = std::make_unique<execution::exec::ExecutionContext>(
        db_oid, common::ManagedPointer(txn), execution::exec::NoOpResultConsumer(), out_plan->GetOutputSchema().Get(),
        common::ManagedPointer(accessor));

    execution::ExecutableQuery::query_identifier.store(MiniRunners::query_id++);
    auto exec_query = std::make_unique<execution::ExecutableQuery>(common::ManagedPointer(out_plan),
                                                                   common::ManagedPointer(exec_ctx));
    exec_query->SetPipelineOperatingUnits(std::move(pipeline_units));

    auto ret_val = std::make_pair(std::move(exec_query), out_plan->GetOutputSchema()->Copy());
    txn_manager_->Commit(txn, transaction::TransactionUtil::EmptyCallback, nullptr);
    return ret_val;
  }

  void BenchmarkExecQuery(int64_t num_iters, execution::ExecutableQuery *exec_query, planner::OutputSchema *out_schema, bool commit) {
    for (auto i = 0; i < num_iters; i++) {
      if (i == num_iters - 1) {
        metrics_manager_->RegisterThread();
      }

      auto txn = txn_manager_->BeginTransaction();
      auto accessor = catalog_->GetAccessor(common::ManagedPointer(txn), db_oid);

      auto exec_ctx = std::make_unique<execution::exec::ExecutionContext>(db_oid, common::ManagedPointer(txn),
          execution::exec::NoOpResultConsumer(),
          out_schema, common::ManagedPointer(accessor));
      exec_query->Run(common::ManagedPointer(exec_ctx), mode);

      if (commit)
        txn_manager_->Commit(txn, transaction::TransactionUtil::EmptyCallback, nullptr);
      else
        txn_manager_->Abort(txn);

      if (i == num_iters - 1) {
        metrics_manager_->Aggregate();
        metrics_manager_->UnregisterThread();
      }
    }
  }

  void BenchmarkArithmetic(brain::ExecutionOperatingUnitType type, size_t num_elem) {
    auto qid = MiniRunners::query_id++;
    auto txn = txn_manager_->BeginTransaction();
    auto accessor = catalog_->GetAccessor(common::ManagedPointer(txn), db_oid);
    auto exec_ctx = std::make_unique<execution::exec::ExecutionContext>(db_oid, common::ManagedPointer(txn), nullptr,
                                                                        nullptr, common::ManagedPointer(accessor));
    exec_ctx->SetExecutionMode(static_cast<uint8_t>(mode));

    brain::PipelineOperatingUnits units;
    brain::ExecutionOperatingUnitFeatureVector pipe0_vec;
    exec_ctx->SetPipelineOperatingUnits(common::ManagedPointer(&units));
    pipe0_vec.emplace_back(type, num_elem, 4, 1, num_elem, 1);
    units.RecordOperatingUnit(execution::pipeline_id_t(0), std::move(pipe0_vec));

    switch (type) {
      case brain::ExecutionOperatingUnitType::OP_INTEGER_PLUS_OR_MINUS: {
        exec_ctx->StartResourceTracker(metrics::MetricsComponent::EXECUTION_PIPELINE);
        uint32_t ret = __uint32_t_PLUS(num_elem);
        exec_ctx->EndPipelineTracker(qid, execution::pipeline_id_t(0));
        DoNotOptimizeAway(ret);
        break;
      }
      case brain::ExecutionOperatingUnitType::OP_INTEGER_MULTIPLY: {
        exec_ctx->StartResourceTracker(metrics::MetricsComponent::EXECUTION_PIPELINE);
        uint32_t ret = __uint32_t_MULTIPLY(num_elem);
        exec_ctx->EndPipelineTracker(qid, execution::pipeline_id_t(0));
        DoNotOptimizeAway(ret);
        break;
      }
      case brain::ExecutionOperatingUnitType::OP_INTEGER_DIVIDE: {
        exec_ctx->StartResourceTracker(metrics::MetricsComponent::EXECUTION_PIPELINE);
        uint32_t ret = __uint32_t_DIVIDE(num_elem);
        exec_ctx->EndPipelineTracker(qid, execution::pipeline_id_t(0));
        DoNotOptimizeAway(ret);
        break;
      }
      case brain::ExecutionOperatingUnitType::OP_INTEGER_COMPARE: {
        exec_ctx->StartResourceTracker(metrics::MetricsComponent::EXECUTION_PIPELINE);
        uint32_t ret = __uint32_t_GEQ(num_elem);
        exec_ctx->EndPipelineTracker(qid, execution::pipeline_id_t(0));
        DoNotOptimizeAway(ret);
        break;
      }
      case brain::ExecutionOperatingUnitType::OP_DECIMAL_PLUS_OR_MINUS: {
        exec_ctx->StartResourceTracker(metrics::MetricsComponent::EXECUTION_PIPELINE);
        double ret = __double_PLUS(num_elem);
        exec_ctx->EndPipelineTracker(qid, execution::pipeline_id_t(0));
        DoNotOptimizeAway(ret);
        break;
      }
      case brain::ExecutionOperatingUnitType::OP_DECIMAL_MULTIPLY: {
        exec_ctx->StartResourceTracker(metrics::MetricsComponent::EXECUTION_PIPELINE);
        double ret = __double_MULTIPLY(num_elem);
        exec_ctx->EndPipelineTracker(qid, execution::pipeline_id_t(0));
        DoNotOptimizeAway(ret);
        break;
      }
      case brain::ExecutionOperatingUnitType::OP_DECIMAL_DIVIDE: {
        exec_ctx->StartResourceTracker(metrics::MetricsComponent::EXECUTION_PIPELINE);
        double ret = __double_DIVIDE(num_elem);
        exec_ctx->EndPipelineTracker(qid, execution::pipeline_id_t(0));
        DoNotOptimizeAway(ret);
        break;
      }
      case brain::ExecutionOperatingUnitType::OP_DECIMAL_COMPARE: {
        exec_ctx->StartResourceTracker(metrics::MetricsComponent::EXECUTION_PIPELINE);
        double ret = __double_GEQ(num_elem);
        exec_ctx->EndPipelineTracker(qid, execution::pipeline_id_t(0));
        DoNotOptimizeAway(ret);
        break;
      }
      default:
        UNREACHABLE("Unsupported ExecutionOperatingUnitType");
        break;
    }

    txn_manager_->Commit(txn, transaction::TransactionUtil::EmptyCallback, nullptr);
  }

 protected:
  common::ManagedPointer<catalog::Catalog> catalog_;
  common::ManagedPointer<transaction::TransactionManager> txn_manager_;
  common::ManagedPointer<metrics::MetricsManager> metrics_manager_;
};

execution::query_id_t MiniRunners::query_id = execution::query_id_t(0);
execution::vm::ExecutionMode MiniRunners::mode = execution::vm::ExecutionMode::Interpret;

// NOLINTNEXTLINE
<<<<<<< HEAD
BENCHMARK_DEFINE_F(MiniRunners, SEQ0_ArithmeticRunners)(benchmark::State &state) {
  metrics_manager_->RegisterThread();
=======
BENCHMARK_DEFINE_F(MiniRunners, InsertRunners)(benchmark::State &state) {
  auto num_cols = state.range(0);
  auto num_rows = state.range(1);

  // NOLINTNEXTLINE
  for (auto _ : state) {
    // Create temporary table schema
    std::vector<catalog::Schema::Column> cols;
    for (uint32_t j = 1; j <= num_cols; j++) {
      std::stringstream col_name;
      col_name << "col" << j;
      cols.emplace_back(col_name.str(), type::TypeId::INTEGER, false,
                        terrier::parser::ConstantValueExpression(type::TypeId::INTEGER,
                                                                 std::make_unique<execution::sql::Integer>(0)));
    }
    catalog::Schema tmp_schema(cols);
>>>>>>> 8b6f4b0b

  // state.range(0) is the OperatingUnitType
  // state.range(1) is the size
  BenchmarkArithmetic(static_cast<brain::ExecutionOperatingUnitType>(state.range(0)),
                      static_cast<size_t>(state.range(1)));

  metrics_manager_->Aggregate();
  metrics_manager_->UnregisterThread();

  state.SetItemsProcessed(state.range(1));
}

BENCHMARK_REGISTER_F(MiniRunners, SEQ0_ArithmeticRunners)
    ->Unit(benchmark::kMillisecond)
    ->Iterations(1)
    ->Apply(GenArithArguments);

// NOLINTNEXTLINE
BENCHMARK_DEFINE_F(MiniRunners, SEQ0_OutputRunners)(benchmark::State &state) {
  auto num_integers = state.range(0);
  auto num_decimals = state.range(1);
  auto row_num = state.range(2);
  auto num_col = num_integers + num_decimals;

  metrics_manager_->RegisterThread();

  std::stringstream output;
  output << "struct Output {\n";
  for (auto i = 0; i < num_integers; i++) output << "col" << i << " : Integer\n";
  for (auto i = num_integers; i < num_col; i++) output << "col" << i << " : Real\n";
  output << "}\n";

  output << "struct State {\ncount : int64\n}\n";
  output << "fun setUpState(execCtx: *ExecutionContext, state: *State) -> nil {\n}\n";
  output << "fun teardownState(execCtx: *ExecutionContext, state: *State) -> nil {\n}\n";

  // pipeline
  output << "fun pipeline1(execCtx: *ExecutionContext, state: *State) -> nil {\n";
  output << "\t@execCtxStartResourceTracker(execCtx, 4)\n";
  if (num_col > 0) {
    output << "\tvar out: *Output\n";
    output << "\tfor(var it = 0; it < " << row_num << "; it = it + 1) {\n";
    output << "\t\tout = @ptrCast(*Output, @outputAlloc(execCtx))\n";
    output << "\t}\n";
    output << "\t@outputFinalize(execCtx)\n";
  }
  output << "\t@execCtxEndPipelineTracker(execCtx, 0, 0)\n";
  output << "}\n";

  // main
  output << "fun main (execCtx: *ExecutionContext) -> int64 {\n";
  output << "\tvar state: State\n";
  output << "\tsetUpState(execCtx, &state)\n";
  output << "\tpipeline1(execCtx, &state)\n";
  output << "\tteardownState(execCtx, &state)\n";
  output << "\treturn 0\n";
  output << "}\n";

  std::vector<planner::OutputSchema::Column> cols;
  for (auto i = 0; i < num_integers; i++) {
    std::stringstream col;
    col << "col" << i;
    cols.emplace_back(col.str(), type::TypeId::INTEGER, nullptr);
  }

  for (auto i = 0; i < num_decimals; i++) {
    std::stringstream col;
    col << "col" << i;
    cols.emplace_back(col.str(), type::TypeId::DECIMAL, nullptr);
  }

  auto int_size = type::TypeUtil::GetTypeSize(type::TypeId::INTEGER);
  auto decimal_size = type::TypeUtil::GetTypeSize(type::TypeId::DECIMAL);
  auto tuple_size = int_size * num_integers + decimal_size * num_decimals;

  auto txn = txn_manager_->BeginTransaction();
  auto accessor = catalog_->GetAccessor(common::ManagedPointer(txn), db_oid);
  auto schema = std::make_unique<planner::OutputSchema>(std::move(cols));

  execution::ExecutableQuery::query_identifier.store(MiniRunners::query_id++);
  auto exec_ctx = std::make_unique<execution::exec::ExecutionContext>(db_oid, common::ManagedPointer(txn),
                                                                      execution::exec::NoOpResultConsumer(),
                                                                      schema.get(), common::ManagedPointer(accessor));

  auto exec_query = execution::ExecutableQuery(output.str(), common::ManagedPointer(exec_ctx), false);

  auto units = std::make_unique<brain::PipelineOperatingUnits>();
  brain::ExecutionOperatingUnitFeatureVector pipe0_vec;
  pipe0_vec.emplace_back(brain::ExecutionOperatingUnitType::OUTPUT, row_num, tuple_size, num_col, row_num, 1);
  units->RecordOperatingUnit(execution::pipeline_id_t(0), std::move(pipe0_vec));
  exec_query.SetPipelineOperatingUnits(std::move(units));
  exec_query.Run(common::ManagedPointer(exec_ctx), mode);

  txn_manager_->Commit(txn, transaction::TransactionUtil::EmptyCallback, nullptr);

  metrics_manager_->Aggregate();
  metrics_manager_->UnregisterThread();
}

BENCHMARK_REGISTER_F(MiniRunners, SEQ0_OutputRunners)
    ->Unit(benchmark::kMillisecond)
    ->Apply(GenOutputArguments)
    ->Iterations(1);

void MiniRunners::ExecuteSeqScan(benchmark::State *state) {
  auto num_integers = state->range(0);
  auto num_decimals = state->range(1);
  auto tbl_ints = state->range(2);
  auto tbl_decimals = state->range(3);
  auto row = state->range(4);
  auto car = state->range(5);

  int num_iters = 1;
  if (row <= warmup_rows_limit) {
    num_iters += warmup_iterations_num;
  }

  auto int_size = type::TypeUtil::GetTypeSize(type::TypeId::INTEGER);
  auto decimal_size = type::TypeUtil::GetTypeSize(type::TypeId::DECIMAL);
  auto tuple_size = int_size * num_integers + decimal_size * num_decimals;
  auto num_col = num_integers + num_decimals;

  auto units = std::make_unique<brain::PipelineOperatingUnits>();
  brain::ExecutionOperatingUnitFeatureVector pipe0_vec;
  pipe0_vec.emplace_back(brain::ExecutionOperatingUnitType::SEQ_SCAN, row, tuple_size, num_col, car, 1);
  pipe0_vec.emplace_back(brain::ExecutionOperatingUnitType::OUTPUT, row, tuple_size, num_col, row, 1);
  units->RecordOperatingUnit(execution::pipeline_id_t(0), std::move(pipe0_vec));

  std::string query_final;
  {
    std::stringstream query;
    auto cols = ConstructColumns("", type::TypeId::INTEGER, type::TypeId::DECIMAL, num_integers, num_decimals);
    auto tbl_name =
      ConstructTableName(type::TypeId::INTEGER, type::TypeId::DECIMAL, tbl_ints, tbl_decimals, row, car);
    query << "SELECT " << (cols) << " FROM " << tbl_name;
    query_final = query.str();
  }

  auto equery = OptimizeSqlStatement(query_final, std::make_unique<optimizer::TrivialCostModel>(), std::move(units));
  BenchmarkExecQuery(num_iters, equery.first.get(), equery.second.get(), true);

  state->SetItemsProcessed(row);
}

// NOLINTNEXTLINE
BENCHMARK_DEFINE_F(MiniRunners, SEQ1_0_SeqScanRunners)(benchmark::State &state) { ExecuteSeqScan(&state); }

// NOLINTNEXTLINE
BENCHMARK_DEFINE_F(MiniRunners, SEQ1_1_SeqScanRunners)(benchmark::State &state) { ExecuteSeqScan(&state); }

BENCHMARK_REGISTER_F(MiniRunners, SEQ1_0_SeqScanRunners)
    ->Unit(benchmark::kMillisecond)
    ->Iterations(1)
    ->Apply(GenScanArguments);

BENCHMARK_REGISTER_F(MiniRunners, SEQ1_1_SeqScanRunners)
    ->Unit(benchmark::kMillisecond)
    ->Iterations(1)
    ->Apply(GenScanMixedArguments);

// NOLINTNEXTLINE
BENCHMARK_DEFINE_F(MiniRunners, SEQ1_2_IndexScanRunners)(benchmark::State &state) {
  auto type = static_cast<type::TypeId>(state.range(0));
  auto key_num = state.range(1);
  auto num_rows = state.range(2);
  auto lookup_size = state.range(3);

  int num_iters = 1;
  if (lookup_size <= warmup_rows_limit) {
    num_iters += warmup_iterations_num;
  }

  auto type_size = type::TypeUtil::GetTypeSize(type);
  auto tuple_size = type_size * key_num;

  auto units = std::make_unique<brain::PipelineOperatingUnits>();
  brain::ExecutionOperatingUnitFeatureVector pipe0_vec;
  pipe0_vec.emplace_back(brain::ExecutionOperatingUnitType::OUTPUT, lookup_size, tuple_size, key_num, lookup_size, 1);
  pipe0_vec.emplace_back(brain::ExecutionOperatingUnitType::IDX_SCAN, num_rows, tuple_size, key_num, lookup_size, 1);
  units->RecordOperatingUnit(execution::pipeline_id_t(0), std::move(pipe0_vec));

  std::string cols;
  {
    std::stringstream colss;
    for (auto j = 1; j <= key_num; j++) {
      colss << "col" << j;
      if (j != key_num) colss << ", ";
    }
    cols = colss.str();
  }

  std::string predicate = ConstructIndexScanPredicate(key_num, num_rows, lookup_size);

  std::stringstream query;
  auto table_name = execution::sql::TableGenerator::GenerateTableIndexName(type, num_rows);
  query << "SELECT " << cols << " FROM  " << table_name << " WHERE " << predicate;
  auto f = std::bind(&MiniRunners::IndexScanCorrector, this, key_num, std::placeholders::_1, std::placeholders::_2);
  auto equery = OptimizeSqlStatement(query.str(), std::make_unique<optimizer::TrivialCostModel>(), std::move(units), f);
  BenchmarkExecQuery(num_iters, equery.first.get(), equery.second.get(), true);

  state.SetItemsProcessed(state.range(2));
}

BENCHMARK_REGISTER_F(MiniRunners, SEQ1_2_IndexScanRunners)
    ->Unit(benchmark::kMillisecond)
    ->Iterations(1)
    ->Apply(GenIdxScanArguments);

void MiniRunners::ExecuteInsert(benchmark::State *state) {
  auto num_ints = state->range(0);
  auto num_decimals = state->range(1);
  auto num_cols = state->range(2);
  auto num_rows = state->range(3);

  // Create temporary table schema
  std::vector<catalog::Schema::Column> cols;
  std::vector<std::pair<type::TypeId, int64_t>> info = {{type::TypeId::INTEGER, num_ints},
    {type::TypeId::DECIMAL, num_decimals}};
  int col_no = 1;
  for (auto &i : info) {
    for (auto j = 1; j <= i.second; j++) {
      std::stringstream col_name;
      col_name << "col" << col_no++;
      if (i.first == type::TypeId::INTEGER) {
        auto expr = parser::ConstantValueExpression(type::TransientValueFactory::GetInteger(0));
        cols.emplace_back(col_name.str(), i.first, false, expr);
      } else {
        auto expr = parser::ConstantValueExpression(type::TransientValueFactory::GetDecimal(0));
        cols.emplace_back(col_name.str(), i.first, false, expr);
      }
    }
  }
  catalog::Schema tmp_schema(cols);

  // Create table
  catalog::table_oid_t tbl_oid;
  {
    auto txn = txn_manager_->BeginTransaction();
    auto accessor = catalog_->GetAccessor(common::ManagedPointer(txn), db_oid);
    tbl_oid = accessor->CreateTable(accessor->GetDefaultNamespace(), "tmp_table", tmp_schema);
    auto &schema = accessor->GetSchema(tbl_oid);
    auto *tmp_table = new storage::SqlTable(db_main->GetStorageLayer()->GetBlockStore(), schema);
    accessor->SetTablePointer(tbl_oid, tmp_table);
    txn_manager_->Commit(txn, transaction::TransactionUtil::EmptyCallback, nullptr);
  }

  std::string tuple_row;
  {
    std::stringstream tuple;
    tuple << "(";
    for (uint32_t i = 1; i <= num_cols; i++) {
      tuple << i;
      if (i != num_cols) {
        tuple << ",";
      } else {
        tuple << ")";
      }
    }
    tuple_row = tuple.str();
  }

  // Hack to preallocate some memory
  std::string reserves;
  std::string query;
  query.reserve(tuple_row.length() * num_rows + num_rows + 100);

  query += "INSERT INTO tmp_table VALUES ";
  for (uint32_t idx = 0; idx < num_rows; idx++) {
    query += tuple_row;
    if (idx != num_rows - 1) {
      query += ", ";
    }
  }

  auto int_size = type::TypeUtil::GetTypeSize(type::TypeId::INTEGER);
  auto decimal_size = type::TypeUtil::GetTypeSize(type::TypeId::DECIMAL);
  auto tuple_size = int_size * num_ints + decimal_size * num_decimals;

  auto units = std::make_unique<brain::PipelineOperatingUnits>();
  brain::ExecutionOperatingUnitFeatureVector pipe0_vec;
  pipe0_vec.emplace_back(brain::ExecutionOperatingUnitType::INSERT, num_rows, tuple_size, num_cols, num_rows, 1);
  units->RecordOperatingUnit(execution::pipeline_id_t(0), std::move(pipe0_vec));

  auto equery = OptimizeSqlStatement(query, std::make_unique<optimizer::TrivialCostModel>(), std::move(units));
  BenchmarkExecQuery(1, equery.first.get(), equery.second.get(), true);

  // Drop the table
  {
    auto txn = txn_manager_->BeginTransaction();
    auto accessor = catalog_->GetAccessor(common::ManagedPointer(txn), db_oid);
    accessor->DropTable(tbl_oid);
    txn_manager_->Commit(txn, transaction::TransactionUtil::EmptyCallback, nullptr);
  }

  InvokeGC();
  state->SetItemsProcessed(num_rows);
}

// NOLINTNEXTLINE
BENCHMARK_DEFINE_F(MiniRunners, SEQ5_0_InsertRunners)(benchmark::State &state) { ExecuteInsert(&state); }

// NOLINTNEXTLINE
BENCHMARK_DEFINE_F(MiniRunners, SEQ5_1_InsertRunners)(benchmark::State &state) { ExecuteInsert(&state); }

BENCHMARK_REGISTER_F(MiniRunners, SEQ5_0_InsertRunners)
    ->Unit(benchmark::kMillisecond)
    ->Iterations(1)
    ->Apply(GenInsertArguments);

BENCHMARK_REGISTER_F(MiniRunners, SEQ5_1_InsertRunners)
    ->Unit(benchmark::kMillisecond)
    ->Iterations(1)
    ->Apply(GenInsertMixedArguments);

void MiniRunners::ExecuteUpdate(benchmark::State *state) {
  auto num_integers = state->range(0);
  auto num_decimals = state->range(1);
  auto tbl_ints = state->range(2);
  auto tbl_decimals = state->range(3);
  auto row = state->range(4);
  auto car = state->range(5);
  auto is_idx = state->range(6);

  if (row == 0) {
    state->SetItemsProcessed(row);
    InvokeGC();
    return;
  }

  int num_iters = 1;
  if ((is_idx ? car : row) <= warmup_rows_limit) {
    num_iters += warmup_iterations_num;
  }

  std::string tbl;
  if (is_idx) {
    tbl = execution::sql::TableGenerator::GenerateTableIndexName(type::TypeId::INTEGER, row);
  } else {
    tbl = ConstructTableName(type::TypeId::INTEGER, type::TypeId::DECIMAL, tbl_ints, tbl_decimals, row, car);
  }

  // UPDATE [] SET [col] = random integer()
  // This does not force a read from the underlying tuple more than getting the slot.
  // Arguably, this approach has the least amount of "SEQ_SCAN" overhead and measures:
  // - Iterating over entire table for the slot
  // - Cost of "merging" updates with the undo/redos
  std::stringstream query;
  query << "UPDATE " << tbl << " SET ";

  auto int_size = type::TypeUtil::GetTypeSize(type::TypeId::INTEGER);
  auto decimal_size = type::TypeUtil::GetTypeSize(type::TypeId::DECIMAL);
  auto tuple_size = int_size * num_integers + decimal_size * num_decimals;
  auto num_col = num_integers + num_decimals;
  std::vector<catalog::Schema::Column> cols;
  std::mt19937 generator{};
  std::uniform_int_distribution<int> distribution(0, INT_MAX);
  for (auto j = 1; j <= num_integers; j++) {
    if (is_idx) {
      query << "col" << j << " = " << distribution(generator);
    } else {
      query << type::TypeUtil::TypeIdToString(type::TypeId::INTEGER) << j << " = " << distribution(generator);
    }

    if (j != num_integers || num_decimals != 0) query << ", ";
  }

  for (auto j = 1; j <= num_decimals; j++) {
    query << type::TypeUtil::TypeIdToString(type::TypeId::DECIMAL) << j << " = " << distribution(generator);
    if (j != num_decimals) query << ", ";
  }

  std::pair<std::unique_ptr<execution::ExecutableQuery>, std::unique_ptr<planner::OutputSchema>> equery;
  auto cost = std::make_unique<optimizer::TrivialCostModel>();
  if (!is_idx) {
    auto units = std::make_unique<brain::PipelineOperatingUnits>();
    brain::ExecutionOperatingUnitFeatureVector pipe0_vec;
    pipe0_vec.emplace_back(brain::ExecutionOperatingUnitType::UPDATE, row, tuple_size, num_col, car, 1);
    pipe0_vec.emplace_back(brain::ExecutionOperatingUnitType::SEQ_SCAN, row, 4, 1, car, 1);
    units->RecordOperatingUnit(execution::pipeline_id_t(0), std::move(pipe0_vec));

    equery = OptimizeSqlStatement(query.str(), std::move(cost), std::move(units));
  } else {
    auto units = std::make_unique<brain::PipelineOperatingUnits>();
    brain::ExecutionOperatingUnitFeatureVector pipe0_vec;
    pipe0_vec.emplace_back(brain::ExecutionOperatingUnitType::UPDATE, car, tuple_size, num_col, car, 1);
    pipe0_vec.emplace_back(brain::ExecutionOperatingUnitType::IDX_SCAN, row, tuple_size, num_col, car, 1);
    units->RecordOperatingUnit(execution::pipeline_id_t(0), std::move(pipe0_vec));

    std::cout << row << " " << car << "\n";
    std::string predicate = ConstructIndexScanPredicate(num_col, row, car);
    query << " WHERE " << predicate;

    auto f = std::bind(&MiniRunners::ChildIndexScanCorrector, this, std::placeholders::_1, std::placeholders::_2);
    equery = OptimizeSqlStatement(query.str(), std::move(cost), std::move(units), f);
  }

  BenchmarkExecQuery(num_iters, equery.first.get(), equery.second.get(), false);
  state->SetItemsProcessed(row);
}

// NOLINTNEXTLINE
BENCHMARK_DEFINE_F(MiniRunners, SEQ5_0_UpdateRunners)(benchmark::State &state) { ExecuteUpdate(&state); }

// NOLINTNEXTLINE
BENCHMARK_DEFINE_F(MiniRunners, SEQ5_1_UpdateRunners)(benchmark::State &state) { ExecuteUpdate(&state); }

// NOLINTNEXTLINE
BENCHMARK_DEFINE_F(MiniRunners, SEQ5_2_UpdateRunners)(benchmark::State &state) { ExecuteUpdate(&state); }

BENCHMARK_REGISTER_F(MiniRunners, SEQ5_0_UpdateRunners)
    ->Unit(benchmark::kMillisecond)
    ->Iterations(1)
    ->Apply(GenUpdateDeleteArguments);

BENCHMARK_REGISTER_F(MiniRunners, SEQ5_1_UpdateRunners)
    ->Unit(benchmark::kMillisecond)
    ->Iterations(1)
    ->Apply(GenUpdateDeleteMixedArguments);

BENCHMARK_REGISTER_F(MiniRunners, SEQ5_2_UpdateRunners)
    ->Unit(benchmark::kMillisecond)
    ->Iterations(1)
    ->Apply(GenUpdateDeleteIndexArguments);

void MiniRunners::ExecuteDelete(benchmark::State *state) {
  auto num_integers = state->range(0);
  auto num_decimals = state->range(1);
  auto tbl_ints = state->range(2);
  auto tbl_decimals = state->range(3);
  auto row = state->range(4);
  auto car = state->range(5);
  auto is_idx = state->range(6);

  if (row == 0) {
    state->SetItemsProcessed(row);
    InvokeGC();
    return;
  }

  int num_iters = 1;
  if ((is_idx ? car : row) <= warmup_rows_limit) {
    num_iters += warmup_iterations_num;
  }

  auto int_size = type::TypeUtil::GetTypeSize(type::TypeId::INTEGER);
  auto decimal_size = type::TypeUtil::GetTypeSize(type::TypeId::DECIMAL);
  auto tuple_size = int_size * num_integers + decimal_size * num_decimals;
  auto num_col = num_integers + num_decimals;

  std::stringstream query;
  std::pair<std::unique_ptr<execution::ExecutableQuery>, std::unique_ptr<planner::OutputSchema>> equery;
  auto cost = std::make_unique<optimizer::TrivialCostModel>();
  if (!is_idx) {
    auto units = std::make_unique<brain::PipelineOperatingUnits>();
    brain::ExecutionOperatingUnitFeatureVector pipe0_vec;
    pipe0_vec.emplace_back(brain::ExecutionOperatingUnitType::DELETE, row, tuple_size, num_col, car, 1);
    pipe0_vec.emplace_back(brain::ExecutionOperatingUnitType::SEQ_SCAN, row, 4, 1, car, 1);
    units->RecordOperatingUnit(execution::pipeline_id_t(0), std::move(pipe0_vec));

    query << "DELETE FROM "
      << ConstructTableName(type::TypeId::INTEGER, type::TypeId::DECIMAL, tbl_ints, tbl_decimals, row, car);

    equery = OptimizeSqlStatement(query.str(), std::move(cost), std::move(units));
  } else {
    auto tbl_col = tbl_ints + tbl_decimals;
    auto tbl_size = tbl_ints * int_size + tbl_decimals * decimal_size;

    auto units = std::make_unique<brain::PipelineOperatingUnits>();
    brain::ExecutionOperatingUnitFeatureVector pipe0_vec;
    pipe0_vec.emplace_back(brain::ExecutionOperatingUnitType::DELETE, car, tbl_size, tbl_col, car, 1);
    pipe0_vec.emplace_back(brain::ExecutionOperatingUnitType::IDX_SCAN, row, tuple_size, num_col, car, 1);
    units->RecordOperatingUnit(execution::pipeline_id_t(0), std::move(pipe0_vec));

    std::string predicate = ConstructIndexScanPredicate(num_col, row, car);
    query << "DELETE FROM " << execution::sql::TableGenerator::GenerateTableIndexName(type::TypeId::INTEGER, row)
      << " WHERE " << predicate;

    auto f = std::bind(&MiniRunners::ChildIndexScanCorrector, this, std::placeholders::_1, std::placeholders::_2);
    equery = OptimizeSqlStatement(query.str(), std::move(cost), std::move(units), f);
  }

  BenchmarkExecQuery(num_iters, equery.first.get(), equery.second.get(), false);
  state->SetItemsProcessed(row);
}

// NOLINTNEXTLINE
BENCHMARK_DEFINE_F(MiniRunners, SEQ5_0_DeleteRunners)(benchmark::State &state) { ExecuteDelete(&state); }

// NOLINTNEXTLINE
BENCHMARK_DEFINE_F(MiniRunners, SEQ5_1_DeleteRunners)(benchmark::State &state) { ExecuteDelete(&state); }

// NOLINTNEXTLINE
BENCHMARK_DEFINE_F(MiniRunners, SEQ5_2_DeleteRunners)(benchmark::State &state) { ExecuteDelete(&state); }

BENCHMARK_REGISTER_F(MiniRunners, SEQ5_0_DeleteRunners)
    ->Unit(benchmark::kMillisecond)
    ->Iterations(1)
    ->Apply(GenUpdateDeleteArguments);

BENCHMARK_REGISTER_F(MiniRunners, SEQ5_1_DeleteRunners)
    ->Unit(benchmark::kMillisecond)
    ->Iterations(1)
    ->Apply(GenUpdateDeleteMixedArguments);

BENCHMARK_REGISTER_F(MiniRunners, SEQ5_2_DeleteRunners)
    ->Unit(benchmark::kMillisecond)
    ->Iterations(1)
    ->Apply(GenUpdateDeleteIndexArguments);

// NOLINTNEXTLINE
BENCHMARK_DEFINE_F(MiniRunners, SEQ2_SortRunners)(benchmark::State &state) {
  auto num_integers = state.range(0);
  auto num_decimals = state.range(1);
  auto tbl_ints = state.range(2);
  auto tbl_decimals = state.range(3);
  auto row = state.range(4);
  auto car = state.range(5);

  int num_iters = 1;
  if (row <= warmup_rows_limit) {
    num_iters += warmup_iterations_num;
  }

  auto int_size = type::TypeUtil::GetTypeSize(type::TypeId::INTEGER);
  auto decimal_size = type::TypeUtil::GetTypeSize(type::TypeId::DECIMAL);
  auto tuple_size = int_size * num_integers + decimal_size * num_decimals;
  auto num_col = num_integers + num_decimals;

  auto units = std::make_unique<brain::PipelineOperatingUnits>();
  brain::ExecutionOperatingUnitFeatureVector pipe0_vec;
  brain::ExecutionOperatingUnitFeatureVector pipe1_vec;
  pipe0_vec.emplace_back(brain::ExecutionOperatingUnitType::SEQ_SCAN, row, tuple_size, num_col, car, 1);
  pipe0_vec.emplace_back(brain::ExecutionOperatingUnitType::SORT_BUILD, row, tuple_size, num_col, car, 1);
  pipe1_vec.emplace_back(brain::ExecutionOperatingUnitType::SORT_ITERATE, row, tuple_size, num_col, car, 1);
  pipe1_vec.emplace_back(brain::ExecutionOperatingUnitType::OUTPUT, row, tuple_size, num_col, row, 1);
  units->RecordOperatingUnit(execution::pipeline_id_t(0), std::move(pipe0_vec));
  units->RecordOperatingUnit(execution::pipeline_id_t(1), std::move(pipe1_vec));

  std::stringstream query;
  auto cols = ConstructColumns("", type::TypeId::INTEGER, type::TypeId::DECIMAL, num_integers, num_decimals);
  auto tbl_name = ConstructTableName(type::TypeId::INTEGER, type::TypeId::DECIMAL, tbl_ints, tbl_decimals, row, car);
  query << "SELECT " << (cols) << " FROM " << tbl_name << " ORDER BY " << (cols);
  auto equery = OptimizeSqlStatement(query.str(), std::make_unique<optimizer::TrivialCostModel>(), std::move(units));
  BenchmarkExecQuery(num_iters, equery.first.get(), equery.second.get(), true);
  state.SetItemsProcessed(row);
}

BENCHMARK_REGISTER_F(MiniRunners, SEQ2_SortRunners)
    ->Unit(benchmark::kMillisecond)
    ->Iterations(1)
    ->Apply(GenSortArguments);

// NOLINTNEXTLINE
BENCHMARK_DEFINE_F(MiniRunners, SEQ3_HashJoinSelfRunners)(benchmark::State &state) {
  auto num_integers = state.range(0);
  auto num_bigints = state.range(1);
  auto tbl_ints = state.range(2);
  auto tbl_bigints = state.range(3);
  auto row = state.range(4);
  auto car = state.range(5);

  // Size of the scan tuple
  // Size of hash key size, probe key size
  // Size of output since only output 1 side
  auto int_size = type::TypeUtil::GetTypeSize(type::TypeId::INTEGER);
  auto bigint_size = type::TypeUtil::GetTypeSize(type::TypeId::BIGINT);
  auto tuple_size = int_size * num_integers + bigint_size * num_bigints;
  auto num_col = num_integers + num_bigints;

  auto hj_output = row * row / car;
  auto units = std::make_unique<brain::PipelineOperatingUnits>();
  brain::ExecutionOperatingUnitFeatureVector pipe0_vec;
  brain::ExecutionOperatingUnitFeatureVector pipe1_vec;
  pipe0_vec.emplace_back(brain::ExecutionOperatingUnitType::SEQ_SCAN, row, tuple_size, num_col, car, 1);
  pipe0_vec.emplace_back(brain::ExecutionOperatingUnitType::HASHJOIN_BUILD, row, tuple_size, num_col, car, 1);
  pipe1_vec.emplace_back(brain::ExecutionOperatingUnitType::SEQ_SCAN, row, tuple_size, num_col, car, 1);
  pipe1_vec.emplace_back(brain::ExecutionOperatingUnitType::HASHJOIN_PROBE, row, tuple_size, num_col, hj_output, 1);
  pipe1_vec.emplace_back(brain::ExecutionOperatingUnitType::OUTPUT, hj_output, tuple_size, num_col, hj_output, 1);
  units->RecordOperatingUnit(execution::pipeline_id_t(0), std::move(pipe0_vec));
  units->RecordOperatingUnit(execution::pipeline_id_t(1), std::move(pipe1_vec));

  std::stringstream query;
  auto tbl_name = ConstructTableName(type::TypeId::INTEGER, type::TypeId::BIGINT, tbl_ints, tbl_bigints, row, car);
  query << "SELECT " << ConstructColumns("b.", type::TypeId::INTEGER, type::TypeId::BIGINT, num_integers, num_bigints);
  query << " FROM " << tbl_name << ", " << tbl_name << " as b WHERE ";
  query << ConstructPredicate(tbl_name, "b", type::TypeId::INTEGER, type::TypeId::BIGINT, num_integers, num_bigints);
  auto equery = OptimizeSqlStatement(query.str(), std::make_unique<optimizer::ForcedCostModel>(true), std::move(units));
  BenchmarkExecQuery(1, equery.first.get(), equery.second.get(), true);
  state.SetItemsProcessed(row);
}

BENCHMARK_REGISTER_F(MiniRunners, SEQ3_HashJoinSelfRunners)
    ->Unit(benchmark::kMillisecond)
    ->Iterations(1)
    ->Apply(GenJoinSelfArguments);

// NOLINTNEXTLINE
BENCHMARK_DEFINE_F(MiniRunners, SEQ3_HashJoinNonSelfRunners)(benchmark::State &state) {
  auto num_integers = state.range(0);
  auto num_bigints = state.range(1);
  auto tbl_ints = state.range(2);
  auto tbl_bigints = state.range(3);
  auto build_row = state.range(4);
  auto build_car = state.range(5);
  auto probe_row = state.range(6);
  auto probe_car = state.range(7);
  auto matched_car = state.range(8);

  auto int_size = type::TypeUtil::GetTypeSize(type::TypeId::INTEGER);
  auto bigint_size = type::TypeUtil::GetTypeSize(type::TypeId::BIGINT);
  auto tuple_size = int_size * num_integers + bigint_size * num_bigints;
  auto num_col = num_integers + num_bigints;

  auto units = std::make_unique<brain::PipelineOperatingUnits>();
  brain::ExecutionOperatingUnitFeatureVector pipe0_vec;
  brain::ExecutionOperatingUnitFeatureVector pipe1_vec;
  pipe0_vec.emplace_back(brain::ExecutionOperatingUnitType::SEQ_SCAN, build_row, tuple_size, num_col, build_car, 1);
  pipe0_vec.emplace_back(brain::ExecutionOperatingUnitType::HASHJOIN_BUILD, build_row, tuple_size, num_col, build_car,
                         1);
  pipe1_vec.emplace_back(brain::ExecutionOperatingUnitType::SEQ_SCAN, probe_row, tuple_size, num_col, probe_car, 1);
  pipe1_vec.emplace_back(brain::ExecutionOperatingUnitType::HASHJOIN_PROBE, probe_row, tuple_size, num_col, matched_car,
                         1);
  pipe1_vec.emplace_back(brain::ExecutionOperatingUnitType::OUTPUT, matched_car, tuple_size, num_col, matched_car, 1);
  units->RecordOperatingUnit(execution::pipeline_id_t(0), std::move(pipe0_vec));
  units->RecordOperatingUnit(execution::pipeline_id_t(1), std::move(pipe1_vec));

  auto build_tbl =
      ConstructTableName(type::TypeId::INTEGER, type::TypeId::BIGINT, tbl_ints, tbl_bigints, build_row, build_car);
  auto probe_tbl =
      ConstructTableName(type::TypeId::INTEGER, type::TypeId::BIGINT, tbl_ints, tbl_bigints, probe_row, probe_car);

  std::stringstream query;
  query << "SELECT " << ConstructColumns("b.", type::TypeId::INTEGER, type::TypeId::BIGINT, num_integers, num_bigints);
  query << " FROM " << build_tbl << ", " << probe_tbl << " as b WHERE ";
  query << ConstructPredicate(build_tbl, "b", type::TypeId::INTEGER, type::TypeId::BIGINT, num_integers, num_bigints);

  auto f = std::bind(&MiniRunners::JoinNonSelfCorrector, this, build_tbl, std::placeholders::_1, std::placeholders::_2);
  auto cost = std::make_unique<optimizer::ForcedCostModel>(true);
  auto equery = OptimizeSqlStatement(query.str(), std::move(cost), std::move(units), f);
  BenchmarkExecQuery(1, equery.first.get(), equery.second.get(), true);
  state.SetItemsProcessed(matched_car);
}

BENCHMARK_REGISTER_F(MiniRunners, SEQ3_HashJoinNonSelfRunners)
    ->Unit(benchmark::kMillisecond)
    ->Iterations(1)
    ->Apply(GenJoinNonSelfArguments);

// NOLINTNEXTLINE
BENCHMARK_DEFINE_F(MiniRunners, SEQ4_AggregateRunners)(benchmark::State &state) {
  auto num_integers = state.range(0);
  auto num_bigints = state.range(1);
  auto tbl_ints = state.range(2);
  auto tbl_bigints = state.range(3);
  auto row = state.range(4);
  auto car = state.range(5);

  int num_iters = 1;
  if (row <= warmup_rows_limit && car <= warmup_rows_limit) {
    num_iters += warmup_iterations_num;
  }

  auto int_size = type::TypeUtil::GetTypeSize(type::TypeId::INTEGER);
  auto bigint_size = type::TypeUtil::GetTypeSize(type::TypeId::BIGINT);
  auto tuple_size = int_size * num_integers + bigint_size * num_bigints;
  auto num_col = num_integers + num_bigints;
  auto out_cols = num_col + 1;     // pulling the count(*) out
  auto out_size = tuple_size + 4;  // count(*) is an integer

  auto units = std::make_unique<brain::PipelineOperatingUnits>();
  brain::ExecutionOperatingUnitFeatureVector pipe0_vec;
  brain::ExecutionOperatingUnitFeatureVector pipe1_vec;
  pipe0_vec.emplace_back(brain::ExecutionOperatingUnitType::SEQ_SCAN, row, tuple_size, num_col, car, 1);
  pipe0_vec.emplace_back(brain::ExecutionOperatingUnitType::AGGREGATE_BUILD, row, tuple_size, num_col, car, 1);
  pipe1_vec.emplace_back(brain::ExecutionOperatingUnitType::AGGREGATE_ITERATE, car, out_size, out_cols, car, 1);
  pipe1_vec.emplace_back(brain::ExecutionOperatingUnitType::OUTPUT, car, out_size, out_cols, car, 1);
  units->RecordOperatingUnit(execution::pipeline_id_t(0), std::move(pipe0_vec));
  units->RecordOperatingUnit(execution::pipeline_id_t(1), std::move(pipe1_vec));

  std::stringstream query;
  auto cols = ConstructColumns("", type::TypeId::INTEGER, type::TypeId::BIGINT, num_integers, num_bigints);
  auto tbl_name = ConstructTableName(type::TypeId::INTEGER, type::TypeId::BIGINT, tbl_ints, tbl_bigints, row, car);
  query << "SELECT COUNT(*), " << cols << " FROM " << tbl_name << " GROUP BY " << cols;
  auto equery = OptimizeSqlStatement(query.str(), std::make_unique<optimizer::TrivialCostModel>(), std::move(units));
  BenchmarkExecQuery(num_iters, equery.first.get(), equery.second.get(), true);

  state.SetItemsProcessed(row);
}

BENCHMARK_REGISTER_F(MiniRunners, SEQ4_AggregateRunners)
    ->Unit(benchmark::kMillisecond)
    ->Iterations(1)
    ->Apply(GenAggregateArguments);

void InitializeRunnersState() {
  terrier::execution::CpuInfo::Instance();
  terrier::execution::ExecutionUtil::InitTPL();
  auto db_main_builder = DBMain::Builder()
                             .SetUseGC(true)
                             .SetUseCatalog(true)
                             .SetUseStatsStorage(true)
                             .SetUseMetrics(true)
                             .SetBlockStoreSize(1000000000)
                             .SetBlockStoreReuse(1000000000)
                             .SetRecordBufferSegmentSize(1000000000)
                             .SetRecordBufferSegmentReuse(1000000000);

  db_main = db_main_builder.Build().release();

  auto block_store = db_main->GetStorageLayer()->GetBlockStore();
  auto catalog = db_main->GetCatalogLayer()->GetCatalog();
  auto txn_manager = db_main->GetTransactionLayer()->GetTransactionManager();
  db_main->GetMetricsManager()->EnableMetric(metrics::MetricsComponent::EXECUTION_PIPELINE, 0);

  // Create the database
  auto txn = txn_manager->BeginTransaction();
  db_oid = catalog->CreateDatabase(common::ManagedPointer(txn), "test_db", true);

  // Load the database
  auto accessor = catalog->GetAccessor(common::ManagedPointer(txn), db_oid);
  auto exec_ctx = std::make_unique<execution::exec::ExecutionContext>(db_oid, common::ManagedPointer(txn), nullptr,
                                                                      nullptr, common::ManagedPointer(accessor));

  execution::sql::TableGenerator table_gen(exec_ctx.get(), block_store, accessor->GetDefaultNamespace());
  table_gen.GenerateTestTables(true);
  table_gen.GenerateMiniRunnerIndexes();

  txn_manager->Commit(txn, transaction::TransactionUtil::EmptyCallback, nullptr);
}

void EndRunnersState() {
  terrier::execution::ExecutionUtil::ShutdownTPL();
  db_main->GetMetricsManager()->Aggregate();
  db_main->GetMetricsManager()->ToCSV();
  // free db main here so we don't need to use the loggers anymore
  delete db_main;
}

}  // namespace terrier::runner

void RunBenchmarkSequence() {
  // As discussed, certain runners utilize multiple features.
  // In order for the modeller to work correctly, we first need to model
  // the dependent features and then subtract estimations/exact counters
  // from the composite to get an approximation for the target feature.
  //
  // As such: the following sequence is utilized
  // SEQ0: ArithmeticRunners
  // SEQ1: SeqScan, IdxScan
  // SEQ2: Sort
  // SEQ3: HashJoin
  // SEQ4: Aggregate
  // SEQ5: Insert, Update, Delete
  std::vector<std::vector<std::string>> filters = {{"SEQ0"}, {"SEQ1_0", "SEQ1_1", "SEQ1_2"}, {"SEQ2"}, {"SEQ3"},
                                                   {"SEQ4"}, {"SEQ5_0", "SEQ5_1", "SEQ5_2"}};

  char buffer[32];
  const char *argv[2];
  argv[0] = "mini_runners";
  argv[1] = buffer;

  auto vm_modes = {terrier::execution::vm::ExecutionMode::Interpret, terrier::execution::vm::ExecutionMode::Compiled};
  for (size_t i = 0; i < 6; i++) {
    for (auto &filter : filters[i]) {
      for (auto mode : vm_modes) {
        terrier::runner::MiniRunners::mode = mode;

        int argc = 2;
        snprintf(buffer, sizeof(buffer), "--benchmark_filter=%s", filter.c_str());
        benchmark::Initialize(&argc, const_cast<char **>(argv));
        benchmark::RunSpecifiedBenchmarks();
        std::this_thread::sleep_for(std::chrono::seconds(2));
        terrier::runner::InvokeGC();
      }
    }

    std::this_thread::sleep_for(std::chrono::seconds(2));
    terrier::runner::db_main->GetMetricsManager()->Aggregate();
    terrier::runner::db_main->GetMetricsManager()->ToCSV();

    snprintf(buffer, sizeof(buffer), "execution_SEQ%lu.csv", i);
    std::rename("pipeline.csv", buffer);
  }
}

int main(int argc, char **argv) {
  terrier::LoggersUtil::Initialize();

  // Benchmark Config Environment Variables
  // Check whether we are being passed environment variables to override configuration parameter
  // for this benchmark run.
  const char *env_num_threads = std::getenv(terrier::ENV_NUM_THREADS);
  if (env_num_threads != nullptr) terrier::BenchmarkConfig::num_threads = atoi(env_num_threads);

  const char *env_logfile_path = std::getenv(terrier::ENV_LOGFILE_PATH);
  if (env_logfile_path != nullptr) terrier::BenchmarkConfig::logfile_path = std::string_view(env_logfile_path);

  terrier::runner::InitializeRunnersState();

  if (argc > 1) {
    // Pass straight through to gbenchmark
    benchmark::Initialize(&argc, argv);
    benchmark::RunSpecifiedBenchmarks();
  } else {
    RunBenchmarkSequence();
  }

  terrier::runner::EndRunnersState();

  terrier::LoggersUtil::ShutDown();

  return 0;
}<|MERGE_RESOLUTION|>--- conflicted
+++ resolved
@@ -1,10 +1,6 @@
 #include <common/macros.h>
-<<<<<<< HEAD
 #include <cstdio>
 #include <functional>
-=======
-
->>>>>>> 8b6f4b0b
 #include <random>
 #include <utility>
 
@@ -712,7 +708,8 @@
     return ret_val;
   }
 
-  void BenchmarkExecQuery(int64_t num_iters, execution::ExecutableQuery *exec_query, planner::OutputSchema *out_schema, bool commit) {
+  void BenchmarkExecQuery(int64_t num_iters, execution::ExecutableQuery *exec_query, planner::OutputSchema *out_schema,
+                          bool commit) {
     for (auto i = 0; i < num_iters; i++) {
       if (i == num_iters - 1) {
         metrics_manager_->RegisterThread();
@@ -722,8 +719,8 @@
       auto accessor = catalog_->GetAccessor(common::ManagedPointer(txn), db_oid);
 
       auto exec_ctx = std::make_unique<execution::exec::ExecutionContext>(db_oid, common::ManagedPointer(txn),
-          execution::exec::NoOpResultConsumer(),
-          out_schema, common::ManagedPointer(accessor));
+                                                                          execution::exec::NoOpResultConsumer(),
+                                                                          out_schema, common::ManagedPointer(accessor));
       exec_query->Run(common::ManagedPointer(exec_ctx), mode);
 
       if (commit)
@@ -827,27 +824,8 @@
 execution::vm::ExecutionMode MiniRunners::mode = execution::vm::ExecutionMode::Interpret;
 
 // NOLINTNEXTLINE
-<<<<<<< HEAD
 BENCHMARK_DEFINE_F(MiniRunners, SEQ0_ArithmeticRunners)(benchmark::State &state) {
   metrics_manager_->RegisterThread();
-=======
-BENCHMARK_DEFINE_F(MiniRunners, InsertRunners)(benchmark::State &state) {
-  auto num_cols = state.range(0);
-  auto num_rows = state.range(1);
-
-  // NOLINTNEXTLINE
-  for (auto _ : state) {
-    // Create temporary table schema
-    std::vector<catalog::Schema::Column> cols;
-    for (uint32_t j = 1; j <= num_cols; j++) {
-      std::stringstream col_name;
-      col_name << "col" << j;
-      cols.emplace_back(col_name.str(), type::TypeId::INTEGER, false,
-                        terrier::parser::ConstantValueExpression(type::TypeId::INTEGER,
-                                                                 std::make_unique<execution::sql::Integer>(0)));
-    }
-    catalog::Schema tmp_schema(cols);
->>>>>>> 8b6f4b0b
 
   // state.range(0) is the OperatingUnitType
   // state.range(1) is the size
@@ -980,8 +958,7 @@
   {
     std::stringstream query;
     auto cols = ConstructColumns("", type::TypeId::INTEGER, type::TypeId::DECIMAL, num_integers, num_decimals);
-    auto tbl_name =
-      ConstructTableName(type::TypeId::INTEGER, type::TypeId::DECIMAL, tbl_ints, tbl_decimals, row, car);
+    auto tbl_name = ConstructTableName(type::TypeId::INTEGER, type::TypeId::DECIMAL, tbl_ints, tbl_decimals, row, car);
     query << "SELECT " << (cols) << " FROM " << tbl_name;
     query_final = query.str();
   }
@@ -1065,18 +1042,20 @@
   // Create temporary table schema
   std::vector<catalog::Schema::Column> cols;
   std::vector<std::pair<type::TypeId, int64_t>> info = {{type::TypeId::INTEGER, num_ints},
-    {type::TypeId::DECIMAL, num_decimals}};
+                                                        {type::TypeId::DECIMAL, num_decimals}};
   int col_no = 1;
   for (auto &i : info) {
     for (auto j = 1; j <= i.second; j++) {
       std::stringstream col_name;
       col_name << "col" << col_no++;
       if (i.first == type::TypeId::INTEGER) {
-        auto expr = parser::ConstantValueExpression(type::TransientValueFactory::GetInteger(0));
-        cols.emplace_back(col_name.str(), i.first, false, expr);
+        cols.emplace_back(col_name.str(), i.first, false,
+                          terrier::parser::ConstantValueExpression(type::TypeId::INTEGER,
+                                                                   std::make_unique<execution::sql::Integer>(0)));
       } else {
-        auto expr = parser::ConstantValueExpression(type::TransientValueFactory::GetDecimal(0));
-        cols.emplace_back(col_name.str(), i.first, false, expr);
+        cols.emplace_back(col_name.str(), i.first, false,
+                          terrier::parser::ConstantValueExpression(type::TypeId::DECIMAL,
+                                                                   std::make_unique<execution::sql::Real>(0.f)));
       }
     }
   }
@@ -1308,7 +1287,7 @@
     units->RecordOperatingUnit(execution::pipeline_id_t(0), std::move(pipe0_vec));
 
     query << "DELETE FROM "
-      << ConstructTableName(type::TypeId::INTEGER, type::TypeId::DECIMAL, tbl_ints, tbl_decimals, row, car);
+          << ConstructTableName(type::TypeId::INTEGER, type::TypeId::DECIMAL, tbl_ints, tbl_decimals, row, car);
 
     equery = OptimizeSqlStatement(query.str(), std::move(cost), std::move(units));
   } else {
@@ -1323,7 +1302,7 @@
 
     std::string predicate = ConstructIndexScanPredicate(num_col, row, car);
     query << "DELETE FROM " << execution::sql::TableGenerator::GenerateTableIndexName(type::TypeId::INTEGER, row)
-      << " WHERE " << predicate;
+          << " WHERE " << predicate;
 
     auto f = std::bind(&MiniRunners::ChildIndexScanCorrector, this, std::placeholders::_1, std::placeholders::_2);
     equery = OptimizeSqlStatement(query.str(), std::move(cost), std::move(units), f);
