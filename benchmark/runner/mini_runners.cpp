--- conflicted
+++ resolved
@@ -1,10 +1,6 @@
 #include <common/macros.h>
-<<<<<<< HEAD
 #include <cstdio>
 #include <functional>
-=======
-
->>>>>>> b7eda309
 #include <random>
 #include <utility>
 
@@ -1040,7 +1036,6 @@
   for (auto _ : *state) {
     // Create temporary table schema
     std::vector<catalog::Schema::Column> cols;
-<<<<<<< HEAD
     std::vector<std::pair<type::TypeId, int64_t>> info = {{type::TypeId::INTEGER, num_ints},
                                                           {type::TypeId::DECIMAL, num_decimals}};
     int col_no = 1;
@@ -1056,13 +1051,6 @@
           cols.emplace_back(col_name.str(), i.first, false, expr);
         }
       }
-=======
-    for (uint32_t j = 1; j <= num_cols; j++) {
-      std::stringstream col_name;
-      col_name << "col" << j;
-      cols.emplace_back(col_name.str(), type::TypeId::INTEGER, false,
-                        terrier::parser::ConstantValueExpression(type::TypeId::INTEGER, execution::sql::Integer(0)));
->>>>>>> b7eda309
     }
     catalog::Schema tmp_schema(cols);
 
