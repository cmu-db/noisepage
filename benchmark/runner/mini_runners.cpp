--- conflicted
+++ resolved
@@ -15,11 +15,8 @@
 #include "execution/execution_util.h"
 #include "execution/sql/ddl_executors.h"
 #include "execution/table_generator/table_generator.h"
-<<<<<<< HEAD
 #include "execution/util/cpu_info.h"
 #include "execution/vm/bytecode_handlers.h"
-=======
->>>>>>> 5efcc29e
 #include "execution/vm/module.h"
 #include "gflags/gflags.h"
 #include "loggers/loggers_util.h"
@@ -379,20 +376,12 @@
     metrics_manager_ = db_main->GetMetricsManager();
   }
 
-<<<<<<< HEAD
   static execution::exec::ExecutionSettings GetExecutionSettings(bool pipeline_metrics_enabled = true) {
-    execution::exec::ExecutionSettings settings;
-    settings.is_parallel_execution_enabled_ = false;
-    settings.is_pipeline_metrics_enabled_ = pipeline_metrics_enabled;
-    return settings;
-=======
-  static execution::exec::ExecutionSettings GetExecutionSettings() {
     execution::exec::ExecutionSettings exec_settings;
     exec_settings.is_parallel_execution_enabled_ = false;
     exec_settings.is_counters_enabled_ = false;
-    exec_settings.is_pipeline_metrics_enabled_ = true;
+    exec_settings.is_pipeline_metrics_enabled_ = pipeline_metrics_enabled;
     return exec_settings;
->>>>>>> 5efcc29e
   }
 
   static execution::exec::ExecutionSettings GetParallelExecutionSettings(size_t num_threads, bool counters) {
@@ -1037,7 +1026,7 @@
   auto tbl_name = ConstructTableName(type, type::TypeId::INVALID, tbl_cols, 0, num_rows, num_rows);
   for (auto i = 0; i < num_index; i++) {
     auto settings = GetExecutionSettings(false);
-    auto units = std::make_unique<brain::PipelineOperatingUnits>();
+    auto units = std::make_unique<selfdriving::PipelineOperatingUnits>();
 
     std::stringstream query;
     query << "CREATE INDEX idx" << i << " ON " << tbl_name << " (" << cols << ")";
@@ -1058,7 +1047,7 @@
     query << ")";
 
     auto settings = GetExecutionSettings(false);
-    auto units = std::make_unique<brain::PipelineOperatingUnits>();
+    auto units = std::make_unique<selfdriving::PipelineOperatingUnits>();
     auto equery = OptimizeSqlStatement(query.str(), std::make_unique<optimizer::TrivialCostModel>(), std::move(units), PassthroughPlanChecker, nullptr, nullptr, &settings);
     BenchmarkExecQuery(1, equery.first.get(), equery.second.get(), true, &empty_params, &settings);
   }
@@ -1203,8 +1192,8 @@
 
     auto type_size = type::TypeUtil::GetTypeSize(type);
     auto key_size = type_size * key_num;
-    auto units = std::make_unique<brain::PipelineOperatingUnits>();
-    brain::ExecutionOperatingUnitFeatureVector pipe0_vec;
+    auto units = std::make_unique<selfdriving::PipelineOperatingUnits>();
+    selfdriving::ExecutionOperatingUnitFeatureVector pipe0_vec;
 
     // A brief discussion of the features:
     // NUM_ROWS: size of the index
@@ -1212,7 +1201,7 @@
     // KEY_NUM: number of keys
     // Cardinality field: number of indexes being inserted into (i.e batch size)
     auto feature_type =
-        is_insert ? brain::ExecutionOperatingUnitType::INDEX_INSERT : brain::ExecutionOperatingUnitType::INDEX_DELETE;
+        is_insert ? selfdriving::ExecutionOperatingUnitType::INDEX_INSERT : selfdriving::ExecutionOperatingUnitType::INDEX_DELETE;
     pipe0_vec.emplace_back(execution::translator_id_t(1), feature_type, num_rows, key_size, key_num, num_index, 1, 0,
                            0);
     units->RecordOperatingUnit(execution::pipeline_id_t(1), std::move(pipe0_vec));
@@ -1225,7 +1214,7 @@
 
   // Drop the indexes
   for (auto i = 0; i < num_index; i++) {
-    auto units = std::make_unique<brain::PipelineOperatingUnits>();
+    auto units = std::make_unique<selfdriving::PipelineOperatingUnits>();
 
     std::stringstream query;
     query << "DROP INDEX idx" << i;
@@ -1841,17 +1830,12 @@
     return;
   }
 
-<<<<<<< HEAD
   if (settings.skip_large_rows_runs_ && probe_row > settings.warmup_rows_limit_) {
     return;
   }
 
-  auto int_size = type::TypeUtil::GetTypeSize(type::TypeId::INTEGER);
-  auto bigint_size = type::TypeUtil::GetTypeSize(type::TypeId::BIGINT);
-=======
   auto int_size = type::TypeUtil::GetTypeTrueSize(type::TypeId::INTEGER);
   auto bigint_size = type::TypeUtil::GetTypeTrueSize(type::TypeId::BIGINT);
->>>>>>> 5efcc29e
   auto tuple_size = int_size * num_integers + bigint_size * num_bigints;
   auto num_col = num_integers + num_bigints;
 
