#include <common/macros.h>
#include <gflags/gflags.h>
#include <pqxx/pqxx>
<<<<<<< HEAD
=======

>>>>>>> b765cf22
#include <cstdio>
#include <functional>
#include <random>
#include <utility>

#include "benchmark/benchmark.h"
#include "benchmark_util/benchmark_config.h"
#include "binder/bind_node_visitor.h"
#include "brain/brain_defs.h"
#include "brain/operating_unit.h"
#include "common/scoped_timer.h"
#include "execution/executable_query.h"
#include "execution/execution_util.h"
#include "execution/table_generator/table_generator.h"
#include "execution/util/cpu_info.h"
#include "execution/vm/module.h"
#include "loggers/loggers_util.h"
#include "main/db_main.h"
#include "optimizer/cost_model/forced_cost_model.h"
#include "optimizer/cost_model/trivial_cost_model.h"
#include "optimizer/optimizer.h"
#include "optimizer/properties.h"
#include "optimizer/query_to_operator_transformer.h"
#include "planner/plannodes/index_scan_plan_node.h"
#include "planner/plannodes/seq_scan_plan_node.h"
#include "traffic_cop/traffic_cop_util.h"

namespace terrier::runner {

/**
 * Port
 */
uint16_t port = 15721;

/**
 * Static db_main instance
 * This is done so all tests reuse the same DB Main instance
 */
DBMain *db_main = nullptr;

/**
 * Database OID
 * This is done so all tests can use the same database OID
 */
catalog::db_oid_t db_oid{0};

/**
 * Number of warmup iterations
 */
int64_t warmup_iterations_num{5};

/**
 * Limit on num_rows for which queries need warming up
 */
int64_t warmup_rows_limit{1000};

void InvokeGC() {
  // Perform GC to do any cleanup
  auto gc = terrier::runner::db_main->GetStorageLayer()->GetGarbageCollector();
  gc->PerformGarbageCollection();
  gc->PerformGarbageCollection();
}

/**
 * Arg <0, 1, 2, 3, 4, 5>
 * 0 - # integers to scan
 * 1 - # decimals to scan
 * 2 - integers of table
 * 3 - decimals of table
 * 4 - Number of rows
 * 5 - Cardinality
 */
#define GENERATE_MIXED_ARGUMENTS(args, noop)                                                        \
  {                                                                                                 \
    /* Vector of table distributions <INTEGER, DECIMALS> */                                         \
    std::vector<std::pair<uint32_t, uint32_t>> mixed_dist = {{3, 12}, {7, 8}, {11, 4}};             \
    /* Always generate full table scans for all row_num and cardinalities. */                       \
    for (auto col_dist : mixed_dist) {                                                              \
      std::pair<uint32_t, uint32_t> start = {col_dist.first - 2, 2};                                \
      while (true) {                                                                                \
        for (auto row : row_nums) {                                                                 \
          int64_t car = 1;                                                                          \
          while (car < row) {                                                                       \
            args.push_back({start.first, start.second, col_dist.first, col_dist.second, row, car}); \
            car *= 2;                                                                               \
          }                                                                                         \
          args.push_back({start.first, start.second, col_dist.first, col_dist.second, row, row});   \
        }                                                                                           \
        if (start.second < col_dist.second) {                                                       \
          start.second += 2;                                                                        \
        } else if (start.first < col_dist.first) {                                                  \
          if (noop) args.push_back({0, 0, 0, 0, 0, 0});                                             \
          start.first += 2;                                                                         \
          start.second = 2;                                                                         \
        } else {                                                                                    \
          break;                                                                                    \
        }                                                                                           \
      }                                                                                             \
    }                                                                                               \
  }

/**
 * Taken from Facebook's folly library.
 * DoNotOptimizeAway helps to ensure that a certain variable
 * is not optimized away by the compiler.
 */
template <typename T>
struct DoNotOptimizeAwayNeedsIndirect {
  using Decayed = typename std::decay<T>::type;

  // First two constraints ensure it can be an "r" operand.
  // std::is_pointer check is because callers seem to expect that
  // doNotOptimizeAway(&x) is equivalent to doNotOptimizeAway(x).
  constexpr static bool VALUE = !std::is_trivially_copyable<Decayed>::value ||
                                sizeof(Decayed) > sizeof(int64_t) || std::is_pointer<Decayed>::value;
};

template <typename T>
auto DoNotOptimizeAway(const T &datum) -> typename std::enable_if<!DoNotOptimizeAwayNeedsIndirect<T>::VALUE>::type {
  // The "r" constraint forces the compiler to make datum available
  // in a register to the asm block, which means that it must have
  // computed/loaded it.  We use this path for things that are <=
  // sizeof(long) (they have to fit), trivial (otherwise the compiler
  // doesn't want to put them in a register), and not a pointer (because
  // DoNotOptimizeAway(&foo) would otherwise be a foot gun that didn't
  // necessarily compute foo).
  //
  // An earlier version of this method had a more permissive input operand
  // constraint, but that caused unnecessary variation between clang and
  // gcc benchmarks.
  asm volatile("" ::"r"(datum));
}

/**
 * To prevent the iterator op i from being optimized out on
 * clang/gcc compilers, gcc requires noinline and noclone
 * to prevent any inlining. noclone is used to prevent gcc
 * from doing interprocedural constant propagation.
 *
 * DoNotOptimizeAway is placed inside the for () loop to
 * ensure that the compiler does not blindly optimize away
 * the for loop.
 *
 * TIGHT_LOOP_OPERATION(uint32_t, PLUS, +)
 * Defines a function called uint32_t_PLUS that adds integers.
 */
#ifdef __clang__
#define TIGHT_LOOP_OPERATION(type, name, op)                       \
  __attribute__((noinline)) type __##type##_##name(size_t count) { \
    type iterator = 1;                                             \
    for (size_t i = 1; i <= count; i++) {                          \
      iterator = iterator op i;                                    \
      DoNotOptimizeAway(iterator);                                 \
    }                                                              \
                                                                   \
    return iterator;                                               \
  }

#elif __GNUC__
#define TIGHT_LOOP_OPERATION(type, name, op)                                \
  __attribute__((noinline, noclone)) type __##type##_##name(size_t count) { \
    type iterator = 1;                                                      \
    for (size_t i = 1; i <= count; i++) {                                   \
      iterator = iterator op i;                                             \
      DoNotOptimizeAway(iterator);                                          \
    }                                                                       \
                                                                            \
    return iterator;                                                        \
  }

#endif

/**
 * Arg: <0, 1>
 * 0 - ExecutionOperatingType
 * 1 - Iteration count
 */
static void GenArithArguments(benchmark::internal::Benchmark *b) {
  auto operators = {brain::ExecutionOperatingUnitType::OP_INTEGER_PLUS_OR_MINUS,
                    brain::ExecutionOperatingUnitType::OP_INTEGER_MULTIPLY,
                    brain::ExecutionOperatingUnitType::OP_INTEGER_DIVIDE,
                    brain::ExecutionOperatingUnitType::OP_INTEGER_COMPARE,
                    brain::ExecutionOperatingUnitType::OP_DECIMAL_PLUS_OR_MINUS,
                    brain::ExecutionOperatingUnitType::OP_DECIMAL_MULTIPLY,
                    brain::ExecutionOperatingUnitType::OP_DECIMAL_DIVIDE,
                    brain::ExecutionOperatingUnitType::OP_DECIMAL_COMPARE};

  std::vector<size_t> counts;
  for (size_t i = 10000; i < 100000; i += 10000) counts.push_back(i);
  for (size_t i = 100000; i < 1000000; i += 100000) counts.push_back(i);

  for (auto op : operators) {
    for (auto count : counts) {
      b->Args({static_cast<int64_t>(op), static_cast<int64_t>(count)});
    }
  }
}

/**
 * Arg <0, 1, 2>
 * 0 - # integers to scan
 * 1 - # decimals to scan
 * 2 - row
 */
static void GenOutputArguments(benchmark::internal::Benchmark *b) {
  auto num_cols = {1, 3, 5, 7, 9, 11, 13, 15};
  auto types = {type::TypeId::INTEGER, type::TypeId::DECIMAL};
  std::vector<int64_t> row_nums = {1,    3,    5,     7,     10,    50,     100,    500,    1000,
                                   2000, 5000, 10000, 20000, 50000, 100000, 200000, 500000, 1000000};

  for (auto type : types) {
    for (auto col : num_cols) {
      for (auto row : row_nums) {
        if (type == type::TypeId::INTEGER)
          b->Args({col, 0, row});
        else if (type == type::TypeId::DECIMAL)
          b->Args({0, col, row});
      }
    }
  }

  // Generate special Output feature [1 0 0 1 1]
  b->Args({0, 0, 1});
}

/**
 * Arg <0, 1, 2, 3, 4, 5>
 * 0 - # integers to scan
 * 1 - # decimals to scan
 * 2 - # integers in table
 * 3 - # decimals in table
 * 4 - row
 * 5 - cardinality
 */
static void GenScanArguments(benchmark::internal::Benchmark *b) {
  auto num_cols = {1, 3, 5, 7, 9, 11, 13, 15};
  auto types = {type::TypeId::INTEGER, type::TypeId::DECIMAL};
  std::vector<int64_t> row_nums = {1,    3,    5,     7,     10,    50,     100,    500,    1000,
                                   2000, 5000, 10000, 20000, 50000, 100000, 200000, 500000, 1000000};
  for (auto type : types) {
    for (auto col : num_cols) {
      for (auto row : row_nums) {
        int64_t car = 1;
        while (car < row) {
          if (type == type::TypeId::INTEGER)
            b->Args({col, 0, 15, 0, row, car});
          else if (type == type::TypeId::DECIMAL)
            b->Args({0, col, 0, 15, row, car});
          car *= 2;
        }

        if (type == type::TypeId::INTEGER)
          b->Args({col, 0, 15, 0, row, row});
        else if (type == type::TypeId::DECIMAL)
          b->Args({0, col, 0, 15, row, row});
      }
    }
  }
}

static void GenScanMixedArguments(benchmark::internal::Benchmark *b) {
  std::vector<int64_t> row_nums = {1,    3,    5,     7,     10,    50,     100,    500,    1000,
                                   2000, 5000, 10000, 20000, 50000, 100000, 200000, 500000, 1000000};
  std::vector<std::vector<int64_t>> args;
  GENERATE_MIXED_ARGUMENTS(args, false);
  for (const auto &arg : args) {
    b->Args(arg);
  }
}

/**
 * Arg <0, 1, 2, 3, 4, 5>
 * 0 - # integers to scan
 * 1 - # decimals to scan
 * 2 - # integers in table
 * 3 - # decimals in table
 * 4 - row
 * 5 - cardinality
 */
static void GenSortArguments(benchmark::internal::Benchmark *b) {
  auto num_cols = {1, 3, 5, 7, 9, 11, 13, 15};
  auto types = {type::TypeId::INTEGER};
  std::vector<int64_t> row_nums = {1,    3,    5,     7,     10,    50,     100,    500,    1000,
                                   2000, 5000, 10000, 20000, 50000, 100000, 200000, 500000, 1000000};
  for (auto type : types) {
    for (auto col : num_cols) {
      for (auto row : row_nums) {
        int64_t car = 1;
        while (car < row) {
          if (type == type::TypeId::INTEGER)
            b->Args({col, 0, 15, 0, row, car});
          else if (type == type::TypeId::DECIMAL)
            b->Args({0, col, 0, 15, row, car});
          car *= 2;
        }

        if (type == type::TypeId::INTEGER)
          b->Args({col, 0, 15, 0, row, row});
        else if (type == type::TypeId::DECIMAL)
          b->Args({0, col, 0, 15, row, row});
      }
    }
  }
}

/**
 * Arg <0, 1, 2, 3, 4, 5>
 * 0 - # integers to scan
 * 1 - # decimals to scan
 * 2 - # integers in table
 * 3 - # decimals in table
 * 4 - row
 * 5 - cardinality
 */
static void GenAggregateArguments(benchmark::internal::Benchmark *b) {
  auto num_cols = {1, 3, 5, 7, 9, 11, 13, 15};
  auto types = {type::TypeId::INTEGER};
  std::vector<int64_t> row_nums = {1,    3,    5,     7,     10,    50,     100,    500,    1000,
                                   2000, 5000, 10000, 20000, 50000, 100000, 200000, 500000, 1000000};
  for (auto type : types) {
    for (auto col : num_cols) {
      for (auto row : row_nums) {
        int64_t car = 1;
        while (car < row) {
          if (type == type::TypeId::INTEGER)
            b->Args({col, 0, 15, 0, row, car});
          else if (type == type::TypeId::BIGINT)
            b->Args({0, col, 0, 15, row, car});
          car *= 2;
        }

        if (type == type::TypeId::INTEGER)
          b->Args({col, 0, 15, 0, row, row});
        else if (type == type::TypeId::BIGINT)
          b->Args({0, col, 0, 15, row, row});
      }
    }
  }
}

/**
 * Arg <0, 1, 2, 3, 4, 5>
 * 0 - # integers to scan
 * 1 - # decimals to scan
 * 2 - integers of table
 * 3 - decimals of table
 * 4 - Number of rows
 * 5 - Cardinality
 */
static void GenJoinSelfArguments(benchmark::internal::Benchmark *b) {
  auto num_cols = {1, 3, 5, 7, 9, 11, 13, 15};
  auto types = {type::TypeId::INTEGER};
  std::vector<int64_t> row_nums = {1,    3,    5,     7,     10,    50,     100,    500,    1000,
                                   2000, 5000, 10000, 20000, 50000, 100000, 200000, 500000, 1000000};
  for (auto type : types) {
    for (auto col : num_cols) {
      for (auto row : row_nums) {
        int64_t car = 1;
        std::vector<int64_t> cars;
        while (car < row) {
          if (row * row / car <= 10000000) {
            if (type == type::TypeId::INTEGER)
              b->Args({col, 0, 15, 0, row, car});
            else if (type == type::TypeId::BIGINT)
              b->Args({0, col, 0, 15, row, car});
          }

          car *= 2;
        }

        if (type == type::TypeId::INTEGER)
          b->Args({col, 0, 15, 0, row, row});
        else if (type == type::TypeId::BIGINT)
          b->Args({0, col, 0, 15, row, row});
      }
    }
  }
}

/**
 * Arg <0, 1, 2, 3, 4, 5, 6, 7, 8>
 * 0 - # integers to scan
 * 1 - # decimals ot scan
 * 2 - # integers in table
 * 3 - # decimals in table
 * 4 - Build # rows
 * 5 - Build Cardinality
 * 6 - Probe # rows
 * 7 - Probe Cardinality
 * 8 - Matched cardinality
 */
static void GenJoinNonSelfArguments(benchmark::internal::Benchmark *b) {
  auto num_cols = {1, 3, 5, 7, 9, 11, 13, 15};
  auto types = {type::TypeId::INTEGER};
  std::vector<int64_t> row_nums = {1,    3,    5,     7,     10,    50,     100,    500,    1000,
                                   2000, 5000, 10000, 20000, 50000, 100000, 200000, 500000, 1000000};
  for (auto type : types) {
    for (auto col : num_cols) {
      for (size_t i = 0; i < row_nums.size(); i++) {
        auto build_rows = row_nums[i];
        auto build_car = row_nums[i];
        for (size_t j = i + 1; j < row_nums.size(); j++) {
          auto probe_rows = row_nums[j];
          auto probe_car = row_nums[j];

          auto matched_car = row_nums[i];
          if (type == type::TypeId::INTEGER)
            b->Args({col, 0, 15, 0, build_rows, build_car, probe_rows, probe_car, matched_car});
          else if (type == type::TypeId::BIGINT)
            b->Args({0, col, 0, 15, build_rows, build_car, probe_rows, probe_car, matched_car});
        }
      }
    }
  }
}

/**
 * Arg: <0, 1, 2>
 * 0 - Key Sizes
 * 1 - Idx Size
 * 2 - Lookup size
 */
static void GenIdxScanArguments(benchmark::internal::Benchmark *b) {
  auto types = {type::TypeId::INTEGER};
  auto key_sizes = {1, 2, 4, 8, 15};
  auto idx_sizes = {1, 10, 100, 500, 1000, 2000, 5000, 10000, 20000, 50000, 100000, 500000, 1000000};
  std::vector<int64_t> lookup_sizes = {1, 10, 20, 30, 40, 50, 60, 70, 80, 90, 100};
  for (auto type : types) {
    for (auto key_size : key_sizes) {
      for (auto idx_size : idx_sizes) {
        for (auto lookup_size : lookup_sizes) {
          if (lookup_size <= idx_size) {
            b->Args({static_cast<int64_t>(type), key_size, idx_size, lookup_size});
          }
        }
      }
    }
  }
}

/**
 * Arg <0, 1, 2>
 * 0 - Type
 * 0 - Number of columns
 * 1 - Number of rows
 */
static void GenInsertArguments(benchmark::internal::Benchmark *b) {
  auto types = {type::TypeId::INTEGER, type::TypeId::DECIMAL};
  auto num_cols = {1, 3, 5, 7, 9, 11, 13, 15};
  auto num_rows = {1, 10, 100, 200, 500, 1000, 2000, 5000, 10000};
  for (auto type : types) {
    for (auto col : num_cols) {
      for (auto row : num_rows) {
        if (type == type::TypeId::INTEGER)
          b->Args({col, 0, col, row});
        else if (type == type::TypeId::DECIMAL)
          b->Args({0, col, col, row});
      }
    }
  }
}

static void GenInsertMixedArguments(benchmark::internal::Benchmark *b) {
  std::vector<std::pair<uint32_t, uint32_t>> mixed_dist = {{1, 14}, {3, 12}, {5, 10}, {7, 8}, {9, 6}, {11, 4}, {13, 2}};

  auto num_rows = {1, 10, 100, 200, 500, 1000, 2000, 5000, 10000};
  for (auto mixed : mixed_dist) {
    for (auto row : num_rows) {
      b->Args({mixed.first, mixed.second, mixed.first + mixed.second, row});
    }
  }
}

/**
 * Arg <0, 1, 2, 3, 4, 5, 6>
 * 0 - Number of ints
 * 1 - Number of decimals
 * 2 - Table number of ints
 * 3 - Table number of decimals
 * 4 - Row
 * 5 - Cardinality
 * 6 - Not Index
 */
static void GenUpdateDeleteArguments(benchmark::internal::Benchmark *b) {
  auto num_cols = {1, 3, 5, 7, 9, 11, 13, 15};
  auto types = {type::TypeId::INTEGER, type::TypeId::DECIMAL};
  std::vector<int64_t> row_nums = {1,    3,    5,     7,     10,    50,     100,    500,    1000,
                                   2000, 5000, 10000, 20000, 50000, 100000, 200000, 500000, 1000000};
  for (auto type : types) {
    for (auto col : num_cols) {
      for (auto row : row_nums) {
        int64_t car = 1;
        std::vector<int64_t> cars;
        while (car < row) {
          cars.push_back(car);
          car *= 2;
        }
        cars.push_back(row);

        for (auto car : cars) {
          if (type == type::TypeId::INTEGER)
            b->Args({col, 0, 15, 0, row, car, 0});
          else if (type == type::TypeId::DECIMAL)
            b->Args({0, col, 0, 15, row, car, 0});
        }
      }
    }

    // No-op to perform garbage collection
    b->Args({0, 0, 0, 0, 0, 0, 0});
  }
}

static void GenUpdateDeleteMixedArguments(benchmark::internal::Benchmark *b) {
  std::vector<int64_t> row_nums = {1,    3,    5,     7,     10,    50,     100,    500,    1000,
                                   2000, 5000, 10000, 20000, 50000, 100000, 200000, 500000, 1000000};
  std::vector<std::vector<int64_t>> args;
  GENERATE_MIXED_ARGUMENTS(args, true);
  for (const auto &arg : args) {
    std::vector<int64_t> arg_mut = arg;
    arg_mut.push_back(0);
    b->Args(arg_mut);
  }
}

static void GenUpdateDeleteIndexArguments(benchmark::internal::Benchmark *b) {
  std::vector<uint32_t> idx_key = {1, 2, 4, 8, 15};
  std::vector<uint32_t> row_nums = {1, 10, 100, 500, 1000, 2000, 5000, 10000, 20000, 50000, 100000, 500000, 1000000};
  for (auto idx_key_size : idx_key) {
    for (auto row_num : row_nums) {
      int64_t lookup_size = 1;
      std::vector<int64_t> lookups;
      while (lookup_size < row_num && lookup_size < 1024) {
        lookups.push_back(lookup_size);
        lookup_size *= 2;
      }

      for (auto lookup : lookups) {
        b->Args({idx_key_size, 0, 15, 0, row_num, lookup, 1});
      }
    }
  }
}

class MiniRunners : public benchmark::Fixture {
 public:
  static execution::query_id_t query_id;
  static execution::vm::ExecutionMode mode;
  const uint64_t optimizer_timeout_ = 1000000;

  static std::unique_ptr<planner::AbstractPlanNode> PassthroughPlanCorrect(
      UNUSED_ATTRIBUTE common::ManagedPointer<transaction::TransactionContext> txn,
      std::unique_ptr<planner::AbstractPlanNode> plan) {
    return plan;
  }

  void ExecuteSeqScan(benchmark::State *state);
  void ExecuteInsert(benchmark::State *state);
  void ExecuteUpdate(benchmark::State *state);
  void ExecuteDelete(benchmark::State *state);

  std::string ConstructIndexScanPredicate(int64_t key_num, int64_t num_rows, int64_t lookup_size) {
    std::mt19937 generator{};
    auto low_key = std::uniform_int_distribution(static_cast<uint32_t>(0),
                                                 static_cast<uint32_t>(num_rows - lookup_size))(generator);
    auto high_key = low_key + lookup_size - 1;

    std::stringstream predicatess;
    for (auto j = 1; j <= key_num; j++) {
      if (lookup_size == 1) {
        predicatess << "col" << j << " = " << low_key;
      } else {
        predicatess << "col" << j << " >= " << low_key << " AND "
                    << "col" << j << " <= " << high_key;
      }

      if (j != key_num) predicatess << " AND ";
    }
    return predicatess.str();
  }

  std::string ConstructColumns(const std::string &prefix, type::TypeId left_type, type::TypeId right_type,
                               int64_t num_left, int64_t num_right) {
    std::stringstream cols;
    for (auto i = 1; i <= num_left; i++) {
      cols << prefix << (type::TypeUtil::TypeIdToString(left_type)) << i;
      if (i != num_left || num_right != 0) cols << ", ";
    }

    for (auto i = 1; i <= num_right; i++) {
      cols << prefix << (type::TypeUtil::TypeIdToString(right_type)) << i;
      if (i != num_right) cols << ", ";
    }
    return cols.str();
  }

  std::string ConstructPredicate(const std::string &left_alias, const std::string &right_alias, type::TypeId left_type,
                                 type::TypeId right_type, int64_t num_left, int64_t num_right) {
    std::stringstream pred;
    for (auto i = 1; i <= num_left; i++) {
      auto type_name = type::TypeUtil::TypeIdToString(left_type);
      pred << left_alias << "." << type_name << i << " = " << right_alias << "." << type_name << i;
      if (i != num_left || num_right != 0) pred << " AND ";
    }

    for (auto i = 1; i <= num_right; i++) {
      auto type_name = type::TypeUtil::TypeIdToString(right_type);
      pred << left_alias << "." << type_name << i << " = " << right_alias << "." << type_name << i;
      if (i != num_right) pred << " AND ";
    }
    return pred.str();
  }

  std::string ConstructTableName(type::TypeId left_type, type::TypeId right_type, int64_t num_left, int64_t num_right,
                                 size_t row, size_t car) {
    std::vector<type::TypeId> types = {left_type, right_type};
    std::vector<uint32_t> col_counts = {static_cast<uint32_t>(num_left), static_cast<uint32_t>(num_right)};
    auto tbl_name = execution::sql::TableGenerator::GenerateMixedTableName(types, col_counts, row, car);
    if (num_left == 0)
      tbl_name = execution::sql::TableGenerator::GenerateTableName(right_type, num_right, row, car);
    else if (num_right == 0)
      tbl_name = execution::sql::TableGenerator::GenerateTableName(left_type, num_left, row, car);
    return tbl_name;
  }

  std::unique_ptr<planner::AbstractPlanNode> IndexScanCorrector(
      size_t num_keys, common::ManagedPointer<transaction::TransactionContext> txn,
      std::unique_ptr<planner::AbstractPlanNode> plan) {
    if (plan->GetPlanNodeType() != planner::PlanNodeType::INDEXSCAN) throw "Expected IndexScan";

    auto *idx_scan = reinterpret_cast<planner::IndexScanPlanNode *>(plan.get());
    if (idx_scan->GetLoIndexColumns().size() != num_keys) throw "Number keys mismatch";

    return plan;
  }

  std::unique_ptr<planner::AbstractPlanNode> ChildIndexScanCorrector(
      common::ManagedPointer<transaction::TransactionContext> txn, std::unique_ptr<planner::AbstractPlanNode> plan) {
    if (plan->GetChild(0)->GetPlanNodeType() != planner::PlanNodeType::INDEXSCAN) throw "Expected IndexScan";

    return plan;
  }

  std::unique_ptr<planner::AbstractPlanNode> JoinNonSelfCorrector(
      std::string build_tbl, common::ManagedPointer<transaction::TransactionContext> txn,
      std::unique_ptr<planner::AbstractPlanNode> plan) {
    auto accessor = catalog_->GetAccessor(common::ManagedPointer(txn), db_oid);
    auto build_oid = accessor->GetTableOid(std::move(build_tbl));

    if (plan->GetPlanNodeType() != planner::PlanNodeType::HASHJOIN) throw "Expected HashJoin";
    if (plan->GetChild(0)->GetPlanNodeType() != planner::PlanNodeType::SEQSCAN) throw "Expected Left SeqScan";
    if (plan->GetChild(1)->GetPlanNodeType() != planner::PlanNodeType::SEQSCAN) throw "Expected Right SeqScan";

    // Assumes the build side is the left (since that is the HashJoinLeftTranslator)
    auto *l_scan = reinterpret_cast<const planner::SeqScanPlanNode *>(plan->GetChild(0));
    if (l_scan->GetTableOid() != build_oid) {
      // Don't modify join_predicate/left/right hash keys because derivedindex DerivedValueExpression
      // Don't modify output_schema since just output 1 side tuple anyways
      plan->SwapChildren();
    }

    return plan;
  }

  TIGHT_LOOP_OPERATION(uint32_t, PLUS, +);
  TIGHT_LOOP_OPERATION(uint32_t, MULTIPLY, *);
  TIGHT_LOOP_OPERATION(uint32_t, DIVIDE, /);
  TIGHT_LOOP_OPERATION(uint32_t, GEQ, >=);
  TIGHT_LOOP_OPERATION(double, PLUS, +);
  TIGHT_LOOP_OPERATION(double, MULTIPLY, *);
  TIGHT_LOOP_OPERATION(double, DIVIDE, /);
  TIGHT_LOOP_OPERATION(double, GEQ, >=);

  void SetUp(const benchmark::State &state) final {
    catalog_ = db_main->GetCatalogLayer()->GetCatalog();
    txn_manager_ = db_main->GetTransactionLayer()->GetTransactionManager();
    metrics_manager_ = db_main->GetMetricsManager();
  }

  std::pair<std::unique_ptr<execution::ExecutableQuery>, std::unique_ptr<planner::OutputSchema>> OptimizeSqlStatement(
      const std::string &query, std::unique_ptr<optimizer::AbstractCostModel> cost_model,
      std::unique_ptr<brain::PipelineOperatingUnits> pipeline_units,
      const std::function<std::unique_ptr<planner::AbstractPlanNode>(
          common::ManagedPointer<transaction::TransactionContext>, std::unique_ptr<planner::AbstractPlanNode>)>
          &corrector = std::function<std::unique_ptr<planner::AbstractPlanNode>(
              common::ManagedPointer<transaction::TransactionContext>, std::unique_ptr<planner::AbstractPlanNode>)>(
              PassthroughPlanCorrect)) {
    auto txn = txn_manager_->BeginTransaction();
    auto stmt_list = parser::PostgresParser::BuildParseTree(query);

    auto accessor = catalog_->GetAccessor(common::ManagedPointer(txn), db_oid);
    auto binder = binder::BindNodeVisitor(common::ManagedPointer(accessor), db_oid);
    binder.BindNameToNode(common::ManagedPointer(stmt_list), nullptr, nullptr);

    auto out_plan = trafficcop::TrafficCopUtil::Optimize(
        common::ManagedPointer(txn), common::ManagedPointer(accessor), common::ManagedPointer(stmt_list), db_oid,
        db_main->GetStatsStorage(), std::move(cost_model), optimizer_timeout_);

    out_plan = corrector(common::ManagedPointer(txn), std::move(out_plan));

    auto exec_ctx = std::make_unique<execution::exec::ExecutionContext>(
        db_oid, common::ManagedPointer(txn), execution::exec::NoOpResultConsumer(), out_plan->GetOutputSchema().Get(),
        common::ManagedPointer(accessor));

    execution::ExecutableQuery::query_identifier.store(MiniRunners::query_id++);
    auto exec_query = std::make_unique<execution::ExecutableQuery>(common::ManagedPointer(out_plan),
                                                                   common::ManagedPointer(exec_ctx));
    exec_query->SetPipelineOperatingUnits(std::move(pipeline_units));

    auto ret_val = std::make_pair(std::move(exec_query), out_plan->GetOutputSchema()->Copy());
    txn_manager_->Commit(txn, transaction::TransactionUtil::EmptyCallback, nullptr);
    return ret_val;
  }

  void BenchmarkExecQuery(int64_t num_iters, execution::ExecutableQuery *exec_query, planner::OutputSchema *out_schema,
                          bool commit) {
    for (auto i = 0; i < num_iters; i++) {
      if (i == num_iters - 1) {
        metrics_manager_->RegisterThread();
      }

      auto txn = txn_manager_->BeginTransaction();
      auto accessor = catalog_->GetAccessor(common::ManagedPointer(txn), db_oid);

      auto exec_ctx = std::make_unique<execution::exec::ExecutionContext>(db_oid, common::ManagedPointer(txn),
                                                                          execution::exec::NoOpResultConsumer(),
                                                                          out_schema, common::ManagedPointer(accessor));
      exec_query->Run(common::ManagedPointer(exec_ctx), mode);

      if (commit)
        txn_manager_->Commit(txn, transaction::TransactionUtil::EmptyCallback, nullptr);
      else
        txn_manager_->Abort(txn);

      if (i == num_iters - 1) {
        metrics_manager_->Aggregate();
        metrics_manager_->UnregisterThread();
      }
    }
  }

  void BenchmarkArithmetic(brain::ExecutionOperatingUnitType type, size_t num_elem) {
    auto qid = MiniRunners::query_id++;
    auto txn = txn_manager_->BeginTransaction();
    auto accessor = catalog_->GetAccessor(common::ManagedPointer(txn), db_oid);
    auto exec_ctx = std::make_unique<execution::exec::ExecutionContext>(db_oid, common::ManagedPointer(txn), nullptr,
                                                                        nullptr, common::ManagedPointer(accessor));
    exec_ctx->SetExecutionMode(static_cast<uint8_t>(mode));

    brain::PipelineOperatingUnits units;
    brain::ExecutionOperatingUnitFeatureVector pipe0_vec;
    exec_ctx->SetPipelineOperatingUnits(common::ManagedPointer(&units));
    pipe0_vec.emplace_back(type, num_elem, 4, 1, num_elem, 1);
    units.RecordOperatingUnit(execution::pipeline_id_t(0), std::move(pipe0_vec));

    switch (type) {
      case brain::ExecutionOperatingUnitType::OP_INTEGER_PLUS_OR_MINUS: {
        exec_ctx->StartResourceTracker(metrics::MetricsComponent::EXECUTION_PIPELINE);
        uint32_t ret = __uint32_t_PLUS(num_elem);
        exec_ctx->EndPipelineTracker(qid, execution::pipeline_id_t(0));
        DoNotOptimizeAway(ret);
        break;
      }
      case brain::ExecutionOperatingUnitType::OP_INTEGER_MULTIPLY: {
        exec_ctx->StartResourceTracker(metrics::MetricsComponent::EXECUTION_PIPELINE);
        uint32_t ret = __uint32_t_MULTIPLY(num_elem);
        exec_ctx->EndPipelineTracker(qid, execution::pipeline_id_t(0));
        DoNotOptimizeAway(ret);
        break;
      }
      case brain::ExecutionOperatingUnitType::OP_INTEGER_DIVIDE: {
        exec_ctx->StartResourceTracker(metrics::MetricsComponent::EXECUTION_PIPELINE);
        uint32_t ret = __uint32_t_DIVIDE(num_elem);
        exec_ctx->EndPipelineTracker(qid, execution::pipeline_id_t(0));
        DoNotOptimizeAway(ret);
        break;
      }
      case brain::ExecutionOperatingUnitType::OP_INTEGER_COMPARE: {
        exec_ctx->StartResourceTracker(metrics::MetricsComponent::EXECUTION_PIPELINE);
        uint32_t ret = __uint32_t_GEQ(num_elem);
        exec_ctx->EndPipelineTracker(qid, execution::pipeline_id_t(0));
        DoNotOptimizeAway(ret);
        break;
      }
      case brain::ExecutionOperatingUnitType::OP_DECIMAL_PLUS_OR_MINUS: {
        exec_ctx->StartResourceTracker(metrics::MetricsComponent::EXECUTION_PIPELINE);
        double ret = __double_PLUS(num_elem);
        exec_ctx->EndPipelineTracker(qid, execution::pipeline_id_t(0));
        DoNotOptimizeAway(ret);
        break;
      }
      case brain::ExecutionOperatingUnitType::OP_DECIMAL_MULTIPLY: {
        exec_ctx->StartResourceTracker(metrics::MetricsComponent::EXECUTION_PIPELINE);
        double ret = __double_MULTIPLY(num_elem);
        exec_ctx->EndPipelineTracker(qid, execution::pipeline_id_t(0));
        DoNotOptimizeAway(ret);
        break;
      }
      case brain::ExecutionOperatingUnitType::OP_DECIMAL_DIVIDE: {
        exec_ctx->StartResourceTracker(metrics::MetricsComponent::EXECUTION_PIPELINE);
        double ret = __double_DIVIDE(num_elem);
        exec_ctx->EndPipelineTracker(qid, execution::pipeline_id_t(0));
        DoNotOptimizeAway(ret);
        break;
      }
      case brain::ExecutionOperatingUnitType::OP_DECIMAL_COMPARE: {
        exec_ctx->StartResourceTracker(metrics::MetricsComponent::EXECUTION_PIPELINE);
        double ret = __double_GEQ(num_elem);
        exec_ctx->EndPipelineTracker(qid, execution::pipeline_id_t(0));
        DoNotOptimizeAway(ret);
        break;
      }
      default:
        UNREACHABLE("Unsupported ExecutionOperatingUnitType");
        break;
    }

    txn_manager_->Commit(txn, transaction::TransactionUtil::EmptyCallback, nullptr);
  }

 protected:
  common::ManagedPointer<catalog::Catalog> catalog_;
  common::ManagedPointer<transaction::TransactionManager> txn_manager_;
  common::ManagedPointer<metrics::MetricsManager> metrics_manager_;
};

execution::query_id_t MiniRunners::query_id = execution::query_id_t(0);
execution::vm::ExecutionMode MiniRunners::mode = execution::vm::ExecutionMode::Interpret;

// NOLINTNEXTLINE
BENCHMARK_DEFINE_F(MiniRunners, SEQ0_ArithmeticRunners)(benchmark::State &state) {
  metrics_manager_->RegisterThread();

  // state.range(0) is the OperatingUnitType
  // state.range(1) is the size
  BenchmarkArithmetic(static_cast<brain::ExecutionOperatingUnitType>(state.range(0)),
                      static_cast<size_t>(state.range(1)));

  metrics_manager_->Aggregate();
  metrics_manager_->UnregisterThread();

  state.SetItemsProcessed(state.range(1));
}

BENCHMARK_REGISTER_F(MiniRunners, SEQ0_ArithmeticRunners)
    ->Unit(benchmark::kMillisecond)
    ->Iterations(1)
    ->Apply(GenArithArguments);

void NetworkQueries_OutputRunners(pqxx::work *txn) {
  std::ostream null{0};
  auto num_cols = {1, 3, 5, 7, 9, 11, 13, 15};
  auto types = {type::TypeId::INTEGER, type::TypeId::DECIMAL};
  std::vector<int64_t> row_nums = {1, 3, 5, 7, 10, 50, 100, 500, 1000, 2000, 5000, 10000};

  for (auto type : types) {
    for (auto col : num_cols) {
      for (auto row : row_nums) {
        std::stringstream query_ss;
        std::string type_s = (type == type::TypeId::INTEGER) ? "int" : "real";

        query_ss << "SELECT nprunnersemit" << type_s << "(" << row << "," << col << ",";
        if (type == type::TypeId::INTEGER)
          query_ss << col << ",0)";
        else
          query_ss << "0," << col << ")";

        if (col > 1) {
          query_ss << ",";
          for (int i = 1; i < col; i++) {
            query_ss << "nprunnersdummy" << type_s << "()";
            if (i != col - 1) {
              query_ss << ",";
            }
          }
        }

        // Execute query
        pqxx::result r{txn->exec(query_ss.str())};

        // Get all the results
        for (auto row : r) {
          for (auto i = 0; i < col; i++) {
            null << row[i];
          }
        }
      }
    }
  }
}

// NOLINTNEXTLINE
BENCHMARK_DEFINE_F(MiniRunners, SEQ0_OutputRunners)(benchmark::State &state) {
  auto num_integers = state.range(0);
  auto num_decimals = state.range(1);
  auto row_num = state.range(2);
  auto num_col = num_integers + num_decimals;

  metrics_manager_->RegisterThread();

  std::stringstream output;
  output << "struct Output {\n";
  for (auto i = 0; i < num_integers; i++) output << "col" << i << " : Integer\n";
  for (auto i = num_integers; i < num_col; i++) output << "col" << i << " : Real\n";
  output << "}\n";

  output << "struct State {\ncount : int64\n}\n";
  output << "fun setUpState(execCtx: *ExecutionContext, state: *State) -> nil {\n}\n";
  output << "fun teardownState(execCtx: *ExecutionContext, state: *State) -> nil {\n}\n";

  // pipeline
  output << "fun pipeline1(execCtx: *ExecutionContext, state: *State) -> nil {\n";
  output << "\t@execCtxStartResourceTracker(execCtx, 4)\n";
  if (num_col > 0) {
    output << "\tvar out: *Output\n";
    output << "\tfor(var it = 0; it < " << row_num << "; it = it + 1) {\n";
    output << "\t\tout = @ptrCast(*Output, @outputAlloc(execCtx))\n";
    output << "\t}\n";
    output << "\t@outputFinalize(execCtx)\n";
  }
  output << "\t@execCtxEndPipelineTracker(execCtx, 0, 0)\n";
  output << "}\n";

  // main
  output << "fun main (execCtx: *ExecutionContext) -> int64 {\n";
  output << "\tvar state: State\n";
  output << "\tsetUpState(execCtx, &state)\n";
  output << "\tpipeline1(execCtx, &state)\n";
  output << "\tteardownState(execCtx, &state)\n";
  output << "\treturn 0\n";
  output << "}\n";

  std::vector<planner::OutputSchema::Column> cols;
  for (auto i = 0; i < num_integers; i++) {
    std::stringstream col;
    col << "col" << i;
    cols.emplace_back(col.str(), type::TypeId::INTEGER, nullptr);
  }

  for (auto i = 0; i < num_decimals; i++) {
    std::stringstream col;
    col << "col" << i;
    cols.emplace_back(col.str(), type::TypeId::DECIMAL, nullptr);
  }

  auto int_size = type::TypeUtil::GetTypeSize(type::TypeId::INTEGER);
  auto decimal_size = type::TypeUtil::GetTypeSize(type::TypeId::DECIMAL);
  auto tuple_size = int_size * num_integers + decimal_size * num_decimals;

  auto txn = txn_manager_->BeginTransaction();
  auto accessor = catalog_->GetAccessor(common::ManagedPointer(txn), db_oid);
  auto schema = std::make_unique<planner::OutputSchema>(std::move(cols));

  execution::ExecutableQuery::query_identifier.store(MiniRunners::query_id++);
  auto exec_ctx = std::make_unique<execution::exec::ExecutionContext>(db_oid, common::ManagedPointer(txn),
                                                                      execution::exec::NoOpResultConsumer(),
                                                                      schema.get(), common::ManagedPointer(accessor));

  auto exec_query = execution::ExecutableQuery(output.str(), common::ManagedPointer(exec_ctx), false);

  auto units = std::make_unique<brain::PipelineOperatingUnits>();
  brain::ExecutionOperatingUnitFeatureVector pipe0_vec;
  pipe0_vec.emplace_back(brain::ExecutionOperatingUnitType::OUTPUT, row_num, tuple_size, num_col, 0, 1);
  units->RecordOperatingUnit(execution::pipeline_id_t(0), std::move(pipe0_vec));
  exec_query.SetPipelineOperatingUnits(std::move(units));
  exec_query.Run(common::ManagedPointer(exec_ctx), mode);

  txn_manager_->Commit(txn, transaction::TransactionUtil::EmptyCallback, nullptr);

  metrics_manager_->Aggregate();
  metrics_manager_->UnregisterThread();
}

BENCHMARK_REGISTER_F(MiniRunners, SEQ0_OutputRunners)
    ->Unit(benchmark::kMillisecond)
    ->Apply(GenOutputArguments)
    ->Iterations(1);

void MiniRunners::ExecuteSeqScan(benchmark::State *state) {
  auto num_integers = state->range(0);
  auto num_decimals = state->range(1);
  auto tbl_ints = state->range(2);
  auto tbl_decimals = state->range(3);
  auto row = state->range(4);
  auto car = state->range(5);

  int num_iters = 1;
  if (row <= warmup_rows_limit) {
    num_iters += warmup_iterations_num;
  }

  auto int_size = type::TypeUtil::GetTypeSize(type::TypeId::INTEGER);
  auto decimal_size = type::TypeUtil::GetTypeSize(type::TypeId::DECIMAL);
  auto tuple_size = int_size * num_integers + decimal_size * num_decimals;
  auto num_col = num_integers + num_decimals;

  auto units = std::make_unique<brain::PipelineOperatingUnits>();
  brain::ExecutionOperatingUnitFeatureVector pipe0_vec;
  pipe0_vec.emplace_back(brain::ExecutionOperatingUnitType::SEQ_SCAN, row, tuple_size, num_col, car, 1);
  pipe0_vec.emplace_back(brain::ExecutionOperatingUnitType::OUTPUT, row, tuple_size, num_col, 0, 1);
  units->RecordOperatingUnit(execution::pipeline_id_t(0), std::move(pipe0_vec));

  std::string query_final;
  {
    std::stringstream query;
    auto cols = ConstructColumns("", type::TypeId::INTEGER, type::TypeId::DECIMAL, num_integers, num_decimals);
    auto tbl_name = ConstructTableName(type::TypeId::INTEGER, type::TypeId::DECIMAL, tbl_ints, tbl_decimals, row, car);
    query << "SELECT " << (cols) << " FROM " << tbl_name;
    query_final = query.str();
  }

  auto equery = OptimizeSqlStatement(query_final, std::make_unique<optimizer::TrivialCostModel>(), std::move(units));
  BenchmarkExecQuery(num_iters, equery.first.get(), equery.second.get(), true);

  state->SetItemsProcessed(row);
}

// NOLINTNEXTLINE
BENCHMARK_DEFINE_F(MiniRunners, SEQ1_0_SeqScanRunners)(benchmark::State &state) { ExecuteSeqScan(&state); }

// NOLINTNEXTLINE
BENCHMARK_DEFINE_F(MiniRunners, SEQ1_1_SeqScanRunners)(benchmark::State &state) { ExecuteSeqScan(&state); }

BENCHMARK_REGISTER_F(MiniRunners, SEQ1_0_SeqScanRunners)
    ->Unit(benchmark::kMillisecond)
    ->Iterations(1)
    ->Apply(GenScanArguments);

BENCHMARK_REGISTER_F(MiniRunners, SEQ1_1_SeqScanRunners)
    ->Unit(benchmark::kMillisecond)
    ->Iterations(1)
    ->Apply(GenScanMixedArguments);

// NOLINTNEXTLINE
BENCHMARK_DEFINE_F(MiniRunners, SEQ1_2_IndexScanRunners)(benchmark::State &state) {
  auto type = static_cast<type::TypeId>(state.range(0));
  auto key_num = state.range(1);
  auto num_rows = state.range(2);
  auto lookup_size = state.range(3);

  int num_iters = 1;
  if (lookup_size <= warmup_rows_limit) {
    num_iters += warmup_iterations_num;
  }

  auto type_size = type::TypeUtil::GetTypeSize(type);
  auto tuple_size = type_size * key_num;

  auto units = std::make_unique<brain::PipelineOperatingUnits>();
  brain::ExecutionOperatingUnitFeatureVector pipe0_vec;
  pipe0_vec.emplace_back(brain::ExecutionOperatingUnitType::OUTPUT, lookup_size, tuple_size, key_num, 0, 1);
  pipe0_vec.emplace_back(brain::ExecutionOperatingUnitType::IDX_SCAN, num_rows, tuple_size, key_num, lookup_size, 1);
  units->RecordOperatingUnit(execution::pipeline_id_t(0), std::move(pipe0_vec));

  std::string cols;
  {
    std::stringstream colss;
    for (auto j = 1; j <= key_num; j++) {
      colss << "col" << j;
      if (j != key_num) colss << ", ";
    }
    cols = colss.str();
  }

  std::string predicate = ConstructIndexScanPredicate(key_num, num_rows, lookup_size);

  std::stringstream query;
  auto table_name = execution::sql::TableGenerator::GenerateTableIndexName(type, num_rows);
  query << "SELECT " << cols << " FROM  " << table_name << " WHERE " << predicate;
  auto f = std::bind(&MiniRunners::IndexScanCorrector, this, key_num, std::placeholders::_1, std::placeholders::_2);
  auto equery = OptimizeSqlStatement(query.str(), std::make_unique<optimizer::TrivialCostModel>(), std::move(units), f);
  BenchmarkExecQuery(num_iters, equery.first.get(), equery.second.get(), true);

  state.SetItemsProcessed(state.range(2));
}

BENCHMARK_REGISTER_F(MiniRunners, SEQ1_2_IndexScanRunners)
    ->Unit(benchmark::kMillisecond)
    ->Iterations(1)
    ->Apply(GenIdxScanArguments);

void MiniRunners::ExecuteInsert(benchmark::State *state) {
  auto num_ints = state->range(0);
  auto num_decimals = state->range(1);
  auto num_cols = state->range(2);
  auto num_rows = state->range(3);

  // Create temporary table schema
  std::vector<catalog::Schema::Column> cols;
  std::vector<std::pair<type::TypeId, int64_t>> info = {{type::TypeId::INTEGER, num_ints},
                                                        {type::TypeId::DECIMAL, num_decimals}};
  int col_no = 1;
  for (auto &i : info) {
    for (auto j = 1; j <= i.second; j++) {
      std::stringstream col_name;
      col_name << "col" << col_no++;
      if (i.first == type::TypeId::INTEGER) {
        cols.emplace_back(col_name.str(), i.first, false,
                          terrier::parser::ConstantValueExpression(type::TypeId::INTEGER, execution::sql::Integer(0)));
      } else {
        cols.emplace_back(col_name.str(), i.first, false,
                          terrier::parser::ConstantValueExpression(type::TypeId::DECIMAL, execution::sql::Real(0.f)));
      }
    }
  }
  catalog::Schema tmp_schema(cols);

  // Create table
  catalog::table_oid_t tbl_oid;
  {
    auto txn = txn_manager_->BeginTransaction();
    auto accessor = catalog_->GetAccessor(common::ManagedPointer(txn), db_oid);
    tbl_oid = accessor->CreateTable(accessor->GetDefaultNamespace(), "tmp_table", tmp_schema);
    auto &schema = accessor->GetSchema(tbl_oid);
    auto *tmp_table = new storage::SqlTable(db_main->GetStorageLayer()->GetBlockStore(), schema);
    accessor->SetTablePointer(tbl_oid, tmp_table);
    txn_manager_->Commit(txn, transaction::TransactionUtil::EmptyCallback, nullptr);
  }

  std::string tuple_row;
  {
    std::stringstream tuple;
    tuple << "(";
    for (uint32_t i = 1; i <= num_cols; i++) {
      tuple << i;
      if (i != num_cols) {
        tuple << ",";
      } else {
        tuple << ")";
      }
    }
    tuple_row = tuple.str();
  }

  // Hack to preallocate some memory
  std::string reserves;
  std::string query;
  query.reserve(tuple_row.length() * num_rows + num_rows + 100);

  query += "INSERT INTO tmp_table VALUES ";
  for (uint32_t idx = 0; idx < num_rows; idx++) {
    query += tuple_row;
    if (idx != num_rows - 1) {
      query += ", ";
    }
  }

  auto int_size = type::TypeUtil::GetTypeSize(type::TypeId::INTEGER);
  auto decimal_size = type::TypeUtil::GetTypeSize(type::TypeId::DECIMAL);
  auto tuple_size = int_size * num_ints + decimal_size * num_decimals;

  auto units = std::make_unique<brain::PipelineOperatingUnits>();
  brain::ExecutionOperatingUnitFeatureVector pipe0_vec;
  pipe0_vec.emplace_back(brain::ExecutionOperatingUnitType::INSERT, num_rows, tuple_size, num_cols, num_rows, 1);
  units->RecordOperatingUnit(execution::pipeline_id_t(0), std::move(pipe0_vec));

  auto equery = OptimizeSqlStatement(query, std::make_unique<optimizer::TrivialCostModel>(), std::move(units));
  BenchmarkExecQuery(1, equery.first.get(), equery.second.get(), true);

  // Drop the table
  {
    auto txn = txn_manager_->BeginTransaction();
    auto accessor = catalog_->GetAccessor(common::ManagedPointer(txn), db_oid);
    accessor->DropTable(tbl_oid);
    txn_manager_->Commit(txn, transaction::TransactionUtil::EmptyCallback, nullptr);
  }

  InvokeGC();
  state->SetItemsProcessed(num_rows);
}

// NOLINTNEXTLINE
BENCHMARK_DEFINE_F(MiniRunners, SEQ5_0_InsertRunners)(benchmark::State &state) { ExecuteInsert(&state); }

// NOLINTNEXTLINE
BENCHMARK_DEFINE_F(MiniRunners, SEQ5_1_InsertRunners)(benchmark::State &state) { ExecuteInsert(&state); }

BENCHMARK_REGISTER_F(MiniRunners, SEQ5_0_InsertRunners)
    ->Unit(benchmark::kMillisecond)
    ->Iterations(1)
    ->Apply(GenInsertArguments);

BENCHMARK_REGISTER_F(MiniRunners, SEQ5_1_InsertRunners)
    ->Unit(benchmark::kMillisecond)
    ->Iterations(1)
    ->Apply(GenInsertMixedArguments);

void MiniRunners::ExecuteUpdate(benchmark::State *state) {
  auto num_integers = state->range(0);
  auto num_decimals = state->range(1);
  auto tbl_ints = state->range(2);
  auto tbl_decimals = state->range(3);
  auto row = state->range(4);
  auto car = state->range(5);
  auto is_idx = state->range(6);

  if (row == 0) {
    state->SetItemsProcessed(row);
    InvokeGC();
    return;
  }

  int num_iters = 1;
  if (((is_idx != 0) ? car : row) <= warmup_rows_limit) {
    num_iters += warmup_iterations_num;
  }

  std::string tbl;
  if (is_idx != 0) {
    tbl = execution::sql::TableGenerator::GenerateTableIndexName(type::TypeId::INTEGER, row);
  } else {
    tbl = ConstructTableName(type::TypeId::INTEGER, type::TypeId::DECIMAL, tbl_ints, tbl_decimals, row, car);
  }

  // UPDATE [] SET [col] = random integer()
  // This does not force a read from the underlying tuple more than getting the slot.
  // Arguably, this approach has the least amount of "SEQ_SCAN" overhead and measures:
  // - Iterating over entire table for the slot
  // - Cost of "merging" updates with the undo/redos
  std::stringstream query;
  query << "UPDATE " << tbl << " SET ";

  auto int_size = type::TypeUtil::GetTypeSize(type::TypeId::INTEGER);
  auto decimal_size = type::TypeUtil::GetTypeSize(type::TypeId::DECIMAL);
  auto tuple_size = int_size * num_integers + decimal_size * num_decimals;
  auto num_col = num_integers + num_decimals;
  std::vector<catalog::Schema::Column> cols;
  std::mt19937 generator{};
  std::uniform_int_distribution<int> distribution(0, INT_MAX);
  for (auto j = 1; j <= num_integers; j++) {
    if (is_idx != 0) {
      query << "col" << j << " = " << distribution(generator);
    } else {
      query << type::TypeUtil::TypeIdToString(type::TypeId::INTEGER) << j << " = " << distribution(generator);
    }

    if (j != num_integers || num_decimals != 0) query << ", ";
  }

  for (auto j = 1; j <= num_decimals; j++) {
    query << type::TypeUtil::TypeIdToString(type::TypeId::DECIMAL) << j << " = " << distribution(generator);
    if (j != num_decimals) query << ", ";
  }

  std::pair<std::unique_ptr<execution::ExecutableQuery>, std::unique_ptr<planner::OutputSchema>> equery;
  auto cost = std::make_unique<optimizer::TrivialCostModel>();
  if (is_idx == 0) {
    auto units = std::make_unique<brain::PipelineOperatingUnits>();
    brain::ExecutionOperatingUnitFeatureVector pipe0_vec;
    pipe0_vec.emplace_back(brain::ExecutionOperatingUnitType::UPDATE, row, tuple_size, num_col, car, 1);
    pipe0_vec.emplace_back(brain::ExecutionOperatingUnitType::SEQ_SCAN, row, 4, 1, car, 1);
    units->RecordOperatingUnit(execution::pipeline_id_t(0), std::move(pipe0_vec));

    equery = OptimizeSqlStatement(query.str(), std::move(cost), std::move(units));
  } else {
    auto units = std::make_unique<brain::PipelineOperatingUnits>();
    brain::ExecutionOperatingUnitFeatureVector pipe0_vec;
    pipe0_vec.emplace_back(brain::ExecutionOperatingUnitType::UPDATE, car, tuple_size, num_col, car, 1);
    pipe0_vec.emplace_back(brain::ExecutionOperatingUnitType::IDX_SCAN, row, tuple_size, num_col, car, 1);
    units->RecordOperatingUnit(execution::pipeline_id_t(0), std::move(pipe0_vec));

    std::string predicate = ConstructIndexScanPredicate(num_col, row, car);
    query << " WHERE " << predicate;

    auto f = std::bind(&MiniRunners::ChildIndexScanCorrector, this, std::placeholders::_1, std::placeholders::_2);
    equery = OptimizeSqlStatement(query.str(), std::move(cost), std::move(units), f);
  }

  BenchmarkExecQuery(num_iters, equery.first.get(), equery.second.get(), false);
  state->SetItemsProcessed(row);
}

// NOLINTNEXTLINE
BENCHMARK_DEFINE_F(MiniRunners, SEQ5_0_UpdateRunners)(benchmark::State &state) { ExecuteUpdate(&state); }

// NOLINTNEXTLINE
BENCHMARK_DEFINE_F(MiniRunners, SEQ5_1_UpdateRunners)(benchmark::State &state) { ExecuteUpdate(&state); }

// NOLINTNEXTLINE
BENCHMARK_DEFINE_F(MiniRunners, SEQ5_2_UpdateRunners)(benchmark::State &state) { ExecuteUpdate(&state); }

BENCHMARK_REGISTER_F(MiniRunners, SEQ5_0_UpdateRunners)
    ->Unit(benchmark::kMillisecond)
    ->Iterations(1)
    ->Apply(GenUpdateDeleteArguments);

BENCHMARK_REGISTER_F(MiniRunners, SEQ5_1_UpdateRunners)
    ->Unit(benchmark::kMillisecond)
    ->Iterations(1)
    ->Apply(GenUpdateDeleteMixedArguments);

BENCHMARK_REGISTER_F(MiniRunners, SEQ5_2_UpdateRunners)
    ->Unit(benchmark::kMillisecond)
    ->Iterations(1)
    ->Apply(GenUpdateDeleteIndexArguments);

void MiniRunners::ExecuteDelete(benchmark::State *state) {
  auto num_integers = state->range(0);
  auto num_decimals = state->range(1);
  auto tbl_ints = state->range(2);
  auto tbl_decimals = state->range(3);
  auto row = state->range(4);
  auto car = state->range(5);
  auto is_idx = state->range(6);

  if (row == 0) {
    state->SetItemsProcessed(row);
    InvokeGC();
    return;
  }

  int num_iters = 1;
  if (((is_idx != 0) ? car : row) <= warmup_rows_limit) {
    num_iters += warmup_iterations_num;
  }

  auto int_size = type::TypeUtil::GetTypeSize(type::TypeId::INTEGER);
  auto decimal_size = type::TypeUtil::GetTypeSize(type::TypeId::DECIMAL);
  auto tuple_size = int_size * num_integers + decimal_size * num_decimals;
  auto num_col = num_integers + num_decimals;

  std::stringstream query;
  std::pair<std::unique_ptr<execution::ExecutableQuery>, std::unique_ptr<planner::OutputSchema>> equery;
  auto cost = std::make_unique<optimizer::TrivialCostModel>();
  if (is_idx == 0) {
    auto units = std::make_unique<brain::PipelineOperatingUnits>();
    brain::ExecutionOperatingUnitFeatureVector pipe0_vec;
    pipe0_vec.emplace_back(brain::ExecutionOperatingUnitType::DELETE, row, tuple_size, num_col, car, 1);
    pipe0_vec.emplace_back(brain::ExecutionOperatingUnitType::SEQ_SCAN, row, 4, 1, car, 1);
    units->RecordOperatingUnit(execution::pipeline_id_t(0), std::move(pipe0_vec));

    query << "DELETE FROM "
          << ConstructTableName(type::TypeId::INTEGER, type::TypeId::DECIMAL, tbl_ints, tbl_decimals, row, car);

    equery = OptimizeSqlStatement(query.str(), std::move(cost), std::move(units));
  } else {
    auto tbl_col = tbl_ints + tbl_decimals;
    auto tbl_size = tbl_ints * int_size + tbl_decimals * decimal_size;

    auto units = std::make_unique<brain::PipelineOperatingUnits>();
    brain::ExecutionOperatingUnitFeatureVector pipe0_vec;
    pipe0_vec.emplace_back(brain::ExecutionOperatingUnitType::DELETE, car, tbl_size, tbl_col, car, 1);
    pipe0_vec.emplace_back(brain::ExecutionOperatingUnitType::IDX_SCAN, row, tuple_size, num_col, car, 1);
    units->RecordOperatingUnit(execution::pipeline_id_t(0), std::move(pipe0_vec));

    std::string predicate = ConstructIndexScanPredicate(num_col, row, car);
    query << "DELETE FROM " << execution::sql::TableGenerator::GenerateTableIndexName(type::TypeId::INTEGER, row)
          << " WHERE " << predicate;

    auto f = std::bind(&MiniRunners::ChildIndexScanCorrector, this, std::placeholders::_1, std::placeholders::_2);
    equery = OptimizeSqlStatement(query.str(), std::move(cost), std::move(units), f);
  }

  BenchmarkExecQuery(num_iters, equery.first.get(), equery.second.get(), false);
  state->SetItemsProcessed(row);
}

// NOLINTNEXTLINE
BENCHMARK_DEFINE_F(MiniRunners, SEQ5_0_DeleteRunners)(benchmark::State &state) { ExecuteDelete(&state); }

// NOLINTNEXTLINE
BENCHMARK_DEFINE_F(MiniRunners, SEQ5_1_DeleteRunners)(benchmark::State &state) { ExecuteDelete(&state); }

// NOLINTNEXTLINE
BENCHMARK_DEFINE_F(MiniRunners, SEQ5_2_DeleteRunners)(benchmark::State &state) { ExecuteDelete(&state); }

BENCHMARK_REGISTER_F(MiniRunners, SEQ5_0_DeleteRunners)
    ->Unit(benchmark::kMillisecond)
    ->Iterations(1)
    ->Apply(GenUpdateDeleteArguments);

BENCHMARK_REGISTER_F(MiniRunners, SEQ5_1_DeleteRunners)
    ->Unit(benchmark::kMillisecond)
    ->Iterations(1)
    ->Apply(GenUpdateDeleteMixedArguments);

BENCHMARK_REGISTER_F(MiniRunners, SEQ5_2_DeleteRunners)
    ->Unit(benchmark::kMillisecond)
    ->Iterations(1)
    ->Apply(GenUpdateDeleteIndexArguments);

// NOLINTNEXTLINE
BENCHMARK_DEFINE_F(MiniRunners, SEQ2_SortRunners)(benchmark::State &state) {
  auto num_integers = state.range(0);
  auto num_decimals = state.range(1);
  auto tbl_ints = state.range(2);
  auto tbl_decimals = state.range(3);
  auto row = state.range(4);
  auto car = state.range(5);

  int num_iters = 1;
  if (row <= warmup_rows_limit) {
    num_iters += warmup_iterations_num;
  }

  auto int_size = type::TypeUtil::GetTypeSize(type::TypeId::INTEGER);
  auto decimal_size = type::TypeUtil::GetTypeSize(type::TypeId::DECIMAL);
  auto tuple_size = int_size * num_integers + decimal_size * num_decimals;
  auto num_col = num_integers + num_decimals;

  auto units = std::make_unique<brain::PipelineOperatingUnits>();
  brain::ExecutionOperatingUnitFeatureVector pipe0_vec;
  brain::ExecutionOperatingUnitFeatureVector pipe1_vec;
  pipe0_vec.emplace_back(brain::ExecutionOperatingUnitType::SEQ_SCAN, row, tuple_size, num_col, car, 1);
  pipe0_vec.emplace_back(brain::ExecutionOperatingUnitType::SORT_BUILD, row, tuple_size, num_col, car, 1);
  pipe1_vec.emplace_back(brain::ExecutionOperatingUnitType::SORT_ITERATE, row, tuple_size, num_col, car, 1);
  pipe1_vec.emplace_back(brain::ExecutionOperatingUnitType::OUTPUT, row, tuple_size, num_col, 0, 1);
  units->RecordOperatingUnit(execution::pipeline_id_t(0), std::move(pipe0_vec));
  units->RecordOperatingUnit(execution::pipeline_id_t(1), std::move(pipe1_vec));

  std::stringstream query;
  auto cols = ConstructColumns("", type::TypeId::INTEGER, type::TypeId::DECIMAL, num_integers, num_decimals);
  auto tbl_name = ConstructTableName(type::TypeId::INTEGER, type::TypeId::DECIMAL, tbl_ints, tbl_decimals, row, car);
  query << "SELECT " << (cols) << " FROM " << tbl_name << " ORDER BY " << (cols);
  auto equery = OptimizeSqlStatement(query.str(), std::make_unique<optimizer::TrivialCostModel>(), std::move(units));
  BenchmarkExecQuery(num_iters, equery.first.get(), equery.second.get(), true);
  state.SetItemsProcessed(row);
}

BENCHMARK_REGISTER_F(MiniRunners, SEQ2_SortRunners)
    ->Unit(benchmark::kMillisecond)
    ->Iterations(1)
    ->Apply(GenSortArguments);

// NOLINTNEXTLINE
BENCHMARK_DEFINE_F(MiniRunners, SEQ3_HashJoinSelfRunners)(benchmark::State &state) {
  auto num_integers = state.range(0);
  auto num_bigints = state.range(1);
  auto tbl_ints = state.range(2);
  auto tbl_bigints = state.range(3);
  auto row = state.range(4);
  auto car = state.range(5);

  // Size of the scan tuple
  // Size of hash key size, probe key size
  // Size of output since only output 1 side
  auto int_size = type::TypeUtil::GetTypeSize(type::TypeId::INTEGER);
  auto bigint_size = type::TypeUtil::GetTypeSize(type::TypeId::BIGINT);
  auto tuple_size = int_size * num_integers + bigint_size * num_bigints;
  auto num_col = num_integers + num_bigints;

  auto hj_output = row * row / car;
  auto units = std::make_unique<brain::PipelineOperatingUnits>();
  brain::ExecutionOperatingUnitFeatureVector pipe0_vec;
  brain::ExecutionOperatingUnitFeatureVector pipe1_vec;
  pipe0_vec.emplace_back(brain::ExecutionOperatingUnitType::SEQ_SCAN, row, tuple_size, num_col, car, 1);
  pipe0_vec.emplace_back(brain::ExecutionOperatingUnitType::HASHJOIN_BUILD, row, tuple_size, num_col, car, 1);
  pipe1_vec.emplace_back(brain::ExecutionOperatingUnitType::SEQ_SCAN, row, tuple_size, num_col, car, 1);
  pipe1_vec.emplace_back(brain::ExecutionOperatingUnitType::HASHJOIN_PROBE, row, tuple_size, num_col, hj_output, 1);
  pipe1_vec.emplace_back(brain::ExecutionOperatingUnitType::OUTPUT, hj_output, tuple_size, num_col, 0, 1);
  units->RecordOperatingUnit(execution::pipeline_id_t(0), std::move(pipe0_vec));
  units->RecordOperatingUnit(execution::pipeline_id_t(1), std::move(pipe1_vec));

  std::stringstream query;
  auto tbl_name = ConstructTableName(type::TypeId::INTEGER, type::TypeId::BIGINT, tbl_ints, tbl_bigints, row, car);
  query << "SELECT " << ConstructColumns("b.", type::TypeId::INTEGER, type::TypeId::BIGINT, num_integers, num_bigints);
  query << " FROM " << tbl_name << ", " << tbl_name << " as b WHERE ";
  query << ConstructPredicate(tbl_name, "b", type::TypeId::INTEGER, type::TypeId::BIGINT, num_integers, num_bigints);
  auto equery = OptimizeSqlStatement(query.str(), std::make_unique<optimizer::ForcedCostModel>(true), std::move(units));
  BenchmarkExecQuery(1, equery.first.get(), equery.second.get(), true);
  state.SetItemsProcessed(row);
}

BENCHMARK_REGISTER_F(MiniRunners, SEQ3_HashJoinSelfRunners)
    ->Unit(benchmark::kMillisecond)
    ->Iterations(1)
    ->Apply(GenJoinSelfArguments);

// NOLINTNEXTLINE
BENCHMARK_DEFINE_F(MiniRunners, SEQ3_HashJoinNonSelfRunners)(benchmark::State &state) {
  auto num_integers = state.range(0);
  auto num_bigints = state.range(1);
  auto tbl_ints = state.range(2);
  auto tbl_bigints = state.range(3);
  auto build_row = state.range(4);
  auto build_car = state.range(5);
  auto probe_row = state.range(6);
  auto probe_car = state.range(7);
  auto matched_car = state.range(8);

  auto int_size = type::TypeUtil::GetTypeSize(type::TypeId::INTEGER);
  auto bigint_size = type::TypeUtil::GetTypeSize(type::TypeId::BIGINT);
  auto tuple_size = int_size * num_integers + bigint_size * num_bigints;
  auto num_col = num_integers + num_bigints;

  auto units = std::make_unique<brain::PipelineOperatingUnits>();
  brain::ExecutionOperatingUnitFeatureVector pipe0_vec;
  brain::ExecutionOperatingUnitFeatureVector pipe1_vec;
  pipe0_vec.emplace_back(brain::ExecutionOperatingUnitType::SEQ_SCAN, build_row, tuple_size, num_col, build_car, 1);
  pipe0_vec.emplace_back(brain::ExecutionOperatingUnitType::HASHJOIN_BUILD, build_row, tuple_size, num_col, build_car,
                         1);
  pipe1_vec.emplace_back(brain::ExecutionOperatingUnitType::SEQ_SCAN, probe_row, tuple_size, num_col, probe_car, 1);
  pipe1_vec.emplace_back(brain::ExecutionOperatingUnitType::HASHJOIN_PROBE, probe_row, tuple_size, num_col, matched_car,
                         1);
  pipe1_vec.emplace_back(brain::ExecutionOperatingUnitType::OUTPUT, matched_car, tuple_size, num_col, 0, 1);
  units->RecordOperatingUnit(execution::pipeline_id_t(0), std::move(pipe0_vec));
  units->RecordOperatingUnit(execution::pipeline_id_t(1), std::move(pipe1_vec));

  auto build_tbl =
      ConstructTableName(type::TypeId::INTEGER, type::TypeId::BIGINT, tbl_ints, tbl_bigints, build_row, build_car);
  auto probe_tbl =
      ConstructTableName(type::TypeId::INTEGER, type::TypeId::BIGINT, tbl_ints, tbl_bigints, probe_row, probe_car);

  std::stringstream query;
  query << "SELECT " << ConstructColumns("b.", type::TypeId::INTEGER, type::TypeId::BIGINT, num_integers, num_bigints);
  query << " FROM " << build_tbl << ", " << probe_tbl << " as b WHERE ";
  query << ConstructPredicate(build_tbl, "b", type::TypeId::INTEGER, type::TypeId::BIGINT, num_integers, num_bigints);

  auto f = std::bind(&MiniRunners::JoinNonSelfCorrector, this, build_tbl, std::placeholders::_1, std::placeholders::_2);
  auto cost = std::make_unique<optimizer::ForcedCostModel>(true);
  auto equery = OptimizeSqlStatement(query.str(), std::move(cost), std::move(units), f);
  BenchmarkExecQuery(1, equery.first.get(), equery.second.get(), true);
  state.SetItemsProcessed(matched_car);
}

BENCHMARK_REGISTER_F(MiniRunners, SEQ3_HashJoinNonSelfRunners)
    ->Unit(benchmark::kMillisecond)
    ->Iterations(1)
    ->Apply(GenJoinNonSelfArguments);

// NOLINTNEXTLINE
BENCHMARK_DEFINE_F(MiniRunners, SEQ4_AggregateRunners)(benchmark::State &state) {
  auto num_integers = state.range(0);
  auto num_bigints = state.range(1);
  auto tbl_ints = state.range(2);
  auto tbl_bigints = state.range(3);
  auto row = state.range(4);
  auto car = state.range(5);

  int num_iters = 1;
  if (row <= warmup_rows_limit && car <= warmup_rows_limit) {
    num_iters += warmup_iterations_num;
  }

  auto int_size = type::TypeUtil::GetTypeSize(type::TypeId::INTEGER);
  auto bigint_size = type::TypeUtil::GetTypeSize(type::TypeId::BIGINT);
  auto tuple_size = int_size * num_integers + bigint_size * num_bigints;
  auto num_col = num_integers + num_bigints;
  auto out_cols = num_col + 1;     // pulling the count(*) out
  auto out_size = tuple_size + 4;  // count(*) is an integer

  auto units = std::make_unique<brain::PipelineOperatingUnits>();
  brain::ExecutionOperatingUnitFeatureVector pipe0_vec;
  brain::ExecutionOperatingUnitFeatureVector pipe1_vec;
  pipe0_vec.emplace_back(brain::ExecutionOperatingUnitType::SEQ_SCAN, row, tuple_size, num_col, car, 1);
  pipe0_vec.emplace_back(brain::ExecutionOperatingUnitType::AGGREGATE_BUILD, row, tuple_size, num_col, car, 1);
  pipe1_vec.emplace_back(brain::ExecutionOperatingUnitType::AGGREGATE_ITERATE, car, out_size, out_cols, car, 1);
  pipe1_vec.emplace_back(brain::ExecutionOperatingUnitType::OUTPUT, car, out_size, out_cols, 0, 1);
  units->RecordOperatingUnit(execution::pipeline_id_t(0), std::move(pipe0_vec));
  units->RecordOperatingUnit(execution::pipeline_id_t(1), std::move(pipe1_vec));

  std::stringstream query;
  auto cols = ConstructColumns("", type::TypeId::INTEGER, type::TypeId::BIGINT, num_integers, num_bigints);
  auto tbl_name = ConstructTableName(type::TypeId::INTEGER, type::TypeId::BIGINT, tbl_ints, tbl_bigints, row, car);
  query << "SELECT COUNT(*), " << cols << " FROM " << tbl_name << " GROUP BY " << cols;
  auto equery = OptimizeSqlStatement(query.str(), std::make_unique<optimizer::TrivialCostModel>(), std::move(units));
  BenchmarkExecQuery(num_iters, equery.first.get(), equery.second.get(), true);

  state.SetItemsProcessed(row);
}

BENCHMARK_REGISTER_F(MiniRunners, SEQ4_AggregateRunners)
    ->Unit(benchmark::kMillisecond)
    ->Iterations(1)
    ->Apply(GenAggregateArguments);

void InitializeRunnersState() {
  auto db_main_builder = DBMain::Builder()
                             .SetUseGC(true)
                             .SetUseCatalog(true)
                             .SetUseStatsStorage(true)
                             .SetUseMetrics(true)
                             .SetBlockStoreSize(1000000000)
                             .SetBlockStoreReuse(1000000000)
                             .SetRecordBufferSegmentSize(1000000000)
                             .SetRecordBufferSegmentReuse(1000000000)
                             .SetUseExecution(true)
                             .SetUseTrafficCop(true)
                             .SetUseNetwork(true)
                             .SetNetworkPort(terrier::runner::port);

  db_main = db_main_builder.Build().release();

  auto block_store = db_main->GetStorageLayer()->GetBlockStore();
  auto catalog = db_main->GetCatalogLayer()->GetCatalog();
  auto txn_manager = db_main->GetTransactionLayer()->GetTransactionManager();
  db_main->GetMetricsManager()->EnableMetric(metrics::MetricsComponent::EXECUTION_PIPELINE, 0);

  // Create the database
  auto txn = txn_manager->BeginTransaction();
  db_oid = catalog->CreateDatabase(common::ManagedPointer(txn), "test_db", true);

  // Load the database
  auto accessor = catalog->GetAccessor(common::ManagedPointer(txn), db_oid);
  auto exec_ctx = std::make_unique<execution::exec::ExecutionContext>(db_oid, common::ManagedPointer(txn), nullptr,
                                                                      nullptr, common::ManagedPointer(accessor));

  execution::sql::TableGenerator table_gen(exec_ctx.get(), block_store, accessor->GetDefaultNamespace());
  table_gen.GenerateTestTables(true);
  table_gen.GenerateMiniRunnerIndexes();

  txn_manager->Commit(txn, transaction::TransactionUtil::EmptyCallback, nullptr);
}

void EndRunnersState() {
  terrier::execution::ExecutionUtil::ShutdownTPL();
  db_main->GetMetricsManager()->Aggregate();
  db_main->GetMetricsManager()->ToCSV();
  // free db main here so we don't need to use the loggers anymore
  delete db_main;
}

}  // namespace terrier::runner

/**
 * Bool for server ready
 */
bool network_queries_ready = false;

/**
 * Bool for network queries finished
 */
bool network_queries_finished = false;

/**
 * Mutex for access to above two booleans
 */
std::mutex network_queries_mutex;

/**
 * CVar for signalling
 */
std::condition_variable network_queries_cv;

void RunNetworkQueries() {
  // GC does not run in a background thread!
  {
    std::unique_lock<std::mutex> lk(network_queries_mutex);
    network_queries_cv.wait(lk, [] { return network_queries_ready; });
  }

  std::string conn;
  {
    std::stringstream conn_ss;
    conn_ss << "postgresql://127.0.0.1:" << (terrier::runner::port) << "/test_db";
    conn = conn_ss.str();
  }

  // Execute network queries
  try {
    pqxx::connection c{conn};
    pqxx::work txn{c};

    terrier::runner::NetworkQueries_OutputRunners(&txn);

    txn.commit();
  } catch (std::exception &e) {
  }

  {
    std::unique_lock<std::mutex> lk(network_queries_mutex);
    network_queries_finished = true;
    network_queries_cv.notify_one();
  }
}

void RunNetworkSequence() {
  terrier::runner::db_main->GetMetricsManager()->Aggregate();
  terrier::runner::db_main->GetMetricsManager()->ToCSV();
  terrier::runner::InvokeGC();

  auto network_layer = terrier::runner::db_main->GetNetworkLayer();
  auto server = network_layer->GetServer();
  server->RunServer();

  auto thread = std::thread([] { RunNetworkQueries(); });

  {
    std::unique_lock<std::mutex> lk(network_queries_mutex);
    network_queries_ready = true;
    network_queries_cv.notify_one();
    network_queries_cv.wait(lk, [] { return network_queries_finished; });
  }

  terrier::runner::db_main->GetMetricsManager()->Aggregate();
  terrier::runner::db_main->GetMetricsManager()->ToCSV();
  terrier::runner::InvokeGC();

  // Concat pipeline.csv into execution_seq0.csv
  std::string csv_line;
  std::ofstream of("execution_SEQ0.csv", std::ios_base::binary | std::ios_base::app);
  std::ifstream is("pipeline.csv", std::ios_base::binary);
  std::getline(is, csv_line);
  of.seekp(0, std::ios_base::end);
  of << is.rdbuf();

  terrier::runner::db_main->ForceShutdown();
  thread.join();

  delete terrier::runner::db_main;
}

void RunBenchmarkSequence() {
  // As discussed, certain runners utilize multiple features.
  // In order for the modeller to work correctly, we first need to model
  // the dependent features and then subtract estimations/exact counters
  // from the composite to get an approximation for the target feature.
  //
  // As such: the following sequence is utilized
  // SEQ0: ArithmeticRunners
  // SEQ1: SeqScan, IdxScan
  // SEQ2: Sort
  // SEQ3: HashJoin
  // SEQ4: Aggregate
  // SEQ5: Insert, Update, Delete
  std::vector<std::vector<std::string>> filters = {{"SEQ0"}, {"SEQ1_0", "SEQ1_1", "SEQ1_2"}, {"SEQ2"}, {"SEQ3"},
                                                   {"SEQ4"}, {"SEQ5_0", "SEQ5_1", "SEQ5_2"}};

  char buffer[32];
  const char *argv[2];
  argv[0] = "mini_runners";
  argv[1] = buffer;

  auto vm_modes = {terrier::execution::vm::ExecutionMode::Interpret, terrier::execution::vm::ExecutionMode::Compiled};
  for (size_t i = 0; i < 6; i++) {
    for (auto &filter : filters[i]) {
      for (auto mode : vm_modes) {
        terrier::runner::MiniRunners::mode = mode;

        int argc = 2;
        snprintf(buffer, sizeof(buffer), "--benchmark_filter=%s", filter.c_str());
        benchmark::Initialize(&argc, const_cast<char **>(argv));
        benchmark::RunSpecifiedBenchmarks();
        std::this_thread::sleep_for(std::chrono::seconds(2));
        terrier::runner::InvokeGC();
      }
    }

    std::this_thread::sleep_for(std::chrono::seconds(2));
    terrier::runner::db_main->GetMetricsManager()->Aggregate();
    terrier::runner::db_main->GetMetricsManager()->ToCSV();

    snprintf(buffer, sizeof(buffer), "execution_SEQ%lu.csv", i);
    std::rename("pipeline.csv", buffer);
  }
}

int main(int argc, char **argv) {
  // mini_runners --port=9999 --benchmark_filter=
  std::pair<bool, int> port_info{false, -1};
  std::pair<bool, int> filter_info{false, -1};
  for (int i = 0; i < argc; i++) {
    if (strstr(argv[i], "--port=") != NULL)
      port_info = std::make_pair(true, i);
    else if (strstr(argv[i], "--benchmark_filter=") != NULL)
      filter_info = std::make_pair(true, i);
  }

  if (port_info.first) {
    char *arg = argv[port_info.second];
    char *equal_sign = strstr(arg, "=") + 1;
    terrier::runner::port = atoi(equal_sign);
  }

  terrier::LoggersUtil::Initialize();

  // Benchmark Config Environment Variables
  // Check whether we are being passed environment variables to override configuration parameter
  // for this benchmark run.
  const char *env_num_threads = std::getenv(terrier::ENV_NUM_THREADS);
  if (env_num_threads != nullptr) terrier::BenchmarkConfig::num_threads = atoi(env_num_threads);

  const char *env_logfile_path = std::getenv(terrier::ENV_LOGFILE_PATH);
  if (env_logfile_path != nullptr) terrier::BenchmarkConfig::logfile_path = std::string_view(env_logfile_path);

  terrier::runner::InitializeRunnersState();

  if (filter_info.first) {
    // Pass straight through to gbenchmark
    benchmark::Initialize(&argc, argv);
    benchmark::RunSpecifiedBenchmarks();
    terrier::runner::EndRunnersState();
  } else {
    RunBenchmarkSequence();
    RunNetworkSequence();
  }

  terrier::LoggersUtil::ShutDown();

  return 0;
}<|MERGE_RESOLUTION|>--- conflicted
+++ resolved
@@ -1,10 +1,7 @@
 #include <common/macros.h>
 #include <gflags/gflags.h>
 #include <pqxx/pqxx>
-<<<<<<< HEAD
-=======
-
->>>>>>> b765cf22
+
 #include <cstdio>
 #include <functional>
 #include <random>
