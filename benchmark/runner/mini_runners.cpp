#include <cstdio>
#include <functional>
#include <pqxx/pqxx>  // NOLINT
#include <random>
#include <utility>

#include "benchmark/benchmark.h"
#include "benchmark_util/benchmark_config.h"
#include "binder/bind_node_visitor.h"
#include "brain/brain_defs.h"
#include "brain/operating_unit.h"
#include "common/macros.h"
#include "common/scoped_timer.h"
#include "execution/compiler/compilation_context.h"
#include "execution/compiler/executable_query.h"
#include "execution/exec/execution_settings.h"
#include "execution/execution_util.h"
#include "execution/sql/ddl_executors.h"
#include "execution/table_generator/table_generator.h"
#include "execution/vm/module.h"
#include "gflags/gflags.h"
#include "loggers/loggers_util.h"
#include "main/db_main.h"
#include "optimizer/cost_model/forced_cost_model.h"
#include "optimizer/cost_model/trivial_cost_model.h"
#include "optimizer/optimizer.h"
#include "optimizer/properties.h"
#include "optimizer/query_to_operator_transformer.h"
#include "planner/plannodes/index_join_plan_node.h"
#include "planner/plannodes/index_scan_plan_node.h"
#include "planner/plannodes/seq_scan_plan_node.h"
#include "runner/mini_runners_argument_generator.h"
#include "runner/mini_runners_config.h"
#include "runner/mini_runners_settings.h"
#include "storage/sql_table.h"
#include "traffic_cop/traffic_cop_util.h"

namespace noisepage::runner {

/**
 * MiniRunners Config Data
<<<<<<< HEAD
 */
MiniRunnersDataConfig config;

/**
 * MiniRunners Settings
 */
=======
 */
MiniRunnersDataConfig config;

/**
 * MiniRunners Settings
 */
>>>>>>> f3da5498
MiniRunnersSettings settings;

/**
 * Static db_main instance
 * This is done so all tests reuse the same DB Main instance
 */
DBMain *db_main = nullptr;

/**
 * Database OID
 * This is done so all tests can use the same database OID
 */
catalog::db_oid_t db_oid{0};

/**
 * Should start small-row only scans
 */
bool rerun_start = false;

/**
 * Empty global param vector
 */
std::vector<std::vector<parser::ConstantValueExpression>> empty_params = {};

/**
 * Templated function that can be passed to Google Benchmark's Apply() function.
 * Template argument f specifies the argument generator to invoke
 * @param b Benchmark
 */
template <MiniRunnersArgumentGenerator::GenArgFn f>
void GenBenchmarkArguments(benchmark::internal::Benchmark *b) {
  std::vector<std::vector<int64_t>> args;
  f(&args, settings, config);

  for (auto &arg : args) {
    b->Args(arg);
  }
}

void InvokeGC() {
  // Perform GC to do any cleanup
  auto gc = noisepage::runner::db_main->GetStorageLayer()->GetGarbageCollector();
  gc->PerformGarbageCollection();
  gc->PerformGarbageCollection();
}

/**
 * Taken from Facebook's folly library.
 * DoNotOptimizeAway helps to ensure that a certain variable
 * is not optimized away by the compiler.
 */
template <typename T>
struct DoNotOptimizeAwayNeedsIndirect {
  using Decayed = typename std::decay<T>::type;

  // First two constraints ensure it can be an "r" operand.
  // std::is_pointer check is because callers seem to expect that
  // doNotOptimizeAway(&x) is equivalent to doNotOptimizeAway(x).
  constexpr static bool VALUE = !std::is_trivially_copyable<Decayed>::value ||
                                sizeof(Decayed) > sizeof(int64_t) || std::is_pointer<Decayed>::value;
};

template <typename T>
auto DoNotOptimizeAway(const T &datum) -> typename std::enable_if<!DoNotOptimizeAwayNeedsIndirect<T>::VALUE>::type {
  // The "r" constraint forces the compiler to make datum available
  // in a register to the asm block, which means that it must have
  // computed/loaded it.  We use this path for things that are <=
  // sizeof(long) (they have to fit), trivial (otherwise the compiler
  // doesn't want to put them in a register), and not a pointer (because
  // DoNotOptimizeAway(&foo) would otherwise be a foot gun that didn't
  // necessarily compute foo).
  //
  // An earlier version of this method had a more permissive input operand
  // constraint, but that caused unnecessary variation between clang and
  // gcc benchmarks.
  asm volatile("" ::"r"(datum));
}

/**
 * To prevent the iterator op i from being optimized out on
 * clang/gcc compilers, gcc requires noinline and noclone
 * to prevent any inlining. noclone is used to prevent gcc
 * from doing interprocedural constant propagation.
 *
 * DoNotOptimizeAway is placed inside the for () loop to
 * ensure that the compiler does not blindly optimize away
 * the for loop.
 *
 * TIGHT_LOOP_OPERATION(uint32_t, PLUS, +)
 * Defines a function called uint32_t_PLUS that adds integers.
 */
#ifdef __clang__
#define TIGHT_LOOP_OPERATION(type, name, op)                       \
  __attribute__((noinline)) type __##type##_##name(size_t count) { \
    type iterator = 1;                                             \
    for (size_t i = 1; i <= count; i++) {                          \
      iterator = iterator op i;                                    \
      DoNotOptimizeAway(iterator);                                 \
    }                                                              \
                                                                   \
    return iterator;                                               \
  }

#elif __GNUC__
#define TIGHT_LOOP_OPERATION(type, name, op)                                \
  __attribute__((noinline, noclone)) type __##type##_##name(size_t count) { \
    type iterator = 1;                                                      \
    for (size_t i = 1; i <= count; i++) {                                   \
      iterator = iterator op i;                                             \
      DoNotOptimizeAway(iterator);                                          \
    }                                                                       \
                                                                            \
    return iterator;                                                        \
  }

#endif

static void GenIdxScanParameters(type::TypeId type_param, int64_t num_rows, int64_t lookup_size, int64_t num_iters,
                                 std::vector<std::vector<parser::ConstantValueExpression>> *real_params) {
  std::mt19937 generator{};
  std::vector<std::pair<uint32_t, uint32_t>> bounds;
  for (int i = 0; i < num_iters; i++) {
    // Pick a range [0, 10). The span is num_rows - lookup_size / 10 which controls
    // the span of numbers within a given range.
    int num_regions = 10;
    int64_t span = (num_rows - lookup_size) / num_regions;
    auto range =
        std::uniform_int_distribution(static_cast<uint32_t>(0), static_cast<uint32_t>(num_regions - 1))(generator);
    auto low_key = std::uniform_int_distribution(static_cast<uint32_t>(0),
                                                 static_cast<uint32_t>((span >= 1) ? (span - 1) : 0))(generator);
    low_key += range * span;

    std::vector<parser::ConstantValueExpression> param;
    if (lookup_size == 1) {
      if (type_param != type::TypeId::VARCHAR) {
        param.emplace_back(type_param, execution::sql::Integer(low_key));
      } else {
        std::string val = std::to_string(low_key);
        param.emplace_back(type_param, execution::sql::StringVal(val.c_str()));
      }
      bounds.emplace_back(low_key, low_key);
    } else {
      auto high_key = low_key + lookup_size - 1;
      if (type_param != type::TypeId::VARCHAR) {
        param.emplace_back(type_param, execution::sql::Integer(low_key));
        param.emplace_back(type_param, execution::sql::Integer(high_key));
      } else {
        std::string val = std::to_string(low_key);
        param.emplace_back(type_param, execution::sql::StringVal(val.c_str()));
        val = std::to_string(high_key);
        param.emplace_back(type_param, execution::sql::StringVal(val.c_str()));
      }
      bounds.emplace_back(low_key, high_key);
    }

    real_params->emplace_back(std::move(param));
  }
}

class MiniRunners : public benchmark::Fixture {
 public:
  static execution::query_id_t query_id;
  static execution::vm::ExecutionMode mode;
  const uint64_t optimizer_timeout_ = 1000000;

  static std::unique_ptr<planner::AbstractPlanNode> PassthroughPlanChecker(
      UNUSED_ATTRIBUTE common::ManagedPointer<transaction::TransactionContext> txn,
      std::unique_ptr<planner::AbstractPlanNode> plan) {
    return plan;
  }

  void ExecuteSeqScan(benchmark::State *state);
  void ExecuteInsert(benchmark::State *state);
  void ExecuteUpdate(benchmark::State *state);
  void ExecuteDelete(benchmark::State *state);
  void ExecuteCreateIndex(benchmark::State *state);

  std::string ConstructIndexScanPredicate(int64_t key_num, int64_t num_rows, int64_t lookup_size,
                                          bool parameter = false) {
    std::mt19937 generator{};
    auto low_key = std::uniform_int_distribution(static_cast<uint32_t>(0),
                                                 static_cast<uint32_t>(num_rows - lookup_size))(generator);
    auto high_key = low_key + lookup_size - 1;

    std::stringstream predicatess;
    for (auto j = 1; j <= key_num; j++) {
      if (lookup_size == 1) {
        predicatess << "col" << j << " = ";
        if (parameter)
          predicatess << "$1";
        else
          predicatess << low_key;
      } else {
        predicatess << "col" << j << " >= ";
        if (parameter)
          predicatess << "$1";
        else
          predicatess << low_key;

        predicatess << " AND col" << j << " <= ";
        if (parameter)
          predicatess << "$2";
        else
          predicatess << high_key;
      }

      if (j != key_num) predicatess << " AND ";
    }
    return predicatess.str();
  }

  std::string ConstructColumns(const std::string &prefix, type::TypeId left_type, type::TypeId right_type,
                               int64_t num_left, int64_t num_right) {
    std::stringstream cols;
    for (auto i = 1; i <= num_left; i++) {
      auto type = (left_type == type::TypeId::INVALID) ? "col" : type::TypeUtil::TypeIdToString(left_type);
      cols << prefix << type << i;
      if (i != num_left || num_right != 0) cols << ", ";
    }

    for (auto i = 1; i <= num_right; i++) {
      auto type = (right_type == type::TypeId::INVALID) ? "col" : type::TypeUtil::TypeIdToString(right_type);
      cols << prefix << type << i;
      if (i != num_right) cols << ", ";
    }
    return cols.str();
  }

  std::string ConstructPredicate(const std::string &left_alias, const std::string &right_alias, type::TypeId left_type,
                                 type::TypeId right_type, int64_t num_left, int64_t num_right) {
    std::stringstream pred;
    for (auto i = 1; i <= num_left; i++) {
      auto type_name = (left_type == type::TypeId::INVALID) ? "col" : type::TypeUtil::TypeIdToString(left_type);
      pred << left_alias << "." << type_name << i << " = " << right_alias << "." << type_name << i;
      if (i != num_left || num_right != 0) pred << " AND ";
    }

    for (auto i = 1; i <= num_right; i++) {
      auto type_name = (right_type == type::TypeId::INVALID) ? "col" : type::TypeUtil::TypeIdToString(right_type);
      pred << left_alias << "." << type_name << i << " = " << right_alias << "." << type_name << i;
      if (i != num_right) pred << " AND ";
    }
    return pred.str();
  }

  std::string ConstructTableName(type::TypeId left_type, type::TypeId right_type, int64_t num_left, int64_t num_right,
                                 size_t row, size_t car) {
    std::vector<type::TypeId> types = {left_type, right_type};
    std::vector<uint32_t> col_counts = {static_cast<uint32_t>(num_left), static_cast<uint32_t>(num_right)};
    auto tbl_name = execution::sql::TableGenerator::GenerateMixedTableName(types, col_counts, row, car);
    if (num_left == 0)
      tbl_name = execution::sql::TableGenerator::GenerateTableName(right_type, num_right, row, car);
    else if (num_right == 0)
      tbl_name = execution::sql::TableGenerator::GenerateTableName(left_type, num_left, row, car);
    return tbl_name;
  }

  std::unique_ptr<planner::AbstractPlanNode> IndexScanChecker(
      size_t num_keys, common::ManagedPointer<transaction::TransactionContext> txn,
      std::unique_ptr<planner::AbstractPlanNode> plan) {
    if (plan->GetPlanNodeType() != planner::PlanNodeType::INDEXSCAN) throw "Expected IndexScan";

    auto *idx_scan = reinterpret_cast<planner::IndexScanPlanNode *>(plan.get());
    if (idx_scan->GetLoIndexColumns().size() != num_keys) throw "Number keys mismatch";

    return plan;
  }

  std::unique_ptr<planner::AbstractPlanNode> IndexNLJoinChecker(
      std::string build_tbl, size_t num_cols, common::ManagedPointer<transaction::TransactionContext> txn,
      std::unique_ptr<planner::AbstractPlanNode> plan) {
    if (plan->GetPlanNodeType() != planner::PlanNodeType::INDEXNLJOIN) throw "Expected IndexNLJoin";
    if (plan->GetChildrenSize() != 1) throw "Expected 1 child";
    if (plan->GetChild(0)->GetPlanNodeType() != planner::PlanNodeType::SEQSCAN) throw "Expected child IdxScan";

    auto *nlplan = reinterpret_cast<const planner::IndexJoinPlanNode *>(plan.get());
    if (nlplan->GetLoIndexColumns().size() != num_cols) throw "Number keys mismatch";

    auto accessor = catalog_->GetAccessor(common::ManagedPointer(txn), db_oid, DISABLED);
    auto build_oid = accessor->GetTableOid(std::move(build_tbl));
    if (nlplan->GetTableOid() != build_oid) throw "inner index does not match";

    return plan;
  }

  std::unique_ptr<planner::AbstractPlanNode> ChildIndexScanChecker(
      common::ManagedPointer<transaction::TransactionContext> txn, std::unique_ptr<planner::AbstractPlanNode> plan) {
    if (plan->GetChild(0)->GetPlanNodeType() != planner::PlanNodeType::INDEXSCAN) throw "Expected IndexScan";

    return plan;
  }

  std::unique_ptr<planner::AbstractPlanNode> JoinNonSelfChecker(
      std::string build_tbl, common::ManagedPointer<transaction::TransactionContext> txn,
      std::unique_ptr<planner::AbstractPlanNode> plan) {
    auto accessor = catalog_->GetAccessor(common::ManagedPointer(txn), db_oid, DISABLED);
    auto build_oid = accessor->GetTableOid(std::move(build_tbl));

    if (plan->GetPlanNodeType() != planner::PlanNodeType::HASHJOIN) throw "Expected HashJoin";
    if (plan->GetChild(0)->GetPlanNodeType() != planner::PlanNodeType::SEQSCAN) throw "Expected Left SeqScan";
    if (plan->GetChild(1)->GetPlanNodeType() != planner::PlanNodeType::SEQSCAN) throw "Expected Right SeqScan";

    // Assumes the build side is the left (since that is the HashJoinLeftTranslator)
    auto *l_scan = reinterpret_cast<const planner::SeqScanPlanNode *>(plan->GetChild(0));
    if (l_scan->GetTableOid() != build_oid) {
      // Don't modify join_predicate/left/right hash keys because derivedindex DerivedValueExpression
      // Don't modify output_schema since just output 1 side tuple anyways
      plan->SwapChildren();
    }

    return plan;
  }

  TIGHT_LOOP_OPERATION(uint32_t, PLUS, +);
  TIGHT_LOOP_OPERATION(uint32_t, MULTIPLY, *);
  TIGHT_LOOP_OPERATION(uint32_t, DIVIDE, /);
  TIGHT_LOOP_OPERATION(uint32_t, GEQ, >=);
  TIGHT_LOOP_OPERATION(double, PLUS, +);
  TIGHT_LOOP_OPERATION(double, MULTIPLY, *);
  TIGHT_LOOP_OPERATION(double, DIVIDE, /);
  TIGHT_LOOP_OPERATION(double, GEQ, >=);

  void SetUp(const benchmark::State &state) final {
    catalog_ = db_main->GetCatalogLayer()->GetCatalog();
    txn_manager_ = db_main->GetTransactionLayer()->GetTransactionManager();
    metrics_manager_ = db_main->GetMetricsManager();
  }

  static execution::exec::ExecutionSettings GetExecutionSettings() {
<<<<<<< HEAD
    execution::exec::ExecutionSettings exec_settings;
    exec_settings.is_parallel_execution_enabled_ = false;
    exec_settings.is_counters_enabled_ = false;
    exec_settings.is_pipeline_metrics_enabled_ = true;
    return exec_settings;
  }

  static execution::exec::ExecutionSettings GetParallelExecutionSettings(size_t num_threads, bool counters) {
    execution::exec::ExecutionSettings exec_settings;
    exec_settings.is_pipeline_metrics_enabled_ = true;
    exec_settings.is_parallel_execution_enabled_ = (num_threads != 0);
    exec_settings.number_of_parallel_execution_threads_ = num_threads;
    exec_settings.is_counters_enabled_ = counters;
    exec_settings.is_static_partitioner_enabled_ = true;
    return exec_settings;
=======
    execution::exec::ExecutionSettings settings;
    settings.is_parallel_execution_enabled_ = false;
    settings.is_pipeline_metrics_enabled_ = true;
    return settings;
  }

  static execution::exec::ExecutionSettings GetParallelExecutionSettings(size_t num_threads, bool counters) {
    execution::exec::ExecutionSettings settings;
    settings.is_pipeline_metrics_enabled_ = true;
    settings.is_parallel_execution_enabled_ = (num_threads != 0);
    settings.number_of_parallel_execution_threads_ = num_threads;
    settings.is_counters_enabled_ = counters;
    settings.is_static_partitioner_enabled_ = true;
    return settings;
>>>>>>> f3da5498
  }

  std::pair<std::unique_ptr<execution::compiler::ExecutableQuery>, std::unique_ptr<planner::OutputSchema>>
  OptimizeSqlStatement(
      const std::string &query, std::unique_ptr<optimizer::AbstractCostModel> cost_model,
      std::unique_ptr<brain::PipelineOperatingUnits> pipeline_units,
      const std::function<std::unique_ptr<planner::AbstractPlanNode>(
          common::ManagedPointer<transaction::TransactionContext>, std::unique_ptr<planner::AbstractPlanNode>)>
          &checker = std::function<std::unique_ptr<planner::AbstractPlanNode>(
              common::ManagedPointer<transaction::TransactionContext>, std::unique_ptr<planner::AbstractPlanNode>)>(
              PassthroughPlanChecker),
      common::ManagedPointer<std::vector<parser::ConstantValueExpression>> params = nullptr,
      common::ManagedPointer<std::vector<type::TypeId>> param_types = nullptr,
<<<<<<< HEAD
      execution::exec::ExecutionSettings *exec_settings_arg = nullptr) {
=======
      execution::exec::ExecutionSettings *settings = nullptr) {
>>>>>>> f3da5498
    auto txn = txn_manager_->BeginTransaction();
    auto stmt_list = parser::PostgresParser::BuildParseTree(query);

    auto accessor = catalog_->GetAccessor(common::ManagedPointer(txn), db_oid, DISABLED);
    auto binder = binder::BindNodeVisitor(common::ManagedPointer(accessor), db_oid);
    binder.BindNameToNode(common::ManagedPointer(stmt_list), params, param_types);

    auto out_plan = trafficcop::TrafficCopUtil::Optimize(
        common::ManagedPointer(txn), common::ManagedPointer(accessor), common::ManagedPointer(stmt_list), db_oid,
        db_main->GetStatsStorage(), std::move(cost_model), optimizer_timeout_);

    out_plan = checker(common::ManagedPointer(txn), std::move(out_plan));
    if (out_plan->GetPlanNodeType() == planner::PlanNodeType::CREATE_INDEX) {
      execution::sql::DDLExecutors::CreateIndexExecutor(
          common::ManagedPointer<planner::CreateIndexPlanNode>(
              reinterpret_cast<planner::CreateIndexPlanNode *>(out_plan.get())),
          common::ManagedPointer<catalog::CatalogAccessor>(accessor));
    } else if (out_plan->GetPlanNodeType() == planner::PlanNodeType::DROP_INDEX) {
      execution::sql::DDLExecutors::DropIndexExecutor(
          common::ManagedPointer<planner::DropIndexPlanNode>(
              reinterpret_cast<planner::DropIndexPlanNode *>(out_plan.get())),
          common::ManagedPointer<catalog::CatalogAccessor>(accessor));
      txn_manager_->Commit(txn, transaction::TransactionUtil::EmptyCallback, nullptr);
      return std::make_pair(nullptr, nullptr);
    }

    auto exec_settings = GetExecutionSettings();
<<<<<<< HEAD
    if (exec_settings_arg != nullptr) {
      exec_settings = *exec_settings_arg;
=======
    if (settings != nullptr) {
      exec_settings = *settings;
>>>>>>> f3da5498
    }

    auto exec_ctx = std::make_unique<execution::exec::ExecutionContext>(
        db_oid, common::ManagedPointer(txn), execution::exec::NoOpResultConsumer(), out_plan->GetOutputSchema().Get(),
        common::ManagedPointer(accessor), exec_settings, metrics_manager_);

    execution::compiler::ExecutableQuery::query_identifier.store(MiniRunners::query_id++);
    auto exec_query = execution::compiler::CompilationContext::Compile(*out_plan, exec_settings, accessor.get(),
                                                                       execution::compiler::CompilationMode::OneShot);

    // Some runners rely on counters to work correctly (i.e parallel create index).
    // Counter code relies on the ids of features extracted during code generation
    // to update numbers. However, the synthetic pipeline + features that are
    // set by the mini-runners do not have these feature ids available.
    //
    // For now, since a pipeline does not contain any duplicate feature types (i.e
    // there will not be 2 hashjoin_probes in 1 pipeline), we can assign feature ids
    // to our synthetic features by finding the matching feature from the feature
    // vector produced during codegen.
    auto pipeline = exec_query->GetPipelineOperatingUnits();
    for (auto &info : pipeline_units->units_) {
      auto other_feature = pipeline->units_[info.first];
      for (auto &oufeature : info.second) {
        for (const auto &other_oufeature : other_feature) {
          if (oufeature.GetExecutionOperatingUnitType() == other_oufeature.GetExecutionOperatingUnitType()) {
            oufeature.feature_id_ = other_oufeature.feature_id_;
            break;
          }
        }
      }
    }

    exec_query->SetPipelineOperatingUnits(std::move(pipeline_units));

    auto ret_val = std::make_pair(std::move(exec_query), out_plan->GetOutputSchema()->Copy());
    txn_manager_->Commit(txn, transaction::TransactionUtil::EmptyCallback, nullptr);
    return ret_val;
  }

  void HandleBuildDropIndex(bool is_build, int64_t num_rows, int64_t num_key, type::TypeId type) {
    auto block_store = db_main->GetStorageLayer()->GetBlockStore();
    auto catalog = db_main->GetCatalogLayer()->GetCatalog();
    auto txn_manager = db_main->GetTransactionLayer()->GetTransactionManager();

    auto txn = txn_manager->BeginTransaction();
    auto accessor = catalog->GetAccessor(common::ManagedPointer(txn), db_oid, DISABLED);
    auto exec_settings = MiniRunners::GetExecutionSettings();
    auto exec_ctx = std::make_unique<execution::exec::ExecutionContext>(db_oid, common::ManagedPointer(txn), nullptr,
                                                                        nullptr, common::ManagedPointer(accessor),
                                                                        exec_settings, metrics_manager_);

    execution::sql::TableGenerator table_generator(exec_ctx.get(), block_store, accessor->GetDefaultNamespace());
    if (is_build) {
      table_generator.BuildMiniRunnerIndex(type, num_rows, num_key);
    } else {
      bool result = table_generator.DropMiniRunnerIndex(type, num_rows, num_key);
      if (!result) {
        throw "Drop Index has failed";
      }
    }

    txn_manager->Commit(txn, transaction::TransactionUtil::EmptyCallback, nullptr);
    InvokeGC();
  }

  // Used for the CREATE INDEX mini-runner
  void DropIndexByName(const std::string &name) {
    auto catalog = db_main->GetCatalogLayer()->GetCatalog();
    auto txn_manager = db_main->GetTransactionLayer()->GetTransactionManager();

    auto txn = txn_manager->BeginTransaction();
    auto accessor = catalog->GetAccessor(common::ManagedPointer(txn), db_oid, DISABLED);

    auto index_oid = accessor->GetIndexOid(name);
    accessor->DropIndex(index_oid);

    txn_manager->Commit(txn, transaction::TransactionUtil::EmptyCallback, nullptr);
    InvokeGC();
  }

  void BenchmarkExecQuery(int64_t num_iters, execution::compiler::ExecutableQuery *exec_query,
                          planner::OutputSchema *out_schema, bool commit,
                          std::vector<std::vector<parser::ConstantValueExpression>> *params = &empty_params,
<<<<<<< HEAD
                          execution::exec::ExecutionSettings *exec_settings_arg = nullptr) {
=======
                          execution::exec::ExecutionSettings *settings = nullptr) {
>>>>>>> f3da5498
    transaction::TransactionContext *txn = nullptr;
    std::unique_ptr<catalog::CatalogAccessor> accessor = nullptr;
    std::vector<std::vector<parser::ConstantValueExpression>> param_ref = *params;

    execution::exec::NoOpResultConsumer consumer;
    execution::exec::OutputCallback callback = consumer;
    for (auto i = 0; i < num_iters; i++) {
      common::ManagedPointer<metrics::MetricsManager> metrics_manager = nullptr;
      if (i == num_iters - 1) {
        metrics_manager_->RegisterThread();
        metrics_manager = metrics_manager_;
      }

      txn = txn_manager_->BeginTransaction();
      accessor = catalog_->GetAccessor(common::ManagedPointer(txn), db_oid, DISABLED);

      auto exec_settings = GetExecutionSettings();
<<<<<<< HEAD
      if (exec_settings_arg != nullptr) {
        exec_settings = *exec_settings_arg;
=======
      if (settings != nullptr) {
        exec_settings = *settings;
>>>>>>> f3da5498
      }

      auto exec_ctx = std::make_unique<execution::exec::ExecutionContext>(db_oid, common::ManagedPointer(txn), callback,
                                                                          out_schema, common::ManagedPointer(accessor),
                                                                          exec_settings, metrics_manager);

      // Attach params to ExecutionContext
      if (static_cast<size_t>(i) < param_ref.size()) {
        exec_ctx->SetParams(common::ManagedPointer<const std::vector<parser::ConstantValueExpression>>(&param_ref[i]));
      }

      exec_query->Run(common::ManagedPointer(exec_ctx), mode);

      if (commit)
        txn_manager_->Commit(txn, transaction::TransactionUtil::EmptyCallback, nullptr);
      else
        txn_manager_->Abort(txn);

      if (i == num_iters - 1) {
        metrics_manager_->Aggregate();
        metrics_manager_->UnregisterThread();
      }
    }
  }

  void BenchmarkArithmetic(brain::ExecutionOperatingUnitType type, size_t num_elem) {
    auto qid = MiniRunners::query_id++;
    auto txn = txn_manager_->BeginTransaction();
    auto accessor = catalog_->GetAccessor(common::ManagedPointer(txn), db_oid, DISABLED);
    auto exec_settings = GetExecutionSettings();
    auto exec_ctx = std::make_unique<execution::exec::ExecutionContext>(db_oid, common::ManagedPointer(txn), nullptr,
                                                                        nullptr, common::ManagedPointer(accessor),
                                                                        exec_settings, metrics_manager_);
    exec_ctx->SetExecutionMode(static_cast<uint8_t>(mode));

    brain::PipelineOperatingUnits units;
    brain::ExecutionOperatingUnitFeatureVector pipe0_vec;
    exec_ctx->SetPipelineOperatingUnits(common::ManagedPointer(&units));
    pipe0_vec.emplace_back(execution::translator_id_t(1), type, num_elem, 4, 1, num_elem, 1, 0, 0);
    units.RecordOperatingUnit(execution::pipeline_id_t(1), std::move(pipe0_vec));

    brain::ExecOUFeatureVector ouvec;
    exec_ctx->InitializeOUFeatureVector(&ouvec, execution::pipeline_id_t(1));
    switch (type) {
      case brain::ExecutionOperatingUnitType::OP_INTEGER_PLUS_OR_MINUS: {
        exec_ctx->StartPipelineTracker(execution::pipeline_id_t(1));
        uint32_t ret = __uint32_t_PLUS(num_elem);
        exec_ctx->EndPipelineTracker(qid, execution::pipeline_id_t(1), &ouvec);
        DoNotOptimizeAway(ret);
        break;
      }
      case brain::ExecutionOperatingUnitType::OP_INTEGER_MULTIPLY: {
        exec_ctx->StartPipelineTracker(execution::pipeline_id_t(1));
        uint32_t ret = __uint32_t_MULTIPLY(num_elem);
        exec_ctx->EndPipelineTracker(qid, execution::pipeline_id_t(1), &ouvec);
        DoNotOptimizeAway(ret);
        break;
      }
      case brain::ExecutionOperatingUnitType::OP_INTEGER_DIVIDE: {
        exec_ctx->StartPipelineTracker(execution::pipeline_id_t(1));
        uint32_t ret = __uint32_t_DIVIDE(num_elem);
        exec_ctx->EndPipelineTracker(qid, execution::pipeline_id_t(1), &ouvec);
        DoNotOptimizeAway(ret);
        break;
      }
      case brain::ExecutionOperatingUnitType::OP_INTEGER_COMPARE: {
        exec_ctx->StartPipelineTracker(execution::pipeline_id_t(1));
        uint32_t ret = __uint32_t_GEQ(num_elem);
        exec_ctx->EndPipelineTracker(qid, execution::pipeline_id_t(1), &ouvec);
        DoNotOptimizeAway(ret);
        break;
      }
      case brain::ExecutionOperatingUnitType::OP_DECIMAL_PLUS_OR_MINUS: {
        exec_ctx->StartPipelineTracker(execution::pipeline_id_t(1));
        double ret = __double_PLUS(num_elem);
        exec_ctx->EndPipelineTracker(qid, execution::pipeline_id_t(1), &ouvec);
        DoNotOptimizeAway(ret);
        break;
      }
      case brain::ExecutionOperatingUnitType::OP_DECIMAL_MULTIPLY: {
        exec_ctx->StartPipelineTracker(execution::pipeline_id_t(1));
        double ret = __double_MULTIPLY(num_elem);
        exec_ctx->EndPipelineTracker(qid, execution::pipeline_id_t(1), &ouvec);
        DoNotOptimizeAway(ret);
        break;
      }
      case brain::ExecutionOperatingUnitType::OP_DECIMAL_DIVIDE: {
        exec_ctx->StartPipelineTracker(execution::pipeline_id_t(1));
        double ret = __double_DIVIDE(num_elem);
        exec_ctx->EndPipelineTracker(qid, execution::pipeline_id_t(1), &ouvec);
        DoNotOptimizeAway(ret);
        break;
      }
      case brain::ExecutionOperatingUnitType::OP_DECIMAL_COMPARE: {
        exec_ctx->StartPipelineTracker(execution::pipeline_id_t(1));
        double ret = __double_GEQ(num_elem);
        exec_ctx->EndPipelineTracker(qid, execution::pipeline_id_t(1), &ouvec);
<<<<<<< HEAD
        DoNotOptimizeAway(ret);
        break;
      }
      case brain::ExecutionOperatingUnitType::OP_VARCHAR_COMPARE: {
        exec_ctx->StartPipelineTracker(execution::pipeline_id_t(1));
        uint32_t multiply_factor = sizeof(storage::VarlenEntry) / sizeof(uint32_t);
        auto *val = reinterpret_cast<storage::VarlenEntry *>(new uint32_t[(num_elem * 2) * multiply_factor]);
        for (size_t i = 0; i <= num_elem; ++i) {
          std::string str_val = std::to_string(i & 0xFF);
          val[i] = storage::VarlenEntry::Create(str_val);
        }
        uint32_t ret = 0;
        for (size_t i = 0; i < num_elem; i++) {
          ret += storage::VarlenEntry::Compare(val[i], val[i + num_elem]);
          DoNotOptimizeAway(ret);
        }
        exec_ctx->EndPipelineTracker(qid, execution::pipeline_id_t(1), &ouvec);
=======
>>>>>>> f3da5498
        DoNotOptimizeAway(ret);
        break;
      }
      default:
        UNREACHABLE("Unsupported ExecutionOperatingUnitType");
        break;
    }

    ouvec.Reset();
    txn_manager_->Commit(txn, transaction::TransactionUtil::EmptyCallback, nullptr);
  }

 protected:
  common::ManagedPointer<catalog::Catalog> catalog_;
  common::ManagedPointer<transaction::TransactionManager> txn_manager_;
  common::ManagedPointer<metrics::MetricsManager> metrics_manager_;
};

execution::query_id_t MiniRunners::query_id = execution::query_id_t(0);
execution::vm::ExecutionMode MiniRunners::mode = execution::vm::ExecutionMode::Interpret;

// NOLINTNEXTLINE
BENCHMARK_DEFINE_F(MiniRunners, SEQ0_ArithmeticRunners)(benchmark::State &state) {
  if (rerun_start) {
    return;
  }

  metrics_manager_->RegisterThread();

  // state.range(0) is the OperatingUnitType
  // state.range(1) is the size
  BenchmarkArithmetic(static_cast<brain::ExecutionOperatingUnitType>(state.range(0)),
                      static_cast<size_t>(state.range(1)));

  metrics_manager_->Aggregate();
  metrics_manager_->UnregisterThread();

  state.SetItemsProcessed(state.range(1));
}

template <settings::Param param, typename T>
void NetworkQueriesSetParam(T value) {
  const common::action_id_t action_id(1);
  auto callback = [](common::ManagedPointer<common::ActionContext> action UNUSED_ATTRIBUTE) {};
  settings::setter_callback_fn setter_callback = callback;
<<<<<<< HEAD
  auto db_settings = db_main->GetSettingsManager();

  if (std::is_same<T, bool>::value) {
    auto action_context = std::make_unique<common::ActionContext>(action_id);
    db_settings->SetBool(param, value, common::ManagedPointer(action_context), setter_callback);
  } else if (std::is_integral<T>::value) {
    auto action_context = std::make_unique<common::ActionContext>(action_id);
    db_settings->SetInt(param, value, common::ManagedPointer(action_context), setter_callback);
=======
  auto settings = db_main->GetSettingsManager();

  if (std::is_same<T, bool>::value) {
    auto action_context = std::make_unique<common::ActionContext>(action_id);
    settings->SetBool(param, value, common::ManagedPointer(action_context), setter_callback);
  } else if (std::is_integral<T>::value) {
    auto action_context = std::make_unique<common::ActionContext>(action_id);
    settings->SetInt(param, value, common::ManagedPointer(action_context), setter_callback);
>>>>>>> f3da5498
  }
}

void NetworkQueriesOutputRunners(pqxx::work *txn) {
  std::ostream null{nullptr};
  auto num_cols = {1, 3, 5, 7, 9, 11, 13, 15};
  auto types = {type::TypeId::INTEGER, type::TypeId::DECIMAL};
  std::vector<int64_t> row_nums = {1, 3, 5, 7, 10, 50, 100, 500, 1000, 2000, 5000, 10000};

  bool metrics_enabled = true;
  NetworkQueriesSetParam<settings::Param::counters_enable, bool>(false);
  for (auto type : types) {
    for (auto col : num_cols) {
      for (auto row : row_nums) {
        // Scale # iterations accordingly
        // Want to warmup the first query
        int iters = 1;
        if (row == 1 && col == 1 && type == type::TypeId::INTEGER) {
          iters += settings.warmup_iterations_num_;
        }

        for (int i = 0; i < iters; i++) {
          if (i != iters - 1 && metrics_enabled) {
            db_main->GetMetricsManager()->DisableMetric(metrics::MetricsComponent::EXECUTION_PIPELINE);
            metrics_enabled = false;
          } else if (i == iters - 1 && !metrics_enabled) {
            db_main->GetMetricsManager()->EnableMetric(metrics::MetricsComponent::EXECUTION_PIPELINE);
            db_main->GetMetricsManager()->SetMetricSampleInterval(metrics::MetricsComponent::EXECUTION_PIPELINE, 0);
            metrics_enabled = true;
          }

          std::stringstream query_ss;
          std::string type_s = (type == type::TypeId::INTEGER) ? "int" : "real";

          query_ss << "SELECT nprunnersemit" << type_s << "(" << row << "," << col << ",";
          if (type == type::TypeId::INTEGER)
            query_ss << col << ",0)";
          else
            query_ss << "0," << col << ")";

          if (col > 1) {
            query_ss << ",";
            for (int j = 1; j < col; j++) {
              query_ss << "nprunnersdummy" << type_s << "()";
              if (j != col - 1) {
                query_ss << ",";
              }
            }
          }

          // Execute query
          pqxx::result r{txn->exec(query_ss.str())};

          // Get all the results
          for (const auto &result_row : r) {
            for (auto j = 0; j < col; j++) {
              null << result_row[j];
            }
          }
        }
      }
    }
  }
}

void NetworkQueriesCreateIndexRunners(pqxx::work *txn) {
  std::ostream null{nullptr};
  std::vector<int> num_threads = {1, 2, 4, 8, 16};
  std::vector<uint32_t> num_cols = {1, 2, 4, 8, 15};
  std::vector<type::TypeId> types = {type::TypeId::INTEGER, type::TypeId::BIGINT};
  std::vector<uint32_t> row_nums = {1,     10,    100,   200,    500,    1000,   2000,   5000,
                                    10000, 20000, 50000, 100000, 300000, 500000, 1000000};

  // Extract to restore
  int original_threads = db_main->GetSettingsManager()->GetInt(settings::Param::num_parallel_execution_threads);
  bool counters = db_main->GetSettingsManager()->GetBool(settings::Param::counters_enable);

  bool metrics_enabled = true;
  for (auto thread : num_threads) {
    NetworkQueriesSetParam<settings::Param::num_parallel_execution_threads, int>(thread);
    NetworkQueriesSetParam<settings::Param::counters_enable, bool>(true);

    for (auto type : types) {
      for (auto col : num_cols) {
        for (auto row : row_nums) {
          // Scale # iterations accordingly
          // Want to warmup the first query
          int iters = 1;
          if (row == 1 && col == 1 && type == type::TypeId::INTEGER) {
            iters += settings.warmup_iterations_num_;
          }

          for (int i = 0; i < iters; i++) {
            if (i != iters - 1 && metrics_enabled) {
              db_main->GetMetricsManager()->DisableMetric(metrics::MetricsComponent::EXECUTION_PIPELINE);
              metrics_enabled = false;
            } else if (i == iters - 1 && !metrics_enabled) {
              db_main->GetMetricsManager()->EnableMetric(metrics::MetricsComponent::EXECUTION_PIPELINE);
              db_main->GetMetricsManager()->SetMetricSampleInterval(metrics::MetricsComponent::EXECUTION_PIPELINE, 0);
              metrics_enabled = true;
            }

            std::string create_query;
            {
              std::stringstream query_ss;
              auto table_name = execution::sql::TableGenerator::GenerateTableIndexName(type, row);
              query_ss << "CREATE INDEX minirunners__" << row << " ON " << table_name << "(";
              for (size_t j = 1; j <= col; j++) {
                query_ss << "col" << j;
                if (j != col) {
                  query_ss << ",";
                } else {
                  query_ss << ")";
                }
              }
<<<<<<< HEAD

              create_query = query_ss.str();
            }
            txn->exec(create_query);

=======

              create_query = query_ss.str();
            }
            txn->exec(create_query);

>>>>>>> f3da5498
            std::string delete_query;
            {
              std::stringstream query_ss;
              query_ss << "DROP INDEX minirunners__" << row;
              delete_query = query_ss.str();
            }
            txn->exec(delete_query);
          }
        }
      }
    }
  }
  NetworkQueriesSetParam<settings::Param::num_parallel_execution_threads, int>(original_threads);
  NetworkQueriesSetParam<settings::Param::counters_enable, bool>(counters);
}

// NOLINTNEXTLINE
BENCHMARK_DEFINE_F(MiniRunners, SEQ0_OutputRunners)(benchmark::State &state) {
  auto num_integers = state.range(0);
  auto num_decimals = state.range(1);
  auto row_num = state.range(2);
  auto num_col = num_integers + num_decimals;

  std::stringstream output;
  output << "struct OutputStruct {\n";
  for (auto i = 0; i < num_integers; i++) output << "col" << i << " : Integer\n";
  for (auto i = num_integers; i < num_col; i++) output << "col" << i << " : Real\n";
  output << "}\n";

  output << "struct QueryState {\nexecCtx: *ExecutionContext\n}\n";
  output << "struct P1_State {\noutput_buffer: *OutputBuffer\nexecFeatures: ExecOUFeatureVector\n}\n";
  output << "fun Query0_Init(queryState: *QueryState) -> nil {\nreturn}\n";
  output << "fun Query0_Pipeline1_InitPipelineState(queryState: *QueryState, pipelineState: *P1_State) -> nil {\n";
  output << "\tpipelineState.output_buffer = @resultBufferNew(queryState.execCtx)\n";
  output << "\treturn\n";
  output << "}\n";
  output << "fun Query0_Pipeline1_TearDownPipelineState(queryState: *QueryState, pipelineState: *P1_State) -> nil {\n";
  output << "\t@resultBufferFree(pipelineState.output_buffer)\n";
  output << "\t@execOUFeatureVectorReset(&pipelineState.execFeatures)\n";
  output << "}\n";

  // pipeline
  output << "fun Query0_Pipeline1_SerialWork(queryState: *QueryState, pipelineState: *P1_State) -> nil {\n";
  if (num_col > 0) {
    output << "\tvar out: *OutputStruct\n";
    output << "\tfor(var it = 0; it < " << row_num << "; it = it + 1) {\n";
    output << "\t\tout = @ptrCast(*OutputStruct, @resultBufferAllocRow(pipelineState.output_buffer))\n";
    output << "\t}\n";
  }
  output << "}\n";

  output << "fun Query0_Pipeline1_Init(queryState: *QueryState) -> nil {\n";
  output << "\tvar threadStateContainer = @execCtxGetTLS(queryState.execCtx)\n";
  output << "\t@tlsReset(threadStateContainer, @sizeOf(P1_State), Query0_Pipeline1_InitPipelineState, "
            "Query0_Pipeline1_TearDownPipelineState, queryState)\n";
  output << "\treturn\n";
  output << "}\n";

  output << "fun Query0_Pipeline1_Run(queryState: *QueryState) -> nil {\n";
  output
      << "\tvar pipelineState = @ptrCast(*P1_State, @tlsGetCurrentThreadState(@execCtxGetTLS(queryState.execCtx)))\n";
  output << "\t@execOUFeatureVectorInit(queryState.execCtx, &pipelineState.execFeatures, 1, false)\n";
  output << "\t@execCtxStartPipelineTracker(queryState.execCtx, 1)\n";
  output << "\tQuery0_Pipeline1_SerialWork(queryState, pipelineState)\n";
  output << "\t@resultBufferFinalize(pipelineState.output_buffer)\n";
  output << "\t@execCtxEndPipelineTracker(queryState.execCtx, 0, 1, &pipelineState.execFeatures)\n";
  output << "\treturn\n";
  output << "}\n";

  output << "fun Query0_Pipeline1_TearDown(queryState: *QueryState) -> nil {\n";
  output << "\t@tlsClear(@execCtxGetTLS(queryState.execCtx))\n";
  output << "\treturn\n";
  output << "}\n";

  output << "fun Query0_TearDown(queryState: *QueryState) -> nil {\nreturn\n}\n";

  output << "fun main(queryState: *QueryState) -> nil {\n";
  output << "\tQuery0_Pipeline1_Init(queryState)\n";
  output << "\tQuery0_Pipeline1_Run(queryState)\n";
  output << "\tQuery0_Pipeline1_TearDown(queryState)\n";
  output << "\treturn\n";
  output << "}\n";

  std::vector<planner::OutputSchema::Column> cols;
  for (auto i = 0; i < num_integers; i++) {
    std::stringstream col;
    col << "col" << i;
    cols.emplace_back(col.str(), type::TypeId::INTEGER, nullptr);
  }

  for (auto i = 0; i < num_decimals; i++) {
    std::stringstream col;
    col << "col" << i;
    cols.emplace_back(col.str(), type::TypeId::DECIMAL, nullptr);
  }

  auto int_size = type::TypeUtil::GetTypeTrueSize(type::TypeId::INTEGER);
  auto decimal_size = type::TypeUtil::GetTypeTrueSize(type::TypeId::DECIMAL);
  auto tuple_size = int_size * num_integers + decimal_size * num_decimals;

  auto txn = txn_manager_->BeginTransaction();
  auto accessor = catalog_->GetAccessor(common::ManagedPointer(txn), db_oid, DISABLED);
  auto schema = std::make_unique<planner::OutputSchema>(std::move(cols));

  auto exec_settings = GetExecutionSettings();
  execution::compiler::ExecutableQuery::query_identifier.store(MiniRunners::query_id++);
  execution::exec::NoOpResultConsumer consumer;
  execution::exec::OutputCallback callback = consumer;
  auto exec_ctx = std::make_unique<execution::exec::ExecutionContext>(db_oid, common::ManagedPointer(txn), callback,
                                                                      schema.get(), common::ManagedPointer(accessor),
                                                                      exec_settings, metrics_manager_);

  auto exec_query =
      execution::compiler::ExecutableQuery(output.str(), common::ManagedPointer(exec_ctx), false, 16, exec_settings);

  auto units = std::make_unique<brain::PipelineOperatingUnits>();
  brain::ExecutionOperatingUnitFeatureVector pipe0_vec;
  pipe0_vec.emplace_back(execution::translator_id_t(1), brain::ExecutionOperatingUnitType::OUTPUT, row_num, tuple_size,
                         num_col, 0, 1, 0, 0);
  units->RecordOperatingUnit(execution::pipeline_id_t(1), std::move(pipe0_vec));
  exec_query.SetPipelineOperatingUnits(std::move(units));

  txn_manager_->Commit(txn, transaction::TransactionUtil::EmptyCallback, nullptr);
  BenchmarkExecQuery(settings.warmup_iterations_num_ + 1, &exec_query, schema.get(), true);
}

void MiniRunners::ExecuteSeqScan(benchmark::State *state) {
  auto num_integers = state->range(0);
  auto num_mix = state->range(1);
  auto tbl_ints = state->range(2);
  auto tbl_mix = state->range(3);
  auto row = state->range(4);
  auto car = state->range(5);
  auto varchar_mix = state->range(6);

  int num_iters = 1;
  if (row <= settings.warmup_rows_limit_) {
    num_iters += settings.warmup_iterations_num_;
  } else if (rerun_start || settings.skip_large_rows_runs_) {
    return;
  }

  auto int_size = type::TypeUtil::GetTypeTrueSize(type::TypeId::INTEGER);
  size_t mix_size;
  type::TypeId mix_type;
  if (varchar_mix == 1)
    mix_type = type::TypeId::VARCHAR;
  else
    mix_type = type::TypeId::DECIMAL;
  mix_size = type::TypeUtil::GetTypeTrueSize(mix_type);
  auto tuple_size = int_size * num_integers + mix_size * num_mix;
  auto num_col = num_integers + num_mix;

  auto units = std::make_unique<brain::PipelineOperatingUnits>();
  brain::ExecutionOperatingUnitFeatureVector pipe0_vec;
  pipe0_vec.emplace_back(execution::translator_id_t(1), brain::ExecutionOperatingUnitType::SEQ_SCAN, row, tuple_size,
                         num_col, car, 1, 0, 0);
  pipe0_vec.emplace_back(execution::translator_id_t(1), brain::ExecutionOperatingUnitType::OUTPUT, row, tuple_size,
                         num_col, 0, 1, 0, 0);
  units->RecordOperatingUnit(execution::pipeline_id_t(1), std::move(pipe0_vec));

  std::string query_final;
  {
    std::stringstream query;
    auto cols = ConstructColumns("", type::TypeId::INTEGER, mix_type, num_integers, num_mix);
    auto tbl_name = ConstructTableName(type::TypeId::INTEGER, mix_type, tbl_ints, tbl_mix, row, car);
    query << "SELECT " << (cols) << " FROM " << tbl_name;
    query_final = query.str();
  }

  auto equery = OptimizeSqlStatement(query_final, std::make_unique<optimizer::TrivialCostModel>(), std::move(units));
  BenchmarkExecQuery(num_iters, equery.first.get(), equery.second.get(), true);

  state->SetItemsProcessed(row);
}

// NOLINTNEXTLINE
BENCHMARK_DEFINE_F(MiniRunners, SEQ1_0_SeqScanRunners)(benchmark::State &state) { ExecuteSeqScan(&state); }

// NOLINTNEXTLINE
BENCHMARK_DEFINE_F(MiniRunners, SEQ1_1_SeqScanRunners)(benchmark::State &state) { ExecuteSeqScan(&state); }

// NOLINTNEXTLINE
BENCHMARK_DEFINE_F(MiniRunners, SEQ2_0_IndexScanRunners)(benchmark::State &state) {
  auto type = static_cast<type::TypeId>(state.range(0));
  auto key_num = state.range(1);
  auto num_rows = state.range(2);
  auto lookup_size = state.range(3);
  auto is_build = state.range(4);

  if (lookup_size == 0) {
    if (is_build < 0) {
      throw "Invalid is_build argument for IndexScan";
    }

    HandleBuildDropIndex(is_build != 0, num_rows, key_num, type);
    return;
  }

  int num_iters = 1;
  if (lookup_size <= settings.warmup_rows_limit_) {
    num_iters += settings.warmup_iterations_num_;
  } else if (rerun_start || settings.skip_large_rows_runs_) {
    return;
  }

  std::vector<std::vector<parser::ConstantValueExpression>> real_params;
  GenIdxScanParameters(type, num_rows, lookup_size, num_iters, &real_params);

  auto type_size = type::TypeUtil::GetTypeTrueSize(type);
  auto tuple_size = type_size * key_num;

  auto units = std::make_unique<brain::PipelineOperatingUnits>();
  brain::ExecutionOperatingUnitFeatureVector pipe0_vec;
  pipe0_vec.emplace_back(execution::translator_id_t(1), brain::ExecutionOperatingUnitType::OUTPUT, lookup_size,
                         tuple_size, key_num, 0, 1, 0, 0);
  pipe0_vec.emplace_back(execution::translator_id_t(1), brain::ExecutionOperatingUnitType::IDX_SCAN, num_rows,
                         tuple_size, key_num, lookup_size, 1, 0, 0);
  units->RecordOperatingUnit(execution::pipeline_id_t(1), std::move(pipe0_vec));

  std::string cols = ConstructColumns("", type::TypeId::INVALID, type::TypeId::INVALID, key_num, 0);
  std::string predicate = ConstructIndexScanPredicate(key_num, num_rows, lookup_size, true);

  std::vector<parser::ConstantValueExpression> params;
  std::vector<type::TypeId> param_types;
  if (type != type::TypeId::VARCHAR) {
    params.emplace_back(type, execution::sql::Integer(0));
  } else {
    std::string val = std::string("0");
    params.emplace_back(type, execution::sql::StringVal(val.c_str()));
  }
  param_types.push_back(type);
  if (lookup_size > 1) {
    if (type != type::TypeId::VARCHAR) {
      params.emplace_back(type, execution::sql::Integer(0));
    } else {
      std::string val = std::string("0");
      params.emplace_back(type, execution::sql::StringVal(val.c_str()));
    }
    param_types.push_back(type);
  }

  std::stringstream query;
  auto table_name = execution::sql::TableGenerator::GenerateTableIndexName(type, num_rows);
  query << "SELECT " << cols << " FROM  " << table_name << " WHERE " << predicate;
  auto f = std::bind(&MiniRunners::IndexScanChecker, this, key_num, std::placeholders::_1, std::placeholders::_2);
  auto equery = OptimizeSqlStatement(query.str(), std::make_unique<optimizer::TrivialCostModel>(), std::move(units), f,
                                     common::ManagedPointer<std::vector<parser::ConstantValueExpression>>(&params),
                                     common::ManagedPointer<std::vector<type::TypeId>>(&param_types));
  BenchmarkExecQuery(num_iters, equery.first.get(), equery.second.get(), true, &real_params);

  state.SetItemsProcessed(state.range(2));
}

// NOLINTNEXTLINE
BENCHMARK_DEFINE_F(MiniRunners, SEQ2_1_IndexJoinRunners)(benchmark::State &state) {
  auto type = type::TypeId::INTEGER;
  auto key_num = state.range(0);
  auto outer = state.range(1);
  auto inner = state.range(2);
  auto is_build = state.range(3);

  if (outer == 0) {
    if (is_build < 0) {
      throw "Invalid is_build argument for IndexJoin";
    }

    HandleBuildDropIndex(is_build != 0, inner, key_num, type);
    return;
  }

  // No warmup
  int num_iters = 1;
  auto type_size = type::TypeUtil::GetTypeTrueSize(type);
  auto tuple_size = type_size * key_num;

  auto units = std::make_unique<brain::PipelineOperatingUnits>();
  brain::ExecutionOperatingUnitFeatureVector pipe0_vec;

  // We only ever emit min(outer, inner) # of tuples
  // Even though there are no matches, it still might be a good idea to see what the relation is
  pipe0_vec.emplace_back(execution::translator_id_t(1), brain::ExecutionOperatingUnitType::OUTPUT,
                         std::min(inner, outer), tuple_size, key_num, 0, 1, 0, 0);

  // Outer table scan happens
  pipe0_vec.emplace_back(execution::translator_id_t(1), brain::ExecutionOperatingUnitType::SEQ_SCAN, outer, tuple_size,
                         key_num, outer, 1, 0, 0);

  // For each in outer, match 1 tuple in inner
  pipe0_vec.emplace_back(execution::translator_id_t(1), brain::ExecutionOperatingUnitType::IDX_SCAN, inner, tuple_size,
                         key_num, 1, 1, outer, 0);
  units->RecordOperatingUnit(execution::pipeline_id_t(1), std::move(pipe0_vec));

  std::string cols = ConstructColumns("a.", type::TypeId::INVALID, type::TypeId::INVALID, key_num, 0);
  std::string predicate = ConstructPredicate("a", "b", type::TypeId::INVALID, type::TypeId::INVALID, key_num, 0);

  auto outer_tbl = execution::sql::TableGenerator::GenerateTableIndexName(type, outer);
  auto inner_tbl = execution::sql::TableGenerator::GenerateTableIndexName(type, inner);

  std::stringstream query;
  query << "SELECT " << cols << " FROM " << outer_tbl << " AS a, " << inner_tbl << " AS b WHERE " << predicate;
  auto f = std::bind(&MiniRunners::IndexNLJoinChecker, this, inner_tbl, key_num, std::placeholders::_1,
                     std::placeholders::_2);
  auto equery = OptimizeSqlStatement(query.str(), std::make_unique<optimizer::TrivialCostModel>(), std::move(units), f);
  BenchmarkExecQuery(num_iters, equery.first.get(), equery.second.get(), true);

  state.SetItemsProcessed(state.range(2));
}

void MiniRunners::ExecuteInsert(benchmark::State *state) {
  auto num_ints = state->range(0);
  auto num_decimals = state->range(1);
  auto num_cols = state->range(2);
  auto num_rows = state->range(3);

  // TODO(wz2): Re-enable compiled inserts once runtime is sensible
  if (noisepage::runner::MiniRunners::mode == execution::vm::ExecutionMode::Compiled) return;

  if (rerun_start || (num_rows > settings.warmup_rows_limit_ && settings.skip_large_rows_runs_)) return;

  // Create temporary table schema
  std::vector<catalog::Schema::Column> cols;
  std::vector<std::pair<type::TypeId, int64_t>> info = {{type::TypeId::INTEGER, num_ints},
                                                        {type::TypeId::DECIMAL, num_decimals}};
  int col_no = 1;
  for (auto &i : info) {
    for (auto j = 1; j <= i.second; j++) {
      std::stringstream col_name;
      col_name << "col" << col_no++;
      if (i.first == type::TypeId::INTEGER) {
        cols.emplace_back(
            col_name.str(), i.first, false,
            noisepage::parser::ConstantValueExpression(type::TypeId::INTEGER, execution::sql::Integer(0)));
      } else {
        cols.emplace_back(col_name.str(), i.first, false,
                          noisepage::parser::ConstantValueExpression(type::TypeId::DECIMAL, execution::sql::Real(0.f)));
      }
    }
  }
  catalog::Schema tmp_schema(cols);

  // Create table
  catalog::table_oid_t tbl_oid;
  {
    auto txn = txn_manager_->BeginTransaction();
    auto accessor = catalog_->GetAccessor(common::ManagedPointer(txn), db_oid, DISABLED);
    tbl_oid = accessor->CreateTable(accessor->GetDefaultNamespace(), "tmp_table", tmp_schema);
    auto &schema = accessor->GetSchema(tbl_oid);
    auto *tmp_table = new storage::SqlTable(db_main->GetStorageLayer()->GetBlockStore(), schema);
    accessor->SetTablePointer(tbl_oid, tmp_table);
    txn_manager_->Commit(txn, transaction::TransactionUtil::EmptyCallback, nullptr);
  }

  std::string tuple_row;
  {
    std::stringstream tuple;
    tuple << "(";
    for (uint32_t i = 1; i <= num_cols; i++) {
      tuple << i;
      if (i != num_cols) {
        tuple << ",";
      } else {
        tuple << ")";
      }
    }
    tuple_row = tuple.str();
  }

  // Hack to preallocate some memory
  std::string reserves;
  std::string query;
  query.reserve(tuple_row.length() * num_rows + num_rows + 100);

  query += "INSERT INTO tmp_table VALUES ";
  for (uint32_t idx = 0; idx < num_rows; idx++) {
    query += tuple_row;
    if (idx != num_rows - 1) {
      query += ", ";
    }
  }

  auto int_size = type::TypeUtil::GetTypeTrueSize(type::TypeId::INTEGER);
  auto decimal_size = type::TypeUtil::GetTypeTrueSize(type::TypeId::DECIMAL);
  auto tuple_size = int_size * num_ints + decimal_size * num_decimals;

  auto units = std::make_unique<brain::PipelineOperatingUnits>();
  brain::ExecutionOperatingUnitFeatureVector pipe0_vec;
  pipe0_vec.emplace_back(execution::translator_id_t(1), brain::ExecutionOperatingUnitType::INSERT, num_rows, tuple_size,
                         num_cols, num_rows, 1, 0, 0);
  units->RecordOperatingUnit(execution::pipeline_id_t(1), std::move(pipe0_vec));

  auto equery = OptimizeSqlStatement(query, std::make_unique<optimizer::TrivialCostModel>(), std::move(units));
  BenchmarkExecQuery(1, equery.first.get(), equery.second.get(), true);

  // Drop the table
  {
    auto txn = txn_manager_->BeginTransaction();
    auto accessor = catalog_->GetAccessor(common::ManagedPointer(txn), db_oid, DISABLED);
    accessor->DropTable(tbl_oid);
    txn_manager_->Commit(txn, transaction::TransactionUtil::EmptyCallback, nullptr);
  }

  InvokeGC();
  state->SetItemsProcessed(num_rows);
}

// NOLINTNEXTLINE
BENCHMARK_DEFINE_F(MiniRunners, SEQ6_0_InsertRunners)(benchmark::State &state) { ExecuteInsert(&state); }

// NOLINTNEXTLINE
BENCHMARK_DEFINE_F(MiniRunners, SEQ6_1_InsertRunners)(benchmark::State &state) { ExecuteInsert(&state); }

void MiniRunners::ExecuteUpdate(benchmark::State *state) {
  auto num_integers = state->range(0);
  auto num_bigints = state->range(1);
  auto tbl_ints = state->range(2);
  auto row = state->range(4);
  auto car = state->range(5);
  auto is_build = state->range(6);

  if (row == 0) {
    state->SetItemsProcessed(row);
    InvokeGC();
    return;
  }

  // A lookup size of 0 indicates a special query
  auto type = tbl_ints != 0 ? (type::TypeId::INTEGER) : (type::TypeId::BIGINT);
  if (car == 0) {
    if (is_build < 0) {
      throw "Invalid is_build argument for ExecuteUpdate";
    }

    HandleBuildDropIndex(is_build != 0, row, num_integers + num_bigints, type);
    return;
  }

  int num_iters = 1;
  if (car <= settings.warmup_rows_limit_) {
    num_iters += settings.warmup_iterations_num_;
  } else if (rerun_start || settings.skip_large_rows_runs_) {
    return;
  }

  // UPDATE [] SET [col] = random integer()
  // This does not force a read from the underlying tuple more than getting the slot.
  // Arguably, this approach has the least amount of "SEQ_SCAN" overhead and measures:
  // - Iterating over entire table for the slot
  // - Cost of "merging" updates with the undo/redos
  std::stringstream query;
  std::string tbl = execution::sql::TableGenerator::GenerateTableIndexName(type, row);
  query << "UPDATE " << tbl << " SET ";

<<<<<<< HEAD
  auto int_size = type::TypeUtil::GetTypeTrueSize(type::TypeId::INTEGER);
  auto bigint_size = type::TypeUtil::GetTypeTrueSize(type::TypeId::BIGINT);
=======
  auto int_size = type::TypeUtil::GetTypeSize(type::TypeId::INTEGER);
  auto bigint_size = type::TypeUtil::GetTypeSize(type::TypeId::BIGINT);
>>>>>>> f3da5498
  auto tuple_size = int_size * num_integers + bigint_size * num_bigints;
  auto num_col = num_integers + num_bigints;
  std::vector<catalog::Schema::Column> cols;
  std::mt19937 generator{};
  std::uniform_int_distribution<int> distribution(0, INT_MAX);
  for (auto j = 1; j <= num_integers; j++) {
    // We need to do this to prevent the lookup from having to move
    query << "col" << j << " = "
          << "col" << j << " + 0";
    if (j != num_integers || num_bigints != 0) query << ", ";
  }

  for (auto j = 1; j <= num_bigints; j++) {
    query << "col" << j << " = "
          << "col" << j << " + 0";
    if (j != num_bigints) query << ", ";
  }

  std::vector<std::vector<parser::ConstantValueExpression>> real_params;
  std::pair<std::unique_ptr<execution::compiler::ExecutableQuery>, std::unique_ptr<planner::OutputSchema>> equery;
  auto cost = std::make_unique<optimizer::TrivialCostModel>();

  auto units = std::make_unique<brain::PipelineOperatingUnits>();
  brain::ExecutionOperatingUnitFeatureVector pipe0_vec;
  pipe0_vec.emplace_back(execution::translator_id_t(1), brain::ExecutionOperatingUnitType::UPDATE, car, tuple_size,
                         num_col, car, 1, 0, 0);
  pipe0_vec.emplace_back(execution::translator_id_t(1), brain::ExecutionOperatingUnitType::IDX_SCAN, row, tuple_size,
                         num_col, car, 1, 0, 0);
  units->RecordOperatingUnit(execution::pipeline_id_t(1), std::move(pipe0_vec));

  std::vector<parser::ConstantValueExpression> params;
  std::vector<type::TypeId> param_types;
  params.emplace_back(type, execution::sql::Integer(0));
  param_types.push_back(type);
  if (car > 1) {
    params.emplace_back(type, execution::sql::Integer(0));
    param_types.push_back(type);
  }

  GenIdxScanParameters(type, row, car, num_iters, &real_params);
  std::string predicate = ConstructIndexScanPredicate(num_col, row, car, true);
  query << " WHERE " << predicate;

  auto f = std::bind(&MiniRunners::ChildIndexScanChecker, this, std::placeholders::_1, std::placeholders::_2);
  equery = OptimizeSqlStatement(query.str(), std::move(cost), std::move(units), f,
                                common::ManagedPointer<std::vector<parser::ConstantValueExpression>>(&params),
                                common::ManagedPointer<std::vector<type::TypeId>>(&param_types));

  BenchmarkExecQuery(num_iters, equery.first.get(), equery.second.get(), false, &real_params);
  state->SetItemsProcessed(row);
}

// NOLINTNEXTLINE
BENCHMARK_DEFINE_F(MiniRunners, SEQ7_2_UpdateRunners)(benchmark::State &state) { ExecuteUpdate(&state); }

void MiniRunners::ExecuteDelete(benchmark::State *state) {
  auto num_integers = state->range(0);
  auto num_decimals = state->range(1);
  auto tbl_ints = state->range(2);
  auto tbl_decimals = state->range(3);
  auto row = state->range(4);
  auto car = state->range(5);
  auto is_build = state->range(6);

  if (row == 0) {
    state->SetItemsProcessed(row);
    InvokeGC();
    return;
  }

  // A lookup size of 0 indicates a special query
  auto type = tbl_ints != 0 ? (type::TypeId::INTEGER) : (type::TypeId::BIGINT);
  if (car == 0) {
    if (is_build < 0) {
      throw "Invalid is_build argument for ExecuteDelete";
    }

    HandleBuildDropIndex(is_build != 0, row, num_integers + num_decimals, type);
    return;
  }

  int num_iters = 1;
  if (car <= settings.warmup_rows_limit_) {
    num_iters += settings.warmup_iterations_num_;
  } else if (rerun_start || settings.skip_large_rows_runs_) {
    return;
  }

  auto int_size = type::TypeUtil::GetTypeTrueSize(type::TypeId::INTEGER);
  auto decimal_size = type::TypeUtil::GetTypeTrueSize(type::TypeId::BIGINT);
  auto tuple_size = int_size * num_integers + decimal_size * num_decimals;
  auto num_col = num_integers + num_decimals;

  std::stringstream query;
  std::vector<std::vector<parser::ConstantValueExpression>> real_params;
  std::pair<std::unique_ptr<execution::compiler::ExecutableQuery>, std::unique_ptr<planner::OutputSchema>> equery;
  auto cost = std::make_unique<optimizer::TrivialCostModel>();

  auto tbl_col = tbl_ints + tbl_decimals;
  auto tbl_size = tbl_ints * int_size + tbl_decimals * decimal_size;

  auto units = std::make_unique<brain::PipelineOperatingUnits>();
  brain::ExecutionOperatingUnitFeatureVector pipe0_vec;
  pipe0_vec.emplace_back(execution::translator_id_t(1), brain::ExecutionOperatingUnitType::DELETE, car, tbl_size,
                         tbl_col, car, 1, 0, 0);
  pipe0_vec.emplace_back(execution::translator_id_t(1), brain::ExecutionOperatingUnitType::IDX_SCAN, row, tuple_size,
                         num_col, car, 1, 0, 0);
  units->RecordOperatingUnit(execution::pipeline_id_t(1), std::move(pipe0_vec));

  std::vector<parser::ConstantValueExpression> params;
  std::vector<type::TypeId> param_types;
  params.emplace_back(type, execution::sql::Integer(0));
  param_types.push_back(type);
  if (car > 1) {
    params.emplace_back(type, execution::sql::Integer(0));
    param_types.push_back(type);
  }

  GenIdxScanParameters(type, row, car, num_iters, &real_params);
  std::string predicate = ConstructIndexScanPredicate(num_col, row, car, true);
  query << "DELETE FROM " << execution::sql::TableGenerator::GenerateTableIndexName(type, row) << " WHERE "
        << predicate;

  auto f = std::bind(&MiniRunners::ChildIndexScanChecker, this, std::placeholders::_1, std::placeholders::_2);
  equery = OptimizeSqlStatement(query.str(), std::move(cost), std::move(units), f,
                                common::ManagedPointer<std::vector<parser::ConstantValueExpression>>(&params),
                                common::ManagedPointer<std::vector<type::TypeId>>(&param_types));

  BenchmarkExecQuery(num_iters, equery.first.get(), equery.second.get(), false, &real_params);
  state->SetItemsProcessed(row);
}

// NOLINTNEXTLINE
BENCHMARK_DEFINE_F(MiniRunners, SEQ8_2_DeleteRunners)(benchmark::State &state) { ExecuteDelete(&state); }

// NOLINTNEXTLINE
BENCHMARK_DEFINE_F(MiniRunners, SEQ3_SortRunners)(benchmark::State &state) {
  auto num_integers = state.range(0);
  auto num_decimals = state.range(1);
  auto tbl_ints = state.range(2);
  auto tbl_decimals = state.range(3);
  auto row = state.range(4);
  auto car = state.range(5);
  auto is_topk = state.range(6);

  int num_iters = 1;
  if (row <= settings.warmup_rows_limit_) {
    num_iters += settings.warmup_iterations_num_;
  } else if (rerun_start || settings.skip_large_rows_runs_) {
    return;
  }

  auto int_size = type::TypeUtil::GetTypeTrueSize(type::TypeId::INTEGER);
  auto decimal_size = type::TypeUtil::GetTypeTrueSize(type::TypeId::DECIMAL);
  auto tuple_size = int_size * num_integers + decimal_size * num_decimals;
  auto num_col = num_integers + num_decimals;

  auto units = std::make_unique<brain::PipelineOperatingUnits>();
  brain::ExecutionOperatingUnitFeatureVector pipe0_vec;
  brain::ExecutionOperatingUnitFeatureVector pipe1_vec;
  auto table_car = car;
  auto output_num = row;
  brain::ExecutionOperatingUnitType build_ou_type = brain::ExecutionOperatingUnitType::SORT_BUILD;
  if (is_topk == 1) {
    build_ou_type =  brain::ExecutionOperatingUnitType::SORT_TOPK_BUILD;
    table_car = row;
    output_num = car;
  }
  pipe0_vec.emplace_back(execution::translator_id_t(1), brain::ExecutionOperatingUnitType::SEQ_SCAN, row, tuple_size,
<<<<<<< HEAD
                         num_col, table_car, 1, 0, 0);
  pipe0_vec.emplace_back(execution::translator_id_t(1), build_ou_type, row, tuple_size,
                         num_col, car, 1, 0, 0);
  pipe1_vec.emplace_back(execution::translator_id_t(1), brain::ExecutionOperatingUnitType::SORT_ITERATE, output_num,
                         tuple_size, num_col, car, 1, 0, 0);
  pipe1_vec.emplace_back(execution::translator_id_t(1), brain::ExecutionOperatingUnitType::OUTPUT, output_num, tuple_size,
=======
                         num_col, car, 1, 0, 0);
  pipe0_vec.emplace_back(execution::translator_id_t(1), brain::ExecutionOperatingUnitType::SORT_BUILD, row, tuple_size,
                         num_col, car, 1, 0, 0);
  pipe1_vec.emplace_back(execution::translator_id_t(1), brain::ExecutionOperatingUnitType::SORT_ITERATE, row,
                         tuple_size, num_col, car, 1, 0, 0);
  pipe1_vec.emplace_back(execution::translator_id_t(1), brain::ExecutionOperatingUnitType::OUTPUT, row, tuple_size,
>>>>>>> f3da5498
                         num_col, 0, 1, 0, 0);
  units->RecordOperatingUnit(execution::pipeline_id_t(2), std::move(pipe0_vec));
  units->RecordOperatingUnit(execution::pipeline_id_t(1), std::move(pipe1_vec));

  std::stringstream query;
  auto cols = ConstructColumns("", type::TypeId::INTEGER, type::TypeId::DECIMAL, num_integers, num_decimals);
  auto tbl_name = ConstructTableName(type::TypeId::INTEGER, type::TypeId::DECIMAL, tbl_ints, tbl_decimals, row, table_car);
  query << "SELECT " << (cols) << " FROM " << tbl_name << " ORDER BY " << (cols);
  if (is_topk == 1) query << " LIMIT " << car;
  auto equery = OptimizeSqlStatement(query.str(), std::make_unique<optimizer::TrivialCostModel>(), std::move(units));
  BenchmarkExecQuery(num_iters, equery.first.get(), equery.second.get(), true);
  state.SetItemsProcessed(row);
}

// NOLINTNEXTLINE
BENCHMARK_DEFINE_F(MiniRunners, SEQ4_HashJoinSelfRunners)(benchmark::State &state) {
  auto num_integers = state.range(0);
  auto num_bigints = state.range(1);
  auto tbl_ints = state.range(2);
  auto tbl_bigints = state.range(3);
  auto row = state.range(4);
  auto car = state.range(5);

  if (rerun_start) {
    return;
  }

  // Size of the scan tuple
  // Size of hash key size, probe key size
  // Size of output since only output 1 side
  auto int_size = type::TypeUtil::GetTypeTrueSize(type::TypeId::INTEGER);
  auto bigint_size = type::TypeUtil::GetTypeTrueSize(type::TypeId::BIGINT);
  auto tuple_size = int_size * num_integers + bigint_size * num_bigints;
  auto num_col = num_integers + num_bigints;

  auto hj_output = row * row / car;
  auto units = std::make_unique<brain::PipelineOperatingUnits>();
  brain::ExecutionOperatingUnitFeatureVector pipe0_vec;
  brain::ExecutionOperatingUnitFeatureVector pipe1_vec;
  pipe0_vec.emplace_back(execution::translator_id_t(1), brain::ExecutionOperatingUnitType::SEQ_SCAN, row, tuple_size,
                         num_col, car, 1, 0, 0);
  pipe0_vec.emplace_back(execution::translator_id_t(1), brain::ExecutionOperatingUnitType::HASHJOIN_BUILD, row,
                         tuple_size, num_col, car, 1, 0, 0);
  pipe1_vec.emplace_back(execution::translator_id_t(1), brain::ExecutionOperatingUnitType::SEQ_SCAN, row, tuple_size,
                         num_col, car, 1, 0, 0);
  pipe1_vec.emplace_back(execution::translator_id_t(1), brain::ExecutionOperatingUnitType::HASHJOIN_PROBE, row,
                         tuple_size, num_col, hj_output, 1, 0, 0);
  pipe1_vec.emplace_back(execution::translator_id_t(1), brain::ExecutionOperatingUnitType::OUTPUT, hj_output,
                         tuple_size, num_col, 0, 1, 0, 0);
  units->RecordOperatingUnit(execution::pipeline_id_t(2), std::move(pipe0_vec));
  units->RecordOperatingUnit(execution::pipeline_id_t(1), std::move(pipe1_vec));

  std::stringstream query;
  auto tbl_name = ConstructTableName(type::TypeId::INTEGER, type::TypeId::BIGINT, tbl_ints, tbl_bigints, row, car);
  query << "SELECT " << ConstructColumns("b.", type::TypeId::INTEGER, type::TypeId::BIGINT, num_integers, num_bigints);
  query << " FROM " << tbl_name << ", " << tbl_name << " as b WHERE ";
  query << ConstructPredicate(tbl_name, "b", type::TypeId::INTEGER, type::TypeId::BIGINT, num_integers, num_bigints);
  auto equery = OptimizeSqlStatement(query.str(), std::make_unique<optimizer::ForcedCostModel>(true), std::move(units));
  BenchmarkExecQuery(1, equery.first.get(), equery.second.get(), true);
  state.SetItemsProcessed(row);
}

// NOLINTNEXTLINE
BENCHMARK_DEFINE_F(MiniRunners, SEQ4_HashJoinNonSelfRunners)(benchmark::State &state) {
  auto num_integers = state.range(0);
  auto num_bigints = state.range(1);
  auto tbl_ints = state.range(2);
  auto tbl_bigints = state.range(3);
  auto build_row = state.range(4);
  auto build_car = state.range(5);
  auto probe_row = state.range(6);
  auto probe_car = state.range(7);
  auto matched_car = state.range(8);

  if (rerun_start) {
    return;
  }

  auto int_size = type::TypeUtil::GetTypeTrueSize(type::TypeId::INTEGER);
  auto bigint_size = type::TypeUtil::GetTypeTrueSize(type::TypeId::BIGINT);
  auto tuple_size = int_size * num_integers + bigint_size * num_bigints;
  auto num_col = num_integers + num_bigints;

  auto units = std::make_unique<brain::PipelineOperatingUnits>();
  brain::ExecutionOperatingUnitFeatureVector pipe0_vec;
  brain::ExecutionOperatingUnitFeatureVector pipe1_vec;
  pipe0_vec.emplace_back(execution::translator_id_t(1), brain::ExecutionOperatingUnitType::SEQ_SCAN, build_row,
                         tuple_size, num_col, build_car, 1, 0, 0);
  pipe0_vec.emplace_back(execution::translator_id_t(1), brain::ExecutionOperatingUnitType::HASHJOIN_BUILD, build_row,
                         tuple_size, num_col, build_car, 1, 0, 0);
  pipe1_vec.emplace_back(execution::translator_id_t(1), brain::ExecutionOperatingUnitType::SEQ_SCAN, probe_row,
                         tuple_size, num_col, probe_car, 1, 0, 0);
  pipe1_vec.emplace_back(execution::translator_id_t(1), brain::ExecutionOperatingUnitType::HASHJOIN_PROBE, probe_row,
                         tuple_size, num_col, matched_car, 1, 0, 0);
  pipe1_vec.emplace_back(execution::translator_id_t(1), brain::ExecutionOperatingUnitType::OUTPUT, matched_car,
                         tuple_size, num_col, 0, 1, 0, 0);
  units->RecordOperatingUnit(execution::pipeline_id_t(2), std::move(pipe0_vec));
  units->RecordOperatingUnit(execution::pipeline_id_t(1), std::move(pipe1_vec));

  auto build_tbl =
      ConstructTableName(type::TypeId::INTEGER, type::TypeId::BIGINT, tbl_ints, tbl_bigints, build_row, build_car);
  auto probe_tbl =
      ConstructTableName(type::TypeId::INTEGER, type::TypeId::BIGINT, tbl_ints, tbl_bigints, probe_row, probe_car);

  std::stringstream query;
  query << "SELECT " << ConstructColumns("b.", type::TypeId::INTEGER, type::TypeId::BIGINT, num_integers, num_bigints);
  query << " FROM " << build_tbl << ", " << probe_tbl << " as b WHERE ";
  query << ConstructPredicate(build_tbl, "b", type::TypeId::INTEGER, type::TypeId::BIGINT, num_integers, num_bigints);

  auto f = std::bind(&MiniRunners::JoinNonSelfChecker, this, build_tbl, std::placeholders::_1, std::placeholders::_2);
  auto cost = std::make_unique<optimizer::ForcedCostModel>(true);
  auto equery = OptimizeSqlStatement(query.str(), std::move(cost), std::move(units), f);
  BenchmarkExecQuery(1, equery.first.get(), equery.second.get(), true);
  state.SetItemsProcessed(matched_car);
}

// NOLINTNEXTLINE
BENCHMARK_DEFINE_F(MiniRunners, SEQ5_0_AggregateRunners)(benchmark::State &state) {
  auto num_integers = state.range(0);
  auto num_varchars = state.range(1);
  auto tbl_ints = state.range(2);
  auto tbl_varchars = state.range(3);
  auto row = state.range(4);
  auto car = state.range(5);

  int num_iters = 1;
  if (row <= settings.warmup_rows_limit_ && car <= settings.warmup_rows_limit_) {
    num_iters += settings.warmup_iterations_num_;
  } else if (rerun_start || settings.skip_large_rows_runs_) {
    return;
  }

  auto int_size = type::TypeUtil::GetTypeTrueSize(type::TypeId::INTEGER);
  auto varchar_size = type::TypeUtil::GetTypeTrueSize(type::TypeId::VARCHAR);
  auto tuple_size = int_size * num_integers + varchar_size * num_varchars;
  auto num_col = num_integers + num_varchars;
  auto out_cols = num_col + 1;     // pulling the count(*) out
  auto out_size = tuple_size + 4;  // count(*) is an integer

  auto units = std::make_unique<brain::PipelineOperatingUnits>();
  brain::ExecutionOperatingUnitFeatureVector pipe0_vec;
  brain::ExecutionOperatingUnitFeatureVector pipe1_vec;
  pipe0_vec.emplace_back(execution::translator_id_t(1), brain::ExecutionOperatingUnitType::SEQ_SCAN, row, tuple_size,
                         num_col, car, 1, 0, 0);
  pipe0_vec.emplace_back(execution::translator_id_t(1), brain::ExecutionOperatingUnitType::AGGREGATE_BUILD, row,
                         tuple_size, num_col, car, 1, 0, 0);
  pipe1_vec.emplace_back(execution::translator_id_t(1), brain::ExecutionOperatingUnitType::AGGREGATE_ITERATE, car,
                         out_size, out_cols, car, 1, 0, 0);
  pipe1_vec.emplace_back(execution::translator_id_t(1), brain::ExecutionOperatingUnitType::OUTPUT, car, out_size,
                         out_cols, 0, 1, 0, 0);
  units->RecordOperatingUnit(execution::pipeline_id_t(2), std::move(pipe0_vec));
  units->RecordOperatingUnit(execution::pipeline_id_t(1), std::move(pipe1_vec));

  std::stringstream query;
  auto cols = ConstructColumns("", type::TypeId::INTEGER, type::TypeId::VARCHAR, num_integers, num_varchars);
  auto tbl_name = ConstructTableName(type::TypeId::INTEGER, type::TypeId::VARCHAR, tbl_ints, tbl_varchars, row, car);
  query << "SELECT COUNT(*), " << cols << " FROM " << tbl_name << " GROUP BY " << cols;
  auto equery = OptimizeSqlStatement(query.str(), std::make_unique<optimizer::TrivialCostModel>(), std::move(units));
  BenchmarkExecQuery(num_iters, equery.first.get(), equery.second.get(), true);

  state.SetItemsProcessed(row);
}

// NOLINTNEXTLINE
BENCHMARK_DEFINE_F(MiniRunners, SEQ5_1_AggregateRunners)(benchmark::State &state) {
  auto num_integers = state.range(0);
  auto tbl_ints = state.range(1);
  auto row = state.range(2);
  auto car = state.range(3);

  int num_iters = 1;
  if (row <= settings.warmup_rows_limit_ && car <= settings.warmup_rows_limit_) {
    num_iters += settings.warmup_iterations_num_;
  } else if (rerun_start || settings.skip_large_rows_runs_) {
    return;
  }

  auto int_size = type::TypeUtil::GetTypeTrueSize(type::TypeId::INTEGER);
  auto tuple_size = int_size * num_integers;
  auto num_col = num_integers;
  auto out_cols = num_col;
  auto out_size = tuple_size;

  auto units = std::make_unique<brain::PipelineOperatingUnits>();
  brain::ExecutionOperatingUnitFeatureVector pipe0_vec;
  brain::ExecutionOperatingUnitFeatureVector pipe1_vec;
  pipe0_vec.emplace_back(execution::translator_id_t(1), brain::ExecutionOperatingUnitType::SEQ_SCAN, row, tuple_size,
                         num_col, car, 1, 0, 0);
  pipe0_vec.emplace_back(execution::translator_id_t(1), brain::ExecutionOperatingUnitType::AGGREGATE_BUILD, row, 0,
                         num_col, 1, 1, 0, 0);
  pipe1_vec.emplace_back(execution::translator_id_t(1), brain::ExecutionOperatingUnitType::AGGREGATE_ITERATE, 1,
                         out_size, out_cols, 1, 1, 0, 0);
  pipe1_vec.emplace_back(execution::translator_id_t(1), brain::ExecutionOperatingUnitType::OUTPUT, 1, out_size,
                         out_cols, 0, 1, 0, 0);
  units->RecordOperatingUnit(execution::pipeline_id_t(2), std::move(pipe0_vec));
  units->RecordOperatingUnit(execution::pipeline_id_t(1), std::move(pipe1_vec));

  std::stringstream query;
  auto cols = ConstructColumns("", type::TypeId::INTEGER, type::TypeId::BIGINT, num_integers, 0);
  auto tbl_name = ConstructTableName(type::TypeId::INTEGER, type::TypeId::BIGINT, tbl_ints, 0, row, car);

  {
    query << "SELECT ";
    for (int i = 1; i <= num_integers; i++) {
      query << "SUM(" << (type::TypeUtil::TypeIdToString(type::TypeId::INTEGER)) << i << ")";
      if (i != num_integers) query << ", ";
    }

    query << " FROM " << tbl_name;
  }

  auto equery = OptimizeSqlStatement(query.str(), std::make_unique<optimizer::TrivialCostModel>(), std::move(units));
  BenchmarkExecQuery(num_iters, equery.first.get(), equery.second.get(), true);

  state.SetItemsProcessed(row);
}

void MiniRunners::ExecuteCreateIndex(benchmark::State *state) {
  auto num_integers = state->range(0);
  auto num_mix = state->range(1);
  auto tbl_ints = state->range(2);
  auto tbl_mix = state->range(3);
  auto row = state->range(4);
  auto car = state->range(5);
  auto varchar_mix = state->range(6);
  auto num_threads = state->range(7);

  if (rerun_start || (row > settings.warmup_rows_limit_ && settings.skip_large_rows_runs_)) {
    return;
  }

  // Only generate counters if executing in parallel
<<<<<<< HEAD
  auto exec_settings = GetParallelExecutionSettings(num_threads, num_threads != 0);
  auto int_size = type::TypeUtil::GetTypeTrueSize(type::TypeId::INTEGER);
=======
  auto settings = GetParallelExecutionSettings(num_threads, num_threads != 0);
  auto int_size = type::TypeUtil::GetTypeSize(type::TypeId::INTEGER);
>>>>>>> f3da5498
  size_t mix_size;
  type::TypeId mix_type;
  if (varchar_mix == 1)
    mix_type = type::TypeId::VARCHAR;
  else
    mix_type = type::TypeId::DECIMAL;
  mix_size = type::TypeUtil::GetTypeTrueSize(mix_type);
  auto tuple_size = int_size * num_integers + mix_size * num_mix;
  auto num_col = num_integers + num_mix;

  auto cols = ConstructColumns("", type::TypeId::INTEGER, mix_type, num_integers, num_mix);
  auto tbl_name = ConstructTableName(type::TypeId::INTEGER, mix_type, tbl_ints, tbl_mix, row, car);

  auto units = std::make_unique<brain::PipelineOperatingUnits>();
  brain::ExecutionOperatingUnitFeatureVector pipe0_vec;
  pipe0_vec.emplace_back(execution::translator_id_t(1), brain::ExecutionOperatingUnitType::CREATE_INDEX, row,
                         tuple_size, num_col, car, 1, 0, num_threads);
  units->RecordOperatingUnit(execution::pipeline_id_t(1), std::move(pipe0_vec));

  std::stringstream query;
<<<<<<< HEAD
  std::string idx_name("runner_idx");
  query << "CREATE INDEX " << idx_name << " ON " << tbl_name << " (" << cols << ")";
  auto equery = OptimizeSqlStatement(query.str(), std::make_unique<optimizer::TrivialCostModel>(), std::move(units),
                                     PassthroughPlanChecker, nullptr, nullptr, &exec_settings);
  BenchmarkExecQuery(1, equery.first.get(), equery.second.get(), true, &empty_params, &exec_settings);
=======
  query << "CREATE INDEX idx ON " << tbl_name << " (" << cols << ")";
  auto equery = OptimizeSqlStatement(query.str(), std::make_unique<optimizer::TrivialCostModel>(), std::move(units),
                                     PassthroughPlanChecker, nullptr, nullptr, &settings);
  BenchmarkExecQuery(1, equery.first.get(), equery.second.get(), true, &empty_params, &settings);
>>>>>>> f3da5498

  {
    DropIndexByName(idx_name);
  }

  InvokeGC();
  state->SetItemsProcessed(row);
}

// NOLINTNEXTLINE
BENCHMARK_DEFINE_F(MiniRunners, SEQ9_0_CreateIndexRunners)(benchmark::State &state) { ExecuteCreateIndex(&state); }

// NOLINTNEXTLINE
BENCHMARK_DEFINE_F(MiniRunners, SEQ9_1_CreateIndexRunners)(benchmark::State &state) { ExecuteCreateIndex(&state); }

void InitializeRunnersState() {
  std::unordered_map<settings::Param, settings::ParamInfo> param_map;
  settings::SettingsManager::ConstructParamMap(param_map);

  size_t limit = 1000000000;
  auto sql_val = execution::sql::Integer(limit);
  auto sql_false = execution::sql::BoolVal(false);
  param_map.find(settings::Param::block_store_size)->second.value_ =
      parser::ConstantValueExpression(type::TypeId::INTEGER, sql_val);
  param_map.find(settings::Param::block_store_reuse)->second.value_ =
      parser::ConstantValueExpression(type::TypeId::INTEGER, sql_val);
  param_map.find(settings::Param::record_buffer_segment_size)->second.value_ =
      parser::ConstantValueExpression(type::TypeId::INTEGER, sql_val);
  param_map.find(settings::Param::record_buffer_segment_reuse)->second.value_ =
      parser::ConstantValueExpression(type::TypeId::INTEGER, sql_val);
  param_map.find(settings::Param::block_store_size)->second.max_value_ = limit;
  param_map.find(settings::Param::block_store_reuse)->second.max_value_ = limit;
  param_map.find(settings::Param::record_buffer_segment_size)->second.max_value_ = limit;
  param_map.find(settings::Param::record_buffer_segment_reuse)->second.max_value_ = limit;

  // Set Network Port
<<<<<<< HEAD
  param_map.find(settings::Param::port)->second.value_ =
      parser::ConstantValueExpression(type::TypeId::INTEGER, execution::sql::Integer(terrier::runner::settings.port_));
=======
  param_map.find(settings::Param::port)->second.value_ = parser::ConstantValueExpression(
      type::TypeId::INTEGER, execution::sql::Integer(noisepage::runner::settings.port_));
>>>>>>> f3da5498

  // Need to disable metrics thread
  param_map.find(settings::Param::use_metrics_thread)->second.value_ =
      parser::ConstantValueExpression(type::TypeId::BOOLEAN, sql_false);

  // Need to disable WAL
  param_map.find(settings::Param::wal_enable)->second.value_ =
      parser::ConstantValueExpression(type::TypeId::BOOLEAN, sql_false);

  auto db_main_builder = DBMain::Builder()
                             .SetUseGC(true)
                             .SetUseCatalog(true)
                             .SetUseStatsStorage(true)
                             .SetUseMetrics(true)
                             .SetBlockStoreSize(1000000000)
                             .SetBlockStoreReuse(1000000000)
                             .SetRecordBufferSegmentSize(1000000000)
                             .SetRecordBufferSegmentReuse(1000000000)
                             .SetUseExecution(true)
                             .SetUseTrafficCop(true)
                             .SetUseNetwork(true)
                             .SetUseSettingsManager(true)
                             .SetSettingsParameterMap(std::move(param_map))
<<<<<<< HEAD
                             .SetNetworkPort(terrier::runner::settings.port_);
=======
                             .SetNetworkPort(noisepage::runner::settings.port_);
>>>>>>> f3da5498

  db_main = db_main_builder.Build().release();

  auto block_store = db_main->GetStorageLayer()->GetBlockStore();
  auto catalog = db_main->GetCatalogLayer()->GetCatalog();
  auto txn_manager = db_main->GetTransactionLayer()->GetTransactionManager();
  db_main->GetMetricsManager()->EnableMetric(metrics::MetricsComponent::EXECUTION_PIPELINE);
  db_main->GetMetricsManager()->SetMetricSampleInterval(metrics::MetricsComponent::EXECUTION_PIPELINE, 0);

  // Create the database
  auto txn = txn_manager->BeginTransaction();
  db_oid = catalog->CreateDatabase(common::ManagedPointer(txn), "test_db", true);

  // Load the database
  auto accessor = catalog->GetAccessor(common::ManagedPointer(txn), db_oid, DISABLED);
  auto exec_settings = MiniRunners::GetExecutionSettings();
  auto exec_ctx = std::make_unique<execution::exec::ExecutionContext>(db_oid, common::ManagedPointer(txn), nullptr,
                                                                      nullptr, common::ManagedPointer(accessor),
                                                                      exec_settings, db_main->GetMetricsManager());

  execution::sql::TableGenerator table_gen(exec_ctx.get(), block_store, accessor->GetDefaultNamespace());
  table_gen.GenerateMiniRunnersData(settings, config);
  table_gen.GenerateMiniRunnerIndexTables(settings, config);

  txn_manager->Commit(txn, transaction::TransactionUtil::EmptyCallback, nullptr);
  InvokeGC();

  auto network_layer = noisepage::runner::db_main->GetNetworkLayer();
  auto server = network_layer->GetServer();
  server->RunServer();
}

void EndRunnersState() {
  noisepage::execution::ExecutionUtil::ShutdownTPL();
  db_main->GetMetricsManager()->Aggregate();
  db_main->GetMetricsManager()->ToCSV();
  // free db main here so we don't need to use the loggers anymore
  delete db_main;
}

void RegisterRunners() {
  BENCHMARK_REGISTER_F(MiniRunners, SEQ0_ArithmeticRunners)
      ->Unit(benchmark::kMillisecond)
      ->Iterations(1)
      ->Apply(GenBenchmarkArguments<MiniRunnersArgumentGenerator::GenArithArguments>);

  BENCHMARK_REGISTER_F(MiniRunners, SEQ0_OutputRunners)
      ->Unit(benchmark::kMillisecond)
      ->Apply(GenBenchmarkArguments<MiniRunnersArgumentGenerator::GenOutputArguments>)
      ->Iterations(1);

  BENCHMARK_REGISTER_F(MiniRunners, SEQ1_0_SeqScanRunners)
      ->Unit(benchmark::kMillisecond)
      ->Iterations(1)
      ->Apply(GenBenchmarkArguments<MiniRunnersArgumentGenerator::GenScanArguments>);

  BENCHMARK_REGISTER_F(MiniRunners, SEQ1_1_SeqScanRunners)
      ->Unit(benchmark::kMillisecond)
      ->Iterations(1)
      ->Apply(GenBenchmarkArguments<MiniRunnersArgumentGenerator::GenScanMixedArguments>);

  BENCHMARK_REGISTER_F(MiniRunners, SEQ2_0_IndexScanRunners)
      ->Unit(benchmark::kMillisecond)
      ->Iterations(1)
      ->Apply(GenBenchmarkArguments<MiniRunnersArgumentGenerator::GenIdxScanArguments>);

  BENCHMARK_REGISTER_F(MiniRunners, SEQ2_1_IndexJoinRunners)
      ->Unit(benchmark::kMillisecond)
      ->Iterations(1)
      ->Apply(GenBenchmarkArguments<MiniRunnersArgumentGenerator::GenIdxJoinArguments>);

  BENCHMARK_REGISTER_F(MiniRunners, SEQ3_SortRunners)
      ->Unit(benchmark::kMillisecond)
      ->Iterations(1)
      ->Apply(GenBenchmarkArguments<MiniRunnersArgumentGenerator::GenSortArguments>);

  BENCHMARK_REGISTER_F(MiniRunners, SEQ4_HashJoinSelfRunners)
      ->Unit(benchmark::kMillisecond)
      ->Iterations(1)
      ->Apply(GenBenchmarkArguments<MiniRunnersArgumentGenerator::GenJoinSelfArguments>);

  BENCHMARK_REGISTER_F(MiniRunners, SEQ4_HashJoinNonSelfRunners)
      ->Unit(benchmark::kMillisecond)
      ->Iterations(1)
      ->Apply(GenBenchmarkArguments<MiniRunnersArgumentGenerator::GenJoinNonSelfArguments>);

  BENCHMARK_REGISTER_F(MiniRunners, SEQ5_0_AggregateRunners)
      ->Unit(benchmark::kMillisecond)
      ->Iterations(1)
      ->Apply(GenBenchmarkArguments<MiniRunnersArgumentGenerator::GenAggregateArguments>);

  BENCHMARK_REGISTER_F(MiniRunners, SEQ5_1_AggregateRunners)
      ->Unit(benchmark::kMillisecond)
      ->Iterations(1)
      ->Apply(GenBenchmarkArguments<MiniRunnersArgumentGenerator::GenAggregateKeylessArguments>);

  BENCHMARK_REGISTER_F(MiniRunners, SEQ6_0_InsertRunners)
      ->Unit(benchmark::kMillisecond)
      ->Iterations(1)
      ->Apply(GenBenchmarkArguments<MiniRunnersArgumentGenerator::GenInsertArguments>);

  BENCHMARK_REGISTER_F(MiniRunners, SEQ6_1_InsertRunners)
      ->Unit(benchmark::kMillisecond)
      ->Iterations(1)
      ->Apply(GenBenchmarkArguments<MiniRunnersArgumentGenerator::GenInsertArguments>);

  BENCHMARK_REGISTER_F(MiniRunners, SEQ7_2_UpdateRunners)
      ->Unit(benchmark::kMillisecond)
      ->Iterations(1)
      ->Apply(GenBenchmarkArguments<MiniRunnersArgumentGenerator::GenUpdateDeleteIndexArguments>);

  BENCHMARK_REGISTER_F(MiniRunners, SEQ8_2_DeleteRunners)
      ->Unit(benchmark::kMillisecond)
      ->Iterations(1)
      ->Apply(GenBenchmarkArguments<MiniRunnersArgumentGenerator::GenUpdateDeleteIndexArguments>);

  BENCHMARK_REGISTER_F(MiniRunners, SEQ9_0_CreateIndexRunners)
      ->Unit(benchmark::kMillisecond)
      ->Iterations(1)
      ->Apply(GenBenchmarkArguments<MiniRunnersArgumentGenerator::GenCreateIndexArguments>);

  BENCHMARK_REGISTER_F(MiniRunners, SEQ9_1_CreateIndexRunners)
      ->Unit(benchmark::kMillisecond)
      ->Iterations(1)
      ->Apply(GenBenchmarkArguments<MiniRunnersArgumentGenerator::GenCreateIndexMixedArguments>);
}

<<<<<<< HEAD
}  // namespace terrier::runner
=======
}  // namespace noisepage::runner
>>>>>>> f3da5498

/**
 * Bool for server ready
 */
bool network_queries_ready = false;

/**
 * Bool for network queries finished
 */
bool network_queries_finished = false;

/**
 * Mutex for access to above two booleans
 */
std::mutex network_queries_mutex;

/**
 * CVar for signalling
 */
std::condition_variable network_queries_cv;

using NetworkWorkFunction = std::function<void(pqxx::work *)>;

void RunNetworkQueries(const NetworkWorkFunction &work) {
  // GC does not run in a background thread!
  {
    std::unique_lock<std::mutex> lk(network_queries_mutex);
    network_queries_cv.wait(lk, [] { return network_queries_ready; });
  }

  std::string conn;
  {
    std::stringstream conn_ss;
<<<<<<< HEAD
    conn_ss << "postgresql://127.0.0.1:" << (terrier::runner::settings.port_) << "/test_db";
=======
    conn_ss << "postgresql://127.0.0.1:" << (noisepage::runner::settings.port_) << "/test_db";
>>>>>>> f3da5498
    conn = conn_ss.str();
  }

  // Execute network queries
  try {
    pqxx::connection c{conn};
    pqxx::work txn{c};

    work(&txn);

    txn.commit();
  } catch (std::exception &e) {
  }

  {
    std::unique_lock<std::mutex> lk(network_queries_mutex);
    network_queries_finished = true;
    network_queries_cv.notify_one();
  }
}

void RunNetworkSequence(const NetworkWorkFunction &work) {
  noisepage::runner::db_main->GetMetricsManager()->Aggregate();
  noisepage::runner::db_main->GetMetricsManager()->ToCSV();
  noisepage::runner::InvokeGC();

  auto thread = std::thread([=] { RunNetworkQueries(work); });

  {
    std::unique_lock<std::mutex> lk(network_queries_mutex);
    network_queries_ready = true;
    network_queries_cv.notify_one();
    network_queries_cv.wait(lk, [] { return network_queries_finished; });
  }

  noisepage::runner::db_main->GetMetricsManager()->Aggregate();
  noisepage::runner::db_main->GetMetricsManager()->ToCSV();
  noisepage::runner::InvokeGC();

  thread.join();
}

void Shutdown() {
  noisepage::runner::db_main->ForceShutdown();
  delete noisepage::runner::db_main;
}

void RunBenchmarkSequence(int rerun_counter) {
  // As discussed, certain runners utilize multiple features.
  // In order for the modeller to work correctly, we first need to model
  // the dependent features and then subtract estimations/exact counters
  // from the composite to get an approximation for the target feature.
  std::vector<std::vector<std::string>> filters = {{"SEQ0"},   {"SEQ1_0", "SEQ1_1"}, {"SEQ2_0", "SEQ2_1"}, {"SEQ3"},
                                                   {"SEQ4"},   {"SEQ5_0", "SEQ5_1"}, {"SEQ6_0", "SEQ6_1"}, {"SEQ7_2"},
                                                   {"SEQ8_2"}, {"SEQ9_0", "SEQ9_1"}};
  std::vector<std::string> titles = {"OUTPUT", "SCANS",  "IDX_SCANS", "SORTS",  "HJ",
                                     "AGGS",   "INSERT", "UPDATE",    "DELETE", "CREATE_INDEX"};

  char buffer[64];
  const char *argv[2];
  argv[0] = "mini_runners";
  argv[1] = buffer;

  auto vm_modes = {noisepage::execution::vm::ExecutionMode::Interpret,
                   noisepage::execution::vm::ExecutionMode::Compiled};
  for (size_t i = 0; i < filters.size(); i++) {
    for (auto &filter : filters[i]) {
      for (auto mode : vm_modes) {
        noisepage::runner::MiniRunners::mode = mode;

        int argc = 2;
        snprintf(buffer, sizeof(buffer), "--benchmark_filter=%s", filter.c_str());
        benchmark::Initialize(&argc, const_cast<char **>(argv));
        benchmark::RunSpecifiedBenchmarks();
        std::this_thread::sleep_for(std::chrono::seconds(2));
        noisepage::runner::InvokeGC();
      }
    }

    std::this_thread::sleep_for(std::chrono::seconds(2));
    noisepage::runner::db_main->GetMetricsManager()->Aggregate();
    noisepage::runner::db_main->GetMetricsManager()->ToCSV();

    if (!noisepage::runner::rerun_start) {
      snprintf(buffer, sizeof(buffer), "execution_%s.csv", titles[i].c_str());
    } else {
      snprintf(buffer, sizeof(buffer), "execution_%s_%d.csv", titles[i].c_str(), rerun_counter);
    }

    std::rename("pipeline.csv", buffer);
  }
}

void RunMiniRunners() {
<<<<<<< HEAD
  terrier::runner::rerun_start = false;
  for (int i = 0; i <= terrier::runner::settings.rerun_iterations_; i++) {
    terrier::runner::rerun_start = (i != 0);
    RunBenchmarkSequence(i);
  }

  for (int i = 0; i <= terrier::runner::settings.rerun_iterations_; i++) {
    RunNetworkSequence(terrier::runner::NetworkQueriesOutputRunners);
=======
  noisepage::runner::rerun_start = false;
  for (int i = 0; i <= noisepage::runner::settings.rerun_iterations_; i++) {
    noisepage::runner::rerun_start = (i != 0);
    RunBenchmarkSequence(i);
  }

  for (int i = 0; i <= noisepage::runner::settings.rerun_iterations_; i++) {
    RunNetworkSequence(noisepage::runner::NetworkQueriesOutputRunners);
>>>>>>> f3da5498
  }

  std::rename("pipeline.csv", "execution_NETWORK.csv");

  // Do post-processing
  std::vector<std::string> titles = {"OUTPUT", "SCANS",  "IDX_SCANS", "SORTS",  "HJ",
                                     "AGGS",   "INSERT", "UPDATE",    "DELETE", "CREATE_INDEX"};
  std::vector<std::string> adjusts = {"0", "1_0", "1_1", "2", "3", "4", "5_0", "5_1", "5_2", "6"};
  for (size_t t = 0; t < titles.size(); t++) {
    auto &title = titles[t];
    char target[64];
    snprintf(target, sizeof(target), "execution_%s.csv", title.c_str());

<<<<<<< HEAD
    for (int i = 1; i <= terrier::runner::settings.rerun_iterations_; i++) {
=======
    for (int i = 1; i <= noisepage::runner::settings.rerun_iterations_; i++) {
>>>>>>> f3da5498
      char source[64];
      snprintf(source, sizeof(target), "execution_%s_%d.csv", title.c_str(), i);

      std::string csv_line;
      std::ofstream of(target, std::ios_base::binary | std::ios_base::app);
      std::ifstream is(source, std::ios_base::binary);
      std::getline(is, csv_line);

      // Concat rest of data file
      of.seekp(0, std::ios_base::end);
      of << is.rdbuf();

      // Delete the _%d file
      std::remove(source);
    }

    char adjust[64];
    snprintf(adjust, sizeof(adjust), "execution_SEQ%s.csv", adjusts[t].c_str());
    std::rename(target, adjust);
  }

  {
    std::ifstream ifile("execution_NETWORK.csv");
    std::ofstream ofile("execution_SEQ0.csv", std::ios::app);

    std::string dummy;
    std::getline(ifile, dummy);
    ofile << ifile.rdbuf();
  }
  std::remove("execution_NETWORK.csv");
}

int main(int argc, char **argv) {
  // Initialize mini-runner arguments
<<<<<<< HEAD
  terrier::runner::settings.InitializeFromArguments(argc, argv);

  // Initialize Benchmarks
  terrier::runner::RegisterRunners();
=======
  noisepage::runner::settings.InitializeFromArguments(argc, argv);

  // Initialize Benchmarks
  noisepage::runner::RegisterRunners();
>>>>>>> f3da5498

  // Benchmark Config Environment Variables
  // Check whether we are being passed environment variables to override configuration parameter
  // for this benchmark run.
  const char *env_num_threads = std::getenv(noisepage::ENV_NUM_THREADS);
  if (env_num_threads != nullptr) noisepage::BenchmarkConfig::num_threads = atoi(env_num_threads);

  const char *env_logfile_path = std::getenv(noisepage::ENV_LOGFILE_PATH);
  if (env_logfile_path != nullptr) noisepage::BenchmarkConfig::logfile_path = std::string_view(env_logfile_path);

<<<<<<< HEAD
  terrier::runner::InitializeRunnersState();
  if (terrier::runner::settings.generate_test_data_) {
    RunNetworkSequence(terrier::runner::NetworkQueriesCreateIndexRunners);
    std::rename("pipeline.csv", "execution_TEST_DATA.csv");
  } else {
    if (terrier::runner::settings.target_runner_specified_) {
=======
  noisepage::runner::InitializeRunnersState();
  if (noisepage::runner::settings.generate_test_data_) {
    RunNetworkSequence(noisepage::runner::NetworkQueriesCreateIndexRunners);
    std::rename("pipeline.csv", "execution_TEST_DATA.csv");
  } else {
    if (noisepage::runner::settings.target_runner_specified_) {
>>>>>>> f3da5498
      // Pass straight through to gbenchmark
      benchmark::Initialize(&argc, argv);
      benchmark::RunSpecifiedBenchmarks();
      noisepage::runner::EndRunnersState();
    } else {
      RunMiniRunners();
      Shutdown();
    }
  }

  noisepage::LoggersUtil::ShutDown();

  return 0;
}<|MERGE_RESOLUTION|>--- conflicted
+++ resolved
@@ -39,21 +39,12 @@
 
 /**
  * MiniRunners Config Data
-<<<<<<< HEAD
  */
 MiniRunnersDataConfig config;
 
 /**
  * MiniRunners Settings
  */
-=======
- */
-MiniRunnersDataConfig config;
-
-/**
- * MiniRunners Settings
- */
->>>>>>> f3da5498
 MiniRunnersSettings settings;
 
 /**
@@ -383,25 +374,9 @@
   }
 
   static execution::exec::ExecutionSettings GetExecutionSettings() {
-<<<<<<< HEAD
-    execution::exec::ExecutionSettings exec_settings;
-    exec_settings.is_parallel_execution_enabled_ = false;
-    exec_settings.is_counters_enabled_ = false;
-    exec_settings.is_pipeline_metrics_enabled_ = true;
-    return exec_settings;
-  }
-
-  static execution::exec::ExecutionSettings GetParallelExecutionSettings(size_t num_threads, bool counters) {
-    execution::exec::ExecutionSettings exec_settings;
-    exec_settings.is_pipeline_metrics_enabled_ = true;
-    exec_settings.is_parallel_execution_enabled_ = (num_threads != 0);
-    exec_settings.number_of_parallel_execution_threads_ = num_threads;
-    exec_settings.is_counters_enabled_ = counters;
-    exec_settings.is_static_partitioner_enabled_ = true;
-    return exec_settings;
-=======
     execution::exec::ExecutionSettings settings;
     settings.is_parallel_execution_enabled_ = false;
+    exec_settings.is_counters_enabled_ = false;
     settings.is_pipeline_metrics_enabled_ = true;
     return settings;
   }
@@ -414,7 +389,6 @@
     settings.is_counters_enabled_ = counters;
     settings.is_static_partitioner_enabled_ = true;
     return settings;
->>>>>>> f3da5498
   }
 
   std::pair<std::unique_ptr<execution::compiler::ExecutableQuery>, std::unique_ptr<planner::OutputSchema>>
@@ -428,11 +402,7 @@
               PassthroughPlanChecker),
       common::ManagedPointer<std::vector<parser::ConstantValueExpression>> params = nullptr,
       common::ManagedPointer<std::vector<type::TypeId>> param_types = nullptr,
-<<<<<<< HEAD
       execution::exec::ExecutionSettings *exec_settings_arg = nullptr) {
-=======
-      execution::exec::ExecutionSettings *settings = nullptr) {
->>>>>>> f3da5498
     auto txn = txn_manager_->BeginTransaction();
     auto stmt_list = parser::PostgresParser::BuildParseTree(query);
 
@@ -460,13 +430,8 @@
     }
 
     auto exec_settings = GetExecutionSettings();
-<<<<<<< HEAD
     if (exec_settings_arg != nullptr) {
       exec_settings = *exec_settings_arg;
-=======
-    if (settings != nullptr) {
-      exec_settings = *settings;
->>>>>>> f3da5498
     }
 
     auto exec_ctx = std::make_unique<execution::exec::ExecutionContext>(
@@ -550,11 +515,7 @@
   void BenchmarkExecQuery(int64_t num_iters, execution::compiler::ExecutableQuery *exec_query,
                           planner::OutputSchema *out_schema, bool commit,
                           std::vector<std::vector<parser::ConstantValueExpression>> *params = &empty_params,
-<<<<<<< HEAD
                           execution::exec::ExecutionSettings *exec_settings_arg = nullptr) {
-=======
-                          execution::exec::ExecutionSettings *settings = nullptr) {
->>>>>>> f3da5498
     transaction::TransactionContext *txn = nullptr;
     std::unique_ptr<catalog::CatalogAccessor> accessor = nullptr;
     std::vector<std::vector<parser::ConstantValueExpression>> param_ref = *params;
@@ -572,13 +533,8 @@
       accessor = catalog_->GetAccessor(common::ManagedPointer(txn), db_oid, DISABLED);
 
       auto exec_settings = GetExecutionSettings();
-<<<<<<< HEAD
       if (exec_settings_arg != nullptr) {
         exec_settings = *exec_settings_arg;
-=======
-      if (settings != nullptr) {
-        exec_settings = *settings;
->>>>>>> f3da5498
       }
 
       auto exec_ctx = std::make_unique<execution::exec::ExecutionContext>(db_oid, common::ManagedPointer(txn), callback,
@@ -676,7 +632,6 @@
         exec_ctx->StartPipelineTracker(execution::pipeline_id_t(1));
         double ret = __double_GEQ(num_elem);
         exec_ctx->EndPipelineTracker(qid, execution::pipeline_id_t(1), &ouvec);
-<<<<<<< HEAD
         DoNotOptimizeAway(ret);
         break;
       }
@@ -694,8 +649,6 @@
           DoNotOptimizeAway(ret);
         }
         exec_ctx->EndPipelineTracker(qid, execution::pipeline_id_t(1), &ouvec);
-=======
->>>>>>> f3da5498
         DoNotOptimizeAway(ret);
         break;
       }
@@ -741,7 +694,6 @@
   const common::action_id_t action_id(1);
   auto callback = [](common::ManagedPointer<common::ActionContext> action UNUSED_ATTRIBUTE) {};
   settings::setter_callback_fn setter_callback = callback;
-<<<<<<< HEAD
   auto db_settings = db_main->GetSettingsManager();
 
   if (std::is_same<T, bool>::value) {
@@ -750,16 +702,6 @@
   } else if (std::is_integral<T>::value) {
     auto action_context = std::make_unique<common::ActionContext>(action_id);
     db_settings->SetInt(param, value, common::ManagedPointer(action_context), setter_callback);
-=======
-  auto settings = db_main->GetSettingsManager();
-
-  if (std::is_same<T, bool>::value) {
-    auto action_context = std::make_unique<common::ActionContext>(action_id);
-    settings->SetBool(param, value, common::ManagedPointer(action_context), setter_callback);
-  } else if (std::is_integral<T>::value) {
-    auto action_context = std::make_unique<common::ActionContext>(action_id);
-    settings->SetInt(param, value, common::ManagedPointer(action_context), setter_callback);
->>>>>>> f3da5498
   }
 }
 
@@ -875,19 +817,10 @@
                   query_ss << ")";
                 }
               }
-<<<<<<< HEAD
-
               create_query = query_ss.str();
             }
             txn->exec(create_query);
 
-=======
-
-              create_query = query_ss.str();
-            }
-            txn->exec(create_query);
-
->>>>>>> f3da5498
             std::string delete_query;
             {
               std::stringstream query_ss;
@@ -1341,13 +1274,8 @@
   std::string tbl = execution::sql::TableGenerator::GenerateTableIndexName(type, row);
   query << "UPDATE " << tbl << " SET ";
 
-<<<<<<< HEAD
   auto int_size = type::TypeUtil::GetTypeTrueSize(type::TypeId::INTEGER);
   auto bigint_size = type::TypeUtil::GetTypeTrueSize(type::TypeId::BIGINT);
-=======
-  auto int_size = type::TypeUtil::GetTypeSize(type::TypeId::INTEGER);
-  auto bigint_size = type::TypeUtil::GetTypeSize(type::TypeId::BIGINT);
->>>>>>> f3da5498
   auto tuple_size = int_size * num_integers + bigint_size * num_bigints;
   auto num_col = num_integers + num_bigints;
   std::vector<catalog::Schema::Column> cols;
@@ -1517,21 +1445,12 @@
     output_num = car;
   }
   pipe0_vec.emplace_back(execution::translator_id_t(1), brain::ExecutionOperatingUnitType::SEQ_SCAN, row, tuple_size,
-<<<<<<< HEAD
                          num_col, table_car, 1, 0, 0);
   pipe0_vec.emplace_back(execution::translator_id_t(1), build_ou_type, row, tuple_size,
                          num_col, car, 1, 0, 0);
   pipe1_vec.emplace_back(execution::translator_id_t(1), brain::ExecutionOperatingUnitType::SORT_ITERATE, output_num,
                          tuple_size, num_col, car, 1, 0, 0);
   pipe1_vec.emplace_back(execution::translator_id_t(1), brain::ExecutionOperatingUnitType::OUTPUT, output_num, tuple_size,
-=======
-                         num_col, car, 1, 0, 0);
-  pipe0_vec.emplace_back(execution::translator_id_t(1), brain::ExecutionOperatingUnitType::SORT_BUILD, row, tuple_size,
-                         num_col, car, 1, 0, 0);
-  pipe1_vec.emplace_back(execution::translator_id_t(1), brain::ExecutionOperatingUnitType::SORT_ITERATE, row,
-                         tuple_size, num_col, car, 1, 0, 0);
-  pipe1_vec.emplace_back(execution::translator_id_t(1), brain::ExecutionOperatingUnitType::OUTPUT, row, tuple_size,
->>>>>>> f3da5498
                          num_col, 0, 1, 0, 0);
   units->RecordOperatingUnit(execution::pipeline_id_t(2), std::move(pipe0_vec));
   units->RecordOperatingUnit(execution::pipeline_id_t(1), std::move(pipe1_vec));
@@ -1764,13 +1683,8 @@
   }
 
   // Only generate counters if executing in parallel
-<<<<<<< HEAD
   auto exec_settings = GetParallelExecutionSettings(num_threads, num_threads != 0);
   auto int_size = type::TypeUtil::GetTypeTrueSize(type::TypeId::INTEGER);
-=======
-  auto settings = GetParallelExecutionSettings(num_threads, num_threads != 0);
-  auto int_size = type::TypeUtil::GetTypeSize(type::TypeId::INTEGER);
->>>>>>> f3da5498
   size_t mix_size;
   type::TypeId mix_type;
   if (varchar_mix == 1)
@@ -1791,18 +1705,11 @@
   units->RecordOperatingUnit(execution::pipeline_id_t(1), std::move(pipe0_vec));
 
   std::stringstream query;
-<<<<<<< HEAD
   std::string idx_name("runner_idx");
   query << "CREATE INDEX " << idx_name << " ON " << tbl_name << " (" << cols << ")";
   auto equery = OptimizeSqlStatement(query.str(), std::make_unique<optimizer::TrivialCostModel>(), std::move(units),
                                      PassthroughPlanChecker, nullptr, nullptr, &exec_settings);
   BenchmarkExecQuery(1, equery.first.get(), equery.second.get(), true, &empty_params, &exec_settings);
-=======
-  query << "CREATE INDEX idx ON " << tbl_name << " (" << cols << ")";
-  auto equery = OptimizeSqlStatement(query.str(), std::make_unique<optimizer::TrivialCostModel>(), std::move(units),
-                                     PassthroughPlanChecker, nullptr, nullptr, &settings);
-  BenchmarkExecQuery(1, equery.first.get(), equery.second.get(), true, &empty_params, &settings);
->>>>>>> f3da5498
 
   {
     DropIndexByName(idx_name);
@@ -1839,13 +1746,8 @@
   param_map.find(settings::Param::record_buffer_segment_reuse)->second.max_value_ = limit;
 
   // Set Network Port
-<<<<<<< HEAD
-  param_map.find(settings::Param::port)->second.value_ =
-      parser::ConstantValueExpression(type::TypeId::INTEGER, execution::sql::Integer(terrier::runner::settings.port_));
-=======
   param_map.find(settings::Param::port)->second.value_ = parser::ConstantValueExpression(
       type::TypeId::INTEGER, execution::sql::Integer(noisepage::runner::settings.port_));
->>>>>>> f3da5498
 
   // Need to disable metrics thread
   param_map.find(settings::Param::use_metrics_thread)->second.value_ =
@@ -1869,11 +1771,7 @@
                              .SetUseNetwork(true)
                              .SetUseSettingsManager(true)
                              .SetSettingsParameterMap(std::move(param_map))
-<<<<<<< HEAD
-                             .SetNetworkPort(terrier::runner::settings.port_);
-=======
                              .SetNetworkPort(noisepage::runner::settings.port_);
->>>>>>> f3da5498
 
   db_main = db_main_builder.Build().release();
 
@@ -2001,11 +1899,7 @@
       ->Apply(GenBenchmarkArguments<MiniRunnersArgumentGenerator::GenCreateIndexMixedArguments>);
 }
 
-<<<<<<< HEAD
-}  // namespace terrier::runner
-=======
 }  // namespace noisepage::runner
->>>>>>> f3da5498
 
 /**
  * Bool for server ready
@@ -2039,11 +1933,7 @@
   std::string conn;
   {
     std::stringstream conn_ss;
-<<<<<<< HEAD
-    conn_ss << "postgresql://127.0.0.1:" << (terrier::runner::settings.port_) << "/test_db";
-=======
     conn_ss << "postgresql://127.0.0.1:" << (noisepage::runner::settings.port_) << "/test_db";
->>>>>>> f3da5498
     conn = conn_ss.str();
   }
 
@@ -2138,16 +2028,6 @@
 }
 
 void RunMiniRunners() {
-<<<<<<< HEAD
-  terrier::runner::rerun_start = false;
-  for (int i = 0; i <= terrier::runner::settings.rerun_iterations_; i++) {
-    terrier::runner::rerun_start = (i != 0);
-    RunBenchmarkSequence(i);
-  }
-
-  for (int i = 0; i <= terrier::runner::settings.rerun_iterations_; i++) {
-    RunNetworkSequence(terrier::runner::NetworkQueriesOutputRunners);
-=======
   noisepage::runner::rerun_start = false;
   for (int i = 0; i <= noisepage::runner::settings.rerun_iterations_; i++) {
     noisepage::runner::rerun_start = (i != 0);
@@ -2156,7 +2036,6 @@
 
   for (int i = 0; i <= noisepage::runner::settings.rerun_iterations_; i++) {
     RunNetworkSequence(noisepage::runner::NetworkQueriesOutputRunners);
->>>>>>> f3da5498
   }
 
   std::rename("pipeline.csv", "execution_NETWORK.csv");
@@ -2170,11 +2049,7 @@
     char target[64];
     snprintf(target, sizeof(target), "execution_%s.csv", title.c_str());
 
-<<<<<<< HEAD
-    for (int i = 1; i <= terrier::runner::settings.rerun_iterations_; i++) {
-=======
     for (int i = 1; i <= noisepage::runner::settings.rerun_iterations_; i++) {
->>>>>>> f3da5498
       char source[64];
       snprintf(source, sizeof(target), "execution_%s_%d.csv", title.c_str(), i);
 
@@ -2209,17 +2084,10 @@
 
 int main(int argc, char **argv) {
   // Initialize mini-runner arguments
-<<<<<<< HEAD
-  terrier::runner::settings.InitializeFromArguments(argc, argv);
-
-  // Initialize Benchmarks
-  terrier::runner::RegisterRunners();
-=======
   noisepage::runner::settings.InitializeFromArguments(argc, argv);
 
   // Initialize Benchmarks
   noisepage::runner::RegisterRunners();
->>>>>>> f3da5498
 
   // Benchmark Config Environment Variables
   // Check whether we are being passed environment variables to override configuration parameter
@@ -2230,21 +2098,12 @@
   const char *env_logfile_path = std::getenv(noisepage::ENV_LOGFILE_PATH);
   if (env_logfile_path != nullptr) noisepage::BenchmarkConfig::logfile_path = std::string_view(env_logfile_path);
 
-<<<<<<< HEAD
-  terrier::runner::InitializeRunnersState();
-  if (terrier::runner::settings.generate_test_data_) {
-    RunNetworkSequence(terrier::runner::NetworkQueriesCreateIndexRunners);
-    std::rename("pipeline.csv", "execution_TEST_DATA.csv");
-  } else {
-    if (terrier::runner::settings.target_runner_specified_) {
-=======
   noisepage::runner::InitializeRunnersState();
   if (noisepage::runner::settings.generate_test_data_) {
     RunNetworkSequence(noisepage::runner::NetworkQueriesCreateIndexRunners);
     std::rename("pipeline.csv", "execution_TEST_DATA.csv");
   } else {
     if (noisepage::runner::settings.target_runner_specified_) {
->>>>>>> f3da5498
       // Pass straight through to gbenchmark
       benchmark::Initialize(&argc, argv);
       benchmark::RunSpecifiedBenchmarks();
