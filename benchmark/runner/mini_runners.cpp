#include <common/macros.h>
#include <cstdio>
#include <functional>
#include <random>
#include <utility>

#include "benchmark/benchmark.h"
#include "benchmark_util/benchmark_config.h"
#include "brain/brain_defs.h"
#include "brain/operating_unit.h"
#include "common/scoped_timer.h"
#include "execution/executable_query.h"
#include "execution/execution_util.h"
#include "execution/table_generator/table_generator.h"
#include "execution/util/cpu_info.h"
#include "execution/vm/module.h"
#include "loggers/loggers_util.h"
#include "main/db_main.h"
#include "optimizer/cost_model/forced_cost_model.h"
#include "optimizer/cost_model/trivial_cost_model.h"
#include "optimizer/optimizer.h"
#include "optimizer/properties.h"
#include "optimizer/query_to_operator_transformer.h"
<<<<<<< HEAD
=======
#include "planner/plannodes/index_scan_plan_node.h"
>>>>>>> 5ce7b0a5
#include "planner/plannodes/seq_scan_plan_node.h"
#include "traffic_cop/traffic_cop_util.h"

namespace terrier::runner {

/**
 * Static db_main instance
 * This is done so all tests reuse the same DB Main instance
 */
DBMain *db_main = nullptr;

/**
 * Database OID
 * This is done so all tests can use the same database OID
 */
catalog::db_oid_t db_oid{0};

/**
<<<<<<< HEAD
 * Arg <0, 1, 2, 3, 4, 5>
 * 0 - # integers to scan
 * 1 - # bigintegers to scan
 * 2 - integers of table
 * 3 - bigintegers of table
=======
 * Number of warmup iterations
 */
int64_t warmup_iterations_num{2};

/**
 * Limit on num_rows for which queries need warming up
 */
int64_t warmup_rows_limit{50};

/**
 * Arg <0, 1, 2, 3, 4, 5>
 * 0 - # integers to scan
 * 1 - # decimals to scan
 * 2 - integers of table
 * 3 - decimals of table
>>>>>>> 5ce7b0a5
 * 4 - Number of rows
 * 5 - Cardinality
 */
#define GENERATE_MIXED_ARGUMENTS(args)                                                              \
  {                                                                                                 \
<<<<<<< HEAD
    /* Vector of table distributions <INTEGER, BIGINT> */                                           \
=======
    /* Vector of table distributions <INTEGER, DECIMALS> */                                         \
>>>>>>> 5ce7b0a5
    std::vector<std::pair<uint32_t, uint32_t>> mixed_dist = {{3, 12}, {7, 8}, {11, 4}};             \
    /* Always generate full table scans for all row_num and cardinalities. */                       \
    for (auto col_dist : mixed_dist) {                                                              \
      std::pair<uint32_t, uint32_t> start = {col_dist.first - 2, 2};                                \
      while (true) {                                                                                \
        for (auto row : row_nums) {                                                                 \
          int64_t car = 1;                                                                          \
          while (car < row) {                                                                       \
            args.push_back({start.first, start.second, col_dist.first, col_dist.second, row, car}); \
            car *= 2;                                                                               \
          }                                                                                         \
          args.push_back({start.first, start.second, col_dist.first, col_dist.second, row, row});   \
        }                                                                                           \
        if (start.second < col_dist.second) {                                                       \
          start.second += 2;                                                                        \
        } else if (start.first < col_dist.first) {                                                  \
          start.first += 2;                                                                         \
          start.second = 2;                                                                         \
        } else {                                                                                    \
          break;                                                                                    \
        }                                                                                           \
      }                                                                                             \
    }                                                                                               \
  }

/**
 * Taken from Facebook's folly library.
 * DoNotOptimizeAway helps to ensure that a certain variable
 * is not optimized away by the compiler.
 */
template <typename T>
struct DoNotOptimizeAwayNeedsIndirect {
  using Decayed = typename std::decay<T>::type;

  // First two constraints ensure it can be an "r" operand.
  // std::is_pointer check is because callers seem to expect that
  // doNotOptimizeAway(&x) is equivalent to doNotOptimizeAway(x).
  constexpr static bool VALUE = !std::is_trivially_copyable<Decayed>::value ||
                                sizeof(Decayed) > sizeof(int64_t) || std::is_pointer<Decayed>::value;
};

template <typename T>
auto DoNotOptimizeAway(const T &datum) -> typename std::enable_if<!DoNotOptimizeAwayNeedsIndirect<T>::VALUE>::type {
  // The "r" constraint forces the compiler to make datum available
  // in a register to the asm block, which means that it must have
  // computed/loaded it.  We use this path for things that are <=
  // sizeof(long) (they have to fit), trivial (otherwise the compiler
  // doesn't want to put them in a register), and not a pointer (because
  // DoNotOptimizeAway(&foo) would otherwise be a foot gun that didn't
  // necessarily compute foo).
  //
  // An earlier version of this method had a more permissive input operand
  // constraint, but that caused unnecessary variation between clang and
  // gcc benchmarks.
  asm volatile("" ::"r"(datum));
}

/**
 * To prevent the iterator op i from being optimized out on
 * clang/gcc compilers, gcc requires noinline and noclone
 * to prevent any inlining. noclone is used to prevent gcc
 * from doing interprocedural constant propagation.
 *
 * DoNotOptimizeAway is placed inside the for () loop to
 * ensure that the compiler does not blindly optimize away
 * the for loop.
 *
 * TIGHT_LOOP_OPERATION(uint32_t, PLUS, +)
 * Defines a function called uint32_t_PLUS that adds integers.
 */
#ifdef __clang__
#define TIGHT_LOOP_OPERATION(type, name, op)                       \
  __attribute__((noinline)) type __##type##_##name(size_t count) { \
    type iterator = 1;                                             \
    for (size_t i = 1; i <= count; i++) {                          \
      iterator = iterator op i;                                    \
      DoNotOptimizeAway(iterator);                                 \
    }                                                              \
                                                                   \
    return iterator;                                               \
  }

#elif __GNUC__
#define TIGHT_LOOP_OPERATION(type, name, op)                                \
  __attribute__((noinline, noclone)) type __##type##_##name(size_t count) { \
    type iterator = 1;                                                      \
    for (size_t i = 1; i <= count; i++) {                                   \
      iterator = iterator op i;                                             \
      DoNotOptimizeAway(iterator);                                          \
    }                                                                       \
                                                                            \
    return iterator;                                                        \
  }

#endif

/**
 * Arg: <0, 1>
 * 0 - ExecutionOperatingType
 * 1 - Iteration count
 */
static void GenArithArguments(benchmark::internal::Benchmark *b) {
  auto operators = {brain::ExecutionOperatingUnitType::OP_INTEGER_PLUS_OR_MINUS,
                    brain::ExecutionOperatingUnitType::OP_INTEGER_MULTIPLY,
                    brain::ExecutionOperatingUnitType::OP_INTEGER_DIVIDE,
                    brain::ExecutionOperatingUnitType::OP_INTEGER_COMPARE,
                    brain::ExecutionOperatingUnitType::OP_DECIMAL_PLUS_OR_MINUS,
                    brain::ExecutionOperatingUnitType::OP_DECIMAL_MULTIPLY,
                    brain::ExecutionOperatingUnitType::OP_DECIMAL_DIVIDE,
                    brain::ExecutionOperatingUnitType::OP_DECIMAL_COMPARE};

  std::vector<size_t> counts;
  for (size_t i = 10000; i < 100000; i += 10000) counts.push_back(i);
  for (size_t i = 100000; i < 1000000; i += 100000) counts.push_back(i);

  for (auto op : operators) {
    for (auto count : counts) {
      b->Args({static_cast<int64_t>(op), static_cast<int64_t>(count)});
    }
  }
}

/**
 * Arg <0, 1, 2>
 * 0 - # integers to scan
<<<<<<< HEAD
 * 1 - # big integers to scan
=======
 * 1 - # decimals to scan
>>>>>>> 5ce7b0a5
 * 2 - row
 */
static void GenOutputArguments(benchmark::internal::Benchmark *b) {
  auto num_cols = {1, 3, 5, 7, 9, 11, 13, 15};
  auto types = {type::TypeId::INTEGER, type::TypeId::DECIMAL};
  std::vector<int64_t> row_nums = {1,    3,    5,     7,     10,    50,     100,    500,    1000,
                                   2000, 5000, 10000, 20000, 50000, 100000, 200000, 500000, 1000000};

  for (auto type : types) {
    for (auto col : num_cols) {
      for (auto row : row_nums) {
        if (type == type::TypeId::INTEGER)
          b->Args({col, 0, row});
        else if (type == type::TypeId::DECIMAL)
          b->Args({0, col, row});
      }
    }
  }

  // Generate special Output feature [1 0 0 1 1]
  b->Args({0, 0, 1});
}

/**
 * Arg <0, 1, 2, 3, 4, 5>
 * 0 - # integers to scan
<<<<<<< HEAD
 * 1 - # big integers to scan
 * 2 - # integers in table
 * 3 - # big integers in table
=======
 * 1 - # decimals to scan
 * 2 - # integers in table
 * 3 - # decimals in table
>>>>>>> 5ce7b0a5
 * 4 - row
 * 5 - cardinality
 */
static void GenScanArguments(benchmark::internal::Benchmark *b) {
  auto num_cols = {1, 3, 5, 7, 9, 11, 13, 15};
  auto types = {type::TypeId::INTEGER, type::TypeId::DECIMAL};
  std::vector<int64_t> row_nums = {1,    3,    5,     7,     10,    50,     100,    500,    1000,
                                   2000, 5000, 10000, 20000, 50000, 100000, 200000, 500000, 1000000};
  for (auto type : types) {
    for (auto col : num_cols) {
      for (auto row : row_nums) {
        int64_t car = 1;
        while (car < row) {
          if (type == type::TypeId::INTEGER)
            b->Args({col, 0, 15, 0, row, car});
          else if (type == type::TypeId::DECIMAL)
            b->Args({0, col, 0, 15, row, car});
          car *= 2;
        }

        if (type == type::TypeId::INTEGER)
          b->Args({col, 0, 15, 0, row, row});
        else if (type == type::TypeId::DECIMAL)
          b->Args({0, col, 0, 15, row, row});
      }
    }
  }
}

static void GenScanMixedArguments(benchmark::internal::Benchmark *b) {
  std::vector<int64_t> row_nums = {1,    3,    5,     7,     10,    50,     100,    500,    1000,
                                   2000, 5000, 10000, 20000, 50000, 100000, 200000, 500000, 1000000};
  std::vector<std::vector<int64_t>> args;
  GENERATE_MIXED_ARGUMENTS(args);
<<<<<<< HEAD
  for (auto arg : args) {
=======
  for (const auto &arg : args) {
>>>>>>> 5ce7b0a5
    b->Args(arg);
  }
}

/**
 * Arg <0, 1, 2, 3, 4, 5>
 * 0 - # integers to scan
<<<<<<< HEAD
 * 1 - # big integers to scan
 * 2 - # integers in table
 * 3 - # big integers in table
=======
 * 1 - # decimals to scan
 * 2 - # integers in table
 * 3 - # decimals in table
>>>>>>> 5ce7b0a5
 * 4 - row
 * 5 - cardinality
 */
static void GenSortArguments(benchmark::internal::Benchmark *b) {
  auto num_cols = {1, 3, 5, 7, 9, 11, 13, 15};
  auto types = {type::TypeId::INTEGER};
  std::vector<int64_t> row_nums = {1,    3,    5,     7,     10,    50,     100,    500,    1000,
                                   2000, 5000, 10000, 20000, 50000, 100000, 200000, 500000, 1000000};
  for (auto type : types) {
    for (auto col : num_cols) {
      for (auto row : row_nums) {
        int64_t car = 1;
        while (car < row) {
          if (type == type::TypeId::INTEGER)
            b->Args({col, 0, 15, 0, row, car});
          else if (type == type::TypeId::DECIMAL)
            b->Args({0, col, 0, 15, row, car});
          car *= 2;
        }

        if (type == type::TypeId::INTEGER)
          b->Args({col, 0, 15, 0, row, row});
        else if (type == type::TypeId::DECIMAL)
          b->Args({0, col, 0, 15, row, row});
      }
    }
  }
}

/**
 * Arg <0, 1, 2, 3, 4, 5>
 * 0 - # integers to scan
<<<<<<< HEAD
 * 1 - # big integers to scan
 * 2 - # integers in table
 * 3 - # big integers in table
=======
 * 1 - # decimals to scan
 * 2 - # integers in table
 * 3 - # decimals in table
>>>>>>> 5ce7b0a5
 * 4 - row
 * 5 - cardinality
 */
static void GenAggregateArguments(benchmark::internal::Benchmark *b) {
  auto num_cols = {1, 3, 5, 7, 9, 11, 13, 15};
  auto types = {type::TypeId::INTEGER};
  std::vector<int64_t> row_nums = {1,    3,    5,     7,     10,    50,     100,    500,    1000,
                                   2000, 5000, 10000, 20000, 50000, 100000, 200000, 500000, 1000000};
  for (auto type : types) {
    for (auto col : num_cols) {
      for (auto row : row_nums) {
        int64_t car = 1;
        while (car < row) {
          if (type == type::TypeId::INTEGER)
            b->Args({col, 0, 15, 0, row, car});
          else if (type == type::TypeId::BIGINT)
            b->Args({0, col, 0, 15, row, car});
          car *= 2;
        }

        if (type == type::TypeId::INTEGER)
          b->Args({col, 0, 15, 0, row, row});
        else if (type == type::TypeId::BIGINT)
          b->Args({0, col, 0, 15, row, row});
      }
    }
  }
}

/**
 * Arg <0, 1, 2, 3, 4, 5>
 * 0 - # integers to scan
<<<<<<< HEAD
 * 1 - # bigintegers to scan
 * 2 - integers of table
 * 3 - bigintegers of table
=======
 * 1 - # decimals to scan
 * 2 - integers of table
 * 3 - decimals of table
>>>>>>> 5ce7b0a5
 * 4 - Number of rows
 * 5 - Cardinality
 */
static void GenJoinSelfArguments(benchmark::internal::Benchmark *b) {
  auto num_cols = {1, 3, 5, 7, 9, 11, 13, 15};
  auto types = {type::TypeId::INTEGER};
  std::vector<int64_t> row_nums = {1,    3,    5,     7,     10,    50,     100,    500,    1000,
                                   2000, 5000, 10000, 20000, 50000, 100000, 200000, 500000, 1000000};
  for (auto type : types) {
    for (auto col : num_cols) {
      for (auto row : row_nums) {
        int64_t car = 1;
        std::vector<int64_t> cars;
        while (car < row) {
          if (row * row / car <= 10000000) {
            if (type == type::TypeId::INTEGER)
              b->Args({col, 0, 15, 0, row, car});
            else if (type == type::TypeId::BIGINT)
              b->Args({0, col, 0, 15, row, car});
          }

          car *= 2;
        }

        if (type == type::TypeId::INTEGER)
          b->Args({col, 0, 15, 0, row, row});
        else if (type == type::TypeId::BIGINT)
          b->Args({0, col, 0, 15, row, row});
      }
    }
  }
}

/**
 * Arg <0, 1, 2, 3, 4, 5, 6, 7, 8>
 * 0 - # integers to scan
<<<<<<< HEAD
 * 1 - # bigintegers ot scan
 * 2 - # integers in table
 * 3 - # bigintegers in table
=======
 * 1 - # decimals ot scan
 * 2 - # integers in table
 * 3 - # decimals in table
>>>>>>> 5ce7b0a5
 * 4 - Build # rows
 * 5 - Build Cardinality
 * 6 - Probe # rows
 * 7 - Probe Cardinality
 * 8 - Matched cardinality
 */
static void GenJoinNonSelfArguments(benchmark::internal::Benchmark *b) {
  auto num_cols = {1, 3, 5, 7, 9, 11, 13, 15};
  auto types = {type::TypeId::INTEGER};
  std::vector<int64_t> row_nums = {1,    3,    5,     7,     10,    50,     100,    500,    1000,
                                   2000, 5000, 10000, 20000, 50000, 100000, 200000, 500000, 1000000};
  for (auto type : types) {
    for (auto col : num_cols) {
      for (size_t i = 0; i < row_nums.size(); i++) {
        auto build_rows = row_nums[i];
        auto build_car = row_nums[i];
        for (size_t j = i + 1; j < row_nums.size(); j++) {
          auto probe_rows = row_nums[j];
          auto probe_car = row_nums[j];

          auto matched_car = row_nums[i];
          if (type == type::TypeId::INTEGER)
            b->Args({col, 0, 15, 0, build_rows, build_car, probe_rows, probe_car, matched_car});
          else if (type == type::TypeId::BIGINT)
            b->Args({0, col, 0, 15, build_rows, build_car, probe_rows, probe_car, matched_car});
        }
      }
    }
  }
}

/**
 * Arg: <0, 1, 2>
 * 0 - Key Sizes
 * 1 - Idx Size
 * 2 - Lookup size
 */
static void GenIdxScanArguments(benchmark::internal::Benchmark *b) {
  auto types = {type::TypeId::INTEGER};
  auto key_sizes = {1, 2, 4, 8, 15};
  auto idx_sizes = {1, 10, 100, 500, 1000, 2000, 5000, 10000, 20000, 50000, 100000, 500000, 1000000};
  std::vector<int64_t> lookup_sizes = {1, 10, 20, 30, 40, 50, 60, 70, 80, 90, 100};
  for (auto type : types) {
    for (auto key_size : key_sizes) {
      for (auto idx_size : idx_sizes) {
        for (auto lookup_size : lookup_sizes) {
          if (lookup_size <= idx_size) {
            b->Args({static_cast<int64_t>(type), key_size, idx_size, lookup_size});
          }
        }
      }
    }
  }
}

/**
 * Arg <0, 1, 2>
 * 0 - Type
 * 0 - Number of columns
 * 1 - Number of rows
 */
static void GenInsertArguments(benchmark::internal::Benchmark *b) {
  auto types = {type::TypeId::INTEGER, type::TypeId::DECIMAL};
  auto num_cols = {1, 3, 5, 7, 9, 11, 13, 15};
  auto num_rows = {1, 10, 100, 200, 500, 1000, 2000, 5000, 10000};
  for (auto type : types) {
    for (auto col : num_cols) {
      for (auto row : num_rows) {
<<<<<<< HEAD
        if (type == type::TypeId::INTEGER) b->Args({col, 0, col, row});
        else if (type == type::TypeId::DECIMAL) b->Args({0, col, col, row});
=======
        if (type == type::TypeId::INTEGER)
          b->Args({col, 0, col, row});
        else if (type == type::TypeId::DECIMAL)
          b->Args({0, col, col, row});
>>>>>>> 5ce7b0a5
      }
    }
  }
}

static void GenInsertMixedArguments(benchmark::internal::Benchmark *b) {
<<<<<<< HEAD
  std::vector<std::pair<uint32_t, uint32_t>> mixed_dist = {
    {1, 14}, {3, 12}, {5, 10}, {7, 8}, {9, 6}, {11, 4}, {13, 2}
  };
=======
  std::vector<std::pair<uint32_t, uint32_t>> mixed_dist = {{1, 14}, {3, 12}, {5, 10}, {7, 8}, {9, 6}, {11, 4}, {13, 2}};
>>>>>>> 5ce7b0a5

  auto num_rows = {1, 10, 100, 200, 500, 1000, 2000, 5000, 10000};
  for (auto mixed : mixed_dist) {
    for (auto row : num_rows) {
      b->Args({mixed.first, mixed.second, mixed.first + mixed.second, row});
    }
  }
}

/**
 * Arg <0, 1, 2, 3>
 * 0 - Type
 * 1 - Number of columns
 * 2 - Number of rows
 * 3 - Cardinality
 */
static void GenUpdateDeleteArguments(benchmark::internal::Benchmark *b) {
  auto num_cols = {1, 3, 5, 7, 9, 11, 13, 15};
  auto types = {type::TypeId::INTEGER, type::TypeId::DECIMAL};
  std::vector<int64_t> row_nums = {1,    3,    5,     7,     10,    50,     100,    500,    1000,
                                   2000, 5000, 10000, 20000, 50000, 100000, 200000, 500000, 1000000};
  for (auto type : types) {
    for (auto col : num_cols) {
      for (auto row : row_nums) {
        int64_t car = 1;
        std::vector<int64_t> cars;
        while (car < row) {
          cars.push_back(car);
          car *= 2;
        }
        cars.push_back(row);

        for (auto car : cars) {
<<<<<<< HEAD
          if (type == type::TypeId::INTEGER) b->Args({col, 0, 15, 0, row, car});
          else if (type == type::TypeId::DECIMAL) b->Args({0, col, 0, 15, row, car});
=======
          if (type == type::TypeId::INTEGER)
            b->Args({col, 0, 15, 0, row, car});
          else if (type == type::TypeId::DECIMAL)
            b->Args({0, col, 0, 15, row, car});
>>>>>>> 5ce7b0a5
        }
      }
    }
  }
}

static void GenUpdateDeleteMixedArguments(benchmark::internal::Benchmark *b) {
  std::vector<int64_t> row_nums = {1,    3,    5,     7,     10,    50,     100,    500,    1000,
                                   2000, 5000, 10000, 20000, 50000, 100000, 200000, 500000, 1000000};
  std::vector<std::vector<int64_t>> args;
  GENERATE_MIXED_ARGUMENTS(args);
<<<<<<< HEAD
  for (auto arg : args) {
=======
  for (const auto &arg : args) {
>>>>>>> 5ce7b0a5
    b->Args(arg);
  }
}

class MiniRunners : public benchmark::Fixture {
 public:
  static execution::query_id_t query_id;
  static execution::vm::ExecutionMode mode;
  const uint64_t optimizer_timeout_ = 1000000;

<<<<<<< HEAD
  typedef std::unique_ptr<planner::AbstractPlanNode> (*PlanCorrect)(
      common::ManagedPointer<transaction::TransactionContext> txn, std::unique_ptr<planner::AbstractPlanNode>);

=======
>>>>>>> 5ce7b0a5
  static std::unique_ptr<planner::AbstractPlanNode> PassthroughPlanCorrect(
      UNUSED_ATTRIBUTE common::ManagedPointer<transaction::TransactionContext> txn,
      std::unique_ptr<planner::AbstractPlanNode> plan) {
    return plan;
  }

<<<<<<< HEAD
  void ExecuteSeqScan(benchmark::State &state);
  void ExecuteInsert(benchmark::State &state);
  void ExecuteUpdate(benchmark::State &state);
  void ExecuteDelete(benchmark::State &state);

  std::string ConstructColumns(std::string prefix, type::TypeId left_type, type::TypeId right_type, int64_t num_left,
                               int64_t num_right) {
=======
  void ExecuteSeqScan(benchmark::State *state);
  void ExecuteInsert(benchmark::State *state);
  void ExecuteUpdate(benchmark::State *state);
  void ExecuteDelete(benchmark::State *state);

  std::string ConstructColumns(const std::string &prefix, type::TypeId left_type, type::TypeId right_type,
                               int64_t num_left, int64_t num_right) {
>>>>>>> 5ce7b0a5
    std::stringstream cols;
    for (auto i = 1; i <= num_left; i++) {
      cols << prefix << (type::TypeUtil::TypeIdToString(left_type)) << i;
      if (i != num_left || num_right != 0) cols << ", ";
    }

    for (auto i = 1; i <= num_right; i++) {
      cols << prefix << (type::TypeUtil::TypeIdToString(right_type)) << i;
      if (i != num_right) cols << ", ";
    }
    return cols.str();
  }

<<<<<<< HEAD
  std::string ConstructPredicate(std::string left_alias, std::string right_alias, type::TypeId left_type,
=======
  std::string ConstructPredicate(const std::string &left_alias, const std::string &right_alias, type::TypeId left_type,
>>>>>>> 5ce7b0a5
                                 type::TypeId right_type, int64_t num_left, int64_t num_right) {
    std::stringstream pred;
    for (auto i = 1; i <= num_left; i++) {
      auto type_name = type::TypeUtil::TypeIdToString(left_type);
      pred << left_alias << "." << type_name << i << " = " << right_alias << "." << type_name << i;
      if (i != num_left || num_right != 0) pred << " AND ";
    }

    for (auto i = 1; i <= num_right; i++) {
      auto type_name = type::TypeUtil::TypeIdToString(right_type);
      pred << left_alias << "." << type_name << i << " = " << right_alias << "." << type_name << i;
      if (i != num_right) pred << " AND ";
    }
    return pred.str();
  }

  std::string ConstructTableName(type::TypeId left_type, type::TypeId right_type, int64_t num_left, int64_t num_right,
                                 size_t row, size_t car) {
    std::vector<type::TypeId> types = {left_type, right_type};
    std::vector<uint32_t> col_counts = {static_cast<uint32_t>(num_left), static_cast<uint32_t>(num_right)};
    auto tbl_name = execution::sql::TableGenerator::GenerateMixedTableName(types, col_counts, row, car);
    if (num_left == 0)
      tbl_name = execution::sql::TableGenerator::GenerateTableName(right_type, num_right, row, car);
    else if (num_right == 0)
      tbl_name = execution::sql::TableGenerator::GenerateTableName(left_type, num_left, row, car);
    return tbl_name;
  }

<<<<<<< HEAD
=======
  std::unique_ptr<planner::AbstractPlanNode> IndexScanCorrector(
      size_t num_keys, common::ManagedPointer<transaction::TransactionContext> txn,
      std::unique_ptr<planner::AbstractPlanNode> plan) {
    if (plan->GetPlanNodeType() != planner::PlanNodeType::INDEXSCAN) throw "Expected IndexScan";

    auto *idx_scan = reinterpret_cast<planner::IndexScanPlanNode *>(plan.get());
    if (idx_scan->GetLoIndexColumns().size() != num_keys) throw "Number keys mismatch";

    return plan;
  }

>>>>>>> 5ce7b0a5
  std::unique_ptr<planner::AbstractPlanNode> JoinNonSelfCorrector(
      std::string build_tbl, common::ManagedPointer<transaction::TransactionContext> txn,
      std::unique_ptr<planner::AbstractPlanNode> plan) {
    auto accessor = catalog_->GetAccessor(common::ManagedPointer(txn), db_oid);
<<<<<<< HEAD
    auto build_oid = accessor->GetTableOid(build_tbl);
=======
    auto build_oid = accessor->GetTableOid(std::move(build_tbl));
>>>>>>> 5ce7b0a5

    if (plan->GetPlanNodeType() != planner::PlanNodeType::HASHJOIN) throw "Expected HashJoin";
    if (plan->GetChild(0)->GetPlanNodeType() != planner::PlanNodeType::SEQSCAN) throw "Expected Left SeqScan";
    if (plan->GetChild(1)->GetPlanNodeType() != planner::PlanNodeType::SEQSCAN) throw "Expected Right SeqScan";

    // Assumes the build side is the left (since that is the HashJoinLeftTranslator)
    auto *l_scan = reinterpret_cast<const planner::SeqScanPlanNode *>(plan->GetChild(0));
    if (l_scan->GetTableOid() != build_oid) {
      // Don't modify join_predicate/left/right hash keys because derivedindex DerivedValueExpression
      // Don't modify output_schema since just output 1 side tuple anyways
      plan->SwapChildren();
    }

    return plan;
  }

  TIGHT_LOOP_OPERATION(uint32_t, PLUS, +);
  TIGHT_LOOP_OPERATION(uint32_t, MULTIPLY, *);
  TIGHT_LOOP_OPERATION(uint32_t, DIVIDE, /);
  TIGHT_LOOP_OPERATION(uint32_t, GEQ, >=);
  TIGHT_LOOP_OPERATION(double, PLUS, +);
  TIGHT_LOOP_OPERATION(double, MULTIPLY, *);
  TIGHT_LOOP_OPERATION(double, DIVIDE, /);
  TIGHT_LOOP_OPERATION(double, GEQ, >=);

  void SetUp(const benchmark::State &state) final {
    catalog_ = db_main->GetCatalogLayer()->GetCatalog();
    txn_manager_ = db_main->GetTransactionLayer()->GetTransactionManager();
    metrics_manager_ = db_main->GetMetricsManager();
  }

<<<<<<< HEAD
  void BenchmarkSqlStatement(
      const std::string &query, brain::PipelineOperatingUnits *units,
      std::unique_ptr<optimizer::AbstractCostModel> cost_model, bool commit,
      std::function<std::unique_ptr<planner::AbstractPlanNode>(common::ManagedPointer<transaction::TransactionContext>,
                                                               std::unique_ptr<planner::AbstractPlanNode>)>
          corrector = std::function<std::unique_ptr<planner::AbstractPlanNode>(
=======
  std::pair<std::unique_ptr<execution::ExecutableQuery>, std::unique_ptr<planner::OutputSchema>> OptimizeSqlStatement(
      const std::string &query, std::unique_ptr<optimizer::AbstractCostModel> cost_model,
      std::unique_ptr<brain::PipelineOperatingUnits> pipeline_units,
      const std::function<std::unique_ptr<planner::AbstractPlanNode>(
          common::ManagedPointer<transaction::TransactionContext>, std::unique_ptr<planner::AbstractPlanNode>)>
          &corrector = std::function<std::unique_ptr<planner::AbstractPlanNode>(
>>>>>>> 5ce7b0a5
              common::ManagedPointer<transaction::TransactionContext>, std::unique_ptr<planner::AbstractPlanNode>)>(
              PassthroughPlanCorrect)) {
    auto txn = txn_manager_->BeginTransaction();
    auto stmt_list = parser::PostgresParser::BuildParseTree(query);

    auto accessor = catalog_->GetAccessor(common::ManagedPointer(txn), db_oid);
    auto binder = binder::BindNodeVisitor(common::ManagedPointer(accessor), db_oid);
    binder.BindNameToNode(common::ManagedPointer(stmt_list), nullptr);

    auto out_plan = trafficcop::TrafficCopUtil::Optimize(
        common::ManagedPointer(txn), common::ManagedPointer(accessor), common::ManagedPointer(stmt_list), db_oid,
        db_main->GetStatsStorage(), std::move(cost_model), optimizer_timeout_);

    out_plan = corrector(common::ManagedPointer(txn), std::move(out_plan));

<<<<<<< HEAD
    execution::ExecutableQuery::query_identifier.store(MiniRunners::query_id++);
    auto exec_ctx = std::make_unique<execution::exec::ExecutionContext>(
        db_oid, common::ManagedPointer(txn), execution::exec::NoOpResultConsumer(), out_plan->GetOutputSchema().Get(),
        common::ManagedPointer(accessor));
    auto exec_query = execution::ExecutableQuery(common::ManagedPointer(out_plan), common::ManagedPointer(exec_ctx));
    exec_ctx->SetPipelineOperatingUnits(common::ManagedPointer(units));
    exec_query.Run(common::ManagedPointer(exec_ctx), mode);
=======
    auto exec_ctx = std::make_unique<execution::exec::ExecutionContext>(
        db_oid, common::ManagedPointer(txn), execution::exec::NoOpResultConsumer(), out_plan->GetOutputSchema().Get(),
        common::ManagedPointer(accessor));
>>>>>>> 5ce7b0a5

    execution::ExecutableQuery::query_identifier.store(MiniRunners::query_id++);
    auto exec_query = std::make_unique<execution::ExecutableQuery>(common::ManagedPointer(out_plan),
                                                                   common::ManagedPointer(exec_ctx));
    exec_query->SetPipelineOperatingUnits(std::move(pipeline_units));

    auto ret_val = std::make_pair(std::move(exec_query), out_plan->GetOutputSchema()->Copy());
    txn_manager_->Commit(txn, transaction::TransactionUtil::EmptyCallback, nullptr);
    return ret_val;
  }

<<<<<<< HEAD
  void BenchmarkIndexScan(type::TypeId type, int key_num, int num_rows, int lookup_size) {
    auto qid = MiniRunners::query_id++;
    auto txn = txn_manager_->BeginTransaction();
    auto accessor = catalog_->GetAccessor(common::ManagedPointer(txn), db_oid);
    auto exec_ctx = std::make_unique<execution::exec::ExecutionContext>(db_oid, common::ManagedPointer(txn), nullptr,
                                                                        nullptr, common::ManagedPointer(accessor));
    exec_ctx->SetExecutionMode(static_cast<uint8_t>(mode));

    auto type_size = type::TypeUtil::GetTypeSize(type);
    auto tuple_size = type_size * key_num;

    brain::PipelineOperatingUnits units;
    brain::ExecutionOperatingUnitFeatureVector pipe0_vec;
    exec_ctx->SetPipelineOperatingUnits(common::ManagedPointer(&units));
    pipe0_vec.emplace_back(brain::ExecutionOperatingUnitType::IDX_SCAN, num_rows, tuple_size, key_num, lookup_size);
    units.RecordOperatingUnit(execution::pipeline_id_t(0), std::move(pipe0_vec));

    auto table_name = execution::sql::TableGenerator::GenerateTableIndexName(type, num_rows);
    auto tbl_oid = accessor->GetTableOid(table_name);
    auto indexes = accessor->GetIndexes(tbl_oid);

    common::ManagedPointer<storage::index::Index> index = nullptr;
    for (auto index_cand : indexes) {
      if (index_cand.second.GetColumns().size() == static_cast<unsigned int>(key_num)) {
        index = index_cand.first;
        break;
      }
    }

    TERRIER_ASSERT(index != nullptr, "Invalid key_num specified");

    std::vector<storage::TupleSlot> results;
    if (lookup_size == 1) {
      auto *key_buffer =
          common::AllocationUtil::AllocateAligned(index->GetProjectedRowInitializer().ProjectedRowSize());
      auto *const scan_key_pr = index->GetProjectedRowInitializer().InitializeRow(key_buffer);

      std::default_random_engine generator;
      const uint32_t random_key =
          std::uniform_int_distribution(static_cast<uint32_t>(0), static_cast<uint32_t>(num_rows - 1))(generator);
      for (int i = 0; i < key_num; i++) {
        *reinterpret_cast<uint32_t *>(scan_key_pr->AccessForceNotNull(i)) = random_key;
      }

      exec_ctx->StartResourceTracker(metrics::MetricsComponent::EXECUTION_PIPELINE);
      index->ScanKey(*txn, *scan_key_pr, &results);
      exec_ctx->EndPipelineTracker(qid, execution::pipeline_id_t(0));

      results.clear();
      delete[] key_buffer;
    } else {
      uint32_t high_key;
      uint32_t low_key;
      auto *high_buffer =
          common::AllocationUtil::AllocateAligned(index->GetProjectedRowInitializer().ProjectedRowSize());
      auto *low_buffer =
          common::AllocationUtil::AllocateAligned(index->GetProjectedRowInitializer().ProjectedRowSize());

      std::default_random_engine generator;
      low_key = std::uniform_int_distribution(static_cast<uint32_t>(0),
                                              static_cast<uint32_t>(num_rows - lookup_size))(generator);
      high_key = low_key + lookup_size - 1;
      auto *const low_key_pr = index->GetProjectedRowInitializer().InitializeRow(low_buffer);
      auto *const high_key_pr = index->GetProjectedRowInitializer().InitializeRow(high_buffer);
      for (int i = 0; i < key_num; i++) {
        *reinterpret_cast<uint32_t *>(low_key_pr->AccessForceNotNull(i)) = low_key;
        *reinterpret_cast<uint32_t *>(high_key_pr->AccessForceNotNull(i)) = high_key;
      }

      exec_ctx->StartResourceTracker(metrics::MetricsComponent::EXECUTION_PIPELINE);
      index->ScanAscending(*txn, storage::index::ScanType::Closed, key_num, low_key_pr, high_key_pr, 0, &results);
      exec_ctx->EndPipelineTracker(qid, execution::pipeline_id_t(0));

      results.clear();
      delete[] low_buffer;
      delete[] high_buffer;
    }

    txn_manager_->Commit(txn, transaction::TransactionUtil::EmptyCallback, nullptr);
=======
  void BenchmarkExecQuery(execution::ExecutableQuery *exec_query, planner::OutputSchema *out_schema, bool commit) {
    auto txn = txn_manager_->BeginTransaction();
    auto accessor = catalog_->GetAccessor(common::ManagedPointer(txn), db_oid);

    auto exec_ctx = std::make_unique<execution::exec::ExecutionContext>(db_oid, common::ManagedPointer(txn),
                                                                        execution::exec::NoOpResultConsumer(),
                                                                        out_schema, common::ManagedPointer(accessor));
    exec_query->Run(common::ManagedPointer(exec_ctx), mode);

    if (commit)
      txn_manager_->Commit(txn, transaction::TransactionUtil::EmptyCallback, nullptr);
    else
      txn_manager_->Abort(txn);
>>>>>>> 5ce7b0a5
  }

  void BenchmarkArithmetic(brain::ExecutionOperatingUnitType type, size_t num_elem) {
    auto qid = MiniRunners::query_id++;
    auto txn = txn_manager_->BeginTransaction();
    auto accessor = catalog_->GetAccessor(common::ManagedPointer(txn), db_oid);
    auto exec_ctx = std::make_unique<execution::exec::ExecutionContext>(db_oid, common::ManagedPointer(txn), nullptr,
                                                                        nullptr, common::ManagedPointer(accessor));
    exec_ctx->SetExecutionMode(static_cast<uint8_t>(mode));

    brain::PipelineOperatingUnits units;
    brain::ExecutionOperatingUnitFeatureVector pipe0_vec;
    exec_ctx->SetPipelineOperatingUnits(common::ManagedPointer(&units));
    pipe0_vec.emplace_back(type, num_elem, 4, 1, num_elem, 1);
    units.RecordOperatingUnit(execution::pipeline_id_t(0), std::move(pipe0_vec));

    switch (type) {
      case brain::ExecutionOperatingUnitType::OP_INTEGER_PLUS_OR_MINUS: {
        exec_ctx->StartResourceTracker(metrics::MetricsComponent::EXECUTION_PIPELINE);
        uint32_t ret = __uint32_t_PLUS(num_elem);
        exec_ctx->EndPipelineTracker(qid, execution::pipeline_id_t(0));
        DoNotOptimizeAway(ret);
        break;
      }
      case brain::ExecutionOperatingUnitType::OP_INTEGER_MULTIPLY: {
        exec_ctx->StartResourceTracker(metrics::MetricsComponent::EXECUTION_PIPELINE);
        uint32_t ret = __uint32_t_MULTIPLY(num_elem);
        exec_ctx->EndPipelineTracker(qid, execution::pipeline_id_t(0));
        DoNotOptimizeAway(ret);
        break;
      }
      case brain::ExecutionOperatingUnitType::OP_INTEGER_DIVIDE: {
        exec_ctx->StartResourceTracker(metrics::MetricsComponent::EXECUTION_PIPELINE);
        uint32_t ret = __uint32_t_DIVIDE(num_elem);
        exec_ctx->EndPipelineTracker(qid, execution::pipeline_id_t(0));
        DoNotOptimizeAway(ret);
        break;
      }
      case brain::ExecutionOperatingUnitType::OP_INTEGER_COMPARE: {
        exec_ctx->StartResourceTracker(metrics::MetricsComponent::EXECUTION_PIPELINE);
        uint32_t ret = __uint32_t_GEQ(num_elem);
        exec_ctx->EndPipelineTracker(qid, execution::pipeline_id_t(0));
        DoNotOptimizeAway(ret);
        break;
      }
      case brain::ExecutionOperatingUnitType::OP_DECIMAL_PLUS_OR_MINUS: {
        exec_ctx->StartResourceTracker(metrics::MetricsComponent::EXECUTION_PIPELINE);
        double ret = __double_PLUS(num_elem);
        exec_ctx->EndPipelineTracker(qid, execution::pipeline_id_t(0));
        DoNotOptimizeAway(ret);
        break;
      }
      case brain::ExecutionOperatingUnitType::OP_DECIMAL_MULTIPLY: {
        exec_ctx->StartResourceTracker(metrics::MetricsComponent::EXECUTION_PIPELINE);
        double ret = __double_MULTIPLY(num_elem);
        exec_ctx->EndPipelineTracker(qid, execution::pipeline_id_t(0));
        DoNotOptimizeAway(ret);
        break;
      }
      case brain::ExecutionOperatingUnitType::OP_DECIMAL_DIVIDE: {
        exec_ctx->StartResourceTracker(metrics::MetricsComponent::EXECUTION_PIPELINE);
        double ret = __double_DIVIDE(num_elem);
        exec_ctx->EndPipelineTracker(qid, execution::pipeline_id_t(0));
        DoNotOptimizeAway(ret);
        break;
      }
      case brain::ExecutionOperatingUnitType::OP_DECIMAL_COMPARE: {
        exec_ctx->StartResourceTracker(metrics::MetricsComponent::EXECUTION_PIPELINE);
        double ret = __double_GEQ(num_elem);
        exec_ctx->EndPipelineTracker(qid, execution::pipeline_id_t(0));
        DoNotOptimizeAway(ret);
        break;
      }
      default:
        UNREACHABLE("Unsupported ExecutionOperatingUnitType");
        break;
    }

    txn_manager_->Commit(txn, transaction::TransactionUtil::EmptyCallback, nullptr);
  }

 protected:
  common::ManagedPointer<catalog::Catalog> catalog_;
  common::ManagedPointer<transaction::TransactionManager> txn_manager_;
  common::ManagedPointer<metrics::MetricsManager> metrics_manager_;
};

execution::query_id_t MiniRunners::query_id = execution::query_id_t(0);
execution::vm::ExecutionMode MiniRunners::mode = execution::vm::ExecutionMode::Interpret;

// NOLINTNEXTLINE
BENCHMARK_DEFINE_F(MiniRunners, SEQ0_ArithmeticRunners)(benchmark::State &state) {
  // Only benchmark arithmetic runners in interpret mode
  if (MiniRunners::mode != execution::vm::ExecutionMode::Interpret) {
    state.SetItemsProcessed(0);
    return;
  }

  // NOLINTNEXTLINE
  for (auto _ : state) {
    metrics_manager_->RegisterThread();

    // state.range(0) is the OperatingUnitType
    // state.range(1) is the size
    BenchmarkArithmetic(static_cast<brain::ExecutionOperatingUnitType>(state.range(0)),
                        static_cast<size_t>(state.range(1)));

    metrics_manager_->Aggregate();
    metrics_manager_->UnregisterThread();
  }

  state.SetItemsProcessed(state.range(1));
}

BENCHMARK_REGISTER_F(MiniRunners, SEQ0_ArithmeticRunners)
    ->Unit(benchmark::kMillisecond)
    ->Iterations(1)
    ->Apply(GenArithArguments);

// NOLINTNEXTLINE
BENCHMARK_DEFINE_F(MiniRunners, SEQ0_OutputRunners)(benchmark::State &state) {
  auto num_integers = state.range(0);
  auto num_decimals = state.range(1);
  auto row_num = state.range(2);
  auto num_col = num_integers + num_decimals;

  metrics_manager_->RegisterThread();

  // NOLINTNEXTLINE
  for (auto _ : state) {
    std::stringstream output;
    output << "struct Output {\n";
    for (auto i = 0; i < num_integers; i++) output << "col" << i << " : Integer\n";
    for (auto i = num_integers; i < num_col; i++) output << "col" << i << " : Real\n";
    output << "}\n";

    output << "struct State {\ncount : int64\n}\n";
    output << "fun setUpState(execCtx: *ExecutionContext, state: *State) -> nil {\n}\n";
    output << "fun teardownState(execCtx: *ExecutionContext, state: *State) -> nil {\n}\n";

    // pipeline
    output << "fun pipeline1(execCtx: *ExecutionContext, state: *State) -> nil {\n";
    output << "\t@execCtxStartResourceTracker(execCtx, 4)\n";
    if (num_col > 0) {
      output << "\tvar out: *Output\n";
      output << "\tfor(var it = 0; it < " << row_num << "; it = it + 1) {\n";
      output << "\t\tout = @ptrCast(*Output, @outputAlloc(execCtx))\n";
      output << "\t}\n";
      output << "\t@outputFinalize(execCtx)\n";
    }
    output << "\t@execCtxEndPipelineTracker(execCtx, 0, 0)\n";
    output << "}\n";

    // main
    output << "fun main (execCtx: *ExecutionContext) -> int64 {\n";
    output << "\tvar state: State\n";
    output << "\tsetUpState(execCtx, &state)\n";
    output << "\tpipeline1(execCtx, &state)\n";
    output << "\tteardownState(execCtx, &state)\n";
    output << "\treturn 0\n";
    output << "}\n";

    std::vector<planner::OutputSchema::Column> cols;
    for (auto i = 0; i < num_integers; i++) {
      std::stringstream col;
      col << "col" << i;
      cols.emplace_back(col.str(), type::TypeId::INTEGER, nullptr);
    }

    for (auto i = 0; i < num_decimals; i++) {
      std::stringstream col;
      col << "col" << i;
      cols.emplace_back(col.str(), type::TypeId::DECIMAL, nullptr);
    }

    auto int_size = type::TypeUtil::GetTypeSize(type::TypeId::INTEGER);
    auto decimal_size = type::TypeUtil::GetTypeSize(type::TypeId::DECIMAL);
    auto tuple_size = int_size * num_integers + decimal_size * num_decimals;

    auto txn = txn_manager_->BeginTransaction();
    auto accessor = catalog_->GetAccessor(common::ManagedPointer(txn), db_oid);
    auto schema = std::make_unique<planner::OutputSchema>(std::move(cols));

    execution::ExecutableQuery::query_identifier.store(MiniRunners::query_id++);
    auto exec_ctx = std::make_unique<execution::exec::ExecutionContext>(db_oid, common::ManagedPointer(txn),
                                                                        execution::exec::NoOpResultConsumer(),
                                                                        schema.get(), common::ManagedPointer(accessor));

    auto exec_query = execution::ExecutableQuery(output.str(), common::ManagedPointer(exec_ctx), false);

    auto units = std::make_unique<brain::PipelineOperatingUnits>();
    brain::ExecutionOperatingUnitFeatureVector pipe0_vec;
    pipe0_vec.emplace_back(brain::ExecutionOperatingUnitType::OUTPUT, row_num, tuple_size, num_col, row_num, 1);
    units->RecordOperatingUnit(execution::pipeline_id_t(0), std::move(pipe0_vec));
    exec_query.SetPipelineOperatingUnits(std::move(units));
    exec_query.Run(common::ManagedPointer(exec_ctx), mode);

    txn_manager_->Commit(txn, transaction::TransactionUtil::EmptyCallback, nullptr);
  }

  metrics_manager_->Aggregate();
  metrics_manager_->UnregisterThread();
}

BENCHMARK_REGISTER_F(MiniRunners, SEQ0_OutputRunners)
    ->Unit(benchmark::kMillisecond)
    ->Apply(GenOutputArguments)
    ->Iterations(1);

void MiniRunners::ExecuteSeqScan(benchmark::State *state) {
  auto num_integers = state->range(0);
  auto num_decimals = state->range(1);
  auto tbl_ints = state->range(2);
  auto tbl_decimals = state->range(3);
  auto row = state->range(4);
  auto car = state->range(5);

  int num_iters = 1;
  if (row <= warmup_rows_limit) {
    num_iters += warmup_iterations_num;
  }

  // NOLINTNEXTLINE
  for (auto _ : *state) {
    auto int_size = type::TypeUtil::GetTypeSize(type::TypeId::INTEGER);
    auto decimal_size = type::TypeUtil::GetTypeSize(type::TypeId::DECIMAL);
    auto tuple_size = int_size * num_integers + decimal_size * num_decimals;
    auto num_col = num_integers + num_decimals;

    auto units = std::make_unique<brain::PipelineOperatingUnits>();
    brain::ExecutionOperatingUnitFeatureVector pipe0_vec;
    pipe0_vec.emplace_back(brain::ExecutionOperatingUnitType::SEQ_SCAN, row, tuple_size, num_col, car, 1);
    pipe0_vec.emplace_back(brain::ExecutionOperatingUnitType::OUTPUT, row, tuple_size, num_col, row, 1);
    units->RecordOperatingUnit(execution::pipeline_id_t(0), std::move(pipe0_vec));

    std::string query_final;
    {
      std::stringstream query;
      auto cols = ConstructColumns("", type::TypeId::INTEGER, type::TypeId::DECIMAL, num_integers, num_decimals);
      auto tbl_name =
          ConstructTableName(type::TypeId::INTEGER, type::TypeId::DECIMAL, tbl_ints, tbl_decimals, row, car);
      query << "SELECT " << (cols) << " FROM " << tbl_name;
      query_final = query.str();
    }

    auto prepared_query =
        OptimizeSqlStatement(query_final, std::make_unique<optimizer::TrivialCostModel>(), std::move(units));
    for (auto i = 0; i < num_iters; i++) {
      if (i == num_iters - 1) {
        metrics_manager_->RegisterThread();
      }

      BenchmarkExecQuery(prepared_query.first.get(), prepared_query.second.get(), true);

      if (i == num_iters - 1) {
        metrics_manager_->Aggregate();
        metrics_manager_->UnregisterThread();
      }
    }
  }

  state->SetItemsProcessed(row);
}

// NOLINTNEXTLINE
BENCHMARK_DEFINE_F(MiniRunners, SEQ1_0_SeqScanRunners)(benchmark::State &state) { ExecuteSeqScan(&state); }

// NOLINTNEXTLINE
BENCHMARK_DEFINE_F(MiniRunners, SEQ1_1_SeqScanRunners)(benchmark::State &state) { ExecuteSeqScan(&state); }

BENCHMARK_REGISTER_F(MiniRunners, SEQ1_0_SeqScanRunners)
    ->Unit(benchmark::kMillisecond)
    ->Iterations(1)
    ->Apply(GenScanArguments);

BENCHMARK_REGISTER_F(MiniRunners, SEQ1_1_SeqScanRunners)
    ->Unit(benchmark::kMillisecond)
    ->Iterations(1)
    ->Apply(GenScanMixedArguments);

// NOLINTNEXTLINE
BENCHMARK_DEFINE_F(MiniRunners, SEQ1_2_IndexScanRunners)(benchmark::State &state) {
  if (MiniRunners::mode != execution::vm::ExecutionMode::Interpret) {
    state.SetItemsProcessed(0);
    return;
  }

  int num_iters = 1;
  if (state.range(2) <= warmup_rows_limit) {
    num_iters += warmup_iterations_num;
  }

  // NOLINTNEXTLINE
  for (auto _ : state) {
    auto type = static_cast<type::TypeId>(state.range(0));
    auto key_num = state.range(1);
    auto num_rows = state.range(2);
    auto lookup_size = state.range(3);

    auto type_size = type::TypeUtil::GetTypeSize(type);
    auto tuple_size = type_size * key_num;

    auto units = std::make_unique<brain::PipelineOperatingUnits>();
    brain::ExecutionOperatingUnitFeatureVector pipe0_vec;
    pipe0_vec.emplace_back(brain::ExecutionOperatingUnitType::OUTPUT, lookup_size, tuple_size, key_num, lookup_size, 1);
    pipe0_vec.emplace_back(brain::ExecutionOperatingUnitType::IDX_SCAN, num_rows, tuple_size, key_num, lookup_size, 1);
    units->RecordOperatingUnit(execution::pipeline_id_t(0), std::move(pipe0_vec));

    std::string cols;
    {
      std::stringstream colss;
      for (auto j = 1; j <= key_num; j++) {
        colss << "col" << j;
        if (j != key_num) colss << ", ";
      }
      cols = colss.str();
    }

    std::default_random_engine generator;
    auto low_key = std::uniform_int_distribution(static_cast<uint32_t>(0),
                                                 static_cast<uint32_t>(num_rows - lookup_size))(generator);
    auto high_key = low_key + lookup_size - 1;
    std::string predicate;
    {
      std::stringstream predicatess;
      for (auto j = 1; j <= key_num; j++) {
        if (lookup_size == 1) {
          predicatess << "col" << j << " = " << low_key;
        } else {
          predicatess << "col" << j << " >= " << low_key << " AND "
                      << "col" << j << " <= " << high_key;
        }

        if (j != key_num) predicatess << " AND ";
      }
      predicate = predicatess.str();
    }

    std::stringstream query;
    auto table_name = execution::sql::TableGenerator::GenerateTableIndexName(type, num_rows);
    query << "SELECT " << cols << " FROM  " << table_name << " WHERE " << predicate;
    auto f = std::bind(&MiniRunners::IndexScanCorrector, this, key_num, std::placeholders::_1, std::placeholders::_2);
    auto equery =
        OptimizeSqlStatement(query.str(), std::make_unique<optimizer::TrivialCostModel>(), std::move(units), f);

    for (auto i = 0; i < num_iters; i++) {
      if (i == num_iters - 1) {
        metrics_manager_->RegisterThread();
      }

      BenchmarkExecQuery(equery.first.get(), equery.second.get(), true);

      if (i == num_iters - 1) {
        metrics_manager_->Aggregate();
        metrics_manager_->UnregisterThread();
      }
    }
  }

  state.SetItemsProcessed(state.range(2));
}

<<<<<<< HEAD
execution::query_id_t MiniRunners::query_id = execution::query_id_t(0);
execution::vm::ExecutionMode MiniRunners::mode = execution::vm::ExecutionMode::Interpret;

// NOLINTNEXTLINE
BENCHMARK_DEFINE_F(MiniRunners, SEQ0_ArithmeticRunners)(benchmark::State &state) {
  // Only benchmark arithmetic runners in interpret mode
  if (MiniRunners::mode != execution::vm::ExecutionMode::Interpret) {
    state.SetItemsProcessed(0);
    return;
  }

  // NOLINTNEXTLINE
  for (auto _ : state) {
    metrics_manager_->RegisterThread();

    // state.range(0) is the OperatingUnitType
    // state.range(1) is the size
    BenchmarkArithmetic(static_cast<brain::ExecutionOperatingUnitType>(state.range(0)),
                        static_cast<size_t>(state.range(1)));

    metrics_manager_->Aggregate();
    metrics_manager_->UnregisterThread();
  }

  state.SetItemsProcessed(state.range(1));
}

BENCHMARK_REGISTER_F(MiniRunners, SEQ0_ArithmeticRunners)
    ->Unit(benchmark::kMillisecond)
    ->Iterations(1)
    ->Apply(GenArithArguments);

// NOLINTNEXTLINE
BENCHMARK_DEFINE_F(MiniRunners, SEQ0_OutputRunners)(benchmark::State &state) {
  auto num_integers = state.range(0);
  auto num_decimals = state.range(1);
  auto row_num = state.range(2);
  auto num_col = num_integers + num_decimals;

  // NOLINTNEXTLINE
  metrics_manager_->RegisterThread();
  for (auto _ : state) {
    std::stringstream output;
    output << "struct Output {\n";
    for (auto i = 0; i < num_integers; i++) output << "col" << i << " : Integer\n";
    for (auto i = num_integers; i < num_col; i++) output << "col" << i << " : Real\n";
    output << "}\n";

    output << "struct State {\ncount : int64\n}\n";
    output << "fun setUpState(execCtx: *ExecutionContext, state: *State) -> nil {\n}\n";
    output << "fun teardownState(execCtx: *ExecutionContext, state: *State) -> nil {\n}\n";

    // pipeline
    output << "fun pipeline1(execCtx: *ExecutionContext, state: *State) -> nil {\n";
    output << "\t@execCtxStartResourceTracker(execCtx, 4)\n";
    if (num_col > 0) {
      output << "\tvar out: *Output\n";
      output << "\tfor(var it = 0; it < " << row_num << "; it = it + 1) {\n";
      output << "\t\tout = @ptrCast(*Output, @outputAlloc(execCtx))\n";
      output << "\t}\n";
      output << "\t@outputFinalize(execCtx)\n";
    }
    output << "\t@execCtxEndPipelineTracker(execCtx, 0, 0)\n";
    output << "}\n";

    // main
    output << "fun main (execCtx: *ExecutionContext) -> int64 {\n";
    output << "\tvar state: State\n";
    output << "\tsetUpState(execCtx, &state)\n";
    output << "\tpipeline1(execCtx, &state)\n";
    output << "\tteardownState(execCtx, &state)\n";
    output << "\treturn 0\n";
    output << "}\n";

    std::vector<planner::OutputSchema::Column> cols;
    for (auto i = 0; i < num_integers; i++) {
      std::stringstream col;
      col << "col" << i;
      cols.emplace_back(col.str(), type::TypeId::INTEGER, nullptr);
    }

    for (auto i = 0; i < num_decimals; i++) {
      std::stringstream col;
      col << "col" << i;
      cols.emplace_back(col.str(), type::TypeId::DECIMAL, nullptr);
    }

    auto int_size = type::TypeUtil::GetTypeSize(type::TypeId::INTEGER);
    auto decimal_size = type::TypeUtil::GetTypeSize(type::TypeId::DECIMAL);
    auto tuple_size = int_size * num_integers + decimal_size * num_decimals;

    auto txn = txn_manager_->BeginTransaction();
    auto accessor = catalog_->GetAccessor(common::ManagedPointer(txn), db_oid);
    auto schema = std::make_unique<planner::OutputSchema>(std::move(cols));

    execution::ExecutableQuery::query_identifier.store(MiniRunners::query_id++);
    auto exec_ctx = std::make_unique<execution::exec::ExecutionContext>(db_oid, common::ManagedPointer(txn),
                                                                        execution::exec::NoOpResultConsumer(),
                                                                        schema.get(), common::ManagedPointer(accessor));

    auto exec_query = execution::ExecutableQuery(output.str(), common::ManagedPointer(exec_ctx), false);

    brain::PipelineOperatingUnits units;
    brain::ExecutionOperatingUnitFeatureVector pipe0_vec;
    exec_ctx->SetPipelineOperatingUnits(common::ManagedPointer(&units));
    pipe0_vec.emplace_back(brain::ExecutionOperatingUnitType::OUTPUT, row_num, tuple_size, num_col, row_num);
    units.RecordOperatingUnit(execution::pipeline_id_t(0), std::move(pipe0_vec));
    exec_query.Run(common::ManagedPointer(exec_ctx), mode);

    txn_manager_->Commit(txn, transaction::TransactionUtil::EmptyCallback, nullptr);
  }

  metrics_manager_->Aggregate();
  metrics_manager_->UnregisterThread();
};

BENCHMARK_REGISTER_F(MiniRunners, SEQ0_OutputRunners)
    ->Unit(benchmark::kMillisecond)
    ->Apply(GenOutputArguments)
    ->Iterations(1);

void MiniRunners::ExecuteSeqScan(benchmark::State &state) {
  auto num_integers = state.range(0);
  auto num_decimals = state.range(1);
  auto tbl_ints = state.range(2);
  auto tbl_decimals = state.range(3);
  auto row = state.range(4);
  auto car = state.range(5);

  // NOLINTNEXTLINE
  for (auto _ : state) {
    metrics_manager_->RegisterThread();

    auto int_size = type::TypeUtil::GetTypeSize(type::TypeId::INTEGER);
    auto decimal_size = type::TypeUtil::GetTypeSize(type::TypeId::DECIMAL);
    auto tuple_size = int_size * num_integers + decimal_size * num_decimals;
    auto num_col = num_integers + num_decimals;

    brain::PipelineOperatingUnits units;
    brain::ExecutionOperatingUnitFeatureVector pipe0_vec;
    pipe0_vec.emplace_back(brain::ExecutionOperatingUnitType::SEQ_SCAN, row, tuple_size, num_col, car);
    pipe0_vec.emplace_back(brain::ExecutionOperatingUnitType::OUTPUT, row, tuple_size, num_col, row);
    units.RecordOperatingUnit(execution::pipeline_id_t(0), std::move(pipe0_vec));

    std::stringstream query;
    auto cols = ConstructColumns("", type::TypeId::INTEGER, type::TypeId::DECIMAL, num_integers, num_decimals);
    auto tbl_name = ConstructTableName(type::TypeId::INTEGER, type::TypeId::DECIMAL, tbl_ints, tbl_decimals, row, car);
    query << "SELECT " << (cols) << " FROM " << tbl_name;
    BenchmarkSqlStatement(query.str(), &units, std::make_unique<optimizer::TrivialCostModel>(), true);
    metrics_manager_->Aggregate();
    metrics_manager_->UnregisterThread();
  }

  state.SetItemsProcessed(row);
}

// NOLINTNEXTLINE
BENCHMARK_DEFINE_F(MiniRunners, SEQ1_0_SeqScanRunners)(benchmark::State &state) { ExecuteSeqScan(state); }
BENCHMARK_DEFINE_F(MiniRunners, SEQ1_1_SeqScanRunners)(benchmark::State &state) { ExecuteSeqScan(state); }

BENCHMARK_REGISTER_F(MiniRunners, SEQ1_0_SeqScanRunners)
    ->Unit(benchmark::kMillisecond)
    ->Iterations(1)
    ->Apply(GenScanArguments);

BENCHMARK_REGISTER_F(MiniRunners, SEQ1_1_SeqScanRunners)
    ->Unit(benchmark::kMillisecond)
    ->Iterations(1)
    ->Apply(GenScanMixedArguments);

// NOLINTNEXTLINE
BENCHMARK_DEFINE_F(MiniRunners, SEQ1_2_IndexScanRunners)(benchmark::State &state) {
  if (MiniRunners::mode != execution::vm::ExecutionMode::Interpret) {
    state.SetItemsProcessed(0);
    return;
  }

  // NOLINTNEXTLINE
  for (auto _ : state) {
    metrics_manager_->RegisterThread();
    BenchmarkIndexScan(static_cast<type::TypeId>(state.range(0)), state.range(1), state.range(2), state.range(3));
    metrics_manager_->Aggregate();
    metrics_manager_->UnregisterThread();
  }

  state.SetItemsProcessed(state.range(2));
}

BENCHMARK_REGISTER_F(MiniRunners, SEQ1_2_IndexScanRunners)
    ->Unit(benchmark::kMillisecond)
    ->Iterations(1)
    ->Apply(GenIdxScanArguments);

void MiniRunners::ExecuteInsert(benchmark::State &state) {
  auto num_ints = state.range(0);
  auto num_decimals = state.range(1);
  auto num_cols = state.range(2);
  auto num_rows = state.range(3);
=======
BENCHMARK_REGISTER_F(MiniRunners, SEQ1_2_IndexScanRunners)
    ->Unit(benchmark::kMillisecond)
    ->Iterations(1)
    ->Apply(GenIdxScanArguments);

void MiniRunners::ExecuteInsert(benchmark::State *state) {
  auto num_ints = state->range(0);
  auto num_decimals = state->range(1);
  auto num_cols = state->range(2);
  auto num_rows = state->range(3);
>>>>>>> 5ce7b0a5

  // NOLINTNEXTLINE
  for (auto _ : *state) {
    // Create temporary table schema
    std::vector<catalog::Schema::Column> cols;
<<<<<<< HEAD
    std::vector<std::pair<type::TypeId, int64_t>> info = {{type::TypeId::INTEGER, num_ints}, {type::TypeId::DECIMAL, num_decimals}};
=======
    std::vector<std::pair<type::TypeId, int64_t>> info = {{type::TypeId::INTEGER, num_ints},
                                                          {type::TypeId::DECIMAL, num_decimals}};
>>>>>>> 5ce7b0a5
    int col_no = 1;
    for (auto &i : info) {
      for (auto j = 1; j <= i.second; j++) {
        std::stringstream col_name;
        col_name << "col" << col_no++;
        if (i.first == type::TypeId::INTEGER) {
          auto expr = parser::ConstantValueExpression(type::TransientValueFactory::GetInteger(0));
          cols.emplace_back(col_name.str(), i.first, false, expr);
        } else {
          auto expr = parser::ConstantValueExpression(type::TransientValueFactory::GetDecimal(0));
          cols.emplace_back(col_name.str(), i.first, false, expr);
        }
      }
    }
    catalog::Schema tmp_schema(cols);

    // Create table
    catalog::table_oid_t tbl_oid;
    {
      auto txn = txn_manager_->BeginTransaction();
      auto accessor = catalog_->GetAccessor(common::ManagedPointer(txn), db_oid);
      tbl_oid = accessor->CreateTable(accessor->GetDefaultNamespace(), "tmp_table", tmp_schema);
      auto &schema = accessor->GetSchema(tbl_oid);
      auto *tmp_table = new storage::SqlTable(db_main->GetStorageLayer()->GetBlockStore(), schema);
      accessor->SetTablePointer(tbl_oid, tmp_table);
      txn_manager_->Commit(txn, transaction::TransactionUtil::EmptyCallback, nullptr);
    }

    std::string tuple_row;
    {
      std::stringstream tuple;
      tuple << "(";
      for (uint32_t i = 1; i <= num_cols; i++) {
        tuple << i;
        if (i != num_cols) {
          tuple << ",";
        } else {
          tuple << ")";
        }
      }
      tuple_row = tuple.str();
    }

    // Hack to preallocate some memory
    std::string reserves;
    std::string query;
    query.reserve(tuple_row.length() * num_rows + num_rows + 100);

    query += "INSERT INTO tmp_table VALUES ";
    for (uint32_t idx = 0; idx < num_rows; idx++) {
      query += tuple_row;
      if (idx != num_rows - 1) {
        query += ", ";
      }
    }

    auto int_size = type::TypeUtil::GetTypeSize(type::TypeId::INTEGER);
    auto decimal_size = type::TypeUtil::GetTypeSize(type::TypeId::DECIMAL);
    auto tuple_size = int_size * num_ints + decimal_size * num_decimals;

<<<<<<< HEAD
    brain::PipelineOperatingUnits units;
    brain::ExecutionOperatingUnitFeatureVector pipe0_vec;
    pipe0_vec.emplace_back(brain::ExecutionOperatingUnitType::INSERT, num_rows, tuple_size, num_cols, num_rows);
    units.RecordOperatingUnit(execution::pipeline_id_t(0), std::move(pipe0_vec));
=======
    auto units = std::make_unique<brain::PipelineOperatingUnits>();
    brain::ExecutionOperatingUnitFeatureVector pipe0_vec;
    pipe0_vec.emplace_back(brain::ExecutionOperatingUnitType::INSERT, num_rows, tuple_size, num_cols, num_rows, 1);
    units->RecordOperatingUnit(execution::pipeline_id_t(0), std::move(pipe0_vec));
>>>>>>> 5ce7b0a5

    uint64_t elapsed_ms;
    {
      common::ScopedTimer<std::chrono::milliseconds> timer(&elapsed_ms);
      metrics_manager_->RegisterThread();
<<<<<<< HEAD
      BenchmarkSqlStatement(query, &units, std::make_unique<optimizer::TrivialCostModel>(), true);
=======
      auto equery = OptimizeSqlStatement(query, std::make_unique<optimizer::TrivialCostModel>(), std::move(units));
      BenchmarkExecQuery(equery.first.get(), equery.second.get(), true);
>>>>>>> 5ce7b0a5
      metrics_manager_->Aggregate();
      metrics_manager_->UnregisterThread();
    }

    // Drop the table
    {
      auto txn = txn_manager_->BeginTransaction();
      auto accessor = catalog_->GetAccessor(common::ManagedPointer(txn), db_oid);
      accessor->DropTable(tbl_oid);
      txn_manager_->Commit(txn, transaction::TransactionUtil::EmptyCallback, nullptr);
    }

    state->SetIterationTime(static_cast<double>(elapsed_ms) / 1000.0);

    auto gc = db_main->GetStorageLayer()->GetGarbageCollector();
    gc->PerformGarbageCollection();
    gc->PerformGarbageCollection();
  }

  state->SetItemsProcessed(num_rows);
}

// NOLINTNEXTLINE
<<<<<<< HEAD
BENCHMARK_DEFINE_F(MiniRunners, SEQ5_0_InsertRunners)(benchmark::State &state) { ExecuteInsert(state); }
BENCHMARK_DEFINE_F(MiniRunners, SEQ5_1_InsertRunners)(benchmark::State &state) { ExecuteInsert(state); }
=======
BENCHMARK_DEFINE_F(MiniRunners, SEQ5_0_InsertRunners)(benchmark::State &state) { ExecuteInsert(&state); }

// NOLINTNEXTLINE
BENCHMARK_DEFINE_F(MiniRunners, SEQ5_1_InsertRunners)(benchmark::State &state) { ExecuteInsert(&state); }
>>>>>>> 5ce7b0a5

BENCHMARK_REGISTER_F(MiniRunners, SEQ5_0_InsertRunners)
    ->Unit(benchmark::kMillisecond)
    ->UseManualTime()
    ->Iterations(1)
    ->Apply(GenInsertArguments);

BENCHMARK_REGISTER_F(MiniRunners, SEQ5_1_InsertRunners)
    ->Unit(benchmark::kMillisecond)
    ->UseManualTime()
    ->Iterations(1)
    ->Apply(GenInsertMixedArguments);

<<<<<<< HEAD
void MiniRunners::ExecuteUpdate(benchmark::State &state) {
  auto num_integers = state.range(0);
  auto num_decimals = state.range(1);
  auto tbl_ints = state.range(2);
  auto tbl_decimals = state.range(3);
  auto row = state.range(4);
  auto car = state.range(5);

  // NOLINTNEXTLINE
  for (auto _ : state) {
=======
void MiniRunners::ExecuteUpdate(benchmark::State *state) {
  auto num_integers = state->range(0);
  auto num_decimals = state->range(1);
  auto tbl_ints = state->range(2);
  auto tbl_decimals = state->range(3);
  auto row = state->range(4);
  auto car = state->range(5);

  int num_iters = 1;
  if (row <= warmup_rows_limit) {
    num_iters += warmup_iterations_num;
  }

  // NOLINTNEXTLINE
  for (auto _ : *state) {
>>>>>>> 5ce7b0a5
    // UPDATE [] SET [col] = random integer()
    // This does not force a read from the underlying tuple more than getting the slot.
    // Arguably, this approach has the least amount of "SEQ_SCAN" overhead and measures:
    // - Iterating over entire table for the slot
    // - Cost of "merging" updates with the undo/redos
    std::stringstream query;
<<<<<<< HEAD
    query << "UPDATE " << ConstructTableName(type::TypeId::INTEGER, type::TypeId::DECIMAL, tbl_ints, tbl_decimals, row, car) << " SET ";
=======
    query << "UPDATE "
          << ConstructTableName(type::TypeId::INTEGER, type::TypeId::DECIMAL, tbl_ints, tbl_decimals, row, car)
          << " SET ";
>>>>>>> 5ce7b0a5

    auto int_size = type::TypeUtil::GetTypeSize(type::TypeId::INTEGER);
    auto decimal_size = type::TypeUtil::GetTypeSize(type::TypeId::DECIMAL);
    auto tuple_size = int_size * num_integers + decimal_size * num_decimals;
    auto num_col = num_integers + num_decimals;
    std::vector<catalog::Schema::Column> cols;
    std::mt19937 generator{};
    std::uniform_int_distribution<int> distribution(0, INT_MAX);
    for (auto j = 1; j <= num_integers; j++) {
      query << type::TypeUtil::TypeIdToString(type::TypeId::INTEGER) << j << " = " << distribution(generator);
      if (j != num_integers || num_decimals != 0) query << ", ";
<<<<<<< HEAD
    }

    for (auto j = 1; j <= num_decimals; j++) {
      query << type::TypeUtil::TypeIdToString(type::TypeId::DECIMAL) << j << " = " << distribution(generator);
      if (j != num_decimals) query << ", ";
    }

    brain::PipelineOperatingUnits units;
    brain::ExecutionOperatingUnitFeatureVector pipe0_vec;
    pipe0_vec.emplace_back(brain::ExecutionOperatingUnitType::UPDATE, row, tuple_size, num_col, car);
    pipe0_vec.emplace_back(brain::ExecutionOperatingUnitType::SEQ_SCAN, row, 4, 1, car);
    units.RecordOperatingUnit(execution::pipeline_id_t(0), std::move(pipe0_vec));

    uint64_t elapsed_ms;
    {
      common::ScopedTimer<std::chrono::milliseconds> timer(&elapsed_ms);
      metrics_manager_->RegisterThread();
      BenchmarkSqlStatement(query.str(), &units, std::make_unique<optimizer::TrivialCostModel>(), false);
      metrics_manager_->Aggregate();
      metrics_manager_->UnregisterThread();
    }

    // Perform GC to do any cleanup...becuase the transaction aborted
    auto gc = db_main->GetStorageLayer()->GetGarbageCollector();
    gc->PerformGarbageCollection();
    gc->PerformGarbageCollection();

    state.SetIterationTime(static_cast<double>(elapsed_ms) / 1000.0);
  }

  state.SetItemsProcessed(row);
}

// NOLINTNEXTLINE
BENCHMARK_DEFINE_F(MiniRunners, SEQ5_0_UpdateRunners)(benchmark::State &state) { ExecuteUpdate(state); }
BENCHMARK_DEFINE_F(MiniRunners, SEQ5_1_UpdateRunners)(benchmark::State &state) { ExecuteUpdate(state); }

BENCHMARK_REGISTER_F(MiniRunners, SEQ5_0_UpdateRunners)
    ->Unit(benchmark::kMillisecond)
    ->UseManualTime()
    ->Iterations(1)
    ->Apply(GenUpdateDeleteArguments);

BENCHMARK_REGISTER_F(MiniRunners, SEQ5_1_UpdateRunners)
    ->Unit(benchmark::kMillisecond)
    ->UseManualTime()
    ->Iterations(1)
    ->Apply(GenUpdateDeleteMixedArguments);

void MiniRunners::ExecuteDelete(benchmark::State &state) {
  auto num_integers = state.range(0);
  auto num_decimals = state.range(1);
  auto tbl_ints = state.range(2);
  auto tbl_decimals = state.range(3);
  auto row = state.range(4);
  auto car = state.range(5);
=======
    }

    for (auto j = 1; j <= num_decimals; j++) {
      query << type::TypeUtil::TypeIdToString(type::TypeId::DECIMAL) << j << " = " << distribution(generator);
      if (j != num_decimals) query << ", ";
    }

    auto units = std::make_unique<brain::PipelineOperatingUnits>();
    brain::ExecutionOperatingUnitFeatureVector pipe0_vec;
    pipe0_vec.emplace_back(brain::ExecutionOperatingUnitType::UPDATE, row, tuple_size, num_col, car, 1);
    pipe0_vec.emplace_back(brain::ExecutionOperatingUnitType::SEQ_SCAN, row, 4, 1, car, 1);
    units->RecordOperatingUnit(execution::pipeline_id_t(0), std::move(pipe0_vec));

    auto equery = OptimizeSqlStatement(query.str(), std::make_unique<optimizer::TrivialCostModel>(), std::move(units));
    for (auto i = 0; i < num_iters; i++) {
      uint64_t elapsed_ms;
      {
        common::ScopedTimer<std::chrono::milliseconds> timer(&elapsed_ms);
        if (i == num_iters - 1) {
          metrics_manager_->RegisterThread();
        }

        BenchmarkExecQuery(equery.first.get(), equery.second.get(), false);
>>>>>>> 5ce7b0a5

        if (i == num_iters - 1) {
          metrics_manager_->Aggregate();
          metrics_manager_->UnregisterThread();
        }
      }

<<<<<<< HEAD
    auto int_size = type::TypeUtil::GetTypeSize(type::TypeId::INTEGER);
    auto decimal_size = type::TypeUtil::GetTypeSize(type::TypeId::DECIMAL);
    auto tuple_size = int_size * num_integers + decimal_size * num_decimals;
    auto num_col = num_integers + num_decimals;

    brain::PipelineOperatingUnits units;
    brain::ExecutionOperatingUnitFeatureVector pipe0_vec;
    pipe0_vec.emplace_back(brain::ExecutionOperatingUnitType::DELETE, row, tuple_size, num_col, car);
    pipe0_vec.emplace_back(brain::ExecutionOperatingUnitType::SEQ_SCAN, row, 4, 1, car);
    units.RecordOperatingUnit(execution::pipeline_id_t(0), std::move(pipe0_vec));

    std::stringstream query;
    query << "DELETE FROM " << ConstructTableName(type::TypeId::INTEGER, type::TypeId::DECIMAL, tbl_ints, tbl_decimals, row, car);

    uint64_t elapsed_ms;
    {
      common::ScopedTimer<std::chrono::milliseconds> timer(&elapsed_ms);
      metrics_manager_->RegisterThread();
      BenchmarkSqlStatement(query.str(), &units, std::make_unique<optimizer::TrivialCostModel>(), false);
      metrics_manager_->Aggregate();
      metrics_manager_->UnregisterThread();
    }

    // Perform GC to do any cleanup...becuase the transaction aborted
    auto gc = db_main->GetStorageLayer()->GetGarbageCollector();
    gc->PerformGarbageCollection();
    gc->PerformGarbageCollection();

    state.SetIterationTime(static_cast<double>(elapsed_ms) / 1000.0);
=======
      // Perform GC to do any cleanup...becuase the transaction aborted
      auto gc = db_main->GetStorageLayer()->GetGarbageCollector();
      gc->PerformGarbageCollection();
      gc->PerformGarbageCollection();

      if (i == num_iters - 1) {
        state->SetIterationTime(static_cast<double>(elapsed_ms) / 1000.0);
      }
    }
>>>>>>> 5ce7b0a5
  }

  state->SetItemsProcessed(row);
}

// NOLINTNEXTLINE
<<<<<<< HEAD
BENCHMARK_DEFINE_F(MiniRunners, SEQ5_0_DeleteRunners)(benchmark::State &state) { ExecuteDelete(state); }
BENCHMARK_DEFINE_F(MiniRunners, SEQ5_1_DeleteRunners)(benchmark::State &state) { ExecuteDelete(state); }

BENCHMARK_REGISTER_F(MiniRunners, SEQ5_0_DeleteRunners)
    ->Unit(benchmark::kMillisecond)
    ->UseManualTime()
    ->Iterations(1)
    ->Apply(GenUpdateDeleteArguments);

BENCHMARK_REGISTER_F(MiniRunners, SEQ5_1_DeleteRunners)
    ->Unit(benchmark::kMillisecond)
    ->UseManualTime()
    ->Iterations(1)
    ->Apply(GenUpdateDeleteMixedArguments);

// NOLINTNEXTLINE
BENCHMARK_DEFINE_F(MiniRunners, SEQ2_SortRunners)(benchmark::State &state) {
  auto num_integers = state.range(0);
  auto num_decimals = state.range(1);
  auto tbl_ints = state.range(2);
  auto tbl_decimals = state.range(3);
  auto row = state.range(4);
  auto car = state.range(5);
=======
BENCHMARK_DEFINE_F(MiniRunners, SEQ5_0_UpdateRunners)(benchmark::State &state) { ExecuteUpdate(&state); }

// NOLINTNEXTLINE
BENCHMARK_DEFINE_F(MiniRunners, SEQ5_1_UpdateRunners)(benchmark::State &state) { ExecuteUpdate(&state); }

BENCHMARK_REGISTER_F(MiniRunners, SEQ5_0_UpdateRunners)
    ->Unit(benchmark::kMillisecond)
    ->UseManualTime()
    ->Iterations(1)
    ->Apply(GenUpdateDeleteArguments);

BENCHMARK_REGISTER_F(MiniRunners, SEQ5_1_UpdateRunners)
    ->Unit(benchmark::kMillisecond)
    ->UseManualTime()
    ->Iterations(1)
    ->Apply(GenUpdateDeleteMixedArguments);

void MiniRunners::ExecuteDelete(benchmark::State *state) {
  auto num_integers = state->range(0);
  auto num_decimals = state->range(1);
  auto tbl_ints = state->range(2);
  auto tbl_decimals = state->range(3);
  auto row = state->range(4);
  auto car = state->range(5);
>>>>>>> 5ce7b0a5

  // NOLINTNEXTLINE
  for (auto _ : *state) {
    metrics_manager_->RegisterThread();

    auto int_size = type::TypeUtil::GetTypeSize(type::TypeId::INTEGER);
    auto decimal_size = type::TypeUtil::GetTypeSize(type::TypeId::DECIMAL);
    auto tuple_size = int_size * num_integers + decimal_size * num_decimals;
    auto num_col = num_integers + num_decimals;

<<<<<<< HEAD
    brain::PipelineOperatingUnits units;
    brain::ExecutionOperatingUnitFeatureVector pipe0_vec;
    brain::ExecutionOperatingUnitFeatureVector pipe1_vec;
    pipe0_vec.emplace_back(brain::ExecutionOperatingUnitType::SEQ_SCAN, row, tuple_size, num_col, car);
    pipe0_vec.emplace_back(brain::ExecutionOperatingUnitType::SORT_BUILD, row, tuple_size, num_col, car);
    pipe1_vec.emplace_back(brain::ExecutionOperatingUnitType::SORT_ITERATE, row, tuple_size, num_col, car);
    pipe1_vec.emplace_back(brain::ExecutionOperatingUnitType::OUTPUT, row, tuple_size, num_col, row);
    units.RecordOperatingUnit(execution::pipeline_id_t(0), std::move(pipe0_vec));
    units.RecordOperatingUnit(execution::pipeline_id_t(1), std::move(pipe1_vec));

    std::stringstream query;
    auto cols = ConstructColumns("", type::TypeId::INTEGER, type::TypeId::DECIMAL, num_integers, num_decimals);
    auto tbl_name = ConstructTableName(type::TypeId::INTEGER, type::TypeId::DECIMAL, tbl_ints, tbl_decimals, row, car);
    query << "SELECT " << (cols) << " FROM " << tbl_name << " ORDER BY " << (cols);
    BenchmarkSqlStatement(query.str(), &units, std::make_unique<optimizer::TrivialCostModel>(), true);
    metrics_manager_->Aggregate();
    metrics_manager_->UnregisterThread();
=======
    auto units = std::make_unique<brain::PipelineOperatingUnits>();
    brain::ExecutionOperatingUnitFeatureVector pipe0_vec;
    pipe0_vec.emplace_back(brain::ExecutionOperatingUnitType::DELETE, row, tuple_size, num_col, car, 1);
    pipe0_vec.emplace_back(brain::ExecutionOperatingUnitType::SEQ_SCAN, row, 4, 1, car, 1);
    units->RecordOperatingUnit(execution::pipeline_id_t(0), std::move(pipe0_vec));

    std::stringstream query;
    query << "DELETE FROM "
          << ConstructTableName(type::TypeId::INTEGER, type::TypeId::DECIMAL, tbl_ints, tbl_decimals, row, car);

    uint64_t elapsed_ms;
    {
      common::ScopedTimer<std::chrono::milliseconds> timer(&elapsed_ms);
      metrics_manager_->RegisterThread();
      auto equery =
          OptimizeSqlStatement(query.str(), std::make_unique<optimizer::TrivialCostModel>(), std::move(units));
      BenchmarkExecQuery(equery.first.get(), equery.second.get(), false);
      metrics_manager_->Aggregate();
      metrics_manager_->UnregisterThread();
    }

    // Perform GC to do any cleanup...becuase the transaction aborted
    auto gc = db_main->GetStorageLayer()->GetGarbageCollector();
    gc->PerformGarbageCollection();
    gc->PerformGarbageCollection();

    state->SetIterationTime(static_cast<double>(elapsed_ms) / 1000.0);
>>>>>>> 5ce7b0a5
  }

  state->SetItemsProcessed(row);
}

<<<<<<< HEAD
BENCHMARK_REGISTER_F(MiniRunners, SEQ2_SortRunners)
    ->Unit(benchmark::kMillisecond)
    ->Iterations(1)
    ->Apply(GenSortArguments);

// NOLINTNEXTLINE
BENCHMARK_DEFINE_F(MiniRunners, SEQ3_HashJoinSelfRunners)(benchmark::State &state) {
  auto num_integers = state.range(0);
  auto num_bigints = state.range(1);
  auto tbl_ints = state.range(2);
  auto tbl_bigints = state.range(3);
=======
// NOLINTNEXTLINE
BENCHMARK_DEFINE_F(MiniRunners, SEQ5_0_DeleteRunners)(benchmark::State &state) { ExecuteDelete(&state); }

// NOLINTNEXTLINE
BENCHMARK_DEFINE_F(MiniRunners, SEQ5_1_DeleteRunners)(benchmark::State &state) { ExecuteDelete(&state); }

BENCHMARK_REGISTER_F(MiniRunners, SEQ5_0_DeleteRunners)
    ->Unit(benchmark::kMillisecond)
    ->UseManualTime()
    ->Iterations(1)
    ->Apply(GenUpdateDeleteArguments);

BENCHMARK_REGISTER_F(MiniRunners, SEQ5_1_DeleteRunners)
    ->Unit(benchmark::kMillisecond)
    ->UseManualTime()
    ->Iterations(1)
    ->Apply(GenUpdateDeleteMixedArguments);

// NOLINTNEXTLINE
BENCHMARK_DEFINE_F(MiniRunners, SEQ2_SortRunners)(benchmark::State &state) {
  auto num_integers = state.range(0);
  auto num_decimals = state.range(1);
  auto tbl_ints = state.range(2);
  auto tbl_decimals = state.range(3);
>>>>>>> 5ce7b0a5
  auto row = state.range(4);
  auto car = state.range(5);

  // NOLINTNEXTLINE
  for (auto _ : state) {
    metrics_manager_->RegisterThread();

<<<<<<< HEAD
    // Size of the scan tuple
    // Size of hash key size, probe key size
    // Size of output since only output 1 side
    auto int_size = type::TypeUtil::GetTypeSize(type::TypeId::INTEGER);
    auto bigint_size = type::TypeUtil::GetTypeSize(type::TypeId::BIGINT);
    auto tuple_size = int_size * num_integers + bigint_size * num_bigints;
    auto num_col = num_integers + num_bigints;

    auto hj_output = row * row / car;
    brain::PipelineOperatingUnits units;
    brain::ExecutionOperatingUnitFeatureVector pipe0_vec;
    brain::ExecutionOperatingUnitFeatureVector pipe1_vec;
    pipe0_vec.emplace_back(brain::ExecutionOperatingUnitType::SEQ_SCAN, row, tuple_size, num_col, car);
    pipe0_vec.emplace_back(brain::ExecutionOperatingUnitType::HASHJOIN_BUILD, row, tuple_size, num_col, car);
    pipe1_vec.emplace_back(brain::ExecutionOperatingUnitType::SEQ_SCAN, row, tuple_size, num_col, car);
    pipe1_vec.emplace_back(brain::ExecutionOperatingUnitType::HASHJOIN_PROBE, row, tuple_size, num_col, hj_output);
    pipe1_vec.emplace_back(brain::ExecutionOperatingUnitType::OUTPUT, hj_output, tuple_size, num_col, hj_output);
    units.RecordOperatingUnit(execution::pipeline_id_t(0), std::move(pipe0_vec));
    units.RecordOperatingUnit(execution::pipeline_id_t(1), std::move(pipe1_vec));

    std::stringstream query;
    auto tbl_name = ConstructTableName(type::TypeId::INTEGER, type::TypeId::BIGINT, tbl_ints, tbl_bigints, row, car);
    query << "SELECT "
          << ConstructColumns("b.", type::TypeId::INTEGER, type::TypeId::BIGINT, num_integers, num_bigints);
    query << " FROM " << tbl_name << ", " << tbl_name << " as b WHERE ";
    query << ConstructPredicate(tbl_name, "b", type::TypeId::INTEGER, type::TypeId::BIGINT, num_integers, num_bigints);
    BenchmarkSqlStatement(query.str(), &units, std::make_unique<optimizer::ForcedCostModel>(true), true);
=======
    auto int_size = type::TypeUtil::GetTypeSize(type::TypeId::INTEGER);
    auto decimal_size = type::TypeUtil::GetTypeSize(type::TypeId::DECIMAL);
    auto tuple_size = int_size * num_integers + decimal_size * num_decimals;
    auto num_col = num_integers + num_decimals;

    auto units = std::make_unique<brain::PipelineOperatingUnits>();
    brain::ExecutionOperatingUnitFeatureVector pipe0_vec;
    brain::ExecutionOperatingUnitFeatureVector pipe1_vec;
    pipe0_vec.emplace_back(brain::ExecutionOperatingUnitType::SEQ_SCAN, row, tuple_size, num_col, car, 1);
    pipe0_vec.emplace_back(brain::ExecutionOperatingUnitType::SORT_BUILD, row, tuple_size, num_col, car, 1);
    pipe1_vec.emplace_back(brain::ExecutionOperatingUnitType::SORT_ITERATE, row, tuple_size, num_col, car, 1);
    pipe1_vec.emplace_back(brain::ExecutionOperatingUnitType::OUTPUT, row, tuple_size, num_col, row, 1);
    units->RecordOperatingUnit(execution::pipeline_id_t(0), std::move(pipe0_vec));
    units->RecordOperatingUnit(execution::pipeline_id_t(1), std::move(pipe1_vec));

    std::stringstream query;
    auto cols = ConstructColumns("", type::TypeId::INTEGER, type::TypeId::DECIMAL, num_integers, num_decimals);
    auto tbl_name = ConstructTableName(type::TypeId::INTEGER, type::TypeId::DECIMAL, tbl_ints, tbl_decimals, row, car);
    query << "SELECT " << (cols) << " FROM " << tbl_name << " ORDER BY " << (cols);
    auto equery = OptimizeSqlStatement(query.str(), std::make_unique<optimizer::TrivialCostModel>(), std::move(units));
    BenchmarkExecQuery(equery.first.get(), equery.second.get(), true);
>>>>>>> 5ce7b0a5
    metrics_manager_->Aggregate();
    metrics_manager_->UnregisterThread();
  }

  state.SetItemsProcessed(row);
}

<<<<<<< HEAD
BENCHMARK_REGISTER_F(MiniRunners, SEQ3_HashJoinSelfRunners)
    ->Unit(benchmark::kMillisecond)
    ->Iterations(1)
    ->Apply(GenJoinSelfArguments);

// NOLINTNEXTLINE
BENCHMARK_DEFINE_F(MiniRunners, SEQ3_HashJoinNonSelfRunners)(benchmark::State &state) {
=======
BENCHMARK_REGISTER_F(MiniRunners, SEQ2_SortRunners)
    ->Unit(benchmark::kMillisecond)
    ->Iterations(1)
    ->Apply(GenSortArguments);

// NOLINTNEXTLINE
BENCHMARK_DEFINE_F(MiniRunners, SEQ3_HashJoinSelfRunners)(benchmark::State &state) {
>>>>>>> 5ce7b0a5
  auto num_integers = state.range(0);
  auto num_bigints = state.range(1);
  auto tbl_ints = state.range(2);
  auto tbl_bigints = state.range(3);
<<<<<<< HEAD
  auto build_row = state.range(4);
  auto build_car = state.range(5);
  auto probe_row = state.range(6);
  auto probe_car = state.range(7);
  auto matched_car = state.range(8);
=======
  auto row = state.range(4);
  auto car = state.range(5);
>>>>>>> 5ce7b0a5

  // NOLINTNEXTLINE
  for (auto _ : state) {
    metrics_manager_->RegisterThread();

<<<<<<< HEAD
=======
    // Size of the scan tuple
    // Size of hash key size, probe key size
    // Size of output since only output 1 side
>>>>>>> 5ce7b0a5
    auto int_size = type::TypeUtil::GetTypeSize(type::TypeId::INTEGER);
    auto bigint_size = type::TypeUtil::GetTypeSize(type::TypeId::BIGINT);
    auto tuple_size = int_size * num_integers + bigint_size * num_bigints;
    auto num_col = num_integers + num_bigints;

<<<<<<< HEAD
    brain::PipelineOperatingUnits units;
    brain::ExecutionOperatingUnitFeatureVector pipe0_vec;
    brain::ExecutionOperatingUnitFeatureVector pipe1_vec;
    pipe0_vec.emplace_back(brain::ExecutionOperatingUnitType::SEQ_SCAN, build_row, tuple_size, num_col, build_car);
    pipe0_vec.emplace_back(brain::ExecutionOperatingUnitType::HASHJOIN_BUILD, build_row, tuple_size, num_col,
                           build_car);
    pipe1_vec.emplace_back(brain::ExecutionOperatingUnitType::SEQ_SCAN, probe_row, tuple_size, num_col, probe_car);
    pipe1_vec.emplace_back(brain::ExecutionOperatingUnitType::HASHJOIN_PROBE, probe_row, tuple_size, num_col,
                           matched_car);
    pipe1_vec.emplace_back(brain::ExecutionOperatingUnitType::OUTPUT, matched_car, tuple_size, num_col, matched_car);
    units.RecordOperatingUnit(execution::pipeline_id_t(0), std::move(pipe0_vec));
    units.RecordOperatingUnit(execution::pipeline_id_t(1), std::move(pipe1_vec));

    auto build_tbl =
        ConstructTableName(type::TypeId::INTEGER, type::TypeId::BIGINT, tbl_ints, tbl_bigints, build_row, build_car);
    auto probe_tbl =
        ConstructTableName(type::TypeId::INTEGER, type::TypeId::BIGINT, tbl_ints, tbl_bigints, probe_row, probe_car);

    std::stringstream query;
    query << "SELECT "
          << ConstructColumns("b.", type::TypeId::INTEGER, type::TypeId::BIGINT, num_integers, num_bigints);
    query << " FROM " << build_tbl << ", " << probe_tbl << " as b WHERE ";
    query << ConstructPredicate(build_tbl, "b", type::TypeId::INTEGER, type::TypeId::BIGINT, num_integers, num_bigints);

    auto f =
        std::bind(&MiniRunners::JoinNonSelfCorrector, this, build_tbl, std::placeholders::_1, std::placeholders::_2);
    BenchmarkSqlStatement(query.str(), &units, std::make_unique<optimizer::ForcedCostModel>(true), true, f);
=======
    auto hj_output = row * row / car;
    auto units = std::make_unique<brain::PipelineOperatingUnits>();
    brain::ExecutionOperatingUnitFeatureVector pipe0_vec;
    brain::ExecutionOperatingUnitFeatureVector pipe1_vec;
    pipe0_vec.emplace_back(brain::ExecutionOperatingUnitType::SEQ_SCAN, row, tuple_size, num_col, car, 1);
    pipe0_vec.emplace_back(brain::ExecutionOperatingUnitType::HASHJOIN_BUILD, row, tuple_size, num_col, car, 1);
    pipe1_vec.emplace_back(brain::ExecutionOperatingUnitType::SEQ_SCAN, row, tuple_size, num_col, car, 1);
    pipe1_vec.emplace_back(brain::ExecutionOperatingUnitType::HASHJOIN_PROBE, row, tuple_size, num_col, hj_output, 1);
    pipe1_vec.emplace_back(brain::ExecutionOperatingUnitType::OUTPUT, hj_output, tuple_size, num_col, hj_output, 1);
    units->RecordOperatingUnit(execution::pipeline_id_t(0), std::move(pipe0_vec));
    units->RecordOperatingUnit(execution::pipeline_id_t(1), std::move(pipe1_vec));

    std::stringstream query;
    auto tbl_name = ConstructTableName(type::TypeId::INTEGER, type::TypeId::BIGINT, tbl_ints, tbl_bigints, row, car);
    query << "SELECT "
          << ConstructColumns("b.", type::TypeId::INTEGER, type::TypeId::BIGINT, num_integers, num_bigints);
    query << " FROM " << tbl_name << ", " << tbl_name << " as b WHERE ";
    query << ConstructPredicate(tbl_name, "b", type::TypeId::INTEGER, type::TypeId::BIGINT, num_integers, num_bigints);
    auto equery =
        OptimizeSqlStatement(query.str(), std::make_unique<optimizer::ForcedCostModel>(true), std::move(units));
    BenchmarkExecQuery(equery.first.get(), equery.second.get(), true);
>>>>>>> 5ce7b0a5
    metrics_manager_->Aggregate();
    metrics_manager_->UnregisterThread();
  }

  state.SetItemsProcessed(matched_car);
}

<<<<<<< HEAD
BENCHMARK_REGISTER_F(MiniRunners, SEQ3_HashJoinNonSelfRunners)
    ->Unit(benchmark::kMillisecond)
    ->Iterations(1)
    ->Apply(GenJoinNonSelfArguments);

// NOLINTNEXTLINE
BENCHMARK_DEFINE_F(MiniRunners, SEQ4_AggregateRunners)(benchmark::State &state) {
=======
BENCHMARK_REGISTER_F(MiniRunners, SEQ3_HashJoinSelfRunners)
    ->Unit(benchmark::kMillisecond)
    ->Iterations(1)
    ->Apply(GenJoinSelfArguments);

// NOLINTNEXTLINE
BENCHMARK_DEFINE_F(MiniRunners, SEQ3_HashJoinNonSelfRunners)(benchmark::State &state) {
>>>>>>> 5ce7b0a5
  auto num_integers = state.range(0);
  auto num_bigints = state.range(1);
  auto tbl_ints = state.range(2);
  auto tbl_bigints = state.range(3);
<<<<<<< HEAD
  auto row = state.range(4);
  auto car = state.range(5);
=======
  auto build_row = state.range(4);
  auto build_car = state.range(5);
  auto probe_row = state.range(6);
  auto probe_car = state.range(7);
  auto matched_car = state.range(8);
>>>>>>> 5ce7b0a5

  // NOLINTNEXTLINE
  for (auto _ : state) {
    metrics_manager_->RegisterThread();

    auto int_size = type::TypeUtil::GetTypeSize(type::TypeId::INTEGER);
    auto bigint_size = type::TypeUtil::GetTypeSize(type::TypeId::BIGINT);
    auto tuple_size = int_size * num_integers + bigint_size * num_bigints;
    auto num_col = num_integers + num_bigints;
<<<<<<< HEAD
    auto out_cols = num_col + 1;     // pulling the count(*) out
    auto out_size = tuple_size + 4;  // count(*) is an integer

    brain::PipelineOperatingUnits units;
    brain::ExecutionOperatingUnitFeatureVector pipe0_vec;
    brain::ExecutionOperatingUnitFeatureVector pipe1_vec;
    pipe0_vec.emplace_back(brain::ExecutionOperatingUnitType::SEQ_SCAN, row, tuple_size, num_col, car);
    pipe0_vec.emplace_back(brain::ExecutionOperatingUnitType::AGGREGATE_BUILD, row, tuple_size, num_col, car);
    pipe1_vec.emplace_back(brain::ExecutionOperatingUnitType::AGGREGATE_ITERATE, car, out_size, out_cols, car);
    pipe1_vec.emplace_back(brain::ExecutionOperatingUnitType::OUTPUT, car, out_size, out_cols, car);
    units.RecordOperatingUnit(execution::pipeline_id_t(0), std::move(pipe0_vec));
    units.RecordOperatingUnit(execution::pipeline_id_t(1), std::move(pipe1_vec));

    std::stringstream query;
    auto cols = ConstructColumns("", type::TypeId::INTEGER, type::TypeId::BIGINT, num_integers, num_bigints);
    auto tbl_name = ConstructTableName(type::TypeId::INTEGER, type::TypeId::BIGINT, tbl_ints, tbl_bigints, row, car);
    query << "SELECT COUNT(*), " << cols << " FROM " << tbl_name << " GROUP BY " << cols;
    BenchmarkSqlStatement(query.str(), &units, std::make_unique<optimizer::TrivialCostModel>(), true);
    metrics_manager_->Aggregate();
    metrics_manager_->UnregisterThread();
  }

  state.SetItemsProcessed(row);
}

BENCHMARK_REGISTER_F(MiniRunners, SEQ4_AggregateRunners)
    ->Unit(benchmark::kMillisecond)
    ->Iterations(1)
=======

    auto units = std::make_unique<brain::PipelineOperatingUnits>();
    brain::ExecutionOperatingUnitFeatureVector pipe0_vec;
    brain::ExecutionOperatingUnitFeatureVector pipe1_vec;
    pipe0_vec.emplace_back(brain::ExecutionOperatingUnitType::SEQ_SCAN, build_row, tuple_size, num_col, build_car, 1);
    pipe0_vec.emplace_back(brain::ExecutionOperatingUnitType::HASHJOIN_BUILD, build_row, tuple_size, num_col, build_car,
                           1);
    pipe1_vec.emplace_back(brain::ExecutionOperatingUnitType::SEQ_SCAN, probe_row, tuple_size, num_col, probe_car, 1);
    pipe1_vec.emplace_back(brain::ExecutionOperatingUnitType::HASHJOIN_PROBE, probe_row, tuple_size, num_col,
                           matched_car, 1);
    pipe1_vec.emplace_back(brain::ExecutionOperatingUnitType::OUTPUT, matched_car, tuple_size, num_col, matched_car, 1);
    units->RecordOperatingUnit(execution::pipeline_id_t(0), std::move(pipe0_vec));
    units->RecordOperatingUnit(execution::pipeline_id_t(1), std::move(pipe1_vec));

    auto build_tbl =
        ConstructTableName(type::TypeId::INTEGER, type::TypeId::BIGINT, tbl_ints, tbl_bigints, build_row, build_car);
    auto probe_tbl =
        ConstructTableName(type::TypeId::INTEGER, type::TypeId::BIGINT, tbl_ints, tbl_bigints, probe_row, probe_car);

    std::stringstream query;
    query << "SELECT "
          << ConstructColumns("b.", type::TypeId::INTEGER, type::TypeId::BIGINT, num_integers, num_bigints);
    query << " FROM " << build_tbl << ", " << probe_tbl << " as b WHERE ";
    query << ConstructPredicate(build_tbl, "b", type::TypeId::INTEGER, type::TypeId::BIGINT, num_integers, num_bigints);

    auto f =
        std::bind(&MiniRunners::JoinNonSelfCorrector, this, build_tbl, std::placeholders::_1, std::placeholders::_2);

    auto equery =
        OptimizeSqlStatement(query.str(), std::make_unique<optimizer::ForcedCostModel>(true), std::move(units), f);
    BenchmarkExecQuery(equery.first.get(), equery.second.get(), true);
    metrics_manager_->Aggregate();
    metrics_manager_->UnregisterThread();
  }

  state.SetItemsProcessed(matched_car);
}

BENCHMARK_REGISTER_F(MiniRunners, SEQ3_HashJoinNonSelfRunners)
    ->Unit(benchmark::kMillisecond)
    ->Iterations(1)
    ->Apply(GenJoinNonSelfArguments);

// NOLINTNEXTLINE
BENCHMARK_DEFINE_F(MiniRunners, SEQ4_AggregateRunners)(benchmark::State &state) {
  auto num_integers = state.range(0);
  auto num_bigints = state.range(1);
  auto tbl_ints = state.range(2);
  auto tbl_bigints = state.range(3);
  auto row = state.range(4);
  auto car = state.range(5);

  // NOLINTNEXTLINE
  for (auto _ : state) {
    metrics_manager_->RegisterThread();

    auto int_size = type::TypeUtil::GetTypeSize(type::TypeId::INTEGER);
    auto bigint_size = type::TypeUtil::GetTypeSize(type::TypeId::BIGINT);
    auto tuple_size = int_size * num_integers + bigint_size * num_bigints;
    auto num_col = num_integers + num_bigints;
    auto out_cols = num_col + 1;     // pulling the count(*) out
    auto out_size = tuple_size + 4;  // count(*) is an integer

    auto units = std::make_unique<brain::PipelineOperatingUnits>();
    brain::ExecutionOperatingUnitFeatureVector pipe0_vec;
    brain::ExecutionOperatingUnitFeatureVector pipe1_vec;
    pipe0_vec.emplace_back(brain::ExecutionOperatingUnitType::SEQ_SCAN, row, tuple_size, num_col, car, 1);
    pipe0_vec.emplace_back(brain::ExecutionOperatingUnitType::AGGREGATE_BUILD, row, tuple_size, num_col, car, 1);
    pipe1_vec.emplace_back(brain::ExecutionOperatingUnitType::AGGREGATE_ITERATE, car, out_size, out_cols, car, 1);
    pipe1_vec.emplace_back(brain::ExecutionOperatingUnitType::OUTPUT, car, out_size, out_cols, car, 1);
    units->RecordOperatingUnit(execution::pipeline_id_t(0), std::move(pipe0_vec));
    units->RecordOperatingUnit(execution::pipeline_id_t(1), std::move(pipe1_vec));

    std::stringstream query;
    auto cols = ConstructColumns("", type::TypeId::INTEGER, type::TypeId::BIGINT, num_integers, num_bigints);
    auto tbl_name = ConstructTableName(type::TypeId::INTEGER, type::TypeId::BIGINT, tbl_ints, tbl_bigints, row, car);
    query << "SELECT COUNT(*), " << cols << " FROM " << tbl_name << " GROUP BY " << cols;
    auto equery = OptimizeSqlStatement(query.str(), std::make_unique<optimizer::TrivialCostModel>(), std::move(units));
    BenchmarkExecQuery(equery.first.get(), equery.second.get(), true);
    metrics_manager_->Aggregate();
    metrics_manager_->UnregisterThread();
  }

  state.SetItemsProcessed(row);
}

BENCHMARK_REGISTER_F(MiniRunners, SEQ4_AggregateRunners)
    ->Unit(benchmark::kMillisecond)
    ->Iterations(1)
>>>>>>> 5ce7b0a5
    ->Apply(GenAggregateArguments);

void InitializeRunnersState() {
  terrier::execution::CpuInfo::Instance();
  terrier::execution::ExecutionUtil::InitTPL();
  auto db_main_builder = DBMain::Builder()
                             .SetUseGC(true)
                             .SetUseCatalog(true)
                             .SetUseStatsStorage(true)
                             .SetUseMetrics(true)
                             .SetBlockStoreSize(10000000)
                             .SetBlockStoreReuse(10000000)
                             .SetRecordBufferSegmentSize(10000000)
                             .SetRecordBufferSegmentReuse(10000000);

  db_main = db_main_builder.Build().release();

  auto block_store = db_main->GetStorageLayer()->GetBlockStore();
  auto catalog = db_main->GetCatalogLayer()->GetCatalog();
  auto txn_manager = db_main->GetTransactionLayer()->GetTransactionManager();
  db_main->GetMetricsManager()->EnableMetric(metrics::MetricsComponent::EXECUTION_PIPELINE, 0);

  // Create the database
  auto txn = txn_manager->BeginTransaction();
  db_oid = catalog->CreateDatabase(common::ManagedPointer(txn), "test_db", true);

  // Load the database
  auto accessor = catalog->GetAccessor(common::ManagedPointer(txn), db_oid);
  auto exec_ctx = std::make_unique<execution::exec::ExecutionContext>(db_oid, common::ManagedPointer(txn), nullptr,
                                                                      nullptr, common::ManagedPointer(accessor));

  execution::sql::TableGenerator table_gen(exec_ctx.get(), block_store, accessor->GetDefaultNamespace());
  table_gen.GenerateTestTables(true);
  table_gen.GenerateMiniRunnerIndexes();

  txn_manager->Commit(txn, transaction::TransactionUtil::EmptyCallback, nullptr);
}

void EndRunnersState() {
  terrier::execution::ExecutionUtil::ShutdownTPL();
  db_main->GetMetricsManager()->Aggregate();
  db_main->GetMetricsManager()->ToCSV();
  // free db main here so we don't need to use the loggers anymore
  delete db_main;
}

}  // namespace terrier::runner

<<<<<<< HEAD
void RunBenchmarkSequence(void) {
=======
void RunBenchmarkSequence() {
>>>>>>> 5ce7b0a5
  // As discussed, certain runners utilize multiple features.
  // In order for the modeller to work correctly, we first need to model
  // the dependent features and then subtract estimations/exact counters
  // from the composite to get an approximation for the target feature.
  //
  // As such: the following sequence is utilized
  // SEQ0: ArithmeticRunners
  // SEQ1: SeqScan, IdxScan
  // SEQ2: Sort
  // SEQ3: HashJoin
  // SEQ4: Aggregate
  // SEQ5: Insert, Update, Delete
  std::vector<std::vector<std::string>> filters = {
<<<<<<< HEAD
      {"SEQ0"}, {"SEQ1_0", "SEQ1_1", "SEQ1_2"}, {"SEQ2"}, {"SEQ3"}, {"SEQ4"}, {"SEQ5_0", "SEQ5_1"}
  };
=======
      {"SEQ0"}, {"SEQ1_0", "SEQ1_1", "SEQ1_2"}, {"SEQ2"}, {"SEQ3"}, {"SEQ4"}, {"SEQ5_0", "SEQ5_1"}};
>>>>>>> 5ce7b0a5

  char buffer[32];
  const char *argv[2];
  argv[0] = "mini_runners";
  argv[1] = buffer;

  auto vm_modes = {terrier::execution::vm::ExecutionMode::Interpret, terrier::execution::vm::ExecutionMode::Compiled};
  for (size_t i = 0; i < 6; i++) {
    for (auto &filter : filters[i]) {
      for (auto mode : vm_modes) {
        terrier::runner::MiniRunners::mode = mode;

        int argc = 2;
        snprintf(buffer, sizeof(buffer), "--benchmark_filter=%s", filter.c_str());
        benchmark::Initialize(&argc, const_cast<char **>(argv));
        benchmark::RunSpecifiedBenchmarks();
      }
    }

    std::this_thread::sleep_for(std::chrono::seconds(2));
    terrier::runner::db_main->GetMetricsManager()->Aggregate();
    terrier::runner::db_main->GetMetricsManager()->ToCSV();

    snprintf(buffer, sizeof(buffer), "execution_SEQ%lu.csv", i);
    std::rename("pipeline.csv", buffer);
  }
}

int main(int argc, char **argv) {
  terrier::LoggersUtil::Initialize();

  // Benchmark Config Environment Variables
  // Check whether we are being passed environment variables to override configuration parameter
  // for this benchmark run.
  const char *env_num_threads = std::getenv(terrier::ENV_NUM_THREADS);
  if (env_num_threads != nullptr) terrier::BenchmarkConfig::num_threads = atoi(env_num_threads);

  const char *env_logfile_path = std::getenv(terrier::ENV_LOGFILE_PATH);
  if (env_logfile_path != nullptr) terrier::BenchmarkConfig::logfile_path = std::string_view(env_logfile_path);

  terrier::runner::InitializeRunnersState();

  if (argc > 1) {
    // Pass straight through to gbenchmark
    benchmark::Initialize(&argc, argv);
    benchmark::RunSpecifiedBenchmarks();
  } else {
    RunBenchmarkSequence();
  }

  terrier::runner::EndRunnersState();

  terrier::LoggersUtil::ShutDown();

  return 0;
}<|MERGE_RESOLUTION|>--- conflicted
+++ resolved
@@ -21,10 +21,7 @@
 #include "optimizer/optimizer.h"
 #include "optimizer/properties.h"
 #include "optimizer/query_to_operator_transformer.h"
-<<<<<<< HEAD
-=======
 #include "planner/plannodes/index_scan_plan_node.h"
->>>>>>> 5ce7b0a5
 #include "planner/plannodes/seq_scan_plan_node.h"
 #include "traffic_cop/traffic_cop_util.h"
 
@@ -43,13 +40,6 @@
 catalog::db_oid_t db_oid{0};
 
 /**
-<<<<<<< HEAD
- * Arg <0, 1, 2, 3, 4, 5>
- * 0 - # integers to scan
- * 1 - # bigintegers to scan
- * 2 - integers of table
- * 3 - bigintegers of table
-=======
  * Number of warmup iterations
  */
 int64_t warmup_iterations_num{2};
@@ -65,17 +55,12 @@
  * 1 - # decimals to scan
  * 2 - integers of table
  * 3 - decimals of table
->>>>>>> 5ce7b0a5
  * 4 - Number of rows
  * 5 - Cardinality
  */
 #define GENERATE_MIXED_ARGUMENTS(args)                                                              \
   {                                                                                                 \
-<<<<<<< HEAD
-    /* Vector of table distributions <INTEGER, BIGINT> */                                           \
-=======
     /* Vector of table distributions <INTEGER, DECIMALS> */                                         \
->>>>>>> 5ce7b0a5
     std::vector<std::pair<uint32_t, uint32_t>> mixed_dist = {{3, 12}, {7, 8}, {11, 4}};             \
     /* Always generate full table scans for all row_num and cardinalities. */                       \
     for (auto col_dist : mixed_dist) {                                                              \
@@ -201,11 +186,7 @@
 /**
  * Arg <0, 1, 2>
  * 0 - # integers to scan
-<<<<<<< HEAD
- * 1 - # big integers to scan
-=======
  * 1 - # decimals to scan
->>>>>>> 5ce7b0a5
  * 2 - row
  */
 static void GenOutputArguments(benchmark::internal::Benchmark *b) {
@@ -232,15 +213,9 @@
 /**
  * Arg <0, 1, 2, 3, 4, 5>
  * 0 - # integers to scan
-<<<<<<< HEAD
- * 1 - # big integers to scan
- * 2 - # integers in table
- * 3 - # big integers in table
-=======
  * 1 - # decimals to scan
  * 2 - # integers in table
  * 3 - # decimals in table
->>>>>>> 5ce7b0a5
  * 4 - row
  * 5 - cardinality
  */
@@ -275,11 +250,7 @@
                                    2000, 5000, 10000, 20000, 50000, 100000, 200000, 500000, 1000000};
   std::vector<std::vector<int64_t>> args;
   GENERATE_MIXED_ARGUMENTS(args);
-<<<<<<< HEAD
-  for (auto arg : args) {
-=======
   for (const auto &arg : args) {
->>>>>>> 5ce7b0a5
     b->Args(arg);
   }
 }
@@ -287,15 +258,9 @@
 /**
  * Arg <0, 1, 2, 3, 4, 5>
  * 0 - # integers to scan
-<<<<<<< HEAD
- * 1 - # big integers to scan
- * 2 - # integers in table
- * 3 - # big integers in table
-=======
  * 1 - # decimals to scan
  * 2 - # integers in table
  * 3 - # decimals in table
->>>>>>> 5ce7b0a5
  * 4 - row
  * 5 - cardinality
  */
@@ -328,15 +293,9 @@
 /**
  * Arg <0, 1, 2, 3, 4, 5>
  * 0 - # integers to scan
-<<<<<<< HEAD
- * 1 - # big integers to scan
- * 2 - # integers in table
- * 3 - # big integers in table
-=======
  * 1 - # decimals to scan
  * 2 - # integers in table
  * 3 - # decimals in table
->>>>>>> 5ce7b0a5
  * 4 - row
  * 5 - cardinality
  */
@@ -369,15 +328,9 @@
 /**
  * Arg <0, 1, 2, 3, 4, 5>
  * 0 - # integers to scan
-<<<<<<< HEAD
- * 1 - # bigintegers to scan
- * 2 - integers of table
- * 3 - bigintegers of table
-=======
  * 1 - # decimals to scan
  * 2 - integers of table
  * 3 - decimals of table
->>>>>>> 5ce7b0a5
  * 4 - Number of rows
  * 5 - Cardinality
  */
@@ -414,15 +367,9 @@
 /**
  * Arg <0, 1, 2, 3, 4, 5, 6, 7, 8>
  * 0 - # integers to scan
-<<<<<<< HEAD
- * 1 - # bigintegers ot scan
- * 2 - # integers in table
- * 3 - # bigintegers in table
-=======
  * 1 - # decimals ot scan
  * 2 - # integers in table
  * 3 - # decimals in table
->>>>>>> 5ce7b0a5
  * 4 - Build # rows
  * 5 - Build Cardinality
  * 6 - Probe # rows
@@ -491,28 +438,17 @@
   for (auto type : types) {
     for (auto col : num_cols) {
       for (auto row : num_rows) {
-<<<<<<< HEAD
-        if (type == type::TypeId::INTEGER) b->Args({col, 0, col, row});
-        else if (type == type::TypeId::DECIMAL) b->Args({0, col, col, row});
-=======
         if (type == type::TypeId::INTEGER)
           b->Args({col, 0, col, row});
         else if (type == type::TypeId::DECIMAL)
           b->Args({0, col, col, row});
->>>>>>> 5ce7b0a5
       }
     }
   }
 }
 
 static void GenInsertMixedArguments(benchmark::internal::Benchmark *b) {
-<<<<<<< HEAD
-  std::vector<std::pair<uint32_t, uint32_t>> mixed_dist = {
-    {1, 14}, {3, 12}, {5, 10}, {7, 8}, {9, 6}, {11, 4}, {13, 2}
-  };
-=======
   std::vector<std::pair<uint32_t, uint32_t>> mixed_dist = {{1, 14}, {3, 12}, {5, 10}, {7, 8}, {9, 6}, {11, 4}, {13, 2}};
->>>>>>> 5ce7b0a5
 
   auto num_rows = {1, 10, 100, 200, 500, 1000, 2000, 5000, 10000};
   for (auto mixed : mixed_dist) {
@@ -546,15 +482,10 @@
         cars.push_back(row);
 
         for (auto car : cars) {
-<<<<<<< HEAD
-          if (type == type::TypeId::INTEGER) b->Args({col, 0, 15, 0, row, car});
-          else if (type == type::TypeId::DECIMAL) b->Args({0, col, 0, 15, row, car});
-=======
           if (type == type::TypeId::INTEGER)
             b->Args({col, 0, 15, 0, row, car});
           else if (type == type::TypeId::DECIMAL)
             b->Args({0, col, 0, 15, row, car});
->>>>>>> 5ce7b0a5
         }
       }
     }
@@ -566,11 +497,7 @@
                                    2000, 5000, 10000, 20000, 50000, 100000, 200000, 500000, 1000000};
   std::vector<std::vector<int64_t>> args;
   GENERATE_MIXED_ARGUMENTS(args);
-<<<<<<< HEAD
-  for (auto arg : args) {
-=======
   for (const auto &arg : args) {
->>>>>>> 5ce7b0a5
     b->Args(arg);
   }
 }
@@ -581,27 +508,12 @@
   static execution::vm::ExecutionMode mode;
   const uint64_t optimizer_timeout_ = 1000000;
 
-<<<<<<< HEAD
-  typedef std::unique_ptr<planner::AbstractPlanNode> (*PlanCorrect)(
-      common::ManagedPointer<transaction::TransactionContext> txn, std::unique_ptr<planner::AbstractPlanNode>);
-
-=======
->>>>>>> 5ce7b0a5
   static std::unique_ptr<planner::AbstractPlanNode> PassthroughPlanCorrect(
       UNUSED_ATTRIBUTE common::ManagedPointer<transaction::TransactionContext> txn,
       std::unique_ptr<planner::AbstractPlanNode> plan) {
     return plan;
   }
 
-<<<<<<< HEAD
-  void ExecuteSeqScan(benchmark::State &state);
-  void ExecuteInsert(benchmark::State &state);
-  void ExecuteUpdate(benchmark::State &state);
-  void ExecuteDelete(benchmark::State &state);
-
-  std::string ConstructColumns(std::string prefix, type::TypeId left_type, type::TypeId right_type, int64_t num_left,
-                               int64_t num_right) {
-=======
   void ExecuteSeqScan(benchmark::State *state);
   void ExecuteInsert(benchmark::State *state);
   void ExecuteUpdate(benchmark::State *state);
@@ -609,7 +521,6 @@
 
   std::string ConstructColumns(const std::string &prefix, type::TypeId left_type, type::TypeId right_type,
                                int64_t num_left, int64_t num_right) {
->>>>>>> 5ce7b0a5
     std::stringstream cols;
     for (auto i = 1; i <= num_left; i++) {
       cols << prefix << (type::TypeUtil::TypeIdToString(left_type)) << i;
@@ -623,11 +534,7 @@
     return cols.str();
   }
 
-<<<<<<< HEAD
-  std::string ConstructPredicate(std::string left_alias, std::string right_alias, type::TypeId left_type,
-=======
   std::string ConstructPredicate(const std::string &left_alias, const std::string &right_alias, type::TypeId left_type,
->>>>>>> 5ce7b0a5
                                  type::TypeId right_type, int64_t num_left, int64_t num_right) {
     std::stringstream pred;
     for (auto i = 1; i <= num_left; i++) {
@@ -656,8 +563,6 @@
     return tbl_name;
   }
 
-<<<<<<< HEAD
-=======
   std::unique_ptr<planner::AbstractPlanNode> IndexScanCorrector(
       size_t num_keys, common::ManagedPointer<transaction::TransactionContext> txn,
       std::unique_ptr<planner::AbstractPlanNode> plan) {
@@ -669,16 +574,11 @@
     return plan;
   }
 
->>>>>>> 5ce7b0a5
   std::unique_ptr<planner::AbstractPlanNode> JoinNonSelfCorrector(
       std::string build_tbl, common::ManagedPointer<transaction::TransactionContext> txn,
       std::unique_ptr<planner::AbstractPlanNode> plan) {
     auto accessor = catalog_->GetAccessor(common::ManagedPointer(txn), db_oid);
-<<<<<<< HEAD
-    auto build_oid = accessor->GetTableOid(build_tbl);
-=======
     auto build_oid = accessor->GetTableOid(std::move(build_tbl));
->>>>>>> 5ce7b0a5
 
     if (plan->GetPlanNodeType() != planner::PlanNodeType::HASHJOIN) throw "Expected HashJoin";
     if (plan->GetChild(0)->GetPlanNodeType() != planner::PlanNodeType::SEQSCAN) throw "Expected Left SeqScan";
@@ -710,21 +610,12 @@
     metrics_manager_ = db_main->GetMetricsManager();
   }
 
-<<<<<<< HEAD
-  void BenchmarkSqlStatement(
-      const std::string &query, brain::PipelineOperatingUnits *units,
-      std::unique_ptr<optimizer::AbstractCostModel> cost_model, bool commit,
-      std::function<std::unique_ptr<planner::AbstractPlanNode>(common::ManagedPointer<transaction::TransactionContext>,
-                                                               std::unique_ptr<planner::AbstractPlanNode>)>
-          corrector = std::function<std::unique_ptr<planner::AbstractPlanNode>(
-=======
   std::pair<std::unique_ptr<execution::ExecutableQuery>, std::unique_ptr<planner::OutputSchema>> OptimizeSqlStatement(
       const std::string &query, std::unique_ptr<optimizer::AbstractCostModel> cost_model,
       std::unique_ptr<brain::PipelineOperatingUnits> pipeline_units,
       const std::function<std::unique_ptr<planner::AbstractPlanNode>(
           common::ManagedPointer<transaction::TransactionContext>, std::unique_ptr<planner::AbstractPlanNode>)>
           &corrector = std::function<std::unique_ptr<planner::AbstractPlanNode>(
->>>>>>> 5ce7b0a5
               common::ManagedPointer<transaction::TransactionContext>, std::unique_ptr<planner::AbstractPlanNode>)>(
               PassthroughPlanCorrect)) {
     auto txn = txn_manager_->BeginTransaction();
@@ -740,19 +631,9 @@
 
     out_plan = corrector(common::ManagedPointer(txn), std::move(out_plan));
 
-<<<<<<< HEAD
-    execution::ExecutableQuery::query_identifier.store(MiniRunners::query_id++);
     auto exec_ctx = std::make_unique<execution::exec::ExecutionContext>(
         db_oid, common::ManagedPointer(txn), execution::exec::NoOpResultConsumer(), out_plan->GetOutputSchema().Get(),
         common::ManagedPointer(accessor));
-    auto exec_query = execution::ExecutableQuery(common::ManagedPointer(out_plan), common::ManagedPointer(exec_ctx));
-    exec_ctx->SetPipelineOperatingUnits(common::ManagedPointer(units));
-    exec_query.Run(common::ManagedPointer(exec_ctx), mode);
-=======
-    auto exec_ctx = std::make_unique<execution::exec::ExecutionContext>(
-        db_oid, common::ManagedPointer(txn), execution::exec::NoOpResultConsumer(), out_plan->GetOutputSchema().Get(),
-        common::ManagedPointer(accessor));
->>>>>>> 5ce7b0a5
 
     execution::ExecutableQuery::query_identifier.store(MiniRunners::query_id++);
     auto exec_query = std::make_unique<execution::ExecutableQuery>(common::ManagedPointer(out_plan),
@@ -764,87 +645,6 @@
     return ret_val;
   }
 
-<<<<<<< HEAD
-  void BenchmarkIndexScan(type::TypeId type, int key_num, int num_rows, int lookup_size) {
-    auto qid = MiniRunners::query_id++;
-    auto txn = txn_manager_->BeginTransaction();
-    auto accessor = catalog_->GetAccessor(common::ManagedPointer(txn), db_oid);
-    auto exec_ctx = std::make_unique<execution::exec::ExecutionContext>(db_oid, common::ManagedPointer(txn), nullptr,
-                                                                        nullptr, common::ManagedPointer(accessor));
-    exec_ctx->SetExecutionMode(static_cast<uint8_t>(mode));
-
-    auto type_size = type::TypeUtil::GetTypeSize(type);
-    auto tuple_size = type_size * key_num;
-
-    brain::PipelineOperatingUnits units;
-    brain::ExecutionOperatingUnitFeatureVector pipe0_vec;
-    exec_ctx->SetPipelineOperatingUnits(common::ManagedPointer(&units));
-    pipe0_vec.emplace_back(brain::ExecutionOperatingUnitType::IDX_SCAN, num_rows, tuple_size, key_num, lookup_size);
-    units.RecordOperatingUnit(execution::pipeline_id_t(0), std::move(pipe0_vec));
-
-    auto table_name = execution::sql::TableGenerator::GenerateTableIndexName(type, num_rows);
-    auto tbl_oid = accessor->GetTableOid(table_name);
-    auto indexes = accessor->GetIndexes(tbl_oid);
-
-    common::ManagedPointer<storage::index::Index> index = nullptr;
-    for (auto index_cand : indexes) {
-      if (index_cand.second.GetColumns().size() == static_cast<unsigned int>(key_num)) {
-        index = index_cand.first;
-        break;
-      }
-    }
-
-    TERRIER_ASSERT(index != nullptr, "Invalid key_num specified");
-
-    std::vector<storage::TupleSlot> results;
-    if (lookup_size == 1) {
-      auto *key_buffer =
-          common::AllocationUtil::AllocateAligned(index->GetProjectedRowInitializer().ProjectedRowSize());
-      auto *const scan_key_pr = index->GetProjectedRowInitializer().InitializeRow(key_buffer);
-
-      std::default_random_engine generator;
-      const uint32_t random_key =
-          std::uniform_int_distribution(static_cast<uint32_t>(0), static_cast<uint32_t>(num_rows - 1))(generator);
-      for (int i = 0; i < key_num; i++) {
-        *reinterpret_cast<uint32_t *>(scan_key_pr->AccessForceNotNull(i)) = random_key;
-      }
-
-      exec_ctx->StartResourceTracker(metrics::MetricsComponent::EXECUTION_PIPELINE);
-      index->ScanKey(*txn, *scan_key_pr, &results);
-      exec_ctx->EndPipelineTracker(qid, execution::pipeline_id_t(0));
-
-      results.clear();
-      delete[] key_buffer;
-    } else {
-      uint32_t high_key;
-      uint32_t low_key;
-      auto *high_buffer =
-          common::AllocationUtil::AllocateAligned(index->GetProjectedRowInitializer().ProjectedRowSize());
-      auto *low_buffer =
-          common::AllocationUtil::AllocateAligned(index->GetProjectedRowInitializer().ProjectedRowSize());
-
-      std::default_random_engine generator;
-      low_key = std::uniform_int_distribution(static_cast<uint32_t>(0),
-                                              static_cast<uint32_t>(num_rows - lookup_size))(generator);
-      high_key = low_key + lookup_size - 1;
-      auto *const low_key_pr = index->GetProjectedRowInitializer().InitializeRow(low_buffer);
-      auto *const high_key_pr = index->GetProjectedRowInitializer().InitializeRow(high_buffer);
-      for (int i = 0; i < key_num; i++) {
-        *reinterpret_cast<uint32_t *>(low_key_pr->AccessForceNotNull(i)) = low_key;
-        *reinterpret_cast<uint32_t *>(high_key_pr->AccessForceNotNull(i)) = high_key;
-      }
-
-      exec_ctx->StartResourceTracker(metrics::MetricsComponent::EXECUTION_PIPELINE);
-      index->ScanAscending(*txn, storage::index::ScanType::Closed, key_num, low_key_pr, high_key_pr, 0, &results);
-      exec_ctx->EndPipelineTracker(qid, execution::pipeline_id_t(0));
-
-      results.clear();
-      delete[] low_buffer;
-      delete[] high_buffer;
-    }
-
-    txn_manager_->Commit(txn, transaction::TransactionUtil::EmptyCallback, nullptr);
-=======
   void BenchmarkExecQuery(execution::ExecutableQuery *exec_query, planner::OutputSchema *out_schema, bool commit) {
     auto txn = txn_manager_->BeginTransaction();
     auto accessor = catalog_->GetAccessor(common::ManagedPointer(txn), db_oid);
@@ -858,7 +658,6 @@
       txn_manager_->Commit(txn, transaction::TransactionUtil::EmptyCallback, nullptr);
     else
       txn_manager_->Abort(txn);
->>>>>>> 5ce7b0a5
   }
 
   void BenchmarkArithmetic(brain::ExecutionOperatingUnitType type, size_t num_elem) {
@@ -1221,206 +1020,6 @@
   state.SetItemsProcessed(state.range(2));
 }
 
-<<<<<<< HEAD
-execution::query_id_t MiniRunners::query_id = execution::query_id_t(0);
-execution::vm::ExecutionMode MiniRunners::mode = execution::vm::ExecutionMode::Interpret;
-
-// NOLINTNEXTLINE
-BENCHMARK_DEFINE_F(MiniRunners, SEQ0_ArithmeticRunners)(benchmark::State &state) {
-  // Only benchmark arithmetic runners in interpret mode
-  if (MiniRunners::mode != execution::vm::ExecutionMode::Interpret) {
-    state.SetItemsProcessed(0);
-    return;
-  }
-
-  // NOLINTNEXTLINE
-  for (auto _ : state) {
-    metrics_manager_->RegisterThread();
-
-    // state.range(0) is the OperatingUnitType
-    // state.range(1) is the size
-    BenchmarkArithmetic(static_cast<brain::ExecutionOperatingUnitType>(state.range(0)),
-                        static_cast<size_t>(state.range(1)));
-
-    metrics_manager_->Aggregate();
-    metrics_manager_->UnregisterThread();
-  }
-
-  state.SetItemsProcessed(state.range(1));
-}
-
-BENCHMARK_REGISTER_F(MiniRunners, SEQ0_ArithmeticRunners)
-    ->Unit(benchmark::kMillisecond)
-    ->Iterations(1)
-    ->Apply(GenArithArguments);
-
-// NOLINTNEXTLINE
-BENCHMARK_DEFINE_F(MiniRunners, SEQ0_OutputRunners)(benchmark::State &state) {
-  auto num_integers = state.range(0);
-  auto num_decimals = state.range(1);
-  auto row_num = state.range(2);
-  auto num_col = num_integers + num_decimals;
-
-  // NOLINTNEXTLINE
-  metrics_manager_->RegisterThread();
-  for (auto _ : state) {
-    std::stringstream output;
-    output << "struct Output {\n";
-    for (auto i = 0; i < num_integers; i++) output << "col" << i << " : Integer\n";
-    for (auto i = num_integers; i < num_col; i++) output << "col" << i << " : Real\n";
-    output << "}\n";
-
-    output << "struct State {\ncount : int64\n}\n";
-    output << "fun setUpState(execCtx: *ExecutionContext, state: *State) -> nil {\n}\n";
-    output << "fun teardownState(execCtx: *ExecutionContext, state: *State) -> nil {\n}\n";
-
-    // pipeline
-    output << "fun pipeline1(execCtx: *ExecutionContext, state: *State) -> nil {\n";
-    output << "\t@execCtxStartResourceTracker(execCtx, 4)\n";
-    if (num_col > 0) {
-      output << "\tvar out: *Output\n";
-      output << "\tfor(var it = 0; it < " << row_num << "; it = it + 1) {\n";
-      output << "\t\tout = @ptrCast(*Output, @outputAlloc(execCtx))\n";
-      output << "\t}\n";
-      output << "\t@outputFinalize(execCtx)\n";
-    }
-    output << "\t@execCtxEndPipelineTracker(execCtx, 0, 0)\n";
-    output << "}\n";
-
-    // main
-    output << "fun main (execCtx: *ExecutionContext) -> int64 {\n";
-    output << "\tvar state: State\n";
-    output << "\tsetUpState(execCtx, &state)\n";
-    output << "\tpipeline1(execCtx, &state)\n";
-    output << "\tteardownState(execCtx, &state)\n";
-    output << "\treturn 0\n";
-    output << "}\n";
-
-    std::vector<planner::OutputSchema::Column> cols;
-    for (auto i = 0; i < num_integers; i++) {
-      std::stringstream col;
-      col << "col" << i;
-      cols.emplace_back(col.str(), type::TypeId::INTEGER, nullptr);
-    }
-
-    for (auto i = 0; i < num_decimals; i++) {
-      std::stringstream col;
-      col << "col" << i;
-      cols.emplace_back(col.str(), type::TypeId::DECIMAL, nullptr);
-    }
-
-    auto int_size = type::TypeUtil::GetTypeSize(type::TypeId::INTEGER);
-    auto decimal_size = type::TypeUtil::GetTypeSize(type::TypeId::DECIMAL);
-    auto tuple_size = int_size * num_integers + decimal_size * num_decimals;
-
-    auto txn = txn_manager_->BeginTransaction();
-    auto accessor = catalog_->GetAccessor(common::ManagedPointer(txn), db_oid);
-    auto schema = std::make_unique<planner::OutputSchema>(std::move(cols));
-
-    execution::ExecutableQuery::query_identifier.store(MiniRunners::query_id++);
-    auto exec_ctx = std::make_unique<execution::exec::ExecutionContext>(db_oid, common::ManagedPointer(txn),
-                                                                        execution::exec::NoOpResultConsumer(),
-                                                                        schema.get(), common::ManagedPointer(accessor));
-
-    auto exec_query = execution::ExecutableQuery(output.str(), common::ManagedPointer(exec_ctx), false);
-
-    brain::PipelineOperatingUnits units;
-    brain::ExecutionOperatingUnitFeatureVector pipe0_vec;
-    exec_ctx->SetPipelineOperatingUnits(common::ManagedPointer(&units));
-    pipe0_vec.emplace_back(brain::ExecutionOperatingUnitType::OUTPUT, row_num, tuple_size, num_col, row_num);
-    units.RecordOperatingUnit(execution::pipeline_id_t(0), std::move(pipe0_vec));
-    exec_query.Run(common::ManagedPointer(exec_ctx), mode);
-
-    txn_manager_->Commit(txn, transaction::TransactionUtil::EmptyCallback, nullptr);
-  }
-
-  metrics_manager_->Aggregate();
-  metrics_manager_->UnregisterThread();
-};
-
-BENCHMARK_REGISTER_F(MiniRunners, SEQ0_OutputRunners)
-    ->Unit(benchmark::kMillisecond)
-    ->Apply(GenOutputArguments)
-    ->Iterations(1);
-
-void MiniRunners::ExecuteSeqScan(benchmark::State &state) {
-  auto num_integers = state.range(0);
-  auto num_decimals = state.range(1);
-  auto tbl_ints = state.range(2);
-  auto tbl_decimals = state.range(3);
-  auto row = state.range(4);
-  auto car = state.range(5);
-
-  // NOLINTNEXTLINE
-  for (auto _ : state) {
-    metrics_manager_->RegisterThread();
-
-    auto int_size = type::TypeUtil::GetTypeSize(type::TypeId::INTEGER);
-    auto decimal_size = type::TypeUtil::GetTypeSize(type::TypeId::DECIMAL);
-    auto tuple_size = int_size * num_integers + decimal_size * num_decimals;
-    auto num_col = num_integers + num_decimals;
-
-    brain::PipelineOperatingUnits units;
-    brain::ExecutionOperatingUnitFeatureVector pipe0_vec;
-    pipe0_vec.emplace_back(brain::ExecutionOperatingUnitType::SEQ_SCAN, row, tuple_size, num_col, car);
-    pipe0_vec.emplace_back(brain::ExecutionOperatingUnitType::OUTPUT, row, tuple_size, num_col, row);
-    units.RecordOperatingUnit(execution::pipeline_id_t(0), std::move(pipe0_vec));
-
-    std::stringstream query;
-    auto cols = ConstructColumns("", type::TypeId::INTEGER, type::TypeId::DECIMAL, num_integers, num_decimals);
-    auto tbl_name = ConstructTableName(type::TypeId::INTEGER, type::TypeId::DECIMAL, tbl_ints, tbl_decimals, row, car);
-    query << "SELECT " << (cols) << " FROM " << tbl_name;
-    BenchmarkSqlStatement(query.str(), &units, std::make_unique<optimizer::TrivialCostModel>(), true);
-    metrics_manager_->Aggregate();
-    metrics_manager_->UnregisterThread();
-  }
-
-  state.SetItemsProcessed(row);
-}
-
-// NOLINTNEXTLINE
-BENCHMARK_DEFINE_F(MiniRunners, SEQ1_0_SeqScanRunners)(benchmark::State &state) { ExecuteSeqScan(state); }
-BENCHMARK_DEFINE_F(MiniRunners, SEQ1_1_SeqScanRunners)(benchmark::State &state) { ExecuteSeqScan(state); }
-
-BENCHMARK_REGISTER_F(MiniRunners, SEQ1_0_SeqScanRunners)
-    ->Unit(benchmark::kMillisecond)
-    ->Iterations(1)
-    ->Apply(GenScanArguments);
-
-BENCHMARK_REGISTER_F(MiniRunners, SEQ1_1_SeqScanRunners)
-    ->Unit(benchmark::kMillisecond)
-    ->Iterations(1)
-    ->Apply(GenScanMixedArguments);
-
-// NOLINTNEXTLINE
-BENCHMARK_DEFINE_F(MiniRunners, SEQ1_2_IndexScanRunners)(benchmark::State &state) {
-  if (MiniRunners::mode != execution::vm::ExecutionMode::Interpret) {
-    state.SetItemsProcessed(0);
-    return;
-  }
-
-  // NOLINTNEXTLINE
-  for (auto _ : state) {
-    metrics_manager_->RegisterThread();
-    BenchmarkIndexScan(static_cast<type::TypeId>(state.range(0)), state.range(1), state.range(2), state.range(3));
-    metrics_manager_->Aggregate();
-    metrics_manager_->UnregisterThread();
-  }
-
-  state.SetItemsProcessed(state.range(2));
-}
-
-BENCHMARK_REGISTER_F(MiniRunners, SEQ1_2_IndexScanRunners)
-    ->Unit(benchmark::kMillisecond)
-    ->Iterations(1)
-    ->Apply(GenIdxScanArguments);
-
-void MiniRunners::ExecuteInsert(benchmark::State &state) {
-  auto num_ints = state.range(0);
-  auto num_decimals = state.range(1);
-  auto num_cols = state.range(2);
-  auto num_rows = state.range(3);
-=======
 BENCHMARK_REGISTER_F(MiniRunners, SEQ1_2_IndexScanRunners)
     ->Unit(benchmark::kMillisecond)
     ->Iterations(1)
@@ -1431,18 +1030,13 @@
   auto num_decimals = state->range(1);
   auto num_cols = state->range(2);
   auto num_rows = state->range(3);
->>>>>>> 5ce7b0a5
 
   // NOLINTNEXTLINE
   for (auto _ : *state) {
     // Create temporary table schema
     std::vector<catalog::Schema::Column> cols;
-<<<<<<< HEAD
-    std::vector<std::pair<type::TypeId, int64_t>> info = {{type::TypeId::INTEGER, num_ints}, {type::TypeId::DECIMAL, num_decimals}};
-=======
     std::vector<std::pair<type::TypeId, int64_t>> info = {{type::TypeId::INTEGER, num_ints},
                                                           {type::TypeId::DECIMAL, num_decimals}};
->>>>>>> 5ce7b0a5
     int col_no = 1;
     for (auto &i : info) {
       for (auto j = 1; j <= i.second; j++) {
@@ -1503,28 +1097,17 @@
     auto decimal_size = type::TypeUtil::GetTypeSize(type::TypeId::DECIMAL);
     auto tuple_size = int_size * num_ints + decimal_size * num_decimals;
 
-<<<<<<< HEAD
-    brain::PipelineOperatingUnits units;
-    brain::ExecutionOperatingUnitFeatureVector pipe0_vec;
-    pipe0_vec.emplace_back(brain::ExecutionOperatingUnitType::INSERT, num_rows, tuple_size, num_cols, num_rows);
-    units.RecordOperatingUnit(execution::pipeline_id_t(0), std::move(pipe0_vec));
-=======
     auto units = std::make_unique<brain::PipelineOperatingUnits>();
     brain::ExecutionOperatingUnitFeatureVector pipe0_vec;
     pipe0_vec.emplace_back(brain::ExecutionOperatingUnitType::INSERT, num_rows, tuple_size, num_cols, num_rows, 1);
     units->RecordOperatingUnit(execution::pipeline_id_t(0), std::move(pipe0_vec));
->>>>>>> 5ce7b0a5
 
     uint64_t elapsed_ms;
     {
       common::ScopedTimer<std::chrono::milliseconds> timer(&elapsed_ms);
       metrics_manager_->RegisterThread();
-<<<<<<< HEAD
-      BenchmarkSqlStatement(query, &units, std::make_unique<optimizer::TrivialCostModel>(), true);
-=======
       auto equery = OptimizeSqlStatement(query, std::make_unique<optimizer::TrivialCostModel>(), std::move(units));
       BenchmarkExecQuery(equery.first.get(), equery.second.get(), true);
->>>>>>> 5ce7b0a5
       metrics_manager_->Aggregate();
       metrics_manager_->UnregisterThread();
     }
@@ -1548,15 +1131,10 @@
 }
 
 // NOLINTNEXTLINE
-<<<<<<< HEAD
-BENCHMARK_DEFINE_F(MiniRunners, SEQ5_0_InsertRunners)(benchmark::State &state) { ExecuteInsert(state); }
-BENCHMARK_DEFINE_F(MiniRunners, SEQ5_1_InsertRunners)(benchmark::State &state) { ExecuteInsert(state); }
-=======
 BENCHMARK_DEFINE_F(MiniRunners, SEQ5_0_InsertRunners)(benchmark::State &state) { ExecuteInsert(&state); }
 
 // NOLINTNEXTLINE
 BENCHMARK_DEFINE_F(MiniRunners, SEQ5_1_InsertRunners)(benchmark::State &state) { ExecuteInsert(&state); }
->>>>>>> 5ce7b0a5
 
 BENCHMARK_REGISTER_F(MiniRunners, SEQ5_0_InsertRunners)
     ->Unit(benchmark::kMillisecond)
@@ -1570,18 +1148,6 @@
     ->Iterations(1)
     ->Apply(GenInsertMixedArguments);
 
-<<<<<<< HEAD
-void MiniRunners::ExecuteUpdate(benchmark::State &state) {
-  auto num_integers = state.range(0);
-  auto num_decimals = state.range(1);
-  auto tbl_ints = state.range(2);
-  auto tbl_decimals = state.range(3);
-  auto row = state.range(4);
-  auto car = state.range(5);
-
-  // NOLINTNEXTLINE
-  for (auto _ : state) {
-=======
 void MiniRunners::ExecuteUpdate(benchmark::State *state) {
   auto num_integers = state->range(0);
   auto num_decimals = state->range(1);
@@ -1597,20 +1163,15 @@
 
   // NOLINTNEXTLINE
   for (auto _ : *state) {
->>>>>>> 5ce7b0a5
     // UPDATE [] SET [col] = random integer()
     // This does not force a read from the underlying tuple more than getting the slot.
     // Arguably, this approach has the least amount of "SEQ_SCAN" overhead and measures:
     // - Iterating over entire table for the slot
     // - Cost of "merging" updates with the undo/redos
     std::stringstream query;
-<<<<<<< HEAD
-    query << "UPDATE " << ConstructTableName(type::TypeId::INTEGER, type::TypeId::DECIMAL, tbl_ints, tbl_decimals, row, car) << " SET ";
-=======
     query << "UPDATE "
           << ConstructTableName(type::TypeId::INTEGER, type::TypeId::DECIMAL, tbl_ints, tbl_decimals, row, car)
           << " SET ";
->>>>>>> 5ce7b0a5
 
     auto int_size = type::TypeUtil::GetTypeSize(type::TypeId::INTEGER);
     auto decimal_size = type::TypeUtil::GetTypeSize(type::TypeId::DECIMAL);
@@ -1622,64 +1183,6 @@
     for (auto j = 1; j <= num_integers; j++) {
       query << type::TypeUtil::TypeIdToString(type::TypeId::INTEGER) << j << " = " << distribution(generator);
       if (j != num_integers || num_decimals != 0) query << ", ";
-<<<<<<< HEAD
-    }
-
-    for (auto j = 1; j <= num_decimals; j++) {
-      query << type::TypeUtil::TypeIdToString(type::TypeId::DECIMAL) << j << " = " << distribution(generator);
-      if (j != num_decimals) query << ", ";
-    }
-
-    brain::PipelineOperatingUnits units;
-    brain::ExecutionOperatingUnitFeatureVector pipe0_vec;
-    pipe0_vec.emplace_back(brain::ExecutionOperatingUnitType::UPDATE, row, tuple_size, num_col, car);
-    pipe0_vec.emplace_back(brain::ExecutionOperatingUnitType::SEQ_SCAN, row, 4, 1, car);
-    units.RecordOperatingUnit(execution::pipeline_id_t(0), std::move(pipe0_vec));
-
-    uint64_t elapsed_ms;
-    {
-      common::ScopedTimer<std::chrono::milliseconds> timer(&elapsed_ms);
-      metrics_manager_->RegisterThread();
-      BenchmarkSqlStatement(query.str(), &units, std::make_unique<optimizer::TrivialCostModel>(), false);
-      metrics_manager_->Aggregate();
-      metrics_manager_->UnregisterThread();
-    }
-
-    // Perform GC to do any cleanup...becuase the transaction aborted
-    auto gc = db_main->GetStorageLayer()->GetGarbageCollector();
-    gc->PerformGarbageCollection();
-    gc->PerformGarbageCollection();
-
-    state.SetIterationTime(static_cast<double>(elapsed_ms) / 1000.0);
-  }
-
-  state.SetItemsProcessed(row);
-}
-
-// NOLINTNEXTLINE
-BENCHMARK_DEFINE_F(MiniRunners, SEQ5_0_UpdateRunners)(benchmark::State &state) { ExecuteUpdate(state); }
-BENCHMARK_DEFINE_F(MiniRunners, SEQ5_1_UpdateRunners)(benchmark::State &state) { ExecuteUpdate(state); }
-
-BENCHMARK_REGISTER_F(MiniRunners, SEQ5_0_UpdateRunners)
-    ->Unit(benchmark::kMillisecond)
-    ->UseManualTime()
-    ->Iterations(1)
-    ->Apply(GenUpdateDeleteArguments);
-
-BENCHMARK_REGISTER_F(MiniRunners, SEQ5_1_UpdateRunners)
-    ->Unit(benchmark::kMillisecond)
-    ->UseManualTime()
-    ->Iterations(1)
-    ->Apply(GenUpdateDeleteMixedArguments);
-
-void MiniRunners::ExecuteDelete(benchmark::State &state) {
-  auto num_integers = state.range(0);
-  auto num_decimals = state.range(1);
-  auto tbl_ints = state.range(2);
-  auto tbl_decimals = state.range(3);
-  auto row = state.range(4);
-  auto car = state.range(5);
-=======
     }
 
     for (auto j = 1; j <= num_decimals; j++) {
@@ -1703,7 +1206,6 @@
         }
 
         BenchmarkExecQuery(equery.first.get(), equery.second.get(), false);
->>>>>>> 5ce7b0a5
 
         if (i == num_iters - 1) {
           metrics_manager_->Aggregate();
@@ -1711,37 +1213,6 @@
         }
       }
 
-<<<<<<< HEAD
-    auto int_size = type::TypeUtil::GetTypeSize(type::TypeId::INTEGER);
-    auto decimal_size = type::TypeUtil::GetTypeSize(type::TypeId::DECIMAL);
-    auto tuple_size = int_size * num_integers + decimal_size * num_decimals;
-    auto num_col = num_integers + num_decimals;
-
-    brain::PipelineOperatingUnits units;
-    brain::ExecutionOperatingUnitFeatureVector pipe0_vec;
-    pipe0_vec.emplace_back(brain::ExecutionOperatingUnitType::DELETE, row, tuple_size, num_col, car);
-    pipe0_vec.emplace_back(brain::ExecutionOperatingUnitType::SEQ_SCAN, row, 4, 1, car);
-    units.RecordOperatingUnit(execution::pipeline_id_t(0), std::move(pipe0_vec));
-
-    std::stringstream query;
-    query << "DELETE FROM " << ConstructTableName(type::TypeId::INTEGER, type::TypeId::DECIMAL, tbl_ints, tbl_decimals, row, car);
-
-    uint64_t elapsed_ms;
-    {
-      common::ScopedTimer<std::chrono::milliseconds> timer(&elapsed_ms);
-      metrics_manager_->RegisterThread();
-      BenchmarkSqlStatement(query.str(), &units, std::make_unique<optimizer::TrivialCostModel>(), false);
-      metrics_manager_->Aggregate();
-      metrics_manager_->UnregisterThread();
-    }
-
-    // Perform GC to do any cleanup...becuase the transaction aborted
-    auto gc = db_main->GetStorageLayer()->GetGarbageCollector();
-    gc->PerformGarbageCollection();
-    gc->PerformGarbageCollection();
-
-    state.SetIterationTime(static_cast<double>(elapsed_ms) / 1000.0);
-=======
       // Perform GC to do any cleanup...becuase the transaction aborted
       auto gc = db_main->GetStorageLayer()->GetGarbageCollector();
       gc->PerformGarbageCollection();
@@ -1751,38 +1222,12 @@
         state->SetIterationTime(static_cast<double>(elapsed_ms) / 1000.0);
       }
     }
->>>>>>> 5ce7b0a5
   }
 
   state->SetItemsProcessed(row);
 }
 
 // NOLINTNEXTLINE
-<<<<<<< HEAD
-BENCHMARK_DEFINE_F(MiniRunners, SEQ5_0_DeleteRunners)(benchmark::State &state) { ExecuteDelete(state); }
-BENCHMARK_DEFINE_F(MiniRunners, SEQ5_1_DeleteRunners)(benchmark::State &state) { ExecuteDelete(state); }
-
-BENCHMARK_REGISTER_F(MiniRunners, SEQ5_0_DeleteRunners)
-    ->Unit(benchmark::kMillisecond)
-    ->UseManualTime()
-    ->Iterations(1)
-    ->Apply(GenUpdateDeleteArguments);
-
-BENCHMARK_REGISTER_F(MiniRunners, SEQ5_1_DeleteRunners)
-    ->Unit(benchmark::kMillisecond)
-    ->UseManualTime()
-    ->Iterations(1)
-    ->Apply(GenUpdateDeleteMixedArguments);
-
-// NOLINTNEXTLINE
-BENCHMARK_DEFINE_F(MiniRunners, SEQ2_SortRunners)(benchmark::State &state) {
-  auto num_integers = state.range(0);
-  auto num_decimals = state.range(1);
-  auto tbl_ints = state.range(2);
-  auto tbl_decimals = state.range(3);
-  auto row = state.range(4);
-  auto car = state.range(5);
-=======
 BENCHMARK_DEFINE_F(MiniRunners, SEQ5_0_UpdateRunners)(benchmark::State &state) { ExecuteUpdate(&state); }
 
 // NOLINTNEXTLINE
@@ -1807,7 +1252,6 @@
   auto tbl_decimals = state->range(3);
   auto row = state->range(4);
   auto car = state->range(5);
->>>>>>> 5ce7b0a5
 
   // NOLINTNEXTLINE
   for (auto _ : *state) {
@@ -1818,25 +1262,6 @@
     auto tuple_size = int_size * num_integers + decimal_size * num_decimals;
     auto num_col = num_integers + num_decimals;
 
-<<<<<<< HEAD
-    brain::PipelineOperatingUnits units;
-    brain::ExecutionOperatingUnitFeatureVector pipe0_vec;
-    brain::ExecutionOperatingUnitFeatureVector pipe1_vec;
-    pipe0_vec.emplace_back(brain::ExecutionOperatingUnitType::SEQ_SCAN, row, tuple_size, num_col, car);
-    pipe0_vec.emplace_back(brain::ExecutionOperatingUnitType::SORT_BUILD, row, tuple_size, num_col, car);
-    pipe1_vec.emplace_back(brain::ExecutionOperatingUnitType::SORT_ITERATE, row, tuple_size, num_col, car);
-    pipe1_vec.emplace_back(brain::ExecutionOperatingUnitType::OUTPUT, row, tuple_size, num_col, row);
-    units.RecordOperatingUnit(execution::pipeline_id_t(0), std::move(pipe0_vec));
-    units.RecordOperatingUnit(execution::pipeline_id_t(1), std::move(pipe1_vec));
-
-    std::stringstream query;
-    auto cols = ConstructColumns("", type::TypeId::INTEGER, type::TypeId::DECIMAL, num_integers, num_decimals);
-    auto tbl_name = ConstructTableName(type::TypeId::INTEGER, type::TypeId::DECIMAL, tbl_ints, tbl_decimals, row, car);
-    query << "SELECT " << (cols) << " FROM " << tbl_name << " ORDER BY " << (cols);
-    BenchmarkSqlStatement(query.str(), &units, std::make_unique<optimizer::TrivialCostModel>(), true);
-    metrics_manager_->Aggregate();
-    metrics_manager_->UnregisterThread();
-=======
     auto units = std::make_unique<brain::PipelineOperatingUnits>();
     brain::ExecutionOperatingUnitFeatureVector pipe0_vec;
     pipe0_vec.emplace_back(brain::ExecutionOperatingUnitType::DELETE, row, tuple_size, num_col, car, 1);
@@ -1864,25 +1289,11 @@
     gc->PerformGarbageCollection();
 
     state->SetIterationTime(static_cast<double>(elapsed_ms) / 1000.0);
->>>>>>> 5ce7b0a5
   }
 
   state->SetItemsProcessed(row);
 }
 
-<<<<<<< HEAD
-BENCHMARK_REGISTER_F(MiniRunners, SEQ2_SortRunners)
-    ->Unit(benchmark::kMillisecond)
-    ->Iterations(1)
-    ->Apply(GenSortArguments);
-
-// NOLINTNEXTLINE
-BENCHMARK_DEFINE_F(MiniRunners, SEQ3_HashJoinSelfRunners)(benchmark::State &state) {
-  auto num_integers = state.range(0);
-  auto num_bigints = state.range(1);
-  auto tbl_ints = state.range(2);
-  auto tbl_bigints = state.range(3);
-=======
 // NOLINTNEXTLINE
 BENCHMARK_DEFINE_F(MiniRunners, SEQ5_0_DeleteRunners)(benchmark::State &state) { ExecuteDelete(&state); }
 
@@ -1907,7 +1318,6 @@
   auto num_decimals = state.range(1);
   auto tbl_ints = state.range(2);
   auto tbl_decimals = state.range(3);
->>>>>>> 5ce7b0a5
   auto row = state.range(4);
   auto car = state.range(5);
 
@@ -1915,35 +1325,6 @@
   for (auto _ : state) {
     metrics_manager_->RegisterThread();
 
-<<<<<<< HEAD
-    // Size of the scan tuple
-    // Size of hash key size, probe key size
-    // Size of output since only output 1 side
-    auto int_size = type::TypeUtil::GetTypeSize(type::TypeId::INTEGER);
-    auto bigint_size = type::TypeUtil::GetTypeSize(type::TypeId::BIGINT);
-    auto tuple_size = int_size * num_integers + bigint_size * num_bigints;
-    auto num_col = num_integers + num_bigints;
-
-    auto hj_output = row * row / car;
-    brain::PipelineOperatingUnits units;
-    brain::ExecutionOperatingUnitFeatureVector pipe0_vec;
-    brain::ExecutionOperatingUnitFeatureVector pipe1_vec;
-    pipe0_vec.emplace_back(brain::ExecutionOperatingUnitType::SEQ_SCAN, row, tuple_size, num_col, car);
-    pipe0_vec.emplace_back(brain::ExecutionOperatingUnitType::HASHJOIN_BUILD, row, tuple_size, num_col, car);
-    pipe1_vec.emplace_back(brain::ExecutionOperatingUnitType::SEQ_SCAN, row, tuple_size, num_col, car);
-    pipe1_vec.emplace_back(brain::ExecutionOperatingUnitType::HASHJOIN_PROBE, row, tuple_size, num_col, hj_output);
-    pipe1_vec.emplace_back(brain::ExecutionOperatingUnitType::OUTPUT, hj_output, tuple_size, num_col, hj_output);
-    units.RecordOperatingUnit(execution::pipeline_id_t(0), std::move(pipe0_vec));
-    units.RecordOperatingUnit(execution::pipeline_id_t(1), std::move(pipe1_vec));
-
-    std::stringstream query;
-    auto tbl_name = ConstructTableName(type::TypeId::INTEGER, type::TypeId::BIGINT, tbl_ints, tbl_bigints, row, car);
-    query << "SELECT "
-          << ConstructColumns("b.", type::TypeId::INTEGER, type::TypeId::BIGINT, num_integers, num_bigints);
-    query << " FROM " << tbl_name << ", " << tbl_name << " as b WHERE ";
-    query << ConstructPredicate(tbl_name, "b", type::TypeId::INTEGER, type::TypeId::BIGINT, num_integers, num_bigints);
-    BenchmarkSqlStatement(query.str(), &units, std::make_unique<optimizer::ForcedCostModel>(true), true);
-=======
     auto int_size = type::TypeUtil::GetTypeSize(type::TypeId::INTEGER);
     auto decimal_size = type::TypeUtil::GetTypeSize(type::TypeId::DECIMAL);
     auto tuple_size = int_size * num_integers + decimal_size * num_decimals;
@@ -1965,7 +1346,6 @@
     query << "SELECT " << (cols) << " FROM " << tbl_name << " ORDER BY " << (cols);
     auto equery = OptimizeSqlStatement(query.str(), std::make_unique<optimizer::TrivialCostModel>(), std::move(units));
     BenchmarkExecQuery(equery.first.get(), equery.second.get(), true);
->>>>>>> 5ce7b0a5
     metrics_manager_->Aggregate();
     metrics_manager_->UnregisterThread();
   }
@@ -1973,15 +1353,6 @@
   state.SetItemsProcessed(row);
 }
 
-<<<<<<< HEAD
-BENCHMARK_REGISTER_F(MiniRunners, SEQ3_HashJoinSelfRunners)
-    ->Unit(benchmark::kMillisecond)
-    ->Iterations(1)
-    ->Apply(GenJoinSelfArguments);
-
-// NOLINTNEXTLINE
-BENCHMARK_DEFINE_F(MiniRunners, SEQ3_HashJoinNonSelfRunners)(benchmark::State &state) {
-=======
 BENCHMARK_REGISTER_F(MiniRunners, SEQ2_SortRunners)
     ->Unit(benchmark::kMillisecond)
     ->Iterations(1)
@@ -1989,66 +1360,25 @@
 
 // NOLINTNEXTLINE
 BENCHMARK_DEFINE_F(MiniRunners, SEQ3_HashJoinSelfRunners)(benchmark::State &state) {
->>>>>>> 5ce7b0a5
   auto num_integers = state.range(0);
   auto num_bigints = state.range(1);
   auto tbl_ints = state.range(2);
   auto tbl_bigints = state.range(3);
-<<<<<<< HEAD
-  auto build_row = state.range(4);
-  auto build_car = state.range(5);
-  auto probe_row = state.range(6);
-  auto probe_car = state.range(7);
-  auto matched_car = state.range(8);
-=======
   auto row = state.range(4);
   auto car = state.range(5);
->>>>>>> 5ce7b0a5
 
   // NOLINTNEXTLINE
   for (auto _ : state) {
     metrics_manager_->RegisterThread();
 
-<<<<<<< HEAD
-=======
     // Size of the scan tuple
     // Size of hash key size, probe key size
     // Size of output since only output 1 side
->>>>>>> 5ce7b0a5
     auto int_size = type::TypeUtil::GetTypeSize(type::TypeId::INTEGER);
     auto bigint_size = type::TypeUtil::GetTypeSize(type::TypeId::BIGINT);
     auto tuple_size = int_size * num_integers + bigint_size * num_bigints;
     auto num_col = num_integers + num_bigints;
 
-<<<<<<< HEAD
-    brain::PipelineOperatingUnits units;
-    brain::ExecutionOperatingUnitFeatureVector pipe0_vec;
-    brain::ExecutionOperatingUnitFeatureVector pipe1_vec;
-    pipe0_vec.emplace_back(brain::ExecutionOperatingUnitType::SEQ_SCAN, build_row, tuple_size, num_col, build_car);
-    pipe0_vec.emplace_back(brain::ExecutionOperatingUnitType::HASHJOIN_BUILD, build_row, tuple_size, num_col,
-                           build_car);
-    pipe1_vec.emplace_back(brain::ExecutionOperatingUnitType::SEQ_SCAN, probe_row, tuple_size, num_col, probe_car);
-    pipe1_vec.emplace_back(brain::ExecutionOperatingUnitType::HASHJOIN_PROBE, probe_row, tuple_size, num_col,
-                           matched_car);
-    pipe1_vec.emplace_back(brain::ExecutionOperatingUnitType::OUTPUT, matched_car, tuple_size, num_col, matched_car);
-    units.RecordOperatingUnit(execution::pipeline_id_t(0), std::move(pipe0_vec));
-    units.RecordOperatingUnit(execution::pipeline_id_t(1), std::move(pipe1_vec));
-
-    auto build_tbl =
-        ConstructTableName(type::TypeId::INTEGER, type::TypeId::BIGINT, tbl_ints, tbl_bigints, build_row, build_car);
-    auto probe_tbl =
-        ConstructTableName(type::TypeId::INTEGER, type::TypeId::BIGINT, tbl_ints, tbl_bigints, probe_row, probe_car);
-
-    std::stringstream query;
-    query << "SELECT "
-          << ConstructColumns("b.", type::TypeId::INTEGER, type::TypeId::BIGINT, num_integers, num_bigints);
-    query << " FROM " << build_tbl << ", " << probe_tbl << " as b WHERE ";
-    query << ConstructPredicate(build_tbl, "b", type::TypeId::INTEGER, type::TypeId::BIGINT, num_integers, num_bigints);
-
-    auto f =
-        std::bind(&MiniRunners::JoinNonSelfCorrector, this, build_tbl, std::placeholders::_1, std::placeholders::_2);
-    BenchmarkSqlStatement(query.str(), &units, std::make_unique<optimizer::ForcedCostModel>(true), true, f);
-=======
     auto hj_output = row * row / car;
     auto units = std::make_unique<brain::PipelineOperatingUnits>();
     brain::ExecutionOperatingUnitFeatureVector pipe0_vec;
@@ -2070,23 +1400,13 @@
     auto equery =
         OptimizeSqlStatement(query.str(), std::make_unique<optimizer::ForcedCostModel>(true), std::move(units));
     BenchmarkExecQuery(equery.first.get(), equery.second.get(), true);
->>>>>>> 5ce7b0a5
     metrics_manager_->Aggregate();
     metrics_manager_->UnregisterThread();
   }
 
-  state.SetItemsProcessed(matched_car);
-}
-
-<<<<<<< HEAD
-BENCHMARK_REGISTER_F(MiniRunners, SEQ3_HashJoinNonSelfRunners)
-    ->Unit(benchmark::kMillisecond)
-    ->Iterations(1)
-    ->Apply(GenJoinNonSelfArguments);
-
-// NOLINTNEXTLINE
-BENCHMARK_DEFINE_F(MiniRunners, SEQ4_AggregateRunners)(benchmark::State &state) {
-=======
+  state.SetItemsProcessed(row);
+}
+
 BENCHMARK_REGISTER_F(MiniRunners, SEQ3_HashJoinSelfRunners)
     ->Unit(benchmark::kMillisecond)
     ->Iterations(1)
@@ -2094,21 +1414,15 @@
 
 // NOLINTNEXTLINE
 BENCHMARK_DEFINE_F(MiniRunners, SEQ3_HashJoinNonSelfRunners)(benchmark::State &state) {
->>>>>>> 5ce7b0a5
   auto num_integers = state.range(0);
   auto num_bigints = state.range(1);
   auto tbl_ints = state.range(2);
   auto tbl_bigints = state.range(3);
-<<<<<<< HEAD
-  auto row = state.range(4);
-  auto car = state.range(5);
-=======
   auto build_row = state.range(4);
   auto build_car = state.range(5);
   auto probe_row = state.range(6);
   auto probe_car = state.range(7);
   auto matched_car = state.range(8);
->>>>>>> 5ce7b0a5
 
   // NOLINTNEXTLINE
   for (auto _ : state) {
@@ -2118,36 +1432,6 @@
     auto bigint_size = type::TypeUtil::GetTypeSize(type::TypeId::BIGINT);
     auto tuple_size = int_size * num_integers + bigint_size * num_bigints;
     auto num_col = num_integers + num_bigints;
-<<<<<<< HEAD
-    auto out_cols = num_col + 1;     // pulling the count(*) out
-    auto out_size = tuple_size + 4;  // count(*) is an integer
-
-    brain::PipelineOperatingUnits units;
-    brain::ExecutionOperatingUnitFeatureVector pipe0_vec;
-    brain::ExecutionOperatingUnitFeatureVector pipe1_vec;
-    pipe0_vec.emplace_back(brain::ExecutionOperatingUnitType::SEQ_SCAN, row, tuple_size, num_col, car);
-    pipe0_vec.emplace_back(brain::ExecutionOperatingUnitType::AGGREGATE_BUILD, row, tuple_size, num_col, car);
-    pipe1_vec.emplace_back(brain::ExecutionOperatingUnitType::AGGREGATE_ITERATE, car, out_size, out_cols, car);
-    pipe1_vec.emplace_back(brain::ExecutionOperatingUnitType::OUTPUT, car, out_size, out_cols, car);
-    units.RecordOperatingUnit(execution::pipeline_id_t(0), std::move(pipe0_vec));
-    units.RecordOperatingUnit(execution::pipeline_id_t(1), std::move(pipe1_vec));
-
-    std::stringstream query;
-    auto cols = ConstructColumns("", type::TypeId::INTEGER, type::TypeId::BIGINT, num_integers, num_bigints);
-    auto tbl_name = ConstructTableName(type::TypeId::INTEGER, type::TypeId::BIGINT, tbl_ints, tbl_bigints, row, car);
-    query << "SELECT COUNT(*), " << cols << " FROM " << tbl_name << " GROUP BY " << cols;
-    BenchmarkSqlStatement(query.str(), &units, std::make_unique<optimizer::TrivialCostModel>(), true);
-    metrics_manager_->Aggregate();
-    metrics_manager_->UnregisterThread();
-  }
-
-  state.SetItemsProcessed(row);
-}
-
-BENCHMARK_REGISTER_F(MiniRunners, SEQ4_AggregateRunners)
-    ->Unit(benchmark::kMillisecond)
-    ->Iterations(1)
-=======
 
     auto units = std::make_unique<brain::PipelineOperatingUnits>();
     brain::ExecutionOperatingUnitFeatureVector pipe0_vec;
@@ -2237,7 +1521,6 @@
 BENCHMARK_REGISTER_F(MiniRunners, SEQ4_AggregateRunners)
     ->Unit(benchmark::kMillisecond)
     ->Iterations(1)
->>>>>>> 5ce7b0a5
     ->Apply(GenAggregateArguments);
 
 void InitializeRunnersState() {
@@ -2286,11 +1569,7 @@
 
 }  // namespace terrier::runner
 
-<<<<<<< HEAD
-void RunBenchmarkSequence(void) {
-=======
 void RunBenchmarkSequence() {
->>>>>>> 5ce7b0a5
   // As discussed, certain runners utilize multiple features.
   // In order for the modeller to work correctly, we first need to model
   // the dependent features and then subtract estimations/exact counters
@@ -2304,12 +1583,7 @@
   // SEQ4: Aggregate
   // SEQ5: Insert, Update, Delete
   std::vector<std::vector<std::string>> filters = {
-<<<<<<< HEAD
-      {"SEQ0"}, {"SEQ1_0", "SEQ1_1", "SEQ1_2"}, {"SEQ2"}, {"SEQ3"}, {"SEQ4"}, {"SEQ5_0", "SEQ5_1"}
-  };
-=======
       {"SEQ0"}, {"SEQ1_0", "SEQ1_1", "SEQ1_2"}, {"SEQ2"}, {"SEQ3"}, {"SEQ4"}, {"SEQ5_0", "SEQ5_1"}};
->>>>>>> 5ce7b0a5
 
   char buffer[32];
   const char *argv[2];
