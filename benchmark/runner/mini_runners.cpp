#include <gflags/gflags.h>

#include <cstdio>
#include <functional>
#include <pqxx/pqxx>  // NOLINT
#include <random>
#include <utility>

#include "benchmark/benchmark.h"
#include "benchmark_util/benchmark_config.h"
#include "binder/bind_node_visitor.h"
#include "brain/brain_defs.h"
#include "brain/operating_unit.h"
#include "common/macros.h"
#include "common/scoped_timer.h"
#include "execution/compiler/compilation_context.h"
#include "execution/compiler/executable_query.h"
#include "execution/exec/execution_settings.h"
#include "execution/execution_util.h"
#include "execution/sql/ddl_executors.h"
#include "execution/table_generator/table_generator.h"
#include "execution/util/cpu_info.h"
#include "execution/vm/module.h"
#include "loggers/loggers_util.h"
#include "main/db_main.h"
#include "optimizer/cost_model/forced_cost_model.h"
#include "optimizer/cost_model/trivial_cost_model.h"
#include "optimizer/optimizer.h"
#include "optimizer/properties.h"
#include "optimizer/query_to_operator_transformer.h"
#include "planner/plannodes/index_join_plan_node.h"
#include "planner/plannodes/index_scan_plan_node.h"
#include "planner/plannodes/seq_scan_plan_node.h"
#include "storage/sql_table.h"
#include "traffic_cop/traffic_cop_util.h"

namespace terrier::runner {

/**
 * Should start small-row only scans
 */
bool rerun_start = false;

/**
 * Number of rerun iterations
 */
int64_t rerun_iterations = 10;

/**
 * Update/Delete Index Scan Limit
 */
int64_t updel_limit = 1000;

/**
 * Port
 */
uint16_t port = 15721;

/**
 * Static db_main instance
 * This is done so all tests reuse the same DB Main instance
 */
DBMain *db_main = nullptr;

/**
 * Database OID
 * This is done so all tests can use the same database OID
 */
catalog::db_oid_t db_oid{0};

/**
 * Number of warmup iterations
 */
int64_t warmup_iterations_num{5};

/**
 * warmup_rows_limit controls which queries need warming up.
 * skip_large_rows_runs is used for controlling whether or not
 * to run queries with large rows (> warmup_rows_limit)
 */
bool skip_large_rows_runs = false;

/**
 * Limit on num_rows for which queries need warming up
 */
int64_t warmup_rows_limit{1000};

/**
 * CREATE INDEX small build limit
 */
int64_t create_index_small_limit{10000};

/**
 * Number of cardinalities to vary for CREATE INDEX large builds.
 */
int64_t create_index_large_cardinality_num{3};

/**
 * Empty global param vector
 */
std::vector<std::vector<parser::ConstantValueExpression>> empty_params = {};

void InvokeGC() {
  // Perform GC to do any cleanup
  auto gc = terrier::runner::db_main->GetStorageLayer()->GetGarbageCollector();
  gc->PerformGarbageCollection();
  gc->PerformGarbageCollection();
}

/**
 * Arg <0, 1, 2, 3, 4, 5>
 * 0 - # integers to scan
 * 1 - # decimals to scan
 * 2 - integers of table
 * 3 - decimals of table
 * 4 - Number of rows
 * 5 - Cardinality
 */
void GenerateMixedArguments(std::vector<std::vector<int64_t>> *args, const std::vector<int64_t> &row_nums, bool noop,
                            uint32_t varchar_mix) {
  std::vector<std::pair<uint32_t, uint32_t>> mixed_dist;
  uint32_t step_size;
  if (varchar_mix == 0) {
    /* Vector of table distributions <INTEGER, DECIMALS> */
    mixed_dist = {{3, 12}, {7, 8}, {11, 4}};
    step_size = 2;
  } else {
    /* Vector of table distributions <INTEGER, VARCHAR> */
    mixed_dist = {{2, 3}, {3, 2}, {4, 1}};
    step_size = 1;
  } /* Always generate full table scans for all row_num and cardinalities. */
  for (auto col_dist : mixed_dist) {
    std::pair<uint32_t, uint32_t> start = {col_dist.first - step_size, step_size};
    while (true) {
      for (auto row : row_nums) {
        int64_t car = 1;
        while (car < row) {
          args->push_back({start.first, start.second, col_dist.first, col_dist.second, row, car, varchar_mix});
          car *= 2;
        }
        args->push_back({start.first, start.second, col_dist.first, col_dist.second, row, row, varchar_mix});
      }
      if (start.second < col_dist.second) {
        start.second += step_size;
      } else if (start.first < col_dist.first) {
        if (noop) args->push_back({0, 0, 0, 0, 0, 0, varchar_mix});
        start.first += step_size;
        start.second = step_size;
      } else {
        break;
      }
    }
  }
}

/**
 * Taken from Facebook's folly library.
 * DoNotOptimizeAway helps to ensure that a certain variable
 * is not optimized away by the compiler.
 */
template <typename T>
struct DoNotOptimizeAwayNeedsIndirect {
  using Decayed = typename std::decay<T>::type;

  // First two constraints ensure it can be an "r" operand.
  // std::is_pointer check is because callers seem to expect that
  // doNotOptimizeAway(&x) is equivalent to doNotOptimizeAway(x).
  constexpr static bool VALUE = !std::is_trivially_copyable<Decayed>::value ||
                                sizeof(Decayed) > sizeof(int64_t) || std::is_pointer<Decayed>::value;
};

template <typename T>
auto DoNotOptimizeAway(const T &datum) -> typename std::enable_if<!DoNotOptimizeAwayNeedsIndirect<T>::VALUE>::type {
  // The "r" constraint forces the compiler to make datum available
  // in a register to the asm block, which means that it must have
  // computed/loaded it.  We use this path for things that are <=
  // sizeof(long) (they have to fit), trivial (otherwise the compiler
  // doesn't want to put them in a register), and not a pointer (because
  // DoNotOptimizeAway(&foo) would otherwise be a foot gun that didn't
  // necessarily compute foo).
  //
  // An earlier version of this method had a more permissive input operand
  // constraint, but that caused unnecessary variation between clang and
  // gcc benchmarks.
  asm volatile("" ::"r"(datum));
}

/**
 * To prevent the iterator op i from being optimized out on
 * clang/gcc compilers, gcc requires noinline and noclone
 * to prevent any inlining. noclone is used to prevent gcc
 * from doing interprocedural constant propagation.
 *
 * DoNotOptimizeAway is placed inside the for () loop to
 * ensure that the compiler does not blindly optimize away
 * the for loop.
 *
 * TIGHT_LOOP_OPERATION(uint32_t, PLUS, +)
 * Defines a function called uint32_t_PLUS that adds integers.
 */
#ifdef __clang__
#define TIGHT_LOOP_OPERATION(type, name, op)                       \
  __attribute__((noinline)) type __##type##_##name(size_t count) { \
    type iterator = 1;                                             \
    for (size_t i = 1; i <= count; i++) {                          \
      iterator = iterator op i;                                    \
      DoNotOptimizeAway(iterator);                                 \
    }                                                              \
                                                                   \
    return iterator;                                               \
  }

#elif __GNUC__
#define TIGHT_LOOP_OPERATION(type, name, op)                                \
  __attribute__((noinline, noclone)) type __##type##_##name(size_t count) { \
    type iterator = 1;                                                      \
    for (size_t i = 1; i <= count; i++) {                                   \
      iterator = iterator op i;                                             \
      DoNotOptimizeAway(iterator);                                          \
    }                                                                       \
                                                                            \
    return iterator;                                                        \
  }

#endif

/**
 * Arg: <0, 1>
 * 0 - ExecutionOperatingType
 * 1 - Iteration count
 */
static void GenArithArguments(benchmark::internal::Benchmark *b) {
  auto operators = {brain::ExecutionOperatingUnitType::OP_INTEGER_PLUS_OR_MINUS,
                    brain::ExecutionOperatingUnitType::OP_INTEGER_MULTIPLY,
                    brain::ExecutionOperatingUnitType::OP_INTEGER_DIVIDE,
                    brain::ExecutionOperatingUnitType::OP_INTEGER_COMPARE,
                    brain::ExecutionOperatingUnitType::OP_DECIMAL_PLUS_OR_MINUS,
                    brain::ExecutionOperatingUnitType::OP_DECIMAL_MULTIPLY,
                    brain::ExecutionOperatingUnitType::OP_DECIMAL_DIVIDE,
                    brain::ExecutionOperatingUnitType::OP_DECIMAL_COMPARE};

  std::vector<size_t> counts;
  for (size_t i = 10000; i < 100000; i += 10000) counts.push_back(i);
  for (size_t i = 100000; i < 1000000; i += 100000) counts.push_back(i);

  for (auto op : operators) {
    for (auto count : counts) {
      b->Args({static_cast<int64_t>(op), static_cast<int64_t>(count)});
    }
  }
}

/**
 * Arg <0, 1, 2>
 * 0 - # integers to scan
 * 1 - # decimals to scan
 * 2 - row
 */
static void GenOutputArguments(benchmark::internal::Benchmark *b) {
  auto num_cols = {1, 3, 5, 7, 9, 11, 13, 15};
  auto types = {type::TypeId::INTEGER, type::TypeId::DECIMAL};
  std::vector<int64_t> row_nums = {1,    3,    5,     7,     10,    50,     100,    500,    1000,
                                   2000, 5000, 10000, 20000, 50000, 100000, 200000, 500000, 1000000};

  for (auto type : types) {
    for (auto col : num_cols) {
      for (auto row : row_nums) {
        if (type == type::TypeId::INTEGER)
          b->Args({col, 0, row});
        else if (type == type::TypeId::DECIMAL)
          b->Args({0, col, row});
      }
    }
  }

  // Generate special Output feature [1 0 0 1 1]
  b->Args({0, 0, 1});
}

/**
 * Arg <0, 1, 2, 3, 4, 5>
 * 0 - # integers to scan
 * 1 - # decimals to scan
 * 2 - # integers in table
 * 3 - # decimals in table
 * 4 - row
 * 5 - cardinality
 */
static void GenScanArguments(benchmark::internal::Benchmark *b) {
  auto num_cols = {1, 3, 5, 7, 9, 11, 13, 15};
  auto types = {type::TypeId::INTEGER, type::TypeId::DECIMAL, type::TypeId::VARCHAR};
  std::vector<int64_t> row_nums = {1,    3,    5,     7,     10,    50,     100,    200,    500,    1000,
                                   2000, 5000, 10000, 20000, 50000, 100000, 200000, 500000, 1000000};
  for (auto type : types) {
    for (auto col : num_cols) {
      // Skip more than 5 varchar cols to match the generated tables
      if (type == type::TypeId::VARCHAR && col > 5)
        continue;
      for (auto row : row_nums) {
        int64_t car = 1;
        while (car < row) {
          if (type == type::TypeId::INTEGER)
            b->Args({col, 0, 15, 0, row, car, 0});
          else if (type == type::TypeId::DECIMAL)
            b->Args({0, col, 0, 15, row, car, 0});
          else if (type == type::TypeId::VARCHAR)
            b->Args({0, col, 0, 5, row, car, 1});
          car *= 2;
        }

        if (type == type::TypeId::INTEGER)
          b->Args({col, 0, 15, 0, row, row, 0});
        else if (type == type::TypeId::DECIMAL)
          b->Args({0, col, 0, 15, row, row, 0});
        else if (type == type::TypeId::VARCHAR)
          b->Args({0, col, 0, 5, row, row, 1});
      }
    }
  }
}

static void GenScanMixedArguments(benchmark::internal::Benchmark *b) {
  std::vector<int64_t> row_nums = {1,    3,    5,     7,     10,    50,     100,    200,    500,    1000,
                                   2000, 5000, 10000, 20000, 50000, 100000, 200000, 500000, 1000000};
  std::vector<std::vector<int64_t>> args;
  GenerateMixedArguments(&args, row_nums, false, 0);
  GenerateMixedArguments(&args, row_nums, false, 1);
  for (const auto &arg : args) {
    b->Args(arg);
  }
}

/**
 * Arg <0, 1, 2, 3, 4, 5>
 * 0 - # integers to scan
 * 1 - # decimals to scan
 * 2 - # integers in table
 * 3 - # decimals in table
 * 4 - row
 * 5 - cardinality
 */
static void GenSortArguments(benchmark::internal::Benchmark *b) {
  auto num_cols = {1, 3, 5, 7, 9, 11, 13, 15};
  auto types = {type::TypeId::INTEGER};
  std::vector<int64_t> row_nums = {1,    3,    5,     7,     10,    50,     100,    200,    500,    1000,
                                   2000, 5000, 10000, 20000, 50000, 100000, 200000, 500000, 1000000};
  for (auto type : types) {
    for (auto col : num_cols) {
      for (auto row : row_nums) {
        int64_t car = 1;
        while (car < row) {
          if (type == type::TypeId::INTEGER)
            b->Args({col, 0, 15, 0, row, car});
          else if (type == type::TypeId::DECIMAL)
            b->Args({0, col, 0, 15, row, car});
          car *= 2;
        }

        if (type == type::TypeId::INTEGER)
          b->Args({col, 0, 15, 0, row, row});
        else if (type == type::TypeId::DECIMAL)
          b->Args({0, col, 0, 15, row, row});
      }
    }
  }
}

/**
 * Arg <0, 1, 2, 3, 4, 5>
 * 0 - # integers to scan
 * 1 - # decimals to scan
 * 2 - # integers in table
 * 3 - # decimals in table
 * 4 - row
 * 5 - cardinality
 */
static void GenAggregateArguments(benchmark::internal::Benchmark *b) {
  auto num_cols = {1, 3, 5, 7, 9, 11, 13, 15};
  auto types = {type::TypeId::INTEGER};
  std::vector<int64_t> row_nums = {1,    3,    5,     7,     10,    50,     100,    200,    500,    1000,
                                   2000, 5000, 10000, 20000, 50000, 100000, 200000, 500000, 1000000};
  for (auto type : types) {
    for (auto col : num_cols) {
      for (auto row : row_nums) {
        int64_t car = 1;
        while (car < row) {
          if (type == type::TypeId::INTEGER)
            b->Args({col, 0, 15, 0, row, car});
          else if (type == type::TypeId::BIGINT)
            b->Args({0, col, 0, 15, row, car});
          car *= 2;
        }

        if (type == type::TypeId::INTEGER)
          b->Args({col, 0, 15, 0, row, row});
        else if (type == type::TypeId::BIGINT)
          b->Args({0, col, 0, 15, row, row});
      }
    }
  }
}

/**
 * Arg <0, 1, 2, 3, 4, 5>
 * 0 - # integers to scan
 * 1 - # integers in table
 * 3 - row
 * 4 - cardinality
 */
static void GenAggregateKeylessArguments(benchmark::internal::Benchmark *b) {
  auto num_cols = {1, 3, 5, 7, 9, 11, 13, 15};
  std::vector<int64_t> row_nums = {1,    3,    5,     7,     10,    50,     100,    200,    500,    1000,
                                   2000, 5000, 10000, 20000, 50000, 100000, 200000, 500000, 1000000};
  for (auto col : num_cols) {
    for (auto row : row_nums) {
      int64_t car = 1;
      while (car < row) {
        b->Args({col, 15, row, car});
        car *= 2;
      }

      b->Args({col, 15, row, row});
    }
  }
}

/**
 * Arg <0, 1, 2, 3, 4, 5>
 * 0 - # integers to scan
 * 1 - # decimals to scan
 * 2 - integers of table
 * 3 - decimals of table
 * 4 - Number of rows
 * 5 - Cardinality
 */
static void GenJoinSelfArguments(benchmark::internal::Benchmark *b) {
  auto num_cols = {1, 3, 5, 7, 9, 11, 13, 15};
  auto types = {type::TypeId::INTEGER};
  std::vector<int64_t> row_nums = {1,    3,    5,     7,     10,    50,     100,    200,    500,    1000,
                                   2000, 5000, 10000, 20000, 50000, 100000, 200000, 500000, 1000000};
  for (auto type : types) {
    for (auto col : num_cols) {
      for (auto row : row_nums) {
        int64_t car = 1;
        std::vector<int64_t> cars;
        while (car < row) {
          if (row * row / car <= 10000000) {
            if (type == type::TypeId::INTEGER)
              b->Args({col, 0, 15, 0, row, car});
            else if (type == type::TypeId::BIGINT)
              b->Args({0, col, 0, 15, row, car});
          }

          car *= 2;
        }

        if (type == type::TypeId::INTEGER)
          b->Args({col, 0, 15, 0, row, row});
        else if (type == type::TypeId::BIGINT)
          b->Args({0, col, 0, 15, row, row});
      }
    }
  }
}

/**
 * Arg <0, 1, 2, 3, 4, 5, 6, 7, 8>
 * 0 - # integers to scan
 * 1 - # decimals ot scan
 * 2 - # integers in table
 * 3 - # decimals in table
 * 4 - Build # rows
 * 5 - Build Cardinality
 * 6 - Probe # rows
 * 7 - Probe Cardinality
 * 8 - Matched cardinality
 */
static void GenJoinNonSelfArguments(benchmark::internal::Benchmark *b) {
  auto num_cols = {1, 3, 5, 7, 9, 11, 13, 15};
  auto types = {type::TypeId::INTEGER};
  std::vector<int64_t> row_nums = {1,    3,    5,     7,     10,    50,     100,    200,    500,    1000,
                                   2000, 5000, 10000, 20000, 50000, 100000, 200000, 500000, 1000000};
  for (auto type : types) {
    for (auto col : num_cols) {
      for (size_t i = 0; i < row_nums.size(); i++) {
        auto build_rows = row_nums[i];
        auto build_car = row_nums[i];
        for (size_t j = i + 1; j < row_nums.size(); j++) {
          auto probe_rows = row_nums[j];
          auto probe_car = row_nums[j];

          auto matched_car = row_nums[i];
          if (type == type::TypeId::INTEGER)
            b->Args({col, 0, 15, 0, build_rows, build_car, probe_rows, probe_car, matched_car});
          else if (type == type::TypeId::BIGINT)
            b->Args({0, col, 0, 15, build_rows, build_car, probe_rows, probe_car, matched_car});
        }
      }
    }
  }
}

/**
 * Arg: <0, 1, 2, 3, 4>
 * 0 - Type
 * 1 - Key Size
 * 2 - Index Size
 * 3 - Lookup size
 * 4 - Special argument used to indicate building an index.
 *     A value of 0 means to drop the index. A value of -1 is
 *     a dummy/sentinel value. A value of 1 means to create the
 *     index. This argument is only used when lookup_size = 0
 */
static void GenIdxScanArguments(benchmark::internal::Benchmark *b) {
  auto types = {type::TypeId::INTEGER, type::TypeId::BIGINT, type::TypeId::VARCHAR};
  auto key_sizes = {1, 2, 4, 8, 15};
  auto idx_sizes = {1, 10, 100, 200, 500, 1000, 2000, 5000, 10000, 20000, 50000, 100000, 300000, 500000, 1000000};
  std::vector<int64_t> lookup_sizes = {1, 10, 20, 30, 40, 50, 60, 70, 80, 90, 100};
  for (auto type : types) {
    for (auto key_size : key_sizes) {
      // Only handle varchar up to 5 keys for size concerns
      if (type == type::TypeId::VARCHAR and key_size > 5) continue;
      for (auto idx_size : idx_sizes) {
        b->Args({static_cast<int64_t>(type), key_size, idx_size, 0, 1});

        for (auto lookup_size : lookup_sizes) {
          if (lookup_size <= idx_size) {
            b->Args({static_cast<int64_t>(type), key_size, idx_size, lookup_size, -1});
          }
        }

        b->Args({static_cast<int64_t>(type), key_size, idx_size, 0, 0});
      }
    }
  }
}

/**
 * Arg: <0, 1, 2>
 * 0 - Col
 * 1 - Outer Table
 * 2 - Inner Table
 */
static void GenIdxJoinArguments(benchmark::internal::Benchmark *b) {
  auto key_sizes = {1, 2, 4, 8, 15};
  std::vector<int64_t> idx_sizes = {1,     10,    100,   200,    500,    1000,   2000,   5000,
                                    10000, 20000, 50000, 100000, 300000, 500000, 1000000};
  for (auto key_size : key_sizes) {
    for (size_t j = 0; j < idx_sizes.size(); j++) {
      // Build the inner index
      b->Args({key_size, 0, idx_sizes[j], 1});

      for (size_t i = 0; i < idx_sizes.size(); i++) {
        b->Args({key_size, idx_sizes[i], idx_sizes[j], -1});
      }

      // Drop the inner index
      b->Args({key_size, 0, idx_sizes[j], 0});
    }
  }
}

static void GenIdxScanParameters(type::TypeId type_param, int64_t num_rows, int64_t lookup_size, int64_t num_iters,
                                 std::vector<std::vector<parser::ConstantValueExpression>> *real_params) {
  std::mt19937 generator{};
  std::vector<std::pair<uint32_t, uint32_t>> bounds;
  for (int i = 0; i < num_iters; i++) {
    // Pick a range [0, 10). The span is num_rows - lookup_size / 10 which controls
    // the span of numbers within a given range.
    int num_regions = 10;
    int64_t span = (num_rows - lookup_size) / num_regions;
    auto range =
        std::uniform_int_distribution(static_cast<uint32_t>(0), static_cast<uint32_t>(num_regions - 1))(generator);
    auto low_key = std::uniform_int_distribution(static_cast<uint32_t>(0),
                                                 static_cast<uint32_t>((span >= 1) ? (span - 1) : 0))(generator);
    low_key += range * span;

    std::vector<parser::ConstantValueExpression> param;
    if (lookup_size == 1) {
<<<<<<< HEAD
      if (type_param != type::TypeId::VARCHAR) {
        param.emplace_back(type_param, execution::sql::Integer(low_key));
      } else {
        std::string val = std::to_string(low_key);
        param.emplace_back(type_param, execution::sql::StringVal(val.c_str()));
      }
      bounds.emplace_back(low_key, low_key);
    } else {
      auto high_key = low_key + lookup_size - 1;
      if (type_param != type::TypeId::VARCHAR) {
        param.emplace_back(type_param, execution::sql::Integer(low_key));
        param.emplace_back(type_param, execution::sql::Integer(high_key));
      } else {
        std::string val = std::to_string(low_key);
        param.emplace_back(type_param, execution::sql::StringVal(val.c_str()));
        val = std::to_string(high_key);
        param.emplace_back(type_param, execution::sql::StringVal(val.c_str()));
      }
=======
      param.emplace_back(type_param, execution::sql::Integer(low_key));
      bounds.emplace_back(low_key, low_key);
    } else {
      auto high_key = low_key + lookup_size - 1;
      param.emplace_back(type_param, execution::sql::Integer(low_key));
      param.emplace_back(type_param, execution::sql::Integer(high_key));
>>>>>>> ab16754a
      bounds.emplace_back(low_key, high_key);
    }

    real_params->emplace_back(std::move(param));
  }
}

/**
 * Arg <0, 1, 2>
 * 0 - Type
 * 0 - Number of columns
 * 1 - Number of rows
 */
static void GenInsertArguments(benchmark::internal::Benchmark *b) {
  auto types = {type::TypeId::INTEGER, type::TypeId::DECIMAL};
  auto num_cols = {1, 3, 5, 7, 9, 11, 13, 15};
  auto num_rows = {1, 10, 100, 200, 500, 1000, 2000, 5000, 10000};
  for (auto type : types) {
    for (auto col : num_cols) {
      for (auto row : num_rows) {
        if (type == type::TypeId::INTEGER)
          b->Args({col, 0, col, row});
        else if (type == type::TypeId::DECIMAL)
          b->Args({0, col, col, row});
      }
    }
  }
}

static void GenInsertMixedArguments(benchmark::internal::Benchmark *b) {
  std::vector<std::pair<uint32_t, uint32_t>> mixed_dist = {{1, 14}, {3, 12}, {5, 10}, {7, 8}, {9, 6}, {11, 4}, {13, 2}};

  auto num_rows = {1, 10, 100, 200, 500, 1000, 2000, 5000, 10000};
  for (auto mixed : mixed_dist) {
    for (auto row : num_rows) {
      b->Args({mixed.first, mixed.second, mixed.first + mixed.second, row});
    }
  }
}

static void GenUpdateDeleteIndexArguments(benchmark::internal::Benchmark *b) {
  std::vector<uint32_t> idx_key = {1, 2, 4, 8, 15};
  std::vector<uint32_t> row_nums = {1,     10,    100,   500,    1000,   2000,   5000,
                                    10000, 20000, 50000, 100000, 300000, 500000, 1000000};
  std::vector<type::TypeId> types = {type::TypeId::INTEGER, type::TypeId::BIGINT};

  for (auto type : types) {
    for (auto idx_key_size : idx_key) {
      for (auto row_num : row_nums) {
        if (row_num > updel_limit) continue;

        // Special argument used to indicate a build index
        // We need to do this to prevent update/delete from unintentionally
        // updating multiple indexes. This way, there will only be 1 index
        // on the table at a given time.
        if (type == type::TypeId::INTEGER)
          b->Args({idx_key_size, 0, 15, 0, row_num, 0, 1});
        else if (type == type::TypeId::BIGINT)
          b->Args({0, idx_key_size, 0, 15, row_num, 0, 1});

        int64_t lookup_size = 1;
        std::vector<int64_t> lookups;
        while (lookup_size <= row_num) {
          lookups.push_back(lookup_size);
          lookup_size *= 2;
        }

        for (auto lookup : lookups) {
          if (type == type::TypeId::INTEGER)
            b->Args({idx_key_size, 0, 15, 0, row_num, lookup, -1});
          else if (type == type::TypeId::BIGINT)
            b->Args({0, idx_key_size, 0, 15, row_num, lookup, -1});
        }

        // Special argument used to indicate a drop index
        if (type == type::TypeId::INTEGER)
          b->Args({idx_key_size, 0, 15, 0, row_num, 0, 0});
        else if (type == type::TypeId::BIGINT)
          b->Args({0, idx_key_size, 0, 15, row_num, 0, 0});
      }
    }
  }
}

/**
 * Arg <0, 1, 2, 3, 4, 5>
 * 0 - # integers to scan
 * 1 - # bigints to scan
 * 2 - # integers in table
 * 3 - # bigints in table
 * 4 - row
 * 5 - cardinality
 */
static void GenCreateIndexArguments(benchmark::internal::Benchmark *b) {
  auto num_cols = {1, 3, 5, 7, 9, 11, 13, 15};
  auto types = {type::TypeId::INTEGER, type::TypeId::BIGINT};
  std::vector<int64_t> row_nums = {1,    3,    5,     7,     10,    50,     100,    200,    500,    1000,
                                   2000, 5000, 10000, 20000, 50000, 100000, 200000, 500000, 1000000};
  for (auto type : types) {
    for (auto col : num_cols) {
      for (auto row : row_nums) {
        int64_t car = 1;
        if (row > create_index_small_limit) {
          // For these, we get a memory explosion if the cardinality is too low.
          while (car < row) {
            car *= 2;
          }
          car = car / (pow(2, create_index_large_cardinality_num));
        }

        while (car < row) {
          if (type == type::TypeId::INTEGER)
            b->Args({col, 0, 15, 0, row, car});
          else if (type == type::TypeId::BIGINT)
            b->Args({0, col, 0, 15, row, car});
          car *= 2;
        }

        if (type == type::TypeId::INTEGER)
          b->Args({col, 0, 15, 0, row, row});
        else if (type == type::TypeId::BIGINT)
          b->Args({0, col, 0, 15, row, row});
      }
    }
  }
}

class MiniRunners : public benchmark::Fixture {
 public:
  static execution::query_id_t query_id;
  static execution::vm::ExecutionMode mode;
  const uint64_t optimizer_timeout_ = 1000000;

  static std::unique_ptr<planner::AbstractPlanNode> PassthroughPlanChecker(
      UNUSED_ATTRIBUTE common::ManagedPointer<transaction::TransactionContext> txn,
      std::unique_ptr<planner::AbstractPlanNode> plan) {
    return plan;
  }

  void ExecuteSeqScan(benchmark::State *state);
  void ExecuteInsert(benchmark::State *state);
  void ExecuteUpdate(benchmark::State *state);
  void ExecuteDelete(benchmark::State *state);

  std::string ConstructIndexScanPredicate(int64_t key_num, int64_t num_rows, int64_t lookup_size,
                                          bool parameter = false) {
    std::mt19937 generator{};
    auto low_key = std::uniform_int_distribution(static_cast<uint32_t>(0),
                                                 static_cast<uint32_t>(num_rows - lookup_size))(generator);
    auto high_key = low_key + lookup_size - 1;

    std::stringstream predicatess;
    for (auto j = 1; j <= key_num; j++) {
      if (lookup_size == 1) {
        predicatess << "col" << j << " = ";
        if (parameter)
          predicatess << "$1";
        else
          predicatess << low_key;
      } else {
        predicatess << "col" << j << " >= ";
        if (parameter)
          predicatess << "$1";
        else
          predicatess << low_key;

        predicatess << " AND col" << j << " <= ";
        if (parameter)
          predicatess << "$2";
        else
          predicatess << high_key;
      }

      if (j != key_num) predicatess << " AND ";
    }
    return predicatess.str();
  }

  std::string ConstructColumns(const std::string &prefix, type::TypeId left_type, type::TypeId right_type,
                               int64_t num_left, int64_t num_right) {
    std::stringstream cols;
    for (auto i = 1; i <= num_left; i++) {
      cols << prefix << (type::TypeUtil::TypeIdToString(left_type)) << i;
      if (i != num_left || num_right != 0) cols << ", ";
    }

    for (auto i = 1; i <= num_right; i++) {
      cols << prefix << (type::TypeUtil::TypeIdToString(right_type)) << i;
      if (i != num_right) cols << ", ";
    }
    return cols.str();
  }

  std::string ConstructPredicate(const std::string &left_alias, const std::string &right_alias, type::TypeId left_type,
                                 type::TypeId right_type, int64_t num_left, int64_t num_right) {
    std::stringstream pred;
    for (auto i = 1; i <= num_left; i++) {
      auto type_name = type::TypeUtil::TypeIdToString(left_type);
      pred << left_alias << "." << type_name << i << " = " << right_alias << "." << type_name << i;
      if (i != num_left || num_right != 0) pred << " AND ";
    }

    for (auto i = 1; i <= num_right; i++) {
      auto type_name = type::TypeUtil::TypeIdToString(right_type);
      pred << left_alias << "." << type_name << i << " = " << right_alias << "." << type_name << i;
      if (i != num_right) pred << " AND ";
    }
    return pred.str();
  }

  std::string ConstructTableName(type::TypeId left_type, type::TypeId right_type, int64_t num_left, int64_t num_right,
                                 size_t row, size_t car) {
    std::vector<type::TypeId> types = {left_type, right_type};
    std::vector<uint32_t> col_counts = {static_cast<uint32_t>(num_left), static_cast<uint32_t>(num_right)};
    auto tbl_name = execution::sql::TableGenerator::GenerateMixedTableName(types, col_counts, row, car);
    if (num_left == 0)
      tbl_name = execution::sql::TableGenerator::GenerateTableName(right_type, num_right, row, car);
    else if (num_right == 0)
      tbl_name = execution::sql::TableGenerator::GenerateTableName(left_type, num_left, row, car);
    return tbl_name;
  }

  std::unique_ptr<planner::AbstractPlanNode> IndexScanChecker(
      size_t num_keys, common::ManagedPointer<transaction::TransactionContext> txn,
      std::unique_ptr<planner::AbstractPlanNode> plan) {
    if (plan->GetPlanNodeType() != planner::PlanNodeType::INDEXSCAN) throw "Expected IndexScan";

    auto *idx_scan = reinterpret_cast<planner::IndexScanPlanNode *>(plan.get());
    if (idx_scan->GetLoIndexColumns().size() != num_keys) throw "Number keys mismatch";

    return plan;
  }

  std::unique_ptr<planner::AbstractPlanNode> IndexNLJoinChecker(
      std::string build_tbl, size_t num_cols, common::ManagedPointer<transaction::TransactionContext> txn,
      std::unique_ptr<planner::AbstractPlanNode> plan) {
    if (plan->GetPlanNodeType() != planner::PlanNodeType::INDEXNLJOIN) throw "Expected IndexNLJoin";
    if (plan->GetChildrenSize() != 1) throw "Expected 1 child";
    if (plan->GetChild(0)->GetPlanNodeType() != planner::PlanNodeType::SEQSCAN) throw "Expected child IdxScan";

    auto *nlplan = reinterpret_cast<const planner::IndexJoinPlanNode *>(plan.get());
    if (nlplan->GetLoIndexColumns().size() != num_cols) throw "Number keys mismatch";

    auto accessor = catalog_->GetAccessor(common::ManagedPointer(txn), db_oid, DISABLED);
    auto build_oid = accessor->GetTableOid(std::move(build_tbl));
    if (nlplan->GetTableOid() != build_oid) throw "inner index does not match";

    return plan;
  }

  std::unique_ptr<planner::AbstractPlanNode> ChildIndexScanChecker(
      common::ManagedPointer<transaction::TransactionContext> txn, std::unique_ptr<planner::AbstractPlanNode> plan) {
    if (plan->GetChild(0)->GetPlanNodeType() != planner::PlanNodeType::INDEXSCAN) throw "Expected IndexScan";

    return plan;
  }

  std::unique_ptr<planner::AbstractPlanNode> JoinNonSelfChecker(
      std::string build_tbl, common::ManagedPointer<transaction::TransactionContext> txn,
      std::unique_ptr<planner::AbstractPlanNode> plan) {
    auto accessor = catalog_->GetAccessor(common::ManagedPointer(txn), db_oid, DISABLED);
    auto build_oid = accessor->GetTableOid(std::move(build_tbl));

    if (plan->GetPlanNodeType() != planner::PlanNodeType::HASHJOIN) throw "Expected HashJoin";
    if (plan->GetChild(0)->GetPlanNodeType() != planner::PlanNodeType::SEQSCAN) throw "Expected Left SeqScan";
    if (plan->GetChild(1)->GetPlanNodeType() != planner::PlanNodeType::SEQSCAN) throw "Expected Right SeqScan";

    // Assumes the build side is the left (since that is the HashJoinLeftTranslator)
    auto *l_scan = reinterpret_cast<const planner::SeqScanPlanNode *>(plan->GetChild(0));
    if (l_scan->GetTableOid() != build_oid) {
      // Don't modify join_predicate/left/right hash keys because derivedindex DerivedValueExpression
      // Don't modify output_schema since just output 1 side tuple anyways
      plan->SwapChildren();
    }

    return plan;
  }

  TIGHT_LOOP_OPERATION(uint32_t, PLUS, +);
  TIGHT_LOOP_OPERATION(uint32_t, MULTIPLY, *);
  TIGHT_LOOP_OPERATION(uint32_t, DIVIDE, /);
  TIGHT_LOOP_OPERATION(uint32_t, GEQ, >=);
  TIGHT_LOOP_OPERATION(double, PLUS, +);
  TIGHT_LOOP_OPERATION(double, MULTIPLY, *);
  TIGHT_LOOP_OPERATION(double, DIVIDE, /);
  TIGHT_LOOP_OPERATION(double, GEQ, >=);

  void SetUp(const benchmark::State &state) final {
    catalog_ = db_main->GetCatalogLayer()->GetCatalog();
    txn_manager_ = db_main->GetTransactionLayer()->GetTransactionManager();
    metrics_manager_ = db_main->GetMetricsManager();
  }

  static execution::exec::ExecutionSettings GetExecutionSettings() {
    execution::exec::ExecutionSettings settings;
    settings.is_parallel_execution_enabled_ = false;
    return settings;
  }

  std::pair<std::unique_ptr<execution::compiler::ExecutableQuery>, std::unique_ptr<planner::OutputSchema>>
  OptimizeSqlStatement(
      const std::string &query, std::unique_ptr<optimizer::AbstractCostModel> cost_model,
      std::unique_ptr<brain::PipelineOperatingUnits> pipeline_units,
      const std::function<std::unique_ptr<planner::AbstractPlanNode>(
          common::ManagedPointer<transaction::TransactionContext>, std::unique_ptr<planner::AbstractPlanNode>)>
          &checker = std::function<std::unique_ptr<planner::AbstractPlanNode>(
              common::ManagedPointer<transaction::TransactionContext>, std::unique_ptr<planner::AbstractPlanNode>)>(
              PassthroughPlanChecker),
      common::ManagedPointer<std::vector<parser::ConstantValueExpression>> params = nullptr,
      common::ManagedPointer<std::vector<type::TypeId>> param_types = nullptr) {
    auto txn = txn_manager_->BeginTransaction();
    auto stmt_list = parser::PostgresParser::BuildParseTree(query);

    auto accessor = catalog_->GetAccessor(common::ManagedPointer(txn), db_oid, DISABLED);
    auto binder = binder::BindNodeVisitor(common::ManagedPointer(accessor), db_oid);
    binder.BindNameToNode(common::ManagedPointer(stmt_list), params, param_types);

    auto out_plan = trafficcop::TrafficCopUtil::Optimize(
        common::ManagedPointer(txn), common::ManagedPointer(accessor), common::ManagedPointer(stmt_list), db_oid,
        db_main->GetStatsStorage(), std::move(cost_model), optimizer_timeout_);

    out_plan = checker(common::ManagedPointer(txn), std::move(out_plan));
    if (out_plan->GetPlanNodeType() == planner::PlanNodeType::CREATE_INDEX) {
      execution::sql::DDLExecutors::CreateIndexExecutor(
          common::ManagedPointer<planner::CreateIndexPlanNode>(
              reinterpret_cast<planner::CreateIndexPlanNode *>(out_plan.get())),
          common::ManagedPointer<catalog::CatalogAccessor>(accessor));
    } else if (out_plan->GetPlanNodeType() == planner::PlanNodeType::DROP_INDEX) {
      execution::sql::DDLExecutors::DropIndexExecutor(
          common::ManagedPointer<planner::DropIndexPlanNode>(
              reinterpret_cast<planner::DropIndexPlanNode *>(out_plan.get())),
          common::ManagedPointer<catalog::CatalogAccessor>(accessor));
      txn_manager_->Commit(txn, transaction::TransactionUtil::EmptyCallback, nullptr);
      return std::make_pair(nullptr, nullptr);
    }

    auto exec_settings = GetExecutionSettings();
    auto exec_ctx = std::make_unique<execution::exec::ExecutionContext>(
        db_oid, common::ManagedPointer(txn), execution::exec::NoOpResultConsumer(), out_plan->GetOutputSchema().Get(),
        common::ManagedPointer(accessor), exec_settings);

    execution::compiler::ExecutableQuery::query_identifier.store(MiniRunners::query_id++);
    auto exec_query = execution::compiler::CompilationContext::Compile(*out_plan, exec_settings, accessor.get(),
                                                                       execution::compiler::CompilationMode::OneShot);
    exec_query->SetPipelineOperatingUnits(std::move(pipeline_units));

    auto ret_val = std::make_pair(std::move(exec_query), out_plan->GetOutputSchema()->Copy());
    txn_manager_->Commit(txn, transaction::TransactionUtil::EmptyCallback, nullptr);
    return ret_val;
  }

  void HandleBuildDropIndex(bool is_build, int64_t num_rows, int64_t num_key, type::TypeId type) {
    auto block_store = db_main->GetStorageLayer()->GetBlockStore();
    auto catalog = db_main->GetCatalogLayer()->GetCatalog();
    auto txn_manager = db_main->GetTransactionLayer()->GetTransactionManager();

    auto txn = txn_manager->BeginTransaction();
    auto accessor = catalog->GetAccessor(common::ManagedPointer(txn), db_oid, DISABLED);
    auto exec_settings = MiniRunners::GetExecutionSettings();
    auto exec_ctx = std::make_unique<execution::exec::ExecutionContext>(
        db_oid, common::ManagedPointer(txn), nullptr, nullptr, common::ManagedPointer(accessor), exec_settings);

    execution::sql::TableGenerator table_generator(exec_ctx.get(), block_store, accessor->GetDefaultNamespace());
    if (is_build) {
      table_generator.BuildMiniRunnerIndex(type, num_rows, num_key);
    } else {
      bool result = table_generator.DropMiniRunnerIndex(type, num_rows, num_key);
      if (!result) {
        throw "Drop Index has failed";
      }
    }

    txn_manager->Commit(txn, transaction::TransactionUtil::EmptyCallback, nullptr);
    InvokeGC();
  }

  void BenchmarkExecQuery(int64_t num_iters, execution::compiler::ExecutableQuery *exec_query,
                          planner::OutputSchema *out_schema, bool commit,
                          std::vector<std::vector<parser::ConstantValueExpression>> *params = &empty_params) {
    transaction::TransactionContext *txn = nullptr;
    std::unique_ptr<catalog::CatalogAccessor> accessor = nullptr;
    std::vector<std::vector<parser::ConstantValueExpression>> param_ref = *params;
    for (auto i = 0; i < num_iters; i++) {
      if (i == num_iters - 1) {
        metrics_manager_->RegisterThread();
      }

      txn = txn_manager_->BeginTransaction();
      accessor = catalog_->GetAccessor(common::ManagedPointer(txn), db_oid, DISABLED);

      auto exec_settings = GetExecutionSettings();
      auto exec_ctx = std::make_unique<execution::exec::ExecutionContext>(
          db_oid, common::ManagedPointer(txn), execution::exec::NoOpResultConsumer(), out_schema,
          common::ManagedPointer(accessor), exec_settings);

      // Attach params to ExecutionContext
      if (static_cast<size_t>(i) < param_ref.size()) {
        exec_ctx->SetParams(common::ManagedPointer<const std::vector<parser::ConstantValueExpression>>(&param_ref[i]));
      }

      exec_query->Run(common::ManagedPointer(exec_ctx), mode);

      if (commit)
        txn_manager_->Commit(txn, transaction::TransactionUtil::EmptyCallback, nullptr);
      else
        txn_manager_->Abort(txn);

      if (i == num_iters - 1) {
        metrics_manager_->Aggregate();
        metrics_manager_->UnregisterThread();
      }
    }
  }

  void BenchmarkArithmetic(brain::ExecutionOperatingUnitType type, size_t num_elem) {
    auto qid = MiniRunners::query_id++;
    auto txn = txn_manager_->BeginTransaction();
    auto accessor = catalog_->GetAccessor(common::ManagedPointer(txn), db_oid, DISABLED);
    auto exec_settings = GetExecutionSettings();
    auto exec_ctx = std::make_unique<execution::exec::ExecutionContext>(
        db_oid, common::ManagedPointer(txn), nullptr, nullptr, common::ManagedPointer(accessor), exec_settings);
    exec_ctx->SetExecutionMode(static_cast<uint8_t>(mode));

    brain::PipelineOperatingUnits units;
    brain::ExecutionOperatingUnitFeatureVector pipe0_vec;
    exec_ctx->SetPipelineOperatingUnits(common::ManagedPointer(&units));
    pipe0_vec.emplace_back(type, num_elem, 4, 1, num_elem, 1, 0);
    units.RecordOperatingUnit(execution::pipeline_id_t(1), std::move(pipe0_vec));

    switch (type) {
      case brain::ExecutionOperatingUnitType::OP_INTEGER_PLUS_OR_MINUS: {
        exec_ctx->StartResourceTracker(metrics::MetricsComponent::EXECUTION_PIPELINE);
        uint32_t ret = __uint32_t_PLUS(num_elem);
        exec_ctx->EndPipelineTracker(qid, execution::pipeline_id_t(1));
        DoNotOptimizeAway(ret);
        break;
      }
      case brain::ExecutionOperatingUnitType::OP_INTEGER_MULTIPLY: {
        exec_ctx->StartResourceTracker(metrics::MetricsComponent::EXECUTION_PIPELINE);
        uint32_t ret = __uint32_t_MULTIPLY(num_elem);
        exec_ctx->EndPipelineTracker(qid, execution::pipeline_id_t(1));
        DoNotOptimizeAway(ret);
        break;
      }
      case brain::ExecutionOperatingUnitType::OP_INTEGER_DIVIDE: {
        exec_ctx->StartResourceTracker(metrics::MetricsComponent::EXECUTION_PIPELINE);
        uint32_t ret = __uint32_t_DIVIDE(num_elem);
        exec_ctx->EndPipelineTracker(qid, execution::pipeline_id_t(1));
        DoNotOptimizeAway(ret);
        break;
      }
      case brain::ExecutionOperatingUnitType::OP_INTEGER_COMPARE: {
        exec_ctx->StartResourceTracker(metrics::MetricsComponent::EXECUTION_PIPELINE);
        uint32_t ret = __uint32_t_GEQ(num_elem);
        exec_ctx->EndPipelineTracker(qid, execution::pipeline_id_t(1));
        DoNotOptimizeAway(ret);
        break;
      }
      case brain::ExecutionOperatingUnitType::OP_DECIMAL_PLUS_OR_MINUS: {
        exec_ctx->StartResourceTracker(metrics::MetricsComponent::EXECUTION_PIPELINE);
        double ret = __double_PLUS(num_elem);
        exec_ctx->EndPipelineTracker(qid, execution::pipeline_id_t(1));
        DoNotOptimizeAway(ret);
        break;
      }
      case brain::ExecutionOperatingUnitType::OP_DECIMAL_MULTIPLY: {
        exec_ctx->StartResourceTracker(metrics::MetricsComponent::EXECUTION_PIPELINE);
        double ret = __double_MULTIPLY(num_elem);
        exec_ctx->EndPipelineTracker(qid, execution::pipeline_id_t(1));
        DoNotOptimizeAway(ret);
        break;
      }
      case brain::ExecutionOperatingUnitType::OP_DECIMAL_DIVIDE: {
        exec_ctx->StartResourceTracker(metrics::MetricsComponent::EXECUTION_PIPELINE);
        double ret = __double_DIVIDE(num_elem);
        exec_ctx->EndPipelineTracker(qid, execution::pipeline_id_t(1));
        DoNotOptimizeAway(ret);
        break;
      }
      case brain::ExecutionOperatingUnitType::OP_DECIMAL_COMPARE: {
        exec_ctx->StartResourceTracker(metrics::MetricsComponent::EXECUTION_PIPELINE);
        double ret = __double_GEQ(num_elem);
        exec_ctx->EndPipelineTracker(qid, execution::pipeline_id_t(1));
        DoNotOptimizeAway(ret);
        break;
      }
      default:
        UNREACHABLE("Unsupported ExecutionOperatingUnitType");
        break;
    }

    txn_manager_->Commit(txn, transaction::TransactionUtil::EmptyCallback, nullptr);
  }

 protected:
  common::ManagedPointer<catalog::Catalog> catalog_;
  common::ManagedPointer<transaction::TransactionManager> txn_manager_;
  common::ManagedPointer<metrics::MetricsManager> metrics_manager_;
};

execution::query_id_t MiniRunners::query_id = execution::query_id_t(0);
execution::vm::ExecutionMode MiniRunners::mode = execution::vm::ExecutionMode::Interpret;

// NOLINTNEXTLINE
BENCHMARK_DEFINE_F(MiniRunners, SEQ0_ArithmeticRunners)(benchmark::State &state) {
  if (rerun_start) {
    return;
  }

  metrics_manager_->RegisterThread();

  // state.range(0) is the OperatingUnitType
  // state.range(1) is the size
  BenchmarkArithmetic(static_cast<brain::ExecutionOperatingUnitType>(state.range(0)),
                      static_cast<size_t>(state.range(1)));

  metrics_manager_->Aggregate();
  metrics_manager_->UnregisterThread();

  state.SetItemsProcessed(state.range(1));
}

BENCHMARK_REGISTER_F(MiniRunners, SEQ0_ArithmeticRunners)
    ->Unit(benchmark::kMillisecond)
    ->Iterations(1)
    ->Apply(GenArithArguments);

void NetworkQueriesOutputRunners(pqxx::work *txn) {
  std::ostream null{nullptr};
  auto num_cols = {1, 3, 5, 7, 9, 11, 13, 15};
  auto types = {type::TypeId::INTEGER, type::TypeId::DECIMAL};
  std::vector<int64_t> row_nums = {1, 3, 5, 7, 10, 50, 100, 500, 1000, 2000, 5000, 10000};

  bool metrics_enabled = true;
  for (auto type : types) {
    for (auto col : num_cols) {
      for (auto row : row_nums) {
        // Scale # iterations accordingly
        // Want to warmup the first query
        int iters = 1;
        if (row == 1 && col == 1 && type == type::TypeId::INTEGER) {
          iters += warmup_iterations_num;
        }

        for (int i = 0; i < iters; i++) {
          if (i != iters - 1 && metrics_enabled) {
            db_main->GetMetricsManager()->DisableMetric(metrics::MetricsComponent::EXECUTION_PIPELINE);
            metrics_enabled = false;
          } else if (i == iters - 1 && !metrics_enabled) {
            db_main->GetMetricsManager()->EnableMetric(metrics::MetricsComponent::EXECUTION_PIPELINE, 0);
            metrics_enabled = true;
          }

          std::stringstream query_ss;
          std::string type_s = (type == type::TypeId::INTEGER) ? "int" : "real";

          query_ss << "SELECT nprunnersemit" << type_s << "(" << row << "," << col << ",";
          if (type == type::TypeId::INTEGER)
            query_ss << col << ",0)";
          else
            query_ss << "0," << col << ")";

          if (col > 1) {
            query_ss << ",";
            for (int j = 1; j < col; j++) {
              query_ss << "nprunnersdummy" << type_s << "()";
              if (j != col - 1) {
                query_ss << ",";
              }
            }
          }

          // Execute query
          pqxx::result r{txn->exec(query_ss.str())};

          // Get all the results
<<<<<<< HEAD
          for (auto res_row : r) {
            for (auto j = 0; j < col; j++) {
              null << res_row[j];
=======
          for (const auto &result_row : r) {
            for (auto j = 0; j < col; j++) {
              null << result_row[j];
            }
          }
        }
      }
    }
  }
}

void NetworkQueriesCreateIndexRunners(pqxx::work *txn) {
  std::ostream null{nullptr};
  std::vector<uint32_t> num_cols = {1, 2, 4, 8, 15};
  std::vector<type::TypeId> types = {type::TypeId::INTEGER, type::TypeId::BIGINT};
  std::vector<uint32_t> row_nums = {1,     10,    100,   200,    500,    1000,   2000,   5000,
                                    10000, 20000, 50000, 100000, 300000, 500000, 1000000};

  bool metrics_enabled = true;
  for (auto type : types) {
    for (auto col : num_cols) {
      for (auto row : row_nums) {
        // Scale # iterations accordingly
        // Want to warmup the first query
        int iters = 1;
        if (row == 1 && col == 1 && type == type::TypeId::INTEGER) {
          iters += warmup_iterations_num;
        }

        for (int i = 0; i < iters; i++) {
          if (i != iters - 1 && metrics_enabled) {
            db_main->GetMetricsManager()->DisableMetric(metrics::MetricsComponent::EXECUTION_PIPELINE);
            metrics_enabled = false;
          } else if (i == iters - 1 && !metrics_enabled) {
            db_main->GetMetricsManager()->EnableMetric(metrics::MetricsComponent::EXECUTION_PIPELINE, 0);
            metrics_enabled = true;
          }

          std::string create_query;
          {
            std::stringstream query_ss;
            auto table_name = execution::sql::TableGenerator::GenerateTableIndexName(type, row);
            query_ss << "CREATE INDEX minirunners__" << row << " ON " << table_name << "(";
            for (size_t j = 1; j <= col; j++) {
              query_ss << "col" << j;
              if (j != col) {
                query_ss << ",";
              } else {
                query_ss << ")";
              }
>>>>>>> ab16754a
            }

            create_query = query_ss.str();
          }
          txn->exec(create_query);

          std::string delete_query;
          {
            std::stringstream query_ss;
            query_ss << "DROP INDEX minirunners__" << row;
            delete_query = query_ss.str();
          }
          txn->exec(delete_query);
        }
      }
    }
  }
}

// NOLINTNEXTLINE
BENCHMARK_DEFINE_F(MiniRunners, SEQ0_OutputRunners)(benchmark::State &state) {
  auto num_integers = state.range(0);
  auto num_decimals = state.range(1);
  auto row_num = state.range(2);
  auto num_col = num_integers + num_decimals;

  std::stringstream output;
  output << "struct OutputStruct {\n";
  for (auto i = 0; i < num_integers; i++) output << "col" << i << " : Integer\n";
  for (auto i = num_integers; i < num_col; i++) output << "col" << i << " : Real\n";
  output << "}\n";

  output << "struct QueryState {\nexecCtx: *ExecutionContext\n}\n";
  output << "struct P1_State {\n}\n";
  output << "fun Query0_Init(queryState: *QueryState) -> nil {\nreturn}\n";
  output << "fun Query0_Pipeline1_InitPipelineState(queryState: *QueryState, pipelineState: *P1_State) -> nil "
            "{\nreturn\n}\n";
  output << "fun Query0_Pipeline1_TearDownPipelineState(queryState: *QueryState, pipelineState: *P1_State) -> nil "
            "{\nreturn\n}\n";

  // pipeline
  output << "fun Query0_Pipeline1_SerialWork(queryState: *QueryState, pipelineState: *P1_State) -> nil {\n";
  if (num_col > 0) {
    output << "\tvar out: *OutputStruct\n";
    output << "\tfor(var it = 0; it < " << row_num << "; it = it + 1) {\n";
    output << "\t\tout = @ptrCast(*OutputStruct, @resultBufferAllocRow(queryState.execCtx))\n";
    output << "\t}\n";
  }
  output << "}\n";

  output << "fun Query0_Pipeline1_Init(queryState: *QueryState) -> nil {\n";
  output << "\tvar threadStateContainer = @execCtxGetTLS(queryState.execCtx)\n";
  output << "\t@tlsReset(threadStateContainer, @sizeOf(P1_State), Query0_Pipeline1_InitPipelineState, "
            "Query0_Pipeline1_TearDownPipelineState, queryState)\n";
  output << "\treturn\n";
  output << "}\n";

  output << "fun Query0_Pipeline1_Run(queryState: *QueryState) -> nil {\n";
  output << "\t@execCtxStartResourceTracker(queryState.execCtx, 4)\n";
  output
      << "\tvar pipelineState = @ptrCast(*P1_State, @tlsGetCurrentThreadState(@execCtxGetTLS(queryState.execCtx)))\n";
  output << "\tQuery0_Pipeline1_SerialWork(queryState, pipelineState)\n";
  output << "\t@resultBufferFinalize(queryState.execCtx)\n";
  output << "\t@execCtxEndPipelineTracker(queryState.execCtx, 0, 1)\n";
  output << "\treturn\n";
  output << "}\n";

  output << "fun Query0_Pipeline1_TearDown(queryState: *QueryState) -> nil {\n";
  output << "\t@tlsClear(@execCtxGetTLS(queryState.execCtx))\n";
  output << "\treturn\n";
  output << "}\n";

  output << "fun Query0_TearDown(queryState: *QueryState) -> nil {\nreturn\n}\n";

  output << "fun main(queryState: *QueryState) -> nil {\n";
  output << "\tQuery0_Pipeline1_Init(queryState)\n";
  output << "\tQuery0_Pipeline1_Run(queryState)\n";
  output << "\tQuery0_Pipeline1_TearDown(queryState)\n";
  output << "\treturn\n";
  output << "}\n";

  std::vector<planner::OutputSchema::Column> cols;
  for (auto i = 0; i < num_integers; i++) {
    std::stringstream col;
    col << "col" << i;
    cols.emplace_back(col.str(), type::TypeId::INTEGER, nullptr);
  }

  for (auto i = 0; i < num_decimals; i++) {
    std::stringstream col;
    col << "col" << i;
    cols.emplace_back(col.str(), type::TypeId::DECIMAL, nullptr);
  }

  auto int_size = type::TypeUtil::GetTypeSize(type::TypeId::INTEGER);
  auto decimal_size = type::TypeUtil::GetTypeSize(type::TypeId::DECIMAL);
  auto tuple_size = int_size * num_integers + decimal_size * num_decimals;

  auto txn = txn_manager_->BeginTransaction();
  auto accessor = catalog_->GetAccessor(common::ManagedPointer(txn), db_oid, DISABLED);
  auto schema = std::make_unique<planner::OutputSchema>(std::move(cols));

  auto exec_settings = GetExecutionSettings();
  execution::compiler::ExecutableQuery::query_identifier.store(MiniRunners::query_id++);
  auto exec_ctx = std::make_unique<execution::exec::ExecutionContext>(
      db_oid, common::ManagedPointer(txn), execution::exec::NoOpResultConsumer(), schema.get(),
      common::ManagedPointer(accessor), exec_settings);

  auto exec_query =
      execution::compiler::ExecutableQuery(output.str(), common::ManagedPointer(exec_ctx), false, 16, exec_settings);

  auto units = std::make_unique<brain::PipelineOperatingUnits>();
  brain::ExecutionOperatingUnitFeatureVector pipe0_vec;
  pipe0_vec.emplace_back(brain::ExecutionOperatingUnitType::OUTPUT, row_num, tuple_size, num_col, 0, 1, 0);
  units->RecordOperatingUnit(execution::pipeline_id_t(1), std::move(pipe0_vec));
  exec_query.SetPipelineOperatingUnits(std::move(units));

  txn_manager_->Commit(txn, transaction::TransactionUtil::EmptyCallback, nullptr);
  BenchmarkExecQuery(warmup_iterations_num + 1, &exec_query, schema.get(), true);
}

BENCHMARK_REGISTER_F(MiniRunners, SEQ0_OutputRunners)
    ->Unit(benchmark::kMillisecond)
    ->Apply(GenOutputArguments)
    ->Iterations(1);

void MiniRunners::ExecuteSeqScan(benchmark::State *state) {
  auto num_integers = state->range(0);
  auto num_mix = state->range(1);
  auto tbl_ints = state->range(2);
  auto tbl_decimals = state->range(3);
  auto row = state->range(4);
  auto car = state->range(5);
  auto varchar_mix = state->range(6);

  int num_iters = 1;
  if (row <= warmup_rows_limit) {
    num_iters += warmup_iterations_num;
  } else if (rerun_start || skip_large_rows_runs) {
    return;
  }

  auto int_size = type::TypeUtil::GetTypeSize(type::TypeId::INTEGER);
  size_t mix_size;
  type::TypeId mix_type;
  if (varchar_mix == 1)
    mix_type = type::TypeId::VARCHAR;
  else
    mix_type = type::TypeId::DECIMAL;
  mix_size = type::TypeUtil::GetTypeTrueSize(mix_type);
  auto tuple_size = int_size * num_integers + mix_size * num_mix;
  auto num_col = num_integers + num_mix;

  auto units = std::make_unique<brain::PipelineOperatingUnits>();
  brain::ExecutionOperatingUnitFeatureVector pipe0_vec;
  pipe0_vec.emplace_back(brain::ExecutionOperatingUnitType::SEQ_SCAN, row, tuple_size, num_col, car, 1, 0);
  pipe0_vec.emplace_back(brain::ExecutionOperatingUnitType::OUTPUT, row, tuple_size, num_col, 0, 1, 0);
  units->RecordOperatingUnit(execution::pipeline_id_t(1), std::move(pipe0_vec));

  std::string query_final;
  {
    std::stringstream query;
    auto cols = ConstructColumns("", type::TypeId::INTEGER, mix_type, num_integers, num_mix);
    auto tbl_name = ConstructTableName(type::TypeId::INTEGER, mix_type, tbl_ints, tbl_decimals, row, car);
    query << "SELECT " << (cols) << " FROM " << tbl_name;
    query_final = query.str();
  }

  auto equery = OptimizeSqlStatement(query_final, std::make_unique<optimizer::TrivialCostModel>(), std::move(units));
  BenchmarkExecQuery(num_iters, equery.first.get(), equery.second.get(), true);

  state->SetItemsProcessed(row);
}

// NOLINTNEXTLINE
BENCHMARK_DEFINE_F(MiniRunners, SEQ1_0_SeqScanRunners)(benchmark::State &state) { ExecuteSeqScan(&state); }

// NOLINTNEXTLINE
BENCHMARK_DEFINE_F(MiniRunners, SEQ1_1_SeqScanRunners)(benchmark::State &state) { ExecuteSeqScan(&state); }

BENCHMARK_REGISTER_F(MiniRunners, SEQ1_0_SeqScanRunners)
    ->Unit(benchmark::kMillisecond)
    ->Iterations(1)
    ->Apply(GenScanArguments);

BENCHMARK_REGISTER_F(MiniRunners, SEQ1_1_SeqScanRunners)
    ->Unit(benchmark::kMillisecond)
    ->Iterations(1)
    ->Apply(GenScanMixedArguments);

// NOLINTNEXTLINE
BENCHMARK_DEFINE_F(MiniRunners, SEQ2_0_IndexScanRunners)(benchmark::State &state) {
  auto type = static_cast<type::TypeId>(state.range(0));
  auto key_num = state.range(1);
  auto num_rows = state.range(2);
  auto lookup_size = state.range(3);
  auto is_build = state.range(4);

  if (lookup_size == 0) {
    if (is_build < 0) {
      throw "Invalid is_build argument for IndexScan";
    }

    HandleBuildDropIndex(is_build != 0, num_rows, key_num, type);
    return;
  }

  int num_iters = 1;
  if (lookup_size <= warmup_rows_limit) {
    num_iters += warmup_iterations_num;
  } else if (rerun_start || skip_large_rows_runs) {
    return;
  }

  std::vector<std::vector<parser::ConstantValueExpression>> real_params;
  GenIdxScanParameters(type, num_rows, lookup_size, num_iters, &real_params);

  auto type_size = type::TypeUtil::GetTypeTrueSize(type);
  auto tuple_size = type_size * key_num;

  auto units = std::make_unique<brain::PipelineOperatingUnits>();
  brain::ExecutionOperatingUnitFeatureVector pipe0_vec;
  pipe0_vec.emplace_back(brain::ExecutionOperatingUnitType::OUTPUT, lookup_size, tuple_size, key_num, 0, 1, 0);
  pipe0_vec.emplace_back(brain::ExecutionOperatingUnitType::IDX_SCAN, num_rows, tuple_size, key_num, lookup_size, 1, 0);
  units->RecordOperatingUnit(execution::pipeline_id_t(1), std::move(pipe0_vec));

  std::string cols;
  {
    std::stringstream colss;
    for (auto j = 1; j <= key_num; j++) {
      colss << "col" << j;
      if (j != key_num) colss << ", ";
    }
    cols = colss.str();
  }

  std::string predicate = ConstructIndexScanPredicate(key_num, num_rows, lookup_size, true);

  std::vector<parser::ConstantValueExpression> params;
  std::vector<type::TypeId> param_types;
<<<<<<< HEAD
  if (type != type::TypeId::VARCHAR) {
    params.emplace_back(type, execution::sql::Integer(0));
  } else {
    std::string val = std::string("0");
    params.emplace_back(type, execution::sql::StringVal(val.c_str()));
  }
  param_types.push_back(type);
  if (lookup_size > 1) {
    if (type != type::TypeId::VARCHAR) {
      params.emplace_back(type, execution::sql::Integer(0));
    } else {
      std::string val = std::string("0");
      params.emplace_back(type, execution::sql::StringVal(val.c_str()));
    }
=======
  params.emplace_back(type, execution::sql::Integer(0));
  param_types.push_back(type);
  if (lookup_size > 1) {
    params.emplace_back(type, execution::sql::Integer(0));
>>>>>>> ab16754a
    param_types.push_back(type);
  }

  std::stringstream query;
  auto table_name = execution::sql::TableGenerator::GenerateTableIndexName(type, num_rows);
  query << "SELECT " << cols << " FROM  " << table_name << " WHERE " << predicate;
  auto f = std::bind(&MiniRunners::IndexScanChecker, this, key_num, std::placeholders::_1, std::placeholders::_2);
  auto equery = OptimizeSqlStatement(query.str(), std::make_unique<optimizer::TrivialCostModel>(), std::move(units), f,
                                     common::ManagedPointer<std::vector<parser::ConstantValueExpression>>(&params),
                                     common::ManagedPointer<std::vector<type::TypeId>>(&param_types));
  BenchmarkExecQuery(num_iters, equery.first.get(), equery.second.get(), true, &real_params);

  state.SetItemsProcessed(state.range(2));
}

BENCHMARK_REGISTER_F(MiniRunners, SEQ2_0_IndexScanRunners)
    ->Unit(benchmark::kMillisecond)
    ->Iterations(1)
    ->Apply(GenIdxScanArguments);

// NOLINTNEXTLINE
BENCHMARK_DEFINE_F(MiniRunners, SEQ2_1_IndexJoinRunners)(benchmark::State &state) {
  auto type = type::TypeId::INTEGER;
  auto key_num = state.range(0);
  auto outer = state.range(1);
  auto inner = state.range(2);
  auto is_build = state.range(3);

  if (outer == 0) {
    if (is_build < 0) {
      throw "Invalid is_build argument for IndexJoin";
    }

    HandleBuildDropIndex(is_build != 0, inner, key_num, type);
    return;
  }

  // No warmup
  int num_iters = 1;
  auto type_size = type::TypeUtil::GetTypeSize(type);
  auto tuple_size = type_size * key_num;

  auto units = std::make_unique<brain::PipelineOperatingUnits>();
  brain::ExecutionOperatingUnitFeatureVector pipe0_vec;

  // We only ever emit min(outer, inner) # of tuples
  // Even though there are no matches, it still might be a good idea to see what the relation is
  pipe0_vec.emplace_back(brain::ExecutionOperatingUnitType::OUTPUT, std::min(inner, outer), tuple_size, key_num, 0, 1,
                         0);

  // Outer table scan happens
  pipe0_vec.emplace_back(brain::ExecutionOperatingUnitType::SEQ_SCAN, outer, tuple_size, key_num, outer, 1, 0);

  // For each in outer, match 1 tuple in inner
  pipe0_vec.emplace_back(brain::ExecutionOperatingUnitType::IDX_SCAN, inner, tuple_size, key_num, 1, 1, outer);
  units->RecordOperatingUnit(execution::pipeline_id_t(1), std::move(pipe0_vec));

  std::string cols;
  {
    std::stringstream colss;
    for (auto j = 1; j <= key_num; j++) {
      colss << "a.col" << j;
      if (j != key_num) colss << ", ";
    }
    cols = colss.str();
  }

  std::string predicate;
  {
    std::stringstream preds;
    for (auto j = 1; j <= key_num; j++) {
      preds << "a.col" << j << " = b.col" << j;
      if (j != key_num) preds << " AND ";
    }
    predicate = preds.str();
  }

  auto outer_tbl = execution::sql::TableGenerator::GenerateTableIndexName(type, outer);
  auto inner_tbl = execution::sql::TableGenerator::GenerateTableIndexName(type, inner);

  std::stringstream query;
  query << "SELECT " << cols << " FROM " << outer_tbl << " AS a, " << inner_tbl << " AS b WHERE " << predicate;
  auto f = std::bind(&MiniRunners::IndexNLJoinChecker, this, inner_tbl, key_num, std::placeholders::_1,
                     std::placeholders::_2);
  auto equery = OptimizeSqlStatement(query.str(), std::make_unique<optimizer::TrivialCostModel>(), std::move(units), f);
  BenchmarkExecQuery(num_iters, equery.first.get(), equery.second.get(), true);

  state.SetItemsProcessed(state.range(2));
}

BENCHMARK_REGISTER_F(MiniRunners, SEQ2_1_IndexJoinRunners)
    ->Unit(benchmark::kMillisecond)
    ->Iterations(1)
    ->Apply(GenIdxJoinArguments);

void MiniRunners::ExecuteInsert(benchmark::State *state) {
  auto num_ints = state->range(0);
  auto num_decimals = state->range(1);
  auto num_cols = state->range(2);
  auto num_rows = state->range(3);

  // TODO(wz2): Re-enable compiled inserts once runtime is sensible
  if (terrier::runner::MiniRunners::mode == execution::vm::ExecutionMode::Compiled) return;

  if (rerun_start || (num_rows > warmup_rows_limit && skip_large_rows_runs)) return;

  // Create temporary table schema
  std::vector<catalog::Schema::Column> cols;
  std::vector<std::pair<type::TypeId, int64_t>> info = {{type::TypeId::INTEGER, num_ints},
                                                        {type::TypeId::DECIMAL, num_decimals}};
  int col_no = 1;
  for (auto &i : info) {
    for (auto j = 1; j <= i.second; j++) {
      std::stringstream col_name;
      col_name << "col" << col_no++;
      if (i.first == type::TypeId::INTEGER) {
        cols.emplace_back(col_name.str(), i.first, false,
                          terrier::parser::ConstantValueExpression(type::TypeId::INTEGER, execution::sql::Integer(0)));
      } else {
        cols.emplace_back(col_name.str(), i.first, false,
                          terrier::parser::ConstantValueExpression(type::TypeId::DECIMAL, execution::sql::Real(0.f)));
      }
    }
  }
  catalog::Schema tmp_schema(cols);

  // Create table
  catalog::table_oid_t tbl_oid;
  {
    auto txn = txn_manager_->BeginTransaction();
    auto accessor = catalog_->GetAccessor(common::ManagedPointer(txn), db_oid, DISABLED);
    tbl_oid = accessor->CreateTable(accessor->GetDefaultNamespace(), "tmp_table", tmp_schema);
    auto &schema = accessor->GetSchema(tbl_oid);
    auto *tmp_table = new storage::SqlTable(db_main->GetStorageLayer()->GetBlockStore(), schema);
    accessor->SetTablePointer(tbl_oid, tmp_table);
    txn_manager_->Commit(txn, transaction::TransactionUtil::EmptyCallback, nullptr);
  }

  std::string tuple_row;
  {
    std::stringstream tuple;
    tuple << "(";
    for (uint32_t i = 1; i <= num_cols; i++) {
      tuple << i;
      if (i != num_cols) {
        tuple << ",";
      } else {
        tuple << ")";
      }
    }
    tuple_row = tuple.str();
  }

  // Hack to preallocate some memory
  std::string reserves;
  std::string query;
  query.reserve(tuple_row.length() * num_rows + num_rows + 100);

  query += "INSERT INTO tmp_table VALUES ";
  for (uint32_t idx = 0; idx < num_rows; idx++) {
    query += tuple_row;
    if (idx != num_rows - 1) {
      query += ", ";
    }
  }

  auto int_size = type::TypeUtil::GetTypeSize(type::TypeId::INTEGER);
  auto decimal_size = type::TypeUtil::GetTypeSize(type::TypeId::DECIMAL);
  auto tuple_size = int_size * num_ints + decimal_size * num_decimals;

  auto units = std::make_unique<brain::PipelineOperatingUnits>();
  brain::ExecutionOperatingUnitFeatureVector pipe0_vec;
  pipe0_vec.emplace_back(brain::ExecutionOperatingUnitType::INSERT, num_rows, tuple_size, num_cols, num_rows, 1, 0);
  units->RecordOperatingUnit(execution::pipeline_id_t(1), std::move(pipe0_vec));

  auto equery = OptimizeSqlStatement(query, std::make_unique<optimizer::TrivialCostModel>(), std::move(units));
  BenchmarkExecQuery(1, equery.first.get(), equery.second.get(), true);

  // Drop the table
  {
    auto txn = txn_manager_->BeginTransaction();
    auto accessor = catalog_->GetAccessor(common::ManagedPointer(txn), db_oid, DISABLED);
    accessor->DropTable(tbl_oid);
    txn_manager_->Commit(txn, transaction::TransactionUtil::EmptyCallback, nullptr);
  }

  InvokeGC();
  state->SetItemsProcessed(num_rows);
}

// NOLINTNEXTLINE
BENCHMARK_DEFINE_F(MiniRunners, SEQ6_0_InsertRunners)(benchmark::State &state) { ExecuteInsert(&state); }

// NOLINTNEXTLINE
BENCHMARK_DEFINE_F(MiniRunners, SEQ6_1_InsertRunners)(benchmark::State &state) { ExecuteInsert(&state); }

BENCHMARK_REGISTER_F(MiniRunners, SEQ6_0_InsertRunners)
    ->Unit(benchmark::kMillisecond)
    ->Iterations(1)
    ->Apply(GenInsertArguments);

BENCHMARK_REGISTER_F(MiniRunners, SEQ6_1_InsertRunners)
    ->Unit(benchmark::kMillisecond)
    ->Iterations(1)
    ->Apply(GenInsertMixedArguments);

void MiniRunners::ExecuteUpdate(benchmark::State *state) {
  auto num_integers = state->range(0);
  auto num_decimals = state->range(1);
  auto tbl_ints = state->range(2);
  auto row = state->range(4);
  auto car = state->range(5);
  auto is_build = state->range(6);

  if (row == 0) {
    state->SetItemsProcessed(row);
    InvokeGC();
    return;
  }

  // A lookup size of 0 indicates a special query
  auto type = tbl_ints != 0 ? (type::TypeId::INTEGER) : (type::TypeId::BIGINT);
  if (car == 0) {
    if (is_build < 0) {
      throw "Invalid is_build argument for ExecuteUpdate";
    }

    HandleBuildDropIndex(is_build != 0, row, num_integers + num_decimals, type);
    return;
  }

  int num_iters = 1;
  if (car <= warmup_rows_limit) {
    num_iters += warmup_iterations_num;
  } else if (rerun_start || skip_large_rows_runs) {
    return;
  }

  // UPDATE [] SET [col] = random integer()
  // This does not force a read from the underlying tuple more than getting the slot.
  // Arguably, this approach has the least amount of "SEQ_SCAN" overhead and measures:
  // - Iterating over entire table for the slot
  // - Cost of "merging" updates with the undo/redos
  std::stringstream query;
  std::string tbl = execution::sql::TableGenerator::GenerateTableIndexName(type, row);
  query << "UPDATE " << tbl << " SET ";

  auto int_size = type::TypeUtil::GetTypeSize(type::TypeId::INTEGER);
  auto decimal_size = type::TypeUtil::GetTypeSize(type::TypeId::BIGINT);
  auto tuple_size = int_size * num_integers + decimal_size * num_decimals;
  auto num_col = num_integers + num_decimals;
  std::vector<catalog::Schema::Column> cols;
  std::mt19937 generator{};
  std::uniform_int_distribution<int> distribution(0, INT_MAX);
  for (auto j = 1; j <= num_integers; j++) {
    // We need to do this to prevent the lookup from having to move
    query << "col" << j << " = "
          << "col" << j << " + 0";
    if (j != num_integers || num_decimals != 0) query << ", ";
  }

  for (auto j = 1; j <= num_decimals; j++) {
    query << "col" << j << " = "
          << "col" << j << " + 0";
    if (j != num_decimals) query << ", ";
  }

  std::vector<std::vector<parser::ConstantValueExpression>> real_params;
  std::pair<std::unique_ptr<execution::compiler::ExecutableQuery>, std::unique_ptr<planner::OutputSchema>> equery;
  auto cost = std::make_unique<optimizer::TrivialCostModel>();

  auto units = std::make_unique<brain::PipelineOperatingUnits>();
  brain::ExecutionOperatingUnitFeatureVector pipe0_vec;
  pipe0_vec.emplace_back(brain::ExecutionOperatingUnitType::UPDATE, car, tuple_size, num_col, car, 1, 0);
  pipe0_vec.emplace_back(brain::ExecutionOperatingUnitType::IDX_SCAN, row, tuple_size, num_col, car, 1, 0);
  units->RecordOperatingUnit(execution::pipeline_id_t(1), std::move(pipe0_vec));

  std::vector<parser::ConstantValueExpression> params;
  std::vector<type::TypeId> param_types;
  params.emplace_back(type, execution::sql::Integer(0));
  param_types.push_back(type);
  if (car > 1) {
    params.emplace_back(type, execution::sql::Integer(0));
    param_types.push_back(type);
  }

  GenIdxScanParameters(type, row, car, num_iters, &real_params);
  std::string predicate = ConstructIndexScanPredicate(num_col, row, car, true);
  query << " WHERE " << predicate;

  auto f = std::bind(&MiniRunners::ChildIndexScanChecker, this, std::placeholders::_1, std::placeholders::_2);
  equery = OptimizeSqlStatement(query.str(), std::move(cost), std::move(units), f,
                                common::ManagedPointer<std::vector<parser::ConstantValueExpression>>(&params),
                                common::ManagedPointer<std::vector<type::TypeId>>(&param_types));

  BenchmarkExecQuery(num_iters, equery.first.get(), equery.second.get(), false, &real_params);
  state->SetItemsProcessed(row);
}

// NOLINTNEXTLINE
BENCHMARK_DEFINE_F(MiniRunners, SEQ7_2_UpdateRunners)(benchmark::State &state) { ExecuteUpdate(&state); }

BENCHMARK_REGISTER_F(MiniRunners, SEQ7_2_UpdateRunners)
    ->Unit(benchmark::kMillisecond)
    ->Iterations(1)
    ->Apply(GenUpdateDeleteIndexArguments);

void MiniRunners::ExecuteDelete(benchmark::State *state) {
  auto num_integers = state->range(0);
  auto num_decimals = state->range(1);
  auto tbl_ints = state->range(2);
  auto tbl_decimals = state->range(3);
  auto row = state->range(4);
  auto car = state->range(5);
  auto is_build = state->range(6);

  if (row == 0) {
    state->SetItemsProcessed(row);
    InvokeGC();
    return;
  }

  // A lookup size of 0 indicates a special query
  auto type = tbl_ints != 0 ? (type::TypeId::INTEGER) : (type::TypeId::BIGINT);
  if (car == 0) {
    if (is_build < 0) {
      throw "Invalid is_build argument for ExecuteDelete";
    }

    HandleBuildDropIndex(is_build != 0, row, num_integers + num_decimals, type);
    return;
  }

  int num_iters = 1;
  if (car <= warmup_rows_limit) {
    num_iters += warmup_iterations_num;
  } else if (rerun_start || skip_large_rows_runs) {
    return;
  }

  auto int_size = type::TypeUtil::GetTypeSize(type::TypeId::INTEGER);
  auto decimal_size = type::TypeUtil::GetTypeSize(type::TypeId::BIGINT);
  auto tuple_size = int_size * num_integers + decimal_size * num_decimals;
  auto num_col = num_integers + num_decimals;

  std::stringstream query;
  std::vector<std::vector<parser::ConstantValueExpression>> real_params;
  std::pair<std::unique_ptr<execution::compiler::ExecutableQuery>, std::unique_ptr<planner::OutputSchema>> equery;
  auto cost = std::make_unique<optimizer::TrivialCostModel>();

  auto tbl_col = tbl_ints + tbl_decimals;
  auto tbl_size = tbl_ints * int_size + tbl_decimals * decimal_size;

  auto units = std::make_unique<brain::PipelineOperatingUnits>();
  brain::ExecutionOperatingUnitFeatureVector pipe0_vec;
  pipe0_vec.emplace_back(brain::ExecutionOperatingUnitType::DELETE, car, tbl_size, tbl_col, car, 1, 0);
  pipe0_vec.emplace_back(brain::ExecutionOperatingUnitType::IDX_SCAN, row, tuple_size, num_col, car, 1, 0);
  units->RecordOperatingUnit(execution::pipeline_id_t(1), std::move(pipe0_vec));

  std::vector<parser::ConstantValueExpression> params;
  std::vector<type::TypeId> param_types;
  params.emplace_back(type, execution::sql::Integer(0));
  param_types.push_back(type);
  if (car > 1) {
    params.emplace_back(type, execution::sql::Integer(0));
    param_types.push_back(type);
  }

  GenIdxScanParameters(type, row, car, num_iters, &real_params);
  std::string predicate = ConstructIndexScanPredicate(num_col, row, car, true);
  query << "DELETE FROM " << execution::sql::TableGenerator::GenerateTableIndexName(type, row) << " WHERE "
        << predicate;

  auto f = std::bind(&MiniRunners::ChildIndexScanChecker, this, std::placeholders::_1, std::placeholders::_2);
  equery = OptimizeSqlStatement(query.str(), std::move(cost), std::move(units), f,
                                common::ManagedPointer<std::vector<parser::ConstantValueExpression>>(&params),
                                common::ManagedPointer<std::vector<type::TypeId>>(&param_types));

  BenchmarkExecQuery(num_iters, equery.first.get(), equery.second.get(), false, &real_params);
  state->SetItemsProcessed(row);
}

// NOLINTNEXTLINE
BENCHMARK_DEFINE_F(MiniRunners, SEQ8_2_DeleteRunners)(benchmark::State &state) { ExecuteDelete(&state); }

BENCHMARK_REGISTER_F(MiniRunners, SEQ8_2_DeleteRunners)
    ->Unit(benchmark::kMillisecond)
    ->Iterations(1)
    ->Apply(GenUpdateDeleteIndexArguments);

// NOLINTNEXTLINE
BENCHMARK_DEFINE_F(MiniRunners, SEQ3_SortRunners)(benchmark::State &state) {
  auto num_integers = state.range(0);
  auto num_decimals = state.range(1);
  auto tbl_ints = state.range(2);
  auto tbl_decimals = state.range(3);
  auto row = state.range(4);
  auto car = state.range(5);

  int num_iters = 1;
  if (row <= warmup_rows_limit) {
    num_iters += warmup_iterations_num;
  } else if (rerun_start || skip_large_rows_runs) {
    return;
  }

  auto int_size = type::TypeUtil::GetTypeSize(type::TypeId::INTEGER);
  auto decimal_size = type::TypeUtil::GetTypeSize(type::TypeId::DECIMAL);
  auto tuple_size = int_size * num_integers + decimal_size * num_decimals;
  auto num_col = num_integers + num_decimals;

  auto units = std::make_unique<brain::PipelineOperatingUnits>();
  brain::ExecutionOperatingUnitFeatureVector pipe0_vec;
  brain::ExecutionOperatingUnitFeatureVector pipe1_vec;
  pipe0_vec.emplace_back(brain::ExecutionOperatingUnitType::SEQ_SCAN, row, tuple_size, num_col, car, 1, 0);
  pipe0_vec.emplace_back(brain::ExecutionOperatingUnitType::SORT_BUILD, row, tuple_size, num_col, car, 1, 0);
  pipe1_vec.emplace_back(brain::ExecutionOperatingUnitType::SORT_ITERATE, row, tuple_size, num_col, car, 1, 0);
  pipe1_vec.emplace_back(brain::ExecutionOperatingUnitType::OUTPUT, row, tuple_size, num_col, 0, 1, 0);
  units->RecordOperatingUnit(execution::pipeline_id_t(2), std::move(pipe0_vec));
  units->RecordOperatingUnit(execution::pipeline_id_t(1), std::move(pipe1_vec));

  std::stringstream query;
  auto cols = ConstructColumns("", type::TypeId::INTEGER, type::TypeId::DECIMAL, num_integers, num_decimals);
  auto tbl_name = ConstructTableName(type::TypeId::INTEGER, type::TypeId::DECIMAL, tbl_ints, tbl_decimals, row, car);
  query << "SELECT " << (cols) << " FROM " << tbl_name << " ORDER BY " << (cols);
  auto equery = OptimizeSqlStatement(query.str(), std::make_unique<optimizer::TrivialCostModel>(), std::move(units));
  BenchmarkExecQuery(num_iters, equery.first.get(), equery.second.get(), true);
  state.SetItemsProcessed(row);
}

BENCHMARK_REGISTER_F(MiniRunners, SEQ3_SortRunners)
    ->Unit(benchmark::kMillisecond)
    ->Iterations(1)
    ->Apply(GenSortArguments);

// NOLINTNEXTLINE
BENCHMARK_DEFINE_F(MiniRunners, SEQ4_HashJoinSelfRunners)(benchmark::State &state) {
  auto num_integers = state.range(0);
  auto num_bigints = state.range(1);
  auto tbl_ints = state.range(2);
  auto tbl_bigints = state.range(3);
  auto row = state.range(4);
  auto car = state.range(5);

  if (rerun_start) {
    return;
  }

  // Size of the scan tuple
  // Size of hash key size, probe key size
  // Size of output since only output 1 side
  auto int_size = type::TypeUtil::GetTypeSize(type::TypeId::INTEGER);
  auto bigint_size = type::TypeUtil::GetTypeSize(type::TypeId::BIGINT);
  auto tuple_size = int_size * num_integers + bigint_size * num_bigints;
  auto num_col = num_integers + num_bigints;

  auto hj_output = row * row / car;
  auto units = std::make_unique<brain::PipelineOperatingUnits>();
  brain::ExecutionOperatingUnitFeatureVector pipe0_vec;
  brain::ExecutionOperatingUnitFeatureVector pipe1_vec;
  pipe0_vec.emplace_back(brain::ExecutionOperatingUnitType::SEQ_SCAN, row, tuple_size, num_col, car, 1, 0);
  pipe0_vec.emplace_back(brain::ExecutionOperatingUnitType::HASHJOIN_BUILD, row, tuple_size, num_col, car, 1, 0);
  pipe1_vec.emplace_back(brain::ExecutionOperatingUnitType::SEQ_SCAN, row, tuple_size, num_col, car, 1, 0);
  pipe1_vec.emplace_back(brain::ExecutionOperatingUnitType::HASHJOIN_PROBE, row, tuple_size, num_col, hj_output, 1, 0);
  pipe1_vec.emplace_back(brain::ExecutionOperatingUnitType::OUTPUT, hj_output, tuple_size, num_col, 0, 1, 0);
  units->RecordOperatingUnit(execution::pipeline_id_t(2), std::move(pipe0_vec));
  units->RecordOperatingUnit(execution::pipeline_id_t(1), std::move(pipe1_vec));

  std::stringstream query;
  auto tbl_name = ConstructTableName(type::TypeId::INTEGER, type::TypeId::BIGINT, tbl_ints, tbl_bigints, row, car);
  query << "SELECT " << ConstructColumns("b.", type::TypeId::INTEGER, type::TypeId::BIGINT, num_integers, num_bigints);
  query << " FROM " << tbl_name << ", " << tbl_name << " as b WHERE ";
  query << ConstructPredicate(tbl_name, "b", type::TypeId::INTEGER, type::TypeId::BIGINT, num_integers, num_bigints);
  auto equery = OptimizeSqlStatement(query.str(), std::make_unique<optimizer::ForcedCostModel>(true), std::move(units));
  BenchmarkExecQuery(1, equery.first.get(), equery.second.get(), true);
  state.SetItemsProcessed(row);
}

BENCHMARK_REGISTER_F(MiniRunners, SEQ4_HashJoinSelfRunners)
    ->Unit(benchmark::kMillisecond)
    ->Iterations(1)
    ->Apply(GenJoinSelfArguments);

// NOLINTNEXTLINE
BENCHMARK_DEFINE_F(MiniRunners, SEQ4_HashJoinNonSelfRunners)(benchmark::State &state) {
  auto num_integers = state.range(0);
  auto num_bigints = state.range(1);
  auto tbl_ints = state.range(2);
  auto tbl_bigints = state.range(3);
  auto build_row = state.range(4);
  auto build_car = state.range(5);
  auto probe_row = state.range(6);
  auto probe_car = state.range(7);
  auto matched_car = state.range(8);

  if (rerun_start) {
    return;
  }

  auto int_size = type::TypeUtil::GetTypeSize(type::TypeId::INTEGER);
  auto bigint_size = type::TypeUtil::GetTypeSize(type::TypeId::BIGINT);
  auto tuple_size = int_size * num_integers + bigint_size * num_bigints;
  auto num_col = num_integers + num_bigints;

  auto units = std::make_unique<brain::PipelineOperatingUnits>();
  brain::ExecutionOperatingUnitFeatureVector pipe0_vec;
  brain::ExecutionOperatingUnitFeatureVector pipe1_vec;
  pipe0_vec.emplace_back(brain::ExecutionOperatingUnitType::SEQ_SCAN, build_row, tuple_size, num_col, build_car, 1, 0);
  pipe0_vec.emplace_back(brain::ExecutionOperatingUnitType::HASHJOIN_BUILD, build_row, tuple_size, num_col, build_car,
                         1, 0);
  pipe1_vec.emplace_back(brain::ExecutionOperatingUnitType::SEQ_SCAN, probe_row, tuple_size, num_col, probe_car, 1, 0);
  pipe1_vec.emplace_back(brain::ExecutionOperatingUnitType::HASHJOIN_PROBE, probe_row, tuple_size, num_col, matched_car,
                         1, 0);
  pipe1_vec.emplace_back(brain::ExecutionOperatingUnitType::OUTPUT, matched_car, tuple_size, num_col, 0, 1, 0);
  units->RecordOperatingUnit(execution::pipeline_id_t(2), std::move(pipe0_vec));
  units->RecordOperatingUnit(execution::pipeline_id_t(1), std::move(pipe1_vec));

  auto build_tbl =
      ConstructTableName(type::TypeId::INTEGER, type::TypeId::BIGINT, tbl_ints, tbl_bigints, build_row, build_car);
  auto probe_tbl =
      ConstructTableName(type::TypeId::INTEGER, type::TypeId::BIGINT, tbl_ints, tbl_bigints, probe_row, probe_car);

  std::stringstream query;
  query << "SELECT " << ConstructColumns("b.", type::TypeId::INTEGER, type::TypeId::BIGINT, num_integers, num_bigints);
  query << " FROM " << build_tbl << ", " << probe_tbl << " as b WHERE ";
  query << ConstructPredicate(build_tbl, "b", type::TypeId::INTEGER, type::TypeId::BIGINT, num_integers, num_bigints);

  auto f = std::bind(&MiniRunners::JoinNonSelfChecker, this, build_tbl, std::placeholders::_1, std::placeholders::_2);
  auto cost = std::make_unique<optimizer::ForcedCostModel>(true);
  auto equery = OptimizeSqlStatement(query.str(), std::move(cost), std::move(units), f);
  BenchmarkExecQuery(1, equery.first.get(), equery.second.get(), true);
  state.SetItemsProcessed(matched_car);
}

BENCHMARK_REGISTER_F(MiniRunners, SEQ4_HashJoinNonSelfRunners)
    ->Unit(benchmark::kMillisecond)
    ->Iterations(1)
    ->Apply(GenJoinNonSelfArguments);

// NOLINTNEXTLINE
BENCHMARK_DEFINE_F(MiniRunners, SEQ5_0_AggregateRunners)(benchmark::State &state) {
  auto num_integers = state.range(0);
  auto num_bigints = state.range(1);
  auto tbl_ints = state.range(2);
  auto tbl_bigints = state.range(3);
  auto row = state.range(4);
  auto car = state.range(5);

  int num_iters = 1;
  if (row <= warmup_rows_limit && car <= warmup_rows_limit) {
    num_iters += warmup_iterations_num;
  } else if (rerun_start || skip_large_rows_runs) {
    return;
  }

  auto int_size = type::TypeUtil::GetTypeSize(type::TypeId::INTEGER);
  auto bigint_size = type::TypeUtil::GetTypeSize(type::TypeId::BIGINT);
  auto tuple_size = int_size * num_integers + bigint_size * num_bigints;
  auto num_col = num_integers + num_bigints;
  auto out_cols = num_col + 1;     // pulling the count(*) out
  auto out_size = tuple_size + 4;  // count(*) is an integer

  auto units = std::make_unique<brain::PipelineOperatingUnits>();
  brain::ExecutionOperatingUnitFeatureVector pipe0_vec;
  brain::ExecutionOperatingUnitFeatureVector pipe1_vec;
  pipe0_vec.emplace_back(brain::ExecutionOperatingUnitType::SEQ_SCAN, row, tuple_size, num_col, car, 1, 0);
  pipe0_vec.emplace_back(brain::ExecutionOperatingUnitType::AGGREGATE_BUILD, row, tuple_size, num_col, car, 1, 0);
  pipe1_vec.emplace_back(brain::ExecutionOperatingUnitType::AGGREGATE_ITERATE, car, out_size, out_cols, car, 1, 0);
  pipe1_vec.emplace_back(brain::ExecutionOperatingUnitType::OUTPUT, car, out_size, out_cols, 0, 1, 0);
  units->RecordOperatingUnit(execution::pipeline_id_t(2), std::move(pipe0_vec));
  units->RecordOperatingUnit(execution::pipeline_id_t(1), std::move(pipe1_vec));

  std::stringstream query;
  auto cols = ConstructColumns("", type::TypeId::INTEGER, type::TypeId::BIGINT, num_integers, num_bigints);
  auto tbl_name = ConstructTableName(type::TypeId::INTEGER, type::TypeId::BIGINT, tbl_ints, tbl_bigints, row, car);
  query << "SELECT COUNT(*), " << cols << " FROM " << tbl_name << " GROUP BY " << cols;
  auto equery = OptimizeSqlStatement(query.str(), std::make_unique<optimizer::TrivialCostModel>(), std::move(units));
  BenchmarkExecQuery(num_iters, equery.first.get(), equery.second.get(), true);

  state.SetItemsProcessed(row);
}

BENCHMARK_REGISTER_F(MiniRunners, SEQ5_0_AggregateRunners)
    ->Unit(benchmark::kMillisecond)
    ->Iterations(1)
    ->Apply(GenAggregateArguments);

// NOLINTNEXTLINE
BENCHMARK_DEFINE_F(MiniRunners, SEQ5_1_AggregateRunners)(benchmark::State &state) {
  auto num_integers = state.range(0);
  auto tbl_ints = state.range(1);
  auto row = state.range(2);
  auto car = state.range(3);

  int num_iters = 1;
  if (row <= warmup_rows_limit && car <= warmup_rows_limit) {
    num_iters += warmup_iterations_num;
  } else if (rerun_start || skip_large_rows_runs) {
    return;
  }

  auto int_size = type::TypeUtil::GetTypeSize(type::TypeId::INTEGER);
  auto tuple_size = int_size * num_integers;
  auto num_col = num_integers;
  auto out_cols = num_col;
  auto out_size = tuple_size;

  auto units = std::make_unique<brain::PipelineOperatingUnits>();
  brain::ExecutionOperatingUnitFeatureVector pipe0_vec;
  brain::ExecutionOperatingUnitFeatureVector pipe1_vec;
  pipe0_vec.emplace_back(brain::ExecutionOperatingUnitType::SEQ_SCAN, row, tuple_size, num_col, car, 1, 0);
  pipe0_vec.emplace_back(brain::ExecutionOperatingUnitType::AGGREGATE_BUILD, row, 0, num_col, 1, 1, 0);
  pipe1_vec.emplace_back(brain::ExecutionOperatingUnitType::AGGREGATE_ITERATE, 1, out_size, out_cols, 1, 1, 0);
  pipe1_vec.emplace_back(brain::ExecutionOperatingUnitType::OUTPUT, 1, out_size, out_cols, 0, 1, 0);
  units->RecordOperatingUnit(execution::pipeline_id_t(2), std::move(pipe0_vec));
  units->RecordOperatingUnit(execution::pipeline_id_t(1), std::move(pipe1_vec));

  std::stringstream query;
  auto cols = ConstructColumns("", type::TypeId::INTEGER, type::TypeId::BIGINT, num_integers, 0);
  auto tbl_name = ConstructTableName(type::TypeId::INTEGER, type::TypeId::BIGINT, tbl_ints, 0, row, car);

  {
    query << "SELECT ";
    for (int i = 1; i <= num_integers; i++) {
      query << "SUM(" << (type::TypeUtil::TypeIdToString(type::TypeId::INTEGER)) << i << ")";
      if (i != num_integers) query << ", ";
    }

    query << " FROM " << tbl_name;
  }

  auto equery = OptimizeSqlStatement(query.str(), std::make_unique<optimizer::TrivialCostModel>(), std::move(units));
  BenchmarkExecQuery(num_iters, equery.first.get(), equery.second.get(), true);

  state.SetItemsProcessed(row);
}

BENCHMARK_REGISTER_F(MiniRunners, SEQ5_1_AggregateRunners)
    ->Unit(benchmark::kMillisecond)
    ->Iterations(1)
    ->Apply(GenAggregateKeylessArguments);

// NOLINTNEXTLINE
BENCHMARK_DEFINE_F(MiniRunners, SEQ9_0_CreateIndexRunners)(benchmark::State &state) {
  auto num_integers = state.range(0);
  auto num_bigints = state.range(1);
  auto tbl_ints = state.range(2);
  auto tbl_bigints = state.range(3);
  auto row = state.range(4);
  auto car = state.range(5);

  if (rerun_start || (row > warmup_rows_limit && skip_large_rows_runs)) {
    return;
  }

  auto int_size = type::TypeUtil::GetTypeSize(type::TypeId::INTEGER);
  auto bigint_size = type::TypeUtil::GetTypeSize(type::TypeId::BIGINT);
  auto tuple_size = int_size * num_integers + bigint_size * num_bigints;
  auto num_col = num_integers + num_bigints;

  auto cols = ConstructColumns("", type::TypeId::INTEGER, type::TypeId::BIGINT, num_integers, num_bigints);
  auto tbl_name = ConstructTableName(type::TypeId::INTEGER, type::TypeId::BIGINT, tbl_ints, tbl_bigints, row, car);

  auto units = std::make_unique<brain::PipelineOperatingUnits>();
  brain::ExecutionOperatingUnitFeatureVector pipe0_vec;
  pipe0_vec.emplace_back(brain::ExecutionOperatingUnitType::CREATE_INDEX, row, tuple_size, num_col, car, 1, 0);
  units->RecordOperatingUnit(execution::pipeline_id_t(1), std::move(pipe0_vec));

  std::stringstream query;
  query << "CREATE INDEX idx ON " << tbl_name << " (" << cols << ")";
  auto equery = OptimizeSqlStatement(query.str(), std::make_unique<optimizer::TrivialCostModel>(), std::move(units));
  BenchmarkExecQuery(1, equery.first.get(), equery.second.get(), true, &empty_params);

  {
    auto units = std::make_unique<brain::PipelineOperatingUnits>();
    OptimizeSqlStatement("DROP INDEX idx", std::make_unique<optimizer::TrivialCostModel>(), std::move(units));
  }

  InvokeGC();
  state.SetItemsProcessed(row);
}

BENCHMARK_REGISTER_F(MiniRunners, SEQ9_0_CreateIndexRunners)
    ->Unit(benchmark::kMillisecond)
    ->Iterations(1)
    ->Apply(GenCreateIndexArguments);

void InitializeRunnersState() {
  auto db_main_builder = DBMain::Builder()
                             .SetUseGC(true)
                             .SetUseCatalog(true)
                             .SetUseStatsStorage(true)
                             .SetUseMetrics(true)
                             .SetBlockStoreSize(1000000000)
                             .SetBlockStoreReuse(1000000000)
                             .SetRecordBufferSegmentSize(1000000000)
                             .SetRecordBufferSegmentReuse(1000000000)
                             .SetUseExecution(true)
                             .SetUseTrafficCop(true)
                             .SetUseNetwork(true)
                             .SetNetworkPort(terrier::runner::port);

  db_main = db_main_builder.Build().release();

  auto block_store = db_main->GetStorageLayer()->GetBlockStore();
  auto catalog = db_main->GetCatalogLayer()->GetCatalog();
  auto txn_manager = db_main->GetTransactionLayer()->GetTransactionManager();
  db_main->GetMetricsManager()->EnableMetric(metrics::MetricsComponent::EXECUTION_PIPELINE, 0);

  // Create the database
  auto txn = txn_manager->BeginTransaction();
  db_oid = catalog->CreateDatabase(common::ManagedPointer(txn), "test_db", true);

  // Load the database
  auto accessor = catalog->GetAccessor(common::ManagedPointer(txn), db_oid, DISABLED);
  auto exec_settings = MiniRunners::GetExecutionSettings();
  auto exec_ctx = std::make_unique<execution::exec::ExecutionContext>(
      db_oid, common::ManagedPointer(txn), nullptr, nullptr, common::ManagedPointer(accessor), exec_settings);

  execution::sql::TableGenerator table_gen(exec_ctx.get(), block_store, accessor->GetDefaultNamespace());
  table_gen.GenerateTestTables(true);
  table_gen.GenerateMiniRunnerIndexTables();

  txn_manager->Commit(txn, transaction::TransactionUtil::EmptyCallback, nullptr);
  InvokeGC();

  auto network_layer = terrier::runner::db_main->GetNetworkLayer();
  auto server = network_layer->GetServer();
  server->RunServer();
}

void EndRunnersState() {
  terrier::execution::ExecutionUtil::ShutdownTPL();
  db_main->GetMetricsManager()->Aggregate();
  db_main->GetMetricsManager()->ToCSV();
  // free db main here so we don't need to use the loggers anymore
  delete db_main;
}

}  // namespace terrier::runner

/**
 * Bool for server ready
 */
bool network_queries_ready = false;

/**
 * Bool for network queries finished
 */
bool network_queries_finished = false;

/**
 * Mutex for access to above two booleans
 */
std::mutex network_queries_mutex;

/**
 * CVar for signalling
 */
std::condition_variable network_queries_cv;

using NetworkWorkFunction = std::function<void(pqxx::work *)>;

void RunNetworkQueries(NetworkWorkFunction work) {
  // GC does not run in a background thread!
  {
    std::unique_lock<std::mutex> lk(network_queries_mutex);
    network_queries_cv.wait(lk, [] { return network_queries_ready; });
  }

  std::string conn;
  {
    std::stringstream conn_ss;
    conn_ss << "postgresql://127.0.0.1:" << (terrier::runner::port) << "/test_db";
    conn = conn_ss.str();
  }

  // Execute network queries
  try {
    pqxx::connection c{conn};
    pqxx::work txn{c};

    work(&txn);

    txn.commit();
  } catch (std::exception &e) {
  }

  {
    std::unique_lock<std::mutex> lk(network_queries_mutex);
    network_queries_finished = true;
    network_queries_cv.notify_one();
  }
}

void RunNetworkSequence(NetworkWorkFunction work) {
  terrier::runner::db_main->GetMetricsManager()->Aggregate();
  terrier::runner::db_main->GetMetricsManager()->ToCSV();
  terrier::runner::InvokeGC();

  auto thread = std::thread([=] { RunNetworkQueries(work); });

  {
    std::unique_lock<std::mutex> lk(network_queries_mutex);
    network_queries_ready = true;
    network_queries_cv.notify_one();
    network_queries_cv.wait(lk, [] { return network_queries_finished; });
  }

  terrier::runner::db_main->GetMetricsManager()->Aggregate();
  terrier::runner::db_main->GetMetricsManager()->ToCSV();
  terrier::runner::InvokeGC();

  thread.join();
}

void Shutdown() {
  terrier::runner::db_main->ForceShutdown();
  delete terrier::runner::db_main;
}

void RunBenchmarkSequence(int rerun_counter) {
  // As discussed, certain runners utilize multiple features.
  // In order for the modeller to work correctly, we first need to model
  // the dependent features and then subtract estimations/exact counters
  // from the composite to get an approximation for the target feature.
  std::vector<std::vector<std::string>> filters = {{"SEQ0"},
                                                   {"SEQ1_0", "SEQ1_1"},
                                                   {"SEQ2_0", "SEQ2_1"},
                                                   {"SEQ3"},
                                                   {"SEQ4"},
                                                   {"SEQ5_0", "SEQ5_1"},
                                                   {"SEQ6_0", "SEQ6_1"},
                                                   {"SEQ7_2"},
                                                   {"SEQ8_2"},
                                                   {"SEQ9_0"}};
  std::vector<std::string> titles = {"OUTPUT", "SCANS",  "IDX_SCANS", "SORTS",  "HJ",
                                     "AGGS",   "INSERT", "UPDATE",    "DELETE", "CREATE_INDEX"};

  char buffer[64];
  const char *argv[2];
  argv[0] = "mini_runners";
  argv[1] = buffer;

  auto vm_modes = {terrier::execution::vm::ExecutionMode::Interpret, terrier::execution::vm::ExecutionMode::Compiled};
  for (size_t i = 0; i < filters.size(); i++) {
    for (auto &filter : filters[i]) {
      for (auto mode : vm_modes) {
        terrier::runner::MiniRunners::mode = mode;

        int argc = 2;
        snprintf(buffer, sizeof(buffer), "--benchmark_filter=%s", filter.c_str());
        benchmark::Initialize(&argc, const_cast<char **>(argv));
        benchmark::RunSpecifiedBenchmarks();
        std::this_thread::sleep_for(std::chrono::seconds(2));
        terrier::runner::InvokeGC();
      }
    }

    std::this_thread::sleep_for(std::chrono::seconds(2));
    terrier::runner::db_main->GetMetricsManager()->Aggregate();
    terrier::runner::db_main->GetMetricsManager()->ToCSV();

    if (!terrier::runner::rerun_start) {
      snprintf(buffer, sizeof(buffer), "execution_%s.csv", titles[i].c_str());
    } else {
      snprintf(buffer, sizeof(buffer), "execution_%s_%d.csv", titles[i].c_str(), rerun_counter);
    }

    std::rename("pipeline.csv", buffer);
  }
}

void RunMiniRunners() {
  terrier::runner::rerun_start = false;
  for (int i = 0; i <= terrier::runner::rerun_iterations; i++) {
    terrier::runner::rerun_start = (i != 0);
    RunBenchmarkSequence(i);
  }

  for (int i = 0; i <= terrier::runner::rerun_iterations; i++) {
    RunNetworkSequence(terrier::runner::NetworkQueriesOutputRunners);
  }

  std::rename("pipeline.csv", "execution_NETWORK.csv");

  // Do post-processing
  std::vector<std::string> titles = {"OUTPUT", "SCANS",  "IDX_SCANS", "SORTS",  "HJ",
                                     "AGGS",   "INSERT", "UPDATE",    "DELETE", "CREATE_INDEX"};
  std::vector<std::string> adjusts = {"0", "1_0", "1_1", "2", "3", "4", "5_0", "5_1", "5_2", "6"};
  for (size_t t = 0; t < titles.size(); t++) {
    auto &title = titles[t];
    char target[64];
    snprintf(target, sizeof(target), "execution_%s.csv", title.c_str());

    for (int i = 1; i <= terrier::runner::rerun_iterations; i++) {
      char source[64];
      snprintf(source, sizeof(target), "execution_%s_%d.csv", title.c_str(), i);

      std::string csv_line;
      std::ofstream of(target, std::ios_base::binary | std::ios_base::app);
      std::ifstream is(source, std::ios_base::binary);
      std::getline(is, csv_line);

      // Concat rest of data file
      of.seekp(0, std::ios_base::end);
      of << is.rdbuf();

      // Delete the _%d file
      std::remove(source);
    }

    char adjust[64];
    snprintf(adjust, sizeof(adjust), "execution_SEQ%s.csv", adjusts[t].c_str());
    std::rename(target, adjust);
  }

  {
    std::ifstream ifile("execution_NETWORK.csv");
    std::ofstream ofile("execution_SEQ0.csv", std::ios::app);

    std::string dummy;
    std::getline(ifile, dummy);
    ofile << ifile.rdbuf();
  }
  std::remove("execution_NETWORK.csv");
}

struct Arg {
  const char *match_;
  bool found_;
  const char *value_;
  int int_value_;
};

int main(int argc, char **argv) {
  Arg port_info{"--port=", false};
  Arg filter_info{"--benchmark_filter=", false, "*"};
  Arg skip_large_rows_runs_info{"--skip_large_rows_runs=", false};
  Arg warm_num_info{"--warm_num=", false};
  Arg rerun_info{"--rerun=", false};
  Arg updel_info{"--updel_limit=", false};
  Arg warm_limit_info{"--warm_limit=", false};
  Arg compiled_info{"--compiled=", false};
  Arg gen_test_data{"--gen_test=", false};
  Arg create_index_small_data{"--create_index_small_limit=", false};
  Arg create_index_car_data{"--create_index_large_car_num=", false};
  Arg *args[] = {&port_info,
                 &filter_info,
                 &skip_large_rows_runs_info,
                 &warm_num_info,
                 &rerun_info,
                 &updel_info,
                 &warm_limit_info,
                 &compiled_info,
                 &gen_test_data,
                 &create_index_small_data,
                 &create_index_car_data};

  for (int i = 0; i < argc; i++) {
    for (auto *arg : args) {
      if (strstr(argv[i], arg->match_) != nullptr) {
        arg->found_ = true;
        arg->value_ = strstr(argv[i], "=") + 1;
        arg->int_value_ = atoi(arg->value_);
      }
    }
  }

  if (port_info.found_) terrier::runner::port = port_info.int_value_;
  if (skip_large_rows_runs_info.found_) terrier::runner::skip_large_rows_runs = true;
  if (warm_num_info.found_) terrier::runner::warmup_iterations_num = warm_num_info.int_value_;
  if (rerun_info.found_) terrier::runner::rerun_iterations = rerun_info.int_value_;
  if (updel_info.found_) terrier::runner::updel_limit = updel_info.int_value_;
  if (warm_limit_info.found_) terrier::runner::warmup_rows_limit = warm_limit_info.int_value_;
  if (create_index_small_data.found_) terrier::runner::create_index_small_limit = create_index_small_data.int_value_;
  if (create_index_car_data.found_)
    terrier::runner::create_index_large_cardinality_num = create_index_car_data.int_value_;

  terrier::LoggersUtil::Initialize();
  SETTINGS_LOG_INFO("Starting mini-runners with this parameter set:");
  SETTINGS_LOG_INFO("Port ({}): {}", port_info.match_, terrier::runner::port);
  SETTINGS_LOG_INFO("Skip Large Rows ({}): {}", skip_large_rows_runs_info.match_,
                    terrier::runner::skip_large_rows_runs);
  SETTINGS_LOG_INFO("Warmup Iterations ({}): {}", warm_num_info.match_, terrier::runner::warmup_iterations_num);
  SETTINGS_LOG_INFO("Rerun Iterations ({}): {}", rerun_info.match_, terrier::runner::rerun_iterations);
  SETTINGS_LOG_INFO("Update/Delete Index Limit ({}): {}", updel_info.match_, terrier::runner::updel_limit);
  SETTINGS_LOG_INFO("Create Index Small Build Limit ({}): {}", create_index_small_data.match_,
                    terrier::runner::create_index_small_limit);
  SETTINGS_LOG_INFO("Create Index Large Cardinality Number Vary ({}): {}", create_index_car_data.match_,
                    terrier::runner::create_index_large_cardinality_num);
  SETTINGS_LOG_INFO("Warmup Rows Limit ({}): {}", warm_limit_info.match_, terrier::runner::warmup_rows_limit);
  SETTINGS_LOG_INFO("Filter ({}): {}", filter_info.match_, filter_info.value_);
  SETTINGS_LOG_INFO("Compiled ({}): {}", compiled_info.match_, compiled_info.found_);
  SETTINGS_LOG_INFO("Generate Test Data ({}): {}", gen_test_data.match_, gen_test_data.found_);

  // Benchmark Config Environment Variables
  // Check whether we are being passed environment variables to override configuration parameter
  // for this benchmark run.
  const char *env_num_threads = std::getenv(terrier::ENV_NUM_THREADS);
  if (env_num_threads != nullptr) terrier::BenchmarkConfig::num_threads = atoi(env_num_threads);

  const char *env_logfile_path = std::getenv(terrier::ENV_LOGFILE_PATH);
  if (env_logfile_path != nullptr) terrier::BenchmarkConfig::logfile_path = std::string_view(env_logfile_path);

  terrier::runner::InitializeRunnersState();
  if (gen_test_data.found_) {
    RunNetworkSequence(terrier::runner::NetworkQueriesCreateIndexRunners);
    std::rename("pipeline.csv", "execution_TEST_DATA.csv");
  } else {
    if (filter_info.found_) {
      if (compiled_info.found_) {
        terrier::runner::MiniRunners::mode = terrier::execution::vm::ExecutionMode::Compiled;
      }

      // Pass straight through to gbenchmark
      benchmark::Initialize(&argc, argv);
      benchmark::RunSpecifiedBenchmarks();
      terrier::runner::EndRunnersState();
    } else {
      RunMiniRunners();
      Shutdown();
    }
  }

  terrier::LoggersUtil::ShutDown();

  return 0;
}<|MERGE_RESOLUTION|>--- conflicted
+++ resolved
@@ -577,7 +577,6 @@
 
     std::vector<parser::ConstantValueExpression> param;
     if (lookup_size == 1) {
-<<<<<<< HEAD
       if (type_param != type::TypeId::VARCHAR) {
         param.emplace_back(type_param, execution::sql::Integer(low_key));
       } else {
@@ -596,14 +595,6 @@
         val = std::to_string(high_key);
         param.emplace_back(type_param, execution::sql::StringVal(val.c_str()));
       }
-=======
-      param.emplace_back(type_param, execution::sql::Integer(low_key));
-      bounds.emplace_back(low_key, low_key);
-    } else {
-      auto high_key = low_key + lookup_size - 1;
-      param.emplace_back(type_param, execution::sql::Integer(low_key));
-      param.emplace_back(type_param, execution::sql::Integer(high_key));
->>>>>>> ab16754a
       bounds.emplace_back(low_key, high_key);
     }
 
@@ -1180,11 +1171,6 @@
           pqxx::result r{txn->exec(query_ss.str())};
 
           // Get all the results
-<<<<<<< HEAD
-          for (auto res_row : r) {
-            for (auto j = 0; j < col; j++) {
-              null << res_row[j];
-=======
           for (const auto &result_row : r) {
             for (auto j = 0; j < col; j++) {
               null << result_row[j];
@@ -1235,7 +1221,6 @@
               } else {
                 query_ss << ")";
               }
->>>>>>> ab16754a
             }
 
             create_query = query_ss.str();
@@ -1476,7 +1461,6 @@
 
   std::vector<parser::ConstantValueExpression> params;
   std::vector<type::TypeId> param_types;
-<<<<<<< HEAD
   if (type != type::TypeId::VARCHAR) {
     params.emplace_back(type, execution::sql::Integer(0));
   } else {
@@ -1491,12 +1475,6 @@
       std::string val = std::string("0");
       params.emplace_back(type, execution::sql::StringVal(val.c_str()));
     }
-=======
-  params.emplace_back(type, execution::sql::Integer(0));
-  param_types.push_back(type);
-  if (lookup_size > 1) {
-    params.emplace_back(type, execution::sql::Integer(0));
->>>>>>> ab16754a
     param_types.push_back(type);
   }
 
