#include <common/macros.h>
#include <gflags/gflags.h>

#include <cstdio>
#include <functional>
#include <pqxx/pqxx>  // NOLINT
#include <random>
#include <utility>

#include "benchmark/benchmark.h"
#include "benchmark_util/benchmark_config.h"
#include "binder/bind_node_visitor.h"
#include "brain/brain_defs.h"
#include "brain/operating_unit.h"
#include "common/scoped_timer.h"
#include "execution/compiler/compilation_context.h"
#include "execution/compiler/executable_query.h"
#include "execution/exec/execution_settings.h"
#include "execution/execution_util.h"
#include "execution/sql/ddl_executors.h"
#include "execution/table_generator/table_generator.h"
#include "execution/util/cpu_info.h"
#include "execution/vm/module.h"
#include "loggers/loggers_util.h"
#include "main/db_main.h"
#include "optimizer/cost_model/forced_cost_model.h"
#include "optimizer/cost_model/trivial_cost_model.h"
#include "optimizer/optimizer.h"
#include "optimizer/properties.h"
#include "optimizer/query_to_operator_transformer.h"
#include "planner/plannodes/index_join_plan_node.h"
#include "planner/plannodes/index_scan_plan_node.h"
#include "planner/plannodes/seq_scan_plan_node.h"
#include "storage/sql_table.h"
#include "traffic_cop/traffic_cop_util.h"

namespace terrier::runner {

/**
 * Should start small-row only scans
 */
bool rerun_start = false;

/**
 * Number of rerun iterations
 */
int64_t rerun_iterations = 10;

/**
 * Update/Delete Index Scan Limit
 */
int64_t updel_limit = 1000;

/**
 * Port
 */
uint16_t port = 15721;

/**
 * Static db_main instance
 * This is done so all tests reuse the same DB Main instance
 */
DBMain *db_main = nullptr;

/**
 * Database OID
 * This is done so all tests can use the same database OID
 */
catalog::db_oid_t db_oid{0};

/**
 * Number of warmup iterations
 */
int64_t warmup_iterations_num{5};

/**
 * warmup_rows_limit controls which queries need warming up.
 * skip_large_rows_runs is used for controlling whether or not
 * to run queries with large rows (> warmup_rows_limit)
 */
bool skip_large_rows_runs = false;

/**
 * Limit on num_rows for which queries need warming up
 */
int64_t warmup_rows_limit{1000};

/**
 * CREATE INDEX small build limit
 */
int64_t create_index_small_limit{10000};

/**
 * Number of cardinalities to vary for CREATE INDEX large builds.
 */
int64_t create_index_large_cardinality_num{3};

/**
 * Empty global param vector
 */
std::vector<std::vector<parser::ConstantValueExpression>> empty_params = {};

void InvokeGC() {
  // Perform GC to do any cleanup
  auto gc = terrier::runner::db_main->GetStorageLayer()->GetGarbageCollector();
  gc->PerformGarbageCollection();
  gc->PerformGarbageCollection();
}

/**
 * Arg <0, 1, 2, 3, 4, 5>
 * 0 - # integers to scan
 * 1 - # decimals to scan
 * 2 - integers of table
 * 3 - decimals of table
 * 4 - Number of rows
 * 5 - Cardinality
 */
#define GENERATE_MIXED_ARGUMENTS(args, noop)                                                        \
  {                                                                                                 \
    /* Vector of table distributions <INTEGER, DECIMALS> */                                         \
    std::vector<std::pair<uint32_t, uint32_t>> mixed_dist = {{3, 12}, {7, 8}, {11, 4}};             \
    /* Always generate full table scans for all row_num and cardinalities. */                       \
    for (auto col_dist : mixed_dist) {                                                              \
      std::pair<uint32_t, uint32_t> start = {col_dist.first - 2, 2};                                \
      while (true) {                                                                                \
        for (auto row : row_nums) {                                                                 \
          int64_t car = 1;                                                                          \
          while (car < row) {                                                                       \
            args.push_back({start.first, start.second, col_dist.first, col_dist.second, row, car}); \
            car *= 2;                                                                               \
          }                                                                                         \
          args.push_back({start.first, start.second, col_dist.first, col_dist.second, row, row});   \
        }                                                                                           \
        if (start.second < col_dist.second) {                                                       \
          start.second += 2;                                                                        \
        } else if (start.first < col_dist.first) {                                                  \
          if (noop) args.push_back({0, 0, 0, 0, 0, 0});                                             \
          start.first += 2;                                                                         \
          start.second = 2;                                                                         \
        } else {                                                                                    \
          break;                                                                                    \
        }                                                                                           \
      }                                                                                             \
    }                                                                                               \
  }

/**
 * Taken from Facebook's folly library.
 * DoNotOptimizeAway helps to ensure that a certain variable
 * is not optimized away by the compiler.
 */
template <typename T>
struct DoNotOptimizeAwayNeedsIndirect {
  using Decayed = typename std::decay<T>::type;

  // First two constraints ensure it can be an "r" operand.
  // std::is_pointer check is because callers seem to expect that
  // doNotOptimizeAway(&x) is equivalent to doNotOptimizeAway(x).
  constexpr static bool VALUE = !std::is_trivially_copyable<Decayed>::value ||
                                sizeof(Decayed) > sizeof(int64_t) || std::is_pointer<Decayed>::value;
};

template <typename T>
auto DoNotOptimizeAway(const T &datum) -> typename std::enable_if<!DoNotOptimizeAwayNeedsIndirect<T>::VALUE>::type {
  // The "r" constraint forces the compiler to make datum available
  // in a register to the asm block, which means that it must have
  // computed/loaded it.  We use this path for things that are <=
  // sizeof(long) (they have to fit), trivial (otherwise the compiler
  // doesn't want to put them in a register), and not a pointer (because
  // DoNotOptimizeAway(&foo) would otherwise be a foot gun that didn't
  // necessarily compute foo).
  //
  // An earlier version of this method had a more permissive input operand
  // constraint, but that caused unnecessary variation between clang and
  // gcc benchmarks.
  asm volatile("" ::"r"(datum));
}

/**
 * To prevent the iterator op i from being optimized out on
 * clang/gcc compilers, gcc requires noinline and noclone
 * to prevent any inlining. noclone is used to prevent gcc
 * from doing interprocedural constant propagation.
 *
 * DoNotOptimizeAway is placed inside the for () loop to
 * ensure that the compiler does not blindly optimize away
 * the for loop.
 *
 * TIGHT_LOOP_OPERATION(uint32_t, PLUS, +)
 * Defines a function called uint32_t_PLUS that adds integers.
 */
#ifdef __clang__
#define TIGHT_LOOP_OPERATION(type, name, op)                       \
  __attribute__((noinline)) type __##type##_##name(size_t count) { \
    type iterator = 1;                                             \
    for (size_t i = 1; i <= count; i++) {                          \
      iterator = iterator op i;                                    \
      DoNotOptimizeAway(iterator);                                 \
    }                                                              \
                                                                   \
    return iterator;                                               \
  }

#elif __GNUC__
#define TIGHT_LOOP_OPERATION(type, name, op)                                \
  __attribute__((noinline, noclone)) type __##type##_##name(size_t count) { \
    type iterator = 1;                                                      \
    for (size_t i = 1; i <= count; i++) {                                   \
      iterator = iterator op i;                                             \
      DoNotOptimizeAway(iterator);                                          \
    }                                                                       \
                                                                            \
    return iterator;                                                        \
  }

#endif

/**
 * Arg: <0, 1>
 * 0 - ExecutionOperatingType
 * 1 - Iteration count
 */
static void GenArithArguments(benchmark::internal::Benchmark *b) {
  auto operators = {brain::ExecutionOperatingUnitType::OP_INTEGER_PLUS_OR_MINUS,
                    brain::ExecutionOperatingUnitType::OP_INTEGER_MULTIPLY,
                    brain::ExecutionOperatingUnitType::OP_INTEGER_DIVIDE,
                    brain::ExecutionOperatingUnitType::OP_INTEGER_COMPARE,
                    brain::ExecutionOperatingUnitType::OP_DECIMAL_PLUS_OR_MINUS,
                    brain::ExecutionOperatingUnitType::OP_DECIMAL_MULTIPLY,
                    brain::ExecutionOperatingUnitType::OP_DECIMAL_DIVIDE,
                    brain::ExecutionOperatingUnitType::OP_DECIMAL_COMPARE};

  std::vector<size_t> counts;
  for (size_t i = 10000; i < 100000; i += 10000) counts.push_back(i);
  for (size_t i = 100000; i < 1000000; i += 100000) counts.push_back(i);

  for (auto op : operators) {
    for (auto count : counts) {
      b->Args({static_cast<int64_t>(op), static_cast<int64_t>(count)});
    }
  }
}

/**
 * Arg <0, 1, 2>
 * 0 - # integers to scan
 * 1 - # decimals to scan
 * 2 - row
 */
static void GenOutputArguments(benchmark::internal::Benchmark *b) {
  auto num_cols = {1, 3, 5, 7, 9, 11, 13, 15};
  auto types = {type::TypeId::INTEGER, type::TypeId::DECIMAL};
  std::vector<int64_t> row_nums = {1,    3,    5,     7,     10,    50,     100,    500,    1000,
                                   2000, 5000, 10000, 20000, 50000, 100000, 200000, 500000, 1000000};

  for (auto type : types) {
    for (auto col : num_cols) {
      for (auto row : row_nums) {
        if (type == type::TypeId::INTEGER)
          b->Args({col, 0, row});
        else if (type == type::TypeId::DECIMAL)
          b->Args({0, col, row});
      }
    }
  }

  // Generate special Output feature [1 0 0 1 1]
  b->Args({0, 0, 1});
}

/**
 * Arg <0, 1, 2, 3, 4, 5>
 * 0 - # integers to scan
 * 1 - # decimals to scan
 * 2 - # integers in table
 * 3 - # decimals in table
 * 4 - row
 * 5 - cardinality
 */
static void GenScanArguments(benchmark::internal::Benchmark *b) {
  auto num_cols = {1, 3, 5, 7, 9, 11, 13, 15};
  auto types = {type::TypeId::INTEGER, type::TypeId::DECIMAL};
  std::vector<int64_t> row_nums = {1,    3,    5,     7,     10,    50,     100,    200,    500,    1000,
                                   2000, 5000, 10000, 20000, 50000, 100000, 200000, 500000, 1000000};
  for (auto type : types) {
    for (auto col : num_cols) {
      for (auto row : row_nums) {
        int64_t car = 1;
        while (car < row) {
          if (type == type::TypeId::INTEGER)
            b->Args({col, 0, 15, 0, row, car});
          else if (type == type::TypeId::DECIMAL)
            b->Args({0, col, 0, 15, row, car});
          car *= 2;
        }

        if (type == type::TypeId::INTEGER)
          b->Args({col, 0, 15, 0, row, row});
        else if (type == type::TypeId::DECIMAL)
          b->Args({0, col, 0, 15, row, row});
      }
    }
  }
}

static void GenScanMixedArguments(benchmark::internal::Benchmark *b) {
  std::vector<int64_t> row_nums = {1,    3,    5,     7,     10,    50,     100,    200,    500,    1000,
                                   2000, 5000, 10000, 20000, 50000, 100000, 200000, 500000, 1000000};
  std::vector<std::vector<int64_t>> args;
  GENERATE_MIXED_ARGUMENTS(args, false);
  for (const auto &arg : args) {
    b->Args(arg);
  }
}

/**
 * Arg <0, 1, 2, 3, 4, 5>
 * 0 - # integers to scan
 * 1 - # decimals to scan
 * 2 - # integers in table
 * 3 - # decimals in table
 * 4 - row
 * 5 - cardinality
 */
static void GenSortArguments(benchmark::internal::Benchmark *b) {
  auto num_cols = {1, 3, 5, 7, 9, 11, 13, 15};
  auto types = {type::TypeId::INTEGER};
  std::vector<int64_t> row_nums = {1,    3,    5,     7,     10,    50,     100,    200,    500,    1000,
                                   2000, 5000, 10000, 20000, 50000, 100000, 200000, 500000, 1000000};
  for (auto type : types) {
    for (auto col : num_cols) {
      for (auto row : row_nums) {
        int64_t car = 1;
        while (car < row) {
          if (type == type::TypeId::INTEGER)
            b->Args({col, 0, 15, 0, row, car});
          else if (type == type::TypeId::DECIMAL)
            b->Args({0, col, 0, 15, row, car});
          car *= 2;
        }

        if (type == type::TypeId::INTEGER)
          b->Args({col, 0, 15, 0, row, row});
        else if (type == type::TypeId::DECIMAL)
          b->Args({0, col, 0, 15, row, row});
      }
    }
  }
}

/**
 * Arg <0, 1, 2, 3, 4, 5>
 * 0 - # integers to scan
 * 1 - # decimals to scan
 * 2 - # integers in table
 * 3 - # decimals in table
 * 4 - row
 * 5 - cardinality
 */
static void GenAggregateArguments(benchmark::internal::Benchmark *b) {
  auto num_cols = {1, 3, 5, 7, 9, 11, 13, 15};
  auto types = {type::TypeId::INTEGER};
  std::vector<int64_t> row_nums = {1,    3,    5,     7,     10,    50,     100,    200,    500,    1000,
                                   2000, 5000, 10000, 20000, 50000, 100000, 200000, 500000, 1000000};
  for (auto type : types) {
    for (auto col : num_cols) {
      for (auto row : row_nums) {
        int64_t car = 1;
        while (car < row) {
          if (type == type::TypeId::INTEGER)
            b->Args({col, 0, 15, 0, row, car});
          else if (type == type::TypeId::BIGINT)
            b->Args({0, col, 0, 15, row, car});
          car *= 2;
        }

        if (type == type::TypeId::INTEGER)
          b->Args({col, 0, 15, 0, row, row});
        else if (type == type::TypeId::BIGINT)
          b->Args({0, col, 0, 15, row, row});
      }
    }
  }
}

/**
 * Arg <0, 1, 2, 3, 4, 5>
 * 0 - # integers to scan
 * 1 - # integers in table
 * 3 - row
 * 4 - cardinality
 */
static void GenAggregateKeylessArguments(benchmark::internal::Benchmark *b) {
  auto num_cols = {1, 3, 5, 7, 9, 11, 13, 15};
  std::vector<int64_t> row_nums = {1,    3,    5,     7,     10,    50,     100,    200,    500,    1000,
                                   2000, 5000, 10000, 20000, 50000, 100000, 200000, 500000, 1000000};
  for (auto col : num_cols) {
    for (auto row : row_nums) {
      int64_t car = 1;
      while (car < row) {
        b->Args({col, 15, row, car});
        car *= 2;
      }

      b->Args({col, 15, row, row});
    }
  }
}

/**
 * Arg <0, 1, 2, 3, 4, 5>
 * 0 - # integers to scan
 * 1 - # decimals to scan
 * 2 - integers of table
 * 3 - decimals of table
 * 4 - Number of rows
 * 5 - Cardinality
 */
static void GenJoinSelfArguments(benchmark::internal::Benchmark *b) {
  auto num_cols = {1, 3, 5, 7, 9, 11, 13, 15};
  auto types = {type::TypeId::INTEGER};
  std::vector<int64_t> row_nums = {1,    3,    5,     7,     10,    50,     100,    200,    500,    1000,
                                   2000, 5000, 10000, 20000, 50000, 100000, 200000, 500000, 1000000};
  for (auto type : types) {
    for (auto col : num_cols) {
      for (auto row : row_nums) {
        int64_t car = 1;
        std::vector<int64_t> cars;
        while (car < row) {
          if (row * row / car <= 10000000) {
            if (type == type::TypeId::INTEGER)
              b->Args({col, 0, 15, 0, row, car});
            else if (type == type::TypeId::BIGINT)
              b->Args({0, col, 0, 15, row, car});
          }

          car *= 2;
        }

        if (type == type::TypeId::INTEGER)
          b->Args({col, 0, 15, 0, row, row});
        else if (type == type::TypeId::BIGINT)
          b->Args({0, col, 0, 15, row, row});
      }
    }
  }
}

/**
 * Arg <0, 1, 2, 3, 4, 5, 6, 7, 8>
 * 0 - # integers to scan
 * 1 - # decimals ot scan
 * 2 - # integers in table
 * 3 - # decimals in table
 * 4 - Build # rows
 * 5 - Build Cardinality
 * 6 - Probe # rows
 * 7 - Probe Cardinality
 * 8 - Matched cardinality
 */
static void GenJoinNonSelfArguments(benchmark::internal::Benchmark *b) {
  auto num_cols = {1, 3, 5, 7, 9, 11, 13, 15};
  auto types = {type::TypeId::INTEGER};
  std::vector<int64_t> row_nums = {1,    3,    5,     7,     10,    50,     100,    200,    500,    1000,
                                   2000, 5000, 10000, 20000, 50000, 100000, 200000, 500000, 1000000};
  for (auto type : types) {
    for (auto col : num_cols) {
      for (size_t i = 0; i < row_nums.size(); i++) {
        auto build_rows = row_nums[i];
        auto build_car = row_nums[i];
        for (size_t j = i + 1; j < row_nums.size(); j++) {
          auto probe_rows = row_nums[j];
          auto probe_car = row_nums[j];

          auto matched_car = row_nums[i];
          if (type == type::TypeId::INTEGER)
            b->Args({col, 0, 15, 0, build_rows, build_car, probe_rows, probe_car, matched_car});
          else if (type == type::TypeId::BIGINT)
            b->Args({0, col, 0, 15, build_rows, build_car, probe_rows, probe_car, matched_car});
        }
      }
    }
  }
}

/**
 * Arg: <0, 1, 2, 3, 4>
 * 0 - Type
 * 1 - Key Size
 * 2 - Index Size
 * 3 - Lookup size
 * 4 - Special argument used to indicate building an index.
 *     A value of 0 means to drop the index. A value of -1 is
 *     a dummy/sentinel value. A value of 1 means to create the
 *     index. This argument is only used when lookup_size = 0
 */
static void GenIdxScanArguments(benchmark::internal::Benchmark *b) {
  auto types = {type::TypeId::INTEGER, type::TypeId::BIGINT};
  auto key_sizes = {1, 2, 4, 8, 15};
  auto idx_sizes = {1, 10, 100, 200, 500, 1000, 2000, 5000, 10000, 20000, 50000, 100000, 300000, 500000, 1000000};
  std::vector<int64_t> lookup_sizes = {1, 10, 20, 30, 40, 50, 60, 70, 80, 90, 100};
  for (auto type : types) {
    for (auto key_size : key_sizes) {
      for (auto idx_size : idx_sizes) {
        b->Args({static_cast<int64_t>(type), key_size, idx_size, 0, 1});

        for (auto lookup_size : lookup_sizes) {
          if (lookup_size <= idx_size) {
            b->Args({static_cast<int64_t>(type), key_size, idx_size, lookup_size, -1});
          }
        }

        b->Args({static_cast<int64_t>(type), key_size, idx_size, 0, 0});
      }
    }
  }
}

/**
 * Arg: <0, 1, 2>
 * 0 - Col
 * 1 - Outer Table
 * 2 - Inner Table
 */
static void GenIdxJoinArguments(benchmark::internal::Benchmark *b) {
  auto key_sizes = {1, 2, 4, 8, 15};
  std::vector<int64_t> idx_sizes = {1,     10,    100,   200,    500,    1000,   2000,   5000,
                                    10000, 20000, 50000, 100000, 300000, 500000, 1000000};
  for (auto key_size : key_sizes) {
    for (size_t j = 0; j < idx_sizes.size(); j++) {
      // Build the inner index
      b->Args({key_size, 0, idx_sizes[j], 1});

      for (size_t i = 0; i < idx_sizes.size(); i++) {
        b->Args({key_size, idx_sizes[i], idx_sizes[j], -1});
      }

      // Drop the inner index
      b->Args({key_size, 0, idx_sizes[j], 0});
    }
  }
}

static void GenIdxScanParameters(type::TypeId type_param, int64_t num_rows, int64_t lookup_size, int64_t num_iters,
                                 std::vector<std::vector<parser::ConstantValueExpression>> *real_params) {
  std::mt19937 generator{};
  std::vector<std::pair<uint32_t, uint32_t>> bounds;
  for (int i = 0; i < num_iters; i++) {
    // Pick a range [0, 10). The span is num_rows - lookup_size / 10 which controls
    // the span of numbers within a given range.
    int num_regions = 10;
    int64_t span = (num_rows - lookup_size) / num_regions;
    auto range =
        std::uniform_int_distribution(static_cast<uint32_t>(0), static_cast<uint32_t>(num_regions - 1))(generator);
    auto low_key = std::uniform_int_distribution(static_cast<uint32_t>(0),
                                                 static_cast<uint32_t>((span >= 1) ? (span - 1) : 0))(generator);
    low_key += range * span;

    std::vector<parser::ConstantValueExpression> param;
    if (lookup_size == 1) {
      param.emplace_back(type_param, execution::sql::Integer(low_key));
      bounds.emplace_back(low_key, low_key);
    } else {
      auto high_key = low_key + lookup_size - 1;
      param.emplace_back(type_param, execution::sql::Integer(low_key));
      param.emplace_back(type_param, execution::sql::Integer(high_key));
      bounds.emplace_back(low_key, high_key);
    }

    real_params->emplace_back(std::move(param));
  }
}

/**
 * Arg <0, 1, 2>
 * 0 - Type
 * 0 - Number of columns
 * 1 - Number of rows
 */
static void GenInsertArguments(benchmark::internal::Benchmark *b) {
  auto types = {type::TypeId::INTEGER, type::TypeId::DECIMAL};
  auto num_cols = {1, 3, 5, 7, 9, 11, 13, 15};
  auto num_rows = {1, 10, 100, 200, 500, 1000, 2000, 5000, 10000};
  for (auto type : types) {
    for (auto col : num_cols) {
      for (auto row : num_rows) {
        if (type == type::TypeId::INTEGER)
          b->Args({col, 0, col, row});
        else if (type == type::TypeId::DECIMAL)
          b->Args({0, col, col, row});
      }
    }
  }
}

static void GenInsertMixedArguments(benchmark::internal::Benchmark *b) {
  std::vector<std::pair<uint32_t, uint32_t>> mixed_dist = {{1, 14}, {3, 12}, {5, 10}, {7, 8}, {9, 6}, {11, 4}, {13, 2}};

  auto num_rows = {1, 10, 100, 200, 500, 1000, 2000, 5000, 10000};
  for (auto mixed : mixed_dist) {
    for (auto row : num_rows) {
      b->Args({mixed.first, mixed.second, mixed.first + mixed.second, row});
    }
  }
}

static void GenUpdateDeleteIndexArguments(benchmark::internal::Benchmark *b) {
  std::vector<uint32_t> idx_key = {1, 2, 4, 8, 15};
  std::vector<uint32_t> row_nums = {1,     10,    100,   500,    1000,   2000,   5000,
                                    10000, 20000, 50000, 100000, 300000, 500000, 1000000};
  std::vector<type::TypeId> types = {type::TypeId::INTEGER, type::TypeId::BIGINT};

  for (auto type : types) {
    for (auto idx_key_size : idx_key) {
      for (auto row_num : row_nums) {
        if (row_num > updel_limit) continue;

        // Special argument used to indicate a build index
        // We need to do this to prevent update/delete from unintentionally
        // updating multiple indexes. This way, there will only be 1 index
        // on the table at a given time.
        if (type == type::TypeId::INTEGER)
          b->Args({idx_key_size, 0, 15, 0, row_num, 0, 1});
        else if (type == type::TypeId::BIGINT)
          b->Args({0, idx_key_size, 0, 15, row_num, 0, 1});

        int64_t lookup_size = 1;
        std::vector<int64_t> lookups;
        while (lookup_size <= row_num) {
          lookups.push_back(lookup_size);
          lookup_size *= 2;
        }

        for (auto lookup : lookups) {
          if (type == type::TypeId::INTEGER)
            b->Args({idx_key_size, 0, 15, 0, row_num, lookup, -1});
          else if (type == type::TypeId::BIGINT)
            b->Args({0, idx_key_size, 0, 15, row_num, lookup, -1});
        }

        // Special argument used to indicate a drop index
        if (type == type::TypeId::INTEGER)
          b->Args({idx_key_size, 0, 15, 0, row_num, 0, 0});
        else if (type == type::TypeId::BIGINT)
          b->Args({0, idx_key_size, 0, 15, row_num, 0, 0});
      }
    }
  }
}

/**
 * Arg <0, 1, 2, 3, 4, 5>
 * 0 - # integers to scan
 * 1 - # bigints to scan
 * 2 - # integers in table
 * 3 - # bigints in table
 * 4 - row
 * 5 - cardinality
 */
static void GenCreateIndexArguments(benchmark::internal::Benchmark *b) {
  auto num_cols = {1, 3, 5, 7, 9, 11, 13, 15};
  auto types = {type::TypeId::INTEGER, type::TypeId::BIGINT};
  std::vector<int64_t> row_nums = {1,    3,    5,     7,     10,    50,     100,    200,    500,    1000,
                                   2000, 5000, 10000, 20000, 50000, 100000, 200000, 500000, 1000000};
  for (auto type : types) {
    for (auto col : num_cols) {
      for (auto row : row_nums) {
        int64_t car = 1;
        if (row > create_index_small_limit) {
          // For these, we get a memory explosion if the cardinality is too low.
          while (car < row) {
            car *= 2;
          }
          car = car / (pow(2, create_index_large_cardinality_num));
        }

        while (car < row) {
          if (type == type::TypeId::INTEGER)
            b->Args({col, 0, 15, 0, row, car});
          else if (type == type::TypeId::BIGINT)
            b->Args({0, col, 0, 15, row, car});
          car *= 2;
        }

        if (type == type::TypeId::INTEGER)
          b->Args({col, 0, 15, 0, row, row});
        else if (type == type::TypeId::BIGINT)
          b->Args({0, col, 0, 15, row, row});
      }
    }
  }
}

class MiniRunners : public benchmark::Fixture {
 public:
  static execution::query_id_t query_id;
  static execution::vm::ExecutionMode mode;
  const uint64_t optimizer_timeout_ = 1000000;

  static std::unique_ptr<planner::AbstractPlanNode> PassthroughPlanChecker(
      UNUSED_ATTRIBUTE common::ManagedPointer<transaction::TransactionContext> txn,
      std::unique_ptr<planner::AbstractPlanNode> plan) {
    return plan;
  }

  void ExecuteSeqScan(benchmark::State *state);
  void ExecuteInsert(benchmark::State *state);
  void ExecuteUpdate(benchmark::State *state);
  void ExecuteDelete(benchmark::State *state);

  std::string ConstructIndexScanPredicate(int64_t key_num, int64_t num_rows, int64_t lookup_size,
                                          bool parameter = false) {
    std::mt19937 generator{};
    auto low_key = std::uniform_int_distribution(static_cast<uint32_t>(0),
                                                 static_cast<uint32_t>(num_rows - lookup_size))(generator);
    auto high_key = low_key + lookup_size - 1;

    std::stringstream predicatess;
    for (auto j = 1; j <= key_num; j++) {
      if (lookup_size == 1) {
        predicatess << "col" << j << " = ";
        if (parameter)
          predicatess << "$1";
        else
          predicatess << low_key;
      } else {
        predicatess << "col" << j << " >= ";
        if (parameter)
          predicatess << "$1";
        else
          predicatess << low_key;

        predicatess << " AND col" << j << " <= ";
        if (parameter)
          predicatess << "$2";
        else
          predicatess << high_key;
      }

      if (j != key_num) predicatess << " AND ";
    }
    return predicatess.str();
  }

  std::string ConstructColumns(const std::string &prefix, type::TypeId left_type, type::TypeId right_type,
                               int64_t num_left, int64_t num_right) {
    std::stringstream cols;
    for (auto i = 1; i <= num_left; i++) {
      cols << prefix << (type::TypeUtil::TypeIdToString(left_type)) << i;
      if (i != num_left || num_right != 0) cols << ", ";
    }

    for (auto i = 1; i <= num_right; i++) {
      cols << prefix << (type::TypeUtil::TypeIdToString(right_type)) << i;
      if (i != num_right) cols << ", ";
    }
    return cols.str();
  }

  std::string ConstructPredicate(const std::string &left_alias, const std::string &right_alias, type::TypeId left_type,
                                 type::TypeId right_type, int64_t num_left, int64_t num_right) {
    std::stringstream pred;
    for (auto i = 1; i <= num_left; i++) {
      auto type_name = type::TypeUtil::TypeIdToString(left_type);
      pred << left_alias << "." << type_name << i << " = " << right_alias << "." << type_name << i;
      if (i != num_left || num_right != 0) pred << " AND ";
    }

    for (auto i = 1; i <= num_right; i++) {
      auto type_name = type::TypeUtil::TypeIdToString(right_type);
      pred << left_alias << "." << type_name << i << " = " << right_alias << "." << type_name << i;
      if (i != num_right) pred << " AND ";
    }
    return pred.str();
  }

  std::string ConstructTableName(type::TypeId left_type, type::TypeId right_type, int64_t num_left, int64_t num_right,
                                 size_t row, size_t car) {
    std::vector<type::TypeId> types = {left_type, right_type};
    std::vector<uint32_t> col_counts = {static_cast<uint32_t>(num_left), static_cast<uint32_t>(num_right)};
    auto tbl_name = execution::sql::TableGenerator::GenerateMixedTableName(types, col_counts, row, car);
    if (num_left == 0)
      tbl_name = execution::sql::TableGenerator::GenerateTableName(right_type, num_right, row, car);
    else if (num_right == 0)
      tbl_name = execution::sql::TableGenerator::GenerateTableName(left_type, num_left, row, car);
    return tbl_name;
  }

  std::unique_ptr<planner::AbstractPlanNode> IndexScanChecker(
      size_t num_keys, common::ManagedPointer<transaction::TransactionContext> txn,
      std::unique_ptr<planner::AbstractPlanNode> plan) {
    if (plan->GetPlanNodeType() != planner::PlanNodeType::INDEXSCAN) throw "Expected IndexScan";

    auto *idx_scan = reinterpret_cast<planner::IndexScanPlanNode *>(plan.get());
    if (idx_scan->GetLoIndexColumns().size() != num_keys) throw "Number keys mismatch";

    return plan;
  }

  std::unique_ptr<planner::AbstractPlanNode> IndexNLJoinChecker(
      std::string build_tbl, size_t num_cols, common::ManagedPointer<transaction::TransactionContext> txn,
      std::unique_ptr<planner::AbstractPlanNode> plan) {
    if (plan->GetPlanNodeType() != planner::PlanNodeType::INDEXNLJOIN) throw "Expected IndexNLJoin";
    if (plan->GetChildrenSize() != 1) throw "Expected 1 child";
    if (plan->GetChild(0)->GetPlanNodeType() != planner::PlanNodeType::SEQSCAN) throw "Expected child IdxScan";

    auto *nlplan = reinterpret_cast<const planner::IndexJoinPlanNode *>(plan.get());
    if (nlplan->GetLoIndexColumns().size() != num_cols) throw "Number keys mismatch";

    auto accessor = catalog_->GetAccessor(common::ManagedPointer(txn), db_oid, DISABLED);
    auto build_oid = accessor->GetTableOid(std::move(build_tbl));
    if (nlplan->GetTableOid() != build_oid) throw "inner index does not match";

    return plan;
  }

  std::unique_ptr<planner::AbstractPlanNode> ChildIndexScanChecker(
      common::ManagedPointer<transaction::TransactionContext> txn, std::unique_ptr<planner::AbstractPlanNode> plan) {
    if (plan->GetChild(0)->GetPlanNodeType() != planner::PlanNodeType::INDEXSCAN) throw "Expected IndexScan";

    return plan;
  }

  std::unique_ptr<planner::AbstractPlanNode> JoinNonSelfChecker(
      std::string build_tbl, common::ManagedPointer<transaction::TransactionContext> txn,
      std::unique_ptr<planner::AbstractPlanNode> plan) {
    auto accessor = catalog_->GetAccessor(common::ManagedPointer(txn), db_oid, DISABLED);
    auto build_oid = accessor->GetTableOid(std::move(build_tbl));

    if (plan->GetPlanNodeType() != planner::PlanNodeType::HASHJOIN) throw "Expected HashJoin";
    if (plan->GetChild(0)->GetPlanNodeType() != planner::PlanNodeType::SEQSCAN) throw "Expected Left SeqScan";
    if (plan->GetChild(1)->GetPlanNodeType() != planner::PlanNodeType::SEQSCAN) throw "Expected Right SeqScan";

    // Assumes the build side is the left (since that is the HashJoinLeftTranslator)
    auto *l_scan = reinterpret_cast<const planner::SeqScanPlanNode *>(plan->GetChild(0));
    if (l_scan->GetTableOid() != build_oid) {
      // Don't modify join_predicate/left/right hash keys because derivedindex DerivedValueExpression
      // Don't modify output_schema since just output 1 side tuple anyways
      plan->SwapChildren();
    }

    return plan;
  }

  TIGHT_LOOP_OPERATION(uint32_t, PLUS, +);
  TIGHT_LOOP_OPERATION(uint32_t, MULTIPLY, *);
  TIGHT_LOOP_OPERATION(uint32_t, DIVIDE, /);
  TIGHT_LOOP_OPERATION(uint32_t, GEQ, >=);
  TIGHT_LOOP_OPERATION(double, PLUS, +);
  TIGHT_LOOP_OPERATION(double, MULTIPLY, *);
  TIGHT_LOOP_OPERATION(double, DIVIDE, /);
  TIGHT_LOOP_OPERATION(double, GEQ, >=);

  void SetUp(const benchmark::State &state) final {
    catalog_ = db_main->GetCatalogLayer()->GetCatalog();
    txn_manager_ = db_main->GetTransactionLayer()->GetTransactionManager();
    metrics_manager_ = db_main->GetMetricsManager();
  }

  static execution::exec::ExecutionSettings GetExecutionSettings() {
    execution::exec::ExecutionSettings settings;
    settings.is_parallel_execution_enabled_ = false;
    return settings;
  }

  std::pair<std::unique_ptr<execution::compiler::ExecutableQuery>, std::unique_ptr<planner::OutputSchema>>
  OptimizeSqlStatement(
      const std::string &query, std::unique_ptr<optimizer::AbstractCostModel> cost_model,
      std::unique_ptr<brain::PipelineOperatingUnits> pipeline_units,
      const std::function<std::unique_ptr<planner::AbstractPlanNode>(
          common::ManagedPointer<transaction::TransactionContext>, std::unique_ptr<planner::AbstractPlanNode>)>
          &checker = std::function<std::unique_ptr<planner::AbstractPlanNode>(
              common::ManagedPointer<transaction::TransactionContext>, std::unique_ptr<planner::AbstractPlanNode>)>(
              PassthroughPlanChecker),
      common::ManagedPointer<std::vector<parser::ConstantValueExpression>> params = nullptr,
      common::ManagedPointer<std::vector<type::TypeId>> param_types = nullptr) {
    auto txn = txn_manager_->BeginTransaction();
    auto stmt_list = parser::PostgresParser::BuildParseTree(query);

    auto accessor = catalog_->GetAccessor(common::ManagedPointer(txn), db_oid, DISABLED);
    auto binder = binder::BindNodeVisitor(common::ManagedPointer(accessor), db_oid);
    binder.BindNameToNode(common::ManagedPointer(stmt_list), params, param_types);

    auto out_plan = trafficcop::TrafficCopUtil::Optimize(
        common::ManagedPointer(txn), common::ManagedPointer(accessor), common::ManagedPointer(stmt_list), db_oid,
        db_main->GetStatsStorage(), std::move(cost_model), optimizer_timeout_);

    out_plan = checker(common::ManagedPointer(txn), std::move(out_plan));
    if (out_plan->GetPlanNodeType() == planner::PlanNodeType::CREATE_INDEX) {
      execution::sql::DDLExecutors::CreateIndexExecutor(
          common::ManagedPointer<planner::CreateIndexPlanNode>(
              reinterpret_cast<planner::CreateIndexPlanNode *>(out_plan.get())),
          common::ManagedPointer<catalog::CatalogAccessor>(accessor));
    } else if (out_plan->GetPlanNodeType() == planner::PlanNodeType::DROP_INDEX) {
      execution::sql::DDLExecutors::DropIndexExecutor(
          common::ManagedPointer<planner::DropIndexPlanNode>(
              reinterpret_cast<planner::DropIndexPlanNode *>(out_plan.get())),
          common::ManagedPointer<catalog::CatalogAccessor>(accessor));
      txn_manager_->Commit(txn, transaction::TransactionUtil::EmptyCallback, nullptr);
      return std::make_pair(nullptr, nullptr);
    }

    auto exec_settings = GetExecutionSettings();
    auto exec_ctx = std::make_unique<execution::exec::ExecutionContext>(
        db_oid, common::ManagedPointer(txn), execution::exec::NoOpResultConsumer(), out_plan->GetOutputSchema().Get(),
        common::ManagedPointer(accessor), exec_settings, metrics_manager_);

    execution::compiler::ExecutableQuery::query_identifier.store(MiniRunners::query_id++);
    auto exec_query = execution::compiler::CompilationContext::Compile(*out_plan, exec_settings, accessor.get(),
                                                                       execution::compiler::CompilationMode::OneShot);
    exec_query->SetPipelineOperatingUnits(std::move(pipeline_units));

    auto ret_val = std::make_pair(std::move(exec_query), out_plan->GetOutputSchema()->Copy());
    txn_manager_->Commit(txn, transaction::TransactionUtil::EmptyCallback, nullptr);
    return ret_val;
  }

  void HandleBuildDropIndex(bool is_build, int64_t num_rows, int64_t num_key, type::TypeId type) {
    auto block_store = db_main->GetStorageLayer()->GetBlockStore();
    auto catalog = db_main->GetCatalogLayer()->GetCatalog();
    auto txn_manager = db_main->GetTransactionLayer()->GetTransactionManager();

    auto txn = txn_manager->BeginTransaction();
    auto accessor = catalog->GetAccessor(common::ManagedPointer(txn), db_oid, DISABLED);
    auto exec_settings = MiniRunners::GetExecutionSettings();
    auto exec_ctx = std::make_unique<execution::exec::ExecutionContext>(db_oid, common::ManagedPointer(txn), nullptr,
                                                                        nullptr, common::ManagedPointer(accessor),
                                                                        exec_settings, metrics_manager_);

    execution::sql::TableGenerator table_generator(exec_ctx.get(), block_store, accessor->GetDefaultNamespace());
    if (is_build) {
      table_generator.BuildMiniRunnerIndex(type, num_rows, num_key);
    } else {
      bool result = table_generator.DropMiniRunnerIndex(type, num_rows, num_key);
      if (!result) {
        throw "Drop Index has failed";
      }
    }

    txn_manager->Commit(txn, transaction::TransactionUtil::EmptyCallback, nullptr);
    InvokeGC();
  }

  void BenchmarkExecQuery(int64_t num_iters, execution::compiler::ExecutableQuery *exec_query,
                          planner::OutputSchema *out_schema, bool commit,
                          std::vector<std::vector<parser::ConstantValueExpression>> *params = &empty_params) {
    transaction::TransactionContext *txn = nullptr;
    std::unique_ptr<catalog::CatalogAccessor> accessor = nullptr;
    std::vector<std::vector<parser::ConstantValueExpression>> param_ref = *params;
    for (auto i = 0; i < num_iters; i++) {
      if (i == num_iters - 1) {
        metrics_manager_->RegisterThread();
      }

      txn = txn_manager_->BeginTransaction();
      accessor = catalog_->GetAccessor(common::ManagedPointer(txn), db_oid, DISABLED);

      auto exec_settings = GetExecutionSettings();
      auto exec_ctx = std::make_unique<execution::exec::ExecutionContext>(
          db_oid, common::ManagedPointer(txn), execution::exec::NoOpResultConsumer(), out_schema,
          common::ManagedPointer(accessor), exec_settings, metrics_manager_);

      // Attach params to ExecutionContext
      if (static_cast<size_t>(i) < param_ref.size()) {
        exec_ctx->SetParams(common::ManagedPointer<const std::vector<parser::ConstantValueExpression>>(&param_ref[i]));
      }

      exec_query->Run(common::ManagedPointer(exec_ctx), mode);

      if (commit)
        txn_manager_->Commit(txn, transaction::TransactionUtil::EmptyCallback, nullptr);
      else
        txn_manager_->Abort(txn);

      if (i == num_iters - 1) {
        metrics_manager_->Aggregate();
        metrics_manager_->UnregisterThread();
      }
    }
  }

  void BenchmarkArithmetic(brain::ExecutionOperatingUnitType type, size_t num_elem) {
    auto qid = MiniRunners::query_id++;
    auto txn = txn_manager_->BeginTransaction();
    auto accessor = catalog_->GetAccessor(common::ManagedPointer(txn), db_oid, DISABLED);
    auto exec_settings = GetExecutionSettings();
    auto exec_ctx = std::make_unique<execution::exec::ExecutionContext>(db_oid, common::ManagedPointer(txn), nullptr,
                                                                        nullptr, common::ManagedPointer(accessor),
                                                                        exec_settings, metrics_manager_);
    exec_ctx->SetExecutionMode(static_cast<uint8_t>(mode));

    brain::PipelineOperatingUnits units;
    brain::ExecutionOperatingUnitFeatureVector pipe0_vec;
    exec_ctx->SetPipelineOperatingUnits(common::ManagedPointer(&units));
    pipe0_vec.emplace_back(execution::translator_id_t(1), type, num_elem, 4, 1, num_elem, 1, 0, 0);
    units.RecordOperatingUnit(execution::pipeline_id_t(1), std::move(pipe0_vec));

    brain::ExecOUFeatureVector ouvec{execution::pipeline_id_t(1),
                                     units.GetPipelineFeatures(execution::pipeline_id_t(1))};

    switch (type) {
      case brain::ExecutionOperatingUnitType::OP_INTEGER_PLUS_OR_MINUS: {
        exec_ctx->StartPipelineTracker(execution::pipeline_id_t(1));
        uint32_t ret = __uint32_t_PLUS(num_elem);
        exec_ctx->EndPipelineTracker(qid, execution::pipeline_id_t(1), &ouvec);
        DoNotOptimizeAway(ret);
        break;
      }
      case brain::ExecutionOperatingUnitType::OP_INTEGER_MULTIPLY: {
        exec_ctx->StartPipelineTracker(execution::pipeline_id_t(1));
        uint32_t ret = __uint32_t_MULTIPLY(num_elem);
        exec_ctx->EndPipelineTracker(qid, execution::pipeline_id_t(1), &ouvec);
        DoNotOptimizeAway(ret);
        break;
      }
      case brain::ExecutionOperatingUnitType::OP_INTEGER_DIVIDE: {
        exec_ctx->StartPipelineTracker(execution::pipeline_id_t(1));
        uint32_t ret = __uint32_t_DIVIDE(num_elem);
        exec_ctx->EndPipelineTracker(qid, execution::pipeline_id_t(1), &ouvec);
        DoNotOptimizeAway(ret);
        break;
      }
      case brain::ExecutionOperatingUnitType::OP_INTEGER_COMPARE: {
        exec_ctx->StartPipelineTracker(execution::pipeline_id_t(1));
        uint32_t ret = __uint32_t_GEQ(num_elem);
        exec_ctx->EndPipelineTracker(qid, execution::pipeline_id_t(1), &ouvec);
        DoNotOptimizeAway(ret);
        break;
      }
      case brain::ExecutionOperatingUnitType::OP_DECIMAL_PLUS_OR_MINUS: {
        exec_ctx->StartPipelineTracker(execution::pipeline_id_t(1));
        double ret = __double_PLUS(num_elem);
        exec_ctx->EndPipelineTracker(qid, execution::pipeline_id_t(1), &ouvec);
        DoNotOptimizeAway(ret);
        break;
      }
      case brain::ExecutionOperatingUnitType::OP_DECIMAL_MULTIPLY: {
        exec_ctx->StartPipelineTracker(execution::pipeline_id_t(1));
        double ret = __double_MULTIPLY(num_elem);
        exec_ctx->EndPipelineTracker(qid, execution::pipeline_id_t(1), &ouvec);
        DoNotOptimizeAway(ret);
        break;
      }
      case brain::ExecutionOperatingUnitType::OP_DECIMAL_DIVIDE: {
        exec_ctx->StartPipelineTracker(execution::pipeline_id_t(1));
        double ret = __double_DIVIDE(num_elem);
        exec_ctx->EndPipelineTracker(qid, execution::pipeline_id_t(1), &ouvec);
        DoNotOptimizeAway(ret);
        break;
      }
      case brain::ExecutionOperatingUnitType::OP_DECIMAL_COMPARE: {
        exec_ctx->StartPipelineTracker(execution::pipeline_id_t(1));
        double ret = __double_GEQ(num_elem);
        exec_ctx->EndPipelineTracker(qid, execution::pipeline_id_t(1), &ouvec);
        DoNotOptimizeAway(ret);
        break;
      }
      default:
        UNREACHABLE("Unsupported ExecutionOperatingUnitType");
        break;
    }

    txn_manager_->Commit(txn, transaction::TransactionUtil::EmptyCallback, nullptr);
  }

 protected:
  common::ManagedPointer<catalog::Catalog> catalog_;
  common::ManagedPointer<transaction::TransactionManager> txn_manager_;
  common::ManagedPointer<metrics::MetricsManager> metrics_manager_;
};

execution::query_id_t MiniRunners::query_id = execution::query_id_t(0);
execution::vm::ExecutionMode MiniRunners::mode = execution::vm::ExecutionMode::Interpret;

// NOLINTNEXTLINE
BENCHMARK_DEFINE_F(MiniRunners, SEQ0_ArithmeticRunners)(benchmark::State &state) {
  if (rerun_start) {
    return;
  }

  metrics_manager_->RegisterThread();

  // state.range(0) is the OperatingUnitType
  // state.range(1) is the size
  BenchmarkArithmetic(static_cast<brain::ExecutionOperatingUnitType>(state.range(0)),
                      static_cast<size_t>(state.range(1)));

  metrics_manager_->Aggregate();
  metrics_manager_->UnregisterThread();

  state.SetItemsProcessed(state.range(1));
}

BENCHMARK_REGISTER_F(MiniRunners, SEQ0_ArithmeticRunners)
    ->Unit(benchmark::kMillisecond)
    ->Iterations(1)
    ->Apply(GenArithArguments);

void NetworkQueriesOutputRunners(pqxx::work *txn) {
  std::ostream null{nullptr};
  auto num_cols = {1, 3, 5, 7, 9, 11, 13, 15};
  auto types = {type::TypeId::INTEGER, type::TypeId::DECIMAL};
  std::vector<int64_t> row_nums = {1, 3, 5, 7, 10, 50, 100, 500, 1000, 2000, 5000, 10000};

  bool metrics_enabled = true;
  for (auto type : types) {
    for (auto col : num_cols) {
      for (auto row : row_nums) {
        // Scale # iterations accordingly
        // Want to warmup the first query
        int iters = 1;
        if (row == 1 && col == 1 && type == type::TypeId::INTEGER) {
          iters += warmup_iterations_num;
        }

        for (int i = 0; i < iters; i++) {
          if (i != iters - 1 && metrics_enabled) {
            db_main->GetMetricsManager()->DisableMetric(metrics::MetricsComponent::EXECUTION_PIPELINE);
            metrics_enabled = false;
          } else if (i == iters - 1 && !metrics_enabled) {
            db_main->GetMetricsManager()->EnableMetric(metrics::MetricsComponent::EXECUTION_PIPELINE, 0);
            metrics_enabled = true;
          }

          std::stringstream query_ss;
          std::string type_s = (type == type::TypeId::INTEGER) ? "int" : "real";

          query_ss << "SELECT nprunnersemit" << type_s << "(" << row << "," << col << ",";
          if (type == type::TypeId::INTEGER)
            query_ss << col << ",0)";
          else
            query_ss << "0," << col << ")";

          if (col > 1) {
            query_ss << ",";
            for (int j = 1; j < col; j++) {
              query_ss << "nprunnersdummy" << type_s << "()";
              if (j != col - 1) {
                query_ss << ",";
              }
            }
          }

          // Execute query
          pqxx::result r{txn->exec(query_ss.str())};

          // Get all the results
          for (const auto &result_row : r) {
            for (auto j = 0; j < col; j++) {
              null << result_row[j];
            }
          }
        }
      }
    }
  }
}

void NetworkQueriesCreateIndexRunners(pqxx::work *txn) {
  std::ostream null{nullptr};
  std::vector<uint32_t> num_cols = {1, 2, 4, 8, 15};
  std::vector<type::TypeId> types = {type::TypeId::INTEGER, type::TypeId::BIGINT};
  std::vector<uint32_t> row_nums = {1,     10,    100,   200,    500,    1000,   2000,   5000,
                                    10000, 20000, 50000, 100000, 300000, 500000, 1000000};

  bool metrics_enabled = true;
  for (auto type : types) {
    for (auto col : num_cols) {
      for (auto row : row_nums) {
        // Scale # iterations accordingly
        // Want to warmup the first query
        int iters = 1;
        if (row == 1 && col == 1 && type == type::TypeId::INTEGER) {
          iters += warmup_iterations_num;
        }

        for (int i = 0; i < iters; i++) {
          if (i != iters - 1 && metrics_enabled) {
            db_main->GetMetricsManager()->DisableMetric(metrics::MetricsComponent::EXECUTION_PIPELINE);
            metrics_enabled = false;
          } else if (i == iters - 1 && !metrics_enabled) {
            db_main->GetMetricsManager()->EnableMetric(metrics::MetricsComponent::EXECUTION_PIPELINE, 0);
            metrics_enabled = true;
          }

          std::string create_query;
          {
            std::stringstream query_ss;
            auto table_name = execution::sql::TableGenerator::GenerateTableIndexName(type, row);
            query_ss << "CREATE INDEX minirunners__" << row << " ON " << table_name << "(";
            for (size_t j = 1; j <= col; j++) {
              query_ss << "col" << j;
              if (j != col) {
                query_ss << ",";
              } else {
                query_ss << ")";
              }
            }

            create_query = query_ss.str();
          }
          txn->exec(create_query);

          std::string delete_query;
          {
            std::stringstream query_ss;
            query_ss << "DROP INDEX minirunners__" << row;
            delete_query = query_ss.str();
          }
          txn->exec(delete_query);
        }
      }
    }
  }
}

// NOLINTNEXTLINE
BENCHMARK_DEFINE_F(MiniRunners, SEQ0_OutputRunners)(benchmark::State &state) {
  auto num_integers = state.range(0);
  auto num_decimals = state.range(1);
  auto row_num = state.range(2);
  auto num_col = num_integers + num_decimals;

  std::stringstream output;
  output << "struct OutputStruct {\n";
  for (auto i = 0; i < num_integers; i++) output << "col" << i << " : Integer\n";
  for (auto i = num_integers; i < num_col; i++) output << "col" << i << " : Real\n";
  output << "}\n";

  output << "struct QueryState {\nexecCtx: *ExecutionContext\n}\n";
  output << "struct P1_State {\noutput_buffer: *OutputBuffer\nexecFeatures: ExecOUFeatureVector\n}\n";
  output << "fun Query0_Init(queryState: *QueryState) -> nil {\nreturn}\n";
  output << "fun Query0_Pipeline1_InitPipelineState(queryState: *QueryState, pipelineState: *P1_State) -> nil {\n";
  output << "\tpipelineState.output_buffer = @resultBufferNew(queryState.execCtx)\n";
  output << "\treturn\n";
  output << "}\n";
  output << "fun Query0_Pipeline1_TearDownPipelineState(queryState: *QueryState, pipelineState: *P1_State) -> nil "
            "{\nreturn\n}\n";

  // pipeline
  output << "fun Query0_Pipeline1_SerialWork(queryState: *QueryState, pipelineState: *P1_State) -> nil {\n";
  if (num_col > 0) {
    output << "\tvar out: *OutputStruct\n";
    output << "\tfor(var it = 0; it < " << row_num << "; it = it + 1) {\n";
    output << "\t\tout = @ptrCast(*OutputStruct, @resultBufferAllocRow(pipelineState.output_buffer))\n";
    output << "\t}\n";
  }
  output << "}\n";

  output << "fun Query0_Pipeline1_Init(queryState: *QueryState) -> nil {\n";
  output << "\tvar threadStateContainer = @execCtxGetTLS(queryState.execCtx)\n";
  output << "\t@tlsReset(threadStateContainer, @sizeOf(P1_State), Query0_Pipeline1_InitPipelineState, "
            "Query0_Pipeline1_TearDownPipelineState, queryState)\n";
  output << "\treturn\n";
  output << "}\n";

  output << "fun Query0_Pipeline1_Run(queryState: *QueryState) -> nil {\n";
  output
      << "\tvar pipelineState = @ptrCast(*P1_State, @tlsGetCurrentThreadState(@execCtxGetTLS(queryState.execCtx)))\n";
  output << "\t@execOUFeatureVectorInit(queryState.execCtx, &pipelineState.execFeatures, 1)\n";
  output << "\t@execCtxStartPipelineTracker(queryState.execCtx, 1)\n";
  output << "\tQuery0_Pipeline1_SerialWork(queryState, pipelineState)\n";
  output << "\t@resultBufferFinalize(pipelineState.output_buffer)\n";
  output << "\t@execCtxEndPipelineTracker(queryState.execCtx, 0, 1, &pipelineState.execFeatures)\n";
  output << "\treturn\n";
  output << "}\n";

  output << "fun Query0_Pipeline1_TearDown(queryState: *QueryState) -> nil {\n";
  output << "\t@tlsClear(@execCtxGetTLS(queryState.execCtx))\n";
  output << "\treturn\n";
  output << "}\n";

  output << "fun Query0_TearDown(queryState: *QueryState) -> nil {\nreturn\n}\n";

  output << "fun main(queryState: *QueryState) -> nil {\n";
  output << "\tQuery0_Pipeline1_Init(queryState)\n";
  output << "\tQuery0_Pipeline1_Run(queryState)\n";
  output << "\tQuery0_Pipeline1_TearDown(queryState)\n";
  output << "\treturn\n";
  output << "}\n";

  std::vector<planner::OutputSchema::Column> cols;
  for (auto i = 0; i < num_integers; i++) {
    std::stringstream col;
    col << "col" << i;
    cols.emplace_back(col.str(), type::TypeId::INTEGER, nullptr);
  }

  for (auto i = 0; i < num_decimals; i++) {
    std::stringstream col;
    col << "col" << i;
    cols.emplace_back(col.str(), type::TypeId::DECIMAL, nullptr);
  }

  auto int_size = type::TypeUtil::GetTypeSize(type::TypeId::INTEGER);
  auto decimal_size = type::TypeUtil::GetTypeSize(type::TypeId::DECIMAL);
  auto tuple_size = int_size * num_integers + decimal_size * num_decimals;

  auto txn = txn_manager_->BeginTransaction();
  auto accessor = catalog_->GetAccessor(common::ManagedPointer(txn), db_oid, DISABLED);
  auto schema = std::make_unique<planner::OutputSchema>(std::move(cols));

  auto exec_settings = GetExecutionSettings();
  execution::compiler::ExecutableQuery::query_identifier.store(MiniRunners::query_id++);
  auto exec_ctx = std::make_unique<execution::exec::ExecutionContext>(
      db_oid, common::ManagedPointer(txn), execution::exec::NoOpResultConsumer(), schema.get(),
      common::ManagedPointer(accessor), exec_settings, metrics_manager_);

  auto exec_query =
      execution::compiler::ExecutableQuery(output.str(), common::ManagedPointer(exec_ctx), false, 16, exec_settings);

  auto units = std::make_unique<brain::PipelineOperatingUnits>();
  brain::ExecutionOperatingUnitFeatureVector pipe0_vec;
  pipe0_vec.emplace_back(execution::translator_id_t(1), brain::ExecutionOperatingUnitType::OUTPUT, row_num, tuple_size,
                         num_col, 0, 1, 0, 0);
  units->RecordOperatingUnit(execution::pipeline_id_t(1), std::move(pipe0_vec));
  exec_query.SetPipelineOperatingUnits(std::move(units));

  txn_manager_->Commit(txn, transaction::TransactionUtil::EmptyCallback, nullptr);
  BenchmarkExecQuery(warmup_iterations_num + 1, &exec_query, schema.get(), true);
}

BENCHMARK_REGISTER_F(MiniRunners, SEQ0_OutputRunners)
    ->Unit(benchmark::kMillisecond)
    ->Apply(GenOutputArguments)
    ->Iterations(1);

void MiniRunners::ExecuteSeqScan(benchmark::State *state) {
  auto num_integers = state->range(0);
  auto num_decimals = state->range(1);
  auto tbl_ints = state->range(2);
  auto tbl_decimals = state->range(3);
  auto row = state->range(4);
  auto car = state->range(5);

  int num_iters = 1;
  if (row <= warmup_rows_limit) {
    num_iters += warmup_iterations_num;
  } else if (rerun_start || skip_large_rows_runs) {
    return;
  }

  auto int_size = type::TypeUtil::GetTypeSize(type::TypeId::INTEGER);
  auto decimal_size = type::TypeUtil::GetTypeSize(type::TypeId::DECIMAL);
  auto tuple_size = int_size * num_integers + decimal_size * num_decimals;
  auto num_col = num_integers + num_decimals;

  auto units = std::make_unique<brain::PipelineOperatingUnits>();
  brain::ExecutionOperatingUnitFeatureVector pipe0_vec;
  pipe0_vec.emplace_back(execution::translator_id_t(1), brain::ExecutionOperatingUnitType::SEQ_SCAN, row, tuple_size,
                         num_col, car, 1, 0, 0);
  pipe0_vec.emplace_back(execution::translator_id_t(1), brain::ExecutionOperatingUnitType::OUTPUT, row, tuple_size,
                         num_col, 0, 1, 0, 0);
  units->RecordOperatingUnit(execution::pipeline_id_t(1), std::move(pipe0_vec));

  std::string query_final;
  {
    std::stringstream query;
    auto cols = ConstructColumns("", type::TypeId::INTEGER, type::TypeId::DECIMAL, num_integers, num_decimals);
    auto tbl_name = ConstructTableName(type::TypeId::INTEGER, type::TypeId::DECIMAL, tbl_ints, tbl_decimals, row, car);
    query << "SELECT " << (cols) << " FROM " << tbl_name;
    query_final = query.str();
  }

  auto equery = OptimizeSqlStatement(query_final, std::make_unique<optimizer::TrivialCostModel>(), std::move(units));
  BenchmarkExecQuery(num_iters, equery.first.get(), equery.second.get(), true);

  state->SetItemsProcessed(row);
}

// NOLINTNEXTLINE
BENCHMARK_DEFINE_F(MiniRunners, SEQ1_0_SeqScanRunners)(benchmark::State &state) { ExecuteSeqScan(&state); }

// NOLINTNEXTLINE
BENCHMARK_DEFINE_F(MiniRunners, SEQ1_1_SeqScanRunners)(benchmark::State &state) { ExecuteSeqScan(&state); }

BENCHMARK_REGISTER_F(MiniRunners, SEQ1_0_SeqScanRunners)
    ->Unit(benchmark::kMillisecond)
    ->Iterations(1)
    ->Apply(GenScanArguments);

BENCHMARK_REGISTER_F(MiniRunners, SEQ1_1_SeqScanRunners)
    ->Unit(benchmark::kMillisecond)
    ->Iterations(1)
    ->Apply(GenScanMixedArguments);

// NOLINTNEXTLINE
BENCHMARK_DEFINE_F(MiniRunners, SEQ2_0_IndexScanRunners)(benchmark::State &state) {
  auto type = static_cast<type::TypeId>(state.range(0));
  auto key_num = state.range(1);
  auto num_rows = state.range(2);
  auto lookup_size = state.range(3);
  auto is_build = state.range(4);

  if (lookup_size == 0) {
    if (is_build < 0) {
      throw "Invalid is_build argument for IndexScan";
    }

    HandleBuildDropIndex(is_build != 0, num_rows, key_num, type);
    return;
  }

  int num_iters = 1;
  if (lookup_size <= warmup_rows_limit) {
    num_iters += warmup_iterations_num;
  } else if (rerun_start || skip_large_rows_runs) {
    return;
  }

  std::vector<std::vector<parser::ConstantValueExpression>> real_params;
  GenIdxScanParameters(type, num_rows, lookup_size, num_iters, &real_params);

  auto type_size = type::TypeUtil::GetTypeSize(type);
  auto tuple_size = type_size * key_num;

  auto units = std::make_unique<brain::PipelineOperatingUnits>();
  brain::ExecutionOperatingUnitFeatureVector pipe0_vec;
  pipe0_vec.emplace_back(execution::translator_id_t(1), brain::ExecutionOperatingUnitType::OUTPUT, lookup_size,
                         tuple_size, key_num, 0, 1, 0, 0);
  pipe0_vec.emplace_back(execution::translator_id_t(1), brain::ExecutionOperatingUnitType::IDX_SCAN, num_rows,
                         tuple_size, key_num, lookup_size, 1, 0, 0);
  units->RecordOperatingUnit(execution::pipeline_id_t(1), std::move(pipe0_vec));

  std::string cols;
  {
    std::stringstream colss;
    for (auto j = 1; j <= key_num; j++) {
      colss << "col" << j;
      if (j != key_num) colss << ", ";
    }
    cols = colss.str();
  }

  std::string predicate = ConstructIndexScanPredicate(key_num, num_rows, lookup_size, true);

  std::vector<parser::ConstantValueExpression> params;
  std::vector<type::TypeId> param_types;
  params.emplace_back(type, execution::sql::Integer(0));
  param_types.push_back(type);
  if (lookup_size > 1) {
    params.emplace_back(type, execution::sql::Integer(0));
    param_types.push_back(type);
  }

  std::stringstream query;
  auto table_name = execution::sql::TableGenerator::GenerateTableIndexName(type, num_rows);
  query << "SELECT " << cols << " FROM  " << table_name << " WHERE " << predicate;
  auto f = std::bind(&MiniRunners::IndexScanChecker, this, key_num, std::placeholders::_1, std::placeholders::_2);
  auto equery = OptimizeSqlStatement(query.str(), std::make_unique<optimizer::TrivialCostModel>(), std::move(units), f,
                                     common::ManagedPointer<std::vector<parser::ConstantValueExpression>>(&params),
                                     common::ManagedPointer<std::vector<type::TypeId>>(&param_types));
  BenchmarkExecQuery(num_iters, equery.first.get(), equery.second.get(), true, &real_params);

  state.SetItemsProcessed(state.range(2));
}

BENCHMARK_REGISTER_F(MiniRunners, SEQ2_0_IndexScanRunners)
    ->Unit(benchmark::kMillisecond)
    ->Iterations(1)
    ->Apply(GenIdxScanArguments);

// NOLINTNEXTLINE
BENCHMARK_DEFINE_F(MiniRunners, SEQ2_1_IndexJoinRunners)(benchmark::State &state) {
  auto type = type::TypeId::INTEGER;
  auto key_num = state.range(0);
  auto outer = state.range(1);
  auto inner = state.range(2);
  auto is_build = state.range(3);

  if (outer == 0) {
    if (is_build < 0) {
      throw "Invalid is_build argument for IndexJoin";
    }

    HandleBuildDropIndex(is_build != 0, inner, key_num, type);
    return;
  }

  // No warmup
  int num_iters = 1;
  auto type_size = type::TypeUtil::GetTypeSize(type);
  auto tuple_size = type_size * key_num;

  auto units = std::make_unique<brain::PipelineOperatingUnits>();
  brain::ExecutionOperatingUnitFeatureVector pipe0_vec;

  // We only ever emit min(outer, inner) # of tuples
  // Even though there are no matches, it still might be a good idea to see what the relation is
  pipe0_vec.emplace_back(execution::translator_id_t(1), brain::ExecutionOperatingUnitType::OUTPUT,
                         std::min(inner, outer), tuple_size, key_num, 0, 1, 0, 0);

  // Outer table scan happens
  pipe0_vec.emplace_back(execution::translator_id_t(1), brain::ExecutionOperatingUnitType::SEQ_SCAN, outer, tuple_size,
                         key_num, outer, 1, 0, 0);

  // For each in outer, match 1 tuple in inner
  pipe0_vec.emplace_back(execution::translator_id_t(1), brain::ExecutionOperatingUnitType::IDX_SCAN, inner, tuple_size,
                         key_num, 1, 1, outer, 0);
  units->RecordOperatingUnit(execution::pipeline_id_t(1), std::move(pipe0_vec));

  std::string cols;
  {
    std::stringstream colss;
    for (auto j = 1; j <= key_num; j++) {
      colss << "a.col" << j;
      if (j != key_num) colss << ", ";
    }
    cols = colss.str();
  }

  std::string predicate;
  {
    std::stringstream preds;
    for (auto j = 1; j <= key_num; j++) {
      preds << "a.col" << j << " = b.col" << j;
      if (j != key_num) preds << " AND ";
    }
    predicate = preds.str();
  }

  auto outer_tbl = execution::sql::TableGenerator::GenerateTableIndexName(type, outer);
  auto inner_tbl = execution::sql::TableGenerator::GenerateTableIndexName(type, inner);

  std::stringstream query;
  query << "SELECT " << cols << " FROM " << outer_tbl << " AS a, " << inner_tbl << " AS b WHERE " << predicate;
  auto f = std::bind(&MiniRunners::IndexNLJoinChecker, this, inner_tbl, key_num, std::placeholders::_1,
                     std::placeholders::_2);
  auto equery = OptimizeSqlStatement(query.str(), std::make_unique<optimizer::TrivialCostModel>(), std::move(units), f);
  BenchmarkExecQuery(num_iters, equery.first.get(), equery.second.get(), true);

  state.SetItemsProcessed(state.range(2));
}

BENCHMARK_REGISTER_F(MiniRunners, SEQ2_1_IndexJoinRunners)
    ->Unit(benchmark::kMillisecond)
    ->Iterations(1)
    ->Apply(GenIdxJoinArguments);

void MiniRunners::ExecuteInsert(benchmark::State *state) {
  auto num_ints = state->range(0);
  auto num_decimals = state->range(1);
  auto num_cols = state->range(2);
  auto num_rows = state->range(3);

  // TODO(wz2): Re-enable compiled inserts once runtime is sensible
  if (terrier::runner::MiniRunners::mode == execution::vm::ExecutionMode::Compiled) return;

  if (rerun_start || (num_rows > warmup_rows_limit && skip_large_rows_runs)) return;

  // Create temporary table schema
  std::vector<catalog::Schema::Column> cols;
  std::vector<std::pair<type::TypeId, int64_t>> info = {{type::TypeId::INTEGER, num_ints},
                                                        {type::TypeId::DECIMAL, num_decimals}};
  int col_no = 1;
  for (auto &i : info) {
    for (auto j = 1; j <= i.second; j++) {
      std::stringstream col_name;
      col_name << "col" << col_no++;
      if (i.first == type::TypeId::INTEGER) {
        cols.emplace_back(col_name.str(), i.first, false,
                          terrier::parser::ConstantValueExpression(type::TypeId::INTEGER, execution::sql::Integer(0)));
      } else {
        cols.emplace_back(col_name.str(), i.first, false,
                          terrier::parser::ConstantValueExpression(type::TypeId::DECIMAL, execution::sql::Real(0.f)));
      }
    }
  }
  catalog::Schema tmp_schema(cols);

  // Create table
  catalog::table_oid_t tbl_oid;
  {
    auto txn = txn_manager_->BeginTransaction();
    auto accessor = catalog_->GetAccessor(common::ManagedPointer(txn), db_oid, DISABLED);
    tbl_oid = accessor->CreateTable(accessor->GetDefaultNamespace(), "tmp_table", tmp_schema);
    auto &schema = accessor->GetSchema(tbl_oid);
    auto *tmp_table = new storage::SqlTable(db_main->GetStorageLayer()->GetBlockStore(), schema);
    accessor->SetTablePointer(tbl_oid, tmp_table);
    txn_manager_->Commit(txn, transaction::TransactionUtil::EmptyCallback, nullptr);
  }

  std::string tuple_row;
  {
    std::stringstream tuple;
    tuple << "(";
    for (uint32_t i = 1; i <= num_cols; i++) {
      tuple << i;
      if (i != num_cols) {
        tuple << ",";
      } else {
        tuple << ")";
      }
    }
    tuple_row = tuple.str();
  }

  // Hack to preallocate some memory
  std::string reserves;
  std::string query;
  query.reserve(tuple_row.length() * num_rows + num_rows + 100);

  query += "INSERT INTO tmp_table VALUES ";
  for (uint32_t idx = 0; idx < num_rows; idx++) {
    query += tuple_row;
    if (idx != num_rows - 1) {
      query += ", ";
    }
  }

  auto int_size = type::TypeUtil::GetTypeSize(type::TypeId::INTEGER);
  auto decimal_size = type::TypeUtil::GetTypeSize(type::TypeId::DECIMAL);
  auto tuple_size = int_size * num_ints + decimal_size * num_decimals;

  auto units = std::make_unique<brain::PipelineOperatingUnits>();
  brain::ExecutionOperatingUnitFeatureVector pipe0_vec;
  pipe0_vec.emplace_back(execution::translator_id_t(1), brain::ExecutionOperatingUnitType::INSERT, num_rows, tuple_size,
                         num_cols, num_rows, 1, 0, 0);
  units->RecordOperatingUnit(execution::pipeline_id_t(1), std::move(pipe0_vec));

  auto equery = OptimizeSqlStatement(query, std::make_unique<optimizer::TrivialCostModel>(), std::move(units));
  BenchmarkExecQuery(1, equery.first.get(), equery.second.get(), true);

  // Drop the table
  {
    auto txn = txn_manager_->BeginTransaction();
    auto accessor = catalog_->GetAccessor(common::ManagedPointer(txn), db_oid, DISABLED);
    accessor->DropTable(tbl_oid);
    txn_manager_->Commit(txn, transaction::TransactionUtil::EmptyCallback, nullptr);
  }

  InvokeGC();
  state->SetItemsProcessed(num_rows);
}

// NOLINTNEXTLINE
BENCHMARK_DEFINE_F(MiniRunners, SEQ6_0_InsertRunners)(benchmark::State &state) { ExecuteInsert(&state); }

// NOLINTNEXTLINE
BENCHMARK_DEFINE_F(MiniRunners, SEQ6_1_InsertRunners)(benchmark::State &state) { ExecuteInsert(&state); }

BENCHMARK_REGISTER_F(MiniRunners, SEQ6_0_InsertRunners)
    ->Unit(benchmark::kMillisecond)
    ->Iterations(1)
    ->Apply(GenInsertArguments);

BENCHMARK_REGISTER_F(MiniRunners, SEQ6_1_InsertRunners)
    ->Unit(benchmark::kMillisecond)
    ->Iterations(1)
    ->Apply(GenInsertMixedArguments);

void MiniRunners::ExecuteUpdate(benchmark::State *state) {
  auto num_integers = state->range(0);
  auto num_decimals = state->range(1);
  auto tbl_ints = state->range(2);
  auto row = state->range(4);
  auto car = state->range(5);
  auto is_build = state->range(6);

  if (row == 0) {
    state->SetItemsProcessed(row);
    InvokeGC();
    return;
  }

  // A lookup size of 0 indicates a special query
  auto type = tbl_ints != 0 ? (type::TypeId::INTEGER) : (type::TypeId::BIGINT);
  if (car == 0) {
    if (is_build < 0) {
      throw "Invalid is_build argument for ExecuteUpdate";
    }

    HandleBuildDropIndex(is_build != 0, row, num_integers + num_decimals, type);
    return;
  }

  int num_iters = 1;
  if (car <= warmup_rows_limit) {
    num_iters += warmup_iterations_num;
  } else if (rerun_start || skip_large_rows_runs) {
    return;
  }

  // UPDATE [] SET [col] = random integer()
  // This does not force a read from the underlying tuple more than getting the slot.
  // Arguably, this approach has the least amount of "SEQ_SCAN" overhead and measures:
  // - Iterating over entire table for the slot
  // - Cost of "merging" updates with the undo/redos
  std::stringstream query;
  std::string tbl = execution::sql::TableGenerator::GenerateTableIndexName(type, row);
  query << "UPDATE " << tbl << " SET ";

  auto int_size = type::TypeUtil::GetTypeSize(type::TypeId::INTEGER);
  auto decimal_size = type::TypeUtil::GetTypeSize(type::TypeId::BIGINT);
  auto tuple_size = int_size * num_integers + decimal_size * num_decimals;
  auto num_col = num_integers + num_decimals;
  std::vector<catalog::Schema::Column> cols;
  std::mt19937 generator{};
  std::uniform_int_distribution<int> distribution(0, INT_MAX);
  for (auto j = 1; j <= num_integers; j++) {
    // We need to do this to prevent the lookup from having to move
    query << "col" << j << " = "
          << "col" << j << " + 0";
    if (j != num_integers || num_decimals != 0) query << ", ";
  }

  for (auto j = 1; j <= num_decimals; j++) {
    query << "col" << j << " = "
          << "col" << j << " + 0";
    if (j != num_decimals) query << ", ";
  }

  std::vector<std::vector<parser::ConstantValueExpression>> real_params;
  std::pair<std::unique_ptr<execution::compiler::ExecutableQuery>, std::unique_ptr<planner::OutputSchema>> equery;
  auto cost = std::make_unique<optimizer::TrivialCostModel>();

  auto units = std::make_unique<brain::PipelineOperatingUnits>();
  brain::ExecutionOperatingUnitFeatureVector pipe0_vec;
  pipe0_vec.emplace_back(execution::translator_id_t(1), brain::ExecutionOperatingUnitType::UPDATE, car, tuple_size,
                         num_col, car, 1, 0, 0);
  pipe0_vec.emplace_back(execution::translator_id_t(1), brain::ExecutionOperatingUnitType::IDX_SCAN, row, tuple_size,
                         num_col, car, 1, 0, 0);
  units->RecordOperatingUnit(execution::pipeline_id_t(1), std::move(pipe0_vec));

  std::vector<parser::ConstantValueExpression> params;
  std::vector<type::TypeId> param_types;
  params.emplace_back(type, execution::sql::Integer(0));
  param_types.push_back(type);
  if (car > 1) {
    params.emplace_back(type, execution::sql::Integer(0));
    param_types.push_back(type);
  }

  GenIdxScanParameters(type, row, car, num_iters, &real_params);
  std::string predicate = ConstructIndexScanPredicate(num_col, row, car, true);
  query << " WHERE " << predicate;

  auto f = std::bind(&MiniRunners::ChildIndexScanChecker, this, std::placeholders::_1, std::placeholders::_2);
  equery = OptimizeSqlStatement(query.str(), std::move(cost), std::move(units), f,
                                common::ManagedPointer<std::vector<parser::ConstantValueExpression>>(&params),
                                common::ManagedPointer<std::vector<type::TypeId>>(&param_types));

  BenchmarkExecQuery(num_iters, equery.first.get(), equery.second.get(), false, &real_params);
  state->SetItemsProcessed(row);
}

// NOLINTNEXTLINE
BENCHMARK_DEFINE_F(MiniRunners, SEQ7_2_UpdateRunners)(benchmark::State &state) { ExecuteUpdate(&state); }

BENCHMARK_REGISTER_F(MiniRunners, SEQ7_2_UpdateRunners)
    ->Unit(benchmark::kMillisecond)
    ->Iterations(1)
    ->Apply(GenUpdateDeleteIndexArguments);

void MiniRunners::ExecuteDelete(benchmark::State *state) {
  auto num_integers = state->range(0);
  auto num_decimals = state->range(1);
  auto tbl_ints = state->range(2);
  auto tbl_decimals = state->range(3);
  auto row = state->range(4);
  auto car = state->range(5);
  auto is_build = state->range(6);

  if (row == 0) {
    state->SetItemsProcessed(row);
    InvokeGC();
    return;
  }

  // A lookup size of 0 indicates a special query
  auto type = tbl_ints != 0 ? (type::TypeId::INTEGER) : (type::TypeId::BIGINT);
  if (car == 0) {
    if (is_build < 0) {
      throw "Invalid is_build argument for ExecuteDelete";
    }

    HandleBuildDropIndex(is_build != 0, row, num_integers + num_decimals, type);
    return;
  }

  int num_iters = 1;
  if (car <= warmup_rows_limit) {
    num_iters += warmup_iterations_num;
  } else if (rerun_start || skip_large_rows_runs) {
    return;
  }

  auto int_size = type::TypeUtil::GetTypeSize(type::TypeId::INTEGER);
  auto decimal_size = type::TypeUtil::GetTypeSize(type::TypeId::BIGINT);
  auto tuple_size = int_size * num_integers + decimal_size * num_decimals;
  auto num_col = num_integers + num_decimals;

  std::stringstream query;
  std::vector<std::vector<parser::ConstantValueExpression>> real_params;
  std::pair<std::unique_ptr<execution::compiler::ExecutableQuery>, std::unique_ptr<planner::OutputSchema>> equery;
  auto cost = std::make_unique<optimizer::TrivialCostModel>();

  auto tbl_col = tbl_ints + tbl_decimals;
  auto tbl_size = tbl_ints * int_size + tbl_decimals * decimal_size;

  auto units = std::make_unique<brain::PipelineOperatingUnits>();
  brain::ExecutionOperatingUnitFeatureVector pipe0_vec;
  pipe0_vec.emplace_back(execution::translator_id_t(1), brain::ExecutionOperatingUnitType::DELETE, car, tbl_size,
                         tbl_col, car, 1, 0, 0);
  pipe0_vec.emplace_back(execution::translator_id_t(1), brain::ExecutionOperatingUnitType::IDX_SCAN, row, tuple_size,
                         num_col, car, 1, 0, 0);
  units->RecordOperatingUnit(execution::pipeline_id_t(1), std::move(pipe0_vec));

  std::vector<parser::ConstantValueExpression> params;
  std::vector<type::TypeId> param_types;
  params.emplace_back(type, execution::sql::Integer(0));
  param_types.push_back(type);
  if (car > 1) {
    params.emplace_back(type, execution::sql::Integer(0));
    param_types.push_back(type);
  }

  GenIdxScanParameters(type, row, car, num_iters, &real_params);
  std::string predicate = ConstructIndexScanPredicate(num_col, row, car, true);
  query << "DELETE FROM " << execution::sql::TableGenerator::GenerateTableIndexName(type, row) << " WHERE "
        << predicate;

  auto f = std::bind(&MiniRunners::ChildIndexScanChecker, this, std::placeholders::_1, std::placeholders::_2);
  equery = OptimizeSqlStatement(query.str(), std::move(cost), std::move(units), f,
                                common::ManagedPointer<std::vector<parser::ConstantValueExpression>>(&params),
                                common::ManagedPointer<std::vector<type::TypeId>>(&param_types));

  BenchmarkExecQuery(num_iters, equery.first.get(), equery.second.get(), false, &real_params);
  state->SetItemsProcessed(row);
}

// NOLINTNEXTLINE
BENCHMARK_DEFINE_F(MiniRunners, SEQ8_2_DeleteRunners)(benchmark::State &state) { ExecuteDelete(&state); }

BENCHMARK_REGISTER_F(MiniRunners, SEQ8_2_DeleteRunners)
    ->Unit(benchmark::kMillisecond)
    ->Iterations(1)
    ->Apply(GenUpdateDeleteIndexArguments);

// NOLINTNEXTLINE
BENCHMARK_DEFINE_F(MiniRunners, SEQ3_SortRunners)(benchmark::State &state) {
  auto num_integers = state.range(0);
  auto num_decimals = state.range(1);
  auto tbl_ints = state.range(2);
  auto tbl_decimals = state.range(3);
  auto row = state.range(4);
  auto car = state.range(5);

  int num_iters = 1;
  if (row <= warmup_rows_limit) {
    num_iters += warmup_iterations_num;
  } else if (rerun_start || skip_large_rows_runs) {
    return;
  }

  auto int_size = type::TypeUtil::GetTypeSize(type::TypeId::INTEGER);
  auto decimal_size = type::TypeUtil::GetTypeSize(type::TypeId::DECIMAL);
  auto tuple_size = int_size * num_integers + decimal_size * num_decimals;
  auto num_col = num_integers + num_decimals;

  auto units = std::make_unique<brain::PipelineOperatingUnits>();
  brain::ExecutionOperatingUnitFeatureVector pipe0_vec;
  brain::ExecutionOperatingUnitFeatureVector pipe1_vec;
  pipe0_vec.emplace_back(execution::translator_id_t(1), brain::ExecutionOperatingUnitType::SEQ_SCAN, row, tuple_size,
                         num_col, car, 1, 0, 0);
  pipe0_vec.emplace_back(execution::translator_id_t(1), brain::ExecutionOperatingUnitType::SORT_BUILD, row, tuple_size,
                         num_col, car, 1, 0, 0);
  pipe1_vec.emplace_back(execution::translator_id_t(1), brain::ExecutionOperatingUnitType::SORT_ITERATE, row,
                         tuple_size, num_col, car, 1, 0, 0);
  pipe1_vec.emplace_back(execution::translator_id_t(1), brain::ExecutionOperatingUnitType::OUTPUT, row, tuple_size,
                         num_col, 0, 1, 0, 0);
  units->RecordOperatingUnit(execution::pipeline_id_t(2), std::move(pipe0_vec));
  units->RecordOperatingUnit(execution::pipeline_id_t(1), std::move(pipe1_vec));

  std::stringstream query;
  auto cols = ConstructColumns("", type::TypeId::INTEGER, type::TypeId::DECIMAL, num_integers, num_decimals);
  auto tbl_name = ConstructTableName(type::TypeId::INTEGER, type::TypeId::DECIMAL, tbl_ints, tbl_decimals, row, car);
  query << "SELECT " << (cols) << " FROM " << tbl_name << " ORDER BY " << (cols);
  auto equery = OptimizeSqlStatement(query.str(), std::make_unique<optimizer::TrivialCostModel>(), std::move(units));
  BenchmarkExecQuery(num_iters, equery.first.get(), equery.second.get(), true);
  state.SetItemsProcessed(row);
}

BENCHMARK_REGISTER_F(MiniRunners, SEQ3_SortRunners)
    ->Unit(benchmark::kMillisecond)
    ->Iterations(1)
    ->Apply(GenSortArguments);

// NOLINTNEXTLINE
BENCHMARK_DEFINE_F(MiniRunners, SEQ4_HashJoinSelfRunners)(benchmark::State &state) {
  auto num_integers = state.range(0);
  auto num_bigints = state.range(1);
  auto tbl_ints = state.range(2);
  auto tbl_bigints = state.range(3);
  auto row = state.range(4);
  auto car = state.range(5);

  if (rerun_start) {
    return;
  }

  // Size of the scan tuple
  // Size of hash key size, probe key size
  // Size of output since only output 1 side
  auto int_size = type::TypeUtil::GetTypeSize(type::TypeId::INTEGER);
  auto bigint_size = type::TypeUtil::GetTypeSize(type::TypeId::BIGINT);
  auto tuple_size = int_size * num_integers + bigint_size * num_bigints;
  auto num_col = num_integers + num_bigints;

  auto hj_output = row * row / car;
  auto units = std::make_unique<brain::PipelineOperatingUnits>();
  brain::ExecutionOperatingUnitFeatureVector pipe0_vec;
  brain::ExecutionOperatingUnitFeatureVector pipe1_vec;
  pipe0_vec.emplace_back(execution::translator_id_t(1), brain::ExecutionOperatingUnitType::SEQ_SCAN, row, tuple_size,
                         num_col, car, 1, 0, 0);
  pipe0_vec.emplace_back(execution::translator_id_t(1), brain::ExecutionOperatingUnitType::HASHJOIN_BUILD, row,
                         tuple_size, num_col, car, 1, 0, 0);
  pipe1_vec.emplace_back(execution::translator_id_t(1), brain::ExecutionOperatingUnitType::SEQ_SCAN, row, tuple_size,
                         num_col, car, 1, 0, 0);
  pipe1_vec.emplace_back(execution::translator_id_t(1), brain::ExecutionOperatingUnitType::HASHJOIN_PROBE, row,
                         tuple_size, num_col, hj_output, 1, 0, 0);
  pipe1_vec.emplace_back(execution::translator_id_t(1), brain::ExecutionOperatingUnitType::OUTPUT, hj_output,
                         tuple_size, num_col, 0, 1, 0, 0);
  units->RecordOperatingUnit(execution::pipeline_id_t(2), std::move(pipe0_vec));
  units->RecordOperatingUnit(execution::pipeline_id_t(1), std::move(pipe1_vec));

  std::stringstream query;
  auto tbl_name = ConstructTableName(type::TypeId::INTEGER, type::TypeId::BIGINT, tbl_ints, tbl_bigints, row, car);
  query << "SELECT " << ConstructColumns("b.", type::TypeId::INTEGER, type::TypeId::BIGINT, num_integers, num_bigints);
  query << " FROM " << tbl_name << ", " << tbl_name << " as b WHERE ";
  query << ConstructPredicate(tbl_name, "b", type::TypeId::INTEGER, type::TypeId::BIGINT, num_integers, num_bigints);
  auto equery = OptimizeSqlStatement(query.str(), std::make_unique<optimizer::ForcedCostModel>(true), std::move(units));
  BenchmarkExecQuery(1, equery.first.get(), equery.second.get(), true);
  state.SetItemsProcessed(row);
}

BENCHMARK_REGISTER_F(MiniRunners, SEQ4_HashJoinSelfRunners)
    ->Unit(benchmark::kMillisecond)
    ->Iterations(1)
    ->Apply(GenJoinSelfArguments);

// NOLINTNEXTLINE
BENCHMARK_DEFINE_F(MiniRunners, SEQ4_HashJoinNonSelfRunners)(benchmark::State &state) {
  auto num_integers = state.range(0);
  auto num_bigints = state.range(1);
  auto tbl_ints = state.range(2);
  auto tbl_bigints = state.range(3);
  auto build_row = state.range(4);
  auto build_car = state.range(5);
  auto probe_row = state.range(6);
  auto probe_car = state.range(7);
  auto matched_car = state.range(8);

  if (rerun_start) {
    return;
  }

  auto int_size = type::TypeUtil::GetTypeSize(type::TypeId::INTEGER);
  auto bigint_size = type::TypeUtil::GetTypeSize(type::TypeId::BIGINT);
  auto tuple_size = int_size * num_integers + bigint_size * num_bigints;
  auto num_col = num_integers + num_bigints;

  auto units = std::make_unique<brain::PipelineOperatingUnits>();
  brain::ExecutionOperatingUnitFeatureVector pipe0_vec;
  brain::ExecutionOperatingUnitFeatureVector pipe1_vec;
  pipe0_vec.emplace_back(execution::translator_id_t(1), brain::ExecutionOperatingUnitType::SEQ_SCAN, build_row,
                         tuple_size, num_col, build_car, 1, 0, 0);
  pipe0_vec.emplace_back(execution::translator_id_t(1), brain::ExecutionOperatingUnitType::HASHJOIN_BUILD, build_row,
                         tuple_size, num_col, build_car, 1, 0, 0);
  pipe1_vec.emplace_back(execution::translator_id_t(1), brain::ExecutionOperatingUnitType::SEQ_SCAN, probe_row,
                         tuple_size, num_col, probe_car, 1, 0, 0);
  pipe1_vec.emplace_back(execution::translator_id_t(1), brain::ExecutionOperatingUnitType::HASHJOIN_PROBE, probe_row,
                         tuple_size, num_col, matched_car, 1, 0, 0);
  pipe1_vec.emplace_back(execution::translator_id_t(1), brain::ExecutionOperatingUnitType::OUTPUT, matched_car,
                         tuple_size, num_col, 0, 1, 0, 0);
  units->RecordOperatingUnit(execution::pipeline_id_t(2), std::move(pipe0_vec));
  units->RecordOperatingUnit(execution::pipeline_id_t(1), std::move(pipe1_vec));

  auto build_tbl =
      ConstructTableName(type::TypeId::INTEGER, type::TypeId::BIGINT, tbl_ints, tbl_bigints, build_row, build_car);
  auto probe_tbl =
      ConstructTableName(type::TypeId::INTEGER, type::TypeId::BIGINT, tbl_ints, tbl_bigints, probe_row, probe_car);

  std::stringstream query;
  query << "SELECT " << ConstructColumns("b.", type::TypeId::INTEGER, type::TypeId::BIGINT, num_integers, num_bigints);
  query << " FROM " << build_tbl << ", " << probe_tbl << " as b WHERE ";
  query << ConstructPredicate(build_tbl, "b", type::TypeId::INTEGER, type::TypeId::BIGINT, num_integers, num_bigints);

  auto f = std::bind(&MiniRunners::JoinNonSelfChecker, this, build_tbl, std::placeholders::_1, std::placeholders::_2);
  auto cost = std::make_unique<optimizer::ForcedCostModel>(true);
  auto equery = OptimizeSqlStatement(query.str(), std::move(cost), std::move(units), f);
  BenchmarkExecQuery(1, equery.first.get(), equery.second.get(), true);
  state.SetItemsProcessed(matched_car);
}

BENCHMARK_REGISTER_F(MiniRunners, SEQ4_HashJoinNonSelfRunners)
    ->Unit(benchmark::kMillisecond)
    ->Iterations(1)
    ->Apply(GenJoinNonSelfArguments);

// NOLINTNEXTLINE
BENCHMARK_DEFINE_F(MiniRunners, SEQ5_0_AggregateRunners)(benchmark::State &state) {
  auto num_integers = state.range(0);
  auto num_bigints = state.range(1);
  auto tbl_ints = state.range(2);
  auto tbl_bigints = state.range(3);
  auto row = state.range(4);
  auto car = state.range(5);

  int num_iters = 1;
  if (row <= warmup_rows_limit && car <= warmup_rows_limit) {
    num_iters += warmup_iterations_num;
  } else if (rerun_start || skip_large_rows_runs) {
    return;
  }

  auto int_size = type::TypeUtil::GetTypeSize(type::TypeId::INTEGER);
  auto bigint_size = type::TypeUtil::GetTypeSize(type::TypeId::BIGINT);
  auto tuple_size = int_size * num_integers + bigint_size * num_bigints;
  auto num_col = num_integers + num_bigints;
  auto out_cols = num_col + 1;     // pulling the count(*) out
  auto out_size = tuple_size + 4;  // count(*) is an integer

  auto units = std::make_unique<brain::PipelineOperatingUnits>();
  brain::ExecutionOperatingUnitFeatureVector pipe0_vec;
  brain::ExecutionOperatingUnitFeatureVector pipe1_vec;
  pipe0_vec.emplace_back(execution::translator_id_t(1), brain::ExecutionOperatingUnitType::SEQ_SCAN, row, tuple_size,
                         num_col, car, 1, 0, 0);
  pipe0_vec.emplace_back(execution::translator_id_t(1), brain::ExecutionOperatingUnitType::AGGREGATE_BUILD, row,
                         tuple_size, num_col, car, 1, 0, 0);
  pipe1_vec.emplace_back(execution::translator_id_t(1), brain::ExecutionOperatingUnitType::AGGREGATE_ITERATE, car,
                         out_size, out_cols, car, 1, 0, 0);
  pipe1_vec.emplace_back(execution::translator_id_t(1), brain::ExecutionOperatingUnitType::OUTPUT, car, out_size,
                         out_cols, 0, 1, 0, 0);
  units->RecordOperatingUnit(execution::pipeline_id_t(2), std::move(pipe0_vec));
  units->RecordOperatingUnit(execution::pipeline_id_t(1), std::move(pipe1_vec));

  std::stringstream query;
  auto cols = ConstructColumns("", type::TypeId::INTEGER, type::TypeId::BIGINT, num_integers, num_bigints);
  auto tbl_name = ConstructTableName(type::TypeId::INTEGER, type::TypeId::BIGINT, tbl_ints, tbl_bigints, row, car);
  query << "SELECT COUNT(*), " << cols << " FROM " << tbl_name << " GROUP BY " << cols;
  auto equery = OptimizeSqlStatement(query.str(), std::make_unique<optimizer::TrivialCostModel>(), std::move(units));
  BenchmarkExecQuery(num_iters, equery.first.get(), equery.second.get(), true);

  state.SetItemsProcessed(row);
}

BENCHMARK_REGISTER_F(MiniRunners, SEQ5_0_AggregateRunners)
    ->Unit(benchmark::kMillisecond)
    ->Iterations(1)
    ->Apply(GenAggregateArguments);

// NOLINTNEXTLINE
BENCHMARK_DEFINE_F(MiniRunners, SEQ5_1_AggregateRunners)(benchmark::State &state) {
  auto num_integers = state.range(0);
  auto tbl_ints = state.range(1);
  auto row = state.range(2);
  auto car = state.range(3);

  int num_iters = 1;
  if (row <= warmup_rows_limit && car <= warmup_rows_limit) {
    num_iters += warmup_iterations_num;
  } else if (rerun_start || skip_large_rows_runs) {
    return;
  }

  auto int_size = type::TypeUtil::GetTypeSize(type::TypeId::INTEGER);
  auto tuple_size = int_size * num_integers;
  auto num_col = num_integers;
  auto out_cols = num_col;
  auto out_size = tuple_size;

  auto units = std::make_unique<brain::PipelineOperatingUnits>();
  brain::ExecutionOperatingUnitFeatureVector pipe0_vec;
  brain::ExecutionOperatingUnitFeatureVector pipe1_vec;
  pipe0_vec.emplace_back(execution::translator_id_t(1), brain::ExecutionOperatingUnitType::SEQ_SCAN, row, tuple_size,
                         num_col, car, 1, 0, 0);
  pipe0_vec.emplace_back(execution::translator_id_t(1), brain::ExecutionOperatingUnitType::AGGREGATE_BUILD, row, 0,
                         num_col, 1, 1, 0, 0);
  pipe1_vec.emplace_back(execution::translator_id_t(1), brain::ExecutionOperatingUnitType::AGGREGATE_ITERATE, 1,
                         out_size, out_cols, 1, 1, 0, 0);
  pipe1_vec.emplace_back(execution::translator_id_t(1), brain::ExecutionOperatingUnitType::OUTPUT, 1, out_size,
                         out_cols, 0, 1, 0, 0);
  units->RecordOperatingUnit(execution::pipeline_id_t(2), std::move(pipe0_vec));
  units->RecordOperatingUnit(execution::pipeline_id_t(1), std::move(pipe1_vec));

  std::stringstream query;
  auto cols = ConstructColumns("", type::TypeId::INTEGER, type::TypeId::BIGINT, num_integers, 0);
  auto tbl_name = ConstructTableName(type::TypeId::INTEGER, type::TypeId::BIGINT, tbl_ints, 0, row, car);

  {
    query << "SELECT ";
    for (int i = 1; i <= num_integers; i++) {
      query << "SUM(" << (type::TypeUtil::TypeIdToString(type::TypeId::INTEGER)) << i << ")";
      if (i != num_integers) query << ", ";
    }

    query << " FROM " << tbl_name;
  }

  auto equery = OptimizeSqlStatement(query.str(), std::make_unique<optimizer::TrivialCostModel>(), std::move(units));
  BenchmarkExecQuery(num_iters, equery.first.get(), equery.second.get(), true);

  state.SetItemsProcessed(row);
}

BENCHMARK_REGISTER_F(MiniRunners, SEQ5_1_AggregateRunners)
    ->Unit(benchmark::kMillisecond)
    ->Iterations(1)
    ->Apply(GenAggregateKeylessArguments);

// NOLINTNEXTLINE
BENCHMARK_DEFINE_F(MiniRunners, SEQ9_0_CreateIndexRunners)(benchmark::State &state) {
  auto num_integers = state.range(0);
  auto num_bigints = state.range(1);
  auto tbl_ints = state.range(2);
  auto tbl_bigints = state.range(3);
  auto row = state.range(4);
  auto car = state.range(5);

  if (rerun_start || (row > warmup_rows_limit && skip_large_rows_runs)) {
    return;
  }

  auto int_size = type::TypeUtil::GetTypeSize(type::TypeId::INTEGER);
  auto bigint_size = type::TypeUtil::GetTypeSize(type::TypeId::BIGINT);
  auto tuple_size = int_size * num_integers + bigint_size * num_bigints;
  auto num_col = num_integers + num_bigints;

  auto cols = ConstructColumns("", type::TypeId::INTEGER, type::TypeId::BIGINT, num_integers, num_bigints);
  auto tbl_name = ConstructTableName(type::TypeId::INTEGER, type::TypeId::BIGINT, tbl_ints, tbl_bigints, row, car);

  auto units = std::make_unique<brain::PipelineOperatingUnits>();
  brain::ExecutionOperatingUnitFeatureVector pipe0_vec;
  pipe0_vec.emplace_back(execution::translator_id_t(1), brain::ExecutionOperatingUnitType::CREATE_INDEX, row,
                         tuple_size, num_col, car, 1, 0);
  units->RecordOperatingUnit(execution::pipeline_id_t(1), std::move(pipe0_vec));

  std::stringstream query;
  query << "CREATE INDEX idx ON " << tbl_name << " (" << cols << ")";
  auto equery = OptimizeSqlStatement(query.str(), std::make_unique<optimizer::TrivialCostModel>(), std::move(units));
  BenchmarkExecQuery(1, equery.first.get(), equery.second.get(), true, &empty_params);

  {
    auto units = std::make_unique<brain::PipelineOperatingUnits>();
    OptimizeSqlStatement("DROP INDEX idx", std::make_unique<optimizer::TrivialCostModel>(), std::move(units));
  }

  InvokeGC();
  state.SetItemsProcessed(row);
}

BENCHMARK_REGISTER_F(MiniRunners, SEQ9_0_CreateIndexRunners)
    ->Unit(benchmark::kMillisecond)
    ->Iterations(1)
    ->Apply(GenCreateIndexArguments);

void InitializeRunnersState() {
  auto db_main_builder = DBMain::Builder()
                             .SetUseGC(true)
                             .SetUseCatalog(true)
                             .SetUseStatsStorage(true)
                             .SetUseMetrics(true)
                             .SetBlockStoreSize(1000000000)
                             .SetBlockStoreReuse(1000000000)
                             .SetRecordBufferSegmentSize(1000000000)
                             .SetRecordBufferSegmentReuse(1000000000)
                             .SetUseExecution(true)
                             .SetUseTrafficCop(true)
                             .SetUseNetwork(true)
                             .SetNetworkPort(terrier::runner::port);

  db_main = db_main_builder.Build().release();

  auto block_store = db_main->GetStorageLayer()->GetBlockStore();
  auto catalog = db_main->GetCatalogLayer()->GetCatalog();
  auto txn_manager = db_main->GetTransactionLayer()->GetTransactionManager();
  db_main->GetMetricsManager()->EnableMetric(metrics::MetricsComponent::EXECUTION_PIPELINE, 0);

  // Create the database
  auto txn = txn_manager->BeginTransaction();
  db_oid = catalog->CreateDatabase(common::ManagedPointer(txn), "test_db", true);

  // Load the database
  auto accessor = catalog->GetAccessor(common::ManagedPointer(txn), db_oid, DISABLED);
  auto exec_settings = MiniRunners::GetExecutionSettings();
  auto exec_ctx = std::make_unique<execution::exec::ExecutionContext>(db_oid, common::ManagedPointer(txn), nullptr,
                                                                      nullptr, common::ManagedPointer(accessor),
                                                                      exec_settings, db_main->GetMetricsManager());

  execution::sql::TableGenerator table_gen(exec_ctx.get(), block_store, accessor->GetDefaultNamespace());
  table_gen.GenerateTestTables(true);
  table_gen.GenerateMiniRunnerIndexTables();

  txn_manager->Commit(txn, transaction::TransactionUtil::EmptyCallback, nullptr);
  InvokeGC();

  auto network_layer = terrier::runner::db_main->GetNetworkLayer();
  auto server = network_layer->GetServer();
  server->RunServer();
}

void EndRunnersState() {
  terrier::execution::ExecutionUtil::ShutdownTPL();
  db_main->GetMetricsManager()->Aggregate();
  db_main->GetMetricsManager()->ToCSV();
  // free db main here so we don't need to use the loggers anymore
  delete db_main;
}

}  // namespace terrier::runner

/**
 * Bool for server ready
 */
bool network_queries_ready = false;

/**
 * Bool for network queries finished
 */
bool network_queries_finished = false;

/**
 * Mutex for access to above two booleans
 */
std::mutex network_queries_mutex;

/**
 * CVar for signalling
 */
std::condition_variable network_queries_cv;

using NetworkWorkFunction = std::function<void(pqxx::work *)>;

void RunNetworkQueries(NetworkWorkFunction work) {
  // GC does not run in a background thread!
  {
    std::unique_lock<std::mutex> lk(network_queries_mutex);
    network_queries_cv.wait(lk, [] { return network_queries_ready; });
  }

  std::string conn;
  {
    std::stringstream conn_ss;
    conn_ss << "postgresql://127.0.0.1:" << (terrier::runner::port) << "/test_db";
    conn = conn_ss.str();
  }

  // Execute network queries
  try {
    pqxx::connection c{conn};
    pqxx::work txn{c};

    work(&txn);

    txn.commit();
  } catch (std::exception &e) {
  }

  {
    std::unique_lock<std::mutex> lk(network_queries_mutex);
    network_queries_finished = true;
    network_queries_cv.notify_one();
  }
}

void RunNetworkSequence(NetworkWorkFunction work) {
  terrier::runner::db_main->GetMetricsManager()->Aggregate();
  terrier::runner::db_main->GetMetricsManager()->ToCSV();
  terrier::runner::InvokeGC();

  auto thread = std::thread([=] { RunNetworkQueries(work); });

  {
    std::unique_lock<std::mutex> lk(network_queries_mutex);
    network_queries_ready = true;
    network_queries_cv.notify_one();
    network_queries_cv.wait(lk, [] { return network_queries_finished; });
  }

  terrier::runner::db_main->GetMetricsManager()->Aggregate();
  terrier::runner::db_main->GetMetricsManager()->ToCSV();
  terrier::runner::InvokeGC();

  thread.join();
}

void Shutdown() {
  terrier::runner::db_main->ForceShutdown();
  delete terrier::runner::db_main;
}

void RunBenchmarkSequence(int rerun_counter) {
  // As discussed, certain runners utilize multiple features.
  // In order for the modeller to work correctly, we first need to model
  // the dependent features and then subtract estimations/exact counters
  // from the composite to get an approximation for the target feature.
  std::vector<std::vector<std::string>> filters = {{"SEQ0"},
                                                   {"SEQ1_0", "SEQ1_1"},
                                                   {"SEQ2_0", "SEQ2_1"},
                                                   {"SEQ3"},
                                                   {"SEQ4"},
                                                   {"SEQ5_0", "SEQ5_1"},
                                                   {"SEQ6_0", "SEQ6_1"},
                                                   {"SEQ7_2"},
                                                   {"SEQ8_2"},
                                                   {"SEQ9_0"}};
  std::vector<std::string> titles = {"OUTPUT", "SCANS",  "IDX_SCANS", "SORTS",  "HJ",
                                     "AGGS",   "INSERT", "UPDATE",    "DELETE", "CREATE_INDEX"};

  char buffer[64];
  const char *argv[2];
  argv[0] = "mini_runners";
  argv[1] = buffer;

  auto vm_modes = {terrier::execution::vm::ExecutionMode::Interpret, terrier::execution::vm::ExecutionMode::Compiled};
  for (size_t i = 0; i < filters.size(); i++) {
    for (auto &filter : filters[i]) {
      for (auto mode : vm_modes) {
        terrier::runner::MiniRunners::mode = mode;

        int argc = 2;
        snprintf(buffer, sizeof(buffer), "--benchmark_filter=%s", filter.c_str());
        benchmark::Initialize(&argc, const_cast<char **>(argv));
        benchmark::RunSpecifiedBenchmarks();
        std::this_thread::sleep_for(std::chrono::seconds(2));
        terrier::runner::InvokeGC();
      }
    }

    std::this_thread::sleep_for(std::chrono::seconds(2));
    terrier::runner::db_main->GetMetricsManager()->Aggregate();
    terrier::runner::db_main->GetMetricsManager()->ToCSV();

    if (!terrier::runner::rerun_start) {
      snprintf(buffer, sizeof(buffer), "execution_%s.csv", titles[i].c_str());
    } else {
      snprintf(buffer, sizeof(buffer), "execution_%s_%d.csv", titles[i].c_str(), rerun_counter);
    }

    std::rename("pipeline.csv", buffer);
  }
}

void RunMiniRunners() {
  terrier::runner::rerun_start = false;
  for (int i = 0; i <= terrier::runner::rerun_iterations; i++) {
    terrier::runner::rerun_start = (i != 0);
    RunBenchmarkSequence(i);
  }

  for (int i = 0; i <= terrier::runner::rerun_iterations; i++) {
    RunNetworkSequence(terrier::runner::NetworkQueriesOutputRunners);
  }

  std::rename("pipeline.csv", "execution_NETWORK.csv");

  // Do post-processing
<<<<<<< HEAD
  std::vector<std::string> titles = {"OUTPUT", "SCANS",  "IDX_SCANS", "SORTS", "HJ",
                                     "AGGS",   "INSERT", "UPDATE",    "DELETE"};
  std::vector<std::string> targets = {"SEQ0", "SEQ1_0", "SEQ1_1", "SEQ2", "SEQ3", "SEQ4", "SEQ5_0", "SEQ5_1", "SEQ5_2"};
  for (size_t i = 0; i < titles.size(); i++) {
    auto title = titles[i];
=======
  std::vector<std::string> titles = {"OUTPUT", "SCANS",  "IDX_SCANS", "SORTS",  "HJ",
                                     "AGGS",   "INSERT", "UPDATE",    "DELETE", "CREATE_INDEX"};
  std::vector<std::string> adjusts = {"0", "1_0", "1_1", "2", "3", "4", "5_0", "5_1", "5_2", "6"};
  for (size_t t = 0; t < titles.size(); t++) {
    auto &title = titles[t];
>>>>>>> cbe2f08b
    char target[64];
    snprintf(target, sizeof(target), "execution_%s.csv", title.c_str());

    for (int i = 1; i <= terrier::runner::rerun_iterations; i++) {
      char source[64];
      snprintf(source, sizeof(target), "execution_%s_%d.csv", title.c_str(), i);

      std::string csv_line;
      std::ofstream of(target, std::ios_base::binary | std::ios_base::app);
      std::ifstream is(source, std::ios_base::binary);
      std::getline(is, csv_line);

      // Concat rest of data file
      of.seekp(0, std::ios_base::end);
      of << is.rdbuf();

      // Delete the _%d file
      std::remove(source);
    }

<<<<<<< HEAD
    char finalName[64];
    snprintf(finalName, sizeof(finalName), "execution_%s.csv", targets[i].c_str());
    std::rename(target, finalName);
  }

  {
    std::string dummy;
    std::ifstream ifile("execution_NETWORK.csv");
    std::getline(ifile, dummy);
    std::ofstream ofile("execution_SEQ0.csv", std::ios::app);
    ofile << ifile.rdbuf();
  }
=======
    char adjust[64];
    snprintf(adjust, sizeof(adjust), "execution_SEQ%s.csv", adjusts[t].c_str());
    std::rename(target, adjust);
  }

  {
    std::ifstream ifile("execution_NETWORK.csv");
    std::ofstream ofile("execution_SEQ0.csv", std::ios::app);

    std::string dummy;
    std::getline(ifile, dummy);
    ofile << ifile.rdbuf();
  }
>>>>>>> cbe2f08b
  std::remove("execution_NETWORK.csv");
}

struct Arg {
  const char *match_;
  bool found_;
  const char *value_;
  int int_value_;
};

int main(int argc, char **argv) {
  Arg port_info{"--port=", false};
  Arg filter_info{"--benchmark_filter=", false, "*"};
  Arg skip_large_rows_runs_info{"--skip_large_rows_runs=", false};
  Arg warm_num_info{"--warm_num=", false};
  Arg rerun_info{"--rerun=", false};
  Arg updel_info{"--updel_limit=", false};
  Arg warm_limit_info{"--warm_limit=", false};
  Arg compiled_info{"--compiled=", false};
  Arg gen_test_data{"--gen_test=", false};
  Arg create_index_small_data{"--create_index_small_limit=", false};
  Arg create_index_car_data{"--create_index_large_car_num=", false};
  Arg *args[] = {&port_info,
                 &filter_info,
                 &skip_large_rows_runs_info,
                 &warm_num_info,
                 &rerun_info,
                 &updel_info,
                 &warm_limit_info,
                 &compiled_info,
                 &gen_test_data,
                 &create_index_small_data,
                 &create_index_car_data};

  for (int i = 0; i < argc; i++) {
    for (auto *arg : args) {
      if (strstr(argv[i], arg->match_) != nullptr) {
        arg->found_ = true;
        arg->value_ = strstr(argv[i], "=") + 1;
        arg->int_value_ = atoi(arg->value_);
      }
    }
  }

  if (port_info.found_) terrier::runner::port = port_info.int_value_;
  if (skip_large_rows_runs_info.found_) terrier::runner::skip_large_rows_runs = true;
  if (warm_num_info.found_) terrier::runner::warmup_iterations_num = warm_num_info.int_value_;
  if (rerun_info.found_) terrier::runner::rerun_iterations = rerun_info.int_value_;
  if (updel_info.found_) terrier::runner::updel_limit = updel_info.int_value_;
  if (warm_limit_info.found_) terrier::runner::warmup_rows_limit = warm_limit_info.int_value_;
  if (create_index_small_data.found_) terrier::runner::create_index_small_limit = create_index_small_data.int_value_;
  if (create_index_car_data.found_)
    terrier::runner::create_index_large_cardinality_num = create_index_car_data.int_value_;

  terrier::LoggersUtil::Initialize();
  SETTINGS_LOG_INFO("Starting mini-runners with this parameter set:");
  SETTINGS_LOG_INFO("Port ({}): {}", port_info.match_, terrier::runner::port);
  SETTINGS_LOG_INFO("Skip Large Rows ({}): {}", skip_large_rows_runs_info.match_,
                    terrier::runner::skip_large_rows_runs);
  SETTINGS_LOG_INFO("Warmup Iterations ({}): {}", warm_num_info.match_, terrier::runner::warmup_iterations_num);
  SETTINGS_LOG_INFO("Rerun Iterations ({}): {}", rerun_info.match_, terrier::runner::rerun_iterations);
  SETTINGS_LOG_INFO("Update/Delete Index Limit ({}): {}", updel_info.match_, terrier::runner::updel_limit);
  SETTINGS_LOG_INFO("Create Index Small Build Limit ({}): {}", create_index_small_data.match_,
                    terrier::runner::create_index_small_limit);
  SETTINGS_LOG_INFO("Create Index Large Cardinality Number Vary ({}): {}", create_index_car_data.match_,
                    terrier::runner::create_index_large_cardinality_num);
  SETTINGS_LOG_INFO("Warmup Rows Limit ({}): {}", warm_limit_info.match_, terrier::runner::warmup_rows_limit);
  SETTINGS_LOG_INFO("Filter ({}): {}", filter_info.match_, filter_info.value_);
  SETTINGS_LOG_INFO("Compiled ({}): {}", compiled_info.match_, compiled_info.found_);
  SETTINGS_LOG_INFO("Generate Test Data ({}): {}", gen_test_data.match_, gen_test_data.found_);

  // Benchmark Config Environment Variables
  // Check whether we are being passed environment variables to override configuration parameter
  // for this benchmark run.
  const char *env_num_threads = std::getenv(terrier::ENV_NUM_THREADS);
  if (env_num_threads != nullptr) terrier::BenchmarkConfig::num_threads = atoi(env_num_threads);

  const char *env_logfile_path = std::getenv(terrier::ENV_LOGFILE_PATH);
  if (env_logfile_path != nullptr) terrier::BenchmarkConfig::logfile_path = std::string_view(env_logfile_path);

  terrier::runner::InitializeRunnersState();
  if (gen_test_data.found_) {
    RunNetworkSequence(terrier::runner::NetworkQueriesCreateIndexRunners);
    std::rename("pipeline.csv", "execution_TEST_DATA.csv");
  } else {
    if (filter_info.found_) {
      if (compiled_info.found_) {
        terrier::runner::MiniRunners::mode = terrier::execution::vm::ExecutionMode::Compiled;
      }

      // Pass straight through to gbenchmark
      benchmark::Initialize(&argc, argv);
      benchmark::RunSpecifiedBenchmarks();
      terrier::runner::EndRunnersState();
    } else {
      RunMiniRunners();
      Shutdown();
    }
  }

  terrier::LoggersUtil::ShutDown();

  return 0;
}<|MERGE_RESOLUTION|>--- conflicted
+++ resolved
@@ -2357,19 +2357,11 @@
   std::rename("pipeline.csv", "execution_NETWORK.csv");
 
   // Do post-processing
-<<<<<<< HEAD
-  std::vector<std::string> titles = {"OUTPUT", "SCANS",  "IDX_SCANS", "SORTS", "HJ",
-                                     "AGGS",   "INSERT", "UPDATE",    "DELETE"};
-  std::vector<std::string> targets = {"SEQ0", "SEQ1_0", "SEQ1_1", "SEQ2", "SEQ3", "SEQ4", "SEQ5_0", "SEQ5_1", "SEQ5_2"};
-  for (size_t i = 0; i < titles.size(); i++) {
-    auto title = titles[i];
-=======
   std::vector<std::string> titles = {"OUTPUT", "SCANS",  "IDX_SCANS", "SORTS",  "HJ",
                                      "AGGS",   "INSERT", "UPDATE",    "DELETE", "CREATE_INDEX"};
   std::vector<std::string> adjusts = {"0", "1_0", "1_1", "2", "3", "4", "5_0", "5_1", "5_2", "6"};
   for (size_t t = 0; t < titles.size(); t++) {
     auto &title = titles[t];
->>>>>>> cbe2f08b
     char target[64];
     snprintf(target, sizeof(target), "execution_%s.csv", title.c_str());
 
@@ -2390,20 +2382,6 @@
       std::remove(source);
     }
 
-<<<<<<< HEAD
-    char finalName[64];
-    snprintf(finalName, sizeof(finalName), "execution_%s.csv", targets[i].c_str());
-    std::rename(target, finalName);
-  }
-
-  {
-    std::string dummy;
-    std::ifstream ifile("execution_NETWORK.csv");
-    std::getline(ifile, dummy);
-    std::ofstream ofile("execution_SEQ0.csv", std::ios::app);
-    ofile << ifile.rdbuf();
-  }
-=======
     char adjust[64];
     snprintf(adjust, sizeof(adjust), "execution_SEQ%s.csv", adjusts[t].c_str());
     std::rename(target, adjust);
@@ -2417,7 +2395,6 @@
     std::getline(ifile, dummy);
     ofile << ifile.rdbuf();
   }
->>>>>>> cbe2f08b
   std::remove("execution_NETWORK.csv");
 }
 
