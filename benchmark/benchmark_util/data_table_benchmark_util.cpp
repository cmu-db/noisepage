#include "benchmark_util/data_table_benchmark_util.h"

#include <algorithm>
#include <cstring>
#include <utility>
#include <vector>

#include "common/allocator.h"
#include "common/scoped_timer.h"
#include "metrics/metrics_thread.h"
#include "test_util/catalog_test_util.h"
#include "transaction/transaction_util.h"

namespace noisepage {
RandomDataTableTransaction::RandomDataTableTransaction(LargeDataTableBenchmarkObject *test_object)
    : test_object_(test_object),
      txn_(test_object->txn_manager_.BeginTransaction()),
      aborted_(false),
      start_time_(txn_->StartTime()),
      commit_time_(UINT64_MAX),
      buffer_(common::AllocationUtil::AllocateAligned(test_object->row_initializer_.ProjectedRowSize())) {}

RandomDataTableTransaction::~RandomDataTableTransaction() {
  if (!test_object_->gc_on_) delete txn_;
  delete[] buffer_;
}

template <class Random>
void RandomDataTableTransaction::RandomUpdate(Random *generator) {
  if (aborted_) return;
  const storage::TupleSlot updated = *(RandomTestUtil::UniformRandomElement(test_object_->inserted_tuples_, generator));
  std::vector<storage::col_id_t> update_col_ids =
      StorageTestUtil::ProjectionListRandomColumns(test_object_->layout_, generator);
  storage::ProjectedRowInitializer initializer =
      storage::ProjectedRowInitializer::Create(test_object_->layout_, update_col_ids);

  auto *const record = txn_->StageWrite(CatalogTestUtil::TEST_DB_OID, CatalogTestUtil::TEST_TABLE_OID, initializer);
  record->SetTupleSlot(updated);
  auto result = test_object_->table_.Update(common::ManagedPointer(txn_), updated, *(record->Delta()));
  aborted_ = !result;
}

template <class Random>
void RandomDataTableTransaction::RandomInsert(Random *generator) {
  if (aborted_) return;
  auto *const redo =
      txn_->StageWrite(CatalogTestUtil::TEST_DB_OID, CatalogTestUtil::TEST_TABLE_OID, test_object_->row_initializer_);
  const storage::TupleSlot inserted = test_object_->table_.Insert(common::ManagedPointer(txn_), *(redo->Delta()));
  redo->SetTupleSlot(inserted);
}

template <class Random>
void RandomDataTableTransaction::RandomSelect(Random *generator) {
  if (aborted_) return;
  const storage::TupleSlot selected =
      *(RandomTestUtil::UniformRandomElement(test_object_->inserted_tuples_, generator));
  auto *select_buffer = buffer_;
  storage::ProjectedRow *select = test_object_->row_initializer_.InitializeRow(select_buffer);
  test_object_->table_.Select(common::ManagedPointer(txn_), selected, select);
}

void RandomDataTableTransaction::Finish() {
  if (aborted_)
    test_object_->txn_manager_.Abort(txn_);
  else
    commit_time_ = test_object_->txn_manager_.Commit(txn_, transaction::TransactionUtil::EmptyCallback, nullptr);
}

LargeDataTableBenchmarkObject::LargeDataTableBenchmarkObject(const std::vector<uint16_t> &attr_sizes,
                                                             uint32_t initial_table_size, uint32_t txn_length,
                                                             std::vector<double> operation_ratio,
                                                             storage::BlockStore *block_store,
                                                             storage::RecordBufferSegmentPool *buffer_pool,
                                                             std::default_random_engine *generator, bool gc_on,
                                                             storage::LogManager *log_manager)
    : layout_({attr_sizes}),
      table_(common::ManagedPointer(block_store), layout_, storage::layout_version_t(0)),
<<<<<<< HEAD
      deferred_action_manager_(gc_on ? common::ManagedPointer(&timestamp_manager_) : DISABLED),
      txn_manager_(common::ManagedPointer(&timestamp_manager_),
                   gc_on ? common::ManagedPointer(&deferred_action_manager_) : DISABLED,
                   common::ManagedPointer(buffer_pool), gc_on, common::ManagedPointer(log_manager)),
      gc_on_(gc_on),
      abort_count_(0) {
=======
      generator_(generator),
      abort_count_(0),
      operation_ratio_(std::move(operation_ratio)),
      txn_manager_(common::ManagedPointer(&timestamp_manager_), DISABLED, common::ManagedPointer(buffer_pool), gc_on,
                   common::ManagedPointer(log_manager)),
      txn_length_(txn_length),
      gc_on_(gc_on) {
>>>>>>> 8cf1a2a6
  // Bootstrap the table to have the specified number of tuples
  PopulateInitialTable(initial_table_size, generator_);
}

LargeDataTableBenchmarkObject::~LargeDataTableBenchmarkObject() {
  if (!gc_on_) delete initial_txn_;
}

// Caller is responsible for freeing the returned results if bookkeeping is on.
std::pair<uint64_t, uint64_t> LargeDataTableBenchmarkObject::SimulateOltp(
    uint32_t num_transactions, uint32_t num_concurrent_txns, metrics::MetricsManager *const metrics_manager,
    uint32_t submit_interval_us) {
  common::WorkerPool thread_pool(num_concurrent_txns, {});
  thread_pool.Startup();
  std::vector<RandomDataTableTransaction *> txns;
  std::function<void(uint32_t)> workload;
  std::atomic<uint32_t> txns_run = 0;

  if (!gc_on_) txns.resize(num_transactions);
  workload = [&](uint32_t /*unused*/) {
    // Timers to control the submission rate
    auto last_time = metrics::MetricsUtil::Now();
    auto current_time = metrics::MetricsUtil::Now();
    uint64_t time_diff;

    if (metrics_manager != DISABLED) metrics_manager->RegisterThread();
    for (uint32_t txn_id = txns_run++; txn_id < num_transactions; txn_id = txns_run++) {
      if (submit_interval_us > 0) {
        // control the submission rate according to the argument
        current_time = metrics::MetricsUtil::Now();
        time_diff = current_time - last_time;
        if (time_diff < submit_interval_us) {
          txns_run--;
          continue;
        }
        last_time = current_time;
      }

      if (gc_on_) {
        // Then there is no need to keep track of RandomWorkloadTransaction objects
        RandomDataTableTransaction txn(this);
        SimulateOneTransaction(&txn, txn_id);
      } else {
        // Either for correctness checking, or to cleanup memory afterwards, we need to retain these
        // test objects
        txns[txn_id] = new RandomDataTableTransaction(this);
        SimulateOneTransaction(txns[txn_id], txn_id);
      }
    }
  };

  uint64_t elapsed_ms;
  {
    common::ScopedTimer<std::chrono::milliseconds> timer(&elapsed_ms);
    // add the jobs to the queue
    for (uint32_t j = 0; j < thread_pool.NumWorkers(); j++) {
      thread_pool.SubmitTask([j, &workload] { workload(j); });
    }
    thread_pool.WaitUntilAllFinished();
  }

  // We only need to deallocate, and return, if gc is on, this loop is a no-op
  for (RandomDataTableTransaction *txn : txns) {
    if (txn->aborted_) abort_count_++;
    delete txn;
  }
  // This result is meaningless if bookkeeping is not turned on.
  return {abort_count_, elapsed_ms};
}

void LargeDataTableBenchmarkObject::SimulateOneTransaction(noisepage::RandomDataTableTransaction *txn,
                                                           uint32_t txn_id) {
  std::default_random_engine thread_generator(txn_id);

  auto insert = [&] { txn->RandomInsert(&thread_generator); };
  auto update = [&] { txn->RandomUpdate(&thread_generator); };
  auto select = [&] { txn->RandomSelect(&thread_generator); };
  RandomTestUtil::InvokeWorkloadWithDistribution({insert, update, select}, operation_ratio_, &thread_generator,
                                                 txn_length_);
  txn->Finish();
}

template <class Random>
void LargeDataTableBenchmarkObject::PopulateInitialTable(uint32_t num_tuples, Random *generator) {
  initial_txn_ = txn_manager_.BeginTransaction();

  for (uint32_t i = 0; i < num_tuples; i++) {
    auto *const redo =
        initial_txn_->StageWrite(CatalogTestUtil::TEST_DB_OID, CatalogTestUtil::TEST_TABLE_OID, row_initializer_);
    const storage::TupleSlot inserted = table_.Insert(common::ManagedPointer(initial_txn_), *(redo->Delta()));
    redo->SetTupleSlot(inserted);
    inserted_tuples_.emplace_back(inserted);
  }
  txn_manager_.Commit(initial_txn_, transaction::TransactionUtil::EmptyCallback, nullptr);
}
}  // namespace noisepage<|MERGE_RESOLUTION|>--- conflicted
+++ resolved
@@ -75,22 +75,16 @@
                                                              storage::LogManager *log_manager)
     : layout_({attr_sizes}),
       table_(common::ManagedPointer(block_store), layout_, storage::layout_version_t(0)),
-<<<<<<< HEAD
+      generator_(generator),
+      abort_count_(0),
+      operation_ratio_(std::move(operation_ratio)),
       deferred_action_manager_(gc_on ? common::ManagedPointer(&timestamp_manager_) : DISABLED),
       txn_manager_(common::ManagedPointer(&timestamp_manager_),
                    gc_on ? common::ManagedPointer(&deferred_action_manager_) : DISABLED,
                    common::ManagedPointer(buffer_pool), gc_on, common::ManagedPointer(log_manager)),
+      txn_length_(txn_length),
       gc_on_(gc_on),
       abort_count_(0) {
-=======
-      generator_(generator),
-      abort_count_(0),
-      operation_ratio_(std::move(operation_ratio)),
-      txn_manager_(common::ManagedPointer(&timestamp_manager_), DISABLED, common::ManagedPointer(buffer_pool), gc_on,
-                   common::ManagedPointer(log_manager)),
-      txn_length_(txn_length),
-      gc_on_(gc_on) {
->>>>>>> 8cf1a2a6
   // Bootstrap the table to have the specified number of tuples
   PopulateInitialTable(initial_table_size, generator_);
 }
