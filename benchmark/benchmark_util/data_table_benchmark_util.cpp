#include "benchmark_util/data_table_benchmark_util.h"

#include <algorithm>
#include <cstring>
#include <utility>
#include <vector>

#include "common/allocator.h"
#include "common/scoped_timer.h"
#include "metrics/metrics_thread.h"
#include "test_util/catalog_test_util.h"
#include "transaction/transaction_util.h"

namespace terrier {
RandomDataTableTransaction::RandomDataTableTransaction(LargeDataTableBenchmarkObject *test_object)
    : test_object_(test_object),
      txn_(test_object->txn_manager_.BeginTransaction()),
      aborted_(false),
      start_time_(txn_->StartTime()),
      commit_time_(UINT64_MAX),
      buffer_(common::AllocationUtil::AllocateAligned(test_object->row_initializer_.ProjectedRowSize())) {}

RandomDataTableTransaction::~RandomDataTableTransaction() {
  if (!test_object_->gc_on_) delete txn_;
  delete[] buffer_;
}

template <class Random>
void RandomDataTableTransaction::RandomUpdate(Random *generator) {
  if (aborted_) return;
  const storage::TupleSlot updated = *(RandomTestUtil::UniformRandomElement(test_object_->inserted_tuples_, generator));
  std::vector<storage::col_id_t> update_col_ids =
      StorageTestUtil::ProjectionListRandomColumns(test_object_->layout_, generator);
  storage::ProjectedRowInitializer initializer =
      storage::ProjectedRowInitializer::Create(test_object_->layout_, update_col_ids);

  auto *const record = txn_->StageWrite(CatalogTestUtil::TEST_DB_OID, CatalogTestUtil::TEST_TABLE_OID, initializer);
  record->SetTupleSlot(updated);
  auto result = test_object_->table_.Update(txn_, updated, *(record->Delta()));
  aborted_ = !result;
}

template <class Random>
void RandomDataTableTransaction::RandomInsert(Random *generator) {
  if (aborted_) return;
  auto *const redo =
      txn_->StageWrite(CatalogTestUtil::TEST_DB_OID, CatalogTestUtil::TEST_TABLE_OID, test_object_->row_initializer_);
  const storage::TupleSlot inserted = test_object_->table_.Insert(txn_, *(redo->Delta()));
  redo->SetTupleSlot(inserted);
}

template <class Random>
void RandomDataTableTransaction::RandomSelect(Random *generator) {
  if (aborted_) return;
  const storage::TupleSlot selected =
      *(RandomTestUtil::UniformRandomElement(test_object_->inserted_tuples_, generator));
  auto *select_buffer = buffer_;
  storage::ProjectedRow *select = test_object_->row_initializer_.InitializeRow(select_buffer);
  test_object_->table_.Select(txn_, selected, select);
}

void RandomDataTableTransaction::Finish() {
  if (aborted_)
    test_object_->txn_manager_.Abort(txn_);
  else
    commit_time_ = test_object_->txn_manager_.Commit(txn_, TestCallbacks::EmptyCallback, nullptr);
}

LargeDataTableBenchmarkObject::LargeDataTableBenchmarkObject(const std::vector<uint16_t> &attr_sizes,
                                                             uint32_t initial_table_size, uint32_t txn_length,
                                                             std::vector<double> operation_ratio,
                                                             storage::BlockStore *block_store,
                                                             storage::RecordBufferSegmentPool *buffer_pool,
                                                             std::default_random_engine *generator, bool gc_on,
                                                             storage::LogManager *log_manager)
    : txn_length_(txn_length),
      operation_ratio_(std::move(operation_ratio)),
      generator_(generator),
      layout_({attr_sizes}),
      table_(block_store, layout_, storage::layout_version_t(0)),
      txn_manager_(common::ManagedPointer(&timestamp_manager_), DISABLED, common::ManagedPointer(buffer_pool), gc_on,
                   common::ManagedPointer(log_manager)),
      gc_on_(gc_on),
      abort_count_(0) {
  // Bootstrap the table to have the specified number of tuples
  PopulateInitialTable(initial_table_size, generator_);
}

LargeDataTableBenchmarkObject::~LargeDataTableBenchmarkObject() {
  if (!gc_on_) delete initial_txn_;
}

// Caller is responsible for freeing the returned results if bookkeeping is on.
<<<<<<< HEAD
std::pair<uint64_t, uint64_t> LargeDataTableBenchmarkObject::SimulateOltp(uint32_t num_transactions,
                                                                          uint32_t num_concurrent_txns,
                                                                          metrics::MetricsThread *const metrics_thread,
                                                                          uint32_t submit_interval_us) {
=======
std::pair<uint64_t, uint64_t> LargeDataTableBenchmarkObject::SimulateOltp(
    uint32_t num_transactions, uint32_t num_concurrent_txns, metrics::MetricsManager *const metrics_manager) {
>>>>>>> a24142e8
  common::WorkerPool thread_pool(num_concurrent_txns, {});
  std::vector<RandomDataTableTransaction *> txns;
  std::function<void(uint32_t)> workload;
  std::atomic<uint32_t> txns_run = 0;
<<<<<<< HEAD

  if (!gc_on_) txns.resize(num_transactions);
  workload = [&](uint32_t /*unused*/) {
    // Timers to control the submission rate
    auto last_time = metrics::MetricsUtil::Now();
    auto current_time = metrics::MetricsUtil::Now();
    uint64_t time_diff;

    if (metrics_thread != DISABLED) metrics_thread->GetMetricsManager().RegisterThread();
    for (uint32_t txn_id = txns_run++; txn_id < num_transactions; txn_id = txns_run++) {
      if (submit_interval_us > 0) {
        // control the submission rate according to the argument
        current_time = metrics::MetricsUtil::Now();
        time_diff = current_time - last_time;
        if (time_diff < submit_interval_us) {
          txns_run--;
          continue;
        }
        last_time = current_time;
      }

      if (gc_on_) {
        // Then there is no need to keep track of RandomWorkloadTransaction objects
        RandomDataTableTransaction txn(this);
        SimulateOneTransaction(&txn, txn_id);
      } else {
        // Either for correctness checking, or to cleanup memory afterwards, we need to retain these
        // test objects
=======
  if (gc_on_) {
    // Then there is no need to keep track of RandomWorkloadTransaction objects
    workload = [&](uint32_t /*unused*/) {
      if (metrics_manager != DISABLED) metrics_manager->RegisterThread();
      for (uint32_t txn_id = txns_run++; txn_id < num_transactions; txn_id = txns_run++) {
        RandomDataTableTransaction txn(this);
        SimulateOneTransaction(&txn, txn_id);
      }
    };
  } else {
    txns.resize(num_transactions);
    // Either for correctness checking, or to cleanup memory afterwards, we need to retain these
    // test objects
    workload = [&](uint32_t /*unused*/) {
      if (metrics_manager != DISABLED) metrics_manager->RegisterThread();
      for (uint32_t txn_id = txns_run++; txn_id < num_transactions; txn_id = txns_run++) {
>>>>>>> a24142e8
        txns[txn_id] = new RandomDataTableTransaction(this);
        SimulateOneTransaction(txns[txn_id], txn_id);
      }
    }
  };

  uint64_t elapsed_ms;
  {
    common::ScopedTimer<std::chrono::milliseconds> timer(&elapsed_ms);
    // add the jobs to the queue
    for (uint32_t j = 0; j < thread_pool.NumWorkers(); j++) {
      thread_pool.SubmitTask([j, &workload] { workload(j); });
    }
    thread_pool.WaitUntilAllFinished();
  }

  // We only need to deallocate, and return, if gc is on, this loop is a no-op
  for (RandomDataTableTransaction *txn : txns) {
    if (txn->aborted_) abort_count_++;
    delete txn;
  }
  // This result is meaningless if bookkeeping is not turned on.
  return {abort_count_, elapsed_ms};
}

void LargeDataTableBenchmarkObject::SimulateOneTransaction(terrier::RandomDataTableTransaction *txn, uint32_t txn_id) {
  std::default_random_engine thread_generator(txn_id);

  auto insert = [&] { txn->RandomInsert(&thread_generator); };
  auto update = [&] { txn->RandomUpdate(&thread_generator); };
  auto select = [&] { txn->RandomSelect(&thread_generator); };
  RandomTestUtil::InvokeWorkloadWithDistribution({insert, update, select}, operation_ratio_, &thread_generator,
                                                 txn_length_);
  txn->Finish();
}

template <class Random>
void LargeDataTableBenchmarkObject::PopulateInitialTable(uint32_t num_tuples, Random *generator) {
  initial_txn_ = txn_manager_.BeginTransaction();

  for (uint32_t i = 0; i < num_tuples; i++) {
    auto *const redo =
        initial_txn_->StageWrite(CatalogTestUtil::TEST_DB_OID, CatalogTestUtil::TEST_TABLE_OID, row_initializer_);
    const storage::TupleSlot inserted = table_.Insert(initial_txn_, *(redo->Delta()));
    redo->SetTupleSlot(inserted);
    inserted_tuples_.emplace_back(inserted);
  }
  txn_manager_.Commit(initial_txn_, TestCallbacks::EmptyCallback, nullptr);
}
}  // namespace terrier<|MERGE_RESOLUTION|>--- conflicted
+++ resolved
@@ -91,20 +91,14 @@
 }
 
 // Caller is responsible for freeing the returned results if bookkeeping is on.
-<<<<<<< HEAD
 std::pair<uint64_t, uint64_t> LargeDataTableBenchmarkObject::SimulateOltp(uint32_t num_transactions,
                                                                           uint32_t num_concurrent_txns,
-                                                                          metrics::MetricsThread *const metrics_thread,
+                                                                          metrics::MetricsManager *const metrics_manager,
                                                                           uint32_t submit_interval_us) {
-=======
-std::pair<uint64_t, uint64_t> LargeDataTableBenchmarkObject::SimulateOltp(
-    uint32_t num_transactions, uint32_t num_concurrent_txns, metrics::MetricsManager *const metrics_manager) {
->>>>>>> a24142e8
   common::WorkerPool thread_pool(num_concurrent_txns, {});
   std::vector<RandomDataTableTransaction *> txns;
   std::function<void(uint32_t)> workload;
   std::atomic<uint32_t> txns_run = 0;
-<<<<<<< HEAD
 
   if (!gc_on_) txns.resize(num_transactions);
   workload = [&](uint32_t /*unused*/) {
@@ -113,7 +107,7 @@
     auto current_time = metrics::MetricsUtil::Now();
     uint64_t time_diff;
 
-    if (metrics_thread != DISABLED) metrics_thread->GetMetricsManager().RegisterThread();
+    if (metrics_manager != DISABLED) metrics_manager->RegisterThread();
     for (uint32_t txn_id = txns_run++; txn_id < num_transactions; txn_id = txns_run++) {
       if (submit_interval_us > 0) {
         // control the submission rate according to the argument
@@ -133,24 +127,6 @@
       } else {
         // Either for correctness checking, or to cleanup memory afterwards, we need to retain these
         // test objects
-=======
-  if (gc_on_) {
-    // Then there is no need to keep track of RandomWorkloadTransaction objects
-    workload = [&](uint32_t /*unused*/) {
-      if (metrics_manager != DISABLED) metrics_manager->RegisterThread();
-      for (uint32_t txn_id = txns_run++; txn_id < num_transactions; txn_id = txns_run++) {
-        RandomDataTableTransaction txn(this);
-        SimulateOneTransaction(&txn, txn_id);
-      }
-    };
-  } else {
-    txns.resize(num_transactions);
-    // Either for correctness checking, or to cleanup memory afterwards, we need to retain these
-    // test objects
-    workload = [&](uint32_t /*unused*/) {
-      if (metrics_manager != DISABLED) metrics_manager->RegisterThread();
-      for (uint32_t txn_id = txns_run++; txn_id < num_transactions; txn_id = txns_run++) {
->>>>>>> a24142e8
         txns[txn_id] = new RandomDataTableTransaction(this);
         SimulateOneTransaction(txns[txn_id], txn_id);
       }
