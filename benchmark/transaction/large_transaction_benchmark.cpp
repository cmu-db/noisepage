--- conflicted
+++ resolved
@@ -34,13 +34,8 @@
                                          &block_store_, &buffer_pool_, &generator_, true);
     gc_ = new storage::GarbageCollector(common::ManagedPointer(tested.GetTimestampManager()), DISABLED,
                                         common::ManagedPointer(tested.GetTxnManager()), DISABLED);
-<<<<<<< HEAD
     gc_thread_ = new storage::GarbageCollectorThread(common::ManagedPointer(gc_), gc_period_, nullptr);
-    const auto result = tested.SimulateOltp(num_txns_, num_concurrent_txns_);
-=======
-    gc_thread_ = new storage::GarbageCollectorThread(common::ManagedPointer(gc_), gc_period_);
     const auto result = tested.SimulateOltp(num_txns_, BenchmarkConfig::num_threads);
->>>>>>> bc62f9c5
     abort_count += result.first;
     state.SetIterationTime(static_cast<double>(result.second) / 1000.0);
     delete gc_thread_;
@@ -64,13 +59,8 @@
                                          &buffer_pool_, &generator_, true);
     gc_ = new storage::GarbageCollector(common::ManagedPointer(tested.GetTimestampManager()), DISABLED,
                                         common::ManagedPointer(tested.GetTxnManager()), DISABLED);
-<<<<<<< HEAD
     gc_thread_ = new storage::GarbageCollectorThread(common::ManagedPointer(gc_), gc_period_, nullptr);
-    const auto result = tested.SimulateOltp(num_txns_, num_concurrent_txns_);
-=======
-    gc_thread_ = new storage::GarbageCollectorThread(common::ManagedPointer(gc_), gc_period_);
     const auto result = tested.SimulateOltp(num_txns_, BenchmarkConfig::num_threads);
->>>>>>> bc62f9c5
     abort_count += result.first;
     state.SetIterationTime(static_cast<double>(result.second) / 1000.0);
     delete gc_thread_;
@@ -94,13 +84,8 @@
                                          &buffer_pool_, &generator_, true);
     gc_ = new storage::GarbageCollector(common::ManagedPointer(tested.GetTimestampManager()), DISABLED,
                                         common::ManagedPointer(tested.GetTxnManager()), DISABLED);
-<<<<<<< HEAD
     gc_thread_ = new storage::GarbageCollectorThread(common::ManagedPointer(gc_), gc_period_, nullptr);
-    const auto result = tested.SimulateOltp(num_txns_, num_concurrent_txns_);
-=======
-    gc_thread_ = new storage::GarbageCollectorThread(common::ManagedPointer(gc_), gc_period_);
     const auto result = tested.SimulateOltp(num_txns_, BenchmarkConfig::num_threads);
->>>>>>> bc62f9c5
     abort_count += result.first;
     state.SetIterationTime(static_cast<double>(result.second) / 1000.0);
     delete gc_thread_;
@@ -123,13 +108,8 @@
                                          &block_store_, &buffer_pool_, &generator_, true);
     gc_ = new storage::GarbageCollector(common::ManagedPointer(tested.GetTimestampManager()), DISABLED,
                                         common::ManagedPointer(tested.GetTxnManager()), DISABLED);
-<<<<<<< HEAD
     gc_thread_ = new storage::GarbageCollectorThread(common::ManagedPointer(gc_), gc_period_, nullptr);
-    const auto result = tested.SimulateOltp(num_txns_, num_concurrent_txns_);
-=======
-    gc_thread_ = new storage::GarbageCollectorThread(common::ManagedPointer(gc_), gc_period_);
     const auto result = tested.SimulateOltp(num_txns_, BenchmarkConfig::num_threads);
->>>>>>> bc62f9c5
     abort_count += result.first;
     state.SetIterationTime(static_cast<double>(result.second) / 1000.0);
     delete gc_thread_;
@@ -152,13 +132,8 @@
                                          &block_store_, &buffer_pool_, &generator_, true);
     gc_ = new storage::GarbageCollector(common::ManagedPointer(tested.GetTimestampManager()), DISABLED,
                                         common::ManagedPointer(tested.GetTxnManager()), DISABLED);
-<<<<<<< HEAD
     gc_thread_ = new storage::GarbageCollectorThread(common::ManagedPointer(gc_), gc_period_, nullptr);
-    const auto result = tested.SimulateOltp(num_txns_, num_concurrent_txns_);
-=======
-    gc_thread_ = new storage::GarbageCollectorThread(common::ManagedPointer(gc_), gc_period_);
     const auto result = tested.SimulateOltp(num_txns_, BenchmarkConfig::num_threads);
->>>>>>> bc62f9c5
     abort_count += result.first;
     state.SetIterationTime(static_cast<double>(result.second) / 1000.0);
     delete gc_thread_;
