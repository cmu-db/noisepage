--- conflicted
+++ resolved
@@ -32,14 +32,9 @@
   for (auto _ : state) {
     LargeDataTableBenchmarkObject tested(attr_sizes_, initial_table_size_, txn_length, insert_update_select_ratio,
                                          &block_store_, &buffer_pool_, &generator_, true);
-<<<<<<< HEAD
-    gc_ = new storage::GarbageCollector(tested.GetTimestampManager(), DISABLED, tested.GetTxnManager(), DISABLED);
-    gc_thread_ = new storage::GarbageCollectorThread(gc_, gc_period_, nullptr);
-=======
     gc_ = new storage::GarbageCollector(common::ManagedPointer(tested.GetTimestampManager()), DISABLED,
                                         common::ManagedPointer(tested.GetTxnManager()), DISABLED);
-    gc_thread_ = new storage::GarbageCollectorThread(common::ManagedPointer(gc_), gc_period_);
->>>>>>> a24142e8
+    gc_thread_ = new storage::GarbageCollectorThread(common::ManagedPointer(gc_), gc_period_, nullptr);
     const auto result = tested.SimulateOltp(num_txns_, num_concurrent_txns_);
     abort_count += result.first;
     state.SetIterationTime(static_cast<double>(result.second) / 1000.0);
@@ -62,14 +57,9 @@
     // use a smaller table to make aborts more likely
     LargeDataTableBenchmarkObject tested(attr_sizes_, 1000, txn_length, insert_update_select_ratio, &block_store_,
                                          &buffer_pool_, &generator_, true);
-<<<<<<< HEAD
-    gc_ = new storage::GarbageCollector(tested.GetTimestampManager(), DISABLED, tested.GetTxnManager(), DISABLED);
-    gc_thread_ = new storage::GarbageCollectorThread(gc_, gc_period_, nullptr);
-=======
     gc_ = new storage::GarbageCollector(common::ManagedPointer(tested.GetTimestampManager()), DISABLED,
                                         common::ManagedPointer(tested.GetTxnManager()), DISABLED);
-    gc_thread_ = new storage::GarbageCollectorThread(common::ManagedPointer(gc_), gc_period_);
->>>>>>> a24142e8
+    gc_thread_ = new storage::GarbageCollectorThread(common::ManagedPointer(gc_), gc_period_, nullptr);
     const auto result = tested.SimulateOltp(num_txns_, num_concurrent_txns_);
     abort_count += result.first;
     state.SetIterationTime(static_cast<double>(result.second) / 1000.0);
@@ -92,14 +82,9 @@
     // don't need any initial tuples
     LargeDataTableBenchmarkObject tested(attr_sizes_, 0, txn_length, insert_update_select_ratio, &block_store_,
                                          &buffer_pool_, &generator_, true);
-<<<<<<< HEAD
-    gc_ = new storage::GarbageCollector(tested.GetTimestampManager(), DISABLED, tested.GetTxnManager(), DISABLED);
-    gc_thread_ = new storage::GarbageCollectorThread(gc_, gc_period_, nullptr);
-=======
     gc_ = new storage::GarbageCollector(common::ManagedPointer(tested.GetTimestampManager()), DISABLED,
                                         common::ManagedPointer(tested.GetTxnManager()), DISABLED);
-    gc_thread_ = new storage::GarbageCollectorThread(common::ManagedPointer(gc_), gc_period_);
->>>>>>> a24142e8
+    gc_thread_ = new storage::GarbageCollectorThread(common::ManagedPointer(gc_), gc_period_, nullptr);
     const auto result = tested.SimulateOltp(num_txns_, num_concurrent_txns_);
     abort_count += result.first;
     state.SetIterationTime(static_cast<double>(result.second) / 1000.0);
@@ -121,14 +106,9 @@
   for (auto _ : state) {
     LargeDataTableBenchmarkObject tested(attr_sizes_, initial_table_size_, txn_length, insert_update_select_ratio,
                                          &block_store_, &buffer_pool_, &generator_, true);
-<<<<<<< HEAD
-    gc_ = new storage::GarbageCollector(tested.GetTimestampManager(), DISABLED, tested.GetTxnManager(), DISABLED);
-    gc_thread_ = new storage::GarbageCollectorThread(gc_, gc_period_, nullptr);
-=======
     gc_ = new storage::GarbageCollector(common::ManagedPointer(tested.GetTimestampManager()), DISABLED,
                                         common::ManagedPointer(tested.GetTxnManager()), DISABLED);
-    gc_thread_ = new storage::GarbageCollectorThread(common::ManagedPointer(gc_), gc_period_);
->>>>>>> a24142e8
+    gc_thread_ = new storage::GarbageCollectorThread(common::ManagedPointer(gc_), gc_period_, nullptr);
     const auto result = tested.SimulateOltp(num_txns_, num_concurrent_txns_);
     abort_count += result.first;
     state.SetIterationTime(static_cast<double>(result.second) / 1000.0);
@@ -150,15 +130,9 @@
   for (auto _ : state) {
     LargeDataTableBenchmarkObject tested(attr_sizes_, initial_table_size_, txn_length, insert_update_select_ratio,
                                          &block_store_, &buffer_pool_, &generator_, true);
-<<<<<<< HEAD
-
-    gc_ = new storage::GarbageCollector(tested.GetTimestampManager(), DISABLED, tested.GetTxnManager(), DISABLED);
-    gc_thread_ = new storage::GarbageCollectorThread(gc_, gc_period_, nullptr);
-=======
     gc_ = new storage::GarbageCollector(common::ManagedPointer(tested.GetTimestampManager()), DISABLED,
                                         common::ManagedPointer(tested.GetTxnManager()), DISABLED);
-    gc_thread_ = new storage::GarbageCollectorThread(common::ManagedPointer(gc_), gc_period_);
->>>>>>> a24142e8
+    gc_thread_ = new storage::GarbageCollectorThread(common::ManagedPointer(gc_), gc_period_, nullptr);
     const auto result = tested.SimulateOltp(num_txns_, num_concurrent_txns_);
     abort_count += result.first;
     state.SetIterationTime(static_cast<double>(result.second) / 1000.0);
