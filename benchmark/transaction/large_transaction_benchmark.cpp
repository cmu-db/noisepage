#include <vector>
#include "benchmark/benchmark.h"
#include "common/scoped_timer.h"
#include "storage/garbage_collector_thread.h"
#include "util/data_table_benchmark_util.h"

namespace terrier {

class LargeTransactionBenchmark : public benchmark::Fixture {
 public:
  const std::vector<uint8_t> attr_sizes_ = {8, 8, 8, 8, 8, 8, 8, 8, 8, 8};
  const uint32_t initial_table_size_ = 1000000;
  const uint32_t num_txns_ = 100000;
  storage::BlockStore block_store_{1000, 1000};
  storage::RecordBufferSegmentPool buffer_pool_{1000000, 1000000};
  std::default_random_engine generator_;
  const uint32_t num_concurrent_txns_ = 4;
  storage::GarbageCollector *gc_;
  storage::GarbageCollectorThread *gc_thread_ = nullptr;
  const std::chrono::milliseconds gc_period_{10};
};

/**
 * Run a TPCC-like workload (5 statements per txn, 10% insert, 40% update, 50% select).
 */
// NOLINTNEXTLINE
BENCHMARK_DEFINE_F(LargeTransactionBenchmark, TPCCish)(benchmark::State &state) {
  uint64_t abort_count = 0;
  const uint32_t txn_length = 5;
  const std::vector<double> insert_update_select_ratio = {0.1, 0.4, 0.5};
  // NOLINTNEXTLINE
  for (auto _ : state) {
<<<<<<< HEAD
    LargeDataTableBenchmarkObject tested(attr_sizes_, initial_table_size_, txn_length, insert_update_select_ratio,
                                         &block_store_, &buffer_pool_, &generator_, true);
    gc_thread_ = new storage::GarbageCollectorThread(tested.GetTxnManager(), gc_period_);
=======
    LargeTransactionBenchmarkObject tested(attr_sizes_, initial_table_size_, txn_length, insert_update_select_ratio,
                                           &block_store_, &buffer_pool_, &generator_, true);
    gc_ = new storage::GarbageCollector(tested.GetTimestampManager(), DISABLED, tested.GetTxnManager(), DISABLED);
    gc_thread_ = new storage::GarbageCollectorThread(gc_, gc_period_);
>>>>>>> 2159c73d
    uint64_t elapsed_ms;
    {
      common::ScopedTimer<std::chrono::milliseconds> timer(&elapsed_ms);
      abort_count += tested.SimulateOltp(num_txns_, num_concurrent_txns_);
    }
    state.SetIterationTime(static_cast<double>(elapsed_ms) / 1000.0);
    delete gc_thread_;
    delete gc_;
  }
  state.SetItemsProcessed(state.iterations() * num_txns_ - abort_count);
}

/**
 * Run a high number of statements with lots of updates to try to trigger aborts.
 */
// NOLINTNEXTLINE
BENCHMARK_DEFINE_F(LargeTransactionBenchmark, HighAbortRate)(benchmark::State &state) {
  uint64_t abort_count = 0;
  const uint32_t txn_length = 40;
  const std::vector<double> insert_update_select_ratio = {0.0, 0.8, 0.2};
  // NOLINTNEXTLINE
  for (auto _ : state) {
    // use a smaller table to make aborts more likely
<<<<<<< HEAD
    LargeDataTableBenchmarkObject tested(attr_sizes_, 1000, txn_length, insert_update_select_ratio, &block_store_,
                                         &buffer_pool_, &generator_, true);
    gc_thread_ = new storage::GarbageCollectorThread(tested.GetTxnManager(), gc_period_);
=======
    LargeTransactionBenchmarkObject tested(attr_sizes_, 1000, txn_length, insert_update_select_ratio, &block_store_,
                                           &buffer_pool_, &generator_, true);
    gc_ = new storage::GarbageCollector(tested.GetTimestampManager(), DISABLED, tested.GetTxnManager(), DISABLED);
    gc_thread_ = new storage::GarbageCollectorThread(gc_, gc_period_);
>>>>>>> 2159c73d
    uint64_t elapsed_ms;
    {
      common::ScopedTimer<std::chrono::milliseconds> timer(&elapsed_ms);
      abort_count += tested.SimulateOltp(num_txns_, num_concurrent_txns_);
    }
    state.SetIterationTime(static_cast<double>(elapsed_ms) / 1000.0);
    delete gc_thread_;
    delete gc_;
  }
  state.SetItemsProcessed(state.iterations() * num_txns_ - abort_count);
}

/**
 * Single statement insert throughput. Should have no aborts.
 */
// NOLINTNEXTLINE
BENCHMARK_DEFINE_F(LargeTransactionBenchmark, SingleStatementInsert)(benchmark::State &state) {
  uint64_t abort_count = 0;
  const uint32_t txn_length = 1;
  const std::vector<double> insert_update_select_ratio = {1, 0, 0};
  // NOLINTNEXTLINE
  for (auto _ : state) {
    // don't need any initial tuples
<<<<<<< HEAD
    LargeDataTableBenchmarkObject tested(attr_sizes_, 0, txn_length, insert_update_select_ratio, &block_store_,
                                         &buffer_pool_, &generator_, true);
    gc_thread_ = new storage::GarbageCollectorThread(tested.GetTxnManager(), gc_period_);
=======
    LargeTransactionBenchmarkObject tested(attr_sizes_, 0, txn_length, insert_update_select_ratio, &block_store_,
                                           &buffer_pool_, &generator_, true);
    gc_ = new storage::GarbageCollector(tested.GetTimestampManager(), DISABLED, tested.GetTxnManager(), DISABLED);
    gc_thread_ = new storage::GarbageCollectorThread(gc_, gc_period_);
>>>>>>> 2159c73d
    uint64_t elapsed_ms;
    {
      common::ScopedTimer<std::chrono::milliseconds> timer(&elapsed_ms);
      abort_count += tested.SimulateOltp(num_txns_, num_concurrent_txns_);
    }
    state.SetIterationTime(static_cast<double>(elapsed_ms) / 1000.0);
    delete gc_thread_;
    delete gc_;
  }
  state.SetItemsProcessed(state.iterations() * num_txns_ - abort_count);
}

/**
 * Single statement update throughput. Should have low abort rates.
 */
// NOLINTNEXTLINE
BENCHMARK_DEFINE_F(LargeTransactionBenchmark, SingleStatementUpdate)(benchmark::State &state) {
  uint64_t abort_count = 0;
  const uint32_t txn_length = 1;
  const std::vector<double> insert_update_select_ratio = {0, 1, 0};
  // NOLINTNEXTLINE
  for (auto _ : state) {
<<<<<<< HEAD
    LargeDataTableBenchmarkObject tested(attr_sizes_, initial_table_size_, txn_length, insert_update_select_ratio,
                                         &block_store_, &buffer_pool_, &generator_, true);
    gc_thread_ = new storage::GarbageCollectorThread(tested.GetTxnManager(), gc_period_);
=======
    LargeTransactionBenchmarkObject tested(attr_sizes_, initial_table_size_, txn_length, insert_update_select_ratio,
                                           &block_store_, &buffer_pool_, &generator_, true);
    gc_ = new storage::GarbageCollector(tested.GetTimestampManager(), DISABLED, tested.GetTxnManager(), DISABLED);
    gc_thread_ = new storage::GarbageCollectorThread(gc_, gc_period_);
>>>>>>> 2159c73d
    uint64_t elapsed_ms;
    {
      common::ScopedTimer<std::chrono::milliseconds> timer(&elapsed_ms);
      abort_count += tested.SimulateOltp(num_txns_, num_concurrent_txns_);
    }
    state.SetIterationTime(static_cast<double>(elapsed_ms) / 1000.0);
    delete gc_thread_;
    delete gc_;
  }
  state.SetItemsProcessed(state.iterations() * num_txns_ - abort_count);
}

/**
 * Single statement select throughput. Should have no aborts.
 */
// NOLINTNEXTLINE
BENCHMARK_DEFINE_F(LargeTransactionBenchmark, SingleStatementSelect)(benchmark::State &state) {
  uint64_t abort_count = 0;
  const uint32_t txn_length = 1;
  const std::vector<double> insert_update_select_ratio = {0, 0, 1};
  // NOLINTNEXTLINE
  for (auto _ : state) {
<<<<<<< HEAD
    LargeDataTableBenchmarkObject tested(attr_sizes_, initial_table_size_, txn_length, insert_update_select_ratio,
                                         &block_store_, &buffer_pool_, &generator_, true);
    gc_thread_ = new storage::GarbageCollectorThread(tested.GetTxnManager(), gc_period_);
=======
    LargeTransactionBenchmarkObject tested(attr_sizes_, initial_table_size_, txn_length, insert_update_select_ratio,
                                           &block_store_, &buffer_pool_, &generator_, true);

    gc_ = new storage::GarbageCollector(tested.GetTimestampManager(), DISABLED, tested.GetTxnManager(), DISABLED);
    gc_thread_ = new storage::GarbageCollectorThread(gc_, gc_period_);
>>>>>>> 2159c73d
    uint64_t elapsed_ms;
    {
      common::ScopedTimer<std::chrono::milliseconds> timer(&elapsed_ms);
      abort_count += tested.SimulateOltp(num_txns_, num_concurrent_txns_);
    }
    state.SetIterationTime(static_cast<double>(elapsed_ms) / 1000.0);
    delete gc_thread_;
    delete gc_;
  }
  state.SetItemsProcessed(state.iterations() * num_txns_ - abort_count);
}

BENCHMARK_REGISTER_F(LargeTransactionBenchmark, TPCCish)->Unit(benchmark::kMillisecond)->UseManualTime()->MinTime(3);

BENCHMARK_REGISTER_F(LargeTransactionBenchmark, HighAbortRate)
    ->Unit(benchmark::kMillisecond)
    ->UseManualTime()
    ->MinTime(10);

BENCHMARK_REGISTER_F(LargeTransactionBenchmark, SingleStatementInsert)
    ->Unit(benchmark::kMillisecond)
    ->UseManualTime()
    ->MinTime(2);

BENCHMARK_REGISTER_F(LargeTransactionBenchmark, SingleStatementUpdate)
    ->Unit(benchmark::kMillisecond)
    ->UseManualTime()
    ->MinTime(1);

BENCHMARK_REGISTER_F(LargeTransactionBenchmark, SingleStatementSelect)
    ->Unit(benchmark::kMillisecond)
    ->UseManualTime()
    ->MinTime(1);
}  // namespace terrier<|MERGE_RESOLUTION|>--- conflicted
+++ resolved
@@ -30,16 +30,10 @@
   const std::vector<double> insert_update_select_ratio = {0.1, 0.4, 0.5};
   // NOLINTNEXTLINE
   for (auto _ : state) {
-<<<<<<< HEAD
     LargeDataTableBenchmarkObject tested(attr_sizes_, initial_table_size_, txn_length, insert_update_select_ratio,
                                          &block_store_, &buffer_pool_, &generator_, true);
-    gc_thread_ = new storage::GarbageCollectorThread(tested.GetTxnManager(), gc_period_);
-=======
-    LargeTransactionBenchmarkObject tested(attr_sizes_, initial_table_size_, txn_length, insert_update_select_ratio,
-                                           &block_store_, &buffer_pool_, &generator_, true);
     gc_ = new storage::GarbageCollector(tested.GetTimestampManager(), DISABLED, tested.GetTxnManager(), DISABLED);
     gc_thread_ = new storage::GarbageCollectorThread(gc_, gc_period_);
->>>>>>> 2159c73d
     uint64_t elapsed_ms;
     {
       common::ScopedTimer<std::chrono::milliseconds> timer(&elapsed_ms);
@@ -63,16 +57,10 @@
   // NOLINTNEXTLINE
   for (auto _ : state) {
     // use a smaller table to make aborts more likely
-<<<<<<< HEAD
     LargeDataTableBenchmarkObject tested(attr_sizes_, 1000, txn_length, insert_update_select_ratio, &block_store_,
                                          &buffer_pool_, &generator_, true);
-    gc_thread_ = new storage::GarbageCollectorThread(tested.GetTxnManager(), gc_period_);
-=======
-    LargeTransactionBenchmarkObject tested(attr_sizes_, 1000, txn_length, insert_update_select_ratio, &block_store_,
-                                           &buffer_pool_, &generator_, true);
     gc_ = new storage::GarbageCollector(tested.GetTimestampManager(), DISABLED, tested.GetTxnManager(), DISABLED);
     gc_thread_ = new storage::GarbageCollectorThread(gc_, gc_period_);
->>>>>>> 2159c73d
     uint64_t elapsed_ms;
     {
       common::ScopedTimer<std::chrono::milliseconds> timer(&elapsed_ms);
@@ -96,16 +84,10 @@
   // NOLINTNEXTLINE
   for (auto _ : state) {
     // don't need any initial tuples
-<<<<<<< HEAD
     LargeDataTableBenchmarkObject tested(attr_sizes_, 0, txn_length, insert_update_select_ratio, &block_store_,
                                          &buffer_pool_, &generator_, true);
-    gc_thread_ = new storage::GarbageCollectorThread(tested.GetTxnManager(), gc_period_);
-=======
-    LargeTransactionBenchmarkObject tested(attr_sizes_, 0, txn_length, insert_update_select_ratio, &block_store_,
-                                           &buffer_pool_, &generator_, true);
     gc_ = new storage::GarbageCollector(tested.GetTimestampManager(), DISABLED, tested.GetTxnManager(), DISABLED);
     gc_thread_ = new storage::GarbageCollectorThread(gc_, gc_period_);
->>>>>>> 2159c73d
     uint64_t elapsed_ms;
     {
       common::ScopedTimer<std::chrono::milliseconds> timer(&elapsed_ms);
@@ -128,16 +110,10 @@
   const std::vector<double> insert_update_select_ratio = {0, 1, 0};
   // NOLINTNEXTLINE
   for (auto _ : state) {
-<<<<<<< HEAD
     LargeDataTableBenchmarkObject tested(attr_sizes_, initial_table_size_, txn_length, insert_update_select_ratio,
                                          &block_store_, &buffer_pool_, &generator_, true);
-    gc_thread_ = new storage::GarbageCollectorThread(tested.GetTxnManager(), gc_period_);
-=======
-    LargeTransactionBenchmarkObject tested(attr_sizes_, initial_table_size_, txn_length, insert_update_select_ratio,
-                                           &block_store_, &buffer_pool_, &generator_, true);
     gc_ = new storage::GarbageCollector(tested.GetTimestampManager(), DISABLED, tested.GetTxnManager(), DISABLED);
     gc_thread_ = new storage::GarbageCollectorThread(gc_, gc_period_);
->>>>>>> 2159c73d
     uint64_t elapsed_ms;
     {
       common::ScopedTimer<std::chrono::milliseconds> timer(&elapsed_ms);
@@ -160,17 +136,11 @@
   const std::vector<double> insert_update_select_ratio = {0, 0, 1};
   // NOLINTNEXTLINE
   for (auto _ : state) {
-<<<<<<< HEAD
     LargeDataTableBenchmarkObject tested(attr_sizes_, initial_table_size_, txn_length, insert_update_select_ratio,
                                          &block_store_, &buffer_pool_, &generator_, true);
-    gc_thread_ = new storage::GarbageCollectorThread(tested.GetTxnManager(), gc_period_);
-=======
-    LargeTransactionBenchmarkObject tested(attr_sizes_, initial_table_size_, txn_length, insert_update_select_ratio,
-                                           &block_store_, &buffer_pool_, &generator_, true);
 
     gc_ = new storage::GarbageCollector(tested.GetTimestampManager(), DISABLED, tested.GetTxnManager(), DISABLED);
     gc_thread_ = new storage::GarbageCollectorThread(gc_, gc_period_);
->>>>>>> 2159c73d
     uint64_t elapsed_ms;
     {
       common::ScopedTimer<std::chrono::milliseconds> timer(&elapsed_ms);
