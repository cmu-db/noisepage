--- conflicted
+++ resolved
@@ -206,26 +206,16 @@
     auto *const order_secondary_high_key =
         order_secondary_key_pr_initializer.InitializeRow(worker->order_tuple_buffer);  // it's large enough
 
-<<<<<<< HEAD
     *reinterpret_cast<int32_t *>(order_secondary_low_key->AccessForceNotNull(o_id_secondary_key_pr_offset)) = 1;
-    *reinterpret_cast<int32_t *>(order_secondary_low_key->AccessForceNotNull(o_d_id_secondary_key_pr_offset)) =
-=======
-    *reinterpret_cast<int32_t *>(order_secondary_low_key->AccessForceNotNull(o_id_secondary_key_pr_offset)) = 0;
     *reinterpret_cast<int8_t *>(order_secondary_low_key->AccessForceNotNull(o_d_id_secondary_key_pr_offset)) =
->>>>>>> d584f1f9
         args.d_id;
     *reinterpret_cast<int8_t *>(order_secondary_low_key->AccessForceNotNull(o_w_id_secondary_key_pr_offset)) =
         args.w_id;
     *reinterpret_cast<int32_t *>(order_secondary_low_key->AccessForceNotNull(o_c_id_secondary_key_pr_offset)) = c_id;
 
-<<<<<<< HEAD
-    *reinterpret_cast<int32_t *>(order_secondary_high_key->AccessForceNotNull(o_id_secondary_key_pr_offset)) = 10000000;
-    *reinterpret_cast<int32_t *>(order_secondary_high_key->AccessForceNotNull(o_d_id_secondary_key_pr_offset)) =
-=======
     *reinterpret_cast<int32_t *>(order_secondary_high_key->AccessForceNotNull(o_id_secondary_key_pr_offset)) =
-        INT32_MAX;
+        10000000;
     *reinterpret_cast<int8_t *>(order_secondary_high_key->AccessForceNotNull(o_d_id_secondary_key_pr_offset)) =
->>>>>>> d584f1f9
         args.d_id;
     *reinterpret_cast<int8_t *>(order_secondary_high_key->AccessForceNotNull(o_w_id_secondary_key_pr_offset)) =
         args.w_id;
