--- conflicted
+++ resolved
@@ -60,11 +60,7 @@
   storage::LogManager *log_manager_ = nullptr;
 
   const bool only_count_new_order_ = false;
-<<<<<<< HEAD
-  const uint32_t num_threads_ = 4;
-=======
   const int8_t num_threads_ = 4;
->>>>>>> d584f1f9
   const uint32_t num_precomputed_txns_per_worker_ = 100000;
   const uint32_t w_payment = 43;
   const uint32_t w_delivery = 4;
