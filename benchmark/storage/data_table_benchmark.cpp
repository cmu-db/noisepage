#include <memory>
#include <vector>

#include "benchmark/benchmark.h"
#include "common/scoped_timer.h"
#include "common/strong_typedef.h"
#include "storage/data_table.h"
#include "storage/storage_util.h"
#include "test_util/multithread_test_util.h"
#include "test_util/storage_test_util.h"
#include "transaction/transaction_context.h"
#include "transaction/transaction_manager.h"

namespace terrier {

// This benchmark simulates a key-value store inserting a large number of tuples. This provides a good baseline and
// reference to other fast data structures (indexes) to compare against. We are interested in the DataTable's raw
// performance, so the tuple's contents are intentionally left garbage and we don't verify correctness. That's the job
// of the Google Tests.

class DataTableBenchmark : public benchmark::Fixture {
 public:
  void SetUp(const benchmark::State &state) final {
    // generate a random redo ProjectedRow to Insert
    redo_buffer_ = common::AllocationUtil::AllocateAligned(initializer_.ProjectedRowSize());
    redo_ = initializer_.InitializeRow(redo_buffer_);
    StorageTestUtil::PopulateRandomRow(redo_, layout_, 0, &generator_);

    // generate a ProjectedRow buffer to Read
    read_buffer_ = common::AllocationUtil::AllocateAligned(initializer_.ProjectedRowSize());
    read_ = initializer_.InitializeRow(read_buffer_);

    // generate a vector of ProjectedRow buffers for concurrent reads
    for (uint32_t i = 0; i < num_threads_; ++i) {
      // Create read buffer
      byte *read_buffer = common::AllocationUtil::AllocateAligned(initializer_.ProjectedRowSize());
      storage::ProjectedRow *read = initializer_.InitializeRow(read_buffer);
      read_buffers_.emplace_back(read_buffer);
      reads_.emplace_back(read);
    }
  }

  void TearDown(const benchmark::State &state) final {
    delete[] redo_buffer_;
    delete[] read_buffer_;
    for (uint32_t i = 0; i < num_threads_; ++i) delete[] read_buffers_[i];
    // google benchmark might run benchmark several iterations. We need to clear vectors.
    read_buffers_.clear();
    reads_.clear();
  }

  // Tuple layout
  const uint8_t column_size_ = 8;
  const storage::BlockLayout layout_{{column_size_, column_size_, column_size_}};

  // Tuple properties
  const storage::ProjectedRowInitializer initializer_ =
      storage::ProjectedRowInitializer::Create(layout_, StorageTestUtil::ProjectionListAllColumns(layout_));

  // Workload
  const uint32_t num_inserts_ = 10000000;
  const uint32_t num_reads_ = 10000000;
  uint32_t num_threads_ = 5;
  const uint64_t buffer_pool_reuse_limit_ = 10000000;

  // Test infrastructure
  std::default_random_engine generator_;
  storage::BlockStore block_store_{1000, 1000};
  storage::RecordBufferSegmentPool buffer_pool_{num_inserts_, buffer_pool_reuse_limit_};

  // Insert buffer pointers
  byte *redo_buffer_;
  storage::ProjectedRow *redo_;

  // Read buffer pointers;
  byte *read_buffer_;
  storage::ProjectedRow *read_;

  // Read buffers pointers for concurrent reads
  std::vector<byte *> read_buffers_;
  std::vector<storage::ProjectedRow *> reads_;
};

<<<<<<< HEAD
=======
// Insert the num_inserts_ of tuples into a DataTable in a single thread
// NOLINTNEXTLINE
BENCHMARK_DEFINE_F(DataTableBenchmark, SimpleInsert)(benchmark::State &state) {
  // NOLINTNEXTLINE
  for (auto _ : state) {
    storage::DataTable table(&block_store_, layout_, storage::layout_version_t(0));
    uint64_t elapsed_ms;
    {
      common::ScopedTimer<std::chrono::milliseconds> timer(&elapsed_ms);
      // We can use dummy timestamps here since we're not invoking concurrency control
      transaction::TransactionContext txn(transaction::timestamp_t(0), transaction::timestamp_t(0),
                                          common::ManagedPointer(&buffer_pool_), DISABLED);
      for (uint32_t i = 0; i < num_inserts_; ++i) {
        table.Insert(common::ManagedPointer(&txn), *redo_);
      }
    }
    state.SetIterationTime(static_cast<double>(elapsed_ms) / 1000.0);
  }

  state.SetItemsProcessed(state.iterations() * num_inserts_);
}

>>>>>>> 2d48e681
// Insert the num_inserts_ of tuples into a DataTable concurrently
// NOLINTNEXTLINE
BENCHMARK_DEFINE_F(DataTableBenchmark, Insert)(benchmark::State &state) {
  const char *env_threads = std::getenv("TERRIER_BENCHMARK_CORES");
  if (env_threads == nullptr) {
  } else {
    num_threads_ = atoi(env_threads);
  }
  // NOLINTNEXTLINE
  for (auto _ : state) {
    storage::DataTable table(&block_store_, layout_, storage::layout_version_t(0));
    auto workload = [&](uint32_t id) {
      // We can use dummy timestamps here since we're not invoking concurrency control
      transaction::TransactionContext txn(transaction::timestamp_t(0), transaction::timestamp_t(0),
                                          common::ManagedPointer(&buffer_pool_), DISABLED);
      for (uint32_t i = 0; i < num_inserts_ / num_threads_; i++) {
        table.Insert(common::ManagedPointer(&txn), *redo_);
      }
    };
    common::WorkerPool thread_pool(num_threads_, {});
    uint64_t elapsed_ms;
    {
      common::ScopedTimer<std::chrono::milliseconds> timer(&elapsed_ms);
      for (uint32_t j = 0; j < num_threads_; j++) {
        thread_pool.SubmitTask([j, &workload] { workload(j); });
      }
      thread_pool.WaitUntilAllFinished();
    }
    state.SetIterationTime(static_cast<double>(elapsed_ms) / 1000.0);
  }
  state.SetItemsProcessed(state.iterations() * num_inserts_);
}

<<<<<<< HEAD
// Read the num_reads_ of tuples in a random order from a DataTable concurrently
// NOLINTNEXTLINE
BENCHMARK_DEFINE_F(DataTableBenchmark, SelectRandom)(benchmark::State &state) {
  const char *env_threads = std::getenv("TERRIER_BENCHMARK_CORES");
  if (env_threads == nullptr) {
  } else {
    num_threads_ = atoi(env_threads);
=======
// Read the num_reads_ of tuples in a sequential order from a DataTable in a single thread
// NOLINTNEXTLINE
BENCHMARK_DEFINE_F(DataTableBenchmark, SelectSequential)(benchmark::State &state) {
  storage::DataTable read_table(&block_store_, layout_, storage::layout_version_t(0));
  // Populate read_table by inserting tuples
  // We can use dummy timestamps here since we're not invoking concurrency control
  transaction::TransactionContext txn(transaction::timestamp_t(0), transaction::timestamp_t(0),
                                      common::ManagedPointer(&buffer_pool_), DISABLED);
  std::vector<storage::TupleSlot> read_order;
  for (uint32_t i = 0; i < num_reads_; ++i) {
    read_order.emplace_back(read_table.Insert(common::ManagedPointer(&txn), *redo_));
  }
  // NOLINTNEXTLINE
  for (auto _ : state) {
    for (uint32_t i = 0; i < num_reads_; ++i) {
      read_table.Select(common::ManagedPointer(&txn), read_order[i], read_);
    }
  }

  state.SetItemsProcessed(state.iterations() * num_reads_);
}

// Read the num_reads_ of tuples in a random order from a DataTable in a single thread
// NOLINTNEXTLINE
BENCHMARK_DEFINE_F(DataTableBenchmark, SelectRandom)(benchmark::State &state) {
  storage::DataTable read_table(&block_store_, layout_, storage::layout_version_t(0));
  // Populate read_table_ by inserting tuples
  // We can use dummy timestamps here since we're not invoking concurrency control
  transaction::TransactionContext txn(transaction::timestamp_t(0), transaction::timestamp_t(0),
                                      common::ManagedPointer(&buffer_pool_), DISABLED);
  std::vector<storage::TupleSlot> read_order;
  for (uint32_t i = 0; i < num_reads_; ++i) {
    read_order.emplace_back(read_table.Insert(common::ManagedPointer(&txn), *redo_));
  }
  // Create random reads
  std::shuffle(read_order.begin(), read_order.end(), generator_);
  // NOLINTNEXTLINE
  for (auto _ : state) {
    for (uint32_t i = 0; i < num_reads_; ++i) {
      read_table.Select(common::ManagedPointer(&txn), read_order[i], read_);
    }
>>>>>>> 2d48e681
  }
  storage::DataTable read_table(&block_store_, layout_, storage::layout_version_t(0));

  // populate read_table_ by inserting tuples
  // We can use dummy timestamps here since we're not invoking concurrency control
  transaction::TransactionContext txn(transaction::timestamp_t(0), transaction::timestamp_t(0),
                                      common::ManagedPointer(&buffer_pool_), DISABLED);
  std::vector<storage::TupleSlot> read_order;
  // adding num_reads_ rows in the table
  for (uint32_t i = 0; i < num_reads_; ++i) {
    read_order.emplace_back(read_table.Insert(common::ManagedPointer(&txn), *redo_));
  }
  // Generate random read orders and read buffer for each thread
  std::shuffle(read_order.begin(), read_order.end(), generator_);
  std::uniform_int_distribution<uint32_t> rand_start(0, static_cast<uint32_t>(read_order.size() - 1));
  std::vector<uint32_t> rand_read_offsets;
  for (uint32_t i = 0; i < num_threads_; ++i) {
    // Create random reads
    rand_read_offsets.emplace_back(rand_start(generator_));
  }
  // NOLINTNEXTLINE
  for (auto _ : state) {
    auto workload = [&](uint32_t id) {
      // We can use dummy timestamps here since we're not invoking concurrency control
      transaction::TransactionContext txn(transaction::timestamp_t(0), transaction::timestamp_t(0),
                                          common::ManagedPointer(&buffer_pool_), DISABLED);
      for (uint32_t i = 0; i < num_reads_ / num_threads_; i++)
        read_table.Select(common::ManagedPointer(&txn), read_order[(rand_read_offsets[id] + i) % read_order.size()],
                          reads_[id]);
    };
    common::WorkerPool thread_pool(num_threads_, {});
    uint64_t elapsed_ms;
    {
      common::ScopedTimer<std::chrono::milliseconds> timer(&elapsed_ms);
      for (uint32_t j = 0; j < num_threads_; j++) {
        thread_pool.SubmitTask([j, &workload] { workload(j); });
      }
      thread_pool.WaitUntilAllFinished();
    }
    state.SetIterationTime(static_cast<double>(elapsed_ms) / 1000.0);
  }

  state.SetItemsProcessed(state.iterations() * num_reads_);
}

// Read the num_reads_ of tuples in the sequential  order from a DataTable concurrently
// NOLINTNEXTLINE
BENCHMARK_DEFINE_F(DataTableBenchmark, SelectSequential)(benchmark::State &state) {
  const char *env_threads = std::getenv("TERRIER_BENCHMARK_CORES");
  if (env_threads == nullptr) {
  } else {
    num_threads_ = atoi(env_threads);
  }
  storage::DataTable read_table(&block_store_, layout_, storage::layout_version_t(0));

  // populate read_table_ by inserting tuples
  // We can use dummy timestamps here since we're not invoking concurrency control
  transaction::TransactionContext txn(transaction::timestamp_t(0), transaction::timestamp_t(0),
                                      common::ManagedPointer(&buffer_pool_), DISABLED);
  std::vector<storage::TupleSlot> read_order;

  // inserted the table with 10 million rows
  for (uint32_t i = 0; i < num_reads_; ++i) {
    read_order.emplace_back(read_table.Insert(common::ManagedPointer(&txn), *redo_));
  }
  // NOLINTNEXTLINE
  for (auto _ : state) {
    auto workload = [&](uint32_t id) {
      // We can use dummy timestamps here since we're not invoking concurrency control
      transaction::TransactionContext txn(transaction::timestamp_t(0), transaction::timestamp_t(0),
                                          common::ManagedPointer(&buffer_pool_), DISABLED);
      for (uint32_t i = 0; i < num_reads_ / num_threads_; i++)
        read_table.Select(common::ManagedPointer(&txn), read_order[i], reads_[id]);
    };
    common::WorkerPool thread_pool(num_threads_, {});
    uint64_t elapsed_ms;
    {
      common::ScopedTimer<std::chrono::milliseconds> timer(&elapsed_ms);
      for (uint32_t j = 0; j < num_threads_; j++) {
        thread_pool.SubmitTask([j, &workload] { workload(j); });
      }
      thread_pool.WaitUntilAllFinished();
    }
    state.SetIterationTime(static_cast<double>(elapsed_ms) / 1000.0);
  }

  state.SetItemsProcessed(state.iterations() * num_reads_);
}

// Read the num_reads_ of tuples in the sequential  order from a DataTable concurrently
// NOLINTNEXTLINE
BENCHMARK_DEFINE_F(DataTableBenchmark, Scan)(benchmark::State &state) {
  const char *env_threads = std::getenv("TERRIER_BENCHMARK_CORES");
  if (env_threads == nullptr) {
  } else {
    num_threads_ = atoi(env_threads);
  }
  storage::DataTable read_table(&block_store_, layout_, storage::layout_version_t(0));

  // populate read_table_ by inserting tuples
  // We can use dummy timestamps here since we're not invoking concurrency control
  transaction::TransactionContext txn(transaction::timestamp_t(0), transaction::timestamp_t(0),
                                      common::ManagedPointer(&buffer_pool_), DISABLED);
  std::vector<storage::TupleSlot> read_order;
  for (uint32_t i = 0; i < num_reads_; ++i) {
    read_order.emplace_back(read_table.Insert(common::ManagedPointer(&txn), *redo_));
  }

  std::vector<storage::col_id_t> all_cols = StorageTestUtil::ProjectionListAllColumns(layout_);
  storage::ProjectedColumnsInitializer initializer(layout_, all_cols, common::Constants::K_DEFAULT_VECTOR_SIZE);

  std::vector<storage::ProjectedColumns *> all_columns;
  std::vector<byte *> buf;
  for (uint32_t j = 0; j < num_threads_; j++) {
    auto *buffer = common::AllocationUtil::AllocateAligned(initializer.ProjectedColumnsSize());
    storage::ProjectedColumns *columns = initializer.Initialize(buffer);
    all_columns.push_back(columns);
    buf.push_back(buffer);
  }

  // NOLINTNEXTLINE
  for (auto _ : state) {
    auto workload = [&](uint32_t id) {
      auto it = read_table.begin();
      while (it != read_table.end()) {
        read_table.Scan(common::ManagedPointer(&txn), &it, all_columns[id]);
      }
    };
    common::WorkerPool thread_pool(num_threads_, {});
    uint64_t elapsed_ms;
    {
      common::ScopedTimer<std::chrono::milliseconds> timer(&elapsed_ms);
      for (uint32_t j = 0; j < num_threads_; j++) {
        thread_pool.SubmitTask([j, &workload] { workload(j); });
      }
      thread_pool.WaitUntilAllFinished();
    }
    state.SetIterationTime(static_cast<double>(elapsed_ms) / 1000.0);
  }
  for (auto p : buf) {
    delete p;
  }
  state.SetItemsProcessed(state.iterations() * num_reads_ * num_threads_);
}

BENCHMARK_REGISTER_F(DataTableBenchmark, Insert)->Unit(benchmark::kMillisecond)->UseRealTime()->UseManualTime();

BENCHMARK_REGISTER_F(DataTableBenchmark, SelectRandom)->Unit(benchmark::kMillisecond)->UseRealTime()->UseManualTime();

BENCHMARK_REGISTER_F(DataTableBenchmark, SelectSequential)
    ->Unit(benchmark::kMillisecond)
    ->UseRealTime()
    ->UseManualTime();

BENCHMARK_REGISTER_F(DataTableBenchmark, Scan)->Unit(benchmark::kMillisecond)->UseRealTime()->UseManualTime();
}  // namespace terrier<|MERGE_RESOLUTION|>--- conflicted
+++ resolved
@@ -81,46 +81,21 @@
   std::vector<storage::ProjectedRow *> reads_;
 };
 
-<<<<<<< HEAD
-=======
-// Insert the num_inserts_ of tuples into a DataTable in a single thread
-// NOLINTNEXTLINE
-BENCHMARK_DEFINE_F(DataTableBenchmark, SimpleInsert)(benchmark::State &state) {
+// Insert the num_inserts_ of tuples into a DataTable concurrently
+// NOLINTNEXTLINE
+BENCHMARK_DEFINE_F(DataTableBenchmark, Insert)(benchmark::State &state) {
+  const char *env_threads = std::getenv("TERRIER_BENCHMARK_CORES");
+  if (env_threads == nullptr) {
+  } else {
+    num_threads_ = atoi(env_threads);
+  }
   // NOLINTNEXTLINE
   for (auto _ : state) {
     storage::DataTable table(&block_store_, layout_, storage::layout_version_t(0));
-    uint64_t elapsed_ms;
-    {
-      common::ScopedTimer<std::chrono::milliseconds> timer(&elapsed_ms);
+    auto workload = [&](uint32_t id) {
       // We can use dummy timestamps here since we're not invoking concurrency control
-      transaction::TransactionContext txn(transaction::timestamp_t(0), transaction::timestamp_t(0),
-                                          common::ManagedPointer(&buffer_pool_), DISABLED);
-      for (uint32_t i = 0; i < num_inserts_; ++i) {
-        table.Insert(common::ManagedPointer(&txn), *redo_);
-      }
-    }
-    state.SetIterationTime(static_cast<double>(elapsed_ms) / 1000.0);
-  }
-
-  state.SetItemsProcessed(state.iterations() * num_inserts_);
-}
-
->>>>>>> 2d48e681
-// Insert the num_inserts_ of tuples into a DataTable concurrently
-// NOLINTNEXTLINE
-BENCHMARK_DEFINE_F(DataTableBenchmark, Insert)(benchmark::State &state) {
-  const char *env_threads = std::getenv("TERRIER_BENCHMARK_CORES");
-  if (env_threads == nullptr) {
-  } else {
-    num_threads_ = atoi(env_threads);
-  }
-  // NOLINTNEXTLINE
-  for (auto _ : state) {
-    storage::DataTable table(&block_store_, layout_, storage::layout_version_t(0));
-    auto workload = [&](uint32_t id) {
-      // We can use dummy timestamps here since we're not invoking concurrency control
-      transaction::TransactionContext txn(transaction::timestamp_t(0), transaction::timestamp_t(0),
-                                          common::ManagedPointer(&buffer_pool_), DISABLED);
+      transaction::TransactionContext txn(transaction::timestamp_t(0), transaction::timestamp_t(0), common::ManagedPointer(&buffer_pool_),
+                                          DISABLED);
       for (uint32_t i = 0; i < num_inserts_ / num_threads_; i++) {
         table.Insert(common::ManagedPointer(&txn), *redo_);
       }
@@ -139,7 +114,6 @@
   state.SetItemsProcessed(state.iterations() * num_inserts_);
 }
 
-<<<<<<< HEAD
 // Read the num_reads_ of tuples in a random order from a DataTable concurrently
 // NOLINTNEXTLINE
 BENCHMARK_DEFINE_F(DataTableBenchmark, SelectRandom)(benchmark::State &state) {
@@ -147,56 +121,13 @@
   if (env_threads == nullptr) {
   } else {
     num_threads_ = atoi(env_threads);
-=======
-// Read the num_reads_ of tuples in a sequential order from a DataTable in a single thread
-// NOLINTNEXTLINE
-BENCHMARK_DEFINE_F(DataTableBenchmark, SelectSequential)(benchmark::State &state) {
-  storage::DataTable read_table(&block_store_, layout_, storage::layout_version_t(0));
-  // Populate read_table by inserting tuples
-  // We can use dummy timestamps here since we're not invoking concurrency control
-  transaction::TransactionContext txn(transaction::timestamp_t(0), transaction::timestamp_t(0),
-                                      common::ManagedPointer(&buffer_pool_), DISABLED);
-  std::vector<storage::TupleSlot> read_order;
-  for (uint32_t i = 0; i < num_reads_; ++i) {
-    read_order.emplace_back(read_table.Insert(common::ManagedPointer(&txn), *redo_));
-  }
-  // NOLINTNEXTLINE
-  for (auto _ : state) {
-    for (uint32_t i = 0; i < num_reads_; ++i) {
-      read_table.Select(common::ManagedPointer(&txn), read_order[i], read_);
-    }
-  }
-
-  state.SetItemsProcessed(state.iterations() * num_reads_);
-}
-
-// Read the num_reads_ of tuples in a random order from a DataTable in a single thread
-// NOLINTNEXTLINE
-BENCHMARK_DEFINE_F(DataTableBenchmark, SelectRandom)(benchmark::State &state) {
-  storage::DataTable read_table(&block_store_, layout_, storage::layout_version_t(0));
-  // Populate read_table_ by inserting tuples
-  // We can use dummy timestamps here since we're not invoking concurrency control
-  transaction::TransactionContext txn(transaction::timestamp_t(0), transaction::timestamp_t(0),
-                                      common::ManagedPointer(&buffer_pool_), DISABLED);
-  std::vector<storage::TupleSlot> read_order;
-  for (uint32_t i = 0; i < num_reads_; ++i) {
-    read_order.emplace_back(read_table.Insert(common::ManagedPointer(&txn), *redo_));
-  }
-  // Create random reads
-  std::shuffle(read_order.begin(), read_order.end(), generator_);
-  // NOLINTNEXTLINE
-  for (auto _ : state) {
-    for (uint32_t i = 0; i < num_reads_; ++i) {
-      read_table.Select(common::ManagedPointer(&txn), read_order[i], read_);
-    }
->>>>>>> 2d48e681
   }
   storage::DataTable read_table(&block_store_, layout_, storage::layout_version_t(0));
 
   // populate read_table_ by inserting tuples
   // We can use dummy timestamps here since we're not invoking concurrency control
-  transaction::TransactionContext txn(transaction::timestamp_t(0), transaction::timestamp_t(0),
-                                      common::ManagedPointer(&buffer_pool_), DISABLED);
+  transaction::TransactionContext txn(transaction::timestamp_t(0), transaction::timestamp_t(0), common::ManagedPointer(&buffer_pool_),
+                                      DISABLED);
   std::vector<storage::TupleSlot> read_order;
   // adding num_reads_ rows in the table
   for (uint32_t i = 0; i < num_reads_; ++i) {
@@ -214,11 +145,10 @@
   for (auto _ : state) {
     auto workload = [&](uint32_t id) {
       // We can use dummy timestamps here since we're not invoking concurrency control
-      transaction::TransactionContext txn(transaction::timestamp_t(0), transaction::timestamp_t(0),
-                                          common::ManagedPointer(&buffer_pool_), DISABLED);
+      transaction::TransactionContext txn(transaction::timestamp_t(0), transaction::timestamp_t(0), common::ManagedPointer(&buffer_pool_),
+                                          DISABLED);
       for (uint32_t i = 0; i < num_reads_ / num_threads_; i++)
-        read_table.Select(common::ManagedPointer(&txn), read_order[(rand_read_offsets[id] + i) % read_order.size()],
-                          reads_[id]);
+        read_table.Select(common::ManagedPointer(&txn), read_order[(rand_read_offsets[id] + i) % read_order.size()], reads_[id]);
     };
     common::WorkerPool thread_pool(num_threads_, {});
     uint64_t elapsed_ms;
@@ -247,8 +177,8 @@
 
   // populate read_table_ by inserting tuples
   // We can use dummy timestamps here since we're not invoking concurrency control
-  transaction::TransactionContext txn(transaction::timestamp_t(0), transaction::timestamp_t(0),
-                                      common::ManagedPointer(&buffer_pool_), DISABLED);
+  transaction::TransactionContext txn(transaction::timestamp_t(0), transaction::timestamp_t(0), common::ManagedPointer(&buffer_pool_),
+                                      DISABLED);
   std::vector<storage::TupleSlot> read_order;
 
   // inserted the table with 10 million rows
@@ -259,10 +189,9 @@
   for (auto _ : state) {
     auto workload = [&](uint32_t id) {
       // We can use dummy timestamps here since we're not invoking concurrency control
-      transaction::TransactionContext txn(transaction::timestamp_t(0), transaction::timestamp_t(0),
-                                          common::ManagedPointer(&buffer_pool_), DISABLED);
-      for (uint32_t i = 0; i < num_reads_ / num_threads_; i++)
-        read_table.Select(common::ManagedPointer(&txn), read_order[i], reads_[id]);
+      transaction::TransactionContext txn(transaction::timestamp_t(0), transaction::timestamp_t(0), common::ManagedPointer(&buffer_pool_),
+                                          DISABLED);
+      for (uint32_t i = 0; i < num_reads_ / num_threads_; i++) read_table.Select(common::ManagedPointer(&txn), read_order[i], reads_[id]);
     };
     common::WorkerPool thread_pool(num_threads_, {});
     uint64_t elapsed_ms;
@@ -291,8 +220,8 @@
 
   // populate read_table_ by inserting tuples
   // We can use dummy timestamps here since we're not invoking concurrency control
-  transaction::TransactionContext txn(transaction::timestamp_t(0), transaction::timestamp_t(0),
-                                      common::ManagedPointer(&buffer_pool_), DISABLED);
+  transaction::TransactionContext txn(transaction::timestamp_t(0), transaction::timestamp_t(0), common::ManagedPointer(&buffer_pool_),
+                                      DISABLED);
   std::vector<storage::TupleSlot> read_order;
   for (uint32_t i = 0; i < num_reads_; ++i) {
     read_order.emplace_back(read_table.Insert(common::ManagedPointer(&txn), *redo_));
