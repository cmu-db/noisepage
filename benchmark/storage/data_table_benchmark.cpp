--- conflicted
+++ resolved
@@ -37,12 +37,8 @@
 
   // Workload
   const uint32_t num_inserts_ = 10000000;
-<<<<<<< HEAD
-  const uint32_t num_threads_ = 8;
+  const uint32_t num_threads_ = TestThreadPool::HardwareConcurrency();
   const uint64_t bp_reuse_limit_ = 10000000;
-=======
-  const uint32_t num_threads_ = TestThreadPool::HardwareConcurrency();
->>>>>>> b56f08fe
 
   // Test infrastructure
   std::default_random_engine generator_;
