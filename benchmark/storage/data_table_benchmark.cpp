--- conflicted
+++ resolved
@@ -20,14 +20,10 @@
   std::default_random_engine generator;
   const uint32_t num_inserts = 100000;
 
-<<<<<<< HEAD
   common::PerformanceCounters pc;
   storage::BlockStore block_store{1000, &pc};
-=======
-  storage::BlockStore block_store{1000};
-  common::ObjectPool<transaction::UndoBufferSegment> buffer_pool{num_inserts};
+  common::ObjectPool<transaction::UndoBufferSegment> buffer_pool{num_inserts, &pc};
   transaction::TransactionManager txn_manager(&buffer_pool);
->>>>>>> 9b98142a
 
   // Tuple layout
   uint16_t num_columns = 2;
@@ -67,13 +63,9 @@
   std::default_random_engine generator;
   const uint32_t num_inserts = 100000;
 
-<<<<<<< HEAD
   common::PerformanceCounters pc;
-  storage::BlockStore block_store{1000, pc};
-=======
-  storage::BlockStore block_store{1000};
-  common::ObjectPool<transaction::UndoBufferSegment> buffer_pool{num_inserts};
->>>>>>> 9b98142a
+  storage::BlockStore block_store{1000, &pc};
+  common::ObjectPool<transaction::UndoBufferSegment> buffer_pool{num_inserts, &pc};
 
   // Tuple layout
   uint16_t num_columns = 2;
