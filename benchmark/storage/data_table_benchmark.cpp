#include <memory>
#include <vector>

#include "benchmark/benchmark.h"
#include "common/scoped_timer.h"
#include "common/strong_typedef.h"
#include "storage/data_table.h"
#include "storage/storage_util.h"
#include "test_util/multithread_test_util.h"
#include "test_util/storage_test_util.h"
#include "transaction/transaction_context.h"
#include "transaction/transaction_manager.h"

extern uint32_t BENCHMARK_NUM_THREADS;
namespace terrier {

// This benchmark simulates a key-value store inserting a large number of tuples. This provides a good baseline and
// reference to other fast data structures (indexes) to compare against. We are interested in the DataTable's raw
// performance, so the tuple's contents are intentionally left garbage and we don't verify correctness. That's the job
// of the Google Tests.

class DataTableBenchmark : public benchmark::Fixture {
 public:
  void SetUp(const benchmark::State &state) final {
    // generate a random redo ProjectedRow to Insert
    redo_buffer_ = common::AllocationUtil::AllocateAligned(initializer_.ProjectedRowSize());
    redo_ = initializer_.InitializeRow(redo_buffer_);
    StorageTestUtil::PopulateRandomRow(redo_, layout_, 0, &generator_);

    // generate a ProjectedRow buffer to Read
    read_buffer_ = common::AllocationUtil::AllocateAligned(initializer_.ProjectedRowSize());
    read_ = initializer_.InitializeRow(read_buffer_);

    // generate a vector of ProjectedRow buffers for concurrent reads
    for (uint32_t i = 0; i < BENCHMARK_NUM_THREADS; ++i) {
      // Create read buffer
      byte *read_buffer = common::AllocationUtil::AllocateAligned(initializer_.ProjectedRowSize());
      storage::ProjectedRow *read = initializer_.InitializeRow(read_buffer);
      read_buffers_.emplace_back(read_buffer);
      reads_.emplace_back(read);
    }
  }

  void TearDown(const benchmark::State &state) final {
    delete[] redo_buffer_;
    delete[] read_buffer_;
    for (uint32_t i = 0; i < BENCHMARK_NUM_THREADS; ++i) delete[] read_buffers_[i];
    // google benchmark might run benchmark several iterations. We need to clear vectors.
    read_buffers_.clear();
    reads_.clear();
  }

  // Tuple layout
  const uint8_t column_size_ = 8;
  const storage::BlockLayout layout_{{column_size_, column_size_, column_size_}};

  // Tuple properties
  const storage::ProjectedRowInitializer initializer_ =
      storage::ProjectedRowInitializer::Create(layout_, StorageTestUtil::ProjectionListAllColumns(layout_));

  // Workload
  const uint32_t num_inserts_ = 10000000;
  const uint32_t num_reads_ = 10000000;
  const uint64_t buffer_pool_reuse_limit_ = 10000000;

  // Test infrastructure
  std::default_random_engine generator_;
  storage::BlockStore block_store_{1000, 1000};
  storage::RecordBufferSegmentPool buffer_pool_{num_inserts_, buffer_pool_reuse_limit_};

  // Insert buffer pointers
  byte *redo_buffer_;
  storage::ProjectedRow *redo_;

  // Read buffer pointers;
  byte *read_buffer_;
  storage::ProjectedRow *read_;

  // Read buffers pointers for concurrent reads
  std::vector<byte *> read_buffers_;
  std::vector<storage::ProjectedRow *> reads_;
};

// Insert the num_inserts_ of tuples into a DataTable concurrently
// NOLINTNEXTLINE
BENCHMARK_DEFINE_F(DataTableBenchmark, Insert)(benchmark::State &state) {
  // NOLINTNEXTLINE
  for (auto _ : state) {
    storage::DataTable table(&block_store_, layout_, storage::layout_version_t(0));
    auto workload = [&](uint32_t id) {
      // We can use dummy timestamps here since we're not invoking concurrency control
      transaction::TransactionContext txn(transaction::timestamp_t(0), transaction::timestamp_t(0),
                                          common::ManagedPointer(&buffer_pool_), DISABLED);
      for (uint32_t i = 0; i < num_inserts_ / benchmark::BENCHMARK_NUM_THREADS; i++) {
        table.Insert(common::ManagedPointer(&txn), *redo_);
      }
    };
    common::WorkerPool thread_pool(benchmark::BENCHMARK_NUM_THREADS, {});
    uint64_t elapsed_ms;
    {
      common::ScopedTimer<std::chrono::milliseconds> timer(&elapsed_ms);
      for (uint32_t j = 0; j < benchmark::BENCHMARK_NUM_THREADS; j++) {
        thread_pool.SubmitTask([j, &workload] { workload(j); });
      }
      thread_pool.WaitUntilAllFinished();
    }
    state.SetIterationTime(static_cast<double>(elapsed_ms) / 1000.0);
  }
  state.SetItemsProcessed(state.iterations() * num_inserts_);
}

// Read the num_reads_ of tuples in a random order from a DataTable concurrently
// NOLINTNEXTLINE
BENCHMARK_DEFINE_F(DataTableBenchmark, SelectRandom)(benchmark::State &state) {
  storage::DataTable read_table(&block_store_, layout_, storage::layout_version_t(0));

  // populate read_table_ by inserting tuples
  // We can use dummy timestamps here since we're not invoking concurrency control
  transaction::TransactionContext txn(transaction::timestamp_t(0), transaction::timestamp_t(0),
                                      common::ManagedPointer(&buffer_pool_), DISABLED);
  std::vector<storage::TupleSlot> read_order;
  // adding num_reads_ rows in the table
  for (uint32_t i = 0; i < num_reads_; ++i) {
    read_order.emplace_back(read_table.Insert(common::ManagedPointer(&txn), *redo_));
  }
  // Generate random read orders and read buffer for each thread
  std::shuffle(read_order.begin(), read_order.end(), generator_);
  std::uniform_int_distribution<uint32_t> rand_start(0, static_cast<uint32_t>(read_order.size() - 1));
  std::vector<uint32_t> rand_read_offsets;
  for (uint32_t i = 0; i < benchmark::BENCHMARK_NUM_THREADS; ++i) {
    // Create random reads
    rand_read_offsets.emplace_back(rand_start(generator_));
  }
  // NOLINTNEXTLINE
  for (auto _ : state) {
    auto workload = [&](uint32_t id) {
      // We can use dummy timestamps here since we're not invoking concurrency control
      transaction::TransactionContext txn(transaction::timestamp_t(0), transaction::timestamp_t(0),
                                          common::ManagedPointer(&buffer_pool_), DISABLED);
      for (uint32_t i = 0; i < num_reads_ / benchmark::BENCHMARK_NUM_THREADS; i++)
        read_table.Select(common::ManagedPointer(&txn), read_order[(rand_read_offsets[id] + i) % read_order.size()],
                          reads_[id]);
    };
    common::WorkerPool thread_pool(benchmark::BENCHMARK_NUM_THREADS, {});
    uint64_t elapsed_ms;
    {
      common::ScopedTimer<std::chrono::milliseconds> timer(&elapsed_ms);
      for (uint32_t j = 0; j < benchmark::BENCHMARK_NUM_THREADS; j++) {
        thread_pool.SubmitTask([j, &workload] { workload(j); });
      }
      thread_pool.WaitUntilAllFinished();
    }
    state.SetIterationTime(static_cast<double>(elapsed_ms) / 1000.0);
  }

  state.SetItemsProcessed(state.iterations() * num_reads_);
}

// Read the num_reads_ of tuples in the sequential  order from a DataTable concurrently
// NOLINTNEXTLINE
BENCHMARK_DEFINE_F(DataTableBenchmark, SelectSequential)(benchmark::State &state) {
  storage::DataTable read_table(&block_store_, layout_, storage::layout_version_t(0));

  // populate read_table_ by inserting tuples
  // We can use dummy timestamps here since we're not invoking concurrency control
  transaction::TransactionContext txn(transaction::timestamp_t(0), transaction::timestamp_t(0),
                                      common::ManagedPointer(&buffer_pool_), DISABLED);
  std::vector<storage::TupleSlot> read_order;

  // inserted the table with 10 million rows
  for (uint32_t i = 0; i < num_reads_; ++i) {
    read_order.emplace_back(read_table.Insert(common::ManagedPointer(&txn), *redo_));
  }
  // NOLINTNEXTLINE
  for (auto _ : state) {
    auto workload = [&](uint32_t id) {
      // We can use dummy timestamps here since we're not invoking concurrency control
      transaction::TransactionContext txn(transaction::timestamp_t(0), transaction::timestamp_t(0),
                                          common::ManagedPointer(&buffer_pool_), DISABLED);
      for (uint32_t i = 0; i < num_reads_ / benchmark::BENCHMARK_NUM_THREADS; i++)
        read_table.Select(common::ManagedPointer(&txn), read_order[i], reads_[id]);
    };
    common::WorkerPool thread_pool(benchmark::BENCHMARK_NUM_THREADS, {});
    uint64_t elapsed_ms;
    {
      common::ScopedTimer<std::chrono::milliseconds> timer(&elapsed_ms);
      for (uint32_t j = 0; j < benchmark::BENCHMARK_NUM_THREADS; j++) {
        thread_pool.SubmitTask([j, &workload] { workload(j); });
      }
      thread_pool.WaitUntilAllFinished();
    }
    state.SetIterationTime(static_cast<double>(elapsed_ms) / 1000.0);
  }

  state.SetItemsProcessed(state.iterations() * num_reads_);
}

// Read the num_reads_ of tuples in the sequential  order from a DataTable concurrently
// NOLINTNEXTLINE
BENCHMARK_DEFINE_F(DataTableBenchmark, Scan)(benchmark::State &state) {
  storage::DataTable read_table(&block_store_, layout_, storage::layout_version_t(0));

  // populate read_table_ by inserting tuples
  // We can use dummy timestamps here since we're not invoking concurrency control
  transaction::TransactionContext txn(transaction::timestamp_t(0), transaction::timestamp_t(0),
                                      common::ManagedPointer(&buffer_pool_), DISABLED);
  std::vector<storage::TupleSlot> read_order;
  for (uint32_t i = 0; i < num_reads_; ++i) {
    read_order.emplace_back(read_table.Insert(common::ManagedPointer(&txn), *redo_));
  }

  std::vector<storage::col_id_t> all_cols = StorageTestUtil::ProjectionListAllColumns(layout_);
  storage::ProjectedColumnsInitializer initializer(layout_, all_cols, common::Constants::K_DEFAULT_VECTOR_SIZE);

  std::vector<storage::ProjectedColumns *> all_columns;
  std::vector<byte *> buf;
  for (uint32_t j = 0; j < benchmark::BENCHMARK_NUM_THREADS; j++) {
    auto *buffer = common::AllocationUtil::AllocateAligned(initializer.ProjectedColumnsSize());
    storage::ProjectedColumns *columns = initializer.Initialize(buffer);
    all_columns.push_back(columns);
    buf.push_back(buffer);
  }

  // NOLINTNEXTLINE
  for (auto _ : state) {
    auto workload = [&](uint32_t id) {
      auto it = read_table.begin();
      while (it != read_table.end()) {
        read_table.Scan(common::ManagedPointer(&txn), &it, all_columns[id]);
      }
    };
    common::WorkerPool thread_pool(benchmark::BENCHMARK_NUM_THREADS, {});
    uint64_t elapsed_ms;
    {
      common::ScopedTimer<std::chrono::milliseconds> timer(&elapsed_ms);
      for (uint32_t j = 0; j < benchmark::BENCHMARK_NUM_THREADS; j++) {
        thread_pool.SubmitTask([j, &workload] { workload(j); });
      }
      thread_pool.WaitUntilAllFinished();
    }
    state.SetIterationTime(static_cast<double>(elapsed_ms) / 1000.0);
  }
  for (auto p : buf) {
    delete p;
  }
  state.SetItemsProcessed(state.iterations() * num_reads_ * benchmark::BENCHMARK_NUM_THREADS);
}

<<<<<<< HEAD
BENCHMARK_REGISTER_F(DataTableBenchmark, Insert)->Unit(benchmark::kMillisecond)->UseRealTime()->UseManualTime();
=======
// Iterate the num_reads_ of tuples in the sequential  order from a DataTable concurrently
// NOLINTNEXTLINE
BENCHMARK_DEFINE_F(DataTableBenchmark, ConcurrentSlotIterators)(benchmark::State &state) {
  storage::DataTable read_table(&block_store_, layout_, storage::layout_version_t(0));

  // populate read_table_ by inserting tuples
  // We can use dummy timestamps here since we're not invoking concurrency control
  transaction::TransactionContext txn(transaction::timestamp_t(0), transaction::timestamp_t(0),
                                      common::ManagedPointer(&buffer_pool_), DISABLED);
  std::vector<storage::TupleSlot> read_order;
  for (uint32_t i = 0; i < num_reads_; ++i) {
    read_table.Insert(common::ManagedPointer(&txn), *redo_);
  }

  auto workload = [&]() {
    auto it = read_table.begin();
    uint32_t num_reads = 0;
    while (it != read_table.end()) {
      num_reads++;
      it++;
    }
    EXPECT_EQ(num_reads, num_reads_);
  };

  // NOLINTNEXTLINE
  for (auto _ : state) {
    common::WorkerPool thread_pool(num_threads_, {});
    uint64_t elapsed_ms;
    {
      common::ScopedTimer<std::chrono::milliseconds> timer(&elapsed_ms);
      for (uint32_t j = 0; j < num_threads_; j++) {
        thread_pool.SubmitTask([&workload] { workload(); });
      }
      thread_pool.WaitUntilAllFinished();
    }
    state.SetIterationTime(static_cast<double>(elapsed_ms) / 1000.0);
  }
  state.SetItemsProcessed(state.iterations() * num_reads_ * num_threads_);
}

BENCHMARK_REGISTER_F(DataTableBenchmark, SimpleInsert)->Unit(benchmark::kMillisecond)->UseManualTime();

BENCHMARK_REGISTER_F(DataTableBenchmark, ConcurrentInsert)
    ->Unit(benchmark::kMillisecond)
    ->UseRealTime()
    ->UseManualTime();

BENCHMARK_REGISTER_F(DataTableBenchmark, SelectSequential)->Unit(benchmark::kMillisecond);
>>>>>>> 409401fe

BENCHMARK_REGISTER_F(DataTableBenchmark, SelectRandom)->Unit(benchmark::kMillisecond)->UseRealTime()->UseManualTime();

BENCHMARK_REGISTER_F(DataTableBenchmark, SelectSequential)
    ->Unit(benchmark::kMillisecond)
    ->UseRealTime()
    ->UseManualTime();

<<<<<<< HEAD
BENCHMARK_REGISTER_F(DataTableBenchmark, Scan)->Unit(benchmark::kMillisecond)->UseRealTime()->UseManualTime();
=======
BENCHMARK_REGISTER_F(DataTableBenchmark, ConcurrentScan)->Unit(benchmark::kMillisecond)->UseRealTime()->UseManualTime();

BENCHMARK_REGISTER_F(DataTableBenchmark, ConcurrentSlotIterators)
    ->Unit(benchmark::kMillisecond)
    ->UseRealTime()
    ->UseManualTime();
>>>>>>> 409401fe
}  // namespace terrier<|MERGE_RESOLUTION|>--- conflicted
+++ resolved
@@ -91,15 +91,15 @@
       // We can use dummy timestamps here since we're not invoking concurrency control
       transaction::TransactionContext txn(transaction::timestamp_t(0), transaction::timestamp_t(0),
                                           common::ManagedPointer(&buffer_pool_), DISABLED);
-      for (uint32_t i = 0; i < num_inserts_ / benchmark::BENCHMARK_NUM_THREADS; i++) {
+      for (uint32_t i = 0; i < num_inserts_ / BENCHMARK_NUM_THREADS; i++) {
         table.Insert(common::ManagedPointer(&txn), *redo_);
       }
     };
-    common::WorkerPool thread_pool(benchmark::BENCHMARK_NUM_THREADS, {});
-    uint64_t elapsed_ms;
-    {
-      common::ScopedTimer<std::chrono::milliseconds> timer(&elapsed_ms);
-      for (uint32_t j = 0; j < benchmark::BENCHMARK_NUM_THREADS; j++) {
+    common::WorkerPool thread_pool(BENCHMARK_NUM_THREADS, {});
+    uint64_t elapsed_ms;
+    {
+      common::ScopedTimer<std::chrono::milliseconds> timer(&elapsed_ms);
+      for (uint32_t j = 0; j < BENCHMARK_NUM_THREADS; j++) {
         thread_pool.SubmitTask([j, &workload] { workload(j); });
       }
       thread_pool.WaitUntilAllFinished();
@@ -127,7 +127,7 @@
   std::shuffle(read_order.begin(), read_order.end(), generator_);
   std::uniform_int_distribution<uint32_t> rand_start(0, static_cast<uint32_t>(read_order.size() - 1));
   std::vector<uint32_t> rand_read_offsets;
-  for (uint32_t i = 0; i < benchmark::BENCHMARK_NUM_THREADS; ++i) {
+  for (uint32_t i = 0; i < BENCHMARK_NUM_THREADS; ++i) {
     // Create random reads
     rand_read_offsets.emplace_back(rand_start(generator_));
   }
@@ -137,15 +137,15 @@
       // We can use dummy timestamps here since we're not invoking concurrency control
       transaction::TransactionContext txn(transaction::timestamp_t(0), transaction::timestamp_t(0),
                                           common::ManagedPointer(&buffer_pool_), DISABLED);
-      for (uint32_t i = 0; i < num_reads_ / benchmark::BENCHMARK_NUM_THREADS; i++)
+      for (uint32_t i = 0; i < num_reads_ / BENCHMARK_NUM_THREADS; i++)
         read_table.Select(common::ManagedPointer(&txn), read_order[(rand_read_offsets[id] + i) % read_order.size()],
                           reads_[id]);
     };
-    common::WorkerPool thread_pool(benchmark::BENCHMARK_NUM_THREADS, {});
-    uint64_t elapsed_ms;
-    {
-      common::ScopedTimer<std::chrono::milliseconds> timer(&elapsed_ms);
-      for (uint32_t j = 0; j < benchmark::BENCHMARK_NUM_THREADS; j++) {
+    common::WorkerPool thread_pool(BENCHMARK_NUM_THREADS, {});
+    uint64_t elapsed_ms;
+    {
+      common::ScopedTimer<std::chrono::milliseconds> timer(&elapsed_ms);
+      for (uint32_t j = 0; j < BENCHMARK_NUM_THREADS; j++) {
         thread_pool.SubmitTask([j, &workload] { workload(j); });
       }
       thread_pool.WaitUntilAllFinished();
@@ -177,14 +177,14 @@
       // We can use dummy timestamps here since we're not invoking concurrency control
       transaction::TransactionContext txn(transaction::timestamp_t(0), transaction::timestamp_t(0),
                                           common::ManagedPointer(&buffer_pool_), DISABLED);
-      for (uint32_t i = 0; i < num_reads_ / benchmark::BENCHMARK_NUM_THREADS; i++)
+      for (uint32_t i = 0; i < num_reads_ / BENCHMARK_NUM_THREADS; i++)
         read_table.Select(common::ManagedPointer(&txn), read_order[i], reads_[id]);
     };
-    common::WorkerPool thread_pool(benchmark::BENCHMARK_NUM_THREADS, {});
-    uint64_t elapsed_ms;
-    {
-      common::ScopedTimer<std::chrono::milliseconds> timer(&elapsed_ms);
-      for (uint32_t j = 0; j < benchmark::BENCHMARK_NUM_THREADS; j++) {
+    common::WorkerPool thread_pool(BENCHMARK_NUM_THREADS, {});
+    uint64_t elapsed_ms;
+    {
+      common::ScopedTimer<std::chrono::milliseconds> timer(&elapsed_ms);
+      for (uint32_t j = 0; j < BENCHMARK_NUM_THREADS; j++) {
         thread_pool.SubmitTask([j, &workload] { workload(j); });
       }
       thread_pool.WaitUntilAllFinished();
@@ -214,7 +214,7 @@
 
   std::vector<storage::ProjectedColumns *> all_columns;
   std::vector<byte *> buf;
-  for (uint32_t j = 0; j < benchmark::BENCHMARK_NUM_THREADS; j++) {
+  for (uint32_t j = 0; j < BENCHMARK_NUM_THREADS; j++) {
     auto *buffer = common::AllocationUtil::AllocateAligned(initializer.ProjectedColumnsSize());
     storage::ProjectedColumns *columns = initializer.Initialize(buffer);
     all_columns.push_back(columns);
@@ -229,11 +229,11 @@
         read_table.Scan(common::ManagedPointer(&txn), &it, all_columns[id]);
       }
     };
-    common::WorkerPool thread_pool(benchmark::BENCHMARK_NUM_THREADS, {});
-    uint64_t elapsed_ms;
-    {
-      common::ScopedTimer<std::chrono::milliseconds> timer(&elapsed_ms);
-      for (uint32_t j = 0; j < benchmark::BENCHMARK_NUM_THREADS; j++) {
+    common::WorkerPool thread_pool(BENCHMARK_NUM_THREADS, {});
+    uint64_t elapsed_ms;
+    {
+      common::ScopedTimer<std::chrono::milliseconds> timer(&elapsed_ms);
+      for (uint32_t j = 0; j < BENCHMARK_NUM_THREADS; j++) {
         thread_pool.SubmitTask([j, &workload] { workload(j); });
       }
       thread_pool.WaitUntilAllFinished();
@@ -243,12 +243,9 @@
   for (auto p : buf) {
     delete p;
   }
-  state.SetItemsProcessed(state.iterations() * num_reads_ * benchmark::BENCHMARK_NUM_THREADS);
-}
-
-<<<<<<< HEAD
-BENCHMARK_REGISTER_F(DataTableBenchmark, Insert)->Unit(benchmark::kMillisecond)->UseRealTime()->UseManualTime();
-=======
+  state.SetItemsProcessed(state.iterations() * num_reads_ * BENCHMARK_NUM_THREADS);
+}
+
 // Iterate the num_reads_ of tuples in the sequential  order from a DataTable concurrently
 // NOLINTNEXTLINE
 BENCHMARK_DEFINE_F(DataTableBenchmark, ConcurrentSlotIterators)(benchmark::State &state) {
@@ -275,29 +272,21 @@
 
   // NOLINTNEXTLINE
   for (auto _ : state) {
-    common::WorkerPool thread_pool(num_threads_, {});
-    uint64_t elapsed_ms;
-    {
-      common::ScopedTimer<std::chrono::milliseconds> timer(&elapsed_ms);
-      for (uint32_t j = 0; j < num_threads_; j++) {
+    common::WorkerPool thread_pool(BENCHMARK_NUM_THREADS, {});
+    uint64_t elapsed_ms;
+    {
+      common::ScopedTimer<std::chrono::milliseconds> timer(&elapsed_ms);
+      for (uint32_t j = 0; j < BENCHMARK_NUM_THREADS; j++) {
         thread_pool.SubmitTask([&workload] { workload(); });
       }
       thread_pool.WaitUntilAllFinished();
     }
     state.SetIterationTime(static_cast<double>(elapsed_ms) / 1000.0);
   }
-  state.SetItemsProcessed(state.iterations() * num_reads_ * num_threads_);
-}
-
-BENCHMARK_REGISTER_F(DataTableBenchmark, SimpleInsert)->Unit(benchmark::kMillisecond)->UseManualTime();
-
-BENCHMARK_REGISTER_F(DataTableBenchmark, ConcurrentInsert)
-    ->Unit(benchmark::kMillisecond)
-    ->UseRealTime()
-    ->UseManualTime();
-
-BENCHMARK_REGISTER_F(DataTableBenchmark, SelectSequential)->Unit(benchmark::kMillisecond);
->>>>>>> 409401fe
+  state.SetItemsProcessed(state.iterations() * num_reads_ * BENCHMARK_NUM_THREADS);
+}
+
+BENCHMARK_REGISTER_F(DataTableBenchmark, Insert)->Unit(benchmark::kMillisecond)->UseRealTime()->UseManualTime();
 
 BENCHMARK_REGISTER_F(DataTableBenchmark, SelectRandom)->Unit(benchmark::kMillisecond)->UseRealTime()->UseManualTime();
 
@@ -306,14 +295,9 @@
     ->UseRealTime()
     ->UseManualTime();
 
-<<<<<<< HEAD
 BENCHMARK_REGISTER_F(DataTableBenchmark, Scan)->Unit(benchmark::kMillisecond)->UseRealTime()->UseManualTime();
-=======
-BENCHMARK_REGISTER_F(DataTableBenchmark, ConcurrentScan)->Unit(benchmark::kMillisecond)->UseRealTime()->UseManualTime();
-
 BENCHMARK_REGISTER_F(DataTableBenchmark, ConcurrentSlotIterators)
     ->Unit(benchmark::kMillisecond)
     ->UseRealTime()
     ->UseManualTime();
->>>>>>> 409401fe
 }  // namespace terrier