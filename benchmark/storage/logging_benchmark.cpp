#include <vector>

#include "benchmark/benchmark.h"
#include "benchmark_util/data_table_benchmark_util.h"
#include "common/scoped_timer.h"
#include "storage/garbage_collector_thread.h"
#include "storage/storage_defs.h"
#include "storage/write_ahead_log/log_manager.h"

#define LOG_FILE_NAME "/mnt/ramdisk/benchmark.txt"

namespace terrier {

class LoggingBenchmark : public benchmark::Fixture {
 public:
  void TearDown(const benchmark::State &state) final { unlink(LOG_FILE_NAME); }

  const std::vector<uint16_t> attr_sizes_ = {8, 8, 8, 8, 8, 8, 8, 8, 8, 8};
  const uint32_t initial_table_size_ = 1000000;
  const uint32_t num_txns_ = 100000;
  storage::BlockStore block_store_{1000, 1000};
  storage::RecordBufferSegmentPool buffer_pool_{1000000, 1000000};
  std::default_random_engine generator_;
  const uint32_t num_concurrent_txns_ = 4;
  storage::LogManager *log_manager_ = nullptr;
  storage::GarbageCollector *gc_;
  storage::GarbageCollectorThread *gc_thread_ = nullptr;
  const std::chrono::milliseconds gc_period_{10};
  common::DedicatedThreadRegistry thread_registry_ = common::DedicatedThreadRegistry(nullptr);

  // Settings for log manager
  const uint64_t num_log_buffers_ = 100;
  const std::chrono::microseconds log_serialization_interval_{5};
  const std::chrono::milliseconds log_persist_interval_{10};
  const uint64_t log_persist_threshold_ = (1U << 20U);  // 1MB
};

/**
 * Run a TPCC-like workload (5 statements per txn, 10% insert, 40% update, 50% select).
 */
// NOLINTNEXTLINE
BENCHMARK_DEFINE_F(LoggingBenchmark, TPCCish)(benchmark::State &state) {
  uint64_t abort_count = 0;
  const uint32_t txn_length = 5;
  const std::vector<double> insert_update_select_ratio = {0.1, 0.4, 0.5};
  // NOLINTNEXTLINE
  for (auto _ : state) {
    unlink(LOG_FILE_NAME);
    log_manager_ =
        new storage::LogManager(LOG_FILE_NAME, num_log_buffers_, log_serialization_interval_, log_persist_interval_,
                                log_persist_threshold_, common::ManagedPointer(&buffer_pool_),
                                common::ManagedPointer<common::DedicatedThreadRegistry>(&thread_registry_));
    log_manager_->Start();
    LargeDataTableBenchmarkObject tested(attr_sizes_, initial_table_size_, txn_length, insert_update_select_ratio,
                                         &block_store_, &buffer_pool_, &generator_, true, log_manager_);
    // log all of the Inserts from table creation
    log_manager_->ForceFlush();

<<<<<<< HEAD
    gc_ = new storage::GarbageCollector(tested.GetTimestampManager(), DISABLED, tested.GetTxnManager(), DISABLED);
    gc_thread_ = new storage::GarbageCollectorThread(gc_, gc_period_, nullptr);
=======
    gc_ = new storage::GarbageCollector(common::ManagedPointer(tested.GetTimestampManager()), DISABLED,
                                        common::ManagedPointer(tested.GetTxnManager()), DISABLED);
    gc_thread_ = new storage::GarbageCollectorThread(common::ManagedPointer(gc_), gc_period_);
>>>>>>> a24142e8
    const auto result = tested.SimulateOltp(num_txns_, num_concurrent_txns_);
    abort_count += result.first;
    uint64_t elapsed_ms;
    {
      common::ScopedTimer<std::chrono::milliseconds> timer(&elapsed_ms);
      log_manager_->ForceFlush();
    }
    state.SetIterationTime(static_cast<double>(result.second + elapsed_ms) / 1000.0);
    log_manager_->PersistAndStop();
    delete log_manager_;
    delete gc_thread_;
    delete gc_;
    unlink(LOG_FILE_NAME);
  }
  state.SetItemsProcessed(state.iterations() * num_txns_ - abort_count);
}

/**
 * Run a high number of statements with lots of updates to try to trigger aborts.
 */
// NOLINTNEXTLINE
BENCHMARK_DEFINE_F(LoggingBenchmark, HighAbortRate)(benchmark::State &state) {
  uint64_t abort_count = 0;
  const uint32_t txn_length = 40;
  const std::vector<double> insert_update_select_ratio = {0.0, 0.8, 0.2};
  // NOLINTNEXTLINE
  for (auto _ : state) {
    unlink(LOG_FILE_NAME);
    // use a smaller table to make aborts more likely
    log_manager_ =
        new storage::LogManager(LOG_FILE_NAME, num_log_buffers_, log_serialization_interval_, log_persist_interval_,
                                log_persist_threshold_, common::ManagedPointer(&buffer_pool_),
                                common::ManagedPointer<common::DedicatedThreadRegistry>(&thread_registry_));
    log_manager_->Start();
    LargeDataTableBenchmarkObject tested(attr_sizes_, 1000, txn_length, insert_update_select_ratio, &block_store_,
                                         &buffer_pool_, &generator_, true, log_manager_);
    // log all of the Inserts from table creation
    log_manager_->ForceFlush();

<<<<<<< HEAD
    gc_ = new storage::GarbageCollector(tested.GetTimestampManager(), DISABLED, tested.GetTxnManager(), DISABLED);
    gc_thread_ = new storage::GarbageCollectorThread(gc_, gc_period_, nullptr);
=======
    gc_ = new storage::GarbageCollector(common::ManagedPointer(tested.GetTimestampManager()), DISABLED,
                                        common::ManagedPointer(tested.GetTxnManager()), DISABLED);
    gc_thread_ = new storage::GarbageCollectorThread(common::ManagedPointer(gc_), gc_period_);
>>>>>>> a24142e8
    const auto result = tested.SimulateOltp(num_txns_, num_concurrent_txns_);
    abort_count += result.first;
    uint64_t elapsed_ms;
    {
      common::ScopedTimer<std::chrono::milliseconds> timer(&elapsed_ms);
      log_manager_->ForceFlush();
    }
    state.SetIterationTime(static_cast<double>(result.second + elapsed_ms) / 1000.0);
    log_manager_->PersistAndStop();
    delete log_manager_;
    delete gc_thread_;
    delete gc_;
    unlink(LOG_FILE_NAME);
  }
  state.SetItemsProcessed(state.iterations() * num_txns_ - abort_count);
}

/**
 * Single statement insert throughput. Should have no aborts.
 */
// NOLINTNEXTLINE
BENCHMARK_DEFINE_F(LoggingBenchmark, SingleStatementInsert)(benchmark::State &state) {
  uint64_t abort_count = 0;
  const uint32_t txn_length = 1;
  const std::vector<double> insert_update_select_ratio = {1, 0, 0};
  // NOLINTNEXTLINE
  for (auto _ : state) {
    unlink(LOG_FILE_NAME);
    log_manager_ =
        new storage::LogManager(LOG_FILE_NAME, num_log_buffers_, log_serialization_interval_, log_persist_interval_,
                                log_persist_threshold_, common::ManagedPointer(&buffer_pool_),
                                common::ManagedPointer<common::DedicatedThreadRegistry>(&thread_registry_));
    log_manager_->Start();
    LargeDataTableBenchmarkObject tested(attr_sizes_, 0, txn_length, insert_update_select_ratio, &block_store_,
                                         &buffer_pool_, &generator_, true, log_manager_);
    // log all of the Inserts from table creation
    log_manager_->ForceFlush();

<<<<<<< HEAD
    gc_ = new storage::GarbageCollector(tested.GetTimestampManager(), DISABLED, tested.GetTxnManager(), DISABLED);
    gc_thread_ = new storage::GarbageCollectorThread(gc_, gc_period_, nullptr);
=======
    gc_ = new storage::GarbageCollector(common::ManagedPointer(tested.GetTimestampManager()), DISABLED,
                                        common::ManagedPointer(tested.GetTxnManager()), DISABLED);
    gc_thread_ = new storage::GarbageCollectorThread(common::ManagedPointer(gc_), gc_period_);
>>>>>>> a24142e8
    const auto result = tested.SimulateOltp(num_txns_, num_concurrent_txns_);
    abort_count += result.first;
    uint64_t elapsed_ms;
    {
      common::ScopedTimer<std::chrono::milliseconds> timer(&elapsed_ms);
      log_manager_->ForceFlush();
    }
    state.SetIterationTime(static_cast<double>(result.second + elapsed_ms) / 1000.0);
    log_manager_->PersistAndStop();
    delete log_manager_;
    delete gc_thread_;
    delete gc_;
    unlink(LOG_FILE_NAME);
  }
  state.SetItemsProcessed(state.iterations() * num_txns_ - abort_count);
}

/**
 * Single statement update throughput. Should have low abort rates.
 */
// NOLINTNEXTLINE
BENCHMARK_DEFINE_F(LoggingBenchmark, SingleStatementUpdate)(benchmark::State &state) {
  uint64_t abort_count = 0;
  const uint32_t txn_length = 1;
  const std::vector<double> insert_update_select_ratio = {0, 1, 0};
  // NOLINTNEXTLINE
  for (auto _ : state) {
    unlink(LOG_FILE_NAME);
    log_manager_ =
        new storage::LogManager(LOG_FILE_NAME, num_log_buffers_, log_serialization_interval_, log_persist_interval_,
                                log_persist_threshold_, common::ManagedPointer(&buffer_pool_),
                                common::ManagedPointer<common::DedicatedThreadRegistry>(&thread_registry_));
    log_manager_->Start();
    LargeDataTableBenchmarkObject tested(attr_sizes_, initial_table_size_, txn_length, insert_update_select_ratio,
                                         &block_store_, &buffer_pool_, &generator_, true, log_manager_);
    // log all of the Inserts from table creation
    log_manager_->ForceFlush();

<<<<<<< HEAD
    gc_ = new storage::GarbageCollector(tested.GetTimestampManager(), DISABLED, tested.GetTxnManager(), DISABLED);
    gc_thread_ = new storage::GarbageCollectorThread(gc_, gc_period_, nullptr);
=======
    gc_ = new storage::GarbageCollector(common::ManagedPointer(tested.GetTimestampManager()), DISABLED,
                                        common::ManagedPointer(tested.GetTxnManager()), DISABLED);
    gc_thread_ = new storage::GarbageCollectorThread(common::ManagedPointer(gc_), gc_period_);
>>>>>>> a24142e8
    const auto result = tested.SimulateOltp(num_txns_, num_concurrent_txns_);
    abort_count += result.first;
    uint64_t elapsed_ms;
    {
      common::ScopedTimer<std::chrono::milliseconds> timer(&elapsed_ms);
      log_manager_->ForceFlush();
    }
    state.SetIterationTime(static_cast<double>(result.second + elapsed_ms) / 1000.0);
    log_manager_->PersistAndStop();
    delete log_manager_;
    delete gc_thread_;
    delete gc_;
    unlink(LOG_FILE_NAME);
  }
  state.SetItemsProcessed(state.iterations() * num_txns_ - abort_count);
}

/**
 * Single statement select throughput. Should have no aborts.
 */
// NOLINTNEXTLINE
BENCHMARK_DEFINE_F(LoggingBenchmark, SingleStatementSelect)(benchmark::State &state) {
  uint64_t abort_count = 0;
  const uint32_t txn_length = 1;
  const std::vector<double> insert_update_select_ratio = {0, 0, 1};
  // NOLINTNEXTLINE
  for (auto _ : state) {
    unlink(LOG_FILE_NAME);
    log_manager_ =
        new storage::LogManager(LOG_FILE_NAME, num_log_buffers_, log_serialization_interval_, log_persist_interval_,
                                log_persist_threshold_, common::ManagedPointer(&buffer_pool_),
                                common::ManagedPointer<common::DedicatedThreadRegistry>(&thread_registry_));
    log_manager_->Start();
    LargeDataTableBenchmarkObject tested(attr_sizes_, initial_table_size_, txn_length, insert_update_select_ratio,
                                         &block_store_, &buffer_pool_, &generator_, true, log_manager_);
    // log all of the Inserts from table creation
    log_manager_->ForceFlush();

<<<<<<< HEAD
    gc_ = new storage::GarbageCollector(tested.GetTimestampManager(), DISABLED, tested.GetTxnManager(), DISABLED);
    gc_thread_ = new storage::GarbageCollectorThread(gc_, gc_period_, nullptr);
=======
    gc_ = new storage::GarbageCollector(common::ManagedPointer(tested.GetTimestampManager()), DISABLED,
                                        common::ManagedPointer(tested.GetTxnManager()), DISABLED);
    gc_thread_ = new storage::GarbageCollectorThread(common::ManagedPointer(gc_), gc_period_);
>>>>>>> a24142e8
    const auto result = tested.SimulateOltp(num_txns_, num_concurrent_txns_);
    abort_count += result.first;
    uint64_t elapsed_ms;
    {
      common::ScopedTimer<std::chrono::milliseconds> timer(&elapsed_ms);
      log_manager_->ForceFlush();
    }
    state.SetIterationTime(static_cast<double>(result.second + elapsed_ms) / 1000.0);
    log_manager_->PersistAndStop();
    delete log_manager_;
    delete gc_thread_;
    delete gc_;
    unlink(LOG_FILE_NAME);
  }
  state.SetItemsProcessed(state.iterations() * num_txns_ - abort_count);
}

BENCHMARK_REGISTER_F(LoggingBenchmark, TPCCish)->Unit(benchmark::kMillisecond)->UseManualTime()->MinTime(3);

BENCHMARK_REGISTER_F(LoggingBenchmark, HighAbortRate)->Unit(benchmark::kMillisecond)->UseManualTime()->MinTime(10);

BENCHMARK_REGISTER_F(LoggingBenchmark, SingleStatementInsert)
    ->Unit(benchmark::kMillisecond)
    ->UseManualTime()
    ->MinTime(3);

BENCHMARK_REGISTER_F(LoggingBenchmark, SingleStatementUpdate)
    ->Unit(benchmark::kMillisecond)
    ->UseManualTime()
    ->MinTime(3);

BENCHMARK_REGISTER_F(LoggingBenchmark, SingleStatementSelect)
    ->Unit(benchmark::kMillisecond)
    ->UseManualTime()
    ->MinTime(1);
}  // namespace terrier<|MERGE_RESOLUTION|>--- conflicted
+++ resolved
@@ -56,14 +56,9 @@
     // log all of the Inserts from table creation
     log_manager_->ForceFlush();
 
-<<<<<<< HEAD
-    gc_ = new storage::GarbageCollector(tested.GetTimestampManager(), DISABLED, tested.GetTxnManager(), DISABLED);
-    gc_thread_ = new storage::GarbageCollectorThread(gc_, gc_period_, nullptr);
-=======
-    gc_ = new storage::GarbageCollector(common::ManagedPointer(tested.GetTimestampManager()), DISABLED,
-                                        common::ManagedPointer(tested.GetTxnManager()), DISABLED);
-    gc_thread_ = new storage::GarbageCollectorThread(common::ManagedPointer(gc_), gc_period_);
->>>>>>> a24142e8
+    gc_ = new storage::GarbageCollector(common::ManagedPointer(tested.GetTimestampManager()), DISABLED,
+                                        common::ManagedPointer(tested.GetTxnManager()), DISABLED);
+    gc_thread_ = new storage::GarbageCollectorThread(common::ManagedPointer(gc_), gc_period_, nullptr);
     const auto result = tested.SimulateOltp(num_txns_, num_concurrent_txns_);
     abort_count += result.first;
     uint64_t elapsed_ms;
@@ -103,14 +98,9 @@
     // log all of the Inserts from table creation
     log_manager_->ForceFlush();
 
-<<<<<<< HEAD
-    gc_ = new storage::GarbageCollector(tested.GetTimestampManager(), DISABLED, tested.GetTxnManager(), DISABLED);
-    gc_thread_ = new storage::GarbageCollectorThread(gc_, gc_period_, nullptr);
-=======
-    gc_ = new storage::GarbageCollector(common::ManagedPointer(tested.GetTimestampManager()), DISABLED,
-                                        common::ManagedPointer(tested.GetTxnManager()), DISABLED);
-    gc_thread_ = new storage::GarbageCollectorThread(common::ManagedPointer(gc_), gc_period_);
->>>>>>> a24142e8
+    gc_ = new storage::GarbageCollector(common::ManagedPointer(tested.GetTimestampManager()), DISABLED,
+                                        common::ManagedPointer(tested.GetTxnManager()), DISABLED);
+    gc_thread_ = new storage::GarbageCollectorThread(common::ManagedPointer(gc_), gc_period_, nullptr);
     const auto result = tested.SimulateOltp(num_txns_, num_concurrent_txns_);
     abort_count += result.first;
     uint64_t elapsed_ms;
@@ -149,14 +139,9 @@
     // log all of the Inserts from table creation
     log_manager_->ForceFlush();
 
-<<<<<<< HEAD
-    gc_ = new storage::GarbageCollector(tested.GetTimestampManager(), DISABLED, tested.GetTxnManager(), DISABLED);
-    gc_thread_ = new storage::GarbageCollectorThread(gc_, gc_period_, nullptr);
-=======
-    gc_ = new storage::GarbageCollector(common::ManagedPointer(tested.GetTimestampManager()), DISABLED,
-                                        common::ManagedPointer(tested.GetTxnManager()), DISABLED);
-    gc_thread_ = new storage::GarbageCollectorThread(common::ManagedPointer(gc_), gc_period_);
->>>>>>> a24142e8
+    gc_ = new storage::GarbageCollector(common::ManagedPointer(tested.GetTimestampManager()), DISABLED,
+                                        common::ManagedPointer(tested.GetTxnManager()), DISABLED);
+    gc_thread_ = new storage::GarbageCollectorThread(common::ManagedPointer(gc_), gc_period_, nullptr);
     const auto result = tested.SimulateOltp(num_txns_, num_concurrent_txns_);
     abort_count += result.first;
     uint64_t elapsed_ms;
@@ -195,14 +180,9 @@
     // log all of the Inserts from table creation
     log_manager_->ForceFlush();
 
-<<<<<<< HEAD
-    gc_ = new storage::GarbageCollector(tested.GetTimestampManager(), DISABLED, tested.GetTxnManager(), DISABLED);
-    gc_thread_ = new storage::GarbageCollectorThread(gc_, gc_period_, nullptr);
-=======
-    gc_ = new storage::GarbageCollector(common::ManagedPointer(tested.GetTimestampManager()), DISABLED,
-                                        common::ManagedPointer(tested.GetTxnManager()), DISABLED);
-    gc_thread_ = new storage::GarbageCollectorThread(common::ManagedPointer(gc_), gc_period_);
->>>>>>> a24142e8
+    gc_ = new storage::GarbageCollector(common::ManagedPointer(tested.GetTimestampManager()), DISABLED,
+                                        common::ManagedPointer(tested.GetTxnManager()), DISABLED);
+    gc_thread_ = new storage::GarbageCollectorThread(common::ManagedPointer(gc_), gc_period_, nullptr);
     const auto result = tested.SimulateOltp(num_txns_, num_concurrent_txns_);
     abort_count += result.first;
     uint64_t elapsed_ms;
@@ -241,14 +221,9 @@
     // log all of the Inserts from table creation
     log_manager_->ForceFlush();
 
-<<<<<<< HEAD
-    gc_ = new storage::GarbageCollector(tested.GetTimestampManager(), DISABLED, tested.GetTxnManager(), DISABLED);
-    gc_thread_ = new storage::GarbageCollectorThread(gc_, gc_period_, nullptr);
-=======
-    gc_ = new storage::GarbageCollector(common::ManagedPointer(tested.GetTimestampManager()), DISABLED,
-                                        common::ManagedPointer(tested.GetTxnManager()), DISABLED);
-    gc_thread_ = new storage::GarbageCollectorThread(common::ManagedPointer(gc_), gc_period_);
->>>>>>> a24142e8
+    gc_ = new storage::GarbageCollector(common::ManagedPointer(tested.GetTimestampManager()), DISABLED,
+                                        common::ManagedPointer(tested.GetTxnManager()), DISABLED);
+    gc_thread_ = new storage::GarbageCollectorThread(common::ManagedPointer(gc_), gc_period_, nullptr);
     const auto result = tested.SimulateOltp(num_txns_, num_concurrent_txns_);
     abort_count += result.first;
     uint64_t elapsed_ms;
