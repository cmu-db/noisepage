--- conflicted
+++ resolved
@@ -48,13 +48,8 @@
                                            log_persist_interval_, log_persist_threshold_, &buffer_pool_,
                                            common::ManagedPointer<common::DedicatedThreadRegistry>(&thread_registry_));
     log_manager_->Start();
-<<<<<<< HEAD
-    LargeDataTableBenchmarkObject tested(attr_sizes, initial_table_size, txn_length, insert_update_select_ratio,
-                                         &block_store_, &buffer_pool_, &generator_, true, log_manager_);
-=======
-    LargeTransactionBenchmarkObject tested(attr_sizes_, initial_table_size_, txn_length, insert_update_select_ratio,
+    LargeDataTableBenchmarkObject tested(attr_sizes_, initial_table_size_, txn_length, insert_update_select_ratio,
                                            &block_store_, &buffer_pool_, &generator_, true, log_manager_);
->>>>>>> de84d81f
     // log all of the Inserts from table creation
     log_manager_->ForceFlush();
 
@@ -90,13 +85,8 @@
                                            log_persist_interval_, log_persist_threshold_, &buffer_pool_,
                                            common::ManagedPointer<common::DedicatedThreadRegistry>(&thread_registry_));
     log_manager_->Start();
-<<<<<<< HEAD
-    LargeDataTableBenchmarkObject tested(attr_sizes, 1000, txn_length, insert_update_select_ratio, &block_store_,
-                                         &buffer_pool_, &generator_, true, log_manager_);
-=======
-    LargeTransactionBenchmarkObject tested(attr_sizes_, 1000, txn_length, insert_update_select_ratio, &block_store_,
+    LargeDataTableBenchmarkObject tested(attr_sizes_, 1000, txn_length, insert_update_select_ratio, &block_store_,
                                            &buffer_pool_, &generator_, true, log_manager_);
->>>>>>> de84d81f
     // log all of the Inserts from table creation
     log_manager_->ForceFlush();
 
@@ -131,13 +121,8 @@
                                            log_persist_interval_, log_persist_threshold_, &buffer_pool_,
                                            common::ManagedPointer<common::DedicatedThreadRegistry>(&thread_registry_));
     log_manager_->Start();
-<<<<<<< HEAD
-    LargeDataTableBenchmarkObject tested(attr_sizes, 0, txn_length, insert_update_select_ratio, &block_store_,
-                                         &buffer_pool_, &generator_, true, log_manager_);
-=======
-    LargeTransactionBenchmarkObject tested(attr_sizes_, 0, txn_length, insert_update_select_ratio, &block_store_,
+    LargeDataTableBenchmarkObject tested(attr_sizes_, 0, txn_length, insert_update_select_ratio, &block_store_,
                                            &buffer_pool_, &generator_, true, log_manager_);
->>>>>>> de84d81f
     // log all of the Inserts from table creation
     log_manager_->ForceFlush();
 
@@ -172,13 +157,8 @@
                                            log_persist_interval_, log_persist_threshold_, &buffer_pool_,
                                            common::ManagedPointer<common::DedicatedThreadRegistry>(&thread_registry_));
     log_manager_->Start();
-<<<<<<< HEAD
-    LargeDataTableBenchmarkObject tested(attr_sizes, initial_table_size, txn_length, insert_update_select_ratio,
-                                         &block_store_, &buffer_pool_, &generator_, true, log_manager_);
-=======
-    LargeTransactionBenchmarkObject tested(attr_sizes_, initial_table_size_, txn_length, insert_update_select_ratio,
+    LargeDataTableBenchmarkObject tested(attr_sizes_, initial_table_size_, txn_length, insert_update_select_ratio,
                                            &block_store_, &buffer_pool_, &generator_, true, log_manager_);
->>>>>>> de84d81f
     // log all of the Inserts from table creation
     log_manager_->ForceFlush();
 
@@ -213,13 +193,8 @@
                                            log_persist_interval_, log_persist_threshold_, &buffer_pool_,
                                            common::ManagedPointer<common::DedicatedThreadRegistry>(&thread_registry_));
     log_manager_->Start();
-<<<<<<< HEAD
-    LargeDataTableBenchmarkObject tested(attr_sizes, initial_table_size, txn_length, insert_update_select_ratio,
-                                         &block_store_, &buffer_pool_, &generator_, true, log_manager_);
-=======
-    LargeTransactionBenchmarkObject tested(attr_sizes_, initial_table_size_, txn_length, insert_update_select_ratio,
+    LargeDataTableBenchmarkObject tested(attr_sizes_, initial_table_size_, txn_length, insert_update_select_ratio,
                                            &block_store_, &buffer_pool_, &generator_, true, log_manager_);
->>>>>>> de84d81f
     // log all of the Inserts from table creation
     log_manager_->ForceFlush();
 
