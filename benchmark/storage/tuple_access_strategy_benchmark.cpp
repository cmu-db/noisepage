<<<<<<< HEAD
#include <unordered_map>

#include <benchmark/benchmark.h>
#include "common/test_util.h"
#include "common/typedefs.h"
#include "storage/storage_util.h"
#include "storage/tuple_access_strategy.h"
#include "util/storage_test_util.h"

//TODO(Matt): nuke this once we have a valid benchmark to refer to
=======
#include "benchmark/benchmark.h"
#include "util/multi_threaded_test_util.h"
#include "util/tuple_access_strategy_test_util.h"
>>>>>>> 70aaee82

namespace terrier {

// This does NOT return a sensible tuple in general. This is just some filler
// to write into the storage layer and is devoid of meaning outside of this class.
// This is distinct from a ProjectedRow and should only be used to exercise TupleAccessStrategy's ability to access
// RawBlocks.
// ProjectedRow has additional checks and invariants only meaningful at the DataTable level
struct FakeRawTuple {
  template<typename Random>
  FakeRawTuple(const storage::BlockLayout &layout, Random &generator)
      : layout_(layout), attr_offsets_(), contents_(new byte[layout.tuple_size_]) {
    uint32_t pos = 0;
    for (uint16_t col = 0; col < layout.num_cols_; col++) {
      attr_offsets_.push_back(pos);
      pos += layout.attr_sizes_[col];
    }
    testutil::FillWithRandomBytes(layout.tuple_size_, contents_, generator);
  }

  ~FakeRawTuple() { delete[] contents_; }

  // Since all fields we store in pages are equal to or shorter than 8 bytes,
  // we can do equality checks on uint64_t always.
  // 0 return for non-primary key indexes should be treated as null.
  uint64_t Attribute(const storage::BlockLayout &layout, uint16_t col) {
    return storage::StorageUtil::ReadBytes(layout.attr_sizes_[col],
                              contents_ + attr_offsets_[col]);
  }

  const storage::BlockLayout &layout_;
  std::vector<uint32_t> attr_offsets_;
  byte *contents_;
};

// Write the given fake tuple into a block using the given access strategy,
// at the specified offset
void InsertTuple(FakeRawTuple &tuple, storage::TupleAccessStrategy &tested, const storage::BlockLayout &layout,
                 storage::TupleSlot slot) {
  for (uint16_t col = 0; col < layout.num_cols_; col++) {
    uint64_t col_val = tuple.Attribute(layout, col);
    if (col_val != 0 || col == PRESENCE_COLUMN_ID)
      storage::StorageUtil::WriteBytes(layout.attr_sizes_[col],
                          tuple.Attribute(layout, col),
                          tested.AccessForceNotNull(slot, col));
    else
      tested.SetNull(slot, col);
    // Otherwise leave the field as null.
  }
}

// Check that the written tuple is the same as the expected one
void CheckTupleEqual(FakeRawTuple &expected, storage::TupleAccessStrategy &tested, const storage::BlockLayout &layout,
                     storage::TupleSlot slot) {
  for (uint16_t col = 0; col < layout.num_cols_; col++) {
    uint64_t expected_col = expected.Attribute(layout, col);
    // 0 return for non-primary key indexes should be treated as null.
    bool null = (expected_col == 0) && (col != PRESENCE_COLUMN_ID);
    byte *col_slot = tested.AccessWithNullCheck(slot, col);
    if (!null) {
      EXPECT_TRUE(col_slot != nullptr);
      EXPECT_EQ(expected.Attribute(layout, col),
                storage::StorageUtil::ReadBytes(layout.attr_sizes_[col], col_slot));
    } else {
      EXPECT_TRUE(col_slot == nullptr);
    }
  }
}

// Using the given random generator, attempts to allocate a slot and write a
// random tuple into it. The slot and the tuple are logged in the given map.
// Checks are performed to make sure the insertion is sensible.
template<typename Random>
std::pair<const storage::TupleSlot, FakeRawTuple> &TryInsertFakeTuple(
    const storage::BlockLayout &layout, storage::TupleAccessStrategy &tested, storage::RawBlock *block,
    std::unordered_map<storage::TupleSlot, FakeRawTuple> &tuples, Random &generator) {
  storage::TupleSlot slot;
  // There should always be enough slots.
  EXPECT_TRUE(tested.Allocate(block, slot));
  EXPECT_TRUE(tested.ColumnNullBitmap(block,
                                      PRESENCE_COLUMN_ID)->Test(slot.GetOffset()));

  // Construct a random tuple and associate it with the tuple slot
  auto result =
      tuples.emplace(std::piecewise_construct, std::forward_as_tuple(slot), std::forward_as_tuple(layout, generator));
  // The tuple slot is not something that is already in use.
  EXPECT_TRUE(result.second);
  InsertTuple(result.first->second, tested, layout, slot);
  return *(result.first);
}

// Roughly corresponds to TEST_F(TupleAccessStrategyTests, SimpleInsertTest)
static void BM_SimpleInsert(benchmark::State &state) {

  // Get a BlockStore and then RawBlock to use for inserting into
  storage::RawBlock *raw_block_ = nullptr;
  storage::BlockStore block_store_{1};

  // Number of times to repeat the Initialize and Insert loop
  const uint32_t repeat = 3;
  std::default_random_engine generator;

  // Tuple layout
  uint16_t num_columns = 8;
  uint8_t column_size = 8;
  storage::BlockLayout layout(num_columns,
                              {column_size, column_size, column_size, column_size, column_size, column_size,
                               column_size, column_size});
  storage::TupleAccessStrategy tested(layout);
  std::unordered_map<storage::TupleSlot, FakeRawTuple> tuples;

  while (state.KeepRunning()) {

    for (uint32_t i = 0; i < repeat; i++) {
      // Get the Block, zero it, and initialize
      raw_block_ = block_store_.Get();
      PELOTON_MEMSET(raw_block_, 0, sizeof(storage::RawBlock));
      tested.InitializeRawBlock(raw_block_, layout_version_t(0));

      // Insert the maximum number of tuples into this Block
      for (uint32_t j = 0; j < layout.num_slots_; j++)
<<<<<<< HEAD
        TryInsertFakeTuple(layout,
                           tested,
                           raw_block_,
                           tuples,
                           generator);
=======
        TupleAccessStrategyTestUtil::TryInsertFakeTuple(layout,
                                                        tested,
                                                        raw_block_,
                                                        tuples,
                                                        generator);
>>>>>>> 70aaee82

      tuples.clear();
      block_store_.Release(raw_block_);

    }

  }

  // We want to approximate the amount of data processed so Google Benchmark can print stats for us
  // We'll say it 2x RawBlock because we zero it, and then populate it. This is likely an underestimation
  size_t bytes_per_repeat = 2 * sizeof(storage::RawBlock);
  state.SetBytesProcessed(state.iterations() * repeat * bytes_per_repeat);
}

BENCHMARK(BM_SimpleInsert)
->Repetitions(3)->
    Unit(benchmark::kMillisecond);

}<|MERGE_RESOLUTION|>--- conflicted
+++ resolved
@@ -1,19 +1,15 @@
-<<<<<<< HEAD
 #include <unordered_map>
 
 #include <benchmark/benchmark.h>
-#include "common/test_util.h"
 #include "common/typedefs.h"
 #include "storage/storage_util.h"
 #include "storage/tuple_access_strategy.h"
 #include "util/storage_test_util.h"
 
 //TODO(Matt): nuke this once we have a valid benchmark to refer to
-=======
 #include "benchmark/benchmark.h"
 #include "util/multi_threaded_test_util.h"
 #include "util/tuple_access_strategy_test_util.h"
->>>>>>> 70aaee82
 
 namespace terrier {
 
@@ -22,89 +18,6 @@
 // This is distinct from a ProjectedRow and should only be used to exercise TupleAccessStrategy's ability to access
 // RawBlocks.
 // ProjectedRow has additional checks and invariants only meaningful at the DataTable level
-struct FakeRawTuple {
-  template<typename Random>
-  FakeRawTuple(const storage::BlockLayout &layout, Random &generator)
-      : layout_(layout), attr_offsets_(), contents_(new byte[layout.tuple_size_]) {
-    uint32_t pos = 0;
-    for (uint16_t col = 0; col < layout.num_cols_; col++) {
-      attr_offsets_.push_back(pos);
-      pos += layout.attr_sizes_[col];
-    }
-    testutil::FillWithRandomBytes(layout.tuple_size_, contents_, generator);
-  }
-
-  ~FakeRawTuple() { delete[] contents_; }
-
-  // Since all fields we store in pages are equal to or shorter than 8 bytes,
-  // we can do equality checks on uint64_t always.
-  // 0 return for non-primary key indexes should be treated as null.
-  uint64_t Attribute(const storage::BlockLayout &layout, uint16_t col) {
-    return storage::StorageUtil::ReadBytes(layout.attr_sizes_[col],
-                              contents_ + attr_offsets_[col]);
-  }
-
-  const storage::BlockLayout &layout_;
-  std::vector<uint32_t> attr_offsets_;
-  byte *contents_;
-};
-
-// Write the given fake tuple into a block using the given access strategy,
-// at the specified offset
-void InsertTuple(FakeRawTuple &tuple, storage::TupleAccessStrategy &tested, const storage::BlockLayout &layout,
-                 storage::TupleSlot slot) {
-  for (uint16_t col = 0; col < layout.num_cols_; col++) {
-    uint64_t col_val = tuple.Attribute(layout, col);
-    if (col_val != 0 || col == PRESENCE_COLUMN_ID)
-      storage::StorageUtil::WriteBytes(layout.attr_sizes_[col],
-                          tuple.Attribute(layout, col),
-                          tested.AccessForceNotNull(slot, col));
-    else
-      tested.SetNull(slot, col);
-    // Otherwise leave the field as null.
-  }
-}
-
-// Check that the written tuple is the same as the expected one
-void CheckTupleEqual(FakeRawTuple &expected, storage::TupleAccessStrategy &tested, const storage::BlockLayout &layout,
-                     storage::TupleSlot slot) {
-  for (uint16_t col = 0; col < layout.num_cols_; col++) {
-    uint64_t expected_col = expected.Attribute(layout, col);
-    // 0 return for non-primary key indexes should be treated as null.
-    bool null = (expected_col == 0) && (col != PRESENCE_COLUMN_ID);
-    byte *col_slot = tested.AccessWithNullCheck(slot, col);
-    if (!null) {
-      EXPECT_TRUE(col_slot != nullptr);
-      EXPECT_EQ(expected.Attribute(layout, col),
-                storage::StorageUtil::ReadBytes(layout.attr_sizes_[col], col_slot));
-    } else {
-      EXPECT_TRUE(col_slot == nullptr);
-    }
-  }
-}
-
-// Using the given random generator, attempts to allocate a slot and write a
-// random tuple into it. The slot and the tuple are logged in the given map.
-// Checks are performed to make sure the insertion is sensible.
-template<typename Random>
-std::pair<const storage::TupleSlot, FakeRawTuple> &TryInsertFakeTuple(
-    const storage::BlockLayout &layout, storage::TupleAccessStrategy &tested, storage::RawBlock *block,
-    std::unordered_map<storage::TupleSlot, FakeRawTuple> &tuples, Random &generator) {
-  storage::TupleSlot slot;
-  // There should always be enough slots.
-  EXPECT_TRUE(tested.Allocate(block, slot));
-  EXPECT_TRUE(tested.ColumnNullBitmap(block,
-                                      PRESENCE_COLUMN_ID)->Test(slot.GetOffset()));
-
-  // Construct a random tuple and associate it with the tuple slot
-  auto result =
-      tuples.emplace(std::piecewise_construct, std::forward_as_tuple(slot), std::forward_as_tuple(layout, generator));
-  // The tuple slot is not something that is already in use.
-  EXPECT_TRUE(result.second);
-  InsertTuple(result.first->second, tested, layout, slot);
-  return *(result.first);
-}
-
 // Roughly corresponds to TEST_F(TupleAccessStrategyTests, SimpleInsertTest)
 static void BM_SimpleInsert(benchmark::State &state) {
 
@@ -135,20 +48,11 @@
 
       // Insert the maximum number of tuples into this Block
       for (uint32_t j = 0; j < layout.num_slots_; j++)
-<<<<<<< HEAD
-        TryInsertFakeTuple(layout,
-                           tested,
-                           raw_block_,
-                           tuples,
-                           generator);
-=======
         TupleAccessStrategyTestUtil::TryInsertFakeTuple(layout,
                                                         tested,
                                                         raw_block_,
                                                         tuples,
                                                         generator);
->>>>>>> 70aaee82
-
       tuples.clear();
       block_store_.Release(raw_block_);
 
