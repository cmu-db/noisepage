--- conflicted
+++ resolved
@@ -10,12 +10,8 @@
 
     # benchmarks
 
-<<<<<<< HEAD
+    add_subdirectory(integration)
     add_subdirectory(metrics)
-    add_subdirectory(storage)
-=======
->>>>>>> c1946ed8
-    add_subdirectory(integration)
     add_subdirectory(storage)
     add_subdirectory(transaction)
 endif ()