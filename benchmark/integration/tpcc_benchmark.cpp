--- conflicted
+++ resolved
@@ -37,15 +37,12 @@
   std::default_random_engine generator_;
   storage::LogManager *log_manager_ = DISABLED;  // logging enabled will override this value
 
-<<<<<<< HEAD
-=======
   // Settings for log manager
   const uint64_t num_log_buffers_ = 100;
   const std::chrono::microseconds log_serialization_interval_{5};
   const std::chrono::milliseconds log_persist_interval_{10};
   const uint64_t log_persist_threshold_ = (1U << 20U);  // 1MB
 
->>>>>>> 0585633e
   const bool only_count_new_order_ = false;  // TPC-C specification is to only measure throughput for New Order in final
                                              // result, but most academic papers use all txn types
   const int8_t num_threads_ = 4;  // defines the number of terminals (workers running txns) and warehouses for the
@@ -55,12 +52,6 @@
 
   common::WorkerPool thread_pool_{static_cast<uint32_t>(num_threads_), {}};
   common::DedicatedThreadRegistry *thread_registry_ = nullptr;
-
-  // Settings for log manager
-  const uint64_t num_log_buffers_ = 100;
-  const std::chrono::milliseconds log_serialization_interval_{5};
-  const std::chrono::milliseconds log_persist_interval_{10};
-  const uint64_t log_persist_threshold_ = (1U << 20U);  // 1MB
 
   storage::GarbageCollector *gc_ = nullptr;
   storage::GarbageCollectorThread *gc_thread_ = nullptr;
@@ -194,7 +185,7 @@
     {
       common::ScopedTimer<std::chrono::milliseconds> timer(&elapsed_ms);
       for (int8_t i = 0; i < num_threads_; i++) {
-        thread_pool_.SubmitTask([i, tpcc_db, &txn_manager, precomputed_args, &workers] {
+        thread_pool_.SubmitTask([i, tpcc_db, &txn_manager, &precomputed_args, &workers] {
           Workload(i, tpcc_db, &txn_manager, precomputed_args, &workers);
         });
       }
@@ -366,7 +357,7 @@
     {
       common::ScopedTimer<std::chrono::milliseconds> timer(&elapsed_ms);
       for (int8_t i = 0; i < num_threads_; i++) {
-        thread_pool_.SubmitTask([i, tpcc_db, &txn_manager, precomputed_args, &workers, metrics_thread] {
+        thread_pool_.SubmitTask([i, tpcc_db, &txn_manager, &precomputed_args, &workers, metrics_thread] {
           metrics_thread->GetMetricsManager().RegisterThread();
           Workload(i, tpcc_db, &txn_manager, precomputed_args, &workers);
         });
