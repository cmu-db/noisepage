--- conflicted
+++ resolved
@@ -89,7 +89,6 @@
     gc_ = new storage::GarbageCollector(common::ManagedPointer(&timestamp_manager),
                                         common::ManagedPointer(&deferred_action_manager),
                                         common::ManagedPointer(&txn_manager), DISABLED);
-    gc_thread_ = new storage::GarbageCollectorThread(common::ManagedPointer(gc_), gc_period_, nullptr);
     catalog::Catalog catalog{common::ManagedPointer(&txn_manager), common::ManagedPointer(&block_store_),
                              common::ManagedPointer(gc_)};
     Builder tpcc_builder{common::ManagedPointer(&block_store_), common::ManagedPointer(&catalog),
@@ -108,10 +107,7 @@
     Loader::PopulateDatabase(common::ManagedPointer(&txn_manager), tpcc_db, &workers, &thread_pool);
 
     // Let GC clean up
-<<<<<<< HEAD
-=======
     gc_thread_ = new storage::GarbageCollectorThread(common::ManagedPointer(gc_), gc_period_, nullptr);
->>>>>>> 7313378b
     std::this_thread::sleep_for(std::chrono::seconds(2));  // Let GC clean up
 
     // run the TPCC workload to completion, timing the execution
@@ -185,7 +181,6 @@
     gc_ = new storage::GarbageCollector(common::ManagedPointer(&timestamp_manager),
                                         common::ManagedPointer(&deferred_action_manager),
                                         common::ManagedPointer(&txn_manager), DISABLED);
-    gc_thread_ = new storage::GarbageCollectorThread(common::ManagedPointer(gc_), gc_period_, nullptr);
     catalog::Catalog catalog{common::ManagedPointer(&txn_manager), common::ManagedPointer(&block_store_),
                              common::ManagedPointer(gc_)};
     Builder tpcc_builder{common::ManagedPointer(&block_store_), common::ManagedPointer(&catalog),
@@ -203,10 +198,7 @@
     // populate the tables and indexes
     Loader::PopulateDatabase(common::ManagedPointer(&txn_manager), tpcc_db, &workers, &thread_pool);
     log_manager_->ForceFlush();
-<<<<<<< HEAD
-=======
     gc_thread_ = new storage::GarbageCollectorThread(common::ManagedPointer(gc_), gc_period_, nullptr);
->>>>>>> 7313378b
     std::this_thread::sleep_for(std::chrono::seconds(2));  // Let GC clean up
 
     // run the TPCC workload to completion, timing the execution
@@ -287,7 +279,6 @@
     gc_ = new storage::GarbageCollector(common::ManagedPointer(&timestamp_manager),
                                         common::ManagedPointer(&deferred_action_manager),
                                         common::ManagedPointer(&txn_manager), DISABLED);
-    gc_thread_ = new storage::GarbageCollectorThread(common::ManagedPointer(gc_), gc_period_, nullptr);
     catalog::Catalog catalog{common::ManagedPointer(&txn_manager), common::ManagedPointer(&block_store_),
                              common::ManagedPointer(gc_)};
     Builder tpcc_builder{common::ManagedPointer(&block_store_), common::ManagedPointer(&catalog),
@@ -307,10 +298,7 @@
     log_manager_->ForceFlush();
 
     // Let GC clean up
-<<<<<<< HEAD
-=======
     gc_thread_ = new storage::GarbageCollectorThread(common::ManagedPointer(gc_), gc_period_, nullptr);
->>>>>>> 7313378b
     std::this_thread::sleep_for(std::chrono::seconds(2));  // Let GC clean up
 
     // run the TPCC workload to completion, timing the execution
@@ -387,7 +375,6 @@
     gc_ = new storage::GarbageCollector(common::ManagedPointer(&timestamp_manager),
                                         common::ManagedPointer(&deferred_action_manager),
                                         common::ManagedPointer(&txn_manager), DISABLED);
-    gc_thread_ = new storage::GarbageCollectorThread(common::ManagedPointer(gc_), gc_period_, nullptr);
     catalog::Catalog catalog{common::ManagedPointer(&txn_manager), common::ManagedPointer(&block_store_),
                              common::ManagedPointer(gc_)};
     Builder tpcc_builder{common::ManagedPointer(&block_store_), common::ManagedPointer(&catalog),
@@ -404,10 +391,7 @@
 
     // populate the tables and indexes
     Loader::PopulateDatabase(common::ManagedPointer(&txn_manager), tpcc_db, &workers, &thread_pool);
-<<<<<<< HEAD
-=======
     gc_thread_ = new storage::GarbageCollectorThread(common::ManagedPointer(gc_), gc_period_, nullptr);
->>>>>>> 7313378b
     std::this_thread::sleep_for(std::chrono::seconds(2));  // Let GC clean up
 
     // run the TPCC workload to completion, timing the execution
