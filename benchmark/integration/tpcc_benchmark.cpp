#include <random>
#include <string>
#include <vector>
#include "benchmark/benchmark.h"
#include "common/macros.h"
#include "common/scoped_timer.h"
#include "common/worker_pool.h"
#include "metrics/logging_metric.h"
#include "metrics/metrics_thread.h"
#include "storage/garbage_collector_thread.h"
#include "storage/storage_defs.h"
#include "transaction/transaction_manager.h"
#include "util/tpcc/builder.h"
#include "util/tpcc/database.h"
#include "util/tpcc/delivery.h"
#include "util/tpcc/loader.h"
#include "util/tpcc/new_order.h"
#include "util/tpcc/order_status.h"
#include "util/tpcc/payment.h"
#include "util/tpcc/stock_level.h"
#include "util/tpcc/worker.h"
#include "util/tpcc/workload.h"

namespace terrier::tpcc {

#define LOG_FILE_NAME "./tpcc.log"

/**
 * The behavior in these benchmarks mimics that of /test/integration/tpcc_test.cpp. If something changes here, it should
 * probably change there as well.
 */
class TPCCBenchmark : public benchmark::Fixture {
 public:
  const uint64_t blockstore_size_limit_ =
      1000;  // May need to increase this if num_threads_ or num_precomputed_txns_per_worker_ are greatly increased
             // (table sizes grow with a bigger workload)
  const uint64_t blockstore_reuse_limit_ = 1000;
  const uint64_t buffersegment_size_limit_ = 1000000;
  const uint64_t buffersegment_reuse_limit_ = 1000000;
  storage::BlockStore block_store_{blockstore_size_limit_, blockstore_reuse_limit_};
  storage::RecordBufferSegmentPool buffer_pool_{buffersegment_size_limit_, buffersegment_reuse_limit_};
  std::default_random_engine generator_;
  storage::LogManager *log_manager_ = DISABLED;  // logging enabled will override this value

<<<<<<< HEAD
=======
  // Settings for log manager
  const uint64_t num_log_buffers_ = 100;
  const std::chrono::milliseconds log_serialization_interval_{5};
  const std::chrono::milliseconds log_persist_interval_{10};
  const uint64_t log_persist_threshold_ = (1U << 20U);  // 1MB

>>>>>>> 2159c73d
  const bool only_count_new_order_ = false;  // TPC-C specification is to only measure throughput for New Order in final
                                             // result, but most academic papers use all txn types
  const int8_t num_threads_ = 4;  // defines the number of terminals (workers running txns) and warehouses for the
                                  // benchmark. Sometimes called scale factor
  const uint32_t num_precomputed_txns_per_worker_ = 100000;  // Number of txns to run per terminal (worker thread)
  TransactionWeights txn_weights_;                           // default txn_weights. See definition for values

  common::WorkerPool thread_pool_{static_cast<uint32_t>(num_threads_), {}};
<<<<<<< HEAD
  common::DedicatedThreadRegistry *thread_registry_ = nullptr;

  // Settings for log manager
  const uint64_t num_log_buffers_ = 100;
  const std::chrono::milliseconds log_serialization_interval_{5};
  const std::chrono::milliseconds log_persist_interval_{10};
  const uint64_t log_persist_threshold_ = (1 << 20);  // 1MB
=======
  common::DedicatedThreadRegistry thread_registry_;
>>>>>>> 2159c73d

  storage::GarbageCollector *gc_;
  storage::GarbageCollectorThread *gc_thread_ = nullptr;
  const std::chrono::milliseconds gc_period_{10};
  const std::chrono::milliseconds metrics_period_{100};
};

// NOLINTNEXTLINE
BENCHMARK_DEFINE_F(TPCCBenchmark, ScaleFactor4WithoutLogging)(benchmark::State &state) {
  // one TPCC worker = one TPCC terminal = one thread
  std::vector<Worker> workers;
  workers.reserve(num_threads_);

  auto tpcc_builder = Builder(&block_store_);

  // Precompute all of the input arguments for every txn to be run. We want to avoid the overhead at benchmark time
  const auto precomputed_args =
      PrecomputeArgs(&generator_, txn_weights_, num_threads_, num_precomputed_txns_per_worker_);

  // NOLINTNEXTLINE
  for (auto _ : state) {
    thread_pool_.Startup();
    unlink(LOG_FILE_NAME);
    // we need transactions, TPCC database, and GC
    transaction::TimestampManager timestamp_manager;
    transaction::DeferredActionManager deferred_action_manager(&timestamp_manager);
    transaction::TransactionManager txn_manager(&timestamp_manager, &deferred_action_manager, &buffer_pool_, true,
                                                log_manager_);

    // build the TPCC database
    auto *const tpcc_db = tpcc_builder.Build();

    // prepare the workers
    workers.clear();
    for (int8_t i = 0; i < num_threads_; i++) {
      workers.emplace_back(tpcc_db);
    }

    // populate the tables and indexes
    Loader::PopulateDatabase(&txn_manager, &generator_, tpcc_db, workers);

    gc_ = new storage::GarbageCollector(&timestamp_manager, &deferred_action_manager, &txn_manager, DISABLED);
    gc_thread_ = new storage::GarbageCollectorThread(gc_, gc_period_);
    Util::RegisterIndexesForGC(&(gc_thread_->GetGarbageCollector()), tpcc_db);
    std::this_thread::sleep_for(std::chrono::seconds(2));  // Let GC clean up

    // run the TPCC workload to completion, timing the execution
    uint64_t elapsed_ms;
    {
      common::ScopedTimer<std::chrono::milliseconds> timer(&elapsed_ms);
      for (int8_t i = 0; i < num_threads_; i++) {
        thread_pool_.SubmitTask([i, tpcc_db, &txn_manager, precomputed_args, &workers] {
          Workload(i, tpcc_db, &txn_manager, precomputed_args, &workers);
        });
      }
      thread_pool_.WaitUntilAllFinished();
    }

    state.SetIterationTime(static_cast<double>(elapsed_ms) / 1000.0);

    // cleanup
    thread_pool_.Shutdown();
    delete gc_thread_;
    delete gc_;
    delete tpcc_db;
  }

  CleanUpVarlensInPrecomputedArgs(&precomputed_args);

  // Count the number of txns processed
  if (only_count_new_order_) {
    uint64_t num_new_orders = 0;
    for (const auto &worker_txns : precomputed_args) {
      for (const auto &txn : worker_txns) {
        if (txn.type_ == TransactionType::NewOrder) num_new_orders++;
      }
    }
    state.SetItemsProcessed(state.iterations() * num_new_orders);
  } else {
    state.SetItemsProcessed(state.iterations() * num_precomputed_txns_per_worker_ * num_threads_);
  }
}

// NOLINTNEXTLINE
BENCHMARK_DEFINE_F(TPCCBenchmark, ScaleFactor4WithLogging)(benchmark::State &state) {
  // one TPCC worker = one TPCC terminal = one thread
  std::vector<Worker> workers;
  workers.reserve(num_threads_);

  auto tpcc_builder = Builder(&block_store_);

  // Precompute all of the input arguments for every txn to be run. We want to avoid the overhead at benchmark time
  const auto precomputed_args =
      PrecomputeArgs(&generator_, txn_weights, num_threads_, num_precomputed_txns_per_worker_);

  // NOLINTNEXTLINE
  for (auto _ : state) {
    thread_pool_.Startup();
    unlink(LOG_FILE_NAME);
    thread_registry_ = new common::DedicatedThreadRegistry(METRICS_DISABLED);
    // we need transactions, TPCC database, and GC
    log_manager_ =
        new storage::LogManager(LOG_FILE_NAME, num_log_buffers_, log_serialization_interval_, log_persist_interval_,
                                log_persist_threshold_, &buffer_pool_, common::ManagedPointer(thread_registry_));
    log_manager_->Start();
    transaction::TransactionManager txn_manager(&buffer_pool_, true, log_manager_);

    // build the TPCC database
    auto *const tpcc_db = tpcc_builder.Build();

    // prepare the workers
    workers.clear();
    for (int8_t i = 0; i < num_threads_; i++) {
      workers.emplace_back(tpcc_db);
    }

    // populate the tables and indexes
    Loader::PopulateDatabase(&txn_manager, &generator_, tpcc_db, workers);
    log_manager_->ForceFlush();
    gc_thread_ = new storage::GarbageCollectorThread(&txn_manager, gc_period_);
    Util::RegisterIndexesForGC(&(gc_thread_->GetGarbageCollector()), tpcc_db);
    std::this_thread::sleep_for(std::chrono::seconds(2));  // Let GC clean up

    // run the TPCC workload to completion, timing the execution
    uint64_t elapsed_ms;
    {
      common::ScopedTimer<std::chrono::milliseconds> timer(&elapsed_ms);
      for (int8_t i = 0; i < num_threads_; i++) {
        thread_pool_.SubmitTask([i, tpcc_db, &txn_manager, precomputed_args, &workers] {
          Workload(i, tpcc_db, &txn_manager, precomputed_args, &workers);
        });
      }
      thread_pool_.WaitUntilAllFinished();
      log_manager_->ForceFlush();
    }

    state.SetIterationTime(static_cast<double>(elapsed_ms) / 1000.0);

    // cleanup
    thread_pool_.Shutdown();
    log_manager_->PersistAndStop();
    delete log_manager_;
    delete gc_thread_;
    delete thread_registry_;
    delete tpcc_db;
  }

  CleanUpVarlensInPrecomputedArgs(&precomputed_args);

  // Count the number of txns processed
  if (only_count_new_order_) {
    uint64_t num_new_orders = 0;
    for (const auto &worker_txns : precomputed_args) {
      for (const auto &txn : worker_txns) {
        if (txn.type == TransactionType::NewOrder) num_new_orders++;
      }
    }
    state.SetItemsProcessed(state.iterations() * num_new_orders);
  } else {
    state.SetItemsProcessed(state.iterations() * num_precomputed_txns_per_worker_ * num_threads_);
  }
}

// NOLINTNEXTLINE
BENCHMARK_DEFINE_F(TPCCBenchmark, ScaleFactor4WithLoggingAndMetrics)(benchmark::State &state) {
  // one TPCC worker = one TPCC terminal = one thread
  std::vector<Worker> workers;
  workers.reserve(num_threads_);

  auto tpcc_builder = Builder(&block_store_);

  // Precompute all of the input arguments for every txn to be run. We want to avoid the overhead at benchmark time
  const auto precomputed_args =
      PrecomputeArgs(&generator_, txn_weights_, num_threads_, num_precomputed_txns_per_worker_);

  // NOLINTNEXTLINE
  for (auto _ : state) {
    thread_pool_.Startup();
    unlink(LOG_FILE_NAME);
    for (const auto &file : metrics::LoggingMetricRawData::files_) unlink(std::string(file).c_str());
    auto *const metrics_thread = new metrics::MetricsThread(metrics_period_);
    metrics_thread->GetMetricsManager().EnableMetric(metrics::MetricsComponent::LOGGING);
    thread_registry_ =
        new common::DedicatedThreadRegistry(common::ManagedPointer(&(metrics_thread->GetMetricsManager())));
    // we need transactions, TPCC database, and GC
<<<<<<< HEAD
    log_manager_ =
        new storage::LogManager(LOG_FILE_NAME, num_log_buffers_, log_serialization_interval_, log_persist_interval_,
                                log_persist_threshold_, &buffer_pool_, common::ManagedPointer(thread_registry_));
=======
    log_manager_ = new storage::LogManager(LOG_FILE_NAME, num_log_buffers_, log_serialization_interval_,
                                           log_persist_interval_, log_persist_threshold_, &buffer_pool_,
                                           common::ManagedPointer<common::DedicatedThreadRegistry>(&thread_registry_));
>>>>>>> 2159c73d
    log_manager_->Start();
    transaction::TimestampManager timestamp_manager;
    transaction::DeferredActionManager deferred_action_manager(&timestamp_manager);
    transaction::TransactionManager txn_manager(&timestamp_manager, &deferred_action_manager, &buffer_pool_, true,
                                                log_manager_);

    // build the TPCC database
    auto *const tpcc_db = tpcc_builder.Build();

    // prepare the workers
    workers.clear();
    for (int8_t i = 0; i < num_threads_; i++) {
      workers.emplace_back(tpcc_db);
    }

    // populate the tables and indexes
    Loader::PopulateDatabase(&txn_manager, &generator_, tpcc_db, workers);
    log_manager_->ForceFlush();
    gc_ = new storage::GarbageCollector(&timestamp_manager, &deferred_action_manager, &txn_manager, DISABLED);
    gc_thread_ = new storage::GarbageCollectorThread(gc_, gc_period_);
    Util::RegisterIndexesForGC(&(gc_thread_->GetGarbageCollector()), tpcc_db);
    std::this_thread::sleep_for(std::chrono::seconds(2));  // Let GC clean up

    // run the TPCC workload to completion, timing the execution
    uint64_t elapsed_ms;
    {
      common::ScopedTimer<std::chrono::milliseconds> timer(&elapsed_ms);
      for (int8_t i = 0; i < num_threads_; i++) {
        thread_pool_.SubmitTask([i, tpcc_db, &txn_manager, precomputed_args, &workers] {
          Workload(i, tpcc_db, &txn_manager, precomputed_args, &workers);
        });
      }
      thread_pool_.WaitUntilAllFinished();
      log_manager_->ForceFlush();
    }

    state.SetIterationTime(static_cast<double>(elapsed_ms) / 1000.0);

    // cleanup
    thread_pool_.Shutdown();
    log_manager_->PersistAndStop();
    delete log_manager_;
    delete gc_thread_;
<<<<<<< HEAD
    delete thread_registry_;
    delete metrics_thread;
=======
    delete gc_;
>>>>>>> 2159c73d
    delete tpcc_db;
  }

  CleanUpVarlensInPrecomputedArgs(&precomputed_args);

  // Count the number of txns processed
  if (only_count_new_order_) {
    uint64_t num_new_orders = 0;
    for (const auto &worker_txns : precomputed_args) {
      for (const auto &txn : worker_txns) {
        if (txn.type == TransactionType::NewOrder) num_new_orders++;
      }
    }
    state.SetItemsProcessed(state.iterations() * num_new_orders);
  } else {
    state.SetItemsProcessed(state.iterations() * num_precomputed_txns_per_worker_ * num_threads_);
  }
}

// NOLINTNEXTLINE
BENCHMARK_DEFINE_F(TPCCBenchmark, ScaleFactor4WithMetrics)(benchmark::State &state) {
  // one TPCC worker = one TPCC terminal = one thread
  std::vector<Worker> workers;
  workers.reserve(num_threads_);

  auto tpcc_builder = Builder(&block_store_);

  // Precompute all of the input arguments for every txn to be run. We want to avoid the overhead at benchmark time
  const auto precomputed_args =
      PrecomputeArgs(&generator_, txn_weights, num_threads_, num_precomputed_txns_per_worker_);

  // NOLINTNEXTLINE
  for (auto _ : state) {
    thread_pool_.Startup();
    unlink(LOG_FILE_NAME);
    for (const auto &file : metrics::TransactionMetricRawData::files_) unlink(std::string(file).c_str());
    auto *const metrics_thread = new metrics::MetricsThread(metrics_period_);
    metrics_thread->GetMetricsManager().EnableMetric(metrics::MetricsComponent::TRANSACTION);
    // we need transactions, TPCC database, and GC
    transaction::TransactionManager txn_manager(&buffer_pool_, true, log_manager_);

    // build the TPCC database
    auto *const tpcc_db = tpcc_builder.Build();

    // prepare the workers
    workers.clear();
    for (int8_t i = 0; i < num_threads_; i++) {
      workers.emplace_back(tpcc_db);
    }

    // populate the tables and indexes
    Loader::PopulateDatabase(&txn_manager, &generator_, tpcc_db, workers);
    gc_thread_ = new storage::GarbageCollectorThread(&txn_manager, gc_period_);
    Util::RegisterIndexesForGC(&(gc_thread_->GetGarbageCollector()), tpcc_db);
    std::this_thread::sleep_for(std::chrono::seconds(2));  // Let GC clean up

    // run the TPCC workload to completion, timing the execution
    uint64_t elapsed_ms;
    {
      common::ScopedTimer<std::chrono::milliseconds> timer(&elapsed_ms);
      for (int8_t i = 0; i < num_threads_; i++) {
        thread_pool_.SubmitTask([i, tpcc_db, &txn_manager, precomputed_args, &workers, metrics_thread] {
          metrics_thread->GetMetricsManager().RegisterThread();
          Workload(i, tpcc_db, &txn_manager, precomputed_args, &workers);
        });
      }
      thread_pool_.WaitUntilAllFinished();
    }

    state.SetIterationTime(static_cast<double>(elapsed_ms) / 1000.0);

    // cleanup
    thread_pool_.Shutdown();
    delete gc_thread_;
    delete metrics_thread;
    delete tpcc_db;
  }

  CleanUpVarlensInPrecomputedArgs(&precomputed_args);

  // Count the number of txns processed
  if (only_count_new_order_) {
    uint64_t num_new_orders = 0;
    for (const auto &worker_txns : precomputed_args) {
      for (const auto &txn : worker_txns) {
        if (txn.type_ == TransactionType::NewOrder) num_new_orders++;
      }
    }
    state.SetItemsProcessed(state.iterations() * num_new_orders);
  } else {
    state.SetItemsProcessed(state.iterations() * num_precomputed_txns_per_worker_ * num_threads_);
  }
}

BENCHMARK_REGISTER_F(TPCCBenchmark, ScaleFactor4WithoutLogging)
    ->Unit(benchmark::kMillisecond)
    ->UseManualTime()
    ->MinTime(20);

BENCHMARK_REGISTER_F(TPCCBenchmark, ScaleFactor4WithLogging)
    ->Unit(benchmark::kMillisecond)
    ->UseManualTime()
    ->MinTime(20);

BENCHMARK_REGISTER_F(TPCCBenchmark, ScaleFactor4WithLoggingAndMetrics)
    ->Unit(benchmark::kMillisecond)
    ->UseManualTime()
    ->MinTime(20);

BENCHMARK_REGISTER_F(TPCCBenchmark, ScaleFactor4WithMetrics)
    ->Unit(benchmark::kMillisecond)
    ->UseManualTime()
    ->MinTime(20);
}  // namespace terrier::tpcc<|MERGE_RESOLUTION|>--- conflicted
+++ resolved
@@ -23,7 +23,7 @@
 
 namespace terrier::tpcc {
 
-#define LOG_FILE_NAME "./tpcc.log"
+#define LOG_FILE_NAME "/mnt/ramdisk/tpcc.log"
 
 /**
  * The behavior in these benchmarks mimics that of /test/integration/tpcc_test.cpp. If something changes here, it should
@@ -42,15 +42,6 @@
   std::default_random_engine generator_;
   storage::LogManager *log_manager_ = DISABLED;  // logging enabled will override this value
 
-<<<<<<< HEAD
-=======
-  // Settings for log manager
-  const uint64_t num_log_buffers_ = 100;
-  const std::chrono::milliseconds log_serialization_interval_{5};
-  const std::chrono::milliseconds log_persist_interval_{10};
-  const uint64_t log_persist_threshold_ = (1U << 20U);  // 1MB
-
->>>>>>> 2159c73d
   const bool only_count_new_order_ = false;  // TPC-C specification is to only measure throughput for New Order in final
                                              // result, but most academic papers use all txn types
   const int8_t num_threads_ = 4;  // defines the number of terminals (workers running txns) and warehouses for the
@@ -59,17 +50,13 @@
   TransactionWeights txn_weights_;                           // default txn_weights. See definition for values
 
   common::WorkerPool thread_pool_{static_cast<uint32_t>(num_threads_), {}};
-<<<<<<< HEAD
   common::DedicatedThreadRegistry *thread_registry_ = nullptr;
 
   // Settings for log manager
   const uint64_t num_log_buffers_ = 100;
   const std::chrono::milliseconds log_serialization_interval_{5};
   const std::chrono::milliseconds log_persist_interval_{10};
-  const uint64_t log_persist_threshold_ = (1 << 20);  // 1MB
-=======
-  common::DedicatedThreadRegistry thread_registry_;
->>>>>>> 2159c73d
+  const uint64_t log_persist_threshold_ = (1U << 20U);  // 1MB
 
   storage::GarbageCollector *gc_;
   storage::GarbageCollectorThread *gc_thread_ = nullptr;
@@ -135,6 +122,7 @@
     delete gc_thread_;
     delete gc_;
     delete tpcc_db;
+    unlink(LOG_FILE_NAME);
   }
 
   CleanUpVarlensInPrecomputedArgs(&precomputed_args);
@@ -255,15 +243,9 @@
     thread_registry_ =
         new common::DedicatedThreadRegistry(common::ManagedPointer(&(metrics_thread->GetMetricsManager())));
     // we need transactions, TPCC database, and GC
-<<<<<<< HEAD
     log_manager_ =
         new storage::LogManager(LOG_FILE_NAME, num_log_buffers_, log_serialization_interval_, log_persist_interval_,
                                 log_persist_threshold_, &buffer_pool_, common::ManagedPointer(thread_registry_));
-=======
-    log_manager_ = new storage::LogManager(LOG_FILE_NAME, num_log_buffers_, log_serialization_interval_,
-                                           log_persist_interval_, log_persist_threshold_, &buffer_pool_,
-                                           common::ManagedPointer<common::DedicatedThreadRegistry>(&thread_registry_));
->>>>>>> 2159c73d
     log_manager_->Start();
     transaction::TimestampManager timestamp_manager;
     transaction::DeferredActionManager deferred_action_manager(&timestamp_manager);
@@ -307,12 +289,9 @@
     log_manager_->PersistAndStop();
     delete log_manager_;
     delete gc_thread_;
-<<<<<<< HEAD
     delete thread_registry_;
     delete metrics_thread;
-=======
     delete gc_;
->>>>>>> 2159c73d
     delete tpcc_db;
   }
 
