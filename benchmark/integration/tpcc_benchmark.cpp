#include <random>
#include <string>
#include <vector>

#include "benchmark/benchmark.h"
#include "catalog/catalog.h"
#include "common/macros.h"
#include "common/scoped_timer.h"
#include "common/worker_pool.h"
#include "metrics/logging_metric.h"
#include "metrics/metrics_thread.h"
#include "storage/garbage_collector_thread.h"
#include "storage/storage_defs.h"
#include "test_util/tpcc/builder.h"
#include "test_util/tpcc/database.h"
#include "test_util/tpcc/loader.h"
#include "test_util/tpcc/worker.h"
#include "test_util/tpcc/workload.h"
#include "transaction/transaction_manager.h"

namespace terrier::tpcc {

#define LOG_FILE_NAME "/mnt/ramdisk/tpcc.log"

/**
 * The behavior in these benchmarks mimics that of /test/integration/tpcc_test.cpp. If something changes here, it should
 * probably change there as well.
 */
class TPCCBenchmark : public benchmark::Fixture {
 public:
  const uint64_t blockstore_size_limit_ =
      1000;  // May need to increase this if num_threads_ or num_precomputed_txns_per_worker_ are greatly increased
             // (table sizes grow with a bigger workload)
  const uint64_t blockstore_reuse_limit_ = 1000;
  const uint64_t buffersegment_size_limit_ = 1000000;
  const uint64_t buffersegment_reuse_limit_ = 1000000;
  storage::BlockStore block_store_{blockstore_size_limit_, blockstore_reuse_limit_};
  storage::RecordBufferSegmentPool buffer_pool_{buffersegment_size_limit_, buffersegment_reuse_limit_};
  std::default_random_engine generator_;
  storage::LogManager *log_manager_ = DISABLED;  // logging enabled will override this value

  // Settings for log manager
  const uint64_t num_log_buffers_ = 100;
  const std::chrono::microseconds log_serialization_interval_{5};
  const std::chrono::milliseconds log_persist_interval_{10};
  const uint64_t log_persist_threshold_ = (1U << 20U);  // 1MB

  const bool only_count_new_order_ = false;  // TPC-C specification is to only measure throughput for New Order in final
                                             // result, but most academic papers use all txn types
  const int8_t num_threads_ = 4;  // defines the number of terminals (workers running txns) and warehouses for the
                                  // benchmark. Sometimes called scale factor
  const uint32_t num_precomputed_txns_per_worker_ = 100000;  // Number of txns to run per terminal (worker thread)
  TransactionWeights txn_weights_;                           // default txn_weights. See definition for values

  common::WorkerPool thread_pool_{static_cast<uint32_t>(num_threads_), {}};
  common::DedicatedThreadRegistry *thread_registry_ = nullptr;

  storage::GarbageCollector *gc_ = nullptr;
  storage::GarbageCollectorThread *gc_thread_ = nullptr;
  const std::chrono::milliseconds gc_period_{10};
  const std::chrono::milliseconds metrics_period_{100};
};

// NOLINTNEXTLINE
BENCHMARK_DEFINE_F(TPCCBenchmark, ScaleFactor4WithoutLogging)(benchmark::State &state) {
  // one TPCC worker = one TPCC terminal = one thread
  std::vector<Worker> workers;
  workers.reserve(num_threads_);

  // Precompute all of the input arguments for every txn to be run. We want to avoid the overhead at benchmark time
  const auto precomputed_args =
      PrecomputeArgs(&generator_, txn_weights_, num_threads_, num_precomputed_txns_per_worker_);

  // NOLINTNEXTLINE
  for (auto _ : state) {
    thread_pool_.Startup();
    unlink(LOG_FILE_NAME);
    // we need transactions, TPCC database, and GC
    transaction::TimestampManager timestamp_manager;
    transaction::DeferredActionManager deferred_action_manager{common::ManagedPointer(&timestamp_manager)};
    transaction::TransactionManager txn_manager{
        common::ManagedPointer(&timestamp_manager), common::ManagedPointer(&deferred_action_manager),
        common::ManagedPointer(&buffer_pool_), true, common::ManagedPointer(log_manager_)};
    catalog::Catalog catalog{common::ManagedPointer(&txn_manager), common::ManagedPointer(&block_store_)};
    Builder tpcc_builder{common::ManagedPointer(&block_store_), common::ManagedPointer(&catalog),
                         common::ManagedPointer(&txn_manager)};

    // build the TPCC database using HashMaps where possible
    auto *const tpcc_db = tpcc_builder.Build(storage::index::IndexType::HASHMAP);

    // prepare the workers
    workers.clear();
    for (int8_t i = 0; i < num_threads_; i++) {
      workers.emplace_back(tpcc_db);
    }

    // populate the tables and indexes
    Loader::PopulateDatabase(common::ManagedPointer(&txn_manager), tpcc_db, &workers, &thread_pool_);

    // Let GC clean up
<<<<<<< HEAD
    gc_ = new storage::GarbageCollector(&timestamp_manager, &deferred_action_manager, &txn_manager, DISABLED);
    gc_thread_ = new storage::GarbageCollectorThread(gc_, gc_period_, nullptr);
    Util::RegisterIndexesForGC(&(gc_thread_->GetGarbageCollector()), tpcc_db);
=======
    gc_ = new storage::GarbageCollector(common::ManagedPointer(&timestamp_manager),
                                        common::ManagedPointer(&deferred_action_manager),
                                        common::ManagedPointer(&txn_manager), DISABLED);
    gc_thread_ = new storage::GarbageCollectorThread(common::ManagedPointer(gc_), gc_period_);
    Util::RegisterIndexesForGC(common::ManagedPointer(gc_), common::ManagedPointer(tpcc_db));
>>>>>>> a24142e8
    std::this_thread::sleep_for(std::chrono::seconds(2));  // Let GC clean up

    // run the TPCC workload to completion, timing the execution
    uint64_t elapsed_ms;
    {
      common::ScopedTimer<std::chrono::milliseconds> timer(&elapsed_ms);
      for (int8_t i = 0; i < num_threads_; i++) {
        thread_pool_.SubmitTask([i, tpcc_db, &txn_manager, &precomputed_args, &workers] {
          Workload(i, tpcc_db, &txn_manager, precomputed_args, &workers);
        });
      }
      thread_pool_.WaitUntilAllFinished();
    }

    state.SetIterationTime(static_cast<double>(elapsed_ms) / 1000.0);

    // cleanup
    Util::UnregisterIndexesForGC(common::ManagedPointer(gc_), common::ManagedPointer(tpcc_db));
    delete gc_thread_;
    catalog.TearDown();
    deferred_action_manager.FullyPerformGC(common::ManagedPointer(gc_), DISABLED);
    thread_pool_.Shutdown();
    delete gc_;
    delete tpcc_db;
    unlink(LOG_FILE_NAME);
  }

  CleanUpVarlensInPrecomputedArgs(&precomputed_args);

  // Count the number of txns processed
  if (only_count_new_order_) {
    uint64_t num_new_orders = 0;
    for (const auto &worker_txns : precomputed_args) {
      for (const auto &txn : worker_txns) {
        if (txn.type_ == TransactionType::NewOrder) num_new_orders++;
      }
    }
    state.SetItemsProcessed(state.iterations() * num_new_orders);
  } else {
    state.SetItemsProcessed(state.iterations() * num_precomputed_txns_per_worker_ * num_threads_);
  }
}

// NOLINTNEXTLINE
BENCHMARK_DEFINE_F(TPCCBenchmark, ScaleFactor4WithLogging)(benchmark::State &state) {
  // one TPCC worker = one TPCC terminal = one thread
  std::vector<Worker> workers;
  workers.reserve(num_threads_);

  // Precompute all of the input arguments for every txn to be run. We want to avoid the overhead at benchmark time
  const auto precomputed_args =
      PrecomputeArgs(&generator_, txn_weights_, num_threads_, num_precomputed_txns_per_worker_);

  // NOLINTNEXTLINE
  for (auto _ : state) {
    thread_pool_.Startup();
    unlink(LOG_FILE_NAME);
    thread_registry_ = new common::DedicatedThreadRegistry(DISABLED);
    // we need transactions, TPCC database, and GC
    log_manager_ = new storage::LogManager(
        LOG_FILE_NAME, num_log_buffers_, log_serialization_interval_, log_persist_interval_, log_persist_threshold_,
        common::ManagedPointer(&buffer_pool_), common::ManagedPointer(thread_registry_));
    log_manager_->Start();
    transaction::TimestampManager timestamp_manager;
    transaction::DeferredActionManager deferred_action_manager{common::ManagedPointer(&timestamp_manager)};
    transaction::TransactionManager txn_manager{
        common::ManagedPointer(&timestamp_manager), common::ManagedPointer(&deferred_action_manager),
        common::ManagedPointer(&buffer_pool_), true, common::ManagedPointer(log_manager_)};
    catalog::Catalog catalog{common::ManagedPointer(&txn_manager), common::ManagedPointer(&block_store_)};
    Builder tpcc_builder{common::ManagedPointer(&block_store_), common::ManagedPointer(&catalog),
                         common::ManagedPointer(&txn_manager)};

    // build the TPCC database
    auto *const tpcc_db = tpcc_builder.Build(storage::index::IndexType::HASHMAP);

    // prepare the workers
    workers.clear();
    for (int8_t i = 0; i < num_threads_; i++) {
      workers.emplace_back(tpcc_db);
    }

    // populate the tables and indexes
    Loader::PopulateDatabase(common::ManagedPointer(&txn_manager), tpcc_db, &workers, &thread_pool_);
    log_manager_->ForceFlush();
<<<<<<< HEAD
    gc_ = new storage::GarbageCollector(&timestamp_manager, &deferred_action_manager, &txn_manager, DISABLED);
    gc_thread_ = new storage::GarbageCollectorThread(gc_, gc_period_, nullptr);
    Util::RegisterIndexesForGC(&(gc_thread_->GetGarbageCollector()), tpcc_db);
=======
    gc_ = new storage::GarbageCollector(common::ManagedPointer(&timestamp_manager),
                                        common::ManagedPointer(&deferred_action_manager),
                                        common::ManagedPointer(&txn_manager), DISABLED);
    gc_thread_ = new storage::GarbageCollectorThread(common::ManagedPointer(gc_), gc_period_);
    Util::RegisterIndexesForGC(common::ManagedPointer(gc_), common::ManagedPointer(tpcc_db));
>>>>>>> a24142e8
    std::this_thread::sleep_for(std::chrono::seconds(2));  // Let GC clean up

    // run the TPCC workload to completion, timing the execution
    uint64_t elapsed_ms;
    {
      common::ScopedTimer<std::chrono::milliseconds> timer(&elapsed_ms);
      for (int8_t i = 0; i < num_threads_; i++) {
        thread_pool_.SubmitTask([i, tpcc_db, &txn_manager, &precomputed_args, &workers] {
          Workload(i, tpcc_db, &txn_manager, precomputed_args, &workers);
        });
      }
      thread_pool_.WaitUntilAllFinished();
      log_manager_->ForceFlush();
    }

    state.SetIterationTime(static_cast<double>(elapsed_ms) / 1000.0);

    // cleanup
    Util::UnregisterIndexesForGC(common::ManagedPointer(gc_), common::ManagedPointer(tpcc_db));
    delete gc_thread_;
    catalog.TearDown();
    deferred_action_manager.FullyPerformGC(common::ManagedPointer(gc_), common::ManagedPointer(log_manager_));
    thread_pool_.Shutdown();
    log_manager_->PersistAndStop();
    delete log_manager_;
    delete gc_;
    delete thread_registry_;
    delete tpcc_db;
  }

  CleanUpVarlensInPrecomputedArgs(&precomputed_args);

  // Count the number of txns processed
  if (only_count_new_order_) {
    uint64_t num_new_orders = 0;
    for (const auto &worker_txns : precomputed_args) {
      for (const auto &txn : worker_txns) {
        if (txn.type_ == TransactionType::NewOrder) num_new_orders++;
      }
    }
    state.SetItemsProcessed(state.iterations() * num_new_orders);
  } else {
    state.SetItemsProcessed(state.iterations() * num_precomputed_txns_per_worker_ * num_threads_);
  }
}

// NOLINTNEXTLINE
BENCHMARK_DEFINE_F(TPCCBenchmark, ScaleFactor4WithLoggingAndMetrics)(benchmark::State &state) {
  // one TPCC worker = one TPCC terminal = one thread
  std::vector<Worker> workers;
  workers.reserve(num_threads_);

  // Precompute all of the input arguments for every txn to be run. We want to avoid the overhead at benchmark time
  const auto precomputed_args =
      PrecomputeArgs(&generator_, txn_weights_, num_threads_, num_precomputed_txns_per_worker_);

  // NOLINTNEXTLINE
  for (auto _ : state) {
    thread_pool_.Startup();
    unlink(LOG_FILE_NAME);
    for (const auto &file : metrics::LoggingMetricRawData::FILES) unlink(std::string(file).c_str());
<<<<<<< HEAD
    auto *const metrics_thread = new metrics::MetricsThread(metrics_period_);
    metrics_thread->GetMetricsManager().EnableMetric(metrics::MetricsComponent::LOGGING, 0);
    thread_registry_ =
        new common::DedicatedThreadRegistry(common::ManagedPointer(&(metrics_thread->GetMetricsManager())));
=======
    auto *const metrics_manager = new metrics::MetricsManager;
    auto *const metrics_thread = new metrics::MetricsThread(common::ManagedPointer(metrics_manager), metrics_period_);
    metrics_manager->EnableMetric(metrics::MetricsComponent::LOGGING);
    thread_registry_ = new common::DedicatedThreadRegistry{common::ManagedPointer(metrics_manager)};
>>>>>>> a24142e8
    // we need transactions, TPCC database, and GC
    log_manager_ = new storage::LogManager(
        LOG_FILE_NAME, num_log_buffers_, log_serialization_interval_, log_persist_interval_, log_persist_threshold_,
        common::ManagedPointer(&buffer_pool_), common::ManagedPointer(thread_registry_));
    log_manager_->Start();
    transaction::TimestampManager timestamp_manager;
    transaction::DeferredActionManager deferred_action_manager{common::ManagedPointer(&timestamp_manager)};
    transaction::TransactionManager txn_manager{
        common::ManagedPointer(&timestamp_manager), common::ManagedPointer(&deferred_action_manager),
        common::ManagedPointer(&buffer_pool_), true, common::ManagedPointer(log_manager_)};
    catalog::Catalog catalog{common::ManagedPointer(&txn_manager), common::ManagedPointer(&block_store_)};
    Builder tpcc_builder{common::ManagedPointer(&block_store_), common::ManagedPointer(&catalog),
                         common::ManagedPointer(&txn_manager)};

    // build the TPCC database using HashMaps where possible
    auto *const tpcc_db = tpcc_builder.Build(storage::index::IndexType::HASHMAP);

    // prepare the workers
    workers.clear();
    for (int8_t i = 0; i < num_threads_; i++) {
      workers.emplace_back(tpcc_db);
    }

    // populate the tables and indexes
    Loader::PopulateDatabase(common::ManagedPointer(&txn_manager), tpcc_db, &workers, &thread_pool_);
    log_manager_->ForceFlush();

    // Let GC clean up
<<<<<<< HEAD
    gc_ = new storage::GarbageCollector(&timestamp_manager, &deferred_action_manager, &txn_manager, DISABLED);
    gc_thread_ = new storage::GarbageCollectorThread(gc_, gc_period_, nullptr);
    Util::RegisterIndexesForGC(&(gc_thread_->GetGarbageCollector()), tpcc_db);
=======
    gc_ = new storage::GarbageCollector(common::ManagedPointer(&timestamp_manager),
                                        common::ManagedPointer(&deferred_action_manager),
                                        common::ManagedPointer(&txn_manager), DISABLED);
    gc_thread_ = new storage::GarbageCollectorThread(common::ManagedPointer(gc_), gc_period_);
    Util::RegisterIndexesForGC(common::ManagedPointer(gc_), common::ManagedPointer(tpcc_db));
>>>>>>> a24142e8
    std::this_thread::sleep_for(std::chrono::seconds(2));  // Let GC clean up

    // run the TPCC workload to completion, timing the execution
    uint64_t elapsed_ms;
    {
      common::ScopedTimer<std::chrono::milliseconds> timer(&elapsed_ms);
      for (int8_t i = 0; i < num_threads_; i++) {
        thread_pool_.SubmitTask([i, tpcc_db, &txn_manager, &precomputed_args, &workers] {
          Workload(i, tpcc_db, &txn_manager, precomputed_args, &workers);
        });
      }
      thread_pool_.WaitUntilAllFinished();
      log_manager_->ForceFlush();
    }

    state.SetIterationTime(static_cast<double>(elapsed_ms) / 1000.0);

    // cleanup
    Util::UnregisterIndexesForGC(common::ManagedPointer(gc_), common::ManagedPointer(tpcc_db));
    delete gc_thread_;
    catalog.TearDown();
    deferred_action_manager.FullyPerformGC(common::ManagedPointer(gc_), common::ManagedPointer(log_manager_));
    thread_pool_.Shutdown();
    log_manager_->PersistAndStop();
    delete log_manager_;
    delete gc_;
    delete thread_registry_;
    delete metrics_thread;
    delete metrics_manager;
    delete tpcc_db;
  }

  CleanUpVarlensInPrecomputedArgs(&precomputed_args);

  // Count the number of txns processed
  if (only_count_new_order_) {
    uint64_t num_new_orders = 0;
    for (const auto &worker_txns : precomputed_args) {
      for (const auto &txn : worker_txns) {
        if (txn.type_ == TransactionType::NewOrder) num_new_orders++;
      }
    }
    state.SetItemsProcessed(state.iterations() * num_new_orders);
  } else {
    state.SetItemsProcessed(state.iterations() * num_precomputed_txns_per_worker_ * num_threads_);
  }
}

// NOLINTNEXTLINE
BENCHMARK_DEFINE_F(TPCCBenchmark, ScaleFactor4WithMetrics)(benchmark::State &state) {
  // one TPCC worker = one TPCC terminal = one thread
  std::vector<Worker> workers;
  workers.reserve(num_threads_);

  // Precompute all of the input arguments for every txn to be run. We want to avoid the overhead at benchmark time
  const auto precomputed_args =
      PrecomputeArgs(&generator_, txn_weights_, num_threads_, num_precomputed_txns_per_worker_);

  // NOLINTNEXTLINE
  for (auto _ : state) {
    thread_pool_.Startup();
    unlink(LOG_FILE_NAME);
    for (const auto &file : metrics::TransactionMetricRawData::FILES) unlink(std::string(file).c_str());
<<<<<<< HEAD
    auto *const metrics_thread = new metrics::MetricsThread(metrics_period_);
    metrics_thread->GetMetricsManager().EnableMetric(metrics::MetricsComponent::TRANSACTION, 0);
=======
    auto *const metrics_manager = new metrics::MetricsManager;
    auto *const metrics_thread = new metrics::MetricsThread(common::ManagedPointer(metrics_manager), metrics_period_);
    metrics_manager->EnableMetric(metrics::MetricsComponent::TRANSACTION);
>>>>>>> a24142e8
    // we need transactions, TPCC database, and GC
    transaction::TimestampManager timestamp_manager;
    transaction::DeferredActionManager deferred_action_manager{common::ManagedPointer(&timestamp_manager)};
    transaction::TransactionManager txn_manager{
        common::ManagedPointer(&timestamp_manager), common::ManagedPointer(&deferred_action_manager),
        common::ManagedPointer(&buffer_pool_), true, common::ManagedPointer(log_manager_)};
    catalog::Catalog catalog{common::ManagedPointer(&txn_manager), common::ManagedPointer(&block_store_)};
    Builder tpcc_builder{common::ManagedPointer(&block_store_), common::ManagedPointer(&catalog),
                         common::ManagedPointer(&txn_manager)};

    // build the TPCC database
    auto *const tpcc_db = tpcc_builder.Build(storage::index::IndexType::HASHMAP);

    // prepare the workers
    workers.clear();
    for (int8_t i = 0; i < num_threads_; i++) {
      workers.emplace_back(tpcc_db);
    }

    // populate the tables and indexes
<<<<<<< HEAD
    Loader::PopulateDatabase(&txn_manager, tpcc_db, &workers, &thread_pool_);
    gc_ = new storage::GarbageCollector(&timestamp_manager, &deferred_action_manager, &txn_manager, DISABLED);
    gc_thread_ = new storage::GarbageCollectorThread(gc_, gc_period_, nullptr);
    Util::RegisterIndexesForGC(&(gc_thread_->GetGarbageCollector()), tpcc_db);
=======
    Loader::PopulateDatabase(common::ManagedPointer(&txn_manager), tpcc_db, &workers, &thread_pool_);
    gc_ = new storage::GarbageCollector(common::ManagedPointer(&timestamp_manager),
                                        common::ManagedPointer(&deferred_action_manager),
                                        common::ManagedPointer(&txn_manager), DISABLED);
    gc_thread_ = new storage::GarbageCollectorThread(common::ManagedPointer(gc_), gc_period_);
    Util::RegisterIndexesForGC(common::ManagedPointer(gc_), common::ManagedPointer(tpcc_db));
>>>>>>> a24142e8
    std::this_thread::sleep_for(std::chrono::seconds(2));  // Let GC clean up

    // run the TPCC workload to completion, timing the execution
    uint64_t elapsed_ms;
    {
      common::ScopedTimer<std::chrono::milliseconds> timer(&elapsed_ms);
      for (int8_t i = 0; i < num_threads_; i++) {
        thread_pool_.SubmitTask([i, tpcc_db, &txn_manager, &precomputed_args, &workers, metrics_manager] {
          metrics_manager->RegisterThread();
          Workload(i, tpcc_db, &txn_manager, precomputed_args, &workers);
        });
      }
      thread_pool_.WaitUntilAllFinished();
    }

    state.SetIterationTime(static_cast<double>(elapsed_ms) / 1000.0);

    // cleanup
    Util::UnregisterIndexesForGC(common::ManagedPointer(gc_), common::ManagedPointer(tpcc_db));
    delete gc_thread_;
    catalog.TearDown();
    deferred_action_manager.FullyPerformGC(common::ManagedPointer(gc_), common::ManagedPointer(log_manager_));
    thread_pool_.Shutdown();
    delete gc_;
    delete metrics_thread;
    delete metrics_manager;
    delete tpcc_db;
  }

  CleanUpVarlensInPrecomputedArgs(&precomputed_args);

  // Count the number of txns processed
  if (only_count_new_order_) {
    uint64_t num_new_orders = 0;
    for (const auto &worker_txns : precomputed_args) {
      for (const auto &txn : worker_txns) {
        if (txn.type_ == TransactionType::NewOrder) num_new_orders++;
      }
    }
    state.SetItemsProcessed(state.iterations() * num_new_orders);
  } else {
    state.SetItemsProcessed(state.iterations() * num_precomputed_txns_per_worker_ * num_threads_);
  }
}

BENCHMARK_REGISTER_F(TPCCBenchmark, ScaleFactor4WithoutLogging)
    ->Unit(benchmark::kMillisecond)
    ->UseManualTime()
    ->MinTime(20);

BENCHMARK_REGISTER_F(TPCCBenchmark, ScaleFactor4WithLogging)
    ->Unit(benchmark::kMillisecond)
    ->UseManualTime()
    ->MinTime(20);

BENCHMARK_REGISTER_F(TPCCBenchmark, ScaleFactor4WithLoggingAndMetrics)
    ->Unit(benchmark::kMillisecond)
    ->UseManualTime()
    ->MinTime(20);

BENCHMARK_REGISTER_F(TPCCBenchmark, ScaleFactor4WithMetrics)
    ->Unit(benchmark::kMillisecond)
    ->UseManualTime()
    ->MinTime(20);
}  // namespace terrier::tpcc<|MERGE_RESOLUTION|>--- conflicted
+++ resolved
@@ -98,17 +98,11 @@
     Loader::PopulateDatabase(common::ManagedPointer(&txn_manager), tpcc_db, &workers, &thread_pool_);
 
     // Let GC clean up
-<<<<<<< HEAD
-    gc_ = new storage::GarbageCollector(&timestamp_manager, &deferred_action_manager, &txn_manager, DISABLED);
-    gc_thread_ = new storage::GarbageCollectorThread(gc_, gc_period_, nullptr);
-    Util::RegisterIndexesForGC(&(gc_thread_->GetGarbageCollector()), tpcc_db);
-=======
     gc_ = new storage::GarbageCollector(common::ManagedPointer(&timestamp_manager),
                                         common::ManagedPointer(&deferred_action_manager),
                                         common::ManagedPointer(&txn_manager), DISABLED);
-    gc_thread_ = new storage::GarbageCollectorThread(common::ManagedPointer(gc_), gc_period_);
+    gc_thread_ = new storage::GarbageCollectorThread(common::ManagedPointer(gc_), gc_period_, nullptr);
     Util::RegisterIndexesForGC(common::ManagedPointer(gc_), common::ManagedPointer(tpcc_db));
->>>>>>> a24142e8
     std::this_thread::sleep_for(std::chrono::seconds(2));  // Let GC clean up
 
     // run the TPCC workload to completion, timing the execution
@@ -193,17 +187,11 @@
     // populate the tables and indexes
     Loader::PopulateDatabase(common::ManagedPointer(&txn_manager), tpcc_db, &workers, &thread_pool_);
     log_manager_->ForceFlush();
-<<<<<<< HEAD
-    gc_ = new storage::GarbageCollector(&timestamp_manager, &deferred_action_manager, &txn_manager, DISABLED);
-    gc_thread_ = new storage::GarbageCollectorThread(gc_, gc_period_, nullptr);
-    Util::RegisterIndexesForGC(&(gc_thread_->GetGarbageCollector()), tpcc_db);
-=======
     gc_ = new storage::GarbageCollector(common::ManagedPointer(&timestamp_manager),
                                         common::ManagedPointer(&deferred_action_manager),
                                         common::ManagedPointer(&txn_manager), DISABLED);
-    gc_thread_ = new storage::GarbageCollectorThread(common::ManagedPointer(gc_), gc_period_);
+    gc_thread_ = new storage::GarbageCollectorThread(common::ManagedPointer(gc_), gc_period_, nullptr);
     Util::RegisterIndexesForGC(common::ManagedPointer(gc_), common::ManagedPointer(tpcc_db));
->>>>>>> a24142e8
     std::this_thread::sleep_for(std::chrono::seconds(2));  // Let GC clean up
 
     // run the TPCC workload to completion, timing the execution
@@ -265,17 +253,10 @@
     thread_pool_.Startup();
     unlink(LOG_FILE_NAME);
     for (const auto &file : metrics::LoggingMetricRawData::FILES) unlink(std::string(file).c_str());
-<<<<<<< HEAD
-    auto *const metrics_thread = new metrics::MetricsThread(metrics_period_);
-    metrics_thread->GetMetricsManager().EnableMetric(metrics::MetricsComponent::LOGGING, 0);
-    thread_registry_ =
-        new common::DedicatedThreadRegistry(common::ManagedPointer(&(metrics_thread->GetMetricsManager())));
-=======
     auto *const metrics_manager = new metrics::MetricsManager;
     auto *const metrics_thread = new metrics::MetricsThread(common::ManagedPointer(metrics_manager), metrics_period_);
-    metrics_manager->EnableMetric(metrics::MetricsComponent::LOGGING);
+    metrics_manager->EnableMetric(metrics::MetricsComponent::LOGGING, 0);
     thread_registry_ = new common::DedicatedThreadRegistry{common::ManagedPointer(metrics_manager)};
->>>>>>> a24142e8
     // we need transactions, TPCC database, and GC
     log_manager_ = new storage::LogManager(
         LOG_FILE_NAME, num_log_buffers_, log_serialization_interval_, log_persist_interval_, log_persist_threshold_,
@@ -304,17 +285,11 @@
     log_manager_->ForceFlush();
 
     // Let GC clean up
-<<<<<<< HEAD
-    gc_ = new storage::GarbageCollector(&timestamp_manager, &deferred_action_manager, &txn_manager, DISABLED);
-    gc_thread_ = new storage::GarbageCollectorThread(gc_, gc_period_, nullptr);
-    Util::RegisterIndexesForGC(&(gc_thread_->GetGarbageCollector()), tpcc_db);
-=======
     gc_ = new storage::GarbageCollector(common::ManagedPointer(&timestamp_manager),
                                         common::ManagedPointer(&deferred_action_manager),
                                         common::ManagedPointer(&txn_manager), DISABLED);
-    gc_thread_ = new storage::GarbageCollectorThread(common::ManagedPointer(gc_), gc_period_);
+    gc_thread_ = new storage::GarbageCollectorThread(common::ManagedPointer(gc_), gc_period_, nullptr);
     Util::RegisterIndexesForGC(common::ManagedPointer(gc_), common::ManagedPointer(tpcc_db));
->>>>>>> a24142e8
     std::this_thread::sleep_for(std::chrono::seconds(2));  // Let GC clean up
 
     // run the TPCC workload to completion, timing the execution
@@ -378,14 +353,9 @@
     thread_pool_.Startup();
     unlink(LOG_FILE_NAME);
     for (const auto &file : metrics::TransactionMetricRawData::FILES) unlink(std::string(file).c_str());
-<<<<<<< HEAD
-    auto *const metrics_thread = new metrics::MetricsThread(metrics_period_);
-    metrics_thread->GetMetricsManager().EnableMetric(metrics::MetricsComponent::TRANSACTION, 0);
-=======
     auto *const metrics_manager = new metrics::MetricsManager;
     auto *const metrics_thread = new metrics::MetricsThread(common::ManagedPointer(metrics_manager), metrics_period_);
-    metrics_manager->EnableMetric(metrics::MetricsComponent::TRANSACTION);
->>>>>>> a24142e8
+    metrics_manager->EnableMetric(metrics::MetricsComponent::TRANSACTION, 0);
     // we need transactions, TPCC database, and GC
     transaction::TimestampManager timestamp_manager;
     transaction::DeferredActionManager deferred_action_manager{common::ManagedPointer(&timestamp_manager)};
@@ -406,19 +376,12 @@
     }
 
     // populate the tables and indexes
-<<<<<<< HEAD
-    Loader::PopulateDatabase(&txn_manager, tpcc_db, &workers, &thread_pool_);
-    gc_ = new storage::GarbageCollector(&timestamp_manager, &deferred_action_manager, &txn_manager, DISABLED);
-    gc_thread_ = new storage::GarbageCollectorThread(gc_, gc_period_, nullptr);
-    Util::RegisterIndexesForGC(&(gc_thread_->GetGarbageCollector()), tpcc_db);
-=======
     Loader::PopulateDatabase(common::ManagedPointer(&txn_manager), tpcc_db, &workers, &thread_pool_);
     gc_ = new storage::GarbageCollector(common::ManagedPointer(&timestamp_manager),
                                         common::ManagedPointer(&deferred_action_manager),
                                         common::ManagedPointer(&txn_manager), DISABLED);
-    gc_thread_ = new storage::GarbageCollectorThread(common::ManagedPointer(gc_), gc_period_);
+    gc_thread_ = new storage::GarbageCollectorThread(common::ManagedPointer(gc_), gc_period_, nullptr);
     Util::RegisterIndexesForGC(common::ManagedPointer(gc_), common::ManagedPointer(tpcc_db));
->>>>>>> a24142e8
     std::this_thread::sleep_for(std::chrono::seconds(2));  // Let GC clean up
 
     // run the TPCC workload to completion, timing the execution
