#include <random>
#include <string>
#include <vector>

#include "benchmark/benchmark.h"
#include "benchmark_util/benchmark_config.h"
#include "catalog/catalog.h"
#include "common/macros.h"
#include "common/scoped_timer.h"
#include "common/worker_pool.h"
#include "metrics/logging_metric.h"
#include "metrics/metrics_thread.h"
#include "storage/garbage_collector_thread.h"
#include "storage/storage_defs.h"
#include "test_util/tpcc/builder.h"
#include "test_util/tpcc/database.h"
#include "test_util/tpcc/loader.h"
#include "test_util/tpcc/worker.h"
#include "test_util/tpcc/workload.h"
#include "transaction/transaction_manager.h"

namespace terrier::tpcc {
/**
 * The behavior in these benchmarks mimics that of /test/integration/tpcc_test.cpp. If something changes here, it should
 * probably change there as well.
 */
class TPCCBenchmark : public benchmark::Fixture {
 public:
  /**
   * May need to increase this if num_threads_ or num_precomputed_txns_per_worker_ are greatly increased
   * (table sizes grow with a bigger workload)
   */
  const uint64_t blockstore_size_limit_ = 1000;
  const uint64_t blockstore_reuse_limit_ = 1000;
  const uint64_t buffersegment_size_limit_ = 1000000;
  const uint64_t buffersegment_reuse_limit_ = 1000000;
  storage::BlockStore block_store_{blockstore_size_limit_, blockstore_reuse_limit_};
  storage::RecordBufferSegmentPool buffer_pool_{buffersegment_size_limit_, buffersegment_reuse_limit_};
  std::default_random_engine generator_;
  storage::LogManager *log_manager_ = DISABLED;  // logging enabled will override this value

  // Settings for log manager
  const uint64_t num_log_buffers_ = 100;
  const std::chrono::microseconds log_serialization_interval_{5};
  const std::chrono::milliseconds log_persist_interval_{10};
  const uint64_t log_persist_threshold_ = (1U << 20U);  // 1MB

  /**
   * TPC-C specification is to only measure throughput for New Order in final
   * result, but most academic papers use all txn types
   */
  const bool only_count_new_order_ = false;

  /**
   * Number of txns to run per terminal (worker thread)
   * default txn_weights. See definition for values
   */
  const uint32_t num_precomputed_txns_per_worker_ = 100000;
  TransactionWeights txn_weights_;
  common::DedicatedThreadRegistry *thread_registry_ = nullptr;

  storage::GarbageCollector *gc_ = nullptr;
  storage::GarbageCollectorThread *gc_thread_ = nullptr;
  const std::chrono::milliseconds gc_period_{10};
  const std::chrono::milliseconds metrics_period_{100};
};

// NOLINTNEXTLINE
BENCHMARK_DEFINE_F(TPCCBenchmark, ScaleFactor4WithoutLogging)(benchmark::State &state) {
  // one TPCC worker = one TPCC terminal = one thread
  common::WorkerPool thread_pool(BenchmarkConfig::num_threads, {});
  std::vector<Worker> workers;
  workers.reserve(terrier::BenchmarkConfig::num_threads);

  // Precompute all of the input arguments for every txn to be run. We want to avoid the overhead at benchmark time
  const auto precomputed_args = PrecomputeArgs(&generator_, txn_weights_, terrier::BenchmarkConfig::num_threads,
                                               num_precomputed_txns_per_worker_);

  // NOLINTNEXTLINE
  for (auto _ : state) {
    thread_pool.Startup();
    unlink(terrier::BenchmarkConfig::logfile_path.data());
    // we need transactions, TPCC database, and GC
    transaction::TimestampManager timestamp_manager;
    transaction::DeferredActionManager deferred_action_manager{common::ManagedPointer(&timestamp_manager)};
    transaction::TransactionManager txn_manager{
        common::ManagedPointer(&timestamp_manager), common::ManagedPointer(&deferred_action_manager),
        common::ManagedPointer(&buffer_pool_), true, common::ManagedPointer(log_manager_)};
    gc_ = new storage::GarbageCollector(common::ManagedPointer(&timestamp_manager),
                                        common::ManagedPointer(&deferred_action_manager),
                                        common::ManagedPointer(&txn_manager), DISABLED);
    catalog::Catalog catalog{common::ManagedPointer(&txn_manager), common::ManagedPointer(&block_store_),
                             common::ManagedPointer(gc_)};
    Builder tpcc_builder{common::ManagedPointer(&block_store_), common::ManagedPointer(&catalog),
                         common::ManagedPointer(&txn_manager)};

    // build the TPCC database using HashMaps where possible
    auto *const tpcc_db = tpcc_builder.Build(storage::index::IndexType::HASHMAP);

    // prepare the workers
    workers.clear();
    for (uint32_t i = 0; i < terrier::BenchmarkConfig::num_threads; i++) {
      workers.emplace_back(tpcc_db);
    }

    // populate the tables and indexes
    Loader::PopulateDatabase(common::ManagedPointer(&txn_manager), tpcc_db, &workers, &thread_pool);

    // Let GC clean up
<<<<<<< HEAD
    gc_ = new storage::GarbageCollector(common::ManagedPointer(&timestamp_manager),
                                        common::ManagedPointer(&deferred_action_manager),
                                        common::ManagedPointer(&txn_manager), DISABLED);
    gc_thread_ = new storage::GarbageCollectorThread(common::ManagedPointer(gc_), gc_period_, nullptr);
    Util::RegisterIndexesForGC(common::ManagedPointer(gc_), common::ManagedPointer(tpcc_db));
=======
    gc_thread_ = new storage::GarbageCollectorThread(common::ManagedPointer(gc_), gc_period_);
>>>>>>> b0d13ef7
    std::this_thread::sleep_for(std::chrono::seconds(2));  // Let GC clean up

    // run the TPCC workload to completion, timing the execution
    uint64_t elapsed_ms;
    {
      common::ScopedTimer<std::chrono::milliseconds> timer(&elapsed_ms);
      for (uint32_t i = 0; i < terrier::BenchmarkConfig::num_threads; i++) {
        thread_pool.SubmitTask([i, tpcc_db, &txn_manager, &precomputed_args, &workers] {
          Workload(i, tpcc_db, &txn_manager, precomputed_args, &workers);
        });
      }
      thread_pool.WaitUntilAllFinished();
    }

    state.SetIterationTime(static_cast<double>(elapsed_ms) / 1000.0);

    // cleanup
    delete gc_thread_;
    catalog.TearDown();
    deferred_action_manager.FullyPerformGC(common::ManagedPointer(gc_), DISABLED);
    thread_pool.Shutdown();
    delete gc_;
    delete tpcc_db;
    unlink(terrier::BenchmarkConfig::logfile_path.data());
  }

  CleanUpVarlensInPrecomputedArgs(&precomputed_args);

  // Count the number of txns processed
  if (only_count_new_order_) {
    uint64_t num_new_orders = 0;
    for (const auto &worker_txns : precomputed_args) {
      for (const auto &txn : worker_txns) {
        if (txn.type_ == TransactionType::NewOrder) num_new_orders++;
      }
    }
    state.SetItemsProcessed(state.iterations() * num_new_orders);
  } else {
    state.SetItemsProcessed(state.iterations() * num_precomputed_txns_per_worker_ *
                            terrier::BenchmarkConfig::num_threads);
  }
}

// NOLINTNEXTLINE
BENCHMARK_DEFINE_F(TPCCBenchmark, ScaleFactor4WithLogging)(benchmark::State &state) {
  // one TPCC worker = one TPCC terminal = one thread
  common::WorkerPool thread_pool(BenchmarkConfig::num_threads, {});
  std::vector<Worker> workers;
  workers.reserve(terrier::BenchmarkConfig::num_threads);

  // Precompute all of the input arguments for every txn to be run. We want to avoid the overhead at benchmark time
  const auto precomputed_args = PrecomputeArgs(&generator_, txn_weights_, terrier::BenchmarkConfig::num_threads,
                                               num_precomputed_txns_per_worker_);

  // NOLINTNEXTLINE
  for (auto _ : state) {
    thread_pool.Startup();
    unlink(terrier::BenchmarkConfig::logfile_path.data());
    thread_registry_ = new common::DedicatedThreadRegistry(DISABLED);
    // we need transactions, TPCC database, and GC
    log_manager_ =
        new storage::LogManager(terrier::BenchmarkConfig::logfile_path.data(), num_log_buffers_,
                                log_serialization_interval_, log_persist_interval_, log_persist_threshold_,
                                common::ManagedPointer(&buffer_pool_), common::ManagedPointer(thread_registry_));
    log_manager_->Start();
    transaction::TimestampManager timestamp_manager;
    transaction::DeferredActionManager deferred_action_manager{common::ManagedPointer(&timestamp_manager)};
    transaction::TransactionManager txn_manager{
        common::ManagedPointer(&timestamp_manager), common::ManagedPointer(&deferred_action_manager),
        common::ManagedPointer(&buffer_pool_), true, common::ManagedPointer(log_manager_)};
    gc_ = new storage::GarbageCollector(common::ManagedPointer(&timestamp_manager),
                                        common::ManagedPointer(&deferred_action_manager),
                                        common::ManagedPointer(&txn_manager), DISABLED);
    catalog::Catalog catalog{common::ManagedPointer(&txn_manager), common::ManagedPointer(&block_store_),
                             common::ManagedPointer(gc_)};
    Builder tpcc_builder{common::ManagedPointer(&block_store_), common::ManagedPointer(&catalog),
                         common::ManagedPointer(&txn_manager)};

    // build the TPCC database
    auto *const tpcc_db = tpcc_builder.Build(storage::index::IndexType::HASHMAP);

    // prepare the workers
    workers.clear();
    for (uint32_t i = 0; i < terrier::BenchmarkConfig::num_threads; i++) {
      workers.emplace_back(tpcc_db);
    }

    // populate the tables and indexes
    Loader::PopulateDatabase(common::ManagedPointer(&txn_manager), tpcc_db, &workers, &thread_pool);
    log_manager_->ForceFlush();
<<<<<<< HEAD
    gc_ = new storage::GarbageCollector(common::ManagedPointer(&timestamp_manager),
                                        common::ManagedPointer(&deferred_action_manager),
                                        common::ManagedPointer(&txn_manager), DISABLED);
    gc_thread_ = new storage::GarbageCollectorThread(common::ManagedPointer(gc_), gc_period_, nullptr);
    Util::RegisterIndexesForGC(common::ManagedPointer(gc_), common::ManagedPointer(tpcc_db));
=======
    gc_thread_ = new storage::GarbageCollectorThread(common::ManagedPointer(gc_), gc_period_);
>>>>>>> b0d13ef7
    std::this_thread::sleep_for(std::chrono::seconds(2));  // Let GC clean up

    // run the TPCC workload to completion, timing the execution
    uint64_t elapsed_ms;
    {
      common::ScopedTimer<std::chrono::milliseconds> timer(&elapsed_ms);
      for (uint32_t i = 0; i < terrier::BenchmarkConfig::num_threads; i++) {
        thread_pool.SubmitTask([i, tpcc_db, &txn_manager, &precomputed_args, &workers] {
          Workload(i, tpcc_db, &txn_manager, precomputed_args, &workers);
        });
      }
      thread_pool.WaitUntilAllFinished();
      log_manager_->ForceFlush();
    }

    state.SetIterationTime(static_cast<double>(elapsed_ms) / 1000.0);

    // cleanup
    delete gc_thread_;
    catalog.TearDown();
    deferred_action_manager.FullyPerformGC(common::ManagedPointer(gc_), common::ManagedPointer(log_manager_));
    thread_pool.Shutdown();
    log_manager_->PersistAndStop();
    delete log_manager_;
    delete gc_;
    delete thread_registry_;
    delete tpcc_db;
  }

  CleanUpVarlensInPrecomputedArgs(&precomputed_args);

  // Count the number of txns processed
  if (only_count_new_order_) {
    uint64_t num_new_orders = 0;
    for (const auto &worker_txns : precomputed_args) {
      for (const auto &txn : worker_txns) {
        if (txn.type_ == TransactionType::NewOrder) num_new_orders++;
      }
    }
    state.SetItemsProcessed(state.iterations() * num_new_orders);
  } else {
    state.SetItemsProcessed(state.iterations() * num_precomputed_txns_per_worker_ *
                            terrier::BenchmarkConfig::num_threads);
  }
}

// NOLINTNEXTLINE
BENCHMARK_DEFINE_F(TPCCBenchmark, ScaleFactor4WithLoggingAndMetrics)(benchmark::State &state) {
  // one TPCC worker = one TPCC terminal = one thread
  common::WorkerPool thread_pool(BenchmarkConfig::num_threads, {});
  std::vector<Worker> workers;
  workers.reserve(terrier::BenchmarkConfig::num_threads);

  // Precompute all of the input arguments for every txn to be run. We want to avoid the overhead at benchmark time
  const auto precomputed_args = PrecomputeArgs(&generator_, txn_weights_, terrier::BenchmarkConfig::num_threads,
                                               num_precomputed_txns_per_worker_);

  // NOLINTNEXTLINE
  for (auto _ : state) {
    thread_pool.Startup();
    unlink(terrier::BenchmarkConfig::logfile_path.data());
    for (const auto &file : metrics::LoggingMetricRawData::FILES) unlink(std::string(file).c_str());
    auto *const metrics_manager = new metrics::MetricsManager;
    auto *const metrics_thread = new metrics::MetricsThread(common::ManagedPointer(metrics_manager), metrics_period_);
    metrics_manager->EnableMetric(metrics::MetricsComponent::LOGGING, 0);
    thread_registry_ = new common::DedicatedThreadRegistry{common::ManagedPointer(metrics_manager)};
    // we need transactions, TPCC database, and GC
    log_manager_ =
        new storage::LogManager(terrier::BenchmarkConfig::logfile_path.data(), num_log_buffers_,
                                log_serialization_interval_, log_persist_interval_, log_persist_threshold_,
                                common::ManagedPointer(&buffer_pool_), common::ManagedPointer(thread_registry_));
    log_manager_->Start();
    transaction::TimestampManager timestamp_manager;
    transaction::DeferredActionManager deferred_action_manager{common::ManagedPointer(&timestamp_manager)};
    transaction::TransactionManager txn_manager{
        common::ManagedPointer(&timestamp_manager), common::ManagedPointer(&deferred_action_manager),
        common::ManagedPointer(&buffer_pool_), true, common::ManagedPointer(log_manager_)};
    gc_ = new storage::GarbageCollector(common::ManagedPointer(&timestamp_manager),
                                        common::ManagedPointer(&deferred_action_manager),
                                        common::ManagedPointer(&txn_manager), DISABLED);
    catalog::Catalog catalog{common::ManagedPointer(&txn_manager), common::ManagedPointer(&block_store_),
                             common::ManagedPointer(gc_)};
    Builder tpcc_builder{common::ManagedPointer(&block_store_), common::ManagedPointer(&catalog),
                         common::ManagedPointer(&txn_manager)};

    // build the TPCC database using HashMaps where possible
    auto *const tpcc_db = tpcc_builder.Build(storage::index::IndexType::HASHMAP);

    // prepare the workers
    workers.clear();
    for (uint32_t i = 0; i < terrier::BenchmarkConfig::num_threads; i++) {
      workers.emplace_back(tpcc_db);
    }

    // populate the tables and indexes
    Loader::PopulateDatabase(common::ManagedPointer(&txn_manager), tpcc_db, &workers, &thread_pool);
    log_manager_->ForceFlush();

    // Let GC clean up
<<<<<<< HEAD
    gc_ = new storage::GarbageCollector(common::ManagedPointer(&timestamp_manager),
                                        common::ManagedPointer(&deferred_action_manager),
                                        common::ManagedPointer(&txn_manager), DISABLED);
    gc_thread_ = new storage::GarbageCollectorThread(common::ManagedPointer(gc_), gc_period_, nullptr);
    Util::RegisterIndexesForGC(common::ManagedPointer(gc_), common::ManagedPointer(tpcc_db));
=======
    gc_thread_ = new storage::GarbageCollectorThread(common::ManagedPointer(gc_), gc_period_);
>>>>>>> b0d13ef7
    std::this_thread::sleep_for(std::chrono::seconds(2));  // Let GC clean up

    // run the TPCC workload to completion, timing the execution
    uint64_t elapsed_ms;
    {
      common::ScopedTimer<std::chrono::milliseconds> timer(&elapsed_ms);
      for (uint32_t i = 0; i < terrier::BenchmarkConfig::num_threads; i++) {
        thread_pool.SubmitTask([i, tpcc_db, &txn_manager, &precomputed_args, &workers] {
          Workload(i, tpcc_db, &txn_manager, precomputed_args, &workers);
        });
      }
      thread_pool.WaitUntilAllFinished();
      log_manager_->ForceFlush();
    }

    state.SetIterationTime(static_cast<double>(elapsed_ms) / 1000.0);

    // cleanup
    delete gc_thread_;
    catalog.TearDown();
    deferred_action_manager.FullyPerformGC(common::ManagedPointer(gc_), common::ManagedPointer(log_manager_));
    thread_pool.Shutdown();
    log_manager_->PersistAndStop();
    delete log_manager_;
    delete gc_;
    delete thread_registry_;
    delete metrics_thread;
    delete metrics_manager;
    delete tpcc_db;
  }

  CleanUpVarlensInPrecomputedArgs(&precomputed_args);

  // Count the number of txns processed
  if (only_count_new_order_) {
    uint64_t num_new_orders = 0;
    for (const auto &worker_txns : precomputed_args) {
      for (const auto &txn : worker_txns) {
        if (txn.type_ == TransactionType::NewOrder) num_new_orders++;
      }
    }
    state.SetItemsProcessed(state.iterations() * num_new_orders);
  } else {
    state.SetItemsProcessed(state.iterations() * num_precomputed_txns_per_worker_ *
                            terrier::BenchmarkConfig::num_threads);
  }
}

// NOLINTNEXTLINE
BENCHMARK_DEFINE_F(TPCCBenchmark, ScaleFactor4WithMetrics)(benchmark::State &state) {
  // one TPCC worker = one TPCC terminal = one thread
  common::WorkerPool thread_pool(BenchmarkConfig::num_threads, {});
  std::vector<Worker> workers;
  workers.reserve(terrier::BenchmarkConfig::num_threads);

  // Precompute all of the input arguments for every txn to be run. We want to avoid the overhead at benchmark time
  const auto precomputed_args = PrecomputeArgs(&generator_, txn_weights_, terrier::BenchmarkConfig::num_threads,
                                               num_precomputed_txns_per_worker_);

  // NOLINTNEXTLINE
  for (auto _ : state) {
    thread_pool.Startup();
    unlink(terrier::BenchmarkConfig::logfile_path.data());
    for (const auto &file : metrics::TransactionMetricRawData::FILES) unlink(std::string(file).c_str());
    auto *const metrics_manager = new metrics::MetricsManager;
    auto *const metrics_thread = new metrics::MetricsThread(common::ManagedPointer(metrics_manager), metrics_period_);
    metrics_manager->EnableMetric(metrics::MetricsComponent::TRANSACTION, 0);
    // we need transactions, TPCC database, and GC
    transaction::TimestampManager timestamp_manager;
    transaction::DeferredActionManager deferred_action_manager{common::ManagedPointer(&timestamp_manager)};
    transaction::TransactionManager txn_manager{
        common::ManagedPointer(&timestamp_manager), common::ManagedPointer(&deferred_action_manager),
        common::ManagedPointer(&buffer_pool_), true, common::ManagedPointer(log_manager_)};
    gc_ = new storage::GarbageCollector(common::ManagedPointer(&timestamp_manager),
                                        common::ManagedPointer(&deferred_action_manager),
                                        common::ManagedPointer(&txn_manager), DISABLED);
    catalog::Catalog catalog{common::ManagedPointer(&txn_manager), common::ManagedPointer(&block_store_),
                             common::ManagedPointer(gc_)};
    Builder tpcc_builder{common::ManagedPointer(&block_store_), common::ManagedPointer(&catalog),
                         common::ManagedPointer(&txn_manager)};

    // build the TPCC database
    auto *const tpcc_db = tpcc_builder.Build(storage::index::IndexType::HASHMAP);

    // prepare the workers
    workers.clear();
    for (uint32_t i = 0; i < terrier::BenchmarkConfig::num_threads; i++) {
      workers.emplace_back(tpcc_db);
    }

    // populate the tables and indexes
    Loader::PopulateDatabase(common::ManagedPointer(&txn_manager), tpcc_db, &workers, &thread_pool);
<<<<<<< HEAD
    gc_ = new storage::GarbageCollector(common::ManagedPointer(&timestamp_manager),
                                        common::ManagedPointer(&deferred_action_manager),
                                        common::ManagedPointer(&txn_manager), DISABLED);
    gc_thread_ = new storage::GarbageCollectorThread(common::ManagedPointer(gc_), gc_period_, nullptr);
    Util::RegisterIndexesForGC(common::ManagedPointer(gc_), common::ManagedPointer(tpcc_db));
=======
    gc_thread_ = new storage::GarbageCollectorThread(common::ManagedPointer(gc_), gc_period_);
>>>>>>> b0d13ef7
    std::this_thread::sleep_for(std::chrono::seconds(2));  // Let GC clean up

    // run the TPCC workload to completion, timing the execution
    uint64_t elapsed_ms;
    {
      common::ScopedTimer<std::chrono::milliseconds> timer(&elapsed_ms);
      for (uint32_t i = 0; i < terrier::BenchmarkConfig::num_threads; i++) {
        thread_pool.SubmitTask([i, tpcc_db, &txn_manager, &precomputed_args, &workers, metrics_manager] {
          metrics_manager->RegisterThread();
          Workload(i, tpcc_db, &txn_manager, precomputed_args, &workers);
        });
      }
      thread_pool.WaitUntilAllFinished();
    }

    state.SetIterationTime(static_cast<double>(elapsed_ms) / 1000.0);

    // cleanup
    delete gc_thread_;
    catalog.TearDown();
    deferred_action_manager.FullyPerformGC(common::ManagedPointer(gc_), common::ManagedPointer(log_manager_));
    thread_pool.Shutdown();
    delete gc_;
    delete metrics_thread;
    delete metrics_manager;
    delete tpcc_db;
  }

  CleanUpVarlensInPrecomputedArgs(&precomputed_args);

  // Count the number of txns processed
  if (only_count_new_order_) {
    uint64_t num_new_orders = 0;
    for (const auto &worker_txns : precomputed_args) {
      for (const auto &txn : worker_txns) {
        if (txn.type_ == TransactionType::NewOrder) num_new_orders++;
      }
    }
    state.SetItemsProcessed(state.iterations() * num_new_orders);
  } else {
    state.SetItemsProcessed(state.iterations() * num_precomputed_txns_per_worker_ *
                            terrier::BenchmarkConfig::num_threads);
  }
}

// ----------------------------------------------------------------------------
// BENCHMARK REGISTRATION
// ----------------------------------------------------------------------------
// clang-format off
BENCHMARK_REGISTER_F(TPCCBenchmark, ScaleFactor4WithoutLogging)
    ->Unit(benchmark::kMillisecond)
    ->UseManualTime()
    ->MinTime(20);
BENCHMARK_REGISTER_F(TPCCBenchmark, ScaleFactor4WithLogging)
    ->Unit(benchmark::kMillisecond)
    ->UseManualTime()
    ->MinTime(20);
BENCHMARK_REGISTER_F(TPCCBenchmark, ScaleFactor4WithLoggingAndMetrics)
    ->Unit(benchmark::kMillisecond)
    ->UseManualTime()
    ->MinTime(20);
BENCHMARK_REGISTER_F(TPCCBenchmark, ScaleFactor4WithMetrics)
    ->Unit(benchmark::kMillisecond)
    ->UseManualTime()
    ->MinTime(20);
// clang-format on

}  // namespace terrier::tpcc<|MERGE_RESOLUTION|>--- conflicted
+++ resolved
@@ -107,15 +107,11 @@
     Loader::PopulateDatabase(common::ManagedPointer(&txn_manager), tpcc_db, &workers, &thread_pool);
 
     // Let GC clean up
-<<<<<<< HEAD
     gc_ = new storage::GarbageCollector(common::ManagedPointer(&timestamp_manager),
                                         common::ManagedPointer(&deferred_action_manager),
                                         common::ManagedPointer(&txn_manager), DISABLED);
     gc_thread_ = new storage::GarbageCollectorThread(common::ManagedPointer(gc_), gc_period_, nullptr);
     Util::RegisterIndexesForGC(common::ManagedPointer(gc_), common::ManagedPointer(tpcc_db));
-=======
-    gc_thread_ = new storage::GarbageCollectorThread(common::ManagedPointer(gc_), gc_period_);
->>>>>>> b0d13ef7
     std::this_thread::sleep_for(std::chrono::seconds(2));  // Let GC clean up
 
     // run the TPCC workload to completion, timing the execution
@@ -206,15 +202,11 @@
     // populate the tables and indexes
     Loader::PopulateDatabase(common::ManagedPointer(&txn_manager), tpcc_db, &workers, &thread_pool);
     log_manager_->ForceFlush();
-<<<<<<< HEAD
     gc_ = new storage::GarbageCollector(common::ManagedPointer(&timestamp_manager),
                                         common::ManagedPointer(&deferred_action_manager),
                                         common::ManagedPointer(&txn_manager), DISABLED);
     gc_thread_ = new storage::GarbageCollectorThread(common::ManagedPointer(gc_), gc_period_, nullptr);
     Util::RegisterIndexesForGC(common::ManagedPointer(gc_), common::ManagedPointer(tpcc_db));
-=======
-    gc_thread_ = new storage::GarbageCollectorThread(common::ManagedPointer(gc_), gc_period_);
->>>>>>> b0d13ef7
     std::this_thread::sleep_for(std::chrono::seconds(2));  // Let GC clean up
 
     // run the TPCC workload to completion, timing the execution
@@ -314,15 +306,11 @@
     log_manager_->ForceFlush();
 
     // Let GC clean up
-<<<<<<< HEAD
     gc_ = new storage::GarbageCollector(common::ManagedPointer(&timestamp_manager),
                                         common::ManagedPointer(&deferred_action_manager),
                                         common::ManagedPointer(&txn_manager), DISABLED);
     gc_thread_ = new storage::GarbageCollectorThread(common::ManagedPointer(gc_), gc_period_, nullptr);
     Util::RegisterIndexesForGC(common::ManagedPointer(gc_), common::ManagedPointer(tpcc_db));
-=======
-    gc_thread_ = new storage::GarbageCollectorThread(common::ManagedPointer(gc_), gc_period_);
->>>>>>> b0d13ef7
     std::this_thread::sleep_for(std::chrono::seconds(2));  // Let GC clean up
 
     // run the TPCC workload to completion, timing the execution
@@ -415,15 +403,11 @@
 
     // populate the tables and indexes
     Loader::PopulateDatabase(common::ManagedPointer(&txn_manager), tpcc_db, &workers, &thread_pool);
-<<<<<<< HEAD
     gc_ = new storage::GarbageCollector(common::ManagedPointer(&timestamp_manager),
                                         common::ManagedPointer(&deferred_action_manager),
                                         common::ManagedPointer(&txn_manager), DISABLED);
     gc_thread_ = new storage::GarbageCollectorThread(common::ManagedPointer(gc_), gc_period_, nullptr);
     Util::RegisterIndexesForGC(common::ManagedPointer(gc_), common::ManagedPointer(tpcc_db));
-=======
-    gc_thread_ = new storage::GarbageCollectorThread(common::ManagedPointer(gc_), gc_period_);
->>>>>>> b0d13ef7
     std::this_thread::sleep_for(std::chrono::seconds(2));  // Let GC clean up
 
     // run the TPCC workload to completion, timing the execution
