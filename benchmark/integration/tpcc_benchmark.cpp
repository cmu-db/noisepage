#include <random>
#include <string>
#include <vector>
#include "benchmark/benchmark.h"
#include "catalog/catalog.h"
#include "common/macros.h"
#include "common/scoped_timer.h"
#include "common/worker_pool.h"
#include "metrics/logging_metric.h"
#include "metrics/metrics_thread.h"
#include "storage/garbage_collector_thread.h"
#include "storage/storage_defs.h"
#include "transaction/transaction_manager.h"
#include "util/tpcc/builder.h"
#include "util/tpcc/database.h"
#include "util/tpcc/loader.h"
#include "util/tpcc/worker.h"
#include "util/tpcc/workload.h"

namespace terrier::tpcc {

#define LOG_FILE_NAME "/mnt/ramdisk/tpcc.log"

/**
 * The behavior in these benchmarks mimics that of /test/integration/tpcc_test.cpp. If something changes here, it should
 * probably change there as well.
 */
class TPCCBenchmark : public benchmark::Fixture {
 public:
  const uint64_t blockstore_size_limit_ =
      1000;  // May need to increase this if num_threads_ or num_precomputed_txns_per_worker_ are greatly increased
             // (table sizes grow with a bigger workload)
  const uint64_t blockstore_reuse_limit_ = 1000;
  const uint64_t buffersegment_size_limit_ = 1000000;
  const uint64_t buffersegment_reuse_limit_ = 1000000;
  storage::BlockStore block_store_{blockstore_size_limit_, blockstore_reuse_limit_};
  storage::RecordBufferSegmentPool buffer_pool_{buffersegment_size_limit_, buffersegment_reuse_limit_};
  std::default_random_engine generator_;
  storage::LogManager *log_manager_ = DISABLED;  // logging enabled will override this value

  // Settings for log manager
  const uint64_t num_log_buffers_ = 100;
  const std::chrono::microseconds log_serialization_interval_{5};
  const std::chrono::milliseconds log_persist_interval_{10};
  const uint64_t log_persist_threshold_ = (1U << 20U);  // 1MB

  const bool only_count_new_order_ = false;  // TPC-C specification is to only measure throughput for New Order in final
                                             // result, but most academic papers use all txn types
  const int8_t num_threads_ = 4;  // defines the number of terminals (workers running txns) and warehouses for the
                                  // benchmark. Sometimes called scale factor
  const uint32_t num_precomputed_txns_per_worker_ = 100000;  // Number of txns to run per terminal (worker thread)
  TransactionWeights txn_weights_;                           // default txn_weights. See definition for values

  common::WorkerPool thread_pool_{static_cast<uint32_t>(num_threads_), {}};
  common::DedicatedThreadRegistry *thread_registry_ = nullptr;

  storage::GarbageCollector *gc_ = nullptr;
  storage::GarbageCollectorThread *gc_thread_ = nullptr;
  const std::chrono::milliseconds gc_period_{10};
  const std::chrono::milliseconds metrics_period_{100};
};

// NOLINTNEXTLINE
BENCHMARK_DEFINE_F(TPCCBenchmark, ScaleFactor4WithoutLogging)(benchmark::State &state) {
  // one TPCC worker = one TPCC terminal = one thread
  std::vector<Worker> workers;
  workers.reserve(num_threads_);

<<<<<<< HEAD
  // Reset the worker pool
  thread_pool_.Shutdown();
  thread_pool_.SetNumWorkers(num_threads_);
  thread_pool_.Startup();
=======
  auto tpcc_builder = Builder(&block_store_);
>>>>>>> 90af8c31

  // Precompute all of the input arguments for every txn to be run. We want to avoid the overhead at benchmark time
  const auto precomputed_args =
      PrecomputeArgs(&generator_, txn_weights_, num_threads_, num_precomputed_txns_per_worker_);

  // NOLINTNEXTLINE
  for (auto _ : state) {
    thread_pool_.Startup();
    unlink(LOG_FILE_NAME);
    // we need transactions, TPCC database, and GC
    transaction::TimestampManager timestamp_manager;
    transaction::DeferredActionManager deferred_action_manager(&timestamp_manager);
    transaction::TransactionManager txn_manager(&timestamp_manager, &deferred_action_manager, &buffer_pool_, true,
                                                log_manager_);
    catalog::Catalog catalog(&txn_manager, &block_store_);
    Builder tpcc_builder(&block_store_, &catalog, &txn_manager);

    // build the TPCC database using HashMaps where possible
    auto *const tpcc_db = tpcc_builder.Build(storage::index::IndexType::HASHMAP);

    // prepare the workers
    workers.clear();
    for (int8_t i = 0; i < num_threads_; i++) {
      workers.emplace_back(tpcc_db);
    }

    // populate the tables and indexes
    Loader::PopulateDatabase(&txn_manager, tpcc_db, &workers, &thread_pool_);

    // Let GC clean up
    gc_ = new storage::GarbageCollector(&timestamp_manager, &deferred_action_manager, &txn_manager, DISABLED);
    gc_thread_ = new storage::GarbageCollectorThread(gc_, gc_period_);
    Util::RegisterIndexesForGC(&(gc_thread_->GetGarbageCollector()), tpcc_db);
    std::this_thread::sleep_for(std::chrono::seconds(2));  // Let GC clean up

    // run the TPCC workload to completion, timing the execution
    uint64_t elapsed_ms;
    {
      common::ScopedTimer<std::chrono::milliseconds> timer(&elapsed_ms);
      for (int8_t i = 0; i < num_threads_; i++) {
        thread_pool_.SubmitTask([i, tpcc_db, &txn_manager, &precomputed_args, &workers] {
          Workload(i, tpcc_db, &txn_manager, precomputed_args, &workers);
        });
      }
      thread_pool_.WaitUntilAllFinished();
    }

    state.SetIterationTime(static_cast<double>(elapsed_ms) / 1000.0);

    // cleanup
<<<<<<< HEAD
    Util::UnregisterIndexesForGC(&(gc_thread_->GetGarbageCollector()), tpcc_db);
=======
    thread_pool_.Shutdown();
>>>>>>> 90af8c31
    delete gc_thread_;
    catalog.TearDown();
    StorageTestUtil::FullyPerformGC(gc_, DISABLED);
    delete gc_;
    delete tpcc_db;
    unlink(LOG_FILE_NAME);
  }

  CleanUpVarlensInPrecomputedArgs(&precomputed_args);

  // Count the number of txns processed
  if (only_count_new_order_) {
    uint64_t num_new_orders = 0;
    for (const auto &worker_txns : precomputed_args) {
      for (const auto &txn : worker_txns) {
        if (txn.type_ == TransactionType::NewOrder) num_new_orders++;
      }
    }
    state.SetItemsProcessed(state.iterations() * num_new_orders);
  } else {
    state.SetItemsProcessed(state.iterations() * num_precomputed_txns_per_worker_ * num_threads_);
  }
}

// NOLINTNEXTLINE
BENCHMARK_DEFINE_F(TPCCBenchmark, ScaleFactor4WithLogging)(benchmark::State &state) {
  // one TPCC worker = one TPCC terminal = one thread
  std::vector<Worker> workers;
  workers.reserve(num_threads_);

  auto tpcc_builder = Builder(&block_store_);

  // Precompute all of the input arguments for every txn to be run. We want to avoid the overhead at benchmark time
  const auto precomputed_args =
      PrecomputeArgs(&generator_, txn_weights_, num_threads_, num_precomputed_txns_per_worker_);

  // NOLINTNEXTLINE
  for (auto _ : state) {
    thread_pool_.Startup();
    unlink(LOG_FILE_NAME);
    thread_registry_ = new common::DedicatedThreadRegistry(DISABLED);
    // we need transactions, TPCC database, and GC
    log_manager_ =
        new storage::LogManager(LOG_FILE_NAME, num_log_buffers_, log_serialization_interval_, log_persist_interval_,
                                log_persist_threshold_, &buffer_pool_, common::ManagedPointer(thread_registry_));
    log_manager_->Start();
    transaction::TimestampManager timestamp_manager;
    transaction::DeferredActionManager deferred_action_manager(&timestamp_manager);
    transaction::TransactionManager txn_manager(&timestamp_manager, &deferred_action_manager, &buffer_pool_, true,
                                                log_manager_);

    // build the TPCC database
    auto *const tpcc_db = tpcc_builder.Build(storage::index::IndexType::HASHMAP);

    // prepare the workers
    workers.clear();
    for (int8_t i = 0; i < num_threads_; i++) {
      workers.emplace_back(tpcc_db);
    }

    // populate the tables and indexes
    Loader::PopulateDatabase(&txn_manager, &generator_, tpcc_db, workers);
    log_manager_->ForceFlush();
    gc_ = new storage::GarbageCollector(&timestamp_manager, &deferred_action_manager, &txn_manager, DISABLED);
    gc_thread_ = new storage::GarbageCollectorThread(gc_, gc_period_);
    Util::RegisterIndexesForGC(&(gc_thread_->GetGarbageCollector()), tpcc_db);
    std::this_thread::sleep_for(std::chrono::seconds(2));  // Let GC clean up

    // run the TPCC workload to completion, timing the execution
    uint64_t elapsed_ms;
    {
      common::ScopedTimer<std::chrono::milliseconds> timer(&elapsed_ms);
      for (int8_t i = 0; i < num_threads_; i++) {
        thread_pool_.SubmitTask([i, tpcc_db, &txn_manager, &precomputed_args, &workers] {
          Workload(i, tpcc_db, &txn_manager, precomputed_args, &workers);
        });
      }
      thread_pool_.WaitUntilAllFinished();
      log_manager_->ForceFlush();
    }

    state.SetIterationTime(static_cast<double>(elapsed_ms) / 1000.0);

    // cleanup
    thread_pool_.Shutdown();
    log_manager_->PersistAndStop();
    delete log_manager_;
    delete gc_thread_;
    delete thread_registry_;
    delete gc_;
    delete tpcc_db;
  }

  CleanUpVarlensInPrecomputedArgs(&precomputed_args);

  // Count the number of txns processed
  if (only_count_new_order_) {
    uint64_t num_new_orders = 0;
    for (const auto &worker_txns : precomputed_args) {
      for (const auto &txn : worker_txns) {
        if (txn.type_ == TransactionType::NewOrder) num_new_orders++;
      }
    }
    state.SetItemsProcessed(state.iterations() * num_new_orders);
  } else {
    state.SetItemsProcessed(state.iterations() * num_precomputed_txns_per_worker_ * num_threads_);
  }
}

// NOLINTNEXTLINE
BENCHMARK_DEFINE_F(TPCCBenchmark, ScaleFactor4WithLoggingAndMetrics)(benchmark::State &state) {
  // one TPCC worker = one TPCC terminal = one thread
  std::vector<Worker> workers;
  workers.reserve(num_threads_);

  // Precompute all of the input arguments for every txn to be run. We want to avoid the overhead at benchmark time
  const auto precomputed_args =
      PrecomputeArgs(&generator_, txn_weights_, num_threads_, num_precomputed_txns_per_worker_);

  // NOLINTNEXTLINE
  for (auto _ : state) {
    thread_pool_.Startup();
    unlink(LOG_FILE_NAME);
    for (const auto &file : metrics::LoggingMetricRawData::FILES) unlink(std::string(file).c_str());
    auto *const metrics_thread = new metrics::MetricsThread(metrics_period_);
    metrics_thread->GetMetricsManager().EnableMetric(metrics::MetricsComponent::LOGGING);
    thread_registry_ =
        new common::DedicatedThreadRegistry(common::ManagedPointer(&(metrics_thread->GetMetricsManager())));
    // we need transactions, TPCC database, and GC
    log_manager_ =
        new storage::LogManager(LOG_FILE_NAME, num_log_buffers_, log_serialization_interval_, log_persist_interval_,
                                log_persist_threshold_, &buffer_pool_, common::ManagedPointer(thread_registry_));
    log_manager_->Start();
    transaction::TimestampManager timestamp_manager;
    transaction::DeferredActionManager deferred_action_manager(&timestamp_manager);
    transaction::TransactionManager txn_manager(&timestamp_manager, &deferred_action_manager, &buffer_pool_, true,
                                                log_manager_);
    catalog::Catalog catalog(&txn_manager, &block_store_);
    Builder tpcc_builder(&block_store_, &catalog, &txn_manager);

    // build the TPCC database using HashMaps where possible
    auto *const tpcc_db = tpcc_builder.Build(storage::index::IndexType::HASHMAP);

    // prepare the workers
    workers.clear();
    for (int8_t i = 0; i < num_threads_; i++) {
      workers.emplace_back(tpcc_db);
    }

    // populate the tables and indexes
    Loader::PopulateDatabase(&txn_manager, tpcc_db, &workers, &thread_pool_);
    log_manager_->ForceFlush();

    // Let GC clean up
    gc_ = new storage::GarbageCollector(&timestamp_manager, &deferred_action_manager, &txn_manager, DISABLED);
    gc_thread_ = new storage::GarbageCollectorThread(gc_, gc_period_);
    Util::RegisterIndexesForGC(&(gc_thread_->GetGarbageCollector()), tpcc_db);
    std::this_thread::sleep_for(std::chrono::seconds(2));  // Let GC clean up

    // run the TPCC workload to completion, timing the execution
    uint64_t elapsed_ms;
    {
      common::ScopedTimer<std::chrono::milliseconds> timer(&elapsed_ms);
      for (int8_t i = 0; i < num_threads_; i++) {
        thread_pool_.SubmitTask([i, tpcc_db, &txn_manager, &precomputed_args, &workers] {
          Workload(i, tpcc_db, &txn_manager, precomputed_args, &workers);
        });
      }
      thread_pool_.WaitUntilAllFinished();
      log_manager_->ForceFlush();
    }

    state.SetIterationTime(static_cast<double>(elapsed_ms) / 1000.0);

    // cleanup
<<<<<<< HEAD
    Util::UnregisterIndexesForGC(&(gc_thread_->GetGarbageCollector()), tpcc_db);
    delete gc_thread_;
    catalog.TearDown();
    StorageTestUtil::FullyPerformGC(gc_, log_manager_);
    log_manager_->PersistAndStop();
    delete log_manager_;
=======
    thread_pool_.Shutdown();
    log_manager_->PersistAndStop();
    delete log_manager_;
    delete gc_thread_;
    delete thread_registry_;
    delete metrics_thread;
>>>>>>> 90af8c31
    delete gc_;
    delete tpcc_db;
  }

  CleanUpVarlensInPrecomputedArgs(&precomputed_args);

  // Count the number of txns processed
  if (only_count_new_order_) {
    uint64_t num_new_orders = 0;
    for (const auto &worker_txns : precomputed_args) {
      for (const auto &txn : worker_txns) {
        if (txn.type_ == TransactionType::NewOrder) num_new_orders++;
      }
    }
    state.SetItemsProcessed(state.iterations() * num_new_orders);
  } else {
    state.SetItemsProcessed(state.iterations() * num_precomputed_txns_per_worker_ * num_threads_);
  }
}

// NOLINTNEXTLINE
BENCHMARK_DEFINE_F(TPCCBenchmark, ScaleFactor4WithMetrics)(benchmark::State &state) {
  // one TPCC worker = one TPCC terminal = one thread
  std::vector<Worker> workers;
  workers.reserve(num_threads_);

  auto tpcc_builder = Builder(&block_store_);

  // Precompute all of the input arguments for every txn to be run. We want to avoid the overhead at benchmark time
  const auto precomputed_args =
      PrecomputeArgs(&generator_, txn_weights_, num_threads_, num_precomputed_txns_per_worker_);

  // NOLINTNEXTLINE
  for (auto _ : state) {
    thread_pool_.Startup();
    unlink(LOG_FILE_NAME);
    for (const auto &file : metrics::TransactionMetricRawData::FILES) unlink(std::string(file).c_str());
    auto *const metrics_thread = new metrics::MetricsThread(metrics_period_);
    metrics_thread->GetMetricsManager().EnableMetric(metrics::MetricsComponent::TRANSACTION);
    // we need transactions, TPCC database, and GC
    transaction::TimestampManager timestamp_manager;
    transaction::DeferredActionManager deferred_action_manager(&timestamp_manager);
    transaction::TransactionManager txn_manager(&timestamp_manager, &deferred_action_manager, &buffer_pool_, true,
                                                log_manager_);

    // build the TPCC database
    auto *const tpcc_db = tpcc_builder.Build(storage::index::IndexType::HASHMAP);

    // prepare the workers
    workers.clear();
    for (int8_t i = 0; i < num_threads_; i++) {
      workers.emplace_back(tpcc_db);
    }

    // populate the tables and indexes
    Loader::PopulateDatabase(&txn_manager, &generator_, tpcc_db, workers);
    gc_ = new storage::GarbageCollector(&timestamp_manager, &deferred_action_manager, &txn_manager, DISABLED);
    gc_thread_ = new storage::GarbageCollectorThread(gc_, gc_period_);
    Util::RegisterIndexesForGC(&(gc_thread_->GetGarbageCollector()), tpcc_db);
    std::this_thread::sleep_for(std::chrono::seconds(2));  // Let GC clean up

    // run the TPCC workload to completion, timing the execution
    uint64_t elapsed_ms;
    {
      common::ScopedTimer<std::chrono::milliseconds> timer(&elapsed_ms);
      for (int8_t i = 0; i < num_threads_; i++) {
        thread_pool_.SubmitTask([i, tpcc_db, &txn_manager, &precomputed_args, &workers, metrics_thread] {
          metrics_thread->GetMetricsManager().RegisterThread();
          Workload(i, tpcc_db, &txn_manager, precomputed_args, &workers);
        });
      }
      thread_pool_.WaitUntilAllFinished();
    }

    state.SetIterationTime(static_cast<double>(elapsed_ms) / 1000.0);

    // cleanup
    thread_pool_.Shutdown();
    delete gc_thread_;
    delete metrics_thread;
    delete gc_;
    delete tpcc_db;
  }

  CleanUpVarlensInPrecomputedArgs(&precomputed_args);

  // Count the number of txns processed
  if (only_count_new_order_) {
    uint64_t num_new_orders = 0;
    for (const auto &worker_txns : precomputed_args) {
      for (const auto &txn : worker_txns) {
        if (txn.type_ == TransactionType::NewOrder) num_new_orders++;
      }
    }
    state.SetItemsProcessed(state.iterations() * num_new_orders);
  } else {
    state.SetItemsProcessed(state.iterations() * num_precomputed_txns_per_worker_ * num_threads_);
  }
}

BENCHMARK_REGISTER_F(TPCCBenchmark, ScaleFactor4WithoutLogging)
    ->Unit(benchmark::kMillisecond)
    ->UseManualTime()
    ->MinTime(20);

BENCHMARK_REGISTER_F(TPCCBenchmark, ScaleFactor4WithLogging)
    ->Unit(benchmark::kMillisecond)
    ->UseManualTime()
    ->MinTime(20);

BENCHMARK_REGISTER_F(TPCCBenchmark, ScaleFactor4WithLoggingAndMetrics)
    ->Unit(benchmark::kMillisecond)
    ->UseManualTime()
    ->MinTime(20);

BENCHMARK_REGISTER_F(TPCCBenchmark, ScaleFactor4WithMetrics)
    ->Unit(benchmark::kMillisecond)
    ->UseManualTime()
    ->MinTime(20);
}  // namespace terrier::tpcc<|MERGE_RESOLUTION|>--- conflicted
+++ resolved
@@ -66,15 +66,6 @@
   std::vector<Worker> workers;
   workers.reserve(num_threads_);
 
-<<<<<<< HEAD
-  // Reset the worker pool
-  thread_pool_.Shutdown();
-  thread_pool_.SetNumWorkers(num_threads_);
-  thread_pool_.Startup();
-=======
-  auto tpcc_builder = Builder(&block_store_);
->>>>>>> 90af8c31
-
   // Precompute all of the input arguments for every txn to be run. We want to avoid the overhead at benchmark time
   const auto precomputed_args =
       PrecomputeArgs(&generator_, txn_weights_, num_threads_, num_precomputed_txns_per_worker_);
@@ -124,11 +115,8 @@
     state.SetIterationTime(static_cast<double>(elapsed_ms) / 1000.0);
 
     // cleanup
-<<<<<<< HEAD
+    thread_pool_.Shutdown();
     Util::UnregisterIndexesForGC(&(gc_thread_->GetGarbageCollector()), tpcc_db);
-=======
-    thread_pool_.Shutdown();
->>>>>>> 90af8c31
     delete gc_thread_;
     catalog.TearDown();
     StorageTestUtil::FullyPerformGC(gc_, DISABLED);
@@ -304,21 +292,16 @@
     state.SetIterationTime(static_cast<double>(elapsed_ms) / 1000.0);
 
     // cleanup
-<<<<<<< HEAD
     Util::UnregisterIndexesForGC(&(gc_thread_->GetGarbageCollector()), tpcc_db);
     delete gc_thread_;
     catalog.TearDown();
     StorageTestUtil::FullyPerformGC(gc_, log_manager_);
-    log_manager_->PersistAndStop();
-    delete log_manager_;
-=======
     thread_pool_.Shutdown();
     log_manager_->PersistAndStop();
     delete log_manager_;
     delete gc_thread_;
     delete thread_registry_;
     delete metrics_thread;
->>>>>>> 90af8c31
     delete gc_;
     delete tpcc_db;
   }
