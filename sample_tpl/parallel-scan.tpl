--- conflicted
+++ resolved
@@ -1,10 +1,7 @@
 // Perform parallel scan
 
 struct State {
-<<<<<<< HEAD
-=======
     execCtx : *ExecutionContext
->>>>>>> dd60a115
     count : uint32
 }
 
@@ -14,10 +11,7 @@
 }
 
 fun setUpState(execCtx: *ExecutionContext, state: *State) -> nil {
-<<<<<<< HEAD
-=======
     state.execCtx = execCtx
->>>>>>> dd60a115
     state.count = 0
 }
 
@@ -42,21 +36,13 @@
     qs.count = qs.count + ts.count
 }
 
-<<<<<<< HEAD
-fun pipeline1_worker(query_state: *State, state: *ThreadState_1, tvi: *TableVectorIterator, execCtx : *ExecutionContext) -> nil {
-=======
 fun pipeline1_worker(query_state: *State, state: *ThreadState_1, tvi: *TableVectorIterator) -> nil {
->>>>>>> dd60a115
     var filter = &state.filter
     for (@tableIterAdvance(tvi)) {
         var vpi = @tableIterGetVPI(tvi)
 
         // Filter
-<<<<<<< HEAD
-        @filterManagerRunFilters(filter, vpi, execCtx)
-=======
         @filterManagerRunFilters(filter, vpi, query_state.execCtx)
->>>>>>> dd60a115
 
         // Count
         for (; @vpiHasNextFiltered(vpi); @vpiAdvanceFiltered(vpi)) {
