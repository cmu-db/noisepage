// Perform(using an index):
//
// SELECT col1, col2 from test_2 WHERE col1 = 50
//
// Should return 1 (number of matching tuples)
// Should also output "50, 7" to std out (the output tuple). The "7" is non deterministic.

struct output_struct {
  col1: Integer
  col2: Integer
}

fun main(execCtx: *ExecutionContext) -> int64 {
  var res = 0
  // Initialize index iterator
  var index : IndexIterator
  var col_oids: [2]uint32
  col_oids[0] = 1 // col1
  col_oids[1] = 2 // col2
  @indexIteratorInitBind(&index, execCtx, "test_2", "index_2", col_oids)

  // Fill up index PR
  var index_pr = @indexIteratorGetPR(&index)
<<<<<<< HEAD
  @prSetSmallInt(&index_pr, 0, @intToSql(50)) // Set index_col1
=======
  @prSetSmallInt(index_pr, 0, @intToSql(50)) // Set index_col1
>>>>>>> a95b33c6

  // Iterate
  for (@indexIteratorScanKey(&index); @indexIteratorAdvance(&index);) {
    // Materialize
    var table_pr = @indexIteratorGetTablePR(&index)

    // Output (note the reordering of the columns)
    var out = @ptrCast(*output_struct, @outputAlloc(execCtx))
<<<<<<< HEAD
    out.col1 = @prGetSmallInt(&table_pr, 1)
    out.col2 = @prGetIntNull(&table_pr, 0)
=======
    out.col1 = @prGetSmallInt(table_pr, 1)
    out.col2 = @prGetIntNull(table_pr, 0)
>>>>>>> a95b33c6
    res = res + 1
  }
  // Finalize output
  @indexIteratorFree(&index)
  @outputFinalize(execCtx)
  return res
}<|MERGE_RESOLUTION|>--- conflicted
+++ resolved
@@ -21,11 +21,7 @@
 
   // Fill up index PR
   var index_pr = @indexIteratorGetPR(&index)
-<<<<<<< HEAD
-  @prSetSmallInt(&index_pr, 0, @intToSql(50)) // Set index_col1
-=======
   @prSetSmallInt(index_pr, 0, @intToSql(50)) // Set index_col1
->>>>>>> a95b33c6
 
   // Iterate
   for (@indexIteratorScanKey(&index); @indexIteratorAdvance(&index);) {
@@ -34,13 +30,8 @@
 
     // Output (note the reordering of the columns)
     var out = @ptrCast(*output_struct, @outputAlloc(execCtx))
-<<<<<<< HEAD
-    out.col1 = @prGetSmallInt(&table_pr, 1)
-    out.col2 = @prGetIntNull(&table_pr, 0)
-=======
     out.col1 = @prGetSmallInt(table_pr, 1)
     out.col2 = @prGetIntNull(table_pr, 0)
->>>>>>> a95b33c6
     res = res + 1
   }
   // Finalize output
