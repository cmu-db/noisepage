--- conflicted
+++ resolved
@@ -36,34 +36,6 @@
         - docker build -t cmu-db/terrier .
         - docker run -itd -e "CC=/usr/bin/clang-8" -e "CXX=/usr/bin/clang++-8" --name build cmu-db/terrier
         - docker cp . build:/repo
-<<<<<<< HEAD
-    - os: linux
-      dist: trusty
-      env:
-      - NAME="ubuntu-18.04/gcc-7.3.0 (Debug/Coverage)" CMAKE_BUILD_TYPE=debug TERRIER_USE_ASAN=Off DOCKER=true ci_env=`bash <(curl -s https://codecov.io/env)`
-      install:
-      - ci_env=`bash <(curl -s https://codecov.io/env)`
-      - docker build -t cmu-db/terrier .
-      - docker run $ci_env -itd --name build cmu-db/terrier
-      - docker cp . build:/repo
-      before_script:
-      - docker exec build /bin/sh -c "apt-get -y install curl lcov"
-      - docker exec build /bin/sh -c "mkdir -p /repo/build"
-      - docker exec build /bin/sh -c "cd /repo/build && cmake -DCMAKE_BUILD_TYPE=debug -DTERRIER_GENERATE_COVERAGE=ON  -DTERRIER_BUILD_BENCHMARKS=OFF .."
-      - docker exec build /bin/sh -c "cd /repo/build && make unittest -j 4"
-      - docker exec build /bin/sh -c "cd /repo/build && make check-tpl"
-      - docker exec build /bin/sh -c "cd /repo/build && lcov --directory . --capture --output-file coverage.info" # capture coverage info
-      - docker exec build /bin/sh -c "cd /repo/build && lcov --remove coverage.info '/usr/*' --output-file coverage.info" # filter out system
-      - docker exec build /bin/sh -c "cd /repo/build && lcov --remove coverage.info '*/build/*' --output-file coverage.info" # filter out build
-      - docker exec build /bin/sh -c "cd /repo/build && lcov --remove coverage.info '*/third_party/*' --output-file coverage.info" # filter out third_party
-      - docker exec build /bin/sh -c "cd /repo/build && lcov --remove coverage.info '*/benchmark/*' --output-file coverage.info" # filter out benchmark
-      - docker exec build /bin/sh -c "cd /repo/build && lcov --remove coverage.info '*/test/*' --output-file coverage.info" # filter out test
-      - docker exec build /bin/sh -c "cd /repo/build && lcov --remove coverage.info '*/src/main/*' --output-file coverage.info" # filter out main
-      - docker exec build /bin/sh -c "cd /repo/build && lcov --list coverage.info" # debug info
-      script:
-      - docker exec build /bin/bash -c "cd /repo/build && bash <(curl -s https://codecov.io/bash) -X gcov"
-=======
->>>>>>> 13d4b1db
 
 before_script:
   - if [[ "$DOCKER" = true ]]; then
