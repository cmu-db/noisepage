# Resources for learning about _modern_ CMake:
# - https://llvm.org/docs/CMakePrimer.html LLVM's CMake guide. Start here.
# - https://gist.github.com/mbinna/c61dbb39bca0e4fb7d1f73b0d66a4fd1 Gist: This is essentially Pfeifer's talk.
# - https://www.youtube.com/watch?v=bsXLMQ6WgIk Talk: C++Now 2017 Daniel Pfeifer "Effective CMake".
# - https://www.youtube.com/watch?v=eC9-iRN2b04 Talk: CppCon2017 Mathieu Ropert "Using Modern CMake Patterns ...".
# - https://cliutils.gitlab.io/modern-cmake/    Book: Modern CMake. Some examples are no longer modern.
# - The official cmake.org site is full of outdated anti-patterns. Use for documentation, not for inspiration.

# Also, if you use CMake syntax for multiline comments, a kitten dies.
# If you didn't know that CMake has multiline comments, good.

# Explanations of various CMake quirks here.

#   1. A crash course on CMake's GLOB and GLOB_RECURSE.
#       CMake is not a build system -- CMake will not build your files.
#       CMake is a build system generator -- CMake will generate something (make, ninja, etc.) that builds your files.
#
#       How do you specify what files should get built?
#       - Well, you can either specify every single file manually, which is as horrible as it sounds. "Best practice".
#       - The old and not-recommended way is to use a GLOB, which creates a list of files.
#             Tangent: In CMake, a list is merely a ;-separated string. State of the art 2020 technology right there.
#
#       The problem with GLOB and GLOB_RECURSE is that the files are known to the build system _generator_, rather than
#       the build system. So you run GLOB and give a list of files to CMake. CMake hardcodes all these files when CMake
#       generates your build system. Later, you add a new .h or .cpp file, and your build system doesn't pick it up,
#       because the build system needs to be regenerated! Incidentally, CLion has a File > Reload CMake Project button
#       handy for this reason. To summarize the problem: "if you're hardcoding a list of files into your build system,
#       you're not going to pick up new files".
#
#       Well, specifying every single source file in CMake still sounds like a pain. Instead, the band-aid hack "modern"
#       solution is to specify CONFIGURE_DEPENDS. This means "if the build system supports this feature, if anything in
#       the GLOB changes, rerun CMake". In practice, our build system is Ninja or Make, and both support this.
#
#   2. Footgun warning: target_include_directories.
#       You must specify SYSTEM includes (typically disables warnings and errors from those includes) separately from
#       non-SYSTEM. In other words, always do
#           target_include_directories(target_name PUBLIC foo INTERFACE bar PRIVATE baz)
#           target_include_directories(target_name SYSTEM PUBLIC foo INTERFACE bar PRIVATE baz)
#       and never do
#           target_include_directories(target_name PUBLIC foo SYSTEM PRIVATE blah)
#       because the latter does not do what you think it does.
#
#   3. Footgun warning: FetchProject_ and friends automatically lowercase the project name.
#       If you're looking for ${someProject_SOURCE_DIR}, that capital letter will ruin your day.
#       Try doing string(TOLOWER ${someProject} someProject_LOWER) and using ${${someProject_LOWER}_SOURCE_DIR} instead.
#
# Organization of this file. (You can Ctrl-F for these!)
#   HEADER Project definition.
#   HEADER Safety checks.
#   HEADER System info.
#   HEADER CMake options and global variables.
#   HEADER Dependencies for finding dependencies.
#   HEADER Dependencies.
#   HEADER noisepage libraries.
#   HEADER noisepage binary.
#   HEADER util_static and util_shared libraries.
#   HEADER gen_opt_bc binary.
#   HEADER hack_bytecode_handlers_ir target.
#   HEADER tpl binary.
#   HEADER Tests.
#   HEADER Benchmarks.
#   HEADER Generated file destinations.
#   HEADER Miscellaneous.

#######################################################################################################################
# HEADER Project definition.
#######################################################################################################################

# Ubuntu 20.04 ships with CMake version 3.16.3. But CI on Mac is outdated and picking up 3.15.
cmake_minimum_required(VERSION 3.16)

# CMake has extremely limited support for multi-line string literals. Therefore an explicit CONCAT call is used here.
# This description of NoisePage is copied off the website.
string(
        CONCAT
        NOISEPAGE_DESCRIPTION
        "NoisePage is a relational DBMS designed from the ground up for autonomous deployment using machine learning "
        "to control its configuration, optimization, and tuning. Our research focuses on building system components "
        "that support such self-driving operation with little to no human guidance. We seek to create a system that "
        "is able not only to be able to optimize the system for the current workload but also to predict future "
        "workload trends and prepare itself accordingly. "
)

# Set the name of the CMake project to be NoisePage. This also automatically defines various magic variables,
# such as ${PROJECT_SOURCE_DIR} and ${PROJECT_BINARY_DIR}.
project(
        NoisePage
        # The version number of the NoisePage project.
        # The individual components can be extracted with ${PROJECT_VERSION_MAJOR}, ${PROJECT_VERSION_MINOR},
        # ${PROJECT_VERSION_PATCH}, and ${PROJECT_VERSION_TWEAK} respectively.
        VERSION 1.0.0.0
        DESCRIPTION "${NOISEPAGE_DESCRIPTION}"
        HOMEPAGE_URL "https://noise.page/"
        # NoisePage is a C++ project.
        LANGUAGES CXX
)

# Create a compile_commands.json file that can be easily parsed by build tools, clang-tidy, etc.
set(CMAKE_EXPORT_COMPILE_COMMANDS ON)

#######################################################################################################################
# HEADER Safety checks.
#######################################################################################################################

# People keep running CMake in the wrong folder, completely nuking their project or creating weird bugs.
# This checks if you're running CMake from a folder that already has CMakeLists.txt.
# Importantly, this catches the common case of running it from the root directory.
file(TO_CMAKE_PATH "${PROJECT_BINARY_DIR}/CMakeLists.txt" PATH_TO_CMAKELISTS_TXT)
if (EXISTS "${PATH_TO_CMAKELISTS_TXT}")
    message(FATAL_ERROR "Run CMake from a build subdirectory! \"mkdir build ; cd build ; cmake ..\" \
    Some junk files were created in this folder (CMakeCache.txt, CMakeFiles); you should delete those.")
endif ()

#######################################################################################################################
# HEADER System info.
#######################################################################################################################

# Print a welcome message with the project's version number.
message(STATUS
        "Welcome to NoisePage!\n\
        Home Page: ${PROJECT_HOMEPAGE_URL}\n\
        Version: ${PROJECT_VERSION}\n")

# CMAKE_MODULE_PATH is the search path for the include() and find_package() CMake commands.
set(CMAKE_MODULE_PATH ${CMAKE_MODULE_PATH} "${CMAKE_SOURCE_DIR}/cmake_modules")

message(STATUS "Compiler: ${CMAKE_CXX_COMPILER} ${CMAKE_CXX_COMPILER_ID} ${CMAKE_CXX_COMPILER_VERSION}")
message(STATUS "System: ${CMAKE_SYSTEM_NAME} ${CMAKE_SYSTEM_VERSION} ${CMAKE_SYSTEM_PROCESSOR}")

function(print_sys_info QUERY_TARGET)
    cmake_host_system_information(RESULT SYS_INFO QUERY ${QUERY_TARGET})
    message(STATUS "  System ${QUERY_TARGET}: ${SYS_INFO}")
endfunction()
print_sys_info("NUMBER_OF_LOGICAL_CORES;NUMBER_OF_PHYSICAL_CORES")
print_sys_info("HOSTNAME;FQDN")
print_sys_info("AVAILABLE_VIRTUAL_MEMORY;TOTAL_VIRTUAL_MEMORY")
print_sys_info("AVAILABLE_PHYSICAL_MEMORY;TOTAL_PHYSICAL_MEMORY")
print_sys_info("IS_64BIT;HAS_IA64")
print_sys_info("HAS_FPU;HAS_MMX;HAS_MMX_PLUS")
print_sys_info("HAS_SSE;HAS_SSE2;HAS_SSE_FP;HAS_SSE_MMX")
print_sys_info("HAS_AMD_3DNOW;HAS_AMD_3DNOW_PLUS")
print_sys_info("HAS_SERIAL_NUMBER;PROCESSOR_SERIAL_NUMBER")
print_sys_info("PROCESSOR_NAME;PROCESSOR_DESCRIPTION")
print_sys_info("OS_NAME;OS_RELEASE;OS_VERSION;OS_PLATFORM")

#######################################################################################################################
# HEADER CMake options and global variables.
# CMake build types, specify with -DCMAKE_BUILD_TYPE={option}.
#   Debug (default), Release, RelWithDebInfo, FastDebug.
#   In practice people only use Debug or Release.
#
# CMake options, specify with -DNOISEPAGE_{option}=On.
#   NOISEPAGE_BUILD_BENCHMARKS              : Enable building benchmarks as part of the ALL target. Default ON.
#   NOISEPAGE_BUILD_TESTS                   : Enable building tests as part of the ALL (but the Self-Driving test) target. Default ON.
<<<<<<< HEAD
#   NOISEPAGE_BUILD_SELF_DRIVING_TESTS      : Enable building self-driving end-to-end tests. Default OFF
=======
#   NOISEPAGE_BUILD_SELF_DRIVING_E2E_TESTS  : Enable building self-driving end-to-end tests. Default OFF
>>>>>>> c3f3d567
#   NOISEPAGE_GENERATE_COVERAGE             : Enable C++ code coverage. Default OFF.
#   NOISEPAGE_UNITTEST_OUTPUT_ON_FAILURE    : Enable verbose unittest failures. Default OFF. Can be very verbose.
#   NOISEPAGE_UNITY_BUILD                   : Enable unity (aka jumbo) builds. Default OFF.
#   NOISEPAGE_USE_ASAN                      : Enable ASAN, a fast memory error detector. Default OFF.
#   NOISEPAGE_USE_JEMALLOC                  : Link with jemalloc instead of system malloc. Default OFF.
#   NOISEPAGE_USE_JUMBOTESTS                : Enable jumbotests instead of unittests as part of ALL target. Default OFF.
#   NOISEPAGE_USE_LOGGING                   : Enable logging. Default ON.
#
# CMake global variables. These are NOT CMake options, i.e., these variables are internal. Usually OS-specific hacks.
#   BUILD_SUPPORT_DIR             : Helper scripts for building belongs here.
#   BUILD_SUPPORT_DATA_DIR        : Helper data for building belongs here.
#   NOISEPAGE_ENABLE_SHARED       : On if we should enable shared targets and off otherwise.
#   NOISEPAGE_COMPILE_OPTIONS     : Compile options to be added to NoisePage.
#   NOISEPAGE_INCLUDE_DIRECTORIES : Include directories to be used for NoisePage.
#   NOISEPAGE_LINK_LIBRARIES      : Link libraries to be added to NoisePage.
#   NOISEPAGE_LINK_OPTIONS        : Link options to be added to NoisePage.
#   NOISEPAGE_TEST_PARALLELISM    : The number of tests that should run in parallel.
#######################################################################################################################

# Default to DEBUG builds if -DCMAKE_BUILD_TYPE was not specified.
if (NOT CMAKE_BUILD_TYPE)
    set(CMAKE_BUILD_TYPE Debug)
endif (NOT CMAKE_BUILD_TYPE)

option(NOISEPAGE_BUILD_BENCHMARKS
        "Enable building benchmarks as part of the ALL target."
        ON)

option(NOISEPAGE_BUILD_TESTS
        "Enable building tests as part of the ALL target."
        ON)

<<<<<<< HEAD
option(NOISEPAGE_BUILD_SELF_DRIVING_TESTS
        "Enable building self-driving tests as part of the ALL target."
=======
option(NOISEPAGE_BUILD_SELF_DRIVING_E2E_TESTS
        "Enable building self-driving end-to-end tests as part of the ALL target."
>>>>>>> c3f3d567
        OFF)

option(NOISEPAGE_GENERATE_COVERAGE
        "Enable C++ code coverage."
        OFF)

set(NOISEPAGE_TEST_PARALLELISM
        "1"
        CACHE STRING "The maximum number of tests that can be run in parallel at a time. Warning: can cause weird bugs.")

option(NOISEPAGE_UNITTEST_OUTPUT_ON_FAILURE
        "Verbose output for unittests when they fail. Warning: on jumbo, this is VERY verbose!"
        OFF)

option(NOISEPAGE_UNITY_BUILD
        "Enable Unity builds for much faster compilation. https://cmake.org/cmake/help/latest/prop_tgt/UNITY_BUILD.html"
        OFF)

option(NOISEPAGE_USE_ASAN
        "Enable ASAN, a fast memory error detector. https://clang.llvm.org/docs/AddressSanitizer.html"
        OFF)

option(NOISEPAGE_USE_JEMALLOC
        "Link jemalloc instead of system malloc. https://github.com/jemalloc/jemalloc"
        OFF)

option(NOISEPAGE_USE_JUMBOTESTS
        "Enable jumbotests instead of unittest as part of ALL target."
        OFF)

option(NOISEPAGE_USE_LOGGING
        "Enable logging. When enabled, there is a performance hit for all logging calls even if nothing is logged."
        ON)

set(BUILD_SUPPORT_DIR "${CMAKE_SOURCE_DIR}/build-support")
set(BUILD_SUPPORT_DATA_DIR "${CMAKE_SOURCE_DIR}/build-support/data")

# Everything else in this section will populate the following global variables.
set(NOISEPAGE_COMPILE_OPTIONS "")
set(NOISEPAGE_LINK_LIBRARIES "")
set(NOISEPAGE_LINK_OPTIONS "")
set(NOISEPAGE_INCLUDE_DIRECTORIES "")

# Add compilation flags to NOISEPAGE_COMPILE_OPTIONS based on the current CMAKE_BUILD_TYPE.
string(TOUPPER ${CMAKE_BUILD_TYPE} CMAKE_BUILD_TYPE)
if ("${CMAKE_BUILD_TYPE}" STREQUAL "DEBUG")
    list(APPEND NOISEPAGE_COMPILE_OPTIONS "-ggdb" "-O0" "-fno-omit-frame-pointer" "-fno-optimize-sibling-calls")
elseif ("${CMAKE_BUILD_TYPE}" STREQUAL "FASTDEBUG")
    list(APPEND NOISEPAGE_COMPILE_OPTIONS "-ggdb" "-O1" "-fno-omit-frame-pointer" "-fno-optimize-sibling-calls")
elseif ("${CMAKE_BUILD_TYPE}" STREQUAL "RELEASE")
    list(APPEND NOISEPAGE_COMPILE_DEFINITIONS "-DNDEBUG")
    list(APPEND NOISEPAGE_COMPILE_OPTIONS "-O3")
elseif ("${CMAKE_BUILD_TYPE}" STREQUAL "RELWITHDEBINFO")
    list(APPEND NOISEPAGE_COMPILE_DEFINITIONS "-DNDEBUG")
    list(APPEND NOISEPAGE_COMPILE_OPTIONS "-ggdb" "-O2")
else ()
    message(FATAL_ERROR "Unknown build type: ${CMAKE_BUILD_TYPE}")
endif ()
message(STATUS "CMAKE_BUILD_TYPE: ${CMAKE_BUILD_TYPE}")

# Coverage.
if (${NOISEPAGE_GENERATE_COVERAGE})
    if (NOT "${CMAKE_BUILD_TYPE}" STREQUAL "DEBUG")                     # If coverage is required on non-DEBUG builds,
        message(FATAL_ERROR "Coverage requires a debug build type!")    # Then error out.
    endif ()
    list(APPEND NOISEPAGE_COMPILE_OPTIONS "--coverage")     # Compile with coverage (compilers alias this).
    list(APPEND NOISEPAGE_LINK_OPTIONS "--coverage")        # Link coverage libraries (compilers alias this).
endif ()
message(STATUS "Coverage: ${NOISEPAGE_GENERATE_COVERAGE}")

# ASAN, which includes LSAN.
if (${NOISEPAGE_USE_ASAN})
    set(NOISEPAGE_ASAN_FLAGS
            "-fsanitize=address"                # Enable ASAN.
            "-fno-omit-frame-pointer"           # Nicer stack traces in error messages.
            "-fno-optimize-sibling-calls"       # Disable tail call elimination (perfect stack traces if inlining off).
            )
    list(APPEND NOISEPAGE_COMPILE_OPTIONS ${NOISEPAGE_ASAN_FLAGS})
    list(APPEND NOISEPAGE_LINK_OPTIONS "-fsanitize=address")
    unset(NOISEPAGE_ASAN_FLAGS)
    # Unfortunately, gcc does not support -fsanitize-blacklist. We ask users to set it manually as an env var.
endif ()
message(STATUS "ASAN: ${NOISEPAGE_USE_ASAN}")
unset(NOISEPAGE_ASAN_MSG)

# jemalloc.
set(NOISEPAGE_JEMALLOC_MSG "${NOISEPAGE_USE_JEMALLOC}")
if (${NOISEPAGE_USE_JEMALLOC})
    # We find jemalloc from the system to avoid building jemalloc from scratch.
    find_path(JEMALLOC_INCLUDE_DIR NAMES jemalloc/jemalloc.h REQUIRED)
    find_library(JEMALLOC_LIBRARIES NAMES jemalloc libjemalloc.so.1 libjemalloc.so.2 libjemalloc.dylib REQUIRED)
    list(APPEND NOISEPAGE_LINK_LIBRARIES ${JEMALLOC_LIBRARIES})         # Add to NoisePage link libs.
    list(APPEND NOISEPAGE_INCLUDE_DIRECTORIES ${JEMALLOC_INCLUDE_DIR})  # Add to NoisePage includes.
    unset(JEMALLOC_INCLUDE_DIR)                                         # Variable hygiene.
    unset(JEMALLOC_LIBRARIES)                                           # Variable hygiene.
    set(NOISEPAGE_JEMALLOC_MSG "On (dir:${JEMALLOC_INCLUDE_DIR} lib:${JEMALLOC_LIBRARIES})")
endif ()
message(STATUS "jemalloc: ${NOISEPAGE_JEMALLOC_MSG}")
unset(NOISEPAGE_JEMALLOC_MSG)

# spdlog.
if (${NOISEPAGE_USE_LOGGING})
    list(APPEND NOISEPAGE_COMPILE_DEFINITIONS "-DNOISEPAGE_USE_LOGGING")
endif ()
message(STATUS "Logging: ${NOISEPAGE_USE_LOGGING}")

message(STATUS "Verbose unit tests (NOISEPAGE_UNITTEST_OUTPUT_ON_FAILURE): ${NOISEPAGE_UNITTEST_OUTPUT_ON_FAILURE}")
message(STATUS "Unity builds (NOISEPAGE_UNITY_BUILD): ${NOISEPAGE_UNITY_BUILD}")
message(STATUS "Test max parallelism: ${NOISEPAGE_TEST_PARALLELISM} tests at a time.")

# OS specific configuration.
if (APPLE)
    # On OSX, clang complains about this.
    list(APPEND NOISEPAGE_COMPILE_OPTIONS "-Wno-braced-scalar-init")
    message(STATUS "OSX hack, NOISEPAGE_COMPILE_OPTIONS: adding -Wno-braced-scalar-init")
    # On OSX, using lld causes a linking error because -lz (zlib) cannot be found.
    message(STATUS "OSX hack, Linker: Will use default system linker.")
    # On OSX, LLVM is compiled with -fvisibility=hidden.
    list(APPEND NOISEPAGE_COMPILE_OPTIONS "-fvisibility=hidden")
    list(APPEND NOISEPAGE_LINK_OPTIONS "-fvisibility=hidden")
else ()
    # lld is the fastest linker.
    list(APPEND NOISEPAGE_LINK_OPTIONS "-fuse-ld=lld")
    message(STATUS "Linker: Will pass \"-fuse-ld=lld\" to linker.")
endif ()

# Compiler specific configuration.
# ASAN_OPTIONS=suppressions=... does not work because we compile third party libraries ourselves for the most part.
# Since the issues tend to manifest only on clang builds, we can use the clang-specific -fsanitize-blacklist= option.
# GCC devs refuse to add the option, so eh. Fingers crossed.
if (CMAKE_CXX_COMPILER_ID STREQUAL "Clang")
    message(STATUS "Clang hack, NOISEPAGE_COMPILE_OPTIONS: adding -fsanitize-blacklist=${BUILD_SUPPORT_DATA_DIR}/asan_sanitize_blocklist.txt.")
    list(APPEND NOISEPAGE_COMPILE_OPTIONS "-fsanitize-blacklist=${BUILD_SUPPORT_DATA_DIR}/asan_sanitize_blocklist.txt")
endif ()

# The goal is to dynamically link tests to reduce filesize. However,
#   1. The OSX linker is a huge pain.
#   2. Clang has a bug with dynamically linked ASAN https://github.com/google/sanitizers/issues/1017
#      and the workaround no longer works.
#   3. Coverage builds are very slow and every little bit of speed helps.
# In those scenarios, we disable dynamic linking entirely and rely on static linking.
if (APPLE OR CMAKE_CXX_COMPILER_ID STREQUAL "Clang" OR ${NOISEPAGE_GENERATE_COVERAGE})
    set(NOISEPAGE_ENABLE_SHARED OFF)
    message(STATUS "Shared targets: Removed.")
    message(STATUS "Tests: Will use static linking.")
else ()
    set(NOISEPAGE_ENABLE_SHARED ON)
    message(STATUS "Shared targets: Available.")
    message(STATUS "Tests: Will use dynamic linking.")
endif ()

# From pmenon: since Ninja buffers output from the compiler, GCC/Clang won't generate colored text.
# Explicitly request colorized compiler output.
if ("${CMAKE_CXX_COMPILER_ID}" STREQUAL "GNU")
    list(APPEND NOISEPAGE_COMPILE_OPTIONS "-fdiagnostics-color=always")
    message(STATUS "Colorized output: ON (-fdiagnostics-color=always)")
elseif ("${CMAKE_CXX_COMPILER_ID}" STREQUAL "Clang")
    list(APPEND NOISEPAGE_COMPILE_OPTIONS "-fcolor-diagnostics")
    message(STATUS "Colorized output: ON (-fcolor-diagnostics)")
else ()
    message(STATUS "Colorized output: OFF (unknown compiler ${CMAKE_CXX_COMPILER_ID})")
endif ()


#######################################################################################################################
# HEADER Dependencies for finding dependencies. : )
#   VARS_BEFORE() / VARS_AFTER()    : Useful during CMake development to see what new variables got added.
#   message()                       : Redefined to suppress informational messages when MESSAGE_QUIET is on.
#   MESSAGE_QUIET                   : Flag controlling message() behavior. ON to suppress informational messages.
#######################################################################################################################

set_property(GLOBAL PROPERTY CTEST_TARGETS_ADDED 1)     # Prevent CTest from adding targets later. A hack.

include(FetchContent)                   # FetchContent_ functions.
find_package(PkgConfig REQUIRED)        # pkg_search_module function.

# This pair of VARS_BEFORE() and VARS_AFTER() macros helps you to figure out what variables external code has defined.
# For example, suppose you want to include the nlohmann_json library with
#       find_package(nlohmann_json REQUIRED).
# What variables did it define? Is there a version number in there? Who knows?
#       VARS_BEFORE()
#       find_package(nlohmann_json REQUIRED).
#       VARS_AFTER()
# And now you know! This is useful if you're adding new libraries and want to print useful messages.

macro(VARS_BEFORE)
    get_directory_property(_vars_before VARIABLES)              # Save the current variables to _vars_before.
endmacro()

macro(VARS_AFTER)
    get_directory_property(_vars_after VARIABLES)               # Save the current variables to _vars_after.
    list(REMOVE_ITEM _vars_after _vars_before ${_vars_before})  # Diff _vars_after and _vars_before.
    foreach (_var IN LISTS _vars_after)                         # Print out all the variables that remain.
        message(STATUS "${_var} = ${${_var}}")
    endforeach ()
endmacro()

# Some libraries just won't shut up, so this redefines the message function.
set(MESSAGE_QUIET OFF)
function(message)
    list(GET ARGV 0 MessageType)
    if (NOT MESSAGE_QUIET OR
            MessageType STREQUAL FATAL_ERROR OR
            MessageType STREQUAL SEND_ERROR OR
            MessageType STREQUAL WARNING OR
            MessageType STREQUAL AUTHOR_WARNING)
        list(GET ARGV 1 Message)

        # Special-casing for messages to ignore.
        set(IGNORED_MESSAGES
                ""
                # Google Benchmark.
                "CMake's FindThreads.cmake did not fail, but CMAKE_THREAD_LIBS_INIT ended up being empty. This was fixed in https://github.com/Kitware/CMake/commit/d53317130e84898c5328c237186dbd995aaf1c12 Let's guess that -pthread is sufficient."
                )
        if (Message IN_LIST IGNORED_MESSAGES)
            return()
        endif ()

        list(REMOVE_AT ARGV 0)
        _message(${MessageType} "${ARGV}")
    endif ()
endfunction()

function(add_noisepage_dep NAME GIT_URL GIT_TAG)
    string(TOLOWER "${NAME}" NAME_LOWER)    # The automatically created variables are lowercase. Footgun!
    FetchContent_Declare(${NAME})           # Declare the resource to be fetched.
    if (NOT ${NAME}_POPULATED)
        # The long form of FetchContent_Populate is used since NoisePage requires control of the source folder name.
        # This is to enable includes like #include "NAME/their_files.h".
        FetchContent_Populate(${NAME}
                QUIET                                                   # Don't print verbose output while populating.
                SOURCE_DIR ${CMAKE_BINARY_DIR}/_deps/src/${NAME}        # Source files go here.
                BINARY_DIR ${CMAKE_BINARY_DIR}/_deps/build/${NAME}      # Build files go here.
                SUBBUILD_DIR ${CMAKE_BINARY_DIR}/_deps/sub/${NAME}      # Sub-build files go here.
                GIT_REPOSITORY ${GIT_URL}                               # Download from GIT_URL.
                GIT_TAG ${GIT_TAG}                                      # Checkout the specific GIT_TAG version.
                )

        # Whenever custom behavior is required, override with NoisePage third_party/deps_override/NAME_CMakeLists.txt.
        set(DEP_CUSTOM_CMAKELISTS ${PROJECT_SOURCE_DIR}/third_party/deps_override/${NAME}_CMakeLists.txt)
        if (EXISTS ${DEP_CUSTOM_CMAKELISTS})
            file(COPY ${DEP_CUSTOM_CMAKELISTS} DESTINATION ${${NAME_LOWER}_SOURCE_DIR})
            file(RENAME ${${NAME_LOWER}_SOURCE_DIR}/${NAME}_CMakeLists.txt ${${NAME_LOWER}_SOURCE_DIR}/CMakeLists.txt)
            message(STATUS "Copied ${DEP_CUSTOM_CMAKELISTS} -> ${${NAME_LOWER}_SOURCE_DIR}/CMakeLists.txt.")
        endif ()
        unset(DEP_CUSTOM_CMAKELISTS)

        set(MESSAGE_QUIET ON)                                                           # Silence third party includes.
        add_subdirectory(${${NAME_LOWER}_SOURCE_DIR} ${${NAME_LOWER}_BINARY_DIR})       # Include the dependency.
        unset(MESSAGE_QUIET)                                                            # Undo silence.
    endif ()

    # Get the date of the last git commit for the GIT_TAG branch.
    execute_process(COMMAND git log -1 --format=%cd --date=short                        # Get the last commit's date.
            WORKING_DIRECTORY ${${NAME_LOWER}_SOURCE_DIR}                               # From the specified git dir.
            OUTPUT_VARIABLE GIT_LAST_COMMIT)                                            # Save to GIT_LAST_COMMIT.
    string(STRIP "${GIT_LAST_COMMIT}" GIT_LAST_COMMIT)                                  # Remove any trailing newlines.

    message(STATUS "[FOUND] ${NAME} (${GIT_URL} ${GIT_TAG} ${GIT_LAST_COMMIT})")        # Print a success message.
endfunction()

function(add_noisepage_dep_singlefile NAME FILE_URL)
    string(TOLOWER "${NAME}" NAME_LOWER)    # For consistency with add_noisepage_dep above, also use lowercase.
    get_filename_component(FILE_NAME ${FILE_URL} NAME)                                  # Get the filename.
    set(DOWNLOAD_FOLDER ${CMAKE_BINARY_DIR}/_deps/src/${NAME})                          # Set download folder.
    if (EXISTS ${DOWNLOAD_FOLDER}/${FILE_NAME})                                         # Only download if required.
        message(STATUS "[FOUND] ${NAME} (already in ${DOWNLOAD_FOLDER}, skipping download)")
    else ()
        file(DOWNLOAD ${FILE_URL} ${DOWNLOAD_FOLDER}/${FILE_NAME})                      # Download the file.
        message(STATUS "[FOUND] ${NAME} (${FILE_URL})")                                 # Print a success message.
    endif ()
    set(${NAME_LOWER}_SOURCE_DIR ${DOWNLOAD_FOLDER} PARENT_SCOPE)                       # Set SOURCE_DIR in parent.
endfunction()

#######################################################################################################################
# HEADER Dependencies.
#######################################################################################################################

message(STATUS "\nDependencies: Locating...\n==========================================\n")

# DISGUSTING HACKS:
# - -fPIC is required on pretty much every dependency.
# - fvisibility=hidden is required on OSX while building spdlog.
# - fsanitize=address is required on OSX.
set(OLD_CMAKE_BUILD_TYPE "${CMAKE_BUILD_TYPE}")     # Save the current CMAKE_BUILD_TYPE.
set(OLD_CMAKE_C_FLAGS "${CMAKE_C_FLAGS}")           # Save the current CMAKE_C_FLAGS.
set(OLD_CMAKE_CXX_FLAGS "${CMAKE_CXX_FLAGS}")       # Save the current CMAKE_CXX_FLAGS.
set(CMAKE_BUILD_TYPE "Release")
set(CMAKE_C_FLAGS "-fPIC -fvisibility=hidden")
set(CMAKE_CXX_FLAGS "-fPIC -fvisibility=hidden")
if (${NOISEPAGE_USE_ASAN})
    set(CMAKE_C_FLAGS "${CMAKE_C_FLAGS} -fsanitize=address")
    set(CMAKE_CXX_FLAGS "${CMAKE_CXX_FLAGS} -fsanitize=address")
endif ()

message(STATUS "Third-party CMAKE_BUILD_TYPE: ${CMAKE_BUILD_TYPE}")
message(STATUS "Third-party CMAKE_C_FLAGS: ${CMAKE_C_FLAGS}")
message(STATUS "Third-party CMAKE_CXX_FLAGS: ${CMAKE_CXX_FLAGS}")

# Google Benchmark build settings.
set(BENCHMARK_ENABLE_TESTING OFF)                   # Disable testing of the benchmark library.
set(BENCHMARK_ENABLE_EXCEPTIONS OFF)                # Disable the use of exceptions in the benchmark library.
set(BENCHMARK_ENABLE_LTO OFF)                       # Disable link time optimisation of the benchmark library.
set(BENCHMARK_USE_LIBCXX OFF)                       # Disable building and testing using libc++ as the standard library.
set(BENCHMARK_BUILD_32_BITS OFF)                    # Disable building a 32 bit version of the library.
set(BENCHMARK_ENABLE_INSTALL OFF)                   # Disable installation of benchmark.
set(BENCHMARK_DOWNLOAD_DEPENDENCIES OFF)            # Disable downloading and building google benchmark dependencies.
set(BENCHMARK_ENABLE_GTEST_TESTS OFF)               # Disable building benchmark unit tests.

# gflags build settings.
set(GFLAGS_BUILD_SHARED_LIBS OFF)                   # Disable building gflags shared library.
set(GFLAGS_BUILD_STATIC_LIBS ON)                    # Enable building gflags static library.
set(GFLAGS_BUILD_gflags_LIB ON)                     # Enable building gflags as a library.
set(GFLAGS_BUILD_gflags_nothreads_LIB OFF)          # Disable building the nothreads version of gflags.
set(GFLAGS_BUILD_TESTING OFF)                       # Disable building gflags tests.
set(GFLAGS_BUILD_PACKAGING OFF)                     # Disable building gflags packaging.

# ZeroMQ build settings.
set(CPPZMQ_BUILD_TESTS OFF CACHE INTERNAL "Disable building CPPZMQ tests.")

# Include the source of the dependencies as sources that NoisePage can include.
list(APPEND NOISEPAGE_INCLUDE_DIRECTORIES ${CMAKE_BINARY_DIR}/_deps/src/)

# Fetch single-file dependencies.
add_noisepage_dep_singlefile(csv https://raw.githubusercontent.com/vincentlaucsb/csv-parser/92694230ba4863a436b6533788e590fce70b5f44/single_include/csv.hpp)
add_noisepage_dep_singlefile(portable_endian https://gist.githubusercontent.com/panzi/6856583/raw/1eca2ab34f2301b9641aa73d1016b951fff3fc39/portable_endian.h)

# Fetch project dependencies.
add_noisepage_dep(count https://github.com/pmenon/libcount.git 6eef9d048d4577f144506ffc076c1913f8faf3ef)
add_noisepage_dep(cppzmq https://github.com/zeromq/cppzmq.git v4.7.1)
add_noisepage_dep(gflags https://github.com/gflags/gflags.git v2.2.2)
add_noisepage_dep(googlebenchmark https://github.com/google/benchmark.git v1.5.2)
add_noisepage_dep(googletest https://github.com/google/googletest.git release-1.10.0)
add_noisepage_dep(ips4o https://github.com/ips4o/ips4o.git 2fb65ca11ac1898faee2f146610e6409489d2105)
add_noisepage_dep(madoka https://github.com/s-yata/madoka.git 66783ee5b84a432f934517ad65452d54b19230bb)
add_noisepage_dep(nlohmann_json https://github.com/ArthurSonzogni/nlohmann_json_cmake_fetchcontent.git v3.7.3)
add_noisepage_dep(spdlog https://github.com/gabime/spdlog.git v1.8.1)
add_noisepage_dep(xbyak https://github.com/herumi/xbyak.git v5.77)
add_noisepage_dep(xxHash https://github.com/Cyan4973/xxHash.git v0.8.0)
add_noisepage_dep(fast_float https://github.com/lemire/fast_float.git v0.1.0)

# Handle other dependencies.

# TODO(WAN): libpg_query is CURSED. Someone else is welcome to fix it. Or I may retry in the future.
add_subdirectory(${PROJECT_SOURCE_DIR}/third_party/libpg_query/ EXCLUDE_FROM_ALL)

# libpqxx.
find_library(PQXX_LIBRARIES NAMES pqxx libpqxx REQUIRED)
find_path(PQXX_INCLUDE_DIRECTORIES NAMES pqxx/pqxx REQUIRED)
list(APPEND NOISEPAGE_LINK_LIBRARIES ${PQXX_LIBRARIES})
list(APPEND NOISEPAGE_INCLUDE_DIRECTORIES ${PQXX_INCLUDE_DIRECTORIES})
message(STATUS "[FOUND] pqxx (dir:${PQXX_INCLUDE_DIRECTORIES} lib:${PQXX_LIBRARIES})")

# libevent.
pkg_search_module(EVENT REQUIRED libevent)
pkg_search_module(EVENT_PTHREADS REQUIRED libevent_pthreads)

# LLVM 8.0.
find_package(LLVM 8.0 REQUIRED CONFIG)
message(STATUS "[FOUND] LLVM ${LLVM_PACKAGE_VERSION}")
# Explicitly request all of the LLVM components that we want.
llvm_map_components_to_libnames(LLVM_LIBRARIES core ipo mcjit nativecodegen native support)

# TBB.
find_package(TBB REQUIRED)
message(STATUS "[FOUND] TBB ${TBB_VERSION}")

# DISGUSTING HACK: Restore the old CMAKE_BUILD_TYPE, CMAKE_C_FLAGS, and CMAKE_CXX_FLAGS.
set(CMAKE_BUILD_TYPE "${OLD_CMAKE_BUILD_TYPE}")     # Restore the old CMAKE_BUILD_TYPE.
set(CMAKE_C_FLAGS "${OLD_CMAKE_C_FLAGS}")           # Restore the old CMAKE_C_FLAGS.
set(CMAKE_CXX_FLAGS "${OLD_CMAKE_CXX_FLAGS}")       # Restore the old CMAKE_CXX_FLAGS.
unset(OLD_CMAKE_C_FLAGS)                            # Variable hygiene.
unset(OLD_CMAKE_CXX_FLAGS)                          # Variable hygiene.
unset(OLD_CMAKE_BUILD_TYPE)                         # Variable hygiene.

message(STATUS "\n==========================================\nDependencies: All found!\n")

#######################################################################################################################
# HEADER noisepage libraries.
# noisepage_objlib      :   NoisePage object library, built once and linked into both static and shared targets.
# noisepage_static      :   All of NoisePage functionality exposed as a static library.
# noisepage_shared      :   All of NoisePage functionality exposed as a shared library.
#######################################################################################################################

# Get the list of all NoisePage sources.
file(GLOB_RECURSE
        NOISEPAGE_SRCS                  # Store the list of files into the variable ${NOISEPAGE_SRCS}.
        CONFIGURE_DEPENDS               # See above. Ask CMake to regenerate the build system if these files change.
        ${PROJECT_SOURCE_DIR}/src/*.cpp
        ${PROJECT_SOURCE_DIR}/src/include/*.h
        ${PROJECT_SOURCE_DIR}/third_party/bwtree/*.cpp
        ${PROJECT_SOURCE_DIR}/third_party/bwtree/*.h
        )
# Remove the main program from NoisePage sources.
list(REMOVE_ITEM NOISEPAGE_SRCS ${PROJECT_SOURCE_DIR}/src/main/noisepage.cpp)

# Build NoisePage as an OBJECT library first, i.e., a .o file per corresponding .cpp file.
# The OBJECT library is built first so that the same .o files can be linked into static and shared libraries.
# This allows both noisepage_static and noisepage_shared to be built with a single compilation of translation units.
add_library(noisepage_objlib OBJECT ${NOISEPAGE_SRCS})

set_target_properties(noisepage_objlib PROPERTIES
        POSITION_INDEPENDENT_CODE ON                # Required for static linking into other shared libraries.
        CXX_EXTENSIONS OFF                          # Disable compiler extensions (e.g., use c++17 not gnu17).
        UNITY_BUILD ${NOISEPAGE_UNITY_BUILD}        # Build multiple cpp files as a single cpp file.
        )
target_compile_definitions(noisepage_objlib PUBLIC  # PUBLIC: all consumers of the library inherit the following.
        ${NOISEPAGE_COMPILE_DEFINITIONS}
        )
target_compile_options(noisepage_objlib PRIVATE     # PRIVATE: only noisepage_objlib uses the following.
        "-Werror"                                   # Treat warnings as errors.
        "-Wall"                                     # Enable "all" warnings. (Not actually all warnings.)
        )
target_compile_options(noisepage_objlib PUBLIC      # PUBLIC: all consumers of the library inherit the following.
        "-march=native"                             # Enable machine-specific instruction sets and optimizations.
        "-mcx16"                                    # Allow CMPXCHG16B (16-byte compare and exchange).
        ${NOISEPAGE_COMPILE_OPTIONS}
        )
target_compile_features(noisepage_objlib PUBLIC     # PUBLIC: all consumers of the library inherit the following.
        cxx_std_17                                  # Require support for C++17.
        )
target_include_directories(noisepage_objlib PUBLIC  # PUBLIC: all consumers of the library inherit the following.
        ${PROJECT_SOURCE_DIR}/src/include           # Include NoisePage src/include/ headers.
        )
target_include_directories(noisepage_objlib SYSTEM PUBLIC   # SYSTEM PUBLIC: inherit without error checking.
        ${LLVM_INCLUDE_DIRS}                                # Include LLVM headers.
        ${NOISEPAGE_INCLUDE_DIRECTORIES}                    # Third-party includes.
        ${CMAKE_BINARY_DIR}/_deps/src/spdlog/include/       # Hack: spdlog.
        )
target_link_options(noisepage_objlib PUBLIC         # PUBLIC: all consumers of the library inherit the following.
        ${NOISEPAGE_LINK_OPTIONS}
        )

# Unfortunately, some libraries do not have clean target_link_libraries hygiene.
# The symptoms are typically weird -Werror warnings because the NoisePage Werror flags get applied to library code.
# The hacky solution is to manually specify their target_include_directories as SYSTEM.
target_include_directories(noisepage_objlib SYSTEM PUBLIC ${CMAKE_BINARY_DIR}/_deps/src/fast_float/include/)

target_link_libraries(noisepage_objlib PUBLIC       # PUBLIC: all consumers of the library inherit the following.
        count
        cppzmq
        fast_float
        gflags
        ips4o::ips4o
        madoka::madoka
        nlohmann_json::nlohmann_json
        pg_query::pg_query
        xbyak::xbyak
        xxHash::xxhash
        ${CMAKE_BINARY_DIR}/_deps/build/spdlog/libspdlog.a
        ${EVENT_LINK_LIBRARIES}
        ${EVENT_PTHREADS_LINK_LIBRARIES}
        ${NOISEPAGE_LINK_LIBRARIES}
        ${LLVM_LIBRARIES}
        ${TBB_LIBRARIES_RELEASE}
        )

# Create the noisepage_static and noisepage_shared libraries using the objects from noisepage_objlib.
add_library(noisepage_static STATIC $<TARGET_OBJECTS:noisepage_objlib>)     # Bundle up these objects into static lib.
target_link_libraries(noisepage_static PUBLIC noisepage_objlib)             # Consumers will inherit this link.
target_compile_options(noisepage_static PUBLIC      # PUBLIC: all consumers of the library inherit the following.
        "-fvisibility=hidden"                       # Hide symbols by default.
        )
target_link_options(noisepage_static PUBLIC         # PUBLIC: all consumers of the library inherit the following.
        "-fvisibility=hidden"                       # Hide symbols by default.
        )

# Dependencies are built in release because the debug versions have unacceptable performance for coverage builds.
# An example is spdlog. spdlog is not added as a true dependency because the library name changes between
# debug mode and release mode, namely libspdlogd.a versus libspdlog.a.
# Due to the different names, the build system (especially make) gets confused.
# Therefore the dependencies are manually built here.
# However, make is too stupid and ninja is too smart.
# make can't understand that TARGET DEPENDS on something.
# ninja looks for the files in DEPENDS and complains if those can't be found.
if (${CMAKE_GENERATOR} MATCHES "Unix Makefiles")
    add_dependencies(noisepage_static spdlog)
else()
    add_custom_command(TARGET noisepage_static DEPENDS spdlog)
endif()

if (${NOISEPAGE_ENABLE_SHARED})
    add_library(noisepage_shared SHARED $<TARGET_OBJECTS:noisepage_objlib>)   # Bundle up these objects into shared lib.
    target_link_libraries(noisepage_shared PUBLIC noisepage_objlib)           # Consumers will inherit this link.
endif ()

#######################################################################################################################
# HEADER noisepage binary.
# noisepage             :   The main DBMS binary.
#######################################################################################################################

add_executable(noisepage src/main/noisepage.cpp)
target_compile_options(noisepage PRIVATE "-Werror" "-Wall")
target_link_libraries(noisepage noisepage_static)
set_target_properties(noisepage PROPERTIES CXX_EXTENSIONS OFF ENABLE_EXPORTS ON)

#######################################################################################################################
# HEADER util_static and util_shared libraries.
# util_static           :   table_generator and table_reader for tests and benchmarks.
# util_shared           :   table_generator and table_reader for tests and benchmarks.
# TODO(WAN)             :   table_generator and table_reader are hacks, and the remaining cpp files are all TPL targets
#                           handled elsewhere. Kill this target once we refactor those hacks out of our system.
#######################################################################################################################

file(GLOB_RECURSE UTIL_SRCS CONFIGURE_DEPENDS
        ${PROJECT_SOURCE_DIR}/util/*.cpp
        ${PROJECT_SOURCE_DIR}/util/include/*.h)
list(REMOVE_ITEM UTIL_SRCS
        ${PROJECT_SOURCE_DIR}/util/execution/tpl.cpp
        ${PROJECT_SOURCE_DIR}/util/execution/gen_opt_bc.cpp
        ${PROJECT_SOURCE_DIR}/util/execution/bytecode_handlers_ir.cpp)

function(add_util_lib TYPE)
    string(TOLOWER ${TYPE} TYPE_LOWER)
    add_library(util_${TYPE_LOWER} ${TYPE} ${UTIL_SRCS})
    target_compile_options(util_${TYPE_LOWER} PRIVATE "-Werror" "-Wall")
    target_include_directories(util_${TYPE_LOWER} PUBLIC ${PROJECT_SOURCE_DIR}/util/include/)
    target_link_libraries(util_${TYPE_LOWER} PUBLIC noisepage_${TYPE_LOWER})
    set_target_properties(util_${TYPE_LOWER} PROPERTIES CXX_EXTENSIONS OFF UNITY_BUILD ${NOISEPAGE_UNITY_BUILD})
endfunction()

add_util_lib(STATIC)
if (${NOISEPAGE_ENABLE_SHARED})
    add_util_lib(SHARED)
endif ()

#######################################################################################################################
# HEADER gen_opt_bc binary.
# gen_opt_bc            :   Generates optimized bitcode from the LLVM IR file generated as a tpl post-build target.
#######################################################################################################################

add_executable(gen_opt_bc util/execution/gen_opt_bc.cpp)
target_compile_options(gen_opt_bc PRIVATE "-Werror" "-Wall")
target_include_directories(gen_opt_bc PRIVATE ${LLVM_INCLUDE_DIRS})
target_link_libraries(gen_opt_bc PRIVATE ${LLVM_LIBRARIES})
set_target_properties(gen_opt_bc PROPERTIES CXX_EXTENSIONS OFF ENABLE_EXPORTS ON)

# On MacOS, the clang++ we want is not the clang++ in PATH. On Linux, it is.
if (APPLE)
    set(CLANG "${LLVM_TOOLS_BINARY_DIR}/clang++")
else ()
    find_program(CLANG NAMES "clang++-8" "clang++" REQUIRED)
endif ()

add_dependencies(noisepage_static gen_opt_bc)
add_custom_command(
        TARGET noisepage_static  # As a proxy for noisepage_objlib since object libraries don't support POST_BUILD.
        DEPENDS "${PROJECT_SOURCE_DIR}/src/include/execution/vm/bytecodes.h" "${PROJECT_SOURCE_DIR}/src/include/execution/vm/bytecode_handlers.h"
        POST_BUILD
        WORKING_DIRECTORY ${CMAKE_BINARY_DIR}
        COMMAND cmake -E echo "Generating optimized bitcode ..."
        COMMAND cmake -E echo "Running: ${PROJECT_SOURCE_DIR}/build-support/tpl_bytecode_handlers_ir_compiler.py ${CLANG} ${CMAKE_BINARY_DIR} ${PROJECT_SOURCE_DIR}/util/execution/bytecode_handlers_ir.cpp ${CMAKE_BINARY_DIR}/bin/bytecode_handlers_ir.bc"
        COMMAND ${PROJECT_SOURCE_DIR}/build-support/tpl_bytecode_handlers_ir_compiler.py ${CLANG} ${CMAKE_BINARY_DIR} ${PROJECT_SOURCE_DIR}/util/execution/bytecode_handlers_ir.cpp ${CMAKE_BINARY_DIR}/bin/bytecode_handlers_ir.bc
        COMMAND cmake -E echo "Running: ${CMAKE_BINARY_DIR}/bin/gen_opt_bc ${CMAKE_BINARY_DIR}/bin/bytecode_handlers_ir.bc ${CMAKE_BINARY_DIR}/bin/bytecode_handlers_opt.bc"
        COMMAND ${CMAKE_BINARY_DIR}/bin/gen_opt_bc ${CMAKE_BINARY_DIR}/bin/bytecode_handlers_ir.bc ${CMAKE_BINARY_DIR}/bin/bytecode_handlers_opt.bc
        COMMAND cmake -E echo "Running: mv ${CMAKE_BINARY_DIR}/bin/bytecode_handlers_opt.bc ${CMAKE_BINARY_DIR}/bin/bytecode_handlers_ir.bc"
        COMMAND mv ${CMAKE_BINARY_DIR}/bin/bytecode_handlers_opt.bc ${CMAKE_BINARY_DIR}/bin/bytecode_handlers_ir.bc
        COMMAND cmake -E echo "Generated optimized bitcode at ${CMAKE_BINARY_DIR}/bin/bytecode_handlers_ir.bc."
        USES_TERMINAL
)

#######################################################################################################################
# HEADER hack_bytecode_handlers_ir target.
# hack_bytecode_handlers_ir     :   This target is not actually used to build the bytecode handlers, because the
#                                   bytecode handlers have to be built with clang and it is possible that the current
#                                   compiler is gcc -- you simply cannot mix two compilers in one CMake project
#                                   without jumping through SuperProject hoops. The target is created to get the
#                                   relevant entry in compile_commands.json, which is then parsed and run manually
#                                   with clang... :(
#######################################################################################################################

add_library(hack_bytecode_handlers_ir EXCLUDE_FROM_ALL util/execution/bytecode_handlers_ir.cpp)
target_link_libraries(hack_bytecode_handlers_ir PRIVATE noisepage_static)
set_target_properties(hack_bytecode_handlers_ir PROPERTIES CXX_EXTENSIONS OFF)

#######################################################################################################################
# HEADER tpl binary.
# tpl                   :   Standalone binary for testing .tpl files and commands.
#                           Also generates POST_BUILD bytecode_handlers_ir.bc.
#######################################################################################################################

add_executable(tpl util/execution/tpl.cpp)
add_dependencies(tpl noisepage_static)  # gen_opt_bc needs to run.
target_compile_options(tpl PRIVATE "-Werror" "-Wall")
target_link_libraries(tpl PUBLIC noisepage_static util_static)
set_target_properties(tpl PROPERTIES CXX_EXTENSIONS OFF ENABLE_EXPORTS ON)

#######################################################################################################################
# HEADER Tests.
#######################################################################################################################

include(CTest)          # CTest support is built into CMake.
enable_testing()        # CTest support is built into CMake.
include(GoogleTest)     # We rely on GoogleTest for all our tests.
configure_file(test/CTestCustom.cmake ${PROJECT_BINARY_DIR}/CTestCustom.cmake COPYONLY) # Configure CTest output.

set(UNITTEST_OUTPUT_ON_FAILURE "")
if (${NOISEPAGE_UNITTEST_OUTPUT_ON_FAILURE})
    set(UNITTEST_OUTPUT_ON_FAILURE "--output-on-failure")
endif ()

# unittest and jumbotests invoke ctest on tests which are labeled "unittest" and "jumbotests" respectively.
# Unit tests are executed in parallel because we only care about correctness, not performance.
# This means that two different unit tests could be executing at the same time.
# In practice, figuring out the number to -j seems annoying and there doesn't appear to be a penalty for having too
# many tests queued up, so we'll use the magic number ${NOISEPAGE_TEST_PARALLELISM}.
# Footgun: Running tests in parallel causes wonderful breakages on OSX/clang. Not on Ubuntu/clang though.
# Footgun: labels passed to -L are regex. Give them very unique names.
add_custom_target(unittest
        ctest
        --resource-spec-file ${BUILD_SUPPORT_DATA_DIR}/ctest_resource_specs.json    # For controlling conflicting tests.
        ${UNITTEST_OUTPUT_ON_FAILURE}       # Whether to print output when a test fails.
        -j ${NOISEPAGE_TEST_PARALLELISM}    # Maximum number of parallel jobs.
        -L unittest                         # Run all tests that have a label like unittests. See footgun warning above.
        --no-compress-output                # Output verbosely so that it can be logged.
        -T Test                             # Run tests and log it to Testing/*/Test.xml.
        --timeout 3000                      # 3000 second timeout per test.
        USES_TERMINAL)
add_custom_target(jumbotests
        ctest
        --resource-spec-file ${BUILD_SUPPORT_DATA_DIR}/ctest_resource_specs.json    # For controlling conflicting tests.
        ${UNITTEST_OUTPUT_ON_FAILURE}       # Whether to print output when a test fails -- warning, will be VERBOSE.
        -j ${NOISEPAGE_TEST_PARALLELISM}    # Maximum number of parallel jobs.
        -L jumbotests                       # Run all tests that have a label like jumbotests. See footgun warning above.
        --no-compress-output                # Output verbosely so that it can be logged.
        -T Test                             # Run tests and log it to Testing/*/Test.xml.
        --timeout 3000                      # 3000 second timeout per test.
        USES_TERMINAL)
<<<<<<< HEAD
add_custom_target(self_driving_test         # For now, this target is specifically used for self-driving pipeline
=======
add_custom_target(self_driving_e2e_test         # For now, this target is specifically used for self-driving pipeline
>>>>>>> c3f3d567
        ctest
        --resource-spec-file ${BUILD_SUPPORT_DATA_DIR}/ctest_resource_specs.json    # For controlling conflicting tests.
        ${UNITTEST_OUTPUT_ON_FAILURE}       # Whether to print output when a test fails.
        -j ${NOISEPAGE_TEST_PARALLELISM}    # Maximum number of parallel jobs.
<<<<<<< HEAD
        -L self_driving_test                # Run all tests that have a label like this. See footgun warning above.
=======
        -L self_driving_e2e_test                # Run all tests that have a label like this. See footgun warning above.
>>>>>>> c3f3d567
        --no-compress-output                # Output verbosely so that it can be logged.
        -T Test                             # Run tests and log it to Testing/*/Test.xml.
        --timeout 3000                      # 3000 second timeout per test.
        USES_TERMINAL)

unset(UNITTEST_OUTPUT_ON_FAILURE)

file(GLOB_RECURSE
        NOISEPAGE_TEST_UTIL_SRCS
        CONFIGURE_DEPENDS
        ${PROJECT_SOURCE_DIR}/test/include/test_util/*.h
        ${PROJECT_SOURCE_DIR}/test/test_util/*.cpp
        )

function(add_test_util_lib TYPE)
    string(TOLOWER ${TYPE} TYPE_LOWER)
    add_library(noisepage_test_util_${TYPE_LOWER} ${TYPE} ${NOISEPAGE_TEST_UTIL_SRCS})
    add_custom_command(TARGET noisepage_test_util_${TYPE_LOWER} DEPENDS gtest gtest_main gmock gmock_main)
    target_compile_options(noisepage_test_util_${TYPE_LOWER} PRIVATE "-Werror" "-Wall")
    target_include_directories(noisepage_test_util_${TYPE_LOWER} PUBLIC ${PROJECT_SOURCE_DIR}/test/include/)
    target_include_directories(noisepage_test_util_${TYPE_LOWER} SYSTEM PUBLIC
            ${CMAKE_BINARY_DIR}/_deps/src/googletest/googlemock/include/
            ${CMAKE_BINARY_DIR}/_deps/src/googletest/googletest/include/
            )
    target_link_libraries(noisepage_test_util_${TYPE_LOWER} PUBLIC
            ${CMAKE_BINARY_DIR}/lib/libgtest.a ${CMAKE_BINARY_DIR}/lib/libgmock.a
            util_${TYPE_LOWER} pqxx)
    set_target_properties(noisepage_test_util_${TYPE_LOWER} PROPERTIES CXX_EXTENSIONS OFF UNITY_BUILD ${NOISEPAGE_UNITY_BUILD})
endfunction()

add_test_util_lib(STATIC)
if (${NOISEPAGE_ENABLE_SHARED})
    add_test_util_lib(SHARED)
endif ()

function(add_noisepage_test
        TEST_NAME                   # The name of this test.
        TEST_SOURCES                # The CPP files for this test.
        TEST_LABEL                  # The label of this test. Will be added as a dependency of this label.
        SHOULD_EXCLUDE_FROM_ALL     # EXCLUDE_ALL if we should exclude from default ALL target, NO_EXCLUDE otherwise.
        SHOULD_UNITY_BUILD          # UNITY if we should unity build, NO_UNITY otherwise.
        )
    set(TEST_OUTPUT_DIR "${CMAKE_BINARY_DIR}/test")             # Output directory for tests.

    if (${SHOULD_EXCLUDE_FROM_ALL} STREQUAL "EXCLUDE_ALL")
        set(EXCLUDE_OPTION "EXCLUDE_FROM_ALL")
    elseif (${SHOULD_EXCLUDE_FROM_ALL} STREQUAL "NO_EXCLUDE")
        set(EXCLUDE_OPTION "")
    else ()
        message(FATAL_ERROR "Invalid option for SHOULD_EXCLUDE_FROM_ALL.")
    endif ()

    if (${SHOULD_UNITY_BUILD} STREQUAL "UNITY")
        set(UNITY_OPTION "ON")
    elseif (${SHOULD_UNITY_BUILD} STREQUAL "NO_UNITY")
        set(UNITY_OPTION "OFF")
    else ()
        message(FATAL_ERROR "Invalid option for SHOULD_UNITY_BUILD.")
    endif ()

    add_executable(${TEST_NAME} ${EXCLUDE_OPTION} ${TEST_SOURCES})

    target_compile_options(${TEST_NAME} PRIVATE "-Werror" "-Wall" "-fvisibility=hidden")
    target_link_libraries(${TEST_NAME} PRIVATE ${CMAKE_BINARY_DIR}/lib/libgmock_main.a)
    if (${NOISEPAGE_ENABLE_SHARED})
        target_link_libraries(${TEST_NAME} PRIVATE noisepage_test_util_shared)
    else ()
        target_link_libraries(${TEST_NAME} PRIVATE noisepage_test_util_static)
    endif ()

    set_target_properties(${TEST_NAME} PROPERTIES
            CXX_EXTENSIONS OFF                                  # Disable compiler-specific extensions.
            ENABLE_EXPORTS ON                                   # Export for tpl.
            RUNTIME_OUTPUT_DIRECTORY "${TEST_OUTPUT_DIR}"       # Output the test binaries to this folder.
            UNITY_BUILD "${UNITY_OPTION}"                       # Possibly choose to use unity builds.
            )
    # Include the testing directories.
    target_include_directories(${TEST_NAME} PRIVATE ${PROJECT_SOURCE_DIR}/test/include/)
    # TODO(WAN): The "modern" gtest_discover_test has a ton of files. Favoring legacy add_test for now...
    add_test(${TEST_NAME} ${BUILD_SUPPORT_DIR}/run-test.sh ${CMAKE_BINARY_DIR} test ${TEST_OUTPUT_DIR}/${TEST_NAME})
    # Label each test with TEST_LABEL so that ctest can run all the tests under the TEST_LABEL label later.
    set_tests_properties(${TEST_NAME} PROPERTIES LABELS "${TEST_LABEL};${TEST_NAME}")
    # Add TEST_NAME as a dependency to TEST_LABEL. Note that TEST_LABEL must be a valid target!
    add_dependencies(${TEST_LABEL} ${TEST_NAME})
endfunction()

<<<<<<< HEAD
# NOTE:Self-driving End-To-End tests are not included below because the test require dependencies to other part of the system, thus could not be run as standalone tests.
# They will be added to a separate test target: self_driving_test. See NOISEPAGE_SELF_DRIVING_TEST_SOURCES for details
=======
# NOTE:Self-driving End-To-End tests are not included below because the test require dependencies to other part of
# the system, thus could not be run as standalone tests.  They will be added to a separate test target:
# self_driving_e2e_test. See NOISEPAGE_SELF_DRIVING_E2E_TEST_SOURCES for details.
>>>>>>> c3f3d567
file(GLOB_RECURSE NOISEPAGE_TEST_SOURCES
        "test/binder/*.cpp"
        "test/catalog/*.cpp"
        "test/common/*.cpp"
        "test/execution/*.cpp"
        "test/integration/*.cpp"
        "test/messenger/*.cpp"
        "test/metrics/*.cpp"
        "test/network/*.cpp"
        "test/optimizer/*.cpp"
        "test/parser/*.cpp"
        "test/planner/*.cpp"
        "test/self_driving/*.cpp"
        "test/settings/*.cpp"
        "test/storage/*.cpp"
        "test/traffic_cop/*.cpp"
        "test/transaction/*.cpp"
        "test/type/*.cpp"
        )

foreach (NOISEPAGE_TEST_CPP ${NOISEPAGE_TEST_SOURCES})
    file(RELATIVE_PATH NOISEPAGE_TEST_CPP_REL "${PROJECT_SOURCE_DIR}/test" ${NOISEPAGE_TEST_CPP})
    get_filename_component(NOISEPAGE_TEST_DIR ${NOISEPAGE_TEST_CPP_REL} DIRECTORY)
    get_filename_component(NOISEPAGE_TEST ${NOISEPAGE_TEST_CPP} NAME_WE)

    if (NOT ${NOISEPAGE_BUILD_TESTS})
        set(EXCLUDE_OR_NOT "EXCLUDE_ALL")
    elseif (${NOISEPAGE_USE_JUMBOTESTS})
        set(EXCLUDE_OR_NOT "EXCLUDE_ALL")
    else ()
        set(EXCLUDE_OR_NOT "NO_EXCLUDE")
    endif ()

    add_noisepage_test(${NOISEPAGE_TEST} ${NOISEPAGE_TEST_CPP} unittest ${EXCLUDE_OR_NOT} NO_UNITY)
endforeach ()


<<<<<<< HEAD
file(GLOB_RECURSE NOISEPAGE_SELF_DRIVING_TEST_SOURCES
        "test/self_driving/*.cpp"
        )

foreach (NOISEPAGE_TEST_CPP ${NOISEPAGE_SELF_DRIVING_TEST_SOURCES})
=======
file(GLOB_RECURSE NOISEPAGE_SELF_DRIVING_E2E_TEST_SOURCES
        "test/self_driving_e2e/*.cpp"
        )

foreach (NOISEPAGE_TEST_CPP ${NOISEPAGE_SELF_DRIVING_E2E_TEST_SOURCES})
>>>>>>> c3f3d567
    file(RELATIVE_PATH NOISEPAGE_TEST_CPP_REL "${PROJECT_SOURCE_DIR}/test" ${NOISEPAGE_TEST_CPP})
    get_filename_component(NOISEPAGE_TEST_DIR ${NOISEPAGE_TEST_CPP_REL} DIRECTORY)
    get_filename_component(NOISEPAGE_TEST ${NOISEPAGE_TEST_CPP} NAME_WE)

<<<<<<< HEAD
    if (NOT ${NOISEPAGE_BUILD_SELF_DRIVING_TESTS})
=======
    if (NOT ${NOISEPAGE_BUILD_SELF_DRIVING_E2E_TESTS})
>>>>>>> c3f3d567
        set(EXCLUDE_OR_NOT "EXCLUDE_ALL")
    else ()
        set(EXCLUDE_OR_NOT "NO_EXCLUDE")
    endif ()

<<<<<<< HEAD
    add_noisepage_test(${NOISEPAGE_TEST} ${NOISEPAGE_TEST_CPP} self_driving_test ${EXCLUDE_OR_NOT} NO_UNITY)
=======
    add_noisepage_test(${NOISEPAGE_TEST} ${NOISEPAGE_TEST_CPP} self_driving_e2e_test ${EXCLUDE_OR_NOT} NO_UNITY)
>>>>>>> c3f3d567
endforeach ()


function(add_jumbotest
        FOLDER_PATH     # The folder to jumbo together.
        PREFIXES        # The prefixes of filenames within that folder that should be separate jumbos of their own.
        )
    set(TEST_OUTPUT_DIR "${CMAKE_BINARY_DIR}/test")             # Output directory for tests.
    get_filename_component(FOLDER_NAME ${FOLDER_PATH} NAME_WE)
    set(TEST_NAME jumbotest_${FOLDER_NAME})
    file(GLOB_RECURSE JUMBO_SOURCES_ALL ${FOLDER_PATH}/*.cpp)
    set(TEST_NAME_SUFFIX "")

    if (NOT ${NOISEPAGE_BUILD_TESTS})
        set(EXCLUDE_OR_NOT "EXCLUDE_ALL")
    elseif (${NOISEPAGE_USE_JUMBOTESTS})
        set(EXCLUDE_OR_NOT "NO_EXCLUDE")
    else ()
        set(EXCLUDE_OR_NOT "EXCLUDE_ALL")
    endif ()

    if (${NOISEPAGE_UNITY_BUILD})
        set(UNITY_OR_NOT "UNITY")
    else ()
        set(UNITY_OR_NOT "NO_UNITY")
    endif ()

    if (NOT "${PREFIXES}" STREQUAL "")
        foreach (PREFIX ${PREFIXES})
            file(GLOB_RECURSE JUMBO_SOURCES ${FOLDER_PATH}/${PREFIX}*.cpp)
            foreach (PREFIXED_FILE ${JUMBO_SOURCES})
                list(REMOVE_ITEM JUMBO_SOURCES_ALL ${PREFIXED_FILE})
            endforeach ()
            add_noisepage_test(jumbotest_${FOLDER_NAME}_${PREFIX} "${JUMBO_SOURCES}" "jumbotests" ${EXCLUDE_OR_NOT} ${UNITY_OR_NOT})
        endforeach ()
        set(TEST_NAME_SUFFIX "_other")
    endif ()
    if (NOT "${JUMBO_SOURCES_ALL}" STREQUAL "")
        add_noisepage_test(jumbotest_${FOLDER_NAME}${TEST_NAME_SUFFIX} "${JUMBO_SOURCES_ALL}" "jumbotests" ${EXCLUDE_OR_NOT} ${UNITY_OR_NOT})
    endif ()
endfunction()

# Tests are split up for the following reasons:
#   1. Faster compilation times - the fewer the overall test targets, the faster it compiles.
#   2. Faster test execution times - the long running tests are split off on their own.
#   3. Resource sharing - if two tests both want port 15721, then only one of them can run at a time.
# If you compiled regular non-jumbo tests, you would get 2 and 3 automatically. But 1 suffers, hence jumbotests.
#
# The second argument to add_jumbotest is a CMake list (aka a ;-separated string) of unique test prefixes.
# Each prefix will be globbed together into one test executable.
# Be careful that your prefixes are really unique, otherwise a test will be run multiple times.

add_jumbotest("test/binder" "")
add_jumbotest("test/catalog" "catalog_sql_test;")
add_jumbotest("test/common" "bitmap_test;concurrent_bitmap_test;rusage_monitor_test;")
add_jumbotest("test/execution" "ast;compiler_test;index_create_test;index_iterator_test;sql;storage_interface_test;util;vm;")
add_jumbotest("test/integration" "")
add_jumbotest("test/messenger" "messenger_test;")
add_jumbotest("test/metrics" "metrics_test;")
add_jumbotest("test/network" "network_test;")
add_jumbotest("test/optimizer" "hyperloglog_test;")
add_jumbotest("test/parser" "")
add_jumbotest("test/planner" "")
add_jumbotest("test/self_driving" "")
add_jumbotest("test/settings" "")
add_jumbotest("test/storage" "block_access_controller_test;block_compactor_test;bwtree_test;bwtree_index_test;data_table_test;data_table_concurrent_test;hash_index_test;large_garbage_collector_test;log_test;tuple_access_strategy_test;")
add_jumbotest("test/traffic_cop" "traffic_cop_test;")
add_jumbotest("test/transaction" "large_transaction_test;")
add_jumbotest("test/type" "")

# Read up on CTest resource groups: https://cmake.org/cmake/help/latest/manual/ctest.1.html#resource-allocation
# All tests that try to launch the server on port 15721 must declare that here.
set_tests_properties(
        catalog_sql_test jumbotest_catalog_catalog_sql_test
        metrics_test jumbotest_metrics_metrics_test
        network_test jumbotest_network_network_test
        traffic_cop_test jumbotest_traffic_cop_traffic_cop_test
        PROPERTIES RESOURCE_GROUPS "port15721:1")
set_tests_properties(
        messenger_test jumbotest_messenger_messenger_test
        PROPERTIES RESOURCE_GROUPS "port15721:1;port15722:1;port15723:1;port9022:1;port9023:1;port9024:1")
set_tests_properties(
        modeling_test
        PROPERTIES RESOURCE_GROUPS "port15721:1;port9022:1")
#######################################################################################################################
# HEADER Benchmarks.
#######################################################################################################################

file(GLOB_RECURSE
        NOISEPAGE_BENCHMARK_UTIL_SRCS
        CONFIGURE_DEPENDS
        ${PROJECT_SOURCE_DIR}/benchmark/include/benchmark_util/*.h
        ${PROJECT_SOURCE_DIR}/benchmark/benchmark_util/*.cpp
        )

add_library(noisepage_benchmark_util STATIC ${NOISEPAGE_BENCHMARK_UTIL_SRCS})
add_custom_command(TARGET noisepage_benchmark_util DEPENDS gtest gtest_main gmock gmock_main)
target_compile_options(noisepage_benchmark_util PRIVATE "-Werror" "-Wall")
target_include_directories(noisepage_benchmark_util PUBLIC ${PROJECT_SOURCE_DIR}/benchmark/include)
target_link_libraries(noisepage_benchmark_util PUBLIC ${CMAKE_BINARY_DIR}/lib/libgmock_main.a noisepage_test_util_static benchmark)
set_target_properties(noisepage_benchmark_util PROPERTIES CXX_EXTENSIONS OFF)

set(NOISEPAGE_BENCHMARKS "")
function(add_noisepage_benchmark BENCHMARK_NAME BENCHMARK_CPP)
    if (${NOISEPAGE_BUILD_BENCHMARKS})
        add_executable(${BENCHMARK_NAME} ${BENCHMARK_CPP})
    else ()
        add_executable(${BENCHMARK_NAME} EXCLUDE_FROM_ALL ${BENCHMARK_CPP})
    endif ()

    target_compile_options(${BENCHMARK_NAME} PRIVATE "-Werror" "-Wall")
    target_include_directories(${BENCHMARK_NAME} PRIVATE ${PROJECT_SOURCE_DIR}/benchmark/include/)
    target_link_libraries(${BENCHMARK_NAME} PRIVATE noisepage_benchmark_util ${ARGN})
    target_link_directories(${BENCHMARK_NAME} PRIVATE ${CMAKE_BINARY_DIR})
    set_target_properties(${BENCHMARK_NAME} PROPERTIES
            CXX_EXTENSIONS OFF
            ENABLE_EXPORTS ON
            RUNTIME_OUTPUT_DIRECTORY "${CMAKE_BINARY_DIR}/benchmark"
            )

    set(BENCHMARK_PATH "${CMAKE_BINARY_DIR}/benchmark/${BENCHMARK_NAME}")
    add_test(${BENCHMARK_NAME}
            ${BUILD_SUPPORT_DIR}/run-test.sh ${CMAKE_BINARY_DIR} benchmark ${BENCHMARK_PATH})
    set_tests_properties(${BENCHMARK_NAME} PROPERTIES LABELS "benchmark")
    list(APPEND NOISEPAGE_BENCHMARK ${BENCHMARK_NAME})
endfunction()

file(GLOB_RECURSE NOISEPAGE_BENCHMARK_SOURCES
        "benchmark/catalog/*.cpp"
        "benchmark/common/*.cpp"
        "benchmark/integration/*.cpp"
        "benchmark/metrics/*.cpp"
        "benchmark/parser/*.cpp"
        "benchmark/storage/*.cpp"
        "benchmark/transaction/*.cpp"
        "benchmark/runner/*.cpp"
        )

add_custom_target(runbenchmark ctest -L benchmark --no-compress-output -T Test USES_TERMINAL)
foreach (NOISEPAGE_BENCHMARK_CPP ${NOISEPAGE_BENCHMARK_SOURCES})
    get_filename_component(NOISEPAGE_BENCHMARK ${NOISEPAGE_BENCHMARK_CPP} NAME_WE)
    add_noisepage_benchmark(${NOISEPAGE_BENCHMARK} ${NOISEPAGE_BENCHMARK_CPP})
    add_dependencies(runbenchmark ${NOISEPAGE_BENCHMARK})
endforeach ()

#######################################################################################################################
# HEADER Generated file destinations.
#######################################################################################################################

set_target_properties(
        noisepage_static
        util_static
        noisepage_test_util_static
        noisepage_benchmark_util
        gen_opt_bc tpl noisepage
        PROPERTIES
        ARCHIVE_OUTPUT_DIRECTORY "${CMAKE_BINARY_DIR}/lib"
        LIBRARY_OUTPUT_DIRECTORY "${CMAKE_BINARY_DIR}/lib"
        RUNTIME_OUTPUT_DIRECTORY "${CMAKE_BINARY_DIR}/bin"
)

if (${NOISEPAGE_ENABLE_SHARED})
    set_target_properties(
            noisepage_shared
            util_shared
            noisepage_test_util_shared
            PROPERTIES
            ARCHIVE_OUTPUT_DIRECTORY "${CMAKE_BINARY_DIR}/lib"
            LIBRARY_OUTPUT_DIRECTORY "${CMAKE_BINARY_DIR}/lib"
            RUNTIME_OUTPUT_DIRECTORY "${CMAKE_BINARY_DIR}/bin"
    )
endif ()

#######################################################################################################################
# HEADER Miscellaneous.
# This is where helper scripts and other random CMake stuff goes.
#######################################################################################################################

function(print_property TARGET_NAME PROPERTY_NAME)
    get_target_property(TARGET_NAME_PROPERTY ${TARGET_NAME} ${PROPERTY_NAME})
    if (NOT (TARGET_NAME_PROPERTY STREQUAL "TARGET_NAME_PROPERTY-NOTFOUND"))
        message(STATUS "    ${TARGET_NAME} ${PROPERTY_NAME}: ${TARGET_NAME_PROPERTY}")
    endif ()
endfunction()

function(print_properties TARGET_NAME)
    print_property(${TARGET_NAME} COMPILE_DEFINITIONS)
    print_property(${TARGET_NAME} COMPILE_FEATURES)
    print_property(${TARGET_NAME} COMPILE_OPTIONS)
    print_property(${TARGET_NAME} LINK_OPTIONS)
    print_property(${TARGET_NAME} LINK_LIBRARIES)
endfunction()

message(STATUS "Note that following NoisePage options are just a sample and may not be the full list. Check compile_commands.json to be sure.")

print_properties(noisepage_objlib)
print_properties(noisepage)
print_properties(tpl)
print_properties(noisepage_test_util_static)
print_properties(tpcc_test)
print_properties(noisepage_benchmark_util)
print_properties(tpcc_benchmark)

#######################################################################################################################
# Useful some day, maybe.
#######################################################################################################################

# Some day, CLion will probably support USE_FOLDERS in the IDE view of CMake targets.
# When that day comes, clump all the "you shouldn't need to build this manually" targets into a folder like so.
# set_property(GLOBAL PROPERTY USE_FOLDERS ON)
# set_target_properties(hack_bytecode_handlers_ir PROPERTIES FOLDER HiddenTargets)

#######################################################################################################################
# Global variables for helper scripts.
# LINT_FILES    :   All the files that are to be linted. Exposed since other tools may want to use them.
# CLANG_TOOLS_SEARCH_PATH   :   Where to look for clang programs like clang-format and clang-tidy.
#######################################################################################################################

file(GLOB_RECURSE LINT_FILES
        "${PROJECT_SOURCE_DIR}/src/*.h"
        "${PROJECT_SOURCE_DIR}/src/*.cpp"
        "${PROJECT_SOURCE_DIR}/test/*.h"
        "${PROJECT_SOURCE_DIR}/test/*.cpp"
        "${PROJECT_SOURCE_DIR}/benchmark/*.h"
        "${PROJECT_SOURCE_DIR}/benchmark/*.cpp"
        "${PROJECT_SOURCE_DIR}/util/*.h"
        "${PROJECT_SOURCE_DIR}/util/*.cpp"
        )

set(CLANG_TOOLS_SEARCH_PATH
        "/usr/local/bin"
        "/usr/bin"
        "/usr/local/opt/llvm/bin"
        "/usr/local/opt/llvm@8/bin"
        "/usr/local/Cellar/llvm/8.0.1/bin"
        )

#######################################################################################################################
# check-censored    :   Grep the repository for some bad keywords. Brittle, but cheap and useful.
#######################################################################################################################

# If allowing entire files becomes necessary, do it here. Make it harder so that people try not to do it.
# file(GLOB_RECURSE UNCENSORED_FILES "${PROJECT_SOURCE_DIR}/src/...")
# list(REMOVE_ITEM CENSOR_FILES ${UNCENSORED_FILES})

set(BAD_WORDS_FILE ${BUILD_SUPPORT_DATA_DIR}/bad_words.txt)
if (NOT EXISTS ${BAD_WORDS_FILE})
    message(STATUS "[MISSING] bad words at ${BUILD_SUPPORT_DATA_DIR}/bad_words.txt, no check-censored.")
else ()
    add_custom_target(check-censored                                        # Make the "check-censored" target.
            grep --invert-match -n -e '^ *//' -e '^ *[*]' ${LINT_FILES}     # Check all uncommented lines with line num.
            | grep -f ${BAD_WORDS_FILE}                                     # For bad words, case sensitive.
            | grep --invert-match -e 'NOLINT'                               # And that are not marked as NOLINT.

            # Start of allowlist.

            # Description: allow usage of 'inline' in execution engine.
            # Reason: pmenon 2019/08/13
            # All the bytecode handler functions have to be inline to ensure one definition.
            # gen_opt_bc also cleans up the modules to add the odr to all functions.
            # On top of that, many are marked ALWAYS_INLINE to force physical inlining into the VM.
            # These are hand-selected by Prashanth based on profiling.
            | grep --invert-match -e 'src/include/execution/.*:.*inline\\b.*'
            | grep --invert-match -e 'src/execution/ast/context.cpp.*:.*inline\\b.*'
            | grep --invert-match -e 'src/execution/vm/vm.cpp.*:.*inline\\b.*'

            # Description: Regions, memory pool chunks, and vm stacks are managed using malloc and free.
            | grep --invert-match -e 'src/execution/sql/memory_pool.cpp:.*malloc\(.*'
            | grep --invert-match -e 'src/execution/sql/memory_pool.cpp:.*calloc\(.*'
            | grep --invert-match -e 'src/execution/sql/memory_pool.cpp:.*free\(.*'
            | grep --invert-match -e 'src/execution/util/region.cpp:.*malloc\(.*'
            | grep --invert-match -e 'src/execution/util/region.cpp:.*free\(.*'
            | grep --invert-match -e 'src/execution/vm/vm.cpp:.*free\(.*'

            # End of allowlist.

            || exit 0                                                     # If nothing found, return 0.
            && exit 1                                                     # Else return 1, note || && left-associative.
            USES_TERMINAL
            )
    message(STATUS "[ADDED] check-censored")
endif ()
unset(BAD_WORDS_FILE)

#######################################################################################################################
# check-lint        :   Run the cpplint python script.
#######################################################################################################################

add_noisepage_dep_singlefile(cpplint https://raw.githubusercontent.com/cpplint/cpplint/5b4259ef4c94d34e98192f53466c8af5e9d1c259/cpplint.py)
find_program(CPPLINT_BIN NAMES cpplint.py HINTS ${cpplint_SOURCE_DIR})

if ("${CPPLINT_BIN}" STREQUAL "CPPLINT_BIN-NOTFOUND")
    message(STATUS "[MISSING] cpplint at ${cpplint_SOURCE_DIR}/cpplint.py, no check-lint.")
else ()
    # Balancing act: cpplint.py takes a non-trivial time to launch, so process 12 files per invocation with parallelism.
    add_custom_target(check-lint
            COMMENT "Running: echo LINT_FILES | xargs -n12 -P8 python3 ${CPPLINT_BIN} --verbose=2 --linelength=120 --quiet --filter=legal/copyright,-build/header_guard"
            COMMAND echo '${LINT_FILES}' | xargs -n12 -P8
            python3 ${CPPLINT_BIN}
            --verbose=2 --linelength=120 --quiet
            --filter=-legal/copyright,-build/header_guard
            USES_TERMINAL
            )
    message(STATUS "[ADDED] check-lint (${CPPLINT_BIN})")
endif ()
unset(${CPPLINT_BIN})

#######################################################################################################################
# check-tpl         :   Python script to check core TPL functionality.
#######################################################################################################################

if (${NOISEPAGE_USE_LOGGING})
    add_custom_target(
            check-tpl
            DEPENDS tpl
            COMMAND cmake -E echo "Running: ${BUILD_SUPPORT_DIR}/run_tpl_tests.py -b ${CMAKE_BINARY_DIR}/bin/tpl -f ${PROJECT_SOURCE_DIR}/sample_tpl/tpl_tests.txt -t ${PROJECT_SOURCE_DIR}/sample_tpl -d ${CMAKE_BINARY_DIR}/bin"
            COMMAND ${BUILD_SUPPORT_DIR}/run_tpl_tests.py
            -b ${CMAKE_BINARY_DIR}/bin/tpl
            -f ${PROJECT_SOURCE_DIR}/sample_tpl/tpl_tests.txt
            -t ${PROJECT_SOURCE_DIR}/sample_tpl
            -d ${CMAKE_BINARY_DIR}/bin
            WORKING_DIRECTORY ${CMAKE_BINARY_DIR}/bin
            USES_TERMINAL
    )
    message(STATUS "[ADDED] check-tpl")
else ()
    message(STATUS "[MISSING] check-tpl does not work unless NOISEPAGE_USE_LOGGING is provided.")
endif ()

#######################################################################################################################
# format            :   Reformat the codebase according to standards.
# check-format      :   Check if the codebase is formatted according to standards.
#######################################################################################################################

find_program(CLANG_FORMAT_BIN NAMES clang-format-8 clang-format HINTS ${CLANG_TOOLS_SEARCH_PATH})
if ("${CLANG_FORMAT_BIN}" STREQUAL "CLANG_FORMAT_BIN-NOTFOUND")
    message(STATUS "[MISSING] clang-format not found, no format and no check-format.")
else ()
    # The directories to be formatted. Note that we modified the format script to take in multiple arguments.
    string(CONCAT FORMAT_DIRS
            "${CMAKE_CURRENT_SOURCE_DIR}/benchmark,"
            "${CMAKE_CURRENT_SOURCE_DIR}/src,"
            "${CMAKE_CURRENT_SOURCE_DIR}/test,"
            "${CMAKE_CURRENT_SOURCE_DIR}/util"
            )

    # Run clang-format and update files in place.
    add_custom_target(format
            ${BUILD_SUPPORT_DIR}/run_clang_format.py
            ${CLANG_FORMAT_BIN}
            ${BUILD_SUPPORT_DATA_DIR}/clangformat_suppressions.txt
            --source_dirs
            ${FORMAT_DIRS}
            --fix
            --quiet
            USES_TERMINAL
            )

    # Run clang-format and exit with a non-zero exit code if any files need to be reformatted.
    add_custom_target(check-format
            ${BUILD_SUPPORT_DIR}/run_clang_format.py
            ${CLANG_FORMAT_BIN}
            ${BUILD_SUPPORT_DATA_DIR}/clangformat_suppressions.txt
            --source_dirs
            ${FORMAT_DIRS}
            --quiet
            USES_TERMINAL
            )

    message(STATUS "[ADDED] clang-format and check-clang-format (${CLANG_FORMAT_BIN})")

    unset(FORMAT_DIRS)
endif ()
unset(CLANG_FORMAT_BIN)

#######################################################################################################################
# check-clang-tidy  :   Run clang-tidy static analysis on the codebase.
#######################################################################################################################

find_program(CLANG_TIDY_BIN NAMES clang-tidy-8 clang-tidy HINTS ${CLANG_TOOLS_SEARCH_PATH})
if ("${CLANG_TIDY_BIN}" STREQUAL "CLANG_TIDY_BIN-NOTFOUND")
    message(STATUS "[MISSING] clang-tidy not found, no check-clang-tidy.")
else ()
    # Run clang-tidy and exit with a non-zero exit code if any errors are found.
    # clang-tidy automatically searches for a .clang-tidy file in parent directories.
    add_custom_target(check-clang-tidy
            ${BUILD_SUPPORT_DIR}/run-clang-tidy.py                            # Run LLVM's clang-tidy script.
            -clang-tidy-binary ${CLANG_TIDY_BIN}                              # Using the specified clang-tidy binary.
            -p ${CMAKE_BINARY_DIR}                                            # Using the generated compile commands.
            USES_TERMINAL
            )
    add_custom_command(TARGET check-clang-tidy DEPENDS benchmark gflags gtest)
    message(STATUS "[ADDED] check-clang-tidy (${CLANG_TIDY_BIN})")
endif ()
unset(CLANG_TIDY_BIN)

#######################################################################################################################
# Apply +x permissions to all scripts in the build-support folder.
#######################################################################################################################

# CLion's remote toolchain functionality seems to lose the +x permissions when the files are rsync'd to the remote box.
# This creates a list of the executable scripts in the build-support folder and applies +x to them to ensure building
# dependent CMake targets doesn't fail.

file(GLOB_RECURSE
        BUILD_SUPPORT_SCRIPTS
        CONFIGURE_DEPENDS
        ${PROJECT_SOURCE_DIR}/build-support/*.pl
        ${PROJECT_SOURCE_DIR}/build-support/*.py
        ${PROJECT_SOURCE_DIR}/build-support/*.sh
        )

foreach (_var IN LISTS BUILD_SUPPORT_SCRIPTS)
    execute_process(COMMAND chmod +x "${_var}")
endforeach ()<|MERGE_RESOLUTION|>--- conflicted
+++ resolved
@@ -152,11 +152,7 @@
 # CMake options, specify with -DNOISEPAGE_{option}=On.
 #   NOISEPAGE_BUILD_BENCHMARKS              : Enable building benchmarks as part of the ALL target. Default ON.
 #   NOISEPAGE_BUILD_TESTS                   : Enable building tests as part of the ALL (but the Self-Driving test) target. Default ON.
-<<<<<<< HEAD
-#   NOISEPAGE_BUILD_SELF_DRIVING_TESTS      : Enable building self-driving end-to-end tests. Default OFF
-=======
 #   NOISEPAGE_BUILD_SELF_DRIVING_E2E_TESTS  : Enable building self-driving end-to-end tests. Default OFF
->>>>>>> c3f3d567
 #   NOISEPAGE_GENERATE_COVERAGE             : Enable C++ code coverage. Default OFF.
 #   NOISEPAGE_UNITTEST_OUTPUT_ON_FAILURE    : Enable verbose unittest failures. Default OFF. Can be very verbose.
 #   NOISEPAGE_UNITY_BUILD                   : Enable unity (aka jumbo) builds. Default OFF.
@@ -189,13 +185,8 @@
         "Enable building tests as part of the ALL target."
         ON)
 
-<<<<<<< HEAD
-option(NOISEPAGE_BUILD_SELF_DRIVING_TESTS
-        "Enable building self-driving tests as part of the ALL target."
-=======
 option(NOISEPAGE_BUILD_SELF_DRIVING_E2E_TESTS
         "Enable building self-driving end-to-end tests as part of the ALL target."
->>>>>>> c3f3d567
         OFF)
 
 option(NOISEPAGE_GENERATE_COVERAGE
@@ -824,20 +815,12 @@
         -T Test                             # Run tests and log it to Testing/*/Test.xml.
         --timeout 3000                      # 3000 second timeout per test.
         USES_TERMINAL)
-<<<<<<< HEAD
-add_custom_target(self_driving_test         # For now, this target is specifically used for self-driving pipeline
-=======
 add_custom_target(self_driving_e2e_test         # For now, this target is specifically used for self-driving pipeline
->>>>>>> c3f3d567
         ctest
         --resource-spec-file ${BUILD_SUPPORT_DATA_DIR}/ctest_resource_specs.json    # For controlling conflicting tests.
         ${UNITTEST_OUTPUT_ON_FAILURE}       # Whether to print output when a test fails.
         -j ${NOISEPAGE_TEST_PARALLELISM}    # Maximum number of parallel jobs.
-<<<<<<< HEAD
-        -L self_driving_test                # Run all tests that have a label like this. See footgun warning above.
-=======
         -L self_driving_e2e_test                # Run all tests that have a label like this. See footgun warning above.
->>>>>>> c3f3d567
         --no-compress-output                # Output verbosely so that it can be logged.
         -T Test                             # Run tests and log it to Testing/*/Test.xml.
         --timeout 3000                      # 3000 second timeout per test.
@@ -924,14 +907,9 @@
     add_dependencies(${TEST_LABEL} ${TEST_NAME})
 endfunction()
 
-<<<<<<< HEAD
-# NOTE:Self-driving End-To-End tests are not included below because the test require dependencies to other part of the system, thus could not be run as standalone tests.
-# They will be added to a separate test target: self_driving_test. See NOISEPAGE_SELF_DRIVING_TEST_SOURCES for details
-=======
 # NOTE:Self-driving End-To-End tests are not included below because the test require dependencies to other part of
 # the system, thus could not be run as standalone tests.  They will be added to a separate test target:
 # self_driving_e2e_test. See NOISEPAGE_SELF_DRIVING_E2E_TEST_SOURCES for details.
->>>>>>> c3f3d567
 file(GLOB_RECURSE NOISEPAGE_TEST_SOURCES
         "test/binder/*.cpp"
         "test/catalog/*.cpp"
@@ -969,38 +947,22 @@
 endforeach ()
 
 
-<<<<<<< HEAD
-file(GLOB_RECURSE NOISEPAGE_SELF_DRIVING_TEST_SOURCES
-        "test/self_driving/*.cpp"
-        )
-
-foreach (NOISEPAGE_TEST_CPP ${NOISEPAGE_SELF_DRIVING_TEST_SOURCES})
-=======
 file(GLOB_RECURSE NOISEPAGE_SELF_DRIVING_E2E_TEST_SOURCES
         "test/self_driving_e2e/*.cpp"
         )
 
 foreach (NOISEPAGE_TEST_CPP ${NOISEPAGE_SELF_DRIVING_E2E_TEST_SOURCES})
->>>>>>> c3f3d567
     file(RELATIVE_PATH NOISEPAGE_TEST_CPP_REL "${PROJECT_SOURCE_DIR}/test" ${NOISEPAGE_TEST_CPP})
     get_filename_component(NOISEPAGE_TEST_DIR ${NOISEPAGE_TEST_CPP_REL} DIRECTORY)
     get_filename_component(NOISEPAGE_TEST ${NOISEPAGE_TEST_CPP} NAME_WE)
 
-<<<<<<< HEAD
-    if (NOT ${NOISEPAGE_BUILD_SELF_DRIVING_TESTS})
-=======
     if (NOT ${NOISEPAGE_BUILD_SELF_DRIVING_E2E_TESTS})
->>>>>>> c3f3d567
         set(EXCLUDE_OR_NOT "EXCLUDE_ALL")
     else ()
         set(EXCLUDE_OR_NOT "NO_EXCLUDE")
     endif ()
 
-<<<<<<< HEAD
-    add_noisepage_test(${NOISEPAGE_TEST} ${NOISEPAGE_TEST_CPP} self_driving_test ${EXCLUDE_OR_NOT} NO_UNITY)
-=======
     add_noisepage_test(${NOISEPAGE_TEST} ${NOISEPAGE_TEST_CPP} self_driving_e2e_test ${EXCLUDE_OR_NOT} NO_UNITY)
->>>>>>> c3f3d567
 endforeach ()
 
 
