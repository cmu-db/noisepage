--- conflicted
+++ resolved
@@ -338,15 +338,9 @@
     ${PTHREAD_LIBRARY})
 
 set(TERRIER_TEST_LINK_LIBS
-<<<<<<< HEAD
-    terrier_shared
-    test_shared
-#    gtest
-=======
     test_util
     terrier_static
     gtest
->>>>>>> 6d050816
     gtest_main
     ${CMAKE_DL_LIBS})
 
