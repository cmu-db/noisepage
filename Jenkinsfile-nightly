pipeline {
    agent none

    environment{
        //Do not change. 
        //Performance Storage Service(Django) authentication information. The credentials can only be changed on Jenkins webpage
        PSS_CREATOR= credentials('pss-creator')
    }
    options {
        buildDiscarder(logRotator(daysToKeepStr: '30'))
        parallelsAlwaysFailFast()
    }

    triggers {
        cron('H H(2-3) * * *')
    }

    stages {
        stage('Performance') {
            agent { label 'benchmark' }
            steps {
                sh 'echo $NODE_NAME'
<<<<<<< HEAD
                sh script:'echo y | sudo ./script/installation/packages.sh all', label: 'Installing packages'

                sh script:'''
                mkdir build
                cd build
                cmake -DCMAKE_CXX_COMPILER_LAUNCHER=ccache -DCMAKE_BUILD_TYPE=Release -DTERRIER_USE_ASAN=OFF -DTERRIER_USE_JEMALLOC=ON -DTERRIER_BUILD_TESTS=OFF .. 
                make -j$(nproc) terrier
                ''', label: 'Compiling'

                sh script:'''
                cd build
                timeout 3h python3 ../script/testing/oltpbench/run_oltpbench.py --config-file=../script/testing/oltpbench/configs/nightly/nightly.json --build-type=release --publish-results=prod --publish-username=${PSS_CREATOR_USR} --publish-password=${PSS_CREATOR_PSW}
                ''', label: 'OLTPBench (HDD WAL)'

                sh script:'''
                cd build
                timeout 3h python3 ../script/testing/oltpbench/run_oltpbench.py --config-file=../script/testing/oltpbench/configs/nightly/nightly_ramdisk.json --build-type=release --publish-results=prod --publish-username=${PSS_CREATOR_USR} --publish-password=${PSS_CREATOR_PSW}
                ''', label: 'OLTPBench (RamDisk WAL)'

                sh script:'''
                cd build
                timeout 3h python3 ../script/testing/oltpbench/run_oltpbench.py --config-file=../script/testing/oltpbench/configs/nightly/nightly_wal_disabled.json --build-type=release --publish-results=prod --publish-username=${PSS_CREATOR_USR} --publish-password=${PSS_CREATOR_PSW}
                ''', label: 'OLTPBench (No WAL)'
=======
                sh 'echo y | sudo ./script/installation/packages.sh all'
                sh 'mkdir build'
                sh 'cd build && cmake -DCMAKE_CXX_COMPILER_LAUNCHER=ccache -DCMAKE_BUILD_TYPE=Release -DNOISEPAGE_USE_ASAN=OFF -DNOISEPAGE_USE_JEMALLOC=ON -DNOISEPAGE_BUILD_TESTS=OFF .. && ninja noisepage'
                sh "cd build && timeout 3h python3 ../script/testing/oltpbench/run_oltpbench.py --config-file=../script/testing/oltpbench/configs/nightly/nightly.json --build-type=release --publish-results=prod --publish-username=${PSS_CREATOR_USR} --publish-password=${PSS_CREATOR_PSW}"
                sh "cd build && timeout 3h python3 ../script/testing/oltpbench/run_oltpbench.py --config-file=../script/testing/oltpbench/configs/nightly/nightly_ramdisk.json --build-type=release --publish-results=prod --publish-username=${PSS_CREATOR_USR} --publish-password=${PSS_CREATOR_PSW}"
                sh "cd build && timeout 3h python3 ../script/testing/oltpbench/run_oltpbench.py --config-file=../script/testing/oltpbench/configs/nightly/nightly_wal_disabled.json --build-type=release --publish-results=prod --publish-username=${PSS_CREATOR_USR} --publish-password=${PSS_CREATOR_PSW}"
>>>>>>> 0954b8ae

                archiveArtifacts(artifacts: 'build/oltp_result/**/*.*', excludes: 'build/oltp_result/**/*.csv', fingerprint: true)
            }
            post {
                cleanup {
                    deleteDir()
                }
            }
        }

        stage('Microbenchmark') {
            agent { label 'benchmark' }
            steps {
                sh 'echo $NODE_NAME'
<<<<<<< HEAD
                sh script:'echo y | sudo ./script/installation/packages.sh all', label: 'Installing packages'

                sh script:'''
                mkdir build
                cd build
                cmake -DCMAKE_CXX_COMPILER_LAUNCHER=ccache -DCMAKE_BUILD_TYPE=Release -DTERRIER_USE_ASAN=OFF -DTERRIER_USE_JEMALLOC=ON -DTERRIER_BUILD_TESTS=OFF ..
                make -j$(nproc) all
                ''', label: 'Compiling'

=======
                sh 'echo y | sudo ./script/installation/packages.sh all'
                sh 'mkdir build'
                sh 'cd build && cmake -DCMAKE_CXX_COMPILER_LAUNCHER=ccache -DCMAKE_BUILD_TYPE=Release -DNOISEPAGE_USE_ASAN=OFF -DNOISEPAGE_USE_JEMALLOC=ON -DNOISEPAGE_BUILD_TESTS=OFF .. && ninja noisepage'
>>>>>>> 0954b8ae
                // The micro_bench configuration has to be consistent because we currently check against previous runs with the same config
                //  # of Threads: 4
                //  WAL Path: Ramdisk
                sh script:'''
                cd script/testing
                python3 micro_bench/run_micro_bench.py --run --num-threads=4 --benchmark-path $(pwd)/../../build/release --logfile-path=/mnt/ramdisk/benchmark.log --publish-results=prod --publish-username=${PSS_CREATOR_USR} --publish-password=${PSS_CREATOR_PSW}
                ''', label:'Microbenchmark'

                archiveArtifacts 'script/testing/*.json'
                junit 'script/testing/*.xml'
            }
            post {
                cleanup {
                    deleteDir()
                }
            }
        }
    }
}<|MERGE_RESOLUTION|>--- conflicted
+++ resolved
@@ -20,15 +20,13 @@
             agent { label 'benchmark' }
             steps {
                 sh 'echo $NODE_NAME'
-<<<<<<< HEAD
                 sh script:'echo y | sudo ./script/installation/packages.sh all', label: 'Installing packages'
 
                 sh script:'''
                 mkdir build
                 cd build
-                cmake -DCMAKE_CXX_COMPILER_LAUNCHER=ccache -DCMAKE_BUILD_TYPE=Release -DTERRIER_USE_ASAN=OFF -DTERRIER_USE_JEMALLOC=ON -DTERRIER_BUILD_TESTS=OFF .. 
-                make -j$(nproc) terrier
-                ''', label: 'Compiling'
+                cmake -DCMAKE_CXX_COMPILER_LAUNCHER=ccache -DCMAKE_BUILD_TYPE=Release -DNOISEPAGE_USE_ASAN=OFF -DNOISEPAGE_USE_JEMALLOC=ON -DNOISEPAGE_BUILD_TESTS=OFF ..
+                ninja noisepage''', label: 'Compiling'
 
                 sh script:'''
                 cd build
@@ -44,14 +42,6 @@
                 cd build
                 timeout 3h python3 ../script/testing/oltpbench/run_oltpbench.py --config-file=../script/testing/oltpbench/configs/nightly/nightly_wal_disabled.json --build-type=release --publish-results=prod --publish-username=${PSS_CREATOR_USR} --publish-password=${PSS_CREATOR_PSW}
                 ''', label: 'OLTPBench (No WAL)'
-=======
-                sh 'echo y | sudo ./script/installation/packages.sh all'
-                sh 'mkdir build'
-                sh 'cd build && cmake -DCMAKE_CXX_COMPILER_LAUNCHER=ccache -DCMAKE_BUILD_TYPE=Release -DNOISEPAGE_USE_ASAN=OFF -DNOISEPAGE_USE_JEMALLOC=ON -DNOISEPAGE_BUILD_TESTS=OFF .. && ninja noisepage'
-                sh "cd build && timeout 3h python3 ../script/testing/oltpbench/run_oltpbench.py --config-file=../script/testing/oltpbench/configs/nightly/nightly.json --build-type=release --publish-results=prod --publish-username=${PSS_CREATOR_USR} --publish-password=${PSS_CREATOR_PSW}"
-                sh "cd build && timeout 3h python3 ../script/testing/oltpbench/run_oltpbench.py --config-file=../script/testing/oltpbench/configs/nightly/nightly_ramdisk.json --build-type=release --publish-results=prod --publish-username=${PSS_CREATOR_USR} --publish-password=${PSS_CREATOR_PSW}"
-                sh "cd build && timeout 3h python3 ../script/testing/oltpbench/run_oltpbench.py --config-file=../script/testing/oltpbench/configs/nightly/nightly_wal_disabled.json --build-type=release --publish-results=prod --publish-username=${PSS_CREATOR_USR} --publish-password=${PSS_CREATOR_PSW}"
->>>>>>> 0954b8ae
 
                 archiveArtifacts(artifacts: 'build/oltp_result/**/*.*', excludes: 'build/oltp_result/**/*.csv', fingerprint: true)
             }
@@ -66,21 +56,14 @@
             agent { label 'benchmark' }
             steps {
                 sh 'echo $NODE_NAME'
-<<<<<<< HEAD
                 sh script:'echo y | sudo ./script/installation/packages.sh all', label: 'Installing packages'
 
                 sh script:'''
                 mkdir build
                 cd build
-                cmake -DCMAKE_CXX_COMPILER_LAUNCHER=ccache -DCMAKE_BUILD_TYPE=Release -DTERRIER_USE_ASAN=OFF -DTERRIER_USE_JEMALLOC=ON -DTERRIER_BUILD_TESTS=OFF ..
-                make -j$(nproc) all
-                ''', label: 'Compiling'
+                cmake -DCMAKE_CXX_COMPILER_LAUNCHER=ccache -DCMAKE_BUILD_TYPE=Release -DNOISEPAGE_USE_ASAN=OFF -DNOISEPAGE_USE_JEMALLOC=ON -DNOISEPAGE_BUILD_TESTS=OFF ..
+                ninja noisepage''', label: 'Compiling'
 
-=======
-                sh 'echo y | sudo ./script/installation/packages.sh all'
-                sh 'mkdir build'
-                sh 'cd build && cmake -DCMAKE_CXX_COMPILER_LAUNCHER=ccache -DCMAKE_BUILD_TYPE=Release -DNOISEPAGE_USE_ASAN=OFF -DNOISEPAGE_USE_JEMALLOC=ON -DNOISEPAGE_BUILD_TESTS=OFF .. && ninja noisepage'
->>>>>>> 0954b8ae
                 // The micro_bench configuration has to be consistent because we currently check against previous runs with the same config
                 //  # of Threads: 4
                 //  WAL Path: Ramdisk
