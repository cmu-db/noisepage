#pragma once

#include <algorithm>
#include <memory>
#include <string>
#include <utility>
#include <vector>
#include "catalog/catalog.h"
#include "execution/exec/execution_context.h"
#include "parser/expression/constant_value_expression.h"
#include "transaction/transaction_context.h"
#include "type/transient_value_factory.h"
<<<<<<< HEAD
#include "parser/expression/constant_value_expression.h"
#include "execution/table_generator/table_reader.h"
=======
>>>>>>> 61de3489

namespace terrier::execution::sql {

// Keep small so that nested loop join won't take too long.
/**
 * Size of the first table
 */
constexpr uint32_t TEST1_SIZE = 10000;
/**
 * Size of the second table
 */
constexpr uint32_t TEST2_SIZE = 1000;

/**
 * Helper class to generate test tables and their indexes.
 */
class TableGenerator {
 public:
  /**
   * Constructor
   * @param exec_ctx execution context of the test
   * @param store block store to use when creating tables
   * @param ns_oid oid of the namespace
   */
  explicit TableGenerator(exec::ExecutionContext *exec_ctx, storage::BlockStore *store, catalog::namespace_oid_t ns_oid)
      : exec_ctx_{exec_ctx}, store_{store}, ns_oid_{ns_oid}, table_reader_{exec_ctx, store, ns_oid} {}

  /**
   * Generate test tables.
   */
  void GenerateTestTables();

  /**
* Generate a table given its schema and data
* @param schema_file schema file name
* @param data_file data file name
*/
  void GenerateTableFromFile(const std::string &schema_file, const std::string &data_file);

  /**
   * Generate tpch tables.
   */
  void GenerateTPCHTables(const std::string &dir_name);

 private:
  exec::ExecutionContext *exec_ctx_;
  storage::BlockStore *store_;
  catalog::namespace_oid_t ns_oid_;
  TableReader table_reader_;

  /**
   * Enumeration to characterize the distribution of values in a given column
   */
  enum class Dist : uint8_t { Uniform, Zipf_50, Zipf_75, Zipf_95, Zipf_99, Serial };

  /**
   * Metadata about the data for a given column. Specifically, the type of the
   * column, the distribution of values, a min and max if appropriate.
   */
  struct ColumnInsertMeta {
    /**
     * Name of the column
     */
    const char *name_;
    /**
     * Type of the column
     */
    const type::TypeId type_;
    /**
     * Whether the column is nullable
     */
    bool nullable_;
    /**
     * Distribution of values
     */
    Dist dist_;
    /**
     * Min value of the column
     */
    uint64_t min_;
    /**
     * Max value of the column
     */
<<<<<<< HEAD
    uint64_t max;
    /**
     * Counter to generate serial data
     */
    uint64_t serial_counter{0};
=======
    uint64_t max_;
>>>>>>> 61de3489

    /**
     * Constructor
     */
    ColumnInsertMeta(const char *name, const type::TypeId type, bool nullable, Dist dist, uint64_t min, uint64_t max)
        : name_(name), type_(type), nullable_(nullable), dist_(dist), min_(min), max_(max) {}
  };

  /**
   * Metadata about a table. Specifically, the schema and number of
   * rows in the table.
   */
  struct TableInsertMeta {
    /**
     * Name of the table
     */
    const char *name_;
    /**
     * Number of rows
     */
    uint32_t num_rows_;
    /**
     * Columns
     */
    std::vector<ColumnInsertMeta> col_meta_;

    /**
     * Constructor
     */
    TableInsertMeta(const char *name, uint32_t num_rows, std::vector<ColumnInsertMeta> col_meta)
        : name_(name), num_rows_(num_rows), col_meta_(std::move(col_meta)) {}
  };

  /**
   * Metadata about an index column
   */
  struct IndexColumn {
    /**
     * Name of the column
     */
    const char *name_;
    /**
     * Type of the column
     */
    const type::TypeId type_;
    /**
     * Whether the columns is nullable
     */
    bool nullable_;
    /**
     * Column name in the original table
     */
    const char *table_col_name_;

    /**
     * Constructor
     */
    IndexColumn(const char *name, const type::TypeId type, bool nullable, const char *table_col_name)
        : name_(name), type_(type), nullable_(nullable), table_col_name_(table_col_name) {}
  };

  /**
   * Metadata about an index.
   */
  struct IndexInsertMeta {
    /**
     * Name of the index
     */
    const char *index_name_;
    /**
     * Name of the corresponding table
     */
    const char *table_name_;
    /**
     * Columns
     */
    std::vector<IndexColumn> cols_;

    /**
     * Constructors
     */
    IndexInsertMeta(const char *index_name, const char *table_name, std::vector<IndexColumn> cols)
        : index_name_(index_name), table_name_(table_name), cols_(std::move(cols)) {}
  };

  void InitTestIndexes();

  // Create integer data with the given distribution
  template <typename T>
  T *CreateNumberColumnData(Dist dist, uint32_t num_vals, uint64_t serial_counter, uint64_t min, uint64_t max);

  // Generate column data
  std::pair<byte *, uint32_t *> GenerateColumnData(const ColumnInsertMeta &col_meta, uint32_t num_rows);

  // Fill a given table according to its metadata
  void FillTable(catalog::table_oid_t table_oid, common::ManagedPointer<storage::SqlTable> table,
                 const catalog::Schema &schema, const TableInsertMeta &table_meta);

  void FillIndex(common::ManagedPointer<storage::index::Index> index, const catalog::IndexSchema &index_schema,
                 const IndexInsertMeta &index_meta, common::ManagedPointer<storage::SqlTable> table,
                 const catalog::Schema &table_schema);

  terrier::parser::ConstantValueExpression DummyCVE() {
    return terrier::parser::ConstantValueExpression(type::TransientValueFactory::GetInteger(0));
  }
};

}  // namespace terrier::execution::sql<|MERGE_RESOLUTION|>--- conflicted
+++ resolved
@@ -10,11 +10,8 @@
 #include "parser/expression/constant_value_expression.h"
 #include "transaction/transaction_context.h"
 #include "type/transient_value_factory.h"
-<<<<<<< HEAD
 #include "parser/expression/constant_value_expression.h"
 #include "execution/table_generator/table_reader.h"
-=======
->>>>>>> 61de3489
 
 namespace terrier::execution::sql {
 
@@ -98,15 +95,11 @@
     /**
      * Max value of the column
      */
-<<<<<<< HEAD
-    uint64_t max;
+    uint64_t max_;
     /**
      * Counter to generate serial data
      */
-    uint64_t serial_counter{0};
-=======
-    uint64_t max_;
->>>>>>> 61de3489
+    uint64_t serial_counter_{0};
 
     /**
      * Constructor
