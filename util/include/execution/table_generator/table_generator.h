#pragma once

#include <algorithm>
#include <memory>
#include <string>
#include <utility>
#include <vector>
#include "catalog/catalog.h"
#include "execution/exec/execution_context.h"
#include "execution/table_generator/table_reader.h"
#include "parser/expression/constant_value_expression.h"
#include "transaction/transaction_context.h"
#include "type/transient_value_factory.h"

namespace terrier::execution::sql {

// Keep small so that nested loop join won't take too long.
/**
 * Size of the first table
 */
constexpr uint32_t TEST1_SIZE = 10000;
/**
 * Size of the second table
 */
constexpr uint32_t TEST2_SIZE = 1000;

/**
 * Helper class to generate test tables and their indexes.
 */
class TableGenerator {
 public:
  /**
   * Constructor
   * @param exec_ctx execution context of the test
   * @param store block store to use when creating tables
   * @param ns_oid oid of the namespace
   */
  explicit TableGenerator(exec::ExecutionContext *exec_ctx, storage::BlockStore *store, catalog::namespace_oid_t ns_oid)
      : exec_ctx_{exec_ctx}, store_{store}, ns_oid_{ns_oid}, table_reader_{exec_ctx, store, ns_oid} {}

  /**
   * Generate test tables.
   */
  void GenerateTestTables();

  /**
   * Generate a table given its schema and data
   * @param schema_file schema file name
   * @param data_file data file name
   */
  void GenerateTableFromFile(const std::string &schema_file, const std::string &data_file);

  /**
   * Generate tpch tables.
   */
  void GenerateTPCHTables(const std::string &dir_name);

 private:
  exec::ExecutionContext *exec_ctx_;
  storage::BlockStore *store_;
  catalog::namespace_oid_t ns_oid_;
  TableReader table_reader_;

  /**
   * Enumeration to characterize the distribution of values in a given column
   */
  enum class Dist : uint8_t { Uniform, Zipf_50, Zipf_75, Zipf_95, Zipf_99, Serial };

  /**
   * Metadata about the data for a given column. Specifically, the type of the
   * column, the distribution of values, a min and max if appropriate.
   */
  struct ColumnInsertMeta {
    /**
     * Name of the column
     */
    const char *name_;
    /**
     * Type of the column
     */
    const type::TypeId type_;
    /**
     * Whether the column is nullable
     */
    bool nullable_;
    /**
     * Distribution of values
     */
    Dist dist_;
    /**
     * Serial Counter
     */
    uint64_t counter_{0};
    /**
     * Min value of the column
     */
    uint64_t min_;
    /**
     * Max value of the column
     */
    uint64_t max_;
    /**
     * Counter to generate serial data
     */
    uint64_t serial_counter_{0};

    /**
     * Constructor
     */
    ColumnInsertMeta(const char *name, const type::TypeId type, bool nullable, Dist dist, uint64_t min, uint64_t max)
        : name_(name), type_(type), nullable_(nullable), dist_(dist), min_(min), max_(max) {}
  };

  /**
   * Metadata about a table. Specifically, the schema and number of
   * rows in the table.
   */
  struct TableInsertMeta {
    /**
     * Name of the table
     */
    const char *name_;
    /**
     * Number of rows
     */
    uint32_t num_rows_;
    /**
     * Columns
     */
    std::vector<ColumnInsertMeta> col_meta_;

    /**
     * Constructor
     */
    TableInsertMeta(const char *name, uint32_t num_rows, std::vector<ColumnInsertMeta> col_meta)
        : name_(name), num_rows_(num_rows), col_meta_(std::move(col_meta)) {}
  };

  /**
   * Metadata about an index column
   */
  struct IndexColumn {
    /**
     * Name of the column
     */
    const char *name_;
    /**
     * Type of the column
     */
    const type::TypeId type_;
    /**
     * Whether the columns is nullable
     */
    bool nullable_;
    /**
     * Column name in the original table
     */
    const char *table_col_name_;

    /**
     * Constructor
     */
    IndexColumn(const char *name, const type::TypeId type, bool nullable, const char *table_col_name)
        : name_(name), type_(type), nullable_(nullable), table_col_name_(table_col_name) {}
  };

  /**
   * Metadata about an index.
   */
  struct IndexInsertMeta {
    /**
     * Name of the index
     */
    const char *index_name_;
    /**
     * Name of the corresponding table
     */
    const char *table_name_;
    /**
     * Columns
     */
    std::vector<IndexColumn> cols_;

    /**
     * Constructors
     */
    IndexInsertMeta(const char *index_name, const char *table_name, std::vector<IndexColumn> cols)
        : index_name_(index_name), table_name_(table_name), cols_(std::move(cols)) {}
  };

  void InitTestIndexes();

  // Create integer data with the given distribution
  template <typename T>
<<<<<<< HEAD
  T *CreateNumberColumnData(Dist dist, uint32_t num_vals, uint64_t serial_counter, uint64_t min, uint64_t max);
=======
  T *CreateNumberColumnData(ColumnInsertMeta *col_meta, uint32_t num_vals);
>>>>>>> ca3439c8

  // Generate column data
  std::pair<byte *, uint32_t *> GenerateColumnData(ColumnInsertMeta *col_meta, uint32_t num_rows);

  // Fill a given table according to its metadata
  void FillTable(catalog::table_oid_t table_oid, common::ManagedPointer<storage::SqlTable> table,
                 const catalog::Schema &schema, TableInsertMeta *table_meta);

  void FillIndex(common::ManagedPointer<storage::index::Index> index, const catalog::IndexSchema &index_schema,
                 const IndexInsertMeta &index_meta, common::ManagedPointer<storage::SqlTable> table,
                 const catalog::Schema &table_schema);

  terrier::parser::ConstantValueExpression DummyCVE() {
    return terrier::parser::ConstantValueExpression(type::TransientValueFactory::GetInteger(0));
  }
};

}  // namespace terrier::execution::sql<|MERGE_RESOLUTION|>--- conflicted
+++ resolved
@@ -192,11 +192,7 @@
 
   // Create integer data with the given distribution
   template <typename T>
-<<<<<<< HEAD
-  T *CreateNumberColumnData(Dist dist, uint32_t num_vals, uint64_t serial_counter, uint64_t min, uint64_t max);
-=======
   T *CreateNumberColumnData(ColumnInsertMeta *col_meta, uint32_t num_vals);
->>>>>>> ca3439c8
 
   // Generate column data
   std::pair<byte *, uint32_t *> GenerateColumnData(ColumnInsertMeta *col_meta, uint32_t num_rows);
