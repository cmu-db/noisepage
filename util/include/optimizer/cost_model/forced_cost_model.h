--- conflicted
+++ resolved
@@ -32,12 +32,8 @@
    * @param memo Memo object containing all relevant groups
    * @param gexpr GroupExpression to calculate cost for
    */
-<<<<<<< HEAD
-  double CalculateCost(transaction::TransactionContext *txn, UNUSED_ATTRIBUTE catalog::CatalogAccessor *accessor, Memo *memo, GroupExpression *gexpr) override {
-=======
   double CalculateCost(transaction::TransactionContext *txn, UNUSED_ATTRIBUTE catalog::CatalogAccessor *accessor,
                        Memo *memo, GroupExpression *gexpr) override {
->>>>>>> 436ddb40
     gexpr_ = gexpr;
     memo_ = memo;
     txn_ = txn;
