#include "execution/table_generator/table_generator.h"

#include <algorithm>
#include <memory>
#include <random>
#include <string>
#include <utility>
#include <vector>

#include "execution/util/bit_util.h"
#include "loggers/execution_logger.h"
#include "parser/expression/column_value_expression.h"
#include "storage/index/bwtree_index.h"
#include "storage/index/index_builder.h"
#include "storage/sql_table.h"

namespace terrier::execution::sql {
template <typename T>
T *TableGenerator::CreateNumberColumnData(ColumnInsertMeta *col_meta, uint32_t num_vals) {
  auto *val = new T[num_vals];
  static uint64_t rotate_counter = 0;

  switch (col_meta->dist_) {
    case Dist::Uniform: {
      std::mt19937 generator{};
      std::uniform_int_distribution<T> distribution(static_cast<T>(col_meta->min_), static_cast<T>(col_meta->max_));

      for (uint32_t i = 0; i < num_vals; i++) {
        val[i] = distribution(generator);
      }

      break;
    }
    case Dist::Serial: {
      for (uint32_t i = 0; i < num_vals; i++) {
        val[i] = static_cast<T>(col_meta->counter_);
        col_meta->counter_++;
      }
      break;
    }
    case Dist::Rotate: {
      for (uint32_t i = 0; i < num_vals; i++) {
        if (rotate_counter > col_meta->max_) {
          rotate_counter = col_meta->min_;
        }
        val[i] = static_cast<T>(rotate_counter);
        rotate_counter++;
      }
      std::shuffle(&val[0], &val[num_vals], std::mt19937(std::random_device()()));
      break;
    }
    default:
      throw std::runtime_error("Implement me!");
  }

  return val;
}

storage::VarlenEntry *TableGenerator::CreateVarcharColumnData(ColumnInsertMeta *col_meta, uint32_t num_vals) {
  // TODO(Lin): we're only generating inline data for now.
  uint32_t multiply_factor = sizeof(storage::VarlenEntry) / sizeof(uint32_t);
  auto *val = new uint32_t[num_vals * multiply_factor];
  static uint64_t rotate_counter = 0;

  switch (col_meta->dist_) {
    case Dist::Uniform: {
      std::mt19937 generator{};
      std::uniform_int_distribution<uint32_t> distribution(static_cast<uint32_t>(col_meta->min_),
                                                           static_cast<uint32_t>(col_meta->max_));

      for (uint32_t i = 0; i < num_vals; i++) {
        std::string str_val = std::to_string(distribution(generator));
        *reinterpret_cast<storage::VarlenEntry *>(val + i * multiply_factor) =
            storage::VarlenEntry::CreateInline(reinterpret_cast<const byte *>(str_val.data()), str_val.size());
      }

      break;
    }
    case Dist::Serial: {
      for (uint32_t i = 0; i < num_vals; i++) {
        std::string str_val = std::to_string(col_meta->counter_);
        *reinterpret_cast<storage::VarlenEntry *>(val + i * multiply_factor) =
            storage::VarlenEntry::CreateInline(reinterpret_cast<const byte *>(str_val.data()), str_val.size());
        col_meta->counter_++;
      }
      break;
    }
    case Dist::Rotate: {
      for (uint32_t i = 0; i < num_vals; i++) {
        if (rotate_counter > col_meta->max_) {
          rotate_counter = col_meta->min_;
        }
        std::string str_val = std::to_string(rotate_counter);
        *reinterpret_cast<storage::VarlenEntry *>(val + i * multiply_factor) =
            storage::VarlenEntry::CreateInline(reinterpret_cast<const byte *>(str_val.data()), str_val.size());
        rotate_counter++;
        auto varlen_val = reinterpret_cast<storage::VarlenEntry*>(val);
        std::shuffle(&varlen_val[0], &varlen_val[num_vals], std::mt19937(std::random_device()()));
      }
      break;
    }
    default:
      throw std::runtime_error("Implement me!");
  }

  return reinterpret_cast<storage::VarlenEntry *>(val);
}

bool *TableGenerator::CreateBooleanColumnData(ColumnInsertMeta *col_meta, uint32_t num_vals) {
  auto *val = new bool[num_vals];

  switch (col_meta->dist_) {
    case Dist::Uniform: {
      std::mt19937 generator{};
      std::uniform_int_distribution<int16_t> distribution(0, 1);
      for (uint32_t i = 0; i < num_vals; i++) {
        val[i] = distribution(generator) % 2 == 0;
      }
      break;
    }
    case Dist::Serial: {
      // Split the false/true values by half
      uint32_t half = num_vals / 2;
      for (uint32_t i = 0; i < num_vals; i++) {
        val[i] = (i >= half);
      }
      break;
    }
    default:
      throw std::runtime_error("Unsupported distribution type for boolean columns");
  }

  return val;
}

// Generate column data
std::pair<byte *, uint32_t *> TableGenerator::GenerateColumnData(ColumnInsertMeta *col_meta, uint32_t num_rows) {
  // Create data
  byte *col_data = nullptr;
  switch (col_meta->type_) {
    case type::TypeId::BOOLEAN: {
      col_data = reinterpret_cast<byte *>(CreateBooleanColumnData(col_meta, num_rows));
      break;
    }
    case type::TypeId::TINYINT: {
      col_data = reinterpret_cast<byte *>(CreateNumberColumnData<int8_t>(col_meta, num_rows));
      break;
    }
    case type::TypeId::SMALLINT: {
      col_data = reinterpret_cast<byte *>(CreateNumberColumnData<int16_t>(col_meta, num_rows));
      break;
    }
    case type::TypeId::INTEGER: {
      col_data = reinterpret_cast<byte *>(CreateNumberColumnData<int32_t>(col_meta, num_rows));
      break;
    }
    case type::TypeId::BIGINT:
    case type::TypeId::DECIMAL: {
      col_data = reinterpret_cast<byte *>(CreateNumberColumnData<int64_t>(col_meta, num_rows));
      break;
    }
    case type::TypeId::VARCHAR: {
      col_data = reinterpret_cast<byte *>(CreateVarcharColumnData(col_meta, num_rows));
      break;
    }
    default: {
      throw std::runtime_error("Implement me!");
    }
  }

  // Create bitmap
  uint32_t *null_bitmap = nullptr;
  TERRIER_ASSERT(num_rows != 0, "Cannot have 0 rows.");
  uint64_t num_words = util::BitUtil::Num32BitWordsFor(num_rows);
  null_bitmap = new uint32_t[num_words];
  util::BitUtil::Clear(null_bitmap, num_rows);
  if (col_meta->nullable_) {
    std::mt19937 generator;
    std::bernoulli_distribution coin(0.1);
    for (uint32_t i = 0; i < num_rows; i++) {
      if (coin(generator)) util::BitUtil::Set(null_bitmap, i);
    }
  }

  return {col_data, null_bitmap};
}

template <typename T, typename S>
std::pair<byte *, uint32_t *> TableGenerator::CloneColumnData(std::pair<byte *, uint32_t *> orig, uint32_t num_rows) {
  uint64_t num_words = util::BitUtil::Num32BitWordsFor(num_rows);
  auto *bitmap = new uint32_t[num_words];
  for (uint32_t i = 0; i < num_words; i++) {
    bitmap[i] = orig.second[i];
  }

  auto *val = new S[num_rows];
  for (uint32_t i = 0; i < num_rows; i++) {
    val[i] = (reinterpret_cast<T *>(orig.first))[i];
  }

  return {reinterpret_cast<byte *>(val), bitmap};
}

// Fill a given table according to its metadata
void TableGenerator::FillTable(catalog::table_oid_t table_oid, common::ManagedPointer<storage::SqlTable> table,
                               const catalog::Schema &schema, TableInsertMeta *table_meta) {
  uint32_t batch_size = 20000000;
  uint32_t num_batches =
      table_meta->num_rows_ / batch_size + static_cast<uint32_t>(table_meta->num_rows_ % batch_size != 0);
  std::vector<catalog::col_oid_t> table_cols;
  for (const auto &col : schema.GetColumns()) {
    table_cols.emplace_back(col.Oid());
  }
  auto pri = table->InitializerForProjectedRow(table_cols);
  auto offset_map = table->ProjectionMapForOids(table_cols);
  uint32_t vals_written = 0;

  std::vector<uint16_t> offsets;
  for (const auto &col_meta : table_meta->col_meta_) {
    const auto &table_col = schema.GetColumn(col_meta.name_);
    offsets.emplace_back(offset_map[table_col.Oid()]);
  }

  for (uint32_t i = 0; i < num_batches; i++) {
    std::vector<std::pair<byte *, uint32_t *>> alloc_buffers;
    std::vector<std::pair<byte *, uint32_t *>> column_data;

    // Generate column data for all columns
    uint32_t num_vals = std::min(batch_size, table_meta->num_rows_ - (i * batch_size));
    TERRIER_ASSERT(num_vals != 0, "Can't have empty columns.");
    for (auto &col_meta : table_meta->col_meta_) {
      if (col_meta.is_clone_) {
        auto &other = table_meta->col_meta_[col_meta.clone_idx_];
        if (col_meta.type_ == other.type_) {
          column_data.emplace_back(column_data[col_meta.clone_idx_]);
        } else if (col_meta.type_ == type::TypeId::INTEGER &&
                   (other.type_ == type::TypeId::BIGINT || other.type_ == type::TypeId::DECIMAL)) {
          auto copy = CloneColumnData<int64_t, int32_t>(column_data[col_meta.clone_idx_], num_vals);
          column_data.emplace_back(copy);
          alloc_buffers.emplace_back(copy);
        } else if ((col_meta.type_ == type::TypeId::BIGINT || col_meta.type_ == type::TypeId::DECIMAL) &&
                   other.type_ == type::TypeId::INTEGER) {
          auto copy = CloneColumnData<int32_t, int64_t>(column_data[col_meta.clone_idx_], num_vals);
          column_data.emplace_back(copy);
          alloc_buffers.emplace_back(copy);
        }
      } else {
        column_data.emplace_back(GenerateColumnData(&col_meta, num_vals));
        alloc_buffers.emplace_back(column_data.back());
      }
    }

    // Insert into the table
    for (uint32_t j = 0; j < num_vals; j++) {
      auto *const redo = exec_ctx_->GetTxn()->StageWrite(exec_ctx_->DBOid(), table_oid, pri);
      for (uint16_t k = 0; k < column_data.size(); k++) {
        auto offset = offsets[k];
        if (table_meta->col_meta_[k].nullable_ && util::BitUtil::Test(column_data[k].second, j)) {
          redo->Delta()->SetNull(offset);
        } else {
          byte *data = redo->Delta()->AccessForceNotNull(offset);
          uint32_t elem_size = type::TypeUtil::GetTypeSize(table_meta->col_meta_[k].type_) & static_cast<uint8_t>(0x7f);
          std::memcpy(data, column_data[k].first + j * elem_size, elem_size);
        }
      }
      table->Insert(exec_ctx_->GetTxn(), redo);
      vals_written++;
    }

    // Free allocated buffers
    for (const auto &col_data : alloc_buffers) {
      delete[] col_data.first;
      delete[] col_data.second;
    }
  }
  EXECUTION_LOG_TRACE("Wrote {} tuples into table {}.", vals_written, table_meta->name_);
}

void TableGenerator::CreateTable(TableInsertMeta *metadata) {
  // Create Schema.
  std::vector<catalog::Schema::Column> cols;
  for (const auto &col_meta : metadata->col_meta_) {
    if (col_meta.type_ != type::TypeId::VARCHAR) {
      cols.emplace_back(col_meta.name_, col_meta.type_, col_meta.nullable_, DummyCVE());
    } else {
      cols.emplace_back(col_meta.name_, col_meta.type_, 100, col_meta.nullable_, DummyCVE());
    }
  }
  catalog::Schema tmp_schema(cols);
  // Create Table.
  auto table_oid = exec_ctx_->GetAccessor()->CreateTable(ns_oid_, metadata->name_, tmp_schema);
  auto &schema = exec_ctx_->GetAccessor()->GetSchema(table_oid);
  auto *tmp_table = new storage::SqlTable(common::ManagedPointer(store_), schema);
  exec_ctx_->GetAccessor()->SetTablePointer(table_oid, tmp_table);
  auto table = exec_ctx_->GetAccessor()->GetTable(table_oid);
  FillTable(table_oid, table, schema, metadata);
}

void TableGenerator::CreateIndex(IndexInsertMeta *index_meta) {
  storage::index::IndexBuilder index_builder;

  // Get Corresponding Table
  auto table_oid = exec_ctx_->GetAccessor()->GetTableOid(ns_oid_, index_meta->table_name_);
  auto table = exec_ctx_->GetAccessor()->GetTable(table_oid);
  auto &table_schema = exec_ctx_->GetAccessor()->GetSchema(table_oid);

  // Create Index Schema
  std::vector<catalog::IndexSchema::Column> index_cols;
  for (const auto &col_meta : index_meta->cols_) {
    const auto &table_col = table_schema.GetColumn(col_meta.table_col_name_);
    parser::ColumnValueExpression col_expr(table_oid, table_col.Oid(), table_col.Type());
    if (table_col.Type() != type::TypeId::VARCHAR) {
      index_cols.emplace_back(col_meta.name_, col_meta.type_, col_meta.nullable_, col_expr);
    } else {
      index_cols.emplace_back(col_meta.name_, col_meta.type_, 100, col_meta.nullable_, col_expr);
    }
  }
  catalog::IndexSchema tmp_index_schema{index_cols, storage::index::IndexType::BWTREE, false, false, false, false};
  // Create Index
  auto index_oid = exec_ctx_->GetAccessor()->CreateIndex(ns_oid_, table_oid, index_meta->index_name_, tmp_index_schema);
  auto &index_schema = exec_ctx_->GetAccessor()->GetIndexSchema(index_oid);
  index_builder.SetKeySchema(index_schema);
  auto *tmp_index = index_builder.Build();
  exec_ctx_->GetAccessor()->SetIndexPointer(index_oid, tmp_index);

  auto index = exec_ctx_->GetAccessor()->GetIndex(index_oid);
  // Fill up the index
  FillIndex(index, index_schema, *index_meta, table, table_schema);
}

void TableGenerator::GenerateTestTables() {
  /**
   * This array configures each of the test tables. Each able is configured
   * with a name, size, and schema. We also configure the columns of the table. If
   * you add a new table, set it up here.
   */
  std::vector<TableInsertMeta> insert_meta{
      // The empty table
      {"empty_table", 0, {{"colA", type::TypeId::INTEGER, false, Dist::Serial, 0, 0}}},

      // Table 1
      {"test_1",
       TEST1_SIZE,
       {{"colA", type::TypeId::INTEGER, false, Dist::Serial, 0, 0},
        {"colB", type::TypeId::INTEGER, false, Dist::Uniform, 0, 9},
        {"colC", type::TypeId::INTEGER, false, Dist::Uniform, 0, 9999},
        {"colD", type::TypeId::INTEGER, false, Dist::Uniform, 0, 99999}}},

      // Table 2
      {"test_2",
       TEST2_SIZE,
       {{"col1", type::TypeId::SMALLINT, false, Dist::Serial, 0, 0},
        {"col2", type::TypeId::INTEGER, true, Dist::Uniform, 0, 9},
        {"col3", type::TypeId::BIGINT, false, Dist::Uniform, 0, common::Constants::K_DEFAULT_VECTOR_SIZE},
        {"col4", type::TypeId::INTEGER, true, Dist::Uniform, 0, 2 * common::Constants::K_DEFAULT_VECTOR_SIZE}}},

      // Empty table with two columns
      {"empty_table2",
       0,
       {{"colA", type::TypeId::INTEGER, false, Dist::Serial, 0, 0},
        {"colB", type::TypeId::BOOLEAN, false, Dist::Uniform, 0, 0}}},

      // Table with all types
      {"all_types_table",
       TABLE_ALLTYPES_SIZE,
       {// {"varchar_col", type::TypeId::VARCHAR, false, Dist::Serial, 0, 0},
        // {"date_col", type::TypeId::DATE, false, Dist::Serial, 0, 0},
        // {"real_col", type::TypeId::DECIMAL, false, Dist::Serial, 0, 0},
        {"bool_col", type::TypeId::BOOLEAN, false, Dist::Serial, 0, 0},
        {"tinyint_col", type::TypeId::TINYINT, false, Dist::Uniform, 0, 127},
        {"smallint_col", type::TypeId::SMALLINT, false, Dist::Serial, 0, 1000},
        {"int_col", type::TypeId::INTEGER, false, Dist::Uniform, 0, 0},
        {"bigint_col", type::TypeId::BIGINT, false, Dist::Uniform, 0, 1000}}},

      // Empty table with columns of various types
      {"all_types_empty_table",
       0,
       {{"varchar_col", type::TypeId::VARCHAR, false, Dist::Serial, 0, 0},
        {"date_col", type::TypeId::DATE, false, Dist::Serial, 0, 0},
        {"real_col", type::TypeId::DECIMAL, false, Dist::Serial, 0, 0},
        {"bool_col", type::TypeId::BOOLEAN, false, Dist::Serial, 0, 0},
        {"tinyint_col", type::TypeId::TINYINT, false, Dist::Uniform, 0, 127},
        {"smallint_col", type::TypeId::SMALLINT, false, Dist::Serial, 0, 1000},
        {"int_col", type::TypeId::INTEGER, false, Dist::Uniform, 0, 0},
        {"bigint_col", type::TypeId::BIGINT, false, Dist::Uniform, 0, 1000}}},

      // Index_test
      {"index_test_table",
       INDEX_TEST_SIZE,
       {{"colA", type::TypeId::INTEGER, false, Dist::Serial, 0, 0},
        {"colB", type::TypeId::INTEGER, false, Dist::Uniform, 0, 9},
        {"colC", type::TypeId::INTEGER, false, Dist::Uniform, 0, 9999},
        {"colD", type::TypeId::INTEGER, false, Dist::Uniform, 0, 99999},
        {"colE", type::TypeId::INTEGER, false, Dist::Serial, 0, 0}}},
  };

  for (auto &table_meta : insert_meta) {
    CreateTable(&table_meta);
  }

  InitTestIndexes();
}

void TableGenerator::GenerateMiniRunnersData(const runner::MiniRunnersDataConfig &config) {
  std::vector<TableInsertMeta> table_metas;
<<<<<<< HEAD
  std::vector<uint32_t> row_nums = {1,     10,    100,   200,    500,    1000,   2000,   5000,
                                    10000, 20000, 50000, 100000, 300000, 500000, 1000000};
  std::vector<type::TypeId> types = {type::TypeId::INTEGER, type::TypeId::BIGINT, type::TypeId::VARCHAR};
=======
  auto &mixed_types = config.table_type_dists_;
  auto &mixed_dists = config.table_col_dists_;
  auto &row_nums = config.table_row_nums_;

  for (size_t idx = 0; idx < mixed_types.size(); ++idx) {
    auto types = mixed_types[idx];
    auto mixed_dist = mixed_dists[idx];
    for (auto col_dist : mixed_dist) {
      for (uint32_t row_num : row_nums) {
        // Cardinality of the last column
        std::vector<uint32_t> cardinalities;
        // Generate different cardinalities exponentially
        for (uint32_t i = 1; i < row_num; i *= 2) cardinalities.emplace_back(i);
        cardinalities.emplace_back(row_num);

        for (uint32_t cardinality : cardinalities) {
          uint32_t num_cols = 0;
          std::vector<ColumnInsertMeta> col_metas;
          for (size_t col_idx = 0; col_idx < col_dist.size(); col_idx++) {
            for (uint32_t j = 1; j <= col_dist[col_idx]; j++) {
              auto type_name = type::TypeUtil::TypeIdToString(types[col_idx]);
              std::transform(type_name.begin(), type_name.end(), type_name.begin(), ::tolower);

              std::stringstream col_name;
              col_name << type_name << j;
              if (col_metas.empty()) {
                col_metas.emplace_back(col_name.str(), types[col_idx], false, Dist::Rotate, 1, cardinality);
              } else {
                col_metas.emplace_back(col_name.str(), types[col_idx], false, 0);
              }
            }

            num_cols += col_dist[col_idx];
          }

          std::vector<std::pair<type::TypeId, uint32_t>> dists;
          for (size_t i = 0; i < col_dist.size(); i++) {
            dists.emplace_back(types[i], col_dist[i]);
          }
          dists.erase(std::remove_if(dists.begin(), dists.end(),
                                     [](std::pair<type::TypeId, uint32_t> item) { return item.second == 0; }),
                      dists.end());

          std::vector<type::TypeId> final_types;
          std::vector<uint32_t> col_nums;
          for (auto dist : dists) {
            final_types.emplace_back(dist.first);
            col_nums.emplace_back(dist.second);
          }

          std::string tbl_name = GenerateMixedTableName(final_types, col_nums, row_num, cardinality);
          table_metas.emplace_back(tbl_name, row_num, col_metas);
        }
      }
    }
  }

  for (auto &table_meta : table_metas) {
    CreateTable(&table_meta);
  }
}

void TableGenerator::GenerateMiniRunnerIndexTables(const runner::MiniRunnersDataConfig &config) {
  std::vector<TableInsertMeta> table_metas;
  auto &row_nums = config.table_row_nums_;
  auto &types = config.index_table_types_;
>>>>>>> 0fb9a628
  for (auto row_num : row_nums) {
    for (auto type_pair : types) {
      auto type = type_pair.second;
      uint32_t column_num = type_pair.first;

      auto table_name = GenerateTableIndexName(type, row_num);
      std::vector<ColumnInsertMeta> col_metas;
      for (uint32_t j = 1; j <= column_num; j++) {
        std::stringstream col_name;
        col_name << "col" << j;
        col_metas.emplace_back(col_name.str(), type, false, Dist::Serial, 0, 0);
      }

      auto meta = TableInsertMeta(table_name, row_num, col_metas);
      CreateTable(&meta);
    }
  }
}

void TableGenerator::BuildMiniRunnerIndex(type::TypeId type, int64_t row_num, int64_t key_num) {
  auto table_name = GenerateTableIndexName(type, row_num);

  // Create Index Schema
  std::stringstream idx_name;
  idx_name << table_name << "_index_" << key_num;
  auto idx_name_str = idx_name.str();

  std::vector<std::string> index_strs;
  std::vector<IndexColumn> idx_meta_cols;
  index_strs.reserve(key_num);
  idx_meta_cols.reserve(key_num);
  for (uint32_t j = 1; j <= key_num; j++) {
    std::stringstream col_name;
    col_name << "col" << j;

    index_strs.push_back(col_name.str());
    idx_meta_cols.emplace_back(index_strs.back().c_str(), type, false, index_strs.back().c_str());
  }

  auto index_meta = IndexInsertMeta(idx_name_str.c_str(), table_name.c_str(), idx_meta_cols);
  CreateIndex(&index_meta);
}

bool TableGenerator::DropMiniRunnerIndex(type::TypeId type, int64_t row_num, int64_t key_num) {
  auto table_name = GenerateTableIndexName(type, row_num);
  auto accessor = exec_ctx_->GetAccessor();
  auto table_oid = accessor->GetTableOid(table_name);
  auto index_oids = accessor->GetIndexOids(table_oid);
  if (index_oids.empty()) {
    return false;
  }

  catalog::index_oid_t matched(catalog::INVALID_INDEX_OID);
  for (auto idx_oid : index_oids) {
    const auto &schema = accessor->GetIndexSchema(idx_oid);
    if (schema.GetColumns().size() == static_cast<size_t>(key_num)) {
      if (matched != catalog::INVALID_INDEX_OID) {
        return false;
      }

      matched = idx_oid;
    }
  }

  if (matched == catalog::INVALID_INDEX_OID) {
    return false;
  }

  return accessor->DropIndex(matched);
}

void TableGenerator::FillIndex(common::ManagedPointer<storage::index::Index> index,
                               const catalog::IndexSchema &index_schema, const IndexInsertMeta &index_meta,
                               common::ManagedPointer<storage::SqlTable> table, const catalog::Schema &table_schema) {
  // Initialize table projected row
  std::vector<catalog::col_oid_t> table_cols;
  for (const auto &col : table_schema.GetColumns()) {
    table_cols.emplace_back(col.Oid());
  }
  auto table_pri = table->InitializerForProjectedRow(table_cols);
  auto table_offset_map = table->ProjectionMapForOids(table_cols);
  byte *table_buffer = common::AllocationUtil::AllocateAligned(table_pri.ProjectedRowSize());
  auto table_pr = table_pri.InitializeRow(table_buffer);

  // Initialize index projected row
  auto index_pri = index->GetProjectedRowInitializer();
  byte *index_buffer = common::AllocationUtil::AllocateAligned(index_pri.ProjectedRowSize());
  auto index_pr = index_pri.InitializeRow(index_buffer);

  std::vector<uint16_t> table_offsets;
  for (const auto &index_col_meta : index_meta.cols_) {
    const auto &table_col = table_schema.GetColumn(index_col_meta.table_col_name_);
    table_offsets.emplace_back(table_offset_map[table_col.Oid()]);
  }

  uint32_t num_inserted = 0;
  for (const storage::TupleSlot &slot : *table) {
    // Get table data
    bool visible = table->Select(exec_ctx_->GetTxn(), slot, table_pr);
    if (!visible) {
      continue;
    }

    // Fill up the index data
    for (uint32_t index_col_idx = 0; index_col_idx < index_meta.cols_.size(); index_col_idx++) {
      // Get the offset of this column in the table
      auto table_offset = table_offsets[index_col_idx];
      // Get the offset of this column in the index
      const auto &index_col = index_schema.GetColumn(index_meta.cols_[index_col_idx].name_);
      uint16_t index_offset = index->GetKeyOidToOffsetMap().at(index_col.Oid());
      // Check null and write bytes.
      if (index_col.Nullable() && table_pr->IsNull(table_offset)) {
        index_pr->SetNull(index_offset);
      } else {
        byte *index_data = index_pr->AccessForceNotNull(index_offset);
        auto type_size =
            storage::AttrSizeBytes(type::TypeUtil::GetTypeSize(index_col.Type())) & static_cast<uint8_t>(0x7f);
        std::memcpy(index_data, table_pr->AccessForceNotNull(table_offset), type_size);
      }
    }
    // Insert tuple into the index
    index->Insert(exec_ctx_->GetTxn(), *index_pr, slot);
    num_inserted++;
  }
  // Cleanup
  delete[] table_buffer;
  delete[] index_buffer;
  EXECUTION_LOG_TRACE("Wrote {} tuples into index {}.", num_inserted, index_meta.index_name_);
}

<<<<<<< HEAD
std::vector<TableGenerator::TableInsertMeta> TableGenerator::GenerateMiniRunnerTableMetas() {
  std::vector<TableInsertMeta> table_metas;
  std::vector<std::vector<type::TypeId>> mixed_types = {
      {type::TypeId::INTEGER, type::TypeId::DECIMAL, type::TypeId::BIGINT},
      {type::TypeId::INTEGER, type::TypeId::VARCHAR}};
  std::vector<std::vector<std::vector<uint32_t>>> mixed_dists = {
      {{0, 15, 0}, {3, 12, 0}, {7, 8, 0}, {11, 4, 0}, {15, 0, 0}, {0, 0, 15}},
      {{0, 5}, {3, 2}, {4, 1}}};
  std::vector<uint32_t> row_nums = {1,    3,    5,     7,     10,    50,     100,    200,    500,    1000,
                                    2000, 5000, 10000, 20000, 50000, 100000, 200000, 500000, 1000000, 10000000};
  for (size_t idx = 0; idx < mixed_types.size(); ++idx) {
    auto types = mixed_types[idx];
    auto mixed_dist = mixed_dists[idx];
    for (auto col_dist : mixed_dist) {
      for (uint32_t row_num : row_nums) {
        // Only create 10M table with varchars now
        if ((types[1] != type::TypeId::VARCHAR || col_dist[0] == 0) && row_num > 1000000) continue;
        // Cardinality of the last column
        std::vector<uint32_t> cardinalities;
        // Generate different cardinalities exponentially
        for (uint32_t i = 1; i < row_num; i *= 2) cardinalities.emplace_back(i);
        cardinalities.emplace_back(row_num);

        for (uint32_t cardinality : cardinalities) {
          uint32_t num_cols = 0;
          std::vector<ColumnInsertMeta> col_metas;
          for (size_t col_idx = 0; col_idx < col_dist.size(); col_idx++) {
            for (uint32_t j = 1; j <= col_dist[col_idx]; j++) {
              auto type_name = type::TypeUtil::TypeIdToString(types[col_idx]);
              std::transform(type_name.begin(), type_name.end(), type_name.begin(), ::tolower);

              std::stringstream col_name;
              col_name << type_name << j;
              if (col_metas.empty()) {
                col_metas.emplace_back(col_name.str(), types[col_idx], false, Dist::Rotate, 1, cardinality);
              } else {
                col_metas.emplace_back(col_name.str(), types[col_idx], false, 0);
              }
            }

            num_cols += col_dist[col_idx];
          }

          std::vector<std::pair<type::TypeId, uint32_t>> dists;
          for (size_t i = 0; i < col_dist.size(); i++) {
            dists.emplace_back(types[i], col_dist[i]);
          }
          dists.erase(std::remove_if(dists.begin(), dists.end(),
                                     [](std::pair<type::TypeId, uint32_t> item) { return item.second == 0; }),
                      dists.end());

          std::vector<type::TypeId> final_types;
          std::vector<uint32_t> col_nums;
          for (auto dist : dists) {
            final_types.emplace_back(dist.first);
            col_nums.emplace_back(dist.second);
          }

          std::string tbl_name = GenerateMixedTableName(final_types, col_nums, row_num, cardinality);
          table_metas.emplace_back(tbl_name, row_num, col_metas);
        }
      }
    }
  }
  return table_metas;
}

=======
>>>>>>> 0fb9a628
void TableGenerator::InitTestIndexes() {
  /**
   * This array configures indexes. To add an index, modify this array
   */
  std::vector<IndexInsertMeta> index_metas = {
      // The empty table
      {"index_empty", "empty_table", {{"index_colA", type::TypeId::INTEGER, false, "colA"}}},

      // Table 1
      {"index_1", "test_1", {{"index_colA", type::TypeId::INTEGER, false, "colA"}}},

      // Table 2: one col
      {"index_2", "test_2", {{"index_col1", type::TypeId::SMALLINT, false, "col1"}}},

      // Table 2: two cols
      {"index_2_multi",
       "test_2",
       {{"index_col1", type::TypeId::SMALLINT, false, "col1"}, {"index_col2", type::TypeId::INTEGER, true, "col2"}}},

      // Index on a varchar
      {"varchar_index", "all_types_empty_table", {{"index_varchar_col", type::TypeId::VARCHAR, false, "varchar_col"}}}};

  for (auto &index_meta : index_metas) {
    CreateIndex(&index_meta);
  }
}
}  // namespace terrier::execution::sql<|MERGE_RESOLUTION|>--- conflicted
+++ resolved
@@ -403,11 +403,6 @@
 
 void TableGenerator::GenerateMiniRunnersData(const runner::MiniRunnersDataConfig &config) {
   std::vector<TableInsertMeta> table_metas;
-<<<<<<< HEAD
-  std::vector<uint32_t> row_nums = {1,     10,    100,   200,    500,    1000,   2000,   5000,
-                                    10000, 20000, 50000, 100000, 300000, 500000, 1000000};
-  std::vector<type::TypeId> types = {type::TypeId::INTEGER, type::TypeId::BIGINT, type::TypeId::VARCHAR};
-=======
   auto &mixed_types = config.table_type_dists_;
   auto &mixed_dists = config.table_col_dists_;
   auto &row_nums = config.table_row_nums_;
@@ -474,7 +469,6 @@
   std::vector<TableInsertMeta> table_metas;
   auto &row_nums = config.table_row_nums_;
   auto &types = config.index_table_types_;
->>>>>>> 0fb9a628
   for (auto row_num : row_nums) {
     for (auto type_pair : types) {
       auto type = type_pair.second;
@@ -605,76 +599,6 @@
   EXECUTION_LOG_TRACE("Wrote {} tuples into index {}.", num_inserted, index_meta.index_name_);
 }
 
-<<<<<<< HEAD
-std::vector<TableGenerator::TableInsertMeta> TableGenerator::GenerateMiniRunnerTableMetas() {
-  std::vector<TableInsertMeta> table_metas;
-  std::vector<std::vector<type::TypeId>> mixed_types = {
-      {type::TypeId::INTEGER, type::TypeId::DECIMAL, type::TypeId::BIGINT},
-      {type::TypeId::INTEGER, type::TypeId::VARCHAR}};
-  std::vector<std::vector<std::vector<uint32_t>>> mixed_dists = {
-      {{0, 15, 0}, {3, 12, 0}, {7, 8, 0}, {11, 4, 0}, {15, 0, 0}, {0, 0, 15}},
-      {{0, 5}, {3, 2}, {4, 1}}};
-  std::vector<uint32_t> row_nums = {1,    3,    5,     7,     10,    50,     100,    200,    500,    1000,
-                                    2000, 5000, 10000, 20000, 50000, 100000, 200000, 500000, 1000000, 10000000};
-  for (size_t idx = 0; idx < mixed_types.size(); ++idx) {
-    auto types = mixed_types[idx];
-    auto mixed_dist = mixed_dists[idx];
-    for (auto col_dist : mixed_dist) {
-      for (uint32_t row_num : row_nums) {
-        // Only create 10M table with varchars now
-        if ((types[1] != type::TypeId::VARCHAR || col_dist[0] == 0) && row_num > 1000000) continue;
-        // Cardinality of the last column
-        std::vector<uint32_t> cardinalities;
-        // Generate different cardinalities exponentially
-        for (uint32_t i = 1; i < row_num; i *= 2) cardinalities.emplace_back(i);
-        cardinalities.emplace_back(row_num);
-
-        for (uint32_t cardinality : cardinalities) {
-          uint32_t num_cols = 0;
-          std::vector<ColumnInsertMeta> col_metas;
-          for (size_t col_idx = 0; col_idx < col_dist.size(); col_idx++) {
-            for (uint32_t j = 1; j <= col_dist[col_idx]; j++) {
-              auto type_name = type::TypeUtil::TypeIdToString(types[col_idx]);
-              std::transform(type_name.begin(), type_name.end(), type_name.begin(), ::tolower);
-
-              std::stringstream col_name;
-              col_name << type_name << j;
-              if (col_metas.empty()) {
-                col_metas.emplace_back(col_name.str(), types[col_idx], false, Dist::Rotate, 1, cardinality);
-              } else {
-                col_metas.emplace_back(col_name.str(), types[col_idx], false, 0);
-              }
-            }
-
-            num_cols += col_dist[col_idx];
-          }
-
-          std::vector<std::pair<type::TypeId, uint32_t>> dists;
-          for (size_t i = 0; i < col_dist.size(); i++) {
-            dists.emplace_back(types[i], col_dist[i]);
-          }
-          dists.erase(std::remove_if(dists.begin(), dists.end(),
-                                     [](std::pair<type::TypeId, uint32_t> item) { return item.second == 0; }),
-                      dists.end());
-
-          std::vector<type::TypeId> final_types;
-          std::vector<uint32_t> col_nums;
-          for (auto dist : dists) {
-            final_types.emplace_back(dist.first);
-            col_nums.emplace_back(dist.second);
-          }
-
-          std::string tbl_name = GenerateMixedTableName(final_types, col_nums, row_num, cardinality);
-          table_metas.emplace_back(tbl_name, row_num, col_metas);
-        }
-      }
-    }
-  }
-  return table_metas;
-}
-
-=======
->>>>>>> 0fb9a628
 void TableGenerator::InitTestIndexes() {
   /**
    * This array configures indexes. To add an index, modify this array
