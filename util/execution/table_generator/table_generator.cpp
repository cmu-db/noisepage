--- conflicted
+++ resolved
@@ -32,14 +32,8 @@
 
 
 template <typename T>
-<<<<<<< HEAD
 T *TableGenerator::CreateNumberColumnData(Dist dist, uint32_t num_vals, uint64_t serial_counter, uint64_t min, uint64_t max) {
-  auto *val = static_cast<T *>(malloc(sizeof(T) * num_vals));
-=======
-T *TableGenerator::CreateNumberColumnData(Dist dist, uint32_t num_vals, uint64_t min, uint64_t max) {
-  static uint64_t serial_counter = 0;
   auto *val = new T[num_vals];
->>>>>>> 61de3489
 
   switch (dist) {
     case Dist::Uniform: {
@@ -75,34 +69,19 @@
       throw std::runtime_error("Implement me!");
     }
     case type::TypeId::SMALLINT: {
-<<<<<<< HEAD
-      col_data =
-          reinterpret_cast<byte *>(CreateNumberColumnData<int16_t>(col_meta.dist, num_rows, col_meta.serial_counter, col_meta.min, col_meta.max));
-      break;
-    }
-    case type::TypeId::INTEGER: {
-      col_data =
-          reinterpret_cast<byte *>(CreateNumberColumnData<int32_t>(col_meta.dist, num_rows, col_meta.serial_counter, col_meta.min, col_meta.max));
-=======
       col_data = reinterpret_cast<byte *>(
-          CreateNumberColumnData<int16_t>(col_meta.dist_, num_rows, col_meta.min_, col_meta.max_));
+          CreateNumberColumnData<int16_t>(col_meta.dist_, num_rows, col_meta.serial_counter_, col_meta.min_, col_meta.max_));
       break;
     }
     case type::TypeId::INTEGER: {
       col_data = reinterpret_cast<byte *>(
-          CreateNumberColumnData<int32_t>(col_meta.dist_, num_rows, col_meta.min_, col_meta.max_));
->>>>>>> 61de3489
+          CreateNumberColumnData<int32_t>(col_meta.dist_, num_rows, col_meta.serial_counter_, col_meta.min_, col_meta.max_));
       break;
     }
     case type::TypeId::BIGINT:
     case type::TypeId::DECIMAL: {
-<<<<<<< HEAD
-      col_data =
-          reinterpret_cast<byte *>(CreateNumberColumnData<int64_t>(col_meta.dist, num_rows, col_meta.serial_counter, col_meta.min, col_meta.max));
-=======
       col_data = reinterpret_cast<byte *>(
-          CreateNumberColumnData<int64_t>(col_meta.dist_, num_rows, col_meta.min_, col_meta.max_));
->>>>>>> 61de3489
+          CreateNumberColumnData<int64_t>(col_meta.dist_, num_rows, col_meta.serial_counter_, col_meta.min_, col_meta.max_));
       break;
     }
     default: {
