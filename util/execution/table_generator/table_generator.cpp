--- conflicted
+++ resolved
@@ -327,54 +327,21 @@
 
 std::vector<TableGenerator::TableInsertMeta> TableGenerator::GenerateMiniRunnerTableMetas() {
   std::vector<TableInsertMeta> table_metas;
-<<<<<<< HEAD
-  std::vector<uint32_t> row_nums = {1,    5,     10,    50,    100,    500,    1000,   2000,
-                                    5000, 10000, 20000, 50000, 100000, 200000, 500000, 1000000};
-  // std::vector<uint32_t> row_nums = {1000000};
-  // Cardinality of the last column in percentage
-  std::vector<uint32_t> cardinalities = {1, 2, 5, 10, 50, 100};
-  std::vector<type::TypeId> types = {type::TypeId::INTEGER, type::TypeId::DECIMAL};
-  for (int col_num = 5; col_num <= 5; col_num++) {
-    for (uint32_t row_num : row_nums) {
-      for (uint32_t cardinality : cardinalities) {
-        for (type::TypeId type : types) {
-          std::stringstream table_name;
-          std::string type_name;
-          bool skip = false;
-          switch (type) {
-            case type::TypeId::INTEGER: {
-              type_name = "Integer";
-              break;
-            }
-            case type::TypeId::DECIMAL: {
-              type_name = "Real";
-              // Only need the largest decimal for now
-              if (row_num != 1000000 || cardinality != 100) skip = true;
-              break;
-            }
-            default: {
-              throw std::runtime_error("Implement me!");
-            }
-          }
-          if (skip) continue;
-=======
-  std::vector<uint32_t> row_nums = {1, 3, 5, 7, 10, 50, 100, 500, 1000, 2000, 5000, 10000, 20000, 50000, 100000,
-                                    200000, 500000, 1000000};
+  std::vector<uint32_t> row_nums = {1,    3,    5,     7,     10,    50,     100,    500,    1000,
+                                    2000, 5000, 10000, 20000, 50000, 100000, 200000, 500000, 1000000};
   std::vector<type::TypeId> types = {type::TypeId::INTEGER};
   for (int col_num = 15; col_num <= 15; col_num++) {
     for (uint32_t row_num : row_nums) {
       // Cardinality of the last column
       std::vector<uint32_t> cardinalities;
       // Generate different cardinalities exponentially
-      for (uint32_t i = 1; i < row_num; i *= 2)
-        cardinalities.emplace_back(i);
+      for (uint32_t i = 1; i < row_num; i *= 2) cardinalities.emplace_back(i);
       cardinalities.emplace_back(row_num);
 
       for (uint32_t cardinality : cardinalities) {
         for (type::TypeId type : types) {
           std::stringstream table_name;
           std::string type_name = type::TypeUtil::TypeIdToString(type);
->>>>>>> 7313378b
           table_name << type_name << "Col" << col_num << "Row" << row_num << "Car" << cardinality;
           std::vector<ColumnInsertMeta> col_metas;
           for (int j = 1; j <= col_num; j++) {
@@ -385,12 +352,7 @@
               col_metas.emplace_back(col_name.str(), type, false, Dist::Serial, 0, 0);
             } else if (j == col_num) {
               // The last column is related to the cardinality
-<<<<<<< HEAD
               col_metas.emplace_back(col_name.str(), type, false, Dist::Rotate, 0, row_num * cardinality / 100);
-=======
-              col_metas.emplace_back(col_name.str(), type, false, Dist::Rotate, 0, row_num
-                  * cardinality / 100);
->>>>>>> 7313378b
             } else {
               // All the rest of the columns are uniformly distributed
               col_metas.emplace_back(col_name.str(), type, false, Dist::Uniform, 0, row_num - 1);
@@ -400,10 +362,6 @@
         }
       }
     }
-<<<<<<< HEAD
-=======
-
->>>>>>> 7313378b
   }
   return table_metas;
 }
