--- conflicted
+++ resolved
@@ -445,10 +445,6 @@
   std::vector<std::vector<uint32_t>> mixed_dist = {{0, 15}, {3, 12}, {7, 8}, {11, 4}, {15, 0}};
   std::vector<uint32_t> row_nums = {1,    3,    5,     7,     10,    50,     100,    500,    1000,
                                     2000, 5000, 10000, 20000, 50000, 100000, 200000, 500000, 1000000};
-<<<<<<< HEAD
-  std::unordered_set<std::string> gen_tbl_names;
-=======
->>>>>>> 5ce7b0a5
   for (auto types : mixed_types) {
     for (auto col_dist : mixed_dist) {
       for (uint32_t row_num : row_nums) {
@@ -476,7 +472,6 @@
             }
 
             num_cols += col_dist[col_idx];
-<<<<<<< HEAD
           }
 
           std::string tbl_name = GenerateMixedTableName(types, col_dist, row_num, cardinality);
@@ -487,23 +482,7 @@
             }
           }
 
-          if (gen_tbl_names.find(tbl_name) == gen_tbl_names.end()) {
-            table_metas.emplace_back(tbl_name, row_num, col_metas);
-            gen_tbl_names.insert(tbl_name);
-          }
-=======
-          }
-
-          std::string tbl_name = GenerateMixedTableName(types, col_dist, row_num, cardinality);
-          for (size_t col_idx = 0; col_idx < col_dist.size(); col_idx++) {
-            if (col_dist[col_idx] == num_cols) {
-              tbl_name = GenerateTableName(types[col_idx], num_cols, row_num, cardinality);
-              break;
-            }
-          }
-
           table_metas.emplace_back(tbl_name, row_num, col_metas);
->>>>>>> 5ce7b0a5
         }
       }
     }
