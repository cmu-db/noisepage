#include "execution/table_generator/table_generator.h"

#include <algorithm>
#include <memory>
#include <random>
#include <string>
#include <utility>
#include <vector>

#include "execution/util/bit_util.h"
#include "loggers/execution_logger.h"
#include "parser/expression/column_value_expression.h"
#include "storage/index/bwtree_index.h"
#include "storage/index/index_builder.h"

namespace terrier::execution::sql {
template <typename T>
T *TableGenerator::CreateNumberColumnData(ColumnInsertMeta *col_meta, uint32_t num_vals) {
  auto *val = new T[num_vals];
  static uint64_t rotate_counter = 0;

  switch (col_meta->dist_) {
    case Dist::Uniform: {
      std::mt19937 generator{};
      std::uniform_int_distribution<T> distribution(static_cast<T>(col_meta->min_), static_cast<T>(col_meta->max_));

      for (uint32_t i = 0; i < num_vals; i++) {
        val[i] = distribution(generator);
      }

      break;
    }
    case Dist::Serial: {
      for (uint32_t i = 0; i < num_vals; i++) {
        val[i] = static_cast<T>(col_meta->counter_);
        col_meta->counter_++;
      }
      break;
    }
    case Dist::Rotate: {
      for (uint32_t i = 0; i < num_vals; i++) {
        if (rotate_counter > col_meta->max_) {
          rotate_counter = col_meta->min_;
        }
        val[i] = static_cast<T>(rotate_counter);
        rotate_counter++;
      }
      std::shuffle(&val[0], &val[num_vals], std::mt19937(std::random_device()()));
      break;
    }
    default:
      throw std::runtime_error("Implement me!");
  }

  return val;
}

bool *TableGenerator::CreateBooleanColumnData(ColumnInsertMeta *col_meta, uint32_t num_vals) {
  auto *val = new bool[num_vals];

  switch (col_meta->dist_) {
    case Dist::Uniform: {
      std::mt19937 generator{};
      std::uniform_int_distribution<int16_t> distribution(0, 1);
      for (uint32_t i = 0; i < num_vals; i++) {
        val[i] = distribution(generator) % 2 == 0;
      }
      break;
    }
    case Dist::Serial: {
      // Split the false/true values by half
      uint32_t half = num_vals / 2;
      for (uint32_t i = 0; i < num_vals; i++) {
        val[i] = (i >= half);
      }
      break;
    }
    default:
      throw std::runtime_error("Unsupported distribution type for boolean columns");
  }

  return val;
}

// Generate column data
std::pair<byte *, uint32_t *> TableGenerator::GenerateColumnData(ColumnInsertMeta *col_meta, uint32_t num_rows) {
  // Create data
  byte *col_data = nullptr;
  switch (col_meta->type_) {
    case type::TypeId::BOOLEAN: {
      col_data = reinterpret_cast<byte *>(CreateBooleanColumnData(col_meta, num_rows));
      break;
    }
    case type::TypeId::TINYINT: {
      col_data = reinterpret_cast<byte *>(CreateNumberColumnData<int8_t>(col_meta, num_rows));
      break;
    }
    case type::TypeId::SMALLINT: {
      col_data = reinterpret_cast<byte *>(CreateNumberColumnData<int16_t>(col_meta, num_rows));
      break;
    }
    case type::TypeId::INTEGER: {
      col_data = reinterpret_cast<byte *>(CreateNumberColumnData<int32_t>(col_meta, num_rows));
      break;
    }
    case type::TypeId::BIGINT:
    case type::TypeId::DECIMAL: {
      col_data = reinterpret_cast<byte *>(CreateNumberColumnData<int64_t>(col_meta, num_rows));
      break;
    }
    default: {
      throw std::runtime_error("Implement me!");
    }
  }

  // Create bitmap
  uint32_t *null_bitmap = nullptr;
  TERRIER_ASSERT(num_rows != 0, "Cannot have 0 rows.");
  uint64_t num_words = util::BitUtil::Num32BitWordsFor(num_rows);
  null_bitmap = new uint32_t[num_words];
  util::BitUtil::Clear(null_bitmap, num_rows);
  if (col_meta->nullable_) {
    std::mt19937 generator;
    std::bernoulli_distribution coin(0.1);
    for (uint32_t i = 0; i < num_rows; i++) {
      if (coin(generator)) util::BitUtil::Set(null_bitmap, i);
    }
  }

  return {col_data, null_bitmap};
}

// Fill a given table according to its metadata
void TableGenerator::FillTable(catalog::table_oid_t table_oid, common::ManagedPointer<storage::SqlTable> table,
                               const catalog::Schema &schema, TableInsertMeta *table_meta) {
  uint32_t batch_size = 10000;
  uint32_t num_batches =
      table_meta->num_rows_ / batch_size + static_cast<uint32_t>(table_meta->num_rows_ % batch_size != 0);
  std::vector<catalog::col_oid_t> table_cols;
  for (const auto &col : schema.GetColumns()) {
    table_cols.emplace_back(col.Oid());
  }
  auto pri = table->InitializerForProjectedRow(table_cols);
  auto offset_map = table->ProjectionMapForOids(table_cols);
  uint32_t vals_written = 0;

  std::vector<uint16_t> offsets;
  for (const auto &col_meta : table_meta->col_meta_) {
    const auto &table_col = schema.GetColumn(col_meta.name_);
    offsets.emplace_back(offset_map[table_col.Oid()]);
  }

  for (uint32_t i = 0; i < num_batches; i++) {
    std::vector<std::pair<byte *, uint32_t *>> alloc_buffers;
    std::vector<std::pair<byte *, uint32_t *>> column_data;

    // Generate column data for all columns
    uint32_t num_vals = std::min(batch_size, table_meta->num_rows_ - (i * batch_size));
    TERRIER_ASSERT(num_vals != 0, "Can't have empty columns.");
    for (auto &col_meta : table_meta->col_meta_) {
      if (col_meta.is_clone_) {
        column_data.emplace_back(column_data[col_meta.clone_idx_]);
      } else {
        column_data.emplace_back(GenerateColumnData(&col_meta, num_vals));
        alloc_buffers.emplace_back(column_data.back());
      }
    }

    // Insert into the table
    for (uint32_t j = 0; j < num_vals; j++) {
      auto *const redo = exec_ctx_->GetTxn()->StageWrite(exec_ctx_->DBOid(), table_oid, pri);
      for (uint16_t k = 0; k < column_data.size(); k++) {
        auto offset = offsets[k];
        if (table_meta->col_meta_[k].nullable_ && util::BitUtil::Test(column_data[k].second, j)) {
          redo->Delta()->SetNull(offset);
        } else {
          byte *data = redo->Delta()->AccessForceNotNull(offset);
          uint32_t elem_size = type::TypeUtil::GetTypeSize(table_meta->col_meta_[k].type_);
          std::memcpy(data, column_data[k].first + j * elem_size, elem_size);
        }
      }
      table->Insert(exec_ctx_->GetTxn(), redo);
      vals_written++;
    }

    // Free allocated buffers
    for (const auto &col_data : alloc_buffers) {
      delete[] col_data.first;
      delete[] col_data.second;
    }
  }
  // EXECUTION_LOG_INFO("Wrote {} tuples into table {}.", vals_written, table_meta->name_);
}

void TableGenerator::CreateTable(TableInsertMeta *metadata) {
  // Create Schema.
  std::vector<catalog::Schema::Column> cols;
  for (const auto &col_meta : metadata->col_meta_) {
    if (col_meta.type_ != type::TypeId::VARCHAR) {
      cols.emplace_back(col_meta.name_, col_meta.type_, col_meta.nullable_, DummyCVE());
    } else {
      cols.emplace_back(col_meta.name_, col_meta.type_, 100, col_meta.nullable_, DummyCVE());
    }
  }
  catalog::Schema tmp_schema(cols);
  // Create Table.
  auto table_oid = exec_ctx_->GetAccessor()->CreateTable(ns_oid_, metadata->name_, tmp_schema);
  auto &schema = exec_ctx_->GetAccessor()->GetSchema(table_oid);
  auto *tmp_table = new storage::SqlTable(common::ManagedPointer(store_), schema);
  exec_ctx_->GetAccessor()->SetTablePointer(table_oid, tmp_table);
  auto table = exec_ctx_->GetAccessor()->GetTable(table_oid);
  FillTable(table_oid, table, schema, metadata);
}

void TableGenerator::CreateIndex(IndexInsertMeta *index_meta) {
  storage::index::IndexBuilder index_builder;

  // Get Corresponding Table
  auto table_oid = exec_ctx_->GetAccessor()->GetTableOid(ns_oid_, index_meta->table_name_);
  auto table = exec_ctx_->GetAccessor()->GetTable(table_oid);
  auto &table_schema = exec_ctx_->GetAccessor()->GetSchema(table_oid);

  // Create Index Schema
  std::vector<catalog::IndexSchema::Column> index_cols;
  for (const auto &col_meta : index_meta->cols_) {
    const auto &table_col = table_schema.GetColumn(col_meta.table_col_name_);
    parser::ColumnValueExpression col_expr(table_oid, table_col.Oid(), table_col.Type());
    if (table_col.Type() != type::TypeId::VARCHAR) {
      index_cols.emplace_back(col_meta.name_, col_meta.type_, col_meta.nullable_, col_expr);
    } else {
      index_cols.emplace_back(col_meta.name_, col_meta.type_, 100, col_meta.nullable_, col_expr);
    }
  }
  catalog::IndexSchema tmp_index_schema{index_cols, storage::index::IndexType::BWTREE, false, false, false, false};
  // Create Index
  auto index_oid = exec_ctx_->GetAccessor()->CreateIndex(ns_oid_, table_oid, index_meta->index_name_, tmp_index_schema);
  auto &index_schema = exec_ctx_->GetAccessor()->GetIndexSchema(index_oid);
  index_builder.SetKeySchema(index_schema);
  auto *tmp_index = index_builder.Build();
  exec_ctx_->GetAccessor()->SetIndexPointer(index_oid, tmp_index);

  auto index = exec_ctx_->GetAccessor()->GetIndex(index_oid);
  // Fill up the index
  FillIndex(index, index_schema, *index_meta, table, table_schema);
}

void TableGenerator::GenerateTestTables(bool is_mini_runner) {
  /**
   * This array configures each of the test tables. Each able is configured
   * with a name, size, and schema. We also configure the columns of the table. If
   * you add a new table, set it up here.
   */
  std::vector<TableInsertMeta> insert_meta{
      // The empty table
      {"empty_table", 0, {{"colA", type::TypeId::INTEGER, false, Dist::Serial, 0, 0}}},

      // Table 1
      {"test_1",
       TEST1_SIZE,
       {{"colA", type::TypeId::INTEGER, false, Dist::Serial, 0, 0},
        {"colB", type::TypeId::INTEGER, false, Dist::Uniform, 0, 9},
        {"colC", type::TypeId::INTEGER, false, Dist::Uniform, 0, 9999},
        {"colD", type::TypeId::INTEGER, false, Dist::Uniform, 0, 99999}}},

      // Table 2
      {"test_2",
       TEST2_SIZE,
       {{"col1", type::TypeId::SMALLINT, false, Dist::Serial, 0, 0},
        {"col2", type::TypeId::INTEGER, true, Dist::Uniform, 0, 9},
        {"col3", type::TypeId::BIGINT, false, Dist::Uniform, 0, common::Constants::K_DEFAULT_VECTOR_SIZE},
        {"col4", type::TypeId::INTEGER, true, Dist::Uniform, 0, 2 * common::Constants::K_DEFAULT_VECTOR_SIZE}}},

      // Empty table with two columns
      {"empty_table2",
       0,
       {{"colA", type::TypeId::INTEGER, false, Dist::Serial, 0, 0},
        {"colB", type::TypeId::BOOLEAN, false, Dist::Uniform, 0, 0}}},

      // Table with all types
      {"all_types_table",
       TABLE_ALLTYPES_SIZE,
       {// {"varchar_col", type::TypeId::VARCHAR, false, Dist::Serial, 0, 0},
        // {"date_col", type::TypeId::DATE, false, Dist::Serial, 0, 0},
        // {"real_col", type::TypeId::DECIMAL, false, Dist::Serial, 0, 0},
        {"bool_col", type::TypeId::BOOLEAN, false, Dist::Serial, 0, 0},
        {"tinyint_col", type::TypeId::TINYINT, false, Dist::Uniform, 0, 127},
        {"smallint_col", type::TypeId::SMALLINT, false, Dist::Serial, 0, 1000},
        {"int_col", type::TypeId::INTEGER, false, Dist::Uniform, 0, 0},
        {"bigint_col", type::TypeId::BIGINT, false, Dist::Uniform, 0, 1000}}},

      // Empty table with columns of various types
      {"all_types_empty_table",
       0,
       {{"varchar_col", type::TypeId::VARCHAR, false, Dist::Serial, 0, 0},
        {"date_col", type::TypeId::DATE, false, Dist::Serial, 0, 0},
        {"real_col", type::TypeId::DECIMAL, false, Dist::Serial, 0, 0},
        {"bool_col", type::TypeId::BOOLEAN, false, Dist::Serial, 0, 0},
        {"tinyint_col", type::TypeId::TINYINT, false, Dist::Uniform, 0, 127},
        {"smallint_col", type::TypeId::SMALLINT, false, Dist::Serial, 0, 1000},
        {"int_col", type::TypeId::INTEGER, false, Dist::Uniform, 0, 0},
        {"bigint_col", type::TypeId::BIGINT, false, Dist::Uniform, 0, 1000}}},
  };

  if (is_mini_runner) {
    auto mini_runner_table_metas = GenerateMiniRunnerTableMetas();
    insert_meta.insert(insert_meta.end(), mini_runner_table_metas.begin(), mini_runner_table_metas.end());
  }

  for (auto &table_meta : insert_meta) {
    CreateTable(&table_meta);
  }

  InitTestIndexes();
}

void TableGenerator::GenerateMiniRunnerIndexes() {
  std::vector<TableInsertMeta> table_metas;
  std::vector<uint32_t> idx_key = {1, 4, 8, 15};
  std::vector<uint32_t> row_nums = {1, 100, 1000, 10000};
  std::vector<type::TypeId> types = {type::TypeId::INTEGER};
  for (auto row_num : row_nums) {
    for (type::TypeId type : types) {
      auto table_name = GenerateTableIndexName(type, row_num);
      std::vector<ColumnInsertMeta> col_metas;
      for (uint32_t j = 1; j <= 15; j++) {
        std::stringstream col_name;
        col_name << "col" << j;
        col_metas.emplace_back(col_name.str(), type, false, Dist::Serial, 0, 0);
      }

      auto meta = TableInsertMeta(table_name, row_num, col_metas);
      CreateTable(&meta);

      // Create Index Schema
      for (auto key_num : idx_key) {
        std::stringstream idx_name;
        idx_name << table_name << "_index_" << key_num;
        auto idx_name_str = idx_name.str();

        std::vector<std::string> index_strs;
        std::vector<IndexColumn> idx_meta_cols;
        index_strs.reserve(key_num);
        idx_meta_cols.reserve(key_num);
        for (uint32_t j = 1; j <= key_num; j++) {
          std::stringstream col_name;
          col_name << "col" << j;

          index_strs.push_back(col_name.str());
          idx_meta_cols.emplace_back(index_strs.back().c_str(), type, false, index_strs.back().c_str());
        }

        auto meta = IndexInsertMeta(idx_name_str.c_str(), table_name.c_str(), idx_meta_cols);
        CreateIndex(&meta);
      }
    }
  }
}

void TableGenerator::FillIndex(common::ManagedPointer<storage::index::Index> index,
                               const catalog::IndexSchema &index_schema, const IndexInsertMeta &index_meta,
                               common::ManagedPointer<storage::SqlTable> table, const catalog::Schema &table_schema) {
  // Initialize table projected row
  std::vector<catalog::col_oid_t> table_cols;
  for (const auto &col : table_schema.GetColumns()) {
    table_cols.emplace_back(col.Oid());
  }
  auto table_pri = table->InitializerForProjectedRow(table_cols);
  auto table_offset_map = table->ProjectionMapForOids(table_cols);
  byte *table_buffer = common::AllocationUtil::AllocateAligned(table_pri.ProjectedRowSize());
  auto table_pr = table_pri.InitializeRow(table_buffer);

  // Initialize index projected row
  auto index_pri = index->GetProjectedRowInitializer();
  byte *index_buffer = common::AllocationUtil::AllocateAligned(index_pri.ProjectedRowSize());
  auto index_pr = index_pri.InitializeRow(index_buffer);

  std::vector<uint16_t> table_offsets;
  for (const auto &index_col_meta : index_meta.cols_) {
    const auto &table_col = table_schema.GetColumn(index_col_meta.table_col_name_);
    table_offsets.emplace_back(table_offset_map[table_col.Oid()]);
  }

  uint32_t num_inserted = 0;
  for (const storage::TupleSlot &slot : *table) {
    // Get table data
    table->Select(exec_ctx_->GetTxn(), slot, table_pr);
    // Fill up the index data
    for (uint32_t index_col_idx = 0; index_col_idx < index_meta.cols_.size(); index_col_idx++) {
      // Get the offset of this column in the table
      auto table_offset = table_offsets[index_col_idx];
      // Get the offset of this column in the index
      const auto &index_col = index_schema.GetColumn(index_meta.cols_[index_col_idx].name_);
      uint16_t index_offset = index->GetKeyOidToOffsetMap().at(index_col.Oid());
      // Check null and write bytes.
      if (index_col.Nullable() && table_pr->IsNull(table_offset)) {
        index_pr->SetNull(index_offset);
      } else {
        byte *index_data = index_pr->AccessForceNotNull(index_offset);
        auto type_size = storage::AttrSizeBytes(type::TypeUtil::GetTypeSize(index_col.Type()));
        std::memcpy(index_data, table_pr->AccessForceNotNull(table_offset), type_size);
      }
    }
    // Insert tuple into the index
    index->Insert(exec_ctx_->GetTxn(), *index_pr, slot);
    num_inserted++;
  }
  // Cleanup
  delete[] table_buffer;
  delete[] index_buffer;
  // EXECUTION_LOG_INFO("Wrote {} tuples into index {}.", num_inserted, index_meta.index_name_);
}

std::vector<TableGenerator::TableInsertMeta> TableGenerator::GenerateMiniRunnerTableMetas() {
  std::vector<TableInsertMeta> table_metas;
  std::vector<uint32_t> row_nums = {1,    3,    5,     7,     10,    50,     100,    500,    1000,
                                    2000, 5000, 10000, 20000, 50000, 100000, 200000, 500000, 1000000};
  std::vector<type::TypeId> types = {type::TypeId::INTEGER};
  for (int col_num = 31; col_num <= 31; col_num++) {
    for (uint32_t row_num : row_nums) {
      // Cardinality of the last column
      std::vector<uint32_t> cardinalities;
      // Generate different cardinalities exponentially
      for (uint32_t i = 1; i < row_num; i *= 2) cardinalities.emplace_back(i);
      cardinalities.emplace_back(row_num);

      for (uint32_t cardinality : cardinalities) {
        for (type::TypeId type : types) {
          std::vector<ColumnInsertMeta> col_metas;
          for (int j = 1; j <= col_num; j++) {
            std::stringstream col_name;
            col_name << "col" << j;
            if (j == 1) {
              // The first column would be serial
              col_metas.emplace_back(col_name.str(), type, false, Dist::Serial, 0, 0);
<<<<<<< HEAD
            } else if (j == col_num) {
              // The last column is related to the cardinality
              col_metas.emplace_back(col_name.str(), type, false, Dist::Rotate, 0, cardinality);
=======
            } else if (j == 15) {
              // The 15th column is related to the cardinality
              col_metas.emplace_back(col_name.str(), type, false, Dist::Rotate, 0, cardinality);
            } else if (j > 15) {
              // Columns after the 15th column duplicate the 15th column
              col_metas.emplace_back(col_metas[14], col_name.str(), 14);
>>>>>>> dbfccc8c
            } else {
              // All the rest of the columns are uniformly distributed
              col_metas.emplace_back(col_name.str(), type, false, Dist::Uniform, 0, row_num - 1);
            }
          }
          table_metas.emplace_back(GenerateTableName(type, col_num, row_num, cardinality), row_num, col_metas);
        }
      }
    }
  }
  return table_metas;
}

void TableGenerator::InitTestIndexes() {
  /**
   * This array configures indexes. To add an index, modify this array
   */
  std::vector<IndexInsertMeta> index_metas = {
      // The empty table
      {"index_empty", "empty_table", {{"index_colA", type::TypeId::INTEGER, false, "colA"}}},

      // Table 1
      {"index_1", "test_1", {{"index_colA", type::TypeId::INTEGER, false, "colA"}}},

      // Table 2: one col
      {"index_2", "test_2", {{"index_col1", type::TypeId::SMALLINT, false, "col1"}}},

      // Table 2: two cols
      {"index_2_multi",
       "test_2",
       {{"index_col1", type::TypeId::SMALLINT, false, "col1"}, {"index_col2", type::TypeId::INTEGER, true, "col2"}}},

      // Index on a varchar
      {"varchar_index", "all_types_empty_table", {{"index_varchar_col", type::TypeId::VARCHAR, false, "varchar_col"}}}};

  for (auto &index_meta : index_metas) {
    CreateIndex(&index_meta);
  }
}
}  // namespace terrier::execution::sql<|MERGE_RESOLUTION|>--- conflicted
+++ resolved
@@ -349,8 +349,8 @@
           idx_meta_cols.emplace_back(index_strs.back().c_str(), type, false, index_strs.back().c_str());
         }
 
-        auto meta = IndexInsertMeta(idx_name_str.c_str(), table_name.c_str(), idx_meta_cols);
-        CreateIndex(&meta);
+        auto index_meta = IndexInsertMeta(idx_name_str.c_str(), table_name.c_str(), idx_meta_cols);
+        CreateIndex(&index_meta);
       }
     }
   }
@@ -432,18 +432,12 @@
             if (j == 1) {
               // The first column would be serial
               col_metas.emplace_back(col_name.str(), type, false, Dist::Serial, 0, 0);
-<<<<<<< HEAD
-            } else if (j == col_num) {
-              // The last column is related to the cardinality
-              col_metas.emplace_back(col_name.str(), type, false, Dist::Rotate, 0, cardinality);
-=======
             } else if (j == 15) {
               // The 15th column is related to the cardinality
               col_metas.emplace_back(col_name.str(), type, false, Dist::Rotate, 0, cardinality);
             } else if (j > 15) {
               // Columns after the 15th column duplicate the 15th column
               col_metas.emplace_back(col_metas[14], col_name.str(), 14);
->>>>>>> dbfccc8c
             } else {
               // All the rest of the columns are uniformly distributed
               col_metas.emplace_back(col_name.str(), type, false, Dist::Uniform, 0, row_num - 1);
