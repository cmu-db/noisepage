#include "execution/tpl.h"

#include <gflags/gflags.h>
#include <unistd.h>

#include <algorithm>
#include <csignal>
#include <cstdio>
#include <iostream>
#include <memory>
#include <string>
#include <utility>
<<<<<<< HEAD
#include <vector>
=======
>>>>>>> a24142e8

#include "execution/ast/ast_dump.h"
#include "execution/exec/execution_context.h"
#include "execution/exec/output.h"
#include "execution/parsing/parser.h"
#include "execution/parsing/scanner.h"
#include "execution/sema/error_reporter.h"
#include "execution/sema/sema.h"
#include "execution/sql/memory_pool.h"
#include "execution/sql/value.h"
#include "execution/table_generator/sample_output.h"
#include "execution/table_generator/table_generator.h"
#include "execution/util/cpu_info.h"
#include "execution/util/timer.h"
#include "execution/vm/bytecode_generator.h"
#include "execution/vm/bytecode_module.h"
#include "execution/vm/llvm_engine.h"
#include "execution/vm/module.h"
#include "execution/vm/vm.h"
#include "llvm/Support/CommandLine.h"
#include "llvm/Support/MemoryBuffer.h"
#include "loggers/execution_logger.h"
#include "loggers/loggers_util.h"
#include "main/db_main.h"
#include "settings/settings_manager.h"
#include "storage/garbage_collector.h"
#include "tbb/task_scheduler_init.h"
#include "transaction/deferred_action_manager.h"
#include "transaction/timestamp_manager.h"

// ---------------------------------------------------------
// CLI options
// ---------------------------------------------------------

llvm::cl::OptionCategory tpl_options_category("TPL Compiler Options",
                                              "Options for controlling the TPL compilation process.");
llvm::cl::opt<std::string> input_file(llvm::cl::Positional, llvm::cl::desc("<input file>"), llvm::cl::init(""),
                                      llvm::cl::cat(tpl_options_category));
llvm::cl::opt<bool> print_ast("print-ast", llvm::cl::desc("Print the programs AST"),
                              llvm::cl::cat(tpl_options_category));
llvm::cl::opt<bool> print_tbc("print-tbc", llvm::cl::desc("Print the generated TPL Bytecode"),
                              llvm::cl::cat(tpl_options_category));
llvm::cl::opt<std::string> output_name("output-name", llvm::cl::desc("Print the output name"),
                                       llvm::cl::init("schema10"), llvm::cl::cat(tpl_options_category));
llvm::cl::opt<bool> is_sql("sql", llvm::cl::desc("Is the input a SQL query?"), llvm::cl::cat(tpl_options_category));

tbb::task_scheduler_init scheduler;

namespace terrier::execution {

static constexpr const char *K_EXIT_KEYWORD = ".exit";

/**
 * Compile the TPL source in \a source and run it in both interpreted and JIT
 * compiled mode
 * @param source The TPL source
 * @param name The name of the module/program
 */
static void CompileAndRun(const std::string &source, const std::string &name = "tmp-tpl") {
  // Initialize terrier objects
  auto db_main = terrier::DBMain::Builder().SetUseGC(true).SetUseCatalog(true).SetUseGCThread(true).Build();

  // Get the correct output format for this test
  exec::SampleOutput sample_output;
  sample_output.InitTestOutput();
  auto output_schema = sample_output.GetSchema(output_name.data());

  auto catalog = db_main->GetCatalogLayer()->GetCatalog();
  auto txn_manager = db_main->GetTransactionLayer()->GetTransactionManager();

  auto *txn = txn_manager->BeginTransaction();

  auto db_oid = catalog->CreateDatabase(txn, "test_db", true);
  auto accessor = std::unique_ptr<catalog::CatalogAccessor>(catalog->GetAccessor(txn, db_oid));
  auto ns_oid = accessor->GetDefaultNamespace();

  // Make the execution context
  exec::OutputPrinter printer(output_schema);
  exec::ExecutionContext exec_ctx{db_oid, txn, printer, output_schema, std::move(accessor)};
  // Add dummy parameters for tests
  sql::Date date(1937, 3, 7);
  std::vector<type::TransientValue> params;
  params.emplace_back(type::TransientValueFactory::GetInteger(37));
  params.emplace_back(type::TransientValueFactory::GetDecimal(37.73));
  params.emplace_back(type::TransientValueFactory::GetDate(type::date_t(date.int_val_)));
  params.emplace_back(type::TransientValueFactory::GetVarChar("37 Strings"));
  exec_ctx.SetParams(std::move(params));

  // Generate test tables
<<<<<<< HEAD
  sql::TableGenerator table_generator{&exec_ctx, &block_store, ns_oid};
=======
  // TODO(Amadou): Read this in from a directory. That would require boost or experimental C++ though
  sql::TableGenerator table_generator{&exec_ctx, db_main->GetStorageLayer()->GetBlockStore().Get(), ns_oid};
>>>>>>> a24142e8
  table_generator.GenerateTestTables();

  // Let's scan the source
  util::Region region("repl-ast");
  util::Region error_region("repl-error");
  sema::ErrorReporter error_reporter(&error_region);
  ast::Context context(&region, &error_reporter);

  parsing::Scanner scanner(source.data(), source.length());
  parsing::Parser parser(&scanner, &context);

  double parse_ms = 0.0, typecheck_ms = 0.0, codegen_ms = 0.0, interp_exec_ms = 0.0, adaptive_exec_ms = 0.0,
         jit_exec_ms = 0.0;

  //
  // Parse
  //

  ast::AstNode *root;
  {
    util::ScopedTimer<std::milli> timer(&parse_ms);
    root = parser.Parse();
  }

  if (error_reporter.HasErrors()) {
    EXECUTION_LOG_ERROR("Parsing errors: \n {}", error_reporter.SerializeErrors());
    throw std::runtime_error("Parsing Error!");
  }

  //
  // Type check
  //

  {
    util::ScopedTimer<std::milli> timer(&typecheck_ms);
    sema::Sema type_check(&context);
    type_check.Run(root);
  }

  if (error_reporter.HasErrors()) {
    EXECUTION_LOG_ERROR("Type-checking errors: \n {}", error_reporter.SerializeErrors());
    throw std::runtime_error("Type Checking Error!");
  }

  // Dump AST
  if (print_ast) {
    EXECUTION_LOG_INFO("\n{}", ast::AstDump::Dump(root));
  }

  //
  // TBC generation
  //

  std::unique_ptr<vm::BytecodeModule> bytecode_module;
  {
    util::ScopedTimer<std::milli> timer(&codegen_ms);
    bytecode_module = vm::BytecodeGenerator::Compile(root, &exec_ctx, name);
  }

  // Dump Bytecode
  if (print_tbc) {
    std::stringstream ss;
    bytecode_module->PrettyPrint(&ss);
    EXECUTION_LOG_INFO("\n{}", ss.str());
  }

  auto module = std::make_unique<vm::Module>(std::move(bytecode_module));

  //
  // Interpret
  //

  {
    util::ScopedTimer<std::milli> timer(&interp_exec_ms);

    if (is_sql) {
      std::function<int64_t(exec::ExecutionContext *)> main;
      if (!module->GetFunction("main", vm::ExecutionMode::Interpret, &main)) {
        EXECUTION_LOG_ERROR(
            "Missing 'main' entry function with signature "
            "(*ExecutionContext)->int64");
        return;
      }
      EXECUTION_LOG_INFO("VM main() returned: {}", main(&exec_ctx));
    } else {
      std::function<int64_t()> main;
      if (!module->GetFunction("main", vm::ExecutionMode::Interpret, &main)) {
        EXECUTION_LOG_ERROR("Missing 'main' entry function with signature ()->int64");
        return;
      }
      EXECUTION_LOG_INFO("VM main() returned: {}", main());
    }
  }

  //
  // Adaptive
  //

  {
    util::ScopedTimer<std::milli> timer(&adaptive_exec_ms);

    if (is_sql) {
      std::function<int64_t(exec::ExecutionContext *)> main;
      if (!module->GetFunction("main", vm::ExecutionMode::Adaptive, &main)) {
        EXECUTION_LOG_ERROR(
            "Missing 'main' entry function with signature "
            "(*ExecutionContext)->int64");
        return;
      }
      EXECUTION_LOG_INFO("ADAPTIVE main() returned: {}", main(&exec_ctx));
    } else {
      std::function<int64_t()> main;
      if (!module->GetFunction("main", vm::ExecutionMode::Adaptive, &main)) {
        EXECUTION_LOG_ERROR("Missing 'main' entry function with signature ()->int64");
        return;
      }
      EXECUTION_LOG_INFO("ADAPTIVE main() returned: {}", main());
    }
  }

  //
  // JIT
  //
  {
    util::ScopedTimer<std::milli> timer(&jit_exec_ms);

    if (is_sql) {
      std::function<int64_t(exec::ExecutionContext *)> main;
      if (!module->GetFunction("main", vm::ExecutionMode::Compiled, &main)) {
        EXECUTION_LOG_ERROR(
            "Missing 'main' entry function with signature "
            "(*ExecutionContext)->int64");
        return;
      }
      EXECUTION_LOG_INFO("JIT main() returned: {}", main(&exec_ctx));
    } else {
      std::function<int64_t()> main;
      if (!module->GetFunction("main", vm::ExecutionMode::Compiled, &main)) {
        EXECUTION_LOG_ERROR("Missing 'main' entry function with signature ()->int64");
        return;
      }
      EXECUTION_LOG_INFO("JIT main() returned: {}", main());
    }
  }

  // Dump stats
  EXECUTION_LOG_INFO(
      "Parse: {} ms, Type-check: {} ms, Code-gen: {} ms, Interp. Exec.: {} ms, "
      "Adaptive Exec.: {} ms, Jit+Exec.: {} ms",
      parse_ms, typecheck_ms, codegen_ms, interp_exec_ms, adaptive_exec_ms, jit_exec_ms);
  txn_manager->Commit(txn, transaction::TransactionUtil::EmptyCallback, nullptr);
}

/**
 * Run the TPL REPL
 */
static void RunRepl() {
  while (true) {
    std::string input;

    std::string line;
    do {
      std::getline(std::cin, line);

      if (line == K_EXIT_KEYWORD) {
        return;
      }

      input.append(line).append("\n");
    } while (!line.empty());

    CompileAndRun(input);
  }
}

/**
 * Compile and run the TPL program in the given filename
 * @param filename The name of the file on disk to compile
 */
static void RunFile(const std::string &filename) {
  auto file = llvm::MemoryBuffer::getFile(filename);
  if (std::error_code error = file.getError()) {
    EXECUTION_LOG_ERROR("There was an error reading file '{}': {}", filename, error.message());
    return;
  }

  EXECUTION_LOG_INFO("Compiling and running file: {}", filename);

  // Copy the source into a temporary, compile, and run
  CompileAndRun((*file)->getBuffer().str());
}

/**
 * Initialize all TPL subsystems
 */
void InitTPL() {
  execution::CpuInfo::Instance();

  execution::vm::LLVMEngine::Initialize();

  EXECUTION_LOG_INFO("TPL Bytecode Count: {}", execution::vm::Bytecodes::NumBytecodes());

  EXECUTION_LOG_INFO("TPL initialized ...");
}

/**
 * Shutdown all TPL subsystems
 */
void ShutdownTPL() {
  terrier::execution::vm::LLVMEngine::Shutdown();

  scheduler.terminate();
}

}  // namespace terrier::execution

void SignalHandler(int32_t sig_num) {
  if (sig_num == SIGINT) {
    terrier::execution::ShutdownTPL();
    exit(0);
  }
}

int main(int argc, char **argv) {  // NOLINT (bugprone-exception-escape)
  terrier::LoggersUtil::Initialize();

  // Parse options
  llvm::cl::HideUnrelatedOptions(tpl_options_category);
  llvm::cl::ParseCommandLineOptions(argc, argv);

  // Initialize a signal handler to call SignalHandler()
  struct sigaction sa;  // NOLINT
  sa.sa_handler = &SignalHandler;
  sa.sa_flags = SA_RESTART;

  sigfillset(&sa.sa_mask);

  if (sigaction(SIGINT, &sa, nullptr) == -1) {
    EXECUTION_LOG_ERROR("Cannot handle SIGNIT: {}", strerror(errno));
    return errno;
  }

  // Init TPL
  terrier::execution::InitTPL();

  EXECUTION_LOG_INFO("\n{}", terrier::execution::CpuInfo::Instance()->PrettyPrintInfo());

  EXECUTION_LOG_INFO("Welcome to TPL (ver. {}.{})", TPL_VERSION_MAJOR, TPL_VERSION_MINOR);

  // Either execute a TPL program from a source file, or run REPL
  if (!input_file.empty()) {
    terrier::execution::RunFile(input_file);
  } else if (argc == 1) {
    terrier::execution::RunRepl();
  }

  // Cleanup
  terrier::execution::ShutdownTPL();
  terrier::LoggersUtil::ShutDown();

  return 0;
}<|MERGE_RESOLUTION|>--- conflicted
+++ resolved
@@ -10,10 +10,7 @@
 #include <memory>
 #include <string>
 #include <utility>
-<<<<<<< HEAD
 #include <vector>
-=======
->>>>>>> a24142e8
 
 #include "execution/ast/ast_dump.h"
 #include "execution/exec/execution_context.h"
@@ -103,12 +100,7 @@
   exec_ctx.SetParams(std::move(params));
 
   // Generate test tables
-<<<<<<< HEAD
   sql::TableGenerator table_generator{&exec_ctx, &block_store, ns_oid};
-=======
-  // TODO(Amadou): Read this in from a directory. That would require boost or experimental C++ though
-  sql::TableGenerator table_generator{&exec_ctx, db_main->GetStorageLayer()->GetBlockStore().Get(), ns_oid};
->>>>>>> a24142e8
   table_generator.GenerateTestTables();
 
   // Let's scan the source
