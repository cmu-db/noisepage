#include "execution/tpl.h"

#include <gflags/gflags.h>
#include <unistd.h>

#include <algorithm>
#include <csignal>
#include <cstdio>
#include <iostream>
#include <memory>
#include <string>
#include <utility>
#include <vector>

#include "execution/ast/ast_dump.h"
#include "execution/exec/execution_context.h"
#include "execution/exec/output.h"
#include "execution/parsing/parser.h"
#include "execution/parsing/scanner.h"
#include "execution/sema/error_reporter.h"
#include "execution/sema/sema.h"
#include "execution/sql/memory_pool.h"
#include "execution/sql/value.h"
#include "execution/table_generator/sample_output.h"
#include "execution/table_generator/table_generator.h"
#include "execution/util/cpu_info.h"
#include "execution/util/timer.h"
#include "execution/vm/bytecode_generator.h"
#include "execution/vm/bytecode_module.h"
#include "execution/vm/llvm_engine.h"
#include "execution/vm/module.h"
#include "execution/vm/vm.h"
#include "llvm/Support/CommandLine.h"
#include "llvm/Support/MemoryBuffer.h"
#include "loggers/execution_logger.h"
#include "loggers/loggers_util.h"
#include "main/db_main.h"
#include "metrics/metrics_thread.h"
#include "settings/settings_manager.h"
#include "storage/garbage_collector.h"
#include "tbb/task_scheduler_init.h"
#include "transaction/deferred_action_manager.h"
#include "transaction/timestamp_manager.h"

// ---------------------------------------------------------
// CLI options
// ---------------------------------------------------------

llvm::cl::OptionCategory tpl_options_category("TPL Compiler Options",
                                              "Options for controlling the TPL compilation process.");
llvm::cl::opt<std::string> input_file(llvm::cl::Positional, llvm::cl::desc("<input file>"), llvm::cl::init(""),
                                      llvm::cl::cat(tpl_options_category));
llvm::cl::opt<bool> print_ast("print-ast", llvm::cl::desc("Print the programs AST"),
                              llvm::cl::cat(tpl_options_category));
llvm::cl::opt<bool> print_tbc("print-tbc", llvm::cl::desc("Print the generated TPL Bytecode"),
                              llvm::cl::cat(tpl_options_category));
llvm::cl::opt<std::string> output_name("output-name", llvm::cl::desc("Print the output name"),
                                       llvm::cl::init("schema10"), llvm::cl::cat(tpl_options_category));
llvm::cl::opt<bool> is_sql("sql", llvm::cl::desc("Is the input a SQL query?"), llvm::cl::cat(tpl_options_category));
llvm::cl::opt<bool> is_mini_runner("mini-runner", llvm::cl::desc("Is this used for the mini runner?"),
                                   llvm::cl::cat(tpl_options_category));

tbb::task_scheduler_init scheduler;

namespace terrier::execution {

static constexpr const char *K_EXIT_KEYWORD = ".exit";

/**
 * Compile the TPL source in \a source and run it in both interpreted and JIT
 * compiled mode
 * @param source The TPL source
 * @param name The name of the module/program
 */
static void CompileAndRun(const std::string &source, const std::string &name = "tmp-tpl") {
  // Initialize terrier objects
  auto db_main_builder = terrier::DBMain::Builder().SetUseGC(true).SetUseCatalog(true).SetUseGCThread(true);
  if (is_mini_runner) {
    db_main_builder.SetUseMetrics(true)
        .SetUseMetricsThread(true)
        .SetBlockStoreSize(1000000)
        .SetBlockStoreReuse(1000000)
        .SetRecordBufferSegmentSize(1000000)
        .SetRecordBufferSegmentReuse(1000000);
  }
  auto db_main = db_main_builder.Build();

  if (is_mini_runner) {
    auto metrics_manager = db_main->GetMetricsManager();
    metrics_manager->EnableMetric(metrics::MetricsComponent::EXECUTION, 0);
    metrics_manager->RegisterThread();
  }

  // Get the correct output format for this test
  exec::SampleOutput sample_output;
  sample_output.InitTestOutput();
  auto output_schema = sample_output.GetSchema(output_name.data());

  auto catalog = db_main->GetCatalogLayer()->GetCatalog();
  auto txn_manager = db_main->GetTransactionLayer()->GetTransactionManager();

  auto *txn = txn_manager->BeginTransaction();

  auto db_oid = catalog->CreateDatabase(txn, "test_db", true);
  auto accessor = std::unique_ptr<catalog::CatalogAccessor>(catalog->GetAccessor(txn, db_oid));
  auto ns_oid = accessor->GetDefaultNamespace();

  // Make the execution context
  exec::OutputPrinter printer(output_schema);
  exec::ExecutionContext exec_ctx{db_oid, txn, printer, output_schema, std::move(accessor)};
  // Add dummy parameters for tests
  sql::Date date(1937, 3, 7);
  std::vector<type::TransientValue> params;
  params.emplace_back(type::TransientValueFactory::GetInteger(37));
  params.emplace_back(type::TransientValueFactory::GetDecimal(37.73));
  params.emplace_back(type::TransientValueFactory::GetDate(type::date_t(date.int_val_)));
  params.emplace_back(type::TransientValueFactory::GetVarChar("37 Strings"));
  exec_ctx.SetParams(std::move(params));

  // Generate test tables
  sql::TableGenerator table_generator{&exec_ctx, db_main->GetStorageLayer()->GetBlockStore().Get(), ns_oid};
<<<<<<< HEAD
  table_generator.GenerateTestTables(is_mini_runner);
  // Comment out to make more tables available at runtime
  // table_generator.GenerateTPCHTables(<path_to_tpch_dir>);
  // table_generator.GenerateTableFromFile(<path_to_schema>, <path_to_data>);
=======
  table_generator.GenerateTestTables();
>>>>>>> 5d95d1b2

  // Let's scan the source
  util::Region region("repl-ast");
  util::Region error_region("repl-error");
  sema::ErrorReporter error_reporter(&error_region);
  ast::Context context(&region, &error_reporter);

  parsing::Scanner scanner(source.data(), source.length());
  parsing::Parser parser(&scanner, &context);

  double parse_ms = 0.0, typecheck_ms = 0.0, codegen_ms = 0.0, interp_exec_ms = 0.0, adaptive_exec_ms = 0.0,
         jit_exec_ms = 0.0;

  //
  // Parse
  //

  ast::AstNode *root;
  {
    util::ScopedTimer<std::milli> timer(&parse_ms);
    root = parser.Parse();
  }

  if (error_reporter.HasErrors()) {
    EXECUTION_LOG_ERROR("Parsing errors: \n {}", error_reporter.SerializeErrors());
    throw std::runtime_error("Parsing Error!");
  }

  //
  // Type check
  //

  {
    util::ScopedTimer<std::milli> timer(&typecheck_ms);
    sema::Sema type_check(&context);
    type_check.Run(root);
  }

  if (error_reporter.HasErrors()) {
    EXECUTION_LOG_ERROR("Type-checking errors: \n {}", error_reporter.SerializeErrors());
    throw std::runtime_error("Type Checking Error!");
  }

  // Dump AST
  if (print_ast) {
    EXECUTION_LOG_INFO("\n{}", ast::AstDump::Dump(root));
  }

  //
  // TBC generation
  //

  std::unique_ptr<vm::BytecodeModule> bytecode_module;
  {
    util::ScopedTimer<std::milli> timer(&codegen_ms);
    bytecode_module = vm::BytecodeGenerator::Compile(root, &exec_ctx, name);
  }

  // Dump Bytecode
  if (print_tbc) {
    std::stringstream ss;
    bytecode_module->PrettyPrint(&ss);
    EXECUTION_LOG_INFO("\n{}", ss.str());
  }

  auto module = std::make_unique<vm::Module>(std::move(bytecode_module));

  //
  // Interpret
  //

  {
    exec_ctx.SetExecutionMode(static_cast<uint8_t>(vm::ExecutionMode::Interpret));
    util::ScopedTimer<std::milli> timer(&interp_exec_ms);

    if (is_sql) {
      std::function<int64_t(exec::ExecutionContext *)> main;
      if (!module->GetFunction("main", vm::ExecutionMode::Interpret, &main)) {
        EXECUTION_LOG_ERROR(
            "Missing 'main' entry function with signature "
            "(*ExecutionContext)->int64");
        return;
      }
      EXECUTION_LOG_INFO("VM main() returned: {}", main(&exec_ctx));
    } else {
      std::function<int64_t()> main;
      if (!module->GetFunction("main", vm::ExecutionMode::Interpret, &main)) {
        EXECUTION_LOG_ERROR("Missing 'main' entry function with signature ()->int64");
        return;
      }
      EXECUTION_LOG_INFO("VM main() returned: {}", main());
    }
  }

  //
  // Adaptive
  //

  if (!is_mini_runner) {
    exec_ctx.SetExecutionMode(static_cast<uint8_t>(vm::ExecutionMode::Adaptive));
    util::ScopedTimer<std::milli> timer(&adaptive_exec_ms);

    if (is_sql) {
      std::function<int64_t(exec::ExecutionContext *)> main;
      if (!module->GetFunction("main", vm::ExecutionMode::Adaptive, &main)) {
        EXECUTION_LOG_ERROR(
            "Missing 'main' entry function with signature "
            "(*ExecutionContext)->int64");
        return;
      }
      EXECUTION_LOG_INFO("ADAPTIVE main() returned: {}", main(&exec_ctx));
    } else {
      std::function<int64_t()> main;
      if (!module->GetFunction("main", vm::ExecutionMode::Adaptive, &main)) {
        EXECUTION_LOG_ERROR("Missing 'main' entry function with signature ()->int64");
        return;
      }
      EXECUTION_LOG_INFO("ADAPTIVE main() returned: {}", main());
    }
  }

  //
  // JIT
  //
  {
    exec_ctx.SetExecutionMode(static_cast<uint8_t>(vm::ExecutionMode::Compiled));
    util::ScopedTimer<std::milli> timer(&jit_exec_ms);

    if (is_sql) {
      std::function<int64_t(exec::ExecutionContext *)> main;
      if (!module->GetFunction("main", vm::ExecutionMode::Compiled, &main)) {
        EXECUTION_LOG_ERROR(
            "Missing 'main' entry function with signature "
            "(*ExecutionContext)->int64");
        return;
      }
      EXECUTION_LOG_INFO("JIT main() returned: {}", main(&exec_ctx));
    } else {
      std::function<int64_t()> main;
      if (!module->GetFunction("main", vm::ExecutionMode::Compiled, &main)) {
        EXECUTION_LOG_ERROR("Missing 'main' entry function with signature ()->int64");
        return;
      }
      EXECUTION_LOG_INFO("JIT main() returned: {}", main());
    }
  }

  // Dump stats
  EXECUTION_LOG_INFO(
      "Parse: {} ms, Type-check: {} ms, Code-gen: {} ms, Interp. Exec.: {} ms, "
      "Adaptive Exec.: {} ms, Jit+Exec.: {} ms",
      parse_ms, typecheck_ms, codegen_ms, interp_exec_ms, adaptive_exec_ms, jit_exec_ms);
  txn_manager->Commit(txn, transaction::TransactionUtil::EmptyCallback, nullptr);

  // lma: When do we need this? I actually don't know...
  if (is_mini_runner) db_main->GetMetricsManager()->UnregisterThread();
}

/**
 * Run the TPL REPL
 */
static void RunRepl() {
  while (true) {
    std::string input;

    std::string line;
    do {
      std::getline(std::cin, line);

      if (line == K_EXIT_KEYWORD) {
        return;
      }

      input.append(line).append("\n");
    } while (!line.empty());

    CompileAndRun(input);
  }
}

/**
 * Compile and run the TPL program in the given filename
 * @param filename The name of the file on disk to compile
 */
static void RunFile(const std::string &filename) {
  auto file = llvm::MemoryBuffer::getFile(filename);
  if (std::error_code error = file.getError()) {
    EXECUTION_LOG_ERROR("There was an error reading file '{}': {}", filename, error.message());
    return;
  }

  EXECUTION_LOG_INFO("Compiling and running file: {}", filename);

  // Copy the source into a temporary, compile, and run
  CompileAndRun((*file)->getBuffer().str());
}

/**
 * Initialize all TPL subsystems
 */
void InitTPL() {
  execution::CpuInfo::Instance();

  execution::vm::LLVMEngine::Initialize();

  EXECUTION_LOG_INFO("TPL Bytecode Count: {}", execution::vm::Bytecodes::NumBytecodes());

  EXECUTION_LOG_INFO("TPL initialized ...");
}

/**
 * Shutdown all TPL subsystems
 */
void ShutdownTPL() {
  terrier::execution::vm::LLVMEngine::Shutdown();

  scheduler.terminate();
}

}  // namespace terrier::execution

void SignalHandler(int32_t sig_num) {
  if (sig_num == SIGINT) {
    terrier::execution::ShutdownTPL();
    exit(0);
  }
}

int main(int argc, char **argv) {  // NOLINT (bugprone-exception-escape)
  terrier::LoggersUtil::Initialize();

  // Parse options
  llvm::cl::HideUnrelatedOptions(tpl_options_category);
  llvm::cl::ParseCommandLineOptions(argc, argv);

  // Initialize a signal handler to call SignalHandler()
  struct sigaction sa;  // NOLINT
  sa.sa_handler = &SignalHandler;
  sa.sa_flags = SA_RESTART;

  sigfillset(&sa.sa_mask);

  if (sigaction(SIGINT, &sa, nullptr) == -1) {
    EXECUTION_LOG_ERROR("Cannot handle SIGNIT: {}", strerror(errno));
    return errno;
  }

  // Init TPL
  terrier::execution::InitTPL();

  EXECUTION_LOG_INFO("\n{}", terrier::execution::CpuInfo::Instance()->PrettyPrintInfo());

  EXECUTION_LOG_INFO("Welcome to TPL (ver. {}.{})", TPL_VERSION_MAJOR, TPL_VERSION_MINOR);

  // Either execute a TPL program from a source file, or run REPL
  if (!input_file.empty()) {
    terrier::execution::RunFile(input_file);
  } else if (argc == 1) {
    terrier::execution::RunRepl();
  }

  // Cleanup
  terrier::execution::ShutdownTPL();
  terrier::LoggersUtil::ShutDown();

  return 0;
}<|MERGE_RESOLUTION|>--- conflicted
+++ resolved
@@ -119,14 +119,10 @@
 
   // Generate test tables
   sql::TableGenerator table_generator{&exec_ctx, db_main->GetStorageLayer()->GetBlockStore().Get(), ns_oid};
-<<<<<<< HEAD
   table_generator.GenerateTestTables(is_mini_runner);
   // Comment out to make more tables available at runtime
   // table_generator.GenerateTPCHTables(<path_to_tpch_dir>);
   // table_generator.GenerateTableFromFile(<path_to_schema>, <path_to_data>);
-=======
-  table_generator.GenerateTestTables();
->>>>>>> 5d95d1b2
 
   // Let's scan the source
   util::Region region("repl-ast");
