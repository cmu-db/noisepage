--- conflicted
+++ resolved
@@ -70,13 +70,8 @@
  * @param name The name of the TPL file.
  */
 static void CompileAndRun(const std::string &source, const std::string &name = "tmp-tpl") {
-<<<<<<< HEAD
-  // Initialize terrier objects
-  auto db_main_builder = terrier::DBMain::Builder().SetUseGC(true).SetUseCatalog(true).SetUseGCThread(true);
-=======
   // Initialize noisepage objects
   auto db_main_builder = noisepage::DBMain::Builder().SetUseGC(true).SetUseCatalog(true).SetUseGCThread(true);
->>>>>>> f3da5498
   auto db_main = db_main_builder.Build();
 
   // Get the correct output format for this test
