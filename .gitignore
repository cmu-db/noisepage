--- conflicted
+++ resolved
@@ -275,10 +275,8 @@
 # OLTP output
 **/oltp_output_*
 
-<<<<<<< HEAD
-# Personal github config file
-_config.yml
-=======
 # JUnit intermediate out directory
 **/junit/out/
->>>>>>> 83a93129
+
+# Personal github config file
+_config.yml