--- conflicted
+++ resolved
@@ -30,13 +30,6 @@
 # commit hash: 8179b26388d118fa887030f2609560ec287531dd
 # commit hash date: 7 Aug 2018
 
-<<<<<<< HEAD
-# xxhash
-# url: https://github.com/Cyan4973/xxHash
-# release: 0.7.1
-# commit hash: dfd1bf117c816e4774adc1e1cdcb1687c0f7913c
-# commit hash date: 15 Aug 2019
-=======
 # madoka
 # url: https://github.com/s-yata/madoka.git
 # branch: master
@@ -53,5 +46,4 @@
 # url: https://github.com/aappleby/smhasher.git
 # branch: master
 # commit hash: 61a0530f28277f2e850bfc39600ce61d02b518de
-# commit hash date: 9 Jan 2018
->>>>>>> 6c9752c0
+# commit hash date: 9 Jan 2018