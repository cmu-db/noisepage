# Licensed to the Apache Software Foundation (ASF) under one
# or more contributor license agreements.  See the NOTICE file
# distributed with this work for additional information
# regarding copyright ownership.  The ASF licenses this file
# to you under the Apache License, Version 2.0 (the
# "License"); you may not use this file except in compliance
# with the License.  You may obtain a copy of the License at
#
#   http://www.apache.org/licenses/LICENSE-2.0
#
# Unless required by applicable law or agreed to in writing,
# software distributed under the License is distributed on an
# "AS IS" BASIS, WITHOUT WARRANTIES OR CONDITIONS OF ANY
# KIND, either express or implied.  See the License for the
# specific language governing permissions and limitations
# under the License.

<<<<<<< HEAD
# Toolchain library versions

GTEST_VERSION=1.8.0
GFLAGS_VERSION=2.2.0
GBENCHMARK_VERSION=1.5.2

=======
>>>>>>> 0954b8ae
# Library, Version, Commit Hash

# libcuckoo
# url: https://github.com/efficient/libcuckoo.git
# branch: master
# commit hash: f3138045810b2c2e9b59dbede296b4a5194af4f9
# commit hash date: 24 Dec 2018
# modifications: replaced their own-rolled spinlock with TBB's to get exponential backoff with pause. formatted<|MERGE_RESOLUTION|>--- conflicted
+++ resolved
@@ -15,15 +15,6 @@
 # specific language governing permissions and limitations
 # under the License.
 
-<<<<<<< HEAD
-# Toolchain library versions
-
-GTEST_VERSION=1.8.0
-GFLAGS_VERSION=2.2.0
-GBENCHMARK_VERSION=1.5.2
-
-=======
->>>>>>> 0954b8ae
 # Library, Version, Commit Hash
 
 # libcuckoo
