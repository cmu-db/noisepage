--- conflicted
+++ resolved
@@ -170,10 +170,7 @@
         -DBUILD_STATIC_LIBS=ON
         -DBUILD_PACKAGING=OFF
         -DBUILD_TESTING=OFF
-<<<<<<< HEAD
-=======
         -DBUILD_CONFIG_TESTS=OFF
->>>>>>> 26c168eb
         -DINSTALL_HEADERS=ON
         -DCMAKE_CXX_FLAGS_${UPPERCASE_BUILD_TYPE}=${EP_CXX_FLAGS}
         -DCMAKE_C_FLAGS_${UPPERCASE_BUILD_TYPE}=${EP_C_FLAGS}
@@ -254,18 +251,12 @@
 include_directories(SYSTEM ${JEMALLOC_INCLUDE_DIR})
 #list(APPEND TERRIER_LINK_LIBS ${JEMALLOC_LIBRARIES})
 
-<<<<<<< HEAD
-# Arrow
-find_package(Arrow REQUIRED)
-include_directories(SYSTEM ${ARROW_INCLUDE_DIR})
-list(APPEND TERRIER_LINK_LIBS ${ARROW_LIBRARIES})
-=======
 # ---[ Libevent
 find_package(Libevent REQUIRED)
 include_directories(SYSTEM ${LIBEVENT_INCLUDE_DIRS})
 list(APPEND TERRIER_LINK_LIBS ${LIBEVENT_LIBRARIES})
 list(APPEND TERRIER_LINK_LIBS ${LIBEVENT_PTHREAD_LIBRARIES})
->>>>>>> 26c168eb
+
 
 # Intel TBB
 find_package(TBB REQUIRED)
