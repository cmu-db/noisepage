--- conflicted
+++ resolved
@@ -79,11 +79,7 @@
   endif()
 else()
   find_program(CLANG_TIDY_BIN
-<<<<<<< HEAD
-      NAMES clang-tidy-7
-=======
       NAMES clang-tidy-8
->>>>>>> ed18b54a
       clang-tidy
       PATHS ${ClangTools_PATH} $ENV{CLANG_TOOLS_PATH} /usr/local/bin /usr/bin "${HOMEBREW_PREFIX}/bin"
       NO_DEFAULT_PATH
@@ -139,11 +135,7 @@
   endif()
 else()
   find_program(CLANG_FORMAT_BIN
-<<<<<<< HEAD
-      NAMES clang-format-7
-=======
       NAMES clang-format-8
->>>>>>> ed18b54a
       clang-format
       PATHS ${ClangTools_PATH} $ENV{CLANG_TOOLS_PATH} /usr/local/bin /usr/bin "${HOMEBREW_PREFIX}/bin"
       NO_DEFAULT_PATH
