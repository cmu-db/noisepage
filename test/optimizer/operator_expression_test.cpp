#include "optimizer/operator_expression.h"
#include <memory>
#include <utility>
#include <vector>
#include "optimizer/logical_operators.h"
#include "optimizer/physical_operators.h"

#include "gtest/gtest.h"

namespace terrier::optimizer {

// NOLINTNEXTLINE
TEST(OperatorExpressionTests, BasicOperatorExpressionTest) {
  auto ope1 =
      std::make_unique<OperatorExpression>(TableFreeScan::Make(), std::vector<std::unique_ptr<OperatorExpression>>());
  auto ope2 =
      std::make_unique<OperatorExpression>(LogicalDistinct::Make(), std::vector<std::unique_ptr<OperatorExpression>>());
  auto ope3 =
      std::make_unique<OperatorExpression>(TableFreeScan::Make(), std::vector<std::unique_ptr<OperatorExpression>>());

  auto ope1_ref = common::ManagedPointer<OperatorExpression>(ope1);
  auto ope2_ref = common::ManagedPointer<OperatorExpression>(ope2);

  auto ope4 =
      std::make_unique<OperatorExpression>(LogicalDistinct::Make(), std::vector<std::unique_ptr<OperatorExpression>>());
  ope4->PushChild(std::move(ope1));
  ope4->PushChild(std::move(ope2));
  Operator logical_ext_file_get_1 =
      LogicalExternalFileGet::Make(parser::ExternalFileFormat::CSV, "file.txt", ',', '"', '\\');
  Operator logical_ext_file_get_2 =
      LogicalExternalFileGet::Make(parser::ExternalFileFormat::CSV, "file.txt", ',', '"', '\\');
<<<<<<< HEAD
  auto ope5 = new OperatorExpression(logical_ext_file_get_1, std::vector<OperatorExpression *>{ope3});
  auto ope6 = new OperatorExpression(LogicalDistinct::Make(), std::vector<OperatorExpression *>());

  auto ope7 = new OperatorExpression(TableFreeScan::Make(), std::vector<OperatorExpression *>{ope4, ope5, ope6});
=======
  auto ope5 = std::make_unique<OperatorExpression>(std::move(logical_ext_file_get_1),
                                                   std::vector<std::unique_ptr<OperatorExpression>>());
  auto ope4_ref = common::ManagedPointer<OperatorExpression>(ope4);
  auto ope5_ref = common::ManagedPointer<OperatorExpression>(ope5);
  ope5->PushChild(std::move(ope3));
  auto ope6 =
      std::make_unique<OperatorExpression>(LogicalDistinct::Make(), std::vector<std::unique_ptr<OperatorExpression>>());
  auto ope6_ref = common::ManagedPointer<OperatorExpression>(ope6);

  auto ope7 =
      std::make_unique<OperatorExpression>(TableFreeScan::Make(), std::vector<std::unique_ptr<OperatorExpression>>());
  ope7->PushChild(std::move(ope4));
  ope7->PushChild(std::move(ope5));
  ope7->PushChild(std::move(ope6));
>>>>>>> 6f17f992

  EXPECT_TRUE(TableFreeScan::Make() == ope7->GetOp());
  EXPECT_TRUE(LogicalDistinct::Make() == ope6_ref->GetOp());
  EXPECT_TRUE(logical_ext_file_get_2 == ope5_ref->GetOp());
  EXPECT_EQ(ope1_ref->GetChildren(), std::vector<common::ManagedPointer<OperatorExpression>>());
  EXPECT_EQ(ope4_ref->GetChildren(), (std::vector<common::ManagedPointer<OperatorExpression>>{ope1_ref, ope2_ref}));
  EXPECT_EQ(ope7->GetChildren(),
            (std::vector<common::ManagedPointer<OperatorExpression>>{ope4_ref, ope5_ref, ope6_ref}));
}

}  // namespace terrier::optimizer<|MERGE_RESOLUTION|>--- conflicted
+++ resolved
@@ -29,12 +29,6 @@
       LogicalExternalFileGet::Make(parser::ExternalFileFormat::CSV, "file.txt", ',', '"', '\\');
   Operator logical_ext_file_get_2 =
       LogicalExternalFileGet::Make(parser::ExternalFileFormat::CSV, "file.txt", ',', '"', '\\');
-<<<<<<< HEAD
-  auto ope5 = new OperatorExpression(logical_ext_file_get_1, std::vector<OperatorExpression *>{ope3});
-  auto ope6 = new OperatorExpression(LogicalDistinct::Make(), std::vector<OperatorExpression *>());
-
-  auto ope7 = new OperatorExpression(TableFreeScan::Make(), std::vector<OperatorExpression *>{ope4, ope5, ope6});
-=======
   auto ope5 = std::make_unique<OperatorExpression>(std::move(logical_ext_file_get_1),
                                                    std::vector<std::unique_ptr<OperatorExpression>>());
   auto ope4_ref = common::ManagedPointer<OperatorExpression>(ope4);
@@ -49,7 +43,6 @@
   ope7->PushChild(std::move(ope4));
   ope7->PushChild(std::move(ope5));
   ope7->PushChild(std::move(ope6));
->>>>>>> 6f17f992
 
   EXPECT_TRUE(TableFreeScan::Make() == ope7->GetOp());
   EXPECT_TRUE(LogicalDistinct::Make() == ope6_ref->GetOp());
