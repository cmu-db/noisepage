#include <memory>
#include <string>
#include <utility>
#include <vector>

#include "benchmark_util/data_table_benchmark_util.h"
#include "binder/bind_node_visitor.h"
#include "binder/sql_node_visitor.h"
#include "catalog/catalog.h"
#include "catalog/postgres/pg_namespace.h"
#include "loggers/optimizer_logger.h"
#include "main/db_main.h"
#include "optimizer/cost_model/abstract_cost_model.h"
#include "optimizer/cost_model/trivial_cost_model.h"
#include "optimizer/logical_operators.h"
#include "optimizer/operator_node.h"
#include "optimizer/optimization_context.h"
#include "optimizer/optimizer_context.h"
#include "optimizer/plan_generator.h"
#include "optimizer/query_to_operator_transformer.h"
#include "optimizer/rules/implementation_rules.h"
#include "parser/create_statement.h"
#include "parser/expression/aggregate_expression.h"
#include "parser/expression/column_value_expression.h"
#include "parser/expression/constant_value_expression.h"
#include "parser/expression/function_expression.h"
#include "parser/expression/operator_expression.h"
#include "parser/expression/subquery_expression.h"
#include "parser/expression_defs.h"
#include "parser/postgresparser.h"
#include "planner/plannodes/analyze_plan_node.h"
#include "planner/plannodes/create_database_plan_node.h"
#include "planner/plannodes/create_function_plan_node.h"
#include "planner/plannodes/create_index_plan_node.h"
#include "planner/plannodes/create_namespace_plan_node.h"
#include "planner/plannodes/create_table_plan_node.h"
#include "planner/plannodes/create_trigger_plan_node.h"
#include "planner/plannodes/create_view_plan_node.h"
#include "planner/plannodes/drop_database_plan_node.h"
#include "planner/plannodes/drop_index_plan_node.h"
#include "planner/plannodes/drop_namespace_plan_node.h"
#include "planner/plannodes/drop_table_plan_node.h"
#include "planner/plannodes/drop_trigger_plan_node.h"
#include "planner/plannodes/drop_view_plan_node.h"
#include "storage/garbage_collector.h"
#include "storage/index/index_builder.h"
#include "test_util/test_harness.h"
#include "transaction/deferred_action_manager.h"
#include "transaction/transaction_manager.h"
#include "type/transient_value_factory.h"

using std::make_tuple;

using std::unique_ptr;
using std::vector;

namespace terrier {

class OperatorTransformerTest : public TerrierTest {
 protected:
  std::string default_database_name_ = "test_db";
  catalog::db_oid_t db_oid_;
  catalog::table_oid_t table_a_oid_;
  catalog::table_oid_t table_b_oid_;
  catalog::index_oid_t a_index_oid_;
  common::ManagedPointer<transaction::TransactionManager> txn_manager_;
  common::ManagedPointer<catalog::Catalog> catalog_;
  transaction::TransactionContext *txn_;
  std::unique_ptr<catalog::CatalogAccessor> accessor_;
  binder::BindNodeVisitor *binder_;
  std::unique_ptr<optimizer::QueryToOperatorTransformer> operator_transformer_;
  std::unique_ptr<optimizer::OperatorNode> operator_tree_;
  std::vector<optimizer::OpType> op_types_;
  std::unique_ptr<optimizer::TrivialCostModel> trivial_cost_model_;
  std::unique_ptr<optimizer::OptimizerContext> optimizer_context_;
  std::unique_ptr<optimizer::OptimizationContext> optimization_context_;

  std::unique_ptr<DBMain> db_main_;

  void SetUpTables() {
    // create database
    txn_ = txn_manager_->BeginTransaction();
    OPTIMIZER_LOG_DEBUG("Creating database %s", default_database_name_.c_str());
    db_oid_ = catalog_->CreateDatabase(common::ManagedPointer(txn_), default_database_name_, true);
    // commit the transactions
    txn_manager_->Commit(txn_, transaction::TransactionUtil::EmptyCallback, nullptr);
    OPTIMIZER_LOG_DEBUG("database %s created!", default_database_name_.c_str());

    // get default values of the columns
    auto int_default = parser::ConstantValueExpression(type::TransientValueFactory::GetNull(type::TypeId::INTEGER));
    auto varchar_default = parser::ConstantValueExpression(type::TransientValueFactory::GetNull(type::TypeId::VARCHAR));

    // create table A
    txn_ = txn_manager_->BeginTransaction();
    accessor_ = catalog_->GetAccessor(common::ManagedPointer(txn_), db_oid_);
    // Create the column definition (no OIDs) for CREATE TABLE A(A1 int, a2 varchar)
    std::vector<catalog::Schema::Column> cols_a;
    cols_a.emplace_back("a1", type::TypeId::INTEGER, true, int_default);
    cols_a.emplace_back("a2", type::TypeId::VARCHAR, 20, true, varchar_default);
    auto schema_a = catalog::Schema(cols_a);

    table_a_oid_ = accessor_->CreateTable(accessor_->GetDefaultNamespace(), "a", schema_a);
    auto table_a = new storage::SqlTable(db_main_->GetStorageLayer()->GetBlockStore(), schema_a);
    EXPECT_TRUE(accessor_->SetTablePointer(table_a_oid_, table_a));

    txn_manager_->Commit(txn_, transaction::TransactionUtil::EmptyCallback, nullptr);
    accessor_.reset(nullptr);

    // create Table B
    txn_ = txn_manager_->BeginTransaction();
    accessor_ = catalog_->GetAccessor(common::ManagedPointer(txn_), db_oid_);

    // Create the column definition (no OIDs) for CREATE TABLE b(b1 int, B2 varchar)
    std::vector<catalog::Schema::Column> cols_b;
    cols_b.emplace_back("b1", type::TypeId::INTEGER, true, int_default);
    cols_b.emplace_back("b2", type::TypeId::VARCHAR, 20, true, varchar_default);

    auto schema_b = catalog::Schema(cols_b);
    table_b_oid_ = accessor_->CreateTable(accessor_->GetDefaultNamespace(), "b", schema_b);
    auto table_b = new storage::SqlTable(db_main_->GetStorageLayer()->GetBlockStore(), schema_b);
    EXPECT_TRUE(accessor_->SetTablePointer(table_b_oid_, table_b));
    txn_manager_->Commit(txn_, transaction::TransactionUtil::EmptyCallback, nullptr);

    // create index on a1
    txn_ = txn_manager_->BeginTransaction();
    accessor_ = catalog_->GetAccessor(common::ManagedPointer(txn_), db_oid_);

    auto col = catalog::IndexSchema::Column(
        "a1", type::TypeId::INTEGER, true,
        parser::ColumnValueExpression(db_oid_, table_a_oid_, accessor_->GetSchema(table_a_oid_).GetColumn("a1").Oid()));
    auto idx_schema = catalog::IndexSchema({col}, storage::index::IndexType::BWTREE, true, true, false, true);
    a_index_oid_ = accessor_->CreateIndex(accessor_->GetDefaultNamespace(), table_a_oid_, "a_index", idx_schema);
    storage::index::IndexBuilder index_builder;
    index_builder.SetKeySchema(accessor_->GetIndexSchema(a_index_oid_));
    auto index = index_builder.Build();

    EXPECT_TRUE(accessor_->SetIndexPointer(a_index_oid_, index));
    txn_manager_->Commit(txn_, transaction::TransactionUtil::EmptyCallback, nullptr);
    accessor_.reset(nullptr);
  }

  void SetUp() override {
    db_main_ = terrier::DBMain::Builder().SetUseGC(true).SetUseCatalog(true).Build();
    txn_manager_ = db_main_->GetTransactionLayer()->GetTransactionManager();
    catalog_ = db_main_->GetCatalogLayer()->GetCatalog();

    SetUpTables();
    // prepare for testing
    txn_ = txn_manager_->BeginTransaction();
    accessor_ = catalog_->GetAccessor(common::ManagedPointer(txn_), db_oid_);
    binder_ = new binder::BindNodeVisitor(common::ManagedPointer(accessor_), db_oid_);

    trivial_cost_model_ = std::make_unique<optimizer::TrivialCostModel>();
    optimizer_context_ = std::make_unique<optimizer::OptimizerContext>(
        common::ManagedPointer(trivial_cost_model_).CastManagedPointerTo<optimizer::AbstractCostModel>());
    // TODO(WAN): footgun API
    optimizer_context_->SetTxn(txn_);
    optimizer_context_->SetCatalogAccessor(accessor_.get());
    optimizer_context_->SetStatsStorage(db_main_->GetStatsStorage().Get());

    auto *properties = new optimizer::PropertySet();
    optimization_context_ = std::make_unique<optimizer::OptimizationContext>(optimizer_context_.get(), properties);
  }

  void TearDown() override {
    txn_manager_->Commit(txn_, transaction::TransactionUtil::EmptyCallback, nullptr);
    accessor_.reset(nullptr);
    delete binder_;
    operator_transformer_.reset(nullptr);
    operator_tree_.reset(nullptr);
  }

  std::string GenerateOperatorAudit(common::ManagedPointer<optimizer::OperatorNode> op) const {
    std::string info = "{";
    {
      info += "\"Op\":";
      info += "\"" + op->GetOp().GetName() + "\",";
      auto children = op->GetChildren();
      if (!children.empty()) {
        info += "\"Children\":[";
        {
          bool is_first = true;
          for (const auto &child : children) {
            if (is_first) {
              is_first = false;
            } else {
              info += ",";
            }
            info += GenerateOperatorAudit(child);
          }
        }
        info += "]";
      }
    }
    info += '}';
    return info;
  }
};

// NOLINTNEXTLINE
TEST_F(OperatorTransformerTest, SelectStatementSimpleTest) {
  OPTIMIZER_LOG_DEBUG("Parsing sql query");
  std::string select_sql = "SELECT A.A1 FROM A";

  std::string ref = R"({"Op":"LogicalGet",})";

  auto parse_tree = parser::PostgresParser::BuildParseTree(select_sql);
  auto statement = parse_tree->GetStatements()[0];
  binder_->BindNameToNode(common::ManagedPointer(parse_tree), nullptr);
  auto default_namespace_oid = accessor_->GetDefaultNamespace();
  optimizer::OptimizerContext context = optimizer::OptimizerContext(
      common::ManagedPointer<optimizer::AbstractCostModel>(new optimizer::TrivialCostModel()));
  auto optimizer_context = common::ManagedPointer<optimizer::OptimizerContext>(&context);
  operator_transformer_ = std::make_unique<optimizer::QueryToOperatorTransformer>(common::ManagedPointer(accessor_),
                                                                                  optimizer_context, db_oid_);
  operator_tree_ = operator_transformer_->ConvertToOpExpression(statement, common::ManagedPointer(parse_tree));
  auto info = GenerateOperatorAudit(common::ManagedPointer<optimizer::OperatorNode>(operator_tree_));

  EXPECT_EQ(ref, info);

  auto logical_get = operator_tree_->GetOp().As<optimizer::LogicalGet>();
  EXPECT_EQ(db_oid_, logical_get->GetDatabaseOid());
  EXPECT_EQ(default_namespace_oid, logical_get->GetNamespaceOid());
  EXPECT_EQ(table_a_oid_, logical_get->GetTableOid());
  EXPECT_FALSE(logical_get->GetIsForUpdate());
}

// NOLINTNEXTLINE
TEST_F(OperatorTransformerTest, InsertStatementSimpleTest) {
  OPTIMIZER_LOG_DEBUG("Parsing sql query");
  std::string insert_sql = "INSERT INTO A (A1, A2) VALUES (5, \'MY DATA\')";

  std::string ref = R"({"Op":"LogicalInsert",})";

  auto parse_tree = parser::PostgresParser::BuildParseTree(insert_sql);
  auto statement = parse_tree->GetStatements()[0];
  binder_->BindNameToNode(common::ManagedPointer(parse_tree), nullptr);
  auto default_namespace_oid = accessor_->GetDefaultNamespace();

  optimizer::OptimizerContext context = optimizer::OptimizerContext(
      common::ManagedPointer<optimizer::AbstractCostModel>(new optimizer::TrivialCostModel()));

  auto optimizer_context = common::ManagedPointer<optimizer::OptimizerContext>(&context);
  operator_transformer_ = std::make_unique<optimizer::QueryToOperatorTransformer>(common::ManagedPointer(accessor_),
                                                                                  optimizer_context, db_oid_);
  operator_tree_ = operator_transformer_->ConvertToOpExpression(statement, common::ManagedPointer(parse_tree));

  auto info = GenerateOperatorAudit(common::ManagedPointer<optimizer::OperatorNode>(operator_tree_));

  EXPECT_EQ(ref, info);

  auto logical_insert = operator_tree_->GetOp().As<optimizer::LogicalInsert>();
  EXPECT_EQ(db_oid_, logical_insert->GetDatabaseOid());
  EXPECT_EQ(default_namespace_oid, logical_insert->GetNamespaceOid());
  EXPECT_EQ(table_a_oid_, logical_insert->GetTableOid());
  EXPECT_EQ(std::vector<catalog::col_oid_t>({catalog::col_oid_t(1), catalog::col_oid_t(2)}),
            logical_insert->GetColumns());

  auto insert_value_a1 =
      logical_insert->GetValues().Get()[0][0][0].CastManagedPointerTo<parser::ConstantValueExpression>();
  EXPECT_EQ(insert_value_a1->GetValue().Type(), type::TypeId::INTEGER);
  EXPECT_EQ(type::TransientValuePeeker::PeekInteger(insert_value_a1->GetValue()), 5);

  auto insert_value_a2 =
      logical_insert->GetValues().Get()[0][0][1].CastManagedPointerTo<parser::ConstantValueExpression>();
  EXPECT_EQ(insert_value_a2->GetValue().Type(), type::TypeId::VARCHAR);
  EXPECT_EQ(type::TransientValuePeeker::PeekVarChar(insert_value_a2->GetValue()), "MY DATA");
}

// NOLINTNEXTLINE
TEST_F(OperatorTransformerTest, InsertStatementSelectTest) {
  OPTIMIZER_LOG_DEBUG("Parsing sql query");
  std::string insert_sql = "INSERT INTO A (A1) SELECT B1 FROM B WHERE B1 > 0";

  std::string ref =
      "{\"Op\":\"LogicalInsertSelect\",\"Children\":"
      "[{\"Op\":\"LogicalFilter\",\"Children\":"
      "[{\"Op\":\"LogicalGet\",}]}]}";

  auto parse_tree = parser::PostgresParser::BuildParseTree(insert_sql);
  auto statement = parse_tree->GetStatements()[0];
  binder_->BindNameToNode(common::ManagedPointer(parse_tree), nullptr);
  auto default_namespace_oid = accessor_->GetDefaultNamespace();
  optimizer::OptimizerContext context = optimizer::OptimizerContext(
      common::ManagedPointer<optimizer::AbstractCostModel>(new optimizer::TrivialCostModel()));

  auto optimizer_context = common::ManagedPointer<optimizer::OptimizerContext>(&context);
  operator_transformer_ = std::make_unique<optimizer::QueryToOperatorTransformer>(common::ManagedPointer(accessor_),
                                                                                  optimizer_context, db_oid_);
  operator_tree_ = operator_transformer_->ConvertToOpExpression(statement, common::ManagedPointer(parse_tree));

  auto info = GenerateOperatorAudit(common::ManagedPointer<optimizer::OperatorNode>(operator_tree_));

  EXPECT_EQ(ref, info);

  // Test LogicalInsertSelect
  auto logical_insert_select = operator_tree_->GetOp().As<optimizer::LogicalInsertSelect>();
  EXPECT_EQ(db_oid_, logical_insert_select->GetDatabaseOid());
  EXPECT_EQ(default_namespace_oid, logical_insert_select->GetNamespaceOid());
  EXPECT_EQ(table_a_oid_, logical_insert_select->GetTableOid());

  // Test LogicalFilter
  auto logical_filter = operator_tree_->GetChildren()[0]->GetOp().As<optimizer::LogicalFilter>();
  EXPECT_EQ(parser::ExpressionType::COMPARE_GREATER_THAN,
            logical_filter->GetPredicates()[0].GetExpr()->GetExpressionType());

  // Test LogicalGet
  auto logical_get = operator_tree_->GetChildren()[0]->GetChildren()[0]->GetOp().As<optimizer::LogicalGet>();
  EXPECT_EQ(db_oid_, logical_get->GetDatabaseOid());
  EXPECT_EQ(default_namespace_oid, logical_get->GetNamespaceOid());
  EXPECT_EQ(table_b_oid_, logical_get->GetTableOid());
  EXPECT_FALSE(logical_get->GetIsForUpdate());
}

// NOLINTNEXTLINE
TEST_F(OperatorTransformerTest, UpdateStatementSimpleTest) {
  OPTIMIZER_LOG_DEBUG("Parsing sql query");
  std::string update_sql = "UPDATE A SET A1 = 999 WHERE A1 >= 1";

  std::string ref =
      "{\"Op\":\"LogicalUpdate\",\"Children\":"
      "[{\"Op\":\"LogicalGet\",}]}";

  auto parse_tree = parser::PostgresParser::BuildParseTree(update_sql);
  auto statement = parse_tree->GetStatements()[0];
  binder_->BindNameToNode(common::ManagedPointer(parse_tree), nullptr);
  auto default_namespace_oid = accessor_->GetDefaultNamespace();

  optimizer::OptimizerContext context = optimizer::OptimizerContext(
      common::ManagedPointer<optimizer::AbstractCostModel>(new optimizer::TrivialCostModel()));

  auto optimizer_context = common::ManagedPointer<optimizer::OptimizerContext>(&context);
  operator_transformer_ = std::make_unique<optimizer::QueryToOperatorTransformer>(common::ManagedPointer(accessor_),
                                                                                  optimizer_context, db_oid_);
  operator_tree_ = operator_transformer_->ConvertToOpExpression(statement, common::ManagedPointer(parse_tree));

  auto info = GenerateOperatorAudit(common::ManagedPointer<optimizer::OperatorNode>(operator_tree_));

  EXPECT_EQ(ref, info);

  // Test LogicalUpdate
  auto logical_update = operator_tree_->GetOp().As<optimizer::LogicalUpdate>();
  EXPECT_EQ(db_oid_, logical_update->GetDatabaseOid());
  EXPECT_EQ(default_namespace_oid, logical_update->GetNamespaceOid());
  EXPECT_EQ(table_a_oid_, logical_update->GetTableOid());

  auto update_clause = logical_update->GetUpdateClauses()[0].Get();
  EXPECT_EQ("a1", update_clause->GetColumnName());
  auto constant = update_clause->GetUpdateValue().CastManagedPointerTo<parser::ConstantValueExpression>();
  EXPECT_EQ(constant->GetValue().Type(), type::TypeId::INTEGER);
  EXPECT_EQ(type::TransientValuePeeker::PeekInteger(constant->GetValue()), 999);

  // Test LogicalGet
  auto logical_get = operator_tree_->GetChildren()[0]->GetOp().As<optimizer::LogicalGet>();
  EXPECT_EQ(parser::ExpressionType::COMPARE_GREATER_THAN_OR_EQUAL_TO,
            logical_get->GetPredicates()[0].GetExpr()->GetExpressionType());
}

// NOLINTNEXTLINE
TEST_F(OperatorTransformerTest, SelectStatementAggregateTest) {
  OPTIMIZER_LOG_DEBUG("Parsing sql query");
  std::string select_sql = "SELECT MAX(b1) FROM B GROUP BY b2";

  std::string ref =
      "{\"Op\":\"LogicalAggregateAndGroupBy\",\"Children\":"
      "[{\"Op\":\"LogicalGet\",}]}";

  auto parse_tree = parser::PostgresParser::BuildParseTree(select_sql);
  auto statement = parse_tree->GetStatements()[0];
  binder_->BindNameToNode(common::ManagedPointer(parse_tree), nullptr);
  auto default_namespace_oid = accessor_->GetDefaultNamespace();

  optimizer::OptimizerContext context = optimizer::OptimizerContext(
      common::ManagedPointer<optimizer::AbstractCostModel>(new optimizer::TrivialCostModel()));

  auto optimizer_context = common::ManagedPointer<optimizer::OptimizerContext>(&context);
  operator_transformer_ = std::make_unique<optimizer::QueryToOperatorTransformer>(common::ManagedPointer(accessor_),
                                                                                  optimizer_context, db_oid_);
  operator_tree_ = operator_transformer_->ConvertToOpExpression(statement, common::ManagedPointer(parse_tree));

  auto info = GenerateOperatorAudit(common::ManagedPointer<optimizer::OperatorNode>(operator_tree_));

  EXPECT_EQ(ref, info);

  // Test LogicalAggregateAndGroupBy
  auto logical_aggregate_and_group_by = operator_tree_->GetOp().As<optimizer::LogicalAggregateAndGroupBy>();
  auto column_expr =
      logical_aggregate_and_group_by->GetColumns()[0].CastManagedPointerTo<parser::ColumnValueExpression>();
  EXPECT_EQ("b2", column_expr->GetColumnName());

  // Test LogicalGet
  auto logical_get = operator_tree_->GetChildren()[0]->GetOp().As<optimizer::LogicalGet>();
  EXPECT_EQ(db_oid_, logical_get->GetDatabaseOid());
  EXPECT_EQ(default_namespace_oid, logical_get->GetNamespaceOid());
  EXPECT_EQ(table_b_oid_, logical_get->GetTableOid());
  EXPECT_FALSE(logical_get->GetIsForUpdate());
}

// NOLINTNEXTLINE
TEST_F(OperatorTransformerTest, SelectStatementDistinctTest) {
  OPTIMIZER_LOG_DEBUG("Parsing sql query");
  std::string select_sql = "SELECT DISTINCT B1 FROM B WHERE B1 <= 5";

  std::string ref =
      "{\"Op\":\"LogicalAggregateAndGroupBy\",\"Children\":"
      "[{\"Op\":\"LogicalFilter\",\"Children\":"
      "[{\"Op\":\"LogicalGet\",}]}]}";

  auto parse_tree = parser::PostgresParser::BuildParseTree(select_sql);
  auto statement = parse_tree->GetStatements()[0];
  binder_->BindNameToNode(common::ManagedPointer(parse_tree), nullptr);
  auto default_namespace_oid = accessor_->GetDefaultNamespace();

  optimizer::OptimizerContext context = optimizer::OptimizerContext(
      common::ManagedPointer<optimizer::AbstractCostModel>(new optimizer::TrivialCostModel()));

  auto optimizer_context = common::ManagedPointer<optimizer::OptimizerContext>(&context);
  operator_transformer_ = std::make_unique<optimizer::QueryToOperatorTransformer>(common::ManagedPointer(accessor_),
                                                                                  optimizer_context, db_oid_);
  operator_tree_ = operator_transformer_->ConvertToOpExpression(statement, common::ManagedPointer(parse_tree));

  auto info = GenerateOperatorAudit(common::ManagedPointer<optimizer::OperatorNode>(operator_tree_));

  EXPECT_EQ(ref, info);

  // Test LogicalFilter
  auto logical_filter = operator_tree_->GetChildren()[0]->GetOp().As<optimizer::LogicalFilter>();
  EXPECT_EQ(parser::ExpressionType::COMPARE_LESS_THAN_OR_EQUAL_TO,
            logical_filter->GetPredicates()[0].GetExpr()->GetExpressionType());

  // Test LogicalGet
  auto logical_get = operator_tree_->GetChildren()[0]->GetChildren()[0]->GetOp().As<optimizer::LogicalGet>();
  EXPECT_EQ(db_oid_, logical_get->GetDatabaseOid());
  EXPECT_EQ(default_namespace_oid, logical_get->GetNamespaceOid());
  EXPECT_EQ(table_b_oid_, logical_get->GetTableOid());
  EXPECT_FALSE(logical_get->GetIsForUpdate());
}

// NOLINTNEXTLINE
TEST_F(OperatorTransformerTest, SelectStatementOrderByTest) {
  OPTIMIZER_LOG_DEBUG("Parsing sql query");
  std::string select_sql = "SELECT b1 FROM B ORDER BY b2 ASC LIMIT 2 OFFSET 1";

  std::string ref =
      "{\"Op\":\"LogicalLimit\",\"Children\":"
      "[{\"Op\":\"LogicalGet\",}]}";

  auto parse_tree = parser::PostgresParser::BuildParseTree(select_sql);
  auto statement = parse_tree->GetStatements()[0];
  binder_->BindNameToNode(common::ManagedPointer(parse_tree), nullptr);
  auto default_namespace_oid = accessor_->GetDefaultNamespace();

  optimizer::OptimizerContext context = optimizer::OptimizerContext(
      common::ManagedPointer<optimizer::AbstractCostModel>(new optimizer::TrivialCostModel()));

  auto optimizer_context = common::ManagedPointer<optimizer::OptimizerContext>(&context);
  operator_transformer_ = std::make_unique<optimizer::QueryToOperatorTransformer>(common::ManagedPointer(accessor_),
                                                                                  optimizer_context, db_oid_);
  operator_tree_ = operator_transformer_->ConvertToOpExpression(statement, common::ManagedPointer(parse_tree));

  auto info = GenerateOperatorAudit(common::ManagedPointer<optimizer::OperatorNode>(operator_tree_));

  EXPECT_EQ(ref, info);

  // Test LogicalLimit
  auto logical_limit = operator_tree_->GetOp().As<optimizer::LogicalLimit>();
  EXPECT_EQ(2, logical_limit->GetLimit());
  EXPECT_EQ(1, logical_limit->GetOffset());
  EXPECT_EQ(optimizer::OrderByOrderingType::ASC, logical_limit->GetSortDirections()[0]);
  EXPECT_EQ(
      "b2",
      logical_limit->GetSortExpressions()[0].CastManagedPointerTo<parser::ColumnValueExpression>()->GetColumnName());

  // Test LogicalGet
  auto logical_get = operator_tree_->GetChildren()[0]->GetOp().As<optimizer::LogicalGet>();
  EXPECT_EQ(db_oid_, logical_get->GetDatabaseOid());
  EXPECT_EQ(default_namespace_oid, logical_get->GetNamespaceOid());
  EXPECT_EQ(table_b_oid_, logical_get->GetTableOid());
  EXPECT_FALSE(logical_get->GetIsForUpdate());
}

// NOLINTNEXTLINE
TEST_F(OperatorTransformerTest, SelectStatementLeftJoinTest) {
  // Check if star expression is correctly processed
  OPTIMIZER_LOG_DEBUG("Checking STAR expression in select and subselect");

  std::string select_sql = "SELECT * FROM A LEFT OUTER JOIN B ON A.A1 < B.B1";

  std::string ref =
      "{\"Op\":\"LogicalLeftJoin\",\"Children\":"
      "[{\"Op\":\"LogicalGet\",},{\"Op\":\"LogicalGet\",}]}";

  auto parse_tree = parser::PostgresParser::BuildParseTree(select_sql);
  auto statement = parse_tree->GetStatements()[0];
  binder_->BindNameToNode(common::ManagedPointer(parse_tree), nullptr);
  auto default_namespace_oid = accessor_->GetDefaultNamespace();

  optimizer::OptimizerContext context = optimizer::OptimizerContext(
      common::ManagedPointer<optimizer::AbstractCostModel>(new optimizer::TrivialCostModel()));

  auto optimizer_context = common::ManagedPointer<optimizer::OptimizerContext>(&context);
  operator_transformer_ = std::make_unique<optimizer::QueryToOperatorTransformer>(common::ManagedPointer(accessor_),
                                                                                  optimizer_context, db_oid_);
  operator_tree_ = operator_transformer_->ConvertToOpExpression(statement, common::ManagedPointer(parse_tree));

  auto info = GenerateOperatorAudit(common::ManagedPointer<optimizer::OperatorNode>(operator_tree_));

  EXPECT_EQ(ref, info);

  // Test LogicalLeftJoin
  auto logical_left_join = operator_tree_->GetOp().As<optimizer::LogicalLeftJoin>();
  EXPECT_EQ(parser::ExpressionType::COMPARE_LESS_THAN,
            logical_left_join->GetJoinPredicates()[0].GetExpr()->GetExpressionType());

  // Test LogicalGet
  auto logical_get_left = operator_tree_->GetChildren()[0]->GetOp().As<optimizer::LogicalGet>();
  EXPECT_EQ(db_oid_, logical_get_left->GetDatabaseOid());
  EXPECT_EQ(default_namespace_oid, logical_get_left->GetNamespaceOid());
  EXPECT_EQ(table_a_oid_, logical_get_left->GetTableOid());
  EXPECT_FALSE(logical_get_left->GetIsForUpdate());

  auto logical_get_right = operator_tree_->GetChildren()[1]->GetOp().As<optimizer::LogicalGet>();
  EXPECT_EQ(db_oid_, logical_get_right->GetDatabaseOid());
  EXPECT_EQ(default_namespace_oid, logical_get_right->GetNamespaceOid());
  EXPECT_EQ(table_b_oid_, logical_get_right->GetTableOid());
  EXPECT_FALSE(logical_get_right->GetIsForUpdate());
}

// NOLINTNEXTLINE
TEST_F(OperatorTransformerTest, SelectStatementRightJoinTest) {
  OPTIMIZER_LOG_DEBUG("Parsing sql query");
  std::string select_sql = "SELECT * FROM A RIGHT JOIN B ON A.A1 > B.B1";

  std::string ref =
      "{\"Op\":\"LogicalRightJoin\",\"Children\":"
      "[{\"Op\":\"LogicalGet\",},{\"Op\":\"LogicalGet\",}]}";

  auto parse_tree = parser::PostgresParser::BuildParseTree(select_sql);
  auto statement = parse_tree->GetStatements()[0];
  binder_->BindNameToNode(common::ManagedPointer(parse_tree), nullptr);
  auto default_namespace_oid = accessor_->GetDefaultNamespace();

  optimizer::OptimizerContext context = optimizer::OptimizerContext(
      common::ManagedPointer<optimizer::AbstractCostModel>(new optimizer::TrivialCostModel()));

  auto optimizer_context = common::ManagedPointer<optimizer::OptimizerContext>(&context);
  operator_transformer_ = std::make_unique<optimizer::QueryToOperatorTransformer>(common::ManagedPointer(accessor_),
                                                                                  optimizer_context, db_oid_);
  operator_tree_ = operator_transformer_->ConvertToOpExpression(statement, common::ManagedPointer(parse_tree));

  auto info = GenerateOperatorAudit(common::ManagedPointer<optimizer::OperatorNode>(operator_tree_));

  EXPECT_EQ(ref, info);

  // Test LogicalRightJoin
  auto logical_right_join = operator_tree_->GetOp().As<optimizer::LogicalRightJoin>();
  EXPECT_EQ(parser::ExpressionType::COMPARE_GREATER_THAN,
            logical_right_join->GetJoinPredicates()[0].GetExpr().Get()->GetExpressionType());

  // Test LogicalGet
  auto logical_get_left = operator_tree_->GetChildren()[0]->GetOp().As<optimizer::LogicalGet>();
  EXPECT_EQ(db_oid_, logical_get_left->GetDatabaseOid());
  EXPECT_EQ(default_namespace_oid, logical_get_left->GetNamespaceOid());
  EXPECT_EQ(table_a_oid_, logical_get_left->GetTableOid());
  EXPECT_FALSE(logical_get_left->GetIsForUpdate());

  auto logical_get_right = operator_tree_->GetChildren()[1]->GetOp().As<optimizer::LogicalGet>();
  EXPECT_EQ(db_oid_, logical_get_right->GetDatabaseOid());
  EXPECT_EQ(default_namespace_oid, logical_get_right->GetNamespaceOid());
  EXPECT_EQ(table_b_oid_, logical_get_right->GetTableOid());
  EXPECT_FALSE(logical_get_right->GetIsForUpdate());
}

// NOLINTNEXTLINE
TEST_F(OperatorTransformerTest, SelectStatementInnerJoinTest) {
  OPTIMIZER_LOG_DEBUG("Parsing sql query");
  std::string select_sql = "SELECT * FROM A Inner JOIN B ON A.A1 = B.B1";

  std::string ref =
      "{\"Op\":\"LogicalInnerJoin\",\"Children\":"
      "[{\"Op\":\"LogicalGet\",},{\"Op\":\"LogicalGet\",}]}";

  auto parse_tree = parser::PostgresParser::BuildParseTree(select_sql);
  auto statement = parse_tree->GetStatements()[0];
  binder_->BindNameToNode(common::ManagedPointer(parse_tree), nullptr);
  auto default_namespace_oid = accessor_->GetDefaultNamespace();

  optimizer::OptimizerContext context = optimizer::OptimizerContext(
      common::ManagedPointer<optimizer::AbstractCostModel>(new optimizer::TrivialCostModel()));

  auto optimizer_context = common::ManagedPointer<optimizer::OptimizerContext>(&context);
  operator_transformer_ = std::make_unique<optimizer::QueryToOperatorTransformer>(common::ManagedPointer(accessor_),
                                                                                  optimizer_context, db_oid_);
  operator_tree_ = operator_transformer_->ConvertToOpExpression(statement, common::ManagedPointer(parse_tree));

  auto info = GenerateOperatorAudit(common::ManagedPointer<optimizer::OperatorNode>(operator_tree_));

  EXPECT_EQ(ref, info);

  // Test LogicalInnerJoin
  auto logical_inner_join = operator_tree_->GetOp().As<optimizer::LogicalInnerJoin>();
  EXPECT_EQ(parser::ExpressionType::COMPARE_EQUAL,
            logical_inner_join->GetJoinPredicates()[0].GetExpr().Get()->GetExpressionType());

  // Test LogicalGet
  auto logical_get_left = operator_tree_->GetChildren()[0]->GetOp().As<optimizer::LogicalGet>();
  EXPECT_EQ(db_oid_, logical_get_left->GetDatabaseOid());
  EXPECT_EQ(default_namespace_oid, logical_get_left->GetNamespaceOid());
  EXPECT_EQ(table_a_oid_, logical_get_left->GetTableOid());
  EXPECT_FALSE(logical_get_left->GetIsForUpdate());

  auto logical_get_right = operator_tree_->GetChildren()[1]->GetOp().As<optimizer::LogicalGet>();
  EXPECT_EQ(db_oid_, logical_get_right->GetDatabaseOid());
  EXPECT_EQ(default_namespace_oid, logical_get_right->GetNamespaceOid());
  EXPECT_EQ(table_b_oid_, logical_get_right->GetTableOid());
  EXPECT_FALSE(logical_get_right->GetIsForUpdate());
}

// NOLINTNEXTLINE
TEST_F(OperatorTransformerTest, SelectStatementOuterJoinTest) {
  OPTIMIZER_LOG_DEBUG("Parsing sql query");
  std::string select_sql = "SELECT * FROM A FULL OUTER JOIN B ON A.A1 = B.B1";

  std::string ref =
      "{\"Op\":\"LogicalOuterJoin\",\"Children\":"
      "[{\"Op\":\"LogicalGet\",},{\"Op\":\"LogicalGet\",}]}";

  auto parse_tree = parser::PostgresParser::BuildParseTree(select_sql);
  auto statement = parse_tree->GetStatements()[0];
  binder_->BindNameToNode(common::ManagedPointer(parse_tree), nullptr);
  auto default_namespace_oid = accessor_->GetDefaultNamespace();

  optimizer::OptimizerContext context = optimizer::OptimizerContext(
      common::ManagedPointer<optimizer::AbstractCostModel>(new optimizer::TrivialCostModel()));

  auto optimizer_context = common::ManagedPointer<optimizer::OptimizerContext>(&context);
  operator_transformer_ = std::make_unique<optimizer::QueryToOperatorTransformer>(common::ManagedPointer(accessor_),
                                                                                  optimizer_context, db_oid_);
  operator_tree_ = operator_transformer_->ConvertToOpExpression(statement, common::ManagedPointer(parse_tree));

  auto info = GenerateOperatorAudit(common::ManagedPointer<optimizer::OperatorNode>(operator_tree_));

  EXPECT_EQ(ref, info);

  // Test LogicalOuterJoin
  auto logical_outer_join = operator_tree_->GetOp().As<optimizer::LogicalOuterJoin>();
  EXPECT_EQ(parser::ExpressionType::COMPARE_EQUAL,
            logical_outer_join->GetJoinPredicates()[0].GetExpr().Get()->GetExpressionType());

  // Test LogicalGet
  auto logical_get_left = operator_tree_->GetChildren()[0]->GetOp().As<optimizer::LogicalGet>();
  EXPECT_EQ(db_oid_, logical_get_left->GetDatabaseOid());
  EXPECT_EQ(default_namespace_oid, logical_get_left->GetNamespaceOid());
  EXPECT_EQ(table_a_oid_, logical_get_left->GetTableOid());
  EXPECT_FALSE(logical_get_left->GetIsForUpdate());

  auto logical_get_right = operator_tree_->GetChildren()[1]->GetOp().As<optimizer::LogicalGet>();
  EXPECT_EQ(db_oid_, logical_get_right->GetDatabaseOid());
  EXPECT_EQ(default_namespace_oid, logical_get_right->GetNamespaceOid());
  EXPECT_EQ(table_b_oid_, logical_get_right->GetTableOid());
  EXPECT_FALSE(logical_get_right->GetIsForUpdate());
}

// NOLINTNEXTLINE
TEST_F(OperatorTransformerTest, SelectStatementComplexTest) {
  OPTIMIZER_LOG_DEBUG("Parsing sql query");
  std::string select_sql =
      "SELECT A.A1, B.B2 FROM A INNER JOIN b ON a.a1 = b.b1 WHERE a1 < 100 "
      "GROUP BY A.a1, B.b2 HAVING a1 > 50 ORDER BY a1";

  std::string ref =
      "{\"Op\":\"LogicalFilter\",\"Children\":"
      "[{\"Op\":\"LogicalAggregateAndGroupBy\",\"Children\":"
      "[{\"Op\":\"LogicalFilter\",\"Children\":"
      "[{\"Op\":\"LogicalInnerJoin\",\"Children\":"
      "[{\"Op\":\"LogicalGet\",},{\"Op\":\"LogicalGet\",}]}]}]}]}";

  auto parse_tree = parser::PostgresParser::BuildParseTree(select_sql);
  auto statement = parse_tree->GetStatements()[0];
<<<<<<< HEAD
  binder_->BindNameToNode(common::ManagedPointer(parse_tree));
  optimizer::OptimizerContext context = optimizer::OptimizerContext(
      common::ManagedPointer<optimizer::AbstractCostModel>(new optimizer::TrivialCostModel()));

  auto optimizer_context = common::ManagedPointer<optimizer::OptimizerContext>(&context);
  operator_transformer_ = std::make_unique<optimizer::QueryToOperatorTransformer>(common::ManagedPointer(accessor_),
                                                                                  optimizer_context, db_oid_);
=======
  binder_->BindNameToNode(common::ManagedPointer(parse_tree), nullptr);
  operator_transformer_ =
      std::make_unique<optimizer::QueryToOperatorTransformer>(common::ManagedPointer(accessor_), db_oid_);
>>>>>>> ee2cc641
  operator_tree_ = operator_transformer_->ConvertToOpExpression(statement, common::ManagedPointer(parse_tree));

  auto info = GenerateOperatorAudit(common::ManagedPointer<optimizer::OperatorNode>(operator_tree_));

  EXPECT_EQ(ref, info);
}

// NOLINTNEXTLINE
TEST_F(OperatorTransformerTest, SelectStatementMarkJoinTest) {
  OPTIMIZER_LOG_DEBUG("Parsing sql query");
  std::string select_sql = "SELECT * FROM A WHERE A1 = 0 AND A1 IN (SELECT B1 FROM B WHERE B1 IN (SELECT A1 FROM A))";

  std::string ref =
      "{\"Op\":\"LogicalFilter\",\"Children\":"
      "[{\"Op\":\"LogicalMarkJoin\",\"Children\":"
      "[{\"Op\":\"LogicalGet\",},{\"Op\":\"LogicalFilter\",\"Children\":"
      "[{\"Op\":\"LogicalMarkJoin\",\"Children\":"
      "[{\"Op\":\"LogicalGet\",},{\"Op\":\"LogicalGet\",}]}]}]}]}";

  auto parse_tree = parser::PostgresParser::BuildParseTree(select_sql);
  auto statement = parse_tree->GetStatements()[0];
<<<<<<< HEAD

  binder_->BindNameToNode(common::ManagedPointer(parse_tree));
  optimizer::OptimizerContext context = optimizer::OptimizerContext(
      common::ManagedPointer<optimizer::AbstractCostModel>(new optimizer::TrivialCostModel()));

  auto optimizer_context = common::ManagedPointer<optimizer::OptimizerContext>(&context);
  operator_transformer_ = std::make_unique<optimizer::QueryToOperatorTransformer>(common::ManagedPointer(accessor_),
                                                                                  optimizer_context, db_oid_);
=======
  binder_->BindNameToNode(common::ManagedPointer(parse_tree), nullptr);
  operator_transformer_ =
      std::make_unique<optimizer::QueryToOperatorTransformer>(common::ManagedPointer(accessor_), db_oid_);
>>>>>>> ee2cc641
  operator_tree_ = operator_transformer_->ConvertToOpExpression(statement, common::ManagedPointer(parse_tree));

  auto info = GenerateOperatorAudit(common::ManagedPointer<optimizer::OperatorNode>(operator_tree_));

  EXPECT_EQ(ref, info);
}

// NOLINTNEXTLINE
TEST_F(OperatorTransformerTest, SelectStatementStarNestedSelectTest) {
  // Check if star expression is correctly processed
  OPTIMIZER_LOG_DEBUG("Checking STAR expression in nested select from.");

  std::string select_sql =
      "SELECT * FROM A LEFT OUTER JOIN (SELECT * FROM B INNER JOIN A ON B1 = A1) AS C ON C.B1 = a.A1";

  std::string ref =
      "{\"Op\":\"LogicalLeftJoin\",\"Children\":"
      "[{\"Op\":\"LogicalGet\",},{\"Op\":\"LogicalQueryDerivedGet\",\"Children\":"
      "[{\"Op\":\"LogicalInnerJoin\",\"Children\":"
      "[{\"Op\":\"LogicalGet\",},{\"Op\":\"LogicalGet\",}]}]}]}";

  auto parse_tree = parser::PostgresParser::BuildParseTree(select_sql);
  auto statement = parse_tree->GetStatements()[0];
<<<<<<< HEAD

  binder_->BindNameToNode(common::ManagedPointer(parse_tree));
  optimizer::OptimizerContext context = optimizer::OptimizerContext(
      common::ManagedPointer<optimizer::AbstractCostModel>(new optimizer::TrivialCostModel()));

  auto optimizer_context = common::ManagedPointer<optimizer::OptimizerContext>(&context);
  operator_transformer_ = std::make_unique<optimizer::QueryToOperatorTransformer>(common::ManagedPointer(accessor_),
                                                                                  optimizer_context, db_oid_);
=======
  binder_->BindNameToNode(common::ManagedPointer(parse_tree), nullptr);
  operator_transformer_ =
      std::make_unique<optimizer::QueryToOperatorTransformer>(common::ManagedPointer(accessor_), db_oid_);
>>>>>>> ee2cc641
  operator_tree_ = operator_transformer_->ConvertToOpExpression(statement, common::ManagedPointer(parse_tree));

  auto info = GenerateOperatorAudit(common::ManagedPointer<optimizer::OperatorNode>(operator_tree_));

  EXPECT_EQ(ref, info);
}

// NOLINTNEXTLINE
TEST_F(OperatorTransformerTest, SelectStatementNestedColumnTest) {
  // Check if nested select columns are correctly processed
  OPTIMIZER_LOG_DEBUG("Checking nested select columns.");

  std::string select_sql = "SELECT A1, (SELECT B2 FROM B where B2 IS NULL LIMIT 1) FROM A";

  std::string ref = R"({"Op":"LogicalGet",})";

  auto parse_tree = parser::PostgresParser::BuildParseTree(select_sql);
  auto statement = parse_tree->GetStatements()[0];
<<<<<<< HEAD

  binder_->BindNameToNode(common::ManagedPointer(parse_tree));
  optimizer::OptimizerContext context = optimizer::OptimizerContext(
      common::ManagedPointer<optimizer::AbstractCostModel>(new optimizer::TrivialCostModel()));

  auto optimizer_context = common::ManagedPointer<optimizer::OptimizerContext>(&context);
  operator_transformer_ = std::make_unique<optimizer::QueryToOperatorTransformer>(common::ManagedPointer(accessor_),
                                                                                  optimizer_context, db_oid_);
=======
  binder_->BindNameToNode(common::ManagedPointer(parse_tree), nullptr);
  operator_transformer_ =
      std::make_unique<optimizer::QueryToOperatorTransformer>(common::ManagedPointer(accessor_), db_oid_);
>>>>>>> ee2cc641
  operator_tree_ = operator_transformer_->ConvertToOpExpression(statement, common::ManagedPointer(parse_tree));

  auto info = GenerateOperatorAudit(common::ManagedPointer<optimizer::OperatorNode>(operator_tree_));

  EXPECT_EQ(ref, info);
}

// NOLINTNEXTLINE
TEST_F(OperatorTransformerTest, SelectStatementDiffTableSameSchemaTest) {
  // Test select from different table instances from the same physical schema
  std::string select_sql = "SELECT * FROM A, A as AA where A.a1 = AA.a1";

  std::string ref =
      "{\"Op\":\"LogicalFilter\",\"Children\":"
      "[{\"Op\":\"LogicalInnerJoin\",\"Children\":"
      "[{\"Op\":\"LogicalGet\",},{\"Op\":\"LogicalGet\",}]}]}";

  auto parse_tree = parser::PostgresParser::BuildParseTree(select_sql);
  auto statement = parse_tree->GetStatements()[0];
<<<<<<< HEAD

  binder_->BindNameToNode(common::ManagedPointer(parse_tree));
  optimizer::OptimizerContext context = optimizer::OptimizerContext(
      common::ManagedPointer<optimizer::AbstractCostModel>(new optimizer::TrivialCostModel()));

  auto optimizer_context = common::ManagedPointer<optimizer::OptimizerContext>(&context);
  operator_transformer_ = std::make_unique<optimizer::QueryToOperatorTransformer>(common::ManagedPointer(accessor_),
                                                                                  optimizer_context, db_oid_);
=======
  binder_->BindNameToNode(common::ManagedPointer(parse_tree), nullptr);
  operator_transformer_ =
      std::make_unique<optimizer::QueryToOperatorTransformer>(common::ManagedPointer(accessor_), db_oid_);
>>>>>>> ee2cc641
  operator_tree_ = operator_transformer_->ConvertToOpExpression(statement, common::ManagedPointer(parse_tree));

  auto info = GenerateOperatorAudit(common::ManagedPointer<optimizer::OperatorNode>(operator_tree_));

  EXPECT_EQ(ref, info);
}

// NOLINTNEXTLINE
TEST_F(OperatorTransformerTest, SelectStatementSelectListAliasTest) {
  OPTIMIZER_LOG_DEBUG("Checking select_list and table alias binding");

  std::string select_sql = "SELECT AA.a1, b2 FROM A as AA, B WHERE AA.a1 = B.b1";

  std::string ref =
      "{\"Op\":\"LogicalFilter\",\"Children\":"
      "[{\"Op\":\"LogicalInnerJoin\",\"Children\":"
      "[{\"Op\":\"LogicalGet\",},{\"Op\":\"LogicalGet\",}]}]}";

  auto parse_tree = parser::PostgresParser::BuildParseTree(select_sql);
  auto statement = parse_tree->GetStatements()[0];
<<<<<<< HEAD

  binder_->BindNameToNode(common::ManagedPointer(parse_tree));
  optimizer::OptimizerContext context = optimizer::OptimizerContext(
      common::ManagedPointer<optimizer::AbstractCostModel>(new optimizer::TrivialCostModel()));

  auto optimizer_context = common::ManagedPointer<optimizer::OptimizerContext>(&context);
  operator_transformer_ = std::make_unique<optimizer::QueryToOperatorTransformer>(common::ManagedPointer(accessor_),
                                                                                  optimizer_context, db_oid_);
=======
  binder_->BindNameToNode(common::ManagedPointer(parse_tree), nullptr);
  operator_transformer_ =
      std::make_unique<optimizer::QueryToOperatorTransformer>(common::ManagedPointer(accessor_), db_oid_);
>>>>>>> ee2cc641
  operator_tree_ = operator_transformer_->ConvertToOpExpression(statement, common::ManagedPointer(parse_tree));

  auto info = GenerateOperatorAudit(common::ManagedPointer<optimizer::OperatorNode>(operator_tree_));

  EXPECT_EQ(ref, info);
}

// NOLINTNEXTLINE
TEST_F(OperatorTransformerTest, DeleteStatementWhereTest) {
  std::string delete_sql = "DELETE FROM b WHERE b1 = 1 AND b2 > 'str'";

  std::string ref =
      "{\"Op\":\"LogicalDelete\",\"Children\":"
      "[{\"Op\":\"LogicalGet\",}]}";

  auto parse_tree = parser::PostgresParser::BuildParseTree(delete_sql);
  auto statement = parse_tree->GetStatements()[0];
  binder_->BindNameToNode(common::ManagedPointer(parse_tree), nullptr);
  auto default_namespace_oid = accessor_->GetDefaultNamespace();

  optimizer::OptimizerContext context = optimizer::OptimizerContext(
      common::ManagedPointer<optimizer::AbstractCostModel>(new optimizer::TrivialCostModel()));

  auto optimizer_context = common::ManagedPointer<optimizer::OptimizerContext>(&context);
  operator_transformer_ = std::make_unique<optimizer::QueryToOperatorTransformer>(common::ManagedPointer(accessor_),
                                                                                  optimizer_context, db_oid_);
  operator_tree_ = operator_transformer_->ConvertToOpExpression(statement, common::ManagedPointer(parse_tree));

  auto info = GenerateOperatorAudit(common::ManagedPointer<optimizer::OperatorNode>(operator_tree_));

  EXPECT_EQ(ref, info);

  // Test LogicalDelete
  auto logical_delete = operator_tree_->GetOp().As<optimizer::LogicalDelete>();
  EXPECT_EQ(db_oid_, logical_delete->GetDatabaseOid());
  EXPECT_EQ(default_namespace_oid, logical_delete->GetNamespaceOid());
  EXPECT_EQ(table_b_oid_, logical_delete->GetTableOid());

  // Test LogicalGet
  auto logical_get = operator_tree_->GetChildren()[0]->GetOp().As<optimizer::LogicalGet>();
  EXPECT_EQ(db_oid_, logical_get->GetDatabaseOid());
  EXPECT_EQ(default_namespace_oid, logical_get->GetNamespaceOid());
  EXPECT_EQ(table_b_oid_, logical_get->GetTableOid());
  EXPECT_TRUE(logical_get->GetIsForUpdate());
  EXPECT_EQ(parser::ExpressionType::COMPARE_EQUAL, logical_get->GetPredicates()[0].GetExpr()->GetExpressionType());
  EXPECT_EQ(parser::ExpressionType::COMPARE_GREATER_THAN,
            logical_get->GetPredicates()[1].GetExpr()->GetExpressionType());
}

// NOLINTNEXTLINE
TEST_F(OperatorTransformerTest, AggregateComplexTest) {
  // Check if nested select columns are correctly processed
  OPTIMIZER_LOG_DEBUG("Checking aggregate in subselect.");

  std::string select_sql = "SELECT A.a1 FROM A WHERE A.a1 IN (SELECT MAX(b1) FROM B);";

  std::string ref =
      "{\"Op\":\"LogicalFilter\",\"Children\":"
      "[{\"Op\":\"LogicalMarkJoin\",\"Children\":"
      "[{\"Op\":\"LogicalGet\",},{\"Op\":\"LogicalAggregateAndGroupBy\",\"Children\":"
      "[{\"Op\":\"LogicalGet\",}]}]}]}";

  auto parse_tree = parser::PostgresParser::BuildParseTree(select_sql);
  auto statement = parse_tree->GetStatements()[0];
<<<<<<< HEAD

  binder_->BindNameToNode(common::ManagedPointer(parse_tree));
  optimizer::OptimizerContext context = optimizer::OptimizerContext(
      common::ManagedPointer<optimizer::AbstractCostModel>(new optimizer::TrivialCostModel()));

  auto optimizer_context = common::ManagedPointer<optimizer::OptimizerContext>(&context);
  operator_transformer_ = std::make_unique<optimizer::QueryToOperatorTransformer>(common::ManagedPointer(accessor_),
                                                                                  optimizer_context, db_oid_);
=======
  binder_->BindNameToNode(common::ManagedPointer(parse_tree), nullptr);
  operator_transformer_ =
      std::make_unique<optimizer::QueryToOperatorTransformer>(common::ManagedPointer(accessor_), db_oid_);
>>>>>>> ee2cc641
  operator_tree_ = operator_transformer_->ConvertToOpExpression(statement, common::ManagedPointer(parse_tree));

  auto info = GenerateOperatorAudit(common::ManagedPointer<optimizer::OperatorNode>(operator_tree_));

  EXPECT_EQ(ref, info);
}

// NOLINTNEXTLINE
TEST_F(OperatorTransformerTest, OperatorComplexTest) {
  // Check if nested select columns are correctly processed
  OPTIMIZER_LOG_DEBUG("Checking if operator expressions are correctly parsed.");

  std::string select_sql = "SELECT A.a1 FROM A WHERE 2 * A.a1 IN (SELECT b1+1 FROM B);";

  std::string ref =
      "{\"Op\":\"LogicalFilter\",\"Children\":"
      "[{\"Op\":\"LogicalMarkJoin\",\"Children\":"
      "[{\"Op\":\"LogicalGet\",},{\"Op\":\"LogicalGet\",}]}]}";

  auto parse_tree = parser::PostgresParser::BuildParseTree(select_sql);
  auto statement = parse_tree->GetStatements()[0];
  binder_->BindNameToNode(common::ManagedPointer(parse_tree), nullptr);
  auto default_namespace_oid = accessor_->GetDefaultNamespace();

  optimizer::OptimizerContext context = optimizer::OptimizerContext(
      common::ManagedPointer<optimizer::AbstractCostModel>(new optimizer::TrivialCostModel()));

  auto optimizer_context = common::ManagedPointer<optimizer::OptimizerContext>(&context);
  operator_transformer_ = std::make_unique<optimizer::QueryToOperatorTransformer>(common::ManagedPointer(accessor_),
                                                                                  optimizer_context, db_oid_);
  operator_tree_ = operator_transformer_->ConvertToOpExpression(statement, common::ManagedPointer(parse_tree));

  auto info = GenerateOperatorAudit(common::ManagedPointer<optimizer::OperatorNode>(operator_tree_));

  EXPECT_EQ(ref, info);

  // Test LogicalFilter
  auto logical_filter = operator_tree_->GetOp().As<optimizer::LogicalFilter>();
  EXPECT_EQ(parser::ExpressionType::COMPARE_IN, logical_filter->GetPredicates()[0].GetExpr()->GetExpressionType());

  // Test LogicalGet
  auto logical_get_left = operator_tree_->GetChildren()[0]->GetChildren()[0]->GetOp().As<optimizer::LogicalGet>();
  EXPECT_EQ(db_oid_, logical_get_left->GetDatabaseOid());
  EXPECT_EQ(default_namespace_oid, logical_get_left->GetNamespaceOid());
  EXPECT_EQ(table_a_oid_, logical_get_left->GetTableOid());
  EXPECT_FALSE(logical_get_left->GetIsForUpdate());

  auto logical_get_right = operator_tree_->GetChildren()[0]->GetChildren()[1]->GetOp().As<optimizer::LogicalGet>();
  EXPECT_EQ(db_oid_, logical_get_right->GetDatabaseOid());
  EXPECT_EQ(default_namespace_oid, logical_get_right->GetNamespaceOid());
  EXPECT_EQ(table_b_oid_, logical_get_right->GetTableOid());
  EXPECT_FALSE(logical_get_right->GetIsForUpdate());
}

// NOLINTNEXTLINE
TEST_F(OperatorTransformerTest, SubqueryComplexTest) {
  OPTIMIZER_LOG_DEBUG("Parsing sql query");

  std::string select_sql =
      "SELECT A.a1 FROM A WHERE A.a1 IN (SELECT b1 FROM B WHERE b1 = 2 AND "
      "b1 > (SELECT a1 FROM A WHERE a1 > 0)) AND EXISTS (SELECT b1 FROM B WHERE B.b1 = A.a1)";

  std::string ref =
      "{\"Op\":\"LogicalFilter\",\"Children\":"
      "[{\"Op\":\"LogicalMarkJoin\",\"Children\":"
      "[{\"Op\":\"LogicalMarkJoin\",\"Children\":"
      "[{\"Op\":\"LogicalGet\",},{\"Op\":\"LogicalFilter\",\"Children\":"
      "[{\"Op\":\"LogicalSingleJoin\",\"Children\":"
      "[{\"Op\":\"LogicalGet\",},{\"Op\":\"LogicalFilter\",\"Children\":"
      "[{\"Op\":\"LogicalGet\",}]}]}]}]},{\"Op\":\"LogicalFilter\",\"Children\":"
      "[{\"Op\":\"LogicalGet\",}]}]}]}";

  auto parse_tree = parser::PostgresParser::BuildParseTree(select_sql);
  auto statement = parse_tree->GetStatements()[0];
<<<<<<< HEAD

  binder_->BindNameToNode(common::ManagedPointer(parse_tree));
  optimizer::OptimizerContext context = optimizer::OptimizerContext(
      common::ManagedPointer<optimizer::AbstractCostModel>(new optimizer::TrivialCostModel()));

  auto optimizer_context = common::ManagedPointer<optimizer::OptimizerContext>(&context);
  operator_transformer_ = std::make_unique<optimizer::QueryToOperatorTransformer>(common::ManagedPointer(accessor_),
                                                                                  optimizer_context, db_oid_);
=======
  binder_->BindNameToNode(common::ManagedPointer(parse_tree), nullptr);
  operator_transformer_ =
      std::make_unique<optimizer::QueryToOperatorTransformer>(common::ManagedPointer(accessor_), db_oid_);
>>>>>>> ee2cc641
  operator_tree_ = operator_transformer_->ConvertToOpExpression(statement, common::ManagedPointer(parse_tree));

  auto info = GenerateOperatorAudit(common::ManagedPointer<optimizer::OperatorNode>(operator_tree_));

  EXPECT_EQ(ref, info);
}

// NOLINTNEXTLINE
TEST_F(OperatorTransformerTest, CreateDatabaseTest) {
  std::string create_sql = "CREATE DATABASE C;";

  std::string ref = R"({"Op":"LogicalCreateDatabase",})";

  auto parse_tree = parser::PostgresParser::BuildParseTree(create_sql);
  auto statement = parse_tree->GetStatements()[0];
<<<<<<< HEAD

  binder_->BindNameToNode(common::ManagedPointer(parse_tree));
  optimizer::OptimizerContext context = optimizer::OptimizerContext(
      common::ManagedPointer<optimizer::AbstractCostModel>(new optimizer::TrivialCostModel()));

  auto optimizer_context = common::ManagedPointer<optimizer::OptimizerContext>(&context);
  operator_transformer_ = std::make_unique<optimizer::QueryToOperatorTransformer>(common::ManagedPointer(accessor_),
                                                                                  optimizer_context, db_oid_);
=======
  binder_->BindNameToNode(common::ManagedPointer(parse_tree), nullptr);
  operator_transformer_ =
      std::make_unique<optimizer::QueryToOperatorTransformer>(common::ManagedPointer(accessor_), db_oid_);
>>>>>>> ee2cc641
  operator_tree_ = operator_transformer_->ConvertToOpExpression(statement, common::ManagedPointer(parse_tree));

  auto info = GenerateOperatorAudit(common::ManagedPointer<optimizer::OperatorNode>(operator_tree_));

  EXPECT_EQ(ref, info);

  // Test logical create
  auto logical_create = operator_tree_->GetOp().As<optimizer::LogicalCreateDatabase>();
  EXPECT_EQ("c", logical_create->GetDatabaseName());

  auto optree_ptr = common::ManagedPointer(operator_tree_);
  auto *op_ctx = optimization_context_.get();
  std::vector<std::unique_ptr<optimizer::OperatorNode>> transformed;

  optimizer::LogicalCreateDatabaseToPhysicalCreateDatabase rule;
  EXPECT_TRUE(rule.Check(optree_ptr, op_ctx));
  rule.Transform(optree_ptr, &transformed, op_ctx);

  auto op = transformed[0]->GetOp();
  EXPECT_EQ(op.GetType(), optimizer::OpType::CREATEDATABASE);
  EXPECT_TRUE(op.IsPhysical());
  EXPECT_EQ(op.GetName(), "CreateDatabase");
  auto cd = op.As<optimizer::CreateDatabase>();
  EXPECT_EQ(cd->GetDatabaseName(), "c");

  optimizer::PlanGenerator plan_generator{};
  optimizer::PropertySet property_set{};
  std::vector<common::ManagedPointer<parser::AbstractExpression>> required_cols{};
  std::vector<common::ManagedPointer<parser::AbstractExpression>> output_cols{};
  std::vector<std::unique_ptr<planner::AbstractPlanNode>> children_plans{};
  std::vector<optimizer::ExprMap> children_expr_map{};

  auto plan_node =
      plan_generator.ConvertOpNode(txn_, accessor_.get(), transformed[0].get(), &property_set, required_cols,
                                   output_cols, std::move(children_plans), std::move(children_expr_map));
  EXPECT_EQ(plan_node->GetPlanNodeType(), planner::PlanNodeType::CREATE_DATABASE);
  auto cdpn = common::ManagedPointer(plan_node).CastManagedPointerTo<planner::CreateDatabasePlanNode>();
  EXPECT_EQ(cdpn->GetDatabaseName(), "c");
}

// NOLINTNEXTLINE
TEST_F(OperatorTransformerTest, CreateTableTest) {
  std::string create_sql =
      "CREATE TABLE C ( C1 int NOT NULL, C2 varchar(255) NOT NULL UNIQUE, C3 INT REFERENCES A(A1), C4 INT DEFAULT 14 "
      "CHECK (C4<100), PRIMARY KEY(C1));";

  std::string ref = R"({"Op":"LogicalCreateTable",})";

  auto parse_tree = parser::PostgresParser::BuildParseTree(create_sql);
  auto statement = parse_tree->GetStatements()[0];
  binder_->BindNameToNode(common::ManagedPointer(parse_tree), nullptr);
  auto ns_oid = accessor_->GetDefaultNamespace();

  optimizer::OptimizerContext context = optimizer::OptimizerContext(
      common::ManagedPointer<optimizer::AbstractCostModel>(new optimizer::TrivialCostModel()));

  auto optimizer_context = common::ManagedPointer<optimizer::OptimizerContext>(&context);
  operator_transformer_ = std::make_unique<optimizer::QueryToOperatorTransformer>(common::ManagedPointer(accessor_),
                                                                                  optimizer_context, db_oid_);
  operator_tree_ = operator_transformer_->ConvertToOpExpression(statement, common::ManagedPointer(parse_tree));

  auto info = GenerateOperatorAudit(common::ManagedPointer<optimizer::OperatorNode>(operator_tree_));

  EXPECT_EQ(ref, info);

  // Test logical create
  auto logical_create = operator_tree_->GetOp().As<optimizer::LogicalCreateTable>();
  EXPECT_EQ(ns_oid, logical_create->GetNamespaceOid());
  auto create_stmt = statement.CastManagedPointerTo<parser::CreateStatement>();
  EXPECT_EQ(logical_create->GetColumns(), create_stmt->GetColumns());
  EXPECT_EQ(logical_create->GetForeignKeys(), create_stmt->GetForeignKeys());

  auto optree_ptr = common::ManagedPointer(operator_tree_);
  auto *op_ctx = optimization_context_.get();
  std::vector<std::unique_ptr<optimizer::OperatorNode>> transformed;

  optimizer::LogicalCreateTableToPhysicalCreateTable rule;
  EXPECT_TRUE(rule.Check(optree_ptr, op_ctx));
  rule.Transform(optree_ptr, &transformed, op_ctx);

  auto op = transformed[0]->GetOp();
  EXPECT_EQ(op.GetType(), optimizer::OpType::CREATETABLE);
  EXPECT_TRUE(op.IsPhysical());
  EXPECT_EQ(op.GetName(), "CreateTable");
  auto ct = op.As<optimizer::CreateTable>();

  // TODO(WAN): for mysterious reasons, all names are lowercased
  EXPECT_EQ(ct->GetTableName(), "c");
  EXPECT_EQ(ct->GetColumns().size(), 4);

  // c1
  EXPECT_EQ(ct->GetColumns()[0]->GetColumnName(), "c1");
  EXPECT_EQ(ct->GetColumns()[0]->GetColumnType(), parser::ColumnDefinition::DataType::INT);
  EXPECT_FALSE(ct->GetColumns()[0]->IsNullable());
  EXPECT_FALSE(ct->GetColumns()[0]->IsUnique());
  EXPECT_TRUE(ct->GetColumns()[0]->IsPrimaryKey());
  EXPECT_EQ(ct->GetColumns()[0]->GetDefaultExpression(), nullptr);
  EXPECT_EQ(ct->GetColumns()[0]->GetCheckExpression(), nullptr);

  // c2
  EXPECT_EQ(ct->GetColumns()[1]->GetColumnName(), "c2");
  EXPECT_EQ(ct->GetColumns()[1]->GetColumnType(), parser::ColumnDefinition::DataType::VARCHAR);
  EXPECT_FALSE(ct->GetColumns()[1]->IsNullable());
  EXPECT_TRUE(ct->GetColumns()[1]->IsUnique());
  EXPECT_FALSE(ct->GetColumns()[1]->IsPrimaryKey());
  EXPECT_EQ(ct->GetColumns()[1]->GetDefaultExpression(), nullptr);
  EXPECT_EQ(ct->GetColumns()[1]->GetCheckExpression(), nullptr);

  // c3
  EXPECT_EQ(ct->GetColumns()[2]->GetColumnName(), "c3");
  EXPECT_EQ(ct->GetColumns()[2]->GetColumnType(), parser::ColumnDefinition::DataType::INT);
  EXPECT_TRUE(ct->GetColumns()[2]->IsNullable());
  EXPECT_FALSE(ct->GetColumns()[2]->IsUnique());
  EXPECT_FALSE(ct->GetColumns()[2]->IsPrimaryKey());
  EXPECT_EQ(ct->GetColumns()[2]->GetDefaultExpression(), nullptr);
  EXPECT_EQ(ct->GetColumns()[2]->GetCheckExpression(), nullptr);
  EXPECT_EQ(ct->GetForeignKeys().size(), 1);
  EXPECT_EQ(ct->GetForeignKeys()[0]->GetForeignKeySources()[0], "c3");
  EXPECT_EQ(ct->GetForeignKeys()[0]->GetForeignKeySinks()[0], "a1");
  EXPECT_EQ(ct->GetForeignKeys()[0]->GetForeignKeySinkTableName(), "a");

  // c4
  EXPECT_EQ(ct->GetColumns()[3]->GetColumnName(), "c4");
  EXPECT_EQ(ct->GetColumns()[3]->GetColumnType(), parser::ColumnDefinition::DataType::INT);
  EXPECT_TRUE(ct->GetColumns()[3]->IsNullable());
  EXPECT_FALSE(ct->GetColumns()[3]->IsUnique());
  EXPECT_FALSE(ct->GetColumns()[3]->IsPrimaryKey());

  auto def_expr = ct->GetColumns()[3]->GetDefaultExpression();
  EXPECT_EQ(def_expr->GetExpressionType(), parser::ExpressionType::VALUE_CONSTANT);
  EXPECT_EQ(def_expr.CastManagedPointerTo<parser::ConstantValueExpression>()->GetValue(),
            type::TransientValueFactory::GetInteger(14));

  auto chk_expr = ct->GetColumns()[3]->GetCheckExpression();
  EXPECT_EQ(chk_expr->GetExpressionType(), parser::ExpressionType::COMPARE_LESS_THAN);
  EXPECT_EQ(chk_expr->GetChild(0)->GetExpressionType(), parser::ExpressionType::COLUMN_VALUE);
  EXPECT_EQ(chk_expr->GetChild(0).CastManagedPointerTo<parser::ColumnValueExpression>()->GetTableName(), "c");
  EXPECT_EQ(chk_expr->GetChild(0).CastManagedPointerTo<parser::ColumnValueExpression>()->GetColumnName(), "c4");
  EXPECT_EQ(chk_expr->GetChild(1)->GetExpressionType(), parser::ExpressionType::VALUE_CONSTANT);
  EXPECT_EQ(chk_expr->GetChild(1).CastManagedPointerTo<parser::ConstantValueExpression>()->GetValue(),
            type::TransientValueFactory::GetInteger(100));

  optimizer::PlanGenerator plan_generator{};
  optimizer::PropertySet property_set{};
  std::vector<common::ManagedPointer<parser::AbstractExpression>> required_cols{};
  std::vector<common::ManagedPointer<parser::AbstractExpression>> output_cols{};
  std::vector<std::unique_ptr<planner::AbstractPlanNode>> children_plans{};
  std::vector<optimizer::ExprMap> children_expr_map{};

  auto plan_node =
      plan_generator.ConvertOpNode(txn_, accessor_.get(), transformed[0].get(), &property_set, required_cols,
                                   output_cols, std::move(children_plans), std::move(children_expr_map));
  EXPECT_EQ(plan_node->GetPlanNodeType(), planner::PlanNodeType::CREATE_TABLE);
  auto ctpn = common::ManagedPointer(plan_node).CastManagedPointerTo<planner::CreateTablePlanNode>();

  EXPECT_EQ(ctpn->GetTableName(), "c");
  EXPECT_EQ(ctpn->GetSchema()->GetColumns().size(), 4);
  EXPECT_EQ(ctpn->GetSchema()->GetColumns()[0].Name(), "c1");
  EXPECT_EQ(ctpn->GetSchema()->GetColumns()[1].Name(), "c2");
  EXPECT_EQ(ctpn->GetSchema()->GetColumns()[2].Name(), "c3");
  EXPECT_EQ(ctpn->GetSchema()->GetColumns()[3].Name(), "c4");
  EXPECT_EQ(ctpn->GetSchema()->GetColumns()[0].Type(), type::TypeId::INTEGER);
  EXPECT_EQ(ctpn->GetSchema()->GetColumns()[1].Type(), type::TypeId::VARCHAR);
  EXPECT_EQ(ctpn->GetSchema()->GetColumns()[2].Type(), type::TypeId::INTEGER);
  EXPECT_EQ(ctpn->GetSchema()->GetColumns()[3].Type(), type::TypeId::INTEGER);
  EXPECT_FALSE(ctpn->GetSchema()->GetColumns()[0].Nullable());
  EXPECT_FALSE(ctpn->GetSchema()->GetColumns()[1].Nullable());
  EXPECT_TRUE(ctpn->GetSchema()->GetColumns()[2].Nullable());
  EXPECT_TRUE(ctpn->GetSchema()->GetColumns()[3].Nullable());
  EXPECT_EQ(ctpn->GetSchema()->GetColumns()[0].AttrSize(), 4);
  EXPECT_EQ(ctpn->GetSchema()->GetColumns()[1].MaxVarlenSize(), 255);
  EXPECT_EQ(ctpn->GetSchema()->GetColumns()[2].AttrSize(), 4);
  EXPECT_EQ(ctpn->GetSchema()->GetColumns()[3].AttrSize(), 4);
  EXPECT_EQ(*ctpn->GetSchema()->GetColumns()[3].StoredExpression(),
            parser::ConstantValueExpression(type::TransientValueFactory::GetInteger(14)));

  EXPECT_TRUE(ctpn->HasPrimaryKey());
  EXPECT_EQ(ctpn->GetPrimaryKey().primary_key_cols_.size(), 1);
  EXPECT_EQ(ctpn->GetPrimaryKey().primary_key_cols_[0], "c1");
  EXPECT_EQ(ctpn->GetPrimaryKey().constraint_name_, "c_pk_c1");
  EXPECT_EQ(ctpn->GetForeignKeys().size(), 1);
  EXPECT_EQ(ctpn->GetForeignKeys()[0].foreign_key_sources_.size(), 1);
  EXPECT_EQ(ctpn->GetForeignKeys()[0].foreign_key_sources_[0], "c3");
  EXPECT_EQ(ctpn->GetForeignKeys()[0].foreign_key_sinks_.size(), 1);
  EXPECT_EQ(ctpn->GetForeignKeys()[0].foreign_key_sinks_[0], "a1");
  EXPECT_EQ(ctpn->GetForeignKeys()[0].sink_table_name_, "a");
  EXPECT_EQ(ctpn->GetForeignKeys()[0].constraint_name_, "c_a_fkey");
  EXPECT_EQ(ctpn->GetForeignKeys()[0].del_action_, parser::FKConstrActionType::NOACTION);
  EXPECT_EQ(ctpn->GetForeignKeys()[0].upd_action_, parser::FKConstrActionType::NOACTION);
  EXPECT_EQ(ctpn->GetUniqueConstraints().size(), 1);
  EXPECT_EQ(ctpn->GetUniqueConstraints()[0].unique_cols_.size(), 1);
  EXPECT_EQ(ctpn->GetUniqueConstraints()[0].unique_cols_[0], "c2");
  EXPECT_EQ(ctpn->GetUniqueConstraints()[0].constraint_name_, "c_c2_key");
  EXPECT_EQ(ctpn->GetCheckConstraints().size(), 1);
  EXPECT_EQ(ctpn->GetCheckConstraints()[0].check_cols_.size(), 1);
  EXPECT_EQ(ctpn->GetCheckConstraints()[0].check_cols_[0], "c4");
  EXPECT_EQ(ctpn->GetCheckConstraints()[0].constraint_name_, "con_check");
  EXPECT_EQ(ctpn->GetCheckConstraints()[0].expr_type_, parser::ExpressionType::COMPARE_LESS_THAN);
  EXPECT_EQ(ctpn->GetCheckConstraints()[0].expr_value_, type::TransientValueFactory::GetInteger(100));
}

// NOLINTNEXTLINE
TEST_F(OperatorTransformerTest, CreateIndexTest) {
  std::string create_sql = "CREATE UNIQUE INDEX idx_d ON A (lower(A2), A1);";
  std::string ref = R"({"Op":"LogicalCreateIndex",})";

  auto parse_tree = parser::PostgresParser::BuildParseTree(create_sql);
  auto statement = parse_tree->GetStatements()[0];
  binder_->BindNameToNode(common::ManagedPointer(parse_tree), nullptr);
  auto ns_oid = accessor_->GetDefaultNamespace();
  auto col_a1_oid = accessor_->GetSchema(table_a_oid_).GetColumn("a1").Oid();
  auto col_a2_oid = accessor_->GetSchema(table_a_oid_).GetColumn("a2").Oid();

  optimizer::OptimizerContext context = optimizer::OptimizerContext(
      common::ManagedPointer<optimizer::AbstractCostModel>(new optimizer::TrivialCostModel()));

  auto optimizer_context = common::ManagedPointer<optimizer::OptimizerContext>(&context);
  operator_transformer_ = std::make_unique<optimizer::QueryToOperatorTransformer>(common::ManagedPointer(accessor_),
                                                                                  optimizer_context, db_oid_);
  operator_tree_ = operator_transformer_->ConvertToOpExpression(statement, common::ManagedPointer(parse_tree));

  auto info = GenerateOperatorAudit(common::ManagedPointer<optimizer::OperatorNode>(operator_tree_));

  EXPECT_EQ(ref, info);

  // Test logical create
  auto logical_create = operator_tree_->GetOp().As<optimizer::LogicalCreateIndex>();
  EXPECT_EQ(logical_create->GetTableOid(), table_a_oid_);
  EXPECT_EQ(logical_create->GetNamespaceOid(), ns_oid);
  EXPECT_EQ(logical_create->GetIndexType(), parser::IndexType::BWTREE);
  EXPECT_EQ(logical_create->GetIndexName(), "idx_d");
  EXPECT_TRUE(logical_create->IsUnique());
  auto create_stmt = statement.CastManagedPointerTo<parser::CreateStatement>();
  EXPECT_EQ(logical_create->GetIndexAttr().size(), 2);
  EXPECT_EQ(logical_create->GetIndexAttr()[0], create_stmt->GetIndexAttributes()[0].GetExpression());
  auto col_attr = logical_create->GetIndexAttr()[1].CastManagedPointerTo<parser::ColumnValueExpression>();
  EXPECT_EQ(col_attr->GetTableName(), "a");
  EXPECT_EQ(col_attr->GetTableOid(), table_a_oid_);
  EXPECT_EQ(col_attr->GetColumnName(), "a1");
  EXPECT_EQ(col_attr->GetColumnOid(), col_a1_oid);
  EXPECT_EQ(col_attr->GetDatabaseOid(), db_oid_);

  col_attr = logical_create->GetIndexAttr()[0]->GetChild(0).CastManagedPointerTo<parser::ColumnValueExpression>();
  EXPECT_EQ(col_attr->GetTableName(), "a");
  EXPECT_EQ(col_attr->GetTableOid(), table_a_oid_);
  EXPECT_EQ(col_attr->GetColumnName(), "a2");
  EXPECT_EQ(col_attr->GetColumnOid(), col_a2_oid);
  EXPECT_EQ(col_attr->GetDatabaseOid(), db_oid_);

  auto optree_ptr = common::ManagedPointer(operator_tree_);
  auto *op_ctx = optimization_context_.get();
  std::vector<std::unique_ptr<optimizer::OperatorNode>> transformed;

  optimizer::LogicalCreateIndexToPhysicalCreateIndex rule;
  EXPECT_TRUE(rule.Check(optree_ptr, op_ctx));
  rule.Transform(optree_ptr, &transformed, op_ctx);

  auto op = transformed[0]->GetOp();
  EXPECT_EQ(op.GetType(), optimizer::OpType::CREATEINDEX);
  EXPECT_TRUE(op.IsPhysical());
  EXPECT_EQ(op.GetName(), "CreateIndex");
  auto ci = op.As<optimizer::CreateIndex>();

  EXPECT_EQ(ci->GetIndexName(), "idx_d");
  EXPECT_EQ(ci->GetTableOid(), table_a_oid_);
  EXPECT_EQ(ci->GetSchema()->GetColumns().size(), 2);

  auto child0 = ci->GetSchema()->GetColumns()[0].StoredExpression();
  EXPECT_EQ(child0->GetExpressionType(), parser::ExpressionType::FUNCTION);
  EXPECT_EQ(child0.CastManagedPointerTo<const parser::FunctionExpression>()->GetFuncName(), "lower");
  EXPECT_EQ(child0->GetChildren().size(), 1);
  EXPECT_EQ(child0->GetChildren()[0]->GetExpressionType(), parser::ExpressionType::COLUMN_VALUE);
  EXPECT_EQ(child0->GetChildren()[0].CastManagedPointerTo<parser::ColumnValueExpression>()->GetColumnName(), "a2");
  EXPECT_EQ(child0->GetChildren()[0].CastManagedPointerTo<parser::ColumnValueExpression>()->GetColumnOid(), col_a2_oid);
  auto child1 = ci->GetSchema()->GetColumns()[1].StoredExpression();
  EXPECT_EQ(child1->GetExpressionType(), parser::ExpressionType::COLUMN_VALUE);
  EXPECT_EQ(child1.CastManagedPointerTo<const parser::ColumnValueExpression>()->GetColumnName(), "a1");
  EXPECT_EQ(child1.CastManagedPointerTo<const parser::ColumnValueExpression>()->GetColumnOid(), col_a1_oid);

  optimizer::PlanGenerator plan_generator{};
  optimizer::PropertySet property_set{};
  std::vector<common::ManagedPointer<parser::AbstractExpression>> required_cols{};
  std::vector<common::ManagedPointer<parser::AbstractExpression>> output_cols{};
  std::vector<std::unique_ptr<planner::AbstractPlanNode>> children_plans{};
  std::vector<optimizer::ExprMap> children_expr_map{};

  auto plan_node =
      plan_generator.ConvertOpNode(txn_, accessor_.get(), transformed[0].get(), &property_set, required_cols,
                                   output_cols, std::move(children_plans), std::move(children_expr_map));
  EXPECT_EQ(plan_node->GetPlanNodeType(), planner::PlanNodeType::CREATE_INDEX);
  auto cipn = common::ManagedPointer(plan_node).CastManagedPointerTo<planner::CreateIndexPlanNode>();
  EXPECT_EQ(cipn->GetIndexName(), "idx_d");
  EXPECT_EQ(cipn->GetNamespaceOid(), ns_oid);
  EXPECT_EQ(cipn->GetTableOid(), table_a_oid_);
  EXPECT_EQ(cipn->GetSchema()->GetColumns().size(), 2);
  EXPECT_EQ(cipn->GetSchema()->GetColumns(), ci->GetSchema()->GetColumns());
}

// NOLINTNEXTLINE
TEST_F(OperatorTransformerTest, CreateFunctionTest) {
  std::string create_sql =
      "CREATE OR REPLACE FUNCTION increment ("
      " i DOUBLE"
      " )"
      " RETURNS DOUBLE AS $$ "
      " BEGIN RETURN i + 1; END; $$ "
      "LANGUAGE plpgsql;";

  std::string ref = R"({"Op":"LogicalCreateFunction",})";

  auto parse_tree = parser::PostgresParser::BuildParseTree(create_sql);
  auto statement = parse_tree->GetStatements()[0];
  binder_->BindNameToNode(common::ManagedPointer(parse_tree), nullptr);
  auto ns_oid = accessor_->GetDefaultNamespace();

  optimizer::OptimizerContext context = optimizer::OptimizerContext(
      common::ManagedPointer<optimizer::AbstractCostModel>(new optimizer::TrivialCostModel()));

  auto optimizer_context = common::ManagedPointer<optimizer::OptimizerContext>(&context);
  operator_transformer_ = std::make_unique<optimizer::QueryToOperatorTransformer>(common::ManagedPointer(accessor_),
                                                                                  optimizer_context, db_oid_);
  operator_tree_ = operator_transformer_->ConvertToOpExpression(statement, common::ManagedPointer(parse_tree));

  auto info = GenerateOperatorAudit(common::ManagedPointer<optimizer::OperatorNode>(operator_tree_));

  EXPECT_EQ(ref, info);

  // Test logical create
  auto logical_create = operator_tree_->GetOp().As<optimizer::LogicalCreateFunction>();
  auto create_stmt = statement.CastManagedPointerTo<parser::CreateFunctionStatement>();
  EXPECT_EQ(logical_create->GetNamespaceOid(), ns_oid);
  EXPECT_EQ(logical_create->GetFunctionName(), create_stmt->GetFuncName());
  EXPECT_EQ(logical_create->GetFunctionBody(), create_stmt->GetFuncBody());
  EXPECT_EQ(logical_create->GetReturnType(), create_stmt->GetFuncReturnType()->GetDataType());
  EXPECT_EQ(logical_create->GetUDFLanguage(), create_stmt->GetPLType());
  EXPECT_EQ(logical_create->IsReplace(), create_stmt->ShouldReplace());
  auto stmt_params = create_stmt->GetFuncParameters();
  auto op_params_names = logical_create->GetFunctionParameterNames();
  auto op_params_types = logical_create->GetFunctionParameterTypes();
  EXPECT_EQ(logical_create->GetParamCount(), stmt_params.size());
  for (size_t i = 0; i < create_stmt->GetFuncParameters().size(); i++) {
    EXPECT_EQ(op_params_names[i], stmt_params[i]->GetParamName());
    EXPECT_EQ(op_params_types[i], stmt_params[i]->GetDataType());
  }

  auto optree_ptr = common::ManagedPointer(operator_tree_);
  auto *op_ctx = optimization_context_.get();
  std::vector<std::unique_ptr<optimizer::OperatorNode>> transformed;

  optimizer::LogicalCreateFunctionToPhysicalCreateFunction rule;
  EXPECT_TRUE(rule.Check(optree_ptr, op_ctx));
  rule.Transform(optree_ptr, &transformed, op_ctx);

  auto op = transformed[0]->GetOp();
  EXPECT_EQ(op.GetType(), optimizer::OpType::CREATEFUNCTION);
  EXPECT_TRUE(op.IsPhysical());
  EXPECT_EQ(op.GetName(), "CreateFunction");
  auto cf = op.As<optimizer::CreateFunction>();

  EXPECT_EQ(cf->GetNamespaceOid(), ns_oid);
  EXPECT_EQ(cf->GetFunctionName(), create_stmt->GetFuncName());
  EXPECT_EQ(cf->GetFunctionBody(), create_stmt->GetFuncBody());
  EXPECT_EQ(cf->GetReturnType(), create_stmt->GetFuncReturnType()->GetDataType());
  EXPECT_EQ(cf->GetUDFLanguage(), create_stmt->GetPLType());
  EXPECT_EQ(cf->IsReplace(), create_stmt->ShouldReplace());
  EXPECT_EQ(cf->GetParamCount(), stmt_params.size());
  for (size_t i = 0; i < create_stmt->GetFuncParameters().size(); i++) {
    EXPECT_EQ(cf->GetFunctionParameterNames()[i], stmt_params[i]->GetParamName());
    EXPECT_EQ(cf->GetFunctionParameterTypes()[i], stmt_params[i]->GetDataType());
  }

  optimizer::PlanGenerator plan_generator{};
  optimizer::PropertySet property_set{};
  std::vector<common::ManagedPointer<parser::AbstractExpression>> required_cols{};
  std::vector<common::ManagedPointer<parser::AbstractExpression>> output_cols{};
  std::vector<std::unique_ptr<planner::AbstractPlanNode>> children_plans{};
  std::vector<optimizer::ExprMap> children_expr_map{};

  auto plan_node =
      plan_generator.ConvertOpNode(txn_, accessor_.get(), transformed[0].get(), &property_set, required_cols,
                                   output_cols, std::move(children_plans), std::move(children_expr_map));
  EXPECT_EQ(plan_node->GetPlanNodeType(), planner::PlanNodeType::CREATE_FUNC);
  auto cfpn = common::ManagedPointer(plan_node).CastManagedPointerTo<planner::CreateFunctionPlanNode>();
  EXPECT_EQ(cfpn->GetNamespaceOid(), ns_oid);
  EXPECT_EQ(cfpn->GetFunctionName(), create_stmt->GetFuncName());
  EXPECT_EQ(cfpn->GetFunctionBody(), create_stmt->GetFuncBody());
  EXPECT_EQ(cfpn->GetReturnType(), create_stmt->GetFuncReturnType()->GetDataType());
  EXPECT_EQ(cfpn->GetUDFLanguage(), create_stmt->GetPLType());
  EXPECT_EQ(cfpn->IsReplace(), create_stmt->ShouldReplace());
  EXPECT_EQ(cfpn->GetParamCount(), stmt_params.size());
  for (size_t i = 0; i < create_stmt->GetFuncParameters().size(); i++) {
    EXPECT_EQ(cfpn->GetFunctionParameterNames()[i], stmt_params[i]->GetParamName());
    EXPECT_EQ(cfpn->GetFunctionParameterTypes()[i], stmt_params[i]->GetDataType());
  }
}

// NOLINTNEXTLINE
TEST_F(OperatorTransformerTest, CreateNamespaceTest) {
  std::string create_sql = "CREATE SCHEMA e";

  std::string ref = R"({"Op":"LogicalCreateNamespace",})";

  auto parse_tree = parser::PostgresParser::BuildParseTree(create_sql);
  auto statement = parse_tree->GetStatements()[0];
<<<<<<< HEAD

  binder_->BindNameToNode(common::ManagedPointer(parse_tree));
  optimizer::OptimizerContext context = optimizer::OptimizerContext(
      common::ManagedPointer<optimizer::AbstractCostModel>(new optimizer::TrivialCostModel()));

  auto optimizer_context = common::ManagedPointer<optimizer::OptimizerContext>(&context);
  operator_transformer_ = std::make_unique<optimizer::QueryToOperatorTransformer>(common::ManagedPointer(accessor_),
                                                                                  optimizer_context, db_oid_);
=======
  binder_->BindNameToNode(common::ManagedPointer(parse_tree), nullptr);
  operator_transformer_ =
      std::make_unique<optimizer::QueryToOperatorTransformer>(common::ManagedPointer(accessor_), db_oid_);
>>>>>>> ee2cc641
  operator_tree_ = operator_transformer_->ConvertToOpExpression(statement, common::ManagedPointer(parse_tree));

  auto info = GenerateOperatorAudit(common::ManagedPointer<optimizer::OperatorNode>(operator_tree_));

  EXPECT_EQ(ref, info);

  // Test logical create
  auto logical_create = operator_tree_->GetOp().As<optimizer::LogicalCreateNamespace>();
  EXPECT_EQ("e", logical_create->GetNamespaceName());

  auto optree_ptr = common::ManagedPointer(operator_tree_);
  auto *op_ctx = optimization_context_.get();
  std::vector<std::unique_ptr<optimizer::OperatorNode>> transformed;

  optimizer::LogicalCreateNamespaceToPhysicalCreateNamespace rule;
  EXPECT_TRUE(rule.Check(optree_ptr, op_ctx));
  rule.Transform(optree_ptr, &transformed, op_ctx);

  auto op = transformed[0]->GetOp();
  EXPECT_EQ(op.GetType(), optimizer::OpType::CREATENAMESPACE);
  EXPECT_TRUE(op.IsPhysical());
  EXPECT_EQ(op.GetName(), "CreateNamespace");
  auto cn = op.As<optimizer::CreateNamespace>();
  EXPECT_EQ(cn->GetNamespaceName(), "e");

  optimizer::PlanGenerator plan_generator{};
  optimizer::PropertySet property_set{};
  std::vector<common::ManagedPointer<parser::AbstractExpression>> required_cols{};
  std::vector<common::ManagedPointer<parser::AbstractExpression>> output_cols{};
  std::vector<std::unique_ptr<planner::AbstractPlanNode>> children_plans{};
  std::vector<optimizer::ExprMap> children_expr_map{};

  auto plan_node =
      plan_generator.ConvertOpNode(txn_, accessor_.get(), transformed[0].get(), &property_set, required_cols,
                                   output_cols, std::move(children_plans), std::move(children_expr_map));
  EXPECT_EQ(plan_node->GetPlanNodeType(), planner::PlanNodeType::CREATE_NAMESPACE);
  auto cnpn = common::ManagedPointer(plan_node).CastManagedPointerTo<planner::CreateNamespacePlanNode>();
  EXPECT_EQ(cnpn->GetNamespaceName(), "e");
}

// NOLINTNEXTLINE
TEST_F(OperatorTransformerTest, CreateViewTest) {
  std::string create_sql = "CREATE VIEW a_view AS SELECT * FROM a WHERE a1 = 4;";

  std::string ref = R"({"Op":"LogicalCreateView",})";

  auto parse_tree = parser::PostgresParser::BuildParseTree(create_sql);
  auto statement = parse_tree->GetStatements()[0];
  binder_->BindNameToNode(common::ManagedPointer(parse_tree), nullptr);
  auto ns_oid = accessor_->GetDefaultNamespace();

  optimizer::OptimizerContext context = optimizer::OptimizerContext(
      common::ManagedPointer<optimizer::AbstractCostModel>(new optimizer::TrivialCostModel()));

  auto optimizer_context = common::ManagedPointer<optimizer::OptimizerContext>(&context);
  operator_transformer_ = std::make_unique<optimizer::QueryToOperatorTransformer>(common::ManagedPointer(accessor_),
                                                                                  optimizer_context, db_oid_);
  operator_tree_ = operator_transformer_->ConvertToOpExpression(statement, common::ManagedPointer(parse_tree));

  auto info = GenerateOperatorAudit(common::ManagedPointer<optimizer::OperatorNode>(operator_tree_));

  EXPECT_EQ(ref, info);

  // Test logical create
  auto logical_create = operator_tree_->GetOp().As<optimizer::LogicalCreateView>();
  EXPECT_EQ(logical_create->GetDatabaseOid(), db_oid_);
  EXPECT_EQ(logical_create->GetNamespaceOid(), ns_oid);
  EXPECT_EQ(logical_create->GetViewName(), "a_view");

  auto optree_ptr = common::ManagedPointer(operator_tree_);
  auto *op_ctx = optimization_context_.get();
  std::vector<std::unique_ptr<optimizer::OperatorNode>> transformed;

  optimizer::LogicalCreateViewToPhysicalCreateView rule;
  EXPECT_TRUE(rule.Check(optree_ptr, op_ctx));
  rule.Transform(optree_ptr, &transformed, op_ctx);

  auto op = transformed[0]->GetOp();
  EXPECT_EQ(op.GetType(), optimizer::OpType::CREATEVIEW);
  EXPECT_TRUE(op.IsPhysical());
  EXPECT_EQ(op.GetName(), "CreateView");
  auto cv = op.As<optimizer::CreateView>();
  EXPECT_EQ(cv->GetDatabaseOid(), db_oid_);
  EXPECT_EQ(cv->GetNamespaceOid(), ns_oid);
  EXPECT_EQ(cv->GetViewName(), "a_view");
  EXPECT_EQ(cv->GetViewQuery()->GetDepth(), 1);
  EXPECT_EQ(cv->GetViewQuery()->GetSelectTable()->GetTableName(), "a");
  EXPECT_EQ(cv->GetViewQuery()->GetSelectCondition()->GetExpressionType(), parser::ExpressionType::COMPARE_EQUAL);
  auto sc0 = cv->GetViewQuery()->GetSelectCondition()->GetChild(0);
  auto sc1 = cv->GetViewQuery()->GetSelectCondition()->GetChild(1);
  EXPECT_EQ(sc0->GetExpressionType(), parser::ExpressionType::COLUMN_VALUE);
  EXPECT_EQ(sc0.CastManagedPointerTo<parser::ColumnValueExpression>()->GetColumnName(), "a1");
  EXPECT_EQ(sc1->GetExpressionType(), parser::ExpressionType::VALUE_CONSTANT);
  EXPECT_EQ(sc1.CastManagedPointerTo<parser::ConstantValueExpression>()->GetValue(),
            type::TransientValueFactory::GetInteger(4));

  optimizer::PlanGenerator plan_generator{};
  optimizer::PropertySet property_set{};
  std::vector<common::ManagedPointer<parser::AbstractExpression>> required_cols{};
  std::vector<common::ManagedPointer<parser::AbstractExpression>> output_cols{};
  std::vector<std::unique_ptr<planner::AbstractPlanNode>> children_plans{};
  std::vector<optimizer::ExprMap> children_expr_map{};

  auto plan_node =
      plan_generator.ConvertOpNode(txn_, accessor_.get(), transformed[0].get(), &property_set, required_cols,
                                   output_cols, std::move(children_plans), std::move(children_expr_map));
  EXPECT_EQ(plan_node->GetPlanNodeType(), planner::PlanNodeType::CREATE_VIEW);
  auto cvpn = common::ManagedPointer(plan_node).CastManagedPointerTo<planner::CreateViewPlanNode>();
  EXPECT_EQ(cvpn->GetDatabaseOid(), db_oid_);
  EXPECT_EQ(cvpn->GetNamespaceOid(), ns_oid);
  EXPECT_EQ(cvpn->GetViewName(), "a_view");
  EXPECT_EQ(cvpn->GetViewQuery()->GetSelectTable()->GetTableName(), "a");
  EXPECT_EQ(cvpn->GetViewQuery()->GetSelectCondition()->GetExpressionType(), parser::ExpressionType::COMPARE_EQUAL);
  auto scpn0 = cvpn->GetViewQuery()->GetSelectCondition()->GetChild(0);
  auto scpn1 = cvpn->GetViewQuery()->GetSelectCondition()->GetChild(1);
  EXPECT_EQ(scpn0->GetExpressionType(), parser::ExpressionType::COLUMN_VALUE);
  EXPECT_EQ(scpn0.CastManagedPointerTo<parser::ColumnValueExpression>()->GetColumnName(), "a1");
  EXPECT_EQ(scpn1->GetExpressionType(), parser::ExpressionType::VALUE_CONSTANT);
  EXPECT_EQ(scpn1.CastManagedPointerTo<parser::ConstantValueExpression>()->GetValue(),
            type::TransientValueFactory::GetInteger(4));
}

// NOLINTNEXTLINE
TEST_F(OperatorTransformerTest, CreateTriggerTest) {
  std::string create_sql =
      "CREATE TRIGGER check_update "
      "BEFORE UPDATE OF a1 ON a "
      "FOR EACH ROW "
      "WHEN (OLD.a1 <> NEW.a1) "
      "EXECUTE PROCEDURE check_account_update(update_date);";
  std::string ref = R"({"Op":"LogicalCreateTrigger",})";

  auto parse_tree = parser::PostgresParser::BuildParseTree(create_sql);
  auto statement = parse_tree->GetStatements()[0];
  binder_->BindNameToNode(common::ManagedPointer(parse_tree), nullptr);
  auto ns_oid = accessor_->GetDefaultNamespace();
  auto col_a1_oid = accessor_->GetSchema(table_a_oid_).GetColumn("a1").Oid();

  optimizer::OptimizerContext context = optimizer::OptimizerContext(
      common::ManagedPointer<optimizer::AbstractCostModel>(new optimizer::TrivialCostModel()));

  auto optimizer_context = common::ManagedPointer<optimizer::OptimizerContext>(&context);
  operator_transformer_ = std::make_unique<optimizer::QueryToOperatorTransformer>(common::ManagedPointer(accessor_),
                                                                                  optimizer_context, db_oid_);
  operator_tree_ = operator_transformer_->ConvertToOpExpression(statement, common::ManagedPointer(parse_tree));

  auto info = GenerateOperatorAudit(common::ManagedPointer<optimizer::OperatorNode>(operator_tree_));

  EXPECT_EQ(ref, info);

  // Test logical create
  auto logical_create = operator_tree_->GetOp().As<optimizer::LogicalCreateTrigger>();
  auto create_stmt = statement.CastManagedPointerTo<parser::CreateStatement>();
  EXPECT_EQ(logical_create->GetTriggerName(), "check_update");
  EXPECT_EQ(logical_create->GetTriggerType(), create_stmt->GetTriggerType());
  EXPECT_EQ(logical_create->GetTriggerColumns().size(), create_stmt->GetTriggerColumns().size());
  EXPECT_EQ(logical_create->GetTriggerColumns().at(0), col_a1_oid);
  EXPECT_EQ(logical_create->GetNamespaceOid(), ns_oid);
  EXPECT_EQ(logical_create->GetTableOid(), table_a_oid_);
  EXPECT_EQ(logical_create->GetTriggerFuncName(), create_stmt->GetTriggerFuncNames());
  EXPECT_EQ(logical_create->GetTriggerArgs(), create_stmt->GetTriggerArgs());
  EXPECT_EQ(logical_create->GetTriggerWhen()->GetChildrenSize(), 2);
  auto col1 = logical_create->GetTriggerWhen()->GetChild(0).CastManagedPointerTo<parser::ColumnValueExpression>();
  auto col2 = logical_create->GetTriggerWhen()->GetChild(1).CastManagedPointerTo<parser::ColumnValueExpression>();
  EXPECT_EQ(col1->GetTableOid(), table_a_oid_);
  EXPECT_EQ(col2->GetTableOid(), table_a_oid_);
  EXPECT_EQ(col1->GetColumnOid(), col_a1_oid);
  EXPECT_EQ(col2->GetColumnOid(), col_a1_oid);
  EXPECT_EQ(col1->GetDatabaseOid(), db_oid_);
  EXPECT_EQ(col2->GetDatabaseOid(), db_oid_);

  auto optree_ptr = common::ManagedPointer(operator_tree_);
  auto *op_ctx = optimization_context_.get();
  std::vector<std::unique_ptr<optimizer::OperatorNode>> transformed;

  optimizer::LogicalCreateTriggerToPhysicalCreateTrigger rule;
  EXPECT_TRUE(rule.Check(optree_ptr, op_ctx));
  rule.Transform(optree_ptr, &transformed, op_ctx);

  auto op = transformed[0]->GetOp();
  EXPECT_EQ(op.GetType(), optimizer::OpType::CREATETRIGGER);
  EXPECT_TRUE(op.IsPhysical());
  EXPECT_EQ(op.GetName(), "CreateTrigger");
  auto ct = op.As<optimizer::CreateTrigger>();
  EXPECT_EQ(ct->GetTriggerName(), "check_update");
  EXPECT_EQ(ct->GetTriggerType(), create_stmt->GetTriggerType());
  EXPECT_EQ(ct->GetTriggerColumns().size(), create_stmt->GetTriggerColumns().size());
  EXPECT_EQ(ct->GetTriggerColumns().at(0), col_a1_oid);
  EXPECT_EQ(ct->GetNamespaceOid(), ns_oid);
  EXPECT_EQ(ct->GetTableOid(), table_a_oid_);
  EXPECT_EQ(ct->GetTriggerFuncName(), create_stmt->GetTriggerFuncNames());
  EXPECT_EQ(ct->GetTriggerArgs(), create_stmt->GetTriggerArgs());
  EXPECT_EQ(ct->GetTriggerWhen()->GetChildrenSize(), 2);
  auto ctc1 = ct->GetTriggerWhen()->GetChild(0).CastManagedPointerTo<parser::ColumnValueExpression>();
  auto ctc2 = ct->GetTriggerWhen()->GetChild(1).CastManagedPointerTo<parser::ColumnValueExpression>();
  EXPECT_EQ(ctc1->GetTableOid(), table_a_oid_);
  EXPECT_EQ(ctc2->GetTableOid(), table_a_oid_);
  EXPECT_EQ(ctc1->GetColumnOid(), col_a1_oid);
  EXPECT_EQ(ctc2->GetColumnOid(), col_a1_oid);
  EXPECT_EQ(ctc1->GetDatabaseOid(), db_oid_);
  EXPECT_EQ(ctc2->GetDatabaseOid(), db_oid_);

  optimizer::PlanGenerator plan_generator{};
  optimizer::PropertySet property_set{};
  std::vector<common::ManagedPointer<parser::AbstractExpression>> required_cols{};
  std::vector<common::ManagedPointer<parser::AbstractExpression>> output_cols{};
  std::vector<std::unique_ptr<planner::AbstractPlanNode>> children_plans{};
  std::vector<optimizer::ExprMap> children_expr_map{};

  auto plan_node =
      plan_generator.ConvertOpNode(txn_, accessor_.get(), transformed[0].get(), &property_set, required_cols,
                                   output_cols, std::move(children_plans), std::move(children_expr_map));
  EXPECT_EQ(plan_node->GetPlanNodeType(), planner::PlanNodeType::CREATE_TRIGGER);
  auto ctpn = common::ManagedPointer(plan_node).CastManagedPointerTo<planner::CreateTriggerPlanNode>();
  EXPECT_EQ(ctpn->GetTriggerName(), "check_update");
  EXPECT_EQ(ctpn->GetTriggerType(), create_stmt->GetTriggerType());
  EXPECT_EQ(ctpn->GetTriggerColumns().size(), create_stmt->GetTriggerColumns().size());
  EXPECT_EQ(ctpn->GetTriggerColumns().at(0), col_a1_oid);
  EXPECT_EQ(ctpn->GetNamespaceOid(), ns_oid);
  EXPECT_EQ(ctpn->GetTableOid(), table_a_oid_);
  EXPECT_EQ(ctpn->GetTriggerFuncName(), create_stmt->GetTriggerFuncNames());
  EXPECT_EQ(ctpn->GetTriggerArgs(), create_stmt->GetTriggerArgs());
  EXPECT_EQ(ctpn->GetTriggerWhen()->GetChildrenSize(), 2);
  auto ctpnc1 = ct->GetTriggerWhen()->GetChild(0).CastManagedPointerTo<parser::ColumnValueExpression>();
  auto ctpnc2 = ct->GetTriggerWhen()->GetChild(1).CastManagedPointerTo<parser::ColumnValueExpression>();
  EXPECT_EQ(ctpnc1->GetTableOid(), table_a_oid_);
  EXPECT_EQ(ctpnc2->GetTableOid(), table_a_oid_);
  EXPECT_EQ(ctpnc1->GetColumnOid(), col_a1_oid);
  EXPECT_EQ(ctpnc2->GetColumnOid(), col_a1_oid);
  EXPECT_EQ(ctpnc1->GetDatabaseOid(), db_oid_);
  EXPECT_EQ(ctpnc2->GetDatabaseOid(), db_oid_);
}

// NOLINTNEXTLINE
TEST_F(OperatorTransformerTest, DropDatabaseTest) {
  std::string drop_sql = "Drop DATABASE test_db;";

  std::string ref = R"({"Op":"LogicalDropDatabase",})";

  auto parse_tree = parser::PostgresParser::BuildParseTree(drop_sql);
  auto statement = parse_tree->GetStatements()[0];
<<<<<<< HEAD

  binder_->BindNameToNode(common::ManagedPointer(parse_tree));
  optimizer::OptimizerContext context = optimizer::OptimizerContext(
      common::ManagedPointer<optimizer::AbstractCostModel>(new optimizer::TrivialCostModel()));

  auto optimizer_context = common::ManagedPointer<optimizer::OptimizerContext>(&context);
  operator_transformer_ = std::make_unique<optimizer::QueryToOperatorTransformer>(common::ManagedPointer(accessor_),
                                                                                  optimizer_context, db_oid_);
=======
  binder_->BindNameToNode(common::ManagedPointer(parse_tree), nullptr);
  operator_transformer_ =
      std::make_unique<optimizer::QueryToOperatorTransformer>(common::ManagedPointer(accessor_), db_oid_);
>>>>>>> ee2cc641
  operator_tree_ = operator_transformer_->ConvertToOpExpression(statement, common::ManagedPointer(parse_tree));

  auto info = GenerateOperatorAudit(common::ManagedPointer<optimizer::OperatorNode>(operator_tree_));

  EXPECT_EQ(ref, info);

  // Test logical drop db
  auto logical_create = operator_tree_->GetOp().As<optimizer::LogicalDropDatabase>();
  EXPECT_EQ(logical_create->GetDatabaseOID(), db_oid_);

  auto optree_ptr = common::ManagedPointer(operator_tree_);
  auto *op_ctx = optimization_context_.get();
  std::vector<std::unique_ptr<optimizer::OperatorNode>> transformed;

  optimizer::LogicalDropDatabaseToPhysicalDropDatabase rule;
  EXPECT_TRUE(rule.Check(optree_ptr, op_ctx));
  rule.Transform(optree_ptr, &transformed, op_ctx);

  auto op = transformed[0]->GetOp();
  EXPECT_EQ(op.GetType(), optimizer::OpType::DROPDATABASE);
  EXPECT_TRUE(op.IsPhysical());
  EXPECT_EQ(op.GetName(), "DropDatabase");
  auto dd = op.As<optimizer::DropDatabase>();
  EXPECT_EQ(dd->GetDatabaseOID(), db_oid_);

  optimizer::PlanGenerator plan_generator{};
  optimizer::PropertySet property_set{};
  std::vector<common::ManagedPointer<parser::AbstractExpression>> required_cols{};
  std::vector<common::ManagedPointer<parser::AbstractExpression>> output_cols{};
  std::vector<std::unique_ptr<planner::AbstractPlanNode>> children_plans{};
  std::vector<optimizer::ExprMap> children_expr_map{};

  auto plan_node =
      plan_generator.ConvertOpNode(txn_, accessor_.get(), transformed[0].get(), &property_set, required_cols,
                                   output_cols, std::move(children_plans), std::move(children_expr_map));
  EXPECT_EQ(plan_node->GetPlanNodeType(), planner::PlanNodeType::DROP_DATABASE);
  auto ddpn = common::ManagedPointer(plan_node).CastManagedPointerTo<planner::DropDatabasePlanNode>();
  EXPECT_EQ(ddpn->GetDatabaseOid(), db_oid_);
}

// NOLINTNEXTLINE
TEST_F(OperatorTransformerTest, DropTableTest) {
  std::string drop_sql = "DROP TABLE A;";

  std::string ref = R"({"Op":"LogicalDropTable",})";

  auto parse_tree = parser::PostgresParser::BuildParseTree(drop_sql);
  auto statement = parse_tree->GetStatements()[0];
<<<<<<< HEAD

  binder_->BindNameToNode(common::ManagedPointer(parse_tree));
  optimizer::OptimizerContext context = optimizer::OptimizerContext(
      common::ManagedPointer<optimizer::AbstractCostModel>(new optimizer::TrivialCostModel()));

  auto optimizer_context = common::ManagedPointer<optimizer::OptimizerContext>(&context);
  operator_transformer_ = std::make_unique<optimizer::QueryToOperatorTransformer>(common::ManagedPointer(accessor_),
                                                                                  optimizer_context, db_oid_);
=======
  binder_->BindNameToNode(common::ManagedPointer(parse_tree), nullptr);
  operator_transformer_ =
      std::make_unique<optimizer::QueryToOperatorTransformer>(common::ManagedPointer(accessor_), db_oid_);
>>>>>>> ee2cc641
  operator_tree_ = operator_transformer_->ConvertToOpExpression(statement, common::ManagedPointer(parse_tree));

  auto info = GenerateOperatorAudit(common::ManagedPointer<optimizer::OperatorNode>(operator_tree_));

  EXPECT_EQ(ref, info);

  // Test logical drop table
  auto logical_create = operator_tree_->GetOp().As<optimizer::LogicalDropTable>();
  EXPECT_EQ(logical_create->GetTableOID(), table_a_oid_);

  auto optree_ptr = common::ManagedPointer(operator_tree_);
  auto *op_ctx = optimization_context_.get();
  std::vector<std::unique_ptr<optimizer::OperatorNode>> transformed;

  optimizer::LogicalDropTableToPhysicalDropTable rule;
  EXPECT_TRUE(rule.Check(optree_ptr, op_ctx));
  rule.Transform(optree_ptr, &transformed, op_ctx);

  auto op = transformed[0]->GetOp();
  EXPECT_EQ(op.GetType(), optimizer::OpType::DROPTABLE);
  EXPECT_TRUE(op.IsPhysical());
  EXPECT_EQ(op.GetName(), "DropTable");
  auto dt = op.As<optimizer::DropTable>();
  EXPECT_EQ(dt->GetTableOID(), table_a_oid_);

  optimizer::PlanGenerator plan_generator{};
  optimizer::PropertySet property_set{};
  std::vector<common::ManagedPointer<parser::AbstractExpression>> required_cols{};
  std::vector<common::ManagedPointer<parser::AbstractExpression>> output_cols{};
  std::vector<std::unique_ptr<planner::AbstractPlanNode>> children_plans{};
  std::vector<optimizer::ExprMap> children_expr_map{};

  auto plan_node =
      plan_generator.ConvertOpNode(txn_, accessor_.get(), transformed[0].get(), &property_set, required_cols,
                                   output_cols, std::move(children_plans), std::move(children_expr_map));
  EXPECT_EQ(plan_node->GetPlanNodeType(), planner::PlanNodeType::DROP_TABLE);
  auto dtpn = common::ManagedPointer(plan_node).CastManagedPointerTo<planner::DropTablePlanNode>();
  EXPECT_EQ(dtpn->GetTableOid(), table_a_oid_);
}

// NOLINTNEXTLINE
TEST_F(OperatorTransformerTest, DropIndexTest) {
  std::string drop_sql = "DROP index a_index ;";
  std::string ref = R"({"Op":"LogicalDropIndex",})";

  auto parse_tree = parser::PostgresParser::BuildParseTree(drop_sql);
  auto statement = parse_tree->GetStatements()[0];
<<<<<<< HEAD

  binder_->BindNameToNode(common::ManagedPointer(parse_tree));
  optimizer::OptimizerContext context = optimizer::OptimizerContext(
      common::ManagedPointer<optimizer::AbstractCostModel>(new optimizer::TrivialCostModel()));

  auto optimizer_context = common::ManagedPointer<optimizer::OptimizerContext>(&context);
  operator_transformer_ = std::make_unique<optimizer::QueryToOperatorTransformer>(common::ManagedPointer(accessor_),
                                                                                  optimizer_context, db_oid_);
=======
  binder_->BindNameToNode(common::ManagedPointer(parse_tree), nullptr);
  operator_transformer_ =
      std::make_unique<optimizer::QueryToOperatorTransformer>(common::ManagedPointer(accessor_), db_oid_);
>>>>>>> ee2cc641
  operator_tree_ = operator_transformer_->ConvertToOpExpression(statement, common::ManagedPointer(parse_tree));

  auto info = GenerateOperatorAudit(common::ManagedPointer<optimizer::OperatorNode>(operator_tree_));

  EXPECT_EQ(ref, info);

  // Test logical drop table
  auto logical_create = operator_tree_->GetOp().As<optimizer::LogicalDropIndex>();
  EXPECT_EQ(logical_create->GetIndexOID(), a_index_oid_);

  auto optree_ptr = common::ManagedPointer(operator_tree_);
  auto *op_ctx = optimization_context_.get();
  std::vector<std::unique_ptr<optimizer::OperatorNode>> transformed;

  optimizer::LogicalDropIndexToPhysicalDropIndex rule;
  EXPECT_TRUE(rule.Check(optree_ptr, op_ctx));
  rule.Transform(optree_ptr, &transformed, op_ctx);

  auto op = transformed[0]->GetOp();
  EXPECT_EQ(op.GetType(), optimizer::OpType::DROPINDEX);
  EXPECT_TRUE(op.IsPhysical());
  EXPECT_EQ(op.GetName(), "DropIndex");
  auto di = op.As<optimizer::DropIndex>();
  EXPECT_EQ(di->GetIndexOID(), a_index_oid_);

  optimizer::PlanGenerator plan_generator{};
  optimizer::PropertySet property_set{};
  std::vector<common::ManagedPointer<parser::AbstractExpression>> required_cols{};
  std::vector<common::ManagedPointer<parser::AbstractExpression>> output_cols{};
  std::vector<std::unique_ptr<planner::AbstractPlanNode>> children_plans{};
  std::vector<optimizer::ExprMap> children_expr_map{};

  auto plan_node =
      plan_generator.ConvertOpNode(txn_, accessor_.get(), transformed[0].get(), &property_set, required_cols,
                                   output_cols, std::move(children_plans), std::move(children_expr_map));
  EXPECT_EQ(plan_node->GetPlanNodeType(), planner::PlanNodeType::DROP_INDEX);
  auto dipn = common::ManagedPointer(plan_node).CastManagedPointerTo<planner::DropIndexPlanNode>();
  EXPECT_EQ(dipn->GetIndexOid(), a_index_oid_);
}

// NOLINTNEXTLINE
TEST_F(OperatorTransformerTest, DropNamespaceIfExistsWhereExistTest) {
  std::string drop_sql = "DROP SCHEMA IF EXISTS public CASCADE;";
  std::string ref = R"({"Op":"LogicalDropNamespace",})";

  auto parse_tree = parser::PostgresParser::BuildParseTree(drop_sql);
  auto statement = parse_tree->GetStatements()[0];
<<<<<<< HEAD

  binder_->BindNameToNode(common::ManagedPointer(parse_tree));
  optimizer::OptimizerContext context = optimizer::OptimizerContext(
      common::ManagedPointer<optimizer::AbstractCostModel>(new optimizer::TrivialCostModel()));

  auto optimizer_context = common::ManagedPointer<optimizer::OptimizerContext>(&context);
  operator_transformer_ = std::make_unique<optimizer::QueryToOperatorTransformer>(common::ManagedPointer(accessor_),
                                                                                  optimizer_context, db_oid_);
=======
  binder_->BindNameToNode(common::ManagedPointer(parse_tree), nullptr);
  operator_transformer_ =
      std::make_unique<optimizer::QueryToOperatorTransformer>(common::ManagedPointer(accessor_), db_oid_);
>>>>>>> ee2cc641
  operator_tree_ = operator_transformer_->ConvertToOpExpression(statement, common::ManagedPointer(parse_tree));

  auto info = GenerateOperatorAudit(common::ManagedPointer<optimizer::OperatorNode>(operator_tree_));

  EXPECT_EQ(ref, info);

  auto logical_drop = operator_tree_->GetOp().As<optimizer::LogicalDropNamespace>();
  EXPECT_EQ(logical_drop->GetNamespaceOID(), catalog::postgres::NAMESPACE_DEFAULT_NAMESPACE_OID);

  auto optree_ptr = common::ManagedPointer(operator_tree_);
  auto *op_ctx = optimization_context_.get();
  std::vector<std::unique_ptr<optimizer::OperatorNode>> transformed;

  optimizer::LogicalDropNamespaceToPhysicalDropNamespace rule;
  EXPECT_TRUE(rule.Check(optree_ptr, op_ctx));
  rule.Transform(optree_ptr, &transformed, op_ctx);

  auto op = transformed[0]->GetOp();
  EXPECT_EQ(op.GetType(), optimizer::OpType::DROPNAMESPACE);
  EXPECT_TRUE(op.IsPhysical());
  EXPECT_EQ(op.GetName(), "DropNamespace");
  auto dn = op.As<optimizer::DropNamespace>();
  EXPECT_EQ(dn->GetNamespaceOID(), catalog::postgres::NAMESPACE_DEFAULT_NAMESPACE_OID);

  optimizer::PlanGenerator plan_generator{};
  optimizer::PropertySet property_set{};
  std::vector<common::ManagedPointer<parser::AbstractExpression>> required_cols{};
  std::vector<common::ManagedPointer<parser::AbstractExpression>> output_cols{};
  std::vector<std::unique_ptr<planner::AbstractPlanNode>> children_plans{};
  std::vector<optimizer::ExprMap> children_expr_map{};

  auto plan_node =
      plan_generator.ConvertOpNode(txn_, accessor_.get(), transformed[0].get(), &property_set, required_cols,
                                   output_cols, std::move(children_plans), std::move(children_expr_map));
  EXPECT_EQ(plan_node->GetPlanNodeType(), planner::PlanNodeType::DROP_NAMESPACE);
  auto dnpn = common::ManagedPointer(plan_node).CastManagedPointerTo<planner::DropNamespacePlanNode>();
  EXPECT_EQ(dnpn->GetNamespaceOid(), catalog::postgres::NAMESPACE_DEFAULT_NAMESPACE_OID);
}

// NOLINTNEXTLINE
TEST_F(OperatorTransformerTest, DropNamespaceIfExistsWhereNotExistTest) {
  std::string drop_sql = "DROP SCHEMA IF EXISTS foo CASCADE;";
  std::string ref = R"({"Op":"LogicalDropNamespace",})";

  auto parse_tree = parser::PostgresParser::BuildParseTree(drop_sql);
  auto statement = parse_tree->GetStatements()[0];
<<<<<<< HEAD

  binder_->BindNameToNode(common::ManagedPointer(parse_tree));
  optimizer::OptimizerContext context = optimizer::OptimizerContext(
      common::ManagedPointer<optimizer::AbstractCostModel>(new optimizer::TrivialCostModel()));

  auto optimizer_context = common::ManagedPointer<optimizer::OptimizerContext>(&context);
  operator_transformer_ = std::make_unique<optimizer::QueryToOperatorTransformer>(common::ManagedPointer(accessor_),
                                                                                  optimizer_context, db_oid_);
=======
  binder_->BindNameToNode(common::ManagedPointer(parse_tree), nullptr);
  operator_transformer_ =
      std::make_unique<optimizer::QueryToOperatorTransformer>(common::ManagedPointer(accessor_), db_oid_);
>>>>>>> ee2cc641
  operator_tree_ = operator_transformer_->ConvertToOpExpression(statement, common::ManagedPointer(parse_tree));

  auto info = GenerateOperatorAudit(common::ManagedPointer<optimizer::OperatorNode>(operator_tree_));

  EXPECT_EQ(ref, info);

  auto logical_drop = operator_tree_->GetOp().As<optimizer::LogicalDropNamespace>();
  EXPECT_EQ(logical_drop->GetNamespaceOID(), catalog::INVALID_NAMESPACE_OID);

  auto optree_ptr = common::ManagedPointer(operator_tree_);
  auto *op_ctx = optimization_context_.get();
  std::vector<std::unique_ptr<optimizer::OperatorNode>> transformed;

  optimizer::LogicalDropNamespaceToPhysicalDropNamespace rule;
  EXPECT_TRUE(rule.Check(optree_ptr, op_ctx));
  rule.Transform(optree_ptr, &transformed, op_ctx);

  auto op = transformed[0]->GetOp();
  EXPECT_EQ(op.GetType(), optimizer::OpType::DROPNAMESPACE);
  EXPECT_TRUE(op.IsPhysical());
  EXPECT_EQ(op.GetName(), "DropNamespace");
  auto dn = op.As<optimizer::DropNamespace>();
  EXPECT_EQ(dn->GetNamespaceOID(), catalog::INVALID_NAMESPACE_OID);

  optimizer::PlanGenerator plan_generator{};
  optimizer::PropertySet property_set{};
  std::vector<common::ManagedPointer<parser::AbstractExpression>> required_cols{};
  std::vector<common::ManagedPointer<parser::AbstractExpression>> output_cols{};
  std::vector<std::unique_ptr<planner::AbstractPlanNode>> children_plans{};
  std::vector<optimizer::ExprMap> children_expr_map{};

  auto plan_node =
      plan_generator.ConvertOpNode(txn_, accessor_.get(), transformed[0].get(), &property_set, required_cols,
                                   output_cols, std::move(children_plans), std::move(children_expr_map));
  EXPECT_EQ(plan_node->GetPlanNodeType(), planner::PlanNodeType::DROP_NAMESPACE);
  auto dnpn = common::ManagedPointer(plan_node).CastManagedPointerTo<planner::DropNamespacePlanNode>();
  EXPECT_EQ(dnpn->GetNamespaceOid(), catalog::INVALID_NAMESPACE_OID);
}

// NOLINTNEXTLINE
TEST_F(OperatorTransformerTest, DISABLED_DropTriggerIfExistsWhereNotExistTest) {
  std::string drop_sql = "DROP TRIGGER IF EXISTS foo;";
  std::string ref = R"({"Op":"LogicalDropTrigger",})";

  auto parse_tree = parser::PostgresParser::BuildParseTree(drop_sql);
  auto statement = parse_tree->GetStatements()[0];
<<<<<<< HEAD

  binder_->BindNameToNode(common::ManagedPointer(parse_tree));
  optimizer::OptimizerContext context = optimizer::OptimizerContext(
      common::ManagedPointer<optimizer::AbstractCostModel>(new optimizer::TrivialCostModel()));

  auto optimizer_context = common::ManagedPointer<optimizer::OptimizerContext>(&context);
  operator_transformer_ = std::make_unique<optimizer::QueryToOperatorTransformer>(common::ManagedPointer(accessor_),
                                                                                  optimizer_context, db_oid_);
=======
  binder_->BindNameToNode(common::ManagedPointer(parse_tree), nullptr);
  operator_transformer_ =
      std::make_unique<optimizer::QueryToOperatorTransformer>(common::ManagedPointer(accessor_), db_oid_);
>>>>>>> ee2cc641
  operator_tree_ = operator_transformer_->ConvertToOpExpression(statement, common::ManagedPointer(parse_tree));

  auto info = GenerateOperatorAudit(common::ManagedPointer<optimizer::OperatorNode>(operator_tree_));

  EXPECT_EQ(ref, info);

  auto logical_drop = operator_tree_->GetOp().As<optimizer::LogicalDropTrigger>();
  EXPECT_EQ(logical_drop->GetTriggerOid(), catalog::INVALID_TRIGGER_OID);

  auto optree_ptr = common::ManagedPointer(operator_tree_);
  auto *op_ctx = optimization_context_.get();
  std::vector<std::unique_ptr<optimizer::OperatorNode>> transformed;

  optimizer::LogicalDropTriggerToPhysicalDropTrigger rule;
  EXPECT_TRUE(rule.Check(optree_ptr, op_ctx));
  rule.Transform(optree_ptr, &transformed, op_ctx);

  auto op = transformed[0]->GetOp();
  EXPECT_EQ(op.GetType(), optimizer::OpType::DROPVIEW);
  EXPECT_TRUE(op.IsPhysical());
  EXPECT_EQ(op.GetName(), "DropTrigger");
  auto dt = op.As<optimizer::DropTrigger>();
  EXPECT_EQ(dt->GetTriggerOid(), catalog::INVALID_TRIGGER_OID);

  optimizer::PlanGenerator plan_generator{};
  optimizer::PropertySet property_set{};
  std::vector<common::ManagedPointer<parser::AbstractExpression>> required_cols{};
  std::vector<common::ManagedPointer<parser::AbstractExpression>> output_cols{};
  std::vector<std::unique_ptr<planner::AbstractPlanNode>> children_plans{};
  std::vector<optimizer::ExprMap> children_expr_map{};

  auto plan_node =
      plan_generator.ConvertOpNode(txn_, accessor_.get(), transformed[0].get(), &property_set, required_cols,
                                   output_cols, std::move(children_plans), std::move(children_expr_map));
  EXPECT_EQ(plan_node->GetPlanNodeType(), planner::PlanNodeType::DROP_VIEW);
  auto dtpn = common::ManagedPointer(plan_node).CastManagedPointerTo<planner::DropTriggerPlanNode>();
  EXPECT_EQ(dtpn->GetTriggerOid(), catalog::INVALID_TRIGGER_OID);
}

// NOLINTNEXTLINE
TEST_F(OperatorTransformerTest, DISABLED_DropViewIfExistsWhereNotExistTest) {
  std::string drop_sql = "DROP VIEW IF EXISTS foo;";
  std::string ref = R"({"Op":"LogicalDropView",})";

  auto parse_tree = parser::PostgresParser::BuildParseTree(drop_sql);
  auto statement = parse_tree->GetStatements()[0];
<<<<<<< HEAD

  binder_->BindNameToNode(common::ManagedPointer(parse_tree));
  optimizer::OptimizerContext context = optimizer::OptimizerContext(
      common::ManagedPointer<optimizer::AbstractCostModel>(new optimizer::TrivialCostModel()));

  auto optimizer_context = common::ManagedPointer<optimizer::OptimizerContext>(&context);
  operator_transformer_ = std::make_unique<optimizer::QueryToOperatorTransformer>(common::ManagedPointer(accessor_),
                                                                                  optimizer_context, db_oid_);
=======
  binder_->BindNameToNode(common::ManagedPointer(parse_tree), nullptr);
  operator_transformer_ =
      std::make_unique<optimizer::QueryToOperatorTransformer>(common::ManagedPointer(accessor_), db_oid_);
>>>>>>> ee2cc641
  operator_tree_ = operator_transformer_->ConvertToOpExpression(statement, common::ManagedPointer(parse_tree));

  auto info = GenerateOperatorAudit(common::ManagedPointer<optimizer::OperatorNode>(operator_tree_));

  EXPECT_EQ(ref, info);

  auto logical_drop = operator_tree_->GetOp().As<optimizer::LogicalDropView>();
  EXPECT_EQ(logical_drop->GetViewOid(), catalog::INVALID_VIEW_OID);

  auto optree_ptr = common::ManagedPointer(operator_tree_);
  auto *op_ctx = optimization_context_.get();
  std::vector<std::unique_ptr<optimizer::OperatorNode>> transformed;

  optimizer::LogicalDropViewToPhysicalDropView rule;
  EXPECT_TRUE(rule.Check(optree_ptr, op_ctx));
  rule.Transform(optree_ptr, &transformed, op_ctx);

  auto op = transformed[0]->GetOp();
  EXPECT_EQ(op.GetType(), optimizer::OpType::DROPVIEW);
  EXPECT_TRUE(op.IsPhysical());
  EXPECT_EQ(op.GetName(), "DropView");
  auto dv = op.As<optimizer::DropView>();
  EXPECT_EQ(dv->GetViewOid(), catalog::INVALID_VIEW_OID);

  optimizer::PlanGenerator plan_generator{};
  optimizer::PropertySet property_set{};
  std::vector<common::ManagedPointer<parser::AbstractExpression>> required_cols{};
  std::vector<common::ManagedPointer<parser::AbstractExpression>> output_cols{};
  std::vector<std::unique_ptr<planner::AbstractPlanNode>> children_plans{};
  std::vector<optimizer::ExprMap> children_expr_map{};

  auto plan_node =
      plan_generator.ConvertOpNode(txn_, accessor_.get(), transformed[0].get(), &property_set, required_cols,
                                   output_cols, std::move(children_plans), std::move(children_expr_map));
  EXPECT_EQ(plan_node->GetPlanNodeType(), planner::PlanNodeType::DROP_VIEW);
  auto dvpn = common::ManagedPointer(plan_node).CastManagedPointerTo<planner::DropViewPlanNode>();
  EXPECT_EQ(dvpn->GetViewOid(), catalog::INVALID_VIEW_OID);
}

// NOLINTNEXTLINE
TEST_F(OperatorTransformerTest, AnalyzeTest) {
  std::string create_sql = "ANALYZE A(A1)";
  std::string ref = R"({"Op":"LogicalAnalyze",})";

  auto parse_tree = parser::PostgresParser::BuildParseTree(create_sql);
  auto statement = parse_tree->GetStatements()[0];
  binder_->BindNameToNode(common::ManagedPointer(parse_tree), nullptr);
  auto col_a1_oid = accessor_->GetSchema(table_a_oid_).GetColumn("a1").Oid();
  optimizer::OptimizerContext context = optimizer::OptimizerContext(
      common::ManagedPointer<optimizer::AbstractCostModel>(new optimizer::TrivialCostModel()));

  auto optimizer_context = common::ManagedPointer<optimizer::OptimizerContext>(&context);
  operator_transformer_ = std::make_unique<optimizer::QueryToOperatorTransformer>(common::ManagedPointer(accessor_),
                                                                                  optimizer_context, db_oid_);
  operator_tree_ = operator_transformer_->ConvertToOpExpression(statement, common::ManagedPointer(parse_tree));
  auto info = GenerateOperatorAudit(common::ManagedPointer<optimizer::OperatorNode>(operator_tree_));

  EXPECT_EQ(ref, info);

  // Test logical analyze
  auto logical_analyze = operator_tree_->GetOp().As<optimizer::LogicalAnalyze>();
  EXPECT_EQ(logical_analyze->GetColumns().size(), 1);
  EXPECT_EQ(logical_analyze->GetColumns().at(0), col_a1_oid);
  EXPECT_EQ(logical_analyze->GetTableOid(), table_a_oid_);
  EXPECT_EQ(operator_tree_->GetChildren().size(), 0);

  auto optree_ptr = common::ManagedPointer(operator_tree_);
  auto *op_ctx = optimization_context_.get();
  std::vector<std::unique_ptr<optimizer::OperatorNode>> transformed;

  optimizer::LogicalAnalyzeToPhysicalAnalyze rule;
  EXPECT_TRUE(rule.Check(optree_ptr, op_ctx));
  rule.Transform(optree_ptr, &transformed, op_ctx);

  auto op = transformed[0]->GetOp();
  EXPECT_EQ(op.GetType(), optimizer::OpType::ANALYZE);
  EXPECT_TRUE(op.IsPhysical());
  EXPECT_EQ(op.GetName(), "Analyze");
  auto physical_op = op.As<optimizer::Analyze>();
  EXPECT_EQ(physical_op->GetColumns().size(), 1);
  EXPECT_EQ(physical_op->GetColumns().at(0), col_a1_oid);
  EXPECT_EQ(physical_op->GetTableOid(), table_a_oid_);

  optimizer::PlanGenerator plan_generator{};
  optimizer::PropertySet property_set{};
  std::vector<common::ManagedPointer<parser::AbstractExpression>> required_cols{};
  std::vector<common::ManagedPointer<parser::AbstractExpression>> output_cols{};
  std::vector<std::unique_ptr<planner::AbstractPlanNode>> children_plans{};
  std::vector<optimizer::ExprMap> children_expr_map{};

  auto plan_node =
      plan_generator.ConvertOpNode(txn_, accessor_.get(), transformed[0].get(), &property_set, required_cols,
                                   output_cols, std::move(children_plans), std::move(children_expr_map));
  EXPECT_EQ(plan_node->GetPlanNodeType(), planner::PlanNodeType::ANALYZE);
  auto analyze_plan = common::ManagedPointer(plan_node).CastManagedPointerTo<planner::AnalyzePlanNode>();
  EXPECT_EQ(analyze_plan->GetColumnOids().size(), 1);
  EXPECT_EQ(analyze_plan->GetColumnOids().at(0), col_a1_oid);
  EXPECT_EQ(analyze_plan->GetTableOid(), table_a_oid_);
}

// NOLINTNEXTLINE
TEST_F(OperatorTransformerTest, AnalyzeTest2) {
  std::string create_sql = "ANALYZE A";
  std::string ref = R"({"Op":"LogicalAnalyze",})";

  auto parse_tree = parser::PostgresParser::BuildParseTree(create_sql);
  auto statement = parse_tree->GetStatements()[0];
<<<<<<< HEAD
  binder_->BindNameToNode(common::ManagedPointer(parse_tree));
  optimizer::OptimizerContext context = optimizer::OptimizerContext(
      common::ManagedPointer<optimizer::AbstractCostModel>(new optimizer::TrivialCostModel()));

  auto optimizer_context = common::ManagedPointer<optimizer::OptimizerContext>(&context);
  operator_transformer_ = std::make_unique<optimizer::QueryToOperatorTransformer>(common::ManagedPointer(accessor_),
                                                                                  optimizer_context, db_oid_);
=======
  binder_->BindNameToNode(common::ManagedPointer(parse_tree), nullptr);
  operator_transformer_ =
      std::make_unique<optimizer::QueryToOperatorTransformer>(common::ManagedPointer(accessor_), db_oid_);
>>>>>>> ee2cc641
  operator_tree_ = operator_transformer_->ConvertToOpExpression(statement, common::ManagedPointer(parse_tree));
  auto info = GenerateOperatorAudit(common::ManagedPointer<optimizer::OperatorNode>(operator_tree_));

  EXPECT_EQ(ref, info);

  // Test logical analyze
  auto logical_analyze = operator_tree_->GetOp().As<optimizer::LogicalAnalyze>();
  EXPECT_EQ(logical_analyze->GetColumns().size(), 0);
  EXPECT_EQ(logical_analyze->GetTableOid(), table_a_oid_);
  EXPECT_EQ(operator_tree_->GetChildren().size(), 0);

  auto optree_ptr = common::ManagedPointer(operator_tree_);
  auto *op_ctx = optimization_context_.get();
  std::vector<std::unique_ptr<optimizer::OperatorNode>> transformed;

  optimizer::LogicalAnalyzeToPhysicalAnalyze rule;
  EXPECT_TRUE(rule.Check(optree_ptr, op_ctx));
  rule.Transform(optree_ptr, &transformed, op_ctx);

  auto op = transformed[0]->GetOp();
  EXPECT_EQ(op.GetType(), optimizer::OpType::ANALYZE);
  EXPECT_TRUE(op.IsPhysical());
  EXPECT_EQ(op.GetName(), "Analyze");
  auto physical_op = op.As<optimizer::Analyze>();
  EXPECT_EQ(physical_op->GetColumns().size(), 0);
  EXPECT_EQ(physical_op->GetTableOid(), table_a_oid_);

  optimizer::PlanGenerator plan_generator{};
  optimizer::PropertySet property_set{};
  std::vector<common::ManagedPointer<parser::AbstractExpression>> required_cols{};
  std::vector<common::ManagedPointer<parser::AbstractExpression>> output_cols{};
  std::vector<std::unique_ptr<planner::AbstractPlanNode>> children_plans{};
  std::vector<optimizer::ExprMap> children_expr_map{};

  auto plan_node =
      plan_generator.ConvertOpNode(txn_, accessor_.get(), transformed[0].get(), &property_set, required_cols,
                                   output_cols, std::move(children_plans), std::move(children_expr_map));
  EXPECT_EQ(plan_node->GetPlanNodeType(), planner::PlanNodeType::ANALYZE);
  auto analyze_plan = common::ManagedPointer(plan_node).CastManagedPointerTo<planner::AnalyzePlanNode>();
  EXPECT_EQ(analyze_plan->GetColumnOids().size(), 0);
  EXPECT_EQ(analyze_plan->GetTableOid(), table_a_oid_);
}
}  // namespace terrier<|MERGE_RESOLUTION|>--- conflicted
+++ resolved
@@ -677,19 +677,13 @@
 
   auto parse_tree = parser::PostgresParser::BuildParseTree(select_sql);
   auto statement = parse_tree->GetStatements()[0];
-<<<<<<< HEAD
-  binder_->BindNameToNode(common::ManagedPointer(parse_tree));
-  optimizer::OptimizerContext context = optimizer::OptimizerContext(
-      common::ManagedPointer<optimizer::AbstractCostModel>(new optimizer::TrivialCostModel()));
-
-  auto optimizer_context = common::ManagedPointer<optimizer::OptimizerContext>(&context);
-  operator_transformer_ = std::make_unique<optimizer::QueryToOperatorTransformer>(common::ManagedPointer(accessor_),
-                                                                                  optimizer_context, db_oid_);
-=======
-  binder_->BindNameToNode(common::ManagedPointer(parse_tree), nullptr);
-  operator_transformer_ =
-      std::make_unique<optimizer::QueryToOperatorTransformer>(common::ManagedPointer(accessor_), db_oid_);
->>>>>>> ee2cc641
+  binder_->BindNameToNode(common::ManagedPointer(parse_tree), nullptr);
+  optimizer::OptimizerContext context = optimizer::OptimizerContext(
+      common::ManagedPointer<optimizer::AbstractCostModel>(new optimizer::TrivialCostModel()));
+
+  auto optimizer_context = common::ManagedPointer<optimizer::OptimizerContext>(&context);
+  operator_transformer_ = std::make_unique<optimizer::QueryToOperatorTransformer>(common::ManagedPointer(accessor_),
+                                                                                  optimizer_context, db_oid_);
   operator_tree_ = operator_transformer_->ConvertToOpExpression(statement, common::ManagedPointer(parse_tree));
 
   auto info = GenerateOperatorAudit(common::ManagedPointer<optimizer::OperatorNode>(operator_tree_));
@@ -711,20 +705,13 @@
 
   auto parse_tree = parser::PostgresParser::BuildParseTree(select_sql);
   auto statement = parse_tree->GetStatements()[0];
-<<<<<<< HEAD
-
-  binder_->BindNameToNode(common::ManagedPointer(parse_tree));
-  optimizer::OptimizerContext context = optimizer::OptimizerContext(
-      common::ManagedPointer<optimizer::AbstractCostModel>(new optimizer::TrivialCostModel()));
-
-  auto optimizer_context = common::ManagedPointer<optimizer::OptimizerContext>(&context);
-  operator_transformer_ = std::make_unique<optimizer::QueryToOperatorTransformer>(common::ManagedPointer(accessor_),
-                                                                                  optimizer_context, db_oid_);
-=======
-  binder_->BindNameToNode(common::ManagedPointer(parse_tree), nullptr);
-  operator_transformer_ =
-      std::make_unique<optimizer::QueryToOperatorTransformer>(common::ManagedPointer(accessor_), db_oid_);
->>>>>>> ee2cc641
+  binder_->BindNameToNode(common::ManagedPointer(parse_tree), nullptr);
+  optimizer::OptimizerContext context = optimizer::OptimizerContext(
+      common::ManagedPointer<optimizer::AbstractCostModel>(new optimizer::TrivialCostModel()));
+
+  auto optimizer_context = common::ManagedPointer<optimizer::OptimizerContext>(&context);
+  operator_transformer_ = std::make_unique<optimizer::QueryToOperatorTransformer>(common::ManagedPointer(accessor_),
+                                                                                  optimizer_context, db_oid_);
   operator_tree_ = operator_transformer_->ConvertToOpExpression(statement, common::ManagedPointer(parse_tree));
 
   auto info = GenerateOperatorAudit(common::ManagedPointer<optimizer::OperatorNode>(operator_tree_));
@@ -748,20 +735,14 @@
 
   auto parse_tree = parser::PostgresParser::BuildParseTree(select_sql);
   auto statement = parse_tree->GetStatements()[0];
-<<<<<<< HEAD
-
-  binder_->BindNameToNode(common::ManagedPointer(parse_tree));
-  optimizer::OptimizerContext context = optimizer::OptimizerContext(
-      common::ManagedPointer<optimizer::AbstractCostModel>(new optimizer::TrivialCostModel()));
-
-  auto optimizer_context = common::ManagedPointer<optimizer::OptimizerContext>(&context);
-  operator_transformer_ = std::make_unique<optimizer::QueryToOperatorTransformer>(common::ManagedPointer(accessor_),
-                                                                                  optimizer_context, db_oid_);
-=======
-  binder_->BindNameToNode(common::ManagedPointer(parse_tree), nullptr);
-  operator_transformer_ =
-      std::make_unique<optimizer::QueryToOperatorTransformer>(common::ManagedPointer(accessor_), db_oid_);
->>>>>>> ee2cc641
+
+  binder_->BindNameToNode(common::ManagedPointer(parse_tree), nullptr);
+  optimizer::OptimizerContext context = optimizer::OptimizerContext(
+      common::ManagedPointer<optimizer::AbstractCostModel>(new optimizer::TrivialCostModel()));
+
+  auto optimizer_context = common::ManagedPointer<optimizer::OptimizerContext>(&context);
+  operator_transformer_ = std::make_unique<optimizer::QueryToOperatorTransformer>(common::ManagedPointer(accessor_),
+                                                                                  optimizer_context, db_oid_);
   operator_tree_ = operator_transformer_->ConvertToOpExpression(statement, common::ManagedPointer(parse_tree));
 
   auto info = GenerateOperatorAudit(common::ManagedPointer<optimizer::OperatorNode>(operator_tree_));
@@ -780,20 +761,14 @@
 
   auto parse_tree = parser::PostgresParser::BuildParseTree(select_sql);
   auto statement = parse_tree->GetStatements()[0];
-<<<<<<< HEAD
-
-  binder_->BindNameToNode(common::ManagedPointer(parse_tree));
-  optimizer::OptimizerContext context = optimizer::OptimizerContext(
-      common::ManagedPointer<optimizer::AbstractCostModel>(new optimizer::TrivialCostModel()));
-
-  auto optimizer_context = common::ManagedPointer<optimizer::OptimizerContext>(&context);
-  operator_transformer_ = std::make_unique<optimizer::QueryToOperatorTransformer>(common::ManagedPointer(accessor_),
-                                                                                  optimizer_context, db_oid_);
-=======
-  binder_->BindNameToNode(common::ManagedPointer(parse_tree), nullptr);
-  operator_transformer_ =
-      std::make_unique<optimizer::QueryToOperatorTransformer>(common::ManagedPointer(accessor_), db_oid_);
->>>>>>> ee2cc641
+
+  binder_->BindNameToNode(common::ManagedPointer(parse_tree), nullptr);
+  optimizer::OptimizerContext context = optimizer::OptimizerContext(
+      common::ManagedPointer<optimizer::AbstractCostModel>(new optimizer::TrivialCostModel()));
+
+  auto optimizer_context = common::ManagedPointer<optimizer::OptimizerContext>(&context);
+  operator_transformer_ = std::make_unique<optimizer::QueryToOperatorTransformer>(common::ManagedPointer(accessor_),
+                                                                                  optimizer_context, db_oid_);
   operator_tree_ = operator_transformer_->ConvertToOpExpression(statement, common::ManagedPointer(parse_tree));
 
   auto info = GenerateOperatorAudit(common::ManagedPointer<optimizer::OperatorNode>(operator_tree_));
@@ -813,20 +788,14 @@
 
   auto parse_tree = parser::PostgresParser::BuildParseTree(select_sql);
   auto statement = parse_tree->GetStatements()[0];
-<<<<<<< HEAD
-
-  binder_->BindNameToNode(common::ManagedPointer(parse_tree));
-  optimizer::OptimizerContext context = optimizer::OptimizerContext(
-      common::ManagedPointer<optimizer::AbstractCostModel>(new optimizer::TrivialCostModel()));
-
-  auto optimizer_context = common::ManagedPointer<optimizer::OptimizerContext>(&context);
-  operator_transformer_ = std::make_unique<optimizer::QueryToOperatorTransformer>(common::ManagedPointer(accessor_),
-                                                                                  optimizer_context, db_oid_);
-=======
-  binder_->BindNameToNode(common::ManagedPointer(parse_tree), nullptr);
-  operator_transformer_ =
-      std::make_unique<optimizer::QueryToOperatorTransformer>(common::ManagedPointer(accessor_), db_oid_);
->>>>>>> ee2cc641
+
+  binder_->BindNameToNode(common::ManagedPointer(parse_tree), nullptr);
+  optimizer::OptimizerContext context = optimizer::OptimizerContext(
+      common::ManagedPointer<optimizer::AbstractCostModel>(new optimizer::TrivialCostModel()));
+
+  auto optimizer_context = common::ManagedPointer<optimizer::OptimizerContext>(&context);
+  operator_transformer_ = std::make_unique<optimizer::QueryToOperatorTransformer>(common::ManagedPointer(accessor_),
+                                                                                  optimizer_context, db_oid_);
   operator_tree_ = operator_transformer_->ConvertToOpExpression(statement, common::ManagedPointer(parse_tree));
 
   auto info = GenerateOperatorAudit(common::ManagedPointer<optimizer::OperatorNode>(operator_tree_));
@@ -847,20 +816,15 @@
 
   auto parse_tree = parser::PostgresParser::BuildParseTree(select_sql);
   auto statement = parse_tree->GetStatements()[0];
-<<<<<<< HEAD
-
-  binder_->BindNameToNode(common::ManagedPointer(parse_tree));
-  optimizer::OptimizerContext context = optimizer::OptimizerContext(
-      common::ManagedPointer<optimizer::AbstractCostModel>(new optimizer::TrivialCostModel()));
-
-  auto optimizer_context = common::ManagedPointer<optimizer::OptimizerContext>(&context);
-  operator_transformer_ = std::make_unique<optimizer::QueryToOperatorTransformer>(common::ManagedPointer(accessor_),
-                                                                                  optimizer_context, db_oid_);
-=======
-  binder_->BindNameToNode(common::ManagedPointer(parse_tree), nullptr);
-  operator_transformer_ =
-      std::make_unique<optimizer::QueryToOperatorTransformer>(common::ManagedPointer(accessor_), db_oid_);
->>>>>>> ee2cc641
+
+  binder_->BindNameToNode(common::ManagedPointer(parse_tree), nullptr);
+  optimizer::OptimizerContext context = optimizer::OptimizerContext(
+      common::ManagedPointer<optimizer::AbstractCostModel>(new optimizer::TrivialCostModel()));
+
+  auto optimizer_context = common::ManagedPointer<optimizer::OptimizerContext>(&context);
+  operator_transformer_ = std::make_unique<optimizer::QueryToOperatorTransformer>(common::ManagedPointer(accessor_),
+                                                                                  optimizer_context, db_oid_);
+
   operator_tree_ = operator_transformer_->ConvertToOpExpression(statement, common::ManagedPointer(parse_tree));
 
   auto info = GenerateOperatorAudit(common::ManagedPointer<optimizer::OperatorNode>(operator_tree_));
@@ -925,20 +889,14 @@
 
   auto parse_tree = parser::PostgresParser::BuildParseTree(select_sql);
   auto statement = parse_tree->GetStatements()[0];
-<<<<<<< HEAD
-
-  binder_->BindNameToNode(common::ManagedPointer(parse_tree));
-  optimizer::OptimizerContext context = optimizer::OptimizerContext(
-      common::ManagedPointer<optimizer::AbstractCostModel>(new optimizer::TrivialCostModel()));
-
-  auto optimizer_context = common::ManagedPointer<optimizer::OptimizerContext>(&context);
-  operator_transformer_ = std::make_unique<optimizer::QueryToOperatorTransformer>(common::ManagedPointer(accessor_),
-                                                                                  optimizer_context, db_oid_);
-=======
-  binder_->BindNameToNode(common::ManagedPointer(parse_tree), nullptr);
-  operator_transformer_ =
-      std::make_unique<optimizer::QueryToOperatorTransformer>(common::ManagedPointer(accessor_), db_oid_);
->>>>>>> ee2cc641
+
+  binder_->BindNameToNode(common::ManagedPointer(parse_tree), nullptr);
+  optimizer::OptimizerContext context = optimizer::OptimizerContext(
+      common::ManagedPointer<optimizer::AbstractCostModel>(new optimizer::TrivialCostModel()));
+
+  auto optimizer_context = common::ManagedPointer<optimizer::OptimizerContext>(&context);
+  operator_transformer_ = std::make_unique<optimizer::QueryToOperatorTransformer>(common::ManagedPointer(accessor_),
+                                                                                  optimizer_context, db_oid_);
   operator_tree_ = operator_transformer_->ConvertToOpExpression(statement, common::ManagedPointer(parse_tree));
 
   auto info = GenerateOperatorAudit(common::ManagedPointer<optimizer::OperatorNode>(operator_tree_));
@@ -1013,20 +971,14 @@
 
   auto parse_tree = parser::PostgresParser::BuildParseTree(select_sql);
   auto statement = parse_tree->GetStatements()[0];
-<<<<<<< HEAD
-
-  binder_->BindNameToNode(common::ManagedPointer(parse_tree));
-  optimizer::OptimizerContext context = optimizer::OptimizerContext(
-      common::ManagedPointer<optimizer::AbstractCostModel>(new optimizer::TrivialCostModel()));
-
-  auto optimizer_context = common::ManagedPointer<optimizer::OptimizerContext>(&context);
-  operator_transformer_ = std::make_unique<optimizer::QueryToOperatorTransformer>(common::ManagedPointer(accessor_),
-                                                                                  optimizer_context, db_oid_);
-=======
-  binder_->BindNameToNode(common::ManagedPointer(parse_tree), nullptr);
-  operator_transformer_ =
-      std::make_unique<optimizer::QueryToOperatorTransformer>(common::ManagedPointer(accessor_), db_oid_);
->>>>>>> ee2cc641
+
+  binder_->BindNameToNode(common::ManagedPointer(parse_tree), nullptr);
+  optimizer::OptimizerContext context = optimizer::OptimizerContext(
+      common::ManagedPointer<optimizer::AbstractCostModel>(new optimizer::TrivialCostModel()));
+
+  auto optimizer_context = common::ManagedPointer<optimizer::OptimizerContext>(&context);
+  operator_transformer_ = std::make_unique<optimizer::QueryToOperatorTransformer>(common::ManagedPointer(accessor_),
+                                                                                  optimizer_context, db_oid_);
   operator_tree_ = operator_transformer_->ConvertToOpExpression(statement, common::ManagedPointer(parse_tree));
 
   auto info = GenerateOperatorAudit(common::ManagedPointer<optimizer::OperatorNode>(operator_tree_));
@@ -1042,20 +994,14 @@
 
   auto parse_tree = parser::PostgresParser::BuildParseTree(create_sql);
   auto statement = parse_tree->GetStatements()[0];
-<<<<<<< HEAD
-
-  binder_->BindNameToNode(common::ManagedPointer(parse_tree));
-  optimizer::OptimizerContext context = optimizer::OptimizerContext(
-      common::ManagedPointer<optimizer::AbstractCostModel>(new optimizer::TrivialCostModel()));
-
-  auto optimizer_context = common::ManagedPointer<optimizer::OptimizerContext>(&context);
-  operator_transformer_ = std::make_unique<optimizer::QueryToOperatorTransformer>(common::ManagedPointer(accessor_),
-                                                                                  optimizer_context, db_oid_);
-=======
-  binder_->BindNameToNode(common::ManagedPointer(parse_tree), nullptr);
-  operator_transformer_ =
-      std::make_unique<optimizer::QueryToOperatorTransformer>(common::ManagedPointer(accessor_), db_oid_);
->>>>>>> ee2cc641
+
+  binder_->BindNameToNode(common::ManagedPointer(parse_tree), nullptr);
+  optimizer::OptimizerContext context = optimizer::OptimizerContext(
+      common::ManagedPointer<optimizer::AbstractCostModel>(new optimizer::TrivialCostModel()));
+
+  auto optimizer_context = common::ManagedPointer<optimizer::OptimizerContext>(&context);
+  operator_transformer_ = std::make_unique<optimizer::QueryToOperatorTransformer>(common::ManagedPointer(accessor_),
+                                                                                  optimizer_context, db_oid_);
   operator_tree_ = operator_transformer_->ConvertToOpExpression(statement, common::ManagedPointer(parse_tree));
 
   auto info = GenerateOperatorAudit(common::ManagedPointer<optimizer::OperatorNode>(operator_tree_));
@@ -1460,20 +1406,15 @@
 
   auto parse_tree = parser::PostgresParser::BuildParseTree(create_sql);
   auto statement = parse_tree->GetStatements()[0];
-<<<<<<< HEAD
-
-  binder_->BindNameToNode(common::ManagedPointer(parse_tree));
-  optimizer::OptimizerContext context = optimizer::OptimizerContext(
-      common::ManagedPointer<optimizer::AbstractCostModel>(new optimizer::TrivialCostModel()));
-
-  auto optimizer_context = common::ManagedPointer<optimizer::OptimizerContext>(&context);
-  operator_transformer_ = std::make_unique<optimizer::QueryToOperatorTransformer>(common::ManagedPointer(accessor_),
-                                                                                  optimizer_context, db_oid_);
-=======
-  binder_->BindNameToNode(common::ManagedPointer(parse_tree), nullptr);
-  operator_transformer_ =
-      std::make_unique<optimizer::QueryToOperatorTransformer>(common::ManagedPointer(accessor_), db_oid_);
->>>>>>> ee2cc641
+
+  binder_->BindNameToNode(common::ManagedPointer(parse_tree), nullptr);
+  optimizer::OptimizerContext context = optimizer::OptimizerContext(
+      common::ManagedPointer<optimizer::AbstractCostModel>(new optimizer::TrivialCostModel()));
+
+  auto optimizer_context = common::ManagedPointer<optimizer::OptimizerContext>(&context);
+  operator_transformer_ = std::make_unique<optimizer::QueryToOperatorTransformer>(common::ManagedPointer(accessor_),
+                                                                                  optimizer_context, db_oid_);
+
   operator_tree_ = operator_transformer_->ConvertToOpExpression(statement, common::ManagedPointer(parse_tree));
 
   auto info = GenerateOperatorAudit(common::ManagedPointer<optimizer::OperatorNode>(operator_tree_));
@@ -1715,20 +1656,14 @@
 
   auto parse_tree = parser::PostgresParser::BuildParseTree(drop_sql);
   auto statement = parse_tree->GetStatements()[0];
-<<<<<<< HEAD
-
-  binder_->BindNameToNode(common::ManagedPointer(parse_tree));
-  optimizer::OptimizerContext context = optimizer::OptimizerContext(
-      common::ManagedPointer<optimizer::AbstractCostModel>(new optimizer::TrivialCostModel()));
-
-  auto optimizer_context = common::ManagedPointer<optimizer::OptimizerContext>(&context);
-  operator_transformer_ = std::make_unique<optimizer::QueryToOperatorTransformer>(common::ManagedPointer(accessor_),
-                                                                                  optimizer_context, db_oid_);
-=======
-  binder_->BindNameToNode(common::ManagedPointer(parse_tree), nullptr);
-  operator_transformer_ =
-      std::make_unique<optimizer::QueryToOperatorTransformer>(common::ManagedPointer(accessor_), db_oid_);
->>>>>>> ee2cc641
+
+  binder_->BindNameToNode(common::ManagedPointer(parse_tree), nullptr);
+  optimizer::OptimizerContext context = optimizer::OptimizerContext(
+      common::ManagedPointer<optimizer::AbstractCostModel>(new optimizer::TrivialCostModel()));
+
+  auto optimizer_context = common::ManagedPointer<optimizer::OptimizerContext>(&context);
+  operator_transformer_ = std::make_unique<optimizer::QueryToOperatorTransformer>(common::ManagedPointer(accessor_),
+                                                                                  optimizer_context, db_oid_);
   operator_tree_ = operator_transformer_->ConvertToOpExpression(statement, common::ManagedPointer(parse_tree));
 
   auto info = GenerateOperatorAudit(common::ManagedPointer<optimizer::OperatorNode>(operator_tree_));
@@ -1777,20 +1712,14 @@
 
   auto parse_tree = parser::PostgresParser::BuildParseTree(drop_sql);
   auto statement = parse_tree->GetStatements()[0];
-<<<<<<< HEAD
-
-  binder_->BindNameToNode(common::ManagedPointer(parse_tree));
-  optimizer::OptimizerContext context = optimizer::OptimizerContext(
-      common::ManagedPointer<optimizer::AbstractCostModel>(new optimizer::TrivialCostModel()));
-
-  auto optimizer_context = common::ManagedPointer<optimizer::OptimizerContext>(&context);
-  operator_transformer_ = std::make_unique<optimizer::QueryToOperatorTransformer>(common::ManagedPointer(accessor_),
-                                                                                  optimizer_context, db_oid_);
-=======
-  binder_->BindNameToNode(common::ManagedPointer(parse_tree), nullptr);
-  operator_transformer_ =
-      std::make_unique<optimizer::QueryToOperatorTransformer>(common::ManagedPointer(accessor_), db_oid_);
->>>>>>> ee2cc641
+
+  binder_->BindNameToNode(common::ManagedPointer(parse_tree), nullptr);
+  optimizer::OptimizerContext context = optimizer::OptimizerContext(
+      common::ManagedPointer<optimizer::AbstractCostModel>(new optimizer::TrivialCostModel()));
+
+  auto optimizer_context = common::ManagedPointer<optimizer::OptimizerContext>(&context);
+  operator_transformer_ = std::make_unique<optimizer::QueryToOperatorTransformer>(common::ManagedPointer(accessor_),
+                                                                                  optimizer_context, db_oid_);
   operator_tree_ = operator_transformer_->ConvertToOpExpression(statement, common::ManagedPointer(parse_tree));
 
   auto info = GenerateOperatorAudit(common::ManagedPointer<optimizer::OperatorNode>(operator_tree_));
@@ -1838,20 +1767,14 @@
 
   auto parse_tree = parser::PostgresParser::BuildParseTree(drop_sql);
   auto statement = parse_tree->GetStatements()[0];
-<<<<<<< HEAD
-
-  binder_->BindNameToNode(common::ManagedPointer(parse_tree));
-  optimizer::OptimizerContext context = optimizer::OptimizerContext(
-      common::ManagedPointer<optimizer::AbstractCostModel>(new optimizer::TrivialCostModel()));
-
-  auto optimizer_context = common::ManagedPointer<optimizer::OptimizerContext>(&context);
-  operator_transformer_ = std::make_unique<optimizer::QueryToOperatorTransformer>(common::ManagedPointer(accessor_),
-                                                                                  optimizer_context, db_oid_);
-=======
-  binder_->BindNameToNode(common::ManagedPointer(parse_tree), nullptr);
-  operator_transformer_ =
-      std::make_unique<optimizer::QueryToOperatorTransformer>(common::ManagedPointer(accessor_), db_oid_);
->>>>>>> ee2cc641
+
+  binder_->BindNameToNode(common::ManagedPointer(parse_tree), nullptr);
+  optimizer::OptimizerContext context = optimizer::OptimizerContext(
+      common::ManagedPointer<optimizer::AbstractCostModel>(new optimizer::TrivialCostModel()));
+
+  auto optimizer_context = common::ManagedPointer<optimizer::OptimizerContext>(&context);
+  operator_transformer_ = std::make_unique<optimizer::QueryToOperatorTransformer>(common::ManagedPointer(accessor_),
+                                                                                  optimizer_context, db_oid_);
   operator_tree_ = operator_transformer_->ConvertToOpExpression(statement, common::ManagedPointer(parse_tree));
 
   auto info = GenerateOperatorAudit(common::ManagedPointer<optimizer::OperatorNode>(operator_tree_));
@@ -1899,20 +1822,14 @@
 
   auto parse_tree = parser::PostgresParser::BuildParseTree(drop_sql);
   auto statement = parse_tree->GetStatements()[0];
-<<<<<<< HEAD
-
-  binder_->BindNameToNode(common::ManagedPointer(parse_tree));
-  optimizer::OptimizerContext context = optimizer::OptimizerContext(
-      common::ManagedPointer<optimizer::AbstractCostModel>(new optimizer::TrivialCostModel()));
-
-  auto optimizer_context = common::ManagedPointer<optimizer::OptimizerContext>(&context);
-  operator_transformer_ = std::make_unique<optimizer::QueryToOperatorTransformer>(common::ManagedPointer(accessor_),
-                                                                                  optimizer_context, db_oid_);
-=======
-  binder_->BindNameToNode(common::ManagedPointer(parse_tree), nullptr);
-  operator_transformer_ =
-      std::make_unique<optimizer::QueryToOperatorTransformer>(common::ManagedPointer(accessor_), db_oid_);
->>>>>>> ee2cc641
+
+  binder_->BindNameToNode(common::ManagedPointer(parse_tree), nullptr);
+  optimizer::OptimizerContext context = optimizer::OptimizerContext(
+      common::ManagedPointer<optimizer::AbstractCostModel>(new optimizer::TrivialCostModel()));
+
+  auto optimizer_context = common::ManagedPointer<optimizer::OptimizerContext>(&context);
+  operator_transformer_ = std::make_unique<optimizer::QueryToOperatorTransformer>(common::ManagedPointer(accessor_),
+                                                                                  optimizer_context, db_oid_);
   operator_tree_ = operator_transformer_->ConvertToOpExpression(statement, common::ManagedPointer(parse_tree));
 
   auto info = GenerateOperatorAudit(common::ManagedPointer<optimizer::OperatorNode>(operator_tree_));
@@ -1959,20 +1876,14 @@
 
   auto parse_tree = parser::PostgresParser::BuildParseTree(drop_sql);
   auto statement = parse_tree->GetStatements()[0];
-<<<<<<< HEAD
-
-  binder_->BindNameToNode(common::ManagedPointer(parse_tree));
-  optimizer::OptimizerContext context = optimizer::OptimizerContext(
-      common::ManagedPointer<optimizer::AbstractCostModel>(new optimizer::TrivialCostModel()));
-
-  auto optimizer_context = common::ManagedPointer<optimizer::OptimizerContext>(&context);
-  operator_transformer_ = std::make_unique<optimizer::QueryToOperatorTransformer>(common::ManagedPointer(accessor_),
-                                                                                  optimizer_context, db_oid_);
-=======
-  binder_->BindNameToNode(common::ManagedPointer(parse_tree), nullptr);
-  operator_transformer_ =
-      std::make_unique<optimizer::QueryToOperatorTransformer>(common::ManagedPointer(accessor_), db_oid_);
->>>>>>> ee2cc641
+
+  binder_->BindNameToNode(common::ManagedPointer(parse_tree), nullptr);
+  optimizer::OptimizerContext context = optimizer::OptimizerContext(
+      common::ManagedPointer<optimizer::AbstractCostModel>(new optimizer::TrivialCostModel()));
+
+  auto optimizer_context = common::ManagedPointer<optimizer::OptimizerContext>(&context);
+  operator_transformer_ = std::make_unique<optimizer::QueryToOperatorTransformer>(common::ManagedPointer(accessor_),
+                                                                                  optimizer_context, db_oid_);
   operator_tree_ = operator_transformer_->ConvertToOpExpression(statement, common::ManagedPointer(parse_tree));
 
   auto info = GenerateOperatorAudit(common::ManagedPointer<optimizer::OperatorNode>(operator_tree_));
@@ -2019,20 +1930,14 @@
 
   auto parse_tree = parser::PostgresParser::BuildParseTree(drop_sql);
   auto statement = parse_tree->GetStatements()[0];
-<<<<<<< HEAD
-
-  binder_->BindNameToNode(common::ManagedPointer(parse_tree));
-  optimizer::OptimizerContext context = optimizer::OptimizerContext(
-      common::ManagedPointer<optimizer::AbstractCostModel>(new optimizer::TrivialCostModel()));
-
-  auto optimizer_context = common::ManagedPointer<optimizer::OptimizerContext>(&context);
-  operator_transformer_ = std::make_unique<optimizer::QueryToOperatorTransformer>(common::ManagedPointer(accessor_),
-                                                                                  optimizer_context, db_oid_);
-=======
-  binder_->BindNameToNode(common::ManagedPointer(parse_tree), nullptr);
-  operator_transformer_ =
-      std::make_unique<optimizer::QueryToOperatorTransformer>(common::ManagedPointer(accessor_), db_oid_);
->>>>>>> ee2cc641
+
+  binder_->BindNameToNode(common::ManagedPointer(parse_tree), nullptr);
+  optimizer::OptimizerContext context = optimizer::OptimizerContext(
+      common::ManagedPointer<optimizer::AbstractCostModel>(new optimizer::TrivialCostModel()));
+
+  auto optimizer_context = common::ManagedPointer<optimizer::OptimizerContext>(&context);
+  operator_transformer_ = std::make_unique<optimizer::QueryToOperatorTransformer>(common::ManagedPointer(accessor_),
+                                                                                  optimizer_context, db_oid_);
   operator_tree_ = operator_transformer_->ConvertToOpExpression(statement, common::ManagedPointer(parse_tree));
 
   auto info = GenerateOperatorAudit(common::ManagedPointer<optimizer::OperatorNode>(operator_tree_));
@@ -2079,20 +1984,14 @@
 
   auto parse_tree = parser::PostgresParser::BuildParseTree(drop_sql);
   auto statement = parse_tree->GetStatements()[0];
-<<<<<<< HEAD
-
-  binder_->BindNameToNode(common::ManagedPointer(parse_tree));
-  optimizer::OptimizerContext context = optimizer::OptimizerContext(
-      common::ManagedPointer<optimizer::AbstractCostModel>(new optimizer::TrivialCostModel()));
-
-  auto optimizer_context = common::ManagedPointer<optimizer::OptimizerContext>(&context);
-  operator_transformer_ = std::make_unique<optimizer::QueryToOperatorTransformer>(common::ManagedPointer(accessor_),
-                                                                                  optimizer_context, db_oid_);
-=======
-  binder_->BindNameToNode(common::ManagedPointer(parse_tree), nullptr);
-  operator_transformer_ =
-      std::make_unique<optimizer::QueryToOperatorTransformer>(common::ManagedPointer(accessor_), db_oid_);
->>>>>>> ee2cc641
+
+  binder_->BindNameToNode(common::ManagedPointer(parse_tree), nullptr);
+  optimizer::OptimizerContext context = optimizer::OptimizerContext(
+      common::ManagedPointer<optimizer::AbstractCostModel>(new optimizer::TrivialCostModel()));
+
+  auto optimizer_context = common::ManagedPointer<optimizer::OptimizerContext>(&context);
+  operator_transformer_ = std::make_unique<optimizer::QueryToOperatorTransformer>(common::ManagedPointer(accessor_),
+                                                                                  optimizer_context, db_oid_);
   operator_tree_ = operator_transformer_->ConvertToOpExpression(statement, common::ManagedPointer(parse_tree));
 
   auto info = GenerateOperatorAudit(common::ManagedPointer<optimizer::OperatorNode>(operator_tree_));
@@ -2200,19 +2099,14 @@
 
   auto parse_tree = parser::PostgresParser::BuildParseTree(create_sql);
   auto statement = parse_tree->GetStatements()[0];
-<<<<<<< HEAD
-  binder_->BindNameToNode(common::ManagedPointer(parse_tree));
-  optimizer::OptimizerContext context = optimizer::OptimizerContext(
-      common::ManagedPointer<optimizer::AbstractCostModel>(new optimizer::TrivialCostModel()));
-
-  auto optimizer_context = common::ManagedPointer<optimizer::OptimizerContext>(&context);
-  operator_transformer_ = std::make_unique<optimizer::QueryToOperatorTransformer>(common::ManagedPointer(accessor_),
-                                                                                  optimizer_context, db_oid_);
-=======
-  binder_->BindNameToNode(common::ManagedPointer(parse_tree), nullptr);
-  operator_transformer_ =
-      std::make_unique<optimizer::QueryToOperatorTransformer>(common::ManagedPointer(accessor_), db_oid_);
->>>>>>> ee2cc641
+
+  binder_->BindNameToNode(common::ManagedPointer(parse_tree), nullptr);
+  optimizer::OptimizerContext context = optimizer::OptimizerContext(
+      common::ManagedPointer<optimizer::AbstractCostModel>(new optimizer::TrivialCostModel()));
+
+  auto optimizer_context = common::ManagedPointer<optimizer::OptimizerContext>(&context);
+  operator_transformer_ = std::make_unique<optimizer::QueryToOperatorTransformer>(common::ManagedPointer(accessor_),
+                                                                                  optimizer_context, db_oid_);
   operator_tree_ = operator_transformer_->ConvertToOpExpression(statement, common::ManagedPointer(parse_tree));
   auto info = GenerateOperatorAudit(common::ManagedPointer<optimizer::OperatorNode>(operator_tree_));
 
