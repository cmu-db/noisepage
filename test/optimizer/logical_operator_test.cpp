--- conflicted
+++ resolved
@@ -491,6 +491,69 @@
 }
 
 // NOLINTNEXTLINE
+TEST(OperatorTests, LogicalCteScanTest) {
+  //===--------------------------------------------------------------------===//
+  // LogicalCteScan
+  //===--------------------------------------------------------------------===//
+  // Due to the deferred action framework being used to manage memory, we need to
+  // simulate a transaction to prevent leaks
+  auto timestamp_manager = transaction::TimestampManager();
+  auto deferred_action_manager = transaction::DeferredActionManager(common::ManagedPointer(&timestamp_manager));
+  auto buffer_pool = storage::RecordBufferSegmentPool(100, 2);
+  transaction::TransactionManager txn_manager = transaction::TransactionManager(
+      common::ManagedPointer(&timestamp_manager), common::ManagedPointer(&deferred_action_manager),
+      common::ManagedPointer(&buffer_pool), false, false, nullptr);
+
+  transaction::TransactionContext *txn_context = txn_manager.BeginTransaction();
+
+  parser::AbstractExpression *expr_b_1 =
+      new parser::ConstantValueExpression(type::TypeId::BOOLEAN, execution::sql::BoolVal(true));
+  parser::AbstractExpression *expr_b_2 =
+      new parser::ConstantValueExpression(type::TypeId::BOOLEAN, execution::sql::BoolVal(true));
+  parser::AbstractExpression *expr_b_3 =
+      new parser::ConstantValueExpression(type::TypeId::BOOLEAN, execution::sql::BoolVal(false));
+
+  auto x_1 = common::ManagedPointer<parser::AbstractExpression>(expr_b_1);
+  auto x_2 = common::ManagedPointer<parser::AbstractExpression>(expr_b_2);
+  auto x_3 = common::ManagedPointer<parser::AbstractExpression>(expr_b_3);
+
+  Operator logical_cte_1 =
+      LogicalCteScan::Make("cte_1", "cte_1", catalog::MakeTempOid<catalog::table_oid_t>(1000), catalog::Schema(),
+                           std::vector<std::vector<common::ManagedPointer<parser::AbstractExpression>>>{{x_1}},
+                           parser::CteType::SIMPLE, {})
+          .RegisterWithTxnContext(txn_context);
+  Operator logical_cte_2 =
+      LogicalCteScan::Make("cte_1", "cte_1", catalog::MakeTempOid<catalog::table_oid_t>(1001), catalog::Schema(),
+                           std::vector<std::vector<common::ManagedPointer<parser::AbstractExpression>>>{{x_2}},
+                           parser::CteType::SIMPLE, {})
+          .RegisterWithTxnContext(txn_context);
+  Operator logical_cte_3 =
+      LogicalCteScan::Make("cte_2", "cte_1", catalog::MakeTempOid<catalog::table_oid_t>(1002), catalog::Schema(),
+                           std::vector<std::vector<common::ManagedPointer<parser::AbstractExpression>>>{{x_3}},
+                           parser::CteType::SIMPLE, {})
+          .RegisterWithTxnContext(txn_context);
+
+  EXPECT_EQ(logical_cte_1.GetOpType(), OpType::LOGICALCTESCAN);
+  EXPECT_EQ(logical_cte_3.GetOpType(), OpType::LOGICALCTESCAN);
+  EXPECT_EQ(logical_cte_1.GetName(), "LogicalCteScan");
+  EXPECT_EQ(logical_cte_1.GetContentsAs<LogicalCteScan>()->GetExpressions(),
+            std::vector<std::vector<common::ManagedPointer<parser::AbstractExpression>>>{{x_1}});
+  EXPECT_EQ(logical_cte_3.GetContentsAs<LogicalCteScan>()->GetExpressions(),
+            std::vector<std::vector<common::ManagedPointer<parser::AbstractExpression>>>{{x_3}});
+  EXPECT_TRUE(logical_cte_1 == logical_cte_2);
+  EXPECT_FALSE(logical_cte_1 == logical_cte_3);
+  EXPECT_EQ(logical_cte_1.Hash(), logical_cte_2.Hash());
+  EXPECT_NE(logical_cte_1.Hash(), logical_cte_3.Hash());
+
+  delete expr_b_1;
+  delete expr_b_2;
+  delete expr_b_3;
+
+  txn_manager.Abort(txn_context);
+  delete txn_context;
+}
+
+// NOLINTNEXTLINE
 TEST(OperatorTests, LogicalExternalFileGetTest) {
   //===--------------------------------------------------------------------===//
   // LogicalExternalFileGet
@@ -607,12 +670,7 @@
           .RegisterWithTxnContext(txn_context);
   Operator logical_query_derived_get_3 =
       LogicalQueryDerivedGet::Make(
-<<<<<<< HEAD
-          parser::AliasType("alias"),
-          std::unordered_map<parser::AliasType, common::ManagedPointer<parser::AbstractExpression>>())
-=======
-          "alias", std::unordered_map<parser::AliasType, common::ManagedPointer<parser::AbstractExpression>>())
->>>>>>> a9e2e20d
+          parser::AliasType("alias"), std::unordered_map<parser::AliasType, common::ManagedPointer<parser::AbstractExpression>>())
           .RegisterWithTxnContext(txn_context);
   Operator logical_query_derived_get_4 =
       LogicalQueryDerivedGet::Make(parser::AliasType("alias"), std::move(alias_to_expr_map_3))
