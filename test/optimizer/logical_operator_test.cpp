--- conflicted
+++ resolved
@@ -1525,34 +1525,25 @@
 
   transaction::TransactionContext *txn_context = txn_manager.BeginTransaction();
 
-<<<<<<< HEAD
-  Operator op1 = LogicalCreateIndex::Make(catalog::namespace_oid_t(1), catalog::db_oid_t(1), catalog::table_oid_t(1),
-=======
-  Operator op1 = LogicalCreateIndex::Make(catalog::db_oid_t(1), catalog::namespace_oid_t(1), catalog::table_oid_t(1),
->>>>>>> f2fd6474
-                                          parser::IndexType::BPLUSTREE, true, "index_1",
-                                          std::vector<common::ManagedPointer<parser::AbstractExpression>>{})
-                     .RegisterWithTxnContext(txn_context);
+  Operator op1 =
+      LogicalCreateIndex::Make(catalog::namespace_oid_t(1), catalog::table_oid_t(1), parser::IndexType::BPLUSTREE, true,
+                               "index_1", std::vector<common::ManagedPointer<parser::AbstractExpression>>{})
+          .RegisterWithTxnContext(txn_context);
 
   EXPECT_EQ(op1.GetOpType(), OpType::LOGICALCREATEINDEX);
   EXPECT_EQ(op1.GetName(), "LogicalCreateIndex");
   EXPECT_EQ(op1.GetContentsAs<LogicalCreateIndex>()->GetIndexName(), "index_1");
   EXPECT_EQ(op1.GetContentsAs<LogicalCreateIndex>()->GetNamespaceOid(), catalog::namespace_oid_t(1));
-  EXPECT_EQ(op1.GetContentsAs<LogicalCreateIndex>()->GetDatabaseOid(), catalog::db_oid_t(1));
   EXPECT_EQ(op1.GetContentsAs<LogicalCreateIndex>()->GetTableOid(), catalog::table_oid_t(1));
   EXPECT_EQ(op1.GetContentsAs<LogicalCreateIndex>()->GetIndexType(), parser::IndexType::BPLUSTREE);
   EXPECT_EQ(op1.GetContentsAs<LogicalCreateIndex>()->GetIndexAttr(),
             std::vector<common::ManagedPointer<parser::AbstractExpression>>{});
   EXPECT_EQ(op1.GetContentsAs<LogicalCreateIndex>()->IsUnique(), true);
 
-<<<<<<< HEAD
-  Operator op2 = LogicalCreateIndex::Make(catalog::namespace_oid_t(1), catalog::db_oid_t(1), catalog::table_oid_t(1),
-=======
-  Operator op2 = LogicalCreateIndex::Make(catalog::db_oid_t(1), catalog::namespace_oid_t(1), catalog::table_oid_t(1),
->>>>>>> f2fd6474
-                                          parser::IndexType::BPLUSTREE, true, "index_1",
-                                          std::vector<common::ManagedPointer<parser::AbstractExpression>>{})
-                     .RegisterWithTxnContext(txn_context);
+  Operator op2 =
+      LogicalCreateIndex::Make(catalog::namespace_oid_t(1), catalog::table_oid_t(1), parser::IndexType::BPLUSTREE, true,
+                               "index_1", std::vector<common::ManagedPointer<parser::AbstractExpression>>{})
+          .RegisterWithTxnContext(txn_context);
   EXPECT_TRUE(op1 == op2);
   EXPECT_EQ(op1.Hash(), op2.Hash());
 
@@ -1562,11 +1553,7 @@
       common::ManagedPointer<parser::AbstractExpression>(
           new parser::ConstantValueExpression(type::TypeId::TINYINT, execution::sql::Integer(9)))};
   auto raw_values_copy = raw_values;
-<<<<<<< HEAD
-  Operator op3 = LogicalCreateIndex::Make(catalog::namespace_oid_t(1), catalog::db_oid_t(1), catalog::table_oid_t(1),
-=======
-  Operator op3 = LogicalCreateIndex::Make(catalog::db_oid_t(1), catalog::namespace_oid_t(1), catalog::table_oid_t(1),
->>>>>>> f2fd6474
+  Operator op3 = LogicalCreateIndex::Make(catalog::namespace_oid_t(1), catalog::table_oid_t(1),
                                           parser::IndexType::BPLUSTREE, true, "index_1", std::move(raw_values_copy))
                      .RegisterWithTxnContext(txn_context);
   EXPECT_EQ(op3.GetContentsAs<LogicalCreateIndex>()->GetIndexAttr(), raw_values);
@@ -1574,11 +1561,7 @@
   EXPECT_NE(op1.Hash(), op3.Hash());
 
   auto raw_values_copy2 = raw_values;
-<<<<<<< HEAD
-  Operator op4 = LogicalCreateIndex::Make(catalog::namespace_oid_t(1), catalog::db_oid_t(1), catalog::table_oid_t(1),
-=======
-  Operator op4 = LogicalCreateIndex::Make(catalog::db_oid_t(1), catalog::namespace_oid_t(1), catalog::table_oid_t(1),
->>>>>>> f2fd6474
+  Operator op4 = LogicalCreateIndex::Make(catalog::namespace_oid_t(1), catalog::table_oid_t(1),
                                           parser::IndexType::BPLUSTREE, true, "index_1", std::move(raw_values_copy2))
                      .RegisterWithTxnContext(txn_context);
   EXPECT_EQ(op4.GetContentsAs<LogicalCreateIndex>()->GetIndexAttr(), raw_values);
@@ -1591,69 +1574,45 @@
       common::ManagedPointer<parser::AbstractExpression>(
           new parser::ConstantValueExpression(type::TypeId::TINYINT, execution::sql::Integer(9)))};
   auto raw_values_copy3 = raw_values_2;
-<<<<<<< HEAD
-  Operator op10 = LogicalCreateIndex::Make(catalog::namespace_oid_t(1), catalog::db_oid_t(1), catalog::table_oid_t(1),
-=======
-  Operator op10 = LogicalCreateIndex::Make(catalog::db_oid_t(1), catalog::namespace_oid_t(1), catalog::table_oid_t(1),
->>>>>>> f2fd6474
+  Operator op10 = LogicalCreateIndex::Make(catalog::namespace_oid_t(1), catalog::table_oid_t(1),
                                            parser::IndexType::BPLUSTREE, true, "index_1", std::move(raw_values_copy3))
                       .RegisterWithTxnContext(txn_context);
   EXPECT_EQ(op10.GetContentsAs<LogicalCreateIndex>()->GetIndexAttr(), raw_values_2);
   EXPECT_FALSE(op3 == op10);
   EXPECT_NE(op10.Hash(), op3.Hash());
 
-<<<<<<< HEAD
-  Operator op5 = LogicalCreateIndex::Make(catalog::namespace_oid_t(2), catalog::db_oid_t(1), catalog::table_oid_t(1),
-=======
-  Operator op5 = LogicalCreateIndex::Make(catalog::db_oid_t(1), catalog::namespace_oid_t(2), catalog::table_oid_t(1),
->>>>>>> f2fd6474
-                                          parser::IndexType::BPLUSTREE, true, "index_1",
-                                          std::vector<common::ManagedPointer<parser::AbstractExpression>>{})
-                     .RegisterWithTxnContext(txn_context);
+  Operator op5 =
+      LogicalCreateIndex::Make(catalog::namespace_oid_t(2), catalog::table_oid_t(1), parser::IndexType::BPLUSTREE, true,
+                               "index_1", std::vector<common::ManagedPointer<parser::AbstractExpression>>{})
+          .RegisterWithTxnContext(txn_context);
   EXPECT_FALSE(op1 == op5);
   EXPECT_NE(op1.Hash(), op5.Hash());
 
-<<<<<<< HEAD
-  Operator op6 = LogicalCreateIndex::Make(catalog::namespace_oid_t(1), catalog::db_oid_t(1), catalog::table_oid_t(2),
-=======
-  Operator op6 = LogicalCreateIndex::Make(catalog::db_oid_t(1), catalog::namespace_oid_t(1), catalog::table_oid_t(2),
->>>>>>> f2fd6474
-                                          parser::IndexType::BPLUSTREE, true, "index_1",
-                                          std::vector<common::ManagedPointer<parser::AbstractExpression>>{})
-                     .RegisterWithTxnContext(txn_context);
+  Operator op6 =
+      LogicalCreateIndex::Make(catalog::namespace_oid_t(1), catalog::table_oid_t(2), parser::IndexType::BPLUSTREE, true,
+                               "index_1", std::vector<common::ManagedPointer<parser::AbstractExpression>>{})
+          .RegisterWithTxnContext(txn_context);
   EXPECT_FALSE(op1 == op6);
   EXPECT_NE(op1.Hash(), op6.Hash());
 
-<<<<<<< HEAD
-  Operator op7 = LogicalCreateIndex::Make(catalog::namespace_oid_t(1), catalog::db_oid_t(1), catalog::table_oid_t(1),
-=======
-  Operator op7 = LogicalCreateIndex::Make(catalog::db_oid_t(1), catalog::namespace_oid_t(1), catalog::table_oid_t(1),
->>>>>>> f2fd6474
-                                          parser::IndexType::HASH, true, "index_1",
-                                          std::vector<common::ManagedPointer<parser::AbstractExpression>>{})
-                     .RegisterWithTxnContext(txn_context);
+  Operator op7 =
+      LogicalCreateIndex::Make(catalog::namespace_oid_t(1), catalog::table_oid_t(1), parser::IndexType::HASH, true,
+                               "index_1", std::vector<common::ManagedPointer<parser::AbstractExpression>>{})
+          .RegisterWithTxnContext(txn_context);
   EXPECT_FALSE(op1 == op7);
   EXPECT_NE(op1.Hash(), op7.Hash());
 
-<<<<<<< HEAD
-  Operator op8 = LogicalCreateIndex::Make(catalog::namespace_oid_t(1), catalog::db_oid_t(1), catalog::table_oid_t(1),
-=======
-  Operator op8 = LogicalCreateIndex::Make(catalog::db_oid_t(1), catalog::namespace_oid_t(1), catalog::table_oid_t(1),
->>>>>>> f2fd6474
-                                          parser::IndexType::BPLUSTREE, false, "index_1",
-                                          std::vector<common::ManagedPointer<parser::AbstractExpression>>{})
-                     .RegisterWithTxnContext(txn_context);
+  Operator op8 =
+      LogicalCreateIndex::Make(catalog::namespace_oid_t(1), catalog::table_oid_t(1), parser::IndexType::BPLUSTREE,
+                               false, "index_1", std::vector<common::ManagedPointer<parser::AbstractExpression>>{})
+          .RegisterWithTxnContext(txn_context);
   EXPECT_FALSE(op1 == op8);
   EXPECT_NE(op1.Hash(), op8.Hash());
 
-<<<<<<< HEAD
-  Operator op9 = LogicalCreateIndex::Make(catalog::namespace_oid_t(1), catalog::db_oid_t(1), catalog::table_oid_t(1),
-=======
-  Operator op9 = LogicalCreateIndex::Make(catalog::db_oid_t(1), catalog::namespace_oid_t(1), catalog::table_oid_t(1),
->>>>>>> f2fd6474
-                                          parser::IndexType::BPLUSTREE, true, "index_2",
-                                          std::vector<common::ManagedPointer<parser::AbstractExpression>>{})
-                     .RegisterWithTxnContext(txn_context);
+  Operator op9 =
+      LogicalCreateIndex::Make(catalog::namespace_oid_t(1), catalog::table_oid_t(1), parser::IndexType::BPLUSTREE, true,
+                               "index_2", std::vector<common::ManagedPointer<parser::AbstractExpression>>{})
+          .RegisterWithTxnContext(txn_context);
   EXPECT_FALSE(op1 == op9);
   EXPECT_NE(op1.Hash(), op9.Hash());
 
