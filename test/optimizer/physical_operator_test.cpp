#include <algorithm>
#include <memory>
#include <string>
#include <unordered_map>
#include <unordered_set>
#include <utility>
#include <vector>

#include "catalog/catalog_defs.h"
#include "common/managed_pointer.h"
#include "execution/sql/value_util.h"
#include "gtest/gtest.h"
#include "optimizer/operator_node.h"
#include "optimizer/physical_operators.h"
#include "parser/expression/abstract_expression.h"
#include "parser/expression/constant_value_expression.h"
#include "parser/update_statement.h"
#include "test_util/storage_test_util.h"
#include "transaction/deferred_action_manager.h"
#include "transaction/transaction_manager.h"

namespace terrier::optimizer {

// NOLINTNEXTLINE
TEST(OperatorTests, TableFreeScanTest) {
  //===--------------------------------------------------------------------===//
  // TableFreeScan
  //===--------------------------------------------------------------------===//
  // TableFreeScan operator does not have any data members.
  // So we just need to make sure that all instantiations
  // of the object are equivalent.
  auto timestamp_manager = transaction::TimestampManager();
  auto deferred_action_manager = transaction::DeferredActionManager(common::ManagedPointer(&timestamp_manager));
  auto buffer_pool = storage::RecordBufferSegmentPool(100, 2);
  transaction::TransactionManager txn_manager = transaction::TransactionManager(
      common::ManagedPointer(&timestamp_manager), common::ManagedPointer(&deferred_action_manager),
      common::ManagedPointer(&buffer_pool), false, nullptr);

  transaction::TransactionContext *txn_context = txn_manager.BeginTransaction();

  Operator op1 = TableFreeScan::Make().RegisterWithTxnContext(txn_context);
  EXPECT_EQ(op1.GetOpType(), OpType::TABLEFREESCAN);

  Operator op2 = TableFreeScan::Make().RegisterWithTxnContext(txn_context);
  EXPECT_TRUE(op1 == op2);
  EXPECT_EQ(op1.Hash(), op2.Hash());

  txn_manager.Abort(txn_context);
  delete txn_context;
}

// NOLINTNEXTLINE
TEST(OperatorTests, SeqScanTest) {
  //===--------------------------------------------------------------------===//
  // SeqScan
  //===--------------------------------------------------------------------===//
  auto timestamp_manager = transaction::TimestampManager();
  auto deferred_action_manager = transaction::DeferredActionManager(common::ManagedPointer(&timestamp_manager));
  auto buffer_pool = storage::RecordBufferSegmentPool(100, 2);
  transaction::TransactionManager txn_manager = transaction::TransactionManager(
      common::ManagedPointer(&timestamp_manager), common::ManagedPointer(&deferred_action_manager),
      common::ManagedPointer(&buffer_pool), false, nullptr);

  transaction::TransactionContext *txn_context = txn_manager.BeginTransaction();

  parser::AbstractExpression *expr_b_1 =
      new parser::ConstantValueExpression(type::TypeId::BOOLEAN, execution::sql::BoolVal(true));
  parser::AbstractExpression *expr_b_2 =
      new parser::ConstantValueExpression(type::TypeId::BOOLEAN, execution::sql::BoolVal(true));
  parser::AbstractExpression *expr_b_3 =
      new parser::ConstantValueExpression(type::TypeId::BOOLEAN, execution::sql::BoolVal(false));

  auto x_1 = common::ManagedPointer<parser::AbstractExpression>(expr_b_1);
  auto x_2 = common::ManagedPointer<parser::AbstractExpression>(expr_b_2);
  auto x_3 = common::ManagedPointer<parser::AbstractExpression>(expr_b_3);

  auto annotated_expr_0 =
      AnnotatedExpression(common::ManagedPointer<parser::AbstractExpression>(), std::unordered_set<std::string>());
  auto annotated_expr_1 = AnnotatedExpression(x_1, std::unordered_set<std::string>());
  auto annotated_expr_2 = AnnotatedExpression(x_2, std::unordered_set<std::string>());
  auto annotated_expr_3 = AnnotatedExpression(x_3, std::unordered_set<std::string>());

  Operator seq_scan_01 = SeqScan::Make(catalog::db_oid_t(2), catalog::namespace_oid_t(2), catalog::table_oid_t(3),
                                       std::vector<AnnotatedExpression>(), "table", false)
                             .RegisterWithTxnContext(txn_context);
  Operator seq_scan_02 = SeqScan::Make(catalog::db_oid_t(1), catalog::namespace_oid_t(3), catalog::table_oid_t(3),
                                       std::vector<AnnotatedExpression>(), "table", false)
                             .RegisterWithTxnContext(txn_context);
  Operator seq_scan_03 = SeqScan::Make(catalog::db_oid_t(1), catalog::namespace_oid_t(2), catalog::table_oid_t(4),
                                       std::vector<AnnotatedExpression>(), "table", false)
                             .RegisterWithTxnContext(txn_context);
  Operator seq_scan_04 = SeqScan::Make(catalog::db_oid_t(1), catalog::namespace_oid_t(2), catalog::table_oid_t(3),
                                       std::vector<AnnotatedExpression>(), "tableTable", false)
                             .RegisterWithTxnContext(txn_context);
  Operator seq_scan_05 = SeqScan::Make(catalog::db_oid_t(1), catalog::namespace_oid_t(2), catalog::table_oid_t(3),
                                       std::vector<AnnotatedExpression>(), "table", true)
                             .RegisterWithTxnContext(txn_context);
  Operator seq_scan_1 = SeqScan::Make(catalog::db_oid_t(1), catalog::namespace_oid_t(2), catalog::table_oid_t(3),
                                      std::vector<AnnotatedExpression>(), "table", false)
                            .RegisterWithTxnContext(txn_context);
  Operator seq_scan_2 = SeqScan::Make(catalog::db_oid_t(1), catalog::namespace_oid_t(2), catalog::table_oid_t(3),
                                      std::vector<AnnotatedExpression>(), "table", false)
                            .RegisterWithTxnContext(txn_context);
  Operator seq_scan_3 = SeqScan::Make(catalog::db_oid_t(1), catalog::namespace_oid_t(2), catalog::table_oid_t(3),
                                      std::vector<AnnotatedExpression>{annotated_expr_0}, "table", false)
                            .RegisterWithTxnContext(txn_context);
  Operator seq_scan_4 = SeqScan::Make(catalog::db_oid_t(1), catalog::namespace_oid_t(2), catalog::table_oid_t(3),
                                      std::vector<AnnotatedExpression>{annotated_expr_1}, "table", false)
                            .RegisterWithTxnContext(txn_context);
  Operator seq_scan_5 = SeqScan::Make(catalog::db_oid_t(1), catalog::namespace_oid_t(2), catalog::table_oid_t(3),
                                      std::vector<AnnotatedExpression>{annotated_expr_2}, "table", false)
                            .RegisterWithTxnContext(txn_context);
  Operator seq_scan_6 = SeqScan::Make(catalog::db_oid_t(1), catalog::namespace_oid_t(2), catalog::table_oid_t(3),
                                      std::vector<AnnotatedExpression>{annotated_expr_3}, "table", false)
                            .RegisterWithTxnContext(txn_context);

  EXPECT_EQ(seq_scan_1.GetOpType(), OpType::SEQSCAN);
  EXPECT_EQ(seq_scan_1.GetContentsAs<SeqScan>()->GetDatabaseOID(), catalog::db_oid_t(1));
  EXPECT_EQ(seq_scan_1.GetContentsAs<SeqScan>()->GetNamespaceOID(), catalog::namespace_oid_t(2));
  EXPECT_EQ(seq_scan_1.GetContentsAs<SeqScan>()->GetTableOID(), catalog::table_oid_t(3));
  EXPECT_EQ(seq_scan_1.GetContentsAs<SeqScan>()->GetPredicates(), std::vector<AnnotatedExpression>());
  EXPECT_EQ(seq_scan_3.GetContentsAs<SeqScan>()->GetPredicates(), std::vector<AnnotatedExpression>{annotated_expr_0});
  EXPECT_EQ(seq_scan_4.GetContentsAs<SeqScan>()->GetPredicates(), std::vector<AnnotatedExpression>{annotated_expr_1});
  EXPECT_EQ(seq_scan_1.GetContentsAs<SeqScan>()->GetTableAlias(), "table");
  EXPECT_EQ(seq_scan_1.GetContentsAs<SeqScan>()->GetIsForUpdate(), false);
  EXPECT_EQ(seq_scan_1.GetName(), "SeqScan");
  EXPECT_TRUE(seq_scan_1 == seq_scan_2);
  EXPECT_FALSE(seq_scan_1 == seq_scan_3);
  EXPECT_FALSE(seq_scan_1 == seq_scan_01);
  EXPECT_FALSE(seq_scan_1 == seq_scan_02);
  EXPECT_FALSE(seq_scan_1 == seq_scan_03);
  EXPECT_FALSE(seq_scan_1 == seq_scan_04);
  EXPECT_FALSE(seq_scan_1 == seq_scan_05);
  EXPECT_FALSE(seq_scan_1 == seq_scan_4);
  EXPECT_FALSE(seq_scan_4 == seq_scan_5);
  EXPECT_FALSE(seq_scan_1 == seq_scan_6);
  EXPECT_EQ(seq_scan_1.Hash(), seq_scan_2.Hash());
  EXPECT_NE(seq_scan_1.Hash(), seq_scan_3.Hash());
  EXPECT_NE(seq_scan_1.Hash(), seq_scan_01.Hash());
  EXPECT_NE(seq_scan_1.Hash(), seq_scan_02.Hash());
  EXPECT_NE(seq_scan_1.Hash(), seq_scan_03.Hash());
  EXPECT_NE(seq_scan_1.Hash(), seq_scan_04.Hash());
  EXPECT_NE(seq_scan_1.Hash(), seq_scan_05.Hash());
  EXPECT_NE(seq_scan_1.Hash(), seq_scan_4.Hash());
  EXPECT_NE(seq_scan_1.Hash(), seq_scan_5.Hash());
  EXPECT_NE(seq_scan_1.Hash(), seq_scan_6.Hash());
  delete expr_b_1;
  delete expr_b_2;
  delete expr_b_3;

  txn_manager.Abort(txn_context);
  delete txn_context;
}

// NOLINTNEXTLINE
TEST(OperatorTests, IndexScanTest) {
  //===--------------------------------------------------------------------===//
  // IndexScan
  //===--------------------------------------------------------------------===//
  auto timestamp_manager = transaction::TimestampManager();
  auto deferred_action_manager = transaction::DeferredActionManager(common::ManagedPointer(&timestamp_manager));
  auto buffer_pool = storage::RecordBufferSegmentPool(100, 2);
  transaction::TransactionManager txn_manager = transaction::TransactionManager(
      common::ManagedPointer(&timestamp_manager), common::ManagedPointer(&deferred_action_manager),
      common::ManagedPointer(&buffer_pool), false, nullptr);

  transaction::TransactionContext *txn_context = txn_manager.BeginTransaction();

  // predicates
  parser::AbstractExpression *expr_b_1 =
      new parser::ConstantValueExpression(type::TypeId::BOOLEAN, execution::sql::BoolVal(true));
  parser::AbstractExpression *expr_b_2 =
      new parser::ConstantValueExpression(type::TypeId::BOOLEAN, execution::sql::BoolVal(true));
  parser::AbstractExpression *expr_b_3 =
      new parser::ConstantValueExpression(type::TypeId::BOOLEAN, execution::sql::BoolVal(false));

  auto x_1 = common::ManagedPointer<parser::AbstractExpression>(expr_b_1);
  auto x_2 = common::ManagedPointer<parser::AbstractExpression>(expr_b_2);
  auto x_3 = common::ManagedPointer<parser::AbstractExpression>(expr_b_3);

  auto annotated_expr_0 =
      AnnotatedExpression(common::ManagedPointer<parser::AbstractExpression>(), std::unordered_set<std::string>());
  auto annotated_expr_1 = AnnotatedExpression(x_1, std::unordered_set<std::string>());
  auto annotated_expr_2 = AnnotatedExpression(x_2, std::unordered_set<std::string>());
  auto annotated_expr_3 = AnnotatedExpression(x_3, std::unordered_set<std::string>());
  auto type = planner::IndexScanType::AscendingClosed;

  // different from index_scan_1 in dbOID
  Operator index_scan_01 = IndexScan::Make(catalog::db_oid_t(2), catalog::namespace_oid_t(2), catalog::table_oid_t(4),
                                           catalog::index_oid_t(3), std::vector<AnnotatedExpression>(), false, type, {})
                               .RegisterWithTxnContext(txn_context);
  // different from index_scan_1 in namespace OID
  Operator index_scan_02 = IndexScan::Make(catalog::db_oid_t(1), catalog::namespace_oid_t(3), catalog::table_oid_t(4),
                                           catalog::index_oid_t(3), std::vector<AnnotatedExpression>(), false, type, {})
                               .RegisterWithTxnContext(txn_context);
  // different from index_scan_1 in index OID
  Operator index_scan_03 = IndexScan::Make(catalog::db_oid_t(1), catalog::namespace_oid_t(2), catalog::table_oid_t(4),
                                           catalog::index_oid_t(4), std::vector<AnnotatedExpression>(), false, type, {})
                               .RegisterWithTxnContext(txn_context);
  // different from index_scan_1 in table alias
  Operator index_scan_04 = IndexScan::Make(catalog::db_oid_t(1), catalog::namespace_oid_t(2), catalog::table_oid_t(5),
                                           catalog::index_oid_t(3), std::vector<AnnotatedExpression>(), false, type, {})
                               .RegisterWithTxnContext(txn_context);
  // different from index_scan_1 in 'is for update'
  Operator index_scan_05 = IndexScan::Make(catalog::db_oid_t(1), catalog::namespace_oid_t(2), catalog::table_oid_t(4),
                                           catalog::index_oid_t(3), std::vector<AnnotatedExpression>(), true, type, {})
                               .RegisterWithTxnContext(txn_context);
  Operator index_scan_1 = IndexScan::Make(catalog::db_oid_t(1), catalog::namespace_oid_t(2), catalog::table_oid_t(4),
                                          catalog::index_oid_t(3), std::vector<AnnotatedExpression>(), false, type, {})
                              .RegisterWithTxnContext(txn_context);
  Operator index_scan_2 = IndexScan::Make(catalog::db_oid_t(1), catalog::namespace_oid_t(2), catalog::table_oid_t(4),
                                          catalog::index_oid_t(3), std::vector<AnnotatedExpression>(), false, type, {})
                              .RegisterWithTxnContext(txn_context);
  // different from index_scan_1 in predicates
  Operator index_scan_3 =
      IndexScan::Make(catalog::db_oid_t(1), catalog::namespace_oid_t(2), catalog::table_oid_t(4),
                      catalog::index_oid_t(3), std::vector<AnnotatedExpression>{annotated_expr_0}, false, type, {})
          .RegisterWithTxnContext(txn_context);
  Operator index_scan_4 =
      IndexScan::Make(catalog::db_oid_t(1), catalog::namespace_oid_t(2), catalog::table_oid_t(4),
                      catalog::index_oid_t(3), std::vector<AnnotatedExpression>{annotated_expr_1}, false, type, {})
          .RegisterWithTxnContext(txn_context);
  Operator index_scan_5 =
      IndexScan::Make(catalog::db_oid_t(1), catalog::namespace_oid_t(2), catalog::table_oid_t(4),
                      catalog::index_oid_t(3), std::vector<AnnotatedExpression>{annotated_expr_2}, false, type, {})
          .RegisterWithTxnContext(txn_context);
  Operator index_scan_6 =
      IndexScan::Make(catalog::db_oid_t(1), catalog::namespace_oid_t(2), catalog::table_oid_t(4),
                      catalog::index_oid_t(3), std::vector<AnnotatedExpression>{annotated_expr_3}, false, type, {})
          .RegisterWithTxnContext(txn_context);

  EXPECT_EQ(index_scan_1.GetOpType(), OpType::INDEXSCAN);
  EXPECT_EQ(index_scan_1.GetContentsAs<IndexScan>()->GetDatabaseOID(), catalog::db_oid_t(1));
  EXPECT_EQ(index_scan_1.GetContentsAs<IndexScan>()->GetNamespaceOID(), catalog::namespace_oid_t(2));
  EXPECT_EQ(index_scan_1.GetContentsAs<IndexScan>()->GetTableOID(), catalog::table_oid_t(4));
  EXPECT_EQ(index_scan_1.GetContentsAs<IndexScan>()->GetIndexOID(), catalog::index_oid_t(3));
  EXPECT_EQ(index_scan_1.GetContentsAs<IndexScan>()->GetPredicates(), std::vector<AnnotatedExpression>());
  EXPECT_EQ(index_scan_3.GetContentsAs<IndexScan>()->GetPredicates(),
            std::vector<AnnotatedExpression>{annotated_expr_0});
  EXPECT_EQ(index_scan_4.GetContentsAs<IndexScan>()->GetPredicates(),
            std::vector<AnnotatedExpression>{annotated_expr_1});
  EXPECT_EQ(index_scan_1.GetContentsAs<IndexScan>()->GetIsForUpdate(), false);
  EXPECT_EQ(index_scan_1.GetName(), "IndexScan");
  EXPECT_TRUE(index_scan_1 == index_scan_2);
  EXPECT_FALSE(index_scan_1 == index_scan_3);
  EXPECT_FALSE(index_scan_1 == index_scan_01);
  EXPECT_FALSE(index_scan_1 == index_scan_02);
  EXPECT_FALSE(index_scan_1 == index_scan_03);
  EXPECT_FALSE(index_scan_1 == index_scan_04);
  EXPECT_FALSE(index_scan_1 == index_scan_05);
  EXPECT_FALSE(index_scan_1 == index_scan_4);
  EXPECT_FALSE(index_scan_4 == index_scan_5);
  EXPECT_FALSE(index_scan_1 == index_scan_6);
  EXPECT_EQ(index_scan_1.Hash(), index_scan_2.Hash());
  EXPECT_NE(index_scan_1.Hash(), index_scan_3.Hash());
  EXPECT_NE(index_scan_1.Hash(), index_scan_01.Hash());
  EXPECT_NE(index_scan_1.Hash(), index_scan_02.Hash());
  EXPECT_NE(index_scan_1.Hash(), index_scan_03.Hash());
  EXPECT_NE(index_scan_1.Hash(), index_scan_04.Hash());
  EXPECT_NE(index_scan_1.Hash(), index_scan_05.Hash());
  EXPECT_NE(index_scan_1.Hash(), index_scan_4.Hash());
  EXPECT_NE(index_scan_1.Hash(), index_scan_5.Hash());
  EXPECT_NE(index_scan_1.Hash(), index_scan_6.Hash());
  delete expr_b_1;
  delete expr_b_2;
  delete expr_b_3;

  txn_manager.Abort(txn_context);
  delete txn_context;
}

// NOLINTNEXTLINE
TEST(OperatorTests, ExternalFileScanTest) {
  //===--------------------------------------------------------------------===//
  // ExternalFileScan
  //===--------------------------------------------------------------------===//
  auto timestamp_manager = transaction::TimestampManager();
  auto deferred_action_manager = transaction::DeferredActionManager(common::ManagedPointer(&timestamp_manager));
  auto buffer_pool = storage::RecordBufferSegmentPool(100, 2);
  transaction::TransactionManager txn_manager = transaction::TransactionManager(
      common::ManagedPointer(&timestamp_manager), common::ManagedPointer(&deferred_action_manager),
      common::ManagedPointer(&buffer_pool), false, nullptr);

  transaction::TransactionContext *txn_context = txn_manager.BeginTransaction();

  Operator ext_file_scan_1 = ExternalFileScan::Make(parser::ExternalFileFormat::CSV, "file.txt", ',', '"', '\\')
                                 .RegisterWithTxnContext(txn_context);
  Operator ext_file_scan_2 = ExternalFileScan::Make(parser::ExternalFileFormat::CSV, "file.txt", ',', '"', '\\')
                                 .RegisterWithTxnContext(txn_context);
  Operator ext_file_scan_3 = ExternalFileScan::Make(parser::ExternalFileFormat::CSV, "file2.txt", ',', '"', '\\')
                                 .RegisterWithTxnContext(txn_context);
  Operator ext_file_scan_4 = ExternalFileScan::Make(parser::ExternalFileFormat::BINARY, "file.txt", ',', '"', '\\')
                                 .RegisterWithTxnContext(txn_context);
  Operator ext_file_scan_5 = ExternalFileScan::Make(parser::ExternalFileFormat::CSV, "file.txt", ' ', '"', '\\')
                                 .RegisterWithTxnContext(txn_context);
  Operator ext_file_scan_6 = ExternalFileScan::Make(parser::ExternalFileFormat::CSV, "file.txt", ',', '\'', '\\')
                                 .RegisterWithTxnContext(txn_context);
  Operator ext_file_scan_7 = ExternalFileScan::Make(parser::ExternalFileFormat::CSV, "file.txt", ',', '"', '&')
                                 .RegisterWithTxnContext(txn_context);

  EXPECT_EQ(ext_file_scan_1.GetOpType(), OpType::EXTERNALFILESCAN);
  EXPECT_EQ(ext_file_scan_1.GetName(), "ExternalFileScan");
  EXPECT_EQ(ext_file_scan_1.GetContentsAs<ExternalFileScan>()->GetFormat(), parser::ExternalFileFormat::CSV);
  EXPECT_EQ(ext_file_scan_1.GetContentsAs<ExternalFileScan>()->GetFilename(), "file.txt");
  EXPECT_EQ(ext_file_scan_1.GetContentsAs<ExternalFileScan>()->GetDelimiter(), ',');
  EXPECT_EQ(ext_file_scan_1.GetContentsAs<ExternalFileScan>()->GetQuote(), '"');
  EXPECT_EQ(ext_file_scan_1.GetContentsAs<ExternalFileScan>()->GetEscape(), '\\');
  EXPECT_TRUE(ext_file_scan_1 == ext_file_scan_2);
  EXPECT_FALSE(ext_file_scan_1 == ext_file_scan_3);
  EXPECT_FALSE(ext_file_scan_1 == ext_file_scan_4);
  EXPECT_FALSE(ext_file_scan_1 == ext_file_scan_5);
  EXPECT_FALSE(ext_file_scan_1 == ext_file_scan_6);
  EXPECT_FALSE(ext_file_scan_1 == ext_file_scan_7);
  EXPECT_EQ(ext_file_scan_1.Hash(), ext_file_scan_2.Hash());
  EXPECT_NE(ext_file_scan_1.Hash(), ext_file_scan_3.Hash());
  EXPECT_NE(ext_file_scan_1.Hash(), ext_file_scan_4.Hash());
  EXPECT_NE(ext_file_scan_1.Hash(), ext_file_scan_5.Hash());
  EXPECT_NE(ext_file_scan_1.Hash(), ext_file_scan_6.Hash());
  EXPECT_NE(ext_file_scan_1.Hash(), ext_file_scan_7.Hash());

  txn_manager.Abort(txn_context);
  delete txn_context;
}

// NOLINTNEXTLINE
TEST(OperatorTests, QueryDerivedScanTest) {
  //===--------------------------------------------------------------------===//
  // QueryDerivedScan
  //===--------------------------------------------------------------------===//
  auto timestamp_manager = transaction::TimestampManager();
  auto deferred_action_manager = transaction::DeferredActionManager(common::ManagedPointer(&timestamp_manager));
  auto buffer_pool = storage::RecordBufferSegmentPool(100, 2);
  transaction::TransactionManager txn_manager = transaction::TransactionManager(
      common::ManagedPointer(&timestamp_manager), common::ManagedPointer(&deferred_action_manager),
      common::ManagedPointer(&buffer_pool), false, nullptr);

  transaction::TransactionContext *txn_context = txn_manager.BeginTransaction();

  auto alias_to_expr_map_1 = std::unordered_map<std::string, common::ManagedPointer<parser::AbstractExpression>>();
  auto alias_to_expr_map_1_1 = std::unordered_map<std::string, common::ManagedPointer<parser::AbstractExpression>>();
  auto alias_to_expr_map_2 = std::unordered_map<std::string, common::ManagedPointer<parser::AbstractExpression>>();
  auto alias_to_expr_map_3 = std::unordered_map<std::string, common::ManagedPointer<parser::AbstractExpression>>();
  auto alias_to_expr_map_4 = std::unordered_map<std::string, common::ManagedPointer<parser::AbstractExpression>>();
  auto alias_to_expr_map_5 = std::unordered_map<std::string, common::ManagedPointer<parser::AbstractExpression>>();

  parser::AbstractExpression *expr_b_1 =
      new parser::ConstantValueExpression(type::TypeId::TINYINT, execution::sql::Integer(1));
  parser::AbstractExpression *expr_b_2 =
      new parser::ConstantValueExpression(type::TypeId::TINYINT, execution::sql::Integer(1));
  auto expr1 = common::ManagedPointer(expr_b_1);
  auto expr2 = common::ManagedPointer(expr_b_2);

  alias_to_expr_map_1["constant expr"] = expr1;
  alias_to_expr_map_1_1["constant expr"] = expr1;
  alias_to_expr_map_2["constant expr"] = expr1;
  alias_to_expr_map_3["constant expr"] = expr2;
  alias_to_expr_map_4["constant expr2"] = expr1;
  alias_to_expr_map_5["constant expr"] = expr1;
  alias_to_expr_map_5["constant expr2"] = expr2;

  Operator query_derived_scan_1 =
      QueryDerivedScan::Make("alias", std::move(alias_to_expr_map_1)).RegisterWithTxnContext(txn_context);
  Operator query_derived_scan_2 =
      QueryDerivedScan::Make("alias", std::move(alias_to_expr_map_2)).RegisterWithTxnContext(txn_context);
  Operator query_derived_scan_3 =
      QueryDerivedScan::Make("alias",
                             std::unordered_map<std::string, common::ManagedPointer<parser::AbstractExpression>>())
          .RegisterWithTxnContext(txn_context);
  Operator query_derived_scan_4 =
      QueryDerivedScan::Make("alias", std::move(alias_to_expr_map_3)).RegisterWithTxnContext(txn_context);
  Operator query_derived_scan_5 =
      QueryDerivedScan::Make("alias", std::move(alias_to_expr_map_4)).RegisterWithTxnContext(txn_context);
  Operator query_derived_scan_6 =
      QueryDerivedScan::Make("alias", std::move(alias_to_expr_map_5)).RegisterWithTxnContext(txn_context);

  EXPECT_EQ(query_derived_scan_1.GetOpType(), OpType::QUERYDERIVEDSCAN);
  EXPECT_EQ(query_derived_scan_1.GetName(), "QueryDerivedScan");
  EXPECT_EQ(query_derived_scan_1.GetContentsAs<QueryDerivedScan>()->GetTableAlias(), "alias");
  EXPECT_EQ(query_derived_scan_1.GetContentsAs<QueryDerivedScan>()->GetAliasToExprMap(), alias_to_expr_map_1_1);
  EXPECT_TRUE(query_derived_scan_1 == query_derived_scan_2);
  EXPECT_FALSE(query_derived_scan_1 == query_derived_scan_3);
  EXPECT_FALSE(query_derived_scan_1 == query_derived_scan_4);
  EXPECT_FALSE(query_derived_scan_1 == query_derived_scan_5);
  EXPECT_FALSE(query_derived_scan_1 == query_derived_scan_6);
  EXPECT_EQ(query_derived_scan_1.Hash(), query_derived_scan_2.Hash());
  EXPECT_NE(query_derived_scan_1.Hash(), query_derived_scan_3.Hash());
  EXPECT_NE(query_derived_scan_1.Hash(), query_derived_scan_4.Hash());
  EXPECT_NE(query_derived_scan_1.Hash(), query_derived_scan_5.Hash());
  EXPECT_NE(query_derived_scan_1.Hash(), query_derived_scan_6.Hash());

  delete expr_b_1;
  delete expr_b_2;

  txn_manager.Abort(txn_context);
  delete txn_context;
}

// NOLINTNEXTLINE
TEST(OperatorTests, OrderByTest) {
  // OrderBy operator does not have any data members.
  // So we just need to make sure that all instantiations
  // of the object are equivalent.
  auto timestamp_manager = transaction::TimestampManager();
  auto deferred_action_manager = transaction::DeferredActionManager(common::ManagedPointer(&timestamp_manager));
  auto buffer_pool = storage::RecordBufferSegmentPool(100, 2);
  transaction::TransactionManager txn_manager = transaction::TransactionManager(
      common::ManagedPointer(&timestamp_manager), common::ManagedPointer(&deferred_action_manager),
      common::ManagedPointer(&buffer_pool), false, nullptr);

  transaction::TransactionContext *txn_context = txn_manager.BeginTransaction();

  Operator op1 = OrderBy::Make().RegisterWithTxnContext(txn_context);
  EXPECT_EQ(op1.GetOpType(), OpType::ORDERBY);

  Operator op2 = OrderBy::Make().RegisterWithTxnContext(txn_context);
  EXPECT_TRUE(op1 == op2);
  EXPECT_EQ(op1.Hash(), op2.Hash());

  txn_manager.Abort(txn_context);
  delete txn_context;
}

// NOLINTNEXTLINE
TEST(OperatorTests, LimitTest) {
  //===--------------------------------------------------------------------===//
  // Limit
  //===--------------------------------------------------------------------===//
  auto timestamp_manager = transaction::TimestampManager();
  auto deferred_action_manager = transaction::DeferredActionManager(common::ManagedPointer(&timestamp_manager));
  auto buffer_pool = storage::RecordBufferSegmentPool(100, 2);
  transaction::TransactionManager txn_manager = transaction::TransactionManager(
      common::ManagedPointer(&timestamp_manager), common::ManagedPointer(&deferred_action_manager),
      common::ManagedPointer(&buffer_pool), false, nullptr);

  transaction::TransactionContext *txn_context = txn_manager.BeginTransaction();

  size_t offset = 90;
  size_t limit = 22;
  auto sort_expr_ori = new parser::ConstantValueExpression(type::TypeId::TINYINT, execution::sql::Integer(1));
  auto sort_expr = common::ManagedPointer<parser::AbstractExpression>(sort_expr_ori);
  OrderByOrderingType sort_dir = OrderByOrderingType::ASC;

  // Check that all of our GET methods work as expected
  Operator op1 = Limit::Make(offset, limit, {sort_expr}, {sort_dir}).RegisterWithTxnContext(txn_context);
  EXPECT_EQ(op1.GetOpType(), OpType::LIMIT);
  EXPECT_EQ(op1.GetContentsAs<Limit>()->GetOffset(), offset);
  EXPECT_EQ(op1.GetContentsAs<Limit>()->GetLimit(), limit);
  EXPECT_EQ(op1.GetContentsAs<Limit>()->GetSortExpressions().size(), 1);
  EXPECT_EQ(op1.GetContentsAs<Limit>()->GetSortExpressions()[0], sort_expr);
  EXPECT_EQ(op1.GetContentsAs<Limit>()->GetSortAscending().size(), 1);
  EXPECT_EQ(op1.GetContentsAs<Limit>()->GetSortAscending()[0], sort_dir);

  // Check that if we make a new object with the same values, then it will
  // be equal to our first object and have the same hash
  Operator op2 = Limit::Make(offset, limit, {sort_expr}, {sort_dir}).RegisterWithTxnContext(txn_context);
  EXPECT_TRUE(op1 == op2);
  EXPECT_EQ(op1.Hash(), op2.Hash());

  // Lastly, make a different object and make sure that it is not equal
  // and that it's hash is not the same!
  size_t other_offset = 1111;
  Operator op3 = Limit::Make(other_offset, limit, {sort_expr}, {sort_dir}).RegisterWithTxnContext(txn_context);
  EXPECT_FALSE(op1 == op3);
  EXPECT_NE(op1.Hash(), op3.Hash());

  delete sort_expr_ori;

  txn_manager.Abort(txn_context);
  delete txn_context;
}

// NOLINTNEXTLINE
TEST(OperatorTests, InnerNLJoinTest) {
  //===--------------------------------------------------------------------===//
  // InnerNLJoin
  //===--------------------------------------------------------------------===//
  auto timestamp_manager = transaction::TimestampManager();
  auto deferred_action_manager = transaction::DeferredActionManager(common::ManagedPointer(&timestamp_manager));
  auto buffer_pool = storage::RecordBufferSegmentPool(100, 2);
  transaction::TransactionManager txn_manager = transaction::TransactionManager(
      common::ManagedPointer(&timestamp_manager), common::ManagedPointer(&deferred_action_manager),
      common::ManagedPointer(&buffer_pool), false, nullptr);

  transaction::TransactionContext *txn_context = txn_manager.BeginTransaction();

  parser::AbstractExpression *expr_b_1 =
      new parser::ConstantValueExpression(type::TypeId::BOOLEAN, execution::sql::BoolVal(true));
  parser::AbstractExpression *expr_b_2 =
      new parser::ConstantValueExpression(type::TypeId::BOOLEAN, execution::sql::BoolVal(true));
  parser::AbstractExpression *expr_b_3 =
      new parser::ConstantValueExpression(type::TypeId::BOOLEAN, execution::sql::BoolVal(false));

  auto x_1 = common::ManagedPointer<parser::AbstractExpression>(expr_b_1);
  auto x_2 = common::ManagedPointer<parser::AbstractExpression>(expr_b_2);
  auto x_3 = common::ManagedPointer<parser::AbstractExpression>(expr_b_3);

  auto annotated_expr_0 =
      AnnotatedExpression(common::ManagedPointer<parser::AbstractExpression>(), std::unordered_set<std::string>());
  auto annotated_expr_1 = AnnotatedExpression(x_1, std::unordered_set<std::string>());
  auto annotated_expr_2 = AnnotatedExpression(x_2, std::unordered_set<std::string>());
  auto annotated_expr_3 = AnnotatedExpression(x_3, std::unordered_set<std::string>());

  Operator inner_nl_join_1 = InnerNLJoin::Make(std::vector<AnnotatedExpression>()).RegisterWithTxnContext(txn_context);
  Operator inner_nl_join_2 = InnerNLJoin::Make(std::vector<AnnotatedExpression>()).RegisterWithTxnContext(txn_context);
  Operator inner_nl_join_3 =
      InnerNLJoin::Make(std::vector<AnnotatedExpression>{annotated_expr_0}).RegisterWithTxnContext(txn_context);
  Operator inner_nl_join_4 =
      InnerNLJoin::Make(std::vector<AnnotatedExpression>{annotated_expr_1}).RegisterWithTxnContext(txn_context);
  Operator inner_nl_join_5 =
      InnerNLJoin::Make(std::vector<AnnotatedExpression>{annotated_expr_2}).RegisterWithTxnContext(txn_context);
  Operator inner_nl_join_6 =
      InnerNLJoin::Make(std::vector<AnnotatedExpression>{annotated_expr_1}).RegisterWithTxnContext(txn_context);
  Operator inner_nl_join_7 =
      InnerNLJoin::Make(std::vector<AnnotatedExpression>{annotated_expr_3}).RegisterWithTxnContext(txn_context);

  EXPECT_EQ(inner_nl_join_1.GetOpType(), OpType::INNERNLJOIN);
  EXPECT_EQ(inner_nl_join_3.GetOpType(), OpType::INNERNLJOIN);
  EXPECT_EQ(inner_nl_join_1.GetName(), "InnerNLJoin");

  EXPECT_EQ(inner_nl_join_1.GetContentsAs<InnerNLJoin>()->GetJoinPredicates(), std::vector<AnnotatedExpression>());
  EXPECT_EQ(inner_nl_join_3.GetContentsAs<InnerNLJoin>()->GetJoinPredicates(),
            std::vector<AnnotatedExpression>{annotated_expr_0});
  EXPECT_EQ(inner_nl_join_4.GetContentsAs<InnerNLJoin>()->GetJoinPredicates(),
            std::vector<AnnotatedExpression>{annotated_expr_1});

  EXPECT_TRUE(inner_nl_join_1 == inner_nl_join_2);
  EXPECT_FALSE(inner_nl_join_1 == inner_nl_join_3);
  EXPECT_FALSE(inner_nl_join_4 == inner_nl_join_3);
  EXPECT_TRUE(inner_nl_join_4 == inner_nl_join_5);
  EXPECT_TRUE(inner_nl_join_4 == inner_nl_join_6);
  EXPECT_FALSE(inner_nl_join_4 == inner_nl_join_7);
  EXPECT_EQ(inner_nl_join_1.Hash(), inner_nl_join_2.Hash());
  EXPECT_NE(inner_nl_join_1.Hash(), inner_nl_join_3.Hash());
  EXPECT_NE(inner_nl_join_4.Hash(), inner_nl_join_3.Hash());
  EXPECT_EQ(inner_nl_join_4.Hash(), inner_nl_join_5.Hash());
  EXPECT_EQ(inner_nl_join_4.Hash(), inner_nl_join_6.Hash());
  EXPECT_NE(inner_nl_join_4.Hash(), inner_nl_join_7.Hash());

  delete expr_b_1;
  delete expr_b_2;
  delete expr_b_3;

  txn_manager.Abort(txn_context);
  delete txn_context;
}

// NOLINTNEXTLINE
TEST(OperatorTests, LeftNLJoinTest) {
  //===--------------------------------------------------------------------===//
  // LeftNLJoin
  //===--------------------------------------------------------------------===//
  auto timestamp_manager = transaction::TimestampManager();
  auto deferred_action_manager = transaction::DeferredActionManager(common::ManagedPointer(&timestamp_manager));
  auto buffer_pool = storage::RecordBufferSegmentPool(100, 2);
  transaction::TransactionManager txn_manager = transaction::TransactionManager(
      common::ManagedPointer(&timestamp_manager), common::ManagedPointer(&deferred_action_manager),
      common::ManagedPointer(&buffer_pool), false, nullptr);

  transaction::TransactionContext *txn_context = txn_manager.BeginTransaction();

  parser::AbstractExpression *expr_b_1 =
      new parser::ConstantValueExpression(type::TypeId::BOOLEAN, execution::sql::BoolVal(true));
  parser::AbstractExpression *expr_b_2 =
      new parser::ConstantValueExpression(type::TypeId::BOOLEAN, execution::sql::BoolVal(true));
  parser::AbstractExpression *expr_b_3 =
      new parser::ConstantValueExpression(type::TypeId::BOOLEAN, execution::sql::BoolVal(false));

  auto x_1 = common::ManagedPointer<parser::AbstractExpression>(expr_b_1);
  auto x_2 = common::ManagedPointer<parser::AbstractExpression>(expr_b_2);
  auto x_3 = common::ManagedPointer<parser::AbstractExpression>(expr_b_3);

  Operator left_nl_join_1 = LeftNLJoin::Make(x_1).RegisterWithTxnContext(txn_context);
  Operator left_nl_join_2 = LeftNLJoin::Make(x_2).RegisterWithTxnContext(txn_context);
  Operator left_nl_join_3 = LeftNLJoin::Make(x_3).RegisterWithTxnContext(txn_context);

  EXPECT_EQ(left_nl_join_1.GetOpType(), OpType::LEFTNLJOIN);
  EXPECT_EQ(left_nl_join_3.GetOpType(), OpType::LEFTNLJOIN);
  EXPECT_EQ(left_nl_join_1.GetName(), "LeftNLJoin");
  EXPECT_EQ(*(left_nl_join_1.GetContentsAs<LeftNLJoin>()->GetJoinPredicate()), *x_1);
  EXPECT_EQ(*(left_nl_join_2.GetContentsAs<LeftNLJoin>()->GetJoinPredicate()), *x_2);
  EXPECT_EQ(*(left_nl_join_3.GetContentsAs<LeftNLJoin>()->GetJoinPredicate()), *x_3);
  EXPECT_TRUE(left_nl_join_1 == left_nl_join_2);
  EXPECT_FALSE(left_nl_join_1 == left_nl_join_3);
  EXPECT_EQ(left_nl_join_1.Hash(), left_nl_join_2.Hash());
  EXPECT_NE(left_nl_join_1.Hash(), left_nl_join_3.Hash());

  delete expr_b_1;
  delete expr_b_2;
  delete expr_b_3;

  txn_manager.Abort(txn_context);
  delete txn_context;
}

// NOLINTNEXTLINE
TEST(OperatorTests, RightNLJoinTest) {
  //===--------------------------------------------------------------------===//
  // RightNLJoin
  //===--------------------------------------------------------------------===//
  auto timestamp_manager = transaction::TimestampManager();
  auto deferred_action_manager = transaction::DeferredActionManager(common::ManagedPointer(&timestamp_manager));
  auto buffer_pool = storage::RecordBufferSegmentPool(100, 2);
  transaction::TransactionManager txn_manager = transaction::TransactionManager(
      common::ManagedPointer(&timestamp_manager), common::ManagedPointer(&deferred_action_manager),
      common::ManagedPointer(&buffer_pool), false, nullptr);

  transaction::TransactionContext *txn_context = txn_manager.BeginTransaction();

  parser::AbstractExpression *expr_b_1 =
      new parser::ConstantValueExpression(type::TypeId::BOOLEAN, execution::sql::BoolVal(true));
  parser::AbstractExpression *expr_b_2 =
      new parser::ConstantValueExpression(type::TypeId::BOOLEAN, execution::sql::BoolVal(true));
  parser::AbstractExpression *expr_b_3 =
      new parser::ConstantValueExpression(type::TypeId::BOOLEAN, execution::sql::BoolVal(false));

  auto x_1 = common::ManagedPointer<parser::AbstractExpression>(expr_b_1);
  auto x_2 = common::ManagedPointer<parser::AbstractExpression>(expr_b_2);
  auto x_3 = common::ManagedPointer<parser::AbstractExpression>(expr_b_3);

  Operator right_nl_join_1 = RightNLJoin::Make(x_1).RegisterWithTxnContext(txn_context);
  Operator right_nl_join_2 = RightNLJoin::Make(x_2).RegisterWithTxnContext(txn_context);
  Operator right_nl_join_3 = RightNLJoin::Make(x_3).RegisterWithTxnContext(txn_context);

  EXPECT_EQ(right_nl_join_1.GetOpType(), OpType::RIGHTNLJOIN);
  EXPECT_EQ(right_nl_join_3.GetOpType(), OpType::RIGHTNLJOIN);
  EXPECT_EQ(right_nl_join_1.GetName(), "RightNLJoin");
  EXPECT_EQ(*(right_nl_join_1.GetContentsAs<RightNLJoin>()->GetJoinPredicate()), *x_1);
  EXPECT_EQ(*(right_nl_join_2.GetContentsAs<RightNLJoin>()->GetJoinPredicate()), *x_2);
  EXPECT_EQ(*(right_nl_join_3.GetContentsAs<RightNLJoin>()->GetJoinPredicate()), *x_3);
  EXPECT_TRUE(right_nl_join_1 == right_nl_join_2);
  EXPECT_FALSE(right_nl_join_1 == right_nl_join_3);
  EXPECT_EQ(right_nl_join_1.Hash(), right_nl_join_2.Hash());
  EXPECT_NE(right_nl_join_1.Hash(), right_nl_join_3.Hash());

  delete expr_b_1;
  delete expr_b_2;
  delete expr_b_3;

  txn_manager.Abort(txn_context);
  delete txn_context;
}

// NOLINTNEXTLINE
TEST(OperatorTests, OuterNLJoin) {
  //===--------------------------------------------------------------------===//
  // OuterNLJoin
  //===--------------------------------------------------------------------===//
  auto timestamp_manager = transaction::TimestampManager();
  auto deferred_action_manager = transaction::DeferredActionManager(common::ManagedPointer(&timestamp_manager));
  auto buffer_pool = storage::RecordBufferSegmentPool(100, 2);
  transaction::TransactionManager txn_manager = transaction::TransactionManager(
      common::ManagedPointer(&timestamp_manager), common::ManagedPointer(&deferred_action_manager),
      common::ManagedPointer(&buffer_pool), false, nullptr);

  transaction::TransactionContext *txn_context = txn_manager.BeginTransaction();

  parser::AbstractExpression *expr_b_1 =
      new parser::ConstantValueExpression(type::TypeId::BOOLEAN, execution::sql::BoolVal(true));
  parser::AbstractExpression *expr_b_2 =
      new parser::ConstantValueExpression(type::TypeId::BOOLEAN, execution::sql::BoolVal(true));
  parser::AbstractExpression *expr_b_3 =
      new parser::ConstantValueExpression(type::TypeId::BOOLEAN, execution::sql::BoolVal(false));

  auto x_1 = common::ManagedPointer<parser::AbstractExpression>(expr_b_1);
  auto x_2 = common::ManagedPointer<parser::AbstractExpression>(expr_b_2);
  auto x_3 = common::ManagedPointer<parser::AbstractExpression>(expr_b_3);

  Operator outer_nl_join_1 = OuterNLJoin::Make(x_1).RegisterWithTxnContext(txn_context);
  Operator outer_nl_join_2 = OuterNLJoin::Make(x_2).RegisterWithTxnContext(txn_context);
  Operator outer_nl_join_3 = OuterNLJoin::Make(x_3).RegisterWithTxnContext(txn_context);

  EXPECT_EQ(outer_nl_join_1.GetOpType(), OpType::OUTERNLJOIN);
  EXPECT_EQ(outer_nl_join_3.GetOpType(), OpType::OUTERNLJOIN);
  EXPECT_EQ(outer_nl_join_1.GetName(), "OuterNLJoin");
  EXPECT_EQ(*(outer_nl_join_1.GetContentsAs<OuterNLJoin>()->GetJoinPredicate()), *x_1);
  EXPECT_EQ(*(outer_nl_join_2.GetContentsAs<OuterNLJoin>()->GetJoinPredicate()), *x_2);
  EXPECT_EQ(*(outer_nl_join_3.GetContentsAs<OuterNLJoin>()->GetJoinPredicate()), *x_3);
  EXPECT_TRUE(outer_nl_join_1 == outer_nl_join_2);
  EXPECT_FALSE(outer_nl_join_1 == outer_nl_join_3);
  EXPECT_EQ(outer_nl_join_1.Hash(), outer_nl_join_2.Hash());
  EXPECT_NE(outer_nl_join_1.Hash(), outer_nl_join_3.Hash());

  delete expr_b_1;
  delete expr_b_2;
  delete expr_b_3;

  txn_manager.Abort(txn_context);
  delete txn_context;
}

// NOLINTNEXTLINE
TEST(OperatorTests, InnerHashJoinTest) {
  //===--------------------------------------------------------------------===//
  // InnerHashJoin
  //===--------------------------------------------------------------------===//
  auto timestamp_manager = transaction::TimestampManager();
  auto deferred_action_manager = transaction::DeferredActionManager(common::ManagedPointer(&timestamp_manager));
  auto buffer_pool = storage::RecordBufferSegmentPool(100, 2);
  transaction::TransactionManager txn_manager = transaction::TransactionManager(
      common::ManagedPointer(&timestamp_manager), common::ManagedPointer(&deferred_action_manager),
      common::ManagedPointer(&buffer_pool), false, nullptr);

  transaction::TransactionContext *txn_context = txn_manager.BeginTransaction();

  parser::AbstractExpression *expr_b_1 =
      new parser::ConstantValueExpression(type::TypeId::BOOLEAN, execution::sql::BoolVal(true));
  parser::AbstractExpression *expr_b_2 =
      new parser::ConstantValueExpression(type::TypeId::BOOLEAN, execution::sql::BoolVal(true));
  parser::AbstractExpression *expr_b_3 =
      new parser::ConstantValueExpression(type::TypeId::BOOLEAN, execution::sql::BoolVal(false));

  auto x_1 = common::ManagedPointer<parser::AbstractExpression>(expr_b_1);
  auto x_2 = common::ManagedPointer<parser::AbstractExpression>(expr_b_2);
  auto x_3 = common::ManagedPointer<parser::AbstractExpression>(expr_b_3);

  auto annotated_expr_0 =
      AnnotatedExpression(common::ManagedPointer<parser::AbstractExpression>(), std::unordered_set<std::string>());
  auto annotated_expr_1 = AnnotatedExpression(x_1, std::unordered_set<std::string>());
  auto annotated_expr_2 = AnnotatedExpression(x_2, std::unordered_set<std::string>());
  auto annotated_expr_3 = AnnotatedExpression(x_3, std::unordered_set<std::string>());

  Operator inner_hash_join_1 =
      InnerHashJoin::Make(std::vector<AnnotatedExpression>(), {x_1}, {x_1}).RegisterWithTxnContext(txn_context);
  Operator inner_hash_join_2 =
      InnerHashJoin::Make(std::vector<AnnotatedExpression>(), {x_1}, {x_1}).RegisterWithTxnContext(txn_context);
  Operator inner_hash_join_3 = InnerHashJoin::Make(std::vector<AnnotatedExpression>{annotated_expr_0}, {x_1}, {x_1})
                                   .RegisterWithTxnContext(txn_context);
  Operator inner_hash_join_4 = InnerHashJoin::Make(std::vector<AnnotatedExpression>{annotated_expr_1}, {x_1}, {x_1})
                                   .RegisterWithTxnContext(txn_context);
  Operator inner_hash_join_5 = InnerHashJoin::Make(std::vector<AnnotatedExpression>{annotated_expr_2}, {x_2}, {x_1})
                                   .RegisterWithTxnContext(txn_context);
  Operator inner_hash_join_6 = InnerHashJoin::Make(std::vector<AnnotatedExpression>{annotated_expr_1}, {x_1}, {x_2})
                                   .RegisterWithTxnContext(txn_context);
  Operator inner_hash_join_7 = InnerHashJoin::Make(std::vector<AnnotatedExpression>{annotated_expr_3}, {x_1}, {x_1})
                                   .RegisterWithTxnContext(txn_context);
  Operator inner_hash_join_8 = InnerHashJoin::Make(std::vector<AnnotatedExpression>{annotated_expr_1}, {x_3}, {x_1})
                                   .RegisterWithTxnContext(txn_context);
  Operator inner_hash_join_9 = InnerHashJoin::Make(std::vector<AnnotatedExpression>{annotated_expr_1}, {x_1}, {x_3})
                                   .RegisterWithTxnContext(txn_context);

  EXPECT_EQ(inner_hash_join_1.GetOpType(), OpType::INNERHASHJOIN);
  EXPECT_EQ(inner_hash_join_3.GetOpType(), OpType::INNERHASHJOIN);
  EXPECT_EQ(inner_hash_join_1.GetName(), "InnerHashJoin");
  EXPECT_EQ(inner_hash_join_1.GetContentsAs<InnerHashJoin>()->GetJoinPredicates(), std::vector<AnnotatedExpression>());
  EXPECT_EQ(inner_hash_join_3.GetContentsAs<InnerHashJoin>()->GetJoinPredicates(),
            std::vector<AnnotatedExpression>{annotated_expr_0});
  EXPECT_EQ(inner_hash_join_4.GetContentsAs<InnerHashJoin>()->GetJoinPredicates(),
            std::vector<AnnotatedExpression>{annotated_expr_1});
  EXPECT_EQ(inner_hash_join_1.GetContentsAs<InnerHashJoin>()->GetLeftKeys(),
            std::vector<common::ManagedPointer<parser::AbstractExpression>>{x_1});
  EXPECT_EQ(inner_hash_join_9.GetContentsAs<InnerHashJoin>()->GetRightKeys(),
            std::vector<common::ManagedPointer<parser::AbstractExpression>>{x_3});
  EXPECT_TRUE(inner_hash_join_1 == inner_hash_join_2);
  EXPECT_FALSE(inner_hash_join_1 == inner_hash_join_3);
  EXPECT_FALSE(inner_hash_join_4 == inner_hash_join_3);
  EXPECT_TRUE(inner_hash_join_4 == inner_hash_join_5);
  EXPECT_TRUE(inner_hash_join_4 == inner_hash_join_6);
  EXPECT_FALSE(inner_hash_join_4 == inner_hash_join_7);
  EXPECT_FALSE(inner_hash_join_4 == inner_hash_join_8);
  EXPECT_FALSE(inner_hash_join_4 == inner_hash_join_9);
  EXPECT_EQ(inner_hash_join_1.Hash(), inner_hash_join_2.Hash());
  EXPECT_NE(inner_hash_join_1.Hash(), inner_hash_join_3.Hash());
  EXPECT_NE(inner_hash_join_4.Hash(), inner_hash_join_3.Hash());
  EXPECT_EQ(inner_hash_join_4.Hash(), inner_hash_join_5.Hash());
  EXPECT_EQ(inner_hash_join_4.Hash(), inner_hash_join_6.Hash());
  EXPECT_NE(inner_hash_join_4.Hash(), inner_hash_join_7.Hash());
  EXPECT_NE(inner_hash_join_4.Hash(), inner_hash_join_8.Hash());
  EXPECT_NE(inner_hash_join_4.Hash(), inner_hash_join_9.Hash());

  delete expr_b_1;
  delete expr_b_2;
  delete expr_b_3;

  txn_manager.Abort(txn_context);
  delete txn_context;
}

// NOLINTNEXTLINE
TEST(OperatorTests, LeftHashJoinTest) {
  //===--------------------------------------------------------------------===//
  // LeftHashJoin
  //===--------------------------------------------------------------------===//
  auto timestamp_manager = transaction::TimestampManager();
  auto deferred_action_manager = transaction::DeferredActionManager(common::ManagedPointer(&timestamp_manager));
  auto buffer_pool = storage::RecordBufferSegmentPool(100, 2);
  transaction::TransactionManager txn_manager = transaction::TransactionManager(
      common::ManagedPointer(&timestamp_manager), common::ManagedPointer(&deferred_action_manager),
      common::ManagedPointer(&buffer_pool), false, nullptr);

  transaction::TransactionContext *txn_context = txn_manager.BeginTransaction();

  parser::AbstractExpression *expr_b_1 =
      new parser::ConstantValueExpression(type::TypeId::BOOLEAN, execution::sql::BoolVal(true));
  parser::AbstractExpression *expr_b_2 =
      new parser::ConstantValueExpression(type::TypeId::BOOLEAN, execution::sql::BoolVal(true));
  parser::AbstractExpression *expr_b_3 =
      new parser::ConstantValueExpression(type::TypeId::BOOLEAN, execution::sql::BoolVal(false));

  auto x_1 = common::ManagedPointer<parser::AbstractExpression>(expr_b_1);
  auto x_2 = common::ManagedPointer<parser::AbstractExpression>(expr_b_2);
  auto x_3 = common::ManagedPointer<parser::AbstractExpression>(expr_b_3);

  Operator left_hash_join_1 = LeftHashJoin::Make(x_1).RegisterWithTxnContext(txn_context);
  Operator left_hash_join_2 = LeftHashJoin::Make(x_2).RegisterWithTxnContext(txn_context);
  Operator left_hash_join_3 = LeftHashJoin::Make(x_3).RegisterWithTxnContext(txn_context);

  EXPECT_EQ(left_hash_join_1.GetOpType(), OpType::LEFTHASHJOIN);
  EXPECT_EQ(left_hash_join_3.GetOpType(), OpType::LEFTHASHJOIN);
  EXPECT_EQ(left_hash_join_1.GetName(), "LeftHashJoin");
  EXPECT_EQ(*(left_hash_join_1.GetContentsAs<LeftHashJoin>()->GetJoinPredicate()), *x_1);
  EXPECT_EQ(*(left_hash_join_2.GetContentsAs<LeftHashJoin>()->GetJoinPredicate()), *x_2);
  EXPECT_EQ(*(left_hash_join_3.GetContentsAs<LeftHashJoin>()->GetJoinPredicate()), *x_3);
  EXPECT_TRUE(left_hash_join_1 == left_hash_join_2);
  EXPECT_FALSE(left_hash_join_1 == left_hash_join_3);
  EXPECT_EQ(left_hash_join_1.Hash(), left_hash_join_2.Hash());
  EXPECT_NE(left_hash_join_1.Hash(), left_hash_join_3.Hash());

  delete expr_b_1;
  delete expr_b_2;
  delete expr_b_3;

  txn_manager.Abort(txn_context);
  delete txn_context;
}

// NOLINTNEXTLINE
TEST(OperatorTests, RightHashJoinTest) {
  //===--------------------------------------------------------------------===//
  // RightHashJoin
  //===--------------------------------------------------------------------===//
  auto timestamp_manager = transaction::TimestampManager();
  auto deferred_action_manager = transaction::DeferredActionManager(common::ManagedPointer(&timestamp_manager));
  auto buffer_pool = storage::RecordBufferSegmentPool(100, 2);
  transaction::TransactionManager txn_manager = transaction::TransactionManager(
      common::ManagedPointer(&timestamp_manager), common::ManagedPointer(&deferred_action_manager),
      common::ManagedPointer(&buffer_pool), false, nullptr);

  transaction::TransactionContext *txn_context = txn_manager.BeginTransaction();

  parser::AbstractExpression *expr_b_1 =
      new parser::ConstantValueExpression(type::TypeId::BOOLEAN, execution::sql::BoolVal(true));
  parser::AbstractExpression *expr_b_2 =
      new parser::ConstantValueExpression(type::TypeId::BOOLEAN, execution::sql::BoolVal(true));
  parser::AbstractExpression *expr_b_3 =
      new parser::ConstantValueExpression(type::TypeId::BOOLEAN, execution::sql::BoolVal(false));

  auto x_1 = common::ManagedPointer<parser::AbstractExpression>(expr_b_1);
  auto x_2 = common::ManagedPointer<parser::AbstractExpression>(expr_b_2);
  auto x_3 = common::ManagedPointer<parser::AbstractExpression>(expr_b_3);

  Operator right_hash_join_1 = RightHashJoin::Make(x_1).RegisterWithTxnContext(txn_context);
  Operator right_hash_join_2 = RightHashJoin::Make(x_2).RegisterWithTxnContext(txn_context);
  Operator right_hash_join_3 = RightHashJoin::Make(x_3).RegisterWithTxnContext(txn_context);

  EXPECT_EQ(right_hash_join_1.GetOpType(), OpType::RIGHTHASHJOIN);
  EXPECT_EQ(right_hash_join_3.GetOpType(), OpType::RIGHTHASHJOIN);
  EXPECT_EQ(right_hash_join_1.GetName(), "RightHashJoin");
  EXPECT_EQ(*(right_hash_join_1.GetContentsAs<RightHashJoin>()->GetJoinPredicate()), *x_1);
  EXPECT_EQ(*(right_hash_join_2.GetContentsAs<RightHashJoin>()->GetJoinPredicate()), *x_2);
  EXPECT_EQ(*(right_hash_join_3.GetContentsAs<RightHashJoin>()->GetJoinPredicate()), *x_3);
  EXPECT_TRUE(right_hash_join_1 == right_hash_join_2);
  EXPECT_FALSE(right_hash_join_1 == right_hash_join_3);
  EXPECT_EQ(right_hash_join_1.Hash(), right_hash_join_2.Hash());
  EXPECT_NE(right_hash_join_1.Hash(), right_hash_join_3.Hash());

  delete expr_b_1;
  delete expr_b_2;
  delete expr_b_3;

  txn_manager.Abort(txn_context);
  delete txn_context;
}

// NOLINTNEXTLINE
TEST(OperatorTests, OuterHashJoinTest) {
  //===--------------------------------------------------------------------===//
  // OuterHashJoin
  //===--------------------------------------------------------------------===//
  auto timestamp_manager = transaction::TimestampManager();
  auto deferred_action_manager = transaction::DeferredActionManager(common::ManagedPointer(&timestamp_manager));
  auto buffer_pool = storage::RecordBufferSegmentPool(100, 2);
  transaction::TransactionManager txn_manager = transaction::TransactionManager(
      common::ManagedPointer(&timestamp_manager), common::ManagedPointer(&deferred_action_manager),
      common::ManagedPointer(&buffer_pool), false, nullptr);

  transaction::TransactionContext *txn_context = txn_manager.BeginTransaction();

  parser::AbstractExpression *expr_b_1 =
      new parser::ConstantValueExpression(type::TypeId::BOOLEAN, execution::sql::BoolVal(true));
  parser::AbstractExpression *expr_b_2 =
      new parser::ConstantValueExpression(type::TypeId::BOOLEAN, execution::sql::BoolVal(true));
  parser::AbstractExpression *expr_b_3 =
      new parser::ConstantValueExpression(type::TypeId::BOOLEAN, execution::sql::BoolVal(false));

  auto x_1 = common::ManagedPointer<parser::AbstractExpression>(expr_b_1);
  auto x_2 = common::ManagedPointer<parser::AbstractExpression>(expr_b_2);
  auto x_3 = common::ManagedPointer<parser::AbstractExpression>(expr_b_3);

  Operator outer_hash_join_1 = OuterHashJoin::Make(x_1).RegisterWithTxnContext(txn_context);
  Operator outer_hash_join_2 = OuterHashJoin::Make(x_2).RegisterWithTxnContext(txn_context);
  Operator outer_hash_join_3 = OuterHashJoin::Make(x_3).RegisterWithTxnContext(txn_context);

  EXPECT_EQ(outer_hash_join_1.GetOpType(), OpType::OUTERHASHJOIN);
  EXPECT_EQ(outer_hash_join_3.GetOpType(), OpType::OUTERHASHJOIN);
  EXPECT_EQ(outer_hash_join_1.GetName(), "OuterHashJoin");
  EXPECT_EQ(*(outer_hash_join_1.GetContentsAs<OuterHashJoin>()->GetJoinPredicate()), *x_1);
  EXPECT_EQ(*(outer_hash_join_2.GetContentsAs<OuterHashJoin>()->GetJoinPredicate()), *x_2);
  EXPECT_EQ(*(outer_hash_join_3.GetContentsAs<OuterHashJoin>()->GetJoinPredicate()), *x_3);
  EXPECT_TRUE(outer_hash_join_1 == outer_hash_join_2);
  EXPECT_FALSE(outer_hash_join_1 == outer_hash_join_3);
  EXPECT_EQ(outer_hash_join_1.Hash(), outer_hash_join_2.Hash());
  EXPECT_NE(outer_hash_join_1.Hash(), outer_hash_join_3.Hash());

  delete expr_b_1;
  delete expr_b_2;
  delete expr_b_3;

  txn_manager.Abort(txn_context);
  delete txn_context;
}

// NOLINTNEXTLINE
TEST(OperatorTests, InsertTest) {
  //===--------------------------------------------------------------------===//
  // Insert
  //===--------------------------------------------------------------------===//
  auto timestamp_manager = transaction::TimestampManager();
  auto deferred_action_manager = transaction::DeferredActionManager(common::ManagedPointer(&timestamp_manager));
  auto buffer_pool = storage::RecordBufferSegmentPool(100, 2);
  transaction::TransactionManager txn_manager = transaction::TransactionManager(
      common::ManagedPointer(&timestamp_manager), common::ManagedPointer(&deferred_action_manager),
      common::ManagedPointer(&buffer_pool), false, nullptr);

  transaction::TransactionContext *txn_context = txn_manager.BeginTransaction();

  catalog::db_oid_t database_oid(123);
  catalog::namespace_oid_t namespace_oid(456);
  catalog::table_oid_t table_oid(789);
  catalog::col_oid_t columns[] = {catalog::col_oid_t(1), catalog::col_oid_t(2)};
  std::vector<catalog::index_oid_t> indexes = {catalog::index_oid_t(4), catalog::index_oid_t(5)};
  parser::AbstractExpression *raw_values[] = {
      new parser::ConstantValueExpression(type::TypeId::TINYINT, execution::sql::Integer(1)),
      new parser::ConstantValueExpression(type::TypeId::TINYINT, execution::sql::Integer(9))};
  std::vector<std::vector<common::ManagedPointer<parser::AbstractExpression>>> values = {
      std::vector<common::ManagedPointer<parser::AbstractExpression>>(raw_values, std::end(raw_values))};

  // Check that all of our GET methods work as expected
  Operator op1 =
      Insert::Make(database_oid, namespace_oid, table_oid, std::vector<catalog::col_oid_t>(columns, std::end(columns)),
                   std::vector<std::vector<common::ManagedPointer<parser::AbstractExpression>>>(values),
                   std::vector<catalog::index_oid_t>(indexes))
          .RegisterWithTxnContext(txn_context);
  EXPECT_EQ(op1.GetOpType(), OpType::INSERT);
  EXPECT_EQ(op1.GetContentsAs<Insert>()->GetDatabaseOid(), database_oid);
  EXPECT_EQ(op1.GetContentsAs<Insert>()->GetNamespaceOid(), namespace_oid);
  EXPECT_EQ(op1.GetContentsAs<Insert>()->GetTableOid(), table_oid);
  EXPECT_EQ(op1.GetContentsAs<Insert>()->GetValues(), values);
  EXPECT_EQ(op1.GetContentsAs<Insert>()->GetColumns(), (std::vector<catalog::col_oid_t>(columns, std::end(columns))));
  EXPECT_EQ(op1.GetContentsAs<Insert>()->GetIndexes(), indexes);

  // Check that if we make a new object with the same values, then it will
  // be equal to our first object and have the same hash
  Operator op2 =
      Insert::Make(database_oid, namespace_oid, table_oid, std::vector<catalog::col_oid_t>(columns, std::end(columns)),
                   std::vector<std::vector<common::ManagedPointer<parser::AbstractExpression>>>(values),
                   std::vector<catalog::index_oid_t>(indexes))
          .RegisterWithTxnContext(txn_context);
  EXPECT_TRUE(op1 == op2);
  EXPECT_EQ(op1.Hash(), op2.Hash());

  // For this last check, we are going to give it more rows to insert
  // This will make sure that our hash is going deep into the vectors
  std::vector<std::vector<common::ManagedPointer<parser::AbstractExpression>>> other_values = {
      std::vector<common::ManagedPointer<parser::AbstractExpression>>(raw_values, std::end(raw_values)),
      std::vector<common::ManagedPointer<parser::AbstractExpression>>(raw_values, std::end(raw_values))};
  Operator op3 =
      Insert::Make(database_oid, namespace_oid, table_oid, std::vector<catalog::col_oid_t>(columns, std::end(columns)),
                   std::vector<std::vector<common::ManagedPointer<parser::AbstractExpression>>>(other_values),
                   std::vector<catalog::index_oid_t>(indexes))
          .RegisterWithTxnContext(txn_context);
  EXPECT_FALSE(op1 == op3);
  EXPECT_NE(op1.Hash(), op3.Hash());

  // Make sure that we catch when the insert values do not match the
  // number of columns that we are trying to insert into
  // NOTE: We only do this for debug builds
#ifndef NDEBUG
  parser::AbstractExpression *bad_raw_values[] = {
      new parser::ConstantValueExpression(type::TypeId::TINYINT, execution::sql::Integer(1)),
      new parser::ConstantValueExpression(type::TypeId::TINYINT, execution::sql::Integer(2)),
      new parser::ConstantValueExpression(type::TypeId::TINYINT, execution::sql::Integer(3))};
  std::vector<std::vector<common::ManagedPointer<parser::AbstractExpression>>> bad_values = {
      std::vector<common::ManagedPointer<parser::AbstractExpression>>(bad_raw_values, std::end(bad_raw_values))};
  EXPECT_DEATH(
      Insert::Make(database_oid, namespace_oid, table_oid, std::vector<catalog::col_oid_t>(columns, std::end(columns)),
                   std::vector<std::vector<common::ManagedPointer<parser::AbstractExpression>>>(bad_values),
                   std::vector<catalog::index_oid_t>(indexes))
          .RegisterWithTxnContext(txn_context),
      "Mismatched");
  for (auto entry : bad_raw_values) delete entry;
#endif

  for (auto entry : raw_values) delete entry;

  txn_manager.Abort(txn_context);
  delete txn_context;
}

// NOLINTNEXTLINE
TEST(OperatorTests, InsertSelectTest) {
  //===--------------------------------------------------------------------===//
  // InsertSelect
  //===--------------------------------------------------------------------===//
  auto timestamp_manager = transaction::TimestampManager();
  auto deferred_action_manager = transaction::DeferredActionManager(common::ManagedPointer(&timestamp_manager));
  auto buffer_pool = storage::RecordBufferSegmentPool(100, 2);
  transaction::TransactionManager txn_manager = transaction::TransactionManager(
      common::ManagedPointer(&timestamp_manager), common::ManagedPointer(&deferred_action_manager),
      common::ManagedPointer(&buffer_pool), false, nullptr);

  transaction::TransactionContext *txn_context = txn_manager.BeginTransaction();

  catalog::db_oid_t database_oid(123);
  catalog::namespace_oid_t namespace_oid(456);
  catalog::table_oid_t table_oid(789);
  std::vector<catalog::index_oid_t> index_oids{721};

  // Check that all of our GET methods work as expected
  Operator op1 =
      InsertSelect::Make(database_oid, namespace_oid, table_oid, std::vector<catalog::index_oid_t>(index_oids))
          .RegisterWithTxnContext(txn_context);
  EXPECT_EQ(op1.GetOpType(), OpType::INSERTSELECT);
  EXPECT_EQ(op1.GetContentsAs<InsertSelect>()->GetDatabaseOid(), database_oid);
  EXPECT_EQ(op1.GetContentsAs<InsertSelect>()->GetNamespaceOid(), namespace_oid);
  EXPECT_EQ(op1.GetContentsAs<InsertSelect>()->GetTableOid(), table_oid);
  EXPECT_EQ(op1.GetContentsAs<InsertSelect>()->GetIndexes(), index_oids);

  // Check that if we make a new object with the same values, then it will
  // be equal to our first object and have the same hash
  Operator op2 =
      InsertSelect::Make(database_oid, namespace_oid, table_oid, std::vector<catalog::index_oid_t>(index_oids))
          .RegisterWithTxnContext(txn_context);
  EXPECT_TRUE(op1 == op2);
  EXPECT_EQ(op1.Hash(), op2.Hash());

  // Lastly, make a different object and make sure that it is not equal
  // and that it's hash is not the same!
  catalog::db_oid_t other_database_oid(999);
  Operator op3 =
      InsertSelect::Make(other_database_oid, namespace_oid, table_oid, std::vector<catalog::index_oid_t>(index_oids))
          .RegisterWithTxnContext(txn_context);
  EXPECT_FALSE(op1 == op3);
  EXPECT_NE(op1.Hash(), op3.Hash());

  txn_manager.Abort(txn_context);
  delete txn_context;
}

// NOLINTNEXTLINE
TEST(OperatorTests, DeleteTest) {
  //===--------------------------------------------------------------------===//
  // Delete
  //===--------------------------------------------------------------------===//
  auto timestamp_manager = transaction::TimestampManager();
  auto deferred_action_manager = transaction::DeferredActionManager(common::ManagedPointer(&timestamp_manager));
  auto buffer_pool = storage::RecordBufferSegmentPool(100, 2);
  transaction::TransactionManager txn_manager = transaction::TransactionManager(
      common::ManagedPointer(&timestamp_manager), common::ManagedPointer(&deferred_action_manager),
      common::ManagedPointer(&buffer_pool), false, nullptr);

  transaction::TransactionContext *txn_context = txn_manager.BeginTransaction();

  catalog::db_oid_t database_oid(123);
  catalog::namespace_oid_t namespace_oid(456);
  catalog::table_oid_t table_oid(789);

  // Check that all of our GET methods work as expected
  Operator op1 = Delete::Make(database_oid, namespace_oid, "tbl", table_oid).RegisterWithTxnContext(txn_context);
  EXPECT_EQ(op1.GetOpType(), OpType::DELETE);
  EXPECT_EQ(op1.GetContentsAs<Delete>()->GetDatabaseOid(), database_oid);
  EXPECT_EQ(op1.GetContentsAs<Delete>()->GetNamespaceOid(), namespace_oid);
  EXPECT_EQ(op1.GetContentsAs<Delete>()->GetTableOid(), table_oid);

  // Check that if we make a new object with the same values, then it will
  // be equal to our first object and have the same hash
  Operator op2 = Delete::Make(database_oid, namespace_oid, "tbl", table_oid).RegisterWithTxnContext(txn_context);
  EXPECT_TRUE(op1 == op2);
  EXPECT_EQ(op1.Hash(), op2.Hash());

  // make a different object and make sure that it is not equal
  // and that it's hash is not the same!
  catalog::db_oid_t other_database_oid(999);
  Operator op3 = Delete::Make(other_database_oid, namespace_oid, "tbl", table_oid).RegisterWithTxnContext(txn_context);
  EXPECT_FALSE(op1 == op3);
  EXPECT_NE(op1.Hash(), op3.Hash());

  txn_manager.Abort(txn_context);
  delete txn_context;
}

// NOLINTNEXTLINE
TEST(OperatorTests, ExportExternalFileTest) {
  //===--------------------------------------------------------------------===//
  // ExportExternalFile
  //===--------------------------------------------------------------------===//
  auto timestamp_manager = transaction::TimestampManager();
  auto deferred_action_manager = transaction::DeferredActionManager(common::ManagedPointer(&timestamp_manager));
  auto buffer_pool = storage::RecordBufferSegmentPool(100, 2);
  transaction::TransactionManager txn_manager = transaction::TransactionManager(
      common::ManagedPointer(&timestamp_manager), common::ManagedPointer(&deferred_action_manager),
      common::ManagedPointer(&buffer_pool), false, nullptr);

  transaction::TransactionContext *txn_context = txn_manager.BeginTransaction();

  std::string file_name = "fakefile.txt";
  char delimiter = 'X';
  char quote = 'Y';
  char escape = 'Z';

  // Check that all of our GET methods work as expected
  Operator op1 = ExportExternalFile::Make(parser::ExternalFileFormat::BINARY, file_name, delimiter, quote, escape)
                     .RegisterWithTxnContext(txn_context);
  EXPECT_EQ(op1.GetOpType(), OpType::EXPORTEXTERNALFILE);
  EXPECT_EQ(op1.GetContentsAs<ExportExternalFile>()->GetFilename(), file_name);
  EXPECT_EQ(op1.GetContentsAs<ExportExternalFile>()->GetFormat(), parser::ExternalFileFormat::BINARY);
  EXPECT_EQ(op1.GetContentsAs<ExportExternalFile>()->GetDelimiter(), delimiter);
  EXPECT_EQ(op1.GetContentsAs<ExportExternalFile>()->GetQuote(), quote);
  EXPECT_EQ(op1.GetContentsAs<ExportExternalFile>()->GetEscape(), escape);

  // Check that if we make a new object with the same values, then it will
  // be equal to our first object and have the same hash
  std::string file_name_copy = file_name;  // NOLINT
  Operator op2 = ExportExternalFile::Make(parser::ExternalFileFormat::BINARY, file_name_copy, delimiter, quote, escape)
                     .RegisterWithTxnContext(txn_context);
  EXPECT_TRUE(op1 == op2);
  EXPECT_EQ(op1.Hash(), op2.Hash());

  // Lastly, make a different object and make sure that it is not equal
  // and that it's hash is not the same!
  Operator op3 = ExportExternalFile::Make(parser::ExternalFileFormat::CSV, file_name, delimiter, quote, escape)
                     .RegisterWithTxnContext(txn_context);
  EXPECT_FALSE(op1 == op3);
  EXPECT_NE(op1.Hash(), op3.Hash());

  txn_manager.Abort(txn_context);
  delete txn_context;
}

// NOLINTNEXTLINE
TEST(OperatorTests, UpdateTest) {
  //===--------------------------------------------------------------------===//
  // Update
  //===--------------------------------------------------------------------===//
  auto timestamp_manager = transaction::TimestampManager();
  auto deferred_action_manager = transaction::DeferredActionManager(common::ManagedPointer(&timestamp_manager));
  auto buffer_pool = storage::RecordBufferSegmentPool(100, 2);
  transaction::TransactionManager txn_manager = transaction::TransactionManager(
      common::ManagedPointer(&timestamp_manager), common::ManagedPointer(&deferred_action_manager),
      common::ManagedPointer(&buffer_pool), false, nullptr);

  transaction::TransactionContext *txn_context = txn_manager.BeginTransaction();

  std::string column = "abc";
  parser::AbstractExpression *value =
      new parser::ConstantValueExpression(type::TypeId::TINYINT, execution::sql::Integer(1));
  parser::UpdateClause *raw_update_clause = new parser::UpdateClause(column, common::ManagedPointer(value));
  auto update_clause = common::ManagedPointer(raw_update_clause);
  catalog::db_oid_t database_oid(123);
  catalog::namespace_oid_t namespace_oid(456);
  catalog::table_oid_t table_oid(789);

  // Check that all of our GET methods work as expected
  Operator op1 =
      Update::Make(database_oid, namespace_oid, "tbl", table_oid, {update_clause}).RegisterWithTxnContext(txn_context);
  EXPECT_EQ(op1.GetOpType(), OpType::UPDATE);
  EXPECT_EQ(op1.GetContentsAs<Update>()->GetDatabaseOid(), database_oid);
  EXPECT_EQ(op1.GetContentsAs<Update>()->GetNamespaceOid(), namespace_oid);
  EXPECT_EQ(op1.GetContentsAs<Update>()->GetTableOid(), table_oid);
  EXPECT_EQ(op1.GetContentsAs<Update>()->GetUpdateClauses().size(), 1);
  EXPECT_EQ(op1.GetContentsAs<Update>()->GetUpdateClauses()[0], update_clause);

  // Check that if we make a new object with the same values, then it will
  // be equal to our first object and have the same hash
  Operator op2 =
      Update::Make(database_oid, namespace_oid, "tbl", table_oid, {update_clause}).RegisterWithTxnContext(txn_context);
  EXPECT_TRUE(op1 == op2);
  EXPECT_EQ(op1.Hash(), op2.Hash());

  // Lastly, make a different object and make sure that it is not equal
  // and that it's hash is not the same!
  Operator op3 = Update::Make(database_oid, namespace_oid, "tbl", table_oid, {}).RegisterWithTxnContext(txn_context);
  EXPECT_FALSE(op1 == op3);
  EXPECT_NE(op1.Hash(), op3.Hash());

  txn_manager.Abort(txn_context);
  delete txn_context;

  delete raw_update_clause;
  delete value;
}

// NOLINTNEXTLINE
TEST(OperatorTests, HashGroupByTest) {
  //===--------------------------------------------------------------------===//
  // HashGroupBy
  //===--------------------------------------------------------------------===//
  auto timestamp_manager = transaction::TimestampManager();
  auto deferred_action_manager = transaction::DeferredActionManager(common::ManagedPointer(&timestamp_manager));
  auto buffer_pool = storage::RecordBufferSegmentPool(100, 2);
  transaction::TransactionManager txn_manager = transaction::TransactionManager(
      common::ManagedPointer(&timestamp_manager), common::ManagedPointer(&deferred_action_manager),
      common::ManagedPointer(&buffer_pool), false, nullptr);

  transaction::TransactionContext *txn_context = txn_manager.BeginTransaction();

  // ConstValueExpression subclass AbstractExpression
  parser::AbstractExpression *expr_b_1 =
      new parser::ConstantValueExpression(type::TypeId::BOOLEAN, execution::sql::BoolVal(true));
  parser::AbstractExpression *expr_b_2 =
      new parser::ConstantValueExpression(type::TypeId::BOOLEAN, execution::sql::BoolVal(true));
  parser::AbstractExpression *expr_b_3 =
      new parser::ConstantValueExpression(type::TypeId::BOOLEAN, execution::sql::BoolVal(false));
  parser::AbstractExpression *expr_b_7 =
      new parser::ConstantValueExpression(type::TypeId::BOOLEAN, execution::sql::BoolVal(false));

  // columns: vector of shared_ptr of AbstractExpression
  auto x_1 = common::ManagedPointer<parser::AbstractExpression>(expr_b_1);
  auto x_2 = common::ManagedPointer<parser::AbstractExpression>(expr_b_2);
  auto x_3 = common::ManagedPointer<parser::AbstractExpression>(expr_b_3);
  auto x_7 = common::ManagedPointer<parser::AbstractExpression>(expr_b_7);

  // ConstValueExpression subclass AbstractExpression
  parser::AbstractExpression *expr_b_4 =
      new parser::ConstantValueExpression(type::TypeId::BOOLEAN, execution::sql::BoolVal(true));
  parser::AbstractExpression *expr_b_5 =
      new parser::ConstantValueExpression(type::TypeId::BOOLEAN, execution::sql::BoolVal(true));
  parser::AbstractExpression *expr_b_8 =
      new parser::ConstantValueExpression(type::TypeId::BOOLEAN, execution::sql::BoolVal(true));
  parser::AbstractExpression *expr_b_6 =
      new parser::ConstantValueExpression(type::TypeId::BOOLEAN, execution::sql::BoolVal(false));
  auto x_4 = common::ManagedPointer<parser::AbstractExpression>(expr_b_4);
  auto x_5 = common::ManagedPointer<parser::AbstractExpression>(expr_b_5);
  auto x_6 = common::ManagedPointer<parser::AbstractExpression>(expr_b_6);
  auto x_8 = common::ManagedPointer<parser::AbstractExpression>(expr_b_8);

  // havings: vector of AnnotatedExpression
  auto annotated_expr_0 =
      AnnotatedExpression(common::ManagedPointer<parser::AbstractExpression>(), std::unordered_set<std::string>());
  auto annotated_expr_1 = AnnotatedExpression(x_4, std::unordered_set<std::string>());
  auto annotated_expr_2 = AnnotatedExpression(x_5, std::unordered_set<std::string>());
  auto annotated_expr_3 = AnnotatedExpression(x_6, std::unordered_set<std::string>());
  auto annotated_expr_4 = AnnotatedExpression(x_8, std::unordered_set<std::string>());

  Operator group_by_1_0 = HashGroupBy::Make(std::vector<common::ManagedPointer<parser::AbstractExpression>>{x_1},
                                            std::vector<AnnotatedExpression>{annotated_expr_0})
                              .RegisterWithTxnContext(txn_context);
  Operator group_by_1_1 = HashGroupBy::Make(std::vector<common::ManagedPointer<parser::AbstractExpression>>{x_1},
                                            std::vector<AnnotatedExpression>{annotated_expr_1})
                              .RegisterWithTxnContext(txn_context);
  Operator group_by_2_2 = HashGroupBy::Make(std::vector<common::ManagedPointer<parser::AbstractExpression>>{x_2},
                                            std::vector<AnnotatedExpression>{annotated_expr_2})
                              .RegisterWithTxnContext(txn_context);
  Operator group_by_3 = HashGroupBy::Make(std::vector<common::ManagedPointer<parser::AbstractExpression>>{x_3},
                                          std::vector<AnnotatedExpression>())
                            .RegisterWithTxnContext(txn_context);
  Operator group_by_7_4 = HashGroupBy::Make(std::vector<common::ManagedPointer<parser::AbstractExpression>>{x_7},
                                            std::vector<AnnotatedExpression>{annotated_expr_4})
                              .RegisterWithTxnContext(txn_context);
  Operator group_by_4 = HashGroupBy::Make(std::vector<common::ManagedPointer<parser::AbstractExpression>>(),
                                          std::vector<AnnotatedExpression>{annotated_expr_1})
                            .RegisterWithTxnContext(txn_context);

  EXPECT_EQ(group_by_1_1.GetOpType(), OpType::HASHGROUPBY);
  EXPECT_EQ(group_by_3.GetOpType(), OpType::HASHGROUPBY);
  EXPECT_EQ(group_by_7_4.GetName(), "HashGroupBy");
  EXPECT_EQ(group_by_1_1.GetContentsAs<HashGroupBy>()->GetColumns(),
            std::vector<common::ManagedPointer<parser::AbstractExpression>>{x_1});
  EXPECT_EQ(group_by_3.GetContentsAs<HashGroupBy>()->GetColumns(),
            std::vector<common::ManagedPointer<parser::AbstractExpression>>{x_3});
  EXPECT_EQ(group_by_1_1.GetContentsAs<HashGroupBy>()->GetHaving(), std::vector<AnnotatedExpression>{annotated_expr_1});
  EXPECT_EQ(group_by_7_4.GetContentsAs<HashGroupBy>()->GetHaving(), std::vector<AnnotatedExpression>{annotated_expr_4});
  EXPECT_TRUE(group_by_1_1 == group_by_2_2);
  EXPECT_FALSE(group_by_1_1 == group_by_7_4);
  EXPECT_FALSE(group_by_1_0 == group_by_1_1);
  EXPECT_FALSE(group_by_3 == group_by_7_4);
  EXPECT_FALSE(group_by_4 == group_by_1_1);

  EXPECT_EQ(group_by_1_1.Hash(), group_by_2_2.Hash());
  EXPECT_NE(group_by_1_1.Hash(), group_by_7_4.Hash());
  EXPECT_NE(group_by_1_0.Hash(), group_by_1_1.Hash());
  EXPECT_NE(group_by_3.Hash(), group_by_7_4.Hash());
  EXPECT_NE(group_by_4.Hash(), group_by_1_1.Hash());

  delete expr_b_1;
  delete expr_b_2;
  delete expr_b_3;
  delete expr_b_4;
  delete expr_b_5;
  delete expr_b_6;
  delete expr_b_7;
  delete expr_b_8;

  txn_manager.Abort(txn_context);
  delete txn_context;
}

// NOLINTNEXTLINE
TEST(OperatorTests, SortGroupByTest) {
  //===--------------------------------------------------------------------===//
  // SortGroupBy
  //===--------------------------------------------------------------------===//
  auto timestamp_manager = transaction::TimestampManager();
  auto deferred_action_manager = transaction::DeferredActionManager(common::ManagedPointer(&timestamp_manager));
  auto buffer_pool = storage::RecordBufferSegmentPool(100, 2);
  transaction::TransactionManager txn_manager = transaction::TransactionManager(
      common::ManagedPointer(&timestamp_manager), common::ManagedPointer(&deferred_action_manager),
      common::ManagedPointer(&buffer_pool), false, nullptr);

  transaction::TransactionContext *txn_context = txn_manager.BeginTransaction();

  // ConstValueExpression subclass AbstractExpression
  parser::AbstractExpression *expr_b_1 =
      new parser::ConstantValueExpression(type::TypeId::BOOLEAN, execution::sql::BoolVal(true));
  parser::AbstractExpression *expr_b_2 =
      new parser::ConstantValueExpression(type::TypeId::BOOLEAN, execution::sql::BoolVal(true));
  parser::AbstractExpression *expr_b_3 =
      new parser::ConstantValueExpression(type::TypeId::BOOLEAN, execution::sql::BoolVal(false));
  parser::AbstractExpression *expr_b_7 =
      new parser::ConstantValueExpression(type::TypeId::BOOLEAN, execution::sql::BoolVal(false));

  // columns: vector of shared_ptr of AbstractExpression
  auto x_1 = common::ManagedPointer<parser::AbstractExpression>(expr_b_1);
  auto x_2 = common::ManagedPointer<parser::AbstractExpression>(expr_b_2);
  auto x_3 = common::ManagedPointer<parser::AbstractExpression>(expr_b_3);
  auto x_7 = common::ManagedPointer<parser::AbstractExpression>(expr_b_7);

  // ConstValueExpression subclass AbstractExpression
  parser::AbstractExpression *expr_b_4 =
      new parser::ConstantValueExpression(type::TypeId::BOOLEAN, execution::sql::BoolVal(true));
  parser::AbstractExpression *expr_b_5 =
      new parser::ConstantValueExpression(type::TypeId::BOOLEAN, execution::sql::BoolVal(true));
  parser::AbstractExpression *expr_b_8 =
      new parser::ConstantValueExpression(type::TypeId::BOOLEAN, execution::sql::BoolVal(true));
  parser::AbstractExpression *expr_b_6 =
      new parser::ConstantValueExpression(type::TypeId::BOOLEAN, execution::sql::BoolVal(false));
  auto x_4 = common::ManagedPointer<parser::AbstractExpression>(expr_b_4);
  auto x_5 = common::ManagedPointer<parser::AbstractExpression>(expr_b_5);
  auto x_6 = common::ManagedPointer<parser::AbstractExpression>(expr_b_6);
  auto x_8 = common::ManagedPointer<parser::AbstractExpression>(expr_b_8);

  // havings: vector of AnnotatedExpression
  auto annotated_expr_0 =
      AnnotatedExpression(common::ManagedPointer<parser::AbstractExpression>(), std::unordered_set<std::string>());
  auto annotated_expr_1 = AnnotatedExpression(x_4, std::unordered_set<std::string>());
  auto annotated_expr_2 = AnnotatedExpression(x_5, std::unordered_set<std::string>());
  auto annotated_expr_3 = AnnotatedExpression(x_6, std::unordered_set<std::string>());
  auto annotated_expr_4 = AnnotatedExpression(x_8, std::unordered_set<std::string>());

  Operator group_by_1_0 = SortGroupBy::Make(std::vector<common::ManagedPointer<parser::AbstractExpression>>{x_1},
                                            std::vector<AnnotatedExpression>{annotated_expr_0})
                              .RegisterWithTxnContext(txn_context);
  Operator group_by_1_1 = SortGroupBy::Make(std::vector<common::ManagedPointer<parser::AbstractExpression>>{x_1},
                                            std::vector<AnnotatedExpression>{annotated_expr_1})
                              .RegisterWithTxnContext(txn_context);
  Operator group_by_2_2 = SortGroupBy::Make(std::vector<common::ManagedPointer<parser::AbstractExpression>>{x_2},
                                            std::vector<AnnotatedExpression>{annotated_expr_2})
                              .RegisterWithTxnContext(txn_context);
  Operator group_by_3 = SortGroupBy::Make(std::vector<common::ManagedPointer<parser::AbstractExpression>>{x_3},
                                          std::vector<AnnotatedExpression>())
                            .RegisterWithTxnContext(txn_context);
  Operator group_by_7_4 = SortGroupBy::Make(std::vector<common::ManagedPointer<parser::AbstractExpression>>{x_7},
                                            std::vector<AnnotatedExpression>{annotated_expr_4})
                              .RegisterWithTxnContext(txn_context);
  Operator group_by_4 = SortGroupBy::Make(std::vector<common::ManagedPointer<parser::AbstractExpression>>(),
                                          std::vector<AnnotatedExpression>{annotated_expr_1})
                            .RegisterWithTxnContext(txn_context);

  EXPECT_EQ(group_by_1_1.GetOpType(), OpType::SORTGROUPBY);
  EXPECT_EQ(group_by_3.GetOpType(), OpType::SORTGROUPBY);
  EXPECT_EQ(group_by_7_4.GetName(), "SortGroupBy");
  EXPECT_EQ(group_by_1_1.GetContentsAs<SortGroupBy>()->GetColumns(),
            std::vector<common::ManagedPointer<parser::AbstractExpression>>{x_1});
  EXPECT_EQ(group_by_3.GetContentsAs<SortGroupBy>()->GetColumns(),
            std::vector<common::ManagedPointer<parser::AbstractExpression>>{x_3});
  EXPECT_EQ(group_by_1_1.GetContentsAs<SortGroupBy>()->GetHaving(), std::vector<AnnotatedExpression>{annotated_expr_1});
  EXPECT_EQ(group_by_7_4.GetContentsAs<SortGroupBy>()->GetHaving(), std::vector<AnnotatedExpression>{annotated_expr_4});
  EXPECT_TRUE(group_by_1_1 == group_by_2_2);
  EXPECT_FALSE(group_by_1_1 == group_by_7_4);
  EXPECT_FALSE(group_by_1_0 == group_by_1_1);
  EXPECT_FALSE(group_by_3 == group_by_7_4);
  EXPECT_FALSE(group_by_4 == group_by_1_1);

  EXPECT_EQ(group_by_1_1.Hash(), group_by_2_2.Hash());
  EXPECT_NE(group_by_1_1.Hash(), group_by_7_4.Hash());
  EXPECT_NE(group_by_1_0.Hash(), group_by_1_1.Hash());
  EXPECT_NE(group_by_3.Hash(), group_by_7_4.Hash());
  EXPECT_NE(group_by_4.Hash(), group_by_1_1.Hash());

  delete expr_b_1;
  delete expr_b_2;
  delete expr_b_3;
  delete expr_b_4;
  delete expr_b_5;
  delete expr_b_6;
  delete expr_b_7;
  delete expr_b_8;

  txn_manager.Abort(txn_context);
  delete txn_context;
}

// NOLINTNEXTLINE
TEST(OperatorTests, AggregateTest) {
  //===--------------------------------------------------------------------===//
  // Aggregate
  //===--------------------------------------------------------------------===//
  // Aggregate operator does not have any data members.
  // So we just need to make sure that all instantiations
  // of the object are equivalent.
  auto timestamp_manager = transaction::TimestampManager();
  auto deferred_action_manager = transaction::DeferredActionManager(common::ManagedPointer(&timestamp_manager));
  auto buffer_pool = storage::RecordBufferSegmentPool(100, 2);
  transaction::TransactionManager txn_manager = transaction::TransactionManager(
      common::ManagedPointer(&timestamp_manager), common::ManagedPointer(&deferred_action_manager),
      common::ManagedPointer(&buffer_pool), false, nullptr);

  transaction::TransactionContext *txn_context = txn_manager.BeginTransaction();

  Operator op1 = Aggregate::Make().RegisterWithTxnContext(txn_context);
  EXPECT_EQ(op1.GetOpType(), OpType::AGGREGATE);

  Operator op2 = Aggregate::Make().RegisterWithTxnContext(txn_context);
  EXPECT_TRUE(op1 == op2);
  EXPECT_EQ(op1.Hash(), op2.Hash());

  txn_manager.Abort(txn_context);
  delete txn_context;
}

// NOLINTNEXTLINE
TEST(OperatorTests, CreateDatabaseTest) {
  //===--------------------------------------------------------------------===//
  // CreateDatabase
  //===--------------------------------------------------------------------===//
  auto timestamp_manager = transaction::TimestampManager();
  auto deferred_action_manager = transaction::DeferredActionManager(common::ManagedPointer(&timestamp_manager));
  auto buffer_pool = storage::RecordBufferSegmentPool(100, 2);
  transaction::TransactionManager txn_manager = transaction::TransactionManager(
      common::ManagedPointer(&timestamp_manager), common::ManagedPointer(&deferred_action_manager),
      common::ManagedPointer(&buffer_pool), false, nullptr);

  transaction::TransactionContext *txn_context = txn_manager.BeginTransaction();

  Operator create_db_1 = CreateDatabase::Make("testdb").RegisterWithTxnContext(txn_context);
  Operator create_db_2 = CreateDatabase::Make("testdb").RegisterWithTxnContext(txn_context);
  Operator create_db_3 = CreateDatabase::Make("another_testdb").RegisterWithTxnContext(txn_context);

  EXPECT_EQ(create_db_1.GetOpType(), OpType::CREATEDATABASE);
  EXPECT_EQ(create_db_3.GetOpType(), OpType::CREATEDATABASE);
  EXPECT_EQ(create_db_1.GetName(), "CreateDatabase");
  EXPECT_EQ(create_db_1.GetContentsAs<CreateDatabase>()->GetDatabaseName(), "testdb");
  EXPECT_EQ(create_db_3.GetContentsAs<CreateDatabase>()->GetDatabaseName(), "another_testdb");
  EXPECT_TRUE(create_db_1 == create_db_2);
  EXPECT_FALSE(create_db_1 == create_db_3);
  EXPECT_EQ(create_db_1.Hash(), create_db_2.Hash());
  EXPECT_NE(create_db_1.Hash(), create_db_3.Hash());

  txn_manager.Abort(txn_context);
  delete txn_context;
}

// NOLINTNEXTLINE
TEST(OperatorTests, CreateFunctionTest) {
  //===--------------------------------------------------------------------===//
  // CreateFunction
  //===--------------------------------------------------------------------===//
  auto timestamp_manager = transaction::TimestampManager();
  auto deferred_action_manager = transaction::DeferredActionManager(common::ManagedPointer(&timestamp_manager));
  auto buffer_pool = storage::RecordBufferSegmentPool(100, 2);
  transaction::TransactionManager txn_manager = transaction::TransactionManager(
      common::ManagedPointer(&timestamp_manager), common::ManagedPointer(&deferred_action_manager),
      common::ManagedPointer(&buffer_pool), false, nullptr);

  transaction::TransactionContext *txn_context = txn_manager.BeginTransaction();

  Operator op1 =
      CreateFunction::Make(catalog::db_oid_t(1), catalog::namespace_oid_t(1), "function1", parser::PLType::PL_C, {},
                           {"param"}, {parser::BaseFunctionParameter::DataType::INTEGER},
                           parser::BaseFunctionParameter::DataType::BOOLEAN, 1, false)
          .RegisterWithTxnContext(txn_context);

  EXPECT_EQ(op1.GetOpType(), OpType::CREATEFUNCTION);
  EXPECT_EQ(op1.GetName(), "CreateFunction");
  EXPECT_EQ(op1.GetContentsAs<CreateFunction>()->GetDatabaseOid(), catalog::db_oid_t(1));
  EXPECT_EQ(op1.GetContentsAs<CreateFunction>()->GetNamespaceOid(), catalog::namespace_oid_t(1));
  EXPECT_EQ(op1.GetContentsAs<CreateFunction>()->GetFunctionName(), "function1");
  EXPECT_EQ(op1.GetContentsAs<CreateFunction>()->GetUDFLanguage(), parser::PLType::PL_C);
  EXPECT_EQ(op1.GetContentsAs<CreateFunction>()->GetFunctionBody(), std::vector<std::string>{});
  EXPECT_EQ(op1.GetContentsAs<CreateFunction>()->GetFunctionParameterNames(), std::vector<std::string>{"param"});
  EXPECT_EQ(op1.GetContentsAs<CreateFunction>()->GetFunctionParameterTypes(),
            std::vector<parser::BaseFunctionParameter::DataType>{parser::BaseFunctionParameter::DataType::INTEGER});
  EXPECT_EQ(op1.GetContentsAs<CreateFunction>()->GetReturnType(), parser::BaseFunctionParameter::DataType::BOOLEAN);
  EXPECT_EQ(op1.GetContentsAs<CreateFunction>()->GetParamCount(), 1);
  EXPECT_FALSE(op1.GetContentsAs<CreateFunction>()->IsReplace());

  Operator op2 =
      CreateFunction::Make(catalog::db_oid_t(1), catalog::namespace_oid_t(1), "function1", parser::PLType::PL_C, {},
                           {"param"}, {parser::BaseFunctionParameter::DataType::INTEGER},
                           parser::BaseFunctionParameter::DataType::BOOLEAN, 1, false)
          .RegisterWithTxnContext(txn_context);
  EXPECT_TRUE(op1 == op2);
  EXPECT_EQ(op1.Hash(), op2.Hash());

  Operator op3 =
      CreateFunction::Make(catalog::db_oid_t(1), catalog::namespace_oid_t(3), "function1", parser::PLType::PL_C, {},
                           {"param"}, {parser::BaseFunctionParameter::DataType::INTEGER},
                           parser::BaseFunctionParameter::DataType::BOOLEAN, 1, false)
          .RegisterWithTxnContext(txn_context);
  EXPECT_TRUE(op1 != op3);
  EXPECT_NE(op1.Hash(), op3.Hash());

  Operator op4 =
      CreateFunction::Make(catalog::db_oid_t(1), catalog::namespace_oid_t(1), "function4", parser::PLType::PL_C, {},
                           {"param"}, {parser::BaseFunctionParameter::DataType::INTEGER},
                           parser::BaseFunctionParameter::DataType::BOOLEAN, 1, false)
          .RegisterWithTxnContext(txn_context);
  EXPECT_FALSE(op1 == op4);
  EXPECT_NE(op1.Hash(), op4.Hash());

  Operator op5 =
      CreateFunction::Make(catalog::db_oid_t(1), catalog::namespace_oid_t(1), "function1", parser::PLType::PL_PGSQL, {},
                           {"param"}, {parser::BaseFunctionParameter::DataType::INTEGER},
                           parser::BaseFunctionParameter::DataType::BOOLEAN, 1, false)
          .RegisterWithTxnContext(txn_context);
  EXPECT_FALSE(op1 == op5);
  EXPECT_NE(op1.Hash(), op5.Hash());

  Operator op6 =
      CreateFunction::Make(catalog::db_oid_t(1), catalog::namespace_oid_t(1), "function1", parser::PLType::PL_C,
                           {"body", "body2"}, {"param"}, {parser::BaseFunctionParameter::DataType::INTEGER},
                           parser::BaseFunctionParameter::DataType::BOOLEAN, 1, false)
          .RegisterWithTxnContext(txn_context);
  EXPECT_FALSE(op1 == op6);
  EXPECT_NE(op1.Hash(), op6.Hash());

  Operator op7 = CreateFunction::Make(catalog::db_oid_t(1), catalog::namespace_oid_t(1), "function1",
                                      parser::PLType::PL_C, {}, {"param1", "param2"},
                                      {parser::BaseFunctionParameter::DataType::INTEGER,
                                       parser::BaseFunctionParameter::DataType::BOOLEAN},
                                      parser::BaseFunctionParameter::DataType::BOOLEAN, 2, false)
                     .RegisterWithTxnContext(txn_context);
  EXPECT_FALSE(op1 == op7);
  EXPECT_NE(op1.Hash(), op7.Hash());

  Operator op8 =
      CreateFunction::Make(catalog::db_oid_t(1), catalog::namespace_oid_t(1), "function1", parser::PLType::PL_C, {}, {},
                           {}, parser::BaseFunctionParameter::DataType::BOOLEAN, 0, false)
          .RegisterWithTxnContext(txn_context);
  EXPECT_FALSE(op1 == op8);
  EXPECT_NE(op1.Hash(), op8.Hash());

  Operator op9 =
      CreateFunction::Make(catalog::db_oid_t(1), catalog::namespace_oid_t(1), "function1", parser::PLType::PL_C, {},
                           {"param"}, {parser::BaseFunctionParameter::DataType::VARCHAR},
                           parser::BaseFunctionParameter::DataType::BOOLEAN, 1, false)
          .RegisterWithTxnContext(txn_context);
  EXPECT_FALSE(op1 == op9);
  EXPECT_NE(op1.Hash(), op9.Hash());

  Operator op10 =
      CreateFunction::Make(catalog::db_oid_t(1), catalog::namespace_oid_t(1), "function1", parser::PLType::PL_C, {},
                           {"param"}, {parser::BaseFunctionParameter::DataType::INTEGER},
                           parser::BaseFunctionParameter::DataType::INTEGER, 1, false)
          .RegisterWithTxnContext(txn_context);
  EXPECT_FALSE(op1 == op10);
  EXPECT_NE(op1.Hash(), op10.Hash());

  Operator op11 =
      CreateFunction::Make(catalog::db_oid_t(1), catalog::namespace_oid_t(1), "function1", parser::PLType::PL_C, {},
                           {"param"}, {parser::BaseFunctionParameter::DataType::INTEGER},
                           parser::BaseFunctionParameter::DataType::BOOLEAN, 1, true)
          .RegisterWithTxnContext(txn_context);
  EXPECT_FALSE(op1 == op11);
  EXPECT_NE(op1.Hash(), op11.Hash());

#ifndef NDEBUG
  EXPECT_DEATH(
      CreateFunction::Make(catalog::db_oid_t(1), catalog::namespace_oid_t(1), "function1", parser::PLType::PL_C, {},
                           {"param", "PARAM"}, {parser::BaseFunctionParameter::DataType::INTEGER},
                           parser::BaseFunctionParameter::DataType::BOOLEAN, 1, true)
          .RegisterWithTxnContext(txn_context),
      "Mismatched");
#endif

  txn_manager.Abort(txn_context);
  delete txn_context;
}

// NOLINTNEXTLINE
TEST(OperatorTests, CreateIndexTest) {
  //===--------------------------------------------------------------------===//
  // CreateIndex
  //===--------------------------------------------------------------------===//
  auto timestamp_manager = transaction::TimestampManager();
  auto deferred_action_manager = transaction::DeferredActionManager(common::ManagedPointer(&timestamp_manager));
  auto buffer_pool = storage::RecordBufferSegmentPool(100, 2);
  transaction::TransactionManager txn_manager = transaction::TransactionManager(
      common::ManagedPointer(&timestamp_manager), common::ManagedPointer(&deferred_action_manager),
      common::ManagedPointer(&buffer_pool), false, nullptr);

  transaction::TransactionContext *txn_context = txn_manager.BeginTransaction();

  auto idx_schema = std::make_unique<catalog::IndexSchema>(
      std::vector<catalog::IndexSchema::Column>{catalog::IndexSchema::Column(
          "col_1", type::TypeId::TINYINT, true,
          parser::ConstantValueExpression(type::TypeId::TINYINT, execution::sql::Integer(1)))},
      storage::index::IndexType::BWTREE, true, true, true, true);

  Operator op1 =
<<<<<<< HEAD
      CreateIndex::Make(catalog::namespace_oid_t(1), catalog::table_oid_t(1), "index_1", std::move(idx_schema), false);
=======
      CreateIndex::Make(catalog::namespace_oid_t(1), catalog::table_oid_t(1), "index_1", std::move(idx_schema))
          .RegisterWithTxnContext(txn_context);
>>>>>>> 17bad7dd

  EXPECT_EQ(op1.GetOpType(), OpType::CREATEINDEX);
  EXPECT_EQ(op1.GetName(), "CreateIndex");
  EXPECT_EQ(op1.GetContentsAs<CreateIndex>()->GetIndexName(), "index_1");
  EXPECT_EQ(op1.GetContentsAs<CreateIndex>()->GetNamespaceOid(), catalog::namespace_oid_t(1));
  EXPECT_EQ(op1.GetContentsAs<CreateIndex>()->GetTableOid(), catalog::table_oid_t(1));
  auto idx_schema_dup = std::make_unique<catalog::IndexSchema>(
      std::vector<catalog::IndexSchema::Column>{catalog::IndexSchema::Column(
          "col_1", type::TypeId::TINYINT, true,
          parser::ConstantValueExpression(type::TypeId::TINYINT, execution::sql::Integer(1)))},
      storage::index::IndexType::BWTREE, true, true, true, true);
  EXPECT_EQ(*op1.GetContentsAs<CreateIndex>()->GetSchema(), *idx_schema_dup);

  auto idx_schema_2 = std::make_unique<catalog::IndexSchema>(
      std::vector<catalog::IndexSchema::Column>{catalog::IndexSchema::Column(
          "col_1", type::TypeId::TINYINT, true,
          parser::ConstantValueExpression(type::TypeId::TINYINT, execution::sql::Integer(1)))},
      storage::index::IndexType::BWTREE, true, true, true, true);
<<<<<<< HEAD
  Operator op2 = CreateIndex::Make(catalog::namespace_oid_t(1), catalog::table_oid_t(1), "index_1",
                                   std::move(idx_schema_2), false);
=======
  Operator op2 =
      CreateIndex::Make(catalog::namespace_oid_t(1), catalog::table_oid_t(1), "index_1", std::move(idx_schema_2))
          .RegisterWithTxnContext(txn_context);
>>>>>>> 17bad7dd
  EXPECT_TRUE(op1 == op2);
  EXPECT_EQ(op1.Hash(), op2.Hash());

  auto idx_schema_3 = std::make_unique<catalog::IndexSchema>(
      std::vector<catalog::IndexSchema::Column>{catalog::IndexSchema::Column(
          "col_1", type::TypeId::TINYINT, true,
          parser::ConstantValueExpression(type::TypeId::TINYINT, execution::sql::Integer(1)))},
      storage::index::IndexType::BWTREE, true, true, true, true);
<<<<<<< HEAD
  Operator op3 = CreateIndex::Make(catalog::namespace_oid_t(2), catalog::table_oid_t(1), "index_1",
                                   std::move(idx_schema_3), false);
=======
  Operator op3 =
      CreateIndex::Make(catalog::namespace_oid_t(2), catalog::table_oid_t(1), "index_1", std::move(idx_schema_3))
          .RegisterWithTxnContext(txn_context);
>>>>>>> 17bad7dd
  EXPECT_FALSE(op3 == op1);
  EXPECT_NE(op1.Hash(), op3.Hash());

  auto idx_schema_4 = std::make_unique<catalog::IndexSchema>(
      std::vector<catalog::IndexSchema::Column>{catalog::IndexSchema::Column(
          "col_1", type::TypeId::TINYINT, true,
          parser::ConstantValueExpression(type::TypeId::TINYINT, execution::sql::Integer(1)))},
      storage::index::IndexType::BWTREE, true, true, true, true);
<<<<<<< HEAD
  Operator op4 = CreateIndex::Make(catalog::namespace_oid_t(1), catalog::table_oid_t(1), "index_2",
                                   std::move(idx_schema_4), false);
=======
  Operator op4 =
      CreateIndex::Make(catalog::namespace_oid_t(1), catalog::table_oid_t(1), "index_2", std::move(idx_schema_4))
          .RegisterWithTxnContext(txn_context);
>>>>>>> 17bad7dd
  EXPECT_FALSE(op1 == op4);
  EXPECT_NE(op1.Hash(), op4.Hash());

  auto idx_schema_5 = std::make_unique<catalog::IndexSchema>(
      std::vector<catalog::IndexSchema::Column>{catalog::IndexSchema::Column(
          "col_1", type::TypeId::INTEGER, true,
          parser::ConstantValueExpression(type::TypeId::INTEGER, execution::sql::Integer(1)))},
      storage::index::IndexType::BWTREE, true, true, true, true);
<<<<<<< HEAD
  Operator op5 = CreateIndex::Make(catalog::namespace_oid_t(1), catalog::table_oid_t(1), "index_1",
                                   std::move(idx_schema_5), false);
=======
  Operator op5 =
      CreateIndex::Make(catalog::namespace_oid_t(1), catalog::table_oid_t(1), "index_1", std::move(idx_schema_5))
          .RegisterWithTxnContext(txn_context);
>>>>>>> 17bad7dd
  EXPECT_FALSE(op1 == op5);
  EXPECT_NE(op1.Hash(), op5.Hash());

  auto idx_schema_6 = std::make_unique<catalog::IndexSchema>(
      std::vector<catalog::IndexSchema::Column>{
          catalog::IndexSchema::Column(
              "col_1", type::TypeId::INTEGER, true,
              parser::ConstantValueExpression(type::TypeId::INTEGER, execution::sql::Integer(1))),
          catalog::IndexSchema::Column(
              "col_2", type::TypeId::TINYINT, true,
              parser::ConstantValueExpression(type::TypeId::INTEGER, execution::sql::Integer(1)))},
      storage::index::IndexType::BWTREE, true, true, true, true);
<<<<<<< HEAD
  Operator op6 = CreateIndex::Make(catalog::namespace_oid_t(1), catalog::table_oid_t(1), "index_1",
                                   std::move(idx_schema_6), false);
=======
  Operator op6 =
      CreateIndex::Make(catalog::namespace_oid_t(1), catalog::table_oid_t(1), "index_1", std::move(idx_schema_6))
          .RegisterWithTxnContext(txn_context);
>>>>>>> 17bad7dd
  EXPECT_FALSE(op1 == op6);
  EXPECT_NE(op1.Hash(), op6.Hash());

  txn_manager.Abort(txn_context);
  delete txn_context;
}

// NOLINTNEXTLINE
TEST(OperatorTests, CreateTableTest) {
  //===--------------------------------------------------------------------===//
  // CreateTable
  //===--------------------------------------------------------------------===//
  auto timestamp_manager = transaction::TimestampManager();
  auto deferred_action_manager = transaction::DeferredActionManager(common::ManagedPointer(&timestamp_manager));
  auto buffer_pool = storage::RecordBufferSegmentPool(100, 2);
  transaction::TransactionManager txn_manager = transaction::TransactionManager(
      common::ManagedPointer(&timestamp_manager), common::ManagedPointer(&deferred_action_manager),
      common::ManagedPointer(&buffer_pool), false, nullptr);

  transaction::TransactionContext *txn_context = txn_manager.BeginTransaction();

  auto col_def = new parser::ColumnDefinition(
      "col_1", parser::ColumnDefinition::DataType::INTEGER, true, true, true,
      common::ManagedPointer<parser::AbstractExpression>(
          new parser::ConstantValueExpression(type::TypeId::TINYINT, execution::sql::Integer(9))),
      nullptr, 4);
  Operator op1 = CreateTable::Make(catalog::namespace_oid_t(1), "Table_1",
                                   std::vector<common::ManagedPointer<parser::ColumnDefinition>>{
                                       common::ManagedPointer<parser::ColumnDefinition>(col_def)},
                                   std::vector<common::ManagedPointer<parser::ColumnDefinition>>{})
                     .RegisterWithTxnContext(txn_context);
  EXPECT_EQ(op1.GetOpType(), OpType::CREATETABLE);
  EXPECT_EQ(op1.GetName(), "CreateTable");
  EXPECT_EQ(op1.GetContentsAs<CreateTable>()->GetTableName(), "Table_1");
  EXPECT_EQ(op1.GetContentsAs<CreateTable>()->GetNamespaceOid(), catalog::namespace_oid_t(1));
  EXPECT_EQ(op1.GetContentsAs<CreateTable>()->GetForeignKeys(),
            std::vector<common::ManagedPointer<parser::ColumnDefinition>>{});
  EXPECT_EQ(op1.GetContentsAs<CreateTable>()->GetColumns().size(), 1);
  EXPECT_EQ(*op1.GetContentsAs<CreateTable>()->GetColumns().at(0), *col_def);

  Operator op2 = CreateTable::Make(catalog::namespace_oid_t(1), "Table_1",
                                   std::vector<common::ManagedPointer<parser::ColumnDefinition>>{
                                       common::ManagedPointer<parser::ColumnDefinition>(col_def)},
                                   std::vector<common::ManagedPointer<parser::ColumnDefinition>>{})
                     .RegisterWithTxnContext(txn_context);
  EXPECT_TRUE(op1 == op2);
  EXPECT_EQ(op1.Hash(), op2.Hash());

  Operator op3 = CreateTable::Make(catalog::namespace_oid_t(2), "Table_1",
                                   std::vector<common::ManagedPointer<parser::ColumnDefinition>>{
                                       common::ManagedPointer<parser::ColumnDefinition>(col_def)},
                                   std::vector<common::ManagedPointer<parser::ColumnDefinition>>{})
                     .RegisterWithTxnContext(txn_context);
  EXPECT_FALSE(op1 == op3);
  EXPECT_NE(op1.Hash(), op3.Hash());

  Operator op4 = CreateTable::Make(catalog::namespace_oid_t(1), "Table_2",
                                   std::vector<common::ManagedPointer<parser::ColumnDefinition>>{
                                       common::ManagedPointer<parser::ColumnDefinition>(col_def)},
                                   std::vector<common::ManagedPointer<parser::ColumnDefinition>>{})
                     .RegisterWithTxnContext(txn_context);
  EXPECT_FALSE(op1 == op4);
  EXPECT_NE(op1.Hash(), op4.Hash());

  Operator op5 = CreateTable::Make(catalog::namespace_oid_t(1), "Table_1",
                                   std::vector<common::ManagedPointer<parser::ColumnDefinition>>{
                                       common::ManagedPointer<parser::ColumnDefinition>(col_def),
                                       common::ManagedPointer<parser::ColumnDefinition>(col_def)},
                                   std::vector<common::ManagedPointer<parser::ColumnDefinition>>{})
                     .RegisterWithTxnContext(txn_context);
  EXPECT_FALSE(op1 == op5);
  EXPECT_NE(op1.Hash(), op5.Hash());

  Operator op6 = CreateTable::Make(catalog::namespace_oid_t(1), "Table_1",
                                   std::vector<common::ManagedPointer<parser::ColumnDefinition>>{},
                                   std::vector<common::ManagedPointer<parser::ColumnDefinition>>{})
                     .RegisterWithTxnContext(txn_context);
  EXPECT_FALSE(op1 == op6);
  EXPECT_NE(op1.Hash(), op6.Hash());

  auto col_def_2_string_val = execution::sql::ValueUtil::CreateStringVal(std::string_view("col"));
  auto col_def_2 = new parser::ColumnDefinition(
      "col_1", parser::ColumnDefinition::DataType::VARCHAR, true, true, true,
      common::ManagedPointer<parser::AbstractExpression>(new parser::ConstantValueExpression(
          type::TypeId::VARCHAR, col_def_2_string_val.first, std::move(col_def_2_string_val.second))),
      nullptr, 20);
  Operator op7 = CreateTable::Make(catalog::namespace_oid_t(1), "Table_2",
                                   std::vector<common::ManagedPointer<parser::ColumnDefinition>>{
                                       common::ManagedPointer<parser::ColumnDefinition>(col_def_2)},
                                   std::vector<common::ManagedPointer<parser::ColumnDefinition>>{})
                     .RegisterWithTxnContext(txn_context);
  EXPECT_FALSE(op1 == op7);
  EXPECT_NE(op1.Hash(), op7.Hash());

  auto foreign_def =
      new parser::ColumnDefinition({"foreign_col_1"}, {"col_1"}, "foreign", parser::FKConstrActionType::SETNULL,
                                   parser::FKConstrActionType::CASCADE, parser::FKConstrMatchType::FULL);
  Operator op8 = CreateTable::Make(catalog::namespace_oid_t(1), "Table_1",
                                   std::vector<common::ManagedPointer<parser::ColumnDefinition>>{
                                       common::ManagedPointer<parser::ColumnDefinition>(col_def)},
                                   std::vector<common::ManagedPointer<parser::ColumnDefinition>>{
                                       common::ManagedPointer<parser::ColumnDefinition>(foreign_def)})
                     .RegisterWithTxnContext(txn_context);
  EXPECT_FALSE(op1 == op8);
  EXPECT_NE(op1.Hash(), op8.Hash());
  EXPECT_EQ(op8.GetContentsAs<CreateTable>()->GetForeignKeys().size(), 1);
  EXPECT_EQ(*op8.GetContentsAs<CreateTable>()->GetForeignKeys().at(0), *foreign_def);

  delete col_def->GetDefaultExpression().Get();
  delete col_def;
  delete col_def_2->GetDefaultExpression().Get();
  delete col_def_2;
  delete foreign_def;

  txn_manager.Abort(txn_context);
  delete txn_context;
}

// NOLINTNEXTLINE
TEST(OperatorTests, CreateNamespaceTest) {
  //===--------------------------------------------------------------------===//
  // CreateNamespace
  //===--------------------------------------------------------------------===//
  auto timestamp_manager = transaction::TimestampManager();
  auto deferred_action_manager = transaction::DeferredActionManager(common::ManagedPointer(&timestamp_manager));
  auto buffer_pool = storage::RecordBufferSegmentPool(100, 2);
  transaction::TransactionManager txn_manager = transaction::TransactionManager(
      common::ManagedPointer(&timestamp_manager), common::ManagedPointer(&deferred_action_manager),
      common::ManagedPointer(&buffer_pool), false, nullptr);

  transaction::TransactionContext *txn_context = txn_manager.BeginTransaction();

  Operator op1 = CreateNamespace::Make("testns").RegisterWithTxnContext(txn_context);
  Operator op2 = CreateNamespace::Make("testns").RegisterWithTxnContext(txn_context);
  Operator op3 = CreateNamespace::Make("another_testns").RegisterWithTxnContext(txn_context);

  EXPECT_EQ(op1.GetOpType(), OpType::CREATENAMESPACE);
  EXPECT_EQ(op3.GetOpType(), OpType::CREATENAMESPACE);
  EXPECT_EQ(op1.GetName(), "CreateNamespace");
  EXPECT_EQ(op1.GetContentsAs<CreateNamespace>()->GetNamespaceName(), "testns");
  EXPECT_EQ(op3.GetContentsAs<CreateNamespace>()->GetNamespaceName(), "another_testns");
  EXPECT_TRUE(op1 == op2);
  EXPECT_FALSE(op1 == op3);
  EXPECT_EQ(op1.Hash(), op2.Hash());
  EXPECT_NE(op1.Hash(), op3.Hash());

  txn_manager.Abort(txn_context);
  delete txn_context;
}

// NOLINTNEXTLINE
TEST(OperatorTests, CreateTriggerTest) {
  //===--------------------------------------------------------------------===//
  // CreateTrigger
  //===--------------------------------------------------------------------===//
  auto timestamp_manager = transaction::TimestampManager();
  auto deferred_action_manager = transaction::DeferredActionManager(common::ManagedPointer(&timestamp_manager));
  auto buffer_pool = storage::RecordBufferSegmentPool(100, 2);
  transaction::TransactionManager txn_manager = transaction::TransactionManager(
      common::ManagedPointer(&timestamp_manager), common::ManagedPointer(&deferred_action_manager),
      common::ManagedPointer(&buffer_pool), false, nullptr);

  transaction::TransactionContext *txn_context = txn_manager.BeginTransaction();

  auto when = new parser::ConstantValueExpression(type::TypeId::TINYINT, execution::sql::Integer(1));
  Operator op1 =
      CreateTrigger::Make(catalog::db_oid_t(1), catalog::namespace_oid_t(1), catalog::table_oid_t(1), "Trigger_1", {},
                          {}, {catalog::col_oid_t(1)}, common::ManagedPointer<parser::AbstractExpression>(when), 0)
          .RegisterWithTxnContext(txn_context);

  EXPECT_EQ(op1.GetOpType(), OpType::CREATETRIGGER);
  EXPECT_EQ(op1.GetName(), "CreateTrigger");
  EXPECT_EQ(op1.GetContentsAs<CreateTrigger>()->GetTriggerName(), "Trigger_1");
  EXPECT_EQ(op1.GetContentsAs<CreateTrigger>()->GetNamespaceOid(), catalog::namespace_oid_t(1));
  EXPECT_EQ(op1.GetContentsAs<CreateTrigger>()->GetTableOid(), catalog::table_oid_t(1));
  EXPECT_EQ(op1.GetContentsAs<CreateTrigger>()->GetDatabaseOid(), catalog::db_oid_t(1));
  EXPECT_EQ(op1.GetContentsAs<CreateTrigger>()->GetTriggerType(), 0);
  EXPECT_EQ(op1.GetContentsAs<CreateTrigger>()->GetTriggerFuncName(), std::vector<std::string>{});
  EXPECT_EQ(op1.GetContentsAs<CreateTrigger>()->GetTriggerArgs(), std::vector<std::string>{});
  EXPECT_EQ(op1.GetContentsAs<CreateTrigger>()->GetTriggerColumns(),
            std::vector<catalog::col_oid_t>{catalog::col_oid_t(1)});

  Operator op2 =
      CreateTrigger::Make(catalog::db_oid_t(1), catalog::namespace_oid_t(1), catalog::table_oid_t(1), "Trigger_1", {},
                          {}, {catalog::col_oid_t(1)}, common::ManagedPointer<parser::AbstractExpression>(when), 0)
          .RegisterWithTxnContext(txn_context);
  EXPECT_TRUE(op1 == op2);
  EXPECT_EQ(op1.Hash(), op2.Hash());

  Operator op3 =
      CreateTrigger::Make(catalog::db_oid_t(2), catalog::namespace_oid_t(1), catalog::table_oid_t(1), "Trigger_1", {},
                          {}, {catalog::col_oid_t(1)}, common::ManagedPointer<parser::AbstractExpression>(when), 0)
          .RegisterWithTxnContext(txn_context);
  EXPECT_FALSE(op3 == op1);
  EXPECT_NE(op1.Hash(), op3.Hash());

  Operator op4 =
      CreateTrigger::Make(catalog::db_oid_t(1), catalog::namespace_oid_t(2), catalog::table_oid_t(1), "Trigger_1", {},
                          {}, {catalog::col_oid_t(1)}, common::ManagedPointer<parser::AbstractExpression>(when), 0)
          .RegisterWithTxnContext(txn_context);
  EXPECT_FALSE(op1 == op4);
  EXPECT_NE(op4.Hash(), op3.Hash());

  Operator op5 =
      CreateTrigger::Make(catalog::db_oid_t(1), catalog::namespace_oid_t(1), catalog::table_oid_t(2), "Trigger_1", {},
                          {}, {catalog::col_oid_t(1)}, common::ManagedPointer<parser::AbstractExpression>(when), 0)
          .RegisterWithTxnContext(txn_context);
  EXPECT_FALSE(op1 == op5);
  EXPECT_NE(op1.Hash(), op5.Hash());

  Operator op6 =
      CreateTrigger::Make(catalog::db_oid_t(1), catalog::namespace_oid_t(1), catalog::table_oid_t(1), "Trigger_2", {},
                          {}, {catalog::col_oid_t(1)}, common::ManagedPointer<parser::AbstractExpression>(when), 0)
          .RegisterWithTxnContext(txn_context);
  EXPECT_FALSE(op1 == op6);
  EXPECT_NE(op1.Hash(), op6.Hash());

  Operator op7 = CreateTrigger::Make(catalog::db_oid_t(1), catalog::namespace_oid_t(1), catalog::table_oid_t(1),
                                     "Trigger_1", {"func_name"}, {"func_arg"}, {catalog::col_oid_t(1)},
                                     common::ManagedPointer<parser::AbstractExpression>(when), 0)
                     .RegisterWithTxnContext(txn_context);
  EXPECT_FALSE(op1 == op7);
  EXPECT_NE(op1.Hash(), op7.Hash());

  Operator op8 = CreateTrigger::Make(catalog::db_oid_t(1), catalog::namespace_oid_t(1), catalog::table_oid_t(1),
                                     "Trigger_1", {"func_name"}, {"func_arg"}, {catalog::col_oid_t(1)},
                                     common::ManagedPointer<parser::AbstractExpression>(when), 0)
                     .RegisterWithTxnContext(txn_context);
  EXPECT_TRUE(op7 == op8);
  EXPECT_EQ(op7.Hash(), op8.Hash());

  Operator op9 =
      CreateTrigger::Make(catalog::db_oid_t(1), catalog::namespace_oid_t(1), catalog::table_oid_t(1), "Trigger_1",
                          {"func_name", "func_name"}, {"func_arg", "func_arg"}, {catalog::col_oid_t(1)},
                          common::ManagedPointer<parser::AbstractExpression>(when), 0)
          .RegisterWithTxnContext(txn_context);
  EXPECT_FALSE(op1 == op9);
  EXPECT_FALSE(op7 == op9);
  EXPECT_NE(op1.Hash(), op9.Hash());
  EXPECT_NE(op7.Hash(), op9.Hash());

  Operator op10 =
      CreateTrigger::Make(catalog::db_oid_t(1), catalog::namespace_oid_t(1), catalog::table_oid_t(1), "Trigger_1", {},
                          {}, {}, common::ManagedPointer<parser::AbstractExpression>(when), 0)
          .RegisterWithTxnContext(txn_context);
  EXPECT_FALSE(op10 == op1);
  EXPECT_NE(op1.Hash(), op10.Hash());

  auto when_2 = new parser::ConstantValueExpression(type::TypeId::TINYINT, execution::sql::Integer(2));
  Operator op11 =
      CreateTrigger::Make(catalog::db_oid_t(1), catalog::namespace_oid_t(1), catalog::table_oid_t(1), "Trigger_1", {},
                          {}, {catalog::col_oid_t(1)}, common::ManagedPointer<parser::AbstractExpression>(when_2), 0)
          .RegisterWithTxnContext(txn_context);
  EXPECT_FALSE(op11 == op1);
  EXPECT_NE(op1.Hash(), op11.Hash());

  Operator op12 =
      CreateTrigger::Make(catalog::db_oid_t(1), catalog::namespace_oid_t(1), catalog::table_oid_t(1), "Trigger_1", {},
                          {}, {catalog::col_oid_t(1)}, common::ManagedPointer<parser::AbstractExpression>(when), 9)
          .RegisterWithTxnContext(txn_context);
  EXPECT_FALSE(op12 == op1);
  EXPECT_NE(op1.Hash(), op12.Hash());

  delete when;
  delete when_2;

  txn_manager.Abort(txn_context);
  delete txn_context;
}

// NOLINTNEXTLINE
TEST(OperatorTests, CreateViewTest) {
  //===--------------------------------------------------------------------===//
  // CreateView
  //===--------------------------------------------------------------------===//
  auto timestamp_manager = transaction::TimestampManager();
  auto deferred_action_manager = transaction::DeferredActionManager(common::ManagedPointer(&timestamp_manager));
  auto buffer_pool = storage::RecordBufferSegmentPool(100, 2);
  transaction::TransactionManager txn_manager = transaction::TransactionManager(
      common::ManagedPointer(&timestamp_manager), common::ManagedPointer(&deferred_action_manager),
      common::ManagedPointer(&buffer_pool), false, nullptr);

  transaction::TransactionContext *txn_context = txn_manager.BeginTransaction();

  Operator op1 = CreateView::Make(catalog::db_oid_t(1), catalog::namespace_oid_t(1), "test_view", nullptr)
                     .RegisterWithTxnContext(txn_context);

  EXPECT_EQ(op1.GetOpType(), OpType::CREATEVIEW);
  EXPECT_EQ(op1.GetName(), "CreateView");
  EXPECT_EQ(op1.GetContentsAs<CreateView>()->GetViewName(), "test_view");
  EXPECT_EQ(op1.GetContentsAs<CreateView>()->GetViewQuery(), nullptr);

  Operator op2 = CreateView::Make(catalog::db_oid_t(1), catalog::namespace_oid_t(1), "test_view", nullptr)
                     .RegisterWithTxnContext(txn_context);
  EXPECT_TRUE(op1 == op2);
  EXPECT_EQ(op1.Hash(), op2.Hash());

  Operator op3 = CreateView::Make(catalog::db_oid_t(2), catalog::namespace_oid_t(1), "test_view", nullptr)
                     .RegisterWithTxnContext(txn_context);
  EXPECT_FALSE(op1 == op3);
  EXPECT_NE(op1.Hash(), op3.Hash());

  Operator op4 = CreateView::Make(catalog::db_oid_t(1), catalog::namespace_oid_t(2), "test_view", nullptr)
                     .RegisterWithTxnContext(txn_context);
  EXPECT_FALSE(op1 == op4);
  EXPECT_NE(op1.Hash(), op4.Hash());

  Operator op5 = CreateView::Make(catalog::db_oid_t(1), catalog::namespace_oid_t(1), "test_view_2", nullptr)
                     .RegisterWithTxnContext(txn_context);
  EXPECT_FALSE(op1 == op5);
  EXPECT_NE(op1.Hash(), op5.Hash());

  auto stmt = new parser::SelectStatement(std::vector<common::ManagedPointer<parser::AbstractExpression>>{}, true,
                                          nullptr, nullptr, nullptr, nullptr, nullptr);
  Operator op6 = CreateView::Make(catalog::db_oid_t(1), catalog::namespace_oid_t(1), "test_view",
                                  common::ManagedPointer<parser::SelectStatement>(stmt))
                     .RegisterWithTxnContext(txn_context);
  EXPECT_FALSE(op1 == op6);
  EXPECT_NE(op1.Hash(), op6.Hash());
  delete stmt;

  txn_manager.Abort(txn_context);
  delete txn_context;
}

// NOLINTNEXTLINE
TEST(OperatorTests, DropDatabaseTest) {
  //===--------------------------------------------------------------------===//
  // DropDatabase
  //===--------------------------------------------------------------------===//
  auto timestamp_manager = transaction::TimestampManager();
  auto deferred_action_manager = transaction::DeferredActionManager(common::ManagedPointer(&timestamp_manager));
  auto buffer_pool = storage::RecordBufferSegmentPool(100, 2);
  transaction::TransactionManager txn_manager = transaction::TransactionManager(
      common::ManagedPointer(&timestamp_manager), common::ManagedPointer(&deferred_action_manager),
      common::ManagedPointer(&buffer_pool), false, nullptr);

  transaction::TransactionContext *txn_context = txn_manager.BeginTransaction();

  Operator op1 = DropDatabase::Make(catalog::db_oid_t(1)).RegisterWithTxnContext(txn_context);
  Operator op2 = DropDatabase::Make(catalog::db_oid_t(1)).RegisterWithTxnContext(txn_context);
  Operator op3 = DropDatabase::Make(catalog::db_oid_t(2)).RegisterWithTxnContext(txn_context);

  EXPECT_EQ(op1.GetOpType(), OpType::DROPDATABASE);
  EXPECT_EQ(op3.GetOpType(), OpType::DROPDATABASE);
  EXPECT_EQ(op1.GetName(), "DropDatabase");
  EXPECT_EQ(op1.GetContentsAs<DropDatabase>()->GetDatabaseOID(), catalog::db_oid_t(1));
  EXPECT_EQ(op3.GetContentsAs<DropDatabase>()->GetDatabaseOID(), catalog::db_oid_t(2));
  EXPECT_TRUE(op1 == op2);
  EXPECT_FALSE(op1 == op3);
  EXPECT_EQ(op1.Hash(), op2.Hash());
  EXPECT_NE(op1.Hash(), op3.Hash());

  txn_manager.Abort(txn_context);
  delete txn_context;
}

// NOLINTNEXTLINE
TEST(OperatorTests, DropTableTest) {
  //===--------------------------------------------------------------------===//
  // DropTable
  //===--------------------------------------------------------------------===//
  auto timestamp_manager = transaction::TimestampManager();
  auto deferred_action_manager = transaction::DeferredActionManager(common::ManagedPointer(&timestamp_manager));
  auto buffer_pool = storage::RecordBufferSegmentPool(100, 2);
  transaction::TransactionManager txn_manager = transaction::TransactionManager(
      common::ManagedPointer(&timestamp_manager), common::ManagedPointer(&deferred_action_manager),
      common::ManagedPointer(&buffer_pool), false, nullptr);

  transaction::TransactionContext *txn_context = txn_manager.BeginTransaction();

  Operator op1 = DropTable::Make(catalog::table_oid_t(1)).RegisterWithTxnContext(txn_context);
  Operator op2 = DropTable::Make(catalog::table_oid_t(1)).RegisterWithTxnContext(txn_context);
  Operator op3 = DropTable::Make(catalog::table_oid_t(2)).RegisterWithTxnContext(txn_context);

  EXPECT_EQ(op1.GetOpType(), OpType::DROPTABLE);
  EXPECT_EQ(op3.GetOpType(), OpType::DROPTABLE);
  EXPECT_EQ(op1.GetName(), "DropTable");
  EXPECT_EQ(op1.GetContentsAs<DropTable>()->GetTableOID(), catalog::table_oid_t(1));
  EXPECT_EQ(op3.GetContentsAs<DropTable>()->GetTableOID(), catalog::table_oid_t(2));
  EXPECT_TRUE(op1 == op2);
  EXPECT_FALSE(op1 == op3);
  EXPECT_EQ(op1.Hash(), op2.Hash());
  EXPECT_NE(op1.Hash(), op3.Hash());

  txn_manager.Abort(txn_context);
  delete txn_context;
}

// NOLINTNEXTLINE
TEST(OperatorTests, DropIndexTest) {
  //===--------------------------------------------------------------------===//
  // DropIndex
  //===--------------------------------------------------------------------===//
  auto timestamp_manager = transaction::TimestampManager();
  auto deferred_action_manager = transaction::DeferredActionManager(common::ManagedPointer(&timestamp_manager));
  auto buffer_pool = storage::RecordBufferSegmentPool(100, 2);
  transaction::TransactionManager txn_manager = transaction::TransactionManager(
      common::ManagedPointer(&timestamp_manager), common::ManagedPointer(&deferred_action_manager),
      common::ManagedPointer(&buffer_pool), false, nullptr);

  transaction::TransactionContext *txn_context = txn_manager.BeginTransaction();

  Operator op1 = DropIndex::Make(catalog::index_oid_t(1)).RegisterWithTxnContext(txn_context);
  Operator op2 = DropIndex::Make(catalog::index_oid_t(1)).RegisterWithTxnContext(txn_context);
  Operator op3 = DropIndex::Make(catalog::index_oid_t(2)).RegisterWithTxnContext(txn_context);

  EXPECT_EQ(op1.GetOpType(), OpType::DROPINDEX);
  EXPECT_EQ(op3.GetOpType(), OpType::DROPINDEX);
  EXPECT_EQ(op1.GetName(), "DropIndex");
  EXPECT_EQ(op1.GetContentsAs<DropIndex>()->GetIndexOID(), catalog::index_oid_t(1));
  EXPECT_EQ(op3.GetContentsAs<DropIndex>()->GetIndexOID(), catalog::index_oid_t(2));
  EXPECT_TRUE(op1 == op2);
  EXPECT_FALSE(op1 == op3);
  EXPECT_EQ(op1.Hash(), op2.Hash());
  EXPECT_NE(op1.Hash(), op3.Hash());

  txn_manager.Abort(txn_context);
  delete txn_context;
}

// NOLINTNEXTLINE
TEST(OperatorTests, DropNamespaceTest) {
  //===--------------------------------------------------------------------===//
  // DropNamespace
  //===--------------------------------------------------------------------===//
  auto timestamp_manager = transaction::TimestampManager();
  auto deferred_action_manager = transaction::DeferredActionManager(common::ManagedPointer(&timestamp_manager));
  auto buffer_pool = storage::RecordBufferSegmentPool(100, 2);
  transaction::TransactionManager txn_manager = transaction::TransactionManager(
      common::ManagedPointer(&timestamp_manager), common::ManagedPointer(&deferred_action_manager),
      common::ManagedPointer(&buffer_pool), false, nullptr);

  transaction::TransactionContext *txn_context = txn_manager.BeginTransaction();

  Operator op1 = DropNamespace::Make(catalog::namespace_oid_t(1)).RegisterWithTxnContext(txn_context);
  Operator op2 = DropNamespace::Make(catalog::namespace_oid_t(1)).RegisterWithTxnContext(txn_context);
  Operator op3 = DropNamespace::Make(catalog::namespace_oid_t(2)).RegisterWithTxnContext(txn_context);

  EXPECT_EQ(op1.GetOpType(), OpType::DROPNAMESPACE);
  EXPECT_EQ(op3.GetOpType(), OpType::DROPNAMESPACE);
  EXPECT_EQ(op1.GetName(), "DropNamespace");
  EXPECT_EQ(op1.GetContentsAs<DropNamespace>()->GetNamespaceOID(), catalog::namespace_oid_t(1));
  EXPECT_EQ(op3.GetContentsAs<DropNamespace>()->GetNamespaceOID(), catalog::namespace_oid_t(2));
  EXPECT_TRUE(op1 == op2);
  EXPECT_FALSE(op1 == op3);
  EXPECT_EQ(op1.Hash(), op2.Hash());
  EXPECT_NE(op1.Hash(), op3.Hash());

  txn_manager.Abort(txn_context);
  delete txn_context;
}

// NOLINTNEXTLINE
TEST(OperatorTests, DropTriggerTest) {
  //===--------------------------------------------------------------------===//
  // DropTrigger
  //===--------------------------------------------------------------------===//
  auto timestamp_manager = transaction::TimestampManager();
  auto deferred_action_manager = transaction::DeferredActionManager(common::ManagedPointer(&timestamp_manager));
  auto buffer_pool = storage::RecordBufferSegmentPool(100, 2);
  transaction::TransactionManager txn_manager = transaction::TransactionManager(
      common::ManagedPointer(&timestamp_manager), common::ManagedPointer(&deferred_action_manager),
      common::ManagedPointer(&buffer_pool), false, nullptr);

  transaction::TransactionContext *txn_context = txn_manager.BeginTransaction();

  Operator op1 = DropTrigger::Make(catalog::db_oid_t(1), catalog::namespace_oid_t(1), catalog::trigger_oid_t(1), false)
                     .RegisterWithTxnContext(txn_context);

  EXPECT_EQ(op1.GetOpType(), OpType::DROPTRIGGER);
  EXPECT_EQ(op1.GetName(), "DropTrigger");
  EXPECT_EQ(op1.GetContentsAs<DropTrigger>()->GetDatabaseOid(), catalog::db_oid_t(1));
  EXPECT_EQ(op1.GetContentsAs<DropTrigger>()->GetNamespaceOid(), catalog::namespace_oid_t(1));
  EXPECT_EQ(op1.GetContentsAs<DropTrigger>()->GetTriggerOid(), catalog::trigger_oid_t(1));
  EXPECT_FALSE(op1.GetContentsAs<DropTrigger>()->IsIfExists());

  Operator op2 = DropTrigger::Make(catalog::db_oid_t(1), catalog::namespace_oid_t(1), catalog::trigger_oid_t(1), false)
                     .RegisterWithTxnContext(txn_context);
  EXPECT_TRUE(op1 == op2);
  EXPECT_EQ(op1.Hash(), op2.Hash());

  Operator op3 = DropTrigger::Make(catalog::db_oid_t(2), catalog::namespace_oid_t(1), catalog::trigger_oid_t(1), false)
                     .RegisterWithTxnContext(txn_context);
  EXPECT_TRUE(op1 != op3);
  EXPECT_NE(op1.Hash(), op3.Hash());

  Operator op4 = DropTrigger::Make(catalog::db_oid_t(1), catalog::namespace_oid_t(2), catalog::trigger_oid_t(1), false)
                     .RegisterWithTxnContext(txn_context);
  EXPECT_FALSE(op1 == op4);
  EXPECT_NE(op1.Hash(), op4.Hash());

  Operator op5 = DropTrigger::Make(catalog::db_oid_t(1), catalog::namespace_oid_t(1), catalog::trigger_oid_t(2), false)
                     .RegisterWithTxnContext(txn_context);
  EXPECT_FALSE(op1 == op5);
  EXPECT_NE(op1.Hash(), op5.Hash());

  Operator op6 = DropTrigger::Make(catalog::db_oid_t(1), catalog::namespace_oid_t(1), catalog::trigger_oid_t(1), true)
                     .RegisterWithTxnContext(txn_context);
  EXPECT_FALSE(op1 == op6);
  EXPECT_NE(op1.Hash(), op6.Hash());

  txn_manager.Abort(txn_context);
  delete txn_context;
}

// NOLINTNEXTLINE
TEST(OperatorTests, DropViewTest) {
  //===--------------------------------------------------------------------===//
  // DropView
  //===--------------------------------------------------------------------===//
  auto timestamp_manager = transaction::TimestampManager();
  auto deferred_action_manager = transaction::DeferredActionManager(common::ManagedPointer(&timestamp_manager));
  auto buffer_pool = storage::RecordBufferSegmentPool(100, 2);
  transaction::TransactionManager txn_manager = transaction::TransactionManager(
      common::ManagedPointer(&timestamp_manager), common::ManagedPointer(&deferred_action_manager),
      common::ManagedPointer(&buffer_pool), false, nullptr);

  transaction::TransactionContext *txn_context = txn_manager.BeginTransaction();

  Operator op1 = DropView::Make(catalog::db_oid_t(1), catalog::namespace_oid_t(1), catalog::view_oid_t(1), false)
                     .RegisterWithTxnContext(txn_context);

  EXPECT_EQ(op1.GetOpType(), OpType::DROPVIEW);
  EXPECT_EQ(op1.GetName(), "DropView");
  EXPECT_EQ(op1.GetContentsAs<DropView>()->GetDatabaseOid(), catalog::db_oid_t(1));
  EXPECT_EQ(op1.GetContentsAs<DropView>()->GetNamespaceOid(), catalog::namespace_oid_t(1));
  EXPECT_EQ(op1.GetContentsAs<DropView>()->GetViewOid(), catalog::view_oid_t(1));
  EXPECT_FALSE(op1.GetContentsAs<DropView>()->IsIfExists());

  Operator op2 = DropView::Make(catalog::db_oid_t(1), catalog::namespace_oid_t(1), catalog::view_oid_t(1), false)
                     .RegisterWithTxnContext(txn_context);
  EXPECT_TRUE(op1 == op2);
  EXPECT_EQ(op1.Hash(), op2.Hash());

  Operator op3 = DropView::Make(catalog::db_oid_t(2), catalog::namespace_oid_t(1), catalog::view_oid_t(1), false)
                     .RegisterWithTxnContext(txn_context);
  EXPECT_TRUE(op1 != op3);
  EXPECT_NE(op1.Hash(), op3.Hash());

  Operator op4 = DropView::Make(catalog::db_oid_t(1), catalog::namespace_oid_t(2), catalog::view_oid_t(1), false)
                     .RegisterWithTxnContext(txn_context);
  EXPECT_FALSE(op1 == op4);
  EXPECT_NE(op1.Hash(), op4.Hash());

  Operator op5 = DropView::Make(catalog::db_oid_t(1), catalog::namespace_oid_t(1), catalog::view_oid_t(2), false)
                     .RegisterWithTxnContext(txn_context);
  EXPECT_FALSE(op1 == op5);
  EXPECT_NE(op1.Hash(), op5.Hash());

  Operator op6 = DropView::Make(catalog::db_oid_t(1), catalog::namespace_oid_t(1), catalog::view_oid_t(1), true)
                     .RegisterWithTxnContext(txn_context);
  EXPECT_FALSE(op1 == op6);
  EXPECT_NE(op1.Hash(), op6.Hash());

  txn_manager.Abort(txn_context);
  delete txn_context;
}

}  // namespace terrier::optimizer<|MERGE_RESOLUTION|>--- conflicted
+++ resolved
@@ -1617,12 +1617,8 @@
       storage::index::IndexType::BWTREE, true, true, true, true);
 
   Operator op1 =
-<<<<<<< HEAD
-      CreateIndex::Make(catalog::namespace_oid_t(1), catalog::table_oid_t(1), "index_1", std::move(idx_schema), false);
-=======
-      CreateIndex::Make(catalog::namespace_oid_t(1), catalog::table_oid_t(1), "index_1", std::move(idx_schema))
-          .RegisterWithTxnContext(txn_context);
->>>>>>> 17bad7dd
+      CreateIndex::Make(catalog::namespace_oid_t(1), catalog::table_oid_t(1), "index_1", std::move(idx_schema), false)
+          .RegisterWithTxnContext(txn_context);
 
   EXPECT_EQ(op1.GetOpType(), OpType::CREATEINDEX);
   EXPECT_EQ(op1.GetName(), "CreateIndex");
@@ -1641,14 +1637,9 @@
           "col_1", type::TypeId::TINYINT, true,
           parser::ConstantValueExpression(type::TypeId::TINYINT, execution::sql::Integer(1)))},
       storage::index::IndexType::BWTREE, true, true, true, true);
-<<<<<<< HEAD
-  Operator op2 = CreateIndex::Make(catalog::namespace_oid_t(1), catalog::table_oid_t(1), "index_1",
-                                   std::move(idx_schema_2), false);
-=======
   Operator op2 =
-      CreateIndex::Make(catalog::namespace_oid_t(1), catalog::table_oid_t(1), "index_1", std::move(idx_schema_2))
-          .RegisterWithTxnContext(txn_context);
->>>>>>> 17bad7dd
+      CreateIndex::Make(catalog::namespace_oid_t(1), catalog::table_oid_t(1), "index_1", std::move(idx_schema_2), false)
+          .RegisterWithTxnContext(txn_context);
   EXPECT_TRUE(op1 == op2);
   EXPECT_EQ(op1.Hash(), op2.Hash());
 
@@ -1657,14 +1648,9 @@
           "col_1", type::TypeId::TINYINT, true,
           parser::ConstantValueExpression(type::TypeId::TINYINT, execution::sql::Integer(1)))},
       storage::index::IndexType::BWTREE, true, true, true, true);
-<<<<<<< HEAD
-  Operator op3 = CreateIndex::Make(catalog::namespace_oid_t(2), catalog::table_oid_t(1), "index_1",
-                                   std::move(idx_schema_3), false);
-=======
   Operator op3 =
-      CreateIndex::Make(catalog::namespace_oid_t(2), catalog::table_oid_t(1), "index_1", std::move(idx_schema_3))
-          .RegisterWithTxnContext(txn_context);
->>>>>>> 17bad7dd
+      CreateIndex::Make(catalog::namespace_oid_t(2), catalog::table_oid_t(1), "index_1", std::move(idx_schema_3), false)
+          .RegisterWithTxnContext(txn_context);
   EXPECT_FALSE(op3 == op1);
   EXPECT_NE(op1.Hash(), op3.Hash());
 
@@ -1673,14 +1659,9 @@
           "col_1", type::TypeId::TINYINT, true,
           parser::ConstantValueExpression(type::TypeId::TINYINT, execution::sql::Integer(1)))},
       storage::index::IndexType::BWTREE, true, true, true, true);
-<<<<<<< HEAD
-  Operator op4 = CreateIndex::Make(catalog::namespace_oid_t(1), catalog::table_oid_t(1), "index_2",
-                                   std::move(idx_schema_4), false);
-=======
   Operator op4 =
-      CreateIndex::Make(catalog::namespace_oid_t(1), catalog::table_oid_t(1), "index_2", std::move(idx_schema_4))
-          .RegisterWithTxnContext(txn_context);
->>>>>>> 17bad7dd
+      CreateIndex::Make(catalog::namespace_oid_t(1), catalog::table_oid_t(1), "index_2", std::move(idx_schema_4), false)
+          .RegisterWithTxnContext(txn_context);
   EXPECT_FALSE(op1 == op4);
   EXPECT_NE(op1.Hash(), op4.Hash());
 
@@ -1689,14 +1670,9 @@
           "col_1", type::TypeId::INTEGER, true,
           parser::ConstantValueExpression(type::TypeId::INTEGER, execution::sql::Integer(1)))},
       storage::index::IndexType::BWTREE, true, true, true, true);
-<<<<<<< HEAD
-  Operator op5 = CreateIndex::Make(catalog::namespace_oid_t(1), catalog::table_oid_t(1), "index_1",
-                                   std::move(idx_schema_5), false);
-=======
   Operator op5 =
-      CreateIndex::Make(catalog::namespace_oid_t(1), catalog::table_oid_t(1), "index_1", std::move(idx_schema_5))
-          .RegisterWithTxnContext(txn_context);
->>>>>>> 17bad7dd
+      CreateIndex::Make(catalog::namespace_oid_t(1), catalog::table_oid_t(1), "index_1", std::move(idx_schema_5), false)
+          .RegisterWithTxnContext(txn_context);
   EXPECT_FALSE(op1 == op5);
   EXPECT_NE(op1.Hash(), op5.Hash());
 
@@ -1709,14 +1685,9 @@
               "col_2", type::TypeId::TINYINT, true,
               parser::ConstantValueExpression(type::TypeId::INTEGER, execution::sql::Integer(1)))},
       storage::index::IndexType::BWTREE, true, true, true, true);
-<<<<<<< HEAD
-  Operator op6 = CreateIndex::Make(catalog::namespace_oid_t(1), catalog::table_oid_t(1), "index_1",
-                                   std::move(idx_schema_6), false);
-=======
   Operator op6 =
-      CreateIndex::Make(catalog::namespace_oid_t(1), catalog::table_oid_t(1), "index_1", std::move(idx_schema_6))
-          .RegisterWithTxnContext(txn_context);
->>>>>>> 17bad7dd
+      CreateIndex::Make(catalog::namespace_oid_t(1), catalog::table_oid_t(1), "index_1", std::move(idx_schema_6), false)
+          .RegisterWithTxnContext(txn_context);
   EXPECT_FALSE(op1 == op6);
   EXPECT_NE(op1.Hash(), op6.Hash());
 
