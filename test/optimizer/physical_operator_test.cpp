--- conflicted
+++ resolved
@@ -1135,23 +1135,6 @@
   EXPECT_EQ(op1.Hash(), op2.Hash());
 }
 
-<<<<<<< HEAD
-// NOLINTNEXTLINE
-TEST(OperatorTests, DistinctTest) {
-  //===--------------------------------------------------------------------===//
-  // Distinct
-  //===--------------------------------------------------------------------===//
-  // Distinct operator does not have any data members.
-  // So we just need to make sure that all instantiations
-  // of the object are equivalent.
-  Operator op1 = Distinct::Make();
-  EXPECT_EQ(op1.GetType(), OpType::DISTINCT);
-
-  Operator op2 = Distinct::Make();
-  EXPECT_TRUE(op1 == op2);
-  EXPECT_EQ(op1.Hash(), op2.Hash());
-}
-
 // NOLINTNEXTLINE
 TEST(OperatorTests, CreateDatabaseTest) {
   //===--------------------------------------------------------------------===//
@@ -1501,6 +1484,11 @@
                                     get_fk_info_2(), get_unique_info(), get_check_info());
   EXPECT_FALSE(op1 == op10);
   EXPECT_NE(op1.Hash(), op10.Hash());
+
+  // Copy should be equal and have same hash
+  Operator copy(op10);
+  EXPECT_TRUE(copy == op10);
+  EXPECT_TRUE(copy.Hash(), op10.Hash());
 }
 
 // NOLINTNEXTLINE
@@ -1805,6 +1793,4 @@
   EXPECT_NE(op1.Hash(), op6.Hash());
 }
 
-=======
->>>>>>> e8f1f432
 }  // namespace terrier::optimizer