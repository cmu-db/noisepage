--- conflicted
+++ resolved
@@ -762,12 +762,8 @@
   // Check that all of our GET methods work as expected
   Operator op1 =
       Insert::Make(database_oid, namespace_oid, table_oid, std::vector<catalog::col_oid_t>(columns, std::end(columns)),
-<<<<<<< HEAD
-                   std::vector<std::vector<common::ManagedPointer<const parser::AbstractExpression>>>(values));
-=======
-                   std::vector<std::vector<common::ManagedPointer<parser::AbstractExpression>>>(values),
+                   std::vector<std::vector<common::ManagedPointer<const parser::AbstractExpression>>>(values),
                    std::vector<catalog::index_oid_t>(indexes));
->>>>>>> 00355ab5
   EXPECT_EQ(op1.GetType(), OpType::INSERT);
   EXPECT_EQ(op1.As<Insert>()->GetDatabaseOid(), database_oid);
   EXPECT_EQ(op1.As<Insert>()->GetNamespaceOid(), namespace_oid);
@@ -780,12 +776,8 @@
   // be equal to our first object and have the same hash
   Operator op2 =
       Insert::Make(database_oid, namespace_oid, table_oid, std::vector<catalog::col_oid_t>(columns, std::end(columns)),
-<<<<<<< HEAD
-                   std::vector<std::vector<common::ManagedPointer<const parser::AbstractExpression>>>(values));
-=======
-                   std::vector<std::vector<common::ManagedPointer<parser::AbstractExpression>>>(values),
+                   std::vector<std::vector<common::ManagedPointer<const parser::AbstractExpression>>>(values),
                    std::vector<catalog::index_oid_t>(indexes));
->>>>>>> 00355ab5
   EXPECT_TRUE(op1 == op2);
   EXPECT_EQ(op1.Hash(), op2.Hash());
 
@@ -796,12 +788,8 @@
       std::vector<common::ManagedPointer<const parser::AbstractExpression>>(raw_values, std::end(raw_values))};
   Operator op3 =
       Insert::Make(database_oid, namespace_oid, table_oid, std::vector<catalog::col_oid_t>(columns, std::end(columns)),
-<<<<<<< HEAD
-                   std::vector<std::vector<common::ManagedPointer<const parser::AbstractExpression>>>(other_values));
-=======
-                   std::vector<std::vector<common::ManagedPointer<parser::AbstractExpression>>>(other_values),
+                   std::vector<std::vector<common::ManagedPointer<const parser::AbstractExpression>>>(other_values),
                    std::vector<catalog::index_oid_t>(indexes));
->>>>>>> 00355ab5
   EXPECT_FALSE(op1 == op3);
   EXPECT_NE(op1.Hash(), op3.Hash());
 
@@ -817,12 +805,8 @@
       std::vector<common::ManagedPointer<const parser::AbstractExpression>>(bad_raw_values, std::end(bad_raw_values))};
   EXPECT_DEATH(
       Insert::Make(database_oid, namespace_oid, table_oid, std::vector<catalog::col_oid_t>(columns, std::end(columns)),
-<<<<<<< HEAD
-                   std::vector<std::vector<common::ManagedPointer<const parser::AbstractExpression>>>(bad_values)),
-=======
-                   std::vector<std::vector<common::ManagedPointer<parser::AbstractExpression>>>(bad_values),
+                   std::vector<std::vector<common::ManagedPointer<const parser::AbstractExpression>>>(bad_values),
                    std::vector<catalog::index_oid_t>(indexes)),
->>>>>>> 00355ab5
       "Mismatched");
   for (auto entry : bad_raw_values) delete entry;
 #endif
