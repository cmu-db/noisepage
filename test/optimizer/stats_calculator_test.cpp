#include "optimizer/statistics/stats_calculator.h"

#include "gtest/gtest.h"
#include "optimizer/logical_operators.h"
#include "optimizer/optimizer_context.h"
#include "parser/expression/column_value_expression.h"
#include "parser/expression/comparison_expression.h"
#include "parser/expression/conjunction_expression.h"
#include "parser/expression/constant_value_expression.h"
#include "parser/expression/operator_expression.h"
#include "test_util/end_to_end_test.h"
#include "test_util/test_harness.h"

namespace noisepage::optimizer {
class StatsCalculatorTests : public test::EndToEndTest {
 protected:
  StatsCalculator stats_calculator_;

  OptimizerContext context_{nullptr};
  std::string table_name_1_ = "empty_nullable_table";
  std::string table_1_col_1_name_ = "colA";
  catalog::table_oid_t table_oid_1_;
  catalog::col_oid_t table_1_col_oid_;

  std::string table_name_2_ = "empty_table2";
  std::string table_2_col_1_name_ = "colA";
  std::string table_2_col_2_name_ = "colB";
  catalog::table_oid_t table_oid_2_;
  catalog::col_oid_t table_2_col_1_oid_;
  catalog::col_oid_t table_2_col_2_oid_;

 public:
  void SetUp() override {
    EndToEndTest::SetUp();
    auto exec_ctx = MakeExecCtx();
    GenerateTestTables(exec_ctx.get());

    context_.SetStatsStorage(stats_storage_.Get());
    context_.SetCatalogAccessor(accessor_.get());

    table_oid_1_ = accessor_->GetTableOid(table_name_1_);
    table_oid_2_ = accessor_->GetTableOid(table_name_2_);

    NOISEPAGE_ASSERT(accessor_->GetSchema(table_oid_1_).GetColumns().size() == 1, "Table should have 1 column");
    table_1_col_oid_ = accessor_->GetSchema(table_oid_1_).GetColumns().at(0).Oid();

    NOISEPAGE_ASSERT(accessor_->GetSchema(table_oid_2_).GetColumns().size() == 2, "Table should have 2 column");
    table_2_col_1_oid_ = accessor_->GetSchema(table_oid_2_).GetColumns().at(0).Oid();
    table_2_col_2_oid_ = accessor_->GetSchema(table_oid_2_).GetColumns().at(1).Oid();
  }
};

// NOLINTNEXTLINE
TEST_F(StatsCalculatorTests, TestLogicalGet) {
  RunQuery("INSERT INTO " + table_name_1_ + " VALUES(1), (NULL), (3);");
  RunQuery("ANALYZE " + table_name_1_ + ";");
  txn_manager_->Commit(test_txn_, transaction::TransactionUtil::EmptyCallback, nullptr);
  test_txn_ = txn_manager_->BeginTransaction();

  // Constructing logical get with no predicates from "empty_nullable_table"
  Operator logical_get = LogicalGet::Make(test_db_oid_, table_oid_1_, {}, parser::AliasType(table_name_1_), false)
                             .RegisterWithTxnContext(test_txn_);
  GroupExpression *gexpr = new GroupExpression(logical_get, {}, test_txn_);
  gexpr->SetGroupID(group_id_t(1));
  context_.GetMemo().InsertExpression(gexpr, false);

  // CVE for column 1
<<<<<<< HEAD
  parser::ColumnValueExpression col_a(parser::AliasType(table_name_1_), table_1_col_1_name_, test_db_oid_, table_oid_1_,
                                      table_1_col_oid_, type::TypeId::INTEGER);
=======
  parser::ColumnValueExpression col_a(table_name_1_, table_1_col_1_name_, test_db_oid_, table_oid_1_, table_1_col_oid_,
                                      execution::sql::SqlTypeId::Integer);
>>>>>>> 845aedf5
  ExprSet required_cols;
  required_cols.emplace(&col_a);

  stats_calculator_.CalculateStats(gexpr, &context_);

  auto *root_group = context_.GetMemo().GetGroupByID(gexpr->GetGroupID());
  EXPECT_EQ(root_group->GetNumRows(), 3);
  EXPECT_TRUE(root_group->HasNumRows());
}

// NOLINTNEXTLINE
TEST_F(StatsCalculatorTests, TestInvalidLogicalGet) {
  // Constructing logical get with no predicates from invalid table
  Operator logical_get = LogicalGet::Make(test_db_oid_, catalog::INVALID_TABLE_OID, {}, parser::AliasType(""), false)
                             .RegisterWithTxnContext(test_txn_);
  GroupExpression *gexpr = new GroupExpression(logical_get, {}, test_txn_);
  gexpr->SetGroupID(group_id_t(1));
  context_.GetMemo().InsertExpression(gexpr, false);

  // CVE for column 1
<<<<<<< HEAD
  parser::ColumnValueExpression col_a(parser::AliasType(table_name_1_), table_1_col_1_name_, test_db_oid_, table_oid_1_,
                                      table_1_col_oid_, type::TypeId::INTEGER);
=======
  parser::ColumnValueExpression col_a(table_name_1_, table_1_col_1_name_, test_db_oid_, table_oid_1_, table_1_col_oid_,
                                      execution::sql::SqlTypeId::Integer);
>>>>>>> 845aedf5
  ExprSet required_cols;
  required_cols.emplace(&col_a);

  stats_calculator_.CalculateStats(gexpr, &context_);

  auto *root_group = context_.GetMemo().GetGroupByID(gexpr->GetGroupID());
  EXPECT_EQ(root_group->GetNumRows(), -1);
  EXPECT_FALSE(root_group->HasNumRows());
}

// NOLINTNEXTLINE
TEST_F(StatsCalculatorTests, TestNotPredicate) {
  RunQuery("INSERT INTO " + table_name_1_ + " VALUES(1), (NULL), (3);");
  RunQuery("ANALYZE " + table_name_1_ + ";");
  txn_manager_->Commit(test_txn_, transaction::TransactionUtil::EmptyCallback, nullptr);
  test_txn_ = txn_manager_->BeginTransaction();

  // Constructing Logical Get with NOT EQUALS predicate "NOT colA = 1" from "empty_nullable_table"
<<<<<<< HEAD
  parser::ColumnValueExpression col_a(parser::AliasType(table_name_1_), table_1_col_1_name_, test_db_oid_, table_oid_1_,
                                      table_1_col_oid_, type::TypeId::INTEGER);
  auto one = std::make_unique<parser::ConstantValueExpression>(type::TypeId::INTEGER, execution::sql::Integer(1));
=======
  parser::ColumnValueExpression col_a(table_name_1_, table_1_col_1_name_, test_db_oid_, table_oid_1_, table_1_col_oid_,
                                      execution::sql::SqlTypeId::Integer);
  auto one =
      std::make_unique<parser::ConstantValueExpression>(execution::sql::SqlTypeId::Integer, execution::sql::Integer(1));
>>>>>>> 845aedf5
  std::vector<std::unique_ptr<parser::AbstractExpression>> equal_child_exprs;
  equal_child_exprs.emplace_back(col_a.Copy());
  equal_child_exprs.emplace_back(std::move(one));
  parser::ComparisonExpression equals(parser::ExpressionType::COMPARE_EQUAL, std::move(equal_child_exprs));
  std::vector<std::unique_ptr<parser::AbstractExpression>> not_child_exprs;
  not_child_exprs.emplace_back(equals.Copy());
  parser::OperatorExpression not_op(parser::ExpressionType::OPERATOR_NOT, execution::sql::SqlTypeId::Boolean,
                                    std::move(not_child_exprs));
  common::ManagedPointer<parser::AbstractExpression> not_expr(&not_op);
  AnnotatedExpression annotated_not(not_expr, {});

  Operator logical_get =
      LogicalGet::Make(test_db_oid_, table_oid_1_, {annotated_not}, parser::AliasType(table_name_1_), false)
          .RegisterWithTxnContext(test_txn_);
  GroupExpression *gexpr = new GroupExpression(logical_get, {}, test_txn_);
  gexpr->SetGroupID(group_id_t(1));
  context_.GetMemo().InsertExpression(gexpr, false);

  ExprSet required_cols;
  required_cols.emplace(&col_a);

  stats_calculator_.CalculateStats(gexpr, &context_);

  auto *root_group = context_.GetMemo().GetGroupByID(gexpr->GetGroupID());
  EXPECT_EQ(root_group->GetNumRows(), 2);
  EXPECT_TRUE(root_group->HasNumRows());
}

// NOLINTNEXTLINE
TEST_F(StatsCalculatorTests, TestUnaryOperatorPredicate) {
  RunQuery("INSERT INTO " + table_name_1_ + " VALUES(1), (NULL), (3);");
  RunQuery("ANALYZE " + table_name_1_ + ";");
  txn_manager_->Commit(test_txn_, transaction::TransactionUtil::EmptyCallback, nullptr);
  test_txn_ = txn_manager_->BeginTransaction();

  // Constructing Logical Get with IS NOT NULL predicate "colA IS NOT NULL" from "empty_nullable_table"
<<<<<<< HEAD
  parser::ColumnValueExpression col_a(parser::AliasType(table_name_1_), table_1_col_1_name_, test_db_oid_, table_oid_1_,
                                      table_1_col_oid_, type::TypeId::INTEGER);
=======
  parser::ColumnValueExpression col_a(table_name_1_, table_1_col_1_name_, test_db_oid_, table_oid_1_, table_1_col_oid_,
                                      execution::sql::SqlTypeId::Integer);
>>>>>>> 845aedf5
  std::vector<std::unique_ptr<parser::AbstractExpression>> not_null_child_exprs;
  not_null_child_exprs.emplace_back(col_a.Copy());
  parser::OperatorExpression not_null_op(parser::ExpressionType::OPERATOR_IS_NOT_NULL,
                                         execution::sql::SqlTypeId::Boolean, std::move(not_null_child_exprs));
  common::ManagedPointer<parser::AbstractExpression> not_null_expr(&not_null_op);
  AnnotatedExpression annotated_not_null(not_null_expr, {});

  Operator logical_get =
      LogicalGet::Make(test_db_oid_, table_oid_1_, {annotated_not_null}, parser::AliasType(table_name_1_), false)
          .RegisterWithTxnContext(test_txn_);
  GroupExpression *gexpr = new GroupExpression(logical_get, {}, test_txn_);
  gexpr->SetGroupID(group_id_t(1));
  context_.GetMemo().InsertExpression(gexpr, false);

  ExprSet required_cols;
  required_cols.emplace(&col_a);

  stats_calculator_.CalculateStats(gexpr, &context_);

  auto *root_group = context_.GetMemo().GetGroupByID(gexpr->GetGroupID());
  EXPECT_EQ(root_group->GetNumRows(), 2);
  EXPECT_TRUE(root_group->HasNumRows());
}

// NOLINTNEXTLINE
TEST_F(StatsCalculatorTests, TestLeftSidePredicate) {
  RunQuery("INSERT INTO " + table_name_1_ + " VALUES(1), (NULL), (3);");
  RunQuery("ANALYZE " + table_name_1_ + ";");
  txn_manager_->Commit(test_txn_, transaction::TransactionUtil::EmptyCallback, nullptr);
  test_txn_ = txn_manager_->BeginTransaction();

  // Constructing Logical Get with predicate with column value on the left side of predicate "colA = 1" from
  // "empty_nullable_table"
<<<<<<< HEAD
  parser::ColumnValueExpression col_a(parser::AliasType(table_name_1_), table_1_col_1_name_, test_db_oid_, table_oid_1_,
                                      table_1_col_oid_, type::TypeId::INTEGER);
  auto one = std::make_unique<parser::ConstantValueExpression>(type::TypeId::INTEGER, execution::sql::Integer(1));
=======
  parser::ColumnValueExpression col_a(table_name_1_, table_1_col_1_name_, test_db_oid_, table_oid_1_, table_1_col_oid_,
                                      execution::sql::SqlTypeId::Integer);
  auto one =
      std::make_unique<parser::ConstantValueExpression>(execution::sql::SqlTypeId::Integer, execution::sql::Integer(1));
>>>>>>> 845aedf5
  std::vector<std::unique_ptr<parser::AbstractExpression>> equal_child_exprs;
  equal_child_exprs.emplace_back(col_a.Copy());
  equal_child_exprs.emplace_back(std::move(one));
  parser::ComparisonExpression equals(parser::ExpressionType::COMPARE_EQUAL, std::move(equal_child_exprs));
  common::ManagedPointer<parser::AbstractExpression> equal_expr(&equals);
  AnnotatedExpression annotated_equals(equal_expr, {});

  Operator logical_get =
      LogicalGet::Make(test_db_oid_, table_oid_1_, {annotated_equals}, parser::AliasType(table_name_1_), false)
          .RegisterWithTxnContext(test_txn_);
  GroupExpression *gexpr = new GroupExpression(logical_get, {}, test_txn_);
  gexpr->SetGroupID(group_id_t(1));
  context_.GetMemo().InsertExpression(gexpr, false);

  ExprSet required_cols;
  required_cols.emplace(&col_a);

  stats_calculator_.CalculateStats(gexpr, &context_);

  auto *root_group = context_.GetMemo().GetGroupByID(gexpr->GetGroupID());
  EXPECT_EQ(root_group->GetNumRows(), 1);
  EXPECT_TRUE(root_group->HasNumRows());
}

// NOLINTNEXTLINE
TEST_F(StatsCalculatorTests, TestLeftSideParamPredicate) {
  RunQuery("INSERT INTO " + table_name_1_ + " VALUES(1), (NULL), (3);");
  RunQuery("ANALYZE " + table_name_1_ + ";");
  txn_manager_->Commit(test_txn_, transaction::TransactionUtil::EmptyCallback, nullptr);
  test_txn_ = txn_manager_->BeginTransaction();

  // Constructing Logical Get with predicate with column value on the left side of predicate and param on the right side
  // of predicate "colA = param" from "empty_nullable_table". (param is 1)
<<<<<<< HEAD
  parser::ColumnValueExpression col_a(parser::AliasType(table_name_1_), table_1_col_1_name_, test_db_oid_, table_oid_1_,
                                      table_1_col_oid_, type::TypeId::INTEGER);
  auto param = std::make_unique<parser::ParameterValueExpression>(0, type::TypeId::INTEGER);
=======
  parser::ColumnValueExpression col_a(table_name_1_, table_1_col_1_name_, test_db_oid_, table_oid_1_, table_1_col_oid_,
                                      execution::sql::SqlTypeId::Integer);
  auto param = std::make_unique<parser::ParameterValueExpression>(0, execution::sql::SqlTypeId::Integer);
>>>>>>> 845aedf5
  std::vector<std::unique_ptr<parser::AbstractExpression>> equal_child_exprs;
  equal_child_exprs.emplace_back(col_a.Copy());
  equal_child_exprs.emplace_back(std::move(param));
  parser::ComparisonExpression equals(parser::ExpressionType::COMPARE_EQUAL, std::move(equal_child_exprs));
  common::ManagedPointer<parser::AbstractExpression> equal_expr(&equals);
  AnnotatedExpression annotated_equals(equal_expr, {});

  Operator logical_get =
      LogicalGet::Make(test_db_oid_, table_oid_1_, {annotated_equals}, parser::AliasType(table_name_1_), false)
          .RegisterWithTxnContext(test_txn_);
  GroupExpression *gexpr = new GroupExpression(logical_get, {}, test_txn_);
  gexpr->SetGroupID(group_id_t(1));
  context_.GetMemo().InsertExpression(gexpr, false);

  parser::ConstantValueExpression one(execution::sql::SqlTypeId::Integer, execution::sql::Integer(1));
  std::vector<parser::ConstantValueExpression> params;
  params.emplace_back(one);
  context_.SetParams(common::ManagedPointer(&params));

  ExprSet required_cols;
  required_cols.emplace(&col_a);

  stats_calculator_.CalculateStats(gexpr, &context_);

  auto *root_group = context_.GetMemo().GetGroupByID(gexpr->GetGroupID());
  EXPECT_EQ(root_group->GetNumRows(), 1);
  EXPECT_TRUE(root_group->HasNumRows());
}

// NOLINTNEXTLINE
TEST_F(StatsCalculatorTests, TestRightSidePredicate) {
  RunQuery("INSERT INTO " + table_name_1_ + " VALUES(1), (NULL), (3);");
  RunQuery("ANALYZE " + table_name_1_ + ";");
  txn_manager_->Commit(test_txn_, transaction::TransactionUtil::EmptyCallback, nullptr);
  test_txn_ = txn_manager_->BeginTransaction();

  // Constructing Logical Get with predicate with column value on the right side of predicate "3 = colA" from
  // "empty_nullable_table"
<<<<<<< HEAD
  parser::ColumnValueExpression col_a(parser::AliasType(table_name_1_), table_1_col_1_name_, test_db_oid_, table_oid_1_,
                                      table_1_col_oid_, type::TypeId::INTEGER);
  auto three = std::make_unique<parser::ConstantValueExpression>(type::TypeId::INTEGER, execution::sql::Integer(3));
=======
  parser::ColumnValueExpression col_a(table_name_1_, table_1_col_1_name_, test_db_oid_, table_oid_1_, table_1_col_oid_,
                                      execution::sql::SqlTypeId::Integer);
  auto three =
      std::make_unique<parser::ConstantValueExpression>(execution::sql::SqlTypeId::Integer, execution::sql::Integer(3));
>>>>>>> 845aedf5
  std::vector<std::unique_ptr<parser::AbstractExpression>> equal_child_exprs;
  equal_child_exprs.emplace_back(std::move(three));
  equal_child_exprs.emplace_back(col_a.Copy());
  parser::ComparisonExpression equals(parser::ExpressionType::COMPARE_EQUAL, std::move(equal_child_exprs));
  common::ManagedPointer<parser::AbstractExpression> equal_expr(&equals);
  AnnotatedExpression annotated_equals(equal_expr, {});

  Operator logical_get =
      LogicalGet::Make(test_db_oid_, table_oid_1_, {annotated_equals}, parser::AliasType(table_name_1_), false)
          .RegisterWithTxnContext(test_txn_);
  GroupExpression *gexpr = new GroupExpression(logical_get, {}, test_txn_);
  gexpr->SetGroupID(group_id_t(1));
  context_.GetMemo().InsertExpression(gexpr, false);

  ExprSet required_cols;
  required_cols.emplace(&col_a);

  stats_calculator_.CalculateStats(gexpr, &context_);

  auto *root_group = context_.GetMemo().GetGroupByID(gexpr->GetGroupID());
  EXPECT_EQ(root_group->GetNumRows(), 1);
  EXPECT_TRUE(root_group->HasNumRows());
}

// NOLINTNEXTLINE
TEST_F(StatsCalculatorTests, TestRightSideParamPredicate) {
  RunQuery("INSERT INTO " + table_name_1_ + " VALUES(1), (NULL), (3);");
  RunQuery("ANALYZE " + table_name_1_ + ";");
  txn_manager_->Commit(test_txn_, transaction::TransactionUtil::EmptyCallback, nullptr);
  test_txn_ = txn_manager_->BeginTransaction();

  // Constructing Logical Get with predicate with column value on the right side of predicate and param on the left side
  // of predicate "param = colA" from "empty_nullable_table". (param is 3)
<<<<<<< HEAD
  parser::ColumnValueExpression col_a(parser::AliasType(table_name_1_), table_1_col_1_name_, test_db_oid_, table_oid_1_,
                                      table_1_col_oid_, type::TypeId::INTEGER);
  auto param = std::make_unique<parser::ParameterValueExpression>(0, type::TypeId::INTEGER);
=======
  parser::ColumnValueExpression col_a(table_name_1_, table_1_col_1_name_, test_db_oid_, table_oid_1_, table_1_col_oid_,
                                      execution::sql::SqlTypeId::Integer);
  auto param = std::make_unique<parser::ParameterValueExpression>(0, execution::sql::SqlTypeId::Integer);
>>>>>>> 845aedf5
  std::vector<std::unique_ptr<parser::AbstractExpression>> equal_child_exprs;
  equal_child_exprs.emplace_back(std::move(param));
  equal_child_exprs.emplace_back(col_a.Copy());
  parser::ComparisonExpression equals(parser::ExpressionType::COMPARE_EQUAL, std::move(equal_child_exprs));
  common::ManagedPointer<parser::AbstractExpression> equal_expr(&equals);
  AnnotatedExpression annotated_equals(equal_expr, {});

  Operator logical_get =
      LogicalGet::Make(test_db_oid_, table_oid_1_, {annotated_equals}, parser::AliasType(table_name_1_), false)
          .RegisterWithTxnContext(test_txn_);
  GroupExpression *gexpr = new GroupExpression(logical_get, {}, test_txn_);
  gexpr->SetGroupID(group_id_t(1));
  context_.GetMemo().InsertExpression(gexpr, false);

  parser::ConstantValueExpression three(execution::sql::SqlTypeId::Integer, execution::sql::Integer(3));
  std::vector<parser::ConstantValueExpression> params;
  params.emplace_back(three);
  context_.SetParams(common::ManagedPointer(&params));

  ExprSet required_cols;
  required_cols.emplace(&col_a);

  stats_calculator_.CalculateStats(gexpr, &context_);

  auto *root_group = context_.GetMemo().GetGroupByID(gexpr->GetGroupID());
  EXPECT_EQ(root_group->GetNumRows(), 1);
  EXPECT_TRUE(root_group->HasNumRows());
}

// NOLINTNEXTLINE
TEST_F(StatsCalculatorTests, TestMultipleParamPredicate) {
  RunQuery("INSERT INTO " + table_name_2_ + " VALUES(1, TRUE), (NULL, FALSE), (3, FALSE);");
  RunQuery("ANALYZE " + table_name_2_ + ";");
  txn_manager_->Commit(test_txn_, transaction::TransactionUtil::EmptyCallback, nullptr);
  test_txn_ = txn_manager_->BeginTransaction();

  // Constructing Logical Get with two param predicates "calA = param1 AND colB = param2" from "empty_table2".
  // (param1 is 1, param2 is true)
<<<<<<< HEAD
  parser::ColumnValueExpression col_a(parser::AliasType(table_name_2_), table_2_col_1_name_, test_db_oid_, table_oid_2_,
                                      table_2_col_1_oid_, type::TypeId::INTEGER);
  parser::ColumnValueExpression col_b(parser::AliasType(table_name_2_), table_2_col_2_name_, test_db_oid_, table_oid_2_,
                                      table_2_col_2_oid_, type::TypeId::INTEGER);
  auto param1 = std::make_unique<parser::ParameterValueExpression>(0, type::TypeId::INTEGER);
  auto param2 = std::make_unique<parser::ParameterValueExpression>(1, type::TypeId::BOOLEAN);
=======
  parser::ColumnValueExpression col_a(table_name_2_, table_2_col_1_name_, test_db_oid_, table_oid_2_,
                                      table_2_col_1_oid_, execution::sql::SqlTypeId::Integer);
  parser::ColumnValueExpression col_b(table_name_2_, table_2_col_2_name_, test_db_oid_, table_oid_2_,
                                      table_2_col_2_oid_, execution::sql::SqlTypeId::Integer);
  auto param1 = std::make_unique<parser::ParameterValueExpression>(0, execution::sql::SqlTypeId::Integer);
  auto param2 = std::make_unique<parser::ParameterValueExpression>(1, execution::sql::SqlTypeId::Boolean);
>>>>>>> 845aedf5

  std::vector<std::unique_ptr<parser::AbstractExpression>> equal1_child_exprs;
  equal1_child_exprs.emplace_back(col_a.Copy());
  equal1_child_exprs.emplace_back(std::move(param1));
  parser::ComparisonExpression equals1(parser::ExpressionType::COMPARE_EQUAL, std::move(equal1_child_exprs));
  common::ManagedPointer<parser::AbstractExpression> equal_expr1(&equals1);
  AnnotatedExpression annotated_equals1(equal_expr1, {});

  std::vector<std::unique_ptr<parser::AbstractExpression>> equal2_child_exprs;
  equal2_child_exprs.emplace_back(col_b.Copy());
  equal2_child_exprs.emplace_back(std::move(param2));
  parser::ComparisonExpression equals2(parser::ExpressionType::COMPARE_EQUAL, std::move(equal2_child_exprs));
  common::ManagedPointer<parser::AbstractExpression> equal_expr2(&equals2);
  AnnotatedExpression annotated_equals2(equal_expr2, {});

  Operator logical_get = LogicalGet::Make(test_db_oid_, table_oid_2_, {annotated_equals1, annotated_equals2},
                                          parser::AliasType(table_name_2_), false)
                             .RegisterWithTxnContext(test_txn_);
  GroupExpression *gexpr = new GroupExpression(logical_get, {}, test_txn_);
  gexpr->SetGroupID(group_id_t(1));
  context_.GetMemo().InsertExpression(gexpr, false);

  parser::ConstantValueExpression one(execution::sql::SqlTypeId::Integer, execution::sql::Integer(1));
  parser::ConstantValueExpression true_val(execution::sql::SqlTypeId::Boolean, execution::sql::BoolVal(true));
  std::vector<parser::ConstantValueExpression> params;
  params.emplace_back(one);
  params.emplace_back(true_val);
  context_.SetParams(common::ManagedPointer(&params));

  ExprSet required_cols;
  required_cols.emplace(&col_a);
  required_cols.emplace(&col_b);

  stats_calculator_.CalculateStats(gexpr, &context_);

  auto *root_group = context_.GetMemo().GetGroupByID(gexpr->GetGroupID());
  // Unfortunately the calculation is not that accurate
  EXPECT_EQ(root_group->GetNumRows(), 0);
  EXPECT_TRUE(root_group->HasNumRows());
}

// NOLINTNEXTLINE
TEST_F(StatsCalculatorTests, TestAndPredicate) {
  RunQuery("INSERT INTO " + table_name_1_ + " VALUES(1), (NULL), (3);");
  RunQuery("ANALYZE " + table_name_1_ + ";");
  txn_manager_->Commit(test_txn_, transaction::TransactionUtil::EmptyCallback, nullptr);
  test_txn_ = txn_manager_->BeginTransaction();

  // Constructing Logical Get with AND predicate consisting of two EQUALS predicates "colA = 3 AND colA = 1"
  // from "empty_nullable_table".
<<<<<<< HEAD
  parser::ColumnValueExpression col_a(parser::AliasType(table_name_1_), table_1_col_1_name_, test_db_oid_, table_oid_1_,
                                      table_1_col_oid_, type::TypeId::INTEGER);
=======
  parser::ColumnValueExpression col_a(table_name_1_, table_1_col_1_name_, test_db_oid_, table_oid_1_, table_1_col_oid_,
                                      execution::sql::SqlTypeId::Integer);
>>>>>>> 845aedf5

  auto three =
      std::make_unique<parser::ConstantValueExpression>(execution::sql::SqlTypeId::Integer, execution::sql::Integer(3));
  std::vector<std::unique_ptr<parser::AbstractExpression>> equal_three_child_exprs;
  equal_three_child_exprs.emplace_back(std::move(three));
  equal_three_child_exprs.emplace_back(col_a.Copy());
  parser::ComparisonExpression equals_three(parser::ExpressionType::COMPARE_EQUAL, std::move(equal_three_child_exprs));

  auto one =
      std::make_unique<parser::ConstantValueExpression>(execution::sql::SqlTypeId::Integer, execution::sql::Integer(1));
  std::vector<std::unique_ptr<parser::AbstractExpression>> equal_child_exprs;
  equal_child_exprs.emplace_back(col_a.Copy());
  equal_child_exprs.emplace_back(std::move(one));
  parser::ComparisonExpression equals_one(parser::ExpressionType::COMPARE_EQUAL, std::move(equal_child_exprs));

  std::vector<std::unique_ptr<parser::AbstractExpression>> and_child_exprs;
  and_child_exprs.emplace_back(equals_three.Copy());
  and_child_exprs.emplace_back(equals_one.Copy());
  parser::ConjunctionExpression and_op(parser::ExpressionType::CONJUNCTION_AND, std::move(and_child_exprs));

  common::ManagedPointer<parser::AbstractExpression> and_expr(&and_op);
  AnnotatedExpression annotated_and(and_expr, {});

  Operator logical_get =
      LogicalGet::Make(test_db_oid_, table_oid_1_, {annotated_and}, parser::AliasType(table_name_1_), false)
          .RegisterWithTxnContext(test_txn_);
  GroupExpression *gexpr = new GroupExpression(logical_get, {}, test_txn_);
  gexpr->SetGroupID(group_id_t(1));
  context_.GetMemo().InsertExpression(gexpr, false);

  ExprSet required_cols;
  required_cols.emplace(&col_a);

  stats_calculator_.CalculateStats(gexpr, &context_);

  auto *root_group = context_.GetMemo().GetGroupByID(gexpr->GetGroupID());
  EXPECT_EQ(root_group->GetNumRows(), 0);
  EXPECT_TRUE(root_group->HasNumRows());
}

// NOLINTNEXTLINE
TEST_F(StatsCalculatorTests, TestOrPredicate) {
  RunQuery("INSERT INTO " + table_name_1_ + " VALUES(1), (NULL), (3);");
  RunQuery("ANALYZE " + table_name_1_ + ";");
  txn_manager_->Commit(test_txn_, transaction::TransactionUtil::EmptyCallback, nullptr);
  test_txn_ = txn_manager_->BeginTransaction();

  // Constructing Logical Get with OR predicate consisting of two EQUALS predicates "colA = 3 OR colA = 1"
  // from "empty_nullable_table"
<<<<<<< HEAD
  parser::ColumnValueExpression col_a(parser::AliasType(table_name_1_), table_1_col_1_name_, test_db_oid_, table_oid_1_,
                                      table_1_col_oid_, type::TypeId::INTEGER);
=======
  parser::ColumnValueExpression col_a(table_name_1_, table_1_col_1_name_, test_db_oid_, table_oid_1_, table_1_col_oid_,
                                      execution::sql::SqlTypeId::Integer);
>>>>>>> 845aedf5

  auto three =
      std::make_unique<parser::ConstantValueExpression>(execution::sql::SqlTypeId::Integer, execution::sql::Integer(3));
  std::vector<std::unique_ptr<parser::AbstractExpression>> equal_three_child_exprs;
  equal_three_child_exprs.emplace_back(std::move(three));
  equal_three_child_exprs.emplace_back(col_a.Copy());
  parser::ComparisonExpression equals_three(parser::ExpressionType::COMPARE_EQUAL, std::move(equal_three_child_exprs));

  auto one =
      std::make_unique<parser::ConstantValueExpression>(execution::sql::SqlTypeId::Integer, execution::sql::Integer(1));
  std::vector<std::unique_ptr<parser::AbstractExpression>> equal_child_exprs;
  equal_child_exprs.emplace_back(col_a.Copy());
  equal_child_exprs.emplace_back(std::move(one));
  parser::ComparisonExpression equals_one(parser::ExpressionType::COMPARE_EQUAL, std::move(equal_child_exprs));

  std::vector<std::unique_ptr<parser::AbstractExpression>> or_child_exprs;
  or_child_exprs.emplace_back(equals_three.Copy());
  or_child_exprs.emplace_back(equals_one.Copy());
  parser::ConjunctionExpression or_op(parser::ExpressionType::CONJUNCTION_OR, std::move(or_child_exprs));

  common::ManagedPointer<parser::AbstractExpression> or_expr(&or_op);
  AnnotatedExpression annotated_or(or_expr, {});

  Operator logical_get =
      LogicalGet::Make(test_db_oid_, table_oid_1_, {annotated_or}, parser::AliasType(table_name_1_), false)
          .RegisterWithTxnContext(test_txn_);
  GroupExpression *gexpr = new GroupExpression(logical_get, {}, test_txn_);
  gexpr->SetGroupID(group_id_t(1));
  context_.GetMemo().InsertExpression(gexpr, false);

  ExprSet required_cols;
  required_cols.emplace(&col_a);

  stats_calculator_.CalculateStats(gexpr, &context_);

  auto *root_group = context_.GetMemo().GetGroupByID(gexpr->GetGroupID());
  // In reality it's two but that calculations aren't accurate enough to capture this
  EXPECT_EQ(root_group->GetNumRows(), 1);
  EXPECT_TRUE(root_group->HasNumRows());
}

// NOLINTNEXTLINE
TEST_F(StatsCalculatorTests, TestLogicalLimit) {
  RunQuery("INSERT INTO " + table_name_1_ + " VALUES(1), (NULL), (3);");
  RunQuery("ANALYZE " + table_name_1_ + ";");
  txn_manager_->Commit(test_txn_, transaction::TransactionUtil::EmptyCallback, nullptr);
  test_txn_ = txn_manager_->BeginTransaction();

  // Constructing Logical Limit with logical get with no predicate from "empty_nullable_table"
  Operator logical_get = LogicalGet::Make(test_db_oid_, table_oid_1_, {}, parser::AliasType(table_name_1_), false)
                             .RegisterWithTxnContext(test_txn_);
  GroupExpression *get_gexpr = new GroupExpression(logical_get, {}, test_txn_);
  get_gexpr->SetGroupID(group_id_t(0));
  context_.GetMemo().InsertExpression(get_gexpr, true);

  Operator logical_limit = LogicalLimit::Make(0, 2, {}, {}).RegisterWithTxnContext(test_txn_);
  GroupExpression *limit_gexpr = new GroupExpression(logical_limit, {group_id_t(0)}, test_txn_);
  limit_gexpr->SetGroupID(group_id_t(1));
  context_.GetMemo().InsertExpression(limit_gexpr, false);

<<<<<<< HEAD
  parser::ColumnValueExpression col_a(parser::AliasType(table_name_1_), table_1_col_1_name_, test_db_oid_, table_oid_1_,
                                      table_1_col_oid_, type::TypeId::INTEGER);
=======
  parser::ColumnValueExpression col_a(table_name_1_, table_1_col_1_name_, test_db_oid_, table_oid_1_, table_1_col_oid_,
                                      execution::sql::SqlTypeId::Integer);
>>>>>>> 845aedf5
  ExprSet required_cols;
  required_cols.emplace(&col_a);

  stats_calculator_.CalculateStats(get_gexpr, &context_);
  stats_calculator_.CalculateStats(limit_gexpr, &context_);

  auto *root_group = context_.GetMemo().GetGroupByID(limit_gexpr->GetGroupID());
  EXPECT_EQ(root_group->GetNumRows(), 2);
  EXPECT_TRUE(root_group->HasNumRows());
  auto *get_group = context_.GetMemo().GetGroupByID(get_gexpr->GetGroupID());
  EXPECT_EQ(get_group->GetNumRows(), 3);
  EXPECT_TRUE(get_group->HasNumRows());
}

// NOLINTNEXTLINE
TEST_F(StatsCalculatorTests, TestLogicalSemiJoin) {
  RunQuery("INSERT INTO " + table_name_1_ + " VALUES(1), (2);");
  RunQuery("ANALYZE " + table_name_1_ + ";");

  RunQuery("INSERT INTO " + table_name_2_ + " VALUES(1, TRUE), (1, FALSE), (5, TRUE), (666, FALSE);");
  RunQuery("ANALYZE " + table_name_2_ + ";");
  txn_manager_->Commit(test_txn_, transaction::TransactionUtil::EmptyCallback, nullptr);
  test_txn_ = txn_manager_->BeginTransaction();

  // Constructing Logical Semi Join with join predicates "JOIN empty_nullable_table AND empty_table2
  // ON empty_nullable_table.colA = empty_table2.colA"
  Operator logical_get1 = LogicalGet::Make(test_db_oid_, table_oid_1_, {}, parser::AliasType(table_name_1_), false)
                              .RegisterWithTxnContext(test_txn_);
  GroupExpression *get_gexpr1 = new GroupExpression(logical_get1, {}, test_txn_);
  get_gexpr1->SetGroupID(group_id_t(0));
  context_.GetMemo().InsertExpression(get_gexpr1, true);

  Operator logical_get2 = LogicalGet::Make(test_db_oid_, table_oid_2_, {}, parser::AliasType(table_name_2_), false)
                              .RegisterWithTxnContext(test_txn_);
  GroupExpression *get_gexpr2 = new GroupExpression(logical_get2, {}, test_txn_);
  get_gexpr2->SetGroupID(group_id_t(1));
  context_.GetMemo().InsertExpression(get_gexpr2, true);

<<<<<<< HEAD
  parser::ColumnValueExpression col_a1(parser::AliasType(table_name_1_), table_1_col_1_name_, test_db_oid_,
                                       table_oid_1_, table_1_col_oid_, type::TypeId::INTEGER);
  parser::ColumnValueExpression col_a2(parser::AliasType(table_name_2_), table_2_col_1_name_, test_db_oid_,
                                       table_oid_2_, table_2_col_1_oid_, type::TypeId::INTEGER);
  parser::ColumnValueExpression col_b(parser::AliasType(table_name_2_), table_2_col_2_name_, test_db_oid_, table_oid_2_,
                                      table_2_col_2_oid_, type::TypeId::INTEGER);
=======
  parser::ColumnValueExpression col_a1(table_name_1_, table_1_col_1_name_, test_db_oid_, table_oid_1_, table_1_col_oid_,
                                       execution::sql::SqlTypeId::Integer);
  parser::ColumnValueExpression col_a2(table_name_2_, table_2_col_1_name_, test_db_oid_, table_oid_2_,
                                       table_2_col_1_oid_, execution::sql::SqlTypeId::Integer);
  parser::ColumnValueExpression col_b(table_name_2_, table_2_col_2_name_, test_db_oid_, table_oid_2_,
                                      table_2_col_2_oid_, execution::sql::SqlTypeId::Integer);
>>>>>>> 845aedf5

  std::vector<std::unique_ptr<parser::AbstractExpression>> equal_child_exprs;
  equal_child_exprs.emplace_back(col_a1.Copy());
  equal_child_exprs.emplace_back(col_a2.Copy());
  parser::ComparisonExpression equals(parser::ExpressionType::COMPARE_EQUAL, std::move(equal_child_exprs));
  common::ManagedPointer<parser::AbstractExpression> equal_expr(&equals);
  AnnotatedExpression annotated_equals(equal_expr, {});

  Operator logical_semi_join = LogicalSemiJoin::Make({annotated_equals}).RegisterWithTxnContext(test_txn_);
  GroupExpression *join_gexpr = new GroupExpression(logical_semi_join, {group_id_t(0), group_id_t(1)}, test_txn_);
  join_gexpr->SetGroupID(group_id_t(2));
  context_.GetMemo().InsertExpression(join_gexpr, false);

  ExprSet get1_required_cols;
  ExprSet get2_required_cols;
  ExprSet join_required_cols;
  get1_required_cols.emplace(&col_a1);
  get2_required_cols.emplace(&col_a2);
  get2_required_cols.emplace(&col_b);
  join_required_cols.emplace(&col_a1);
  join_required_cols.emplace(&col_a2);
  join_required_cols.emplace(&col_b);

  stats_calculator_.CalculateStats(get_gexpr1, &context_);
  stats_calculator_.CalculateStats(get_gexpr2, &context_);
  stats_calculator_.CalculateStats(join_gexpr, &context_);

  auto *root_group = context_.GetMemo().GetGroupByID(join_gexpr->GetGroupID());
  EXPECT_EQ(root_group->GetNumRows(), 2);
  auto *get1_group = context_.GetMemo().GetGroupByID(get_gexpr1->GetGroupID());
  EXPECT_EQ(get1_group->GetNumRows(), 2);
  EXPECT_TRUE(get1_group->HasNumRows());
  auto *get2_group = context_.GetMemo().GetGroupByID(get_gexpr2->GetGroupID());
  EXPECT_EQ(get2_group->GetNumRows(), 4);
  EXPECT_TRUE(get2_group->HasNumRows());
}

// NOLINTNEXTLINE
TEST_F(StatsCalculatorTests, TestLogicalInnerJoin) {
  RunQuery("INSERT INTO " + table_name_1_ + " VALUES(1), (2);");
  RunQuery("ANALYZE " + table_name_1_ + ";");

  RunQuery("INSERT INTO " + table_name_2_ + " VALUES(1, TRUE), (1, FALSE), (5, TRUE), (666, FALSE);");
  RunQuery("ANALYZE " + table_name_2_ + ";");
  txn_manager_->Commit(test_txn_, transaction::TransactionUtil::EmptyCallback, nullptr);
  test_txn_ = txn_manager_->BeginTransaction();

  // Constructing Logical Inner Join with join predicates "JOIN empty_nullable_table AND empty_table2
  //  ON empty_nullable_table.colA = empty_table2.colA"
  Operator logical_get1 = LogicalGet::Make(test_db_oid_, table_oid_1_, {}, parser::AliasType(table_name_1_), false)
                              .RegisterWithTxnContext(test_txn_);
  GroupExpression *get_gexpr1 = new GroupExpression(logical_get1, {}, test_txn_);
  get_gexpr1->SetGroupID(group_id_t(0));
  context_.GetMemo().InsertExpression(get_gexpr1, true);

  Operator logical_get2 = LogicalGet::Make(test_db_oid_, table_oid_2_, {}, parser::AliasType(table_name_2_), false)
                              .RegisterWithTxnContext(test_txn_);
  GroupExpression *get_gexpr2 = new GroupExpression(logical_get2, {}, test_txn_);
  get_gexpr2->SetGroupID(group_id_t(1));
  context_.GetMemo().InsertExpression(get_gexpr2, true);

<<<<<<< HEAD
  parser::ColumnValueExpression col_a1(parser::AliasType(table_name_1_), table_1_col_1_name_, test_db_oid_,
                                       table_oid_1_, table_1_col_oid_, type::TypeId::INTEGER);
  parser::ColumnValueExpression col_a2(parser::AliasType(table_name_2_), table_2_col_1_name_, test_db_oid_,
                                       table_oid_2_, table_2_col_1_oid_, type::TypeId::INTEGER);
  parser::ColumnValueExpression col_b(parser::AliasType(table_name_2_), table_2_col_2_name_, test_db_oid_, table_oid_2_,
                                      table_2_col_2_oid_, type::TypeId::INTEGER);
=======
  parser::ColumnValueExpression col_a1(table_name_1_, table_1_col_1_name_, test_db_oid_, table_oid_1_, table_1_col_oid_,
                                       execution::sql::SqlTypeId::Integer);
  parser::ColumnValueExpression col_a2(table_name_2_, table_2_col_1_name_, test_db_oid_, table_oid_2_,
                                       table_2_col_1_oid_, execution::sql::SqlTypeId::Integer);
  parser::ColumnValueExpression col_b(table_name_2_, table_2_col_2_name_, test_db_oid_, table_oid_2_,
                                      table_2_col_2_oid_, execution::sql::SqlTypeId::Integer);
>>>>>>> 845aedf5

  std::vector<std::unique_ptr<parser::AbstractExpression>> equal_child_exprs;
  equal_child_exprs.emplace_back(col_a1.Copy());
  equal_child_exprs.emplace_back(col_a2.Copy());
  parser::ComparisonExpression equals(parser::ExpressionType::COMPARE_EQUAL, std::move(equal_child_exprs));
  common::ManagedPointer<parser::AbstractExpression> equal_expr(&equals);
  AnnotatedExpression annotated_equals(equal_expr, {});

  Operator logical_inner_join = LogicalInnerJoin::Make({annotated_equals}).RegisterWithTxnContext(test_txn_);
  GroupExpression *join_gexpr = new GroupExpression(logical_inner_join, {group_id_t(0), group_id_t(1)}, test_txn_);
  join_gexpr->SetGroupID(group_id_t(2));
  context_.GetMemo().InsertExpression(join_gexpr, false);

  ExprSet get1_required_cols;
  ExprSet get2_required_cols;
  ExprSet join_required_cols;
  get1_required_cols.emplace(&col_a1);
  get2_required_cols.emplace(&col_a2);
  get2_required_cols.emplace(&col_b);
  join_required_cols.emplace(&col_a1);
  join_required_cols.emplace(&col_a2);
  join_required_cols.emplace(&col_b);

  stats_calculator_.CalculateStats(get_gexpr1, &context_);
  stats_calculator_.CalculateStats(get_gexpr2, &context_);
  stats_calculator_.CalculateStats(join_gexpr, &context_);

  auto *root_group = context_.GetMemo().GetGroupByID(join_gexpr->GetGroupID());
  EXPECT_EQ(root_group->GetNumRows(), 2);
  EXPECT_TRUE(root_group->HasNumRows());
  auto *get1_group = context_.GetMemo().GetGroupByID(get_gexpr1->GetGroupID());
  EXPECT_EQ(get1_group->GetNumRows(), 2);
  EXPECT_TRUE(get1_group->HasNumRows());
  auto *get2_group = context_.GetMemo().GetGroupByID(get_gexpr2->GetGroupID());
  EXPECT_EQ(get2_group->GetNumRows(), 4);
  EXPECT_TRUE(get2_group->HasNumRows());
}

}  // namespace noisepage::optimizer<|MERGE_RESOLUTION|>--- conflicted
+++ resolved
@@ -65,13 +65,8 @@
   context_.GetMemo().InsertExpression(gexpr, false);
 
   // CVE for column 1
-<<<<<<< HEAD
-  parser::ColumnValueExpression col_a(parser::AliasType(table_name_1_), table_1_col_1_name_, test_db_oid_, table_oid_1_,
-                                      table_1_col_oid_, type::TypeId::INTEGER);
-=======
-  parser::ColumnValueExpression col_a(table_name_1_, table_1_col_1_name_, test_db_oid_, table_oid_1_, table_1_col_oid_,
-                                      execution::sql::SqlTypeId::Integer);
->>>>>>> 845aedf5
+  parser::ColumnValueExpression col_a(parser::AliasType(table_name_1_), table_1_col_1_name_, test_db_oid_, table_oid_1_,
+                                      table_1_col_oid_, execution::sql::SqlTypeId::Integer);
   ExprSet required_cols;
   required_cols.emplace(&col_a);
 
@@ -92,13 +87,8 @@
   context_.GetMemo().InsertExpression(gexpr, false);
 
   // CVE for column 1
-<<<<<<< HEAD
-  parser::ColumnValueExpression col_a(parser::AliasType(table_name_1_), table_1_col_1_name_, test_db_oid_, table_oid_1_,
-                                      table_1_col_oid_, type::TypeId::INTEGER);
-=======
-  parser::ColumnValueExpression col_a(table_name_1_, table_1_col_1_name_, test_db_oid_, table_oid_1_, table_1_col_oid_,
-                                      execution::sql::SqlTypeId::Integer);
->>>>>>> 845aedf5
+  parser::ColumnValueExpression col_a(parser::AliasType(table_name_1_), table_1_col_1_name_, test_db_oid_, table_oid_1_,
+                                      table_1_col_oid_, execution::sql::SqlTypeId::Integer);
   ExprSet required_cols;
   required_cols.emplace(&col_a);
 
@@ -117,16 +107,10 @@
   test_txn_ = txn_manager_->BeginTransaction();
 
   // Constructing Logical Get with NOT EQUALS predicate "NOT colA = 1" from "empty_nullable_table"
-<<<<<<< HEAD
-  parser::ColumnValueExpression col_a(parser::AliasType(table_name_1_), table_1_col_1_name_, test_db_oid_, table_oid_1_,
-                                      table_1_col_oid_, type::TypeId::INTEGER);
-  auto one = std::make_unique<parser::ConstantValueExpression>(type::TypeId::INTEGER, execution::sql::Integer(1));
-=======
-  parser::ColumnValueExpression col_a(table_name_1_, table_1_col_1_name_, test_db_oid_, table_oid_1_, table_1_col_oid_,
-                                      execution::sql::SqlTypeId::Integer);
+  parser::ColumnValueExpression col_a(parser::AliasType(table_name_1_), table_1_col_1_name_, test_db_oid_, table_oid_1_,
+                                      table_1_col_oid_, execution::sql::SqlTypeId::Integer);
   auto one =
       std::make_unique<parser::ConstantValueExpression>(execution::sql::SqlTypeId::Integer, execution::sql::Integer(1));
->>>>>>> 845aedf5
   std::vector<std::unique_ptr<parser::AbstractExpression>> equal_child_exprs;
   equal_child_exprs.emplace_back(col_a.Copy());
   equal_child_exprs.emplace_back(std::move(one));
@@ -163,13 +147,8 @@
   test_txn_ = txn_manager_->BeginTransaction();
 
   // Constructing Logical Get with IS NOT NULL predicate "colA IS NOT NULL" from "empty_nullable_table"
-<<<<<<< HEAD
-  parser::ColumnValueExpression col_a(parser::AliasType(table_name_1_), table_1_col_1_name_, test_db_oid_, table_oid_1_,
-                                      table_1_col_oid_, type::TypeId::INTEGER);
-=======
-  parser::ColumnValueExpression col_a(table_name_1_, table_1_col_1_name_, test_db_oid_, table_oid_1_, table_1_col_oid_,
-                                      execution::sql::SqlTypeId::Integer);
->>>>>>> 845aedf5
+  parser::ColumnValueExpression col_a(parser::AliasType(table_name_1_), table_1_col_1_name_, test_db_oid_, table_oid_1_,
+                                      table_1_col_oid_, execution::sql::SqlTypeId::Integer);
   std::vector<std::unique_ptr<parser::AbstractExpression>> not_null_child_exprs;
   not_null_child_exprs.emplace_back(col_a.Copy());
   parser::OperatorExpression not_null_op(parser::ExpressionType::OPERATOR_IS_NOT_NULL,
@@ -203,16 +182,9 @@
 
   // Constructing Logical Get with predicate with column value on the left side of predicate "colA = 1" from
   // "empty_nullable_table"
-<<<<<<< HEAD
-  parser::ColumnValueExpression col_a(parser::AliasType(table_name_1_), table_1_col_1_name_, test_db_oid_, table_oid_1_,
-                                      table_1_col_oid_, type::TypeId::INTEGER);
-  auto one = std::make_unique<parser::ConstantValueExpression>(type::TypeId::INTEGER, execution::sql::Integer(1));
-=======
-  parser::ColumnValueExpression col_a(table_name_1_, table_1_col_1_name_, test_db_oid_, table_oid_1_, table_1_col_oid_,
-                                      execution::sql::SqlTypeId::Integer);
-  auto one =
-      std::make_unique<parser::ConstantValueExpression>(execution::sql::SqlTypeId::Integer, execution::sql::Integer(1));
->>>>>>> 845aedf5
+  parser::ColumnValueExpression col_a(parser::AliasType(table_name_1_), table_1_col_1_name_, test_db_oid_, table_oid_1_,
+                                      table_1_col_oid_, execution::sql::SqlTypeId::Integer);
+  auto one = std::make_unique<parser::ConstantValueExpression>(execution::sql::SqlTypeId::Integer, execution::sql::Integer(1));
   std::vector<std::unique_ptr<parser::AbstractExpression>> equal_child_exprs;
   equal_child_exprs.emplace_back(col_a.Copy());
   equal_child_exprs.emplace_back(std::move(one));
@@ -246,15 +218,9 @@
 
   // Constructing Logical Get with predicate with column value on the left side of predicate and param on the right side
   // of predicate "colA = param" from "empty_nullable_table". (param is 1)
-<<<<<<< HEAD
-  parser::ColumnValueExpression col_a(parser::AliasType(table_name_1_), table_1_col_1_name_, test_db_oid_, table_oid_1_,
-                                      table_1_col_oid_, type::TypeId::INTEGER);
-  auto param = std::make_unique<parser::ParameterValueExpression>(0, type::TypeId::INTEGER);
-=======
-  parser::ColumnValueExpression col_a(table_name_1_, table_1_col_1_name_, test_db_oid_, table_oid_1_, table_1_col_oid_,
-                                      execution::sql::SqlTypeId::Integer);
+  parser::ColumnValueExpression col_a(parser::AliasType(table_name_1_), table_1_col_1_name_, test_db_oid_, table_oid_1_,
+                                      table_1_col_oid_, execution::sql::SqlTypeId::Integer);
   auto param = std::make_unique<parser::ParameterValueExpression>(0, execution::sql::SqlTypeId::Integer);
->>>>>>> 845aedf5
   std::vector<std::unique_ptr<parser::AbstractExpression>> equal_child_exprs;
   equal_child_exprs.emplace_back(col_a.Copy());
   equal_child_exprs.emplace_back(std::move(param));
@@ -293,16 +259,10 @@
 
   // Constructing Logical Get with predicate with column value on the right side of predicate "3 = colA" from
   // "empty_nullable_table"
-<<<<<<< HEAD
-  parser::ColumnValueExpression col_a(parser::AliasType(table_name_1_), table_1_col_1_name_, test_db_oid_, table_oid_1_,
-                                      table_1_col_oid_, type::TypeId::INTEGER);
-  auto three = std::make_unique<parser::ConstantValueExpression>(type::TypeId::INTEGER, execution::sql::Integer(3));
-=======
-  parser::ColumnValueExpression col_a(table_name_1_, table_1_col_1_name_, test_db_oid_, table_oid_1_, table_1_col_oid_,
-                                      execution::sql::SqlTypeId::Integer);
+  parser::ColumnValueExpression col_a(parser::AliasType(table_name_1_), table_1_col_1_name_, test_db_oid_, table_oid_1_,
+                                      table_1_col_oid_, execution::sql::SqlTypeId::Integer);
   auto three =
       std::make_unique<parser::ConstantValueExpression>(execution::sql::SqlTypeId::Integer, execution::sql::Integer(3));
->>>>>>> 845aedf5
   std::vector<std::unique_ptr<parser::AbstractExpression>> equal_child_exprs;
   equal_child_exprs.emplace_back(std::move(three));
   equal_child_exprs.emplace_back(col_a.Copy());
@@ -336,15 +296,9 @@
 
   // Constructing Logical Get with predicate with column value on the right side of predicate and param on the left side
   // of predicate "param = colA" from "empty_nullable_table". (param is 3)
-<<<<<<< HEAD
-  parser::ColumnValueExpression col_a(parser::AliasType(table_name_1_), table_1_col_1_name_, test_db_oid_, table_oid_1_,
-                                      table_1_col_oid_, type::TypeId::INTEGER);
-  auto param = std::make_unique<parser::ParameterValueExpression>(0, type::TypeId::INTEGER);
-=======
-  parser::ColumnValueExpression col_a(table_name_1_, table_1_col_1_name_, test_db_oid_, table_oid_1_, table_1_col_oid_,
-                                      execution::sql::SqlTypeId::Integer);
+  parser::ColumnValueExpression col_a(parser::AliasType(table_name_1_), table_1_col_1_name_, test_db_oid_, table_oid_1_,
+                                      table_1_col_oid_, execution::sql::SqlTypeId::Integer);
   auto param = std::make_unique<parser::ParameterValueExpression>(0, execution::sql::SqlTypeId::Integer);
->>>>>>> 845aedf5
   std::vector<std::unique_ptr<parser::AbstractExpression>> equal_child_exprs;
   equal_child_exprs.emplace_back(std::move(param));
   equal_child_exprs.emplace_back(col_a.Copy());
@@ -383,21 +337,12 @@
 
   // Constructing Logical Get with two param predicates "calA = param1 AND colB = param2" from "empty_table2".
   // (param1 is 1, param2 is true)
-<<<<<<< HEAD
   parser::ColumnValueExpression col_a(parser::AliasType(table_name_2_), table_2_col_1_name_, test_db_oid_, table_oid_2_,
-                                      table_2_col_1_oid_, type::TypeId::INTEGER);
+                                      table_2_col_1_oid_, execution::sql::SqlTypeId::Integer);
   parser::ColumnValueExpression col_b(parser::AliasType(table_name_2_), table_2_col_2_name_, test_db_oid_, table_oid_2_,
-                                      table_2_col_2_oid_, type::TypeId::INTEGER);
-  auto param1 = std::make_unique<parser::ParameterValueExpression>(0, type::TypeId::INTEGER);
-  auto param2 = std::make_unique<parser::ParameterValueExpression>(1, type::TypeId::BOOLEAN);
-=======
-  parser::ColumnValueExpression col_a(table_name_2_, table_2_col_1_name_, test_db_oid_, table_oid_2_,
-                                      table_2_col_1_oid_, execution::sql::SqlTypeId::Integer);
-  parser::ColumnValueExpression col_b(table_name_2_, table_2_col_2_name_, test_db_oid_, table_oid_2_,
                                       table_2_col_2_oid_, execution::sql::SqlTypeId::Integer);
   auto param1 = std::make_unique<parser::ParameterValueExpression>(0, execution::sql::SqlTypeId::Integer);
   auto param2 = std::make_unique<parser::ParameterValueExpression>(1, execution::sql::SqlTypeId::Boolean);
->>>>>>> 845aedf5
 
   std::vector<std::unique_ptr<parser::AbstractExpression>> equal1_child_exprs;
   equal1_child_exprs.emplace_back(col_a.Copy());
@@ -448,13 +393,8 @@
 
   // Constructing Logical Get with AND predicate consisting of two EQUALS predicates "colA = 3 AND colA = 1"
   // from "empty_nullable_table".
-<<<<<<< HEAD
-  parser::ColumnValueExpression col_a(parser::AliasType(table_name_1_), table_1_col_1_name_, test_db_oid_, table_oid_1_,
-                                      table_1_col_oid_, type::TypeId::INTEGER);
-=======
-  parser::ColumnValueExpression col_a(table_name_1_, table_1_col_1_name_, test_db_oid_, table_oid_1_, table_1_col_oid_,
-                                      execution::sql::SqlTypeId::Integer);
->>>>>>> 845aedf5
+  parser::ColumnValueExpression col_a(parser::AliasType(table_name_1_), table_1_col_1_name_, test_db_oid_, table_oid_1_,
+                                      table_1_col_oid_, execution::sql::SqlTypeId::Integer);
 
   auto three =
       std::make_unique<parser::ConstantValueExpression>(execution::sql::SqlTypeId::Integer, execution::sql::Integer(3));
@@ -504,13 +444,8 @@
 
   // Constructing Logical Get with OR predicate consisting of two EQUALS predicates "colA = 3 OR colA = 1"
   // from "empty_nullable_table"
-<<<<<<< HEAD
-  parser::ColumnValueExpression col_a(parser::AliasType(table_name_1_), table_1_col_1_name_, test_db_oid_, table_oid_1_,
-                                      table_1_col_oid_, type::TypeId::INTEGER);
-=======
-  parser::ColumnValueExpression col_a(table_name_1_, table_1_col_1_name_, test_db_oid_, table_oid_1_, table_1_col_oid_,
-                                      execution::sql::SqlTypeId::Integer);
->>>>>>> 845aedf5
+  parser::ColumnValueExpression col_a(parser::AliasType(table_name_1_), table_1_col_1_name_, test_db_oid_, table_oid_1_,
+                                      table_1_col_oid_, execution::sql::SqlTypeId::Integer);
 
   auto three =
       std::make_unique<parser::ConstantValueExpression>(execution::sql::SqlTypeId::Integer, execution::sql::Integer(3));
@@ -571,13 +506,8 @@
   limit_gexpr->SetGroupID(group_id_t(1));
   context_.GetMemo().InsertExpression(limit_gexpr, false);
 
-<<<<<<< HEAD
-  parser::ColumnValueExpression col_a(parser::AliasType(table_name_1_), table_1_col_1_name_, test_db_oid_, table_oid_1_,
-                                      table_1_col_oid_, type::TypeId::INTEGER);
-=======
-  parser::ColumnValueExpression col_a(table_name_1_, table_1_col_1_name_, test_db_oid_, table_oid_1_, table_1_col_oid_,
-                                      execution::sql::SqlTypeId::Integer);
->>>>>>> 845aedf5
+  parser::ColumnValueExpression col_a(parser::AliasType(table_name_1_), table_1_col_1_name_, test_db_oid_, table_oid_1_,
+                                      table_1_col_oid_, execution::sql::SqlTypeId::Integer);
   ExprSet required_cols;
   required_cols.emplace(&col_a);
 
@@ -616,21 +546,12 @@
   get_gexpr2->SetGroupID(group_id_t(1));
   context_.GetMemo().InsertExpression(get_gexpr2, true);
 
-<<<<<<< HEAD
   parser::ColumnValueExpression col_a1(parser::AliasType(table_name_1_), table_1_col_1_name_, test_db_oid_,
-                                       table_oid_1_, table_1_col_oid_, type::TypeId::INTEGER);
+                                       table_oid_1_, table_1_col_oid_, execution::sql::SqlTypeId::Integer);
   parser::ColumnValueExpression col_a2(parser::AliasType(table_name_2_), table_2_col_1_name_, test_db_oid_,
-                                       table_oid_2_, table_2_col_1_oid_, type::TypeId::INTEGER);
+                                       table_oid_2_, table_2_col_1_oid_, execution::sql::SqlTypeId::Integer);
   parser::ColumnValueExpression col_b(parser::AliasType(table_name_2_), table_2_col_2_name_, test_db_oid_, table_oid_2_,
-                                      table_2_col_2_oid_, type::TypeId::INTEGER);
-=======
-  parser::ColumnValueExpression col_a1(table_name_1_, table_1_col_1_name_, test_db_oid_, table_oid_1_, table_1_col_oid_,
-                                       execution::sql::SqlTypeId::Integer);
-  parser::ColumnValueExpression col_a2(table_name_2_, table_2_col_1_name_, test_db_oid_, table_oid_2_,
-                                       table_2_col_1_oid_, execution::sql::SqlTypeId::Integer);
-  parser::ColumnValueExpression col_b(table_name_2_, table_2_col_2_name_, test_db_oid_, table_oid_2_,
                                       table_2_col_2_oid_, execution::sql::SqlTypeId::Integer);
->>>>>>> 845aedf5
 
   std::vector<std::unique_ptr<parser::AbstractExpression>> equal_child_exprs;
   equal_child_exprs.emplace_back(col_a1.Copy());
@@ -692,21 +613,12 @@
   get_gexpr2->SetGroupID(group_id_t(1));
   context_.GetMemo().InsertExpression(get_gexpr2, true);
 
-<<<<<<< HEAD
   parser::ColumnValueExpression col_a1(parser::AliasType(table_name_1_), table_1_col_1_name_, test_db_oid_,
-                                       table_oid_1_, table_1_col_oid_, type::TypeId::INTEGER);
+                                       table_oid_1_, table_1_col_oid_, execution::sql::SqlTypeId::Integer);
   parser::ColumnValueExpression col_a2(parser::AliasType(table_name_2_), table_2_col_1_name_, test_db_oid_,
-                                       table_oid_2_, table_2_col_1_oid_, type::TypeId::INTEGER);
+                                       table_oid_2_, table_2_col_1_oid_, execution::sql::SqlTypeId::Integer);
   parser::ColumnValueExpression col_b(parser::AliasType(table_name_2_), table_2_col_2_name_, test_db_oid_, table_oid_2_,
-                                      table_2_col_2_oid_, type::TypeId::INTEGER);
-=======
-  parser::ColumnValueExpression col_a1(table_name_1_, table_1_col_1_name_, test_db_oid_, table_oid_1_, table_1_col_oid_,
-                                       execution::sql::SqlTypeId::Integer);
-  parser::ColumnValueExpression col_a2(table_name_2_, table_2_col_1_name_, test_db_oid_, table_oid_2_,
-                                       table_2_col_1_oid_, execution::sql::SqlTypeId::Integer);
-  parser::ColumnValueExpression col_b(table_name_2_, table_2_col_2_name_, test_db_oid_, table_oid_2_,
                                       table_2_col_2_oid_, execution::sql::SqlTypeId::Integer);
->>>>>>> 845aedf5
 
   std::vector<std::unique_ptr<parser::AbstractExpression>> equal_child_exprs;
   equal_child_exprs.emplace_back(col_a1.Copy());
