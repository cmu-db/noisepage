--- conflicted
+++ resolved
@@ -171,13 +171,8 @@
         std::make_unique<optimizer::TrivialCostModel>(), std::move(params), std::move(param_types), freq_check, nullptr,
         false, true, std::nullopt, common::ManagedPointer(&sync)));
 
-<<<<<<< HEAD
-    auto sync_result = sync.Wait();
+    auto sync_result = sync.DangerousWait();
     bool result = sync_result.second;
-=======
-    auto sync_result = sync.DangerousWait();
-    bool result = sync_result.first;
->>>>>>> 73d50cdf
     EXPECT_TRUE(result && "SELECT frequencies should have succeeded");
     EXPECT_TRUE(seen == combined && "Incorrect number recorded");
     EXPECT_TRUE(qid_map.size() == qids.size() && "Incorrect number qids recorded");
