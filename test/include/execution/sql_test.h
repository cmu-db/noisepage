--- conflicted
+++ resolved
@@ -26,11 +26,7 @@
     TplTest::SetUp();
     // Initialize noisepage objects
 
-<<<<<<< HEAD
-    db_main_ = terrier::DBMain::Builder().SetUseGC(true).SetUseGCThread(true).SetUseCatalog(true).Build();
-=======
     db_main_ = noisepage::DBMain::Builder().SetUseGC(true).SetUseGCThread(true).SetUseCatalog(true).Build();
->>>>>>> f3da5498
     metrics_manager_ = db_main_->GetMetricsManager();
 
     block_store_ = db_main_->GetStorageLayer()->GetBlockStore();
