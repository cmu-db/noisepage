#pragma once

#include <memory>
#include <utility>

#include "execution/exec/execution_context.h"
#include "execution/table_generator/table_generator.h"
#include "execution/tpl_test.h"
#include "gtest/gtest.h"
#include "main/db_main.h"
#include "storage/garbage_collector.h"
#include "transaction/deferred_action_manager.h"
#include "transaction/timestamp_manager.h"

namespace terrier::execution {

class SqlBasedTest : public TplTest {
 public:
  SqlBasedTest() = default;

  void SetUp() override {
    // NOTE: Do not move these into the constructor unless you change the loggers' initialization first.
    // Some of these objects use the loggers in their constructor (I know the catalog does), so they need to be
    // initialized after the loggers.
    TplTest::SetUp();
    // Initialize terrier objects

    db_main_ = terrier::DBMain::Builder().SetUseGC(true).SetUseGCThread(true).SetUseCatalog(true).Build();

    block_store_ = db_main_->GetStorageLayer()->GetBlockStore();
    catalog_ = db_main_->GetCatalogLayer()->GetCatalog();
    txn_manager_ = db_main_->GetTransactionLayer()->GetTransactionManager();

    test_txn_ = txn_manager_->BeginTransaction();

    // Create catalog and test namespace
    test_db_oid_ = catalog_->CreateDatabase(test_txn_, "test_db", true);
    ASSERT_NE(test_db_oid_, catalog::INVALID_DATABASE_OID) << "Default database does not exist";
    auto accessor = catalog_->GetAccessor(test_txn_, test_db_oid_);
    test_ns_oid_ = accessor->GetDefaultNamespace();
  }

  ~SqlBasedTest() override { txn_manager_->Commit(test_txn_, transaction::TransactionUtil::EmptyCallback, nullptr); }

  catalog::namespace_oid_t NSOid() { return test_ns_oid_; }

  storage::BlockStore *BlockStore() { return block_store_.Get(); }

  std::unique_ptr<exec::ExecutionContext> MakeExecCtx(exec::OutputCallback &&callback = nullptr,
                                                      const planner::OutputSchema *schema = nullptr) {
    auto accessor = catalog_->GetAccessor(test_txn_, test_db_oid_);
    return std::make_unique<exec::ExecutionContext>(test_db_oid_, test_txn_, callback, schema, std::move(accessor));
  }

  void GenerateTestTables(exec::ExecutionContext *exec_ctx) {
<<<<<<< HEAD
    sql::TableGenerator table_generator{exec_ctx, block_store_.get(), test_ns_oid_};
    table_generator.GenerateTestTables(false);
=======
    sql::TableGenerator table_generator{exec_ctx, block_store_.Get(), test_ns_oid_};
    table_generator.GenerateTestTables();
>>>>>>> a24142e8
  }

  parser::ConstantValueExpression DummyCVE() {
    return parser::ConstantValueExpression(type::TransientValueFactory::GetInteger(0));
  }

 private:
  std::unique_ptr<DBMain> db_main_;
  common::ManagedPointer<storage::BlockStore> block_store_;
  common::ManagedPointer<catalog::Catalog> catalog_;
  common::ManagedPointer<transaction::TransactionManager> txn_manager_;
  catalog::db_oid_t test_db_oid_{0};
  catalog::namespace_oid_t test_ns_oid_;
  transaction::TransactionContext *test_txn_;
};

}  // namespace terrier::execution<|MERGE_RESOLUTION|>--- conflicted
+++ resolved
@@ -53,13 +53,8 @@
   }
 
   void GenerateTestTables(exec::ExecutionContext *exec_ctx) {
-<<<<<<< HEAD
-    sql::TableGenerator table_generator{exec_ctx, block_store_.get(), test_ns_oid_};
+    sql::TableGenerator table_generator{exec_ctx, block_store_.Get(), test_ns_oid_};
     table_generator.GenerateTestTables(false);
-=======
-    sql::TableGenerator table_generator{exec_ctx, block_store_.Get(), test_ns_oid_};
-    table_generator.GenerateTestTables();
->>>>>>> a24142e8
   }
 
   parser::ConstantValueExpression DummyCVE() {
