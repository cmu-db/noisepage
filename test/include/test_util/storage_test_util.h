#pragma once
#include <cinttypes>
#include <cstdio>
#include <cstring>
#include <random>
#include <string>
#include <unordered_map>
#include <unordered_set>
#include <utility>
#include <vector>

#include "catalog/index_schema.h"
#include "catalog/schema.h"
#include "common/strong_typedef.h"
#include "gtest/gtest.h"
#include "parser/expression/abstract_expression.h"
#include "parser/expression/constant_value_expression.h"
#include "storage/data_table.h"
#include "storage/garbage_collector.h"
#include "storage/index/compact_ints_key.h"
#include "storage/index/index_defs.h"
#include "storage/sql_table.h"
#include "storage/storage_defs.h"
#include "storage/storage_util.h"
#include "storage/tuple_access_strategy.h"
#include "storage/undo_record.h"
#include "test_util/multithread_test_util.h"
#include "test_util/random_test_util.h"
#include "transaction/transaction_manager.h"
#include "type/transient_value_factory.h"
#include "type/type_id.h"

namespace terrier {
class StorageTestUtil {
 public:
  StorageTestUtil() = delete;

#define TO_INT(p) reinterpret_cast<uintptr_t>(p)

#define MAX_TEST_VARLEN_SIZE (5 * storage::VarlenEntry::InlineThreshold())

  /**
   * Check if memory address represented by val in [lower, upper)
   * @tparam A type of ptr
   * @tparam B type of ptr
   * @tparam C type of ptr
   * @param val value to check
   * @param lower lower bound
   * @param upper upper bound
   */
  template <typename A, typename B, typename C>
  static void CheckInBounds(A *const val, B *const lower, C *const upper) {
    EXPECT_GE(TO_INT(val), TO_INT(lower));
    EXPECT_LT(TO_INT(val), TO_INT(upper));
  }

  /**
   * Check if memory address represented by val not in [lower, upper)
   * @tparam A type of ptr
   * @tparam B type of ptr
   * @tparam C type of ptr
   * @param val value to check
   * @param lower lower bound
   * @param upper upper bound
   */
  template <typename A, typename B, typename C>
  static void CheckNotInBounds(A *const val, B *const lower, C *const upper) {
    EXPECT_TRUE(TO_INT(val) < TO_INT(lower) || TO_INT(val) >= TO_INT(upper));
  }

  template <typename A>
  static void CheckAlignment(A *const val, const uint32_t word_size) {
    EXPECT_EQ(0, TO_INT(val) % word_size);
  }
#undef TO_INT
  /**
   * @tparam A type of ptr
   * @param ptr ptr to start from
   * @param bytes bytes to advance
   * @return  pointer that is the specified amount of bytes ahead of the given
   */
  template <typename A>
  static A *IncrementByBytes(A *const ptr, const uint64_t bytes) {
    return reinterpret_cast<A *>(reinterpret_cast<byte *>(ptr) + bytes);
  }

  // Returns a random layout that is guaranteed to be valid.
  template <typename Random>
  static storage::BlockLayout RandomLayoutNoVarlen(const uint16_t max_cols, Random *const generator) {
    return RandomLayout(max_cols, generator, false);
  }

  template <typename Random>
  static storage::BlockLayout RandomLayoutWithVarlens(const uint16_t max_cols, Random *const generator) {
    return RandomLayout(max_cols, generator, true);
  }

  // Returns a random schema that is guaranteed to be valid.
  template <typename Random>
  static catalog::Schema *RandomSchemaNoVarlen(const uint16_t max_cols, Random *const generator) {
    return RandomSchema(max_cols, generator, false);
  }

  template <typename Random>
  static catalog::Schema *RandomSchemaWithVarlens(const uint16_t max_cols, Random *const generator) {
    return RandomSchema(max_cols, generator, true);
  }

  // Fill the given location with the specified amount of random bytes, using the
  // given generator as a source of randomness.
  template <typename Random>
  static void FillWithRandomBytes(const uint32_t num_bytes, byte *const out, Random *const generator) {
    std::uniform_int_distribution<uint8_t> dist(0, UINT8_MAX);
    for (uint32_t i = 0; i < num_bytes; i++) out[i] = static_cast<byte>(dist(*generator));
  }

  template <typename Random>
  static void PopulateRandomRow(storage::ProjectedRow *const row, const storage::BlockLayout &layout,
                                const double null_bias, Random *const generator) {
    std::bernoulli_distribution coin(1 - null_bias);
    // TODO(Tianyu): I don't think this matters as a tunable thing?
    // Make sure we have a mix of inlined and non-inlined values
    std::uniform_int_distribution<uint32_t> varlen_size(1, MAX_TEST_VARLEN_SIZE);
    // For every column in the project list, populate its attribute with random bytes or set to null based on coin flip
    for (uint16_t projection_list_idx = 0; projection_list_idx < row->NumColumns(); projection_list_idx++) {
      storage::col_id_t col = row->ColumnIds()[projection_list_idx];

      if (coin(*generator)) {
        if (layout.IsVarlen(col)) {
          uint32_t size = varlen_size(*generator);
          if (size > storage::VarlenEntry::InlineThreshold()) {
            byte *varlen = common::AllocationUtil::AllocateAligned(size);
            FillWithRandomBytes(size, varlen, generator);
            // varlen entries always start off not inlined
            *reinterpret_cast<storage::VarlenEntry *>(row->AccessForceNotNull(projection_list_idx)) =
                storage::VarlenEntry::Create(varlen, size, true);
          } else {
            byte buf[storage::VarlenEntry::InlineThreshold()];
            FillWithRandomBytes(size, buf, generator);
            *reinterpret_cast<storage::VarlenEntry *>(row->AccessForceNotNull(projection_list_idx)) =
                storage::VarlenEntry::CreateInline(buf, size);
          }
        } else {
          FillWithRandomBytes(layout.AttrSize(col), row->AccessForceNotNull(projection_list_idx), generator);
        }
      } else {
        // If not nullable, then needs to set to default value
        row->SetNull(projection_list_idx);
      }
    }
  }

  static std::vector<storage::col_id_t> ProjectionListAllColumns(const storage::BlockLayout &layout) {
    std::vector<storage::col_id_t> col_ids(layout.NumColumns() - storage::NUM_RESERVED_COLUMNS);
    // Add all of the column ids from the layout to the projection list
    // 0 is version vector so we skip it
    for (uint16_t col = storage::NUM_RESERVED_COLUMNS; col < layout.NumColumns(); col++) {
      col_ids[col - storage::NUM_RESERVED_COLUMNS] = storage::col_id_t(col);
    }
    return col_ids;
  }

  template <typename Random>
  static std::vector<storage::col_id_t> ProjectionListRandomColumns(const storage::BlockLayout &layout,
                                                                    Random *const generator) {
    std::vector<storage::col_id_t> col_ids;
    // Add all of the column ids from the layout to the projection list
    // 0 is version vector so we skip it
    for (uint16_t col = storage::NUM_RESERVED_COLUMNS; col < layout.NumColumns(); col++) col_ids.emplace_back(col);

    return RandomNonEmptySubset(col_ids, generator);
  }

  template <typename Random, typename T>
  static std::vector<T> RandomNonEmptySubset(std::vector<T> elems, Random *const generator) {
    // randomly select a number of elems for this delta to contain. Must be at least 1
    auto num_elems = std::uniform_int_distribution<size_t>(1, elems.size())(*generator);

    // Permute the elems
    std::shuffle(elems.begin(), elems.end(), *generator);

    // truncate the list
    elems.resize(num_elems);

    return elems;
  }

  // Populate a block with random tuple according to the given parameters. Returns a mapping of the tuples in each slot.
  template <class Random>
  static std::unordered_map<storage::TupleSlot, storage::ProjectedRow *> PopulateBlockRandomly(
      storage::DataTable *table, storage::RawBlock *block, double empty_ratio, Random *const generator) {
    const storage::BlockLayout &layout = table->GetBlockLayout();
    std::unordered_map<storage::TupleSlot, storage::ProjectedRow *> result;
    std::bernoulli_distribution coin(empty_ratio);
    // TODO(Tianyu): Do we ever want to tune this for tests?
    const double null_ratio = 0.1;
    // TODO(Tianyu): Have to construct one since we don't have access to data table private members.
    storage::TupleAccessStrategy accessor(layout);
    auto initializer =
        storage::ProjectedRowInitializer::Create(layout, StorageTestUtil::ProjectionListAllColumns(layout));
    for (uint32_t i = 0; i < layout.NumSlots(); i++) {
      storage::TupleSlot slot;
      bool ret UNUSED_ATTRIBUTE = accessor.Allocate(block, &slot);
      TERRIER_ASSERT(ret && slot == storage::TupleSlot(block, i),
                     "slot allocation should happen sequentially and succeed");
      if (coin(*generator)) {
        // slot will be marked empty
        accessor.Deallocate(slot);
        continue;
      }
      auto *redo_buffer = common::AllocationUtil::AllocateAligned(initializer.ProjectedRowSize());
      storage::ProjectedRow *redo = initializer.InitializeRow(redo_buffer);
      StorageTestUtil::PopulateRandomRow(redo, layout, null_ratio, generator);
      result[slot] = redo;
      // Copy without transactions to simulate a version-free block
      accessor.SetNotNull(slot, storage::VERSION_POINTER_COLUMN_ID);
      for (uint16_t j = 0; j < redo->NumColumns(); j++)
        storage::StorageUtil::CopyAttrFromProjection(accessor, slot, *redo, j);
    }
    TERRIER_ASSERT(block->GetInsertHead() == layout.NumSlots(), "The block should be considered full at this point");
    return result;
  }

  // Populate a block with random tuple according to the given parameters. Does not retain the values inserted for
  // performance. Returns the number of non-empty slots in the block after population.
  template <class Random>
  static uint32_t PopulateBlockRandomlyNoBookkeeping(storage::DataTable *table, storage::RawBlock *block,
                                                     double empty_ratio, Random *const generator) {
    const storage::BlockLayout &layout = table->GetBlockLayout();
    uint32_t result = 0;
    std::bernoulli_distribution coin(empty_ratio);
    // TODO(Tianyu): Do we ever want to tune this for tests?
    const double null_ratio = 0.1;
    // TODO(Tianyu): Have to construct one since we don't have access to data table private members.
    storage::TupleAccessStrategy accessor(layout);
    accessor.InitializeRawBlock(table, block, storage::layout_version_t(0));
    storage::ProjectedRowInitializer initializer =
        storage::ProjectedRowInitializer::Create(layout, StorageTestUtil::ProjectionListAllColumns(layout));
    auto *redo_buffer = common::AllocationUtil::AllocateAligned(initializer.ProjectedRowSize());
    storage::ProjectedRow *redo = initializer.InitializeRow(redo_buffer);
    for (uint32_t i = 0; i < layout.NumSlots(); i++) {
      storage::TupleSlot slot;
      bool ret UNUSED_ATTRIBUTE = accessor.Allocate(block, &slot);
      TERRIER_ASSERT(ret && slot == storage::TupleSlot(block, i),
                     "slot allocation should happen sequentially and succeed");
      if (coin(*generator)) {
        // slot will be marked empty
        accessor.Deallocate(slot);
        continue;
      }
      result++;
      StorageTestUtil::PopulateRandomRow(redo, layout, null_ratio, generator);
      // Copy without transactions to simulate a version-free block
      accessor.SetNotNull(slot, storage::VERSION_POINTER_COLUMN_ID);
      for (uint16_t j = 0; j < redo->NumColumns(); j++)
        storage::StorageUtil::CopyAttrFromProjection(accessor, slot, *redo, j);
    }
    TERRIER_ASSERT(block->GetInsertHead() == layout.NumSlots(), "The block should be considered full at this point");
    delete[] redo_buffer;
    return result;
  }

  template <class Random>
  static storage::ProjectedRowInitializer RandomInitializer(const storage::BlockLayout &layout, Random *generator) {
    return {layout, ProjectionListRandomColumns(layout, generator)};
  }

  // Returns true iff the underlying varlen is bit-wise identical. Compressions schemes and other metadata are ignored.
  static bool VarlenEntryEqualDeep(const storage::VarlenEntry &one, const storage::VarlenEntry &other) {
    if (one.Size() != other.Size()) return false;
    return memcmp(one.Content(), other.Content(), one.Size()) == 0;
  }

  template <class RowType>
  static bool ProjectionListAtOidsNone(const RowType *const row, const storage::ProjectionMap &oid_map,
                                       const storage::BlockLayout &layout, const std::vector<catalog::col_oid_t> &oids) {
    for (const auto &oid : oids) {
      EXPECT_EQ(oid_map.find(oid), oid_map.end());
      if (oid_map.find(oid) != oid_map.end()) {
        return false;
      }
    }
    return true;
  }

  template <class RowType>
  static bool ProjectionListAtOidsEqual(const RowType *const row, const storage::ProjectionMap &oid_map,
<<<<<<< HEAD
                                        const storage::BlockLayout layout, std::vector<catalog::col_oid_t> oids,
                                        std::vector<std::unique_ptr<std::vector<byte>>> &default_values) {
=======
                                        const storage::BlockLayout &layout, const std::vector<catalog::col_oid_t> &oids,
                                        const std::vector<int> &default_values) {
>>>>>>> b5f6db71
    // Check for each default value
    for (size_t i = 0; i < oids.size(); i++) {
      auto idx = oid_map.at(oids[i]);
      storage::col_id_t col_id = row->ColumnIds()[idx];

      // Check that the two have the same content bit-wise
      uint8_t attr_size = layout.AttrSize(col_id);
      const byte *row_content = row->AccessWithNullCheck(idx);

      const byte *default_content = default_values[i]->data();

      // both are null or neither is null.
      if (row_content == nullptr || default_content == nullptr) {
        EXPECT_EQ(row_content, default_content);
        if (default_content == row_content) continue;
        return false;
      }
      // Otherwise, they should be bit-wise identical.
      if (memcmp(row_content, default_content, attr_size) != 0) {
        return false;
      }
    }
    return true;
  }

  template <class RowType1, class RowType2>
  static bool ProjectionListEqualShallowMatchSchema(const storage::BlockLayout &layout1, const RowType1 *const one,
                                                    const storage::ProjectionMap &oid_map1,
                                                    const storage::BlockLayout &layout2, const RowType2 *const other,
                                                    const storage::ProjectionMap &oid_map2,
                                                    const std::unordered_set<catalog::col_oid_t> &add_cols,
                                                    const std::unordered_set<catalog::col_oid_t> &drop_cols) {
    for (const auto &itr : oid_map1) {
      auto oid1 = itr.first;
      auto idx1 = itr.second;
      if (drop_cols.find(oid1) == drop_cols.end()) {  // Column not dropped
        auto idx2 = oid_map2.at(oid1);
        storage::col_id_t one_id = one->ColumnIds()[idx1];

        // Check that the two have the same content bit-wise
        uint8_t attr_size = layout1.AttrSize(one_id);
        const byte *one_content = one->AccessWithNullCheck(idx1);
        const byte *other_content = other->AccessWithNullCheck(idx2);
        // Either both are null or neither is null.
        if (one_content == nullptr || other_content == nullptr) {
          EXPECT_EQ(one_content, other_content);
          if (one_content == other_content) continue;
          return false;
        }
        // Otherwise, they should be bit-wise identical.
        if (memcmp(one_content, other_content, attr_size) != 0) {
          return false;
        }
      } else {  // Column is dropped
        // a dropped column should not exist in the map
        EXPECT_EQ(oid_map2.find(oid1), oid_map2.end());
        if (oid_map2.find(oid1) != oid_map2.end()) {
          return false;
        }
      }
    }

    // Check for added columns
    for (auto &added : add_cols) {
      EXPECT_EQ(oid_map1.find(added), oid_map1.end());
      if (oid_map1.find(added) != oid_map1.end()) return false;
    }

    return true;
  }

  static void SetOid(catalog::Schema::Column *col, catalog::col_oid_t oid) { col->SetOid(oid); }
  static void SetType(catalog::Schema::Column *col, const type::TypeId id) { col->SetType(id); }

  template <class RowType1, class RowType2>
  static bool ProjectionListEqualDeep(const storage::BlockLayout &layout, const RowType1 *const one,
                                      const RowType2 *const other) {
    if (one->NumColumns() != other->NumColumns()) return false;
    for (uint16_t projection_list_index = 0; projection_list_index < one->NumColumns(); projection_list_index++) {
      // Check that the two point at the same column
      storage::col_id_t one_id = one->ColumnIds()[projection_list_index];
      storage::col_id_t other_id = other->ColumnIds()[projection_list_index];
      if (one_id != other_id) return false;

      // Check that the two have the same content bit-wise
      uint8_t attr_size = layout.AttrSize(one_id);
      const byte *one_content = one->AccessWithNullCheck(projection_list_index);
      const byte *other_content = other->AccessWithNullCheck(projection_list_index);
      // Either both are null or neither is null.

      if (one_content == nullptr || other_content == nullptr) {
        if (one_content == other_content) continue;
        return false;
      }

      if (layout.IsVarlen(one_id)) {
        // Need to follow pointers and throw away metadata and padding for equality comparison
        auto &one_entry = *reinterpret_cast<const storage::VarlenEntry *>(one_content),
             &other_entry = *reinterpret_cast<const storage::VarlenEntry *>(other_content);
        if (one_entry.Size() != other_entry.Size()) return false;
        if (memcmp(one_entry.Content(), other_entry.Content(), one_entry.Size()) != 0) return false;
      } else if (memcmp(one_content, other_content, attr_size) != 0) {
        // Otherwise, they should be bit-wise identical.
        return false;
      }
    }
    return true;
  }

  template <class RowType1, class RowType2>
  static bool ProjectionListEqualShallow(const storage::BlockLayout &layout, const RowType1 *const one,
                                         const RowType2 *const other) {
    EXPECT_EQ(one->NumColumns(), other->NumColumns());
    if (one->NumColumns() != other->NumColumns()) return false;
    for (uint16_t projection_list_index = 0; projection_list_index < one->NumColumns(); projection_list_index++) {
      // Check that the two point at the same column
      storage::col_id_t one_id = one->ColumnIds()[projection_list_index];
      storage::col_id_t other_id = other->ColumnIds()[projection_list_index];
      EXPECT_EQ(one_id, other_id);
      if (one_id != other_id) return false;

      // Check that the two have the same content bit-wise
      uint8_t attr_size = layout.AttrSize(one_id);
      const byte *one_content = one->AccessWithNullCheck(projection_list_index);
      const byte *other_content = other->AccessWithNullCheck(projection_list_index);
      // Either both are null or neither is null.
      if (one_content == nullptr || other_content == nullptr) {
        EXPECT_EQ(one_content, other_content);
        if (one_content == other_content) continue;
        return false;
      }
      // Otherwise, they should be bit-wise identical.
      if (memcmp(one_content, other_content, attr_size) != 0) return false;
    }
    return true;
  }

  static storage::ProjectedRow *ProjectedRowDeepCopy(const storage::BlockLayout &layout,
                                                     const storage::ProjectedRow &original) {
    byte *result_buf = common::AllocationUtil::AllocateAligned(original.Size());
    std::memcpy(result_buf, &original, original.Size());
    auto *result = reinterpret_cast<storage::ProjectedRow *>(result_buf);

    for (uint16_t projection_list_index = 0; projection_list_index < original.NumColumns(); projection_list_index++) {
      storage::col_id_t col_id = result->ColumnIds()[projection_list_index];
      const byte *original_val = original.AccessWithNullCheck(projection_list_index);
      if (!layout.IsVarlen(col_id)) continue;

      auto *original_entry = reinterpret_cast<const storage::VarlenEntry *>(original_val);
      if (original_entry == nullptr) continue;

      auto *copied_entry = reinterpret_cast<storage::VarlenEntry *>(result->AccessForceNotNull(projection_list_index));
      if (original_entry->IsInlined()) {
        *copied_entry = *original_entry;
      } else {
        byte *copied_content = common::AllocationUtil::AllocateAligned(original_entry->Size());
        std::memcpy(copied_content, original_entry->Content(), original_entry->Size());
        // Always needs reclaim because we just made a copy
        *copied_entry = storage::VarlenEntry::Create(copied_content, original_entry->Size(), true);
      }
    }
    return result;
  }

  /**
   * Tests if two sql tables with the same schema have identical visible tuples
   * @param layout layout of the two sql tables
   * @param table_one sql table to compare to table_two
   * @param table_two sql table to compare to table_one
   * @param table_one_tuples vector of all tuple slots in table one
   * @param tuple_slot_map mapping of tuple slots in table one to corresponding tuple slots in table two
   * @param txn_manager_one manager to begin txn to scan table_one
   * @param txn_manager_two manager to begin txn to scan table_two (can be the same as txn_manager_one)
   * @return true if tables are equal
   */
  static bool SqlTableEqualDeep(const storage::BlockLayout &layout, common::ManagedPointer<storage::SqlTable> table_one,
                                common::ManagedPointer<storage::SqlTable> table_two,
                                const std::vector<storage::TupleSlot> &table_one_tuples,
                                const std::unordered_map<storage::TupleSlot, storage::TupleSlot> &tuple_slot_map,
                                transaction::TransactionManager *txn_manager_one,
                                transaction::TransactionManager *txn_manager_two) {
    auto *txn_one = txn_manager_one->BeginTransaction();
    auto *txn_two = txn_manager_two->BeginTransaction();

    auto initializer =
        storage::ProjectedRowInitializer::Create(layout, StorageTestUtil::ProjectionListAllColumns(layout));
    auto *buffer_one = common::AllocationUtil::AllocateAligned(initializer.ProjectedRowSize());
    auto *buffer_two = common::AllocationUtil::AllocateAligned(initializer.ProjectedRowSize());
    storage::ProjectedRow *row_one = initializer.InitializeRow(buffer_one);
    storage::ProjectedRow *row_two = initializer.InitializeRow(buffer_two);

    // Select each tuple for both tables and perform equality
    bool result = true;
    for (auto &tuple : table_one_tuples) {
      TERRIER_ASSERT(tuple_slot_map.find(tuple) != tuple_slot_map.end(), "No mapping for this tuple slot");
      table_one->Select(common::ManagedPointer(txn_one), tuple, row_one);
      table_two->Select(common::ManagedPointer(txn_two), tuple_slot_map.at(tuple), row_two);
      if (!ProjectionListEqualDeep(layout, row_one, row_two)) {
        result = false;
        break;
      }
    }

    txn_manager_one->Commit(txn_one, transaction::TransactionUtil::EmptyCallback, nullptr);
    txn_manager_two->Commit(txn_two, transaction::TransactionUtil::EmptyCallback, nullptr);
    delete[] buffer_one;
    delete[] buffer_two;
    return result;
  }

  template <class RowType>
  static std::string PrintRow(const RowType &row, const storage::BlockLayout &layout) {
    std::ostringstream os;
    os << "num_cols: " << row.NumColumns() << std::endl;
    for (uint16_t i = 0; i < row.NumColumns(); i++) {
      storage::col_id_t col_id = row.ColumnIds()[i];
      const byte *attr = row.AccessWithNullCheck(i);
      if (attr == nullptr) {
        os << "col_id: " << !col_id << " is NULL" << std::endl;
        continue;
      }

      if (layout.IsVarlen(col_id)) {
        auto *entry = reinterpret_cast<const storage::VarlenEntry *>(attr);
        os << "col_id: " << !col_id;
        os << " is varlen, ptr " << entry->Content();
        os << ", size " << entry->Size();
        os << ", reclaimable " << entry->NeedReclaim();
        os << ", content ";
        for (uint8_t pos = 0; pos < entry->Size(); pos++) {
          os << std::setfill('0') << std::setw(2) << std::hex << static_cast<uint8_t>(entry->Content()[pos]);
        }
        os << std::endl;
      } else {
        os << "col_id: " << !col_id;
        os << " is ";
        for (uint8_t pos = 0; pos < layout.AttrSize(col_id); pos++) {
          os << std::setfill('0') << std::setw(2) << std::hex << static_cast<uint8_t>(attr[pos]);
        }
        os << std::endl;
      }
    }
    return os.str();
  }

  // Write the given tuple (projected row) into a block using the given access strategy,
  // at the specified offset
  static void InsertTuple(const storage::ProjectedRow &tuple, const storage::TupleAccessStrategy &tested,
                          const storage::BlockLayout &layout, const storage::TupleSlot slot) {
    // Skip the version vector for tuples
    for (uint16_t projection_list_index = 0; projection_list_index < tuple.NumColumns(); projection_list_index++) {
      storage::col_id_t col_id(static_cast<uint16_t>(projection_list_index + storage::NUM_RESERVED_COLUMNS));
      const byte *val_ptr = tuple.AccessWithNullCheck(projection_list_index);
      if (val_ptr == nullptr)
        tested.SetNull(slot, storage::col_id_t(projection_list_index));
      else
        std::memcpy(tested.AccessForceNotNull(slot, col_id), val_ptr, layout.AttrSize(col_id));
    }
  }

  // Check that the written tuple is the same as the expected one. Does not follow varlen pointers to check that the
  // underlying values are the same
  static void CheckTupleEqualShallow(const storage::ProjectedRow &expected, const storage::TupleAccessStrategy &tested,
                                     const storage::BlockLayout &layout, const storage::TupleSlot slot) {
    for (uint16_t col = storage::NUM_RESERVED_COLUMNS; col < layout.NumColumns(); col++) {
      storage::col_id_t col_id(col);
      const byte *val_ptr = expected.AccessWithNullCheck(static_cast<uint16_t>(col - storage::NUM_RESERVED_COLUMNS));
      byte *col_slot = tested.AccessWithNullCheck(slot, col_id);
      if (val_ptr == nullptr) {
        EXPECT_TRUE(col_slot == nullptr);
      } else {
        EXPECT_TRUE(!memcmp(val_ptr, col_slot, layout.AttrSize(col_id)));
      }
    }
  }

  /**
   * Provides function for tests at large to force column OIDs so that they can function without a catalog.
   */
  static void ForceOid(catalog::Schema::Column *const col, catalog::col_oid_t oid) { col->SetOid(oid); }
  static void ForceOid(catalog::IndexSchema::Column *const col, catalog::indexkeycol_oid_t oid) { col->SetOid(oid); }

  /**
   * Generates a random GenericKey-compatible schema with the given number of columns using the given types.
   */
  template <typename Random>
  static catalog::IndexSchema RandomGenericKeySchema(const uint32_t num_cols, const std::vector<type::TypeId> &types,
                                                     Random *generator) {
    uint32_t max_varlen_size = 20;
    TERRIER_ASSERT(num_cols > 0, "Must have at least one column in your key schema.");

    std::vector<catalog::indexkeycol_oid_t> key_oids;
    key_oids.reserve(num_cols);

    for (uint32_t i = 0; i < num_cols; i++) {
      key_oids.emplace_back(i);
    }

    std::shuffle(key_oids.begin(), key_oids.end(), *generator);

    std::vector<catalog::IndexSchema::Column> key_cols;

    for (uint32_t i = 0; i < num_cols; i++) {
      auto key_oid = key_oids[i];
      auto type = *RandomTestUtil::UniformRandomElement(types, generator);
      auto is_nullable = static_cast<bool>(std::uniform_int_distribution(0, 1)(*generator));

      switch (type) {
        case type::TypeId::VARBINARY:
        case type::TypeId::VARCHAR: {
          auto varlen_size = std::uniform_int_distribution(0U, max_varlen_size)(*generator);
          key_cols.emplace_back("", type, varlen_size, is_nullable,
                                parser::ConstantValueExpression(type::TransientValueFactory::GetNull(type)));
          break;
        }
        default:
          key_cols.emplace_back("", type, is_nullable,
                                parser::ConstantValueExpression(type::TransientValueFactory::GetNull(type)));
          break;
      }
      ForceOid(&(key_cols.back()), key_oid);
    }

    return catalog::IndexSchema(key_cols, storage::index::IndexType::BWTREE, false, false, false, true);
  }

  /**
   * Generates a random simple key (integral and not NULL-able) schema
   */
  template <typename Random>
  static catalog::IndexSchema RandomSimpleKeySchema(Random *generator, const uint16_t max_bytes) {
    const auto key_size = std::uniform_int_distribution(static_cast<uint16_t>(1), max_bytes)(*generator);

    const uint16_t max_cols = max_bytes;  // could have up to max_bytes TINYINTs
    std::vector<catalog::indexkeycol_oid_t> key_oids;
    key_oids.reserve(max_cols);

    for (auto i = 0; i < max_cols; i++) {
      key_oids.emplace_back(i);
    }

    std::shuffle(key_oids.begin(), key_oids.end(), *generator);

    std::vector<catalog::IndexSchema::Column> key_cols;

    uint8_t col = 0;

    for (uint16_t bytes_used = 0; bytes_used != key_size;) {
      auto max_offset = static_cast<uint8_t>(storage::index::NUMERIC_KEY_TYPES.size() - 1);
      for (const auto &type : storage::index::NUMERIC_KEY_TYPES) {
        if (key_size - bytes_used < type::TypeUtil::GetTypeSize(type)) {
          max_offset--;
        }
      }
      const uint8_t type_offset = std::uniform_int_distribution(static_cast<uint8_t>(0), max_offset)(*generator);
      const auto type = storage::index::NUMERIC_KEY_TYPES[type_offset];

      key_cols.emplace_back("", type, false,
                            parser::ConstantValueExpression(std::move(type::TransientValueFactory::GetNull(type))));
      ForceOid(&(key_cols.back()), key_oids[col++]);
      bytes_used = static_cast<uint16_t>(bytes_used + type::TypeUtil::GetTypeSize(type));
    }

    return catalog::IndexSchema(key_cols, storage::index::IndexType::BWTREE, false, false, false, true);
  }

 private:
  template <typename Random>
  static storage::BlockLayout RandomLayout(const uint16_t max_cols, Random *const generator, bool allow_varlen) {
    TERRIER_ASSERT(max_cols > storage::NUM_RESERVED_COLUMNS, "There should be at least 2 cols (reserved for version).");
    // We probably won't allow tables with fewer than 2 columns
    const uint16_t num_attrs =
        std::uniform_int_distribution<uint16_t>(storage::NUM_RESERVED_COLUMNS + 1, max_cols)(*generator);
    std::vector<uint16_t> possible_attr_sizes{1, 2, 4, 8}, attr_sizes(num_attrs);
    if (allow_varlen) possible_attr_sizes.push_back(storage::VARLEN_COLUMN);

    for (uint16_t i = 0; i < storage::NUM_RESERVED_COLUMNS; i++) {
      attr_sizes[i] = 8;
    }

    for (uint16_t i = storage::NUM_RESERVED_COLUMNS; i < num_attrs; i++)
      attr_sizes[i] = *RandomTestUtil::UniformRandomElement(&possible_attr_sizes, generator);
    return storage::BlockLayout(attr_sizes);
  }

  template <typename Random>
  static catalog::Schema *RandomSchema(const uint16_t max_cols, Random *const generator, bool allow_varlen) {
    const uint16_t num_attrs = std::uniform_int_distribution<uint16_t>(1, max_cols)(*generator);
    std::vector<type::TypeId> possible_attr_types{type::TypeId::BOOLEAN, type::TypeId::SMALLINT, type::TypeId::INTEGER,
                                                  type::TypeId::DECIMAL};
    if (allow_varlen) possible_attr_types.push_back(type::TypeId::VARCHAR);

    std::vector<catalog::Schema::Column> columns;
    columns.reserve(num_attrs);

    for (uint16_t i = 0; i < num_attrs; i++) {
      auto random_type = *RandomTestUtil::UniformRandomElement(&possible_attr_types, generator);

      catalog::Schema::Column col;
      if (random_type == type::TypeId::VARCHAR) {
        col = catalog::Schema::Column(
            "col" + std::to_string(i), random_type, MAX_TEST_VARLEN_SIZE, false,
            parser::ConstantValueExpression(type::TransientValueFactory::GetNull(type::TypeId::INTEGER)));
      } else {
        col = catalog::Schema::Column(
            "col" + std::to_string(i), random_type, false,
            parser::ConstantValueExpression(type::TransientValueFactory::GetNull(type::TypeId::INTEGER)));
      }
      // NOTE(Schema-change):
      // col_oid_t {0} is an INVALID_COLUMN_OID, which will not generate the correct schema.col_oid_to_offset_ map
      col.SetOid(catalog::col_oid_t(i + 1));
      columns.push_back(col);
    }

    return new catalog::Schema(columns);
  }
};
}  // namespace terrier<|MERGE_RESOLUTION|>--- conflicted
+++ resolved
@@ -273,7 +273,8 @@
 
   template <class RowType>
   static bool ProjectionListAtOidsNone(const RowType *const row, const storage::ProjectionMap &oid_map,
-                                       const storage::BlockLayout &layout, const std::vector<catalog::col_oid_t> &oids) {
+                                       const storage::BlockLayout &layout,
+                                       const std::vector<catalog::col_oid_t> &oids) {
     for (const auto &oid : oids) {
       EXPECT_EQ(oid_map.find(oid), oid_map.end());
       if (oid_map.find(oid) != oid_map.end()) {
@@ -285,13 +286,8 @@
 
   template <class RowType>
   static bool ProjectionListAtOidsEqual(const RowType *const row, const storage::ProjectionMap &oid_map,
-<<<<<<< HEAD
                                         const storage::BlockLayout layout, std::vector<catalog::col_oid_t> oids,
                                         std::vector<std::unique_ptr<std::vector<byte>>> &default_values) {
-=======
-                                        const storage::BlockLayout &layout, const std::vector<catalog::col_oid_t> &oids,
-                                        const std::vector<int> &default_values) {
->>>>>>> b5f6db71
     // Check for each default value
     for (size_t i = 0; i < oids.size(); i++) {
       auto idx = oid_map.at(oids[i]);
