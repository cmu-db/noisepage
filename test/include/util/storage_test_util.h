--- conflicted
+++ resolved
@@ -271,12 +271,6 @@
 
       if (layout.IsVarlen(col_id)) {
         auto *entry = reinterpret_cast<const storage::VarlenEntry *>(attr);
-<<<<<<< HEAD
-        printf("col_id: %u is varlen, ptr %p, size %u, reclaimable %d, content ", !col_id, entry->Content(),
-               entry->Size(), entry->NeedReclaim());
-        for (uint8_t pos = 0; pos < entry->Size(); pos++) printf("%02x", static_cast<uint8_t>(entry->Content()[pos]));
-        printf("\n");
-=======
         os << "col_id: " << !col_id;
         os << " is varlen, ptr " << entry->Content();
         os << ", size " << entry->Size();
@@ -286,7 +280,6 @@
           os << std::setfill('0') << std::setw(2) << std::hex << static_cast<uint8_t>(entry->Content()[pos]);
         }
         os << std::endl;
->>>>>>> 26c168eb
       } else {
         os << "col_id: " << !col_id;
         os << " is ";
