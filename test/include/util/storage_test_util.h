--- conflicted
+++ resolved
@@ -196,7 +196,6 @@
     return memcmp(one.Content(), other.Content(), one.Size()) == 0;
   }
 
-<<<<<<< HEAD
   template <class RowType1, class RowType2>
   static bool ProjectionListEqualDeep(const storage::BlockLayout &layout, const RowType1 *const one,
                                       const RowType2 *const other) {
@@ -233,44 +232,6 @@
   }
 
   template <class RowType1, class RowType2>
-=======
-  template <class RowType1, class RowType2>
-  static bool ProjectionListEqualDeep(const storage::BlockLayout &layout, const RowType1 *const one,
-                                      const RowType2 *const other) {
-    if (one->NumColumns() != other->NumColumns()) return false;
-    for (uint16_t projection_list_index = 0; projection_list_index < one->NumColumns(); projection_list_index++) {
-      // Check that the two point at the same column
-      storage::col_id_t one_id = one->ColumnIds()[projection_list_index];
-      storage::col_id_t other_id = other->ColumnIds()[projection_list_index];
-      if (one_id != other_id) return false;
-
-      // Check that the two have the same content bit-wise
-      uint8_t attr_size = layout.AttrSize(one_id);
-      const byte *one_content = one->AccessWithNullCheck(projection_list_index);
-      const byte *other_content = other->AccessWithNullCheck(projection_list_index);
-      // Either both are null or neither is null.
-
-      if (one_content == nullptr || other_content == nullptr) {
-        if (one_content == other_content) continue;
-        return false;
-      }
-
-      if (layout.IsVarlen(one_id)) {
-        // Need to follow pointers and throw away metadata and padding for equality comparison
-        auto &one_entry = *reinterpret_cast<const storage::VarlenEntry *>(one_content),
-             &other_entry = *reinterpret_cast<const storage::VarlenEntry *>(other_content);
-        if (one_entry.Size() != other_entry.Size()) return false;
-        if (memcmp(one_entry.Content(), other_entry.Content(), one_entry.Size()) != 0) return false;
-      } else if (memcmp(one_content, other_content, attr_size) != 0) {
-        // Otherwise, they should be bit-wise identical.
-        return false;
-      }
-    }
-    return true;
-  }
-
-  template <class RowType1, class RowType2>
->>>>>>> 26f545bd
   static bool ProjectionListEqualShallow(const storage::BlockLayout &layout, const RowType1 *const one,
                                          const RowType2 *const other) {
     if (one->NumColumns() != other->NumColumns()) return false;
