--- conflicted
+++ resolved
@@ -234,14 +234,9 @@
   }
 
   template <class RowType1, class RowType2>
-<<<<<<< HEAD
-  static bool ProjectionListEqual(const storage::BlockLayout &layout, const RowType1 *const one,
-                                  const RowType2 *const other) {
-    EXPECT_EQ(one->NumColumns(), other->NumColumns());
-=======
   static bool ProjectionListEqualShallow(const storage::BlockLayout &layout, const RowType1 *const one,
                                          const RowType2 *const other) {
->>>>>>> eb102ad8
+    EXPECT_EQ(one->NumColumns(), other->NumColumns());
     if (one->NumColumns() != other->NumColumns()) return false;
     for (uint16_t projection_list_index = 0; projection_list_index < one->NumColumns(); projection_list_index++) {
       // Check that the two point at the same column
