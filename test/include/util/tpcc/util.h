--- conflicted
+++ resolved
@@ -56,15 +56,9 @@
                               const std::unordered_map<catalog::indexkeycol_oid_t, uint16_t> &projection_map,
                               storage::ProjectedRow *const pr, T value) {
     auto key_cols = schema.GetColumns();
-<<<<<<< HEAD
-    TERRIER_ASSERT((type::TypeUtil::GetTypeSize(key_cols.at(col_offset).GetType()) & INT8_MAX) == sizeof(T),
-                   "Invalid attribute size.");
-    const auto col_oid = key_cols.at(col_offset).GetOid();
-=======
     TERRIER_ASSERT((type::TypeUtil::GetTypeSize(key_cols.at(col_offset).Type()) & INT8_MAX) == sizeof(T),
                    "Invalid attribute size.");
     const auto col_oid = key_cols.at(col_offset).Oid();
->>>>>>> daad5cd3
     const auto attr_offset = static_cast<uint16_t>(projection_map.at(col_oid));
     auto *const attr = pr->AccessForceNotNull(attr_offset);
     *reinterpret_cast<T *>(attr) = value;
