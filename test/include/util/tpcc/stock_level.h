#pragma once

#include <unordered_map>
#include <vector>
#include "catalog/catalog_defs.h"
#include "storage/sql_table.h"
#include "storage/storage_defs.h"
#include "transaction/transaction_manager.h"
#include "util/tpcc/database.h"
#include "util/tpcc/tpcc_defs.h"
#include "util/tpcc/util.h"
#include "util/tpcc/worker.h"
#include "util/transaction_benchmark_util.h"

namespace terrier::tpcc {

/**
 * Stock-Level transaction according to section 2.8.2 of the specification
 */
class StockLevel {
 private:
  // District metadata
  const storage::ProjectedRowInitializer district_select_pr_initializer;
  const uint8_t d_id_key_pr_offset;
  const uint8_t d_w_id_key_pr_offset;

  // Order Line metadata
  const storage::ProjectedRowInitializer order_line_select_pr_initializer;
  const uint8_t ol_o_id_key_pr_offset;
  const uint8_t ol_d_id_key_pr_offset;
  const uint8_t ol_w_id_key_pr_offset;
  const uint8_t ol_number_key_pr_offset;

  // Stock metadata
  const storage::ProjectedRowInitializer stock_select_pr_initializer;
  const uint8_t s_w_id_key_pr_offset;
  const uint8_t s_i_id_key_pr_offset;

 public:
  explicit StockLevel(const Database *const db)
      : district_select_pr_initializer(
<<<<<<< HEAD
            db->district_table_->InitializerForProjectedRow({db->district_schema_.GetColumn(10).GetOid()}).first),
        d_id_key_pr_offset(static_cast<uint8_t>(db->district_primary_index_->GetKeyOidToOffsetMap().at(
            db->district_primary_index_schema_.GetColumn(1).GetOid()))),
        d_w_id_key_pr_offset(static_cast<uint8_t>(db->district_primary_index_->GetKeyOidToOffsetMap().at(
            db->district_primary_index_schema_.GetColumn(0).GetOid()))),
=======
            db->district_table_->InitializerForProjectedRow({db->district_schema_.GetColumn(10).Oid()}).first),
        d_id_key_pr_offset(static_cast<uint8_t>(db->district_primary_index_->GetKeyOidToOffsetMap().at(
            db->district_primary_index_schema_.GetColumn(1).Oid()))),
        d_w_id_key_pr_offset(static_cast<uint8_t>(db->district_primary_index_->GetKeyOidToOffsetMap().at(
            db->district_primary_index_schema_.GetColumn(0).Oid()))),
>>>>>>> daad5cd3
        order_line_select_pr_initializer(
            db->order_line_table_->InitializerForProjectedRow({db->order_line_schema_.GetColumn(4).Oid()}).first),
        ol_o_id_key_pr_offset(static_cast<uint8_t>(db->order_line_primary_index_->GetKeyOidToOffsetMap().at(
<<<<<<< HEAD
            db->order_line_primary_index_schema_.GetColumn(2).GetOid()))),
        ol_d_id_key_pr_offset(static_cast<uint8_t>(db->order_line_primary_index_->GetKeyOidToOffsetMap().at(
            db->order_line_primary_index_schema_.GetColumn(1).GetOid()))),
        ol_w_id_key_pr_offset(static_cast<uint8_t>(db->order_line_primary_index_->GetKeyOidToOffsetMap().at(
            db->order_line_primary_index_schema_.GetColumn(0).GetOid()))),
        ol_number_key_pr_offset(static_cast<uint8_t>(db->order_line_primary_index_->GetKeyOidToOffsetMap().at(
            db->order_line_primary_index_schema_.GetColumn(3).GetOid()))),
        stock_select_pr_initializer(
            db->stock_table_->InitializerForProjectedRow({db->stock_schema_.GetColumn(2).GetOid()}).first),
        s_w_id_key_pr_offset(static_cast<uint8_t>(db->stock_primary_index_->GetKeyOidToOffsetMap().at(
            db->stock_primary_index_schema_.GetColumn(0).GetOid()))),
        s_i_id_key_pr_offset(static_cast<uint8_t>(db->stock_primary_index_->GetKeyOidToOffsetMap().at(
            db->stock_primary_index_schema_.GetColumn(1).GetOid()))) {}
=======
            db->order_line_primary_index_schema_.GetColumn(2).Oid()))),
        ol_d_id_key_pr_offset(static_cast<uint8_t>(db->order_line_primary_index_->GetKeyOidToOffsetMap().at(
            db->order_line_primary_index_schema_.GetColumn(1).Oid()))),
        ol_w_id_key_pr_offset(static_cast<uint8_t>(db->order_line_primary_index_->GetKeyOidToOffsetMap().at(
            db->order_line_primary_index_schema_.GetColumn(0).Oid()))),
        ol_number_key_pr_offset(static_cast<uint8_t>(db->order_line_primary_index_->GetKeyOidToOffsetMap().at(
            db->order_line_primary_index_schema_.GetColumn(3).Oid()))),
        stock_select_pr_initializer(
            db->stock_table_->InitializerForProjectedRow({db->stock_schema_.GetColumn(2).Oid()}).first),
        s_w_id_key_pr_offset(static_cast<uint8_t>(
            db->stock_primary_index_->GetKeyOidToOffsetMap().at(db->stock_primary_index_schema_.GetColumn(0).Oid()))),
        s_i_id_key_pr_offset(static_cast<uint8_t>(
            db->stock_primary_index_->GetKeyOidToOffsetMap().at(db->stock_primary_index_schema_.GetColumn(1).Oid()))) {}
>>>>>>> daad5cd3

  bool Execute(transaction::TransactionManager *txn_manager, Database *db, Worker *worker,
               const TransactionArgs &args) const;
};

}  // namespace terrier::tpcc<|MERGE_RESOLUTION|>--- conflicted
+++ resolved
@@ -39,37 +39,14 @@
  public:
   explicit StockLevel(const Database *const db)
       : district_select_pr_initializer(
-<<<<<<< HEAD
-            db->district_table_->InitializerForProjectedRow({db->district_schema_.GetColumn(10).GetOid()}).first),
-        d_id_key_pr_offset(static_cast<uint8_t>(db->district_primary_index_->GetKeyOidToOffsetMap().at(
-            db->district_primary_index_schema_.GetColumn(1).GetOid()))),
-        d_w_id_key_pr_offset(static_cast<uint8_t>(db->district_primary_index_->GetKeyOidToOffsetMap().at(
-            db->district_primary_index_schema_.GetColumn(0).GetOid()))),
-=======
             db->district_table_->InitializerForProjectedRow({db->district_schema_.GetColumn(10).Oid()}).first),
         d_id_key_pr_offset(static_cast<uint8_t>(db->district_primary_index_->GetKeyOidToOffsetMap().at(
             db->district_primary_index_schema_.GetColumn(1).Oid()))),
         d_w_id_key_pr_offset(static_cast<uint8_t>(db->district_primary_index_->GetKeyOidToOffsetMap().at(
             db->district_primary_index_schema_.GetColumn(0).Oid()))),
->>>>>>> daad5cd3
         order_line_select_pr_initializer(
             db->order_line_table_->InitializerForProjectedRow({db->order_line_schema_.GetColumn(4).Oid()}).first),
         ol_o_id_key_pr_offset(static_cast<uint8_t>(db->order_line_primary_index_->GetKeyOidToOffsetMap().at(
-<<<<<<< HEAD
-            db->order_line_primary_index_schema_.GetColumn(2).GetOid()))),
-        ol_d_id_key_pr_offset(static_cast<uint8_t>(db->order_line_primary_index_->GetKeyOidToOffsetMap().at(
-            db->order_line_primary_index_schema_.GetColumn(1).GetOid()))),
-        ol_w_id_key_pr_offset(static_cast<uint8_t>(db->order_line_primary_index_->GetKeyOidToOffsetMap().at(
-            db->order_line_primary_index_schema_.GetColumn(0).GetOid()))),
-        ol_number_key_pr_offset(static_cast<uint8_t>(db->order_line_primary_index_->GetKeyOidToOffsetMap().at(
-            db->order_line_primary_index_schema_.GetColumn(3).GetOid()))),
-        stock_select_pr_initializer(
-            db->stock_table_->InitializerForProjectedRow({db->stock_schema_.GetColumn(2).GetOid()}).first),
-        s_w_id_key_pr_offset(static_cast<uint8_t>(db->stock_primary_index_->GetKeyOidToOffsetMap().at(
-            db->stock_primary_index_schema_.GetColumn(0).GetOid()))),
-        s_i_id_key_pr_offset(static_cast<uint8_t>(db->stock_primary_index_->GetKeyOidToOffsetMap().at(
-            db->stock_primary_index_schema_.GetColumn(1).GetOid()))) {}
-=======
             db->order_line_primary_index_schema_.GetColumn(2).Oid()))),
         ol_d_id_key_pr_offset(static_cast<uint8_t>(db->order_line_primary_index_->GetKeyOidToOffsetMap().at(
             db->order_line_primary_index_schema_.GetColumn(1).Oid()))),
@@ -83,7 +60,6 @@
             db->stock_primary_index_->GetKeyOidToOffsetMap().at(db->stock_primary_index_schema_.GetColumn(0).Oid()))),
         s_i_id_key_pr_offset(static_cast<uint8_t>(
             db->stock_primary_index_->GetKeyOidToOffsetMap().at(db->stock_primary_index_schema_.GetColumn(1).Oid()))) {}
->>>>>>> daad5cd3
 
   bool Execute(transaction::TransactionManager *txn_manager, Database *db, Worker *worker,
                const TransactionArgs &args) const;
