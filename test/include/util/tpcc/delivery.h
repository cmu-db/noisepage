--- conflicted
+++ resolved
@@ -67,15 +67,9 @@
 
  public:
   explicit Delivery(const Database *const db)
-<<<<<<< HEAD
-      : no_o_id_key_oid(db->new_order_primary_index_schema_.GetColumn(2).GetOid()),
-        no_d_id_key_oid(db->new_order_primary_index_schema_.GetColumn(1).GetOid()),
-        no_w_id_key_oid(db->new_order_primary_index_schema_.GetColumn(0).GetOid()),
-=======
       : no_o_id_key_oid(db->new_order_primary_index_schema_.GetColumn(2).Oid()),
         no_d_id_key_oid(db->new_order_primary_index_schema_.GetColumn(1).Oid()),
         no_w_id_key_oid(db->new_order_primary_index_schema_.GetColumn(0).Oid()),
->>>>>>> daad5cd3
 
         new_order_pr_initializer(
             db->new_order_table_->InitializerForProjectedRow({db->new_order_schema_.GetColumn(0).Oid()}).first),
@@ -86,15 +80,9 @@
         no_w_id_key_pr_offset(
             static_cast<uint8_t>(db->new_order_primary_index_->GetKeyOidToOffsetMap().at(no_w_id_key_oid))),
 
-<<<<<<< HEAD
-        o_id_key_oid(db->order_primary_index_schema_.GetColumn(2).GetOid()),
-        o_d_id_key_oid(db->order_primary_index_schema_.GetColumn(1).GetOid()),
-        o_w_id_key_oid(db->order_primary_index_schema_.GetColumn(0).GetOid()),
-=======
         o_id_key_oid(db->order_primary_index_schema_.GetColumn(2).Oid()),
         o_d_id_key_oid(db->order_primary_index_schema_.GetColumn(1).Oid()),
         o_w_id_key_oid(db->order_primary_index_schema_.GetColumn(0).Oid()),
->>>>>>> daad5cd3
 
         order_select_pr_initializer(
             db->order_table_->InitializerForProjectedRow({db->order_schema_.GetColumn(3).Oid()}).first),
@@ -104,21 +92,12 @@
         o_d_id_key_pr_offset(static_cast<uint8_t>(db->order_primary_index_->GetKeyOidToOffsetMap().at(o_d_id_key_oid))),
         o_w_id_key_pr_offset(static_cast<uint8_t>(db->order_primary_index_->GetKeyOidToOffsetMap().at(o_w_id_key_oid))),
 
-<<<<<<< HEAD
-        ol_amount_oid(db->order_line_schema_.GetColumn(8).GetOid()),
-        ol_delivery_d_oid(db->order_line_schema_.GetColumn(6).GetOid()),
-        ol_o_id_key_oid(db->order_line_primary_index_schema_.GetColumn(2).GetOid()),
-        ol_d_id_key_oid(db->order_line_primary_index_schema_.GetColumn(1).GetOid()),
-        ol_w_id_key_oid(db->order_line_primary_index_schema_.GetColumn(0).GetOid()),
-        ol_number_key_oid(db->order_line_primary_index_schema_.GetColumn(3).GetOid()),
-=======
         ol_amount_oid(db->order_line_schema_.GetColumn(8).Oid()),
         ol_delivery_d_oid(db->order_line_schema_.GetColumn(6).Oid()),
         ol_o_id_key_oid(db->order_line_primary_index_schema_.GetColumn(2).Oid()),
         ol_d_id_key_oid(db->order_line_primary_index_schema_.GetColumn(1).Oid()),
         ol_w_id_key_oid(db->order_line_primary_index_schema_.GetColumn(0).Oid()),
         ol_number_key_oid(db->order_line_primary_index_schema_.GetColumn(3).Oid()),
->>>>>>> daad5cd3
 
         order_line_select_pr_initializer(
             db->order_line_table_->InitializerForProjectedRow({db->order_line_schema_.GetColumn(8).Oid()}).first),
@@ -133,19 +112,11 @@
         ol_number_key_pr_offset(
             static_cast<uint8_t>(db->order_line_primary_index_->GetKeyOidToOffsetMap().at(ol_number_key_oid))),
 
-<<<<<<< HEAD
-        c_balance_oid(db->customer_schema_.GetColumn(16).GetOid()),
-        c_delivery_cnt_oid(db->customer_schema_.GetColumn(19).GetOid()),
-        c_id_key_oid(db->customer_primary_index_schema_.GetColumn(2).GetOid()),
-        c_d_id_key_oid(db->customer_primary_index_schema_.GetColumn(1).GetOid()),
-        c_w_id_key_oid(db->customer_primary_index_schema_.GetColumn(0).GetOid()),
-=======
         c_balance_oid(db->customer_schema_.GetColumn(16).Oid()),
         c_delivery_cnt_oid(db->customer_schema_.GetColumn(19).Oid()),
         c_id_key_oid(db->customer_primary_index_schema_.GetColumn(2).Oid()),
         c_d_id_key_oid(db->customer_primary_index_schema_.GetColumn(1).Oid()),
         c_w_id_key_oid(db->customer_primary_index_schema_.GetColumn(0).Oid()),
->>>>>>> daad5cd3
 
         customer_pr_initializer(
             db->customer_table_->InitializerForProjectedRow({c_balance_oid, c_delivery_cnt_oid}).first),
