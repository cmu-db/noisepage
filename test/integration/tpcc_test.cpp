#include <random>
#include <string>
#include <vector>
#include "common/macros.h"
#include "common/scoped_timer.h"
#include "common/worker_pool.h"
#include "metrics/logging_metric.h"
#include "metrics/metrics_thread.h"
#include "storage/garbage_collector_thread.h"
#include "storage/storage_defs.h"
#include "transaction/transaction_manager.h"
#include "util/tpcc/builder.h"
#include "util/tpcc/database.h"
#include "util/tpcc/loader.h"
#include "util/tpcc/worker.h"
#include "util/tpcc/workload.h"

namespace terrier::tpcc {

#define LOG_FILE_NAME "./tpcc.log"

/**
 * The behavior in these tests mimics that of /benchmark/integration/tpcc_benchmark.cpp. If something changes here, it
 * should probably change there as well.
 */
class TPCCTests : public TerrierTest {
 public:
  void SetUp() final {
    TerrierTest::SetUp();
    unlink(LOG_FILE_NAME);
    for (const auto &file : metrics::LoggingMetricRawData::FILES) unlink(std::string(file).c_str());
  }

  void TearDown() final {
    TerrierTest::TearDown();
    unlink(LOG_FILE_NAME);
  }

  const uint64_t blockstore_size_limit_ =
      1000;  // May need to increase this if num_threads_ or num_precomputed_txns_per_worker_ are greatly increased
  // (table sizes grow with a bigger workload)
  const uint64_t blockstore_reuse_limit_ = 1000;
  const uint64_t buffersegment_size_limit_ = 1000000;
  const uint64_t buffersegment_reuse_limit_ = 1000000;
  storage::BlockStore block_store_{blockstore_size_limit_, blockstore_reuse_limit_};
  storage::RecordBufferSegmentPool buffer_pool_{buffersegment_size_limit_, buffersegment_reuse_limit_};
  std::default_random_engine generator_;
  storage::LogManager *log_manager_ = DISABLED;  // logging enabled will override this value

  const int8_t num_threads_ = 4;  // defines the number of terminals (workers running txns) and warehouses for the
  // benchmark. Sometimes called scale factor
  const uint32_t num_precomputed_txns_per_worker_ = 10000;  // Number of txns to run per terminal (worker thread)
  TransactionWeights txn_weights_;                          // default txn_weights. See definition for values

  common::WorkerPool thread_pool_{static_cast<uint32_t>(num_threads_), {}};
  common::DedicatedThreadRegistry *thread_registry_ = nullptr;

  // Settings for log manager
  const uint64_t num_log_buffers_ = 100;
  const std::chrono::microseconds log_serialization_interval_{10};
  const std::chrono::milliseconds log_persist_interval_{20};
  const uint64_t log_persist_threshold_ = (1U << 20U);  // 1MB

  storage::GarbageCollector *gc_;
  storage::GarbageCollectorThread *gc_thread_ = nullptr;
  const std::chrono::milliseconds gc_period_{10};
  const std::chrono::milliseconds metrics_period_{100};

  void RunTPCC(const bool logging_enabled, const bool metrics_enabled) {
    // one TPCC worker = one TPCC terminal = one thread
    std::vector<Worker> workers;
    workers.reserve(num_threads_);

    // we need transactions, TPCC database, and GC
    metrics::MetricsThread *metrics_thread = nullptr;
    if (metrics_enabled) {
      metrics_thread = new metrics::MetricsThread(metrics_period_);
      metrics_thread->GetMetricsManager().EnableMetric(metrics::MetricsComponent::LOGGING);
      metrics_thread->GetMetricsManager().EnableMetric(metrics::MetricsComponent::TRANSACTION);
      thread_registry_ =
          new common::DedicatedThreadRegistry(common::ManagedPointer(&(metrics_thread->GetMetricsManager())));
    } else {
      thread_registry_ = new common::DedicatedThreadRegistry(DISABLED);
    }

    if (logging_enabled) {
      log_manager_ =
          new storage::LogManager(LOG_FILE_NAME, num_log_buffers_, log_serialization_interval_, log_persist_interval_,
                                  log_persist_threshold_, &buffer_pool_, common::ManagedPointer(thread_registry_));
      log_manager_->Start();
    }

    transaction::TimestampManager timestamp_manager;
    transaction::DeferredActionManager deferred_action_manager(&timestamp_manager);
    transaction::TransactionManager txn_manager(&timestamp_manager, &deferred_action_manager, &buffer_pool_, true,
                                                log_manager_);
    auto tpcc_builder = Builder(&block_store_);

    // Precompute all of the input arguments for every txn to be run. We want to avoid the overhead at benchmark time
    const auto precomputed_args =
        PrecomputeArgs(&generator_, txn_weights_, num_threads_, num_precomputed_txns_per_worker_);

    // build the TPCC database
    auto *const tpcc_db = tpcc_builder.Build();

    // prepare the workers
    workers.clear();
    for (int8_t i = 0; i < num_threads_; i++) {
      workers.emplace_back(tpcc_db);
    }

    // populate the tables and indexes
    Loader::PopulateDatabase(&txn_manager, &generator_, tpcc_db, workers);
    if (logging_enabled) log_manager_->ForceFlush();

    gc_ = new storage::GarbageCollector(&timestamp_manager, &deferred_action_manager, &txn_manager, DISABLED);
    gc_thread_ = new storage::GarbageCollectorThread(gc_, gc_period_);
    Util::RegisterIndexesForGC(&(gc_thread_->GetGarbageCollector()), tpcc_db);
    std::this_thread::sleep_for(std::chrono::seconds(2));  // Let GC clean up

    // run the TPCC workload to completion
    for (int8_t i = 0; i < num_threads_; i++) {
      thread_pool_.SubmitTask([i, tpcc_db, &txn_manager, precomputed_args, &workers] {
        Workload(i, tpcc_db, &txn_manager, precomputed_args, &workers);
      });
    }
    thread_pool_.WaitUntilAllFinished();

    // cleanup
    thread_pool_.Shutdown();
    if (logging_enabled) {
      log_manager_->PersistAndStop();
      delete log_manager_;
    }
    delete gc_thread_;
    delete gc_;
    delete thread_registry_;
    if (metrics_enabled) {
      delete metrics_thread;
    }
    delete tpcc_db;

    CleanUpVarlensInPrecomputedArgs(&precomputed_args);
  }
};

// NOLINTNEXTLINE
<<<<<<< HEAD
TEST_F(TPCCTests, WithoutLogging) { RunTPCC(false, false); }

// NOLINTNEXTLINE
TEST_F(TPCCTests, WithLogging) { RunTPCC(true, false); }
=======
TEST_F(TPCCTests, WithoutLoggingBwTreeIndexes) {
  // one TPCC worker = one TPCC terminal = one thread
  std::vector<Worker> workers;
  workers.reserve(num_threads_);

  // Reset the worker pool
  thread_pool_.Shutdown();
  thread_pool_.SetNumWorkers(num_threads_);
  thread_pool_.Startup();

  // we need transactions, TPCC database, and GC
  transaction::TimestampManager timestamp_manager;
  transaction::DeferredActionManager deferred_action_manager(&timestamp_manager);
  transaction::TransactionManager txn_manager(&timestamp_manager, &deferred_action_manager, &buffer_pool_, true,
                                              log_manager_);
  auto tpcc_builder = Builder(&block_store_);

  // Precompute all of the input arguments for every txn to be run. We want to avoid the overhead at benchmark time
  const auto precomputed_args =
      PrecomputeArgs(&generator_, txn_weights_, num_threads_, num_precomputed_txns_per_worker_);

  // build the TPCC database using only BwTrees
  auto *const tpcc_db = tpcc_builder.Build(storage::index::IndexType::BWTREE);

  // prepare the workers
  workers.clear();
  for (int8_t i = 0; i < num_threads_; i++) {
    workers.emplace_back(tpcc_db);
  }

  // populate the tables and indexes
  Loader::PopulateDatabase(&txn_manager, &generator_, tpcc_db, workers);

  gc_ = new storage::GarbageCollector(&timestamp_manager, &deferred_action_manager, &txn_manager, DISABLED);
  gc_thread_ = new storage::GarbageCollectorThread(gc_, gc_period_);
  Util::RegisterIndexesForGC(&(gc_thread_->GetGarbageCollector()), tpcc_db);
  std::this_thread::sleep_for(std::chrono::seconds(2));  // Let GC clean up

  // run the TPCC workload to completion
  for (int8_t i = 0; i < num_threads_; i++) {
    thread_pool_.SubmitTask([i, tpcc_db, &txn_manager, &precomputed_args, &workers] {
      Workload(i, tpcc_db, &txn_manager, precomputed_args, &workers);
    });
  }
  thread_pool_.WaitUntilAllFinished();

  // cleanup
  delete gc_thread_;
  delete gc_;
  delete tpcc_db;

  CleanUpVarlensInPrecomputedArgs(&precomputed_args);
}

// NOLINTNEXTLINE
TEST_F(TPCCTests, WithoutLoggingHashIndexes) {
  // one TPCC worker = one TPCC terminal = one thread
  std::vector<Worker> workers;
  workers.reserve(num_threads_);

  // Reset the worker pool
  thread_pool_.Shutdown();
  thread_pool_.SetNumWorkers(num_threads_);
  thread_pool_.Startup();

  // we need transactions, TPCC database, and GC
  transaction::TimestampManager timestamp_manager;
  transaction::DeferredActionManager deferred_action_manager(&timestamp_manager);
  transaction::TransactionManager txn_manager(&timestamp_manager, &deferred_action_manager, &buffer_pool_, true,
                                              log_manager_);
  auto tpcc_builder = Builder(&block_store_);

  // Precompute all of the input arguments for every txn to be run. We want to avoid the overhead at benchmark time
  const auto precomputed_args =
      PrecomputeArgs(&generator_, txn_weights_, num_threads_, num_precomputed_txns_per_worker_);

  // build the TPCC database using HashMaps where possible
  auto *const tpcc_db = tpcc_builder.Build(storage::index::IndexType::HASHMAP);

  // prepare the workers
  workers.clear();
  for (int8_t i = 0; i < num_threads_; i++) {
    workers.emplace_back(tpcc_db);
  }

  // populate the tables and indexes
  Loader::PopulateDatabase(&txn_manager, &generator_, tpcc_db, workers);

  gc_ = new storage::GarbageCollector(&timestamp_manager, &deferred_action_manager, &txn_manager, DISABLED);
  gc_thread_ = new storage::GarbageCollectorThread(gc_, gc_period_);
  Util::RegisterIndexesForGC(&(gc_thread_->GetGarbageCollector()), tpcc_db);
  std::this_thread::sleep_for(std::chrono::seconds(2));  // Let GC clean up

  // run the TPCC workload to completion
  for (int8_t i = 0; i < num_threads_; i++) {
    thread_pool_.SubmitTask([i, tpcc_db, &txn_manager, precomputed_args, &workers] {
      Workload(i, tpcc_db, &txn_manager, precomputed_args, &workers);
    });
  }
  thread_pool_.WaitUntilAllFinished();

  // cleanup
  delete gc_thread_;
  delete gc_;
  delete tpcc_db;

  CleanUpVarlensInPrecomputedArgs(&precomputed_args);
}

// NOLINTNEXTLINE
TEST_F(TPCCTests, WithLogging) {
  // one TPCC worker = one TPCC terminal = one thread
  std::vector<Worker> workers;
  workers.reserve(num_threads_);

  // Reset the worker pool
  thread_pool_.Shutdown();
  thread_pool_.SetNumWorkers(num_threads_);
  thread_pool_.Startup();

  thread_registry_ = new common::DedicatedThreadRegistry;
  // we need transactions, TPCC database, and GC
  log_manager_ =
      new storage::LogManager(LOG_FILE_NAME, num_log_buffers_, log_serialization_interval_, log_persist_interval_,
                              log_persist_threshold_, &buffer_pool_, common::ManagedPointer(thread_registry_));
  log_manager_->Start();
  transaction::TimestampManager timestamp_manager;
  transaction::DeferredActionManager deferred_action_manager(&timestamp_manager);
  transaction::TransactionManager txn_manager(&timestamp_manager, &deferred_action_manager, &buffer_pool_, true,
                                              log_manager_);
  auto tpcc_builder = Builder(&block_store_);

  // Precompute all of the input arguments for every txn to be run. We want to avoid the overhead at benchmark time
  const auto precomputed_args =
      PrecomputeArgs(&generator_, txn_weights_, num_threads_, num_precomputed_txns_per_worker_);

  // build the TPCC database using HashMaps where possible
  auto *const tpcc_db = tpcc_builder.Build(storage::index::IndexType::HASHMAP);

  // prepare the workers
  workers.clear();
  for (int8_t i = 0; i < num_threads_; i++) {
    workers.emplace_back(tpcc_db);
  }
>>>>>>> 0585633e

// NOLINTNEXTLINE
TEST_F(TPCCTests, WithLoggingAndMetrics) { RunTPCC(true, true); }

}  // namespace terrier::tpcc<|MERGE_RESOLUTION|>--- conflicted
+++ resolved
@@ -145,157 +145,10 @@
 };
 
 // NOLINTNEXTLINE
-<<<<<<< HEAD
 TEST_F(TPCCTests, WithoutLogging) { RunTPCC(false, false); }
 
 // NOLINTNEXTLINE
 TEST_F(TPCCTests, WithLogging) { RunTPCC(true, false); }
-=======
-TEST_F(TPCCTests, WithoutLoggingBwTreeIndexes) {
-  // one TPCC worker = one TPCC terminal = one thread
-  std::vector<Worker> workers;
-  workers.reserve(num_threads_);
-
-  // Reset the worker pool
-  thread_pool_.Shutdown();
-  thread_pool_.SetNumWorkers(num_threads_);
-  thread_pool_.Startup();
-
-  // we need transactions, TPCC database, and GC
-  transaction::TimestampManager timestamp_manager;
-  transaction::DeferredActionManager deferred_action_manager(&timestamp_manager);
-  transaction::TransactionManager txn_manager(&timestamp_manager, &deferred_action_manager, &buffer_pool_, true,
-                                              log_manager_);
-  auto tpcc_builder = Builder(&block_store_);
-
-  // Precompute all of the input arguments for every txn to be run. We want to avoid the overhead at benchmark time
-  const auto precomputed_args =
-      PrecomputeArgs(&generator_, txn_weights_, num_threads_, num_precomputed_txns_per_worker_);
-
-  // build the TPCC database using only BwTrees
-  auto *const tpcc_db = tpcc_builder.Build(storage::index::IndexType::BWTREE);
-
-  // prepare the workers
-  workers.clear();
-  for (int8_t i = 0; i < num_threads_; i++) {
-    workers.emplace_back(tpcc_db);
-  }
-
-  // populate the tables and indexes
-  Loader::PopulateDatabase(&txn_manager, &generator_, tpcc_db, workers);
-
-  gc_ = new storage::GarbageCollector(&timestamp_manager, &deferred_action_manager, &txn_manager, DISABLED);
-  gc_thread_ = new storage::GarbageCollectorThread(gc_, gc_period_);
-  Util::RegisterIndexesForGC(&(gc_thread_->GetGarbageCollector()), tpcc_db);
-  std::this_thread::sleep_for(std::chrono::seconds(2));  // Let GC clean up
-
-  // run the TPCC workload to completion
-  for (int8_t i = 0; i < num_threads_; i++) {
-    thread_pool_.SubmitTask([i, tpcc_db, &txn_manager, &precomputed_args, &workers] {
-      Workload(i, tpcc_db, &txn_manager, precomputed_args, &workers);
-    });
-  }
-  thread_pool_.WaitUntilAllFinished();
-
-  // cleanup
-  delete gc_thread_;
-  delete gc_;
-  delete tpcc_db;
-
-  CleanUpVarlensInPrecomputedArgs(&precomputed_args);
-}
-
-// NOLINTNEXTLINE
-TEST_F(TPCCTests, WithoutLoggingHashIndexes) {
-  // one TPCC worker = one TPCC terminal = one thread
-  std::vector<Worker> workers;
-  workers.reserve(num_threads_);
-
-  // Reset the worker pool
-  thread_pool_.Shutdown();
-  thread_pool_.SetNumWorkers(num_threads_);
-  thread_pool_.Startup();
-
-  // we need transactions, TPCC database, and GC
-  transaction::TimestampManager timestamp_manager;
-  transaction::DeferredActionManager deferred_action_manager(&timestamp_manager);
-  transaction::TransactionManager txn_manager(&timestamp_manager, &deferred_action_manager, &buffer_pool_, true,
-                                              log_manager_);
-  auto tpcc_builder = Builder(&block_store_);
-
-  // Precompute all of the input arguments for every txn to be run. We want to avoid the overhead at benchmark time
-  const auto precomputed_args =
-      PrecomputeArgs(&generator_, txn_weights_, num_threads_, num_precomputed_txns_per_worker_);
-
-  // build the TPCC database using HashMaps where possible
-  auto *const tpcc_db = tpcc_builder.Build(storage::index::IndexType::HASHMAP);
-
-  // prepare the workers
-  workers.clear();
-  for (int8_t i = 0; i < num_threads_; i++) {
-    workers.emplace_back(tpcc_db);
-  }
-
-  // populate the tables and indexes
-  Loader::PopulateDatabase(&txn_manager, &generator_, tpcc_db, workers);
-
-  gc_ = new storage::GarbageCollector(&timestamp_manager, &deferred_action_manager, &txn_manager, DISABLED);
-  gc_thread_ = new storage::GarbageCollectorThread(gc_, gc_period_);
-  Util::RegisterIndexesForGC(&(gc_thread_->GetGarbageCollector()), tpcc_db);
-  std::this_thread::sleep_for(std::chrono::seconds(2));  // Let GC clean up
-
-  // run the TPCC workload to completion
-  for (int8_t i = 0; i < num_threads_; i++) {
-    thread_pool_.SubmitTask([i, tpcc_db, &txn_manager, precomputed_args, &workers] {
-      Workload(i, tpcc_db, &txn_manager, precomputed_args, &workers);
-    });
-  }
-  thread_pool_.WaitUntilAllFinished();
-
-  // cleanup
-  delete gc_thread_;
-  delete gc_;
-  delete tpcc_db;
-
-  CleanUpVarlensInPrecomputedArgs(&precomputed_args);
-}
-
-// NOLINTNEXTLINE
-TEST_F(TPCCTests, WithLogging) {
-  // one TPCC worker = one TPCC terminal = one thread
-  std::vector<Worker> workers;
-  workers.reserve(num_threads_);
-
-  // Reset the worker pool
-  thread_pool_.Shutdown();
-  thread_pool_.SetNumWorkers(num_threads_);
-  thread_pool_.Startup();
-
-  thread_registry_ = new common::DedicatedThreadRegistry;
-  // we need transactions, TPCC database, and GC
-  log_manager_ =
-      new storage::LogManager(LOG_FILE_NAME, num_log_buffers_, log_serialization_interval_, log_persist_interval_,
-                              log_persist_threshold_, &buffer_pool_, common::ManagedPointer(thread_registry_));
-  log_manager_->Start();
-  transaction::TimestampManager timestamp_manager;
-  transaction::DeferredActionManager deferred_action_manager(&timestamp_manager);
-  transaction::TransactionManager txn_manager(&timestamp_manager, &deferred_action_manager, &buffer_pool_, true,
-                                              log_manager_);
-  auto tpcc_builder = Builder(&block_store_);
-
-  // Precompute all of the input arguments for every txn to be run. We want to avoid the overhead at benchmark time
-  const auto precomputed_args =
-      PrecomputeArgs(&generator_, txn_weights_, num_threads_, num_precomputed_txns_per_worker_);
-
-  // build the TPCC database using HashMaps where possible
-  auto *const tpcc_db = tpcc_builder.Build(storage::index::IndexType::HASHMAP);
-
-  // prepare the workers
-  workers.clear();
-  for (int8_t i = 0; i < num_threads_; i++) {
-    workers.emplace_back(tpcc_db);
-  }
->>>>>>> 0585633e
 
 // NOLINTNEXTLINE
 TEST_F(TPCCTests, WithLoggingAndMetrics) { RunTPCC(true, true); }
