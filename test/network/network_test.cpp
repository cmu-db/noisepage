--- conflicted
+++ resolved
@@ -35,14 +35,8 @@
  protected:
   std::unique_ptr<TerrierServer> server_;
   std::unique_ptr<ConnectionHandleFactory> handle_factory_;
-<<<<<<< HEAD
-  std::unique_ptr<common::DedicatedThreadRegistry> thread_registry_;
+  common::DedicatedThreadRegistry thread_registry(nullptr);
   uint16_t port_ = common::Settings::SERVER_PORT;
-  //  std::thread server_thread_;
-=======
-  common::DedicatedThreadRegistry thread_registry;
-  uint16_t port_ = common::Settings::SERVER_PORT;
->>>>>>> b51c4ad2
   trafficcop::TrafficCop tcop_;
   FakeCommandFactory fake_command_factory_;
   PostgresProtocolInterpreter::Provider protocol_provider_{
@@ -54,17 +48,11 @@
     network_logger->set_level(spdlog::level::trace);
     spdlog::flush_every(std::chrono::seconds(1));
 
-    thread_registry_ = std::make_unique<common::DedicatedThreadRegistry>(nullptr);
-
     try {
       handle_factory_ = std::make_unique<ConnectionHandleFactory>(common::ManagedPointer(&tcop_));
       server_ = std::make_unique<TerrierServer>(
           common::ManagedPointer<ProtocolInterpreter::Provider>(&protocol_provider_),
-<<<<<<< HEAD
-          common::ManagedPointer(handle_factory_.get()), common::ManagedPointer(thread_registry_));
-=======
           common::ManagedPointer(handle_factory_.get()), common::ManagedPointer(&thread_registry));
->>>>>>> b51c4ad2
       server_->SetPort(port_);
       server_->RunServer();
     } catch (NetworkProcessException &exception) {
@@ -73,18 +61,10 @@
     }
 
     TEST_LOG_DEBUG("Server initialized");
-<<<<<<< HEAD
-    //    server_thread_ = std::thread([&]() { server_->ServerLoop(); });
-  }
-
-  void TearDown() override {
-    server_->Close();
-=======
   }
 
   void TearDown() override {
     server_->StopServer();
->>>>>>> b51c4ad2
     TEST_LOG_DEBUG("Terrier has shut down");
     TerrierTest::TearDown();
   }
