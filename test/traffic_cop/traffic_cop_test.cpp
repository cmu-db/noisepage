#include "traffic_cop/traffic_cop.h"

#include <transaction/deferred_action_manager.h>
#include <memory>
#include <pqxx/pqxx>  // NOLINT
#include <string>
#include <unordered_map>
#include <utility>
#include <vector>

#include "catalog/catalog.h"
#include "common/settings.h"
#include "gtest/gtest.h"
#include "main/db_main.h"
#include "network/connection_handle_factory.h"
#include "network/terrier_server.h"
#include "storage/garbage_collector.h"
<<<<<<< HEAD
#include "storage/garbage_collector_thread.h"
#include "storage/write_ahead_log/log_manager.h"
#include "test_util/manual_packet_util.h"
#include "test_util/test_harness.h"
#include "traffic_cop/terrier_engine.h"
#include "traffic_cop/traffic_cop.h"
=======
#include "test_util/manual_packet_util.h"
#include "test_util/test_harness.h"
#include "traffic_cop/traffic_cop_defs.h"
>>>>>>> a24142e8
#include "transaction/deferred_action_manager.h"
#include "transaction/transaction_manager.h"

namespace terrier::trafficcop {

class TrafficCopTests : public TerrierTest {
 protected:
<<<<<<< HEAD
  std::unique_ptr<network::TerrierServer> server_;
  uint16_t port_ = common::Settings::SERVER_PORT;
  std::thread server_thread_;

  common::DedicatedThreadRegistry thread_registry_{DISABLED};
  storage::RecordBufferSegmentPool buffer_segment_pool_{100000, 1000};
  transaction::TimestampManager timestamp_manager_{};
  parser::PostgresParser parser_{};
  transaction::DeferredActionManager deferred_action_manager_{&timestamp_manager_};
  storage::GarbageCollector garbage_collector_{&timestamp_manager_, &deferred_action_manager_, &txn_manager_, DISABLED};
  storage::GarbageCollectorThread gc_thread_{&garbage_collector_, std::chrono::milliseconds{10}};
  transaction::TransactionManager txn_manager_{&timestamp_manager_, &deferred_action_manager_, &buffer_segment_pool_,
                                               true, DISABLED};
  storage::BlockStore block_store_{10000, 10000};
  catalog::Catalog catalog_{&txn_manager_, &block_store_};
  trafficcop::TerrierEngine terrier_engine_{common::ManagedPointer(&parser_), common::ManagedPointer(&txn_manager_),
                                            common::ManagedPointer(&catalog_)};

  std::unique_ptr<TrafficCop> tcop_;
  network::PostgresCommandFactory command_factory_;
  network::PostgresProtocolInterpreter::Provider interpreter_provider_{common::ManagedPointer(&command_factory_)};
  std::unique_ptr<network::ConnectionHandleFactory> handle_factory_;

  void SetUp() override {
    TerrierTest::SetUp();

    network::network_logger->set_level(spdlog::level::trace);
    test_logger->set_level(spdlog::level::debug);
    spdlog::flush_every(std::chrono::seconds(1));

    // Bootstrap default database.
    auto *bootstrap_txn = txn_manager_.BeginTransaction();
    auto default_database_oid = catalog_.CreateDatabase(bootstrap_txn, catalog::DEFAULT_DATABASE, true);
    txn_manager_.Commit(bootstrap_txn, transaction::TransactionUtil::EmptyCallback, nullptr);

    tcop_ = std::make_unique<TrafficCop>(default_database_oid, common::ManagedPointer(&terrier_engine_));

    try {
      handle_factory_ = std::make_unique<network::ConnectionHandleFactory>(common::ManagedPointer(tcop_));
      server_ = std::make_unique<network::TerrierServer>(
          common::ManagedPointer<network::ProtocolInterpreter::Provider>(&interpreter_provider_),
          common::ManagedPointer(handle_factory_.get()),
          common::ManagedPointer<common::DedicatedThreadRegistry>(&thread_registry_));
      server_->SetPort(port_);
      server_->RunServer();
    } catch (NetworkProcessException &exception) {
      TEST_LOG_ERROR("[LaunchServer] exception when launching server");
      throw;
    }
    TEST_LOG_DEBUG("Server initialized");
  }

  void TearDown() override {
    // TODO(WAN/MATT): catalog_.TearDown(); Clean up the tables -> use-after-free, don't clean it up -> leak.
    server_->StopServer();
    TEST_LOG_DEBUG("Terrier has shut down");
    TerrierTest::TearDown();
  }

  // The port used to connect a Postgres backend. Useful for debugging.
  const int postgres_port_ = 5432;

  /**
   * Read packet from the server (without parsing) until receiving ReadyForQuery or the connection is closed.
   * @param io_socket
   * @param expected_msg_type
   * @return true if reads the expected type message, false for closed.
   */
  bool ReadUntilMessageOrClose(const std::shared_ptr<network::NetworkIoWrapper> &io_socket,
                               const network::NetworkMessageType &expected_msg_type) {
    while (true) {
      io_socket->GetReadBuffer()->Reset();
      network::Transition trans = io_socket->FillReadBuffer();
      if (trans == network::Transition::TERMINATE) return false;

      while (io_socket->GetReadBuffer()->HasMore()) {
        auto type = io_socket->GetReadBuffer()->ReadValue<network::NetworkMessageType>();
        auto size = io_socket->GetReadBuffer()->ReadValue<int32_t>();
        if (size >= 4) io_socket->GetReadBuffer()->Skip(static_cast<size_t>(size - 4));

        if (type == expected_msg_type) return true;
      }
    }
  }

  /**
   * A wrapper for ReadUntilMessageOrClose since most of the times people expect PG_READY_FOR_QUERY.
   * @param io_socket
   * @return
   */
  bool ReadUntilReadyOrClose(const std::shared_ptr<network::NetworkIoWrapper> &io_socket) {
    return ReadUntilMessageOrClose(io_socket, network::NetworkMessageType::PG_READY_FOR_QUERY);
=======
  void SetUp() override {
    std::unordered_map<settings::Param, settings::ParamInfo> param_map;
    terrier::settings::SettingsManager::ConstructParamMap(param_map);

    db_main_ = terrier::DBMain::Builder()
                   .SetSettingsParameterMap(std::move(param_map))
                   .SetUseSettingsManager(true)
                   .SetUseGC(true)
                   .SetUseCatalog(true)
                   .SetUseGCThread(true)
                   .SetUseTrafficCop(true)
                   .SetUseNetwork(true)
                   .Build();

    db_main_->GetNetworkLayer()->GetServer()->RunServer();

    port_ = static_cast<uint16_t>(db_main_->GetSettingsManager()->GetInt(settings::Param::port));
    catalog_ = db_main_->GetCatalogLayer()->GetCatalog();
    txn_manager_ = db_main_->GetTransactionLayer()->GetTransactionManager();
>>>>>>> a24142e8
  }

  std::unique_ptr<DBMain> db_main_;
  uint16_t port_;
  common::ManagedPointer<catalog::Catalog> catalog_;
  common::ManagedPointer<transaction::TransactionManager> txn_manager_;
};

// NOLINTNEXTLINE
TEST_F(TrafficCopTests, RoundTripTest) {
  try {
    pqxx::connection connection(fmt::format("host=127.0.0.1 port={0} user={1} sslmode=disable application_name=psql",
                                            port_, catalog::DEFAULT_DATABASE));

    pqxx::work txn1(connection);
    txn1.exec("DROP TABLE IF EXISTS TableA");
    txn1.exec("CREATE TABLE TableA (id INT PRIMARY KEY, data TEXT);");
    txn1.exec("INSERT INTO TableA VALUES (1, 'abc');");

    pqxx::result r = txn1.exec("SELECT * FROM TableA");
    EXPECT_EQ(r.size(), 1);
    txn1.commit();
    connection.disconnect();
  } catch (const std::exception &e) {
    EXPECT_TRUE(false);
  }
}

/**
 * Test whether a temporary namespace is created for a connection to the database
 */
// NOLINTNEXTLINE
TEST_F(TrafficCopTests, TemporaryNamespaceTest) {
  try {
    pqxx::connection connection(fmt::format("host=127.0.0.1 port={0} user={1} sslmode=disable application_name=psql",
                                            port_, catalog::DEFAULT_DATABASE));

    pqxx::work txn1(connection);

    // Create a new namespace and make sure that its OID is higher than the default start OID,
    // which should have been assigned to the temporary namespace for this connection
    catalog::namespace_oid_t new_namespace_oid = catalog::INVALID_NAMESPACE_OID;
    do {
      auto txn = txn_manager_->BeginTransaction();
      auto db_oid = catalog_->GetDatabaseOid(txn, catalog::DEFAULT_DATABASE);
      EXPECT_NE(db_oid, catalog::INVALID_DATABASE_OID);
      auto db_accessor = catalog_->GetAccessor(txn, db_oid);
      EXPECT_NE(db_accessor, nullptr);
      new_namespace_oid = db_accessor->CreateNamespace(std::string(trafficcop::TEMP_NAMESPACE_PREFIX));
      txn_manager_->Abort(txn);
    } while (new_namespace_oid == catalog::INVALID_NAMESPACE_OID);
    EXPECT_GT(static_cast<uint32_t>(new_namespace_oid), catalog::START_OID);
    txn1.commit();
    connection.disconnect();
  } catch (const std::exception &e) {
    EXPECT_TRUE(false);
  }
}

// NOLINTNEXTLINE
TEST_F(TrafficCopTests, ManualExtendedQueryTest) {
  try {
    auto io_socket_unique_ptr = network::ManualPacketUtil::StartConnection(port_);
    auto io_socket = common::ManagedPointer(io_socket_unique_ptr);
    network::PostgresPacketWriter writer(io_socket->GetWriteQueue());

    writer.WriteSimpleQuery("DROP TABLE IF EXISTS TableA");
    io_socket->FlushAllWrites();
    network::ManualPacketUtil::ReadUntilReadyOrClose(io_socket);

    writer.WriteSimpleQuery(
        "CREATE TABLE TableA (a_int INT PRIMARY KEY, a_dec DECIMAL, a_text TEXT, a_time TIMESTAMP, a_bigint BIGINT);");
    io_socket->FlushAllWrites();
    network::ManualPacketUtil::ReadUntilReadyOrClose(io_socket);

    writer.WriteSimpleQuery("INSERT INTO TableA VALUES(100, 3.14, 'nico', 114514, 1234)");
    io_socket->FlushAllWrites();
    network::ManualPacketUtil::ReadUntilReadyOrClose(io_socket);

    std::string stmt_name = "begin_statement";
    std::string query = "BEGIN";

    writer.WriteParseCommand(stmt_name, query, std::vector<int>());
    io_socket->FlushAllWrites();
    network::ManualPacketUtil::ReadUntilMessageOrClose(io_socket, network::NetworkMessageType::PG_PARSE_COMPLETE);

    {
      std::string portal_name = "test_portal";
      // Use text format, don't care about result column formats
      writer.WriteBindCommand(portal_name, stmt_name, {}, {}, {});
      io_socket->FlushAllWrites();
      network::ManualPacketUtil::ReadUntilMessageOrClose(io_socket, network::NetworkMessageType::PG_BIND_COMPLETE);

      writer.WriteExecuteCommand(portal_name, 0);
      io_socket->FlushAllWrites();
      network::ManualPacketUtil::ReadUntilMessageOrClose(io_socket, network::NetworkMessageType::PG_COMMAND_COMPLETE);

      writer.WriteSyncCommand();
      io_socket->FlushAllWrites();
      network::ManualPacketUtil::ReadUntilReadyOrClose(io_socket);
    }

    stmt_name = "test_statement";
    query = "SELECT * FROM TableA WHERE a_int = $1 AND a_dec = $2 AND a_text = $3 AND a_time = $4 AND a_bigint = $5";

    writer.WriteParseCommand(stmt_name, query,
                             std::vector<int>({static_cast<int32_t>(network::PostgresValueType::INTEGER),
                                               static_cast<int32_t>(network::PostgresValueType::DECIMAL),
                                               static_cast<int32_t>(network::PostgresValueType::VARCHAR),
                                               static_cast<int32_t>(network::PostgresValueType::TIMESTAMPS),
                                               static_cast<int32_t>(network::PostgresValueType::BIGINT)}));
    io_socket->FlushAllWrites();
    network::ManualPacketUtil::ReadUntilMessageOrClose(io_socket, network::NetworkMessageType::PG_PARSE_COMPLETE);

    // Bind, param = "100", "3.14", "nico", "114514" expressed in vector form
    auto param1 = std::vector<char>({'1', '0', '0'});
    auto param2 = std::vector<char>({'3', '.', '1', '4'});
    auto param3 = std::vector<char>({'n', 'i', 'c', 'o'});
    auto param4 = std::vector<char>({'1', '1', '4', '5', '1', '4'});
    auto param5 = std::vector<char>({'1', '2', '3', '4'});

    {
      std::string portal_name = "test_portal";
      // Use text format, don't care about result column formats
      writer.WriteBindCommand(portal_name, stmt_name, {}, {&param1, &param2, &param3, &param4, &param5}, {});
      io_socket->FlushAllWrites();
      network::ManualPacketUtil::ReadUntilMessageOrClose(io_socket, network::NetworkMessageType::PG_BIND_COMPLETE);

      writer.WriteDescribeCommand(network::DescribeCommandObjectType::STATEMENT, stmt_name);
      io_socket->FlushAllWrites();
      network::ManualPacketUtil::ReadUntilMessageOrClose(io_socket,
                                                         network::NetworkMessageType::PG_PARAMETER_DESCRIPTION);

      writer.WriteDescribeCommand(network::DescribeCommandObjectType::PORTAL, portal_name);
      io_socket->FlushAllWrites();
      network::ManualPacketUtil::ReadUntilMessageOrClose(io_socket, network::NetworkMessageType::PG_ROW_DESCRIPTION);

      writer.WriteExecuteCommand(portal_name, 0);
      io_socket->FlushAllWrites();
      network::ManualPacketUtil::ReadUntilMessageOrClose(io_socket, network::NetworkMessageType::PG_DATA_ROW);

      writer.WriteSyncCommand();
      io_socket->FlushAllWrites();
      network::ManualPacketUtil::ReadUntilReadyOrClose(io_socket);
    }

    {
      // Test single specifier for all paramters (1)
      // TODO(Weichen): Test binary format here

      std::string portal_name = "test_portal-2";
      // Use text format, don't care about result column formats, specify "0" for using text for all params
      writer.WriteBindCommand(portal_name, stmt_name, {0}, {&param1, &param2, &param3, &param4, &param5}, {});
      io_socket->FlushAllWrites();
      network::ManualPacketUtil::ReadUntilMessageOrClose(io_socket, network::NetworkMessageType::PG_BIND_COMPLETE);

      writer.WriteDescribeCommand(network::DescribeCommandObjectType::PORTAL, portal_name);
      io_socket->FlushAllWrites();
      network::ManualPacketUtil::ReadUntilMessageOrClose(io_socket, network::NetworkMessageType::PG_ROW_DESCRIPTION);

      writer.WriteExecuteCommand(portal_name, 0);
      io_socket->FlushAllWrites();
      network::ManualPacketUtil::ReadUntilMessageOrClose(io_socket, network::NetworkMessageType::PG_DATA_ROW);

      writer.WriteSyncCommand();
      io_socket->FlushAllWrites();
      network::ManualPacketUtil::ReadUntilReadyOrClose(io_socket);
    }

    {
      // Test individual specifier for each parameter

      std::string portal_name = "test_portal-3";
      // Use text format, don't care about result column formats
      writer.WriteBindCommand(portal_name, stmt_name, {0, 0, 0, 0, 0}, {&param1, &param2, &param3, &param4, &param5},
                              {});
      io_socket->FlushAllWrites();
      network::ManualPacketUtil::ReadUntilMessageOrClose(io_socket, network::NetworkMessageType::PG_BIND_COMPLETE);

      writer.WriteDescribeCommand(network::DescribeCommandObjectType::PORTAL, portal_name);
      io_socket->FlushAllWrites();
      network::ManualPacketUtil::ReadUntilMessageOrClose(io_socket, network::NetworkMessageType::PG_ROW_DESCRIPTION);

      writer.WriteExecuteCommand(portal_name, 0);
      io_socket->FlushAllWrites();
      network::ManualPacketUtil::ReadUntilMessageOrClose(io_socket, network::NetworkMessageType::PG_DATA_ROW);

      writer.WriteSyncCommand();
      io_socket->FlushAllWrites();
      network::ManualPacketUtil::ReadUntilReadyOrClose(io_socket);
    }

    // CloseCommand
    writer.WriteCloseCommand(network::DescribeCommandObjectType::STATEMENT, stmt_name);
    io_socket->FlushAllWrites();

    stmt_name = "commit_statement";
    query = "COMMIT";

    writer.WriteParseCommand(stmt_name, query, std::vector<int>());
    io_socket->FlushAllWrites();
    network::ManualPacketUtil::ReadUntilMessageOrClose(io_socket, network::NetworkMessageType::PG_PARSE_COMPLETE);

    {
      std::string portal_name = "test_portal";
      // Use text format, don't care about result column formats
      writer.WriteBindCommand(portal_name, stmt_name, {}, {}, {});
      io_socket->FlushAllWrites();
      network::ManualPacketUtil::ReadUntilMessageOrClose(io_socket, network::NetworkMessageType::PG_BIND_COMPLETE);

      writer.WriteExecuteCommand(portal_name, 0);
      io_socket->FlushAllWrites();

      writer.WriteSyncCommand();
      io_socket->FlushAllWrites();
      network::ManualPacketUtil::ReadUntilReadyOrClose(io_socket);
    }

    network::ManualPacketUtil::TerminateConnection(io_socket->GetSocketFd());
    io_socket->Close();
  } catch (const std::exception &e) {
    EXPECT_TRUE(false);
  }
}

// -------------------------------------------------------------------------

/**
 * The manual tests below are for debugging. They can be disabled when testing other components.
 * You can launch a Postgres backend and compare packets from terrier and from Postgres
 * to find if you have created correct packets.
 *
 */

// NOLINTNEXTLINE
TEST_F(TrafficCopTests, ManualRoundTripTest) {
  try {
    auto io_socket_unique_ptr = network::ManualPacketUtil::StartConnection(port_);
    auto io_socket = common::ManagedPointer(io_socket_unique_ptr);
    network::PostgresPacketWriter writer(io_socket->GetWriteQueue());

    writer.WriteSimpleQuery("DROP TABLE IF EXISTS TableA");
    io_socket->FlushAllWrites();
    network::ManualPacketUtil::ReadUntilReadyOrClose(io_socket);
    writer.WriteSimpleQuery("CREATE TABLE TableA (id INT PRIMARY KEY, data TEXT);");
    io_socket->FlushAllWrites();
    network::ManualPacketUtil::ReadUntilReadyOrClose(io_socket);
    writer.WriteSimpleQuery("INSERT INTO TableA VALUES (1, 'abc');");
    io_socket->FlushAllWrites();
    network::ManualPacketUtil::ReadUntilReadyOrClose(io_socket);

    writer.WriteSimpleQuery("SELECT * FROM TableA");
    io_socket->FlushAllWrites();
    network::ManualPacketUtil::ReadUntilReadyOrClose(io_socket);
    network::ManualPacketUtil::TerminateConnection(io_socket->GetSocketFd());
    io_socket->Close();
  } catch (const std::exception &e) {
    EXPECT_TRUE(false);
  }
}

// NOLINTNEXTLINE
TEST_F(TrafficCopTests, ErrorHandlingTest) {
  auto io_socket_unique_ptr = network::ManualPacketUtil::StartConnection(port_);
  auto io_socket = common::ManagedPointer(io_socket_unique_ptr);
  network::PostgresPacketWriter writer(io_socket->GetWriteQueue());

  writer.WriteSimpleQuery("DROP TABLE IF EXISTS TableA");
  io_socket->FlushAllWrites();
  network::ManualPacketUtil::ReadUntilReadyOrClose(io_socket);
  writer.WriteSimpleQuery("CREATE TABLE TableA (id INT PRIMARY KEY, data TEXT);");
  io_socket->FlushAllWrites();
  network::ManualPacketUtil::ReadUntilReadyOrClose(io_socket);
  writer.WriteSimpleQuery("INSERT INTO TableA VALUES (1, 'abc');");
  io_socket->FlushAllWrites();
  network::ManualPacketUtil::ReadUntilReadyOrClose(io_socket);

  std::string stmt_name = "test_statement";
  std::string query = "SELECT * FROM TableA WHERE id = $1";
  writer.WriteParseCommand(stmt_name, query,
                           std::vector<int>({static_cast<int32_t>(network::PostgresValueType::INTEGER)}));
  io_socket->FlushAllWrites();
  network::ManualPacketUtil::ReadUntilMessageOrClose(io_socket, network::NetworkMessageType::PG_PARSE_COMPLETE);

  {
    // Repeated statement name
    writer.WriteParseCommand(stmt_name, query,
                             std::vector<int>({static_cast<int32_t>(network::PostgresValueType::INTEGER)}));
    io_socket->FlushAllWrites();
    network::ManualPacketUtil::ReadUntilMessageOrClose(io_socket, network::NetworkMessageType::PG_ERROR_RESPONSE);
  }

  std::string portal_name = "test_portal";
  auto param1 = std::vector<char>({'1', '0', '0'});

  {
    // Binding a statement that doesn't exist
    writer.WriteBindCommand(portal_name, "FakeStatementName", {}, {&param1}, {});
    io_socket->FlushAllWrites();
    network::ManualPacketUtil::ReadUntilMessageOrClose(io_socket, network::NetworkMessageType::PG_ERROR_RESPONSE);
  }

  {
    // Wrong number of format codes
    writer.WriteBindCommand(portal_name, stmt_name, {0, 0, 0, 0, 0}, {&param1}, {});
    io_socket->FlushAllWrites();
    network::ManualPacketUtil::ReadUntilMessageOrClose(io_socket, network::NetworkMessageType::PG_ERROR_RESPONSE);
  }

  {
    // Wrong number of parameters
    auto param2 = std::vector<char>({'f', 'a', 'k', 'e'});
    writer.WriteBindCommand(portal_name, stmt_name, {}, {&param1, &param2}, {});
    io_socket->FlushAllWrites();
    network::ManualPacketUtil::ReadUntilMessageOrClose(io_socket, network::NetworkMessageType::PG_ERROR_RESPONSE);
  }

  writer.WriteBindCommand(portal_name, stmt_name, {}, {&param1}, {});
  io_socket->FlushAllWrites();
  network::ManualPacketUtil::ReadUntilMessageOrClose(io_socket, network::NetworkMessageType::PG_BIND_COMPLETE);

  {
    // Describe a statement and a portal that doesn't exist
    writer.WriteDescribeCommand(network::DescribeCommandObjectType::STATEMENT, "FakeStatementName");
    io_socket->FlushAllWrites();
    network::ManualPacketUtil::ReadUntilMessageOrClose(io_socket, network::NetworkMessageType::PG_ERROR_RESPONSE);

    writer.WriteDescribeCommand(network::DescribeCommandObjectType::PORTAL, "FakePortalName");
    io_socket->FlushAllWrites();
    network::ManualPacketUtil::ReadUntilMessageOrClose(io_socket, network::NetworkMessageType::PG_ERROR_RESPONSE);
  }

  {
    // Execute a portal that doesn't exist
    writer.WriteExecuteCommand("FakePortal", 0);
    io_socket->FlushAllWrites();
    network::ManualPacketUtil::ReadUntilMessageOrClose(io_socket, network::NetworkMessageType::PG_ERROR_RESPONSE);
  }

  {
    // A bad describe request
    writer.BeginPacket(network::NetworkMessageType::PG_DESCRIBE_COMMAND)
        .AppendRawValue('?')
        .AppendString(stmt_name)
        .EndPacket();
    io_socket->FlushAllWrites();
    network::ManualPacketUtil::ReadUntilMessageOrClose(io_socket, network::NetworkMessageType::PG_ERROR_RESPONSE);
  }

  network::ManualPacketUtil::TerminateConnection(io_socket->GetSocketFd());
  io_socket->Close();
}

}  // namespace terrier::trafficcop<|MERGE_RESOLUTION|>--- conflicted
+++ resolved
@@ -1,6 +1,5 @@
 #include "traffic_cop/traffic_cop.h"
 
-#include <transaction/deferred_action_manager.h>
 #include <memory>
 #include <pqxx/pqxx>  // NOLINT
 #include <string>
@@ -8,25 +7,15 @@
 #include <utility>
 #include <vector>
 
-#include "catalog/catalog.h"
 #include "common/settings.h"
 #include "gtest/gtest.h"
 #include "main/db_main.h"
 #include "network/connection_handle_factory.h"
 #include "network/terrier_server.h"
 #include "storage/garbage_collector.h"
-<<<<<<< HEAD
-#include "storage/garbage_collector_thread.h"
-#include "storage/write_ahead_log/log_manager.h"
-#include "test_util/manual_packet_util.h"
-#include "test_util/test_harness.h"
-#include "traffic_cop/terrier_engine.h"
-#include "traffic_cop/traffic_cop.h"
-=======
 #include "test_util/manual_packet_util.h"
 #include "test_util/test_harness.h"
 #include "traffic_cop/traffic_cop_defs.h"
->>>>>>> a24142e8
 #include "transaction/deferred_action_manager.h"
 #include "transaction/transaction_manager.h"
 
@@ -34,100 +23,6 @@
 
 class TrafficCopTests : public TerrierTest {
  protected:
-<<<<<<< HEAD
-  std::unique_ptr<network::TerrierServer> server_;
-  uint16_t port_ = common::Settings::SERVER_PORT;
-  std::thread server_thread_;
-
-  common::DedicatedThreadRegistry thread_registry_{DISABLED};
-  storage::RecordBufferSegmentPool buffer_segment_pool_{100000, 1000};
-  transaction::TimestampManager timestamp_manager_{};
-  parser::PostgresParser parser_{};
-  transaction::DeferredActionManager deferred_action_manager_{&timestamp_manager_};
-  storage::GarbageCollector garbage_collector_{&timestamp_manager_, &deferred_action_manager_, &txn_manager_, DISABLED};
-  storage::GarbageCollectorThread gc_thread_{&garbage_collector_, std::chrono::milliseconds{10}};
-  transaction::TransactionManager txn_manager_{&timestamp_manager_, &deferred_action_manager_, &buffer_segment_pool_,
-                                               true, DISABLED};
-  storage::BlockStore block_store_{10000, 10000};
-  catalog::Catalog catalog_{&txn_manager_, &block_store_};
-  trafficcop::TerrierEngine terrier_engine_{common::ManagedPointer(&parser_), common::ManagedPointer(&txn_manager_),
-                                            common::ManagedPointer(&catalog_)};
-
-  std::unique_ptr<TrafficCop> tcop_;
-  network::PostgresCommandFactory command_factory_;
-  network::PostgresProtocolInterpreter::Provider interpreter_provider_{common::ManagedPointer(&command_factory_)};
-  std::unique_ptr<network::ConnectionHandleFactory> handle_factory_;
-
-  void SetUp() override {
-    TerrierTest::SetUp();
-
-    network::network_logger->set_level(spdlog::level::trace);
-    test_logger->set_level(spdlog::level::debug);
-    spdlog::flush_every(std::chrono::seconds(1));
-
-    // Bootstrap default database.
-    auto *bootstrap_txn = txn_manager_.BeginTransaction();
-    auto default_database_oid = catalog_.CreateDatabase(bootstrap_txn, catalog::DEFAULT_DATABASE, true);
-    txn_manager_.Commit(bootstrap_txn, transaction::TransactionUtil::EmptyCallback, nullptr);
-
-    tcop_ = std::make_unique<TrafficCop>(default_database_oid, common::ManagedPointer(&terrier_engine_));
-
-    try {
-      handle_factory_ = std::make_unique<network::ConnectionHandleFactory>(common::ManagedPointer(tcop_));
-      server_ = std::make_unique<network::TerrierServer>(
-          common::ManagedPointer<network::ProtocolInterpreter::Provider>(&interpreter_provider_),
-          common::ManagedPointer(handle_factory_.get()),
-          common::ManagedPointer<common::DedicatedThreadRegistry>(&thread_registry_));
-      server_->SetPort(port_);
-      server_->RunServer();
-    } catch (NetworkProcessException &exception) {
-      TEST_LOG_ERROR("[LaunchServer] exception when launching server");
-      throw;
-    }
-    TEST_LOG_DEBUG("Server initialized");
-  }
-
-  void TearDown() override {
-    // TODO(WAN/MATT): catalog_.TearDown(); Clean up the tables -> use-after-free, don't clean it up -> leak.
-    server_->StopServer();
-    TEST_LOG_DEBUG("Terrier has shut down");
-    TerrierTest::TearDown();
-  }
-
-  // The port used to connect a Postgres backend. Useful for debugging.
-  const int postgres_port_ = 5432;
-
-  /**
-   * Read packet from the server (without parsing) until receiving ReadyForQuery or the connection is closed.
-   * @param io_socket
-   * @param expected_msg_type
-   * @return true if reads the expected type message, false for closed.
-   */
-  bool ReadUntilMessageOrClose(const std::shared_ptr<network::NetworkIoWrapper> &io_socket,
-                               const network::NetworkMessageType &expected_msg_type) {
-    while (true) {
-      io_socket->GetReadBuffer()->Reset();
-      network::Transition trans = io_socket->FillReadBuffer();
-      if (trans == network::Transition::TERMINATE) return false;
-
-      while (io_socket->GetReadBuffer()->HasMore()) {
-        auto type = io_socket->GetReadBuffer()->ReadValue<network::NetworkMessageType>();
-        auto size = io_socket->GetReadBuffer()->ReadValue<int32_t>();
-        if (size >= 4) io_socket->GetReadBuffer()->Skip(static_cast<size_t>(size - 4));
-
-        if (type == expected_msg_type) return true;
-      }
-    }
-  }
-
-  /**
-   * A wrapper for ReadUntilMessageOrClose since most of the times people expect PG_READY_FOR_QUERY.
-   * @param io_socket
-   * @return
-   */
-  bool ReadUntilReadyOrClose(const std::shared_ptr<network::NetworkIoWrapper> &io_socket) {
-    return ReadUntilMessageOrClose(io_socket, network::NetworkMessageType::PG_READY_FOR_QUERY);
-=======
   void SetUp() override {
     std::unordered_map<settings::Param, settings::ParamInfo> param_map;
     terrier::settings::SettingsManager::ConstructParamMap(param_map);
@@ -147,7 +42,6 @@
     port_ = static_cast<uint16_t>(db_main_->GetSettingsManager()->GetInt(settings::Param::port));
     catalog_ = db_main_->GetCatalogLayer()->GetCatalog();
     txn_manager_ = db_main_->GetTransactionLayer()->GetTransactionManager();
->>>>>>> a24142e8
   }
 
   std::unique_ptr<DBMain> db_main_;
