#include <pqxx/pqxx> /* libpqxx is used to instantiate C++ client */

#include <memory>
#include <string>
#include <unordered_map>
#include <vector>

#include "common/settings.h"
#include "gtest/gtest.h"
#include "loggers/main_logger.h"
#include "network/connection_handle_factory.h"
#include "network/network_defs.h"
#include "network/network_io_utils.h"
#include "network/postgres/postgres_protocol_utils.h"
#include "network/terrier_server.h"
#include "traffic_cop/traffic_cop.h"
#include "util/manual_packet_util.h"
#include "util/test_harness.h"

namespace terrier::trafficcop {
class TrafficCopTests : public TerrierTest {
 protected:
  std::unique_ptr<network::TerrierServer> server_;
  uint16_t port_ = common::Settings::SERVER_PORT;
  std::thread server_thread_;

  TrafficCop tcop_;
  network::PostgresCommandFactory command_factory_;
  network::PostgresProtocolInterpreter::Provider interpreter_provider_{common::ManagedPointer(&command_factory_)};
  std::unique_ptr<network::ConnectionHandleFactory> handle_factory_;
<<<<<<< HEAD
  common::DedicatedThreadRegistry thread_registry = common::DedicatedThreadRegistry(nullptr);
=======
  common::DedicatedThreadRegistry thread_registry;

  void SetUp() override {
    TerrierTest::SetUp();
>>>>>>> b51c4ad2

    network::network_logger->set_level(spdlog::level::trace);
    test_logger->set_level(spdlog::level::debug);
    spdlog::flush_every(std::chrono::seconds(1));

    try {
      handle_factory_ = std::make_unique<network::ConnectionHandleFactory>(common::ManagedPointer(&tcop_));
      server_ = std::make_unique<network::TerrierServer>(
          common::ManagedPointer<network::ProtocolInterpreter::Provider>(&interpreter_provider_),
          common::ManagedPointer(handle_factory_.get()),
          common::ManagedPointer<common::DedicatedThreadRegistry>(&thread_registry));
      server_->SetPort(port_);
      server_->RunServer();
    } catch (NetworkProcessException &exception) {
      TEST_LOG_ERROR("[LaunchServer] exception when launching server");
      throw;
    }
    TEST_LOG_DEBUG("Server initialized");
<<<<<<< HEAD
  }

  void StopServer() {
    server_->Close();
    TEST_LOG_DEBUG("Terrier has shut down");
  }

  void SetUp() override {
    TerrierTest::SetUp();
    StartServer();
=======
>>>>>>> b51c4ad2
  }

  void TearDown() override {
    server_->StopServer();
    TEST_LOG_DEBUG("Terrier has shut down");
    TerrierTest::TearDown();
  }

  // The port used to connect a Postgres backend. Useful for debugging.
  const int POSTGRES_PORT = 5432;

  /**
   * Read packet from the server (without parsing) until receiving ReadyForQuery or the connection is closed.
   * @param io_socket
   * @param expected_msg_type
   * @return true if reads the expected type message, false for closed.
   */
  bool ReadUntilMessageOrClose(const std::shared_ptr<network::NetworkIoWrapper> &io_socket,
                               const network::NetworkMessageType &expected_msg_type) {
    while (true) {
      io_socket->GetReadBuffer()->Reset();
      network::Transition trans = io_socket->FillReadBuffer();
      if (trans == network::Transition::TERMINATE) return false;

      while (io_socket->GetReadBuffer()->HasMore()) {
        auto type = io_socket->GetReadBuffer()->ReadValue<network::NetworkMessageType>();
        auto size = io_socket->GetReadBuffer()->ReadValue<int32_t>();
        if (size >= 4) io_socket->GetReadBuffer()->Skip(static_cast<size_t>(size - 4));

        if (type == expected_msg_type) return true;
      }
    }
  }

  /**
   * A wrapper for ReadUntilMessageOrClose since most of the times people expect READY_FOR_QUERY.
   * @param io_socket
   * @return
   */
  bool ReadUntilReadyOrClose(const std::shared_ptr<network::NetworkIoWrapper> &io_socket) {
    return ReadUntilMessageOrClose(io_socket, network::NetworkMessageType::READY_FOR_QUERY);
  }

  std::shared_ptr<network::NetworkIoWrapper> StartConnection(uint16_t port) {
    // Manually open a socket
    int socket_fd = socket(AF_INET, SOCK_STREAM, 0);

    struct sockaddr_in serv_addr;
    memset(&serv_addr, 0, sizeof(serv_addr));
    serv_addr.sin_family = AF_INET;
    serv_addr.sin_addr.s_addr = inet_addr("127.0.0.1");
    serv_addr.sin_port = htons(port);

    int64_t ret = connect(socket_fd, reinterpret_cast<sockaddr *>(&serv_addr), sizeof(serv_addr));
    if (ret < 0) TEST_LOG_ERROR("Connection Error");

    auto io_socket = std::make_shared<network::NetworkIoWrapper>(socket_fd);
    network::PostgresPacketWriter writer(io_socket->GetWriteQueue());

    std::unordered_map<std::string, std::string> params{
        {"user", "postgres"}, {"database", "postgres"}, {"application_name", "psql"}};

    writer.WriteStartupRequest(params);
    io_socket->FlushAllWrites();

    ReadUntilReadyOrClose(io_socket);
    return io_socket;
  }

/*
 * Read and write buffer size for the test
 */
#define TEST_BUF_SIZE 1000

  void TerminateConnection(int socket_fd) {
    char out_buffer[TEST_BUF_SIZE] = {};
    // Build a correct query message, "SELECT A FROM B"
    memset(out_buffer, 0, sizeof(out_buffer));
    out_buffer[0] = 'X';
    int len = sizeof(int32_t) + sizeof(char);
    reinterpret_cast<int32_t *>(out_buffer + 1)[0] = htonl(len);
    write(socket_fd, nullptr, len + 1);
  }
};

// NOLINTNEXTLINE
TEST_F(TrafficCopTests, RoundTripTest) {
  try {
    pqxx::connection connection(
        fmt::format("host=127.0.0.1 port={0} user=postgres sslmode=disable application_name=psql", port_));

    pqxx::work txn1(connection);
    txn1.exec("DROP TABLE IF EXISTS TableA");
    txn1.exec("CREATE TABLE TableA (id INT PRIMARY KEY, data TEXT);");
    txn1.exec("INSERT INTO TableA VALUES (1, 'abc');");

    pqxx::result R = txn1.exec("SELECT * FROM TableA");
    for (const pqxx::row &row : R) {
      std::string row_str;
      for (const pqxx::field &col : row) {
        row_str += col.c_str();
        row_str += '\t';
      }
      TEST_LOG_INFO(row_str);
    }
    txn1.commit();

    EXPECT_EQ(R.size(), 1);
  } catch (const std::exception &e) {
    TEST_LOG_ERROR("Exception occurred: {0}", e.what());
    EXPECT_TRUE(false);
  }
}

// NOLINTNEXTLINE
TEST_F(TrafficCopTests, ManualExtendedQueryTest) {
  try {
    auto io_socket = network::ManualPacketUtil::StartConnection(port_);
    network::PostgresPacketWriter writer(io_socket->GetWriteQueue());

    writer.WriteSimpleQuery("DROP TABLE IF EXISTS TableA");
    io_socket->FlushAllWrites();
    ReadUntilReadyOrClose(io_socket);

    writer.WriteSimpleQuery(
        "CREATE TABLE TableA (a_int INT PRIMARY KEY, a_dec DECIMAL, a_text TEXT, a_time TIMESTAMP);");
    io_socket->FlushAllWrites();
    ReadUntilReadyOrClose(io_socket);

    writer.WriteSimpleQuery("INSERT INTO TableA VALUES(100, 3.14, 'nico', 114514)");
    io_socket->FlushAllWrites();
    ReadUntilReadyOrClose(io_socket);

    std::string stmt_name = "test_statement";
    std::string query = "SELECT * FROM TableA WHERE a_int = $1 AND a_dec = $2 AND a_text = $3 AND a_time = $4";

    writer.WriteParseCommand(stmt_name, query,
                             std::vector<int>({static_cast<int32_t>(network::PostgresValueType::INTEGER),
                                               static_cast<int32_t>(network::PostgresValueType::DECIMAL),
                                               static_cast<int32_t>(network::PostgresValueType::VARCHAR),
                                               static_cast<int32_t>(network::PostgresValueType::TIMESTAMPS)}));
    io_socket->FlushAllWrites();
    ReadUntilMessageOrClose(io_socket, network::NetworkMessageType::PARSE_COMPLETE);

    // Bind, param = "100", "3.14", "nico", "114514" expressed in vector form
    auto param1 = std::vector<char>({'1', '0', '0'});
    auto param2 = std::vector<char>({'3', '.', '1', '4'});
    auto param3 = std::vector<char>({'n', 'i', 'c', 'o'});
    auto param4 = std::vector<char>({'1', '1', '4', '5', '1', '4'});

    {
      std::string portal_name = "test_portal";
      // Use text format, don't care about result column formats
      writer.WriteBindCommand(portal_name, stmt_name, {}, {&param1, &param2, &param3, &param4}, {});
      io_socket->FlushAllWrites();
      ReadUntilMessageOrClose(io_socket, network::NetworkMessageType::BIND_COMPLETE);

      writer.WriteDescribeCommand(network::DescribeCommandObjectType::STATEMENT, stmt_name);
      io_socket->FlushAllWrites();
      ReadUntilMessageOrClose(io_socket, network::NetworkMessageType::PARAMETER_DESCRIPTION);

      writer.WriteDescribeCommand(network::DescribeCommandObjectType::PORTAL, portal_name);
      io_socket->FlushAllWrites();
      ReadUntilMessageOrClose(io_socket, network::NetworkMessageType::ROW_DESCRIPTION);

      writer.WriteExecuteCommand(portal_name, 0);
      io_socket->FlushAllWrites();
      ReadUntilMessageOrClose(io_socket, network::NetworkMessageType::DATA_ROW);

      writer.WriteSyncCommand();
      io_socket->FlushAllWrites();
      ReadUntilReadyOrClose(io_socket);
    }

    {
      // Test single specifier for all paramters (1)
      // TODO(Weichen): Test binary format here

      std::string portal_name = "test_portal-2";
      // Use text format, don't care about result column formats, specify "0" for using text for all params
      writer.WriteBindCommand(portal_name, stmt_name, {0}, {&param1, &param2, &param3, &param4}, {});
      io_socket->FlushAllWrites();
      ReadUntilMessageOrClose(io_socket, network::NetworkMessageType::BIND_COMPLETE);

      writer.WriteDescribeCommand(network::DescribeCommandObjectType::PORTAL, portal_name);
      io_socket->FlushAllWrites();
      ReadUntilMessageOrClose(io_socket, network::NetworkMessageType::ROW_DESCRIPTION);

      writer.WriteExecuteCommand(portal_name, 0);
      io_socket->FlushAllWrites();
      ReadUntilMessageOrClose(io_socket, network::NetworkMessageType::DATA_ROW);

      writer.WriteSyncCommand();
      io_socket->FlushAllWrites();
      ReadUntilReadyOrClose(io_socket);
    }

    {
      // Test individual specifier for each parameter

      std::string portal_name = "test_portal-3";
      // Use text format, don't care about result column formats
      writer.WriteBindCommand(portal_name, stmt_name, {0, 0, 0, 0}, {&param1, &param2, &param3, &param4}, {});
      io_socket->FlushAllWrites();
      ReadUntilMessageOrClose(io_socket, network::NetworkMessageType::BIND_COMPLETE);

      writer.WriteDescribeCommand(network::DescribeCommandObjectType::PORTAL, portal_name);
      io_socket->FlushAllWrites();
      ReadUntilMessageOrClose(io_socket, network::NetworkMessageType::ROW_DESCRIPTION);

      writer.WriteExecuteCommand(portal_name, 0);
      io_socket->FlushAllWrites();
      ReadUntilMessageOrClose(io_socket, network::NetworkMessageType::DATA_ROW);

      writer.WriteSyncCommand();
      io_socket->FlushAllWrites();
      ReadUntilReadyOrClose(io_socket);
    }
  } catch (const std::exception &e) {
    TEST_LOG_ERROR("Exception occurred: {0}", e.what());
    EXPECT_TRUE(false);
  }
}

// -------------------------------------------------------------------------

/*
 * The manual tests below are for debugging. They can be disabled when testing other components.
 * You can launch a Postgres backend and compare packets from terrier and from Postgres
 * to find if you have created correct packets.
 *
 * */

// NOLINTNEXTLINE
TEST_F(TrafficCopTests, ManualRoundTripTest) {
  try {
    auto io_socket = StartConnection(port_);
    network::PostgresPacketWriter writer(io_socket->GetWriteQueue());

    writer.WriteSimpleQuery("DROP TABLE IF EXISTS TableA");
    io_socket->FlushAllWrites();
    ReadUntilReadyOrClose(io_socket);
    writer.WriteSimpleQuery("CREATE TABLE TableA (id INT PRIMARY KEY, data TEXT);");
    io_socket->FlushAllWrites();
    ReadUntilReadyOrClose(io_socket);
    writer.WriteSimpleQuery("INSERT INTO TableA VALUES (1, 'abc');");
    io_socket->FlushAllWrites();
    ReadUntilReadyOrClose(io_socket);

    writer.WriteSimpleQuery("SELECT * FROM TableA");
    io_socket->FlushAllWrites();
    ReadUntilReadyOrClose(io_socket);
  } catch (const std::exception &e) {
    TEST_LOG_ERROR("Exception occurred: {0}", e.what());
    EXPECT_TRUE(false);
  }
}

// NOLINTNEXTLINE
TEST_F(TrafficCopTests, ErrorHandlingTest) {
  auto io_socket = StartConnection(port_);
  network::PostgresPacketWriter writer(io_socket->GetWriteQueue());

  writer.WriteSimpleQuery("DROP TABLE IF EXISTS TableA");
  io_socket->FlushAllWrites();
  ReadUntilReadyOrClose(io_socket);
  writer.WriteSimpleQuery("CREATE TABLE TableA (id INT PRIMARY KEY, data TEXT);");
  io_socket->FlushAllWrites();
  ReadUntilReadyOrClose(io_socket);
  writer.WriteSimpleQuery("INSERT INTO TableA VALUES (1, 'abc');");
  io_socket->FlushAllWrites();
  ReadUntilReadyOrClose(io_socket);

  std::string stmt_name = "test_statement";
  std::string query = "SELECT * FROM TableA WHERE id = $1";
  writer.WriteParseCommand(stmt_name, query,
                           std::vector<int>({static_cast<int32_t>(network::PostgresValueType::INTEGER)}));
  io_socket->FlushAllWrites();
  ReadUntilMessageOrClose(io_socket, network::NetworkMessageType::PARSE_COMPLETE);

  {
    // Repeated statement name
    writer.WriteParseCommand(stmt_name, query,
                             std::vector<int>({static_cast<int32_t>(network::PostgresValueType::INTEGER)}));
    io_socket->FlushAllWrites();
    ReadUntilMessageOrClose(io_socket, network::NetworkMessageType::ERROR_RESPONSE);
  }

  std::string portal_name = "test_portal";
  auto param1 = std::vector<char>({'1', '0', '0'});

  {
    // Binding a statement that doesn't exist
    writer.WriteBindCommand(portal_name, "FakeStatementName", {}, {&param1}, {});
    io_socket->FlushAllWrites();
    ReadUntilMessageOrClose(io_socket, network::NetworkMessageType::ERROR_RESPONSE);
  }

  {
    // Wrong number of format codes
    writer.WriteBindCommand(portal_name, stmt_name, {0, 0, 0, 0, 0}, {&param1}, {});
    io_socket->FlushAllWrites();
    ReadUntilMessageOrClose(io_socket, network::NetworkMessageType::ERROR_RESPONSE);
  }

  {
    // Wrong number of parameters
    auto param2 = std::vector<char>({'f', 'a', 'k', 'e'});
    writer.WriteBindCommand(portal_name, stmt_name, {}, {&param1, &param2}, {});
    io_socket->FlushAllWrites();
    ReadUntilMessageOrClose(io_socket, network::NetworkMessageType::ERROR_RESPONSE);
  }

  writer.WriteBindCommand(portal_name, stmt_name, {}, {&param1}, {});
  io_socket->FlushAllWrites();
  ReadUntilMessageOrClose(io_socket, network::NetworkMessageType::BIND_COMPLETE);

  {
    // Describe a statement and a portal that doesn't exist
    writer.WriteDescribeCommand(network::DescribeCommandObjectType::STATEMENT, "FakeStatementName");
    io_socket->FlushAllWrites();
    ReadUntilMessageOrClose(io_socket, network::NetworkMessageType::ERROR_RESPONSE);

    writer.WriteDescribeCommand(network::DescribeCommandObjectType::PORTAL, "FakePortalName");
    io_socket->FlushAllWrites();
    ReadUntilMessageOrClose(io_socket, network::NetworkMessageType::ERROR_RESPONSE);
  }

  {
    // Execute a portal that doesn't exist
    writer.WriteExecuteCommand("FakePortal", 0);
    io_socket->FlushAllWrites();
    ReadUntilMessageOrClose(io_socket, network::NetworkMessageType::ERROR_RESPONSE);
  }

  {
    // A bad describe request
    writer.BeginPacket(network::NetworkMessageType::DESCRIBE_COMMAND)
        .AppendRawValue('?')
        .AppendString(stmt_name)
        .EndPacket();
    io_socket->FlushAllWrites();
    ReadUntilMessageOrClose(io_socket, network::NetworkMessageType::ERROR_RESPONSE);
  }
}

/**
 * I disabled this test because pqxx sends PARSE query with num_params=0, but we are requiring the client to specify
 * all param types in the PARSE query.
 * Please use manual tests before this is supported.
 */
// NOLINTNEXTLINE
TEST_F(TrafficCopTests, DISABLED_ExtendedQueryTest) {
  try {
    pqxx::connection connection(
        fmt::format("host=127.0.0.1 port={0} user=postgres sslmode=disable application_name=psql", port_));

    pqxx::work txn(connection);
    pqxx::result res;
    connection.prepare("DROP TABLE IF EXISTS TableA");
    res = txn.exec_prepared("");
    connection.prepare("CREATE TABLE TableA (a_int INT PRIMARY KEY)");
    res = txn.exec_prepared("");

    connection.prepare("INSERT INTO TableA VALUES(114)");
    res = txn.exec_prepared("");

    connection.prepare("SELECT * from TableA where a_int = $1");
    res = txn.exec_prepared("", 114);
    EXPECT_EQ(1, res.size());

    txn.commit();

    /*
    connection.prepare("SELECT * from TableA where a_dec = $1");
    res = txn.exec_prepared("", 1919.81);
    EXPECT_EQ(1, res.size());

    connection.prepare("SELECT * from TableA where a_text = $1");
    res = txn.exec_prepared("", "blacktea");
    EXPECT_EQ(1, res.size());
    */
  } catch (const std::exception &e) {
    TEST_LOG_ERROR("Exception occurred: {0}", e.what());
    EXPECT_TRUE(false);
  }
}

}  // namespace terrier::trafficcop<|MERGE_RESOLUTION|>--- conflicted
+++ resolved
@@ -28,14 +28,10 @@
   network::PostgresCommandFactory command_factory_;
   network::PostgresProtocolInterpreter::Provider interpreter_provider_{common::ManagedPointer(&command_factory_)};
   std::unique_ptr<network::ConnectionHandleFactory> handle_factory_;
-<<<<<<< HEAD
   common::DedicatedThreadRegistry thread_registry = common::DedicatedThreadRegistry(nullptr);
-=======
-  common::DedicatedThreadRegistry thread_registry;
 
   void SetUp() override {
     TerrierTest::SetUp();
->>>>>>> b51c4ad2
 
     network::network_logger->set_level(spdlog::level::trace);
     test_logger->set_level(spdlog::level::debug);
@@ -54,19 +50,6 @@
       throw;
     }
     TEST_LOG_DEBUG("Server initialized");
-<<<<<<< HEAD
-  }
-
-  void StopServer() {
-    server_->Close();
-    TEST_LOG_DEBUG("Terrier has shut down");
-  }
-
-  void SetUp() override {
-    TerrierTest::SetUp();
-    StartServer();
-=======
->>>>>>> b51c4ad2
   }
 
   void TearDown() override {
