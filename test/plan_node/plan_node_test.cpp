#include <memory>
#include <random>
#include <string>
#include <utility>
#include <vector>
#include "parser/expression/comparison_expression.h"
#include "parser/expression/star_expression.h"
#include "parser/expression/tuple_value_expression.h"
#include "parser/postgresparser.h"
#include "plan_node/create_database_plan_node.h"
#include "plan_node/drop_database_plan_node.h"
#include "plan_node/hash_join_plan_node.h"
#include "plan_node/hash_plan_node.h"
#include "plan_node/seq_scan_plan_node.h"
#include "util/test_harness.h"

namespace terrier::plan_node {

class PlanNodeTest : public TerrierTest {
 public:
  static std::shared_ptr<OutputSchema> BuildOneColumnSchema(std::string name, const type::TypeId type,
                                                            const bool nullable, const catalog::col_oid_t oid) {
    OutputSchema::Column col(std::move(name), type, nullable, oid);
    std::vector<OutputSchema::Column> cols;
    cols.push_back(col);
    auto schema = std::make_shared<OutputSchema>(cols);
    return schema;
  }
};

// NOLINTNEXTLINE
TEST(PlanNodeTest, CreateDatabasePlanTest) {
  parser::PostgresParser pgparser;
  auto stms = pgparser.BuildParseTree("CREATE DATABASE test");
  EXPECT_EQ(1, stms.size());
  auto *create_stmt = static_cast<parser::CreateStatement *>(stms[0].get());

  CreateDatabasePlanNode::Builder builder;
  auto plan = builder.SetFromCreateStatement(create_stmt).Build();

  EXPECT_TRUE(plan != nullptr);
  EXPECT_STREQ("test", plan->GetDatabaseName().c_str());
  EXPECT_EQ(PlanNodeType::CREATE_DATABASE, plan->GetPlanNodeType());
}

// NOLINTNEXTLINE
TEST(PlanNodeTest, DropDatabasePlanTest) {
  parser::PostgresParser pgparser;
  auto stms = pgparser.BuildParseTree("DROP DATABASE test");
  EXPECT_EQ(1, stms.size());
  auto *drop_stmt = static_cast<parser::DropStatement *>(stms[0].get());

  DropDatabasePlanNode::Builder builder;
  std::default_random_engine generator_;
  auto database_oid = static_cast<catalog::db_oid_t>(std::uniform_int_distribution<uint32_t>(0, UINT32_MAX)(generator_));
  auto plan = builder.SetDatabaseOid(database_oid).SetFromDropStatement(drop_stmt).Build();

  EXPECT_TRUE(plan != nullptr);
  EXPECT_EQ(database_oid, plan->GetDatabaseOid());
  EXPECT_FALSE(plan->IsIfExists());
  EXPECT_EQ(PlanNodeType::DROP_DATABASE, plan->GetPlanNodeType());
}

// NOLINTNEXTLINE
TEST(PlanNodeTest, DropDatabasePlanIfExistsTest) {
  parser::PostgresParser pgparser;
  auto stms = pgparser.BuildParseTree("DROP DATABASE IF EXISTS test");
  EXPECT_EQ(1, stms.size());
  auto *drop_stmt = static_cast<parser::DropStatement *>(stms[0].get());

  DropDatabasePlanNode::Builder builder;
  std::default_random_engine generator_;
  auto database_oid = static_cast<catalog::db_oid_t>(std::uniform_int_distribution<uint32_t>(0, UINT32_MAX)(generator_));
  auto plan = builder.SetDatabaseOid(database_oid).SetFromDropStatement(drop_stmt).Build();

  EXPECT_TRUE(plan != nullptr);
  EXPECT_EQ(database_oid, plan->GetDatabaseOid());
  EXPECT_TRUE(plan->IsIfExists());
  EXPECT_EQ(PlanNodeType::DROP_DATABASE, plan->GetPlanNodeType());
}

// Test creation of simple two table join.
// We construct the plan for the following query: SELECT table1.col1 FROM table1, table2 WHERE table1.col1 =
// table2.col2; NOLINTNEXTLINE
TEST(PlanNodeTest, HashJoinPlanTest) {
  SeqScanPlanNode::Builder seq_scan_builder;
  HashPlanNode::Builder hash_builder;
  HashJoinPlanNode::Builder hash_join_builder;

  // Build left scan
  auto seq_scan_1 = seq_scan_builder
                        .SetOutputSchema(PlanNodeTest::BuildOneColumnSchema("col1", type::TypeId::INTEGER, false,
                                                                            catalog::col_oid_t(1)))
<<<<<<< HEAD
                        .SetTableOid(catalog::table_oid_t(1))
=======
                        .SetTableOID(catalog::table_oid_t(1))
                        .SetDatabaseOid(catalog::db_oid_t(0))
>>>>>>> 787cf59e
                        .SetScanPredicate(std::make_unique<parser::StarExpression>())
                        .SetIsForUpdateFlag(false)
                        .SetIsParallelFlag(true)
                        .Build();

  EXPECT_EQ(PlanNodeType::SEQSCAN, seq_scan_1->GetPlanNodeType());
  EXPECT_EQ(0, seq_scan_1->GetChildrenSize());
  EXPECT_EQ(catalog::table_oid_t(1), seq_scan_1->GetTableOid());
  EXPECT_EQ(catalog::db_oid_t(0), seq_scan_1->GetDatabaseOid());
  EXPECT_EQ(parser::ExpressionType::STAR, seq_scan_1->GetScanPredicate()->GetExpressionType());
  EXPECT_FALSE(seq_scan_1->IsForUpdate());
  EXPECT_TRUE(seq_scan_1->IsParallel());

  auto seq_scan_2 = seq_scan_builder
                        .SetOutputSchema(PlanNodeTest::BuildOneColumnSchema("col2", type::TypeId::INTEGER, false,
                                                                            catalog::col_oid_t(2)))
<<<<<<< HEAD
                        .SetTableOid(catalog::table_oid_t(2))
=======
                        .SetTableOID(catalog::table_oid_t(2))
                        .SetDatabaseOid(catalog::db_oid_t(0))
>>>>>>> 787cf59e
                        .SetScanPredicate(std::make_unique<parser::StarExpression>())
                        .SetIsForUpdateFlag(false)
                        .SetIsParallelFlag(true)
                        .Build();

  EXPECT_EQ(PlanNodeType::SEQSCAN, seq_scan_2->GetPlanNodeType());
  EXPECT_EQ(0, seq_scan_2->GetChildrenSize());
  EXPECT_EQ(catalog::table_oid_t(2), seq_scan_2->GetTableOid());
  EXPECT_EQ(catalog::db_oid_t(0), seq_scan_2->GetDatabaseOid());
  EXPECT_EQ(parser::ExpressionType::STAR, seq_scan_2->GetScanPredicate()->GetExpressionType());
  EXPECT_FALSE(seq_scan_2->IsForUpdate());
  EXPECT_TRUE(seq_scan_2->IsParallel());

  auto hash_plan = hash_builder
                       .SetOutputSchema(PlanNodeTest::BuildOneColumnSchema("col2", type::TypeId::INTEGER, false,
                                                                           catalog::col_oid_t(2)))
                       .AddHashKey(std::make_shared<parser::TupleValueExpression>("col2", "table2"))
                       .AddChild(std::move(seq_scan_2))
                       .Build();

  EXPECT_EQ(PlanNodeType::HASH, hash_plan->GetPlanNodeType());
  EXPECT_EQ(1, hash_plan->GetChildrenSize());
  EXPECT_EQ(1, hash_plan->GetHashKeys().size());
  EXPECT_EQ(parser::ExpressionType::VALUE_TUPLE, hash_plan->GetHashKeys()[0]->GetExpressionType());

  std::vector<std::shared_ptr<parser::AbstractExpression>> expr_children;
  expr_children.push_back(std::make_shared<parser::TupleValueExpression>("col1", "table1"));
  expr_children.push_back(std::make_shared<parser::TupleValueExpression>("col2", "table2"));
  auto cmp_expression =
      std::make_unique<parser::ComparisonExpression>(parser::ExpressionType::COMPARE_EQUAL, std::move(expr_children));

  auto hash_join_plan = hash_join_builder.SetJoinType(LogicalJoinType::INNER)
                            .SetOutputSchema(PlanNodeTest::BuildOneColumnSchema("col1", type::TypeId::INTEGER, false,
                                                                                catalog::col_oid_t(1)))
                            .SetJoinPredicate(std::move(cmp_expression))
                            .AddChild(std::move(seq_scan_1))
                            .AddChild(std::move(hash_plan))
                            .Build();

  EXPECT_EQ(PlanNodeType::HASHJOIN, hash_join_plan->GetPlanNodeType());
  EXPECT_EQ(2, hash_join_plan->GetChildrenSize());
  EXPECT_EQ(LogicalJoinType::INNER, hash_join_plan->GetLogicalJoinType());
  EXPECT_EQ(parser::ExpressionType::COMPARE_EQUAL, hash_join_plan->GetJoinPredicate()->GetExpressionType());
}
}  // namespace terrier::plan_node<|MERGE_RESOLUTION|>--- conflicted
+++ resolved
@@ -91,12 +91,8 @@
   auto seq_scan_1 = seq_scan_builder
                         .SetOutputSchema(PlanNodeTest::BuildOneColumnSchema("col1", type::TypeId::INTEGER, false,
                                                                             catalog::col_oid_t(1)))
-<<<<<<< HEAD
                         .SetTableOid(catalog::table_oid_t(1))
-=======
-                        .SetTableOID(catalog::table_oid_t(1))
                         .SetDatabaseOid(catalog::db_oid_t(0))
->>>>>>> 787cf59e
                         .SetScanPredicate(std::make_unique<parser::StarExpression>())
                         .SetIsForUpdateFlag(false)
                         .SetIsParallelFlag(true)
@@ -113,12 +109,9 @@
   auto seq_scan_2 = seq_scan_builder
                         .SetOutputSchema(PlanNodeTest::BuildOneColumnSchema("col2", type::TypeId::INTEGER, false,
                                                                             catalog::col_oid_t(2)))
-<<<<<<< HEAD
+
                         .SetTableOid(catalog::table_oid_t(2))
-=======
-                        .SetTableOID(catalog::table_oid_t(2))
                         .SetDatabaseOid(catalog::db_oid_t(0))
->>>>>>> 787cf59e
                         .SetScanPredicate(std::make_unique<parser::StarExpression>())
                         .SetIsForUpdateFlag(false)
                         .SetIsParallelFlag(true)
