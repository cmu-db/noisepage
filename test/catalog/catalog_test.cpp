--- conflicted
+++ resolved
@@ -135,18 +135,10 @@
   // create a sample proc
   auto procname = "sample";
   std::vector<std::string> args = {"arg1", "arg2", "arg3"};
-<<<<<<< HEAD
-  std::vector<catalog::type_oid_t> arg_types = {accessor->GetTypeOidFromTypeId(type::TypeId::INTEGER),
-                                                accessor->GetTypeOidFromTypeId(type::TypeId::BOOLEAN),
-                                                accessor->GetTypeOidFromTypeId(type::TypeId::SMALLINT)};
-  std::vector<catalog::postgres::PgProc::ArgMode> arg_modes = {catalog::postgres::PgProc::ArgMode::IN,
-                                                               catalog::postgres::PgProc::ArgMode::IN,
-                                                               catalog::postgres::PgProc::ArgMode::IN};
-=======
   std::vector<catalog::type_oid_t> arg_types = {accessor->GetTypeOidFromTypeId(execution::sql::SqlTypeId::Integer),
                                                 accessor->GetTypeOidFromTypeId(execution::sql::SqlTypeId::Boolean),
                                                 accessor->GetTypeOidFromTypeId(execution::sql::SqlTypeId::SmallInt)};
->>>>>>> 25b264ee
+
   auto src = "int sample(arg1, arg2, arg3){return 2;}";
 
   auto proc_oid = accessor->CreateProcedure(
@@ -171,13 +163,8 @@
   auto sin_context = accessor->GetFunctionContext(sin_oid);
   EXPECT_TRUE(sin_context->IsBuiltin());
   EXPECT_EQ(sin_context->GetBuiltin(), execution::ast::Builtin::Sin);
-<<<<<<< HEAD
-  EXPECT_EQ(sin_context->GetFunctionReturnType(), type::TypeId::REAL);
-  auto sin_args = sin_context->GetFunctionArgTypes();
-=======
   EXPECT_EQ(sin_context->GetFunctionReturnType(), execution::sql::SqlTypeId::Double);
   auto sin_args = sin_context->GetFunctionArgsType();
->>>>>>> 25b264ee
   EXPECT_EQ(sin_args.size(), 1);
   EXPECT_EQ(sin_args.back(), execution::sql::SqlTypeId::Double);
   EXPECT_EQ(sin_context->GetFunctionName(), "sin");
