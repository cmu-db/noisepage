#include "catalog/catalog.h"
#include <algorithm>
#include <random>
#include <string>
#include <utility>
#include <vector>
#include "catalog/catalog_accessor.h"
#include "catalog/catalog_defs.h"
#include "catalog/postgres/pg_namespace.h"
#include "parser/expression/column_value_expression.h"
#include "parser/expression/constant_value_expression.h"
#include "storage/garbage_collector.h"
#include "storage/index/index_builder.h"
#include "storage/sql_table.h"
#include "storage/storage_defs.h"
#include "transaction/transaction_manager.h"
#include "transaction/transaction_util.h"
#include "type/transient_value_factory.h"
#include "util/test_harness.h"

namespace terrier {

struct CatalogTests : public TerrierTest {
  void SetUp() override {
    TerrierTest::SetUp();

    // Initialize the transaction manager and GC
    timestamp_manager_ = new transaction::TimestampManager;
    deferred_action_manager_ = new transaction::DeferredActionManager(timestamp_manager_);
    txn_manager_ = new transaction::TransactionManager(timestamp_manager_, deferred_action_manager_, &buffer_pool_,
                                                       true, DISABLED);
    gc_ = new storage::GarbageCollector(timestamp_manager_, deferred_action_manager_, txn_manager_, nullptr);

    // Build out the catalog and commit so that it is visible to other transactions
    catalog_ = new catalog::Catalog(txn_manager_, &block_store_);

    auto txn = txn_manager_->BeginTransaction();
    db_ = catalog_->CreateDatabase(txn, "terrier", true);
    EXPECT_NE(db_, catalog::INVALID_DATABASE_OID);
    txn_manager_->Commit(txn, transaction::TransactionUtil::EmptyCallback, nullptr);

    // Run the GC to flush it down to a clean system
    gc_->PerformGarbageCollection();
    gc_->PerformGarbageCollection();
  }

  void TearDown() override {
    catalog_->TearDown();
    // Run the GC to clean up transactions
    gc_->PerformGarbageCollection();
    gc_->PerformGarbageCollection();
    gc_->PerformGarbageCollection();

    delete catalog_;  // need to delete catalog_first
    delete gc_;
    delete txn_manager_;
    delete deferred_action_manager_;
    delete timestamp_manager_;

    TerrierTest::TearDown();
  }

  void VerifyCatalogTables(const catalog::CatalogAccessor &accessor) {
    auto ns_oid = accessor.GetNamespaceOid("pg_catalog");
    EXPECT_NE(ns_oid, catalog::INVALID_NAMESPACE_OID);
    EXPECT_EQ(ns_oid, catalog::postgres::NAMESPACE_CATALOG_NAMESPACE_OID);

    VerifyTablePresent(accessor, ns_oid, "pg_attribute");
    VerifyTablePresent(accessor, ns_oid, "pg_class");
    VerifyTablePresent(accessor, ns_oid, "pg_constraint");
    VerifyTablePresent(accessor, ns_oid, "pg_index");
    VerifyTablePresent(accessor, ns_oid, "pg_namespace");
    VerifyTablePresent(accessor, ns_oid, "pg_type");
  }

  void VerifyTablePresent(const catalog::CatalogAccessor &accessor, catalog::namespace_oid_t ns_oid,
                          const std::string &table_name) {
    auto table_oid = accessor.GetTableOid(ns_oid, table_name);
    EXPECT_NE(table_oid, catalog::INVALID_TABLE_OID);
  }

  void VerifyTableAbsent(const catalog::CatalogAccessor &accessor, catalog::namespace_oid_t ns_oid,
                         const std::string &table_name) {
    auto table_oid = accessor.GetTableOid(ns_oid, table_name);
    EXPECT_EQ(table_oid, catalog::INVALID_TABLE_OID);
  }

  catalog::Catalog *catalog_;
  storage::RecordBufferSegmentPool buffer_pool_{100, 100};
  storage::BlockStore block_store_{100, 100};
  transaction::TimestampManager *timestamp_manager_;
  transaction::DeferredActionManager *deferred_action_manager_;
  transaction::TransactionManager *txn_manager_;

  storage::GarbageCollector *gc_;
  catalog::db_oid_t db_;
};

/*
 * Create and delete a database
 */
// NOLINTNEXTLINE
TEST_F(CatalogTests, DatabaseTest) {
  // Create a database and check that it's immediately visible
  auto txn = txn_manager_->BeginTransaction();
  auto db_oid = catalog_->CreateDatabase(txn, "test_database", true);
  EXPECT_NE(db_oid, catalog::INVALID_DATABASE_OID);
  auto accessor = catalog_->GetAccessor(txn, db_oid);
  EXPECT_NE(accessor, nullptr);
  VerifyCatalogTables(*accessor);  // Check visibility to me
  txn_manager_->Commit(txn, transaction::TransactionUtil::EmptyCallback, nullptr);

  // Cannot add a database twice
  txn = txn_manager_->BeginTransaction();
  accessor = catalog_->GetAccessor(txn, db_oid);
  auto tmp_oid = accessor->CreateDatabase("test_database");
  EXPECT_EQ(tmp_oid, catalog::INVALID_DATABASE_OID);  // Should cause a name conflict
  txn_manager_->Abort(txn);

  // Get an accessor into the database and validate the catalog tables exist
  // then delete it and verify an invalid OID is now returned for the lookup
  txn = txn_manager_->BeginTransaction();
  accessor = catalog_->GetAccessor(txn, db_oid);
  EXPECT_NE(accessor, nullptr);
  VerifyCatalogTables(*accessor);  // Check visibility to me
  tmp_oid = accessor->GetDatabaseOid("test_database");
  EXPECT_TRUE(accessor->DropDatabase(tmp_oid));
  tmp_oid = accessor->GetDatabaseOid("test_database");
  EXPECT_EQ(tmp_oid, catalog::INVALID_DATABASE_OID);
  txn_manager_->Commit(txn, transaction::TransactionUtil::EmptyCallback, nullptr);

  // Cannot get an accessor to a non-existent database
  txn = txn_manager_->BeginTransaction();
  accessor = catalog_->GetAccessor(txn, db_oid);
  EXPECT_EQ(accessor, nullptr);
  txn_manager_->Abort(txn);
}

/*
 * Create and delete a namespace
 */
// NOLINTNEXTLINE
TEST_F(CatalogTests, NamespaceTest) {
  // Create a database and check that it's immediately visible
  auto txn = txn_manager_->BeginTransaction();
  auto accessor = catalog_->GetAccessor(txn, db_);
  EXPECT_NE(accessor, nullptr);
  auto ns_oid = accessor->CreateNamespace("test_namespace");
  EXPECT_NE(ns_oid, catalog::INVALID_NAMESPACE_OID);
  VerifyCatalogTables(*accessor);  // Check visibility to me
  txn_manager_->Commit(txn, transaction::TransactionUtil::EmptyCallback, nullptr);

  txn = txn_manager_->BeginTransaction();
  accessor = catalog_->GetAccessor(txn, db_);
  ns_oid = accessor->CreateNamespace("test_namespace");
  EXPECT_EQ(ns_oid, catalog::INVALID_NAMESPACE_OID);  // Should cause a name conflict
  txn_manager_->Abort(txn);

  // Get an accessor into the database and validate the catalog tables exist
  // then delete it and verify an invalid OID is now returned for the lookup
  txn = txn_manager_->BeginTransaction();
  accessor = catalog_->GetAccessor(txn, db_);
  EXPECT_NE(accessor, nullptr);
  VerifyCatalogTables(*accessor);  // Check visibility to me
  ns_oid = accessor->GetNamespaceOid("test_namespace");
  EXPECT_TRUE(accessor->DropNamespace(ns_oid));
  ns_oid = accessor->GetNamespaceOid("test_namespace");
  EXPECT_EQ(ns_oid, catalog::INVALID_NAMESPACE_OID);
  txn_manager_->Commit(txn, transaction::TransactionUtil::EmptyCallback, nullptr);

  txn = txn_manager_->BeginTransaction();
  accessor = catalog_->GetAccessor(txn, db_);
  EXPECT_FALSE(accessor->DropNamespace(ns_oid));
  txn_manager_->Abort(txn);
}

/*
 * Create and delete a user table.
 */
// NOLINTNEXTLINE
TEST_F(CatalogTests, UserTableTest) {
  auto txn = txn_manager_->BeginTransaction();
  auto accessor = catalog_->GetAccessor(txn, db_);

  // Create the column definition (no OIDs)
  std::vector<catalog::Schema::Column> cols;
  cols.emplace_back("id", type::TypeId::INTEGER, false,
                    parser::ConstantValueExpression(type::TransientValueFactory::GetNull(type::TypeId::INTEGER)));
  cols.emplace_back("user_col_1", type::TypeId::INTEGER, false,
                    parser::ConstantValueExpression(type::TransientValueFactory::GetNull(type::TypeId::INTEGER)));
  auto tmp_schema = catalog::Schema(cols);

  auto table_oid = accessor->CreateTable(accessor->GetDefaultNamespace(), "test_table", tmp_schema);
  EXPECT_NE(table_oid, catalog::INVALID_TABLE_OID);
  VerifyTablePresent(*accessor, accessor->GetDefaultNamespace(), "test_table");
  // Check lookup via search path
  EXPECT_EQ(table_oid, accessor->GetTableOid("test_table"));
  EXPECT_EQ(accessor->GetTable(table_oid), nullptr);  // Check that allocation has not happened
  auto schema = accessor->GetSchema(table_oid);

  // Verify our columns exist
  EXPECT_NE(schema.GetColumn("id").Oid(), catalog::INVALID_COLUMN_OID);
  EXPECT_NE(schema.GetColumn("user_col_1").Oid(), catalog::INVALID_COLUMN_OID);

  // Verify we can instantiate a storage object with the generated schema
  auto table = new storage::SqlTable(&block_store_, schema);

  EXPECT_TRUE(accessor->SetTablePointer(table_oid, table));
  EXPECT_EQ(common::ManagedPointer(table), accessor->GetTable(table_oid));
  txn_manager_->Commit(txn, transaction::TransactionUtil::EmptyCallback, nullptr);

  // Get an accessor into the database and validate the catalog tables exist
  // then delete it and verify an invalid OID is now returned for the lookup
  txn = txn_manager_->BeginTransaction();
  accessor = catalog_->GetAccessor(txn, db_);
  EXPECT_NE(accessor, nullptr);

  VerifyTablePresent(*accessor, accessor->GetDefaultNamespace(), "test_table");
  EXPECT_TRUE(accessor->DropTable(table_oid));
  VerifyTableAbsent(*accessor, accessor->GetDefaultNamespace(), "test_table");
  txn_manager_->Commit(txn, transaction::TransactionUtil::EmptyCallback, nullptr);
}

/*
 *
 */
// NOLINTNEXTLINE
TEST_F(CatalogTests, UserIndexTest) {
  auto txn = txn_manager_->BeginTransaction();
  auto accessor = catalog_->GetAccessor(txn, db_);

  // Create the column definition (no OIDs)
  std::vector<catalog::Schema::Column> cols;
  cols.emplace_back("id", type::TypeId::INTEGER, false,
                    parser::ConstantValueExpression(type::TransientValueFactory::GetNull(type::TypeId::INTEGER)));
  cols.emplace_back("user_col_1", type::TypeId::INTEGER, false,
                    parser::ConstantValueExpression(type::TransientValueFactory::GetNull(type::TypeId::INTEGER)));
  auto tmp_schema = catalog::Schema(cols);

  auto table_oid = accessor->CreateTable(accessor->GetDefaultNamespace(), "test_table", tmp_schema);
  auto schema = accessor->GetSchema(table_oid);
  auto table = new storage::SqlTable(&block_store_, schema);

  EXPECT_TRUE(accessor->SetTablePointer(table_oid, table));

  // Create the index
  std::vector<catalog::IndexSchema::Column> key_cols{catalog::IndexSchema::Column{
      "id", type::TypeId::INTEGER, false, parser::ColumnValueExpression(db_, table_oid, schema.GetColumn("id").Oid())}};
  auto index_schema = catalog::IndexSchema(key_cols, true, true, false, true);
  auto idx_oid = accessor->CreateIndex(accessor->GetDefaultNamespace(), table_oid,
                                       "test_table_index_mabobberwithareallylongnamethatstillneedsmore", index_schema);
  EXPECT_NE(idx_oid, catalog::INVALID_INDEX_OID);
  auto true_schema = accessor->GetIndexSchema(idx_oid);

  storage::index::IndexBuilder index_builder;
  index_builder.SetOid(idx_oid).SetKeySchema(true_schema).SetConstraintType(storage::index::ConstraintType::UNIQUE);
  auto index = index_builder.Build();

  EXPECT_TRUE(accessor->SetIndexPointer(idx_oid, index));
  EXPECT_EQ(common::ManagedPointer(index), accessor->GetIndex(idx_oid));
  txn_manager_->Commit(txn, transaction::TransactionUtil::EmptyCallback, nullptr);

  // Get an accessor into the database and validate the catalog tables exist
  // then delete it and verify an invalid OID is now returned for the lookup
  txn = txn_manager_->BeginTransaction();
  accessor = catalog_->GetAccessor(txn, db_);
  EXPECT_NE(accessor, nullptr);
  idx_oid = accessor->GetIndexOid("test_table_index_mabobberwithareallylongnamethatstillneedsmore");
  EXPECT_NE(idx_oid, catalog::INVALID_INDEX_OID);
  EXPECT_TRUE(accessor->DropIndex(idx_oid));
  idx_oid = accessor->GetIndexOid("test_table_index_mabobberwithareallylongnamethatstillneedsmore");
  EXPECT_EQ(idx_oid, catalog::INVALID_INDEX_OID);
  txn_manager_->Commit(txn, transaction::TransactionUtil::EmptyCallback, nullptr);
}

/*
 * Check behavior of search path
 */
// NOLINTNEXTLINE
TEST_F(CatalogTests, UserSearchPathTest) {
  // Create a database and check that it's immediately visible
  auto txn = txn_manager_->BeginTransaction();
  auto accessor = catalog_->GetAccessor(txn, db_);
  auto public_ns_oid = accessor->GetNamespaceOid("public");
  EXPECT_NE(public_ns_oid, catalog::INVALID_NAMESPACE_OID);
  EXPECT_EQ(public_ns_oid, catalog::postgres::NAMESPACE_DEFAULT_NAMESPACE_OID);
  auto test_ns_oid = accessor->CreateNamespace("test");
  EXPECT_NE(test_ns_oid, catalog::INVALID_NAMESPACE_OID);
  VerifyCatalogTables(*accessor);  // Check visibility to me

  // Create the column definition (no OIDs)
  std::vector<catalog::Schema::Column> cols;
  cols.emplace_back("id", type::TypeId::INTEGER, false,
                    parser::ConstantValueExpression(type::TransientValueFactory::GetNull(type::TypeId::INTEGER)));
  cols.emplace_back("user_col_1", type::TypeId::INTEGER, false,
                    parser::ConstantValueExpression(type::TransientValueFactory::GetNull(type::TypeId::INTEGER)));
  auto tmp_schema = catalog::Schema(cols);

  // Insert a table into "public"
  auto public_table_oid = accessor->CreateTable(public_ns_oid, "test_table", tmp_schema);
  EXPECT_NE(public_table_oid, catalog::INVALID_TABLE_OID);
  auto schema = accessor->GetSchema(public_table_oid);
  auto table = new storage::SqlTable(&block_store_, schema);
  EXPECT_TRUE(accessor->SetTablePointer(public_table_oid, table));

  // Insert a table into "test"
  auto test_table_oid = accessor->CreateTable(test_ns_oid, "test_table", tmp_schema);
  EXPECT_NE(test_table_oid, catalog::INVALID_TABLE_OID);
  schema = accessor->GetSchema(test_table_oid);
  table = new storage::SqlTable(&block_store_, schema);
  EXPECT_TRUE(accessor->SetTablePointer(test_table_oid, table));

  txn_manager_->Commit(txn, transaction::TransactionUtil::EmptyCallback, nullptr);

  // Check that it matches the table in the first namespace in path
  txn = txn_manager_->BeginTransaction();
  accessor = catalog_->GetAccessor(txn, db_);

  accessor->SetSearchPath({test_ns_oid, public_ns_oid});
  EXPECT_EQ(accessor->GetTableOid("test_table"), test_table_oid);

  accessor->SetSearchPath({public_ns_oid, test_ns_oid});
  EXPECT_EQ(accessor->GetTableOid("test_table"), public_table_oid);

  auto table_oid = accessor->CreateTable(test_ns_oid, "test_table", tmp_schema);
  EXPECT_EQ(table_oid, catalog::INVALID_TABLE_OID);
  table_oid = accessor->CreateTable(test_ns_oid, "test_table", tmp_schema);
  EXPECT_EQ(table_oid, catalog::INVALID_TABLE_OID);
  txn_manager_->Abort(txn);

  txn = txn_manager_->BeginTransaction();
  accessor = catalog_->GetAccessor(txn, db_);

  accessor->DropTable(test_table_oid);

  accessor->SetSearchPath({test_ns_oid, public_ns_oid});
  EXPECT_EQ(accessor->GetTableOid("test_table"), public_table_oid);
  txn_manager_->Commit(txn, transaction::TransactionUtil::EmptyCallback, nullptr);
}

/*
 * Checks specifically whether the implicit searching of pg_catalog works correctly
 */
// NOLINTNEXTLINE
TEST_F(CatalogTests, CatalogSearchPathTest) {
  auto txn = txn_manager_->BeginTransaction();
  auto accessor = catalog_->GetAccessor(txn, db_);
  EXPECT_EQ(accessor->GetTableOid("pg_namespace"), catalog::postgres::NAMESPACE_TABLE_OID);

  // Create the column definition (no OIDs)
  std::vector<catalog::Schema::Column> cols;
  cols.emplace_back("id", type::TypeId::INTEGER, false,
                    parser::ConstantValueExpression(type::TransientValueFactory::GetNull(type::TypeId::INTEGER)));
  cols.emplace_back("user_col_1", type::TypeId::INTEGER, false,
                    parser::ConstantValueExpression(type::TransientValueFactory::GetNull(type::TypeId::INTEGER)));
  auto tmp_schema = catalog::Schema(cols);

  // Check whether name conflict is inserted into the proper default (first in search path) and masked by implicit
  // addition of 'pg_catalog' at start of search path
  auto user_table_oid = accessor->CreateTable(accessor->GetDefaultNamespace(), "pg_namespace", tmp_schema);
  EXPECT_EQ(accessor->GetTableOid(catalog::postgres::NAMESPACE_DEFAULT_NAMESPACE_OID, "pg_namespace"), user_table_oid);
  EXPECT_EQ(accessor->GetTableOid("pg_namespace"), catalog::postgres::NAMESPACE_TABLE_OID);

  // Explicitly set 'pg_catalog' as second in the search path and check proper searching
  accessor->SetSearchPath(
      {catalog::postgres::NAMESPACE_DEFAULT_NAMESPACE_OID, catalog::postgres::NAMESPACE_CATALOG_NAMESPACE_OID});
  EXPECT_EQ(accessor->GetTableOid("pg_namespace"), user_table_oid);
  EXPECT_EQ(accessor->GetTableOid(catalog::postgres::NAMESPACE_CATALOG_NAMESPACE_OID, "pg_namespace"),
            catalog::postgres::NAMESPACE_TABLE_OID);

  // Return to implicit declaration to ensure logic works correctly
  accessor->SetSearchPath({catalog::postgres::NAMESPACE_DEFAULT_NAMESPACE_OID});
  EXPECT_EQ(accessor->GetTableOid(catalog::postgres::NAMESPACE_DEFAULT_NAMESPACE_OID, "pg_namespace"), user_table_oid);
  EXPECT_EQ(accessor->GetTableOid("pg_namespace"), catalog::postgres::NAMESPACE_TABLE_OID);

  // Close out
  txn_manager_->Abort(txn);
}

// NOLINTNEXTLINE
TEST_F(CatalogTests, GetIndexesTest) {
  auto txn = txn_manager_->BeginTransaction();
  auto accessor = catalog_->GetAccessor(txn, db_);

  // Create the column definition (no OIDs)
  std::vector<catalog::Schema::Column> cols;
  cols.emplace_back("id", type::TypeId::INTEGER, false,
                    parser::ConstantValueExpression(type::TransientValueFactory::GetNull(type::TypeId::INTEGER)));
  auto tmp_schema = catalog::Schema(cols);

  auto table_oid = accessor->CreateTable(accessor->GetDefaultNamespace(), "test_table", tmp_schema);
  auto schema = accessor->GetSchema(table_oid);
  auto table = new storage::SqlTable(&block_store_, schema);
  EXPECT_TRUE(accessor->SetTablePointer(table_oid, table));

  // Create the index
  std::vector<catalog::IndexSchema::Column> key_cols{catalog::IndexSchema::Column{
      "id", type::TypeId::INTEGER, false, parser::ColumnValueExpression(db_, table_oid, schema.GetColumn("id").Oid())}};
  auto index_schema = catalog::IndexSchema(key_cols, true, true, false, true);
  auto idx_oid = accessor->CreateIndex(accessor->GetDefaultNamespace(), table_oid, "test_table_idx", index_schema);
  EXPECT_NE(idx_oid, catalog::INVALID_INDEX_OID);
  auto true_schema = accessor->GetIndexSchema(idx_oid);

  storage::index::IndexBuilder index_builder;
  index_builder.SetOid(idx_oid).SetKeySchema(true_schema).SetConstraintType(storage::index::ConstraintType::UNIQUE);
  auto index = index_builder.Build();

  EXPECT_TRUE(accessor->SetIndexPointer(idx_oid, index));
  EXPECT_EQ(common::ManagedPointer(index), accessor->GetIndex(idx_oid));
  txn_manager_->Commit(txn, transaction::TransactionUtil::EmptyCallback, nullptr);

  // Get an accessor into the database
  txn = txn_manager_->BeginTransaction();
  accessor = catalog_->GetAccessor(txn, db_);
  EXPECT_NE(accessor, nullptr);

  // Check that GetIndexes returns the indexes
  auto idx_oids = accessor->GetIndexOids(table_oid);
  EXPECT_EQ(idx_oids.size(), 1);
  EXPECT_EQ(idx_oids[0], idx_oid);
  txn_manager_->Commit(txn, transaction::TransactionUtil::EmptyCallback, nullptr);
}

<<<<<<< HEAD
/*
 * Check that the normalize function in CatalogAccessor behaves correctly
 */
// NOLINTNEXTLINE
TEST_F(CatalogTests, NameNormalizationTest) {
  auto txn = txn_manager_->BeginTransaction();
  auto accessor = catalog_->GetAccessor(txn, db_);
  auto ns_oid = accessor->CreateNamespace("TeSt_NaMeSpAcE");
  EXPECT_NE(ns_oid, catalog::INVALID_NAMESPACE_OID);
  txn_manager_->Commit(txn, transaction::TransactionUtil::EmptyCallback, nullptr);

  txn = txn_manager_->BeginTransaction();
  accessor = catalog_->GetAccessor(txn, db_);
  EXPECT_EQ(catalog::INVALID_NAMESPACE_OID, accessor->CreateNamespace("TEST_NAMESPACE"));  // should conflict
  EXPECT_EQ(ns_oid, accessor->GetNamespaceOid("TEST_NAMESPACE"));                          // Should succeed
  auto dbc = catalog_->GetDatabaseCatalog(txn, db_);
  EXPECT_EQ(ns_oid, dbc->GetNamespaceOid(txn, "test_namespace"));  // Should match (normalized form)
  EXPECT_EQ(catalog::INVALID_NAMESPACE_OID, dbc->GetNamespaceOid(txn, "TeSt_NaMeSpAcE"));  // Not normalized
  txn_manager_->Abort(txn);
=======
// NOLINTNEXTLINE
TEST_F(CatalogTests, GetIndexObjectsTest) {
  constexpr auto num_indexes = 3;
  auto txn = txn_manager_->BeginTransaction();
  auto accessor = catalog_->GetAccessor(txn, db_);

  // Create the column definition (no OIDs)
  std::vector<catalog::Schema::Column> cols;
  cols.emplace_back("id", type::TypeId::INTEGER, false,
                    parser::ConstantValueExpression(type::TransientValueFactory::GetNull(type::TypeId::INTEGER)));
  auto tmp_schema = catalog::Schema(cols);

  auto table_oid = accessor->CreateTable(accessor->GetDefaultNamespace(), "test_table", tmp_schema);
  auto schema = accessor->GetSchema(table_oid);
  auto table = new storage::SqlTable(&block_store_, schema);
  EXPECT_TRUE(accessor->SetTablePointer(table_oid, table));

  // Create the a couple of index
  std::vector<catalog::index_oid_t> index_oids;
  for (auto i = 0; i < num_indexes; i++) {
    std::vector<catalog::IndexSchema::Column> key_cols{
        catalog::IndexSchema::Column{"id", type::TypeId::INTEGER, false,
                                     parser::ColumnValueExpression(db_, table_oid, schema.GetColumn("id").Oid())}};
    auto index_schema = catalog::IndexSchema(key_cols, true, true, false, true);
    auto idx_oid = accessor->CreateIndex(accessor->GetDefaultNamespace(), table_oid,
                                         "test_table_idx" + std::to_string(i), index_schema);
    EXPECT_NE(idx_oid, catalog::INVALID_INDEX_OID);
    index_oids.push_back(idx_oid);
    const auto &true_schema = accessor->GetIndexSchema(idx_oid);

    storage::index::IndexBuilder index_builder;
    index_builder.SetOid(idx_oid).SetKeySchema(true_schema).SetConstraintType(storage::index::ConstraintType::UNIQUE);
    auto index = index_builder.Build();

    EXPECT_TRUE(accessor->SetIndexPointer(idx_oid, index));
    EXPECT_EQ(common::ManagedPointer(index), accessor->GetIndex(idx_oid));
  }
  txn_manager_->Commit(txn, transaction::TransactionUtil::EmptyCallback, nullptr);

  // Get an accessor into the database
  txn = txn_manager_->BeginTransaction();
  accessor = catalog_->GetAccessor(txn, db_);
  EXPECT_NE(accessor, nullptr);

  // Check that GetIndexes returns the indexes correct number of indexes
  auto idx_oids = accessor->GetIndexOids(table_oid);
  EXPECT_EQ(num_indexes, idx_oids.size());

  // Fetch all objects with a single call, check that sets are equal
  auto index_objects = accessor->GetIndexes(table_oid);
  EXPECT_EQ(num_indexes, index_objects.size());
  for (const auto &object_pair : index_objects) {
    EXPECT_TRUE(object_pair.first);
    EXPECT_EQ(1, object_pair.second.GetColumns().size());
    EXPECT_EQ("id", object_pair.second.GetColumn(0).Name());
  }

  txn_manager_->Commit(txn, transaction::TransactionUtil::EmptyCallback, nullptr);
>>>>>>> 00355ab5
}

}  // namespace terrier<|MERGE_RESOLUTION|>--- conflicted
+++ resolved
@@ -421,27 +421,6 @@
   txn_manager_->Commit(txn, transaction::TransactionUtil::EmptyCallback, nullptr);
 }
 
-<<<<<<< HEAD
-/*
- * Check that the normalize function in CatalogAccessor behaves correctly
- */
-// NOLINTNEXTLINE
-TEST_F(CatalogTests, NameNormalizationTest) {
-  auto txn = txn_manager_->BeginTransaction();
-  auto accessor = catalog_->GetAccessor(txn, db_);
-  auto ns_oid = accessor->CreateNamespace("TeSt_NaMeSpAcE");
-  EXPECT_NE(ns_oid, catalog::INVALID_NAMESPACE_OID);
-  txn_manager_->Commit(txn, transaction::TransactionUtil::EmptyCallback, nullptr);
-
-  txn = txn_manager_->BeginTransaction();
-  accessor = catalog_->GetAccessor(txn, db_);
-  EXPECT_EQ(catalog::INVALID_NAMESPACE_OID, accessor->CreateNamespace("TEST_NAMESPACE"));  // should conflict
-  EXPECT_EQ(ns_oid, accessor->GetNamespaceOid("TEST_NAMESPACE"));                          // Should succeed
-  auto dbc = catalog_->GetDatabaseCatalog(txn, db_);
-  EXPECT_EQ(ns_oid, dbc->GetNamespaceOid(txn, "test_namespace"));  // Should match (normalized form)
-  EXPECT_EQ(catalog::INVALID_NAMESPACE_OID, dbc->GetNamespaceOid(txn, "TeSt_NaMeSpAcE"));  // Not normalized
-  txn_manager_->Abort(txn);
-=======
 // NOLINTNEXTLINE
 TEST_F(CatalogTests, GetIndexObjectsTest) {
   constexpr auto num_indexes = 3;
@@ -500,7 +479,6 @@
   }
 
   txn_manager_->Commit(txn, transaction::TransactionUtil::EmptyCallback, nullptr);
->>>>>>> 00355ab5
 }
 
 }  // namespace terrier