--- conflicted
+++ resolved
@@ -159,21 +159,13 @@
   // look for proc that we actually added
   found_oid = accessor->GetProcOid(procname, arg_types);
 
-<<<<<<< HEAD
-=======
   auto sin_oid = accessor->GetProcOid("sin", catalog::postgres::NAMESPACE_DEFAULT_NAMESPACE_OID);
   EXPECT_NE(sin_oid, catalog::INVALID_PROC_OID);
 
->>>>>>> 8d780c98
   EXPECT_EQ(found_oid, proc_oid);
   auto result = accessor->DropProcedure(found_oid);
   EXPECT_TRUE(result);
   txn_manager_->Commit(txn, transaction::TransactionUtil::EmptyCallback, nullptr);
-<<<<<<< HEAD
-=======
-
-
->>>>>>> 8d780c98
 }
 
 /*
