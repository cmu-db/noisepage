--- conflicted
+++ resolved
@@ -17,9 +17,6 @@
     add_subdirectory(transaction)
     add_subdirectory(type)
     add_subdirectory(catalog)
-<<<<<<< HEAD
     add_subdirectory(settings)
-=======
->>>>>>> 0e4f86bd
     add_subdirectory(planner)
 endif()
