--- conflicted
+++ resolved
@@ -9,7 +9,7 @@
     add_library(test_util STATIC ${TEST_UTIL_SRCS})
     target_link_libraries(test_util ${TERRIER_LINK_LIBS})
     add_dependencies(test_util gtest)
-
+    
     add_subdirectory(common)
     add_subdirectory(network)
     add_subdirectory(parser)
@@ -17,9 +17,6 @@
     add_subdirectory(transaction)
     add_subdirectory(type)
     add_subdirectory(catalog)
-<<<<<<< HEAD
     add_subdirectory(settings)
-=======
->>>>>>> fa2a5ca7
     add_subdirectory(planner)
 endif()
