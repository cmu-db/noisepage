file(GLOB_RECURSE TEST_UTIL_HDRS ${PROJECT_SOURCE_DIR}/test/include/*.h)
file(GLOB_RECURSE TEST_UTIL_SRCS ${PROJECT_SOURCE_DIR}/test/util/*.cpp)
list(APPEND TEST_UTIL_SRCS ${TEST_UTIL_HDRS})

###############################################
# Test library
###############################################
if (TERRIER_BUILD_TESTS)
    add_library(test_util STATIC ${TEST_UTIL_SRCS})
    target_link_libraries(test_util ${TERRIER_LINK_LIBS})
    add_dependencies(test_util gtest)

    add_subdirectory(common)
    add_subdirectory(network)
    add_subdirectory(parser)
    add_subdirectory(storage)
    add_subdirectory(transaction)
    add_subdirectory(type)
<<<<<<< HEAD
    add_subdirectory(traffic_cop)
=======
    add_subdirectory(catalog)
    add_subdirectory(planner)
>>>>>>> 0586bbf3
endif()
<|MERGE_RESOLUTION|>--- conflicted
+++ resolved
@@ -16,10 +16,7 @@
     add_subdirectory(storage)
     add_subdirectory(transaction)
     add_subdirectory(type)
-<<<<<<< HEAD
-    add_subdirectory(traffic_cop)
-=======
     add_subdirectory(catalog)
     add_subdirectory(planner)
->>>>>>> 0586bbf3
+    add_subdirectory(traffic_cop)
 endif()
