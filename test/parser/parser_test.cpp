--- conflicted
+++ resolved
@@ -3,11 +3,8 @@
 #include <utility>
 #include <vector>
 #include "common/exception.h"
-<<<<<<< HEAD
 #include "parser/expression/aggregate_expression.h"
 #include "parser/expression/case_expression.h"
-=======
->>>>>>> 3e7652fe
 #include "parser/expression/comparison_expression.h"
 #include "parser/expression/constant_value_expression.h"
 #include "parser/expression/function_expression.h"
@@ -510,20 +507,11 @@
 TEST_F(ParserTestBase, OldAggTest) {
   std::string query;
 
-<<<<<<< HEAD
   {
     query = "SELECT COUNT(*) FROM foo;";
     auto stmt_list = pgparser.BuildParseTree(query);
     EXPECT_EQ(1, stmt_list.size());
     EXPECT_EQ(StatementType::SELECT, stmt_list[0]->GetType());
-=======
-  // Select with functional call
-  queries.emplace_back("SELECT COUNT(*) FROM foo;");
-  queries.emplace_back("SELECT COUNT(DISTINCT id) FROM foo;");
-  queries.emplace_back("SELECT MAX(*) FROM foo;");
-  queries.emplace_back("SELECT MIN(*) FROM foo;");
-  queries.emplace_back("SELECT AVG(*) FROM foo;");
->>>>>>> 3e7652fe
 
     auto statement = reinterpret_cast<SelectStatement *>(stmt_list[0].get());
     EXPECT_EQ("foo", statement->GetSelectTable()->GetTableName());
