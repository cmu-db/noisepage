#include <memory>
#include <string>
#include <utility>
#include <vector>
#include "common/exception.h"
<<<<<<< HEAD
=======
#include "parser/expression/aggregate_expression.h"
#include "parser/expression/case_expression.h"
>>>>>>> 26c168eb
#include "parser/expression/comparison_expression.h"
#include "parser/expression/constant_value_expression.h"
#include "parser/expression/function_expression.h"
#include "parser/expression/operator_expression.h"
#include "parser/expression/tuple_value_expression.h"
#include "parser/expression/type_cast_expression.h"
#include "parser/pg_trigger.h"
#include "parser/postgresparser.h"

#include "type/transient_value_peeker.h"
#include "util/test_harness.h"

namespace terrier::parser {

class ParserTestBase : public TerrierTest {
 protected:
  /**
   * Initialization
   */
  void SetUp() override {
    init_main_logger();
    init_parser_logger();
    parser_logger->set_level(spdlog::level::debug);
    spdlog::flush_every(std::chrono::seconds(1));
  }

  void TearDown() override { spdlog::shutdown(); }

  void CheckTable(const std::unique_ptr<TableInfo> &table_info, const std::string &table_name) {
    EXPECT_EQ(table_info->GetTableName(), table_name);
  }

  PostgresParser pgparser;
};

// NOLINTNEXTLINE
TEST_F(ParserTestBase, AnalyzeTest) {
  /**
   * We support:
   * ANALYZE table_name
   *
   * not supported:
   * ANALYZE VERBOSE ... : (rejected by parser)
   * ANALYZE table_name (column_name, ...) : (segfaults)
   */

  auto stmts = pgparser.BuildParseTree("ANALYZE table_name;");
  auto analyze_stmt = reinterpret_cast<AnalyzeStatement *>(stmts[0].get());
  EXPECT_EQ(analyze_stmt->GetType(), StatementType::ANALYZE);
  EXPECT_EQ(analyze_stmt->GetAnalyzeTable()->GetTableName(), "table_name");
}

// NOLINTNEXTLINE
TEST_F(ParserTestBase, CastTest) {
  auto stmts = pgparser.BuildParseTree("SELECT CAST('100' AS INTEGER);");
  auto cast_stmt = reinterpret_cast<SelectStatement *>(stmts[0].get());
  EXPECT_EQ(cast_stmt->GetType(), StatementType::SELECT);
  EXPECT_EQ(cast_stmt->GetSelectColumns().at(0)->GetExpressionType(), ExpressionType::OPERATOR_CAST);
  EXPECT_EQ(cast_stmt->GetSelectColumns().at(0)->GetReturnValueType(), type::TypeId::INTEGER);
}

// NOLINTNEXTLINE
TEST_F(ParserTestBase, CopyTest) {
  auto stmts = pgparser.BuildParseTree("COPY foo FROM STDIN WITH BINARY;");
  auto copy_stmt = reinterpret_cast<CopyStatement *>(stmts[0].get());
  EXPECT_EQ(copy_stmt->GetType(), StatementType::COPY);
  EXPECT_EQ(copy_stmt->GetExternalFileFormat(), ExternalFileFormat::BINARY);
}

// NOLINTNEXTLINE
TEST_F(ParserTestBase, CreateFunctionTest) {
  std::string query;

  query =
      "CREATE OR REPLACE FUNCTION increment ("
      " i DOUBLE"
      " )"
      " RETURNS DOUBLE AS $$ "
      " BEGIN RETURN i + 1; END; $$ "
      "LANGUAGE plpgsql;";
  auto stmts = pgparser.BuildParseTree(query);
  auto stmt = reinterpret_cast<CreateFunctionStatement *>(stmts[0].get());
  auto func_params = stmt->GetFuncParameters();
  EXPECT_EQ(stmt->GetFuncName(), "increment");
  EXPECT_EQ(stmt->GetFuncReturnType()->GetDataType(), Parameter::DataType::DOUBLE);
  EXPECT_EQ(func_params[0]->GetParamName(), "i");
  EXPECT_EQ(func_params[0]->GetDataType(), Parameter::DataType::DOUBLE);

  query =
      "CREATE FUNCTION increment1 ("
      " i DOUBLE, j DOUBLE"
      " )"
      " RETURNS DOUBLE AS $$ "
      " BEGIN RETURN i + j; END; $$ "
      "LANGUAGE plpgsql;";
  stmts = pgparser.BuildParseTree(query);
  stmt = reinterpret_cast<CreateFunctionStatement *>(stmts[0].get());
  func_params = stmt->GetFuncParameters();
  EXPECT_EQ(stmt->GetFuncName(), "increment1");
  EXPECT_EQ(stmt->GetFuncReturnType()->GetDataType(), Parameter::DataType::DOUBLE);
  EXPECT_EQ(func_params[0]->GetParamName(), "i");
  EXPECT_EQ(func_params[0]->GetDataType(), Parameter::DataType::DOUBLE);
  EXPECT_EQ(func_params[1]->GetParamName(), "j");
  EXPECT_EQ(func_params[1]->GetDataType(), Parameter::DataType::DOUBLE);

  query =
      "CREATE OR REPLACE FUNCTION increment2 ("
      " i INT, j INT"
      " )"
      " RETURNS INT AS $$ "
      "BEGIN RETURN i + 1; END; $$ "
      "LANGUAGE plpgsql;";
  stmts = pgparser.BuildParseTree(query);
  stmt = reinterpret_cast<CreateFunctionStatement *>(stmts[0].get());
  func_params = stmt->GetFuncParameters();
  EXPECT_EQ(stmt->GetFuncName(), "increment2");
  EXPECT_EQ(stmt->GetFuncReturnType()->GetDataType(), Parameter::DataType::INT);
  EXPECT_EQ(func_params[0]->GetParamName(), "i");
  EXPECT_EQ(func_params[0]->GetDataType(), Parameter::DataType::INT);
  EXPECT_EQ(func_params[1]->GetParamName(), "j");
  EXPECT_EQ(func_params[1]->GetDataType(), Parameter::DataType::INT);

  query =
      "CREATE OR REPLACE FUNCTION return_varchar ("
      " i VARCHAR"
      " )"
      " RETURNS VARCHAR AS $$ "
      "BEGIN RETURN 'foo'; END; $$ "
      "LANGUAGE plpgsql;";
  stmts = pgparser.BuildParseTree(query);
  stmt = reinterpret_cast<CreateFunctionStatement *>(stmts[0].get());
  func_params = stmt->GetFuncParameters();
  EXPECT_EQ(stmt->GetFuncName(), "return_varchar");
  EXPECT_EQ(stmt->GetFuncReturnType()->GetDataType(), Parameter::DataType::VARCHAR);
  EXPECT_EQ(func_params[0]->GetParamName(), "i");
  EXPECT_EQ(func_params[0]->GetDataType(), Parameter::DataType::VARCHAR);

  query =
      "CREATE OR REPLACE FUNCTION return_text ("
      " i TEXT"
      " )"
      " RETURNS TEXT AS $$ "
      "BEGIN RETURN 'foo'; END; $$ "
      "LANGUAGE plpgsql;";
  stmts = pgparser.BuildParseTree(query);
  stmt = reinterpret_cast<CreateFunctionStatement *>(stmts[0].get());
  func_params = stmt->GetFuncParameters();
  EXPECT_EQ(stmt->GetFuncName(), "return_text");
  EXPECT_EQ(stmt->GetFuncReturnType()->GetDataType(), Parameter::DataType::TEXT);
  EXPECT_EQ(func_params[0]->GetParamName(), "i");
  EXPECT_EQ(func_params[0]->GetDataType(), Parameter::DataType::TEXT);

  query =
      "CREATE OR REPLACE FUNCTION return_bool ("
      " i BOOL"
      " )"
      " RETURNS BOOL AS $$ "
      "BEGIN RETURN false; END; $$ "
      "LANGUAGE plpgsql;";
  stmts = pgparser.BuildParseTree(query);
  stmt = reinterpret_cast<CreateFunctionStatement *>(stmts[0].get());
  func_params = stmt->GetFuncParameters();
  EXPECT_EQ(stmt->GetFuncName(), "return_bool");
  EXPECT_EQ(stmt->GetFuncReturnType()->GetDataType(), Parameter::DataType::BOOL);
  EXPECT_EQ(func_params[0]->GetParamName(), "i");
  EXPECT_EQ(func_params[0]->GetDataType(), Parameter::DataType::BOOL);
}

// NOLINTNEXTLINE
TEST_F(ParserTestBase, CreateTableTest) {
  std::string query =
      "CREATE TABLE Foo ("
      "id INT NOT NULL UNIQUE, "
      "b VARCHAR(255), "
      "c INT8, "
      "d INT2, "
      "e TIMESTAMP, "
      "f BOOL, "
      "g BPCHAR, "
      "h DOUBLE, "
      "i REAL, "
      "j NUMERIC, "
      "k TEXT, "
      "l TINYINT, "
      "m VARBINARY, "
      "n DATE, "
      "PRIMARY KEY (id),"
      "FOREIGN KEY (c_id) REFERENCES country (cid));";

  auto stmts = pgparser.BuildParseTree(query);

  query = "CREATE TABLE Foo (id BAZ, PRIMARY KEY (id));";
  EXPECT_THROW(pgparser.BuildParseTree(query), ParserException);
}

// NOLINTNEXTLINE
TEST_F(ParserTestBase, CreateViewTest) {
  auto stmts = pgparser.BuildParseTree("CREATE VIEW foo AS SELECT * FROM bar WHERE baz = 1;");
  auto create_stmt = reinterpret_cast<CreateStatement *>(stmts[0].get());

  EXPECT_EQ(create_stmt->GetViewName(), "foo");
  EXPECT_NE(create_stmt->GetViewQuery(), nullptr);
  auto view_query = create_stmt->GetViewQuery().get();
  EXPECT_EQ(view_query->GetSelectTable()->GetTableName(), "bar");
  EXPECT_EQ(view_query->GetSelectColumns().size(), 1);
  EXPECT_NE(view_query->GetSelectCondition(), nullptr);
  EXPECT_EQ(view_query->GetSelectCondition()->GetExpressionType(), ExpressionType::COMPARE_EQUAL);
  EXPECT_EQ(view_query->GetSelectCondition()->GetChildrenSize(), 2);
  auto left_child = view_query->GetSelectCondition()->GetChild(0);
  EXPECT_EQ(left_child->GetExpressionType(), ExpressionType::VALUE_TUPLE);
  EXPECT_EQ(reinterpret_cast<TupleValueExpression *>(left_child.get())->GetColumnName(), "baz");
  auto right_child = view_query->GetSelectCondition()->GetChild(1);
  EXPECT_EQ(right_child->GetExpressionType(), ExpressionType::VALUE_CONSTANT);
  EXPECT_EQ(type::TransientValuePeeker::PeekInteger(
                reinterpret_cast<ConstantValueExpression *>(right_child.get())->GetValue()),
            1);
}

// NOLINTNEXTLINE
TEST_F(ParserTestBase, DropDBTest) {
  auto stmts = pgparser.BuildParseTree("DROP DATABASE test_db;");
  EXPECT_EQ(stmts.size(), 1);

  auto drop_stmt = reinterpret_cast<DropStatement *>(stmts[0].get());
  EXPECT_EQ(drop_stmt->GetDropType(), DropStatement::DropType::kDatabase);
  EXPECT_EQ(drop_stmt->GetDatabaseName(), "test_db");
}

// NOLINTNEXTLINE
TEST_F(ParserTestBase, DropIndexTest) {
  auto stmts = pgparser.BuildParseTree("DROP INDEX foo;");
  EXPECT_EQ(stmts.size(), 1);

  auto drop_stmt = reinterpret_cast<DropStatement *>(stmts[0].get());
  EXPECT_EQ(drop_stmt->GetDropType(), DropStatement::DropType::kIndex);
  EXPECT_EQ(drop_stmt->GetIndexName(), "foo");
}

// NOLINTNEXTLINE
TEST_F(ParserTestBase, DropSchemaTest) {
  auto stmts = pgparser.BuildParseTree("DROP SCHEMA IF EXISTS foo CASCADE;");
  EXPECT_EQ(stmts.size(), 1);

  auto drop_stmt = reinterpret_cast<DropStatement *>(stmts[0].get());
  EXPECT_EQ(drop_stmt->GetDropType(), DropStatement::DropType::kSchema);
  EXPECT_EQ(drop_stmt->GetSchemaName(), "foo");
  EXPECT_TRUE(drop_stmt->IsCascade());
  EXPECT_TRUE(drop_stmt->IsIfExists());
}

// NOLINTNEXTLINE
TEST_F(ParserTestBase, DropTableTest) {
  auto stmts = pgparser.BuildParseTree("DROP TABLE test_db;");
  EXPECT_EQ(stmts.size(), 1);

  auto drop_stmt = reinterpret_cast<DropStatement *>(stmts[0].get());
  EXPECT_EQ(drop_stmt->GetDropType(), DropStatement::DropType::kTable);
  EXPECT_EQ(drop_stmt->GetTableName(), "test_db");
}

// NOLINTNEXTLINE
TEST_F(ParserTestBase, ExecuteTest) {
  auto stmts = pgparser.BuildParseTree("EXECUTE prepared_statement_name;");
  EXPECT_EQ(stmts[0]->GetType(), StatementType::EXECUTE);

  stmts = pgparser.BuildParseTree("EXECUTE prepared_statement_name(1, 2.0)");
  EXPECT_EQ(stmts[0]->GetType(), StatementType::EXECUTE);

  stmts = pgparser.BuildParseTree("EXECUTE prepared_statement_name(1, 'arg_2', 3.0)");
  EXPECT_EQ(stmts[0]->GetType(), StatementType::EXECUTE);
}

// NOLINTNEXTLINE
TEST_F(ParserTestBase, ExplainTest) {
  auto stmts = pgparser.BuildParseTree("EXPLAIN SELECT * FROM foo;");
  EXPECT_EQ(stmts[0]->GetType(), StatementType::EXPLAIN);
}

// NOLINTNEXTLINE
TEST_F(ParserTestBase, GarbageTest) {
  EXPECT_THROW(pgparser.BuildParseTree("blarglesnarf"), ParserException);
  EXPECT_THROW(pgparser.BuildParseTree("SELECT;"), ParserException);
}

// NOLINTNEXTLINE
TEST_F(ParserTestBase, InsertTest) {
  auto stmts = pgparser.BuildParseTree("INSERT INTO foo VALUES (1, 2, 3), (4, 5, 6);");
  auto insert_stmt = reinterpret_cast<InsertStatement *>(stmts.at(0).get());
  EXPECT_EQ(insert_stmt->GetInsertionTable()->GetTableName(), "foo");
  EXPECT_EQ(insert_stmt->GetInsertColumns()->size(), 0);

  stmts = pgparser.BuildParseTree("INSERT INTO foo (id,bar,entry) VALUES (1, 2, 3);");
  insert_stmt = reinterpret_cast<InsertStatement *>(stmts.at(0).get());
  EXPECT_EQ(insert_stmt->GetInsertionTable()->GetTableName(), "foo");
  EXPECT_EQ(insert_stmt->GetInsertColumns()->size(), 3);
}

// NOLINTNEXTLINE
TEST_F(ParserTestBase, PrepareTest) {
  auto stmts = pgparser.BuildParseTree("PREPARE insert_plan AS INSERT INTO table_name VALUES($1);");

  EXPECT_EQ(stmts.size(), 1);
  EXPECT_EQ(stmts[0]->GetType(), StatementType::PREPARE);
  auto stmt = std::move(stmts[0]);
  auto prepare_stmt = reinterpret_cast<PrepareStatement *>(stmt.get());
  EXPECT_EQ(prepare_stmt->GetName(), "insert_plan");
  // TODO(pakhtar)
  // - check table name == table_name
  // - check value_idx == 0

  stmts = pgparser.BuildParseTree("PREPARE insert_plan (INT) AS INSERT INTO table_name VALUES($1);");

  EXPECT_EQ(stmts.size(), 1);
  EXPECT_EQ(stmts[0]->GetType(), StatementType::PREPARE);
  stmt = std::move(stmts[0]);
  prepare_stmt = reinterpret_cast<PrepareStatement *>(stmt.get());
  EXPECT_EQ(prepare_stmt->GetName(), "insert_plan");
  // TODO(pakhtar)
  // - check table name == table_name
  // - check value_idx == 0
  // - can we check the type?

  stmts = pgparser.BuildParseTree("PREPARE select_stmt_plan (INT) AS SELECT column_name FROM table_name WHERE id=$1;");
  EXPECT_EQ(stmts.size(), 1);
  EXPECT_EQ(stmts[0]->GetType(), StatementType::PREPARE);
  stmt = std::move(stmts[0]);
  prepare_stmt = reinterpret_cast<PrepareStatement *>(stmt.get());
  EXPECT_EQ(prepare_stmt->GetName(), "select_stmt_plan");
  // TODO(pakhtar)
  // - assert "column_name"
  // - assert "table_name"
  // - assert value_idx == 0
}

// NOLINTNEXTLINE
TEST_F(ParserTestBase, SelectTest) {
  auto stmts = pgparser.BuildParseTree("SELECT * FROM foo;");

  EXPECT_EQ(stmts.size(), 1);
  EXPECT_EQ(stmts[0]->GetType(), StatementType::SELECT);

  auto stmt = std::move(stmts[0]);
  auto select_stmt = reinterpret_cast<SelectStatement *>(stmt.get());
  EXPECT_EQ(select_stmt->GetSelectTable()->GetTableName(), "foo");
  // CheckTable(select_stmt->from_->table_info_, std::string("foo"));
  EXPECT_EQ(select_stmt->GetSelectColumns()[0]->GetExpressionType(), ExpressionType::STAR);

  stmts = pgparser.BuildParseTree("SELECT id FROM foo LIMIT 1 OFFSET 1;");
  EXPECT_EQ(stmts[0]->GetType(), StatementType::SELECT);
  select_stmt = reinterpret_cast<SelectStatement *>(stmts[0].get());
  EXPECT_EQ(select_stmt->GetSelectLimit()->GetLimit(), 1);
  EXPECT_EQ(select_stmt->GetSelectLimit()->GetOffset(), 1);
}

// NOLINTNEXTLINE
TEST_F(ParserTestBase, SelectUnionTest) {
  auto stmts = pgparser.BuildParseTree("SELECT * FROM foo UNION SELECT * FROM bar;");
  EXPECT_EQ(stmts.size(), 1);
  EXPECT_EQ(stmts[0]->GetType(), StatementType::SELECT);
}

// NOLINTNEXTLINE
TEST_F(ParserTestBase, SetTest) {
  auto stmts = pgparser.BuildParseTree("SET var_name TO 1;");
  EXPECT_EQ(stmts.size(), 1);
  EXPECT_EQ(stmts[0]->GetType(), StatementType::VARIABLE_SET);
}

// NOLINTNEXTLINE
TEST_F(ParserTestBase, SubqueryTest) {
  auto stmts = pgparser.BuildParseTree("SELECT * FROM foo WHERE id IN (SELECT id FROM foo WHERE x > 400)");
  EXPECT_EQ(stmts.size(), 1);
  EXPECT_EQ(stmts[0]->GetType(), StatementType::SELECT);
}

// NOLINTNEXTLINE
TEST_F(ParserTestBase, TruncateTest) {
  auto stmts = pgparser.BuildParseTree("TRUNCATE TABLE test_db;");
  EXPECT_EQ(stmts.size(), 1);
  EXPECT_EQ(stmts[0]->GetType(), StatementType::DELETE);

  auto delete_stmt = reinterpret_cast<DeleteStatement *>(stmts[0].get());
  EXPECT_EQ(delete_stmt->GetDeletionTable()->GetTableName(), "test_db");
  EXPECT_EQ(delete_stmt->GetDeleteCondition(), nullptr);
}

// NOLINTNEXTLINE
TEST_F(ParserTestBase, UpdateTest) {
  auto stmts = pgparser.BuildParseTree("UPDATE students SET grade = 1.0;");

  EXPECT_EQ(stmts.size(), 1);
  EXPECT_EQ(stmts[0]->GetType(), StatementType::UPDATE);

  auto update_stmt = reinterpret_cast<UpdateStatement *>(stmts[0].get());
  EXPECT_EQ(update_stmt->GetUpdateTable()->GetTableName(), "students");
  // check expression here
  EXPECT_EQ(update_stmt->GetUpdateCondition(), nullptr);
}

// NOLINTNEXTLINE
TEST_F(ParserTestBase, OperatorTest) {
  {
    std::string query = "SELECT 10+10 AS Addition;";
    auto stmt_list = pgparser.BuildParseTree(query);
    auto &sql_stmt = stmt_list[0];
    auto select_stmt = reinterpret_cast<SelectStatement *>(sql_stmt.get());
    auto expr = select_stmt->GetSelectColumns().at(0).get();
    EXPECT_EQ(expr->GetExpressionType(), ExpressionType::OPERATOR_PLUS);
  }

  {
    std::string query = "SELECT 15-721 AS Subtraction;";
    auto stmt_list = pgparser.BuildParseTree(query);
    auto &sql_stmt = stmt_list[0];
    auto select_stmt = reinterpret_cast<SelectStatement *>(sql_stmt.get());
    auto expr = select_stmt->GetSelectColumns().at(0).get();
    EXPECT_EQ(expr->GetExpressionType(), ExpressionType::OPERATOR_MINUS);
  }

  {
    std::string query = "SELECT 5*7 AS Multiplication;";
    auto stmt_list = pgparser.BuildParseTree(query);
    auto &sql_stmt = stmt_list[0];
    auto select_stmt = reinterpret_cast<SelectStatement *>(sql_stmt.get());
    auto expr = select_stmt->GetSelectColumns().at(0).get();
    EXPECT_EQ(expr->GetExpressionType(), ExpressionType::OPERATOR_MULTIPLY);
  }

  {
    std::string query = "SELECT 1/2 AS Division;";
    auto stmt_list = pgparser.BuildParseTree(query);
    auto &sql_stmt = stmt_list[0];
    auto select_stmt = reinterpret_cast<SelectStatement *>(sql_stmt.get());
    auto expr = select_stmt->GetSelectColumns().at(0).get();
    EXPECT_EQ(expr->GetExpressionType(), ExpressionType::OPERATOR_DIVIDE);
  }

  {
    std::string query = "SELECT 15||213 AS Concatenation;";
    auto stmt_list = pgparser.BuildParseTree(query);
    auto &sql_stmt = stmt_list[0];
    auto select_stmt = reinterpret_cast<SelectStatement *>(sql_stmt.get());
    auto expr = select_stmt->GetSelectColumns().at(0).get();
    EXPECT_EQ(expr->GetExpressionType(), ExpressionType::OPERATOR_CONCAT);
  }

  {
    std::string query = "SELECT 4%2 AS Mod;";
    auto stmt_list = pgparser.BuildParseTree(query);
    auto &sql_stmt = stmt_list[0];
    auto select_stmt = reinterpret_cast<SelectStatement *>(sql_stmt.get());
    auto expr = select_stmt->GetSelectColumns().at(0).get();
    EXPECT_EQ(expr->GetExpressionType(), ExpressionType::OPERATOR_MOD);
  }

  {
    std::string query = "SELECT CAST('100' AS INTEGER) AS Casting;";
    auto stmt_list = pgparser.BuildParseTree(query);
    auto &sql_stmt = stmt_list[0];
    auto select_stmt = reinterpret_cast<SelectStatement *>(sql_stmt.get());
    auto expr = select_stmt->GetSelectColumns().at(0).get();
    EXPECT_EQ(expr->GetExpressionType(), ExpressionType::OPERATOR_CAST);
    EXPECT_EQ(expr->GetReturnValueType(), type::TypeId::INTEGER);
  }

  {
    std::string query = "SELECT * FROM foo WHERE NOT id = 1;";
    auto stmt_list = pgparser.BuildParseTree(query);
    auto &sql_stmt = stmt_list[0];
    auto select_stmt = reinterpret_cast<SelectStatement *>(sql_stmt.get());
    auto expr = select_stmt->GetSelectCondition().get();
    EXPECT_EQ(expr->GetExpressionType(), ExpressionType::OPERATOR_NOT);
  }

  {
    std::string query = "SELECT * FROM foo WHERE id IS NULL;";
    auto stmt_list = pgparser.BuildParseTree(query);
    auto &sql_stmt = stmt_list[0];
    auto select_stmt = reinterpret_cast<SelectStatement *>(sql_stmt.get());
    auto expr = select_stmt->GetSelectCondition().get();
    EXPECT_EQ(expr->GetExpressionType(), ExpressionType::OPERATOR_IS_NULL);
    EXPECT_EQ(expr->GetReturnValueType(), type::TypeId::BOOLEAN);
  }

  {
<<<<<<< HEAD
=======
    // Coverage for NullNodeTransform
    std::string query = "SELECT * FROM foo WHERE 0 IS NULL;";
    auto stmt_list = pgparser.BuildParseTree(query);
    auto &sql_stmt = stmt_list[0];
    auto select_stmt = reinterpret_cast<SelectStatement *>(sql_stmt.get());
    auto expr = select_stmt->GetSelectCondition();
    EXPECT_EQ(expr->GetExpressionType(), ExpressionType::OPERATOR_IS_NULL);
    EXPECT_EQ(expr->GetReturnValueType(), type::TypeId::BOOLEAN);
    EXPECT_EQ(expr->GetChild(0)->GetExpressionType(), ExpressionType::VALUE_CONSTANT);

    query = "SELECT * FROM foo WHERE 0*1 IS NULL;";
    stmt_list = pgparser.BuildParseTree(query);
    select_stmt = reinterpret_cast<SelectStatement *>((stmt_list.at(0).get()));
    expr = select_stmt->GetSelectCondition();
    EXPECT_EQ(expr->GetExpressionType(), ExpressionType::OPERATOR_IS_NULL);
    EXPECT_EQ(expr->GetReturnValueType(), type::TypeId::BOOLEAN);

    query = "SELECT * FROM foo WHERE ? IS NULL;";
    stmt_list = pgparser.BuildParseTree(query);
    select_stmt = reinterpret_cast<SelectStatement *>((stmt_list.at(0).get()));
    expr = select_stmt->GetSelectCondition();
    EXPECT_EQ(expr->GetExpressionType(), ExpressionType::OPERATOR_IS_NULL);
    EXPECT_EQ(expr->GetReturnValueType(), type::TypeId::BOOLEAN);
    EXPECT_EQ(expr->GetChild(0)->GetExpressionType(), ExpressionType::VALUE_PARAMETER);
  }

  {
>>>>>>> 26c168eb
    std::string query = "SELECT * FROM foo WHERE EXISTS (SELECT * from bar);";
    auto stmt_list = pgparser.BuildParseTree(query);
    auto &sql_stmt = stmt_list[0];
    auto select_stmt = reinterpret_cast<SelectStatement *>(sql_stmt.get());
    auto expr = select_stmt->GetSelectCondition().get();
    EXPECT_EQ(expr->GetExpressionType(), ExpressionType::OPERATOR_EXISTS);
    EXPECT_EQ(expr->GetReturnValueType(), type::TypeId::BOOLEAN);
  }
}

// NOLINTNEXTLINE
TEST_F(ParserTestBase, CompareTest) {
  {
    std::string query = "SELECT * FROM foo WHERE id < 10;";
    auto stmt_list = pgparser.BuildParseTree(query);
    auto &sql_stmt = stmt_list[0];
    auto select_stmt = reinterpret_cast<SelectStatement *>(sql_stmt.get());
    auto expr = select_stmt->GetSelectCondition().get();
    EXPECT_EQ(expr->GetExpressionType(), ExpressionType::COMPARE_LESS_THAN);
    EXPECT_EQ(expr->GetReturnValueType(), type::TypeId::BOOLEAN);
  }

  {
    std::string query = "SELECT * FROM foo WHERE id <= 10;";
    auto stmt_list = pgparser.BuildParseTree(query);
    auto &sql_stmt = stmt_list[0];
    auto select_stmt = reinterpret_cast<SelectStatement *>(sql_stmt.get());
    auto expr = select_stmt->GetSelectCondition().get();
    EXPECT_EQ(expr->GetExpressionType(), ExpressionType::COMPARE_LESS_THAN_OR_EQUAL_TO);
    EXPECT_EQ(expr->GetReturnValueType(), type::TypeId::BOOLEAN);
  }

  {
    std::string query = "SELECT * FROM foo WHERE id >= 10;";
    auto stmt_list = pgparser.BuildParseTree(query);
    auto &sql_stmt = stmt_list[0];
    auto select_stmt = reinterpret_cast<SelectStatement *>(sql_stmt.get());
    auto expr = select_stmt->GetSelectCondition().get();
    EXPECT_EQ(expr->GetExpressionType(), ExpressionType::COMPARE_GREATER_THAN_OR_EQUAL_TO);
    EXPECT_EQ(expr->GetReturnValueType(), type::TypeId::BOOLEAN);
  }

  {
    std::string query = "SELECT * FROM foo WHERE str ~~ '%test%';";
    auto stmt_list = pgparser.BuildParseTree(query);
    auto &sql_stmt = stmt_list[0];
    auto select_stmt = reinterpret_cast<SelectStatement *>(sql_stmt.get());
    auto expr = select_stmt->GetSelectCondition().get();
    EXPECT_EQ(expr->GetExpressionType(), ExpressionType::COMPARE_LIKE);
    EXPECT_EQ(expr->GetReturnValueType(), type::TypeId::BOOLEAN);
  }

  {
    std::string query = "SELECT * FROM foo WHERE str !~~ '%test%';";
    auto stmt_list = pgparser.BuildParseTree(query);
    auto &sql_stmt = stmt_list[0];
    auto select_stmt = reinterpret_cast<SelectStatement *>(sql_stmt.get());
    auto expr = select_stmt->GetSelectCondition().get();
    EXPECT_EQ(expr->GetExpressionType(), ExpressionType::COMPARE_NOT_LIKE);
    EXPECT_EQ(expr->GetReturnValueType(), type::TypeId::BOOLEAN);
  }

  {
    std::string query = "SELECT * FROM foo WHERE str IS DISTINCT FROM 'test';";
    auto stmt_list = pgparser.BuildParseTree(query);
    auto &sql_stmt = stmt_list[0];
    auto select_stmt = reinterpret_cast<SelectStatement *>(sql_stmt.get());
    auto expr = select_stmt->GetSelectCondition().get();
    EXPECT_EQ(expr->GetExpressionType(), ExpressionType::COMPARE_IS_DISTINCT_FROM);
    EXPECT_EQ(expr->GetReturnValueType(), type::TypeId::BOOLEAN);
  }
}

/*
 * All the converted old tests from postgresparser_test.cpp are below.
 * Notable differences:
 * 1. successfully building the parse tree = the statement is valid, no more is_valid checks
 */

// NOLINTNEXTLINE
TEST_F(ParserTestBase, OldBasicTest) {
  std::string query = "SELECT * FROM foo;";

  auto stmt_list = pgparser.BuildParseTree(query);
  EXPECT_EQ(1, stmt_list.size());
  EXPECT_EQ(StatementType::SELECT, stmt_list[0]->GetType());

  // cast stmt_list to derived class pointers
  auto statement = reinterpret_cast<SelectStatement *>(stmt_list[0].get());
  EXPECT_EQ("foo", statement->GetSelectTable()->GetTableName());
  EXPECT_EQ(ExpressionType::STAR, statement->GetSelectColumns()[0]->GetExpressionType());
}

// NOLINTNEXTLINE
TEST_F(ParserTestBase, OldAggTest) {
  std::string query;

<<<<<<< HEAD
  // Select with functional call
  queries.emplace_back("SELECT COUNT(*) FROM foo;");
  queries.emplace_back("SELECT COUNT(DISTINCT id) FROM foo;");
  queries.emplace_back("SELECT MAX(*) FROM foo;");
  queries.emplace_back("SELECT MIN(*) FROM foo;");
  queries.emplace_back("SELECT AVG(*) FROM foo;");
=======
  {
    query = "SELECT COUNT(*) FROM foo;";
    auto stmt_list = pgparser.BuildParseTree(query);
    EXPECT_EQ(1, stmt_list.size());
    EXPECT_EQ(StatementType::SELECT, stmt_list[0]->GetType());
>>>>>>> 26c168eb

    auto statement = reinterpret_cast<SelectStatement *>(stmt_list[0].get());
    EXPECT_EQ("foo", statement->GetSelectTable()->GetTableName());
    EXPECT_EQ(ExpressionType::AGGREGATE_COUNT, statement->GetSelectColumns()[0]->GetExpressionType());
  }

  {
    query = "SELECT COUNT(DISTINCT id) FROM foo;";
    auto stmt_list = pgparser.BuildParseTree(query);

    EXPECT_EQ(1, stmt_list.size());
    EXPECT_EQ(StatementType::SELECT, stmt_list[0]->GetType());

    auto statement = reinterpret_cast<SelectStatement *>(stmt_list[0].get());
    EXPECT_EQ("foo", statement->GetSelectTable()->GetTableName());
    EXPECT_EQ(ExpressionType::AGGREGATE_COUNT, statement->GetSelectColumns()[0]->GetExpressionType());

    auto agg_expression = reinterpret_cast<AggregateExpression *>(statement->GetSelectColumns()[0].get());
    EXPECT_TRUE(agg_expression->IsDistinct());
    auto child_expr = reinterpret_cast<TupleValueExpression *>(statement->GetSelectColumns()[0]->GetChild(0).get());
    EXPECT_EQ("id", child_expr->GetColumnName());
  }

  {
    query = "SELECT MAX(*) FROM foo;";
    auto stmt_list = pgparser.BuildParseTree(query);
    EXPECT_EQ(1, stmt_list.size());
    EXPECT_EQ(StatementType::SELECT, stmt_list[0]->GetType());

    auto statement = reinterpret_cast<SelectStatement *>(stmt_list[0].get());
    EXPECT_EQ("foo", statement->GetSelectTable()->GetTableName());
    EXPECT_EQ(ExpressionType::AGGREGATE_MAX, statement->GetSelectColumns()[0]->GetExpressionType());
  }

  {
    query = "SELECT MIN(*) FROM foo;";
    auto stmt_list = pgparser.BuildParseTree(query);
    EXPECT_EQ(1, stmt_list.size());
    EXPECT_EQ(StatementType::SELECT, stmt_list[0]->GetType());

    auto statement = reinterpret_cast<SelectStatement *>(stmt_list[0].get());
    EXPECT_EQ("foo", statement->GetSelectTable()->GetTableName());
    EXPECT_EQ(ExpressionType::AGGREGATE_MIN, statement->GetSelectColumns()[0]->GetExpressionType());
  }

  {
    query = "SELECT AVG(*) FROM foo;";
    auto stmt_list = pgparser.BuildParseTree(query);
    EXPECT_EQ(1, stmt_list.size());
    EXPECT_EQ(StatementType::SELECT, stmt_list[0]->GetType());

    auto statement = reinterpret_cast<SelectStatement *>(stmt_list[0].get());
    EXPECT_EQ("foo", statement->GetSelectTable()->GetTableName());
    EXPECT_EQ(ExpressionType::AGGREGATE_AVG, statement->GetSelectColumns()[0]->GetExpressionType());
  }
}

// NOLINTNEXTLINE
TEST_F(ParserTestBase, OldGroupByTest) {
  // Select with group by clause
  std::string query = "SELECT * FROM foo GROUP BY id, name HAVING id > 10;";
  auto stmt_list = pgparser.BuildParseTree(query);

  auto statement = reinterpret_cast<SelectStatement *>(stmt_list[0].get());
  auto columns = statement->GetSelectGroupBy()->GetColumns();

  EXPECT_EQ(2, columns.size());
  // Assume the parsed column order is the same as in the query
  EXPECT_EQ("id", reinterpret_cast<TupleValueExpression *>(columns[0].get())->GetColumnName());
  EXPECT_EQ("name", reinterpret_cast<TupleValueExpression *>(columns[1].get())->GetColumnName());

  auto having = statement->GetSelectGroupBy()->GetHaving();
  EXPECT_EQ(ExpressionType::COMPARE_GREATER_THAN, having->GetExpressionType());
  EXPECT_EQ(2, having->GetChildrenSize());

  auto name_exp = reinterpret_cast<TupleValueExpression *>(having->GetChild(0).get());
  auto value_exp = reinterpret_cast<ConstantValueExpression *>(having->GetChild(1).get());

  EXPECT_EQ("id", name_exp->GetColumnName());
  EXPECT_EQ(type::TypeId::INTEGER, value_exp->GetValue().Type());
  EXPECT_EQ(10, type::TransientValuePeeker::PeekInteger(value_exp->GetValue()));
}

// NOLINTNEXTLINE
TEST_F(ParserTestBase, OldOrderByTest) {
  {
    std::string query = "SELECT * FROM foo ORDER BY id;";
    auto stmt_list = pgparser.BuildParseTree(query);
    auto &sql_stmt = stmt_list[0];
    EXPECT_EQ(sql_stmt->GetType(), StatementType::SELECT);
    auto select_stmt = reinterpret_cast<SelectStatement *>(sql_stmt.get());

    auto order_by = select_stmt->GetSelectOrderBy();
    EXPECT_NE(order_by, nullptr);

    EXPECT_EQ(order_by->GetOrderByTypes().size(), 1);
    EXPECT_EQ(order_by->GetOrderByExpressions().size(), 1);
    EXPECT_EQ(order_by->GetOrderByTypes().at(0), OrderType::kOrderAsc);
    auto expr = order_by->GetOrderByExpressions().at(0).get();
    EXPECT_EQ(expr->GetExpressionType(), ExpressionType::VALUE_TUPLE);
    EXPECT_EQ((reinterpret_cast<TupleValueExpression *>(expr))->GetColumnName(), "id");
  }

  {
    std::string query = "SELECT * FROM foo ORDER BY id ASC;";
    auto stmt_list = pgparser.BuildParseTree(query);
    auto &sql_stmt = stmt_list[0];
    EXPECT_EQ(sql_stmt->GetType(), StatementType::SELECT);
    auto select_stmt = reinterpret_cast<SelectStatement *>(sql_stmt.get());
    auto order_by = select_stmt->GetSelectOrderBy();
    EXPECT_NE(order_by, nullptr);

    EXPECT_EQ(order_by->GetOrderByTypes().size(), 1);
    EXPECT_EQ(order_by->GetOrderByExpressions().size(), 1);
    EXPECT_EQ(order_by->GetOrderByTypes().at(0), OrderType::kOrderAsc);
    auto expr = order_by->GetOrderByExpressions().at(0).get();
    EXPECT_EQ(expr->GetExpressionType(), ExpressionType::VALUE_TUPLE);
    EXPECT_EQ((reinterpret_cast<TupleValueExpression *>(expr))->GetColumnName(), "id");
  }

  {
    std::string query = "SELECT * FROM foo ORDER BY id DESC;";
    auto stmt_list = pgparser.BuildParseTree(query);
    auto &sql_stmt = stmt_list[0];
    EXPECT_EQ(sql_stmt->GetType(), StatementType::SELECT);
    auto select_stmt = reinterpret_cast<SelectStatement *>(sql_stmt.get());
    auto order_by = select_stmt->GetSelectOrderBy();
    EXPECT_NE(order_by, nullptr);

    EXPECT_EQ(order_by->GetOrderByTypes().size(), 1);
    EXPECT_EQ(order_by->GetOrderByExpressions().size(), 1);
    EXPECT_EQ(order_by->GetOrderByTypes().at(0), OrderType::kOrderDesc);
    auto expr = order_by->GetOrderByExpressions().at(0).get();
    EXPECT_EQ(expr->GetExpressionType(), ExpressionType::VALUE_TUPLE);
    EXPECT_EQ((reinterpret_cast<TupleValueExpression *>(expr))->GetColumnName(), "id");
  }

  {
    std::string query = "SELECT * FROM foo ORDER BY id, name;";
    auto stmt_list = pgparser.BuildParseTree(query);
    auto &sql_stmt = stmt_list[0];
    EXPECT_EQ(sql_stmt->GetType(), StatementType::SELECT);
    auto select_stmt = reinterpret_cast<SelectStatement *>(sql_stmt.get());
    auto order_by = select_stmt->GetSelectOrderBy();
    EXPECT_NE(order_by, nullptr);

    EXPECT_EQ(order_by->GetOrderByTypes().size(), 2);
    EXPECT_EQ(order_by->GetOrderByExpressions().size(), 2);
    EXPECT_EQ(order_by->GetOrderByTypes().at(0), OrderType::kOrderAsc);
    EXPECT_EQ(order_by->GetOrderByTypes().at(1), OrderType::kOrderAsc);
    auto expr = order_by->GetOrderByExpressions().at(0).get();
    EXPECT_EQ(expr->GetExpressionType(), ExpressionType::VALUE_TUPLE);
    EXPECT_EQ((reinterpret_cast<TupleValueExpression *>(expr))->GetColumnName(), "id");
    expr = order_by->GetOrderByExpressions().at(1).get();
    EXPECT_EQ(expr->GetExpressionType(), ExpressionType::VALUE_TUPLE);
    EXPECT_EQ((reinterpret_cast<TupleValueExpression *>(expr))->GetColumnName(), "name");
  }

  {
    std::string query = "SELECT * FROM foo ORDER BY id, name DESC;";
    auto stmt_list = pgparser.BuildParseTree(query);
    auto &sql_stmt = stmt_list[0];
    EXPECT_EQ(sql_stmt->GetType(), StatementType::SELECT);
    auto select_stmt = reinterpret_cast<SelectStatement *>(sql_stmt.get());
    auto order_by = select_stmt->GetSelectOrderBy();
    EXPECT_NE(order_by, nullptr);

    EXPECT_EQ(order_by->GetOrderByTypes().size(), 2);
    EXPECT_EQ(order_by->GetOrderByExpressions().size(), 2);
    EXPECT_EQ(order_by->GetOrderByTypes().at(0), OrderType::kOrderAsc);
    EXPECT_EQ(order_by->GetOrderByTypes().at(1), OrderType::kOrderDesc);
    auto expr = order_by->GetOrderByExpressions().at(0).get();
    EXPECT_EQ(expr->GetExpressionType(), ExpressionType::VALUE_TUPLE);
    EXPECT_EQ((reinterpret_cast<TupleValueExpression *>(expr))->GetColumnName(), "id");
    expr = order_by->GetOrderByExpressions().at(1).get();
    EXPECT_EQ(expr->GetExpressionType(), ExpressionType::VALUE_TUPLE);
    EXPECT_EQ((reinterpret_cast<TupleValueExpression *>(expr))->GetColumnName(), "name");
  }
}

// NOLINTNEXTLINE
TEST_F(ParserTestBase, OldConstTest) {
  // Select constants
  std::string query = "SELECT 'str', 1, 3.14 FROM foo;";

  auto stmt_list = pgparser.BuildParseTree(query);
  auto statement = reinterpret_cast<SelectStatement *>(stmt_list[0].get());
  auto select_columns = statement->GetSelectColumns();
  EXPECT_EQ(3, select_columns.size());

  std::vector<type::TypeId> types = {type::TypeId::VARCHAR, type::TypeId::INTEGER, type::TypeId::DECIMAL};

  for (size_t i = 0; i < select_columns.size(); i++) {
    auto column = select_columns[i];
    auto correct_type = types[i];

    EXPECT_EQ(ExpressionType::VALUE_CONSTANT, column->GetExpressionType());
    auto const_expression = reinterpret_cast<ConstantValueExpression *>(column.get());
    EXPECT_EQ(correct_type, const_expression->GetValue().Type());
  }
}

// NOLINTNEXTLINE
TEST_F(ParserTestBase, OldJoinTest) {
  std::string query;

  {
    query = "SELECT * FROM foo JOIN bar ON foo.id=bar.id JOIN baz ON foo.id2=baz.id2;";
    auto stmt_list = pgparser.BuildParseTree(query);
    auto select_stmt = reinterpret_cast<SelectStatement *>(stmt_list[0].get());
    auto join_table = select_stmt->GetSelectTable().get();
    EXPECT_EQ(join_table->GetTableReferenceType(), TableReferenceType::JOIN);
    EXPECT_EQ(join_table->GetJoin()->GetJoinType(), JoinType::INNER);

    auto join_cond = join_table->GetJoin()->GetJoinCondition().get();
    EXPECT_EQ(join_cond->GetExpressionType(), ExpressionType::COMPARE_EQUAL);
    EXPECT_EQ(join_cond->GetChild(0)->GetExpressionType(), ExpressionType::VALUE_TUPLE);
    auto jcl = reinterpret_cast<TupleValueExpression *>(join_cond->GetChild(0).get());
    EXPECT_EQ(jcl->GetTableName(), "foo");
    EXPECT_EQ(jcl->GetColumnName(), "id2");
    auto jcr = reinterpret_cast<TupleValueExpression *>(join_cond->GetChild(1).get());
    EXPECT_EQ(jcr->GetTableName(), "baz");
    EXPECT_EQ(jcr->GetColumnName(), "id2");

    auto l_join = join_table->GetJoin()->GetLeftTable().get();
    EXPECT_EQ(l_join->GetTableReferenceType(), TableReferenceType::JOIN);
    auto ll_join = l_join->GetJoin()->GetLeftTable().get();
    EXPECT_EQ(ll_join->GetTableName(), "foo");
    auto lr_join = l_join->GetJoin()->GetRightTable().get();
    EXPECT_EQ(lr_join->GetTableName(), "bar");

    auto r_table = join_table->GetJoin()->GetRightTable().get();
    EXPECT_EQ(r_table->GetTableReferenceType(), TableReferenceType::NAME);
    EXPECT_EQ(r_table->GetTableName(), "baz");
  }

  {
    query = "SELECT * FROM foo INNER JOIN bar ON foo.id=bar.id AND foo.val > bar.val;";
<<<<<<< HEAD
=======
    auto stmt_list = pgparser.BuildParseTree(query);
    auto select_stmt = reinterpret_cast<SelectStatement *>(stmt_list[0].get());
    auto join_table = select_stmt->GetSelectTable().get();
    EXPECT_EQ(join_table->GetTableReferenceType(), TableReferenceType::JOIN);
    EXPECT_EQ(join_table->GetJoin()->GetJoinType(), JoinType::INNER);
  }

  {
    query = "SELECT * FROM foo LEFT JOIN bar ON foo.id=bar.id AND foo.val > bar.val;";
>>>>>>> 26c168eb
    auto stmt_list = pgparser.BuildParseTree(query);
    auto select_stmt = reinterpret_cast<SelectStatement *>(stmt_list[0].get());
    auto join_table = select_stmt->GetSelectTable().get();
    EXPECT_EQ(join_table->GetTableReferenceType(), TableReferenceType::JOIN);
<<<<<<< HEAD
    EXPECT_EQ(join_table->GetJoin()->GetJoinType(), JoinType::INNER);
  }

  {
    query = "SELECT * FROM foo LEFT JOIN bar ON foo.id=bar.id AND foo.val > bar.val;";
    auto stmt_list = pgparser.BuildParseTree(query);
    auto select_stmt = reinterpret_cast<SelectStatement *>(stmt_list[0].get());
    auto join_table = select_stmt->GetSelectTable().get();
    EXPECT_EQ(join_table->GetTableReferenceType(), TableReferenceType::JOIN);
=======
>>>>>>> 26c168eb
    EXPECT_EQ(join_table->GetJoin()->GetJoinType(), JoinType::LEFT);
  }

  {
    query = "SELECT * FROM foo RIGHT JOIN bar ON foo.id=bar.id AND foo.val > bar.val;";
    auto stmt_list = pgparser.BuildParseTree(query);
    auto select_stmt = reinterpret_cast<SelectStatement *>(stmt_list[0].get());
    auto join_table = select_stmt->GetSelectTable().get();
    EXPECT_EQ(join_table->GetTableReferenceType(), TableReferenceType::JOIN);
    EXPECT_EQ(join_table->GetJoin()->GetJoinType(), JoinType::RIGHT);
  }

  {
    query = "SELECT * FROM foo FULL OUTER JOIN bar ON foo.id=bar.id AND foo.val > bar.val;";
    auto stmt_list = pgparser.BuildParseTree(query);
    auto select_stmt = reinterpret_cast<SelectStatement *>(stmt_list[0].get());
    auto join_table = select_stmt->GetSelectTable().get();
    EXPECT_EQ(join_table->GetTableReferenceType(), TableReferenceType::JOIN);
    EXPECT_EQ(join_table->GetJoin()->GetJoinType(), JoinType::OUTER);
  }

  {
    // test case from SQLite
    query = "SELECT * FROM tab0 AS cor0 CROSS JOIN tab0 AS cor1 WHERE NULL IS NOT NULL;";
    EXPECT_THROW(pgparser.BuildParseTree(query), ParserException);
  }
}

// NOLINTNEXTLINE
TEST_F(ParserTestBase, OldNestedQueryTest) {
  // Select with nested query
  std::string query = "SELECT * FROM (SELECT * FROM foo) as t;";
  auto stmt_list = pgparser.BuildParseTree(query);

  EXPECT_EQ(1, stmt_list.size());
  auto statement = reinterpret_cast<SelectStatement *>(stmt_list[0].get());

  EXPECT_EQ("t", statement->GetSelectTable()->GetAlias());
  auto nested_statement = statement->GetSelectTable()->GetSelect();
  EXPECT_EQ("foo", nested_statement->GetSelectTable()->GetTableName());
  EXPECT_EQ(ExpressionType::STAR, nested_statement->GetSelectColumns()[0]->GetExpressionType());
}

// NOLINTNEXTLINE
TEST_F(ParserTestBase, OldMultiTableTest) {
  // Select from multiple tables
  std::string query = "SELECT foo.name FROM (SELECT * FROM bar) as b, foo, bar WHERE foo.id = b.id;";
  auto stmt_list = pgparser.BuildParseTree(query);
  EXPECT_EQ(1, stmt_list.size());
  auto statement = reinterpret_cast<SelectStatement *>(stmt_list[0].get());

  auto select_expression = reinterpret_cast<TupleValueExpression *>(statement->GetSelectColumns()[0].get());
  EXPECT_EQ("foo", select_expression->GetTableName());
  EXPECT_EQ("name", select_expression->GetColumnName());

  auto from = statement->GetSelectTable();
  EXPECT_EQ(TableReferenceType::CROSS_PRODUCT, from->GetTableReferenceType());
  EXPECT_EQ(3, from->GetList().size());

  auto list = from->GetList();
  EXPECT_EQ("b", list[0]->GetAlias());
  EXPECT_EQ("bar", list[0]->GetSelect()->GetSelectTable()->GetTableName());

  EXPECT_EQ("foo", list[1]->GetTableName());
  EXPECT_EQ("bar", list[2]->GetTableName());

  auto where_expression = statement->GetSelectCondition();
  EXPECT_EQ(ExpressionType::COMPARE_EQUAL, where_expression->GetExpressionType());
  EXPECT_EQ(2, where_expression->GetChildrenSize());

  auto child_0 = reinterpret_cast<TupleValueExpression *>(where_expression->GetChild(0).get());
  auto child_1 = reinterpret_cast<TupleValueExpression *>(where_expression->GetChild(1).get());
  EXPECT_EQ("foo", child_0->GetTableName());
  EXPECT_EQ("id", child_0->GetColumnName());
  EXPECT_EQ("b", child_1->GetTableName());
  EXPECT_EQ("id", child_1->GetColumnName());
}

// NOLINTNEXTLINE
TEST_F(ParserTestBase, OldColumnUpdateTest) {
  std::vector<std::string> queries;

  // Select with complicated where, tests both BoolExpr and AExpr
  queries.emplace_back("UPDATE CUSTOMER SET C_BALANCE = C_BALANCE, C_DELIVERY_CNT = C_DELIVERY_CNT WHERE C_W_ID = 2");

  for (const auto &query : queries) {
    auto stmt_list = pgparser.BuildParseTree(query);

    EXPECT_EQ(stmt_list.size(), 1);
    auto &sql_stmt = stmt_list[0];

    EXPECT_EQ(sql_stmt->GetType(), StatementType::UPDATE);
    auto update_stmt = reinterpret_cast<UpdateStatement *>(sql_stmt.get());
    auto table = update_stmt->GetUpdateTable().get();
    auto updates = update_stmt->GetUpdateClauses();
    auto where_clause = update_stmt->GetUpdateCondition().get();

    EXPECT_NE(table, nullptr);
    EXPECT_EQ(table->GetTableName(), "customer");

    EXPECT_EQ(updates.size(), 2);
    EXPECT_EQ(updates[0]->GetColumnName(), "c_balance");
    EXPECT_EQ(updates[0]->GetUpdateValue()->GetExpressionType(), ExpressionType::VALUE_TUPLE);
    auto column_value_0 = reinterpret_cast<TupleValueExpression *>(updates[0]->GetUpdateValue().get());
    EXPECT_EQ(column_value_0->GetColumnName(), "c_balance");

    EXPECT_EQ(updates[1]->GetColumnName(), "c_delivery_cnt");
    EXPECT_EQ(updates[1]->GetUpdateValue()->GetExpressionType(), ExpressionType::VALUE_TUPLE);
    auto column_value_1 = reinterpret_cast<TupleValueExpression *>(updates[1]->GetUpdateValue().get());
    EXPECT_EQ(column_value_1->GetColumnName(), "c_delivery_cnt");

    EXPECT_NE(where_clause, nullptr);
    EXPECT_EQ(where_clause->GetExpressionType(), ExpressionType::COMPARE_EQUAL);
    auto left_child = where_clause->GetChild(0);
    auto right_child = where_clause->GetChild(1);
    EXPECT_EQ(left_child->GetExpressionType(), ExpressionType::VALUE_TUPLE);
    auto left_tuple = reinterpret_cast<TupleValueExpression *>(left_child.get());
    EXPECT_EQ(left_tuple->GetColumnName(), "c_w_id");

    EXPECT_EQ(right_child->GetExpressionType(), ExpressionType::VALUE_CONSTANT);
    auto right_const = reinterpret_cast<ConstantValueExpression *>(right_child.get());
    EXPECT_EQ(right_const->GetValue().Type(), type::TypeId::INTEGER);
    EXPECT_EQ(type::TransientValuePeeker::PeekInteger(right_const->GetValue()), 2);
  }
}

// NOLINTNEXTLINE
TEST_F(ParserTestBase, OldExpressionUpdateTest) {
  std::string query = "UPDATE STOCK SET S_QUANTITY = 48.0 , S_YTD = S_YTD + 1 WHERE S_I_ID = 68999 AND S_W_ID = 4";
  auto stmt_list = pgparser.BuildParseTree(query);
  auto update_stmt = reinterpret_cast<UpdateStatement *>(stmt_list[0].get());
  EXPECT_EQ(update_stmt->GetUpdateTable()->GetTableName(), "stock");

  // Test First Set Condition
  auto upd0 = update_stmt->GetUpdateClauses().at(0);
  EXPECT_EQ(upd0->GetColumnName(), "s_quantity");
  auto constant = reinterpret_cast<ConstantValueExpression *>(upd0->GetUpdateValue().get());
  EXPECT_EQ(constant->GetValue().Type(), type::TypeId::DECIMAL);
  ASSERT_DOUBLE_EQ(type::TransientValuePeeker::PeekDecimal(constant->GetValue()), 48.0);

  // Test Second Set Condition
  auto upd1 = update_stmt->GetUpdateClauses().at(1);
  EXPECT_EQ(upd1->GetColumnName(), "s_ytd");
  auto op_expr = reinterpret_cast<OperatorExpression *>(upd1->GetUpdateValue().get());
  EXPECT_EQ(op_expr->GetExpressionType(), ExpressionType::OPERATOR_PLUS);
  auto child1 = reinterpret_cast<TupleValueExpression *>(op_expr->GetChild(0).get());
  EXPECT_EQ(child1->GetColumnName(), "s_ytd");
  auto child2 = reinterpret_cast<ConstantValueExpression *>(op_expr->GetChild(1).get());
  EXPECT_EQ(child2->GetValue().Type(), type::TypeId::INTEGER);
  EXPECT_EQ(type::TransientValuePeeker::PeekInteger(child2->GetValue()), 1);

  // Test Where clause
  auto where = reinterpret_cast<OperatorExpression *>(update_stmt->GetUpdateCondition().get());
  EXPECT_EQ(where->GetExpressionType(), ExpressionType::CONJUNCTION_AND);

  auto cond1 = reinterpret_cast<OperatorExpression *>(where->GetChild(0).get());
  EXPECT_EQ(cond1->GetExpressionType(), ExpressionType::COMPARE_EQUAL);
  auto column = reinterpret_cast<TupleValueExpression *>(cond1->GetChild(0).get());
  EXPECT_EQ(column->GetColumnName(), "s_i_id");
  constant = reinterpret_cast<ConstantValueExpression *>(cond1->GetChild(1).get());
  EXPECT_EQ(constant->GetValue().Type(), type::TypeId::INTEGER);
  EXPECT_EQ(type::TransientValuePeeker::PeekInteger(constant->GetValue()), 68999);

  auto cond2 = reinterpret_cast<OperatorExpression *>(where->GetChild(1).get());
  EXPECT_EQ(cond2->GetExpressionType(), ExpressionType::COMPARE_EQUAL);
  column = reinterpret_cast<TupleValueExpression *>(cond2->GetChild(0).get());
  EXPECT_EQ(column->GetColumnName(), "s_w_id");
  constant = reinterpret_cast<ConstantValueExpression *>(cond2->GetChild(1).get());
  EXPECT_EQ(constant->GetValue().Type(), type::TypeId::INTEGER);
  EXPECT_EQ(type::TransientValuePeeker::PeekInteger(constant->GetValue()), 4);
}

// NOLINTNEXTLINE
TEST_F(ParserTestBase, OldStringUpdateTest) {
  // Select with complicated where, tests both BoolExpr and AExpr
  std::string query =
      "UPDATE ORDER_LINE SET OL_DELIVERY_D = '2016-11-15 15:07:37' WHERE OL_O_ID = 2101 AND OL_D_ID = 2";

  auto stmt_list = pgparser.BuildParseTree(query);
  auto &sql_stmt = stmt_list[0];

  // Check root type
  EXPECT_EQ(sql_stmt->GetType(), StatementType::UPDATE);
  auto update = reinterpret_cast<UpdateStatement *>(sql_stmt.get());

  // Check table name
  auto table_ref = update->GetUpdateTable();
  EXPECT_EQ(table_ref->GetTableName(), "order_line");

  // Check where expression
  auto where = update->GetUpdateCondition().get();
  EXPECT_EQ(where->GetExpressionType(), ExpressionType::CONJUNCTION_AND);
  EXPECT_EQ(where->GetChildrenSize(), 2);

  auto child0 = where->GetChild(0);
  auto child1 = where->GetChild(1);
  EXPECT_EQ(child0->GetExpressionType(), ExpressionType::COMPARE_EQUAL);
  EXPECT_EQ(child1->GetExpressionType(), ExpressionType::COMPARE_EQUAL);
  EXPECT_EQ(child0->GetChildrenSize(), 2);
  EXPECT_EQ(child1->GetChildrenSize(), 2);

  auto child00 = child0->GetChild(0);
  auto child10 = child1->GetChild(0);
  EXPECT_EQ(child00->GetExpressionType(), ExpressionType::VALUE_TUPLE);
  EXPECT_EQ(child10->GetExpressionType(), ExpressionType::VALUE_TUPLE);
  EXPECT_EQ(reinterpret_cast<TupleValueExpression *>(child00.get())->GetColumnName(), "ol_o_id");
  EXPECT_EQ(reinterpret_cast<TupleValueExpression *>(child10.get())->GetColumnName(), "ol_d_id");

  auto child01 = child0->GetChild(1);
  auto child11 = child1->GetChild(1);
  EXPECT_EQ(child01->GetExpressionType(), ExpressionType::VALUE_CONSTANT);
  EXPECT_EQ(child11->GetExpressionType(), ExpressionType::VALUE_CONSTANT);
  EXPECT_EQ(reinterpret_cast<ConstantValueExpression *>(child01.get())->GetValue().Type(), type::TypeId::INTEGER);
  EXPECT_EQ(
      type::TransientValuePeeker::PeekInteger(reinterpret_cast<ConstantValueExpression *>(child01.get())->GetValue()),
      2101);
  EXPECT_EQ(reinterpret_cast<ConstantValueExpression *>(child11.get())->GetValue().Type(), type::TypeId::INTEGER);
  EXPECT_EQ(
      type::TransientValuePeeker::PeekInteger(reinterpret_cast<ConstantValueExpression *>(child11.get())->GetValue()),
      2);

  // Check update clause
  auto update_clause = update->GetUpdateClauses()[0];
  EXPECT_EQ(update_clause->GetColumnName(), "ol_delivery_d");
  auto value = update_clause->GetUpdateValue();
  EXPECT_EQ(value->GetExpressionType(), ExpressionType::VALUE_CONSTANT);
  auto value_expr = reinterpret_cast<ConstantValueExpression *>(value.get());
  auto string_ptr = type::TransientValuePeeker::PeekVarChar(value_expr->GetValue());
  EXPECT_EQ(0, strcmp("2016-11-15 15:07:37", string_ptr));
  EXPECT_EQ(type::TypeId::VARCHAR, value_expr->GetReturnValueType());

  delete[] string_ptr;
}

// NOLINTNEXTLINE
TEST_F(ParserTestBase, OldDeleteTest) {
  // Simple delete
  std::string query = "DELETE FROM foo;";
  auto stmt_list = pgparser.BuildParseTree(query);

  EXPECT_EQ(stmt_list.size(), 1);
  EXPECT_EQ(stmt_list[0]->GetType(), StatementType::DELETE);
  auto delstmt = reinterpret_cast<DeleteStatement *>(stmt_list[0].get());
  EXPECT_EQ(delstmt->GetDeletionTable()->GetTableName(), "foo");
  EXPECT_EQ(delstmt->GetDeleteCondition(), nullptr);
}

// NOLINTNEXTLINE
TEST_F(ParserTestBase, OldDeleteTestWithPredicate) {
  // Delete with a predicate
  std::string query = "DELETE FROM foo WHERE id=3;";
  auto stmt_list = pgparser.BuildParseTree(query);

  EXPECT_EQ(stmt_list.size(), 1);
  EXPECT_EQ(stmt_list[0]->GetType(), StatementType::DELETE);
  auto delstmt = reinterpret_cast<DeleteStatement *>(stmt_list[0].get());
  EXPECT_EQ(delstmt->GetDeletionTable()->GetTableName(), "foo");
  EXPECT_NE(delstmt->GetDeleteCondition(), nullptr);
}

// NOLINTNEXTLINE
TEST_F(ParserTestBase, OldInsertTest) {
  // Insert multiple tuples into the table
  std::string query = "INSERT INTO foo VALUES (NULL, 2, 3), (4, 5, 6);";
  auto stmt_list = pgparser.BuildParseTree(query);

  EXPECT_EQ(1, stmt_list.size());
  EXPECT_TRUE(stmt_list[0]->GetType() == StatementType::INSERT);
  auto insert_stmt = reinterpret_cast<InsertStatement *>(stmt_list[0].get());
  EXPECT_EQ("foo", insert_stmt->GetInsertionTable()->GetTableName());
  // 2 tuples
  EXPECT_EQ(2, insert_stmt->GetValues()->size());

  // First item of first tuple is NULL
  auto constant = reinterpret_cast<ConstantValueExpression *>(insert_stmt->GetValues()->at(0).at(0).get());
  EXPECT_TRUE(constant->GetValue().Null());

  // Second item of second tuple == 5
  constant = reinterpret_cast<ConstantValueExpression *>(insert_stmt->GetValues()->at(1).at(1).get());
  EXPECT_EQ(constant->GetValue().Type(), type::TypeId::INTEGER);
  EXPECT_EQ(type::TransientValuePeeker::PeekInteger(constant->GetValue()), 5);
}

// NOLINTNEXTLINE
TEST_F(ParserTestBase, OldCreateTest) {
  std::string query =
      "CREATE TABLE Persons ("
      "id INT NOT NULL UNIQUE, "
      "age INT PRIMARY KEY, "
      "name VARCHAR(255), "
      "c_id INT,"
      "PRIMARY KEY (id),"
      "FOREIGN KEY (c_id) REFERENCES country (cid));";

  auto stmt_list = pgparser.BuildParseTree(query);
  auto create_stmt = reinterpret_cast<CreateStatement *>(stmt_list[0].get());

  // Check column definition
  EXPECT_EQ(create_stmt->GetColumns().size(), 4);
  // Check First column
  auto column = create_stmt->GetColumns()[0].get();
  EXPECT_FALSE(column->IsNullable());
  EXPECT_TRUE(column->IsUnique());
  EXPECT_TRUE(column->IsPrimaryKey());
  EXPECT_EQ(column->GetColumnName(), "id");
  EXPECT_EQ(column->GetColumnType(), ColumnDefinition::DataType::INT);
  // Check Second column
  column = create_stmt->GetColumns()[1].get();
  EXPECT_TRUE(column->IsNullable());
  EXPECT_TRUE(column->IsPrimaryKey());
  // Check Third column
  column = create_stmt->GetColumns()[2].get();
  EXPECT_FALSE(column->IsPrimaryKey());
  EXPECT_EQ(column->GetVarlenSize(), 255);

  // Check Foreign Key Constraint
  column = create_stmt->GetForeignKeys()[0].get();
  EXPECT_EQ(column->GetColumnType(), ColumnDefinition::DataType::FOREIGN);
  EXPECT_EQ(column->GetForeignKeySources()[0], "c_id");
  EXPECT_EQ(column->GetForeignKeySinks()[0], "cid");
  EXPECT_EQ(column->GetForeignKeySinkTableName(), "country");
}

// NOLINTNEXTLINE
TEST_F(ParserTestBase, OldTransactionTest) {
  std::string query = "BEGIN TRANSACTION;";
  auto stmt_list = pgparser.BuildParseTree(query);
  auto transac_stmt = reinterpret_cast<TransactionStatement *>(stmt_list[0].get());
  EXPECT_EQ(transac_stmt->GetTransactionType(), TransactionStatement::kBegin);

  query = "BEGIN;";
  stmt_list = pgparser.BuildParseTree(query);
  transac_stmt = reinterpret_cast<TransactionStatement *>(stmt_list[0].get());
  EXPECT_EQ(transac_stmt->GetTransactionType(), TransactionStatement::kBegin);

  query = "COMMIT TRANSACTION;";
  stmt_list = pgparser.BuildParseTree(query);
  transac_stmt = reinterpret_cast<TransactionStatement *>(stmt_list[0].get());
  EXPECT_EQ(transac_stmt->GetTransactionType(), TransactionStatement::kCommit);

  query = "ROLLBACK;";
  stmt_list = pgparser.BuildParseTree(query);
  transac_stmt = reinterpret_cast<TransactionStatement *>(stmt_list[0].get());
  EXPECT_EQ(transac_stmt->GetTransactionType(), TransactionStatement::kRollback);
}

// NOLINTNEXTLINE
TEST_F(ParserTestBase, OldCreateIndexTest) {
  std::string query = "CREATE UNIQUE INDEX IDX_ORDER ON oorder (O_W_ID, O_D_ID);";
  auto stmt_list = pgparser.BuildParseTree(query);
  auto create_stmt = reinterpret_cast<CreateStatement *>(stmt_list[0].get());

  // Check attributes
  EXPECT_EQ(create_stmt->GetCreateType(), CreateStatement::kIndex);
  EXPECT_TRUE(create_stmt->IsUniqueIndex());
  EXPECT_EQ(create_stmt->GetIndexName(), "idx_order");
  EXPECT_EQ(create_stmt->GetTableName(), "oorder");
  EXPECT_EQ(create_stmt->GetIndexAttributes()[0], "o_w_id");
  EXPECT_EQ(create_stmt->GetIndexAttributes()[1], "o_d_id");

  query = "CREATE INDEX ii ON t USING SKIPLIST (col);";
  stmt_list = pgparser.BuildParseTree(query);
  create_stmt = reinterpret_cast<CreateStatement *>(stmt_list[0].get());

  // Check attributes
  EXPECT_EQ(create_stmt->GetCreateType(), CreateStatement::kIndex);
  EXPECT_EQ(create_stmt->GetIndexType(), IndexType::SKIPLIST);
  EXPECT_EQ(create_stmt->GetIndexName(), "ii");
  EXPECT_EQ(create_stmt->GetTableName(), "t");

  query = "CREATE INDEX ii ON t (col);";
  stmt_list = pgparser.BuildParseTree(query);
  create_stmt = reinterpret_cast<CreateStatement *>(stmt_list[0].get());

  // Check attributes
  EXPECT_EQ(create_stmt->GetCreateType(), CreateStatement::kIndex);
  EXPECT_EQ(create_stmt->GetIndexType(), IndexType::BWTREE);
  EXPECT_EQ(create_stmt->GetIndexName(), "ii");
  EXPECT_EQ(create_stmt->GetTableName(), "t");

  query = "CREATE INDEX ii ON t USING GIN (col);";
  EXPECT_THROW(pgparser.BuildParseTree(query), NotImplementedException);
}

// NOLINTNEXTLINE
TEST_F(ParserTestBase, OldInsertIntoSelectTest) {
  // insert into a table with select sub-query
  std::string query = "INSERT INTO foo select * from bar where id = 5;";
  auto stmt_list = pgparser.BuildParseTree(query);

  EXPECT_EQ(stmt_list.size(), 1);
  EXPECT_TRUE(stmt_list[0]->GetType() == StatementType::INSERT);
  auto insert_stmt = reinterpret_cast<InsertStatement *>(stmt_list[0].get());
  EXPECT_EQ(insert_stmt->GetInsertionTable()->GetTableName(), "foo");
  EXPECT_EQ(insert_stmt->GetValues(), nullptr);
  EXPECT_EQ(insert_stmt->GetSelect()->GetType(), StatementType::SELECT);
  EXPECT_EQ(insert_stmt->GetSelect()->GetSelectTable()->GetTableName(), "bar");
}

// NOLINTNEXTLINE
TEST_F(ParserTestBase, OldCreateDbTest) {
  std::string query = "CREATE DATABASE tt";
  auto stmt_list = pgparser.BuildParseTree(query);

  auto create_stmt = reinterpret_cast<CreateStatement *>(stmt_list[0].get());
  EXPECT_EQ(create_stmt->GetCreateType(), CreateStatement::CreateType::kDatabase);
  EXPECT_EQ(create_stmt->GetDatabaseName(), "tt");
}

// NOLINTNEXTLINE
TEST_F(ParserTestBase, OldCreateSchemaTest) {
  std::string query = "CREATE SCHEMA tt";
  auto stmt_list = pgparser.BuildParseTree(query);
  auto create_stmt = reinterpret_cast<CreateStatement *>(stmt_list[0].get());
  EXPECT_EQ("tt", create_stmt->GetSchemaName());

  // Test default schema name
  query = "CREATE SCHEMA AUTHORIZATION joe";
  stmt_list = pgparser.BuildParseTree(query);
  create_stmt = reinterpret_cast<CreateStatement *>(stmt_list[0].get());
  EXPECT_EQ("joe", create_stmt->GetSchemaName());
}

// NOLINTNEXTLINE
TEST_F(ParserTestBase, OldCreateViewTest) {
  std::string query = "CREATE VIEW comedies AS SELECT * FROM films WHERE kind = 'Comedy';";
  auto stmt_list = pgparser.BuildParseTree(query);
  auto create_stmt = reinterpret_cast<CreateStatement *>(stmt_list[0].get());

  // Check attributes
  EXPECT_EQ(create_stmt->GetViewName(), "comedies");
  EXPECT_NE(create_stmt->GetViewQuery(), nullptr);
  auto view_query = create_stmt->GetViewQuery().get();
  EXPECT_EQ(view_query->GetSelectTable()->GetTableName(), "films");
  EXPECT_EQ(view_query->GetSelectColumns().size(), 1);
  EXPECT_NE(view_query->GetSelectCondition(), nullptr);
  EXPECT_EQ(view_query->GetSelectCondition()->GetExpressionType(), ExpressionType::COMPARE_EQUAL);
  EXPECT_EQ(view_query->GetSelectCondition()->GetChildrenSize(), 2);

  auto left_child = view_query->GetSelectCondition()->GetChild(0);
  EXPECT_EQ(left_child->GetExpressionType(), ExpressionType::VALUE_TUPLE);
  EXPECT_EQ(reinterpret_cast<TupleValueExpression *>(left_child.get())->GetColumnName(), "kind");

  auto right_child = view_query->GetSelectCondition()->GetChild(1);
  EXPECT_EQ(right_child->GetExpressionType(), ExpressionType::VALUE_CONSTANT);
  auto right_value = reinterpret_cast<ConstantValueExpression *>(right_child.get())->GetValue();
  auto string_ptr = type::TransientValuePeeker::PeekVarChar(right_value);
  EXPECT_EQ(0, strcmp("Comedy", string_ptr));
  delete[] string_ptr;
}

// NOLINTNEXTLINE
TEST_F(ParserTestBase, OldDistinctFromTest) {
  std::string query = "SELECT id, value FROM foo WHERE id IS DISTINCT FROM value;";
  auto stmt_list = pgparser.BuildParseTree(query);
  auto statement = reinterpret_cast<SelectStatement *>(stmt_list[0].get());
  auto where_expr = statement->GetSelectCondition();
  EXPECT_EQ(ExpressionType::COMPARE_IS_DISTINCT_FROM, where_expr->GetExpressionType());
  EXPECT_EQ(type::TypeId::BOOLEAN, where_expr->GetReturnValueType());

  auto child0 = reinterpret_cast<TupleValueExpression *>(where_expr->GetChild(0).get());
  EXPECT_EQ("id", child0->GetColumnName());
  auto child1 = reinterpret_cast<TupleValueExpression *>(where_expr->GetChild(1).get());
  EXPECT_EQ("value", child1->GetColumnName());
}

// NOLINTNEXTLINE
TEST_F(ParserTestBase, OldConstraintTest) {
  std::string query =
      "CREATE TABLE table1 ("
      "a int DEFAULT 1+2,"
      "b int DEFAULT 1 REFERENCES table2 (bb) ON UPDATE CASCADE,"
      "c varchar(32) REFERENCES table3 (cc) MATCH FULL ON DELETE SET NULL,"
      "d int CHECK (d+1 > 0),"
      "FOREIGN KEY (d) REFERENCES table4 (dd) MATCH SIMPLE ON UPDATE SET "
      "DEFAULT"
      ");";

  auto stmt_list = pgparser.BuildParseTree(query);
  auto create_stmt = reinterpret_cast<CreateStatement *>(stmt_list[0].get());

  // Check column definition
  EXPECT_EQ(create_stmt->GetColumns().size(), 4);

  // Check First column
  auto column = create_stmt->GetColumns()[0].get();
  EXPECT_EQ(column->GetColumnName(), "a");
  EXPECT_EQ(column->GetColumnType(), ColumnDefinition::DataType::INT);
  EXPECT_NE(column->GetDefaultExpression(), nullptr);
  auto default_expr = reinterpret_cast<OperatorExpression *>(column->GetDefaultExpression().get());
  EXPECT_NE(default_expr, nullptr);
  EXPECT_EQ(default_expr->GetExpressionType(), ExpressionType::OPERATOR_PLUS);
  EXPECT_EQ(default_expr->GetChildrenSize(), 2);

  auto child0 = reinterpret_cast<ConstantValueExpression *>(default_expr->GetChild(0).get());
  EXPECT_NE(child0, nullptr);
  EXPECT_EQ(child0->GetValue().Type(), type::TypeId::INTEGER);
  EXPECT_EQ(type::TransientValuePeeker::PeekInteger(child0->GetValue()), 1);

  auto child1 = reinterpret_cast<ConstantValueExpression *>(default_expr->GetChild(1).get());
  EXPECT_NE(child1, nullptr);
  EXPECT_EQ(child1->GetValue().Type(), type::TypeId::INTEGER);
  EXPECT_EQ(type::TransientValuePeeker::PeekInteger(child1->GetValue()), 2);

  // Check Second column
  column = create_stmt->GetColumns()[1].get();
  EXPECT_EQ(column->GetColumnName(), "b");
  EXPECT_EQ(column->GetColumnType(), ColumnDefinition::DataType::INT);

  // Check Third column
  column = create_stmt->GetColumns()[2].get();
  EXPECT_EQ(column->GetColumnName(), "c");
  EXPECT_EQ(column->GetColumnType(), ColumnDefinition::DataType::VARCHAR);

  // Check Fourth column
  column = create_stmt->GetColumns()[3].get();
  EXPECT_EQ(column->GetColumnName(), "d");
  EXPECT_EQ(column->GetColumnType(), ColumnDefinition::DataType::INT);
  EXPECT_NE(column->GetCheckExpression(), nullptr);
  EXPECT_EQ(column->GetCheckExpression()->GetExpressionType(), ExpressionType::COMPARE_GREATER_THAN);
  EXPECT_EQ(column->GetCheckExpression()->GetChildrenSize(), 2);

  auto check_child1 = reinterpret_cast<OperatorExpression *>(column->GetCheckExpression()->GetChild(0).get());
  EXPECT_NE(check_child1, nullptr);
  EXPECT_EQ(check_child1->GetExpressionType(), ExpressionType::OPERATOR_PLUS);
  EXPECT_EQ(check_child1->GetChildrenSize(), 2);
  auto plus_child1 = reinterpret_cast<TupleValueExpression *>(check_child1->GetChild(0).get());
  EXPECT_NE(plus_child1, nullptr);
  EXPECT_EQ(plus_child1->GetColumnName(), "d");
  auto plus_child2 = reinterpret_cast<ConstantValueExpression *>(check_child1->GetChild(1).get());
  EXPECT_NE(plus_child2, nullptr);
  EXPECT_EQ(plus_child2->GetValue().Type(), type::TypeId::INTEGER);
  EXPECT_EQ(type::TransientValuePeeker::PeekInteger(plus_child2->GetValue()), 1);

  auto check_child2 = reinterpret_cast<ConstantValueExpression *>(column->GetCheckExpression()->GetChild(1).get());
  EXPECT_NE(check_child2, nullptr);
  EXPECT_EQ(check_child2->GetValue().Type(), type::TypeId::INTEGER);
  EXPECT_EQ(type::TransientValuePeeker::PeekInteger(check_child2->GetValue()), 0);

  // Check the foreign key constraint
  column = create_stmt->GetForeignKeys()[0].get();
  EXPECT_EQ(column->GetColumnType(), ColumnDefinition::DataType::FOREIGN);
  EXPECT_EQ(column->GetForeignKeySinks().size(), 1);
  EXPECT_EQ(column->GetForeignKeySinks()[0], "bb");
  EXPECT_EQ(column->GetForeignKeySinkTableName(), "table2");
  EXPECT_EQ(column->GetForeignKeyUpdateAction(), FKConstrActionType::CASCADE);
  EXPECT_EQ(column->GetForeignKeyDeleteAction(), FKConstrActionType::NOACTION);
  EXPECT_EQ(column->GetForeignKeyMatchType(), FKConstrMatchType::SIMPLE);

  column = create_stmt->GetForeignKeys()[1].get();
  EXPECT_EQ(column->GetColumnType(), ColumnDefinition::DataType::FOREIGN);
  EXPECT_EQ(column->GetForeignKeySinks().size(), 1);
  EXPECT_EQ(column->GetForeignKeySinks()[0], "cc");
  EXPECT_EQ(column->GetForeignKeySinkTableName(), "table3");
  EXPECT_EQ(column->GetForeignKeyUpdateAction(), FKConstrActionType::NOACTION);
  EXPECT_EQ(column->GetForeignKeyDeleteAction(), FKConstrActionType::SETNULL);
  EXPECT_EQ(column->GetForeignKeyMatchType(), FKConstrMatchType::FULL);

  column = create_stmt->GetForeignKeys()[2].get();
  EXPECT_EQ(column->GetColumnType(), ColumnDefinition::DataType::FOREIGN);
  EXPECT_EQ(column->GetForeignKeySources().size(), 1);
  EXPECT_EQ(column->GetForeignKeySources()[0], "d");
  EXPECT_EQ(column->GetForeignKeySinks().size(), 1);
  EXPECT_EQ(column->GetForeignKeySinks()[0], "dd");
  EXPECT_EQ(column->GetForeignKeySinkTableName(), "table4");
  EXPECT_EQ(column->GetForeignKeyUpdateAction(), FKConstrActionType::SETDEFAULT);
  EXPECT_EQ(column->GetForeignKeyDeleteAction(), FKConstrActionType::NOACTION);
  EXPECT_EQ(column->GetForeignKeyMatchType(), FKConstrMatchType::SIMPLE);
}

// NOLINTNEXTLINE
TEST_F(ParserTestBase, OldDataTypeTest) {
  std::string query =
      "CREATE TABLE table1 ("
      "a text,"
      "b varchar(1024),"
      "c varbinary(32)"
      ");";
  auto stmt_list = pgparser.BuildParseTree(query);
  auto create_stmt = reinterpret_cast<CreateStatement *>(stmt_list[0].get());

  EXPECT_EQ(create_stmt->GetColumns().size(), 3);

  // Check First column
  auto column = create_stmt->GetColumns()[0].get();
  EXPECT_EQ(column->GetColumnName(), "a");
  EXPECT_EQ(column->GetValueType(column->GetColumnType()), type::TypeId::VARCHAR);
  // TODO(WAN): we got an equivalent of this?
  // EXPECT_EQ(peloton::type::PELOTON_TEXT_MAX_LEN, column->varlen);

  // Check Second column
  column = create_stmt->GetColumns()[1].get();
  EXPECT_EQ(column->GetColumnName(), "b");
  EXPECT_EQ(column->GetValueType(column->GetColumnType()), type::TypeId::VARCHAR);
  EXPECT_EQ(column->GetVarlenSize(), 1024);

  // Check Third column
  column = create_stmt->GetColumns()[2].get();
  EXPECT_EQ(column->GetColumnName(), "c");
  EXPECT_EQ(column->GetValueType(column->GetColumnType()), type::TypeId::VARBINARY);
  EXPECT_EQ(column->GetVarlenSize(), 32);
}

// NOLINTNEXTLINE
TEST_F(ParserTestBase, OldCreateTriggerTest) {
  std::string query =
      "CREATE TRIGGER check_update "
      "BEFORE UPDATE OF balance ON accounts "
      "FOR EACH ROW "
      "WHEN (OLD.balance <> NEW.balance) "
      "EXECUTE PROCEDURE check_account_update(update_date);";
  auto stmt_list = pgparser.BuildParseTree(query);

  EXPECT_EQ(stmt_list[0]->GetType(), StatementType::CREATE);
  auto create_trigger_stmt = reinterpret_cast<CreateStatement *>(stmt_list[0].get());

  EXPECT_EQ(create_trigger_stmt->GetCreateType(), CreateStatement::CreateType::kTrigger);
  EXPECT_EQ(create_trigger_stmt->GetTriggerName(), "check_update");
  EXPECT_EQ(create_trigger_stmt->GetTableName(), "accounts");

  auto func_name = create_trigger_stmt->GetTriggerFuncNames();
  EXPECT_EQ(func_name.size(), 1);
  EXPECT_EQ(func_name[0], "check_account_update");

  auto func_args = create_trigger_stmt->GetTriggerArgs().at(0);
  EXPECT_EQ(func_args, "update_date");
  EXPECT_EQ(create_trigger_stmt->GetTriggerArgs().size(), 1);

  auto columns = create_trigger_stmt->GetTriggerColumns();
  EXPECT_EQ(columns.size(), 1);
  EXPECT_EQ(columns[0], "balance");

  auto when = create_trigger_stmt->GetTriggerWhen();
  EXPECT_NE(when, nullptr);
  EXPECT_EQ(when->GetExpressionType(), ExpressionType::COMPARE_NOT_EQUAL);
  EXPECT_EQ(when->GetChildrenSize(), 2);

  auto left = when->GetChild(0).get();
  auto right = when->GetChild(1).get();
  EXPECT_EQ(left->GetExpressionType(), ExpressionType::VALUE_TUPLE);
  EXPECT_EQ(reinterpret_cast<TupleValueExpression *>(left)->GetTableName(), "old");
  EXPECT_EQ(reinterpret_cast<TupleValueExpression *>(left)->GetColumnName(), "balance");
  EXPECT_EQ(right->GetExpressionType(), ExpressionType::VALUE_TUPLE);
  EXPECT_EQ(reinterpret_cast<TupleValueExpression *>(right)->GetTableName(), "new");
  EXPECT_EQ(reinterpret_cast<TupleValueExpression *>(right)->GetColumnName(), "balance");

  EXPECT_TRUE(TRIGGER_FOR_ROW(create_trigger_stmt->GetTriggerType()));

  EXPECT_TRUE(TRIGGER_FOR_BEFORE(create_trigger_stmt->GetTriggerType()));
  EXPECT_FALSE(TRIGGER_FOR_AFTER(create_trigger_stmt->GetTriggerType()));
  EXPECT_FALSE(TRIGGER_FOR_INSTEAD(create_trigger_stmt->GetTriggerType()));

  EXPECT_TRUE(TRIGGER_FOR_UPDATE(create_trigger_stmt->GetTriggerType()));
  EXPECT_FALSE(TRIGGER_FOR_INSERT(create_trigger_stmt->GetTriggerType()));
  EXPECT_FALSE(TRIGGER_FOR_DELETE(create_trigger_stmt->GetTriggerType()));
  EXPECT_FALSE(TRIGGER_FOR_TRUNCATE(create_trigger_stmt->GetTriggerType()));
}

// NOLINTNEXTLINE
TEST_F(ParserTestBase, OldDropTriggerTest) {
  std::string query = "DROP TRIGGER if_dist_exists ON terrier.films;";
  auto stmt_list = pgparser.BuildParseTree(query);
  EXPECT_EQ(stmt_list[0]->GetType(), StatementType::DROP);
  auto drop_trigger_stmt = reinterpret_cast<DropStatement *>(stmt_list[0].get());

  EXPECT_EQ(drop_trigger_stmt->GetDropType(), DropStatement::DropType::kTrigger);
  EXPECT_EQ(drop_trigger_stmt->GetTriggerName(), "if_dist_exists");
  EXPECT_EQ(drop_trigger_stmt->GetTableName(), "films");
}

// NOLINTNEXTLINE
TEST_F(ParserTestBase, OldFuncCallTest) {
  std::string query = "SELECT add(1,a), chr(99) FROM TEST WHERE FUN(b) > 2";
  auto stmt_list = pgparser.BuildParseTree(query);
  auto select_stmt = reinterpret_cast<SelectStatement *>(stmt_list[0].get());

  // Check ADD(1,a)
  auto fun_expr = reinterpret_cast<FunctionExpression *>(select_stmt->GetSelectColumns()[0].get());
  EXPECT_NE(fun_expr, nullptr);
  EXPECT_EQ(fun_expr->GetFuncName(), "add");
  EXPECT_EQ(fun_expr->GetChildrenSize(), 2);

  auto const_expr = reinterpret_cast<ConstantValueExpression *>(fun_expr->GetChild(0).get());
  EXPECT_NE(const_expr, nullptr);
  EXPECT_EQ(const_expr->GetValue().Type(), type::TypeId::INTEGER);
  EXPECT_EQ(type::TransientValuePeeker::PeekInteger(const_expr->GetValue()), 1);

  auto tv_expr = reinterpret_cast<TupleValueExpression *>(fun_expr->GetChild(1).get());
  EXPECT_NE(tv_expr, nullptr);
  EXPECT_EQ(tv_expr->GetColumnName(), "a");

  // Check chr(99)
  fun_expr = reinterpret_cast<FunctionExpression *>(select_stmt->GetSelectColumns()[1].get());
  EXPECT_NE(fun_expr, nullptr);
  EXPECT_EQ(fun_expr->GetFuncName(), "chr");
  EXPECT_EQ(fun_expr->GetChildrenSize(), 1);

  // Check FUN(b) > 2
  auto op_expr = reinterpret_cast<OperatorExpression *>(select_stmt->GetSelectCondition().get());
  EXPECT_NE(op_expr, nullptr);
  EXPECT_EQ(op_expr->GetExpressionType(), ExpressionType::COMPARE_GREATER_THAN);

  fun_expr = reinterpret_cast<FunctionExpression *>(op_expr->GetChild(0).get());
  EXPECT_NE(fun_expr, nullptr);
  EXPECT_EQ(fun_expr->GetFuncName(), "fun");
  EXPECT_EQ(fun_expr->GetChildrenSize(), 1);
  tv_expr = reinterpret_cast<TupleValueExpression *>(fun_expr->GetChild(0).get());
  EXPECT_NE(tv_expr, nullptr);
  EXPECT_EQ(tv_expr->GetColumnName(), "b");

  const_expr = reinterpret_cast<ConstantValueExpression *>(op_expr->GetChild(1).get());
  EXPECT_NE(const_expr, nullptr);
  EXPECT_EQ(const_expr->GetValue().Type(), type::TypeId::INTEGER);
  EXPECT_EQ(type::TransientValuePeeker::PeekInteger(const_expr->GetValue()), 2);
}

// NOLINTNEXTLINE
TEST_F(ParserTestBase, OldUDFFuncCallTest) {
  std::string query = "SELECT increment(1,b) FROM TEST;";
  auto stmt_list = pgparser.BuildParseTree(query);
  auto select_stmt = reinterpret_cast<SelectStatement *>(stmt_list[0].get());

  auto fun_expr = reinterpret_cast<FunctionExpression *>(select_stmt->GetSelectColumns()[0].get());
  EXPECT_NE(fun_expr, nullptr);
  EXPECT_EQ(fun_expr->GetFuncName(), "increment");
  EXPECT_EQ(fun_expr->GetChildrenSize(), 2);

  auto const_expr = reinterpret_cast<ConstantValueExpression *>(fun_expr->GetChild(0).get());
  EXPECT_NE(const_expr, nullptr);
  EXPECT_EQ(const_expr->GetValue().Type(), type::TypeId::INTEGER);
  EXPECT_EQ(type::TransientValuePeeker::PeekInteger(const_expr->GetValue()), 1);

  auto tv_expr = reinterpret_cast<TupleValueExpression *>(fun_expr->GetChild(1).get());
  EXPECT_NE(tv_expr, nullptr);
  EXPECT_EQ(tv_expr->GetColumnName(), "b");
}

// NOLINTNEXTLINE
TEST_F(ParserTestBase, OldCaseTest) {
  std::string query = "SELECT id, case when id=100 then 1 else 0 end from tbl;";
  auto stmt_list = pgparser.BuildParseTree(query);
  auto select_stmt = reinterpret_cast<SelectStatement *>(stmt_list[0].get());
  auto select_args = select_stmt->GetSelectColumns();
  EXPECT_EQ(select_args.at(0)->GetExpressionType(), ExpressionType::VALUE_TUPLE);
  EXPECT_EQ(select_args.at(1)->GetExpressionType(), ExpressionType::OPERATOR_CASE_EXPR);

  query = "SELECT id, case id when 100 then 1 when 200 then 2 end from tbl;";
  stmt_list = pgparser.BuildParseTree(query);
  select_stmt = reinterpret_cast<SelectStatement *>(stmt_list[0].get());
  select_args = select_stmt->GetSelectColumns();
  EXPECT_EQ(select_args.at(0)->GetExpressionType(), ExpressionType::VALUE_TUPLE);
  EXPECT_EQ(select_args.at(1)->GetExpressionType(), ExpressionType::OPERATOR_CASE_EXPR);
}

// NOLINTNEXTLINE
TEST_F(ParserTestBase, OldDateTypeTest) {
  // Only checks valid date queries
  std::string query;

  {
    query = "INSERT INTO test_table VALUES (1, 2, '2017-01-01'::DATE);";
    auto stmt_list = pgparser.BuildParseTree(query);
    auto statement = reinterpret_cast<InsertStatement *>(stmt_list[0].get());
    auto values = *(statement->GetValues());
    auto cast_expr = reinterpret_cast<TypeCastExpression *>(values[0][2].get());
    EXPECT_EQ(type::TypeId::DATE, cast_expr->GetReturnValueType());

    auto const_expr = reinterpret_cast<ConstantValueExpression *>(cast_expr->GetChild(0).get());
    auto string_ptr = type::TransientValuePeeker::PeekVarChar(const_expr->GetValue());
    EXPECT_EQ(0, strcmp("2017-01-01", string_ptr));
    delete[] string_ptr;
  }

  {
    query = "CREATE TABLE students (name TEXT, graduation DATE)";
    auto stmt_list = pgparser.BuildParseTree(query);
    auto statement = reinterpret_cast<CreateStatement *>(stmt_list[0].get());
    auto values = statement->GetColumns();
    auto date_column = values[1];
    EXPECT_EQ(ColumnDefinition::DataType::DATE, date_column->GetColumnType());
  }
}

// NOLINTNEXTLINE
TEST_F(ParserTestBase, OldTypeCastTest) {
  std::vector<std::string> queries;
  queries.emplace_back("INSERT INTO test_table VALUES (1, 2, '2017'::INTEGER);");
  queries.emplace_back("INSERT INTO test_table VALUES (1, 2, '2017'::FLOAT);");
  queries.emplace_back("INSERT INTO test_table VALUES (1, 2, '2017'::DECIMAL);");
  queries.emplace_back("INSERT INTO test_table VALUES (1, 2, '2017'::TEXT);");
  queries.emplace_back("INSERT INTO test_table VALUES (1, 2, '2017'::VARCHAR);");

  std::vector<type::TypeId> types = {type::TypeId::INTEGER, type::TypeId::DECIMAL, type::TypeId::DECIMAL,
                                     type::TypeId::VARCHAR, type::TypeId::VARCHAR};

  for (size_t i = 0; i < queries.size(); i++) {
    std::string query = queries[i];
    type::TypeId correct_type = types[i];

    auto stmt_list = pgparser.BuildParseTree(query);
    auto statement = reinterpret_cast<InsertStatement *>(stmt_list[0].get());
    auto values = *(statement->GetValues());
    auto cast_expr = reinterpret_cast<ConstantValueExpression *>(values[0][2].get());
    EXPECT_EQ(correct_type, cast_expr->GetReturnValueType());
  }
}

// NOLINTNEXTLINE
TEST_F(ParserTestBase, OldTypeCastInExpressionTest) {
  std::string query;
  {
    query = "SELECT * FROM a WHERE d <= date '2018-04-04';";
    auto stmt_list = pgparser.BuildParseTree(query);
    auto statement = reinterpret_cast<SelectStatement *>(stmt_list[0].get());
    auto where_expr = statement->GetSelectCondition();
    auto cast_expr = reinterpret_cast<TypeCastExpression *>(where_expr->GetChild(1).get());
    EXPECT_EQ(type::TypeId::DATE, cast_expr->GetReturnValueType());

    auto const_expr = reinterpret_cast<ConstantValueExpression *>(cast_expr->GetChild(0).get());
    auto string_ptr = type::TransientValuePeeker::PeekVarChar(const_expr->GetValue());
    EXPECT_EQ(0, strcmp("2018-04-04", string_ptr));
    delete[] string_ptr;
  }

  {
    query = "SELECT '12345'::INTEGER - 12";
    auto stmt_list = pgparser.BuildParseTree(query);
    auto statement = reinterpret_cast<SelectStatement *>(stmt_list[0].get());
    auto column = statement->GetSelectColumns()[0];
    EXPECT_EQ(ExpressionType::OPERATOR_MINUS, column->GetExpressionType());

    auto left_child = reinterpret_cast<TypeCastExpression *>(column->GetChild(0).get());
    EXPECT_EQ(type::TypeId::INTEGER, left_child->GetReturnValueType());

    auto value_expr = reinterpret_cast<ConstantValueExpression *>(left_child->GetChild(0).get());
    auto string_ptr = type::TransientValuePeeker::PeekVarChar(value_expr->GetValue());
    EXPECT_EQ(0, strcmp("12345", string_ptr));
    delete[] string_ptr;

    auto right_child = reinterpret_cast<ConstantValueExpression *>(column->GetChild(1).get());
    EXPECT_EQ(12, type::TransientValuePeeker::PeekInteger(right_child->GetValue()));
  }
}

}  // namespace terrier::parser<|MERGE_RESOLUTION|>--- conflicted
+++ resolved
@@ -3,11 +3,8 @@
 #include <utility>
 #include <vector>
 #include "common/exception.h"
-<<<<<<< HEAD
-=======
 #include "parser/expression/aggregate_expression.h"
 #include "parser/expression/case_expression.h"
->>>>>>> 26c168eb
 #include "parser/expression/comparison_expression.h"
 #include "parser/expression/constant_value_expression.h"
 #include "parser/expression/function_expression.h"
@@ -493,8 +490,6 @@
   }
 
   {
-<<<<<<< HEAD
-=======
     // Coverage for NullNodeTransform
     std::string query = "SELECT * FROM foo WHERE 0 IS NULL;";
     auto stmt_list = pgparser.BuildParseTree(query);
@@ -522,7 +517,6 @@
   }
 
   {
->>>>>>> 26c168eb
     std::string query = "SELECT * FROM foo WHERE EXISTS (SELECT * from bar);";
     auto stmt_list = pgparser.BuildParseTree(query);
     auto &sql_stmt = stmt_list[0];
@@ -620,20 +614,11 @@
 TEST_F(ParserTestBase, OldAggTest) {
   std::string query;
 
-<<<<<<< HEAD
-  // Select with functional call
-  queries.emplace_back("SELECT COUNT(*) FROM foo;");
-  queries.emplace_back("SELECT COUNT(DISTINCT id) FROM foo;");
-  queries.emplace_back("SELECT MAX(*) FROM foo;");
-  queries.emplace_back("SELECT MIN(*) FROM foo;");
-  queries.emplace_back("SELECT AVG(*) FROM foo;");
-=======
   {
     query = "SELECT COUNT(*) FROM foo;";
     auto stmt_list = pgparser.BuildParseTree(query);
     EXPECT_EQ(1, stmt_list.size());
     EXPECT_EQ(StatementType::SELECT, stmt_list[0]->GetType());
->>>>>>> 26c168eb
 
     auto statement = reinterpret_cast<SelectStatement *>(stmt_list[0].get());
     EXPECT_EQ("foo", statement->GetSelectTable()->GetTableName());
@@ -872,8 +857,6 @@
 
   {
     query = "SELECT * FROM foo INNER JOIN bar ON foo.id=bar.id AND foo.val > bar.val;";
-<<<<<<< HEAD
-=======
     auto stmt_list = pgparser.BuildParseTree(query);
     auto select_stmt = reinterpret_cast<SelectStatement *>(stmt_list[0].get());
     auto join_table = select_stmt->GetSelectTable().get();
@@ -883,23 +866,10 @@
 
   {
     query = "SELECT * FROM foo LEFT JOIN bar ON foo.id=bar.id AND foo.val > bar.val;";
->>>>>>> 26c168eb
     auto stmt_list = pgparser.BuildParseTree(query);
     auto select_stmt = reinterpret_cast<SelectStatement *>(stmt_list[0].get());
     auto join_table = select_stmt->GetSelectTable().get();
     EXPECT_EQ(join_table->GetTableReferenceType(), TableReferenceType::JOIN);
-<<<<<<< HEAD
-    EXPECT_EQ(join_table->GetJoin()->GetJoinType(), JoinType::INNER);
-  }
-
-  {
-    query = "SELECT * FROM foo LEFT JOIN bar ON foo.id=bar.id AND foo.val > bar.val;";
-    auto stmt_list = pgparser.BuildParseTree(query);
-    auto select_stmt = reinterpret_cast<SelectStatement *>(stmt_list[0].get());
-    auto join_table = select_stmt->GetSelectTable().get();
-    EXPECT_EQ(join_table->GetTableReferenceType(), TableReferenceType::JOIN);
-=======
->>>>>>> 26c168eb
     EXPECT_EQ(join_table->GetJoin()->GetJoinType(), JoinType::LEFT);
   }
 
