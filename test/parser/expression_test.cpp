#include <memory>
#include <random>
#include <utility>
#include <vector>

#include "execution/sql/value_util.h"
#include "gtest/gtest.h"
#include "parser/expression/conjunction_expression.h"
#include "parser/expression/constant_value_expression.h"
// TODO(Tianyu): They are included here so they will get compiled and statically analyzed despite not being used
#include "nlohmann/json.hpp"
#include "parser/expression/abstract_expression.h"
#include "parser/expression/aggregate_expression.h"
#include "parser/expression/case_expression.h"
#include "parser/expression/column_value_expression.h"
#include "parser/expression/comparison_expression.h"
#include "parser/expression/default_value_expression.h"
#include "parser/expression/derived_value_expression.h"
#include "parser/expression/function_expression.h"
#include "parser/expression/operator_expression.h"
#include "parser/expression/parameter_value_expression.h"
#include "parser/expression/star_expression.h"
#include "parser/expression/subquery_expression.h"
#include "parser/expression/type_cast_expression.h"
#include "parser/parameter.h"
#include "parser/postgresparser.h"
#include "type/type_id.h"

namespace noisepage::parser::expression {

bool CompareExpressionsEqual(const std::vector<common::ManagedPointer<AbstractExpression>> &expr_children,
                             const std::vector<std::unique_ptr<AbstractExpression>> &copy_children) {
  if (expr_children.size() != copy_children.size()) {
    return false;
  }
  for (size_t i = 0; i < expr_children.size(); i++) {
    if (*expr_children[i] != *copy_children[i]) {
      return false;
    }
  }
  return true;
}

// NOLINTNEXTLINE
TEST(ExpressionTests, ConstantValueExpressionTest) {
  // constant Booleans
  auto expr_b_1 = new ConstantValueExpression(type::TypeId::BOOLEAN, execution::sql::BoolVal(true));
  auto expr_b_2 = new ConstantValueExpression(type::TypeId::BOOLEAN, execution::sql::BoolVal(false));
  auto expr_b_3 = new ConstantValueExpression(type::TypeId::BOOLEAN, execution::sql::BoolVal(true));

  EXPECT_FALSE(*expr_b_1 == *expr_b_2);
  EXPECT_NE(expr_b_1->Hash(), expr_b_2->Hash());
  EXPECT_TRUE(*expr_b_1 == *expr_b_3);
  EXPECT_EQ(expr_b_1->Hash(), expr_b_3->Hash());

  // != is based on ==, so exercise it here, don't need to do with all types
  EXPECT_TRUE(*expr_b_1 != *expr_b_2);
  EXPECT_FALSE(*expr_b_1 != *expr_b_3);

  expr_b_1->DeriveExpressionName();
  EXPECT_EQ(expr_b_1->GetExpressionName(), "");

  delete expr_b_2;
  delete expr_b_3;

  // constant tinyints
  auto expr_ti_1 = new ConstantValueExpression(type::TypeId::TINYINT, execution::sql::Integer(1));
  auto expr_ti_2 = new ConstantValueExpression(type::TypeId::TINYINT, execution::sql::Integer(1));
  auto expr_ti_3 = new ConstantValueExpression(type::TypeId::TINYINT, execution::sql::Integer(127));

  EXPECT_TRUE(*expr_ti_1 == *expr_ti_2);
  EXPECT_EQ(expr_ti_1->Hash(), expr_ti_2->Hash());
  EXPECT_FALSE(*expr_ti_1 == *expr_ti_3);
  EXPECT_NE(expr_ti_1->Hash(), expr_ti_3->Hash());

  EXPECT_EQ(expr_ti_1->GetExpressionType(), ExpressionType::VALUE_CONSTANT);
  EXPECT_EQ(*expr_ti_1, ConstantValueExpression(type::TypeId::TINYINT, execution::sql::Integer(1)));
  // There is no need to deduce the return_value_type of constant value expression
  // and calling this function essentially does nothing
  // Only test if we can call it without error.
  expr_ti_1->DeriveReturnValueType();
  EXPECT_EQ(expr_ti_1->GetReturnValueType(), type::TypeId::TINYINT);
  EXPECT_EQ(expr_ti_1->GetChildrenSize(), 0);
  EXPECT_EQ(expr_ti_1->GetChildren(), std::vector<common::ManagedPointer<AbstractExpression>>());
  // Private members depth will be initialized as -1 and has_subquery as false.
  EXPECT_EQ(expr_ti_1->GetDepth(), -1);
  // Private members expression name will be initialized as empty string
  EXPECT_EQ(expr_ti_1->GetExpressionName(), "");
  expr_ti_1->DeriveExpressionName();
  EXPECT_EQ(expr_ti_1->GetExpressionName(), "");
  // depth is still -1 after deriveDepth, as the depth is set in binder
  EXPECT_EQ(expr_ti_1->DeriveDepth(), -1);
  EXPECT_FALSE(expr_ti_1->HasSubquery());

  delete expr_ti_1;
  delete expr_ti_2;
  delete expr_ti_3;

  // constant smallints
  auto expr_si_1 = new ConstantValueExpression(type::TypeId::SMALLINT, execution::sql::Integer(1));
  auto expr_si_2 = new ConstantValueExpression(type::TypeId::SMALLINT, execution::sql::Integer(1));
  auto expr_si_3 = new ConstantValueExpression(type::TypeId::SMALLINT, execution::sql::Integer(32767));

  EXPECT_TRUE(*expr_si_1 == *expr_si_2);
  EXPECT_EQ(expr_si_1->Hash(), expr_si_2->Hash());
  EXPECT_FALSE(*expr_si_1 == *expr_si_3);
  EXPECT_NE(expr_si_1->Hash(), expr_si_3->Hash());

  delete expr_si_1;
  delete expr_si_2;
  delete expr_si_3;

  // constant ints
  auto expr_i_1 = new ConstantValueExpression(type::TypeId::INTEGER, execution::sql::Integer(1));
  auto expr_i_2 = new ConstantValueExpression(type::TypeId::INTEGER, execution::sql::Integer(1));
  auto expr_i_3 = new ConstantValueExpression(type::TypeId::INTEGER, execution::sql::Integer(32768));

  EXPECT_TRUE(*expr_i_1 == *expr_i_2);
  EXPECT_EQ(expr_i_1->Hash(), expr_i_2->Hash());
  EXPECT_FALSE(*expr_i_1 == *expr_i_3);
  EXPECT_NE(expr_i_1->Hash(), expr_i_3->Hash());

  delete expr_i_1;
  delete expr_i_2;
  delete expr_i_3;

  // constant bigints
  auto expr_bi_1 = new ConstantValueExpression(type::TypeId::BIGINT, execution::sql::Integer(1));
  auto expr_bi_2 = new ConstantValueExpression(type::TypeId::BIGINT, execution::sql::Integer(1));
  auto expr_bi_3 = new ConstantValueExpression(type::TypeId::BIGINT, execution::sql::Integer(32768));

  EXPECT_TRUE(*expr_bi_1 == *expr_bi_2);
  EXPECT_EQ(expr_bi_1->Hash(), expr_bi_2->Hash());
  EXPECT_FALSE(*expr_bi_1 == *expr_bi_3);
  EXPECT_NE(expr_bi_1->Hash(), expr_bi_3->Hash());

  delete expr_bi_1;
  delete expr_bi_2;
  delete expr_bi_3;

  // constant double/decimalGetDecimal
  auto expr_d_1 = new ConstantValueExpression(type::TypeId::REAL, execution::sql::Real(static_cast<double>(1)));
  auto expr_d_2 = new ConstantValueExpression(type::TypeId::REAL, execution::sql::Real(static_cast<double>(1)));
  auto expr_d_3 = new ConstantValueExpression(type::TypeId::REAL, execution::sql::Real(static_cast<double>(32768)));

  EXPECT_TRUE(*expr_d_1 == *expr_d_2);
  EXPECT_EQ(expr_d_1->Hash(), expr_d_2->Hash());
  EXPECT_FALSE(*expr_d_1 == *expr_d_3);
  EXPECT_NE(expr_d_1->Hash(), expr_d_3->Hash());

  delete expr_d_1;
  delete expr_d_2;
  delete expr_d_3;

  // constant timestamp
  auto expr_ts_1 = new ConstantValueExpression(type::TypeId::TIMESTAMP, execution::sql::TimestampVal(1));
  auto expr_ts_2 = new ConstantValueExpression(type::TypeId::TIMESTAMP, execution::sql::TimestampVal(1));
  auto expr_ts_3 = new ConstantValueExpression(type::TypeId::TIMESTAMP, execution::sql::TimestampVal(32768));

  EXPECT_TRUE(*expr_ts_1 == *expr_ts_2);
  EXPECT_EQ(expr_ts_1->Hash(), expr_ts_2->Hash());
  EXPECT_FALSE(*expr_ts_1 == *expr_ts_3);
  EXPECT_NE(expr_ts_1->Hash(), expr_ts_3->Hash());

  delete expr_ts_1;
  delete expr_ts_2;
  delete expr_ts_3;

  // constant date
  auto expr_date_1 = new ConstantValueExpression(type::TypeId::DATE, execution::sql::DateVal(1));
  auto expr_date_2 = new ConstantValueExpression(type::TypeId::DATE, execution::sql::DateVal(1));
  auto expr_date_3 = new ConstantValueExpression(type::TypeId::DATE, execution::sql::DateVal(32768));

  EXPECT_TRUE(*expr_date_1 == *expr_date_2);
  EXPECT_EQ(expr_date_1->Hash(), expr_date_2->Hash());
  EXPECT_FALSE(*expr_date_1 == *expr_date_3);
  EXPECT_NE(expr_date_1->Hash(), expr_date_3->Hash());

  // check types are differentiated
  EXPECT_FALSE(*expr_b_1 == *expr_date_1);
  EXPECT_NE(expr_b_1->Hash(), expr_date_1->Hash());

  delete expr_date_1;
  delete expr_date_2;
  delete expr_date_3;

  delete expr_b_1;
}

// NOLINTNEXTLINE
TEST(ExpressionTests, ConstantValueExpressionJsonTest) {
  // Create expression

  auto string_val1 = execution::sql::ValueUtil::CreateStringVal(std::string_view("ConstantValueExpressionJsonTest"));

  auto original_expr = std::make_unique<ConstantValueExpression>(type::TypeId::VARCHAR, string_val1.first,
                                                                 std::move(string_val1.second));

  auto copy = original_expr->Copy();
  EXPECT_EQ(*original_expr, *copy);

  // Serialize expression
  auto json = original_expr->ToJson();
  EXPECT_FALSE(json.is_null());

  const auto from_json_expr = new ConstantValueExpression();
  auto from_json_res = from_json_expr->FromJson(json);
  EXPECT_TRUE(*original_expr == *from_json_expr);

  delete from_json_expr;

  // Deserialize expression
  auto deserialized = DeserializeExpression(json);
  auto deserialized_expr = common::ManagedPointer(deserialized.result_);
  EXPECT_EQ(*original_expr, *deserialized_expr);

  auto string_val2 = execution::sql::ValueUtil::CreateStringVal(std::string_view("ConstantValueExpressionJsonTest"));
  EXPECT_EQ(*(deserialized_expr.CastManagedPointerTo<ConstantValueExpression>()),
            ConstantValueExpression(type::TypeId::VARCHAR, string_val2.first, std::move(string_val2.second)));
}

// NOLINTNEXTLINE
TEST(ExpressionTests, NullConstantValueExpressionJsonTest) {
  // Create expression
  auto original_expr = std::make_unique<ConstantValueExpression>(type::TypeId::VARCHAR);

  auto copy = original_expr->Copy();
  EXPECT_EQ(*original_expr, *copy);

  // Serialize expression
  auto json = original_expr->ToJson();
  EXPECT_FALSE(json.is_null());

  const auto from_json_expr = new ConstantValueExpression();
  auto from_json_res = from_json_expr->FromJson(json);
  EXPECT_TRUE(*original_expr == *from_json_expr);

  delete from_json_expr;

  // Deserialize expression
  auto deserialized = DeserializeExpression(json);
  auto deserialized_expr = common::ManagedPointer(deserialized.result_);
  EXPECT_EQ(*original_expr, *deserialized_expr);
  EXPECT_TRUE(deserialized_expr.CastManagedPointerTo<ConstantValueExpression>()->IsNull());
}

// NOLINTNEXTLINE
TEST(ExpressionTests, ConjunctionExpressionTest) {
  std::vector<std::unique_ptr<AbstractExpression>> children1;
  children1.emplace_back(
      std::make_unique<ConstantValueExpression>(type::TypeId::BOOLEAN, execution::sql::BoolVal(true)));
  children1.emplace_back(
      std::make_unique<ConstantValueExpression>(type::TypeId::BOOLEAN, execution::sql::BoolVal(false)));
  std::vector<std::unique_ptr<AbstractExpression>> children1cp;
  children1cp.emplace_back(
      std::make_unique<ConstantValueExpression>(type::TypeId::BOOLEAN, execution::sql::BoolVal(true)));
  children1cp.emplace_back(
      std::make_unique<ConstantValueExpression>(type::TypeId::BOOLEAN, execution::sql::BoolVal(false)));
  auto c_expr_1 = new ConjunctionExpression(ExpressionType::CONJUNCTION_AND, std::move(children1));

  std::vector<std::unique_ptr<AbstractExpression>> children2;
  children2.emplace_back(
      std::make_unique<ConstantValueExpression>(type::TypeId::BOOLEAN, execution::sql::BoolVal(true)));
  children2.emplace_back(
      std::make_unique<ConstantValueExpression>(type::TypeId::BOOLEAN, execution::sql::BoolVal(false)));
  auto c_expr_2 = new ConjunctionExpression(ExpressionType::CONJUNCTION_AND, std::move(children2));

  std::vector<std::unique_ptr<AbstractExpression>> children3;
  children3.emplace_back(
      std::make_unique<ConstantValueExpression>(type::TypeId::BOOLEAN, execution::sql::BoolVal(true)));
  children3.emplace_back(
      std::make_unique<ConstantValueExpression>(type::TypeId::BOOLEAN, execution::sql::BoolVal(true)));
  auto c_expr_3 = new ConjunctionExpression(ExpressionType::CONJUNCTION_AND, std::move(children3));

  std::vector<std::unique_ptr<AbstractExpression>> children4;
  children4.emplace_back(
      std::make_unique<ConstantValueExpression>(type::TypeId::BOOLEAN, execution::sql::BoolVal(true)));
  children4.emplace_back(
      std::make_unique<ConstantValueExpression>(type::TypeId::BOOLEAN, execution::sql::BoolVal(false)));
  auto c_expr_4 = new ConjunctionExpression(ExpressionType::CONJUNCTION_OR, std::move(children4));

  EXPECT_TRUE(*c_expr_1 == *c_expr_2);
  EXPECT_FALSE(*c_expr_1 == *c_expr_3);
  EXPECT_FALSE(*c_expr_1 == *c_expr_4);

  EXPECT_EQ(c_expr_1->Hash(), c_expr_2->Hash());
  EXPECT_NE(c_expr_1->Hash(), c_expr_3->Hash());
  EXPECT_NE(c_expr_1->Hash(), c_expr_4->Hash());

  EXPECT_EQ(c_expr_1->GetExpressionType(), ExpressionType::CONJUNCTION_AND);
  // There is no need to deduce the return_value_type of constant value expression
  // and calling this function essentially does nothing
  // Only test if we can call it without error.
  c_expr_1->DeriveReturnValueType();
  EXPECT_EQ(c_expr_1->GetReturnValueType(), type::TypeId::BOOLEAN);
  EXPECT_EQ(c_expr_1->GetChildrenSize(), children1cp.size());
  EXPECT_TRUE(CompareExpressionsEqual(c_expr_1->GetChildren(), children1cp));
  // Private members depth will be initialized as -1 and has_subquery as false.
  EXPECT_EQ(c_expr_1->GetDepth(), -1);
  // depth is still -1 after deriveDepth, as the depth is set in binder
  EXPECT_EQ(c_expr_1->DeriveDepth(), -1);
  EXPECT_FALSE(c_expr_1->HasSubquery());
  c_expr_1->DeriveExpressionName();
  EXPECT_EQ(c_expr_1->GetExpressionName(), "");

  delete c_expr_1;
  delete c_expr_2;
  delete c_expr_3;
  delete c_expr_4;
}

// NOLINTNEXTLINE
TEST(ExpressionTests, ConjunctionExpressionJsonTest) {
  // Create expression
  std::vector<std::unique_ptr<AbstractExpression>> children1;
  children1.emplace_back(
      std::make_unique<ConstantValueExpression>(type::TypeId::BOOLEAN, execution::sql::BoolVal(true)));
  children1.emplace_back(
      std::make_unique<ConstantValueExpression>(type::TypeId::BOOLEAN, execution::sql::BoolVal(false)));
  auto c_expr_1 = new ConjunctionExpression(ExpressionType::CONJUNCTION_AND, std::move(children1));
  auto copy = c_expr_1->Copy();
  EXPECT_EQ(*c_expr_1, *copy);

  // Serialize expression
  auto json = c_expr_1->ToJson();
  EXPECT_FALSE(json.is_null());

  const auto from_json_expr = new ConjunctionExpression();
  from_json_expr->FromJson(json);
  EXPECT_TRUE(*c_expr_1 == *from_json_expr);

  delete from_json_expr;

  // Deserialize expression
  auto deserialized = DeserializeExpression(json);
  auto deserialized_expr = common::ManagedPointer(deserialized.result_);
  EXPECT_EQ(*c_expr_1, *deserialized_expr);
  auto deserialized_c_expr_1 = deserialized_expr.CastManagedPointerTo<ConjunctionExpression>();
  EXPECT_EQ(c_expr_1->GetReturnValueType(), deserialized_c_expr_1->GetReturnValueType());

  delete c_expr_1;
}

// NOLINTNEXTLINE
TEST(ExpressionTests, AggregateExpressionTest) {
  // Create expression 1
  std::vector<std::unique_ptr<AbstractExpression>> children_1;
  children_1.emplace_back(std::make_unique<StarExpression>());
  std::vector<std::unique_ptr<AbstractExpression>> childrent_1_cp;
  childrent_1_cp.emplace_back(std::make_unique<StarExpression>());
  auto agg_expr_1 = AggregateExpression(ExpressionType::AGGREGATE_COUNT, std::move(children_1), true);

  // Create expression 2
  std::vector<std::unique_ptr<AbstractExpression>> children_2;
  children_2.emplace_back(std::make_unique<StarExpression>());
  auto agg_expr_2 = AggregateExpression(ExpressionType::AGGREGATE_COUNT, std::move(children_2), true);

  // Create expression 3, field distinct
  std::vector<std::unique_ptr<AbstractExpression>> children_3;
  children_3.emplace_back(std::make_unique<StarExpression>());
  auto agg_expr_3 = AggregateExpression(ExpressionType::AGGREGATE_COUNT, std::move(children_3), false);

  // Expresion type comparison and children comparison are implemented in the base class abstract expression
  //  testing them here once is enough

  // Create expression 4, field childsize
  std::vector<std::unique_ptr<AbstractExpression>> children_4;
  children_4.emplace_back(std::make_unique<StarExpression>());
  children_4.emplace_back(std::make_unique<StarExpression>());
  auto agg_expr_4 = AggregateExpression(ExpressionType::AGGREGATE_COUNT, std::move(children_4), true);

  // Create expression 5, field child type
  std::vector<std::unique_ptr<AbstractExpression>> children_5;
  children_5.emplace_back(
      std::make_unique<ConstantValueExpression>(type::TypeId::BOOLEAN, execution::sql::BoolVal(false)));
  auto agg_expr_5 = AggregateExpression(ExpressionType::AGGREGATE_COUNT, std::move(children_5), true);

  EXPECT_TRUE(agg_expr_1 == agg_expr_2);
  EXPECT_FALSE(agg_expr_1 == agg_expr_3);
  EXPECT_FALSE(agg_expr_1 == agg_expr_4);
  EXPECT_FALSE(agg_expr_1 == agg_expr_5);

  EXPECT_EQ(agg_expr_1.Hash(), agg_expr_2.Hash());
  EXPECT_NE(agg_expr_1.Hash(), agg_expr_3.Hash());
  EXPECT_NE(agg_expr_1.Hash(), agg_expr_4.Hash());
  EXPECT_NE(agg_expr_1.Hash(), agg_expr_5.Hash());

  EXPECT_EQ(agg_expr_1.GetExpressionType(), ExpressionType::AGGREGATE_COUNT);
  // There is no need to deduce the return_value_type of constant value expression
  // and calling this function essentially does nothing
  // Only test if we can call it without error.
  agg_expr_1.DeriveReturnValueType();
  EXPECT_EQ(agg_expr_1.GetReturnValueType(), type::TypeId::INTEGER);
  EXPECT_EQ(agg_expr_1.GetChildrenSize(), 1);
  EXPECT_TRUE(CompareExpressionsEqual(agg_expr_1.GetChildren(), childrent_1_cp));
  EXPECT_TRUE(agg_expr_1.IsDistinct());
  // Private members depth will be initialized as -1 and has_subquery as false.
  EXPECT_EQ(agg_expr_1.GetDepth(), -1);
  EXPECT_FALSE(agg_expr_1.HasSubquery());
  agg_expr_1.DeriveExpressionName();
  EXPECT_EQ(agg_expr_1.GetExpressionName(), "");

  EXPECT_FALSE(agg_expr_1.RequiresCleanup());

  // Testing DeriveReturnValueType functionality
  std::vector<std::unique_ptr<AbstractExpression>> children_6;
  children_6.emplace_back(
      std::make_unique<ConstantValueExpression>(type::TypeId::BOOLEAN, execution::sql::BoolVal(true)));
  auto agg_expr_6 = AggregateExpression(ExpressionType::AGGREGATE_MAX, std::move(children_6), true);
  agg_expr_6.DeriveReturnValueType();

  EXPECT_FALSE(agg_expr_1 == agg_expr_6);
  EXPECT_NE(agg_expr_1.Hash(), agg_expr_6.Hash());
  EXPECT_EQ(agg_expr_6.GetReturnValueType(), type::TypeId::BOOLEAN);
  EXPECT_FALSE(agg_expr_6.RequiresCleanup());

  // Testing DeriveReturnValueType functionality
  std::vector<std::unique_ptr<AbstractExpression>> children_7;
  children_7.emplace_back(
      std::make_unique<ConstantValueExpression>(type::TypeId::BOOLEAN, execution::sql::BoolVal(true)));
  auto agg_expr_7 = AggregateExpression(ExpressionType::AGGREGATE_AVG, std::move(children_7), true);
  agg_expr_7.DeriveReturnValueType();
  EXPECT_FALSE(agg_expr_7.RequiresCleanup());

  EXPECT_FALSE(agg_expr_1 == agg_expr_7);
  EXPECT_NE(agg_expr_1.Hash(), agg_expr_7.Hash());
  EXPECT_EQ(agg_expr_7.GetReturnValueType(), type::TypeId::REAL);

  // Testing DeriveReturnValueType functionality
  std::vector<std::unique_ptr<AbstractExpression>> children_8;
  children_8.emplace_back(
      std::make_unique<ConstantValueExpression>(type::TypeId::BOOLEAN, execution::sql::BoolVal(true)));
  auto agg_expr_8 = AggregateExpression(ExpressionType(100), std::move(children_8), true);
  // TODO(WAN): Why is there a random NDEBUG here?
#ifndef NDEBUG
  EXPECT_THROW(agg_expr_8.DeriveReturnValueType(), ParserException);
#endif

  // Testing DeriveReturnValueType functionality
<<<<<<< HEAD
  auto agg_expr_9 = new AggregateExpression(ExpressionType::AGGREGATE_TOP_K, {}, false);
  auto agg_expr_10 = new AggregateExpression(ExpressionType::AGGREGATE_HISTOGRAM, {}, false);
  agg_expr_9->DeriveReturnValueType();
  agg_expr_10->DeriveReturnValueType();
  EXPECT_EQ(agg_expr_9->GetReturnValueType(), type::TypeId::VARBINARY);
  EXPECT_EQ(agg_expr_10->GetReturnValueType(), type::TypeId::VARBINARY);

  delete agg_expr_1;
  delete agg_expr_2;
  delete agg_expr_3;
  delete agg_expr_4;
  delete agg_expr_5;
  delete agg_expr_6;
  delete agg_expr_7;
  delete agg_expr_8;
  delete agg_expr_9;
  delete agg_expr_10;
=======
  auto agg_expr_9 = AggregateExpression(ExpressionType::AGGREGATE_TOP_K, {}, false);
  auto agg_expr_10 = AggregateExpression(ExpressionType::AGGREGATE_HISTOGRAM, {}, false);
  agg_expr_9.DeriveReturnValueType();
  agg_expr_10.DeriveReturnValueType();
  EXPECT_EQ(agg_expr_9.GetReturnValueType(), type::TypeId::VARBINARY);
  EXPECT_EQ(agg_expr_10.GetReturnValueType(), type::TypeId::VARBINARY);
>>>>>>> 9d7198e7
}

// NOLINTNEXTLINE
TEST(ExpressionTests, AggregateExpressionJsonTest) {
  // Create expression
  std::vector<std::unique_ptr<AbstractExpression>> children;
  auto child_expr = std::make_unique<StarExpression>();
  children.push_back(std::move(child_expr));
  std::unique_ptr<AggregateExpression> original_expr =
      std::make_unique<AggregateExpression>(ExpressionType::AGGREGATE_COUNT, std::move(children), true /* distinct */);

  auto copy = original_expr->Copy();
  EXPECT_EQ(*original_expr, *copy);

  // Serialize expression
  auto json = original_expr->ToJson();
  EXPECT_FALSE(json.is_null());

  const auto from_json_expr = new AggregateExpression();
  from_json_expr->FromJson(json);
  EXPECT_TRUE(*original_expr == *from_json_expr);

  delete from_json_expr;

  // Deserialize expression
  auto deserialized = DeserializeExpression(json);
  auto deserialized_expr = common::ManagedPointer(deserialized.result_);
  EXPECT_EQ(*original_expr, *deserialized_expr);
  EXPECT_EQ(original_expr->IsDistinct(), deserialized_expr.CastManagedPointerTo<AggregateExpression>()->IsDistinct());
}

// NOLINTNEXTLINE
TEST(ExpressionTests, CaseExpressionTest) {
  // Create expression 1
  std::vector<CaseExpression::WhenClause> when_clauses;
  when_clauses.emplace_back(
      CaseExpression::WhenClause{std::make_unique<StarExpression>(), std::make_unique<StarExpression>()});
  auto case_expr =
      new CaseExpression(type::TypeId::BOOLEAN, std::move(when_clauses), std::make_unique<StarExpression>());

  // Create expression 2
  std::vector<CaseExpression::WhenClause> when_clauses_2;
  when_clauses_2.emplace_back(
      CaseExpression::WhenClause{std::make_unique<StarExpression>(), std::make_unique<StarExpression>()});
  auto case_expr_2 =
      new CaseExpression(type::TypeId::BOOLEAN, std::move(when_clauses_2), std::make_unique<StarExpression>());

  // Create expression 3
  std::vector<CaseExpression::WhenClause> when_clauses_3;
  when_clauses_3.emplace_back(CaseExpression::WhenClause{
      std::make_unique<ConstantValueExpression>(type::TypeId::BOOLEAN, execution::sql::BoolVal(false)),
      std::make_unique<StarExpression>()});
  auto case_expr_3 = new CaseExpression(
      type::TypeId::BOOLEAN, std::move(when_clauses_3),
      std::make_unique<ConstantValueExpression>(type::TypeId::BOOLEAN, execution::sql::BoolVal(false)));

  // Create expression 4
  std::vector<CaseExpression::WhenClause> when_clauses_4;
  when_clauses_4.emplace_back(
      CaseExpression::WhenClause{std::make_unique<StarExpression>(), std::make_unique<StarExpression>()});
  auto case_expr_4 =
      new CaseExpression(type::TypeId::INTEGER, std::move(when_clauses_4), std::make_unique<StarExpression>());

  // TODO(WAN): StarExpression should probably be a singleton some day.
  // Reusable star expression.
  auto star_expr = std::make_unique<StarExpression>();

  EXPECT_TRUE(*case_expr == *case_expr_2);
  EXPECT_FALSE(*case_expr == *case_expr_3);
  EXPECT_FALSE(*case_expr == *case_expr_4);
  EXPECT_EQ(case_expr->Hash(), case_expr_2->Hash());
  EXPECT_NE(case_expr->Hash(), case_expr_3->Hash());
  EXPECT_NE(case_expr->Hash(), case_expr_4->Hash());

  EXPECT_EQ(case_expr->GetExpressionType(), ExpressionType::OPERATOR_CASE_EXPR);
  // There is no need to deduce the return_value_type of constant value expression
  // and calling this function essentially does nothing
  // Only test if we can call it without error.
  case_expr->DeriveReturnValueType();
  EXPECT_EQ(case_expr->GetReturnValueType(), type::TypeId::BOOLEAN);
  EXPECT_EQ(case_expr->GetChildrenSize(), 0);
  EXPECT_EQ(*case_expr->GetWhenClauseCondition(0), *star_expr);
  EXPECT_EQ(*case_expr->GetWhenClauseResult(0), *star_expr);
  EXPECT_EQ(*case_expr->GetDefaultClause(), *star_expr);
  // Private members depth will be initialized as -1 and has_subquery as false.
  EXPECT_EQ(case_expr->GetDepth(), -1);
  EXPECT_FALSE(case_expr->HasSubquery());
  case_expr->DeriveSubqueryFlag();
  EXPECT_FALSE(case_expr->HasSubquery());
  case_expr->DeriveExpressionName();
  EXPECT_EQ(case_expr->GetExpressionName(), "");

  delete case_expr;
  delete case_expr_2;
  delete case_expr_3;
  delete case_expr_4;
}

// NOLINTNEXTLINE
TEST(ExpressionTests, CaseExpressionJsonTest) {
  // Create expression
  std::vector<CaseExpression::WhenClause> when_clauses;
  when_clauses.emplace_back(
      CaseExpression::WhenClause{std::make_unique<StarExpression>(), std::make_unique<StarExpression>()});
  auto case_expr = std::make_unique<CaseExpression>(type::TypeId::BOOLEAN, std::move(when_clauses),
                                                    std::make_unique<StarExpression>());

  auto copy = case_expr->Copy();
  EXPECT_EQ(*case_expr, *copy);

  // Serialize expression
  auto json = case_expr->ToJson();
  EXPECT_FALSE(json.is_null());

  const auto from_json_expr = new CaseExpression();
  from_json_expr->FromJson(json);
  EXPECT_TRUE(*case_expr == *from_json_expr);

  delete from_json_expr;

  // Deserialize expression
  auto deserialized = DeserializeExpression(json);
  auto deserialized_case_expr = common::ManagedPointer(deserialized.result_).CastManagedPointerTo<CaseExpression>();
  EXPECT_EQ(*case_expr, *deserialized_case_expr);
  EXPECT_EQ(case_expr->GetReturnValueType(), deserialized_case_expr->GetReturnValueType());
  EXPECT_TRUE(deserialized_case_expr->GetDefaultClause() != nullptr);
  EXPECT_EQ(std::make_unique<StarExpression>()->GetExpressionType(),
            deserialized_case_expr->GetDefaultClause()->GetExpressionType());
}

// NOLINTNEXTLINE
TEST(ExpressionTests, FunctionExpressionTest) {
  auto func_expr_1 = std::make_unique<FunctionExpression>("FullHouse", type::TypeId::VARCHAR,
                                                          std::vector<std::unique_ptr<AbstractExpression>>());
  auto func_expr_2 = std::make_unique<FunctionExpression>("FullHouse", type::TypeId::VARCHAR,
                                                          std::vector<std::unique_ptr<AbstractExpression>>());
  auto func_expr_3 = std::make_unique<FunctionExpression>("Flush", type::TypeId::VARCHAR,
                                                          std::vector<std::unique_ptr<AbstractExpression>>());
  auto func_expr_4 = std::make_unique<FunctionExpression>("FullHouse", type::TypeId::VARBINARY,
                                                          std::vector<std::unique_ptr<AbstractExpression>>());

  std::vector<std::unique_ptr<AbstractExpression>> children;
  auto child_expr = std::make_unique<StarExpression>();
  auto child_expr_2 = std::make_unique<ConstantValueExpression>(type::TypeId::BOOLEAN, execution::sql::BoolVal(true));
  children.push_back(std::move(child_expr));
  children.push_back(std::move(child_expr_2));
  auto func_expr_5 = std::make_unique<FunctionExpression>("FullHouse", type::TypeId::VARCHAR, std::move(children));

  EXPECT_TRUE(*func_expr_1 == *func_expr_2);
  EXPECT_FALSE(*func_expr_1 == *func_expr_3);
  EXPECT_FALSE(*func_expr_1 == *func_expr_4);
  EXPECT_FALSE(*func_expr_1 == *func_expr_5);
  EXPECT_EQ(func_expr_1->Hash(), func_expr_2->Hash());
  EXPECT_NE(func_expr_1->Hash(), func_expr_3->Hash());
  EXPECT_NE(func_expr_1->Hash(), func_expr_4->Hash());
  EXPECT_NE(func_expr_1->Hash(), func_expr_5->Hash());
  func_expr_5->DeriveExpressionName();
  EXPECT_EQ(func_expr_5->GetExpressionName(), "FullHouse");
  func_expr_1->DeriveExpressionName();
  EXPECT_EQ(func_expr_1->GetExpressionName(), "FullHouse");
}

// NOLINTNEXTLINE
TEST(ExpressionTests, FunctionExpressionJsonTest) {
  // Create expression
  std::vector<std::unique_ptr<AbstractExpression>> children;
  auto fn_ret_type = type::TypeId::VARCHAR;
  auto original_expr = std::make_unique<FunctionExpression>("Funhouse", fn_ret_type, std::move(children));

  EXPECT_EQ(*original_expr, *(original_expr->Copy()));

  // Serialize expression
  auto json = original_expr->ToJson();
  EXPECT_FALSE(json.is_null());

  // Deserialize expression
  auto deserialized = DeserializeExpression(json);
  auto deserialized_expr = common::ManagedPointer(deserialized.result_).CastManagedPointerTo<FunctionExpression>();
  EXPECT_EQ(*original_expr, *deserialized_expr);
  EXPECT_EQ(deserialized_expr->GetFuncName(), "Funhouse");
  EXPECT_EQ(deserialized_expr->GetReturnValueType(), fn_ret_type);
}

// NOLINTNEXTLINE
TEST(ExpressionTests, OperatorExpressionTest) {
  // Most methods in the parent class (AbstractExpression Class) have already been tested
  // Following testcases will test only methods unique to the specific child class

  auto op_ret_type = type::TypeId::BOOLEAN;
  auto op_expr_1 = new OperatorExpression(ExpressionType::OPERATOR_NOT, op_ret_type,
                                          std::vector<std::unique_ptr<AbstractExpression>>());
  op_expr_1->DeriveReturnValueType();
  EXPECT_TRUE(op_expr_1->GetReturnValueType() == type::TypeId::BOOLEAN);
  op_expr_1->DeriveExpressionName();
  EXPECT_EQ(op_expr_1->GetExpressionName(), "");

  std::vector<std::unique_ptr<AbstractExpression>> children;
  children.emplace_back(
      std::make_unique<ConstantValueExpression>(type::TypeId::REAL, execution::sql::Real(static_cast<double>(1))));
  children.emplace_back(
      std::make_unique<ConstantValueExpression>(type::TypeId::BIGINT, execution::sql::Integer(32768)));
  std::vector<std::unique_ptr<AbstractExpression>> children_cp;
  children_cp.emplace_back(
      std::make_unique<ConstantValueExpression>(type::TypeId::REAL, execution::sql::Real(static_cast<double>(1))));
  children_cp.emplace_back(
      std::make_unique<ConstantValueExpression>(type::TypeId::BIGINT, execution::sql::Integer(32768)));

  auto op_expr_2 = new OperatorExpression(ExpressionType::OPERATOR_PLUS, type::TypeId::INVALID, std::move(children));
  op_expr_2->DeriveReturnValueType();
  EXPECT_TRUE(op_expr_2->GetReturnValueType() == type::TypeId::REAL);
  op_expr_2->DeriveExpressionName();
  EXPECT_EQ(op_expr_2->GetExpressionName(), "");

  auto child3 = std::make_unique<ConstantValueExpression>(type::TypeId::DATE, execution::sql::DateVal(1));
  children_cp.push_back(std::move(child3));
  auto op_expr_3 =
      new OperatorExpression(ExpressionType::OPERATOR_CONCAT, type::TypeId::INVALID, std::move(children_cp));

  op_expr_3->DeriveExpressionName();
  EXPECT_EQ(op_expr_3->GetExpressionName(), "");

  delete op_expr_1;
  delete op_expr_2;
  delete op_expr_3;
}

// NOLINTNEXTLINE
TEST(ExpressionTests, OperatorExpressionJsonTest) {
  auto operators = {
      ExpressionType::OPERATOR_UNARY_MINUS, ExpressionType::OPERATOR_PLUS,   ExpressionType::OPERATOR_MINUS,
      ExpressionType::OPERATOR_MULTIPLY,    ExpressionType::OPERATOR_DIVIDE, ExpressionType::OPERATOR_CONCAT,
      ExpressionType::OPERATOR_MOD,         ExpressionType::OPERATOR_NOT,    ExpressionType::OPERATOR_IS_NULL,
      ExpressionType::OPERATOR_IS_NOT_NULL, ExpressionType::OPERATOR_EXISTS};

  for (const auto &op : operators) {
    // Create expression
    std::vector<std::unique_ptr<AbstractExpression>> children;
    auto op_ret_type = type::TypeId::BOOLEAN;
    auto original_expr = std::make_unique<OperatorExpression>(op, op_ret_type, std::move(children));

    EXPECT_EQ(*original_expr, *(original_expr->Copy()));

    // Serialize expression
    auto json = original_expr->ToJson();
    EXPECT_FALSE(json.is_null());

    // Deserialize expression
    auto deserialized = DeserializeExpression(json);
    auto deserialized_expr = common::ManagedPointer(deserialized.result_).CastManagedPointerTo<OperatorExpression>();
    EXPECT_EQ(*original_expr, *deserialized_expr);
    EXPECT_EQ(deserialized_expr->GetExpressionType(), op);
    EXPECT_EQ(deserialized_expr->GetReturnValueType(), op_ret_type);
  }
}

// NOLINTNEXTLINE
TEST(ExpressionTests, TypeCastExpressionJsonTest) {
  // No generic TypeCastExpression test
  // Create expression
  std::vector<std::unique_ptr<AbstractExpression>> children;
  auto child_expr = std::make_unique<StarExpression>();
  children.push_back(std::move(child_expr));
  auto original_expr = new TypeCastExpression(type::TypeId::SMALLINT, std::move(children));
  EXPECT_EQ(original_expr->GetExpressionType(), ExpressionType::OPERATOR_CAST);
  original_expr->DeriveExpressionName();
  EXPECT_EQ(original_expr->GetExpressionName(), "");
  EXPECT_EQ(*original_expr, *(original_expr->Copy()));

  // Serialize expression
  auto json = original_expr->ToJson();
  EXPECT_FALSE(json.is_null());

  // Deserialize expression
  auto deserialized = DeserializeExpression(json);
  auto deserialized_expr = common::ManagedPointer(deserialized.result_).CastManagedPointerTo<TypeCastExpression>();
  EXPECT_EQ(*original_expr, *deserialized_expr);
  EXPECT_EQ(deserialized_expr->GetExpressionType(), ExpressionType::OPERATOR_CAST);
  EXPECT_EQ(original_expr->GetReturnValueType(), deserialized_expr->GetReturnValueType());
  delete original_expr;
}

// NOLINTNEXTLINE
TEST(ExpressionTests, ParameterValueExpressionTest) {
  // Create expression
  auto param_expr_1 = new ParameterValueExpression(42);
  auto param_expr_2 = new ParameterValueExpression(42);
  auto param_expr_3 = new ParameterValueExpression(0);

  EXPECT_TRUE(*param_expr_1 == *param_expr_2);
  EXPECT_FALSE(*param_expr_1 == *param_expr_3);
  EXPECT_EQ(param_expr_1->Hash(), param_expr_2->Hash());
  EXPECT_NE(param_expr_1->Hash(), param_expr_3->Hash());
  EXPECT_EQ(param_expr_1->GetExpressionType(), ExpressionType::VALUE_PARAMETER);
  EXPECT_EQ(param_expr_1->GetReturnValueType(),
            type::TypeId::INVALID);  // default type is now INVALID so we know in the binder whether it's been bound yet
  EXPECT_EQ(param_expr_1->GetChildrenSize(), 0);
  EXPECT_EQ(param_expr_1->GetValueIdx(), 42);
  param_expr_1->DeriveExpressionName();
  EXPECT_EQ(param_expr_1->GetExpressionName(), "");

  delete param_expr_1;
  delete param_expr_2;
  delete param_expr_3;
}

// NOLINTNEXTLINE
TEST(ExpressionTests, ParameterValueExpressionJsonTest) {
  // Create expression
  std::unique_ptr<ParameterValueExpression> original_expr =
      std::make_unique<ParameterValueExpression>(42 /* value_idx */);

  EXPECT_EQ(*original_expr, *(original_expr->Copy()));

  // Serialize expression
  auto json = original_expr->ToJson();
  EXPECT_FALSE(json.is_null());

  // Deserialize expression
  auto deserialized = DeserializeExpression(json);
  auto deserialized_expr =
      common::ManagedPointer(deserialized.result_).CastManagedPointerTo<ParameterValueExpression>();
  EXPECT_EQ(*original_expr, *deserialized_expr);
  EXPECT_EQ(original_expr->GetValueIdx(), deserialized_expr->GetValueIdx());
}

// NOLINTNEXTLINE
TEST(ExpressionTests, ColumnValueExpressionTest) {
  auto tve1 = new ColumnValueExpression("table_name", "column_name", "alias");
  auto tve2 = new ColumnValueExpression("table_name", "column_name", "alias");
  auto tve3 = new ColumnValueExpression("table_name2", "column_name", "alias");
  auto tve4 = new ColumnValueExpression("table_name", "column_name2", "alias");
  auto tve6 = new ColumnValueExpression("table_name", "column_name");
  auto tve7 = new ColumnValueExpression(catalog::db_oid_t(1), catalog::table_oid_t(2), catalog::col_oid_t(3));
  auto tve8 = new ColumnValueExpression(catalog::db_oid_t(1), catalog::table_oid_t(2), catalog::col_oid_t(3));
  auto tve9 = new ColumnValueExpression(catalog::db_oid_t(1), catalog::table_oid_t(4), catalog::col_oid_t(3));
  auto tve10 = new ColumnValueExpression(catalog::db_oid_t(1), catalog::table_oid_t(2), catalog::col_oid_t(4));
  auto tve14 = new ColumnValueExpression(catalog::db_oid_t(4), catalog::table_oid_t(2), catalog::col_oid_t(3));
  auto tve11 = new ColumnValueExpression("table_name", "column_name");

  EXPECT_TRUE(*tve1 == *tve2);
  EXPECT_FALSE(*tve1 == *tve3);
  EXPECT_FALSE(*tve1 == *tve4);
  EXPECT_TRUE(*tve7 == *tve8);
  EXPECT_FALSE(*tve7 == *tve9);
  EXPECT_FALSE(*tve7 == *tve10);
  EXPECT_FALSE(*tve7 == *tve1);
  EXPECT_FALSE(*tve7 == *tve14);
  EXPECT_TRUE(*tve11 == *tve6);

  EXPECT_EQ(tve1->Hash(), tve2->Hash());
  EXPECT_NE(tve1->Hash(), tve3->Hash());
  EXPECT_NE(tve1->Hash(), tve4->Hash());
  EXPECT_EQ(tve7->Hash(), tve8->Hash());
  EXPECT_NE(tve7->Hash(), tve9->Hash());
  EXPECT_NE(tve7->Hash(), tve10->Hash());
  EXPECT_NE(tve7->Hash(), tve1->Hash());
  EXPECT_NE(tve7->Hash(), tve14->Hash());
  EXPECT_EQ(tve11->Hash(), tve6->Hash());

  EXPECT_EQ(tve1->GetExpressionType(), ExpressionType::COLUMN_VALUE);
  EXPECT_EQ(tve1->GetReturnValueType(), type::TypeId::INVALID);
  EXPECT_EQ(tve1->GetAlias(), "alias");
  EXPECT_EQ(tve1->GetTableName(), "table_name");
  EXPECT_EQ(tve1->GetColumnName(), "column_name");
  // Uninitialized OIDs set to 0; TODO(Ling): change to INVALID_*_OID after catalog completion
  EXPECT_EQ(tve1->GetTableOid(), catalog::INVALID_TABLE_OID);
  EXPECT_EQ(tve1->GetDatabaseOid(), catalog::INVALID_DATABASE_OID);
  EXPECT_EQ(tve1->GetColumnOid(), catalog::INVALID_COLUMN_OID);

  EXPECT_EQ(tve11->GetAlias(), "");
  EXPECT_EQ(tve7->GetTableName(), "");
  EXPECT_EQ(tve7->GetColumnName(), "");
  EXPECT_EQ(tve7->GetColumnOid(), catalog::col_oid_t(3));
  EXPECT_EQ(tve7->GetTableOid(), catalog::table_oid_t(2));
  EXPECT_EQ(tve7->GetDatabaseOid(), catalog::db_oid_t(1));

  tve1->DeriveExpressionName();
  EXPECT_EQ(tve1->GetExpressionName(), "alias");
  tve7->DeriveExpressionName();
  EXPECT_EQ(tve7->GetExpressionName(), "");

  delete tve1;
  delete tve2;
  delete tve3;
  delete tve4;
  delete tve6;
  delete tve7;
  delete tve8;
  delete tve9;
  delete tve10;
  delete tve11;
  delete tve14;
}

// NOLINTNEXTLINE
TEST(ExpressionTests, ColumnValueExpressionJsonTest) {
  // Create expression
  std::unique_ptr<ColumnValueExpression> original_expr =
      std::make_unique<ColumnValueExpression>("table_name", "column_name", "alias");

  EXPECT_EQ(*original_expr, *(original_expr->Copy()));

  // Serialize expression
  auto json = original_expr->ToJson();
  EXPECT_FALSE(json.is_null());

  // Deserialize expression
  auto deserialized = DeserializeExpression(json);
  auto deserialized_expr = common::ManagedPointer(deserialized.result_).CastManagedPointerTo<ColumnValueExpression>();
  EXPECT_EQ(*original_expr, *deserialized_expr);
  EXPECT_EQ(original_expr->GetColumnName(), deserialized_expr->GetColumnName());
  EXPECT_EQ(original_expr->GetTableName(), deserialized_expr->GetTableName());
  EXPECT_EQ(original_expr->GetAlias(), deserialized_expr->GetAlias());

  // Create expression
  std::unique_ptr<ColumnValueExpression> original_expr_2 =
      std::make_unique<ColumnValueExpression>("table_name", "column_name");

  // Serialize expression
  auto json_2 = original_expr_2->ToJson();
  EXPECT_FALSE(json_2.is_null());

  // Deserialize expression
  auto deserialized_2 = DeserializeExpression(json_2);
  auto deserialized_expr_2 =
      common::ManagedPointer(deserialized_2.result_).CastManagedPointerTo<ColumnValueExpression>();
  EXPECT_EQ(*original_expr_2, *deserialized_expr_2);
  EXPECT_EQ(original_expr_2->GetAlias(), deserialized_expr_2->GetAlias());
  EXPECT_EQ(original_expr_2->GetColumnName(), deserialized_expr_2->GetColumnName());
  EXPECT_EQ(original_expr_2->GetTableName(), deserialized_expr_2->GetTableName());

  // Create expression
  std::unique_ptr<ColumnValueExpression> original_expr_3 =
      std::make_unique<ColumnValueExpression>("table_name", "column_name");

  // Serialize expression
  auto json_3 = original_expr_3->ToJson();
  EXPECT_FALSE(json_3.is_null());

  // Deserialize expression
  auto deserialized_3 = DeserializeExpression(json_3);
  auto deserialized_expr_3 =
      common::ManagedPointer(deserialized_3.result_).CastManagedPointerTo<ColumnValueExpression>();
  EXPECT_EQ(*original_expr_3, *deserialized_expr_3);
  EXPECT_EQ(original_expr_3->GetAlias(), deserialized_expr_3->GetAlias());
  EXPECT_EQ(original_expr_3->GetColumnName(), deserialized_expr_3->GetColumnName());
  EXPECT_EQ(original_expr_3->GetTableName(), deserialized_expr_3->GetTableName());
  EXPECT_EQ(original_expr_3->GetColumnOid(), deserialized_expr_3->GetColumnOid());
  EXPECT_EQ(original_expr_3->GetTableOid(), deserialized_expr_3->GetTableOid());
}

// NOLINTNEXTLINE
TEST(ExpressionTests, DerivedValueExpressionTest) {
  auto tve1 = new DerivedValueExpression(type::TypeId::BOOLEAN, 1, 3);
  auto tve2 = new DerivedValueExpression(type::TypeId::BOOLEAN, 1, 3);
  auto tve3 = new DerivedValueExpression(type::TypeId::SMALLINT, 1, 3);
  auto tve4 = new DerivedValueExpression(type::TypeId::BOOLEAN, 2, 3);
  auto tve5 = new DerivedValueExpression(type::TypeId::BOOLEAN, 1, 4);

  EXPECT_TRUE(*tve1 == *tve2);
  EXPECT_FALSE(*tve1 == *tve3);
  EXPECT_FALSE(*tve1 == *tve4);
  EXPECT_FALSE(*tve1 == *tve5);

  EXPECT_EQ(tve1->Hash(), tve2->Hash());
  EXPECT_NE(tve1->Hash(), tve3->Hash());
  EXPECT_NE(tve1->Hash(), tve4->Hash());
  EXPECT_NE(tve1->Hash(), tve5->Hash());

  EXPECT_EQ(tve1->GetExpressionType(), ExpressionType::VALUE_TUPLE);
  EXPECT_EQ(tve1->GetReturnValueType(), type::TypeId::BOOLEAN);
  EXPECT_EQ(tve1->GetTupleIdx(), 1);
  EXPECT_EQ(tve1->GetValueIdx(), 3);

  tve1->DeriveExpressionName();
  EXPECT_EQ(tve1->GetExpressionName(), "");

  delete tve1;
  delete tve2;
  delete tve3;
  delete tve4;
  delete tve5;
}

// NOLINTNEXTLINE
TEST(ExpressionTests, DerivedValueExpressionJsonTest) {
  // Create expression
  std::unique_ptr<DerivedValueExpression> original_expr =
      std::make_unique<DerivedValueExpression>(type::TypeId::BOOLEAN, 3, 3);

  EXPECT_EQ(*original_expr, *(original_expr->Copy()));

  // Serialize expression
  auto json = original_expr->ToJson();
  EXPECT_FALSE(json.is_null());

  // Deserialize expression
  auto deserialized = DeserializeExpression(json);
  auto deserialized_expr = common::ManagedPointer(deserialized.result_).CastManagedPointerTo<DerivedValueExpression>();
  EXPECT_EQ(*original_expr, *deserialized_expr);
  EXPECT_EQ(original_expr->GetTupleIdx(), deserialized_expr->GetTupleIdx());
  EXPECT_EQ(original_expr->GetValueIdx(), deserialized_expr->GetValueIdx());
  EXPECT_EQ(original_expr->GetReturnValueType(), deserialized_expr->GetReturnValueType());
}

// NOLINTNEXTLINE
TEST(ExpressionTests, ComparisonExpressionJsonTest) {
  // No Generic ComparisonExpression Test needed as it is simple.
  std::vector<std::unique_ptr<AbstractExpression>> children;
  children.emplace_back(std::make_unique<ConstantValueExpression>(type::TypeId::INTEGER, execution::sql::Integer(1)));
  children.emplace_back(std::make_unique<ConstantValueExpression>(type::TypeId::INTEGER, execution::sql::Integer(2)));

  // Create expression
  auto original_expr = new ComparisonExpression(ExpressionType::COMPARE_EQUAL, std::move(children));
  EXPECT_EQ(original_expr->GetExpressionType(), ExpressionType::COMPARE_EQUAL);
  EXPECT_EQ(original_expr->GetReturnValueType(), type::TypeId::BOOLEAN);
  original_expr->DeriveExpressionName();
  EXPECT_EQ(original_expr->GetExpressionName(), "");
  EXPECT_EQ(*original_expr, *(original_expr->Copy()));

  // Serialize expression
  auto json = original_expr->ToJson();
  EXPECT_FALSE(json.is_null());

  // Deserialize expression
  auto deserialized = DeserializeExpression(json);
  auto deserialized_expr = common::ManagedPointer(deserialized.result_);
  EXPECT_EQ(*original_expr, *deserialized_expr);

  delete original_expr;
}

// NOLINTNEXTLINE
TEST(ExpressionTests, StarExpressionJsonTest) {
  // No Generic StarExpression Test needed as it is simple.

  auto original_expr = new StarExpression();
  EXPECT_EQ(original_expr->GetExpressionType(), ExpressionType::STAR);
  EXPECT_EQ(original_expr->GetReturnValueType(), type::TypeId::INTEGER);
  original_expr->DeriveExpressionName();
  EXPECT_EQ(original_expr->GetExpressionName(), "");

  auto copy = original_expr->Copy();
  EXPECT_EQ(*original_expr, *copy);

  // Serialize expression
  auto json = original_expr->ToJson();
  EXPECT_FALSE(json.is_null());

  // Deserialize expression
  auto deserialized = DeserializeExpression(json);
  auto deserialized_expr = common::ManagedPointer(deserialized.result_);
  EXPECT_EQ(*original_expr, *deserialized_expr);

  delete original_expr;
}

// NOLINTNEXTLINE
TEST(ExpressionTests, DefaultValueExpressionJsonTest) {
  // No Generic DefaultExpression Test needed as it is simple.

  auto original_expr = new DefaultValueExpression();
  EXPECT_EQ(original_expr->GetExpressionType(), ExpressionType::VALUE_DEFAULT);
  EXPECT_EQ(original_expr->GetReturnValueType(), type::TypeId::INVALID);
  original_expr->DeriveExpressionName();
  EXPECT_EQ(original_expr->GetExpressionName(), "");
  auto copy = original_expr->Copy();
  EXPECT_EQ(*original_expr, *copy);

  // Serialize expression
  auto json = original_expr->ToJson();
  EXPECT_FALSE(json.is_null());

  // Deserialize expression
  auto deserialized = DeserializeExpression(json);
  auto deserialized_expr = common::ManagedPointer(deserialized.result_);
  EXPECT_EQ(*original_expr, *deserialized_expr);

  delete original_expr;
}

// NOLINTNEXTLINE
TEST(ExpressionTests, SubqueryExpressionTest) {
  // Current implementation of subquery expression's ==operator and Hash() function
  // only handles: all fields inherited from abstract expression class and
  // subselect's select columns, where condition, and distinct flag
  auto stmts0 = parser::PostgresParser::BuildParseTree(
      "SELECT * FROM foo INNER JOIN bar ON foo.a = bar.a WHERE foo.a > 0 GROUP BY foo.b ORDER BY bar.b ASC LIMIT 5;");
  EXPECT_EQ(stmts0->GetStatements().size(), 1);
  EXPECT_EQ(stmts0->GetStatement(0)->GetType(), StatementType::SELECT);

  auto select0 = std::unique_ptr<SelectStatement>(
      reinterpret_cast<SelectStatement *>(stmts0->TakeStatementsOwnership()[0].release()));
  auto subselect_expr0 = new SubqueryExpression(std::move(select0));

  auto stmts1 = parser::PostgresParser::BuildParseTree(
      "SELECT * FROM foo INNER JOIN bar ON foo.a = bar.a WHERE foo.a > 0 GROUP BY foo.b ORDER BY bar.b ASC LIMIT 5;");
  auto select1 = std::unique_ptr<SelectStatement>(
      reinterpret_cast<SelectStatement *>(stmts1->TakeStatementsOwnership()[0].release()));
  auto subselect_expr1 = new SubqueryExpression(std::move(select1));

  // different in select columns
  auto stmts2 = parser::PostgresParser::BuildParseTree(
      "SELECT a, b FROM foo INNER JOIN bar ON foo.a = bar.a WHERE foo.a > 0 GROUP BY foo.b ORDER BY bar.b ASC LIMIT "
      "5;");
  auto select2 = std::unique_ptr<SelectStatement>(
      reinterpret_cast<SelectStatement *>(stmts2->TakeStatementsOwnership()[0].release()));
  auto subselect_expr2 = new SubqueryExpression(std::move(select2));

  // different in distinct flag
  auto stmts3 = parser::PostgresParser::BuildParseTree(
      "SELECT DISTINCT a, b FROM foo INNER JOIN bar ON foo.a = bar.a WHERE foo.a > 0 GROUP BY foo.b ORDER BY bar.b ASC "
      "LIMIT 5;");
  auto select3 = std::unique_ptr<SelectStatement>(
      reinterpret_cast<SelectStatement *>(stmts3->TakeStatementsOwnership()[0].release()));
  auto subselect_expr3 = new SubqueryExpression(std::move(select3));

  // different in where
  auto stmts4 = parser::PostgresParser::BuildParseTree(
      "SELECT * FROM foo INNER JOIN bar ON foo.b = bar.a WHERE foo.b > 0 GROUP BY foo.b ORDER BY bar.b ASC LIMIT 5;");
  auto select4 = std::unique_ptr<SelectStatement>(
      reinterpret_cast<SelectStatement *>(stmts4->TakeStatementsOwnership()[0].release()));
  auto subselect_expr4 = new SubqueryExpression(std::move(select4));

  // different in where
  auto stmts5 = parser::PostgresParser::BuildParseTree("SELECT * FROM foo INNER JOIN bar ON foo.b = bar.a;");
  auto select5 = std::unique_ptr<SelectStatement>(
      reinterpret_cast<SelectStatement *>(stmts5->TakeStatementsOwnership()[0].release()));
  auto subselect_expr5 = new SubqueryExpression(std::move(select5));

  // depth is still -1 after deriveDepth, as the depth is set in binder
  EXPECT_EQ(subselect_expr0->DeriveDepth(), -1);
  EXPECT_TRUE(*subselect_expr0 == *subselect_expr1);
  EXPECT_FALSE(*subselect_expr0 == *subselect_expr2);
  EXPECT_FALSE(*subselect_expr2 == *subselect_expr3);
  EXPECT_FALSE(*subselect_expr0 == *subselect_expr4);
  EXPECT_FALSE(*subselect_expr0 == *subselect_expr5);
  EXPECT_EQ(subselect_expr0->Hash(), subselect_expr1->Hash());
  EXPECT_NE(subselect_expr0->Hash(), subselect_expr2->Hash());
  EXPECT_NE(subselect_expr2->Hash(), subselect_expr3->Hash());
  EXPECT_NE(subselect_expr0->Hash(), subselect_expr4->Hash());
  EXPECT_NE(subselect_expr0->Hash(), subselect_expr5->Hash());
  subselect_expr0->DeriveExpressionName();
  EXPECT_EQ(subselect_expr0->GetExpressionName(), "");

  delete subselect_expr0;
  delete subselect_expr1;
  delete subselect_expr2;
  delete subselect_expr3;
  delete subselect_expr4;
  delete subselect_expr5;
}

// NOLINTNEXTLINE
TEST(ExpressionTests, SimpleSubqueryExpressionJsonTest) {
  // Create expression
  auto result = parser::PostgresParser::BuildParseTree("SELECT * FROM foo;");
  EXPECT_EQ(result->GetStatements().size(), 1);
  EXPECT_EQ(result->GetStatement(0)->GetType(), StatementType::SELECT);

  auto select = std::unique_ptr<SelectStatement>(
      reinterpret_cast<SelectStatement *>(result->TakeStatementsOwnership()[0].release()));
  auto original_expr = std::make_unique<SubqueryExpression>(std::move(select));
  EXPECT_EQ(*original_expr, *(original_expr->Copy()));

  // Serialize expression
  auto json = original_expr->ToJson();
  EXPECT_FALSE(json.is_null());

  // Deserialize expression
  auto deserialized = DeserializeExpression(json);
  auto deserialized_expr = common::ManagedPointer(deserialized.result_).CastManagedPointerTo<SubqueryExpression>();
  EXPECT_EQ(*original_expr, *deserialized_expr);
  EXPECT_TRUE(deserialized_expr->GetSubselect() != nullptr);
  EXPECT_TRUE(deserialized_expr->GetSubselect()->GetSelectTable() != nullptr);
  EXPECT_EQ(original_expr->GetSubselect()->GetSelectTable()->GetTableName(),
            deserialized_expr->GetSubselect()->GetSelectTable()->GetTableName());
  EXPECT_EQ(original_expr->GetSubselect()->GetSelectColumns().size(),
            deserialized_expr->GetSubselect()->GetSelectColumns().size());
  EXPECT_EQ(1, deserialized_expr->GetSubselect()->GetSelectColumns().size());
  EXPECT_EQ(original_expr->GetSubselect()->GetSelectColumns()[0]->GetExpressionType(),
            deserialized_expr->GetSubselect()->GetSelectColumns()[0]->GetExpressionType());
}

// NOLINTNEXTLINE
TEST(ExpressionTests, ComplexSubqueryExpressionJsonTest) {
  // Create expression
  auto result = parser::PostgresParser::BuildParseTree(
      "SELECT * FROM foo INNER JOIN bar ON foo.a = bar.a GROUP BY foo.b ORDER BY bar.b ASC LIMIT 5;");
  EXPECT_EQ(result->GetStatements().size(), 1);
  EXPECT_EQ(result->GetStatements()[0]->GetType(), StatementType::SELECT);

  auto select = std::unique_ptr<SelectStatement>(
      reinterpret_cast<SelectStatement *>(result->TakeStatementsOwnership()[0].release()));
  auto original_expr = std::make_unique<SubqueryExpression>(std::move(select));

  // Serialize expression
  auto json = original_expr->ToJson();
  EXPECT_FALSE(json.is_null());

  // Deserialize expression
  auto deserialized = DeserializeExpression(json);
  auto deserialized_expr = common::ManagedPointer(deserialized.result_).CastManagedPointerTo<SubqueryExpression>();
  EXPECT_EQ(*original_expr, *deserialized_expr);

  // Check Limit
  auto subselect = deserialized_expr->GetSubselect();
  EXPECT_TRUE(subselect != nullptr);
  EXPECT_TRUE(subselect->GetSelectLimit() != nullptr);
  EXPECT_EQ(original_expr->GetSubselect()->GetSelectLimit()->GetLimit(), subselect->GetSelectLimit()->GetLimit());
  EXPECT_EQ(original_expr->GetSubselect()->GetSelectLimit()->GetOffset(), subselect->GetSelectLimit()->GetOffset());

  // Check Order By
  EXPECT_TRUE(subselect->GetSelectOrderBy() != nullptr);
  EXPECT_EQ(original_expr->GetSubselect()->GetSelectOrderBy()->GetOrderByTypes(),
            subselect->GetSelectOrderBy()->GetOrderByTypes());

  // Check Group By
  EXPECT_TRUE(subselect->GetSelectGroupBy() != nullptr);

  // Check Distinct
  EXPECT_FALSE(subselect->IsSelectDistinct());

  // Check SELECT *
  EXPECT_EQ(original_expr->GetSubselect()->GetSelectColumns().size(), subselect->GetSelectColumns().size());
  EXPECT_EQ(1, subselect->GetSelectColumns().size());

  // Check join
  EXPECT_TRUE(subselect->GetSelectTable() != nullptr);
  EXPECT_TRUE(subselect->GetSelectTable()->GetJoin() != nullptr);
  EXPECT_EQ(original_expr->GetSubselect()->GetSelectTable()->GetJoin()->GetJoinType(),
            subselect->GetSelectTable()->GetJoin()->GetJoinType());
  EXPECT_EQ(original_expr->GetSubselect()->GetSelectTable()->GetJoin()->GetLeftTable()->GetTableName(),
            subselect->GetSelectTable()->GetJoin()->GetLeftTable()->GetTableName());
  EXPECT_EQ(original_expr->GetSubselect()->GetSelectTable()->GetJoin()->GetRightTable()->GetTableName(),
            subselect->GetSelectTable()->GetJoin()->GetRightTable()->GetTableName());
  EXPECT_EQ(*original_expr->GetSubselect()->GetSelectTable()->GetJoin()->GetJoinCondition(),
            *subselect->GetSelectTable()->GetJoin()->GetJoinCondition());
}

}  // namespace noisepage::parser::expression<|MERGE_RESOLUTION|>--- conflicted
+++ resolved
@@ -437,32 +437,12 @@
 #endif
 
   // Testing DeriveReturnValueType functionality
-<<<<<<< HEAD
-  auto agg_expr_9 = new AggregateExpression(ExpressionType::AGGREGATE_TOP_K, {}, false);
-  auto agg_expr_10 = new AggregateExpression(ExpressionType::AGGREGATE_HISTOGRAM, {}, false);
-  agg_expr_9->DeriveReturnValueType();
-  agg_expr_10->DeriveReturnValueType();
-  EXPECT_EQ(agg_expr_9->GetReturnValueType(), type::TypeId::VARBINARY);
-  EXPECT_EQ(agg_expr_10->GetReturnValueType(), type::TypeId::VARBINARY);
-
-  delete agg_expr_1;
-  delete agg_expr_2;
-  delete agg_expr_3;
-  delete agg_expr_4;
-  delete agg_expr_5;
-  delete agg_expr_6;
-  delete agg_expr_7;
-  delete agg_expr_8;
-  delete agg_expr_9;
-  delete agg_expr_10;
-=======
   auto agg_expr_9 = AggregateExpression(ExpressionType::AGGREGATE_TOP_K, {}, false);
   auto agg_expr_10 = AggregateExpression(ExpressionType::AGGREGATE_HISTOGRAM, {}, false);
   agg_expr_9.DeriveReturnValueType();
   agg_expr_10.DeriveReturnValueType();
   EXPECT_EQ(agg_expr_9.GetReturnValueType(), type::TypeId::VARBINARY);
   EXPECT_EQ(agg_expr_10.GetReturnValueType(), type::TypeId::VARBINARY);
->>>>>>> 9d7198e7
 }
 
 // NOLINTNEXTLINE
