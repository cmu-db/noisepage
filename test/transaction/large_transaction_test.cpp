--- conflicted
+++ resolved
@@ -3,7 +3,7 @@
 #include "di/di_help.h"
 #include "di/injectors.h"
 #include "gtest/gtest.h"
-#include "util/data_table_test_util.h"
+#include "util/transaction_test_util.h"
 
 namespace terrier {
 class LargeTransactionTests : public TerrierTest {
@@ -35,28 +35,6 @@
 // to make sure they are the same.
 // NOLINTNEXTLINE
 TEST_F(LargeTransactionTests, MixedReadWrite) {
-<<<<<<< HEAD
-  const uint32_t txn_length = 10;
-  const std::vector<double> update_select_ratio = {0.5, 0.5};
-  const uint32_t num_concurrent_txns = MultiThreadTestUtil::HardwareConcurrency();
-  for (uint32_t iteration = 0; iteration < num_iterations; iteration++) {
-    LargeDataTableTestObject tested = LargeDataTableTestObject::Builder()
-                                          .SetMaxColumns(max_columns)
-                                          .SetInitialTableSize(initial_table_size)
-                                          .SetTxnLength(txn_length)
-                                          .SetUpdateSelectRatio(update_select_ratio)
-                                          .SetBlockStore(&block_store_)
-                                          .SetBufferPool(&buffer_pool_)
-                                          .SetGenerator(&generator_)
-                                          .SetGcOn(false)
-                                          .SetBookkeeping(true)
-                                          .build();
-    auto result = tested.SimulateOltp(num_txns, num_concurrent_txns);
-    tested.CheckReadsCorrect(&result.first);
-    for (auto w : result.first) delete w;
-    for (auto w : result.second) delete w;
-  }
-=======
   auto config = LargeTransactionTestConfiguration::Builder()
                     .SetNumIterations(10)
                     .SetNumTxns(1000)
@@ -68,34 +46,11 @@
                     .SetVarlenAllowed(false)
                     .Build();
   RunTest(config);
->>>>>>> 8d2f05a7
 }
 
 // Double the thread count to force more thread swapping and try to capture unexpected races
 // NOLINTNEXTLINE
 TEST_F(LargeTransactionTests, MixedReadWriteHighThread) {
-<<<<<<< HEAD
-  const uint32_t txn_length = 10;
-  const std::vector<double> update_select_ratio = {0.5, 0.5};
-  const uint32_t num_concurrent_txns = 2 * MultiThreadTestUtil::HardwareConcurrency();
-  for (uint32_t iteration = 0; iteration < num_iterations; iteration++) {
-    LargeDataTableTestObject tested = LargeDataTableTestObject::Builder()
-                                          .SetMaxColumns(max_columns)
-                                          .SetInitialTableSize(initial_table_size)
-                                          .SetTxnLength(txn_length)
-                                          .SetUpdateSelectRatio(update_select_ratio)
-                                          .SetBlockStore(&block_store_)
-                                          .SetBufferPool(&buffer_pool_)
-                                          .SetGenerator(&generator_)
-                                          .SetGcOn(false)
-                                          .SetBookkeeping(true)
-                                          .build();
-    auto result = tested.SimulateOltp(num_txns, num_concurrent_txns);
-    tested.CheckReadsCorrect(&result.first);
-    for (auto w : result.first) delete w;
-    for (auto w : result.second) delete w;
-  }
-=======
   auto config = LargeTransactionTestConfiguration::Builder()
                     .SetNumIterations(10)
                     .SetNumTxns(1000)
@@ -107,34 +62,11 @@
                     .SetVarlenAllowed(false)
                     .Build();
   RunTest(config);
->>>>>>> 8d2f05a7
 }
 
 // This test targets the scenario of low abort rate (~1% of num_txns) and high throughput of statements
 // NOLINTNEXTLINE
 TEST_F(LargeTransactionTests, LowAbortHighThroughput) {
-<<<<<<< HEAD
-  const uint32_t txn_length = 1;
-  const std::vector<double> update_select_ratio = {0.5, 0.5};
-  const uint32_t num_concurrent_txns = MultiThreadTestUtil::HardwareConcurrency();
-  for (uint32_t iteration = 0; iteration < num_iterations; iteration++) {
-    LargeDataTableTestObject tested = LargeDataTableTestObject::Builder()
-                                          .SetMaxColumns(max_columns)
-                                          .SetInitialTableSize(initial_table_size)
-                                          .SetTxnLength(txn_length)
-                                          .SetUpdateSelectRatio(update_select_ratio)
-                                          .SetBlockStore(&block_store_)
-                                          .SetBufferPool(&buffer_pool_)
-                                          .SetGenerator(&generator_)
-                                          .SetGcOn(false)
-                                          .SetBookkeeping(true)
-                                          .build();
-    auto result = tested.SimulateOltp(num_txns, num_concurrent_txns);
-    tested.CheckReadsCorrect(&result.first);
-    for (auto w : result.first) delete w;
-    for (auto w : result.second) delete w;
-  }
-=======
   auto config = LargeTransactionTestConfiguration::Builder()
                     .SetNumIterations(10)
                     .SetNumTxns(1000)
@@ -146,34 +78,11 @@
                     .SetVarlenAllowed(false)
                     .Build();
   RunTest(config);
->>>>>>> 8d2f05a7
 }
 
 // This test is a duplicate of LowAbortHighThroughput but with higher number of thread swapouts
 // NOLINTNEXTLINE
 TEST_F(LargeTransactionTests, LowAbortHighThroughputHighThread) {
-<<<<<<< HEAD
-  const uint32_t txn_length = 1;
-  const std::vector<double> update_select_ratio = {0.5, 0.5};
-  const uint32_t num_concurrent_txns = 2 * MultiThreadTestUtil::HardwareConcurrency();
-  for (uint32_t iteration = 0; iteration < num_iterations; iteration++) {
-    LargeDataTableTestObject tested = LargeDataTableTestObject::Builder()
-                                          .SetMaxColumns(max_columns)
-                                          .SetInitialTableSize(initial_table_size)
-                                          .SetTxnLength(txn_length)
-                                          .SetUpdateSelectRatio(update_select_ratio)
-                                          .SetBlockStore(&block_store_)
-                                          .SetBufferPool(&buffer_pool_)
-                                          .SetGenerator(&generator_)
-                                          .SetGcOn(false)
-                                          .SetBookkeeping(true)
-                                          .build();
-    auto result = tested.SimulateOltp(num_txns, num_concurrent_txns);
-    tested.CheckReadsCorrect(&result.first);
-    for (auto w : result.first) delete w;
-    for (auto w : result.second) delete w;
-  }
-=======
   auto config = LargeTransactionTestConfiguration::Builder()
                     .SetNumIterations(10)
                     .SetNumTxns(1000)
@@ -185,35 +94,12 @@
                     .SetVarlenAllowed(false)
                     .Build();
   RunTest(config);
->>>>>>> 8d2f05a7
 }
 
 // This test is similar to the previous one, but with a higher ratio of updates
 // and longer transactions leading to more aborts.
 // NOLINTNEXTLINE
 TEST_F(LargeTransactionTests, HighAbortRate) {
-<<<<<<< HEAD
-  const uint32_t txn_length = 40;
-  const std::vector<double> update_select_ratio = {0.8, 0.2};
-  const uint32_t num_concurrent_txns = MultiThreadTestUtil::HardwareConcurrency();
-  for (uint32_t iteration = 0; iteration < num_iterations; iteration++) {
-    LargeDataTableTestObject tested = LargeDataTableTestObject::Builder()
-                                          .SetMaxColumns(max_columns)
-                                          .SetInitialTableSize(initial_table_size)
-                                          .SetTxnLength(txn_length)
-                                          .SetUpdateSelectRatio(update_select_ratio)
-                                          .SetBlockStore(&block_store_)
-                                          .SetBufferPool(&buffer_pool_)
-                                          .SetGenerator(&generator_)
-                                          .SetGcOn(false)
-                                          .SetBookkeeping(true)
-                                          .build();
-    auto result = tested.SimulateOltp(num_txns, num_concurrent_txns);
-    tested.CheckReadsCorrect(&result.first);
-    for (auto w : result.first) delete w;
-    for (auto w : result.second) delete w;
-  }
-=======
   auto config = LargeTransactionTestConfiguration::Builder()
                     .SetNumIterations(10)
                     .SetNumTxns(1000)
@@ -225,34 +111,11 @@
                     .SetVarlenAllowed(false)
                     .Build();
   RunTest(config);
->>>>>>> 8d2f05a7
 }
 
 // This test duplicates the previous one with a higher number of thread swapouts.
 // NOLINTNEXTLINE
 TEST_F(LargeTransactionTests, HighAbortRateHighThread) {
-<<<<<<< HEAD
-  const uint32_t txn_length = 40;
-  const std::vector<double> update_select_ratio = {0.8, 0.2};
-  const uint32_t num_concurrent_txns = 2 * MultiThreadTestUtil::HardwareConcurrency();
-  for (uint32_t iteration = 0; iteration < num_iterations; iteration++) {
-    LargeDataTableTestObject tested = LargeDataTableTestObject::Builder()
-                                          .SetMaxColumns(max_columns)
-                                          .SetInitialTableSize(initial_table_size)
-                                          .SetTxnLength(txn_length)
-                                          .SetUpdateSelectRatio(update_select_ratio)
-                                          .SetBlockStore(&block_store_)
-                                          .SetBufferPool(&buffer_pool_)
-                                          .SetGenerator(&generator_)
-                                          .SetGcOn(false)
-                                          .SetBookkeeping(true)
-                                          .build();
-    auto result = tested.SimulateOltp(num_txns, num_concurrent_txns);
-    tested.CheckReadsCorrect(&result.first);
-    for (auto w : result.first) delete w;
-    for (auto w : result.second) delete w;
-  }
-=======
   auto config = LargeTransactionTestConfiguration::Builder()
                     .SetNumIterations(10)
                     .SetNumTxns(1000)
@@ -264,34 +127,11 @@
                     .SetVarlenAllowed(false)
                     .Build();
   RunTest(config);
->>>>>>> 8d2f05a7
 }
 
 // This test aims to behave like a TPC-C benchmark
 // NOLINTNEXTLINE
 TEST_F(LargeTransactionTests, TPCCish) {
-<<<<<<< HEAD
-  const uint32_t txn_length = 5;
-  const std::vector<double> update_select_ratio = {0.4, 0.6};
-  const uint32_t num_concurrent_txns = MultiThreadTestUtil::HardwareConcurrency();
-  for (uint32_t iteration = 0; iteration < num_iterations; iteration++) {
-    LargeDataTableTestObject tested = LargeDataTableTestObject::Builder()
-                                          .SetMaxColumns(max_columns)
-                                          .SetInitialTableSize(initial_table_size)
-                                          .SetTxnLength(txn_length)
-                                          .SetUpdateSelectRatio(update_select_ratio)
-                                          .SetBlockStore(&block_store_)
-                                          .SetBufferPool(&buffer_pool_)
-                                          .SetGenerator(&generator_)
-                                          .SetGcOn(false)
-                                          .SetBookkeeping(true)
-                                          .build();
-    auto result = tested.SimulateOltp(num_txns, num_concurrent_txns);
-    tested.CheckReadsCorrect(&result.first);
-    for (auto w : result.first) delete w;
-    for (auto w : result.second) delete w;
-  }
-=======
   auto config = LargeTransactionTestConfiguration::Builder()
                     .SetNumIterations(10)
                     .SetNumTxns(1000)
@@ -303,34 +143,11 @@
                     .SetVarlenAllowed(false)
                     .Build();
   RunTest(config);
->>>>>>> 8d2f05a7
 }
 
 // This test is a duplicate of TPCC but with higher number of thread swapouts
 // NOLINTNEXTLINE
 TEST_F(LargeTransactionTests, TPCCishHighThread) {
-<<<<<<< HEAD
-  const uint32_t txn_length = 5;
-  const std::vector<double> update_select_ratio = {0.4, 0.6};
-  const uint32_t num_concurrent_txns = 2 * MultiThreadTestUtil::HardwareConcurrency();
-  for (uint32_t iteration = 0; iteration < num_iterations; iteration++) {
-    LargeDataTableTestObject tested = LargeDataTableTestObject::Builder()
-                                          .SetMaxColumns(max_columns)
-                                          .SetInitialTableSize(initial_table_size)
-                                          .SetTxnLength(txn_length)
-                                          .SetUpdateSelectRatio(update_select_ratio)
-                                          .SetBlockStore(&block_store_)
-                                          .SetBufferPool(&buffer_pool_)
-                                          .SetGenerator(&generator_)
-                                          .SetGcOn(false)
-                                          .SetBookkeeping(true)
-                                          .build();
-    auto result = tested.SimulateOltp(num_txns, num_concurrent_txns);
-    tested.CheckReadsCorrect(&result.first);
-    for (auto w : result.first) delete w;
-    for (auto w : result.second) delete w;
-  }
-=======
   auto config = LargeTransactionTestConfiguration::Builder()
                     .SetNumIterations(10)
                     .SetNumTxns(1000)
@@ -342,6 +159,5 @@
                     .SetVarlenAllowed(false)
                     .Build();
   RunTest(config);
->>>>>>> 8d2f05a7
 }
 }  // namespace terrier