--- conflicted
+++ resolved
@@ -33,20 +33,11 @@
   }
 }
 
-<<<<<<< HEAD
-// This test is similar to the previous one, but with a higher ratio of updates
-// and longer transactions leading to more aborts.
-// NOLINTNEXTLINE
-TEST_F(LargeTransactionTests, HighAbortRate) {
-  const uint32_t txn_length = 40;
-  const std::vector<double> update_select_ratio = {0.7, 0.3};
-=======
 // This test targets the scenario of low abort rate (~1% of num_txns) and high throughput of statements
 // NOLINTNEXTLINE
 TEST_F(LargeTransactionTests, LowAbortHighThroughput) {
   const uint32_t txn_length = 1;
   const std::vector<double> update_select_ratio = {0.5, 0.5};
->>>>>>> 6815369e
   const uint32_t num_concurrent_txns = TestThreadPool::HardwareConcurrency();
   for (uint32_t iteration = 0; iteration < num_iterations; iteration++) {
     LargeTransactionTestObject tested(max_columns, initial_table_size, txn_length, update_select_ratio, &block_store_,
@@ -58,13 +49,6 @@
   }
 }
 
-<<<<<<< HEAD
-// This test duplicates the previous one with a higher number of thread swapouts.
-// NOLINTNEXTLINE
-TEST_F(LargeTransactionTests, HighAbortRateHighThread) {
-  const uint32_t txn_length = 40;
-  const std::vector<double> update_select_ratio = {0.7, 0.3};
-=======
 // This test is a duplicate of LowAbortHighThroughput but with higher number of thread swapouts
 // NOLINTNEXTLINE
 TEST_F(LargeTransactionTests, LowAbortHighThroughputHighThread) {
@@ -97,12 +81,44 @@
   }
 }
 
+// This test is similar to the previous one, but with a higher ratio of updates
+// and longer transactions leading to more aborts.
+// NOLINTNEXTLINE
+TEST_F(LargeTransactionTests, HighAbortRate) {
+  const uint32_t txn_length = 40;
+  const std::vector<double> update_select_ratio = {0.7, 0.3};
+  const uint32_t num_concurrent_txns = TestThreadPool::HardwareConcurrency();
+  for (uint32_t iteration = 0; iteration < num_iterations; iteration++) {
+    LargeTransactionTestObject tested(max_columns, initial_table_size, txn_length, update_select_ratio, &block_store_,
+                                      &buffer_pool_, &generator_, false, true);
+    auto result = tested.SimulateOltp(num_txns, num_concurrent_txns);
+    tested.CheckReadsCorrect(&result.first);
+    for (auto w : result.first) delete w;
+    for (auto w : result.second) delete w;
+  }
+}
+
+// This test duplicates the previous one with a higher number of thread swapouts.
+// NOLINTNEXTLINE
+TEST_F(LargeTransactionTests, HighAbortRateHighThread) {
+  const uint32_t txn_length = 40;
+  const std::vector<double> update_select_ratio = {0.7, 0.3};
+  const uint32_t num_concurrent_txns = 2 * TestThreadPool::HardwareConcurrency();
+  for (uint32_t iteration = 0; iteration < num_iterations; iteration++) {
+    LargeTransactionTestObject tested(max_columns, initial_table_size, txn_length, update_select_ratio, &block_store_,
+                                      &buffer_pool_, &generator_, false, true);
+    auto result = tested.SimulateOltp(num_txns, num_concurrent_txns);
+    tested.CheckReadsCorrect(&result.first);
+    for (auto w : result.first) delete w;
+    for (auto w : result.second) delete w;
+  }
+}
+
 // This test is a duplicate of TPCC but with higher number of thread swapouts
 // NOLINTNEXTLINE
 TEST_F(LargeTransactionTests, TPCCHighThread) {
   const uint32_t txn_length = 5;
   const std::vector<double> update_select_ratio = {0.4, 0.6};
->>>>>>> 6815369e
   const uint32_t num_concurrent_txns = 2 * TestThreadPool::HardwareConcurrency();
   for (uint32_t iteration = 0; iteration < num_iterations; iteration++) {
     LargeTransactionTestObject tested(max_columns, initial_table_size, txn_length, update_select_ratio, &block_store_,
