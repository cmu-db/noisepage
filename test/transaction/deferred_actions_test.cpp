#include <memory>
#include <vector>

#include "main/db_main.h"
#include "storage/garbage_collector.h"
#include "storage/sql_table.h"
#include "storage/storage_defs.h"
#include "test_util/catalog_test_util.h"
#include "test_util/data_table_test_util.h"
#include "test_util/test_harness.h"
#include "transaction/deferred_action_manager.h"
#include "transaction/transaction_context.h"
#include "transaction/transaction_defs.h"
#include "transaction/transaction_manager.h"

namespace noisepage {

class DeferredActionsTest : public TerrierTest {
 protected:
  void SetUp() override {
<<<<<<< HEAD
    // reset the number of transaction processed to 0 for each test case
    common::thread_context.num_txns_completed_ = 0;
    db_main_ = terrier::DBMain::Builder().SetUseGC(true).Build();
=======
    db_main_ = noisepage::DBMain::Builder().SetUseGC(true).Build();
>>>>>>> 8cf1a2a6
    txn_mgr_ = db_main_->GetTransactionLayer()->GetTransactionManager();
    deferred_action_manager_ = db_main_->GetTransactionLayer()->GetDeferredActionManager();
    gc_ = db_main_->GetStorageLayer()->GetGarbageCollector();
  }

  std::unique_ptr<DBMain> db_main_;
  common::ManagedPointer<transaction::TransactionManager> txn_mgr_;
  common::ManagedPointer<transaction::DeferredActionManager> deferred_action_manager_;
  common::ManagedPointer<storage::GarbageCollector> gc_;
};

// Test that abort actions do not execute before the transaction aborts and that
// commit actions are never executed.
// NOLINTNEXTLINE
TEST_F(DeferredActionsTest, AbortAction) {
  auto *txn = txn_mgr_->BeginTransaction();

  bool aborted = false;
  bool committed = false;
  txn->RegisterAbortAction([&]() { aborted = true; });
  txn->RegisterCommitAction([&]() { committed = true; });

  EXPECT_FALSE(aborted);
  EXPECT_FALSE(committed);

  txn_mgr_->Abort(txn);

  EXPECT_TRUE(aborted);
  EXPECT_FALSE(committed);
}

// Test that commit actions are not executed before the transaction commits and
// that abort actions are never executed.
// NOLINTNEXTLINE
TEST_F(DeferredActionsTest, CommitAction) {
  auto *txn = txn_mgr_->BeginTransaction();

  bool aborted = false;
  bool committed = false;
  txn->RegisterAbortAction([&]() { aborted = true; });
  txn->RegisterCommitAction([&]() { committed = true; });

  EXPECT_FALSE(aborted);
  EXPECT_FALSE(committed);

  txn_mgr_->Commit(txn, transaction::TransactionUtil::EmptyCallback, nullptr);

  EXPECT_TRUE(committed);
  EXPECT_FALSE(aborted);

  gc_->PerformGarbageCollection(false);
  gc_->PerformGarbageCollection(false);
}

// Test that the GC performs available deferred actions when PerformGarbageCollection is called
// NOLINTNEXTLINE
TEST_F(DeferredActionsTest, SimpleDefer) {
  bool deferred = false;
  deferred_action_manager_->RegisterDeferredAction([&]() { deferred = true; }, transaction::DafId::INVALID);

  EXPECT_FALSE(deferred);

  gc_->PerformGarbageCollection(false);

  EXPECT_TRUE(deferred);
}

// Test that the GC correctly delays execution of deferred actions until the
// epoch (oldest running transaction) is greater than or equal to the next
// available timestamp when the action was deferred.
// NOLINTNEXTLINE
TEST_F(DeferredActionsTest, DelayedDefer) {
  auto *txn = txn_mgr_->BeginTransaction();

  bool deferred = false;
  deferred_action_manager_->RegisterDeferredAction([&]() { deferred = true; }, transaction::DafId::INVALID);

  EXPECT_FALSE(deferred);

  gc_->PerformGarbageCollection(false);

  EXPECT_FALSE(deferred);  // txn is still open

  txn_mgr_->Abort(txn);

  gc_->PerformGarbageCollection(false);

  EXPECT_TRUE(deferred);
}

// Test that a deferred action can successfully generate and insert another
// deferred action (e.g. an "unlink" action could generate the paired "delete")
// NOLINTNEXTLINE
TEST_F(DeferredActionsTest, ChainedDefer) {
  bool defer1 = false;
  bool defer2 = false;
  deferred_action_manager_->RegisterDeferredAction(
      [&]() {
        defer1 = true;
        deferred_action_manager_->RegisterDeferredAction([&]() { defer2 = true; }, transaction::DafId::INVALID);
      },
      transaction::DafId::INVALID);

  EXPECT_FALSE(defer1);
  EXPECT_FALSE(defer2);

  gc_->PerformGarbageCollection(false);

  EXPECT_TRUE(defer1);
  EXPECT_FALSE(defer2);  // Sitting in txn_mgr_'s deferral queue

  gc_->PerformGarbageCollection(false);

  EXPECT_TRUE(defer1);
  EXPECT_TRUE(defer2);
}

// Test that the transaction context's interface supports creating a deep deferral
// chain that conditionally executes only on abort.
// NOLINTNEXTLINE
TEST_F(DeferredActionsTest, AbortBootstrapDefer) {
  auto *txn = txn_mgr_->BeginTransaction();

  bool defer1 = false;
  bool defer2 = false;
  bool aborted = false;
  bool committed = false;

  txn->RegisterCommitAction([&]() { committed = true; });
  txn->RegisterAbortAction([&](transaction::DeferredActionManager *deferred_action_manager) {
    aborted = true;
    deferred_action_manager->RegisterDeferredAction(
        [&, deferred_action_manager]() {
          defer1 = true;
          deferred_action_manager->RegisterDeferredAction([&]() { defer2 = true; }, transaction::DafId::INVALID);
        },
        transaction::DafId::INVALID);
  });

  EXPECT_FALSE(aborted);
  EXPECT_FALSE(committed);
  EXPECT_FALSE(defer1);
  EXPECT_FALSE(defer2);

  gc_->PerformGarbageCollection(false);

  EXPECT_FALSE(aborted);
  EXPECT_FALSE(committed);
  EXPECT_FALSE(defer1);
  EXPECT_FALSE(defer2);

  txn_mgr_->Abort(txn);

  EXPECT_TRUE(aborted);
  EXPECT_FALSE(committed);
  EXPECT_FALSE(defer1);
  EXPECT_FALSE(defer2);

  gc_->PerformGarbageCollection(false);

  EXPECT_TRUE(aborted);
  EXPECT_FALSE(committed);
  EXPECT_TRUE(defer1);
  EXPECT_FALSE(defer2);

  gc_->PerformGarbageCollection(false);

  EXPECT_TRUE(aborted);
  EXPECT_FALSE(committed);
  EXPECT_TRUE(defer1);
  EXPECT_TRUE(defer2);
}

// Test that the transaction context's interface supports creating a deep deferral
// chain that conditionally executes only on commit.
// NOLINTNEXTLINE
TEST_F(DeferredActionsTest, CommitBootstrapDefer) {
  auto *txn = txn_mgr_->BeginTransaction();

  bool defer1 = false;
  bool defer2 = false;
  bool aborted = false;
  bool committed = false;

  txn->RegisterAbortAction([&]() { aborted = true; });
  txn->RegisterCommitAction([&](transaction::DeferredActionManager *deferred_action_manager) {
    committed = true;
    deferred_action_manager->RegisterDeferredAction(
        [&, deferred_action_manager]() {
          defer1 = true;
          deferred_action_manager->RegisterDeferredAction([&]() { defer2 = true; }, transaction::DafId::INVALID);
        },
        transaction::DafId::INVALID);
  });

  EXPECT_FALSE(aborted);
  EXPECT_FALSE(committed);
  EXPECT_FALSE(defer1);
  EXPECT_FALSE(defer2);

  gc_->PerformGarbageCollection(false);

  EXPECT_FALSE(aborted);
  EXPECT_FALSE(committed);
  EXPECT_FALSE(defer1);
  EXPECT_FALSE(defer2);

  txn_mgr_->Commit(txn, transaction::TransactionUtil::EmptyCallback, nullptr);

  EXPECT_FALSE(aborted);
  EXPECT_TRUE(committed);
  EXPECT_FALSE(defer1);
  EXPECT_FALSE(defer2);

  gc_->PerformGarbageCollection(false);

  EXPECT_FALSE(aborted);
  EXPECT_TRUE(committed);
  EXPECT_TRUE(defer1);
  EXPECT_FALSE(defer2);

  gc_->PerformGarbageCollection(false);

  EXPECT_FALSE(aborted);
  EXPECT_TRUE(committed);
  EXPECT_TRUE(defer1);
  EXPECT_TRUE(defer2);
}
}  // namespace noisepage<|MERGE_RESOLUTION|>--- conflicted
+++ resolved
@@ -18,13 +18,9 @@
 class DeferredActionsTest : public TerrierTest {
  protected:
   void SetUp() override {
-<<<<<<< HEAD
     // reset the number of transaction processed to 0 for each test case
     common::thread_context.num_txns_completed_ = 0;
-    db_main_ = terrier::DBMain::Builder().SetUseGC(true).Build();
-=======
     db_main_ = noisepage::DBMain::Builder().SetUseGC(true).Build();
->>>>>>> 8cf1a2a6
     txn_mgr_ = db_main_->GetTransactionLayer()->GetTransactionManager();
     deferred_action_manager_ = db_main_->GetTransactionLayer()->GetDeferredActionManager();
     gc_ = db_main_->GetStorageLayer()->GetGarbageCollector();
