--- conflicted
+++ resolved
@@ -14,11 +14,6 @@
 
 class DeferredActionsTest : public TerrierTest {
  protected:
-<<<<<<< HEAD
-=======
-  DeferredActionsTest() : gc_(&txn_mgr_, nullptr) {}
-
->>>>>>> a5b67df0
   void SetUp() override { TerrierTest::SetUp(); }
 
   void TearDown() override {
@@ -31,8 +26,8 @@
   transaction::TimestampManager timestamp_manager_;
   transaction::DeferredActionManager deferred_action_manager_{&timestamp_manager_};
   transaction::TransactionManager txn_mgr_{&timestamp_manager_, &deferred_action_manager_, &buffer_pool_, true,
-                                           LOGGING_DISABLED};
-  storage::GarbageCollector gc_{&timestamp_manager_, &deferred_action_manager_, &txn_mgr_};
+                                           DISABLED};
+  storage::GarbageCollector gc_{&timestamp_manager_, &deferred_action_manager_, &txn_mgr_, DISABLED};
 };
 
 // Test that abort actions do not execute before the transaction aborts and that
