--- conflicted
+++ resolved
@@ -1,109 +1,15 @@
-<<<<<<< HEAD
 #include <unordered_map>
-
-#include "common/test_util.h"
-=======
 #include "util/multi_threaded_test_util.h"
 #include "util/tuple_access_strategy_test_util.h"
 #include "util/storage_test_util.h"
->>>>>>> 70aaee82
 #include "common/typedefs.h"
 #include "storage/storage_util.h"
 #include "storage/tuple_access_strategy.h"
-#include "util/storage_test_util.h"
 
 namespace terrier {
 struct TupleAccessStrategyTests : public ::testing::Test {
   storage::RawBlock *raw_block_ = nullptr;
   storage::BlockStore block_store_{1};
-
-// This does NOT return a sensible tuple in general. This is just some filler
-// to write into the storage layer and is devoid of meaning outside of this class.
-// This is distinct from a ProjectedRow and should only be used to exercise TupleAccessStrategy's ability to access
-// RawBlocks.
-// ProjectedRow has additional checks and invariants only meaningful at the DataTable level
-  struct FakeRawTuple {
-    template<typename Random>
-    FakeRawTuple(const storage::BlockLayout &layout, Random &generator)
-        : layout_(layout), attr_offsets_(), contents_(new byte[layout.tuple_size_]) {
-      uint32_t pos = 0;
-      for (uint16_t col = 0; col < layout.num_cols_; col++) {
-        attr_offsets_.push_back(pos);
-        pos += layout.attr_sizes_[col];
-      }
-      testutil::FillWithRandomBytes(layout.tuple_size_, contents_, generator);
-    }
-
-    ~FakeRawTuple() { delete[] contents_; }
-
-    // Since all fields we store in pages are equal to or shorter than 8 bytes,
-    // we can do equality checks on uint64_t always.
-    // 0 return for non-primary key indexes should be treated as null.
-    uint64_t Attribute(const storage::BlockLayout &layout, uint16_t col) {
-      return storage::StorageUtil::ReadBytes(layout.attr_sizes_[col],
-                                contents_ + attr_offsets_[col]);
-    }
-
-    const storage::BlockLayout &layout_;
-    std::vector<uint32_t> attr_offsets_;
-    byte *contents_;
-  };
-
-// Write the given fake tuple into a block using the given access strategy,
-// at the specified offset
-  void InsertTuple(FakeRawTuple &tuple, storage::TupleAccessStrategy &tested, const storage::BlockLayout &layout,
-                   storage::TupleSlot slot) {
-    for (uint16_t col = 0; col < layout.num_cols_; col++) {
-      uint64_t col_val = tuple.Attribute(layout, col);
-      if (col_val != 0 || col == PRESENCE_COLUMN_ID)
-        storage::StorageUtil::WriteBytes(layout.attr_sizes_[col],
-                            tuple.Attribute(layout, col),
-                            tested.AccessForceNotNull(slot, col));
-      else
-        tested.SetNull(slot, col);
-      // Otherwise leave the field as null.
-    }
-  }
-
-// Check that the written tuple is the same as the expected one
-  void CheckTupleEqual(FakeRawTuple &expected, storage::TupleAccessStrategy &tested, const storage::BlockLayout &layout,
-                       storage::TupleSlot slot) {
-    for (uint16_t col = 0; col < layout.num_cols_; col++) {
-      uint64_t expected_col = expected.Attribute(layout, col);
-      // 0 return for non-primary key indexes should be treated as null.
-      bool null = (expected_col == 0) && (col != PRESENCE_COLUMN_ID);
-      byte *col_slot = tested.AccessWithNullCheck(slot, col);
-      if (!null) {
-        EXPECT_TRUE(col_slot != nullptr);
-        EXPECT_EQ(expected.Attribute(layout, col),
-                  storage::StorageUtil::ReadBytes(layout.attr_sizes_[col], col_slot));
-      } else {
-        EXPECT_TRUE(col_slot == nullptr);
-      }
-    }
-  }
-
-// Using the given random generator, attempts to allocate a slot and write a
-// random tuple into it. The slot and the tuple are logged in the given map.
-// Checks are performed to make sure the insertion is sensible.
-  template<typename Random>
-  std::pair<const storage::TupleSlot, FakeRawTuple> &TryInsertFakeTuple(
-      const storage::BlockLayout &layout, storage::TupleAccessStrategy &tested, storage::RawBlock *block,
-      std::unordered_map<storage::TupleSlot, FakeRawTuple> &tuples, Random &generator) {
-    storage::TupleSlot slot;
-    // There should always be enough slots.
-    EXPECT_TRUE(tested.Allocate(block, slot));
-    EXPECT_TRUE(tested.ColumnNullBitmap(block,
-                                        PRESENCE_COLUMN_ID)->Test(slot.GetOffset()));
-
-    // Construct a random tuple and associate it with the tuple slot
-    auto result =
-        tuples.emplace(std::piecewise_construct, std::forward_as_tuple(slot), std::forward_as_tuple(layout, generator));
-    // The tuple slot is not something that is already in use.
-    EXPECT_TRUE(result.second);
-    InsertTuple(result.first->second, tested, layout, slot);
-    return *(result.first);
-  }
 
  protected:
   void SetUp() override {
@@ -177,19 +83,6 @@
     std::unordered_map<storage::TupleSlot, FakeRawTuple> tuples;
 
     for (uint32_t j = 0; j < num_inserts; j++)
-<<<<<<< HEAD
-      TryInsertFakeTuple(layout,
-                         tested,
-                         raw_block_,
-                         tuples,
-                         generator);
-    // Check that all inserted tuples are equal to their expected values
-    for (auto &entry : tuples)
-      CheckTupleEqual(entry.second,
-                      tested,
-                      layout,
-                      entry.first);
-=======
       TupleAccessStrategyTestUtil::TryInsertFakeTuple(layout,
                                                       tested,
                                                       raw_block_,
@@ -201,7 +94,6 @@
                                                    tested,
                                                    layout,
                                                    entry.first);
->>>>>>> 70aaee82
   }
 }
 
@@ -275,35 +167,20 @@
       std::default_random_engine thread_generator(id);
       uint32_t work = std::min(layout.num_slots_, max_work);
       for (uint32_t j = 0; j < work / num_threads; j++)
-<<<<<<< HEAD
-        TryInsertFakeTuple(layout,
-                           tested,
-                           raw_block_,
-                           tuples[id],
-                           thread_generator);
-=======
         TupleAccessStrategyTestUtil::TryInsertFakeTuple(layout,
                                                         tested,
                                                         raw_block_,
                                                         tuples[id],
                                                         thread_generator);
->>>>>>> 70aaee82
     };
 
     MultiThreadedTestUtil::RunThreadsUntilFinish(num_threads, workload);
     for (auto &thread_tuples : tuples)
       for (auto &entry : thread_tuples)
-<<<<<<< HEAD
-        CheckTupleEqual(entry.second,
-                        tested,
-                        layout,
-                        entry.first);
-=======
         TupleAccessStrategyTestUtil::CheckTupleEqual(entry.second,
                                                      tested,
                                                      layout,
                                                      entry.first);
->>>>>>> 70aaee82
   }
 }
 
@@ -337,19 +214,11 @@
     auto workload = [&](uint32_t id) {
       std::default_random_engine thread_generator(id);
       auto insert = [&] {
-<<<<<<< HEAD
-        auto &res = TryInsertFakeTuple(layout,
-                                       tested,
-                                       raw_block_,
-                                       tuples[id],
-                                       thread_generator);
-=======
         auto &res = TupleAccessStrategyTestUtil::TryInsertFakeTuple(layout,
                                                                     tested,
                                                                     raw_block_,
                                                                     tuples[id],
                                                                     thread_generator);
->>>>>>> 70aaee82
         // log offset so we can pick random deletes
         slots[id].push_back(res.first);
       };
@@ -371,17 +240,10 @@
     MultiThreadedTestUtil::RunThreadsUntilFinish(num_threads, workload);
     for (auto &thread_tuples : tuples)
       for (auto &entry : thread_tuples)
-<<<<<<< HEAD
-        CheckTupleEqual(entry.second,
-                        tested,
-                        layout,
-                        entry.first);
-=======
         TupleAccessStrategyTestUtil::CheckTupleEqual(entry.second,
                                                      tested,
                                                      layout,
                                                      entry.first);
->>>>>>> 70aaee82
   }
 }
 }