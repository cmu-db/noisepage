--- conflicted
+++ resolved
@@ -56,14 +56,6 @@
     db_main_ = terrier::DBMain::Builder().SetUseGC(true).SetUseGCThread(true).SetRecordBufferSegmentSize(1e6).Build();
     txn_manager_ = db_main_->GetTransactionLayer()->GetTransactionManager();
 
-<<<<<<< HEAD
-    timestamp_manager_ = new transaction::TimestampManager;
-    deferred_action_manager_ = new transaction::DeferredActionManager(timestamp_manager_);
-    txn_manager_ = new transaction::TransactionManager(timestamp_manager_, deferred_action_manager_, &buffer_pool_,
-                                                       true, DISABLED);
-    gc_ = new storage::GarbageCollector(timestamp_manager_, deferred_action_manager_, txn_manager_, DISABLED);
-    gc_thread_ = new storage::GarbageCollectorThread(gc_, gc_period_, nullptr);
-=======
     auto col = catalog::Schema::Column(
         "attribute", type::TypeId::INTEGER, false,
         parser::ConstantValueExpression(type::TransientValueFactory::GetNull(type::TypeId::INTEGER)));
@@ -79,7 +71,6 @@
     StorageTestUtil::ForceOid(&(keycols[0]), catalog::indexkeycol_oid_t(1));
     unique_schema_ = catalog::IndexSchema(keycols, storage::index::IndexType::BWTREE, true, true, false, true);
     default_schema_ = catalog::IndexSchema(keycols, storage::index::IndexType::BWTREE, false, false, false, true);
->>>>>>> a24142e8
 
     unique_index_ = (IndexBuilder().SetKeySchema(unique_schema_)).Build();
     default_index_ = (IndexBuilder().SetKeySchema(default_schema_)).Build();
