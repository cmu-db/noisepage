--- conflicted
+++ resolved
@@ -141,11 +141,7 @@
     // previously committed versions
     if (worker_id % 2 == 0) {
       for (uint32_t i = 0; i < num_inserts; i++) {
-<<<<<<< HEAD
-        auto *const insert_txn = txn_manager_.BeginTransaction();
-=======
         auto *const insert_txn = txn_manager_->BeginTransaction();
->>>>>>> 2159c73d
         auto *const insert_redo =
             insert_txn->StageWrite(CatalogTestUtil::TEST_DB_OID, CatalogTestUtil::TEST_TABLE_OID, tuple_initializer_);
         auto *const insert_tuple = insert_redo->Delta();
@@ -162,11 +158,7 @@
 
     } else {
       for (uint32_t i = num_inserts - 1; i < num_inserts; i--) {
-<<<<<<< HEAD
-        auto *const insert_txn = txn_manager_.BeginTransaction();
-=======
         auto *const insert_txn = txn_manager_->BeginTransaction();
->>>>>>> 2159c73d
         auto *const insert_redo =
             insert_txn->StageWrite(CatalogTestUtil::TEST_DB_OID, CatalogTestUtil::TEST_TABLE_OID, tuple_initializer_);
         auto *const insert_tuple = insert_redo->Delta();
@@ -223,11 +215,7 @@
     // some threads count up, others count down. Threads shouldn't abort each other
     if (worker_id % 2 == 0) {
       for (uint32_t i = 0; i < num_inserts; i++) {
-<<<<<<< HEAD
-        auto *const insert_txn = txn_manager_.BeginTransaction();
-=======
         auto *const insert_txn = txn_manager_->BeginTransaction();
->>>>>>> 2159c73d
         auto *const insert_redo =
             insert_txn->StageWrite(CatalogTestUtil::TEST_DB_OID, CatalogTestUtil::TEST_TABLE_OID, tuple_initializer_);
         auto *const insert_tuple = insert_redo->Delta();
@@ -240,11 +228,7 @@
       }
     } else {
       for (uint32_t i = num_inserts - 1; i < num_inserts; i--) {
-<<<<<<< HEAD
-        auto *const insert_txn = txn_manager_.BeginTransaction();
-=======
         auto *const insert_txn = txn_manager_->BeginTransaction();
->>>>>>> 2159c73d
         auto *const insert_redo =
             insert_txn->StageWrite(CatalogTestUtil::TEST_DB_OID, CatalogTestUtil::TEST_TABLE_OID, tuple_initializer_);
         auto *const insert_tuple = insert_redo->Delta();
