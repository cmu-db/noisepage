--- conflicted
+++ resolved
@@ -32,12 +32,8 @@
   storage::BlockStore block_store_{1000, 1000};
   storage::RecordBufferSegmentPool buffer_pool_{1000000, 1000000};
   catalog::Schema table_schema_;
-<<<<<<< HEAD
-  catalog::IndexSchema key_schema_;
-=======
   catalog::IndexSchema unique_schema_;
   catalog::IndexSchema default_schema_;
->>>>>>> daad5cd3
 
  public:
   BwTreeIndexTests() {
@@ -51,18 +47,11 @@
 
     std::vector<catalog::IndexSchema::Column> keycols;
     keycols.emplace_back(
-<<<<<<< HEAD
-        type::TypeId::INTEGER, false,
-        parser::ColumnValueExpression(catalog::db_oid_t(0), catalog::table_oid_t(0), catalog::col_oid_t(1)));
-    StorageTestUtil::ForceOid(&(keycols[0]), catalog::indexkeycol_oid_t(1));
-    key_schema_ = catalog::IndexSchema(keycols, true, true, false, true, true);
-=======
         "", type::TypeId::INTEGER, false,
         parser::ColumnValueExpression(catalog::db_oid_t(0), catalog::table_oid_t(0), catalog::col_oid_t(1)));
     StorageTestUtil::ForceOid(&(keycols[0]), catalog::indexkeycol_oid_t(1));
     unique_schema_ = catalog::IndexSchema(keycols, true, true, false, true);
     default_schema_ = catalog::IndexSchema(keycols, false, false, false, true);
->>>>>>> daad5cd3
   }
 
   std::default_random_engine generator_;
@@ -126,8 +115,11 @@
  */
 // NOLINTNEXTLINE
 TEST_F(BwTreeIndexTests, UniqueInsert) {
-  const uint32_t num_inserts_ = 10000;  // number of tuples/primary keys for each worker to attempt to insert
+  const uint32_t num_inserts_ = 100000;  // number of tuples/primary keys for each worker to attempt to insert
   auto workload = [&](uint32_t worker_id) {
+    //    auto *const insert_buffer =
+    //        common::AllocationUtil::AllocateAligned(unique_index_->GetProjectedRowInitializer().ProjectedRowSize());
+    //    auto *const insert_tuple = tuple_initializer_.InitializeRow(insert_buffer);
     auto *const key_buffer =
         common::AllocationUtil::AllocateAligned(unique_index_->GetProjectedRowInitializer().ProjectedRowSize());
     auto *const insert_key = unique_index_->GetProjectedRowInitializer().InitializeRow(key_buffer);
@@ -201,7 +193,7 @@
  */
 // NOLINTNEXTLINE
 TEST_F(BwTreeIndexTests, DefaultInsert) {
-  const uint32_t num_inserts_ = 10000;  // number of tuples/primary keys for each worker to attempt to insert
+  const uint32_t num_inserts_ = 100000;  // number of tuples/primary keys for each worker to attempt to insert
   auto workload = [&](uint32_t worker_id) {
     auto *const key_buffer =
         common::AllocationUtil::AllocateAligned(default_index_->GetProjectedRowInitializer().ProjectedRowSize());
