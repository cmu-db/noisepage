--- conflicted
+++ resolved
@@ -8,7 +8,7 @@
 #include "portable_endian/portable_endian.h"
 #include "storage/garbage_collector.h"
 #include "storage/index/compact_ints_key.h"
-#include "storage/index/index_factory.h"
+#include "storage/index/index_builder.h"
 #include "storage/projected_row.h"
 #include "storage/sql_table.h"
 #include "transaction/transaction_context.h"
@@ -52,11 +52,7 @@
   }
 
   storage::BlockStore block_store_{1000, 1000};
-<<<<<<< HEAD
-  storage::RecordBufferSegmentPool buffer_pool_{1000000, 1000000};
-=======
   storage::RecordBufferSegmentPool buffer_pool_{100000, 100000};
->>>>>>> 2df2b153
   const catalog::Schema table_schema_{
       catalog::Schema({{"attribute", type::TypeId::INTEGER, false, catalog::col_oid_t(0)}})};
   const IndexKeySchema key_schema_{{catalog::indexkeycol_oid_t(1), type::TypeId::INTEGER, false}};
@@ -84,20 +80,12 @@
 
     StartGC(&txn_manager_);
 
-<<<<<<< HEAD
-    unique_index_ = (IndexFactory()
-=======
     unique_index_ = (IndexBuilder()
->>>>>>> 2df2b153
                          .SetConstraintType(ConstraintType::UNIQUE)
                          .SetKeySchema(key_schema_)
                          .SetOid(catalog::index_oid_t(2)))
                         .Build();
-<<<<<<< HEAD
-    default_index_ = (IndexFactory()
-=======
     default_index_ = (IndexBuilder()
->>>>>>> 2df2b153
                           .SetConstraintType(ConstraintType::DEFAULT)
                           .SetKeySchema(key_schema_)
                           .SetOid(catalog::index_oid_t(2)))
