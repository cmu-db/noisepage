--- conflicted
+++ resolved
@@ -92,13 +92,9 @@
 TEST_F(GarbageCollectorTests, SingleInsert) {
   for (uint32_t iteration = 0; iteration < num_iterations_; ++iteration) {
     transaction::TimestampManager timestamp_manager;
-    transaction::TransactionManager txn_manager(&timestamp_manager, DISABLED, &buffer_pool_, true, LOGGING_DISABLED);
-    GarbageCollectorDataTableTestObject tested(&block_store_, max_columns_, &generator_);
-<<<<<<< HEAD
-    storage::GarbageCollector gc(&timestamp_manager, DISABLED, &txn_manager);
-=======
-    storage::GarbageCollector gc(&txn_manager, nullptr);
->>>>>>> a5b67df0
+    transaction::TransactionManager txn_manager(&timestamp_manager, DISABLED, &buffer_pool_, true, DISABLED);
+    GarbageCollectorDataTableTestObject tested(&block_store_, max_columns_, &generator_);
+    storage::GarbageCollector gc(&timestamp_manager, DISABLED, &txn_manager, DISABLED);
 
     auto *txn0 = txn_manager.BeginTransaction();
 
@@ -125,13 +121,9 @@
 TEST_F(GarbageCollectorTests, ReadOnly) {
   for (uint32_t iteration = 0; iteration < num_iterations_; ++iteration) {
     transaction::TimestampManager timestamp_manager;
-    transaction::TransactionManager txn_manager(&timestamp_manager, DISABLED, &buffer_pool_, true, LOGGING_DISABLED);
-    GarbageCollectorDataTableTestObject tested(&block_store_, max_columns_, &generator_);
-<<<<<<< HEAD
-    storage::GarbageCollector gc(&timestamp_manager, DISABLED, &txn_manager);
-=======
-    storage::GarbageCollector gc(&txn_manager, nullptr);
->>>>>>> a5b67df0
+    transaction::TransactionManager txn_manager(&timestamp_manager, DISABLED, &buffer_pool_, true, DISABLED);
+    GarbageCollectorDataTableTestObject tested(&block_store_, max_columns_, &generator_);
+    storage::GarbageCollector gc(&timestamp_manager, DISABLED, &txn_manager, DISABLED);
 
     auto *txn0 = txn_manager.BeginTransaction();
     txn_manager.Commit(txn0, transaction::TransactionUtil::EmptyCallback, nullptr);
@@ -147,13 +139,9 @@
 TEST_F(GarbageCollectorTests, CommitInsert1) {
   for (uint32_t iteration = 0; iteration < num_iterations_; ++iteration) {
     transaction::TimestampManager timestamp_manager;
-    transaction::TransactionManager txn_manager(&timestamp_manager, DISABLED, &buffer_pool_, true, LOGGING_DISABLED);
-    GarbageCollectorDataTableTestObject tested(&block_store_, max_columns_, &generator_);
-<<<<<<< HEAD
-    storage::GarbageCollector gc(&timestamp_manager, DISABLED, &txn_manager);
-=======
-    storage::GarbageCollector gc(&txn_manager, nullptr);
->>>>>>> a5b67df0
+    transaction::TransactionManager txn_manager(&timestamp_manager, DISABLED, &buffer_pool_, true, DISABLED);
+    GarbageCollectorDataTableTestObject tested(&block_store_, max_columns_, &generator_);
+    storage::GarbageCollector gc(&timestamp_manager, DISABLED, &txn_manager, DISABLED);
 
     auto *txn0 = txn_manager.BeginTransaction();
 
@@ -204,13 +192,9 @@
 TEST_F(GarbageCollectorTests, CommitInsert2) {
   for (uint32_t iteration = 0; iteration < num_iterations_; ++iteration) {
     transaction::TimestampManager timestamp_manager;
-    transaction::TransactionManager txn_manager(&timestamp_manager, DISABLED, &buffer_pool_, true, LOGGING_DISABLED);
-    GarbageCollectorDataTableTestObject tested(&block_store_, max_columns_, &generator_);
-<<<<<<< HEAD
-    storage::GarbageCollector gc(&timestamp_manager, DISABLED, &txn_manager);
-=======
-    storage::GarbageCollector gc(&txn_manager, nullptr);
->>>>>>> a5b67df0
+    transaction::TransactionManager txn_manager(&timestamp_manager, DISABLED, &buffer_pool_, true, DISABLED);
+    GarbageCollectorDataTableTestObject tested(&block_store_, max_columns_, &generator_);
+    storage::GarbageCollector gc(&timestamp_manager, DISABLED, &txn_manager, DISABLED);
 
     auto *txn0 = txn_manager.BeginTransaction();
 
@@ -262,13 +246,9 @@
 TEST_F(GarbageCollectorTests, AbortInsert1) {
   for (uint32_t iteration = 0; iteration < num_iterations_; ++iteration) {
     transaction::TimestampManager timestamp_manager;
-    transaction::TransactionManager txn_manager(&timestamp_manager, DISABLED, &buffer_pool_, true, LOGGING_DISABLED);
-    GarbageCollectorDataTableTestObject tested(&block_store_, max_columns_, &generator_);
-<<<<<<< HEAD
-    storage::GarbageCollector gc(&timestamp_manager, DISABLED, &txn_manager);
-=======
-    storage::GarbageCollector gc(&txn_manager, nullptr);
->>>>>>> a5b67df0
+    transaction::TransactionManager txn_manager(&timestamp_manager, DISABLED, &buffer_pool_, true, DISABLED);
+    GarbageCollectorDataTableTestObject tested(&block_store_, max_columns_, &generator_);
+    storage::GarbageCollector gc(&timestamp_manager, DISABLED, &txn_manager, DISABLED);
 
     auto *txn0 = txn_manager.BeginTransaction();
 
@@ -320,13 +300,9 @@
 TEST_F(GarbageCollectorTests, AbortInsert2) {
   for (uint32_t iteration = 0; iteration < num_iterations_; ++iteration) {
     transaction::TimestampManager timestamp_manager;
-    transaction::TransactionManager txn_manager(&timestamp_manager, DISABLED, &buffer_pool_, true, LOGGING_DISABLED);
-    GarbageCollectorDataTableTestObject tested(&block_store_, max_columns_, &generator_);
-<<<<<<< HEAD
-    storage::GarbageCollector gc(&timestamp_manager, DISABLED, &txn_manager);
-=======
-    storage::GarbageCollector gc(&txn_manager, nullptr);
->>>>>>> a5b67df0
+    transaction::TransactionManager txn_manager(&timestamp_manager, DISABLED, &buffer_pool_, true, DISABLED);
+    GarbageCollectorDataTableTestObject tested(&block_store_, max_columns_, &generator_);
+    storage::GarbageCollector gc(&timestamp_manager, DISABLED, &txn_manager, DISABLED);
 
     auto *txn0 = txn_manager.BeginTransaction();
 
@@ -378,13 +354,9 @@
 TEST_F(GarbageCollectorTests, CommitUpdate1) {
   for (uint32_t iteration = 0; iteration < num_iterations_; ++iteration) {
     transaction::TimestampManager timestamp_manager;
-    transaction::TransactionManager txn_manager(&timestamp_manager, DISABLED, &buffer_pool_, true, LOGGING_DISABLED);
-    GarbageCollectorDataTableTestObject tested(&block_store_, max_columns_, &generator_);
-<<<<<<< HEAD
-    storage::GarbageCollector gc(&timestamp_manager, DISABLED, &txn_manager);
-=======
-    storage::GarbageCollector gc(&txn_manager, nullptr);
->>>>>>> a5b67df0
+    transaction::TransactionManager txn_manager(&timestamp_manager, DISABLED, &buffer_pool_, true, DISABLED);
+    GarbageCollectorDataTableTestObject tested(&block_store_, max_columns_, &generator_);
+    storage::GarbageCollector gc(&timestamp_manager, DISABLED, &txn_manager, DISABLED);
 
     auto *insert_tuple = tested.GenerateRandomTuple(&generator_);
 
@@ -453,13 +425,9 @@
 TEST_F(GarbageCollectorTests, CommitUpdate2) {
   for (uint32_t iteration = 0; iteration < num_iterations_; ++iteration) {
     transaction::TimestampManager timestamp_manager;
-    transaction::TransactionManager txn_manager(&timestamp_manager, DISABLED, &buffer_pool_, true, LOGGING_DISABLED);
-    GarbageCollectorDataTableTestObject tested(&block_store_, max_columns_, &generator_);
-<<<<<<< HEAD
-    storage::GarbageCollector gc(&timestamp_manager, DISABLED, &txn_manager);
-=======
-    storage::GarbageCollector gc(&txn_manager, nullptr);
->>>>>>> a5b67df0
+    transaction::TransactionManager txn_manager(&timestamp_manager, DISABLED, &buffer_pool_, true, DISABLED);
+    GarbageCollectorDataTableTestObject tested(&block_store_, max_columns_, &generator_);
+    storage::GarbageCollector gc(&timestamp_manager, DISABLED, &txn_manager, DISABLED);
 
     auto *insert_tuple = tested.GenerateRandomTuple(&generator_);
 
@@ -528,13 +496,10 @@
 TEST_F(GarbageCollectorTests, AbortUpdate1) {
   for (uint32_t iteration = 0; iteration < num_iterations_; ++iteration) {
     transaction::TimestampManager timestamp_manager;
-    transaction::TransactionManager txn_manager(&timestamp_manager, DISABLED, &buffer_pool_, true, LOGGING_DISABLED);
-    GarbageCollectorDataTableTestObject tested(&block_store_, max_columns_, &generator_);
-<<<<<<< HEAD
-    storage::GarbageCollector gc(&timestamp_manager, DISABLED, &txn_manager);
-=======
-    storage::GarbageCollector gc(&txn_manager, nullptr);
->>>>>>> a5b67df0
+    transaction::TransactionManager txn_manager(&timestamp_manager, DISABLED, &buffer_pool_, true, DISABLED);
+    GarbageCollectorDataTableTestObject tested(&block_store_, max_columns_, &generator_);
+    storage::GarbageCollector gc(&timestamp_manager, DISABLED, &txn_manager, DISABLED);
+
 
     auto *insert_tuple = tested.GenerateRandomTuple(&generator_);
 
@@ -603,13 +568,10 @@
 TEST_F(GarbageCollectorTests, AbortUpdate2) {
   for (uint32_t iteration = 0; iteration < num_iterations_; ++iteration) {
     transaction::TimestampManager timestamp_manager;
-    transaction::TransactionManager txn_manager(&timestamp_manager, DISABLED, &buffer_pool_, true, LOGGING_DISABLED);
-    GarbageCollectorDataTableTestObject tested(&block_store_, max_columns_, &generator_);
-<<<<<<< HEAD
-    storage::GarbageCollector gc(&timestamp_manager, DISABLED, &txn_manager);
-=======
-    storage::GarbageCollector gc(&txn_manager, nullptr);
->>>>>>> a5b67df0
+    transaction::TransactionManager txn_manager(&timestamp_manager, DISABLED, &buffer_pool_, true, DISABLED);
+    GarbageCollectorDataTableTestObject tested(&block_store_, max_columns_, &generator_);
+    storage::GarbageCollector gc(&timestamp_manager, DISABLED, &txn_manager, DISABLED);
+
 
     auto *insert_tuple = tested.GenerateRandomTuple(&generator_);
 
@@ -678,13 +640,10 @@
 TEST_F(GarbageCollectorTests, InsertUpdate1) {
   for (uint32_t iteration = 0; iteration < num_iterations_; ++iteration) {
     transaction::TimestampManager timestamp_manager;
-    transaction::TransactionManager txn_manager(&timestamp_manager, DISABLED, &buffer_pool_, true, LOGGING_DISABLED);
-    GarbageCollectorDataTableTestObject tested(&block_store_, max_columns_, &generator_);
-<<<<<<< HEAD
-    storage::GarbageCollector gc(&timestamp_manager, DISABLED, &txn_manager);
-=======
-    storage::GarbageCollector gc(&txn_manager, nullptr);
->>>>>>> a5b67df0
+    transaction::TransactionManager txn_manager(&timestamp_manager, DISABLED, &buffer_pool_, true, DISABLED);
+    GarbageCollectorDataTableTestObject tested(&block_store_, max_columns_, &generator_);
+    storage::GarbageCollector gc(&timestamp_manager, DISABLED, &txn_manager, DISABLED);
+
 
     auto *txn0 = txn_manager.BeginTransaction();
 
