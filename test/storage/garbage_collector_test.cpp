#include "storage/garbage_collector.h"
#include <cstring>
#include <unordered_map>
#include <utility>
#include <vector>
#include "common/object_pool.h"
#include "storage/data_table.h"
#include "storage/storage_util.h"
#include "transaction/transaction_context.h"
#include "transaction/transaction_manager.h"
#include "util/storage_test_util.h"
#include "util/test_harness.h"
#include "util/transaction_test_util.h"

namespace terrier {
// Not thread-safe
class GarbageCollectorDataTableTestObject {
 public:
  template <class Random>
  GarbageCollectorDataTableTestObject(storage::BlockStore *block_store, const uint16_t max_col, Random *generator)
      : layout_(StorageTestUtil::RandomLayoutNoVarlen(max_col, generator)),
        table_(block_store, layout_, storage::layout_version_t(0)) {}

  ~GarbageCollectorDataTableTestObject() {
    for (auto ptr : loose_pointers_) delete[] ptr;
    delete[] select_buffer_;
  }

  const storage::BlockLayout &Layout() const { return layout_; }

  template <class Random>
  storage::ProjectedRow *GenerateRandomTuple(Random *generator) {
    auto *buffer = common::AllocationUtil::AllocateAligned(initializer_.ProjectedRowSize());
    loose_pointers_.push_back(buffer);
    storage::ProjectedRow *redo = initializer_.InitializeRow(buffer);
    StorageTestUtil::PopulateRandomRow(redo, layout_, null_bias_, generator);
    return redo;
  }

  template <class Random>
  storage::ProjectedRow *GenerateRandomUpdate(Random *generator) {
    std::vector<storage::col_id_t> update_col_ids = StorageTestUtil::ProjectionListRandomColumns(layout_, generator);
    storage::ProjectedRowInitializer update_initializer(layout_, update_col_ids);
    auto *buffer = common::AllocationUtil::AllocateAligned(update_initializer.ProjectedRowSize());
    loose_pointers_.push_back(buffer);
    storage::ProjectedRow *update = update_initializer.InitializeRow(buffer);
    StorageTestUtil::PopulateRandomRow(update, layout_, null_bias_, generator);
    return update;
  }

  storage::ProjectedRow *GenerateVersionFromUpdate(const storage::ProjectedRow &delta,
                                                   const storage::ProjectedRow &previous) {
    auto *buffer = common::AllocationUtil::AllocateAligned(initializer_.ProjectedRowSize());
    loose_pointers_.push_back(buffer);
    // Copy previous version
    std::memcpy(buffer, &previous, initializer_.ProjectedRowSize());
    auto *version = reinterpret_cast<storage::ProjectedRow *>(buffer);
    storage::StorageUtil::ApplyDelta(layout_, delta, version);
    return version;
  }

  storage::ProjectedRow *SelectIntoBuffer(transaction::TransactionContext *const txn, const storage::TupleSlot slot) {
    // generate a redo ProjectedRow for Select
    storage::ProjectedRow *select_row = initializer_.InitializeRow(select_buffer_);
    select_result_ = table_.Select(txn, slot, select_row);
    return select_row;
  }

  storage::BlockLayout layout_;
  storage::DataTable table_;
  // We want null_bias_ to be zero when testing CC. We already evaluate null correctness in other directed tests, and
  // we don't want the logically deleted field to end up set NULL.
  const double null_bias_ = 0;
  std::vector<byte *> loose_pointers_;
  storage::ProjectedRowInitializer initializer_{layout_, StorageTestUtil::ProjectionListAllColumns(layout_)};
  byte *select_buffer_ = common::AllocationUtil::AllocateAligned(initializer_.ProjectedRowSize());
  bool select_result_;
};

struct GarbageCollectorTests : public ::terrier::TerrierTest {
  storage::BlockStore block_store_{100, 100};
  storage::RecordBufferSegmentPool buffer_pool_{10000, 10000};
  std::default_random_engine generator_;
  const uint32_t num_iterations_ = 100;
  const uint16_t max_columns_ = 100;
};

// Run a single txn that performs an Insert. Confirm that it takes 2 GC cycles to process this tuple.
// NOLINTNEXTLINE
TEST_F(GarbageCollectorTests, SingleInsert) {
  for (uint32_t iteration = 0; iteration < num_iterations_; ++iteration) {
    transaction::TransactionManager txn_manager(&buffer_pool_, true, LOGGING_DISABLED);
    GarbageCollectorDataTableTestObject tested(&block_store_, max_columns_, &generator_);
    storage::GarbageCollector gc(&txn_manager);

    auto *txn0 = txn_manager.BeginTransaction();

    auto *insert_tuple = tested.GenerateRandomTuple(&generator_);
    storage::TupleSlot slot = tested.table_.Insert(txn0, *insert_tuple);

    storage::ProjectedRow *select_tuple = tested.SelectIntoBuffer(txn0, slot);
    EXPECT_TRUE(tested.select_result_);
    EXPECT_TRUE(StorageTestUtil::ProjectionListEqualShallow(tested.Layout(), select_tuple, insert_tuple));

    // Nothing should be able to be GC'd yet because txn0 has not committed yet
    EXPECT_EQ(std::make_pair(0u, 0u), gc.PerformGarbageCollection());

    txn_manager.Commit(txn0, TestCallbacks::EmptyCallback, nullptr);

    // Unlink the Insert's UndoRecord, then deallocate it on the next run
    EXPECT_EQ(std::make_pair(0u, 1u), gc.PerformGarbageCollection());
    EXPECT_EQ(std::make_pair(1u, 0u), gc.PerformGarbageCollection());
  }
}

// Run a single read-only txn (empty UndoBuffer). Confirm that it takes 1 GC cycles to process this tuple.
// NOLINTNEXTLINE
TEST_F(GarbageCollectorTests, ReadOnly) {
  for (uint32_t iteration = 0; iteration < num_iterations_; ++iteration) {
    transaction::TransactionManager txn_manager(&buffer_pool_, true, LOGGING_DISABLED);
    GarbageCollectorDataTableTestObject tested(&block_store_, max_columns_, &generator_);
    storage::GarbageCollector gc(&txn_manager);

    auto *txn0 = txn_manager.BeginTransaction();
    txn_manager.Commit(txn0, TestCallbacks::EmptyCallback, nullptr);

    // Unlink the txn and deallocate immediately because it's read-only
    EXPECT_EQ(std::make_pair(0u, 1u), gc.PerformGarbageCollection());
    EXPECT_EQ(std::make_pair(0u, 0u), gc.PerformGarbageCollection());
  }
}

<<<<<<< HEAD
// Insert a tuple and commit. Next transaction tries to update that tuple (takes write lock), verify that GC doesn't
// unlink or free the Insert txn's context until safe to do so
// NOLINTNEXTLINE
TEST_F(GarbageCollectorTests, WriteWriteConflictRequeue) {
  for (uint32_t iteration = 0; iteration < num_iterations_; ++iteration) {
    transaction::TransactionManager txn_manager{&buffer_pool_, true, LOGGING_DISABLED};
    GarbageCollectorDataTableTestObject tested(&block_store_, max_columns_, &generator_);
    storage::GarbageCollector gc(&txn_manager);

    auto *insert_tuple = tested.GenerateRandomTuple(&generator_);

    // insert the tuple to be Updated later
    auto *txn = txn_manager.BeginTransaction();
    storage::TupleSlot slot = tested.table_.Insert(txn, *insert_tuple);
    txn_manager.Commit(txn, TestCallbacks::EmptyCallback, nullptr);

    storage::ProjectedRow *update = tested.GenerateRandomUpdate(&generator_);

    auto *txn0 = txn_manager.BeginTransaction();

    EXPECT_TRUE(tested.table_.Update(txn0, slot, *update));

    auto *update_tuple = tested.GenerateVersionFromUpdate(*update, *insert_tuple);

    storage::ProjectedRow *select_tuple = tested.SelectIntoBuffer(txn0, slot);
    EXPECT_TRUE(tested.select_result_);
    EXPECT_TRUE(StorageTestUtil::ProjectionListEqualShallow(tested.Layout(), select_tuple, update_tuple));

    // Verify that Insert txn doesn't get fully unlinked or reclaimed until txn0 finishes
    EXPECT_EQ(std::make_pair(0u, 0u), gc.PerformGarbageCollection());
    EXPECT_EQ(std::make_pair(0u, 0u), gc.PerformGarbageCollection());

    txn_manager.Abort(txn0);

    // Aborted transactions can be removed from the unlink queue immediately
    EXPECT_EQ(std::make_pair(0u, 2u), gc.PerformGarbageCollection());
    // Safe to deallocate both transactions
    EXPECT_EQ(std::make_pair(2u, 0u), gc.PerformGarbageCollection());
  }
}

=======
>>>>>>> f0c9400f
// Corresponds to (MVCCTests, CommitInsert1)
// NOLINTNEXTLINE
TEST_F(GarbageCollectorTests, CommitInsert1) {
  for (uint32_t iteration = 0; iteration < num_iterations_; ++iteration) {
    transaction::TransactionManager txn_manager(&buffer_pool_, true, LOGGING_DISABLED);
    GarbageCollectorDataTableTestObject tested(&block_store_, max_columns_, &generator_);
    storage::GarbageCollector gc(&txn_manager);

    auto *txn0 = txn_manager.BeginTransaction();

    auto *insert_tuple = tested.GenerateRandomTuple(&generator_);
    storage::TupleSlot slot = tested.table_.Insert(txn0, *insert_tuple);

    storage::ProjectedRow *select_tuple = tested.SelectIntoBuffer(txn0, slot);
    EXPECT_TRUE(tested.select_result_);
    EXPECT_TRUE(StorageTestUtil::ProjectionListEqualShallow(tested.Layout(), select_tuple, insert_tuple));

    // Nothing should be able to be GC'd yet because txn0 has not committed yet
    EXPECT_EQ(std::make_pair(0u, 0u), gc.PerformGarbageCollection());

    auto *txn1 = txn_manager.BeginTransaction();

    tested.SelectIntoBuffer(txn1, slot);
    EXPECT_FALSE(tested.select_result_);

    txn_manager.Commit(txn0, TestCallbacks::EmptyCallback, nullptr);

    // Nothing should be able to be GC'd yet because txn1 started before txn0's commit
    EXPECT_EQ(std::make_pair(0u, 0u), gc.PerformGarbageCollection());

    tested.SelectIntoBuffer(txn1, slot);
    EXPECT_FALSE(tested.select_result_);

    txn_manager.Commit(txn1, TestCallbacks::EmptyCallback, nullptr);

    // Unlink the two transactions and then deallocate the single non-read-only transaction
    EXPECT_EQ(std::make_pair(0u, 2u), gc.PerformGarbageCollection());
    EXPECT_EQ(std::make_pair(1u, 0u), gc.PerformGarbageCollection());

    auto *txn2 = txn_manager.BeginTransaction();

    select_tuple = tested.SelectIntoBuffer(txn2, slot);
    EXPECT_TRUE(tested.select_result_);
    EXPECT_TRUE(StorageTestUtil::ProjectionListEqualShallow(tested.Layout(), select_tuple, insert_tuple));
    txn_manager.Commit(txn2, TestCallbacks::EmptyCallback, nullptr);

    // Unlink the read-only transaction, and it shouldn't make it to the second invocation because it's read-only
    EXPECT_EQ(std::make_pair(0u, 1u), gc.PerformGarbageCollection());
    EXPECT_EQ(std::make_pair(0u, 0u), gc.PerformGarbageCollection());
  }
}

// Corresponds to (MVCCTests, CommitInsert2)
// NOLINTNEXTLINE
TEST_F(GarbageCollectorTests, CommitInsert2) {
  for (uint32_t iteration = 0; iteration < num_iterations_; ++iteration) {
    transaction::TransactionManager txn_manager(&buffer_pool_, true, LOGGING_DISABLED);
    GarbageCollectorDataTableTestObject tested(&block_store_, max_columns_, &generator_);
    storage::GarbageCollector gc(&txn_manager);

    auto *txn0 = txn_manager.BeginTransaction();

    auto *txn1 = txn_manager.BeginTransaction();

    auto *insert_tuple = tested.GenerateRandomTuple(&generator_);
    storage::TupleSlot slot = tested.table_.Insert(txn1, *insert_tuple);

    tested.SelectIntoBuffer(txn0, slot);
    EXPECT_FALSE(tested.select_result_);

    storage::ProjectedRow *select_tuple = tested.SelectIntoBuffer(txn1, slot);
    EXPECT_TRUE(tested.select_result_);
    EXPECT_TRUE(StorageTestUtil::ProjectionListEqualShallow(tested.Layout(), select_tuple, insert_tuple));

    // Nothing should be able to be GC'd yet because txn0 has not committed yet
    EXPECT_EQ(std::make_pair(0u, 0u), gc.PerformGarbageCollection());

    txn_manager.Commit(txn1, TestCallbacks::EmptyCallback, nullptr);

    tested.SelectIntoBuffer(txn0, slot);
    EXPECT_FALSE(tested.select_result_);

    // Nothing should be able to be GC'd yet because txn0 started before txn1's commit
    EXPECT_EQ(std::make_pair(0u, 0u), gc.PerformGarbageCollection());

    txn_manager.Commit(txn0, TestCallbacks::EmptyCallback, nullptr);

    // Unlink the two transactions and then deallocate the single non-read-only transaction
    EXPECT_EQ(std::make_pair(0u, 2u), gc.PerformGarbageCollection());
    EXPECT_EQ(std::make_pair(1u, 0u), gc.PerformGarbageCollection());

    auto *txn2 = txn_manager.BeginTransaction();

    select_tuple = tested.SelectIntoBuffer(txn2, slot);
    EXPECT_TRUE(tested.select_result_);
    EXPECT_TRUE(StorageTestUtil::ProjectionListEqualShallow(tested.Layout(), select_tuple, insert_tuple));
    txn_manager.Commit(txn2, TestCallbacks::EmptyCallback, nullptr);

    // Unlink the read-only transaction
    EXPECT_EQ(std::make_pair(0u, 1u), gc.PerformGarbageCollection());
    // It shouldn't make it to the second invocation because it's read-only
    EXPECT_EQ(std::make_pair(0u, 0u), gc.PerformGarbageCollection());
  }
}

// Corresponds to (MVCCTests, AbortInsert1)
// NOLINTNEXTLINE
TEST_F(GarbageCollectorTests, AbortInsert1) {
  for (uint32_t iteration = 0; iteration < num_iterations_; ++iteration) {
    transaction::TransactionManager txn_manager(&buffer_pool_, true, LOGGING_DISABLED);
    GarbageCollectorDataTableTestObject tested(&block_store_, max_columns_, &generator_);
    storage::GarbageCollector gc(&txn_manager);

    auto *txn0 = txn_manager.BeginTransaction();

    auto *insert_tuple = tested.GenerateRandomTuple(&generator_);
    storage::TupleSlot slot = tested.table_.Insert(txn0, *insert_tuple);

    storage::ProjectedRow *select_tuple = tested.SelectIntoBuffer(txn0, slot);
    EXPECT_TRUE(tested.select_result_);
    EXPECT_TRUE(StorageTestUtil::ProjectionListEqualShallow(tested.Layout(), select_tuple, insert_tuple));

    // Nothing should be able to be GC'd yet because txn0 has not committed yet
    EXPECT_EQ(std::make_pair(0u, 0u), gc.PerformGarbageCollection());

    auto *txn1 = txn_manager.BeginTransaction();

    tested.SelectIntoBuffer(txn1, slot);
    EXPECT_FALSE(tested.select_result_);

    txn_manager.Abort(txn0);

    // Aborted transactions can be removed from the unlink queue immediately
    EXPECT_EQ(std::make_pair(0u, 1u), gc.PerformGarbageCollection());
    // But it's not safe to deallocate it yet because txn #1 is still running and may hold a reference to it
    EXPECT_EQ(std::make_pair(0u, 0u), gc.PerformGarbageCollection());

    tested.SelectIntoBuffer(txn1, slot);
    EXPECT_FALSE(tested.select_result_);

    txn_manager.Commit(txn1, TestCallbacks::EmptyCallback, nullptr);

    // Deallocate the aborted txn, and process the read-only transaction
    EXPECT_EQ(std::make_pair(1u, 1u), gc.PerformGarbageCollection());
    // Read-only transaction shouldn't have made it to the deallocate queue
    EXPECT_EQ(std::make_pair(0u, 0u), gc.PerformGarbageCollection());

    auto *txn2 = txn_manager.BeginTransaction();

    tested.SelectIntoBuffer(txn2, slot);
    EXPECT_FALSE(tested.select_result_);
    txn_manager.Commit(txn2, TestCallbacks::EmptyCallback, nullptr);

    // Unlink the read-only transaction
    EXPECT_EQ(std::make_pair(0u, 1u), gc.PerformGarbageCollection());
    // It shouldn't make it to the second invocation because it's read-only
    EXPECT_EQ(std::make_pair(0u, 0u), gc.PerformGarbageCollection());
  }
}

// Corresponds to (MVCCTests, AbortInsert2)
// NOLINTNEXTLINE
TEST_F(GarbageCollectorTests, AbortInsert2) {
  for (uint32_t iteration = 0; iteration < num_iterations_; ++iteration) {
    transaction::TransactionManager txn_manager(&buffer_pool_, true, LOGGING_DISABLED);
    GarbageCollectorDataTableTestObject tested(&block_store_, max_columns_, &generator_);
    storage::GarbageCollector gc(&txn_manager);

    auto *txn0 = txn_manager.BeginTransaction();

    auto *txn1 = txn_manager.BeginTransaction();

    auto *insert_tuple = tested.GenerateRandomTuple(&generator_);
    storage::TupleSlot slot = tested.table_.Insert(txn1, *insert_tuple);

    tested.SelectIntoBuffer(txn0, slot);
    EXPECT_FALSE(tested.select_result_);

    storage::ProjectedRow *select_tuple = tested.SelectIntoBuffer(txn1, slot);
    EXPECT_TRUE(tested.select_result_);
    EXPECT_TRUE(StorageTestUtil::ProjectionListEqualShallow(tested.Layout(), select_tuple, insert_tuple));

    // Nothing should be able to be GC'd yet because txn1 has not committed yet
    EXPECT_EQ(std::make_pair(0u, 0u), gc.PerformGarbageCollection());

    txn_manager.Abort(txn1);

    // Aborted transactions can be removed from the unlink queue immediately
    EXPECT_EQ(std::make_pair(0u, 1u), gc.PerformGarbageCollection());
    // But it's not safe to deallocate it yet because txn #0 is still running and may hold a reference to it
    EXPECT_EQ(std::make_pair(0u, 0u), gc.PerformGarbageCollection());

    tested.SelectIntoBuffer(txn0, slot);
    EXPECT_FALSE(tested.select_result_);

    txn_manager.Commit(txn0, TestCallbacks::EmptyCallback, nullptr);

    // Deallocate the aborted txn, and process the read-only transaction
    EXPECT_EQ(std::make_pair(1u, 1u), gc.PerformGarbageCollection());
    // Read-only transaction shouldn't have made it to the deallocate queue
    EXPECT_EQ(std::make_pair(0u, 0u), gc.PerformGarbageCollection());

    auto *txn2 = txn_manager.BeginTransaction();

    tested.SelectIntoBuffer(txn2, slot);
    EXPECT_FALSE(tested.select_result_);
    txn_manager.Commit(txn2, TestCallbacks::EmptyCallback, nullptr);

    // Unlink the read-only transaction
    EXPECT_EQ(std::make_pair(0u, 1u), gc.PerformGarbageCollection());
    // It shouldn't make it to the second invocation because it's read-only
    EXPECT_EQ(std::make_pair(0u, 0u), gc.PerformGarbageCollection());
  }
}

// Corresponds to (MVCCTests, CommitUpdate1)
// NOLINTNEXTLINE
TEST_F(GarbageCollectorTests, CommitUpdate1) {
  for (uint32_t iteration = 0; iteration < num_iterations_; ++iteration) {
    transaction::TransactionManager txn_manager(&buffer_pool_, true, LOGGING_DISABLED);
    GarbageCollectorDataTableTestObject tested(&block_store_, max_columns_, &generator_);
    storage::GarbageCollector gc(&txn_manager);

    auto *insert_tuple = tested.GenerateRandomTuple(&generator_);

    // insert the tuple to be Updated later
    auto *txn = txn_manager.BeginTransaction();
    storage::TupleSlot slot = tested.table_.Insert(txn, *insert_tuple);
    txn_manager.Commit(txn, TestCallbacks::EmptyCallback, nullptr);

    // Unlink and reclaim the Insert
    EXPECT_EQ(std::make_pair(0u, 1u), gc.PerformGarbageCollection());
    EXPECT_EQ(std::make_pair(1u, 0u), gc.PerformGarbageCollection());

    storage::ProjectedRow *update = tested.GenerateRandomUpdate(&generator_);

    auto *txn0 = txn_manager.BeginTransaction();

    EXPECT_TRUE(tested.table_.Update(txn0, slot, *update));

    auto *update_tuple = tested.GenerateVersionFromUpdate(*update, *insert_tuple);

    storage::ProjectedRow *select_tuple = tested.SelectIntoBuffer(txn0, slot);
    EXPECT_TRUE(tested.select_result_);
    EXPECT_TRUE(StorageTestUtil::ProjectionListEqualShallow(tested.Layout(), select_tuple, update_tuple));

    // Nothing should be able to be GC'd yet because txn0 has not committed yet
    EXPECT_EQ(std::make_pair(0u, 0u), gc.PerformGarbageCollection());

    auto *txn1 = txn_manager.BeginTransaction();

    select_tuple = tested.SelectIntoBuffer(txn1, slot);
    EXPECT_TRUE(tested.select_result_);
    EXPECT_TRUE(StorageTestUtil::ProjectionListEqualShallow(tested.Layout(), select_tuple, insert_tuple));

    txn_manager.Commit(txn0, TestCallbacks::EmptyCallback, nullptr);

    // Nothing should be able to be GC'd yet because txn1 started before txn0's commit
    EXPECT_EQ(std::make_pair(0u, 0u), gc.PerformGarbageCollection());

    select_tuple = tested.SelectIntoBuffer(txn1, slot);
    EXPECT_TRUE(tested.select_result_);
    EXPECT_TRUE(StorageTestUtil::ProjectionListEqualShallow(tested.Layout(), select_tuple, insert_tuple));

    txn_manager.Commit(txn1, TestCallbacks::EmptyCallback, nullptr);

    // Unlink the update and read-only txns, then deallocate the update txn
    EXPECT_EQ(std::make_pair(0u, 2u), gc.PerformGarbageCollection());
    // Read-only transaction shouldn't have made it to the deallocate queue
    EXPECT_EQ(std::make_pair(1u, 0u), gc.PerformGarbageCollection());

    auto *txn2 = txn_manager.BeginTransaction();

    select_tuple = tested.SelectIntoBuffer(txn2, slot);
    EXPECT_TRUE(tested.select_result_);
    EXPECT_TRUE(StorageTestUtil::ProjectionListEqualShallow(tested.Layout(), select_tuple, update_tuple));
    txn_manager.Commit(txn2, TestCallbacks::EmptyCallback, nullptr);

    // Unlink the read-only transaction
    EXPECT_EQ(std::make_pair(0u, 1u), gc.PerformGarbageCollection());
    // It shouldn't make it to the second invocation because it's read-only
    EXPECT_EQ(std::make_pair(0u, 0u), gc.PerformGarbageCollection());
  }
}

// Corresponds to (MVCCTests, CommitUpdate2)
// NOLINTNEXTLINE
TEST_F(GarbageCollectorTests, CommitUpdate2) {
  for (uint32_t iteration = 0; iteration < num_iterations_; ++iteration) {
    transaction::TransactionManager txn_manager(&buffer_pool_, true, LOGGING_DISABLED);
    GarbageCollectorDataTableTestObject tested(&block_store_, max_columns_, &generator_);
    storage::GarbageCollector gc(&txn_manager);

    auto *insert_tuple = tested.GenerateRandomTuple(&generator_);

    // insert the tuple to be Updated later
    auto *txn = txn_manager.BeginTransaction();
    storage::TupleSlot slot = tested.table_.Insert(txn, *insert_tuple);
    txn_manager.Commit(txn, TestCallbacks::EmptyCallback, nullptr);

    // Unlink and reclaim the Insert
    EXPECT_EQ(std::make_pair(0u, 1u), gc.PerformGarbageCollection());
    EXPECT_EQ(std::make_pair(1u, 0u), gc.PerformGarbageCollection());

    storage::ProjectedRow *update = tested.GenerateRandomUpdate(&generator_);

    auto *txn0 = txn_manager.BeginTransaction();

    auto *txn1 = txn_manager.BeginTransaction();

    EXPECT_TRUE(tested.table_.Update(txn1, slot, *update));

    // Nothing should be able to be GC'd yet because txn1 has not committed yet
    EXPECT_EQ(std::make_pair(0u, 0u), gc.PerformGarbageCollection());

    auto *update_tuple = tested.GenerateVersionFromUpdate(*update, *insert_tuple);

    storage::ProjectedRow *select_tuple = tested.SelectIntoBuffer(txn0, slot);
    EXPECT_TRUE(tested.select_result_);
    EXPECT_TRUE(StorageTestUtil::ProjectionListEqualShallow(tested.Layout(), select_tuple, insert_tuple));

    select_tuple = tested.SelectIntoBuffer(txn1, slot);
    EXPECT_TRUE(tested.select_result_);
    EXPECT_TRUE(StorageTestUtil::ProjectionListEqualShallow(tested.Layout(), select_tuple, update_tuple));

    txn_manager.Commit(txn1, TestCallbacks::EmptyCallback, nullptr);

    // Nothing should be able to be GC'd yet because txn0 started before txn1's commit
    EXPECT_EQ(std::make_pair(0u, 0u), gc.PerformGarbageCollection());

    select_tuple = tested.SelectIntoBuffer(txn0, slot);
    EXPECT_TRUE(tested.select_result_);
    EXPECT_TRUE(StorageTestUtil::ProjectionListEqualShallow(tested.Layout(), select_tuple, insert_tuple));

    txn_manager.Commit(txn0, TestCallbacks::EmptyCallback, nullptr);

    // Unlink the update and read-only txns, then deallocate the update txn
    EXPECT_EQ(std::make_pair(0u, 2u), gc.PerformGarbageCollection());
    // Read-only transaction shouldn't have made it to the deallocate queue
    EXPECT_EQ(std::make_pair(1u, 0u), gc.PerformGarbageCollection());

    auto *txn2 = txn_manager.BeginTransaction();

    select_tuple = tested.SelectIntoBuffer(txn2, slot);
    EXPECT_TRUE(tested.select_result_);
    EXPECT_TRUE(StorageTestUtil::ProjectionListEqualShallow(tested.Layout(), select_tuple, update_tuple));
    txn_manager.Commit(txn2, TestCallbacks::EmptyCallback, nullptr);

    // Unlink the read-only transaction
    EXPECT_EQ(std::make_pair(0u, 1u), gc.PerformGarbageCollection());
    // It shouldn't make it to the second invocation because it's read-only
    EXPECT_EQ(std::make_pair(0u, 0u), gc.PerformGarbageCollection());
  }
}

// Corresponds to (MVCCTests, AbortUpdate1)
// NOLINTNEXTLINE
TEST_F(GarbageCollectorTests, AbortUpdate1) {
  for (uint32_t iteration = 0; iteration < num_iterations_; ++iteration) {
    transaction::TransactionManager txn_manager(&buffer_pool_, true, LOGGING_DISABLED);
    GarbageCollectorDataTableTestObject tested(&block_store_, max_columns_, &generator_);
    storage::GarbageCollector gc(&txn_manager);

    auto *insert_tuple = tested.GenerateRandomTuple(&generator_);

    // insert the tuple to be Updated later
    auto *txn = txn_manager.BeginTransaction();
    storage::TupleSlot slot = tested.table_.Insert(txn, *insert_tuple);
    txn_manager.Commit(txn, TestCallbacks::EmptyCallback, nullptr);

    // Unlink and reclaim the Insert
    EXPECT_EQ(std::make_pair(0u, 1u), gc.PerformGarbageCollection());
    EXPECT_EQ(std::make_pair(1u, 0u), gc.PerformGarbageCollection());

    storage::ProjectedRow *update = tested.GenerateRandomUpdate(&generator_);

    auto *txn0 = txn_manager.BeginTransaction();

    EXPECT_TRUE(tested.table_.Update(txn0, slot, *update));

    auto *update_tuple = tested.GenerateVersionFromUpdate(*update, *insert_tuple);

    storage::ProjectedRow *select_tuple = tested.SelectIntoBuffer(txn0, slot);
    EXPECT_TRUE(tested.select_result_);
    EXPECT_TRUE(StorageTestUtil::ProjectionListEqualShallow(tested.Layout(), select_tuple, update_tuple));

    auto *txn1 = txn_manager.BeginTransaction();

    // Nothing should be able to be GC'd yet because txn0 has not committed yet
    EXPECT_EQ(std::make_pair(0u, 0u), gc.PerformGarbageCollection());

    select_tuple = tested.SelectIntoBuffer(txn1, slot);
    EXPECT_TRUE(tested.select_result_);
    EXPECT_TRUE(StorageTestUtil::ProjectionListEqualShallow(tested.Layout(), select_tuple, insert_tuple));

    txn_manager.Abort(txn0);

    // Aborted transactions can be removed from the unlink queue immediately
    EXPECT_EQ(std::make_pair(0u, 1u), gc.PerformGarbageCollection());
    // But it's not safe to deallocate it yet because txn #1 is still running and may hold a reference to it
    EXPECT_EQ(std::make_pair(0u, 0u), gc.PerformGarbageCollection());

    select_tuple = tested.SelectIntoBuffer(txn1, slot);
    EXPECT_TRUE(tested.select_result_);
    EXPECT_TRUE(StorageTestUtil::ProjectionListEqualShallow(tested.Layout(), select_tuple, insert_tuple));

    txn_manager.Commit(txn1, TestCallbacks::EmptyCallback, nullptr);

    // Deallocate the aborted txn, and process the read-only transaction
    EXPECT_EQ(std::make_pair(1u, 1u), gc.PerformGarbageCollection());
    // Read-only transaction shouldn't have made it to the deallocate queue
    EXPECT_EQ(std::make_pair(0u, 0u), gc.PerformGarbageCollection());

    auto *txn2 = txn_manager.BeginTransaction();

    select_tuple = tested.SelectIntoBuffer(txn2, slot);
    EXPECT_TRUE(tested.select_result_);
    EXPECT_TRUE(StorageTestUtil::ProjectionListEqualShallow(tested.Layout(), select_tuple, insert_tuple));
    txn_manager.Commit(txn2, TestCallbacks::EmptyCallback, nullptr);

    // Unlink the read-only transaction
    EXPECT_EQ(std::make_pair(0u, 1u), gc.PerformGarbageCollection());
    // It shouldn't make it to the second invocation because it's read-only
    EXPECT_EQ(std::make_pair(0u, 0u), gc.PerformGarbageCollection());
  }
}

// Corresponds to (MVCCTests, AbortUpdate2)
// NOLINTNEXTLINE
TEST_F(GarbageCollectorTests, AbortUpdate2) {
  for (uint32_t iteration = 0; iteration < num_iterations_; ++iteration) {
    transaction::TransactionManager txn_manager(&buffer_pool_, true, LOGGING_DISABLED);
    GarbageCollectorDataTableTestObject tested(&block_store_, max_columns_, &generator_);
    storage::GarbageCollector gc(&txn_manager);

    auto *insert_tuple = tested.GenerateRandomTuple(&generator_);

    // insert the tuple to be Updated later
    auto *txn = txn_manager.BeginTransaction();
    storage::TupleSlot slot = tested.table_.Insert(txn, *insert_tuple);
    txn_manager.Commit(txn, TestCallbacks::EmptyCallback, nullptr);

    // Unlink and reclaim the Insert
    EXPECT_EQ(std::make_pair(0u, 1u), gc.PerformGarbageCollection());
    EXPECT_EQ(std::make_pair(1u, 0u), gc.PerformGarbageCollection());

    storage::ProjectedRow *update = tested.GenerateRandomUpdate(&generator_);

    auto *txn0 = txn_manager.BeginTransaction();

    auto *txn1 = txn_manager.BeginTransaction();

    EXPECT_TRUE(tested.table_.Update(txn1, slot, *update));

    auto *update_tuple = tested.GenerateVersionFromUpdate(*update, *insert_tuple);

    storage::ProjectedRow *select_tuple = tested.SelectIntoBuffer(txn0, slot);
    EXPECT_TRUE(tested.select_result_);
    EXPECT_TRUE(StorageTestUtil::ProjectionListEqualShallow(tested.Layout(), select_tuple, insert_tuple));

    select_tuple = tested.SelectIntoBuffer(txn1, slot);
    EXPECT_TRUE(tested.select_result_);
    EXPECT_TRUE(StorageTestUtil::ProjectionListEqualShallow(tested.Layout(), select_tuple, update_tuple));

    // Nothing should be able to be GC'd yet because txn1 has not committed yet
    EXPECT_EQ(std::make_pair(0u, 0u), gc.PerformGarbageCollection());

    txn_manager.Abort(txn1);

    select_tuple = tested.SelectIntoBuffer(txn0, slot);
    EXPECT_TRUE(tested.select_result_);
    EXPECT_TRUE(StorageTestUtil::ProjectionListEqualShallow(tested.Layout(), select_tuple, insert_tuple));

    // Aborted transactions can be removed from the unlink queue immediately
    EXPECT_EQ(std::make_pair(0u, 1u), gc.PerformGarbageCollection());
    // But it's not safe to deallocate it yet because txn #0 is still running and may hold a reference to it
    EXPECT_EQ(std::make_pair(0u, 0u), gc.PerformGarbageCollection());

    txn_manager.Commit(txn0, TestCallbacks::EmptyCallback, nullptr);

    // Deallocate the aborted txn, and process the read-only transaction
    EXPECT_EQ(std::make_pair(1u, 1u), gc.PerformGarbageCollection());
    // Read-only transaction shouldn't have made it to the deallocate queue
    EXPECT_EQ(std::make_pair(0u, 0u), gc.PerformGarbageCollection());

    auto *txn2 = txn_manager.BeginTransaction();

    select_tuple = tested.SelectIntoBuffer(txn2, slot);
    EXPECT_TRUE(tested.select_result_);
    EXPECT_TRUE(StorageTestUtil::ProjectionListEqualShallow(tested.Layout(), select_tuple, insert_tuple));
    txn_manager.Commit(txn2, TestCallbacks::EmptyCallback, nullptr);

    // Unlink the read-only transaction
    EXPECT_EQ(std::make_pair(0u, 1u), gc.PerformGarbageCollection());
    // It shouldn't make it to the second invocation because it's read-only
    EXPECT_EQ(std::make_pair(0u, 0u), gc.PerformGarbageCollection());
  }
}

// Corresponds to (MVCCTests, InsertUpdate1)
// NOLINTNEXTLINE
TEST_F(GarbageCollectorTests, InsertUpdate1) {
  for (uint32_t iteration = 0; iteration < num_iterations_; ++iteration) {
    transaction::TransactionManager txn_manager(&buffer_pool_, true, LOGGING_DISABLED);
    GarbageCollectorDataTableTestObject tested(&block_store_, max_columns_, &generator_);
    storage::GarbageCollector gc(&txn_manager);

    auto *txn0 = txn_manager.BeginTransaction();

    auto *txn1 = txn_manager.BeginTransaction();

    auto *insert_tuple = tested.GenerateRandomTuple(&generator_);
    storage::TupleSlot slot = tested.table_.Insert(txn1, *insert_tuple);

    storage::ProjectedRow *select_tuple = tested.SelectIntoBuffer(txn1, slot);
    EXPECT_TRUE(tested.select_result_);
    EXPECT_TRUE(StorageTestUtil::ProjectionListEqualShallow(tested.Layout(), select_tuple, insert_tuple));

    // Nothing should be able to be GC'd yet because txn1 has not committed yet
    EXPECT_EQ(std::make_pair(0u, 0u), gc.PerformGarbageCollection());

    txn_manager.Commit(txn1, TestCallbacks::EmptyCallback, nullptr);

    // Nothing should be able to be GC'd yet because txn0 started before txn1's commit
    EXPECT_EQ(std::make_pair(0u, 0u), gc.PerformGarbageCollection());

    storage::ProjectedRow *update = tested.GenerateRandomUpdate(&generator_);
    EXPECT_FALSE(tested.table_.Update(txn0, slot, *update));

    tested.SelectIntoBuffer(txn0, slot);
    EXPECT_FALSE(tested.select_result_);

    txn_manager.Abort(txn0);

    // Process the insert and aborted txns. Both should make it to the unlink phase
    EXPECT_EQ(std::make_pair(0u, 2u), gc.PerformGarbageCollection());
    EXPECT_EQ(std::make_pair(2u, 0u), gc.PerformGarbageCollection());
  }
}
}  // namespace terrier<|MERGE_RESOLUTION|>--- conflicted
+++ resolved
@@ -130,13 +130,226 @@
   }
 }
 
-<<<<<<< HEAD
-// Insert a tuple and commit. Next transaction tries to update that tuple (takes write lock), verify that GC doesn't
-// unlink or free the Insert txn's context until safe to do so
-// NOLINTNEXTLINE
-TEST_F(GarbageCollectorTests, WriteWriteConflictRequeue) {
-  for (uint32_t iteration = 0; iteration < num_iterations_; ++iteration) {
-    transaction::TransactionManager txn_manager{&buffer_pool_, true, LOGGING_DISABLED};
+// Corresponds to (MVCCTests, CommitInsert1)
+// NOLINTNEXTLINE
+TEST_F(GarbageCollectorTests, CommitInsert1) {
+  for (uint32_t iteration = 0; iteration < num_iterations_; ++iteration) {
+    transaction::TransactionManager txn_manager(&buffer_pool_, true, LOGGING_DISABLED);
+    GarbageCollectorDataTableTestObject tested(&block_store_, max_columns_, &generator_);
+    storage::GarbageCollector gc(&txn_manager);
+
+    auto *txn0 = txn_manager.BeginTransaction();
+
+    auto *insert_tuple = tested.GenerateRandomTuple(&generator_);
+    storage::TupleSlot slot = tested.table_.Insert(txn0, *insert_tuple);
+
+    storage::ProjectedRow *select_tuple = tested.SelectIntoBuffer(txn0, slot);
+    EXPECT_TRUE(tested.select_result_);
+    EXPECT_TRUE(StorageTestUtil::ProjectionListEqualShallow(tested.Layout(), select_tuple, insert_tuple));
+
+    // Nothing should be able to be GC'd yet because txn0 has not committed yet
+    EXPECT_EQ(std::make_pair(0u, 0u), gc.PerformGarbageCollection());
+
+    auto *txn1 = txn_manager.BeginTransaction();
+
+    tested.SelectIntoBuffer(txn1, slot);
+    EXPECT_FALSE(tested.select_result_);
+
+    txn_manager.Commit(txn0, TestCallbacks::EmptyCallback, nullptr);
+
+    // Nothing should be able to be GC'd yet because txn1 started before txn0's commit
+    EXPECT_EQ(std::make_pair(0u, 0u), gc.PerformGarbageCollection());
+
+    tested.SelectIntoBuffer(txn1, slot);
+    EXPECT_FALSE(tested.select_result_);
+
+    txn_manager.Commit(txn1, TestCallbacks::EmptyCallback, nullptr);
+
+    // Unlink the two transactions and then deallocate the single non-read-only transaction
+    EXPECT_EQ(std::make_pair(0u, 2u), gc.PerformGarbageCollection());
+    EXPECT_EQ(std::make_pair(1u, 0u), gc.PerformGarbageCollection());
+
+    auto *txn2 = txn_manager.BeginTransaction();
+
+    select_tuple = tested.SelectIntoBuffer(txn2, slot);
+    EXPECT_TRUE(tested.select_result_);
+    EXPECT_TRUE(StorageTestUtil::ProjectionListEqualShallow(tested.Layout(), select_tuple, insert_tuple));
+    txn_manager.Commit(txn2, TestCallbacks::EmptyCallback, nullptr);
+
+    // Unlink the read-only transaction, and it shouldn't make it to the second invocation because it's read-only
+    EXPECT_EQ(std::make_pair(0u, 1u), gc.PerformGarbageCollection());
+    EXPECT_EQ(std::make_pair(0u, 0u), gc.PerformGarbageCollection());
+  }
+}
+
+// Corresponds to (MVCCTests, CommitInsert2)
+// NOLINTNEXTLINE
+TEST_F(GarbageCollectorTests, CommitInsert2) {
+  for (uint32_t iteration = 0; iteration < num_iterations_; ++iteration) {
+    transaction::TransactionManager txn_manager(&buffer_pool_, true, LOGGING_DISABLED);
+    GarbageCollectorDataTableTestObject tested(&block_store_, max_columns_, &generator_);
+    storage::GarbageCollector gc(&txn_manager);
+
+    auto *txn0 = txn_manager.BeginTransaction();
+
+    auto *txn1 = txn_manager.BeginTransaction();
+
+    auto *insert_tuple = tested.GenerateRandomTuple(&generator_);
+    storage::TupleSlot slot = tested.table_.Insert(txn1, *insert_tuple);
+
+    tested.SelectIntoBuffer(txn0, slot);
+    EXPECT_FALSE(tested.select_result_);
+
+    storage::ProjectedRow *select_tuple = tested.SelectIntoBuffer(txn1, slot);
+    EXPECT_TRUE(tested.select_result_);
+    EXPECT_TRUE(StorageTestUtil::ProjectionListEqualShallow(tested.Layout(), select_tuple, insert_tuple));
+
+    // Nothing should be able to be GC'd yet because txn0 has not committed yet
+    EXPECT_EQ(std::make_pair(0u, 0u), gc.PerformGarbageCollection());
+
+    txn_manager.Commit(txn1, TestCallbacks::EmptyCallback, nullptr);
+
+    tested.SelectIntoBuffer(txn0, slot);
+    EXPECT_FALSE(tested.select_result_);
+
+    // Nothing should be able to be GC'd yet because txn0 started before txn1's commit
+    EXPECT_EQ(std::make_pair(0u, 0u), gc.PerformGarbageCollection());
+
+    txn_manager.Commit(txn0, TestCallbacks::EmptyCallback, nullptr);
+
+    // Unlink the two transactions and then deallocate the single non-read-only transaction
+    EXPECT_EQ(std::make_pair(0u, 2u), gc.PerformGarbageCollection());
+    EXPECT_EQ(std::make_pair(1u, 0u), gc.PerformGarbageCollection());
+
+    auto *txn2 = txn_manager.BeginTransaction();
+
+    select_tuple = tested.SelectIntoBuffer(txn2, slot);
+    EXPECT_TRUE(tested.select_result_);
+    EXPECT_TRUE(StorageTestUtil::ProjectionListEqualShallow(tested.Layout(), select_tuple, insert_tuple));
+    txn_manager.Commit(txn2, TestCallbacks::EmptyCallback, nullptr);
+
+    // Unlink the read-only transaction
+    EXPECT_EQ(std::make_pair(0u, 1u), gc.PerformGarbageCollection());
+    // It shouldn't make it to the second invocation because it's read-only
+    EXPECT_EQ(std::make_pair(0u, 0u), gc.PerformGarbageCollection());
+  }
+}
+
+// Corresponds to (MVCCTests, AbortInsert1)
+// NOLINTNEXTLINE
+TEST_F(GarbageCollectorTests, AbortInsert1) {
+  for (uint32_t iteration = 0; iteration < num_iterations_; ++iteration) {
+    transaction::TransactionManager txn_manager(&buffer_pool_, true, LOGGING_DISABLED);
+    GarbageCollectorDataTableTestObject tested(&block_store_, max_columns_, &generator_);
+    storage::GarbageCollector gc(&txn_manager);
+
+    auto *txn0 = txn_manager.BeginTransaction();
+
+    auto *insert_tuple = tested.GenerateRandomTuple(&generator_);
+    storage::TupleSlot slot = tested.table_.Insert(txn0, *insert_tuple);
+
+    storage::ProjectedRow *select_tuple = tested.SelectIntoBuffer(txn0, slot);
+    EXPECT_TRUE(tested.select_result_);
+    EXPECT_TRUE(StorageTestUtil::ProjectionListEqualShallow(tested.Layout(), select_tuple, insert_tuple));
+
+    // Nothing should be able to be GC'd yet because txn0 has not committed yet
+    EXPECT_EQ(std::make_pair(0u, 0u), gc.PerformGarbageCollection());
+
+    auto *txn1 = txn_manager.BeginTransaction();
+
+    tested.SelectIntoBuffer(txn1, slot);
+    EXPECT_FALSE(tested.select_result_);
+
+    txn_manager.Abort(txn0);
+
+    // Aborted transactions can be removed from the unlink queue immediately
+    EXPECT_EQ(std::make_pair(0u, 1u), gc.PerformGarbageCollection());
+    // But it's not safe to deallocate it yet because txn #1 is still running and may hold a reference to it
+    EXPECT_EQ(std::make_pair(0u, 0u), gc.PerformGarbageCollection());
+
+    tested.SelectIntoBuffer(txn1, slot);
+    EXPECT_FALSE(tested.select_result_);
+
+    txn_manager.Commit(txn1, TestCallbacks::EmptyCallback, nullptr);
+
+    // Deallocate the aborted txn, and process the read-only transaction
+    EXPECT_EQ(std::make_pair(1u, 1u), gc.PerformGarbageCollection());
+    // Read-only transaction shouldn't have made it to the deallocate queue
+    EXPECT_EQ(std::make_pair(0u, 0u), gc.PerformGarbageCollection());
+
+    auto *txn2 = txn_manager.BeginTransaction();
+
+    tested.SelectIntoBuffer(txn2, slot);
+    EXPECT_FALSE(tested.select_result_);
+    txn_manager.Commit(txn2, TestCallbacks::EmptyCallback, nullptr);
+
+    // Unlink the read-only transaction
+    EXPECT_EQ(std::make_pair(0u, 1u), gc.PerformGarbageCollection());
+    // It shouldn't make it to the second invocation because it's read-only
+    EXPECT_EQ(std::make_pair(0u, 0u), gc.PerformGarbageCollection());
+  }
+}
+
+// Corresponds to (MVCCTests, AbortInsert2)
+// NOLINTNEXTLINE
+TEST_F(GarbageCollectorTests, AbortInsert2) {
+  for (uint32_t iteration = 0; iteration < num_iterations_; ++iteration) {
+    transaction::TransactionManager txn_manager(&buffer_pool_, true, LOGGING_DISABLED);
+    GarbageCollectorDataTableTestObject tested(&block_store_, max_columns_, &generator_);
+    storage::GarbageCollector gc(&txn_manager);
+
+    auto *txn0 = txn_manager.BeginTransaction();
+
+    auto *txn1 = txn_manager.BeginTransaction();
+
+    auto *insert_tuple = tested.GenerateRandomTuple(&generator_);
+    storage::TupleSlot slot = tested.table_.Insert(txn1, *insert_tuple);
+
+    tested.SelectIntoBuffer(txn0, slot);
+    EXPECT_FALSE(tested.select_result_);
+
+    storage::ProjectedRow *select_tuple = tested.SelectIntoBuffer(txn1, slot);
+    EXPECT_TRUE(tested.select_result_);
+    EXPECT_TRUE(StorageTestUtil::ProjectionListEqualShallow(tested.Layout(), select_tuple, insert_tuple));
+
+    // Nothing should be able to be GC'd yet because txn1 has not committed yet
+    EXPECT_EQ(std::make_pair(0u, 0u), gc.PerformGarbageCollection());
+
+    txn_manager.Abort(txn1);
+
+    // Aborted transactions can be removed from the unlink queue immediately
+    EXPECT_EQ(std::make_pair(0u, 1u), gc.PerformGarbageCollection());
+    // But it's not safe to deallocate it yet because txn #0 is still running and may hold a reference to it
+    EXPECT_EQ(std::make_pair(0u, 0u), gc.PerformGarbageCollection());
+
+    tested.SelectIntoBuffer(txn0, slot);
+    EXPECT_FALSE(tested.select_result_);
+
+    txn_manager.Commit(txn0, TestCallbacks::EmptyCallback, nullptr);
+
+    // Deallocate the aborted txn, and process the read-only transaction
+    EXPECT_EQ(std::make_pair(1u, 1u), gc.PerformGarbageCollection());
+    // Read-only transaction shouldn't have made it to the deallocate queue
+    EXPECT_EQ(std::make_pair(0u, 0u), gc.PerformGarbageCollection());
+
+    auto *txn2 = txn_manager.BeginTransaction();
+
+    tested.SelectIntoBuffer(txn2, slot);
+    EXPECT_FALSE(tested.select_result_);
+    txn_manager.Commit(txn2, TestCallbacks::EmptyCallback, nullptr);
+
+    // Unlink the read-only transaction
+    EXPECT_EQ(std::make_pair(0u, 1u), gc.PerformGarbageCollection());
+    // It shouldn't make it to the second invocation because it's read-only
+    EXPECT_EQ(std::make_pair(0u, 0u), gc.PerformGarbageCollection());
+  }
+}
+
+// Corresponds to (MVCCTests, CommitUpdate1)
+// NOLINTNEXTLINE
+TEST_F(GarbageCollectorTests, CommitUpdate1) {
+  for (uint32_t iteration = 0; iteration < num_iterations_; ++iteration) {
+    transaction::TransactionManager txn_manager(&buffer_pool_, true, LOGGING_DISABLED);
     GarbageCollectorDataTableTestObject tested(&block_store_, max_columns_, &generator_);
     storage::GarbageCollector gc(&txn_manager);
 
@@ -147,6 +360,10 @@
     storage::TupleSlot slot = tested.table_.Insert(txn, *insert_tuple);
     txn_manager.Commit(txn, TestCallbacks::EmptyCallback, nullptr);
 
+    // Unlink and reclaim the Insert
+    EXPECT_EQ(std::make_pair(0u, 1u), gc.PerformGarbageCollection());
+    EXPECT_EQ(std::make_pair(1u, 0u), gc.PerformGarbageCollection());
+
     storage::ProjectedRow *update = tested.GenerateRandomUpdate(&generator_);
 
     auto *txn0 = txn_manager.BeginTransaction();
@@ -159,117 +376,36 @@
     EXPECT_TRUE(tested.select_result_);
     EXPECT_TRUE(StorageTestUtil::ProjectionListEqualShallow(tested.Layout(), select_tuple, update_tuple));
 
-    // Verify that Insert txn doesn't get fully unlinked or reclaimed until txn0 finishes
-    EXPECT_EQ(std::make_pair(0u, 0u), gc.PerformGarbageCollection());
-    EXPECT_EQ(std::make_pair(0u, 0u), gc.PerformGarbageCollection());
-
-    txn_manager.Abort(txn0);
-
-    // Aborted transactions can be removed from the unlink queue immediately
+    // Nothing should be able to be GC'd yet because txn0 has not committed yet
+    EXPECT_EQ(std::make_pair(0u, 0u), gc.PerformGarbageCollection());
+
+    auto *txn1 = txn_manager.BeginTransaction();
+
+    select_tuple = tested.SelectIntoBuffer(txn1, slot);
+    EXPECT_TRUE(tested.select_result_);
+    EXPECT_TRUE(StorageTestUtil::ProjectionListEqualShallow(tested.Layout(), select_tuple, insert_tuple));
+
+    txn_manager.Commit(txn0, TestCallbacks::EmptyCallback, nullptr);
+
+    // Nothing should be able to be GC'd yet because txn1 started before txn0's commit
+    EXPECT_EQ(std::make_pair(0u, 0u), gc.PerformGarbageCollection());
+
+    select_tuple = tested.SelectIntoBuffer(txn1, slot);
+    EXPECT_TRUE(tested.select_result_);
+    EXPECT_TRUE(StorageTestUtil::ProjectionListEqualShallow(tested.Layout(), select_tuple, insert_tuple));
+
+    txn_manager.Commit(txn1, TestCallbacks::EmptyCallback, nullptr);
+
+    // Unlink the update and read-only txns, then deallocate the update txn
     EXPECT_EQ(std::make_pair(0u, 2u), gc.PerformGarbageCollection());
-    // Safe to deallocate both transactions
-    EXPECT_EQ(std::make_pair(2u, 0u), gc.PerformGarbageCollection());
-  }
-}
-
-=======
->>>>>>> f0c9400f
-// Corresponds to (MVCCTests, CommitInsert1)
-// NOLINTNEXTLINE
-TEST_F(GarbageCollectorTests, CommitInsert1) {
-  for (uint32_t iteration = 0; iteration < num_iterations_; ++iteration) {
-    transaction::TransactionManager txn_manager(&buffer_pool_, true, LOGGING_DISABLED);
-    GarbageCollectorDataTableTestObject tested(&block_store_, max_columns_, &generator_);
-    storage::GarbageCollector gc(&txn_manager);
-
-    auto *txn0 = txn_manager.BeginTransaction();
-
-    auto *insert_tuple = tested.GenerateRandomTuple(&generator_);
-    storage::TupleSlot slot = tested.table_.Insert(txn0, *insert_tuple);
-
-    storage::ProjectedRow *select_tuple = tested.SelectIntoBuffer(txn0, slot);
-    EXPECT_TRUE(tested.select_result_);
-    EXPECT_TRUE(StorageTestUtil::ProjectionListEqualShallow(tested.Layout(), select_tuple, insert_tuple));
-
-    // Nothing should be able to be GC'd yet because txn0 has not committed yet
-    EXPECT_EQ(std::make_pair(0u, 0u), gc.PerformGarbageCollection());
-
-    auto *txn1 = txn_manager.BeginTransaction();
-
-    tested.SelectIntoBuffer(txn1, slot);
-    EXPECT_FALSE(tested.select_result_);
-
-    txn_manager.Commit(txn0, TestCallbacks::EmptyCallback, nullptr);
-
-    // Nothing should be able to be GC'd yet because txn1 started before txn0's commit
-    EXPECT_EQ(std::make_pair(0u, 0u), gc.PerformGarbageCollection());
-
-    tested.SelectIntoBuffer(txn1, slot);
-    EXPECT_FALSE(tested.select_result_);
-
-    txn_manager.Commit(txn1, TestCallbacks::EmptyCallback, nullptr);
-
-    // Unlink the two transactions and then deallocate the single non-read-only transaction
-    EXPECT_EQ(std::make_pair(0u, 2u), gc.PerformGarbageCollection());
+    // Read-only transaction shouldn't have made it to the deallocate queue
     EXPECT_EQ(std::make_pair(1u, 0u), gc.PerformGarbageCollection());
 
     auto *txn2 = txn_manager.BeginTransaction();
 
     select_tuple = tested.SelectIntoBuffer(txn2, slot);
     EXPECT_TRUE(tested.select_result_);
-    EXPECT_TRUE(StorageTestUtil::ProjectionListEqualShallow(tested.Layout(), select_tuple, insert_tuple));
-    txn_manager.Commit(txn2, TestCallbacks::EmptyCallback, nullptr);
-
-    // Unlink the read-only transaction, and it shouldn't make it to the second invocation because it's read-only
-    EXPECT_EQ(std::make_pair(0u, 1u), gc.PerformGarbageCollection());
-    EXPECT_EQ(std::make_pair(0u, 0u), gc.PerformGarbageCollection());
-  }
-}
-
-// Corresponds to (MVCCTests, CommitInsert2)
-// NOLINTNEXTLINE
-TEST_F(GarbageCollectorTests, CommitInsert2) {
-  for (uint32_t iteration = 0; iteration < num_iterations_; ++iteration) {
-    transaction::TransactionManager txn_manager(&buffer_pool_, true, LOGGING_DISABLED);
-    GarbageCollectorDataTableTestObject tested(&block_store_, max_columns_, &generator_);
-    storage::GarbageCollector gc(&txn_manager);
-
-    auto *txn0 = txn_manager.BeginTransaction();
-
-    auto *txn1 = txn_manager.BeginTransaction();
-
-    auto *insert_tuple = tested.GenerateRandomTuple(&generator_);
-    storage::TupleSlot slot = tested.table_.Insert(txn1, *insert_tuple);
-
-    tested.SelectIntoBuffer(txn0, slot);
-    EXPECT_FALSE(tested.select_result_);
-
-    storage::ProjectedRow *select_tuple = tested.SelectIntoBuffer(txn1, slot);
-    EXPECT_TRUE(tested.select_result_);
-    EXPECT_TRUE(StorageTestUtil::ProjectionListEqualShallow(tested.Layout(), select_tuple, insert_tuple));
-
-    // Nothing should be able to be GC'd yet because txn0 has not committed yet
-    EXPECT_EQ(std::make_pair(0u, 0u), gc.PerformGarbageCollection());
-
-    txn_manager.Commit(txn1, TestCallbacks::EmptyCallback, nullptr);
-
-    tested.SelectIntoBuffer(txn0, slot);
-    EXPECT_FALSE(tested.select_result_);
-
-    // Nothing should be able to be GC'd yet because txn0 started before txn1's commit
-    EXPECT_EQ(std::make_pair(0u, 0u), gc.PerformGarbageCollection());
-
-    txn_manager.Commit(txn0, TestCallbacks::EmptyCallback, nullptr);
-
-    // Unlink the two transactions and then deallocate the single non-read-only transaction
-    EXPECT_EQ(std::make_pair(0u, 2u), gc.PerformGarbageCollection());
-    EXPECT_EQ(std::make_pair(1u, 0u), gc.PerformGarbageCollection());
-
-    auto *txn2 = txn_manager.BeginTransaction();
-
-    select_tuple = tested.SelectIntoBuffer(txn2, slot);
-    EXPECT_TRUE(tested.select_result_);
-    EXPECT_TRUE(StorageTestUtil::ProjectionListEqualShallow(tested.Layout(), select_tuple, insert_tuple));
+    EXPECT_TRUE(StorageTestUtil::ProjectionListEqualShallow(tested.Layout(), select_tuple, update_tuple));
     txn_manager.Commit(txn2, TestCallbacks::EmptyCallback, nullptr);
 
     // Unlink the read-only transaction
@@ -279,119 +415,9 @@
   }
 }
 
-// Corresponds to (MVCCTests, AbortInsert1)
-// NOLINTNEXTLINE
-TEST_F(GarbageCollectorTests, AbortInsert1) {
-  for (uint32_t iteration = 0; iteration < num_iterations_; ++iteration) {
-    transaction::TransactionManager txn_manager(&buffer_pool_, true, LOGGING_DISABLED);
-    GarbageCollectorDataTableTestObject tested(&block_store_, max_columns_, &generator_);
-    storage::GarbageCollector gc(&txn_manager);
-
-    auto *txn0 = txn_manager.BeginTransaction();
-
-    auto *insert_tuple = tested.GenerateRandomTuple(&generator_);
-    storage::TupleSlot slot = tested.table_.Insert(txn0, *insert_tuple);
-
-    storage::ProjectedRow *select_tuple = tested.SelectIntoBuffer(txn0, slot);
-    EXPECT_TRUE(tested.select_result_);
-    EXPECT_TRUE(StorageTestUtil::ProjectionListEqualShallow(tested.Layout(), select_tuple, insert_tuple));
-
-    // Nothing should be able to be GC'd yet because txn0 has not committed yet
-    EXPECT_EQ(std::make_pair(0u, 0u), gc.PerformGarbageCollection());
-
-    auto *txn1 = txn_manager.BeginTransaction();
-
-    tested.SelectIntoBuffer(txn1, slot);
-    EXPECT_FALSE(tested.select_result_);
-
-    txn_manager.Abort(txn0);
-
-    // Aborted transactions can be removed from the unlink queue immediately
-    EXPECT_EQ(std::make_pair(0u, 1u), gc.PerformGarbageCollection());
-    // But it's not safe to deallocate it yet because txn #1 is still running and may hold a reference to it
-    EXPECT_EQ(std::make_pair(0u, 0u), gc.PerformGarbageCollection());
-
-    tested.SelectIntoBuffer(txn1, slot);
-    EXPECT_FALSE(tested.select_result_);
-
-    txn_manager.Commit(txn1, TestCallbacks::EmptyCallback, nullptr);
-
-    // Deallocate the aborted txn, and process the read-only transaction
-    EXPECT_EQ(std::make_pair(1u, 1u), gc.PerformGarbageCollection());
-    // Read-only transaction shouldn't have made it to the deallocate queue
-    EXPECT_EQ(std::make_pair(0u, 0u), gc.PerformGarbageCollection());
-
-    auto *txn2 = txn_manager.BeginTransaction();
-
-    tested.SelectIntoBuffer(txn2, slot);
-    EXPECT_FALSE(tested.select_result_);
-    txn_manager.Commit(txn2, TestCallbacks::EmptyCallback, nullptr);
-
-    // Unlink the read-only transaction
-    EXPECT_EQ(std::make_pair(0u, 1u), gc.PerformGarbageCollection());
-    // It shouldn't make it to the second invocation because it's read-only
-    EXPECT_EQ(std::make_pair(0u, 0u), gc.PerformGarbageCollection());
-  }
-}
-
-// Corresponds to (MVCCTests, AbortInsert2)
-// NOLINTNEXTLINE
-TEST_F(GarbageCollectorTests, AbortInsert2) {
-  for (uint32_t iteration = 0; iteration < num_iterations_; ++iteration) {
-    transaction::TransactionManager txn_manager(&buffer_pool_, true, LOGGING_DISABLED);
-    GarbageCollectorDataTableTestObject tested(&block_store_, max_columns_, &generator_);
-    storage::GarbageCollector gc(&txn_manager);
-
-    auto *txn0 = txn_manager.BeginTransaction();
-
-    auto *txn1 = txn_manager.BeginTransaction();
-
-    auto *insert_tuple = tested.GenerateRandomTuple(&generator_);
-    storage::TupleSlot slot = tested.table_.Insert(txn1, *insert_tuple);
-
-    tested.SelectIntoBuffer(txn0, slot);
-    EXPECT_FALSE(tested.select_result_);
-
-    storage::ProjectedRow *select_tuple = tested.SelectIntoBuffer(txn1, slot);
-    EXPECT_TRUE(tested.select_result_);
-    EXPECT_TRUE(StorageTestUtil::ProjectionListEqualShallow(tested.Layout(), select_tuple, insert_tuple));
-
-    // Nothing should be able to be GC'd yet because txn1 has not committed yet
-    EXPECT_EQ(std::make_pair(0u, 0u), gc.PerformGarbageCollection());
-
-    txn_manager.Abort(txn1);
-
-    // Aborted transactions can be removed from the unlink queue immediately
-    EXPECT_EQ(std::make_pair(0u, 1u), gc.PerformGarbageCollection());
-    // But it's not safe to deallocate it yet because txn #0 is still running and may hold a reference to it
-    EXPECT_EQ(std::make_pair(0u, 0u), gc.PerformGarbageCollection());
-
-    tested.SelectIntoBuffer(txn0, slot);
-    EXPECT_FALSE(tested.select_result_);
-
-    txn_manager.Commit(txn0, TestCallbacks::EmptyCallback, nullptr);
-
-    // Deallocate the aborted txn, and process the read-only transaction
-    EXPECT_EQ(std::make_pair(1u, 1u), gc.PerformGarbageCollection());
-    // Read-only transaction shouldn't have made it to the deallocate queue
-    EXPECT_EQ(std::make_pair(0u, 0u), gc.PerformGarbageCollection());
-
-    auto *txn2 = txn_manager.BeginTransaction();
-
-    tested.SelectIntoBuffer(txn2, slot);
-    EXPECT_FALSE(tested.select_result_);
-    txn_manager.Commit(txn2, TestCallbacks::EmptyCallback, nullptr);
-
-    // Unlink the read-only transaction
-    EXPECT_EQ(std::make_pair(0u, 1u), gc.PerformGarbageCollection());
-    // It shouldn't make it to the second invocation because it's read-only
-    EXPECT_EQ(std::make_pair(0u, 0u), gc.PerformGarbageCollection());
-  }
-}
-
-// Corresponds to (MVCCTests, CommitUpdate1)
-// NOLINTNEXTLINE
-TEST_F(GarbageCollectorTests, CommitUpdate1) {
+// Corresponds to (MVCCTests, CommitUpdate2)
+// NOLINTNEXTLINE
+TEST_F(GarbageCollectorTests, CommitUpdate2) {
   for (uint32_t iteration = 0; iteration < num_iterations_; ++iteration) {
     transaction::TransactionManager txn_manager(&buffer_pool_, true, LOGGING_DISABLED);
     GarbageCollectorDataTableTestObject tested(&block_store_, max_columns_, &generator_);
@@ -412,33 +438,33 @@
 
     auto *txn0 = txn_manager.BeginTransaction();
 
-    EXPECT_TRUE(tested.table_.Update(txn0, slot, *update));
+    auto *txn1 = txn_manager.BeginTransaction();
+
+    EXPECT_TRUE(tested.table_.Update(txn1, slot, *update));
+
+    // Nothing should be able to be GC'd yet because txn1 has not committed yet
+    EXPECT_EQ(std::make_pair(0u, 0u), gc.PerformGarbageCollection());
 
     auto *update_tuple = tested.GenerateVersionFromUpdate(*update, *insert_tuple);
 
     storage::ProjectedRow *select_tuple = tested.SelectIntoBuffer(txn0, slot);
     EXPECT_TRUE(tested.select_result_);
+    EXPECT_TRUE(StorageTestUtil::ProjectionListEqualShallow(tested.Layout(), select_tuple, insert_tuple));
+
+    select_tuple = tested.SelectIntoBuffer(txn1, slot);
+    EXPECT_TRUE(tested.select_result_);
     EXPECT_TRUE(StorageTestUtil::ProjectionListEqualShallow(tested.Layout(), select_tuple, update_tuple));
 
-    // Nothing should be able to be GC'd yet because txn0 has not committed yet
-    EXPECT_EQ(std::make_pair(0u, 0u), gc.PerformGarbageCollection());
-
-    auto *txn1 = txn_manager.BeginTransaction();
-
-    select_tuple = tested.SelectIntoBuffer(txn1, slot);
-    EXPECT_TRUE(tested.select_result_);
-    EXPECT_TRUE(StorageTestUtil::ProjectionListEqualShallow(tested.Layout(), select_tuple, insert_tuple));
-
-    txn_manager.Commit(txn0, TestCallbacks::EmptyCallback, nullptr);
-
-    // Nothing should be able to be GC'd yet because txn1 started before txn0's commit
-    EXPECT_EQ(std::make_pair(0u, 0u), gc.PerformGarbageCollection());
-
-    select_tuple = tested.SelectIntoBuffer(txn1, slot);
-    EXPECT_TRUE(tested.select_result_);
-    EXPECT_TRUE(StorageTestUtil::ProjectionListEqualShallow(tested.Layout(), select_tuple, insert_tuple));
-
     txn_manager.Commit(txn1, TestCallbacks::EmptyCallback, nullptr);
+
+    // Nothing should be able to be GC'd yet because txn0 started before txn1's commit
+    EXPECT_EQ(std::make_pair(0u, 0u), gc.PerformGarbageCollection());
+
+    select_tuple = tested.SelectIntoBuffer(txn0, slot);
+    EXPECT_TRUE(tested.select_result_);
+    EXPECT_TRUE(StorageTestUtil::ProjectionListEqualShallow(tested.Layout(), select_tuple, insert_tuple));
+
+    txn_manager.Commit(txn0, TestCallbacks::EmptyCallback, nullptr);
 
     // Unlink the update and read-only txns, then deallocate the update txn
     EXPECT_EQ(std::make_pair(0u, 2u), gc.PerformGarbageCollection());
@@ -459,9 +485,9 @@
   }
 }
 
-// Corresponds to (MVCCTests, CommitUpdate2)
-// NOLINTNEXTLINE
-TEST_F(GarbageCollectorTests, CommitUpdate2) {
+// Corresponds to (MVCCTests, AbortUpdate1)
+// NOLINTNEXTLINE
+TEST_F(GarbageCollectorTests, AbortUpdate1) {
   for (uint32_t iteration = 0; iteration < num_iterations_; ++iteration) {
     transaction::TransactionManager txn_manager(&buffer_pool_, true, LOGGING_DISABLED);
     GarbageCollectorDataTableTestObject tested(&block_store_, max_columns_, &generator_);
@@ -482,44 +508,46 @@
 
     auto *txn0 = txn_manager.BeginTransaction();
 
-    auto *txn1 = txn_manager.BeginTransaction();
-
-    EXPECT_TRUE(tested.table_.Update(txn1, slot, *update));
-
-    // Nothing should be able to be GC'd yet because txn1 has not committed yet
-    EXPECT_EQ(std::make_pair(0u, 0u), gc.PerformGarbageCollection());
+    EXPECT_TRUE(tested.table_.Update(txn0, slot, *update));
 
     auto *update_tuple = tested.GenerateVersionFromUpdate(*update, *insert_tuple);
 
     storage::ProjectedRow *select_tuple = tested.SelectIntoBuffer(txn0, slot);
     EXPECT_TRUE(tested.select_result_);
-    EXPECT_TRUE(StorageTestUtil::ProjectionListEqualShallow(tested.Layout(), select_tuple, insert_tuple));
+    EXPECT_TRUE(StorageTestUtil::ProjectionListEqualShallow(tested.Layout(), select_tuple, update_tuple));
+
+    auto *txn1 = txn_manager.BeginTransaction();
+
+    // Nothing should be able to be GC'd yet because txn0 has not committed yet
+    EXPECT_EQ(std::make_pair(0u, 0u), gc.PerformGarbageCollection());
 
     select_tuple = tested.SelectIntoBuffer(txn1, slot);
     EXPECT_TRUE(tested.select_result_);
-    EXPECT_TRUE(StorageTestUtil::ProjectionListEqualShallow(tested.Layout(), select_tuple, update_tuple));
+    EXPECT_TRUE(StorageTestUtil::ProjectionListEqualShallow(tested.Layout(), select_tuple, insert_tuple));
+
+    txn_manager.Abort(txn0);
+
+    // Aborted transactions can be removed from the unlink queue immediately
+    EXPECT_EQ(std::make_pair(0u, 1u), gc.PerformGarbageCollection());
+    // But it's not safe to deallocate it yet because txn #1 is still running and may hold a reference to it
+    EXPECT_EQ(std::make_pair(0u, 0u), gc.PerformGarbageCollection());
+
+    select_tuple = tested.SelectIntoBuffer(txn1, slot);
+    EXPECT_TRUE(tested.select_result_);
+    EXPECT_TRUE(StorageTestUtil::ProjectionListEqualShallow(tested.Layout(), select_tuple, insert_tuple));
 
     txn_manager.Commit(txn1, TestCallbacks::EmptyCallback, nullptr);
 
-    // Nothing should be able to be GC'd yet because txn0 started before txn1's commit
-    EXPECT_EQ(std::make_pair(0u, 0u), gc.PerformGarbageCollection());
-
-    select_tuple = tested.SelectIntoBuffer(txn0, slot);
-    EXPECT_TRUE(tested.select_result_);
-    EXPECT_TRUE(StorageTestUtil::ProjectionListEqualShallow(tested.Layout(), select_tuple, insert_tuple));
-
-    txn_manager.Commit(txn0, TestCallbacks::EmptyCallback, nullptr);
-
-    // Unlink the update and read-only txns, then deallocate the update txn
-    EXPECT_EQ(std::make_pair(0u, 2u), gc.PerformGarbageCollection());
+    // Deallocate the aborted txn, and process the read-only transaction
+    EXPECT_EQ(std::make_pair(1u, 1u), gc.PerformGarbageCollection());
     // Read-only transaction shouldn't have made it to the deallocate queue
-    EXPECT_EQ(std::make_pair(1u, 0u), gc.PerformGarbageCollection());
+    EXPECT_EQ(std::make_pair(0u, 0u), gc.PerformGarbageCollection());
 
     auto *txn2 = txn_manager.BeginTransaction();
 
     select_tuple = tested.SelectIntoBuffer(txn2, slot);
     EXPECT_TRUE(tested.select_result_);
-    EXPECT_TRUE(StorageTestUtil::ProjectionListEqualShallow(tested.Layout(), select_tuple, update_tuple));
+    EXPECT_TRUE(StorageTestUtil::ProjectionListEqualShallow(tested.Layout(), select_tuple, insert_tuple));
     txn_manager.Commit(txn2, TestCallbacks::EmptyCallback, nullptr);
 
     // Unlink the read-only transaction
@@ -529,9 +557,9 @@
   }
 }
 
-// Corresponds to (MVCCTests, AbortUpdate1)
-// NOLINTNEXTLINE
-TEST_F(GarbageCollectorTests, AbortUpdate1) {
+// Corresponds to (MVCCTests, AbortUpdate2)
+// NOLINTNEXTLINE
+TEST_F(GarbageCollectorTests, AbortUpdate2) {
   for (uint32_t iteration = 0; iteration < num_iterations_; ++iteration) {
     transaction::TransactionManager txn_manager(&buffer_pool_, true, LOGGING_DISABLED);
     GarbageCollectorDataTableTestObject tested(&block_store_, max_columns_, &generator_);
@@ -552,35 +580,35 @@
 
     auto *txn0 = txn_manager.BeginTransaction();
 
-    EXPECT_TRUE(tested.table_.Update(txn0, slot, *update));
+    auto *txn1 = txn_manager.BeginTransaction();
+
+    EXPECT_TRUE(tested.table_.Update(txn1, slot, *update));
 
     auto *update_tuple = tested.GenerateVersionFromUpdate(*update, *insert_tuple);
 
     storage::ProjectedRow *select_tuple = tested.SelectIntoBuffer(txn0, slot);
     EXPECT_TRUE(tested.select_result_);
+    EXPECT_TRUE(StorageTestUtil::ProjectionListEqualShallow(tested.Layout(), select_tuple, insert_tuple));
+
+    select_tuple = tested.SelectIntoBuffer(txn1, slot);
+    EXPECT_TRUE(tested.select_result_);
     EXPECT_TRUE(StorageTestUtil::ProjectionListEqualShallow(tested.Layout(), select_tuple, update_tuple));
 
-    auto *txn1 = txn_manager.BeginTransaction();
-
-    // Nothing should be able to be GC'd yet because txn0 has not committed yet
-    EXPECT_EQ(std::make_pair(0u, 0u), gc.PerformGarbageCollection());
-
-    select_tuple = tested.SelectIntoBuffer(txn1, slot);
-    EXPECT_TRUE(tested.select_result_);
-    EXPECT_TRUE(StorageTestUtil::ProjectionListEqualShallow(tested.Layout(), select_tuple, insert_tuple));
-
-    txn_manager.Abort(txn0);
+    // Nothing should be able to be GC'd yet because txn1 has not committed yet
+    EXPECT_EQ(std::make_pair(0u, 0u), gc.PerformGarbageCollection());
+
+    txn_manager.Abort(txn1);
+
+    select_tuple = tested.SelectIntoBuffer(txn0, slot);
+    EXPECT_TRUE(tested.select_result_);
+    EXPECT_TRUE(StorageTestUtil::ProjectionListEqualShallow(tested.Layout(), select_tuple, insert_tuple));
 
     // Aborted transactions can be removed from the unlink queue immediately
     EXPECT_EQ(std::make_pair(0u, 1u), gc.PerformGarbageCollection());
-    // But it's not safe to deallocate it yet because txn #1 is still running and may hold a reference to it
-    EXPECT_EQ(std::make_pair(0u, 0u), gc.PerformGarbageCollection());
-
-    select_tuple = tested.SelectIntoBuffer(txn1, slot);
-    EXPECT_TRUE(tested.select_result_);
-    EXPECT_TRUE(StorageTestUtil::ProjectionListEqualShallow(tested.Layout(), select_tuple, insert_tuple));
-
-    txn_manager.Commit(txn1, TestCallbacks::EmptyCallback, nullptr);
+    // But it's not safe to deallocate it yet because txn #0 is still running and may hold a reference to it
+    EXPECT_EQ(std::make_pair(0u, 0u), gc.PerformGarbageCollection());
+
+    txn_manager.Commit(txn0, TestCallbacks::EmptyCallback, nullptr);
 
     // Deallocate the aborted txn, and process the read-only transaction
     EXPECT_EQ(std::make_pair(1u, 1u), gc.PerformGarbageCollection());
@@ -601,78 +629,6 @@
   }
 }
 
-// Corresponds to (MVCCTests, AbortUpdate2)
-// NOLINTNEXTLINE
-TEST_F(GarbageCollectorTests, AbortUpdate2) {
-  for (uint32_t iteration = 0; iteration < num_iterations_; ++iteration) {
-    transaction::TransactionManager txn_manager(&buffer_pool_, true, LOGGING_DISABLED);
-    GarbageCollectorDataTableTestObject tested(&block_store_, max_columns_, &generator_);
-    storage::GarbageCollector gc(&txn_manager);
-
-    auto *insert_tuple = tested.GenerateRandomTuple(&generator_);
-
-    // insert the tuple to be Updated later
-    auto *txn = txn_manager.BeginTransaction();
-    storage::TupleSlot slot = tested.table_.Insert(txn, *insert_tuple);
-    txn_manager.Commit(txn, TestCallbacks::EmptyCallback, nullptr);
-
-    // Unlink and reclaim the Insert
-    EXPECT_EQ(std::make_pair(0u, 1u), gc.PerformGarbageCollection());
-    EXPECT_EQ(std::make_pair(1u, 0u), gc.PerformGarbageCollection());
-
-    storage::ProjectedRow *update = tested.GenerateRandomUpdate(&generator_);
-
-    auto *txn0 = txn_manager.BeginTransaction();
-
-    auto *txn1 = txn_manager.BeginTransaction();
-
-    EXPECT_TRUE(tested.table_.Update(txn1, slot, *update));
-
-    auto *update_tuple = tested.GenerateVersionFromUpdate(*update, *insert_tuple);
-
-    storage::ProjectedRow *select_tuple = tested.SelectIntoBuffer(txn0, slot);
-    EXPECT_TRUE(tested.select_result_);
-    EXPECT_TRUE(StorageTestUtil::ProjectionListEqualShallow(tested.Layout(), select_tuple, insert_tuple));
-
-    select_tuple = tested.SelectIntoBuffer(txn1, slot);
-    EXPECT_TRUE(tested.select_result_);
-    EXPECT_TRUE(StorageTestUtil::ProjectionListEqualShallow(tested.Layout(), select_tuple, update_tuple));
-
-    // Nothing should be able to be GC'd yet because txn1 has not committed yet
-    EXPECT_EQ(std::make_pair(0u, 0u), gc.PerformGarbageCollection());
-
-    txn_manager.Abort(txn1);
-
-    select_tuple = tested.SelectIntoBuffer(txn0, slot);
-    EXPECT_TRUE(tested.select_result_);
-    EXPECT_TRUE(StorageTestUtil::ProjectionListEqualShallow(tested.Layout(), select_tuple, insert_tuple));
-
-    // Aborted transactions can be removed from the unlink queue immediately
-    EXPECT_EQ(std::make_pair(0u, 1u), gc.PerformGarbageCollection());
-    // But it's not safe to deallocate it yet because txn #0 is still running and may hold a reference to it
-    EXPECT_EQ(std::make_pair(0u, 0u), gc.PerformGarbageCollection());
-
-    txn_manager.Commit(txn0, TestCallbacks::EmptyCallback, nullptr);
-
-    // Deallocate the aborted txn, and process the read-only transaction
-    EXPECT_EQ(std::make_pair(1u, 1u), gc.PerformGarbageCollection());
-    // Read-only transaction shouldn't have made it to the deallocate queue
-    EXPECT_EQ(std::make_pair(0u, 0u), gc.PerformGarbageCollection());
-
-    auto *txn2 = txn_manager.BeginTransaction();
-
-    select_tuple = tested.SelectIntoBuffer(txn2, slot);
-    EXPECT_TRUE(tested.select_result_);
-    EXPECT_TRUE(StorageTestUtil::ProjectionListEqualShallow(tested.Layout(), select_tuple, insert_tuple));
-    txn_manager.Commit(txn2, TestCallbacks::EmptyCallback, nullptr);
-
-    // Unlink the read-only transaction
-    EXPECT_EQ(std::make_pair(0u, 1u), gc.PerformGarbageCollection());
-    // It shouldn't make it to the second invocation because it's read-only
-    EXPECT_EQ(std::make_pair(0u, 0u), gc.PerformGarbageCollection());
-  }
-}
-
 // Corresponds to (MVCCTests, InsertUpdate1)
 // NOLINTNEXTLINE
 TEST_F(GarbageCollectorTests, InsertUpdate1) {
