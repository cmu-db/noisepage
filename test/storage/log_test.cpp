--- conflicted
+++ resolved
@@ -27,27 +27,8 @@
     log_manager_.Shutdown();
   }
 
-<<<<<<< HEAD
-  void StartGC(transaction::TransactionManager *txn_manager, uint32_t gc_period_milli) {
-    gc_ = new storage::GarbageCollector(txn_manager);
-    run_gc_ = true;
-    gc_thread_ = std::thread([gc_period_milli, this] { GCThreadLoop(gc_period_milli); });
-  }
-
-  void EndGC() {
-    run_gc_ = false;
-    gc_thread_.join();
-    // Make sure all garbage is collected. This take 2 runs for unlink and deallocate
-    gc_->PerformGarbageCollection();
-    gc_->PerformGarbageCollection();
-    delete gc_;
-  }
-
   storage::LogRecord *ReadNextRecord(storage::BufferedLogReader *in, const storage::BlockLayout &block_layout) {
     // TODO(Justin): Fit this to new serialization format after it is complete.
-=======
-  storage::LogRecord *ReadNextRecord(storage::BufferedLogReader *in) {
->>>>>>> 3d88f8ca
     auto size = in->ReadValue<uint32_t>();
     byte *buf = common::AllocationUtil::AllocateAligned(size);
     auto record_type = in->ReadValue<storage::LogRecordType>();
