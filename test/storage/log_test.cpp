#include <memory>
#include <string>
#include <unordered_map>
#include <vector>
#include "di/di_help.h"
#include "di/injectors.h"
#include "gtest/gtest.h"
#include "main/db_main.h"
#include "settings/settings_callbacks.h"
#include "settings/settings_manager.h"
#include "storage/data_table.h"
#include "storage/garbage_collector_thread.h"
#include "storage/sql_table.h"
#include "storage/write_ahead_log/log_manager.h"
#include "transaction/transaction_manager.h"
#include "type/transient_value_factory.h"
#include "util/catalog_test_util.h"
#include "util/storage_test_util.h"
#include "util/test_harness.h"
#include "util/transaction_test_util.h"

#define __SETTING_GFLAGS_DEFINE__      // NOLINT
#include "settings/settings_common.h"  // NOLINT
#include "settings/settings_defs.h"    // NOLINT
#undef __SETTING_GFLAGS_DEFINE__       // NOLINT

#define LOG_FILE_NAME "./test.log"

namespace terrier::storage {
class WriteAheadLoggingTests : public TerrierTest {
 protected:
<<<<<<< HEAD
  storage::LogManager *log_manager_;
  common::DedicatedThreadRegistry *thread_registry_;

  // Settings for log manager
  const uint64_t num_log_buffers_ = 100;
  const std::chrono::milliseconds log_serialization_interval_{10};
  const std::chrono::milliseconds log_persist_interval_{20};
  const uint64_t log_persist_threshold_ = (1u << 20);  // 1MB

  std::default_random_engine generator_;
  storage::RecordBufferSegmentPool pool_{2000, 100};
  storage::BlockStore block_store_{100, 100};

  const std::chrono::milliseconds gc_period_{10};
  storage::GarbageCollectorThread *gc_thread_;
=======
  auto Injector(const LargeTransactionTestConfiguration &config) {
    return di::make_injector<di::TestBindingPolicy>(
        di::storage_injector(), di::bind<LargeTransactionTestConfiguration>().to(config),
        di::bind<std::default_random_engine>().in(di::terrier_singleton),  // need to be universal across injectors
        di::bind<uint64_t>().named(storage::BlockStore::SIZE_LIMIT).to(static_cast<uint64_t>(1000)),
        di::bind<uint64_t>().named(storage::BlockStore::REUSE_LIMIT).to(static_cast<uint64_t>(1000)),
        di::bind<uint64_t>().named(storage::RecordBufferSegmentPool::SIZE_LIMIT).to(static_cast<uint64_t>(10000)),
        di::bind<uint64_t>().named(storage::RecordBufferSegmentPool::REUSE_LIMIT).to(static_cast<uint64_t>(10000)),
        di::bind<bool>().named(transaction::TransactionManager::GC_ENABLED).to(true),
        di::bind<std::chrono::milliseconds>()
            .named(storage::GarbageCollectorThread::GC_PERIOD)
            .to(std::chrono::milliseconds(10)),
        di::bind<std::string>().named(storage::LogManager::LOG_FILE_PATH).to(std::string(LOG_FILE_NAME)),
        di::bind<uint64_t>().named(storage::LogManager::NUM_BUFFERS).to(static_cast<uint64_t>(100)),
        di::bind<std::chrono::milliseconds>()
            .named(storage::LogManager::SERIALIZATION_INTERVAL)
            .to(std::chrono::milliseconds(10)),
        di::bind<std::chrono::milliseconds>()
            .named(storage::LogManager::PERSIST_INTERVAL)
            .to(std::chrono::milliseconds(20)),
        di::bind<uint64_t>().named(storage::LogManager::PERSIST_THRESHOLD).to(static_cast<uint64_t>((1u << 20u))));
  }
>>>>>>> daca6a69

  void SetUp() override {
    // Unlink log file incase one exists from previous test iteration
    unlink(LOG_FILE_NAME);
<<<<<<< HEAD
    thread_registry_ = new common::DedicatedThreadRegistry(nullptr);
    log_manager_ = new LogManager(LOG_FILE_NAME, num_log_buffers_, log_serialization_interval_, log_persist_interval_,
                                  log_persist_threshold_, &pool_, common::ManagedPointer(thread_registry_));
=======
>>>>>>> daca6a69
    TerrierTest::SetUp();
  }

  void TearDown() override {
    // Delete log file
    unlink(LOG_FILE_NAME);
<<<<<<< HEAD
    delete log_manager_;
    delete thread_registry_;
=======
    DedicatedThreadRegistry::GetInstance().TearDown();
>>>>>>> daca6a69
    TerrierTest::TearDown();
  }

  static storage::LogRecord *ReadNextRecord(storage::BufferedLogReader *in, const storage::BlockLayout &block_layout) {
    auto size = in->ReadValue<uint32_t>();
    byte *buf = common::AllocationUtil::AllocateAligned(size);
    auto record_type = in->ReadValue<storage::LogRecordType>();
    auto txn_begin = in->ReadValue<transaction::timestamp_t>();
    if (record_type == storage::LogRecordType::COMMIT) {
      auto txn_commit = in->ReadValue<transaction::timestamp_t>();
      // Okay to fill in null since nobody will invoke the callback.
      // is_read_only argument is set to false, because we do not write out a commit record for a transaction if it is
      // not read-only.
      return storage::CommitRecord::Initialize(buf, txn_begin, txn_commit, nullptr, nullptr, false, nullptr);
    }

    if (record_type == storage::LogRecordType::ABORT) return storage::AbortRecord::Initialize(buf, txn_begin, nullptr);

    // TODO(Tianyu): Without a lookup mechanism this oid is not exactly meaningful. Implement lookup when possible
    auto database_oid = in->ReadValue<catalog::db_oid_t>();
    auto table_oid = in->ReadValue<catalog::table_oid_t>();
    auto tuple_slot = in->ReadValue<storage::TupleSlot>();

    if (record_type == storage::LogRecordType::DELETE) {
      return storage::DeleteRecord::Initialize(buf, txn_begin, database_oid, table_oid, tuple_slot);
    }

    // If code path reaches here, we have a REDO record.
    TERRIER_ASSERT(record_type == storage::LogRecordType::REDO, "Unknown record type during test deserialization");

    // Read in col_ids
    // IDs read individually since we can't guarantee memory layout of vector
    auto num_cols = in->ReadValue<uint16_t>();
    std::vector<storage::col_id_t> col_ids(num_cols);
    for (uint16_t i = 0; i < num_cols; i++) {
      const auto col_id = in->ReadValue<storage::col_id_t>();
      col_ids[i] = col_id;
    }

    // Initialize the redo record.
    auto initializer = storage::ProjectedRowInitializer::Create(block_layout, col_ids);
    auto *result = storage::RedoRecord::Initialize(buf, txn_begin, database_oid, table_oid, initializer);
    auto *record_body = result->GetUnderlyingRecordBodyAs<RedoRecord>();
    record_body->SetTupleSlot(tuple_slot);
    auto *delta = record_body->Delta();

    // Get an in memory copy of the record's null bitmap. Note: this is used to guide how the rest of the log file is
    // read in. It doesn't populate the delta's bitmap yet. This will happen naturally as we proceed column-by-column.
    auto bitmap_num_bytes = common::RawBitmap::SizeInBytes(num_cols);
    auto *bitmap_buffer = new uint8_t[bitmap_num_bytes];
    in->Read(bitmap_buffer, bitmap_num_bytes);
    auto *bitmap = reinterpret_cast<common::RawBitmap *>(bitmap_buffer);

    for (uint16_t i = 0; i < num_cols; i++) {
      if (!bitmap->Test(i)) {
        // Recall that 0 means null in our definition of a ProjectedRow's null bitmap.
        delta->SetNull(i);
        continue;
      }

      // The column is not null, so set the bitmap accordingly and get access to the column value.
      auto *column_value_address = delta->AccessForceNotNull(i);
      if (block_layout.IsVarlen(col_ids[i])) {
        // Read how many bytes this varlen actually is.
        const auto varlen_attribute_size = in->ReadValue<uint32_t>();
        // Allocate a varlen buffer of this many bytes.
        auto *varlen_attribute_content = common::AllocationUtil::AllocateAligned(varlen_attribute_size);
        // Fill the entry with the next bytes from the log file.
        in->Read(varlen_attribute_content, varlen_attribute_size);
        // Create the varlen entry depending on whether it can be inlined or not
        storage::VarlenEntry varlen_entry;
        if (varlen_attribute_size <= storage::VarlenEntry::InlineThreshold()) {
          varlen_entry = storage::VarlenEntry::CreateInline(varlen_attribute_content, varlen_attribute_size);
        } else {
          varlen_entry = storage::VarlenEntry::Create(varlen_attribute_content, varlen_attribute_size, true);
        }
        // The attribute value in the ProjectedRow will be a pointer to this varlen entry.
        auto *dest = reinterpret_cast<storage::VarlenEntry *>(column_value_address);
        // Set the value to be the address of the varlen_entry.
        *dest = varlen_entry;
      } else {
        // For inlined attributes, just directly read into the ProjectedRow.
        in->Read(column_value_address, block_layout.AttrSize(col_ids[i]));
      }
    }

    // Free the memory allocated for the bitmap.
    delete[] bitmap_buffer;

    return result;
  }

  storage::RedoBuffer &GetRedoBuffer(transaction::TransactionContext *txn) { return txn->redo_buffer_; }
};

// This test uses the LargeTransactionTestObject to simulate some number of transactions with logging turned on, and
// then reads the logged out content to make sure they are correct
// NOLINTNEXTLINE
TEST_F(WriteAheadLoggingTests, LargeLogTest) {
  auto config = LargeTransactionTestConfiguration::Builder()
                    .SetNumTxns(100)
                    .SetNumConcurrentTxns(4)
                    .SetUpdateSelectRatio({0.5, 0.5})
                    .SetTxnLength(5)
                    .SetInitialTableSize(1000)
                    .SetMaxColumns(5)
                    .SetVarlenAllowed(true)
                    .Build();
  auto injector = Injector(config);
  auto log_manager = injector.create<storage::LogManager *>();
  log_manager->Start();
  auto tested = injector.create<std::unique_ptr<LargeTransactionTestObject>>();
  // Each transaction does 5 operations. The update-select ratio of operations is 50%-50%.
  auto result = tested->SimulateOltp(100, 4);
  log_manager->PersistAndStop();

  std::unordered_map<transaction::timestamp_t, RandomWorkloadTransaction *> txns_map;
  for (auto *txn : result.first) txns_map[txn->BeginTimestamp()] = txn;
  // At this point all the log records should have been written out, we can start reading stuff back in.
  storage::BufferedLogReader in(LOG_FILE_NAME);
  const auto &block_layout = tested->Layout();
  while (in.HasMore()) {
    storage::LogRecord *log_record = ReadNextRecord(&in, block_layout);
    if (log_record->TxnBegin() == transaction::timestamp_t(0)) {
      // TODO(Tianyu): This is hacky, but it will be a pain to extract the initial transaction. The LargeTransactionTest
      //  harness probably needs some refactor (later after wal is in).
      // This the initial setup transaction.
      delete[] reinterpret_cast<byte *>(log_record);
      continue;
    }

    auto it = txns_map.find(log_record->TxnBegin());
    if (it == txns_map.end()) {
      // Okay to write out aborted transaction's redos, just cannot be a commit
      EXPECT_NE(log_record->RecordType(), storage::LogRecordType::COMMIT);
      delete[] reinterpret_cast<byte *>(log_record);
      continue;
    }
    if (log_record->RecordType() == storage::LogRecordType::COMMIT) {
      EXPECT_EQ(log_record->GetUnderlyingRecordBodyAs<storage::CommitRecord>()->CommitTime(),
                it->second->CommitTimestamp());
      EXPECT_TRUE(it->second->Updates()->empty());  // All previous updates have been logged out previously
      txns_map.erase(it);
    } else {
      // This is leveraging the fact that we don't update the same tuple twice in a transaction with
      // bookkeeping turned on
      auto *redo = log_record->GetUnderlyingRecordBodyAs<storage::RedoRecord>();
      // TODO(Tianyu): The DataTable field cannot be recreated from oid_t yet (we also don't really have oids),
      // so we are not checking it
      auto update_it = it->second->Updates()->find(redo->GetTupleSlot());
      EXPECT_NE(it->second->Updates()->end(), update_it);
      EXPECT_TRUE(StorageTestUtil::ProjectionListEqualDeep(tested->Layout(), update_it->second, redo->Delta()));
      delete[] reinterpret_cast<byte *>(update_it->second);
      it->second->Updates()->erase(update_it);
    }
    delete[] reinterpret_cast<byte *>(log_record);
  }

  // Ensure that the only committed transactions which remain in txns_map are read-only, because any other committing
  // transaction will generate a commit record and will be erased from txns_map in the checks above, if log records are
  // properly being written out. If at this point, there is exists any transaction in txns_map which made updates, then
  // something went wrong with logging. Read-only transactions do not generate commit records, so they will remain in
  // txns_map.
  for (const auto &kv_pair : txns_map) {
    EXPECT_TRUE(kv_pair.second->Updates()->empty());
  }

  // We perform GC at the end because we need the transactions to compare against the deserialized logs, thus we can
  // only reclaim their resources after that's done
  auto *gc = injector.create<storage::GarbageCollector *>();
  gc->PerformGarbageCollection();
  gc->PerformGarbageCollection();

  for (auto *txn : result.first) delete txn;
  for (auto *txn : result.second) delete txn;
}

// This test simulates a series of read-only transactions, and then reads the generated log file back in to ensure that
// read-only transactions do not generate any log records, as they are not necessary for recovery.
// NOLINTNEXTLINE
TEST_F(WriteAheadLoggingTests, ReadOnlyTransactionsGenerateNoLogTest) {
  // Each transaction is read-only (update-select ratio of 0-100). Also, no need for bookkeeping.
  auto config = LargeTransactionTestConfiguration::Builder()
                    .SetNumTxns(100)
                    .SetNumConcurrentTxns(4)
                    .SetUpdateSelectRatio({0.0, 1.0})
                    .SetTxnLength(5)
                    .SetInitialTableSize(1000)
                    .SetMaxColumns(5)
                    .SetVarlenAllowed(true)
                    .Build();
  auto injector = Injector(config);
  auto log_manager = injector.create<storage::LogManager *>();
  log_manager->Start();
  auto tested = injector.create<std::unique_ptr<LargeTransactionTestObject>>();
  auto result = tested->SimulateOltp(1000, 4);
  log_manager->PersistAndStop();

  // Read-only workload has completed. Read the log file back in to check that no records were produced for these
  // transactions.
  int log_records_count = 0;
  storage::BufferedLogReader in(LOG_FILE_NAME);
  while (in.HasMore()) {
    storage::LogRecord *log_record = ReadNextRecord(&in, tested->Layout());
    if (log_record->TxnBegin() == transaction::timestamp_t(0)) {
      // (TODO) Currently following pattern from LargeLogTest of skipping the initial transaction. When the transaction
      // testing framework changes, fix this.
      delete[] reinterpret_cast<byte *>(log_record);
      continue;
    }

    log_records_count += 1;
    delete[] reinterpret_cast<byte *>(log_record);
  }

  // We perform GC at the end because we need the transactions to compare against the deserialized logs, thus we can
  // only reclaim their resources after that's done
  auto *gc = injector.create<storage::GarbageCollector *>();
  gc->PerformGarbageCollection();
  gc->PerformGarbageCollection();

  EXPECT_EQ(log_records_count, 0);
  for (auto *txn : result.first) delete txn;
  for (auto *txn : result.second) delete txn;
}

// This test simulates a transaction that has previously flushed its buffer, and then aborts. We then check that it
// correctly flushed out an abort record
// NOLINTNEXTLINE
TEST_F(WriteAheadLoggingTests, AbortRecordTest) {
  auto injector = Injector(LargeTransactionTestConfiguration::Empty());  // config can be empty because we do not inject
                                                                         // LargeTransactionTestObject here
  auto *log_manager = injector.create<storage::LogManager *>();
  log_manager->Start();

  // Create SQLTable
  auto col = catalog::Schema::Column("attribute", type::TypeId::INTEGER, false, catalog::col_oid_t(0));
  auto table_schema = catalog::Schema({col});
  storage::SqlTable sql_table(injector.create<storage::BlockStore *>(), table_schema, CatalogTestUtil::test_table_oid);
  auto tuple_initializer = sql_table.InitializerForProjectedRow({catalog::col_oid_t(0)}).first;

  auto *txn_manager = injector.create<transaction::TransactionManager *>();
  // Initialize first transaction, this txn will write a single tuple
  auto *first_txn = txn_manager->BeginTransaction();
  auto *insert_redo =
      first_txn->StageWrite(CatalogTestUtil::test_db_oid, CatalogTestUtil::test_table_oid, tuple_initializer);
  auto *insert_tuple = insert_redo->Delta();
  *reinterpret_cast<int32_t *>(insert_tuple->AccessForceNotNull(0)) = 1;
  auto first_tuple_slot = sql_table.Insert(first_txn, insert_redo);
  EXPECT_TRUE(!first_txn->Aborted());

  // Initialize the second txn, this one will write until it has flushed a buffer to the log manager
  auto second_txn = txn_manager->BeginTransaction();
  int32_t insert_value = 2;
  while (!GetRedoBuffer(second_txn).HasFlushed()) {
    insert_redo =
        second_txn->StageWrite(CatalogTestUtil::test_db_oid, CatalogTestUtil::test_table_oid, tuple_initializer);
    insert_tuple = insert_redo->Delta();
    *reinterpret_cast<int32_t *>(insert_tuple->AccessForceNotNull(0)) = insert_value++;
    sql_table.Insert(second_txn, insert_redo);
  }
  EXPECT_TRUE(GetRedoBuffer(second_txn).HasFlushed());
  EXPECT_TRUE(!second_txn->Aborted());

  // Now the second txn will try to update the tuple the first txn wrote, and thus will abort. We expect this txn to
  // write an abort record
  auto update_redo =
      second_txn->StageWrite(CatalogTestUtil::test_db_oid, CatalogTestUtil::test_table_oid, tuple_initializer);
  auto update_tuple = update_redo->Delta();
  *reinterpret_cast<int32_t *>(update_tuple->AccessForceNotNull(0)) = 0;
  update_redo->SetTupleSlot(first_tuple_slot);
  EXPECT_FALSE(sql_table.Update(second_txn, update_redo));

  // Commit first txn and abort the second
  txn_manager->Commit(first_txn, transaction::TransactionUtil::EmptyCallback, nullptr);
  txn_manager->Abort(second_txn);
  EXPECT_TRUE(second_txn->Aborted());

  // Shut down log manager
  log_manager->PersistAndStop();

  // Read records, look for the abort record
  bool found_abort_record = false;
  storage::BufferedLogReader in(LOG_FILE_NAME);
  while (in.HasMore()) {
    storage::LogRecord *log_record = ReadNextRecord(&in, sql_table.table_.layout);
    if (log_record->RecordType() == LogRecordType::ABORT) {
      found_abort_record = true;
      auto *abort_record = log_record->GetUnderlyingRecordBodyAs<storage::AbortRecord>();
      EXPECT_EQ(LogRecordType::ABORT, abort_record->RecordType());
      EXPECT_EQ(second_txn->StartTime(), log_record->TxnBegin());
    }
    delete[] reinterpret_cast<byte *>(log_record);
  }
  EXPECT_TRUE(found_abort_record);

  // Perform GC, will clean up transactions for us
  auto *gc = injector.create<storage::GarbageCollector *>();
  gc->PerformGarbageCollection();
  gc->PerformGarbageCollection();
}

// This test verifies that we don't write an abort record for an aborted transaction that never flushed its redo buffer
// NOLINTNEXTLINE
TEST_F(WriteAheadLoggingTests, NoAbortRecordTest) {
  auto injector = Injector(LargeTransactionTestConfiguration::Empty());  // config can be empty because we do not inject
                                                                         // LargeTransactionTestObject here
  auto *log_manager = injector.create<storage::LogManager *>();
  log_manager->Start();

  // Create SQLTable
  auto col = catalog::Schema::Column("attribute", type::TypeId::INTEGER, false, catalog::col_oid_t(0));
  auto table_schema = catalog::Schema({col});
  storage::SqlTable sql_table(injector.create<storage::BlockStore *>(), table_schema, CatalogTestUtil::test_table_oid);
  auto tuple_initializer = sql_table.InitializerForProjectedRow({catalog::col_oid_t(0)}).first;

  // Initialize first transaction, this txn will write a single tuple
  auto *txn_manager = injector.create<transaction::TransactionManager *>();
  auto *first_txn = txn_manager->BeginTransaction();
  auto *insert_redo =
      first_txn->StageWrite(CatalogTestUtil::test_db_oid, CatalogTestUtil::test_table_oid, tuple_initializer);
  auto *insert_tuple = insert_redo->Delta();
  *reinterpret_cast<int32_t *>(insert_tuple->AccessForceNotNull(0)) = 1;
  auto first_tuple_slot = sql_table.Insert(first_txn, insert_redo);
  EXPECT_TRUE(!first_txn->Aborted());

  // Initialize the second txn, this txn will try to update the tuple the first txn wrote, and thus will abort. We
  // expect this txn to not write an abort record
  auto second_txn = txn_manager->BeginTransaction();
  auto update_redo =
      second_txn->StageWrite(CatalogTestUtil::test_db_oid, CatalogTestUtil::test_table_oid, tuple_initializer);
  auto update_tuple = update_redo->Delta();
  *reinterpret_cast<int32_t *>(update_tuple->AccessForceNotNull(0)) = 0;
  update_redo->SetTupleSlot(first_tuple_slot);
  EXPECT_FALSE(sql_table.Update(second_txn, update_redo));
  EXPECT_FALSE(GetRedoBuffer(second_txn).HasFlushed());

  // Commit first txn and abort the second
  txn_manager->Commit(first_txn, transaction::TransactionUtil::EmptyCallback, nullptr);
  txn_manager->Abort(second_txn);
  EXPECT_TRUE(second_txn->Aborted());

  // Shut down log manager
  log_manager->PersistAndStop();

  // Read records, make sure we don't see an abort record
  bool found_abort_record = false;
  storage::BufferedLogReader in(LOG_FILE_NAME);
  while (in.HasMore()) {
    storage::LogRecord *log_record = ReadNextRecord(&in, sql_table.table_.layout);
    if (log_record->RecordType() == LogRecordType::ABORT) {
      found_abort_record = true;
    }
    delete[] reinterpret_cast<byte *>(log_record);
  }
  EXPECT_FALSE(found_abort_record);

  // Perform GC, will clean up transactions for us
  auto *gc = injector.create<storage::GarbageCollector *>();
  gc->PerformGarbageCollection();
  gc->PerformGarbageCollection();
}
}  // namespace terrier::storage<|MERGE_RESOLUTION|>--- conflicted
+++ resolved
@@ -29,23 +29,6 @@
 namespace terrier::storage {
 class WriteAheadLoggingTests : public TerrierTest {
  protected:
-<<<<<<< HEAD
-  storage::LogManager *log_manager_;
-  common::DedicatedThreadRegistry *thread_registry_;
-
-  // Settings for log manager
-  const uint64_t num_log_buffers_ = 100;
-  const std::chrono::milliseconds log_serialization_interval_{10};
-  const std::chrono::milliseconds log_persist_interval_{20};
-  const uint64_t log_persist_threshold_ = (1u << 20);  // 1MB
-
-  std::default_random_engine generator_;
-  storage::RecordBufferSegmentPool pool_{2000, 100};
-  storage::BlockStore block_store_{100, 100};
-
-  const std::chrono::milliseconds gc_period_{10};
-  storage::GarbageCollectorThread *gc_thread_;
-=======
   auto Injector(const LargeTransactionTestConfiguration &config) {
     return di::make_injector<di::TestBindingPolicy>(
         di::storage_injector(), di::bind<LargeTransactionTestConfiguration>().to(config),
@@ -68,29 +51,16 @@
             .to(std::chrono::milliseconds(20)),
         di::bind<uint64_t>().named(storage::LogManager::PERSIST_THRESHOLD).to(static_cast<uint64_t>((1u << 20u))));
   }
->>>>>>> daca6a69
 
   void SetUp() override {
     // Unlink log file incase one exists from previous test iteration
     unlink(LOG_FILE_NAME);
-<<<<<<< HEAD
-    thread_registry_ = new common::DedicatedThreadRegistry(nullptr);
-    log_manager_ = new LogManager(LOG_FILE_NAME, num_log_buffers_, log_serialization_interval_, log_persist_interval_,
-                                  log_persist_threshold_, &pool_, common::ManagedPointer(thread_registry_));
-=======
->>>>>>> daca6a69
     TerrierTest::SetUp();
   }
 
   void TearDown() override {
     // Delete log file
     unlink(LOG_FILE_NAME);
-<<<<<<< HEAD
-    delete log_manager_;
-    delete thread_registry_;
-=======
-    DedicatedThreadRegistry::GetInstance().TearDown();
->>>>>>> daca6a69
     TerrierTest::TearDown();
   }
 
