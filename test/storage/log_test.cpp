#include <memory>
#include <string>
#include <unordered_map>
#include <vector>
#include "di/di_help.h"
#include "di/injectors.h"
#include "gtest/gtest.h"
#include "main/db_main.h"
#include "settings/settings_callbacks.h"
#include "settings/settings_manager.h"
#include "storage/data_table.h"
#include "storage/garbage_collector_thread.h"
#include "storage/sql_table.h"
#include "storage/write_ahead_log/log_manager.h"
#include "transaction/transaction_manager.h"
#include "type/transient_value_factory.h"
#include "util/catalog_test_util.h"
#include "util/storage_test_util.h"
#include "util/test_harness.h"
#include "util/transaction_test_util.h"

#define __SETTING_GFLAGS_DEFINE__      // NOLINT
#include "settings/settings_common.h"  // NOLINT
#include "settings/settings_defs.h"    // NOLINT
#undef __SETTING_GFLAGS_DEFINE__       // NOLINT

#define LOG_FILE_NAME "./test.log"

namespace terrier::storage {
class WriteAheadLoggingTests : public TerrierTest {
 protected:
<<<<<<< HEAD
  auto Injector(const LargeTransactionTestConfiguration &config) {
    return di::make_injector<di::TestBindingPolicy>(
        di::storage_injector(), di::bind<LargeTransactionTestConfiguration>().to(config),
        di::bind<std::default_random_engine>().in(di::terrier_singleton),  // need to be universal across injectors
        di::bind<uint64_t>().named(storage::BlockStore::SIZE_LIMIT).to(static_cast<uint64_t>(1000)),
        di::bind<uint64_t>().named(storage::BlockStore::REUSE_LIMIT).to(static_cast<uint64_t>(1000)),
        di::bind<uint64_t>().named(storage::RecordBufferSegmentPool::SIZE_LIMIT).to(static_cast<uint64_t>(10000)),
        di::bind<uint64_t>().named(storage::RecordBufferSegmentPool::REUSE_LIMIT).to(static_cast<uint64_t>(10000)),
        di::bind<bool>().named(transaction::TransactionManager::GC_ENABLED).to(true),
        di::bind<std::chrono::milliseconds>()
            .named(storage::GarbageCollectorThread::GC_PERIOD)
            .to(std::chrono::milliseconds(10)),
        di::bind<std::string>().named(storage::LogManager::LOG_FILE_PATH).to(std::string(LOG_FILE_NAME)),
        di::bind<uint64_t>().named(storage::LogManager::NUM_BUFFERS).to(static_cast<uint64_t>(100)),
        di::bind<std::chrono::milliseconds>()
            .named(storage::LogManager::SERIALIZATION_INTERVAL)
            .to(std::chrono::milliseconds(10)),
        di::bind<std::chrono::milliseconds>()
            .named(storage::LogManager::PERSIST_INTERVAL)
            .to(std::chrono::milliseconds(20)),
        di::bind<uint64_t>().named(storage::LogManager::PERSIST_THRESHOLD).to(static_cast<uint64_t>((1u << 20u))));
  }
=======
  storage::LogManager *log_manager_;

  // Settings for log manager
  const uint64_t num_log_buffers_ = 100;
  const std::chrono::milliseconds log_serialization_interval_{10};
  const std::chrono::milliseconds log_persist_interval_{20};
  const uint64_t log_persist_threshold_ = (1u << 20);  // 1MB

  std::default_random_engine generator_;
  storage::RecordBufferSegmentPool pool_{2000, 100};
  storage::BlockStore block_store_{100, 100};

  const std::chrono::milliseconds gc_period_{10};
  storage::GarbageCollectorThread *gc_thread_;
>>>>>>> d560274d

  void SetUp() override {
    // Unlink log file incase one exists from previous test iteration
    unlink(LOG_FILE_NAME);
    TerrierTest::SetUp();
  }

  void TearDown() override {
    // Delete log file
    unlink(LOG_FILE_NAME);
    DedicatedThreadRegistry::GetInstance().TearDown();
    TerrierTest::TearDown();
  }

  static storage::LogRecord *ReadNextRecord(storage::BufferedLogReader *in, const storage::BlockLayout &block_layout) {
    auto size = in->ReadValue<uint32_t>();
    byte *buf = common::AllocationUtil::AllocateAligned(size);
    auto record_type = in->ReadValue<storage::LogRecordType>();
    auto txn_begin = in->ReadValue<transaction::timestamp_t>();
    if (record_type == storage::LogRecordType::COMMIT) {
      auto txn_commit = in->ReadValue<transaction::timestamp_t>();
      // Okay to fill in null since nobody will invoke the callback.
      // is_read_only argument is set to false, because we do not write out a commit record for a transaction if it is
      // not read-only.
      return storage::CommitRecord::Initialize(buf, txn_begin, txn_commit, nullptr, nullptr, false, nullptr);
    }

    if (record_type == storage::LogRecordType::ABORT) return storage::AbortRecord::Initialize(buf, txn_begin, nullptr);

    // TODO(Tianyu): Without a lookup mechanism this oid is not exactly meaningful. Implement lookup when possible
    auto database_oid = in->ReadValue<catalog::db_oid_t>();
    auto table_oid = in->ReadValue<catalog::table_oid_t>();
    auto tuple_slot = in->ReadValue<storage::TupleSlot>();

    if (record_type == storage::LogRecordType::DELETE) {
      return storage::DeleteRecord::Initialize(buf, txn_begin, database_oid, table_oid, tuple_slot);
    }

    // If code path reaches here, we have a REDO record.
    TERRIER_ASSERT(record_type == storage::LogRecordType::REDO, "Unknown record type during test deserialization");

    // Read in col_ids
    // IDs read individually since we can't guarantee memory layout of vector
    auto num_cols = in->ReadValue<uint16_t>();
    std::vector<storage::col_id_t> col_ids(num_cols);
    for (uint16_t i = 0; i < num_cols; i++) {
      const auto col_id = in->ReadValue<storage::col_id_t>();
      col_ids[i] = col_id;
    }

    // Initialize the redo record.
    auto initializer = storage::ProjectedRowInitializer::Create(block_layout, col_ids);
    auto *result = storage::RedoRecord::Initialize(buf, txn_begin, database_oid, table_oid, initializer);
    auto *record_body = result->GetUnderlyingRecordBodyAs<RedoRecord>();
    record_body->SetTupleSlot(tuple_slot);
    auto *delta = record_body->Delta();

    // Get an in memory copy of the record's null bitmap. Note: this is used to guide how the rest of the log file is
    // read in. It doesn't populate the delta's bitmap yet. This will happen naturally as we proceed column-by-column.
    auto bitmap_num_bytes = common::RawBitmap::SizeInBytes(num_cols);
    auto *bitmap_buffer = new uint8_t[bitmap_num_bytes];
    in->Read(bitmap_buffer, bitmap_num_bytes);
    auto *bitmap = reinterpret_cast<common::RawBitmap *>(bitmap_buffer);

    for (uint16_t i = 0; i < num_cols; i++) {
      if (!bitmap->Test(i)) {
        // Recall that 0 means null in our definition of a ProjectedRow's null bitmap.
        delta->SetNull(i);
        continue;
      }

      // The column is not null, so set the bitmap accordingly and get access to the column value.
      auto *column_value_address = delta->AccessForceNotNull(i);
      if (block_layout.IsVarlen(col_ids[i])) {
        // Read how many bytes this varlen actually is.
        const auto varlen_attribute_size = in->ReadValue<uint32_t>();
        // Allocate a varlen buffer of this many bytes.
        auto *varlen_attribute_content = common::AllocationUtil::AllocateAligned(varlen_attribute_size);
        // Fill the entry with the next bytes from the log file.
        in->Read(varlen_attribute_content, varlen_attribute_size);
        // Create the varlen entry depending on whether it can be inlined or not
        storage::VarlenEntry varlen_entry;
        if (varlen_attribute_size <= storage::VarlenEntry::InlineThreshold()) {
          varlen_entry = storage::VarlenEntry::CreateInline(varlen_attribute_content, varlen_attribute_size);
        } else {
          varlen_entry = storage::VarlenEntry::Create(varlen_attribute_content, varlen_attribute_size, true);
        }
        // The attribute value in the ProjectedRow will be a pointer to this varlen entry.
        auto *dest = reinterpret_cast<storage::VarlenEntry *>(column_value_address);
        // Set the value to be the address of the varlen_entry.
        *dest = varlen_entry;
      } else {
        // For inlined attributes, just directly read into the ProjectedRow.
        in->Read(column_value_address, block_layout.AttrSize(col_ids[i]));
      }
    }

    // Free the memory allocated for the bitmap.
    delete[] bitmap_buffer;

    return result;
  }

  storage::RedoBuffer &GetRedoBuffer(transaction::TransactionContext *txn) { return txn->redo_buffer_; }
};

// This test uses the LargeTransactionTestObject to simulate some number of transactions with logging turned on, and
// then reads the logged out content to make sure they are correct
// NOLINTNEXTLINE
TEST_F(WriteAheadLoggingTests, LargeLogTest) {
  auto config = LargeTransactionTestConfiguration::Builder()
                    .SetNumTxns(100)
                    .SetNumConcurrentTxns(4)
                    .SetUpdateSelectRatio({0.5, 0.5})
                    .SetTxnLength(5)
                    .SetInitialTableSize(1000)
                    .SetMaxColumns(5)
                    .SetVarlenAllowed(true)
                    .Build();
  auto injector = Injector(config);
  auto log_manager = injector.create<storage::LogManager *>();
  log_manager->Start();
  auto tested = injector.create<std::unique_ptr<LargeTransactionTestObject>>();
  // Each transaction does 5 operations. The update-select ratio of operations is 50%-50%.
  auto result = tested->SimulateOltp(100, 4);
  log_manager->PersistAndStop();

  std::unordered_map<transaction::timestamp_t, RandomWorkloadTransaction *> txns_map;
  for (auto *txn : result.first) txns_map[txn->BeginTimestamp()] = txn;
  // At this point all the log records should have been written out, we can start reading stuff back in.
  storage::BufferedLogReader in(LOG_FILE_NAME);
  const auto &block_layout = tested->Layout();
  while (in.HasMore()) {
    storage::LogRecord *log_record = ReadNextRecord(&in, block_layout);
    if (log_record->TxnBegin() == transaction::timestamp_t(0)) {
      // TODO(Tianyu): This is hacky, but it will be a pain to extract the initial transaction. The LargeTransactionTest
      //  harness probably needs some refactor (later after wal is in).
      // This the initial setup transaction.
      delete[] reinterpret_cast<byte *>(log_record);
      continue;
    }

    auto it = txns_map.find(log_record->TxnBegin());
    if (it == txns_map.end()) {
      // Okay to write out aborted transaction's redos, just cannot be a commit
      EXPECT_NE(log_record->RecordType(), storage::LogRecordType::COMMIT);
      delete[] reinterpret_cast<byte *>(log_record);
      continue;
    }
    if (log_record->RecordType() == storage::LogRecordType::COMMIT) {
      EXPECT_EQ(log_record->GetUnderlyingRecordBodyAs<storage::CommitRecord>()->CommitTime(),
                it->second->CommitTimestamp());
      EXPECT_TRUE(it->second->Updates()->empty());  // All previous updates have been logged out previously
      txns_map.erase(it);
    } else {
      // This is leveraging the fact that we don't update the same tuple twice in a transaction with
      // bookkeeping turned on
      auto *redo = log_record->GetUnderlyingRecordBodyAs<storage::RedoRecord>();
      // TODO(Tianyu): The DataTable field cannot be recreated from oid_t yet (we also don't really have oids),
      // so we are not checking it
      auto update_it = it->second->Updates()->find(redo->GetTupleSlot());
      EXPECT_NE(it->second->Updates()->end(), update_it);
      EXPECT_TRUE(StorageTestUtil::ProjectionListEqualDeep(tested->Layout(), update_it->second, redo->Delta()));
      delete[] reinterpret_cast<byte *>(update_it->second);
      it->second->Updates()->erase(update_it);
    }
    delete[] reinterpret_cast<byte *>(log_record);
  }

  // Ensure that the only committed transactions which remain in txns_map are read-only, because any other committing
  // transaction will generate a commit record and will be erased from txns_map in the checks above, if log records are
  // properly being written out. If at this point, there is exists any transaction in txns_map which made updates, then
  // something went wrong with logging. Read-only transactions do not generate commit records, so they will remain in
  // txns_map.
  for (const auto &kv_pair : txns_map) {
    EXPECT_TRUE(kv_pair.second->Updates()->empty());
  }

  // We perform GC at the end because we need the transactions to compare against the deserialized logs, thus we can
  // only reclaim their resources after that's done
  auto *gc = injector.create<storage::GarbageCollector *>();
  gc->PerformGarbageCollection();
  gc->PerformGarbageCollection();

  for (auto *txn : result.first) delete txn;
  for (auto *txn : result.second) delete txn;
}

// This test simulates a series of read-only transactions, and then reads the generated log file back in to ensure that
// read-only transactions do not generate any log records, as they are not necessary for recovery.
// NOLINTNEXTLINE
TEST_F(WriteAheadLoggingTests, ReadOnlyTransactionsGenerateNoLogTest) {
  // Each transaction is read-only (update-select ratio of 0-100). Also, no need for bookkeeping.
  auto config = LargeTransactionTestConfiguration::Builder()
                    .SetNumTxns(100)
                    .SetNumConcurrentTxns(4)
                    .SetUpdateSelectRatio({0.0, 1.0})
                    .SetTxnLength(5)
                    .SetInitialTableSize(1000)
                    .SetMaxColumns(5)
                    .SetVarlenAllowed(true)
                    .Build();
  auto injector = Injector(config);
  auto log_manager = injector.create<storage::LogManager *>();
  log_manager->Start();
  auto tested = injector.create<std::unique_ptr<LargeTransactionTestObject>>();
  auto result = tested->SimulateOltp(1000, 4);
  log_manager->PersistAndStop();

  // Read-only workload has completed. Read the log file back in to check that no records were produced for these
  // transactions.
  int log_records_count = 0;
  storage::BufferedLogReader in(LOG_FILE_NAME);
  while (in.HasMore()) {
    storage::LogRecord *log_record = ReadNextRecord(&in, tested->Layout());
    if (log_record->TxnBegin() == transaction::timestamp_t(0)) {
      // (TODO) Currently following pattern from LargeLogTest of skipping the initial transaction. When the transaction
      // testing framework changes, fix this.
      delete[] reinterpret_cast<byte *>(log_record);
      continue;
    }

    log_records_count += 1;
    delete[] reinterpret_cast<byte *>(log_record);
  }

  // We perform GC at the end because we need the transactions to compare against the deserialized logs, thus we can
  // only reclaim their resources after that's done
  auto *gc = injector.create<storage::GarbageCollector *>();
  gc->PerformGarbageCollection();
  gc->PerformGarbageCollection();

  EXPECT_EQ(log_records_count, 0);
  for (auto *txn : result.first) delete txn;
  for (auto *txn : result.second) delete txn;
}

// This test simulates a transaction that has previously flushed its buffer, and then aborts. We then check that it
// correctly flushed out an abort record
// NOLINTNEXTLINE
TEST_F(WriteAheadLoggingTests, AbortRecordTest) {
  auto injector = Injector(LargeTransactionTestConfiguration::Empty());  // config can be empty because we do not inject
                                                                         // LargeTransactionTestObject here
  auto *log_manager = injector.create<storage::LogManager *>();
  log_manager->Start();

  // Create SQLTable
  auto col = catalog::Schema::Column("attribute", type::TypeId::INTEGER, false, catalog::col_oid_t(0));
  auto table_schema = catalog::Schema({col});
  storage::SqlTable sql_table(injector.create<storage::BlockStore *>(), table_schema, CatalogTestUtil::test_table_oid);
  auto tuple_initializer = sql_table.InitializerForProjectedRow({catalog::col_oid_t(0)}).first;

  auto *txn_manager = injector.create<transaction::TransactionManager *>();
  // Initialize first transaction, this txn will write a single tuple
  auto *first_txn = txn_manager->BeginTransaction();
  auto *insert_redo =
      first_txn->StageWrite(CatalogTestUtil::test_db_oid, CatalogTestUtil::test_table_oid, tuple_initializer);
  auto *insert_tuple = insert_redo->Delta();
  *reinterpret_cast<int32_t *>(insert_tuple->AccessForceNotNull(0)) = 1;
  auto first_tuple_slot = sql_table.Insert(first_txn, insert_redo);
  EXPECT_TRUE(!first_txn->Aborted());

  // Initialize the second txn, this one will write until it has flushed a buffer to the log manager
  auto second_txn = txn_manager->BeginTransaction();
  int32_t insert_value = 2;
  while (!GetRedoBuffer(second_txn).HasFlushed()) {
    insert_redo =
        second_txn->StageWrite(CatalogTestUtil::test_db_oid, CatalogTestUtil::test_table_oid, tuple_initializer);
    insert_tuple = insert_redo->Delta();
    *reinterpret_cast<int32_t *>(insert_tuple->AccessForceNotNull(0)) = insert_value++;
    sql_table.Insert(second_txn, insert_redo);
  }
  EXPECT_TRUE(GetRedoBuffer(second_txn).HasFlushed());
  EXPECT_TRUE(!second_txn->Aborted());

  // Now the second txn will try to update the tuple the first txn wrote, and thus will abort. We expect this txn to
  // write an abort record
  auto update_redo =
      second_txn->StageWrite(CatalogTestUtil::test_db_oid, CatalogTestUtil::test_table_oid, tuple_initializer);
  auto update_tuple = update_redo->Delta();
  *reinterpret_cast<int32_t *>(update_tuple->AccessForceNotNull(0)) = 0;
  update_redo->SetTupleSlot(first_tuple_slot);
  EXPECT_FALSE(sql_table.Update(second_txn, update_redo));

  // Commit first txn and abort the second
  txn_manager->Commit(first_txn, transaction::TransactionUtil::EmptyCallback, nullptr);
  txn_manager->Abort(second_txn);
  EXPECT_TRUE(second_txn->Aborted());

  // Shut down log manager
  log_manager->PersistAndStop();

  // Read records, look for the abort record
  bool found_abort_record = false;
  storage::BufferedLogReader in(LOG_FILE_NAME);
  while (in.HasMore()) {
    storage::LogRecord *log_record = ReadNextRecord(&in, sql_table.table_.layout);
    if (log_record->RecordType() == LogRecordType::ABORT) {
      found_abort_record = true;
      auto *abort_record = log_record->GetUnderlyingRecordBodyAs<storage::AbortRecord>();
      EXPECT_EQ(LogRecordType::ABORT, abort_record->RecordType());
      EXPECT_EQ(second_txn->StartTime(), log_record->TxnBegin());
    }
    delete[] reinterpret_cast<byte *>(log_record);
  }
  EXPECT_TRUE(found_abort_record);

  // Perform GC, will clean up transactions for us
<<<<<<< HEAD
  auto *gc = injector.create<storage::GarbageCollector *>();
  gc->PerformGarbageCollection();
  gc->PerformGarbageCollection();
=======
  gc_thread_ = new storage::GarbageCollectorThread(&txn_manager_, gc_period_);
  delete gc_thread_;
  delete sql_table;
>>>>>>> d560274d
}

// This test verifies that we don't write an abort record for an aborted transaction that never flushed its redo buffer
// NOLINTNEXTLINE
TEST_F(WriteAheadLoggingTests, NoAbortRecordTest) {
  auto injector = Injector(LargeTransactionTestConfiguration::Empty());  // config can be empty because we do not inject
                                                                         // LargeTransactionTestObject here
  auto *log_manager = injector.create<storage::LogManager *>();
  log_manager->Start();

  // Create SQLTable
  auto col = catalog::Schema::Column("attribute", type::TypeId::INTEGER, false, catalog::col_oid_t(0));
  auto table_schema = catalog::Schema({col});
  storage::SqlTable sql_table(injector.create<storage::BlockStore *>(), table_schema, CatalogTestUtil::test_table_oid);
  auto tuple_initializer = sql_table.InitializerForProjectedRow({catalog::col_oid_t(0)}).first;

  // Initialize first transaction, this txn will write a single tuple
  auto *txn_manager = injector.create<transaction::TransactionManager *>();
  auto *first_txn = txn_manager->BeginTransaction();
  auto *insert_redo =
      first_txn->StageWrite(CatalogTestUtil::test_db_oid, CatalogTestUtil::test_table_oid, tuple_initializer);
  auto *insert_tuple = insert_redo->Delta();
  *reinterpret_cast<int32_t *>(insert_tuple->AccessForceNotNull(0)) = 1;
  auto first_tuple_slot = sql_table.Insert(first_txn, insert_redo);
  EXPECT_TRUE(!first_txn->Aborted());

  // Initialize the second txn, this txn will try to update the tuple the first txn wrote, and thus will abort. We
  // expect this txn to not write an abort record
  auto second_txn = txn_manager->BeginTransaction();
  auto update_redo =
      second_txn->StageWrite(CatalogTestUtil::test_db_oid, CatalogTestUtil::test_table_oid, tuple_initializer);
  auto update_tuple = update_redo->Delta();
  *reinterpret_cast<int32_t *>(update_tuple->AccessForceNotNull(0)) = 0;
  update_redo->SetTupleSlot(first_tuple_slot);
  EXPECT_FALSE(sql_table.Update(second_txn, update_redo));
  EXPECT_FALSE(GetRedoBuffer(second_txn).HasFlushed());

  // Commit first txn and abort the second
  txn_manager->Commit(first_txn, transaction::TransactionUtil::EmptyCallback, nullptr);
  txn_manager->Abort(second_txn);
  EXPECT_TRUE(second_txn->Aborted());

  // Shut down log manager
  log_manager->PersistAndStop();

  // Read records, make sure we don't see an abort record
  bool found_abort_record = false;
  storage::BufferedLogReader in(LOG_FILE_NAME);
  while (in.HasMore()) {
    storage::LogRecord *log_record = ReadNextRecord(&in, sql_table.table_.layout);
    if (log_record->RecordType() == LogRecordType::ABORT) {
      found_abort_record = true;
    }
    delete[] reinterpret_cast<byte *>(log_record);
  }
  EXPECT_FALSE(found_abort_record);

  // Perform GC, will clean up transactions for us
  auto *gc = injector.create<storage::GarbageCollector *>();
  gc->PerformGarbageCollection();
  gc->PerformGarbageCollection();
}
}  // namespace terrier::storage<|MERGE_RESOLUTION|>--- conflicted
+++ resolved
@@ -29,7 +29,6 @@
 namespace terrier::storage {
 class WriteAheadLoggingTests : public TerrierTest {
  protected:
-<<<<<<< HEAD
   auto Injector(const LargeTransactionTestConfiguration &config) {
     return di::make_injector<di::TestBindingPolicy>(
         di::storage_injector(), di::bind<LargeTransactionTestConfiguration>().to(config),
@@ -52,22 +51,6 @@
             .to(std::chrono::milliseconds(20)),
         di::bind<uint64_t>().named(storage::LogManager::PERSIST_THRESHOLD).to(static_cast<uint64_t>((1u << 20u))));
   }
-=======
-  storage::LogManager *log_manager_;
-
-  // Settings for log manager
-  const uint64_t num_log_buffers_ = 100;
-  const std::chrono::milliseconds log_serialization_interval_{10};
-  const std::chrono::milliseconds log_persist_interval_{20};
-  const uint64_t log_persist_threshold_ = (1u << 20);  // 1MB
-
-  std::default_random_engine generator_;
-  storage::RecordBufferSegmentPool pool_{2000, 100};
-  storage::BlockStore block_store_{100, 100};
-
-  const std::chrono::milliseconds gc_period_{10};
-  storage::GarbageCollectorThread *gc_thread_;
->>>>>>> d560274d
 
   void SetUp() override {
     // Unlink log file incase one exists from previous test iteration
@@ -376,15 +359,9 @@
   EXPECT_TRUE(found_abort_record);
 
   // Perform GC, will clean up transactions for us
-<<<<<<< HEAD
   auto *gc = injector.create<storage::GarbageCollector *>();
   gc->PerformGarbageCollection();
   gc->PerformGarbageCollection();
-=======
-  gc_thread_ = new storage::GarbageCollectorThread(&txn_manager_, gc_period_);
-  delete gc_thread_;
-  delete sql_table;
->>>>>>> d560274d
 }
 
 // This test verifies that we don't write an abort record for an aborted transaction that never flushed its redo buffer
