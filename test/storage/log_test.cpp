--- conflicted
+++ resolved
@@ -1,4 +1,3 @@
-#include <storage/varlen_pool.h>
 #include <unordered_map>
 #include <vector>
 
@@ -75,7 +74,7 @@
     }
 
     // Initialize the redo record.
-    auto initializer = storage::ProjectedRowInitializer(block_layout, col_ids);
+    auto initializer = storage::ProjectedRowInitializer::CreateProjectedRowInitializer(block_layout, col_ids);
     // TODO(Justin): set a pointer to the correct data table? Will this even be useful for recovery?
     auto *result = storage::RedoRecord::Initialize(buf, txn_begin, nullptr, tuple_slot, initializer);
     auto *delta = result->GetUnderlyingRecordBodyAs<storage::RedoRecord>()->Delta();
@@ -100,13 +99,13 @@
         // Read how many bytes this varlen actually is.
         const auto varlen_attribute_size = in->ReadValue<uint32_t>();
         // Allocate a varlen entry of this many bytes.
-        auto *varlen_entry = varlen_pool_.Allocate(varlen_attribute_size);
+        byte *varlen_content = common::AllocationUtil::AllocateAligned(varlen_attribute_size);
         // Fill the entry with the next bytes from the log file.
-        in->Read(varlen_entry->content_, varlen_entry->size_);
+        in->Read(varlen_content, varlen_attribute_size);
         // The attribute value in the ProjectedRow will be a pointer to this varlen entry.
-        auto *dest = reinterpret_cast<storage::VarlenEntry **>(column_value_address);
+        auto *entry = reinterpret_cast<storage::VarlenEntry *>(*column_value_address);
         // Set the value to be the address of the varlen_entry.
-        *dest = varlen_entry;
+        *entry = storage::VarlenEntry::Create(varlen_content, varlen_attribute_size, true);
       } else {
         // For inlined attributes, just directly read into the ProjectedRow.
         in->Read(column_value_address, block_layout.AttrSize(col_ids[i]));
@@ -123,7 +122,6 @@
   storage::RecordBufferSegmentPool pool_{2000, 100};
   storage::BlockStore block_store_{100, 100};
   storage::LogManager log_manager_{LOG_FILE_NAME, &pool_};
-  storage::VarlenPool varlen_pool_;
 
   // Members related to running gc / logging.
   std::thread log_thread_;
@@ -152,16 +150,11 @@
 // then reads the logged out content to make sure they are correct
 // NOLINTNEXTLINE
 TEST_F(WriteAheadLoggingTests, LargeLogTest) {
-<<<<<<< HEAD
   // There are 5 columns. The table has 10 rows. Each transaction does 5 operations. The update-select ratio of
   // operations is 50%-50%.
-  LargeTransactionTestObject tested(5, 10, 5, {0.5, 0.5}, &block_store_, &pool_, &generator_, true, true,
-                                    &log_manager_);
-=======
-  // Each transaction does 5 operations. The update-select ratio of operations is 50%-50%.
   LargeTransactionTestObject tested = LargeTransactionTestObject::Builder()
                                           .SetMaxColumns(5)
-                                          .SetInitialTableSize(1)
+                                          .SetInitialTableSize(10)
                                           .SetTxnLength(5)
                                           .SetUpdateSelectRatio({0.5, 0.5})
                                           .SetBlockStore(&block_store_)
@@ -171,7 +164,6 @@
                                           .SetBookkeeping(true)
                                           .SetLogManager(&log_manager_)
                                           .build();
->>>>>>> 9f46aae4
   StartLogging(10);
   StartGC(tested.GetTxnManager(), 10);
   auto result = tested.SimulateOltp(100, 4);
