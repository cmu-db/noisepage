--- conflicted
+++ resolved
@@ -31,12 +31,9 @@
  protected:
   auto Injector(const LargeTransactionTestConfiguration &config) {
     return di::make_injector<di::TestBindingPolicy>(
-<<<<<<< HEAD
-        di::storage_injector(), di::bind<LargeTransactionTestConfiguration>().to(config),
-=======
-        di::storage_injector(), di::bind<AccessObserver>().in(di::disabled),
+        di::storage_injector(),
+        di::bind<AccessObserver>().in(di::disabled),
         di::bind<LargeTransactionTestConfiguration>().to(config),
->>>>>>> a5b67df0
         di::bind<std::default_random_engine>().in(di::terrier_singleton),  // need to be universal across injectors
         di::bind<uint64_t>().named(storage::BlockStore::SIZE_LIMIT).to(static_cast<uint64_t>(1000)),
         di::bind<uint64_t>().named(storage::BlockStore::REUSE_LIMIT).to(static_cast<uint64_t>(1000)),
@@ -54,11 +51,7 @@
         di::bind<std::chrono::milliseconds>()
             .named(storage::LogManager::PERSIST_INTERVAL)
             .to(std::chrono::milliseconds(20)),
-<<<<<<< HEAD
-        di::bind<uint64_t>().named(storage::LogManager::PERSIST_THRESHOLD).to(static_cast<uint64_t>((1u << 20u))));
-=======
         di::bind<uint64_t>().named(storage::LogManager::PERSIST_THRESHOLD).to(static_cast<uint64_t>((1U << 20U))));
->>>>>>> a5b67df0
   }
 
   void SetUp() override {
@@ -70,10 +63,6 @@
   void TearDown() override {
     // Delete log file
     unlink(LOG_FILE_NAME);
-<<<<<<< HEAD
-    DedicatedThreadRegistry::GetInstance().TearDown();
-=======
->>>>>>> a5b67df0
     TerrierTest::TearDown();
   }
 
@@ -310,12 +299,6 @@
   log_manager->Start();
 
   // Create SQLTable
-<<<<<<< HEAD
-  auto col = catalog::Schema::Column("attribute", type::TypeId::INTEGER, false, catalog::col_oid_t(0));
-  auto table_schema = catalog::Schema({col});
-  storage::SqlTable sql_table(injector.create<storage::BlockStore *>(), table_schema, CatalogTestUtil::test_table_oid);
-  auto tuple_initializer = sql_table.InitializerForProjectedRow({catalog::col_oid_t(0)}).first;
-=======
   auto col = catalog::Schema::Column(
       "attribute", type::TypeId::INTEGER, false,
       parser::ConstantValueExpression(type::TransientValueFactory::GetNull(type::TypeId::INTEGER)));
@@ -323,7 +306,6 @@
   auto table_schema = catalog::Schema(std::vector<catalog::Schema::Column>({col}));
   storage::SqlTable sql_table(injector.create<storage::BlockStore *>(), table_schema);
   auto tuple_initializer = sql_table.InitializerForProjectedRow({catalog::col_oid_t(0)});
->>>>>>> a5b67df0
 
   auto *txn_manager = injector.create<transaction::TransactionManager *>();
   // Initialize first transaction, this txn will write a single tuple
@@ -395,12 +377,6 @@
   log_manager->Start();
 
   // Create SQLTable
-<<<<<<< HEAD
-  auto col = catalog::Schema::Column("attribute", type::TypeId::INTEGER, false, catalog::col_oid_t(0));
-  auto table_schema = catalog::Schema({col});
-  storage::SqlTable sql_table(injector.create<storage::BlockStore *>(), table_schema, CatalogTestUtil::test_table_oid);
-  auto tuple_initializer = sql_table.InitializerForProjectedRow({catalog::col_oid_t(0)}).first;
-=======
   auto col = catalog::Schema::Column(
       "attribute", type::TypeId::INTEGER, false,
       parser::ConstantValueExpression(type::TransientValueFactory::GetNull(type::TypeId::INTEGER)));
@@ -408,7 +384,6 @@
   auto table_schema = catalog::Schema(std::vector<catalog::Schema::Column>({col}));
   storage::SqlTable sql_table(injector.create<storage::BlockStore *>(), table_schema);
   auto tuple_initializer = sql_table.InitializerForProjectedRow({catalog::col_oid_t(0)});
->>>>>>> a5b67df0
 
   // Initialize first transaction, this txn will write a single tuple
   auto *txn_manager = injector.create<transaction::TransactionManager *>();
