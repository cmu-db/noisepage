--- conflicted
+++ resolved
@@ -221,16 +221,11 @@
     storage::SqlTable sql_table(&block_store, schema);
     const auto &tuple_initializer = sql_table.InitializerForProjectedRow({catalog::col_oid_t(0)});
 
-<<<<<<< HEAD
     transaction::TimestampManager timestamp_manager;
     transaction::DeferredActionManager deferred_action_manager(&timestamp_manager);
     transaction::TransactionManager txn_manager(&timestamp_manager, &deferred_action_manager, &buffer_pool, true,
-                                                LOGGING_DISABLED);
-    storage::GarbageCollector gc_manager(&timestamp_manager, &deferred_action_manager, &txn_manager);
-=======
-    transaction::TransactionManager txn_manager(&buffer_pool, true, LOGGING_DISABLED);
-    storage::GarbageCollector gc_manager(&txn_manager, nullptr);
->>>>>>> a5b67df0
+                                                DISABLED);
+    storage::GarbageCollector gc_manager(&timestamp_manager, &deferred_action_manager, &txn_manager, DISABLED);
 
     auto *const txn = txn_manager.BeginTransaction();
 
