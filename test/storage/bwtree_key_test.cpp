--- conflicted
+++ resolved
@@ -149,13 +149,8 @@
     auto *reference = new byte[key_size];
     uint32_t offset = 0;
     for (const auto &key : key_schema.GetColumns()) {
-<<<<<<< HEAD
-      auto key_oid = key.GetOid();
-      auto key_type = key.GetType();
-=======
       auto key_oid = key.Oid();
       auto key_type = key.Type();
->>>>>>> daad5cd3
       auto pr_offset = static_cast<uint16_t>(oid_offset_map.at(key_oid));
       auto attr = pr->AccessForceNotNull(pr_offset);
       WriteRandomAttribute(key, attr, reference + offset, generator);
@@ -179,11 +174,7 @@
     std::vector<int64_t> data;
     data.reserve(key_schema.GetColumns().size());
     for (const auto &key : key_schema.GetColumns()) {
-<<<<<<< HEAD
-      auto key_type = key.GetType();
-=======
       auto key_type = key.Type();
->>>>>>> daad5cd3
       const auto type_size = type::TypeUtil::GetTypeSize(key_type);
       int64_t rand_int;
 
@@ -296,15 +287,6 @@
 
       uint16_t offset = 0;
       for (uint32_t i = 0; i < column; i++) {
-<<<<<<< HEAD
-        offset = static_cast<uint16_t>(offset + type::TypeUtil::GetTypeSize(key_schema.GetColumns()[i].GetType()));
-      }
-
-      const auto type = key_schema.GetColumns()[column].GetType();
-      const auto type_size = type::TypeUtil::GetTypeSize(type);
-
-      auto pr_offset = static_cast<uint16_t>(oid_offset_map.at(key_schema.GetColumns()[column].GetOid()));
-=======
         offset = static_cast<uint16_t>(offset + type::TypeUtil::GetTypeSize(key_schema.GetColumns()[i].Type()));
       }
 
@@ -312,7 +294,6 @@
       const auto type_size = type::TypeUtil::GetTypeSize(type);
 
       auto pr_offset = static_cast<uint16_t>(oid_offset_map.at(key_schema.GetColumns()[column].Oid()));
->>>>>>> daad5cd3
       auto attr = pr->AccessForceNotNull(pr_offset);
       auto *old_value = new byte[type_size];
       std::memcpy(old_value, attr, type_size);
@@ -445,21 +426,6 @@
 
   // key_schema            {INTEGER, INTEGER, BIGINT, TINYINT, SMALLINT}
   // oids                  {20, 21, 22, 23, 24}
-<<<<<<< HEAD
-  key_cols.emplace_back(type::TypeId::INTEGER, false,
-                        parser::ConstantValueExpression(type::TransientValueFactory::GetNull(type::TypeId::INTEGER)));
-  StorageTestUtil::ForceOid(&(key_cols.back()), oid++);
-  key_cols.emplace_back(type::TypeId::INTEGER, false,
-                        parser::ConstantValueExpression(type::TransientValueFactory::GetNull(type::TypeId::INTEGER)));
-  StorageTestUtil::ForceOid(&(key_cols.back()), oid++);
-  key_cols.emplace_back(type::TypeId::BIGINT, false,
-                        parser::ConstantValueExpression(type::TransientValueFactory::GetNull(type::TypeId::BIGINT)));
-  StorageTestUtil::ForceOid(&(key_cols.back()), oid++);
-  key_cols.emplace_back(type::TypeId::TINYINT, false,
-                        parser::ConstantValueExpression(type::TransientValueFactory::GetNull(type::TypeId::TINYINT)));
-  StorageTestUtil::ForceOid(&(key_cols.back()), oid++);
-  key_cols.emplace_back(type::TypeId::SMALLINT, false,
-=======
   key_cols.emplace_back("", type::TypeId::INTEGER, false,
                         parser::ConstantValueExpression(type::TransientValueFactory::GetNull(type::TypeId::INTEGER)));
   StorageTestUtil::ForceOid(&(key_cols.back()), oid++);
@@ -473,7 +439,6 @@
                         parser::ConstantValueExpression(type::TransientValueFactory::GetNull(type::TypeId::TINYINT)));
   StorageTestUtil::ForceOid(&(key_cols.back()), oid++);
   key_cols.emplace_back("", type::TypeId::SMALLINT, false,
->>>>>>> daad5cd3
                         parser::ConstantValueExpression(type::TransientValueFactory::GetNull(type::TypeId::SMALLINT)));
   StorageTestUtil::ForceOid(&(key_cols.back()), oid++);
 
@@ -561,25 +526,6 @@
 
   // key_schema            {INTEGER, VARCHAR(8), VARCHAR(0), TINYINT, VARCHAR(12)}
   // oids                  {20, 21, 22, 23, 24}
-<<<<<<< HEAD
-  key_cols.emplace_back(type::TypeId::INTEGER, false,
-                        parser::ConstantValueExpression(type::TransientValueFactory::GetNull(type::TypeId::INTEGER)));
-  StorageTestUtil::ForceOid(&(key_cols.back()), oid++);
-  key_cols.emplace_back(type::TypeId::VARCHAR, false,
-                        parser::ConstantValueExpression(type::TransientValueFactory::GetNull(type::TypeId::VARCHAR)),
-                        8);
-  StorageTestUtil::ForceOid(&(key_cols.back()), oid++);
-  key_cols.emplace_back(type::TypeId::VARCHAR, false,
-                        parser::ConstantValueExpression(type::TransientValueFactory::GetNull(type::TypeId::VARCHAR)),
-                        0);
-  StorageTestUtil::ForceOid(&(key_cols.back()), oid++);
-  key_cols.emplace_back(type::TypeId::TINYINT, false,
-                        parser::ConstantValueExpression(type::TransientValueFactory::GetNull(type::TypeId::TINYINT)));
-  StorageTestUtil::ForceOid(&(key_cols.back()), oid++);
-  key_cols.emplace_back(type::TypeId::VARCHAR, false,
-                        parser::ConstantValueExpression(type::TransientValueFactory::GetNull(type::TypeId::VARCHAR)),
-                        12);
-=======
   key_cols.emplace_back("", type::TypeId::INTEGER, false,
                         parser::ConstantValueExpression(type::TransientValueFactory::GetNull(type::TypeId::INTEGER)));
   StorageTestUtil::ForceOid(&(key_cols.back()), oid++);
@@ -594,7 +540,6 @@
   StorageTestUtil::ForceOid(&(key_cols.back()), oid++);
   key_cols.emplace_back("", type::TypeId::VARCHAR, 12, false,
                         parser::ConstantValueExpression(type::TransientValueFactory::GetNull(type::TypeId::VARCHAR)));
->>>>>>> daad5cd3
   StorageTestUtil::ForceOid(&(key_cols.back()), oid++);
 
   IndexMetadata metadata(catalog::IndexSchema(key_cols, true, true, false, true));
@@ -676,25 +621,6 @@
 
   // key_schema            {INTEGER, VARCHAR(50), VARCHAR(8), TINYINT, VARCHAR(90)}
   // oids                  {20, 21, 22, 23, 24}
-<<<<<<< HEAD
-  key_cols.emplace_back(type::TypeId::INTEGER, false,
-                        parser::ConstantValueExpression(type::TransientValueFactory::GetNull(type::TypeId::INTEGER)));
-  StorageTestUtil::ForceOid(&(key_cols.back()), oid++);
-  key_cols.emplace_back(type::TypeId::VARCHAR, false,
-                        parser::ConstantValueExpression(type::TransientValueFactory::GetNull(type::TypeId::VARCHAR)),
-                        50);
-  StorageTestUtil::ForceOid(&(key_cols.back()), oid++);
-  key_cols.emplace_back(type::TypeId::VARCHAR, false,
-                        parser::ConstantValueExpression(type::TransientValueFactory::GetNull(type::TypeId::VARCHAR)),
-                        8);
-  StorageTestUtil::ForceOid(&(key_cols.back()), oid++);
-  key_cols.emplace_back(type::TypeId::TINYINT, false,
-                        parser::ConstantValueExpression(type::TransientValueFactory::GetNull(type::TypeId::TINYINT)));
-  StorageTestUtil::ForceOid(&(key_cols.back()), oid++);
-  key_cols.emplace_back(type::TypeId::VARCHAR, false,
-                        parser::ConstantValueExpression(type::TransientValueFactory::GetNull(type::TypeId::VARCHAR)),
-                        90);
-=======
   key_cols.emplace_back("", type::TypeId::INTEGER, false,
                         parser::ConstantValueExpression(type::TransientValueFactory::GetNull(type::TypeId::INTEGER)));
   StorageTestUtil::ForceOid(&(key_cols.back()), oid++);
@@ -709,7 +635,6 @@
   StorageTestUtil::ForceOid(&(key_cols.back()), oid++);
   key_cols.emplace_back("", type::TypeId::VARCHAR, 90, false,
                         parser::ConstantValueExpression(type::TransientValueFactory::GetNull(type::TypeId::VARCHAR)));
->>>>>>> daad5cd3
   StorageTestUtil::ForceOid(&(key_cols.back()), oid++);
 
   IndexMetadata metadata(catalog::IndexSchema(key_cols, true, true, false, true));
@@ -793,11 +718,7 @@
     // this is unpleasant, but seems to be the cleanest way
     uint16_t key_size = 0;
     for (const auto &key : key_schema.GetColumns()) {
-<<<<<<< HEAD
-      key_size = static_cast<uint16_t>(key_size + type::TypeUtil::GetTypeSize(key.GetType()));
-=======
       key_size = static_cast<uint16_t>(key_size + type::TypeUtil::GetTypeSize(key.Type()));
->>>>>>> daad5cd3
     }
     uint8_t key_type = 0;
     for (uint8_t j = 1; j <= 4; j++) {
@@ -904,11 +825,7 @@
   const uint8_t num_cols = (sizeof(uint64_t) * KeySize) / sizeof(CType);
 
   for (uint8_t i = 0; i < num_cols; i++) {
-<<<<<<< HEAD
-    key_cols.emplace_back(type_id, false,
-=======
     key_cols.emplace_back("", type_id, false,
->>>>>>> daad5cd3
                           parser::ConstantValueExpression(type::TransientValueFactory::GetNull(type_id)));
     StorageTestUtil::ForceOid(&(key_cols.back()), catalog::indexkeycol_oid_t(i));
   }
@@ -970,12 +887,8 @@
 template <typename KeyType, typename CType>
 void NumericComparisons(const type::TypeId type_id, const bool nullable) {
   std::vector<catalog::IndexSchema::Column> key_cols;
-<<<<<<< HEAD
-  key_cols.emplace_back(type_id, true, parser::ConstantValueExpression(type::TransientValueFactory::GetNull(type_id)));
-=======
   key_cols.emplace_back("", type_id, true,
                         parser::ConstantValueExpression(type::TransientValueFactory::GetNull(type_id)));
->>>>>>> daad5cd3
   StorageTestUtil::ForceOid(&(key_cols.back()), catalog::indexkeycol_oid_t(0));
 
   const IndexMetadata metadata(catalog::IndexSchema(key_cols, false, false, false, true));
@@ -1065,14 +978,8 @@
 // NOLINTNEXTLINE
 TEST_F(BwTreeKeyTests, GenericKeyInlineVarlenComparisons) {
   std::vector<catalog::IndexSchema::Column> key_cols;
-<<<<<<< HEAD
-  key_cols.emplace_back(type::TypeId::VARCHAR, true,
-                        parser::ConstantValueExpression(type::TransientValueFactory::GetNull(type::TypeId::VARCHAR)),
-                        12);
-=======
   key_cols.emplace_back("", type::TypeId::VARCHAR, 12, true,
                         parser::ConstantValueExpression(type::TransientValueFactory::GetNull(type::TypeId::VARCHAR)));
->>>>>>> daad5cd3
   StorageTestUtil::ForceOid(&(key_cols.back()), catalog::indexkeycol_oid_t(0));
 
   const IndexMetadata metadata(catalog::IndexSchema(key_cols, false, false, false, true));
@@ -1179,14 +1086,8 @@
 // NOLINTNEXTLINE
 TEST_F(BwTreeKeyTests, GenericKeyNonInlineVarlenComparisons) {
   std::vector<catalog::IndexSchema::Column> key_cols;
-<<<<<<< HEAD
-  key_cols.emplace_back(type::TypeId::VARCHAR, true,
-                        parser::ConstantValueExpression(type::TransientValueFactory::GetNull(type::TypeId::VARCHAR)),
-                        20);
-=======
   key_cols.emplace_back("", type::TypeId::VARCHAR, 20, true,
                         parser::ConstantValueExpression(type::TransientValueFactory::GetNull(type::TypeId::VARCHAR)));
->>>>>>> daad5cd3
   StorageTestUtil::ForceOid(&(key_cols.back()), catalog::indexkeycol_oid_t(0));
 
   const IndexMetadata metadata(catalog::IndexSchema(key_cols, false, false, false, true));
@@ -1282,14 +1183,8 @@
 // NOLINTNEXTLINE
 TEST_F(BwTreeKeyTests, GenericKeyBuilderVarlenSizeEdgeCaseTest) {
   std::vector<catalog::IndexSchema::Column> key_cols;
-<<<<<<< HEAD
-  key_cols.emplace_back(type::TypeId::VARCHAR, false,
-                        parser::ConstantValueExpression(type::TransientValueFactory::GetNull(type::TypeId::VARCHAR)),
-                        64);
-=======
   key_cols.emplace_back("", type::TypeId::VARCHAR, 64, false,
                         parser::ConstantValueExpression(type::TransientValueFactory::GetNull(type::TypeId::VARCHAR)));
->>>>>>> daad5cd3
   StorageTestUtil::ForceOid(&(key_cols.back()), catalog::indexkeycol_oid_t(15445));
   const auto key_schema = catalog::IndexSchema(key_cols, false, false, false, true);
 
