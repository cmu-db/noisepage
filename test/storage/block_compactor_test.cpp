#include "storage/block_compactor.h"
#include <vector>
#include "arrow/api.h"
<<<<<<< HEAD
=======
#include "storage/garbage_collector.h"
>>>>>>> 26f545bd
#include "storage/storage_defs.h"
#include "storage/tuple_access_strategy.h"
#include "util/storage_test_util.h"
#include "util/test_harness.h"

namespace terrier {
struct BlockCompactorTest : public ::terrier::TerrierTest {};

// NOLINTNEXTLINE
<<<<<<< HEAD
TEST(BlockCompactorTest, SingleBlockTest) {
=======
TEST_F(BlockCompactorTest, SingleBlockTest) {
  // Initialize a block
>>>>>>> 26f545bd
  std::default_random_engine generator;
  storage::BlockStore block_store{1, 1};
  storage::RawBlock *block = block_store.Get();
  storage::BlockLayout layout({8, 8, VARLEN_COLUMN});
  storage::TupleAccessStrategy accessor(layout);
  accessor.InitializeRawBlock(block, storage::layout_version_t(0));

  // Technically, the block above is not "in" the table, but since we don't sequential scan that does not matter
  storage::DataTable table(&block_store, layout, storage::layout_version_t(0));
  storage::RecordBufferSegmentPool buffer_pool{10000, 10000};
<<<<<<< HEAD
  transaction::TransactionManager txn_manager(&buffer_pool, false, LOGGING_DISABLED);
  
  auto tuples = StorageTestUtil::PopulateBlockRandomly(layout, block, 0.1, &generator);
=======
  // Enable GC to cleanup transactions started by the block compactor
  transaction::TransactionManager txn_manager(&buffer_pool, true, LOGGING_DISABLED);
  storage::GarbageCollector gc(&txn_manager);

  // Populate the block and set the column types
  auto tuples = StorageTestUtil::PopulateBlockRandomly(layout, block, 0.1, &generator);
  auto &arrow_metadata = accessor.GetArrowBlockMetadata(block);
  for (storage::col_id_t col_id : layout.AllColumns()) {
    if (layout.IsVarlen(col_id)) {
      arrow_metadata.GetColumnInfo(layout, col_id).type_ = storage::ArrowColumnType::GATHERED_VARLEN;
    } else {
      arrow_metadata.GetColumnInfo(layout, col_id).type_ = storage::ArrowColumnType::FIXED_LENGTH;
    }
  }
>>>>>>> 26f545bd

  // Compact the block
  storage::BlockCompactor compactor;
  compactor.PutInQueue({block, &table});
  compactor.ProcessCompactionQueue(&txn_manager);  // should always succeed with no other threads

<<<<<<< HEAD
=======
  // Verify the content of the block
  // This transaction is guaranteed to start after the compacting one commits
>>>>>>> 26f545bd
  storage::ProjectedRowInitializer initializer(layout, StorageTestUtil::ProjectionListAllColumns(layout));
  byte *buffer = common::AllocationUtil::AllocateAligned(initializer.ProjectedRowSize());
  auto *read_row = initializer.InitializeRow(buffer);
  std::vector<storage::ProjectedRow *> moved_rows;
<<<<<<< HEAD
  // This transaction is guaranteed to start after the compacting one commits
  transaction::TransactionContext *txn = txn_manager.BeginTransaction();
  auto num_tuples = tuples.size();
=======
  transaction::TransactionContext *txn = txn_manager.BeginTransaction();
  auto num_tuples = tuples.size();
  // For non moved rows
>>>>>>> 26f545bd
  for (uint32_t i = 0; i < layout.NumSlots(); i++) {
    storage::TupleSlot slot(block, i);
    bool visible = table.Select(txn, slot, read_row);
    if (i >= num_tuples) {
<<<<<<< HEAD
      EXPECT_FALSE(visible);  // Should be deleted after compaction
    } else {
      EXPECT_TRUE(visible);  // Should be filled after compaction
=======
      ASSERT_FALSE(visible);  // Should be deleted after compaction
    } else {
      ASSERT_TRUE(visible);  // Should be filled after compaction
>>>>>>> 26f545bd
      auto it = tuples.find(slot);
      if (it != tuples.end()) {
        // Here we can assume that the row is not moved. Check that everything is still equal. Has to be deep
        // equality because varlens are moved.
<<<<<<< HEAD
        EXPECT_TRUE(StorageTestUtil::ProjectionListEqualDeep(layout, it->second, read_row));
=======
        ASSERT_TRUE(StorageTestUtil::ProjectionListEqualDeep(layout, it->second, read_row));
>>>>>>> 26f545bd
        delete[] reinterpret_cast<byte *>(tuples[slot]);
        tuples.erase(slot);
      } else {
        // Need to copy and do quadratic comparison later.
        byte *buffer = common::AllocationUtil::AllocateAligned(initializer.ProjectedRowSize());
        std::memcpy(buffer, read_row, initializer.ProjectedRowSize());
        moved_rows.push_back(reinterpret_cast<storage::ProjectedRow *>(buffer));
      }
    }
<<<<<<< HEAD
  }
  delete[] buffer;

=======
  }
  txn_manager.Commit(txn, [](void *) -> void {}, nullptr);  // Commit: will be cleaned up by GC
  delete[] buffer;
  // For moved rows
  for (auto *moved_row : moved_rows) {
    bool match_found = false;
    for (auto &entry : tuples) {
      // This comparison needs to be deep because varlens are moved.
      if (StorageTestUtil::ProjectionListEqualDeep(layout, entry.second, moved_row)) {
        // Here we can assume that the row is not moved. All good.
        delete[] reinterpret_cast<byte *>(entry.second);
        tuples.erase(entry.first);
        match_found = true;
        break;
      }
    }
    // the read tuple should be one of the original tuples that are moved.
    ASSERT_TRUE(match_found);
    delete[] reinterpret_cast<byte *>(moved_row);
  }
  // All tuples from the original block should have been accounted for.
  ASSERT_TRUE(tuples.empty());
  gc.PerformGarbageCollection();
  gc.PerformGarbageCollection();  // Second call to deallocate.
  // Deallocated arrow buffers
  for (const auto &col_id : layout.AllColumns()) {
    arrow_metadata.Deallocate(layout, col_id);
  }
  delete block;
}

// NOLINTNEXTLINE
TEST_F(BlockCompactorTest, SingleBlockDictionaryTest) {
  std::default_random_engine generator;
  storage::BlockStore block_store{1, 1};
  storage::RawBlock *block = block_store.Get();
  storage::BlockLayout layout({8, 8, VARLEN_COLUMN});
  storage::TupleAccessStrategy accessor(layout);
  accessor.InitializeRawBlock(block, storage::layout_version_t(0));

  // Technically, the block above is not "in" the table, but since we don't sequential scan that does not matter
  storage::DataTable table(&block_store, layout, storage::layout_version_t(0));
  storage::RecordBufferSegmentPool buffer_pool{10000, 10000};
  // Enable GC to cleanup transactions started by the block compactor
  transaction::TransactionManager txn_manager(&buffer_pool, true, LOGGING_DISABLED);
  storage::GarbageCollector gc(&txn_manager);

  auto tuples = StorageTestUtil::PopulateBlockRandomly(layout, block, 0.1, &generator);
  auto &arrow_metadata = accessor.GetArrowBlockMetadata(block);
  for (storage::col_id_t col_id : layout.AllColumns()) {
    if (layout.IsVarlen(col_id)) {
      arrow_metadata.GetColumnInfo(layout, col_id).type_ = storage::ArrowColumnType::GATHERED_VARLEN;
    } else {
      arrow_metadata.GetColumnInfo(layout, col_id).type_ = storage::ArrowColumnType::FIXED_LENGTH;
    }
  }

  storage::BlockCompactor compactor;
  compactor.PutInQueue({block, &table});
  compactor.ProcessCompactionQueue(&txn_manager);  // should always succeed with no other threads

  storage::ProjectedRowInitializer initializer(layout, StorageTestUtil::ProjectionListAllColumns(layout));
  byte *buffer = common::AllocationUtil::AllocateAligned(initializer.ProjectedRowSize());
  auto *read_row = initializer.InitializeRow(buffer);
  std::vector<storage::ProjectedRow *> moved_rows;
  // This transaction is guaranteed to start after the compacting one commits
  transaction::TransactionContext *txn = txn_manager.BeginTransaction();
  auto num_tuples = tuples.size();
  for (uint32_t i = 0; i < layout.NumSlots(); i++) {
    storage::TupleSlot slot(block, i);
    bool visible = table.Select(txn, slot, read_row);
    if (i >= num_tuples) {
      EXPECT_FALSE(visible);  // Should be deleted after compaction
    } else {
      EXPECT_TRUE(visible);  // Should be filled after compaction
      auto it = tuples.find(slot);
      if (it != tuples.end()) {
        // Here we can assume that the row is not moved. Check that everything is still equal. Has to be deep
        // equality because varlens are moved.
        EXPECT_TRUE(StorageTestUtil::ProjectionListEqualDeep(layout, it->second, read_row));
        delete[] reinterpret_cast<byte *>(tuples[slot]);
        tuples.erase(slot);
      } else {
        // Need to copy and do quadratic comparison later.
        byte *buffer = common::AllocationUtil::AllocateAligned(initializer.ProjectedRowSize());
        std::memcpy(buffer, read_row, initializer.ProjectedRowSize());
        moved_rows.push_back(reinterpret_cast<storage::ProjectedRow *>(buffer));
      }
    }
  }
  txn_manager.Commit(txn, [](void *) -> void {}, nullptr);  // Commit: will be cleaned up by GC
  delete[] buffer;

>>>>>>> 26f545bd
  for (auto *moved_row : moved_rows) {
    bool match_found = false;
    for (auto &entry : tuples) {
      // This comparison needs to be deep because varlens are moved.
      if (StorageTestUtil::ProjectionListEqualDeep(layout, entry.second, moved_row)) {
        // Here we can assume that the row is not moved. All good.
        delete[] reinterpret_cast<byte *>(entry.second);
        tuples.erase(entry.first);
        match_found = true;
        break;
      }
    }
    // the read tuple should be one of the original tuples that are moved.
    EXPECT_TRUE(match_found);
    delete[] reinterpret_cast<byte *>(moved_row);
<<<<<<< HEAD
  }
  // All tuples from the original block should have been accounted for.
  EXPECT_TRUE(tuples.empty());
=======
  }
  // All tuples from the original block should have been accounted for.
  EXPECT_TRUE(tuples.empty());
  gc.PerformGarbageCollection();
  gc.PerformGarbageCollection();  // Second call to deallocate.
  // Deallocated arrow buffers
  for (const auto &col_id : layout.AllColumns()) {
    arrow_metadata.Deallocate(layout, col_id);
  }
  delete block;
>>>>>>> 26f545bd
}

}  // namespace terrier<|MERGE_RESOLUTION|>--- conflicted
+++ resolved
@@ -1,10 +1,7 @@
 #include "storage/block_compactor.h"
 #include <vector>
 #include "arrow/api.h"
-<<<<<<< HEAD
-=======
 #include "storage/garbage_collector.h"
->>>>>>> 26f545bd
 #include "storage/storage_defs.h"
 #include "storage/tuple_access_strategy.h"
 #include "util/storage_test_util.h"
@@ -14,12 +11,8 @@
 struct BlockCompactorTest : public ::terrier::TerrierTest {};
 
 // NOLINTNEXTLINE
-<<<<<<< HEAD
-TEST(BlockCompactorTest, SingleBlockTest) {
-=======
 TEST_F(BlockCompactorTest, SingleBlockTest) {
   // Initialize a block
->>>>>>> 26f545bd
   std::default_random_engine generator;
   storage::BlockStore block_store{1, 1};
   storage::RawBlock *block = block_store.Get();
@@ -30,11 +23,6 @@
   // Technically, the block above is not "in" the table, but since we don't sequential scan that does not matter
   storage::DataTable table(&block_store, layout, storage::layout_version_t(0));
   storage::RecordBufferSegmentPool buffer_pool{10000, 10000};
-<<<<<<< HEAD
-  transaction::TransactionManager txn_manager(&buffer_pool, false, LOGGING_DISABLED);
-  
-  auto tuples = StorageTestUtil::PopulateBlockRandomly(layout, block, 0.1, &generator);
-=======
   // Enable GC to cleanup transactions started by the block compactor
   transaction::TransactionManager txn_manager(&buffer_pool, true, LOGGING_DISABLED);
   storage::GarbageCollector gc(&txn_manager);
@@ -49,53 +37,34 @@
       arrow_metadata.GetColumnInfo(layout, col_id).type_ = storage::ArrowColumnType::FIXED_LENGTH;
     }
   }
->>>>>>> 26f545bd
 
   // Compact the block
   storage::BlockCompactor compactor;
   compactor.PutInQueue({block, &table});
   compactor.ProcessCompactionQueue(&txn_manager);  // should always succeed with no other threads
 
-<<<<<<< HEAD
-=======
   // Verify the content of the block
   // This transaction is guaranteed to start after the compacting one commits
->>>>>>> 26f545bd
   storage::ProjectedRowInitializer initializer(layout, StorageTestUtil::ProjectionListAllColumns(layout));
   byte *buffer = common::AllocationUtil::AllocateAligned(initializer.ProjectedRowSize());
   auto *read_row = initializer.InitializeRow(buffer);
   std::vector<storage::ProjectedRow *> moved_rows;
-<<<<<<< HEAD
-  // This transaction is guaranteed to start after the compacting one commits
-  transaction::TransactionContext *txn = txn_manager.BeginTransaction();
-  auto num_tuples = tuples.size();
-=======
   transaction::TransactionContext *txn = txn_manager.BeginTransaction();
   auto num_tuples = tuples.size();
   // For non moved rows
->>>>>>> 26f545bd
   for (uint32_t i = 0; i < layout.NumSlots(); i++) {
     storage::TupleSlot slot(block, i);
     bool visible = table.Select(txn, slot, read_row);
     if (i >= num_tuples) {
-<<<<<<< HEAD
-      EXPECT_FALSE(visible);  // Should be deleted after compaction
-    } else {
-      EXPECT_TRUE(visible);  // Should be filled after compaction
-=======
       ASSERT_FALSE(visible);  // Should be deleted after compaction
     } else {
       ASSERT_TRUE(visible);  // Should be filled after compaction
->>>>>>> 26f545bd
       auto it = tuples.find(slot);
       if (it != tuples.end()) {
         // Here we can assume that the row is not moved. Check that everything is still equal. Has to be deep
         // equality because varlens are moved.
-<<<<<<< HEAD
+
         EXPECT_TRUE(StorageTestUtil::ProjectionListEqualDeep(layout, it->second, read_row));
-=======
-        ASSERT_TRUE(StorageTestUtil::ProjectionListEqualDeep(layout, it->second, read_row));
->>>>>>> 26f545bd
         delete[] reinterpret_cast<byte *>(tuples[slot]);
         tuples.erase(slot);
       } else {
@@ -105,11 +74,6 @@
         moved_rows.push_back(reinterpret_cast<storage::ProjectedRow *>(buffer));
       }
     }
-<<<<<<< HEAD
-  }
-  delete[] buffer;
-
-=======
   }
   txn_manager.Commit(txn, [](void *) -> void {}, nullptr);  // Commit: will be cleaned up by GC
   delete[] buffer;
@@ -203,7 +167,6 @@
   txn_manager.Commit(txn, [](void *) -> void {}, nullptr);  // Commit: will be cleaned up by GC
   delete[] buffer;
 
->>>>>>> 26f545bd
   for (auto *moved_row : moved_rows) {
     bool match_found = false;
     for (auto &entry : tuples) {
@@ -219,11 +182,6 @@
     // the read tuple should be one of the original tuples that are moved.
     EXPECT_TRUE(match_found);
     delete[] reinterpret_cast<byte *>(moved_row);
-<<<<<<< HEAD
-  }
-  // All tuples from the original block should have been accounted for.
-  EXPECT_TRUE(tuples.empty());
-=======
   }
   // All tuples from the original block should have been accounted for.
   EXPECT_TRUE(tuples.empty());
@@ -234,7 +192,6 @@
     arrow_metadata.Deallocate(layout, col_id);
   }
   delete block;
->>>>>>> 26f545bd
 }
 
 }  // namespace terrier