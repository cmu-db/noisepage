--- conflicted
+++ resolved
@@ -1,8 +1,5 @@
 #include "storage/block_compactor.h"
-<<<<<<< HEAD
-=======
 #include <vector>
->>>>>>> 61a056fb
 #include "arrow/api.h"
 #include "storage/storage_defs.h"
 #include "storage/tuple_access_strategy.h"
@@ -11,10 +8,6 @@
 
 namespace terrier {
 // NOLINTNEXTLINE
-<<<<<<< HEAD
-TEST(BlockCompactorTest, SimpleTest) {
-};
-=======
 TEST(BlockCompactorTest, SingleBlockTest) {
   std::default_random_engine generator;
   storage::BlockStore block_store{1, 1};
@@ -27,7 +20,7 @@
   storage::DataTable table(&block_store, layout, storage::layout_version_t(0));
   storage::RecordBufferSegmentPool buffer_pool{10000, 10000};
   transaction::TransactionManager txn_manager(&buffer_pool, false, LOGGING_DISABLED);
-  
+
   auto tuples = StorageTestUtil::PopulateBlockRandomly(layout, block, 0.1, &generator);
 
   storage::BlockCompactor compactor;
@@ -63,6 +56,7 @@
       }
     }
   }
+
   delete[] buffer;
 
   for (auto *moved_row : moved_rows) {
@@ -84,6 +78,5 @@
   // All tuples from the original block should have been accounted for.
   EXPECT_TRUE(tuples.empty());
 }
->>>>>>> 61a056fb
 
 }  // namespace terrier