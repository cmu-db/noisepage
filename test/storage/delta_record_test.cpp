#include <unordered_map>
#include <utility>
#include <vector>
#include "common/object_pool.h"
#include "storage/data_table.h"
#include "storage/storage_util.h"
#include "util/storage_test_util.h"
#include "storage/storage_defs.h"
#include "util/test_harness.h"

namespace terrier {

struct DeltaRecordTests : public TerrierTest {
  std::default_random_engine generator_;
  std::uniform_int_distribution<uint64_t> timestamp_dist_{0, ULONG_MAX};

  storage::RawBlock *raw_block_ = nullptr;
<<<<<<< HEAD
  storage::BlockStore block_store_{10};
  std::vector<byte *> loose_pointers_;
=======
  storage::BlockStore block_store_{1};
>>>>>>> 8f901779

 protected:
  void SetUp() override {
    TerrierTest::SetUp();
    raw_block_ = block_store_.Get();
  }

  void TearDown() override {
    block_store_.Release(raw_block_);
    TerrierTest::TearDown();
  }
};


// Generates a list of UndoRecords and chain them together. Access from the beginning and see if we can access all
// UndoRecords. Repeats for num_iterations.
// NOLINTNEXTLINE
TEST_F(DeltaRecordTests, UndoChainAccess) {
  uint32_t num_iterations = 10;
  uint32_t max_chain_size = 100;
  for (uint32_t iteration = 0; iteration < num_iterations; ++iteration) {
    std::vector<storage::UndoRecord *> record_list;
    std::uniform_int_distribution<> size_dist(1, max_chain_size);
    uint32_t chain_size = size_dist(generator_);
    for (uint32_t i = 0; i < chain_size; ++i) {
      // get random layout
      storage::BlockLayout layout = StorageTestUtil::RandomLayout(common::Constants::MAX_COL, &generator_);
      storage::TupleAccessStrategy tested(layout);
      TERRIER_MEMSET(raw_block_, 0, sizeof(storage::RawBlock));
      tested.InitializeRawBlock(raw_block_, layout_version_t(0));

      // get data table
      storage::DataTable data_table(&block_store_, layout);

      // get tuple slot
      storage::TupleSlot slot;
      EXPECT_TRUE(tested.Allocate(raw_block_, &slot));

      // compute the size of the buffer
      const std::vector<uint16_t> col_ids = StorageTestUtil::ProjectionListRandomColumns(layout, &generator_);
      storage::ProjectedRowInitializer initializer(layout, col_ids);
      timestamp_t time = static_cast<timestamp_t >(timestamp_dist_(generator_));
      auto *record_buffer = common::AllocationUtil::AllocateAligned(storage::UndoRecord::Size(initializer));
      storage::UndoRecord *record = storage::UndoRecord::Initialize(record_buffer,
                                                                    time,
                                                                    slot,
                                                                    &data_table,
                                                                    initializer);
      // Chain the records
      if (i != 0)
        record_list.back()->Next() = record;
      record_list.push_back(record);
    }

    for (uint32_t i = 0; i < record_list.size() - 1; i++)
      EXPECT_EQ(record_list[i]->Next(), record_list[i + 1]);

    for (auto record : record_list) delete[] reinterpret_cast<byte *>(record);
  }
}


// Generate UndoRecords using ProjectedRows and get ProjectedRows back from UndoRecords to see if you get the same
// ProjectedRows back. Repeat for num_iterations.
// NOLINTNEXTLINE
TEST_F(DeltaRecordTests, UndoGetProjectedRow) {
  uint32_t num_iterations = 500;
  for (uint32_t iteration = 0; iteration < num_iterations; ++iteration) {
    // get a random table layout
    storage::BlockLayout layout = StorageTestUtil::RandomLayout(common::Constants::MAX_COL, &generator_);
    storage::TupleAccessStrategy tested(layout);
    TERRIER_MEMSET(raw_block_, 0, sizeof(storage::RawBlock));
    tested.InitializeRawBlock(raw_block_, layout_version_t(0));

    // generate a random projectedRow
    std::vector<uint16_t> update_col_ids = StorageTestUtil::ProjectionListAllColumns(layout);
    storage::ProjectedRowInitializer initializer(layout, update_col_ids);
    auto *redo_buffer = common::AllocationUtil::AllocateAligned(initializer.ProjectedRowSize());
    storage::ProjectedRow *redo = initializer.InitializeRow(redo_buffer);
    // we don't need to populate projected row since we only copying the layout when we create a UndoRecord using
    // projected row

    // get data table
    storage::DataTable data_table(&block_store_, layout);

    // get tuple slot
    storage::TupleSlot slot;
    EXPECT_TRUE(tested.Allocate(raw_block_, &slot));

    // compute the size of the buffer
    uint32_t size = storage::UndoRecord::Size(*redo);
    timestamp_t time = static_cast<timestamp_t >(timestamp_dist_(generator_));
    auto *record_buffer = common::AllocationUtil::AllocateAligned(size);
    storage::UndoRecord *record = storage::UndoRecord::InitializeRecord(record_buffer,
                                                                        time,
                                                                        slot,
                                                                        &data_table,
                                                                        *redo);
    EXPECT_TRUE(StorageTestUtil::ProjectionListEqual(layout, record->Delta(), redo));
    delete[] redo_buffer;
    delete[] record_buffer;
  }
}
}  // namespace terrier<|MERGE_RESOLUTION|>--- conflicted
+++ resolved
@@ -15,12 +15,7 @@
   std::uniform_int_distribution<uint64_t> timestamp_dist_{0, ULONG_MAX};
 
   storage::RawBlock *raw_block_ = nullptr;
-<<<<<<< HEAD
   storage::BlockStore block_store_{10};
-  std::vector<byte *> loose_pointers_;
-=======
-  storage::BlockStore block_store_{1};
->>>>>>> 8f901779
 
  protected:
   void SetUp() override {
