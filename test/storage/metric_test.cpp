#include <random>
#include <unordered_map>
#include "storage/metric/database_metric.h"
#include "storage/metric/stats_aggregator.h"
#include "storage/metric/thread_level_stats_collector.h"
#include "util/test_harness.h"
#include "util/testing_stats_util.h"
#include "util/transaction_test_util.h"

namespace terrier {

/**
 * @brief Test the correctness of database metric
 */
class MetricTests : public TerrierTest {
 public:
  void SetUp() override {
    TerrierTest::SetUp();
    txn_manager_ = new transaction::TransactionManager(&buffer_pool_, true, LOGGING_DISABLED);

    txn_ = txn_manager_->BeginTransaction();
    catalog_ = new catalog::Catalog(txn_manager_, txn_);
  }

  void TearDown() override {
    txn_manager_->Commit(txn_, TestCallbacks::EmptyCallback, nullptr);

    TerrierTest::TearDown();
    delete catalog_;  // need to delete catalog_first
    delete txn_;
    delete txn_manager_;
  }

  catalog::Catalog *catalog_;
  storage::RecordBufferSegmentPool buffer_pool_{100, 100};

  transaction::TransactionContext *txn_ = nullptr;
  transaction::TransactionManager *txn_manager_;
  std::default_random_engine generator_;
  const uint8_t num_iterations_ = 2;
  const uint8_t num_databases_ = 2;
};

/**
 * Basic test for testing database metric registration and stats collection, single thread
 */
// NOLINTNEXTLINE
TEST_F(MetricTests, DatabaseMetricBasicTest) {
  const uint32_t num_threads = MultiThreadTestUtil::HardwareConcurrency();
  common::WorkerPool thread_pool(num_threads, {});
  auto stats_collector = storage::metric::ThreadLevelStatsCollector();
  storage::metric::StatsAggregator aggregator(txn_manager_, catalog_);
  for (uint8_t i = 0; i < num_iterations_; i++) {
    std::unordered_map<uint8_t, int32_t> commit_map;
    std::unordered_map<uint8_t, int32_t> abort_map;
    for (uint8_t j = 0; j < num_databases_; j++) {
      commit_map[j] = 0;
      abort_map[j] = 0;
      auto num_txns_ = static_cast<uint8_t>(std::uniform_int_distribution<uint8_t>(0, UINT8_MAX)(generator_));
      for (uint8_t k = 0; k < num_txns_; k++) {
        auto *txn = txn_manager_->BeginTransaction();
        storage::metric::ThreadLevelStatsCollector::GetCollectorForThread()->CollectTransactionBegin(txn);
        auto txn_res = static_cast<bool>(std::uniform_int_distribution<uint8_t>(0, 1)(generator_));
        if (txn_res) {
          txn_manager_->Commit(txn, TestCallbacks::EmptyCallback, nullptr);
          storage::metric::ThreadLevelStatsCollector::GetCollectorForThread()->CollectTransactionCommit(
              txn, static_cast<catalog::db_oid_t>(j));
          commit_map[j]++;
        } else {
          txn_manager_->Abort(txn);
          storage::metric::ThreadLevelStatsCollector::GetCollectorForThread()->CollectTransactionAbort(
              txn, static_cast<catalog::db_oid_t>(j));
          abort_map[j]++;
        }
      }
    }

    auto result = aggregator.AggregateRawData();
    EXPECT_FALSE(result.empty());

    for (auto &raw_data : result) {
      if (raw_data->GetMetricType() == storage::metric::MetricType::DATABASE) {
        for (uint8_t j = 0; j < num_databases_; j++) {
          auto commit_cnt = dynamic_cast<storage::metric::DatabaseMetricRawData *>(raw_data.get())
                                ->GetCommitCount(static_cast<catalog::db_oid_t>(j));
          auto abort_cnt = dynamic_cast<storage::metric::DatabaseMetricRawData *>(raw_data.get())
                               ->GetAbortCount(static_cast<catalog::db_oid_t>(j));
          EXPECT_EQ(commit_cnt, commit_map[j]);
          EXPECT_EQ(abort_cnt, abort_map[j]);
        }
      }
    }
  }
}


/**
 *  Testing database metric stats collection and persisting, single thread
 */
// NOLINTNEXTLINE
TEST_F(MetricTests, DatabaseMetricStorageTest) {
<<<<<<< HEAD
  const uint32_t num_threads = MultiThreadTestUtil::HardwareConcurrency();
  common::WorkerPool thread_pool(num_threads, {});
  std::unordered_map<uint8_t, int32_t> commit_map;
  std::unordered_map<uint8_t, int32_t> abort_map;
  for (uint8_t j = 0; j < num_databases_; j++) {
      commit_map[j] = 0;
      abort_map[j] = 0;
  }
  for (uint8_t i = 0; i < num_iterations_; i++) {
    auto stats_collector = storage::metric::ThreadLevelStatsCollector();
=======
  
  auto stats_collector = storage::metric::ThreadLevelStatsCollector();
  storage::metric::StatsAggregator aggregator(txn_manager_, catalog_);
  for (uint8_t i = 0; i < num_iterations_; i++) {
    std::unordered_map<uint8_t, int32_t> commit_map;
    std::unordered_map<uint8_t, int32_t> abort_map;
>>>>>>> 2e4d3243
    for (uint8_t j = 0; j < num_databases_; j++) {
      auto num_txns_ = static_cast<uint8_t>(std::uniform_int_distribution<uint8_t>(0, UINT8_MAX)(generator_));
      for (uint8_t k = 0; k < num_txns_; k++) {
        auto *txn = txn_manager_->BeginTransaction();
        storage::metric::ThreadLevelStatsCollector::GetCollectorForThread()->CollectTransactionBegin(txn);
        auto txn_res = static_cast<bool>(std::uniform_int_distribution<uint8_t>(0, 1)(generator_));
        if (txn_res) {
          txn_manager_->Commit(txn, TestCallbacks::EmptyCallback, nullptr);
          storage::metric::ThreadLevelStatsCollector::GetCollectorForThread()->CollectTransactionCommit(
              txn, static_cast<catalog::db_oid_t>(j));
          commit_map[j]++;
        } else {
          txn_manager_->Abort(txn);
          storage::metric::ThreadLevelStatsCollector::GetCollectorForThread()->CollectTransactionAbort(
              txn, static_cast<catalog::db_oid_t>(j));
          abort_map[j]++;
        }
      }
    }
<<<<<<< HEAD
    storage::metric::StatsAggregator aggregator(txn_manager_, catalog_);
    aggregator.Aggregate(txn_);
=======
    aggregator.Aggregate();
>>>>>>> 2e4d3243

    const catalog::db_oid_t terrier_oid(catalog::DEFAULT_DATABASE_OID);
    auto db_handle = catalog_->GetDatabaseHandle();
    auto table_handle = db_handle.GetNamespaceHandle(txn_, terrier_oid).GetTableHandle(txn_, "public");
    auto table = table_handle.GetTable(txn_, "database_metric_table");
    

    for (uint8_t j = 0; j < num_databases_; j++) {
      std::vector<type::TransientValue> search_vec;
      search_vec.emplace_back(type::TransientValueFactory::GetInteger(static_cast<uint32_t>(j)));
      auto row = table->FindRow(txn_, search_vec);
      auto commit_cnt = type::TransientValuePeeker::PeekInteger(row[1]);
      auto abort_cnt = type::TransientValuePeeker::PeekInteger(row[2]);
      EXPECT_EQ(commit_cnt, commit_map[j]);
      EXPECT_EQ(abort_cnt, abort_map[j]);
    }
<<<<<<< HEAD

=======
    txn_manager_->Commit(txn, TestCallbacks::EmptyCallback, nullptr);
>>>>>>> 2e4d3243
  }
}

}  // namespace terrier<|MERGE_RESOLUTION|>--- conflicted
+++ resolved
@@ -99,9 +99,8 @@
  */
 // NOLINTNEXTLINE
 TEST_F(MetricTests, DatabaseMetricStorageTest) {
-<<<<<<< HEAD
-  const uint32_t num_threads = MultiThreadTestUtil::HardwareConcurrency();
-  common::WorkerPool thread_pool(num_threads, {});
+  auto stats_collector = storage::metric::ThreadLevelStatsCollector();
+  storage::metric::StatsAggregator aggregator(txn_manager_, catalog_);
   std::unordered_map<uint8_t, int32_t> commit_map;
   std::unordered_map<uint8_t, int32_t> abort_map;
   for (uint8_t j = 0; j < num_databases_; j++) {
@@ -110,14 +109,6 @@
   }
   for (uint8_t i = 0; i < num_iterations_; i++) {
     auto stats_collector = storage::metric::ThreadLevelStatsCollector();
-=======
-  
-  auto stats_collector = storage::metric::ThreadLevelStatsCollector();
-  storage::metric::StatsAggregator aggregator(txn_manager_, catalog_);
-  for (uint8_t i = 0; i < num_iterations_; i++) {
-    std::unordered_map<uint8_t, int32_t> commit_map;
-    std::unordered_map<uint8_t, int32_t> abort_map;
->>>>>>> 2e4d3243
     for (uint8_t j = 0; j < num_databases_; j++) {
       auto num_txns_ = static_cast<uint8_t>(std::uniform_int_distribution<uint8_t>(0, UINT8_MAX)(generator_));
       for (uint8_t k = 0; k < num_txns_; k++) {
@@ -137,12 +128,7 @@
         }
       }
     }
-<<<<<<< HEAD
-    storage::metric::StatsAggregator aggregator(txn_manager_, catalog_);
     aggregator.Aggregate(txn_);
-=======
-    aggregator.Aggregate();
->>>>>>> 2e4d3243
 
     const catalog::db_oid_t terrier_oid(catalog::DEFAULT_DATABASE_OID);
     auto db_handle = catalog_->GetDatabaseHandle();
@@ -159,11 +145,6 @@
       EXPECT_EQ(commit_cnt, commit_map[j]);
       EXPECT_EQ(abort_cnt, abort_map[j]);
     }
-<<<<<<< HEAD
-
-=======
-    txn_manager_->Commit(txn, TestCallbacks::EmptyCallback, nullptr);
->>>>>>> 2e4d3243
   }
 }
 
