#include <vector>
#include "gtest/gtest.h"
#include "storage/garbage_collector.h"
#include "util/transaction_test_util.h"

namespace terrier {
class LargeGCTests : public TerrierTest {
 public:
  void StartGC(transaction::TransactionManager *const txn_manager) {
    gc_ = new storage::GarbageCollector(txn_manager);
    run_gc_ = true;
    gc_thread_ = std::thread([this] { GCThreadLoop(); });
  }

  void EndGC() {
    run_gc_ = false;
    gc_thread_.join();
    // Make sure all garbage is collected. This take 2 runs for unlink and deallocate
    gc_->PerformGarbageCollection();
    gc_->PerformGarbageCollection();
    delete gc_;
  }

  const uint32_t num_iterations = 10;
  const uint16_t max_columns = 20;
  const uint32_t initial_table_size = 1000;
  const uint32_t num_txns = 1000;
  const uint32_t batch_size = 100;
  storage::BlockStore block_store_{1000, 1000};
<<<<<<< HEAD
  common::ObjectPool<storage::BufferSegment> buffer_pool_{10000, 10000};
=======
  storage::RecordBufferSegmentPool buffer_pool_{1000, 1000};
>>>>>>> 27510a46
  std::default_random_engine generator_;
  volatile bool run_gc_ = false;
  volatile bool gc_paused_ = false;
  std::thread gc_thread_;
  storage::GarbageCollector *gc_ = nullptr;

 private:
  const std::chrono::milliseconds gc_period_{10};

  void GCThreadLoop() {
    while (run_gc_) {
      std::this_thread::sleep_for(gc_period_);
      if (!gc_paused_) gc_->PerformGarbageCollection();
    }
  }
};

// These test cases generates random update-selects in concurrent transactions on a pre-populated database.
// Each transaction logs their operations locally. At the end of the run, we can reconstruct the snapshot of
// a database using the updates at every timestamp, and compares the reads with the reconstructed snapshot versions
// to make sure they are the same.
// NOLINTNEXTLINE
TEST_F(LargeGCTests, MixedReadWriteWithGC) {
  const uint32_t txn_length = 10;
  const std::vector<double> update_select_ratio = {0.5, 0.5};
  const uint32_t num_concurrent_txns = TestThreadPool::HardwareConcurrency();
  for (uint32_t iteration = 0; iteration < num_iterations; iteration++) {
    LargeTransactionTestObject tested(max_columns, initial_table_size, txn_length, update_select_ratio, &block_store_,
                                      &buffer_pool_, &generator_, true, true);
    StartGC(tested.GetTxnManager());
    for (uint32_t batch = 0; batch * batch_size < num_txns; batch++) {
      auto result = tested.SimulateOltp(batch_size, num_concurrent_txns);
      gc_paused_ = true;
      tested.CheckReadsCorrect(&result.first);
      for (auto w : result.first) delete w;
      for (auto w : result.second) delete w;
      gc_paused_ = false;
    }
    EndGC();
  }
}

// Double the thread count to force more thread swapping and try to capture unexpected races
// NOLINTNEXTLINE
TEST_F(LargeGCTests, MixedReadWriteHighThreadWithGC) {
  const uint32_t txn_length = 10;
  const std::vector<double> update_select_ratio = {0.5, 0.5};
  const uint32_t num_concurrent_txns = 2 * TestThreadPool::HardwareConcurrency();
  for (uint32_t iteration = 0; iteration < num_iterations; iteration++) {
    LargeTransactionTestObject tested(max_columns, initial_table_size, txn_length, update_select_ratio, &block_store_,
                                      &buffer_pool_, &generator_, true, true);
    StartGC(tested.GetTxnManager());
    for (uint32_t batch = 0; batch * batch_size < num_txns; batch++) {
      auto result = tested.SimulateOltp(batch_size, num_concurrent_txns);
      gc_paused_ = true;
      tested.CheckReadsCorrect(&result.first);
      for (auto w : result.first) delete w;
      for (auto w : result.second) delete w;
      gc_paused_ = false;
    }
    EndGC();
  }
}

// This test targets the scenario of low abort rate (~1% of num_txns) and high throughput of statements
// NOLINTNEXTLINE
TEST_F(LargeGCTests, LowAbortHighThroughputWithGC) {
  const uint32_t txn_length = 1;
  const std::vector<double> update_select_ratio = {0.5, 0.5};
  const uint32_t num_concurrent_txns = TestThreadPool::HardwareConcurrency();
  for (uint32_t iteration = 0; iteration < num_iterations; iteration++) {
    LargeTransactionTestObject tested(max_columns, initial_table_size, txn_length, update_select_ratio, &block_store_,
                                      &buffer_pool_, &generator_, true, true);
    StartGC(tested.GetTxnManager());
    for (uint32_t batch = 0; batch * batch_size < num_txns; batch++) {
      auto result = tested.SimulateOltp(batch_size, num_concurrent_txns);
      gc_paused_ = true;
      tested.CheckReadsCorrect(&result.first);
      for (auto w : result.first) delete w;
      for (auto w : result.second) delete w;
      gc_paused_ = false;
    }
    EndGC();
  }
}

// This test is a duplicate of LowAbortHighThroughputWithGC but with higher number of thread swapouts
// NOLINTNEXTLINE
TEST_F(LargeGCTests, LowAbortHighThroughputHighThreadWithGC) {
  const uint32_t txn_length = 1;
  const std::vector<double> update_select_ratio = {0.5, 0.5};
  const uint32_t num_concurrent_txns = 2 * TestThreadPool::HardwareConcurrency();
  for (uint32_t iteration = 0; iteration < num_iterations; iteration++) {
    LargeTransactionTestObject tested(max_columns, initial_table_size, txn_length, update_select_ratio, &block_store_,
                                      &buffer_pool_, &generator_, true, true);
    StartGC(tested.GetTxnManager());
    for (uint32_t batch = 0; batch * batch_size < num_txns; batch++) {
      auto result = tested.SimulateOltp(batch_size, num_concurrent_txns);
      gc_paused_ = true;
      tested.CheckReadsCorrect(&result.first);
      for (auto w : result.first) delete w;
      for (auto w : result.second) delete w;
      gc_paused_ = false;
    }
    EndGC();
  }
}

// This test is similar to the previous one, but with a higher ratio of updates
// and longer transactions leading to more aborts.
// NOLINTNEXTLINE
TEST_F(LargeGCTests, HighAbortRateWithGC) {
  const uint32_t txn_length = 40;
  const std::vector<double> update_select_ratio = {0.8, 0.2};
  const uint32_t num_concurrent_txns = TestThreadPool::HardwareConcurrency();
  for (uint32_t iteration = 0; iteration < num_iterations; iteration++) {
    LargeTransactionTestObject tested(max_columns, initial_table_size, txn_length, update_select_ratio, &block_store_,
                                      &buffer_pool_, &generator_, true, true);
    StartGC(tested.GetTxnManager());
    for (uint32_t batch = 0; batch * batch_size < num_txns; batch++) {
      auto result = tested.SimulateOltp(batch_size, num_concurrent_txns);
      gc_paused_ = true;
      tested.CheckReadsCorrect(&result.first);
      for (auto w : result.first) delete w;
      for (auto w : result.second) delete w;
      gc_paused_ = false;
    }
    EndGC();
  }
}

// This test duplicates the previous one with a higher number of thread swapouts.
// NOLINTNEXTLINE
TEST_F(LargeGCTests, HighAbortRateHighThreadWithGC) {
  const uint32_t txn_length = 40;
  const std::vector<double> update_select_ratio = {0.8, 0.2};
  const uint32_t num_concurrent_txns = 2 * TestThreadPool::HardwareConcurrency();
  for (uint32_t iteration = 0; iteration < num_iterations; iteration++) {
    LargeTransactionTestObject tested(max_columns, initial_table_size, txn_length, update_select_ratio, &block_store_,
                                      &buffer_pool_, &generator_, true, true);
    StartGC(tested.GetTxnManager());
    for (uint32_t batch = 0; batch * batch_size < num_txns; batch++) {
      auto result = tested.SimulateOltp(batch_size, num_concurrent_txns);
      gc_paused_ = true;
      tested.CheckReadsCorrect(&result.first);
      for (auto w : result.first) delete w;
      for (auto w : result.second) delete w;
      gc_paused_ = false;
    }
    EndGC();
  }
}

// This test attempts to simulate a TPC-C-like scenario.
// NOLINTNEXTLINE
TEST_F(LargeGCTests, TPCCWithGC) {
  const uint32_t txn_length = 5;
  const std::vector<double> update_select_ratio = {0.4, 0.6};
  const uint32_t num_concurrent_txns = TestThreadPool::HardwareConcurrency();
  for (uint32_t iteration = 0; iteration < num_iterations; iteration++) {
    LargeTransactionTestObject tested(max_columns, initial_table_size, txn_length, update_select_ratio, &block_store_,
                                      &buffer_pool_, &generator_, true, true);
    StartGC(tested.GetTxnManager());
    for (uint32_t batch = 0; batch * batch_size < num_txns; batch++) {
      auto result = tested.SimulateOltp(batch_size, num_concurrent_txns);
      gc_paused_ = true;
      tested.CheckReadsCorrect(&result.first);
      for (auto w : result.first) delete w;
      for (auto w : result.second) delete w;
      gc_paused_ = false;
    }
    EndGC();
  }
}

// This test duplicates the previous one with a higher number of thread swapouts.
// NOLINTNEXTLINE
TEST_F(LargeGCTests, TPCCHighThreadWithGC) {
  const uint32_t txn_length = 5;
  const std::vector<double> update_select_ratio = {0.4, 0.6};
  const uint32_t num_concurrent_txns = 2 * TestThreadPool::HardwareConcurrency();
  for (uint32_t iteration = 0; iteration < num_iterations; iteration++) {
    LargeTransactionTestObject tested(max_columns, initial_table_size, txn_length, update_select_ratio, &block_store_,
                                      &buffer_pool_, &generator_, true, true);
    StartGC(tested.GetTxnManager());
    for (uint32_t batch = 0; batch * batch_size < num_txns; batch++) {
      auto result = tested.SimulateOltp(batch_size, num_concurrent_txns);
      gc_paused_ = true;
      tested.CheckReadsCorrect(&result.first);
      for (auto w : result.first) delete w;
      for (auto w : result.second) delete w;
      gc_paused_ = false;
    }
    EndGC();
  }
}
}  // namespace terrier<|MERGE_RESOLUTION|>--- conflicted
+++ resolved
@@ -27,11 +27,7 @@
   const uint32_t num_txns = 1000;
   const uint32_t batch_size = 100;
   storage::BlockStore block_store_{1000, 1000};
-<<<<<<< HEAD
-  common::ObjectPool<storage::BufferSegment> buffer_pool_{10000, 10000};
-=======
-  storage::RecordBufferSegmentPool buffer_pool_{1000, 1000};
->>>>>>> 27510a46
+  storage::RecordBufferSegmentPool buffer_pool_{10000, 10000};
   std::default_random_engine generator_;
   volatile bool run_gc_ = false;
   volatile bool gc_paused_ = false;
