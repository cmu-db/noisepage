#include <vector>
#include "gtest/gtest.h"
#include "storage/garbage_collector.h"
#include "util/transaction_test_util.h"

namespace terrier {
class LargeGCTests : public TerrierTest {
 public:
  void StartGC(transaction::TransactionManager *txn_manager, uint32_t gc_period_milli) {
    gc_ = new storage::GarbageCollector(txn_manager);
    run_gc_ = true;
    gc_thread_ = std::thread([gc_period_milli, this] { GCThreadLoop(gc_period_milli); });
  }

  void EndGC() {
    run_gc_ = false;
    gc_thread_.join();
    // Make sure all garbage is collected. This take 2 runs for unlink and deallocate
    gc_->PerformGarbageCollection();
    gc_->PerformGarbageCollection();
    delete gc_;
  }

<<<<<<< HEAD
  const uint32_t num_iterations = 100;
  const uint16_t max_columns = 20;
  const uint32_t initial_table_size = 1000;
  const uint32_t num_txns = 100;
=======
  const uint32_t num_iterations = 10;
  const uint16_t max_columns = 2;
  const uint32_t initial_table_size = 1000;
  const uint32_t num_txns = 1000;
>>>>>>> 6815369e
  const uint32_t batch_size = 100;
  storage::BlockStore block_store_{1000, 1000};
  common::ObjectPool<storage::BufferSegment> buffer_pool_{1000, 1000};
  std::default_random_engine generator_;
  volatile bool run_gc_ = false;
  volatile bool paused_ = false;
  std::thread gc_thread_;
  storage::GarbageCollector *gc_ = nullptr;

 private:
  void GCThreadLoop(uint32_t gc_period_milli) {
    while (run_gc_) {
      std::this_thread::sleep_for(std::chrono::milliseconds(gc_period_milli));
      if (!paused_) gc_->PerformGarbageCollection();
    }
  }
};

// This test case generates random update-selects in concurrent transactions on a pre-populated database.
// Each transaction logs their operations locally. At the end of the run, we can reconstruct the snapshot of
// a database using the updates at every timestamp, and compares the reads with the reconstructed snapshot versions
// to make sure they are the same.
// NOLINTNEXTLINE
TEST_F(LargeGCTests, MixedReadWriteWithGC) {
  const uint32_t txn_length = 10;
  const std::vector<double> update_select_ratio = {0.3, 0.7};
  const uint32_t num_concurrent_txns = TestThreadPool::HardwareConcurrency();
  for (uint32_t iteration = 0; iteration < num_iterations; iteration++) {
    LargeTransactionTestObject tested(max_columns, initial_table_size, txn_length, update_select_ratio, &block_store_,
                                      &buffer_pool_, &generator_, true, true);
    StartGC(tested.GetTxnManager(), 10);
    for (uint32_t batch = 0; batch * batch_size < num_txns; batch++) {
      auto result = tested.SimulateOltp(batch_size, num_concurrent_txns);
      paused_ = true;
      tested.CheckReadsCorrect(&result.first);
      for (auto w : result.first) delete w;
      for (auto w : result.second) delete w;
      paused_ = false;
    }
    EndGC();
  }
}

<<<<<<< HEAD
// This test is similar to the previous one, but with a higher ratio of updates
// and longer transactions leading to more aborts.
// NOLINTNEXTLINE
TEST_F(LargeGCTests, HighAbortRateWithGC) {
  const uint32_t txn_length = 40;
  const std::vector<double> update_select_ratio = {0.7, 0.3};
=======
// This test targets the scenario of low abort rate (~1% of num_txns) and high throughput of statements
// NOLINTNEXTLINE
TEST_F(LargeGCTests, LowAbortHighThroughputWithGC) {
  const uint32_t txn_length = 1;
  const std::vector<double> update_select_ratio = {0.5, 0.5};
>>>>>>> 6815369e
  const uint32_t num_concurrent_txns = TestThreadPool::HardwareConcurrency();
  for (uint32_t iteration = 0; iteration < num_iterations; iteration++) {
    LargeTransactionTestObject tested(max_columns, initial_table_size, txn_length, update_select_ratio, &block_store_,
                                      &buffer_pool_, &generator_, true, true);
    StartGC(tested.GetTxnManager(), 10);
    for (uint32_t batch = 0; batch * batch_size < num_txns; batch++) {
      auto result = tested.SimulateOltp(batch_size, num_concurrent_txns);
      paused_ = true;
      tested.CheckReadsCorrect(&result.first);
      for (auto w : result.first) delete w;
      for (auto w : result.second) delete w;
      paused_ = false;
    }
    EndGC();
  }
}

<<<<<<< HEAD
// This test duplicates the previous one with a higher number of thread swapouts.
// NOLINTNEXTLINE
TEST_F(LargeGCTests, HighAbortRateHighThreadWithGC) {
  const uint32_t txn_length = 40;
  const std::vector<double> update_select_ratio = {0.7, 0.3};
  const uint32_t num_concurrent_txns = 2 * TestThreadPool::HardwareConcurrency();
  for (uint32_t iteration = 0; iteration < num_iterations; iteration++) {
    LargeTransactionTestObject tested(max_columns, initial_table_size, txn_length, update_select_ratio, &block_store_,
                                      &buffer_pool_, &generator_, true, true);
    StartGC(tested.GetTxnManager(), 10);
    for (uint32_t batch = 0; batch * batch_size < num_txns; batch++) {
      auto result = tested.SimulateOltp(batch_size, num_concurrent_txns);
      paused_ = true;
      tested.CheckReadsCorrect(&result.first);
      for (auto w : result.first) delete w;
      for (auto w : result.second) delete w;
      paused_ = false;
    }
    EndGC();
  }
}

// This test attempts to simulate a TPC-C-like scenario.
// NOLINTNEXTLINE
TEST_F(LargeGCTests, TPCCWithGC) {
  const uint32_t txn_length = 5;
  const std::vector<double> update_select_ratio = {0.4, 0.6};
  const uint32_t num_concurrent_txns = TestThreadPool::HardwareConcurrency();
  for (uint32_t iteration = 0; iteration < num_iterations; iteration++) {
    LargeTransactionTestObject tested(max_columns, initial_table_size, txn_length, update_select_ratio, &block_store_,
                                      &buffer_pool_, &generator_, true, true);
    StartGC(tested.GetTxnManager(), 10);
    for (uint32_t batch = 0; batch * batch_size < num_txns; batch++) {
      auto result = tested.SimulateOltp(batch_size, num_concurrent_txns);
      paused_ = true;
      tested.CheckReadsCorrect(&result.first);
      for (auto w : result.first) delete w;
      for (auto w : result.second) delete w;
      paused_ = false;
    }
    EndGC();
  }
}

// This test duplicates the previous one with a higher number of thread swapouts.
// NOLINTNEXTLINE
TEST_F(LargeGCTests, TPCCHighThreadWithGC) {
  const uint32_t txn_length = 5;
  const std::vector<double> update_select_ratio = {0.4, 0.6};
=======
// This test is a duplicate of LowAbortHighThroughputWithGC but with higher number of thread swapouts
// NOLINTNEXTLINE
TEST_F(LargeGCTests, LowAbortHighThroughputHighThreadWithGC) {
  const uint32_t txn_length = 1;
  const std::vector<double> update_select_ratio = {0.5, 0.5};
>>>>>>> 6815369e
  const uint32_t num_concurrent_txns = 2 * TestThreadPool::HardwareConcurrency();
  for (uint32_t iteration = 0; iteration < num_iterations; iteration++) {
    LargeTransactionTestObject tested(max_columns, initial_table_size, txn_length, update_select_ratio, &block_store_,
                                      &buffer_pool_, &generator_, true, true);
    StartGC(tested.GetTxnManager(), 10);
    for (uint32_t batch = 0; batch * batch_size < num_txns; batch++) {
      auto result = tested.SimulateOltp(batch_size, num_concurrent_txns);
      paused_ = true;
      tested.CheckReadsCorrect(&result.first);
      for (auto w : result.first) delete w;
      for (auto w : result.second) delete w;
      paused_ = false;
    }
    EndGC();
  }
}
}  // namespace terrier<|MERGE_RESOLUTION|>--- conflicted
+++ resolved
@@ -21,17 +21,10 @@
     delete gc_;
   }
 
-<<<<<<< HEAD
   const uint32_t num_iterations = 100;
   const uint16_t max_columns = 20;
   const uint32_t initial_table_size = 1000;
-  const uint32_t num_txns = 100;
-=======
-  const uint32_t num_iterations = 10;
-  const uint16_t max_columns = 2;
-  const uint32_t initial_table_size = 1000;
   const uint32_t num_txns = 1000;
->>>>>>> 6815369e
   const uint32_t batch_size = 100;
   storage::BlockStore block_store_{1000, 1000};
   common::ObjectPool<storage::BufferSegment> buffer_pool_{1000, 1000};
@@ -75,38 +68,73 @@
   }
 }
 
-<<<<<<< HEAD
+// This test targets the scenario of low abort rate (~1% of num_txns) and high throughput of statements
+// NOLINTNEXTLINE
+TEST_F(LargeGCTests, LowAbortHighThroughputWithGC) {
+  const uint32_t txn_length = 1;
+  const std::vector<double> update_select_ratio = {0.5, 0.5};
+  const uint32_t num_concurrent_txns = TestThreadPool::HardwareConcurrency();
+  for (uint32_t iteration = 0; iteration < num_iterations; iteration++) {
+    LargeTransactionTestObject tested(max_columns, initial_table_size, txn_length, update_select_ratio, &block_store_,
+                                      &buffer_pool_, &generator_, true, true);
+    StartGC(tested.GetTxnManager(), 10);
+    for (uint32_t batch = 0; batch * batch_size < num_txns; batch++) {
+      auto result = tested.SimulateOltp(batch_size, num_concurrent_txns);
+      paused_ = true;
+      tested.CheckReadsCorrect(&result.first);
+      for (auto w : result.first) delete w;
+      for (auto w : result.second) delete w;
+      paused_ = false;
+    }
+    EndGC();
+  }
+}
+
+// This test is a duplicate of LowAbortHighThroughputWithGC but with higher number of thread swapouts
+// NOLINTNEXTLINE
+TEST_F(LargeGCTests, LowAbortHighThroughputHighThreadWithGC) {
+  const uint32_t txn_length = 1;
+  const std::vector<double> update_select_ratio = {0.5, 0.5};
+  const uint32_t num_concurrent_txns = 2 * TestThreadPool::HardwareConcurrency();
+  for (uint32_t iteration = 0; iteration < num_iterations; iteration++) {
+    LargeTransactionTestObject tested(max_columns, initial_table_size, txn_length, update_select_ratio, &block_store_,
+                                      &buffer_pool_, &generator_, true, true);
+    StartGC(tested.GetTxnManager(), 10);
+    for (uint32_t batch = 0; batch * batch_size < num_txns; batch++) {
+      auto result = tested.SimulateOltp(batch_size, num_concurrent_txns);
+      paused_ = true;
+      tested.CheckReadsCorrect(&result.first);
+      for (auto w : result.first) delete w;
+      for (auto w : result.second) delete w;
+      paused_ = false;
+    }
+    EndGC();
+  }
+}
+
 // This test is similar to the previous one, but with a higher ratio of updates
 // and longer transactions leading to more aborts.
 // NOLINTNEXTLINE
 TEST_F(LargeGCTests, HighAbortRateWithGC) {
   const uint32_t txn_length = 40;
   const std::vector<double> update_select_ratio = {0.7, 0.3};
-=======
-// This test targets the scenario of low abort rate (~1% of num_txns) and high throughput of statements
-// NOLINTNEXTLINE
-TEST_F(LargeGCTests, LowAbortHighThroughputWithGC) {
-  const uint32_t txn_length = 1;
-  const std::vector<double> update_select_ratio = {0.5, 0.5};
->>>>>>> 6815369e
-  const uint32_t num_concurrent_txns = TestThreadPool::HardwareConcurrency();
-  for (uint32_t iteration = 0; iteration < num_iterations; iteration++) {
-    LargeTransactionTestObject tested(max_columns, initial_table_size, txn_length, update_select_ratio, &block_store_,
-                                      &buffer_pool_, &generator_, true, true);
-    StartGC(tested.GetTxnManager(), 10);
-    for (uint32_t batch = 0; batch * batch_size < num_txns; batch++) {
-      auto result = tested.SimulateOltp(batch_size, num_concurrent_txns);
-      paused_ = true;
-      tested.CheckReadsCorrect(&result.first);
-      for (auto w : result.first) delete w;
-      for (auto w : result.second) delete w;
-      paused_ = false;
-    }
-    EndGC();
-  }
-}
-
-<<<<<<< HEAD
+  const uint32_t num_concurrent_txns = TestThreadPool::HardwareConcurrency();
+  for (uint32_t iteration = 0; iteration < num_iterations; iteration++) {
+    LargeTransactionTestObject tested(max_columns, initial_table_size, txn_length, update_select_ratio, &block_store_,
+                                      &buffer_pool_, &generator_, true, true);
+    StartGC(tested.GetTxnManager(), 10);
+    for (uint32_t batch = 0; batch * batch_size < num_txns; batch++) {
+      auto result = tested.SimulateOltp(batch_size, num_concurrent_txns);
+      paused_ = true;
+      tested.CheckReadsCorrect(&result.first);
+      for (auto w : result.first) delete w;
+      for (auto w : result.second) delete w;
+      paused_ = false;
+    }
+    EndGC();
+  }
+}
+
 // This test duplicates the previous one with a higher number of thread swapouts.
 // NOLINTNEXTLINE
 TEST_F(LargeGCTests, HighAbortRateHighThreadWithGC) {
@@ -156,13 +184,6 @@
 TEST_F(LargeGCTests, TPCCHighThreadWithGC) {
   const uint32_t txn_length = 5;
   const std::vector<double> update_select_ratio = {0.4, 0.6};
-=======
-// This test is a duplicate of LowAbortHighThroughputWithGC but with higher number of thread swapouts
-// NOLINTNEXTLINE
-TEST_F(LargeGCTests, LowAbortHighThroughputHighThreadWithGC) {
-  const uint32_t txn_length = 1;
-  const std::vector<double> update_select_ratio = {0.5, 0.5};
->>>>>>> 6815369e
   const uint32_t num_concurrent_txns = 2 * TestThreadPool::HardwareConcurrency();
   for (uint32_t iteration = 0; iteration < num_iterations; iteration++) {
     LargeTransactionTestObject tested(max_columns, initial_table_size, txn_length, update_select_ratio, &block_store_,
