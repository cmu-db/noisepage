--- conflicted
+++ resolved
@@ -128,11 +128,7 @@
     // store the values as a reference
     auto *copy_bufffer = common::AllocationUtil::AllocateAligned(initializer.ProjectedRowSize());
     auto *copy = reinterpret_cast<storage::ProjectedRow *>(copy_bufffer);
-<<<<<<< HEAD
-    memcpy(copy, old, initializer.ProjectedRowSize());
-=======
     std::memcpy(copy, old, initializer.ProjectedRowSize());
->>>>>>> 5ca9ccbe
 
     // the delta change to apply
     std::vector<storage::col_id_t> rand_col_ids = StorageTestUtil::ProjectionListRandomColumns(layout, &generator_);
