#include <catalog/catalog_defs.h>
#include <memory>
#include <string>
#include <tuple>
#include <utility>
#include <vector>

#include "parser/expression/column_value_expression.h"
#include "parser/expression/comparison_expression.h"
#include "parser/expression/conjunction_expression.h"
#include "parser/expression/constant_value_expression.h"
#include "planner/plannodes/aggregate_plan_node.h"
#include "planner/plannodes/analyze_plan_node.h"
#include "planner/plannodes/create_database_plan_node.h"
#include "planner/plannodes/create_function_plan_node.h"
#include "planner/plannodes/create_index_plan_node.h"
#include "planner/plannodes/create_namespace_plan_node.h"
#include "planner/plannodes/create_table_plan_node.h"
#include "planner/plannodes/create_trigger_plan_node.h"
#include "planner/plannodes/create_view_plan_node.h"
#include "planner/plannodes/csv_scan_plan_node.h"
#include "planner/plannodes/delete_plan_node.h"
#include "planner/plannodes/drop_database_plan_node.h"
#include "planner/plannodes/drop_index_plan_node.h"
#include "planner/plannodes/drop_namespace_plan_node.h"
#include "planner/plannodes/drop_table_plan_node.h"
#include "planner/plannodes/drop_trigger_plan_node.h"
#include "planner/plannodes/drop_view_plan_node.h"
#include "planner/plannodes/export_external_file_plan_node.h"
#include "planner/plannodes/hash_join_plan_node.h"
#include "planner/plannodes/hash_plan_node.h"
#include "planner/plannodes/index_scan_plan_node.h"
#include "planner/plannodes/insert_plan_node.h"
#include "planner/plannodes/limit_plan_node.h"
#include "planner/plannodes/nested_loop_join_plan_node.h"
#include "planner/plannodes/order_by_plan_node.h"
#include "planner/plannodes/output_schema.h"
#include "planner/plannodes/projection_plan_node.h"
#include "planner/plannodes/result_plan_node.h"
#include "planner/plannodes/seq_scan_plan_node.h"
#include "planner/plannodes/set_op_plan_node.h"
#include "planner/plannodes/update_plan_node.h"
#include "type/transient_value.h"
#include "type/transient_value_factory.h"
#include "type/type_id.h"

#include "util/storage_test_util.h"
#include "util/test_harness.h"

namespace terrier::planner {

class PlanNodeJsonTest : public TerrierTest {
 public:
  /**
   * Constructs a dummy OutputSchema object with a single column
   * @return dummy output schema
   */
  static std::shared_ptr<OutputSchema> BuildDummyOutputSchema() {
    OutputSchema::Column col("dummy_col", type::TypeId::INTEGER, true, catalog::col_oid_t(0));
    std::vector<OutputSchema::Column> cols;
    cols.push_back(col);
    auto schema = std::make_shared<OutputSchema>(cols);
    return schema;
  }

  /**
   * Constructs a dummy AbstractExpression predicate
   * @return dummy predicate
   */
  static std::shared_ptr<parser::AbstractExpression> BuildDummyPredicate() {
    return std::make_shared<parser::ConstantValueExpression>(type::TransientValueFactory::GetBoolean(true));
  }

  /**
   * Constructs a dummy SeqScanPlanNode to be used as a child for another plan
   */
  static std::shared_ptr<AbstractPlanNode> BuildDummySeqScanPlan() {
    SeqScanPlanNode::Builder builder;
    return builder.SetOutputSchema(PlanNodeJsonTest::BuildDummyOutputSchema())
        .SetScanPredicate(PlanNodeJsonTest::BuildDummyPredicate())
        .SetIsParallelFlag(true)
        .SetIsForUpdateFlag(false)
        .SetDatabaseOid(catalog::db_oid_t(0))
        .SetTableOid(catalog::table_oid_t(0))
        .SetNamespaceOid(catalog::namespace_oid_t(0))
        .Build();
  }
};

// NOLINTNEXTLINE
TEST(PlanNodeJsonTest, OutputSchemaJsonTest) {
  // Test Column serialization
  OutputSchema::Column col("col1", type::TypeId::BOOLEAN, false /* nullable */, catalog::col_oid_t(0));
  auto col_json = col.ToJson();
  EXPECT_FALSE(col_json.is_null());

  OutputSchema::Column deserialized_col;
  deserialized_col.FromJson(col_json);
  EXPECT_EQ(col, deserialized_col);

  // Test DerivedColumn serialization
  std::vector<std::shared_ptr<parser::AbstractExpression>> children;
  children.emplace_back(std::make_shared<parser::ColumnValueExpression>("table1", "col1"));
  children.emplace_back(PlanNodeJsonTest::BuildDummyPredicate());
  auto expr =
      std::make_shared<parser::ComparisonExpression>(parser::ExpressionType::CONJUNCTION_OR, std::move(children));

  OutputSchema::DerivedColumn derived_col(col, expr);
  auto derived_col_json = derived_col.ToJson();
  EXPECT_FALSE(derived_col_json.is_null());

  OutputSchema::DerivedColumn deserialized_derived_col;
  deserialized_derived_col.FromJson(derived_col_json);
  EXPECT_EQ(derived_col, deserialized_derived_col);

  // Test OutputSchema Serialization
  std::vector<OutputSchema::Column> cols;
  cols.push_back(col);
  std::vector<OutputSchema::DerivedTarget> targets;
  targets.emplace_back(0, derived_col);
  auto output_schema = std::make_shared<OutputSchema>(cols, targets);
  auto output_schema_json = output_schema->ToJson();
  EXPECT_FALSE(output_schema_json.is_null());

  std::shared_ptr<OutputSchema> deserialized_output_schema = std::make_shared<OutputSchema>();
  deserialized_output_schema->FromJson(output_schema_json);
  EXPECT_EQ(*output_schema, *deserialized_output_schema);
  EXPECT_EQ(output_schema->Hash(), deserialized_output_schema->Hash());
}

// NOLINTNEXTLINE
TEST(PlanNodeJsonTest, AggregatePlanNodeJsonTest) {
  // Construct AggregatePlanNode

  std::vector<std::shared_ptr<parser::AbstractExpression>> children;
  children.push_back(PlanNodeJsonTest::BuildDummyPredicate());
  auto agg_term = std::make_shared<parser::AggregateExpression>(parser::ExpressionType::AGGREGATE_COUNT,
                                                                std::move(children), false);
  AggregatePlanNode::Builder builder;
  auto plan_node = builder.SetOutputSchema(PlanNodeJsonTest::BuildDummyOutputSchema())
                       .SetAggregateStrategyType(AggregateStrategyType::HASH)
                       .SetHavingClausePredicate(PlanNodeJsonTest::BuildDummyPredicate())
                       .AddAggregateTerm(std::move(agg_term))
                       .Build();

  // Serialize to Json
  auto json = plan_node->ToJson();
  EXPECT_FALSE(json.is_null());

  // Deserialize plan node
  auto deserialized_plan = DeserializePlanNode(json);
  EXPECT_TRUE(deserialized_plan != nullptr);
  EXPECT_EQ(PlanNodeType::AGGREGATE, deserialized_plan->GetPlanNodeType());
  auto aggregate_plan = std::dynamic_pointer_cast<AggregatePlanNode>(deserialized_plan);
  EXPECT_EQ(*plan_node, *aggregate_plan);
  EXPECT_EQ(plan_node->Hash(), aggregate_plan->Hash());
}

// NOLINTNEXTLINE
TEST(PlanNodeJsonTest, AnalyzePlanNodeJsonTest) {
  // Construct AnalyzePlanNode
  AnalyzePlanNode::Builder builder;
  std::vector<catalog::col_oid_t> col_oids = {catalog::col_oid_t(1), catalog::col_oid_t(2), catalog::col_oid_t(3),
                                              catalog::col_oid_t(4), catalog::col_oid_t(5)};
  auto plan_node = builder.SetOutputSchema(PlanNodeJsonTest::BuildDummyOutputSchema())
                       .SetDatabaseOid(catalog::db_oid_t(1))
                       .SetNamespaceOid(catalog::namespace_oid_t(0))
                       .SetTableOid(catalog::table_oid_t(2))
                       .SetColumnOIDs(std::move(col_oids))
                       .Build();

  // Serialize to Json
  auto json = plan_node->ToJson();
  EXPECT_FALSE(json.is_null());

  // Deserialize plan node
  auto deserialized_plan = DeserializePlanNode(json);
  EXPECT_TRUE(deserialized_plan != nullptr);
  EXPECT_EQ(PlanNodeType::ANALYZE, deserialized_plan->GetPlanNodeType());
  auto analyze_plan = std::dynamic_pointer_cast<AnalyzePlanNode>(deserialized_plan);
  EXPECT_EQ(*plan_node, *analyze_plan);
}

// NOLINTNEXTLINE
TEST(PlanNodeJsonTest, CreateDatabasePlanNodeTest) {
  // Construct CreateDatabasePlanNode
  CreateDatabasePlanNode::Builder builder;
  auto plan_node = builder.SetDatabaseName("test_db").Build();

  // Serialize to Json
  auto json = plan_node->ToJson();
  EXPECT_FALSE(json.is_null());

  // Deserialize plan node
  auto deserialized_plan = DeserializePlanNode(json);
  EXPECT_TRUE(deserialized_plan != nullptr);
  EXPECT_EQ(PlanNodeType::CREATE_DATABASE, deserialized_plan->GetPlanNodeType());
  auto create_database_plan = std::dynamic_pointer_cast<CreateDatabasePlanNode>(deserialized_plan);
  EXPECT_EQ(*plan_node, *create_database_plan);
  EXPECT_EQ(plan_node->Hash(), create_database_plan->Hash());
}

// NOLINTNEXTLINE
TEST(PlanNodeJsonTest, CreateFunctionPlanNodeTest) {
  // Construct CreateFunctionPlanNode
  CreateFunctionPlanNode::Builder builder;
  auto plan_node = builder.SetDatabaseOid(catalog::db_oid_t(1))
                       .SetNamespaceOid(catalog::namespace_oid_t(0))
                       .SetLanguage(parser::PLType::PL_PGSQL)
                       .SetFunctionParamNames({"i"})
                       .SetFunctionParamTypes({parser::BaseFunctionParameter::DataType::INT})
                       .SetColumnNames({"RETURN i+1;"})
                       .SetIsReplace(true)
                       .SetFunctionName("test_func")
                       .SetReturnType(parser::BaseFunctionParameter::DataType::INT)
                       .SetParamCount(1)
                       .Build();

  // Serialize to Json
  auto json = plan_node->ToJson();
  EXPECT_FALSE(json.is_null());

  // Deserialize plan node
  auto deserialized_plan = DeserializePlanNode(json);
  EXPECT_TRUE(deserialized_plan != nullptr);
  EXPECT_EQ(PlanNodeType::CREATE_FUNC, deserialized_plan->GetPlanNodeType());
  auto create_func_plan = std::dynamic_pointer_cast<CreateFunctionPlanNode>(deserialized_plan);
  EXPECT_EQ(*plan_node, *create_func_plan);
  EXPECT_EQ(plan_node->Hash(), create_func_plan->Hash());
}

// NOLINTNEXTLINE
TEST(PlanNodeJsonTest, CreateIndexPlanNodeTest) {
  // Construct CreateIndexPlanNode
  CreateIndexPlanNode::Builder builder;
  auto plan_node = builder.SetDatabaseOid(catalog::db_oid_t(1))
                       .SetNamespaceOid(catalog::namespace_oid_t(0))
                       .SetTableOid(catalog::table_oid_t(2))
                       .SetIndexName("test_index")
                       .SetUniqueIndex(true)
                       .SetIndexAttrs({"a", "foo"})
                       .SetKeyAttrs({"a", "bar"})
                       .Build();

  // Serialize to Json
  auto json = plan_node->ToJson();
  EXPECT_FALSE(json.is_null());

  // Deserialize plan node
  auto deserialized_plan = DeserializePlanNode(json);
  EXPECT_TRUE(deserialized_plan != nullptr);
  EXPECT_EQ(PlanNodeType::CREATE_INDEX, deserialized_plan->GetPlanNodeType());
  auto create_index_plan = std::dynamic_pointer_cast<CreateIndexPlanNode>(deserialized_plan);
  EXPECT_EQ(*plan_node, *create_index_plan);
  EXPECT_EQ(plan_node->Hash(), create_index_plan->Hash());
}

// NOLINTNEXTLINE
TEST(PlanNodeJsonTest, CreateNamespacePlanNodeTest) {
  // Construct CreateNamespacePlanNode
  CreateNamespacePlanNode::Builder builder;
  auto plan_node = builder.SetDatabaseOid(catalog::db_oid_t(2)).SetNamespaceName("test_namespace").Build();

  // Serialize to Json
  auto json = plan_node->ToJson();
  EXPECT_FALSE(json.is_null());

  // Deserialize plan node
  auto deserialized_plan = DeserializePlanNode(json);
  EXPECT_TRUE(deserialized_plan != nullptr);
  EXPECT_EQ(PlanNodeType::CREATE_NAMESPACE, deserialized_plan->GetPlanNodeType());
  auto create_namespace_plan = std::dynamic_pointer_cast<CreateNamespacePlanNode>(deserialized_plan);
  EXPECT_EQ(*plan_node, *create_namespace_plan);
  EXPECT_EQ(plan_node->Hash(), create_namespace_plan->Hash());
}

// NOLINTNEXTLINE
TEST(PlanNodeJsonTest, CreateTablePlanNodeTest) {
  // PRIMARY KEY
  auto get_pk_info = []() {
    PrimaryKeyInfo pk = {.primary_key_cols_ = {"a"}, .constraint_name_ = "pk_a"};
    return pk;
  };

  // FOREIGN KEY
  auto get_fk_info = []() {
    std::vector<ForeignKeyInfo> checks;
    ForeignKeyInfo fk = {.foreign_key_sources_ = {"b"},
                         .foreign_key_sinks_ = {"b"},
                         .sink_table_name_ = {"tbl2"},
                         .constraint_name_ = "fk_b",
                         .upd_action_ = parser::FKConstrActionType::CASCADE,
                         .del_action_ = parser::FKConstrActionType::CASCADE};
    checks.emplace_back(fk);
    return checks;
  };

  // UNIQUE CONSTRAINT
  auto get_unique_info = []() {
    std::vector<UniqueInfo> checks;
    UniqueInfo uk = {.unique_cols_ = {"u_a", "u_b"}, .constraint_name_ = "uk_a_b"};
    checks.emplace_back(uk);
    return checks;
  };

  // CHECK CONSTRAINT
  auto get_check_info = []() {
    type::TransientValue val = type::TransientValueFactory::GetInteger(1);
    std::vector<CheckInfo> checks;
    std::vector<std::string> cks = {"ck_a"};
    checks.emplace_back(cks, "ck_a", parser::ExpressionType::COMPARE_GREATER_THAN, std::move(val));
    return checks;
  };

  // Columns
  auto get_schema = []() {
    std::vector<catalog::Schema::Column> columns = {
<<<<<<< HEAD
        catalog::Schema::Column("a", type::TypeId::INTEGER, false, parser::ConstantValueExpression(type::TransientValueFactory::GetNull(type::TypeId::INTEGER))),
        catalog::Schema::Column("u_a", type::TypeId::DECIMAL, false, parser::ConstantValueExpression(type::TransientValueFactory::GetNull(type::TypeId::DECIMAL))),
        catalog::Schema::Column("u_b", type::TypeId::DATE, true, parser::ConstantValueExpression(type::TransientValueFactory::GetNull(type::TypeId::DATE)))};
    StorageTestUtil::ForceOid(columns[0], catalog::col_oid_t(1));
    StorageTestUtil::ForceOid(columns[1], catalog::col_oid_t(2));
    StorageTestUtil::ForceOid(columns[2], catalog::col_oid_t(3));
=======
        catalog::Schema::Column(
            "a", type::TypeId::INTEGER, false,
            parser::ConstantValueExpression(type::TransientValueFactory::GetNull(type::TypeId::INTEGER))),
        catalog::Schema::Column(
            "u_a", type::TypeId::DECIMAL, false,
            parser::ConstantValueExpression(type::TransientValueFactory::GetNull(type::TypeId::DECIMAL))),
        catalog::Schema::Column(
            "u_b", type::TypeId::DATE, true,
            parser::ConstantValueExpression(type::TransientValueFactory::GetNull(type::TypeId::DATE)))};
    StorageTestUtil::ForceOid(&(columns[0]), catalog::col_oid_t(1));
    StorageTestUtil::ForceOid(&(columns[1]), catalog::col_oid_t(2));
    StorageTestUtil::ForceOid(&(columns[2]), catalog::col_oid_t(3));
>>>>>>> 271580a5
    return std::make_shared<catalog::Schema>(columns);
  };

  // Construct CreateTablePlanNode (1 with PK and 1 without PK)
  CreateTablePlanNode::Builder builder;
  auto pk_plan_node = builder.SetDatabaseOid(catalog::db_oid_t(1))
                          .SetNamespaceOid(catalog::namespace_oid_t(2))
                          .SetTableName("test_tbl")
                          .SetTableSchema(get_schema())
                          .SetHasPrimaryKey(true)
                          .SetPrimaryKey(get_pk_info())
                          .SetForeignKeys(get_fk_info())
                          .SetUniqueConstraints(get_unique_info())
                          .SetCheckConstraints(get_check_info())
                          .Build();

  auto no_pk_plan_node = builder.SetDatabaseOid(catalog::db_oid_t(1))
                             .SetNamespaceOid(catalog::namespace_oid_t(2))
                             .SetTableName("test_tbl")
                             .SetTableSchema(get_schema())
                             .SetHasPrimaryKey(false)
                             .SetPrimaryKey(get_pk_info())
                             .SetForeignKeys(get_fk_info())
                             .SetUniqueConstraints(get_unique_info())
                             .SetCheckConstraints(get_check_info())
                             .Build();
  EXPECT_NE(*pk_plan_node, *no_pk_plan_node);
  EXPECT_NE(pk_plan_node->Hash(), no_pk_plan_node->Hash());

  // Serialize to Json
  auto pk_json = pk_plan_node->ToJson();
  auto no_pk_json = no_pk_plan_node->ToJson();
  EXPECT_FALSE(pk_json.is_null());
  EXPECT_FALSE(no_pk_json.is_null());

  // Deserialize plan node
  auto deserialized_pk_plan = DeserializePlanNode(pk_json);
  auto deserialized_no_pk_plan = DeserializePlanNode(no_pk_json);
  EXPECT_TRUE(deserialized_pk_plan != nullptr);
  EXPECT_TRUE(deserialized_no_pk_plan != nullptr);

  EXPECT_EQ(PlanNodeType::CREATE_TABLE, deserialized_pk_plan->GetPlanNodeType());
  EXPECT_EQ(PlanNodeType::CREATE_TABLE, deserialized_no_pk_plan->GetPlanNodeType());

  auto create_table_pk_plan = std::dynamic_pointer_cast<CreateTablePlanNode>(deserialized_pk_plan);
  auto create_table_no_pk_plan = std::dynamic_pointer_cast<CreateTablePlanNode>(deserialized_no_pk_plan);

  EXPECT_NE(*create_table_pk_plan, *create_table_no_pk_plan);
  EXPECT_NE(create_table_pk_plan->Hash(), create_table_no_pk_plan->Hash());

  // PRIMARY KEY
  EXPECT_EQ(*pk_plan_node, *create_table_pk_plan);
  EXPECT_EQ(pk_plan_node->Hash(), create_table_pk_plan->Hash());

  // NO PRIMARY KEY
  EXPECT_EQ(*no_pk_plan_node, *create_table_no_pk_plan);
  EXPECT_EQ(no_pk_plan_node->Hash(), create_table_no_pk_plan->Hash());

  // Foreign Key Constraints
  EXPECT_EQ(create_table_pk_plan->GetForeignKeys().size(), 1);
  EXPECT_EQ(create_table_pk_plan->GetForeignKeys()[0], get_fk_info()[0]);
  EXPECT_EQ(create_table_pk_plan->GetForeignKeys()[0].Hash(), get_fk_info()[0].Hash());

  // Unique Constraints
  EXPECT_EQ(create_table_pk_plan->GetUniqueConstraints().size(), 1);
  EXPECT_EQ(create_table_pk_plan->GetUniqueConstraints()[0], get_unique_info()[0]);
  EXPECT_EQ(create_table_pk_plan->GetUniqueConstraints()[0].Hash(), get_unique_info()[0].Hash());

  // Check Constraints
  EXPECT_EQ(create_table_pk_plan->GetCheckConstraints().size(), 1);
  EXPECT_EQ(create_table_pk_plan->GetCheckConstraints()[0], get_check_info()[0]);
  EXPECT_EQ(create_table_pk_plan->GetCheckConstraints()[0].Hash(), get_check_info()[0].Hash());
}

// NOLINTNEXTLINE
TEST(PlanNodeJsonTest, CreateTriggerPlanNodeTest) {
  // Construct CreateTriggerPlanNode
  CreateTriggerPlanNode::Builder builder;
  auto plan_node = builder.SetDatabaseOid(catalog::db_oid_t(2))
                       .SetNamespaceOid(catalog::namespace_oid_t(0))
                       .SetTableOid(catalog::table_oid_t(3))
                       .SetTriggerName("test_trigger")
                       .SetTriggerFuncnames({"test_trigger_func"})
                       .SetTriggerArgs({"a", "b"})
                       .SetTriggerColumns({catalog::col_oid_t(0), catalog::col_oid_t(1)})
                       .SetTriggerWhen(PlanNodeJsonTest::BuildDummyPredicate())
                       .SetTriggerType(23)
                       .Build();

  // Serialize to Json
  auto json = plan_node->ToJson();
  EXPECT_FALSE(json.is_null());

  // Deserialize plan node
  auto deserialized_plan = DeserializePlanNode(json);
  EXPECT_TRUE(deserialized_plan != nullptr);
  EXPECT_EQ(PlanNodeType::CREATE_TRIGGER, deserialized_plan->GetPlanNodeType());
  auto create_trigger_plan = std::dynamic_pointer_cast<CreateTriggerPlanNode>(deserialized_plan);
  EXPECT_EQ(*plan_node, *create_trigger_plan);
  EXPECT_EQ(plan_node->Hash(), create_trigger_plan->Hash());
}

// NOLINTNEXTLINE
TEST(PlanNodeJsonTest, CreateViewPlanNodeTest) {
  // Construct CreateViewPlanNode
  CreateViewPlanNode::Builder builder;
  std::shared_ptr<parser::SelectStatement> select_stmt = std::make_shared<parser::SelectStatement>();
  auto plan_node = builder.SetDatabaseOid(catalog::db_oid_t(2))
                       .SetNamespaceOid(catalog::namespace_oid_t(3))
                       .SetViewName("test_view")
                       .SetViewQuery(select_stmt)
                       .Build();

  // Serialize to Json
  auto json = plan_node->ToJson();
  EXPECT_FALSE(json.is_null());

  // Deserialize plan node
  auto deserialized_plan = DeserializePlanNode(json);
  EXPECT_TRUE(deserialized_plan != nullptr);
  EXPECT_EQ(PlanNodeType::CREATE_VIEW, deserialized_plan->GetPlanNodeType());
  auto create_view_plan = std::dynamic_pointer_cast<CreateViewPlanNode>(deserialized_plan);
  EXPECT_EQ(*plan_node, *create_view_plan);
  EXPECT_EQ(plan_node->Hash(), create_view_plan->Hash());
}

// NOLINTNEXTLINE
TEST(PlanNodeJsonTest, CSVScanPlanNodeTest) {
  // Construct CSVScanPlanNode
  CSVScanPlanNode::Builder builder;
  auto plan_node =
      builder.SetFileName("/dev/null").SetDelimiter(',').SetQuote('\'').SetEscape('`').SetNullString("").Build();

  // Serialize to Json
  auto json = plan_node->ToJson();
  EXPECT_FALSE(json.is_null());

  // Deserialize plan node
  auto deserialized_plan = DeserializePlanNode(json);
  EXPECT_TRUE(deserialized_plan != nullptr);
  EXPECT_EQ(PlanNodeType::CSVSCAN, deserialized_plan->GetPlanNodeType());
  auto csv_scan_plan = std::dynamic_pointer_cast<CSVScanPlanNode>(deserialized_plan);
  EXPECT_EQ(*plan_node, *csv_scan_plan);
  EXPECT_EQ(plan_node->Hash(), csv_scan_plan->Hash());
}

// NOLINTNEXTLINE
TEST(PlanNodeJsonTest, DeletePlanNodeTest) {
  // Construct DeletePlanNode
  DeletePlanNode::Builder builder;
  auto plan_node = builder.SetDatabaseOid(catalog::db_oid_t(1))
                       .SetNamespaceOid(catalog::namespace_oid_t(0))
                       .SetTableOid(catalog::table_oid_t(2))
                       .SetDeleteCondition(PlanNodeJsonTest::BuildDummyPredicate())
                       .Build();

  // Serialize to Json
  auto json = plan_node->ToJson();
  EXPECT_FALSE(json.is_null());

  // Deserialize plan node
  auto deserialized_plan = DeserializePlanNode(json);
  EXPECT_TRUE(deserialized_plan != nullptr);
  EXPECT_EQ(PlanNodeType::DELETE, deserialized_plan->GetPlanNodeType());
  auto delete_plan = std::dynamic_pointer_cast<DeletePlanNode>(deserialized_plan);
  EXPECT_EQ(*plan_node, *delete_plan);
  EXPECT_EQ(plan_node->Hash(), delete_plan->Hash());
}

// NOLINTNEXTLINE
TEST(PlanNodeJsonTest, DropDatabasePlanNodeTest) {
  // Construct DropDatabasePlanNode
  DropDatabasePlanNode::Builder builder;
  auto plan_node = builder.SetDatabaseOid(catalog::db_oid_t(7)).SetIfExist(true).Build();

  // Serialize to Json
  auto json = plan_node->ToJson();
  EXPECT_FALSE(json.is_null());

  // Deserialize plan node
  auto deserialized_plan = DeserializePlanNode(json);
  EXPECT_TRUE(deserialized_plan != nullptr);
  EXPECT_EQ(PlanNodeType::DROP_DATABASE, deserialized_plan->GetPlanNodeType());
  auto drop_database_plan = std::dynamic_pointer_cast<DropDatabasePlanNode>(deserialized_plan);
  EXPECT_EQ(*plan_node, *drop_database_plan);
  EXPECT_EQ(plan_node->Hash(), drop_database_plan->Hash());

  // Sanity check to make sure that it actually fails if the plan nodes are truly different
  DropDatabasePlanNode::Builder builder2;
  auto plan_node2 = builder2.SetDatabaseOid(catalog::db_oid_t(9999)).SetIfExist(true).Build();
  auto json2 = plan_node2->ToJson();
  auto deserialized_plan2 = DeserializePlanNode(json2);
  auto drop_database_plan2 = std::dynamic_pointer_cast<DropDatabasePlanNode>(deserialized_plan2);
  EXPECT_NE(*plan_node, *drop_database_plan2);
  EXPECT_NE(*drop_database_plan, *drop_database_plan2);
  EXPECT_NE(plan_node->Hash(), drop_database_plan2->Hash());
}

// NOLINTNEXTLINE
TEST(PlanNodeJsonTest, DropIndexPlanNodeTest) {
  // Construct DropIndexPlanNode
  DropIndexPlanNode::Builder builder;
  auto plan_node = builder.SetDatabaseOid(catalog::db_oid_t(7))
                       .SetNamespaceOid(catalog::namespace_oid_t(0))
                       .SetIndexOid(catalog::index_oid_t(8))
                       .SetIfExist(true)
                       .Build();

  // Serialize to Json
  auto json = plan_node->ToJson();
  EXPECT_FALSE(json.is_null());

  // Deserialize plan node
  auto deserialized_plan = DeserializePlanNode(json);
  EXPECT_TRUE(deserialized_plan != nullptr);
  EXPECT_EQ(PlanNodeType::DROP_INDEX, deserialized_plan->GetPlanNodeType());
  auto drop_index_plan = std::dynamic_pointer_cast<DropIndexPlanNode>(deserialized_plan);
  EXPECT_EQ(*plan_node, *drop_index_plan);
  EXPECT_EQ(plan_node->Hash(), drop_index_plan->Hash());
}

// NOLINTNEXTLINE
TEST(PlanNodeJsonTest, DropNamespacePlanNodeTest) {
  // Construct DropNamespacePlanNode
  DropNamespacePlanNode::Builder builder;
  auto plan_node = builder.SetDatabaseOid(catalog::db_oid_t(8))
                       .SetNamespaceOid(catalog::namespace_oid_t(9))
                       .SetIfExist(true)
                       .Build();

  // Serialize to Json
  auto json = plan_node->ToJson();
  EXPECT_FALSE(json.is_null());

  // Deserialize plan node
  auto deserialized_plan = DeserializePlanNode(json);
  EXPECT_TRUE(deserialized_plan != nullptr);
  EXPECT_EQ(PlanNodeType::DROP_NAMESPACE, deserialized_plan->GetPlanNodeType());
  auto drop_namespace_plan = std::dynamic_pointer_cast<DropNamespacePlanNode>(deserialized_plan);
  EXPECT_EQ(*plan_node, *drop_namespace_plan);
  EXPECT_EQ(plan_node->Hash(), drop_namespace_plan->Hash());
}

// NOLINTNEXTLINE
TEST(PlanNodeJsonTest, DropTablePlanNodeTest) {
  // Construct DropTablePlanNode
  DropTablePlanNode::Builder builder;
  auto plan_node = builder.SetDatabaseOid(catalog::db_oid_t(9))
                       .SetNamespaceOid(catalog::namespace_oid_t(0))
                       .SetTableOid(catalog::table_oid_t(10))
                       .SetIfExist(true)
                       .Build();

  // Serialize to Json
  auto json = plan_node->ToJson();
  EXPECT_FALSE(json.is_null());

  // Deserialize plan node
  auto deserialized_plan = DeserializePlanNode(json);
  EXPECT_TRUE(deserialized_plan != nullptr);
  EXPECT_EQ(PlanNodeType::DROP_TABLE, deserialized_plan->GetPlanNodeType());
  auto drop_table_plan = std::dynamic_pointer_cast<DropTablePlanNode>(deserialized_plan);
  EXPECT_EQ(*plan_node, *drop_table_plan);
  EXPECT_EQ(plan_node->Hash(), drop_table_plan->Hash());
}

// NOLINTNEXTLINE
TEST(PlanNodeJsonTest, DropTriggerPlanNodeTest) {
  // Construct DropTriggerPlanNode
  DropTriggerPlanNode::Builder builder;
  auto plan_node = builder.SetDatabaseOid(catalog::db_oid_t(10))
                       .SetNamespaceOid(catalog::namespace_oid_t(0))
                       .SetTriggerOid(catalog::trigger_oid_t(11))
                       .SetIfExist(true)
                       .Build();

  // Serialize to Json
  auto json = plan_node->ToJson();
  EXPECT_FALSE(json.is_null());

  // Deserialize plan node
  auto deserialized_plan = DeserializePlanNode(json);
  EXPECT_TRUE(deserialized_plan != nullptr);
  EXPECT_EQ(PlanNodeType::DROP_TRIGGER, deserialized_plan->GetPlanNodeType());
  auto drop_trigger_plan = std::dynamic_pointer_cast<DropTriggerPlanNode>(deserialized_plan);
  EXPECT_EQ(*plan_node, *drop_trigger_plan);
  EXPECT_EQ(plan_node->Hash(), drop_trigger_plan->Hash());
}

// NOLINTNEXTLINE
TEST(PlanNodeJsonTest, DropViewPlanNodeTest) {
  // Construct DropViewPlanNode
  DropViewPlanNode::Builder builder;
  auto plan_node = builder.SetDatabaseOid(catalog::db_oid_t(11))
                       .SetNamespaceOid(catalog::namespace_oid_t(0))
                       .SetViewOid(catalog::view_oid_t(12))
                       .SetIfExist(true)
                       .Build();

  // Serialize to Json
  auto json = plan_node->ToJson();
  EXPECT_FALSE(json.is_null());

  // Deserialize plan node
  auto deserialized_plan = DeserializePlanNode(json);
  EXPECT_TRUE(deserialized_plan != nullptr);
  EXPECT_EQ(PlanNodeType::DROP_VIEW, deserialized_plan->GetPlanNodeType());
  auto drop_view_plan = std::dynamic_pointer_cast<DropViewPlanNode>(deserialized_plan);
  EXPECT_EQ(*plan_node, *drop_view_plan);
  EXPECT_EQ(plan_node->Hash(), drop_view_plan->Hash());
}

// NOLINTNEXTLINE
TEST(PlanNodeJsonTest, ExportExternalFilePlanNodeJsonTest) {
  // Construct ExportExternalFilePlanNode
  ExportExternalFilePlanNode::Builder builder;
  auto plan_node = builder.SetOutputSchema(PlanNodeJsonTest::BuildDummyOutputSchema())
                       .SetFileName("test_file")
                       .SetDelimiter(',')
                       .SetEscape('"')
                       .SetQuote('"')
                       .Build();

  // Serialize to Json
  auto json = plan_node->ToJson();
  EXPECT_FALSE(json.is_null());

  // Deserialize plan node
  auto deserialized_plan = DeserializePlanNode(json);
  EXPECT_TRUE(deserialized_plan != nullptr);
  EXPECT_EQ(PlanNodeType::EXPORT_EXTERNAL_FILE, deserialized_plan->GetPlanNodeType());
  auto export_external_file_plan = std::dynamic_pointer_cast<ExportExternalFilePlanNode>(deserialized_plan);
  EXPECT_EQ(*plan_node, *export_external_file_plan);
  EXPECT_EQ(plan_node->Hash(), export_external_file_plan->Hash());
}

// NOLINTNEXTLINE
TEST(PlanNodeJsonTest, HashJoinPlanNodeJoinTest) {
  // Construct HashJoinPlanNode
  HashJoinPlanNode::Builder builder;
  auto plan_node = builder.SetOutputSchema(PlanNodeJsonTest::BuildDummyOutputSchema())
                       .SetJoinType(LogicalJoinType::INNER)
                       .SetJoinPredicate(PlanNodeJsonTest::BuildDummyPredicate())
                       .AddLeftHashKey(std::make_shared<parser::ColumnValueExpression>("table1", "col1"))
                       .AddRightHashKey(std::make_shared<parser::ColumnValueExpression>("table2", "col2"))
                       .SetBuildBloomFilterFlag(false)
                       .Build();

  // Serialize to Json
  auto json = plan_node->ToJson();
  EXPECT_FALSE(json.is_null());

  // Deserialize plan node
  auto deserialized_plan = DeserializePlanNode(json);
  EXPECT_TRUE(deserialized_plan != nullptr);
  EXPECT_EQ(PlanNodeType::HASHJOIN, deserialized_plan->GetPlanNodeType());
  auto hash_join_plan = std::dynamic_pointer_cast<HashJoinPlanNode>(deserialized_plan);
  EXPECT_EQ(*plan_node, *hash_join_plan);
  EXPECT_EQ(plan_node->Hash(), hash_join_plan->Hash());
}

// NOLINTNEXTLINE
TEST(PlanNodeJsonTest, HashPlanNodeJsonTest) {
  // Construct HashPlanNode
  HashPlanNode::Builder builder;
  auto plan_node = builder.SetOutputSchema(PlanNodeJsonTest::BuildDummyOutputSchema())
                       .AddHashKey(std::make_shared<parser::ColumnValueExpression>("table1", "col1"))
                       .AddHashKey(std::make_shared<parser::ColumnValueExpression>("col2", "table1"))
                       .AddChild(PlanNodeJsonTest::BuildDummySeqScanPlan())
                       .Build();

  // Serialize to Json
  auto json = plan_node->ToJson();
  EXPECT_FALSE(json.is_null());

  // Deserialize plan node
  auto deserialized_plan = DeserializePlanNode(json);
  EXPECT_TRUE(deserialized_plan != nullptr);
  EXPECT_EQ(PlanNodeType::HASH, deserialized_plan->GetPlanNodeType());
  auto hash_plan = std::dynamic_pointer_cast<HashPlanNode>(deserialized_plan);
  EXPECT_EQ(*plan_node, *hash_plan);
  EXPECT_EQ(plan_node->Hash(), hash_plan->Hash());
}

// NOLINTNEXTLINE
TEST(PlanNodeJsonTest, IndexScanPlanNodeJsonTest) {
  // Construct IndexScanPlanNode
  IndexScanPlanNode::Builder builder;
  auto plan_node = builder.SetOutputSchema(PlanNodeJsonTest::BuildDummyOutputSchema())
                       .SetScanPredicate(PlanNodeJsonTest::BuildDummyPredicate())
                       .SetIsParallelFlag(true)
                       .SetIsForUpdateFlag(false)
                       .SetDatabaseOid(catalog::db_oid_t(0))
                       .SetIndexOid(catalog::index_oid_t(0))
                       .SetNamespaceOid(catalog::namespace_oid_t(0))
                       .Build();

  // Serialize to Json
  auto json = plan_node->ToJson();
  EXPECT_FALSE(json.is_null());

  // Deserialize plan node
  auto deserialized_plan = DeserializePlanNode(json);
  EXPECT_TRUE(deserialized_plan != nullptr);
  EXPECT_EQ(PlanNodeType::INDEXSCAN, deserialized_plan->GetPlanNodeType());
  auto index_scan_plan = std::dynamic_pointer_cast<IndexScanPlanNode>(deserialized_plan);
  EXPECT_EQ(*plan_node, *index_scan_plan);
  EXPECT_EQ(plan_node->Hash(), index_scan_plan->Hash());
}

// NOLINTNEXTLINE
TEST(PlanNodeJsonTest, InsertPlanNodeJsonTest) {
  // Construct InsertPlanNode

  // Values Generator
  auto get_values = [](int offset, int num_cols) {
    std::vector<type::TransientValue> tuple;
    tuple.push_back(type::TransientValueFactory::GetInteger(offset));
    for (; num_cols - 1 > 0; num_cols--) {
      tuple.push_back(type::TransientValueFactory::GetBoolean(true));
    }
    return tuple;
  };

  InsertPlanNode::Builder builder;
  auto plan_node = builder.SetOutputSchema(PlanNodeJsonTest::BuildDummyOutputSchema())
                       .SetDatabaseOid(catalog::db_oid_t(0))
                       .SetNamespaceOid(catalog::namespace_oid_t(0))
                       .SetTableOid(catalog::table_oid_t(1))
                       .AddValues(get_values(0, 2))
                       .AddValues(get_values(1, 2))
                       .AddParameterInfo(0, catalog::col_oid_t(0))
                       .AddParameterInfo(1, catalog::col_oid_t(1))
                       .Build();

  // Serialize to Json
  auto json = plan_node->ToJson();
  EXPECT_FALSE(json.is_null());

  // Deserialize plan node
  auto deserialized_plan = DeserializePlanNode(json);
  EXPECT_TRUE(deserialized_plan != nullptr);
  EXPECT_EQ(PlanNodeType::INSERT, deserialized_plan->GetPlanNodeType());
  auto insert_plan = std::dynamic_pointer_cast<InsertPlanNode>(deserialized_plan);
  EXPECT_EQ(*plan_node, *insert_plan);
  EXPECT_EQ(plan_node->Hash(), insert_plan->Hash());

  // Make sure that we are checking the ParameterInfo map correctly!
  InsertPlanNode::Builder builder2;
  auto plan_node2 = builder2.SetOutputSchema(PlanNodeJsonTest::BuildDummyOutputSchema())
                        .SetDatabaseOid(catalog::db_oid_t(0))
                        .SetNamespaceOid(catalog::namespace_oid_t(0))
                        .SetTableOid(catalog::table_oid_t(1))
                        .AddValues(get_values(0, 3))
                        .AddValues(get_values(1, 3))
                        .AddParameterInfo(0, catalog::col_oid_t(0))
                        .AddParameterInfo(1, catalog::col_oid_t(1))
                        .AddParameterInfo(8, catalog::col_oid_t(999))
                        .Build();
  auto json2 = plan_node2->ToJson();
  EXPECT_FALSE(json2.is_null());
  auto deserialized_plan2 = DeserializePlanNode(json2);
  EXPECT_TRUE(deserialized_plan2 != nullptr);
  EXPECT_EQ(PlanNodeType::INSERT, deserialized_plan2->GetPlanNodeType());
  auto insert_plan2 = std::dynamic_pointer_cast<InsertPlanNode>(deserialized_plan2);
  EXPECT_NE(*plan_node, *insert_plan2);
  EXPECT_NE(plan_node->Hash(), insert_plan2->Hash());
}

// NOLINTNEXTLINE
TEST(PlanNodeJsonTest, LimitPlanNodeJsonTest) {
  // Construct LimitPlanNode
  LimitPlanNode::Builder builder;
  auto plan_node =
      builder.SetOutputSchema(PlanNodeJsonTest::BuildDummyOutputSchema()).SetLimit(10).SetOffset(10).Build();

  // Serialize to Json
  auto json = plan_node->ToJson();
  EXPECT_FALSE(json.is_null());

  // Deserialize plan node
  auto deserialized_plan = DeserializePlanNode(json);
  EXPECT_TRUE(deserialized_plan != nullptr);
  EXPECT_EQ(PlanNodeType::LIMIT, deserialized_plan->GetPlanNodeType());
  auto limit_plan = std::dynamic_pointer_cast<LimitPlanNode>(deserialized_plan);
  EXPECT_EQ(*plan_node, *limit_plan);
  EXPECT_EQ(plan_node->Hash(), limit_plan->Hash());
}

// NOLINTNEXTLINE
TEST(PlanNodeJsonTest, NestedLoopJoinPlanNodeJoinTest) {
  // Construct NestedLoopJoinPlanNode
  NestedLoopJoinPlanNode::Builder builder;
  auto plan_node = builder.SetOutputSchema(PlanNodeJsonTest::BuildDummyOutputSchema())
                       .SetJoinType(LogicalJoinType::INNER)
                       .SetJoinPredicate(PlanNodeJsonTest::BuildDummyPredicate())
                       .Build();

  // Serialize to Json
  auto json = plan_node->ToJson();
  EXPECT_FALSE(json.is_null());

  // Deserialize plan node
  auto deserialized_plan = DeserializePlanNode(json);
  EXPECT_TRUE(deserialized_plan != nullptr);
  EXPECT_EQ(PlanNodeType::NESTLOOP, deserialized_plan->GetPlanNodeType());
  auto nested_loop_join_plan = std::dynamic_pointer_cast<NestedLoopJoinPlanNode>(deserialized_plan);
  EXPECT_EQ(*plan_node, *nested_loop_join_plan);
  EXPECT_EQ(plan_node->Hash(), nested_loop_join_plan->Hash());
}

// NOLINTNEXTLINE
TEST(PlanNodeJsonTest, OrderByPlanNodeJsonTest) {
  // Construct OrderByPlanNode
  OrderByPlanNode::Builder builder;
  auto plan_node = builder.SetOutputSchema(PlanNodeJsonTest::BuildDummyOutputSchema())
                       .AddSortKey(catalog::col_oid_t(0), OrderByOrderingType::ASC)
                       .AddSortKey(catalog::col_oid_t(1), OrderByOrderingType::DESC)
                       .SetLimit(10)
                       .SetOffset(10)
                       .Build();

  // Serialize to Json
  auto json = plan_node->ToJson();
  EXPECT_FALSE(json.is_null());

  // Deserialize plan node
  auto deserialized_plan = DeserializePlanNode(json);
  EXPECT_TRUE(deserialized_plan != nullptr);
  EXPECT_EQ(PlanNodeType::ORDERBY, deserialized_plan->GetPlanNodeType());
  auto order_by_plan = std::dynamic_pointer_cast<OrderByPlanNode>(deserialized_plan);
  EXPECT_EQ(*plan_node, *order_by_plan);
  EXPECT_EQ(plan_node->Hash(), order_by_plan->Hash());
}

// NOLINTNEXTLINE
TEST(PlanNodeJsonTest, ProjectionPlanNodeJsonTest) {
  // Construct ProjectionPlanNode
  ProjectionPlanNode::Builder builder;
  auto plan_node = builder.SetOutputSchema(PlanNodeJsonTest::BuildDummyOutputSchema()).Build();

  // Serialize to Json
  auto json = plan_node->ToJson();
  EXPECT_FALSE(json.is_null());

  // Deserialize plan node
  auto deserialized_plan = DeserializePlanNode(json);
  EXPECT_TRUE(deserialized_plan != nullptr);
  EXPECT_EQ(PlanNodeType::PROJECTION, deserialized_plan->GetPlanNodeType());
  auto projection_plan = std::dynamic_pointer_cast<ProjectionPlanNode>(deserialized_plan);
  EXPECT_EQ(*plan_node, *projection_plan);
  EXPECT_EQ(plan_node->Hash(), projection_plan->Hash());
}

// NOLINTNEXTLINE
TEST(PlanNodeJsonTest, ResultPlanNodeJsonTest) {
  // Construct ResultPlanNode
  ResultPlanNode::Builder builder;
  auto plan_node = builder.SetOutputSchema(PlanNodeJsonTest::BuildDummyOutputSchema())
                       .SetExpr(PlanNodeJsonTest::BuildDummyPredicate())
                       .Build();

  // Serialize to Json
  auto json = plan_node->ToJson();
  EXPECT_FALSE(json.is_null());

  // Deserialize plan node
  auto deserialized_plan = DeserializePlanNode(json);
  EXPECT_TRUE(deserialized_plan != nullptr);
  EXPECT_EQ(PlanNodeType::RESULT, deserialized_plan->GetPlanNodeType());
  auto result_plan = std::dynamic_pointer_cast<ResultPlanNode>(deserialized_plan);
  EXPECT_EQ(*plan_node, *result_plan);
  EXPECT_EQ(plan_node->Hash(), result_plan->Hash());
}

// NOLINTNEXTLINE
TEST(PlanNodeJsonTest, SeqScanPlanNodeJsonTest) {
  // Construct SeqScanPlanNode
  SeqScanPlanNode::Builder builder;
  auto plan_node = builder.SetOutputSchema(PlanNodeJsonTest::BuildDummyOutputSchema())
                       .SetScanPredicate(PlanNodeJsonTest::BuildDummyPredicate())
                       .SetIsParallelFlag(true)
                       .SetIsForUpdateFlag(false)
                       .SetDatabaseOid(catalog::db_oid_t(0))
                       .SetNamespaceOid(catalog::namespace_oid_t(0))
                       .SetTableOid(catalog::table_oid_t(0))
                       .Build();

  // Serialize to Json
  auto json = plan_node->ToJson();
  EXPECT_FALSE(json.is_null());

  // Deserialize plan node
  auto deserialized_plan = DeserializePlanNode(json);
  EXPECT_TRUE(deserialized_plan != nullptr);
  EXPECT_EQ(PlanNodeType::SEQSCAN, deserialized_plan->GetPlanNodeType());
  auto seq_scan_plan = std::dynamic_pointer_cast<SeqScanPlanNode>(deserialized_plan);
  EXPECT_EQ(*plan_node, *seq_scan_plan);
  EXPECT_EQ(plan_node->Hash(), seq_scan_plan->Hash());
}

// NOLINTNEXTLINE
TEST(PlanNodeJsonTest, SetOpPlanNodeJsonTest) {
  // Construct SetOpPlanNode
  SetOpPlanNode::Builder builder;
  auto plan_node =
      builder.SetOutputSchema(PlanNodeJsonTest::BuildDummyOutputSchema()).SetSetOp(SetOpType::INTERSECT).Build();

  // Serialize to Json
  auto json = plan_node->ToJson();
  EXPECT_FALSE(json.is_null());

  // Deserialize plan node
  auto deserialized_plan = DeserializePlanNode(json);
  EXPECT_TRUE(deserialized_plan != nullptr);
  EXPECT_EQ(PlanNodeType::SETOP, deserialized_plan->GetPlanNodeType());
  auto set_op_plan = std::dynamic_pointer_cast<SetOpPlanNode>(deserialized_plan);
  EXPECT_EQ(*plan_node, *set_op_plan);
  EXPECT_EQ(plan_node->Hash(), set_op_plan->Hash());
}

// NOLINTNEXTLINE
TEST(PlanNodeJsonTest, UpdatePlanNodeJsonTest) {
  UpdatePlanNode::Builder builder;
  auto plan_node = builder.SetOutputSchema(PlanNodeJsonTest::BuildDummyOutputSchema())
                       .SetDatabaseOid(catalog::db_oid_t(1000))
                       .SetNamespaceOid(catalog::namespace_oid_t(0))
                       .SetTableOid(catalog::table_oid_t(200))
                       .SetUpdatePrimaryKey(true)
                       .Build();

  // Serialize to Json
  auto json = plan_node->ToJson();
  EXPECT_FALSE(json.is_null());

  // Deserialize plan node
  auto deserialized_plan = DeserializePlanNode(json);
  EXPECT_TRUE(deserialized_plan != nullptr);
  EXPECT_EQ(PlanNodeType::UPDATE, deserialized_plan->GetPlanNodeType());
  auto update_plan = std::dynamic_pointer_cast<UpdatePlanNode>(deserialized_plan);
  EXPECT_EQ(*plan_node, *update_plan);
  EXPECT_EQ(plan_node->Hash(), update_plan->Hash());
}

}  // namespace terrier::planner<|MERGE_RESOLUTION|>--- conflicted
+++ resolved
@@ -315,14 +315,6 @@
   // Columns
   auto get_schema = []() {
     std::vector<catalog::Schema::Column> columns = {
-<<<<<<< HEAD
-        catalog::Schema::Column("a", type::TypeId::INTEGER, false, parser::ConstantValueExpression(type::TransientValueFactory::GetNull(type::TypeId::INTEGER))),
-        catalog::Schema::Column("u_a", type::TypeId::DECIMAL, false, parser::ConstantValueExpression(type::TransientValueFactory::GetNull(type::TypeId::DECIMAL))),
-        catalog::Schema::Column("u_b", type::TypeId::DATE, true, parser::ConstantValueExpression(type::TransientValueFactory::GetNull(type::TypeId::DATE)))};
-    StorageTestUtil::ForceOid(columns[0], catalog::col_oid_t(1));
-    StorageTestUtil::ForceOid(columns[1], catalog::col_oid_t(2));
-    StorageTestUtil::ForceOid(columns[2], catalog::col_oid_t(3));
-=======
         catalog::Schema::Column(
             "a", type::TypeId::INTEGER, false,
             parser::ConstantValueExpression(type::TransientValueFactory::GetNull(type::TypeId::INTEGER))),
@@ -335,7 +327,6 @@
     StorageTestUtil::ForceOid(&(columns[0]), catalog::col_oid_t(1));
     StorageTestUtil::ForceOid(&(columns[1]), catalog::col_oid_t(2));
     StorageTestUtil::ForceOid(&(columns[2]), catalog::col_oid_t(3));
->>>>>>> 271580a5
     return std::make_shared<catalog::Schema>(columns);
   };
 
