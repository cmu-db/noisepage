#include <catalog/catalog_defs.h>
#include <memory>
#include <string>
#include <tuple>
#include <utility>
#include <vector>

#include "parser/expression/column_value_expression.h"
#include "parser/expression/comparison_expression.h"
#include "parser/expression/conjunction_expression.h"
#include "parser/expression/constant_value_expression.h"
#include "parser/expression/derived_value_expression.h"
#include "planner/plannodes/aggregate_plan_node.h"
#include "planner/plannodes/analyze_plan_node.h"
#include "planner/plannodes/create_database_plan_node.h"
#include "planner/plannodes/create_function_plan_node.h"
#include "planner/plannodes/create_index_plan_node.h"
#include "planner/plannodes/create_namespace_plan_node.h"
#include "planner/plannodes/create_table_plan_node.h"
#include "planner/plannodes/create_trigger_plan_node.h"
#include "planner/plannodes/create_view_plan_node.h"
#include "planner/plannodes/csv_scan_plan_node.h"
#include "planner/plannodes/delete_plan_node.h"
#include "planner/plannodes/drop_database_plan_node.h"
#include "planner/plannodes/drop_index_plan_node.h"
#include "planner/plannodes/drop_namespace_plan_node.h"
#include "planner/plannodes/drop_table_plan_node.h"
#include "planner/plannodes/drop_trigger_plan_node.h"
#include "planner/plannodes/drop_view_plan_node.h"
#include "planner/plannodes/export_external_file_plan_node.h"
#include "planner/plannodes/hash_join_plan_node.h"
#include "planner/plannodes/index_scan_plan_node.h"
#include "planner/plannodes/insert_plan_node.h"
#include "planner/plannodes/limit_plan_node.h"
#include "planner/plannodes/nested_loop_join_plan_node.h"
#include "planner/plannodes/order_by_plan_node.h"
#include "planner/plannodes/output_schema.h"
#include "planner/plannodes/projection_plan_node.h"
#include "planner/plannodes/result_plan_node.h"
#include "planner/plannodes/seq_scan_plan_node.h"
#include "planner/plannodes/set_op_plan_node.h"
#include "planner/plannodes/update_plan_node.h"
#include "type/transient_value.h"
#include "type/transient_value_factory.h"
#include "type/type_id.h"

#include "test_util/storage_test_util.h"
#include "test_util/test_harness.h"

namespace terrier::planner {

class PlanNodeJsonTest : public TerrierTest {
 public:
  /**
   * Constructs a dummy OutputSchema object with a single column
   * @return dummy output schema
   */
  static std::unique_ptr<OutputSchema> BuildDummyOutputSchema() {
    std::vector<OutputSchema::Column> cols;
    cols.emplace_back(OutputSchema::Column("dummy_col", type::TypeId::INTEGER, BuildDummyPredicate()));
    return std::make_unique<OutputSchema>(std::move(cols));
  }

  /**
   * Constructs a dummy AbstractExpression predicate
   * @return dummy predicate
   */
  static std::unique_ptr<parser::AbstractExpression> BuildDummyPredicate() {
    return std::make_unique<parser::ConstantValueExpression>(type::TransientValueFactory::GetBoolean(true));
  }
};

// NOLINTNEXTLINE
TEST(PlanNodeJsonTest, OutputSchemaJsonTest) {
  // Test Column serialization
  OutputSchema::Column col("col1", type::TypeId::BOOLEAN, PlanNodeJsonTest::BuildDummyPredicate());
  auto col_json = col.ToJson();
  EXPECT_FALSE(col_json.is_null());

  OutputSchema::Column deserialized_col;
  deserialized_col.FromJson(col_json);
  EXPECT_EQ(col, deserialized_col);

  // Test OutputSchema Serialization
  std::vector<OutputSchema::Column> cols;
  cols.emplace_back(col.Copy());
  auto output_schema = std::make_unique<OutputSchema>(std::move(cols));
  auto output_schema_json = output_schema->ToJson();
  EXPECT_FALSE(output_schema_json.is_null());

  std::unique_ptr<OutputSchema> deserialized_output_schema = std::make_unique<OutputSchema>();
  auto deserialized_output_res = deserialized_output_schema->FromJson(output_schema_json);
  EXPECT_EQ(*output_schema, *deserialized_output_schema);
  EXPECT_EQ(output_schema->Hash(), deserialized_output_schema->Hash());
}

// NOLINTNEXTLINE
TEST(PlanNodeJsonTest, AggregatePlanNodeJsonTest) {
  // Construct AggregatePlanNode

  std::vector<std::unique_ptr<parser::AbstractExpression>> children;
  children.push_back(PlanNodeJsonTest::BuildDummyPredicate());
  auto agg_term = std::make_unique<parser::AggregateExpression>(parser::ExpressionType::AGGREGATE_COUNT,
                                                                std::move(children), false);
  auto plan_predicate = PlanNodeJsonTest::BuildDummyPredicate();
  AggregatePlanNode::Builder builder;
  auto plan_node = builder.SetOutputSchema(PlanNodeJsonTest::BuildDummyOutputSchema())
                       .SetAggregateStrategyType(AggregateStrategyType::HASH)
                       .SetHavingClausePredicate(common::ManagedPointer(plan_predicate))
                       .AddAggregateTerm(common::ManagedPointer(agg_term))
                       .Build();

  // Serialize to Json
  auto json = plan_node->ToJson();
  EXPECT_FALSE(json.is_null());

  // Deserialize plan node
  auto deserialized = DeserializePlanNode(json);
  auto deserialized_plan = common::ManagedPointer(deserialized.result_).CastManagedPointerTo<AggregatePlanNode>();
  EXPECT_TRUE(deserialized_plan != nullptr);
  EXPECT_EQ(PlanNodeType::AGGREGATE, deserialized_plan->GetPlanNodeType());
  EXPECT_EQ(*plan_node, *deserialized_plan);
  EXPECT_EQ(plan_node->Hash(), deserialized_plan->Hash());
}

// NOLINTNEXTLINE
TEST(PlanNodeJsonTest, AnalyzePlanNodeJsonTest) {
  // Construct AnalyzePlanNode
  AnalyzePlanNode::Builder builder;
  std::vector<catalog::col_oid_t> col_oids = {catalog::col_oid_t(1), catalog::col_oid_t(2), catalog::col_oid_t(3),
                                              catalog::col_oid_t(4), catalog::col_oid_t(5)};
  auto plan_node = builder.SetOutputSchema(PlanNodeJsonTest::BuildDummyOutputSchema())
                       .SetDatabaseOid(catalog::db_oid_t(1))
                       .SetNamespaceOid(catalog::namespace_oid_t(0))
                       .SetTableOid(catalog::table_oid_t(2))
                       .SetColumnOIDs(std::move(col_oids))
                       .Build();

  // Serialize to Json
  auto json = plan_node->ToJson();
  EXPECT_FALSE(json.is_null());

  // Deserialize plan node
  auto deserialized = DeserializePlanNode(json);
  auto deserialized_plan = common::ManagedPointer(deserialized.result_).CastManagedPointerTo<AnalyzePlanNode>();
  EXPECT_TRUE(deserialized_plan != nullptr);
  EXPECT_EQ(PlanNodeType::ANALYZE, deserialized_plan->GetPlanNodeType());
  EXPECT_EQ(*plan_node, *deserialized_plan);
}

// NOLINTNEXTLINE
TEST(PlanNodeJsonTest, CreateDatabasePlanNodeTest) {
  // Construct CreateDatabasePlanNode
  CreateDatabasePlanNode::Builder builder;
  auto plan_node = builder.SetDatabaseName("test_db").Build();

  // Serialize to Json
  auto json = plan_node->ToJson();
  EXPECT_FALSE(json.is_null());

  // Deserialize plan node
  auto deserialized = DeserializePlanNode(json);
  auto deserialized_plan = common::ManagedPointer(deserialized.result_).CastManagedPointerTo<CreateDatabasePlanNode>();
  EXPECT_TRUE(deserialized_plan != nullptr);
  EXPECT_EQ(PlanNodeType::CREATE_DATABASE, deserialized_plan->GetPlanNodeType());
  EXPECT_EQ(*plan_node, *deserialized_plan);
  EXPECT_EQ(plan_node->Hash(), deserialized_plan->Hash());
}

// NOLINTNEXTLINE
TEST(PlanNodeJsonTest, CreateFunctionPlanNodeTest) {
  // Construct CreateFunctionPlanNode
  CreateFunctionPlanNode::Builder builder;
  auto plan_node = builder.SetDatabaseOid(catalog::db_oid_t(1))
                       .SetNamespaceOid(catalog::namespace_oid_t(0))
                       .SetLanguage(parser::PLType::PL_PGSQL)
                       .SetFunctionParamNames({"i"})
                       .SetFunctionParamTypes({parser::BaseFunctionParameter::DataType::INT})
                       .SetColumnNames({"RETURN i+1;"})
                       .SetIsReplace(true)
                       .SetFunctionName("test_func")
                       .SetReturnType(parser::BaseFunctionParameter::DataType::INT)
                       .SetParamCount(1)
                       .Build();

  // Serialize to Json
  auto json = plan_node->ToJson();
  EXPECT_FALSE(json.is_null());

  // Deserialize plan node
  auto deserialized = DeserializePlanNode(json);
  auto deserialized_plan = common::ManagedPointer(deserialized.result_).CastManagedPointerTo<CreateFunctionPlanNode>();
  EXPECT_TRUE(deserialized_plan != nullptr);
  EXPECT_EQ(PlanNodeType::CREATE_FUNC, deserialized_plan->GetPlanNodeType());
  EXPECT_EQ(*plan_node, *deserialized_plan);
  EXPECT_EQ(plan_node->Hash(), deserialized_plan->Hash());
}

// NOLINTNEXTLINE
TEST(PlanNodeJsonTest, CreateIndexPlanNodeTest) {
  // Construct CreateIndexPlanNode
  CreateIndexPlanNode::Builder builder;
  auto plan_node = builder.SetNamespaceOid(catalog::namespace_oid_t(0))
                       .SetTableOid(catalog::table_oid_t(2))
                       .SetIndexName("test_index")
                       .Build();

  // Serialize to Json
  auto json = plan_node->ToJson();
  EXPECT_FALSE(json.is_null());

  // Deserialize plan node
  auto deserialized = DeserializePlanNode(json);
  auto deserialized_plan = common::ManagedPointer(deserialized.result_).CastManagedPointerTo<CreateIndexPlanNode>();
  EXPECT_TRUE(deserialized_plan != nullptr);
  EXPECT_EQ(PlanNodeType::CREATE_INDEX, deserialized_plan->GetPlanNodeType());
  EXPECT_EQ(*plan_node, *deserialized_plan);
  EXPECT_EQ(plan_node->Hash(), deserialized_plan->Hash());
}

// NOLINTNEXTLINE
TEST(PlanNodeJsonTest, CreateNamespacePlanNodeTest) {
  // Construct CreateNamespacePlanNode
  CreateNamespacePlanNode::Builder builder;
  auto plan_node = builder.SetNamespaceName("test_namespace").Build();

  // Serialize to Json
  auto json = plan_node->ToJson();
  EXPECT_FALSE(json.is_null());

  // Deserialize plan node
  auto deserialized = DeserializePlanNode(json);
  auto deserialized_plan = common::ManagedPointer(deserialized.result_).CastManagedPointerTo<CreateNamespacePlanNode>();
  EXPECT_TRUE(deserialized_plan != nullptr);
  EXPECT_EQ(PlanNodeType::CREATE_NAMESPACE, deserialized_plan->GetPlanNodeType());
  EXPECT_EQ(*plan_node, *deserialized_plan);
  EXPECT_EQ(plan_node->Hash(), deserialized_plan->Hash());
}

// NOLINTNEXTLINE
TEST(PlanNodeJsonTest, CreateTablePlanNodeTest) {
  // PRIMARY KEY
  auto get_pk_info = []() {
    PrimaryKeyInfo pk = {.primary_key_cols_ = {"a"}, .constraint_name_ = "pk_a"};
    return pk;
  };

  // FOREIGN KEY
  auto get_fk_info = []() {
    std::vector<ForeignKeyInfo> checks;
    ForeignKeyInfo fk = {.foreign_key_sources_ = {"b"},
                         .foreign_key_sinks_ = {"b"},
                         .sink_table_name_ = {"tbl2"},
                         .constraint_name_ = "fk_b",
                         .upd_action_ = parser::FKConstrActionType::CASCADE,
                         .del_action_ = parser::FKConstrActionType::CASCADE};
    checks.emplace_back(fk);
    return checks;
  };

  // UNIQUE CONSTRAINT
  auto get_unique_info = []() {
    std::vector<UniqueInfo> checks;
    UniqueInfo uk = {.unique_cols_ = {"u_a", "u_b"}, .constraint_name_ = "uk_a_b"};
    checks.emplace_back(uk);
    return checks;
  };

  // CHECK CONSTRAINT
  auto get_check_info = []() {
    type::TransientValue val = type::TransientValueFactory::GetInteger(1);
    std::vector<CheckInfo> checks;
    std::vector<std::string> cks = {"ck_a"};
    checks.emplace_back(cks, "ck_a", parser::ExpressionType::COMPARE_GREATER_THAN, std::move(val));
    return checks;
  };

  // Columns
  auto get_schema = []() {
    std::vector<catalog::Schema::Column> columns = {
        catalog::Schema::Column(
            "a", type::TypeId::INTEGER, false,
            parser::ConstantValueExpression(type::TransientValueFactory::GetNull(type::TypeId::INTEGER))),
        catalog::Schema::Column(
            "u_a", type::TypeId::DECIMAL, false,
            parser::ConstantValueExpression(type::TransientValueFactory::GetNull(type::TypeId::DECIMAL))),
        catalog::Schema::Column(
            "u_b", type::TypeId::DATE, true,
            parser::ConstantValueExpression(type::TransientValueFactory::GetNull(type::TypeId::DATE)))};
    StorageTestUtil::ForceOid(&(columns[0]), catalog::col_oid_t(1));
    StorageTestUtil::ForceOid(&(columns[1]), catalog::col_oid_t(2));
    StorageTestUtil::ForceOid(&(columns[2]), catalog::col_oid_t(3));
    return std::make_unique<catalog::Schema>(columns);
  };

  // Construct CreateTablePlanNode (1 with PK and 1 without PK)
  CreateTablePlanNode::Builder builder;
  auto pk_plan_node = builder.SetNamespaceOid(catalog::namespace_oid_t(2))
                          .SetTableName("test_tbl")
                          .SetTableSchema(get_schema())
                          .SetHasPrimaryKey(true)
                          .SetPrimaryKey(get_pk_info())
                          .SetForeignKeys(get_fk_info())
                          .SetUniqueConstraints(get_unique_info())
                          .SetCheckConstraints(get_check_info())
                          .Build();

  auto no_pk_plan_node = builder.SetNamespaceOid(catalog::namespace_oid_t(2))
                             .SetTableName("test_tbl")
                             .SetTableSchema(get_schema())
                             .SetHasPrimaryKey(false)
                             .SetPrimaryKey(get_pk_info())
                             .SetForeignKeys(get_fk_info())
                             .SetUniqueConstraints(get_unique_info())
                             .SetCheckConstraints(get_check_info())
                             .Build();
  EXPECT_NE(*pk_plan_node, *no_pk_plan_node);
  EXPECT_NE(pk_plan_node->Hash(), no_pk_plan_node->Hash());

  // Serialize to Json
  auto pk_json = pk_plan_node->ToJson();
  auto no_pk_json = no_pk_plan_node->ToJson();
  EXPECT_FALSE(pk_json.is_null());
  EXPECT_FALSE(no_pk_json.is_null());

  // Deserialize plan node
  auto deserialized_pk = DeserializePlanNode(pk_json);
  auto deserialized_no_pk = DeserializePlanNode(no_pk_json);
  auto deserialized_pk_plan =
      common::ManagedPointer(deserialized_pk.result_).CastManagedPointerTo<CreateTablePlanNode>();
  auto deserialized_no_pk_plan =
      common::ManagedPointer(deserialized_no_pk.result_).CastManagedPointerTo<CreateTablePlanNode>();
  EXPECT_TRUE(deserialized_pk_plan != nullptr);
  EXPECT_TRUE(deserialized_no_pk_plan != nullptr);

  EXPECT_EQ(PlanNodeType::CREATE_TABLE, deserialized_pk_plan->GetPlanNodeType());
  EXPECT_EQ(PlanNodeType::CREATE_TABLE, deserialized_no_pk_plan->GetPlanNodeType());

  EXPECT_NE(*deserialized_pk_plan, *deserialized_no_pk_plan);
  EXPECT_NE(deserialized_pk_plan->Hash(), deserialized_no_pk_plan->Hash());

  // PRIMARY KEY
  EXPECT_EQ(*pk_plan_node, *deserialized_pk_plan);
  EXPECT_EQ(pk_plan_node->Hash(), deserialized_pk_plan->Hash());

  // NO PRIMARY KEY
  EXPECT_EQ(*no_pk_plan_node, *deserialized_no_pk_plan);
  EXPECT_EQ(no_pk_plan_node->Hash(), deserialized_no_pk_plan->Hash());

  // Foreign Key Constraints
  EXPECT_EQ(deserialized_pk_plan->GetForeignKeys().size(), 1);
  EXPECT_EQ(deserialized_pk_plan->GetForeignKeys()[0], get_fk_info()[0]);
  EXPECT_EQ(deserialized_pk_plan->GetForeignKeys()[0].Hash(), get_fk_info()[0].Hash());

  // Unique Constraints
  EXPECT_EQ(deserialized_pk_plan->GetUniqueConstraints().size(), 1);
  EXPECT_EQ(deserialized_pk_plan->GetUniqueConstraints()[0], get_unique_info()[0]);
  EXPECT_EQ(deserialized_pk_plan->GetUniqueConstraints()[0].Hash(), get_unique_info()[0].Hash());

  // Check Constraints
  EXPECT_EQ(deserialized_pk_plan->GetCheckConstraints().size(), 1);
  EXPECT_EQ(deserialized_pk_plan->GetCheckConstraints()[0], get_check_info()[0]);
  EXPECT_EQ(deserialized_pk_plan->GetCheckConstraints()[0].Hash(), get_check_info()[0].Hash());
}

// NOLINTNEXTLINE
TEST(PlanNodeJsonTest, CreateTriggerPlanNodeTest) {
  // Construct CreateTriggerPlanNode
  auto when_pred = PlanNodeJsonTest::BuildDummyPredicate();
  CreateTriggerPlanNode::Builder builder;
  auto plan_node = builder.SetDatabaseOid(catalog::db_oid_t(2))
                       .SetNamespaceOid(catalog::namespace_oid_t(0))
                       .SetTableOid(catalog::table_oid_t(3))
                       .SetTriggerName("test_trigger")
                       .SetTriggerFuncnames({"test_trigger_func"})
                       .SetTriggerArgs({"a", "b"})
                       .SetTriggerColumns({catalog::col_oid_t(0), catalog::col_oid_t(1)})
                       .SetTriggerWhen(common::ManagedPointer(when_pred))
                       .SetTriggerType(23)
                       .Build();

  // Serialize to Json
  auto json = plan_node->ToJson();
  EXPECT_FALSE(json.is_null());

  // Deserialize plan node
  auto deserialized = DeserializePlanNode(json);
  auto deserialized_plan = common::ManagedPointer(deserialized.result_).CastManagedPointerTo<CreateTriggerPlanNode>();
  EXPECT_TRUE(deserialized_plan != nullptr);
  EXPECT_EQ(PlanNodeType::CREATE_TRIGGER, deserialized_plan->GetPlanNodeType());
  EXPECT_EQ(*plan_node, *deserialized_plan);
  EXPECT_EQ(plan_node->Hash(), deserialized_plan->Hash());
}

// NOLINTNEXTLINE
TEST(PlanNodeJsonTest, CreateViewPlanNodeTest) {
  // Construct CreateViewPlanNode
  CreateViewPlanNode::Builder builder;
  std::unique_ptr<parser::SelectStatement> select_stmt = std::make_unique<parser::SelectStatement>();
  auto plan_node = builder.SetDatabaseOid(catalog::db_oid_t(2))
                       .SetNamespaceOid(catalog::namespace_oid_t(3))
                       .SetViewName("test_view")
                       .SetViewQuery(std::move(select_stmt))
                       .Build();

  // Serialize to Json
  auto json = plan_node->ToJson();
  EXPECT_FALSE(json.is_null());

  // Deserialize plan node
  auto deserialized = DeserializePlanNode(json);
  auto deserialized_plan = common::ManagedPointer(deserialized.result_).CastManagedPointerTo<CreateViewPlanNode>();
  EXPECT_TRUE(deserialized_plan != nullptr);
  EXPECT_EQ(PlanNodeType::CREATE_VIEW, deserialized_plan->GetPlanNodeType());
  EXPECT_EQ(*plan_node, *deserialized_plan);
  EXPECT_EQ(plan_node->Hash(), deserialized_plan->Hash());
}

// NOLINTNEXTLINE
TEST(PlanNodeJsonTest, CSVScanPlanNodeTest) {
  // Construct CSVScanPlanNode
  CSVScanPlanNode::Builder builder;
  auto plan_node = builder.SetFileName("/dev/null").SetDelimiter(',').SetQuote('\'').SetEscape('`').Build();

  // Serialize to Json
  auto json = plan_node->ToJson();
  EXPECT_FALSE(json.is_null());

  // Deserialize plan node
  auto deserialized = DeserializePlanNode(json);
  auto deserialized_plan = common::ManagedPointer(deserialized.result_).CastManagedPointerTo<CSVScanPlanNode>();
  EXPECT_TRUE(deserialized_plan != nullptr);
  EXPECT_EQ(PlanNodeType::CSVSCAN, deserialized_plan->GetPlanNodeType());
  EXPECT_EQ(*plan_node, *deserialized_plan);
  EXPECT_EQ(plan_node->Hash(), deserialized_plan->Hash());
}

// NOLINTNEXTLINE
TEST(PlanNodeJsonTest, DeletePlanNodeTest) {
  // Construct DeletePlanNode
  auto delete_pred = PlanNodeJsonTest::BuildDummyPredicate();
  DeletePlanNode::Builder builder;
<<<<<<< HEAD
  auto plan_node = builder.SetTableOid(catalog::table_oid_t(2)).Build();
=======
  auto plan_node = builder.SetDatabaseOid(catalog::db_oid_t(1))
                       .SetNamespaceOid(catalog::namespace_oid_t(0))
                       .SetTableOid(catalog::table_oid_t(2))
                       .Build();
>>>>>>> e8f1f432

  // Serialize to Json
  auto json = plan_node->ToJson();
  EXPECT_FALSE(json.is_null());

  // Deserialize plan node
  auto deserialized = DeserializePlanNode(json);
  auto deserialized_plan = common::ManagedPointer(deserialized.result_).CastManagedPointerTo<DeletePlanNode>();
  EXPECT_TRUE(deserialized_plan != nullptr);
  EXPECT_EQ(PlanNodeType::DELETE, deserialized_plan->GetPlanNodeType());
  EXPECT_EQ(*plan_node, *deserialized_plan);
  EXPECT_EQ(plan_node->Hash(), deserialized_plan->Hash());
}

// NOLINTNEXTLINE
TEST(PlanNodeJsonTest, DropDatabasePlanNodeTest) {
  // Construct DropDatabasePlanNode
  DropDatabasePlanNode::Builder builder;
  auto plan_node = builder.SetDatabaseOid(catalog::db_oid_t(7)).Build();

  // Serialize to Json
  auto json = plan_node->ToJson();
  EXPECT_FALSE(json.is_null());

  // Deserialize plan node
  auto deserialized = DeserializePlanNode(json);
  auto deserialized_plan = common::ManagedPointer(deserialized.result_).CastManagedPointerTo<DropDatabasePlanNode>();
  EXPECT_TRUE(deserialized_plan != nullptr);
  EXPECT_EQ(PlanNodeType::DROP_DATABASE, deserialized_plan->GetPlanNodeType());
  EXPECT_EQ(*plan_node, *deserialized_plan);
  EXPECT_EQ(plan_node->Hash(), deserialized_plan->Hash());

  // Sanity check to make sure that it actually fails if the plan nodes are truly different
  DropDatabasePlanNode::Builder builder2;
  auto plan_node2 = builder2.SetDatabaseOid(catalog::db_oid_t(9999)).Build();
  auto json2 = plan_node2->ToJson();
  auto deserialized2 = DeserializePlanNode(json2);
  auto deserialized_plan2 = common::ManagedPointer(deserialized2.result_).CastManagedPointerTo<DropDatabasePlanNode>();
  EXPECT_NE(*plan_node, *deserialized_plan2);
  EXPECT_NE(*deserialized_plan, *deserialized_plan2);
  EXPECT_NE(plan_node->Hash(), deserialized_plan2->Hash());
}

// NOLINTNEXTLINE
TEST(PlanNodeJsonTest, DropIndexPlanNodeTest) {
  // Construct DropIndexPlanNode
  DropIndexPlanNode::Builder builder;
  auto plan_node = builder.SetIndexOid(catalog::index_oid_t(8)).Build();

  // Serialize to Json
  auto json = plan_node->ToJson();
  EXPECT_FALSE(json.is_null());

  // Deserialize plan node
  auto deserialized = DeserializePlanNode(json);
  auto deserialized_plan = common::ManagedPointer(deserialized.result_).CastManagedPointerTo<DropIndexPlanNode>();
  EXPECT_TRUE(deserialized_plan != nullptr);
  EXPECT_EQ(PlanNodeType::DROP_INDEX, deserialized_plan->GetPlanNodeType());
  EXPECT_EQ(*plan_node, *deserialized_plan);
  EXPECT_EQ(plan_node->Hash(), deserialized_plan->Hash());
}

// NOLINTNEXTLINE
TEST(PlanNodeJsonTest, DropNamespacePlanNodeTest) {
  // Construct DropNamespacePlanNode
  DropNamespacePlanNode::Builder builder;
  auto plan_node = builder.SetNamespaceOid(catalog::namespace_oid_t(9)).Build();

  // Serialize to Json
  auto json = plan_node->ToJson();
  EXPECT_FALSE(json.is_null());

  // Deserialize plan node
  auto deserialized = DeserializePlanNode(json);
  auto deserialized_plan = common::ManagedPointer(deserialized.result_).CastManagedPointerTo<DropNamespacePlanNode>();
  EXPECT_TRUE(deserialized_plan != nullptr);
  EXPECT_EQ(PlanNodeType::DROP_NAMESPACE, deserialized_plan->GetPlanNodeType());
  EXPECT_EQ(*plan_node, *deserialized_plan);
  EXPECT_EQ(plan_node->Hash(), deserialized_plan->Hash());
}

// NOLINTNEXTLINE
TEST(PlanNodeJsonTest, DropTablePlanNodeTest) {
  // Construct DropTablePlanNode
  DropTablePlanNode::Builder builder;
  auto plan_node = builder.SetTableOid(catalog::table_oid_t(10)).Build();

  // Serialize to Json
  auto json = plan_node->ToJson();
  EXPECT_FALSE(json.is_null());

  // Deserialize plan node
  auto deserialized = DeserializePlanNode(json);
  auto deserialized_plan = common::ManagedPointer(deserialized.result_).CastManagedPointerTo<DropTablePlanNode>();
  EXPECT_TRUE(deserialized_plan != nullptr);
  EXPECT_EQ(PlanNodeType::DROP_TABLE, deserialized_plan->GetPlanNodeType());
  EXPECT_EQ(*plan_node, *deserialized_plan);
  EXPECT_EQ(plan_node->Hash(), deserialized_plan->Hash());
}

// NOLINTNEXTLINE
TEST(PlanNodeJsonTest, DropTriggerPlanNodeTest) {
  // Construct DropTriggerPlanNode
  DropTriggerPlanNode::Builder builder;
  auto plan_node = builder.SetDatabaseOid(catalog::db_oid_t(10))
                       .SetNamespaceOid(catalog::namespace_oid_t(0))
                       .SetTriggerOid(catalog::trigger_oid_t(11))
                       .SetIfExist(true)
                       .Build();

  // Serialize to Json
  auto json = plan_node->ToJson();
  EXPECT_FALSE(json.is_null());

  // Deserialize plan node
  auto deserialized = DeserializePlanNode(json);
  auto deserialized_plan = common::ManagedPointer(deserialized.result_).CastManagedPointerTo<DropTriggerPlanNode>();
  EXPECT_TRUE(deserialized_plan != nullptr);
  EXPECT_EQ(PlanNodeType::DROP_TRIGGER, deserialized_plan->GetPlanNodeType());
  EXPECT_EQ(*plan_node, *deserialized_plan);
  EXPECT_EQ(plan_node->Hash(), deserialized_plan->Hash());
}

// NOLINTNEXTLINE
TEST(PlanNodeJsonTest, DropViewPlanNodeTest) {
  // Construct DropViewPlanNode
  DropViewPlanNode::Builder builder;
  auto plan_node = builder.SetDatabaseOid(catalog::db_oid_t(11))
                       .SetNamespaceOid(catalog::namespace_oid_t(0))
                       .SetViewOid(catalog::view_oid_t(12))
                       .SetIfExist(true)
                       .Build();

  // Serialize to Json
  auto json = plan_node->ToJson();
  EXPECT_FALSE(json.is_null());

  // Deserialize plan node
  auto deserialized = DeserializePlanNode(json);
  auto deserialized_plan = common::ManagedPointer(deserialized.result_).CastManagedPointerTo<DropViewPlanNode>();
  EXPECT_TRUE(deserialized_plan != nullptr);
  EXPECT_EQ(PlanNodeType::DROP_VIEW, deserialized_plan->GetPlanNodeType());
  EXPECT_EQ(*plan_node, *deserialized_plan);
  EXPECT_EQ(plan_node->Hash(), deserialized_plan->Hash());
}

// NOLINTNEXTLINE
TEST(PlanNodeJsonTest, ExportExternalFilePlanNodeJsonTest) {
  // Construct ExportExternalFilePlanNode
  ExportExternalFilePlanNode::Builder builder;
  auto plan_node = builder.SetOutputSchema(PlanNodeJsonTest::BuildDummyOutputSchema())
                       .SetFileName("test_file")
                       .SetDelimiter(',')
                       .SetEscape('"')
                       .SetQuote('"')
                       .Build();

  // Serialize to Json
  auto json = plan_node->ToJson();
  EXPECT_FALSE(json.is_null());

  // Deserialize plan node
  auto deserialized = DeserializePlanNode(json);
  auto deserialized_plan =
      common::ManagedPointer(deserialized.result_).CastManagedPointerTo<ExportExternalFilePlanNode>();
  EXPECT_TRUE(deserialized_plan != nullptr);
  EXPECT_EQ(PlanNodeType::EXPORT_EXTERNAL_FILE, deserialized_plan->GetPlanNodeType());
  EXPECT_EQ(*plan_node, *deserialized_plan);
  EXPECT_EQ(plan_node->Hash(), deserialized_plan->Hash());
}

// NOLINTNEXTLINE
TEST(PlanNodeJsonTest, HashJoinPlanNodeJoinTest) {
  // Construct HashJoinPlanNode
  auto left_hash_key = std::make_unique<parser::ColumnValueExpression>("table1", "col1");
  auto right_hash_key = std::make_unique<parser::ColumnValueExpression>("table2", "col2");
  auto join_pred = PlanNodeJsonTest::BuildDummyPredicate();
  HashJoinPlanNode::Builder builder;
  auto plan_node =
      builder.SetOutputSchema(PlanNodeJsonTest::BuildDummyOutputSchema())
          .SetJoinType(LogicalJoinType::INNER)
          .SetJoinPredicate(common::ManagedPointer(join_pred))
          .AddLeftHashKey(common::ManagedPointer(left_hash_key).CastManagedPointerTo<parser::AbstractExpression>())
          .AddRightHashKey(common::ManagedPointer(right_hash_key).CastManagedPointerTo<parser::AbstractExpression>())
          .Build();

  // Serialize to Json
  auto json = plan_node->ToJson();
  EXPECT_FALSE(json.is_null());

  // Deserialize plan node
  auto deserialized = DeserializePlanNode(json);
  auto deserialized_plan = common::ManagedPointer(deserialized.result_).CastManagedPointerTo<HashJoinPlanNode>();
  EXPECT_TRUE(deserialized_plan != nullptr);
  EXPECT_EQ(PlanNodeType::HASHJOIN, deserialized_plan->GetPlanNodeType());
  EXPECT_EQ(*plan_node, *deserialized_plan);
  EXPECT_EQ(plan_node->Hash(), deserialized_plan->Hash());
}

// NOLINTNEXTLINE
TEST(PlanNodeJsonTest, IndexScanPlanNodeJsonTest) {
  // Construct IndexScanPlanNode
  auto scan_pred = PlanNodeJsonTest::BuildDummyPredicate();
  IndexScanPlanNode::Builder builder;
  auto plan_node = builder.SetOutputSchema(PlanNodeJsonTest::BuildDummyOutputSchema())
                       .SetScanPredicate(common::ManagedPointer(scan_pred))
                       .SetIsForUpdateFlag(false)
                       .SetDatabaseOid(catalog::db_oid_t(0))
                       .SetIndexOid(catalog::index_oid_t(0))
                       .SetNamespaceOid(catalog::namespace_oid_t(0))
                       .Build();

  // Serialize to Json
  auto json = plan_node->ToJson();
  EXPECT_FALSE(json.is_null());

  // Deserialize plan node
  auto deserialized = DeserializePlanNode(json);
  auto deserialized_plan = common::ManagedPointer(deserialized.result_).CastManagedPointerTo<IndexScanPlanNode>();
  EXPECT_TRUE(deserialized_plan != nullptr);
  EXPECT_EQ(PlanNodeType::INDEXSCAN, deserialized_plan->GetPlanNodeType());
  EXPECT_EQ(*plan_node, *deserialized_plan);
  EXPECT_EQ(plan_node->Hash(), deserialized_plan->Hash());
}

// NOLINTNEXTLINE
TEST(PlanNodeJsonTest, InsertPlanNodeJsonTest) {
  // Construct InsertPlanNode
  std::vector<const parser::AbstractExpression *> free_exprs;

  // Values Generator
  auto get_values = [&](int offset, int num_cols) {
    std::vector<common::ManagedPointer<parser::AbstractExpression>> tuple;

    auto ptr = new parser::ConstantValueExpression(type::TransientValueFactory::GetInteger(offset));
    free_exprs.push_back(ptr);
    tuple.emplace_back(ptr);
    for (; num_cols - 1 > 0; num_cols--) {
      auto cve = new parser::ConstantValueExpression(type::TransientValueFactory::GetBoolean(true));
      free_exprs.push_back(cve);
      tuple.emplace_back(cve);
    }
    return tuple;
  };

  InsertPlanNode::Builder builder;
  auto plan_node = builder.SetOutputSchema(PlanNodeJsonTest::BuildDummyOutputSchema())
                       .SetDatabaseOid(catalog::db_oid_t(0))
                       .SetNamespaceOid(catalog::namespace_oid_t(0))
                       .SetTableOid(catalog::table_oid_t(1))
                       .AddValues(get_values(0, 2))
                       .AddValues(get_values(1, 2))
                       .AddParameterInfo(catalog::col_oid_t(0))
                       .AddParameterInfo(catalog::col_oid_t(1))
                       .SetIndexOids({catalog::index_oid_t{0}, catalog::index_oid_t{1}})
                       .Build();

  // Serialize to Json
  auto json = plan_node->ToJson();
  EXPECT_FALSE(json.is_null());

  // Deserialize plan node
  auto deserialized = DeserializePlanNode(json);
  auto deserialized_plan = common::ManagedPointer(deserialized.result_).CastManagedPointerTo<InsertPlanNode>();
  EXPECT_TRUE(deserialized_plan != nullptr);
  EXPECT_EQ(PlanNodeType::INSERT, deserialized_plan->GetPlanNodeType());
  EXPECT_EQ(*plan_node, *deserialized_plan);
  EXPECT_EQ(plan_node->Hash(), deserialized_plan->Hash());

  // Make sure that we are checking the ParameterInfo map correctly!
  InsertPlanNode::Builder builder2;
  auto plan_node2 = builder2.SetOutputSchema(PlanNodeJsonTest::BuildDummyOutputSchema())
                        .SetDatabaseOid(catalog::db_oid_t(0))
                        .SetNamespaceOid(catalog::namespace_oid_t(0))
                        .SetTableOid(catalog::table_oid_t(1))
                        .AddValues(get_values(0, 3))
                        .AddValues(get_values(1, 3))
                        .AddParameterInfo(catalog::col_oid_t(0))
                        .AddParameterInfo(catalog::col_oid_t(1))
                        .AddParameterInfo(catalog::col_oid_t(2))
                        .Build();
  auto json2 = plan_node2->ToJson();
  EXPECT_FALSE(json2.is_null());
  auto deserialized2 = DeserializePlanNode(json2);
  auto deserialized_plan2 = common::ManagedPointer(deserialized2.result_).CastManagedPointerTo<InsertPlanNode>();
  EXPECT_TRUE(deserialized_plan2 != nullptr);
  EXPECT_EQ(PlanNodeType::INSERT, deserialized_plan2->GetPlanNodeType());
  EXPECT_NE(*plan_node, *deserialized_plan2);
  EXPECT_NE(plan_node->Hash(), deserialized_plan2->Hash());

  for (auto *ptr : free_exprs) delete ptr;
}

// NOLINTNEXTLINE
TEST(PlanNodeJsonTest, LimitPlanNodeJsonTest) {
  // Construct LimitPlanNode
  LimitPlanNode::Builder builder;
  auto plan_node =
      builder.SetOutputSchema(PlanNodeJsonTest::BuildDummyOutputSchema()).SetLimit(10).SetOffset(10).Build();

  // Serialize to Json
  auto json = plan_node->ToJson();
  EXPECT_FALSE(json.is_null());

  // Deserialize plan node
  auto deserialized = DeserializePlanNode(json);
  auto deserialized_plan = common::ManagedPointer(deserialized.result_).CastManagedPointerTo<LimitPlanNode>();
  EXPECT_TRUE(deserialized_plan != nullptr);
  EXPECT_EQ(PlanNodeType::LIMIT, deserialized_plan->GetPlanNodeType());
  EXPECT_EQ(*plan_node, *deserialized_plan);
  EXPECT_EQ(plan_node->Hash(), deserialized_plan->Hash());
}

// NOLINTNEXTLINE
TEST(PlanNodeJsonTest, NestedLoopJoinPlanNodeJoinTest) {
  // Construct NestedLoopJoinPlanNode
  auto join_pred = PlanNodeJsonTest::BuildDummyPredicate();
  NestedLoopJoinPlanNode::Builder builder;
  auto plan_node = builder.SetOutputSchema(PlanNodeJsonTest::BuildDummyOutputSchema())
                       .SetJoinType(LogicalJoinType::INNER)
                       .SetJoinPredicate(common::ManagedPointer(join_pred))
                       .Build();

  // Serialize to Json
  auto json = plan_node->ToJson();
  EXPECT_FALSE(json.is_null());

  // Deserialize plan node
  auto deserialized = DeserializePlanNode(json);
  auto deserialized_plan = common::ManagedPointer(deserialized.result_).CastManagedPointerTo<NestedLoopJoinPlanNode>();
  EXPECT_TRUE(deserialized_plan != nullptr);
  EXPECT_EQ(PlanNodeType::NESTLOOP, deserialized_plan->GetPlanNodeType());
  EXPECT_EQ(*plan_node, *deserialized_plan);
  EXPECT_EQ(plan_node->Hash(), deserialized_plan->Hash());
}

// NOLINTNEXTLINE
TEST(PlanNodeJsonTest, OrderByPlanNodeJsonTest) {
  // Construct OrderByPlanNode
  OrderByPlanNode::Builder builder;
  parser::AbstractExpression *sortkey1 = new parser::DerivedValueExpression(type::TypeId::INTEGER, 0, 0);
  parser::AbstractExpression *sortkey2 = new parser::DerivedValueExpression(type::TypeId::INTEGER, 0, 1);

  auto plan_node = builder.SetOutputSchema(PlanNodeJsonTest::BuildDummyOutputSchema())
                       .AddSortKey(common::ManagedPointer(sortkey1), optimizer::OrderByOrderingType::ASC)
                       .AddSortKey(common::ManagedPointer(sortkey2), optimizer::OrderByOrderingType::DESC)
                       .SetLimit(10)
                       .SetOffset(10)
                       .Build();

  // Serialize to Json
  auto json = plan_node->ToJson();
  EXPECT_FALSE(json.is_null());

  // Deserialize plan node
  auto deserialized = DeserializePlanNode(json);
  auto deserialized_plan = common::ManagedPointer(deserialized.result_).CastManagedPointerTo<OrderByPlanNode>();
  EXPECT_TRUE(deserialized_plan != nullptr);
  EXPECT_EQ(PlanNodeType::ORDERBY, deserialized_plan->GetPlanNodeType());
  EXPECT_EQ(*plan_node, *deserialized_plan);
  EXPECT_EQ(plan_node->Hash(), deserialized_plan->Hash());

  delete sortkey1;
  delete sortkey2;
}

// NOLINTNEXTLINE
TEST(PlanNodeJsonTest, ProjectionPlanNodeJsonTest) {
  // Construct ProjectionPlanNode
  ProjectionPlanNode::Builder builder;
  auto plan_node = builder.SetOutputSchema(PlanNodeJsonTest::BuildDummyOutputSchema()).Build();

  // Serialize to Json
  auto json = plan_node->ToJson();
  EXPECT_FALSE(json.is_null());

  // Deserialize plan node
  auto deserialized = DeserializePlanNode(json);
  auto deserialized_plan = common::ManagedPointer(deserialized.result_).CastManagedPointerTo<ProjectionPlanNode>();
  EXPECT_TRUE(deserialized_plan != nullptr);
  EXPECT_EQ(PlanNodeType::PROJECTION, deserialized_plan->GetPlanNodeType());
  EXPECT_EQ(*plan_node, *deserialized_plan);
  EXPECT_EQ(plan_node->Hash(), deserialized_plan->Hash());
}

// NOLINTNEXTLINE
TEST(PlanNodeJsonTest, ResultPlanNodeJsonTest) {
  // Construct ResultPlanNode
  auto expr = PlanNodeJsonTest::BuildDummyPredicate();
  ResultPlanNode::Builder builder;
  auto plan_node =
      builder.SetOutputSchema(PlanNodeJsonTest::BuildDummyOutputSchema()).SetExpr(common::ManagedPointer(expr)).Build();

  // Serialize to Json
  auto json = plan_node->ToJson();
  EXPECT_FALSE(json.is_null());

  // Deserialize plan node
  auto deserialized = DeserializePlanNode(json);
  auto deserialized_plan = common::ManagedPointer(deserialized.result_).CastManagedPointerTo<ResultPlanNode>();
  EXPECT_TRUE(deserialized_plan != nullptr);
  EXPECT_EQ(PlanNodeType::RESULT, deserialized_plan->GetPlanNodeType());
  EXPECT_EQ(*plan_node, *deserialized_plan);
  EXPECT_EQ(plan_node->Hash(), deserialized_plan->Hash());
}

// NOLINTNEXTLINE
TEST(PlanNodeJsonTest, SeqScanPlanNodeJsonTest) {
  // Construct SeqScanPlanNode
  auto scan_pred = PlanNodeJsonTest::BuildDummyPredicate();
  SeqScanPlanNode::Builder builder;
  auto plan_node = builder.SetOutputSchema(PlanNodeJsonTest::BuildDummyOutputSchema())
                       .SetScanPredicate(common::ManagedPointer(scan_pred))
                       .SetIsForUpdateFlag(false)
                       .SetDatabaseOid(catalog::db_oid_t(0))
                       .SetNamespaceOid(catalog::namespace_oid_t(0))
                       .SetTableOid(catalog::table_oid_t(0))
                       .Build();

  // Serialize to Json
  auto json = plan_node->ToJson();
  EXPECT_FALSE(json.is_null());

  // Deserialize plan node
  auto deserialized = DeserializePlanNode(json);
  auto deserialized_plan = common::ManagedPointer(deserialized.result_).CastManagedPointerTo<SeqScanPlanNode>();
  EXPECT_TRUE(deserialized_plan != nullptr);
  EXPECT_EQ(PlanNodeType::SEQSCAN, deserialized_plan->GetPlanNodeType());
  EXPECT_EQ(*plan_node, *deserialized_plan);
  EXPECT_EQ(plan_node->Hash(), deserialized_plan->Hash());
}

// NOLINTNEXTLINE
TEST(PlanNodeJsonTest, SetOpPlanNodeJsonTest) {
  // Construct SetOpPlanNode
  SetOpPlanNode::Builder builder;
  auto plan_node =
      builder.SetOutputSchema(PlanNodeJsonTest::BuildDummyOutputSchema()).SetSetOp(SetOpType::INTERSECT).Build();

  // Serialize to Json
  auto json = plan_node->ToJson();
  EXPECT_FALSE(json.is_null());

  // Deserialize plan node
  auto deserialized = DeserializePlanNode(json);
  auto deserialized_plan = common::ManagedPointer(deserialized.result_).CastManagedPointerTo<SetOpPlanNode>();
  EXPECT_TRUE(deserialized_plan != nullptr);
  EXPECT_EQ(PlanNodeType::SETOP, deserialized_plan->GetPlanNodeType());
  EXPECT_EQ(*plan_node, *deserialized_plan);
  EXPECT_EQ(plan_node->Hash(), deserialized_plan->Hash());
}

// NOLINTNEXTLINE
TEST(PlanNodeJsonTest, UpdatePlanNodeJsonTest) {
  UpdatePlanNode::Builder builder;
  auto plan_node = builder.SetOutputSchema(PlanNodeJsonTest::BuildDummyOutputSchema())
                       .SetTableOid(catalog::table_oid_t(200))
                       .SetIndexedUpdate(true)
                       .Build();

  // Serialize to Json
  auto json = plan_node->ToJson();
  EXPECT_FALSE(json.is_null());

  // Deserialize plan node
  auto deserialized = DeserializePlanNode(json);
  auto deserialized_plan = common::ManagedPointer(deserialized.result_).CastManagedPointerTo<UpdatePlanNode>();
  EXPECT_TRUE(deserialized_plan != nullptr);
  EXPECT_EQ(PlanNodeType::UPDATE, deserialized_plan->GetPlanNodeType());
  EXPECT_EQ(*plan_node, *deserialized_plan);
  EXPECT_EQ(plan_node->Hash(), deserialized_plan->Hash());
}

}  // namespace terrier::planner<|MERGE_RESOLUTION|>--- conflicted
+++ resolved
@@ -440,14 +440,10 @@
   // Construct DeletePlanNode
   auto delete_pred = PlanNodeJsonTest::BuildDummyPredicate();
   DeletePlanNode::Builder builder;
-<<<<<<< HEAD
-  auto plan_node = builder.SetTableOid(catalog::table_oid_t(2)).Build();
-=======
   auto plan_node = builder.SetDatabaseOid(catalog::db_oid_t(1))
                        .SetNamespaceOid(catalog::namespace_oid_t(0))
                        .SetTableOid(catalog::table_oid_t(2))
                        .Build();
->>>>>>> e8f1f432
 
   // Serialize to Json
   auto json = plan_node->ToJson();
@@ -904,8 +900,10 @@
 TEST(PlanNodeJsonTest, UpdatePlanNodeJsonTest) {
   UpdatePlanNode::Builder builder;
   auto plan_node = builder.SetOutputSchema(PlanNodeJsonTest::BuildDummyOutputSchema())
+                       .SetDatabaseOid(catalog::db_oid_t(1000))
+                       .SetNamespaceOid(catalog::namespace_oid_t(0))
                        .SetTableOid(catalog::table_oid_t(200))
-                       .SetIndexedUpdate(true)
+                       .SetUpdatePrimaryKey(true)
                        .Build();
 
   // Serialize to Json
