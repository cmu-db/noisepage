<<<<<<< HEAD
=======
#include <memory>
#include <string>
#include <tuple>
#include <utility>
#include <vector>

#include "catalog/catalog_defs.h"
#include "parser/expression/abstract_expression.h"
#include "parser/expression/constant_value_expression.h"
#include "planner/plannodes/output_schema.h"
#include "type/transient_value.h"
#include "type/transient_value_factory.h"
#include "type/type_id.h"

#include "test_util/test_harness.h"

namespace terrier::planner {

class OutputSchemaTests : public TerrierTest {
 public:
  /**
   * Constructs a dummy AbstractExpression predicate
   * @return dummy predicate
   */
  static std::unique_ptr<parser::AbstractExpression> BuildDummyPredicate() {
    return std::make_unique<parser::ConstantValueExpression>(type::TransientValueFactory::GetBoolean(true));
  }
};

// NOLINTNEXTLINE
TEST(OutputSchemaTests, OutputSchemaTest) {
  // Create two OutputSchema objects with the same info.
  // They should hash to the same values and be equivalent

  OutputSchema::Column col0("dummy_col", type::TypeId::INTEGER, OutputSchemaTests::BuildDummyPredicate());
  std::vector<OutputSchema::Column> cols0;
  cols0.emplace_back(col0.Copy());
  auto schema0 = std::make_unique<OutputSchema>(std::move(cols0));

  OutputSchema::Column col1("dummy_col", type::TypeId::INTEGER, OutputSchemaTests::BuildDummyPredicate());
  std::vector<OutputSchema::Column> cols1;
  cols1.emplace_back(col1.Copy());
  auto schema1 = std::make_unique<OutputSchema>(std::move(cols1));

  EXPECT_EQ(*schema0, *schema1);
  EXPECT_EQ(schema0->Hash(), schema1->Hash());

  // Now make a different schema and check to make sure that it is not
  // equivalent and the hash is different
  OutputSchema::Column col2("XXX", type::TypeId::BOOLEAN, OutputSchemaTests::BuildDummyPredicate());
  std::vector<OutputSchema::Column> cols2;
  cols2.emplace_back(col2.Copy());
  auto schema2 = std::make_unique<OutputSchema>(std::move(cols2));

  EXPECT_NE(*schema0, *schema2);
  EXPECT_NE(schema0->Hash(), schema2->Hash());

  // Just check to make sure that we correctly capture that having more columns
  // means that the schema is different too
  std::vector<OutputSchema::Column> cols3;
  cols3.emplace_back(col0.Copy());
  cols3.emplace_back(col1.Copy());
  auto schema3 = std::make_unique<OutputSchema>(std::move(cols3));
  EXPECT_NE(*schema0, *schema3);
  EXPECT_NE(schema0->Hash(), schema3->Hash());
}

// NOLINTNEXTLINE
TEST(OutputSchemaTests, ColumnTest) {
  std::string name = "xxx";
  type::TypeId type_id = type::TypeId::INTEGER;

  OutputSchema::Column col0(name, type_id, OutputSchemaTests::BuildDummyPredicate());
  OutputSchema::Column col1("xxx", type::TypeId::INTEGER, OutputSchemaTests::BuildDummyPredicate());
  EXPECT_EQ(col0, col1);
  EXPECT_EQ(col0.Hash(), col1.Hash());

  // Swap out different parts of the column info and make sure that
  // it is never equal to or have the same hash as the original column
  for (int i = 0; i < 2; i++) {
    std::string other_name = name;
    type::TypeId other_type_id = type_id;

    switch (i) {
      case 0:
        other_name = "YYY";
        break;
      case 1:
        other_type_id = type::TypeId::BOOLEAN;
        break;
    }
    OutputSchema::Column other_col(other_name, other_type_id, OutputSchemaTests::BuildDummyPredicate());
    EXPECT_NE(col0, other_col) << "Iteration #" << i;
    EXPECT_NE(col0.Hash(), other_col.Hash()) << "Iteration #" << i;
  }
}

}  // namespace terrier::planner
>>>>>>> e8f1f432
<|MERGE_RESOLUTION|>--- conflicted
+++ resolved
@@ -1,5 +1,3 @@
-<<<<<<< HEAD
-=======
 #include <memory>
 #include <string>
 #include <tuple>
@@ -97,5 +95,4 @@
   }
 }
 
-}  // namespace terrier::planner
->>>>>>> e8f1f432
+}  // namespace terrier::planner