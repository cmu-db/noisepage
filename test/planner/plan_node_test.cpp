#include <memory>
#include <random>
#include <string>
#include <utility>
#include <vector>
#include "parser/expression/column_value_expression.h"
#include "parser/expression/comparison_expression.h"
#include "parser/expression/derived_value_expression.h"
#include "parser/expression/star_expression.h"
#include "parser/postgresparser.h"
#include "planner/plannodes/aggregate_plan_node.h"
#include "planner/plannodes/analyze_plan_node.h"
#include "planner/plannodes/create_database_plan_node.h"
#include "planner/plannodes/csv_scan_plan_node.h"
#include "planner/plannodes/drop_database_plan_node.h"
#include "planner/plannodes/hash_join_plan_node.h"
#include "planner/plannodes/seq_scan_plan_node.h"
#include "test_util/test_harness.h"
#include "type/transient_value_factory.h"

namespace terrier::planner {

class PlanNodeTest : public TerrierTest {
 public:
  static std::unique_ptr<OutputSchema> BuildOneColumnSchema(std::string name, const type::TypeId type) {
    auto pred = std::make_unique<parser::ConstantValueExpression>(type::TransientValueFactory::GetBoolean(true));
    std::vector<OutputSchema::Column> cols;
    cols.emplace_back(OutputSchema::Column(std::move(name), type, std::move(pred)));
    return std::make_unique<OutputSchema>(std::move(cols));
  }
};

// NOLINTNEXTLINE
TEST(PlanNodeTest, AnalyzePlanTest) {
  catalog::db_oid_t db_oid(1);
  catalog::namespace_oid_t ns_oid(2);
  catalog::table_oid_t table_oid(3);

  AnalyzePlanNode::Builder builder;
  auto plan = builder.SetDatabaseOid(db_oid)
                  .SetNamespaceOid(ns_oid)
                  .SetTableOid(table_oid)
                  .SetOutputSchema(PlanNodeTest::BuildOneColumnSchema("col1", type::TypeId::INTEGER))
                  .Build();

  EXPECT_TRUE(plan != nullptr);
  EXPECT_EQ(PlanNodeType::ANALYZE, plan->GetPlanNodeType());
  EXPECT_EQ(plan->GetDatabaseOid(), db_oid);
  EXPECT_EQ(plan->GetNamespaceOid(), ns_oid);
  EXPECT_EQ(plan->GetTableOid(), table_oid);

  // Make sure that the hash and equality function works correctly
  AnalyzePlanNode::Builder builder2;
  auto plan2 = builder2.SetDatabaseOid(catalog::db_oid_t(db_oid))
                   .SetNamespaceOid(catalog::namespace_oid_t(2))
                   .SetTableOid(table_oid)
                   .SetOutputSchema(PlanNodeTest::BuildOneColumnSchema("col1", type::TypeId::INTEGER))
                   .Build();
  EXPECT_EQ(plan->GetDatabaseOid(), plan2->GetDatabaseOid());
  EXPECT_EQ(plan->GetNamespaceOid(), plan2->GetNamespaceOid());
  EXPECT_EQ(plan->GetTableOid(), plan2->GetTableOid());
  EXPECT_EQ(*plan, *plan2);
  EXPECT_EQ(plan->Hash(), plan2->Hash());

  // Make different variations of the plan node and make
  // sure that they are not equal
  for (int i = 0; i < 4; i++) {
    catalog::db_oid_t other_db_oid = db_oid;
    catalog::namespace_oid_t other_ns_oid = ns_oid;
    catalog::table_oid_t other_table_oid = table_oid;
    auto other_schema = PlanNodeTest::BuildOneColumnSchema("col1", type::TypeId::INTEGER);

    switch (i) {
      case 0:
        other_db_oid = catalog::db_oid_t(999);
        break;
      case 1:
        other_ns_oid = catalog::namespace_oid_t(888);
        break;
      case 2:
        other_table_oid = catalog::table_oid_t(777);
        break;
      case 3:
        other_schema = PlanNodeTest::BuildOneColumnSchema("XXXX", type::TypeId::INTEGER);
        break;
    }

    AnalyzePlanNode::Builder builder3;
    auto plan3 = builder3.SetDatabaseOid(other_db_oid)
                     .SetNamespaceOid(other_ns_oid)
                     .SetTableOid(other_table_oid)
                     .SetOutputSchema(std::move(other_schema))
                     .Build();
    EXPECT_NE(*plan, *plan3);
    EXPECT_NE(plan->Hash(), plan3->Hash());
  }
}

// Test creation of simple two table join.
// We construct the plan for the following query: SELECT table1.col1 FROM table1, table2 WHERE table1.col1 =
// table2.col2; NOLINTNEXTLINE
TEST(PlanNodeTest, HashJoinPlanTest) {
  SeqScanPlanNode::Builder seq_scan_builder;
  HashJoinPlanNode::Builder hash_join_builder;

  auto scan_pred_1 = std::make_unique<parser::StarExpression>();
  // Build left scan
  auto seq_scan_1 =
      seq_scan_builder.SetOutputSchema(PlanNodeTest::BuildOneColumnSchema("col1", type::TypeId::INTEGER))
          .SetTableOid(catalog::table_oid_t(1))
          .SetDatabaseOid(catalog::db_oid_t(0))
          .SetScanPredicate(common::ManagedPointer(scan_pred_1).CastManagedPointerTo<parser::AbstractExpression>())
          .SetIsForUpdateFlag(false)
          .Build();

  EXPECT_EQ(PlanNodeType::SEQSCAN, seq_scan_1->GetPlanNodeType());
  EXPECT_EQ(0, seq_scan_1->GetChildrenSize());
  EXPECT_EQ(catalog::table_oid_t(1), seq_scan_1->GetTableOid());
  EXPECT_EQ(catalog::db_oid_t(0), seq_scan_1->GetDatabaseOid());
  EXPECT_EQ(parser::ExpressionType::STAR, seq_scan_1->GetScanPredicate()->GetExpressionType());
  EXPECT_FALSE(seq_scan_1->IsForUpdate());

  auto scan_pred_2 = std::make_unique<parser::StarExpression>();
  auto seq_scan_2 =
      seq_scan_builder.SetOutputSchema(PlanNodeTest::BuildOneColumnSchema("col2", type::TypeId::INTEGER))
          .SetTableOid(catalog::table_oid_t(2))
          .SetDatabaseOid(catalog::db_oid_t(0))
          .SetScanPredicate(common::ManagedPointer(scan_pred_2).CastManagedPointerTo<parser::AbstractExpression>())
          .SetIsForUpdateFlag(false)
          .Build();

  EXPECT_EQ(PlanNodeType::SEQSCAN, seq_scan_2->GetPlanNodeType());
  EXPECT_EQ(0, seq_scan_2->GetChildrenSize());
  EXPECT_EQ(catalog::table_oid_t(2), seq_scan_2->GetTableOid());
  EXPECT_EQ(catalog::db_oid_t(0), seq_scan_2->GetDatabaseOid());
  EXPECT_EQ(parser::ExpressionType::STAR, seq_scan_2->GetScanPredicate()->GetExpressionType());
  EXPECT_FALSE(seq_scan_2->IsForUpdate());
<<<<<<< HEAD
  EXPECT_TRUE(seq_scan_2->IsParallel());
=======
>>>>>>> e8f1f432

  std::vector<std::unique_ptr<parser::AbstractExpression>> expr_children;
  expr_children.push_back(std::make_unique<parser::ColumnValueExpression>("table1", "col1"));
  expr_children.push_back(std::make_unique<parser::ColumnValueExpression>("table2", "col2"));
  auto cmp_expression =
      std::make_unique<parser::ComparisonExpression>(parser::ExpressionType::COMPARE_EQUAL, std::move(expr_children));

  auto hash_join_plan =
      hash_join_builder.SetJoinType(LogicalJoinType::INNER)
          .SetOutputSchema(PlanNodeTest::BuildOneColumnSchema("col1", type::TypeId::INTEGER))
          .SetJoinPredicate(common::ManagedPointer(cmp_expression).CastManagedPointerTo<parser::AbstractExpression>())
          .AddChild(std::move(seq_scan_1))
          .AddChild(std::move(seq_scan_2))
          .Build();

  EXPECT_EQ(PlanNodeType::HASHJOIN, hash_join_plan->GetPlanNodeType());
  EXPECT_EQ(2, hash_join_plan->GetChildrenSize());
  EXPECT_EQ(LogicalJoinType::INNER, hash_join_plan->GetLogicalJoinType());
  EXPECT_EQ(parser::ExpressionType::COMPARE_EQUAL, hash_join_plan->GetJoinPredicate()->GetExpressionType());
}

// NOLINTNEXTLINE
TEST(PlanNodeTest, AggregatePlanTest) {
  parser::AbstractExpression *predicate = new parser::StarExpression();
  auto cve = std::make_unique<parser::ColumnValueExpression>("tbl", "col1");
  auto dve = std::make_unique<parser::DerivedValueExpression>(type::TypeId::INTEGER, 0, 0);
  auto gb_term = reinterpret_cast<parser::AbstractExpression *>(dve.get());
  std::vector<std::unique_ptr<parser::AbstractExpression>> children;
  children.emplace_back(std::move(cve));

  auto *aggr_term =
      new parser::AggregateExpression(parser::ExpressionType::AGGREGATE_COUNT, std::move(children), false);

  planner::AggregatePlanNode::Builder builder;
  builder.AddAggregateTerm(common::ManagedPointer(aggr_term));
  builder.AddGroupByTerm(common::ManagedPointer(gb_term));
  builder.SetHavingClausePredicate(common::ManagedPointer(predicate));
  builder.SetAggregateStrategyType(planner::AggregateStrategyType::HASH);
  builder.SetOutputSchema(PlanNodeTest::BuildOneColumnSchema("col1", type::TypeId::INTEGER));
  auto plan = builder.Build();

  EXPECT_TRUE(plan != nullptr);
  EXPECT_EQ(PlanNodeType::AGGREGATE, plan->GetPlanNodeType());
  EXPECT_EQ(plan->GetAggregateStrategyType(), planner::AggregateStrategyType::HASH);
  EXPECT_EQ(plan->GetAggregateTerms().size(), 1);
  EXPECT_EQ(*plan->GetAggregateTerms()[0], *aggr_term);
  EXPECT_EQ(*plan->GetHavingClausePredicate(), *predicate);

  planner::AggregatePlanNode::Builder builder2;
  auto nc_aggr = dynamic_cast<parser::AggregateExpression *>(aggr_term->Copy().release());
  auto predicate2 = predicate->Copy();

  builder2.AddAggregateTerm(common::ManagedPointer(nc_aggr));
  builder2.AddGroupByTerm(common::ManagedPointer(gb_term));
  builder2.SetHavingClausePredicate(common::ManagedPointer(predicate2));
  builder2.SetAggregateStrategyType(planner::AggregateStrategyType::HASH);
  builder2.SetOutputSchema(PlanNodeTest::BuildOneColumnSchema("col1", type::TypeId::INTEGER));
  auto plan2 = builder2.Build();
  EXPECT_EQ(*plan, *plan2);
  EXPECT_EQ(plan->Hash(), plan2->Hash());

  // Make different variations of the plan node and make
  // sure that they are not equal
  for (int i = 0; i < 4; i++) {
    auto other_predicate = predicate->Copy();
    auto dve_copy = dve->Copy();
    auto other_strategy = planner::AggregateStrategyType::HASH;
    parser::AggregateExpression *other_aggr = dynamic_cast<parser::AggregateExpression *>(aggr_term->Copy().release());
    auto other_schema = PlanNodeTest::BuildOneColumnSchema("col1", type::TypeId::INTEGER);

    switch (i) {
      case 0:
        other_predicate = std::make_unique<parser::ColumnValueExpression>("tbl", "col");
        break;
      case 1:
        dve_copy = std::make_unique<parser::DerivedValueExpression>(type::TypeId::INTEGER, 0, 1);
        break;
      case 2: {
        auto o_cve = std::make_unique<parser::ColumnValueExpression>("tbl", "col");
        std::vector<std::unique_ptr<parser::AbstractExpression>> children;
        children.emplace_back(std::move(o_cve));
        delete other_aggr;
        other_aggr = new parser::AggregateExpression(parser::ExpressionType::AGGREGATE_MAX, std::move(children), false);
        break;
      }
      case 3:
        other_schema = PlanNodeTest::BuildOneColumnSchema("XXXX", type::TypeId::INTEGER);
        break;
    }

    planner::AggregatePlanNode::Builder builder3;
    auto plan3 = builder3.AddAggregateTerm(common::ManagedPointer(other_aggr))
                     .AddGroupByTerm(common::ManagedPointer(dve_copy))
                     .SetHavingClausePredicate(common::ManagedPointer(other_predicate))
                     .SetAggregateStrategyType(other_strategy)
                     .SetOutputSchema(std::move(other_schema))
                     .Build();
    EXPECT_NE(*plan, *plan3);
    EXPECT_NE(plan->Hash(), plan3->Hash());
    delete other_aggr;
  }

  delete aggr_term;
  delete nc_aggr;
  delete predicate;
}

// NOLINTNEXTLINE
TEST(PlanNodeTest, CSVScanPlanTest) {
  catalog::db_oid_t db_oid(1);
  catalog::namespace_oid_t ns_oid(2);
  std::string file_name = "/home/file.txt";
  char delimiter = ',';
  char quote = '"';
  char escape = '\\';
  std::vector<type::TypeId> value_types = {type::TypeId::INTEGER};

  planner::CSVScanPlanNode::Builder builder;
  auto plan = builder.SetDatabaseOid(db_oid)
                  .SetNamespaceOid(ns_oid)
<<<<<<< HEAD
                  .SetIsParallelFlag(true)
=======
>>>>>>> e8f1f432
                  .SetIsForUpdateFlag(false)
                  .SetFileName(file_name)
                  .SetDelimiter(delimiter)
                  .SetQuote(quote)
                  .SetEscape(escape)
                  .SetValueTypes(value_types)
                  .SetOutputSchema(PlanNodeTest::BuildOneColumnSchema("col1", type::TypeId::INTEGER))
                  .Build();

  EXPECT_TRUE(plan != nullptr);
  EXPECT_EQ(PlanNodeType::CSVSCAN, plan->GetPlanNodeType());
  EXPECT_EQ(plan->GetDatabaseOid(), db_oid);
  EXPECT_EQ(plan->GetNamespaceOid(), ns_oid);
  EXPECT_EQ(plan->GetFileName(), file_name);
  EXPECT_EQ(plan->GetDelimiterChar(), delimiter);
  EXPECT_EQ(plan->GetQuoteChar(), quote);
  EXPECT_EQ(plan->GetEscapeChar(), escape);
  EXPECT_EQ(plan->GetValueTypes(), value_types);
  EXPECT_EQ(plan->IsForUpdate(), false);
<<<<<<< HEAD
  EXPECT_EQ(plan->IsParallel(), true);
=======
>>>>>>> e8f1f432

  planner::CSVScanPlanNode::Builder builder2;
  auto plan2 = builder2.SetDatabaseOid(db_oid)
                   .SetNamespaceOid(ns_oid)
<<<<<<< HEAD
                   .SetIsParallelFlag(true)
=======
>>>>>>> e8f1f432
                   .SetIsForUpdateFlag(false)
                   .SetFileName(file_name)
                   .SetDelimiter(delimiter)
                   .SetQuote(quote)
                   .SetEscape(escape)
                   .SetValueTypes(value_types)
                   .SetOutputSchema(PlanNodeTest::BuildOneColumnSchema("col1", type::TypeId::INTEGER))
                   .Build();
  EXPECT_EQ(*plan, *plan2);
  EXPECT_EQ(plan->Hash(), plan2->Hash());

  // Make different variations of the plan node and make
  // sure that they are not equal
<<<<<<< HEAD
  for (int i = 0; i < 10; i++) {
=======
  for (int i = 0; i < 9; i++) {
>>>>>>> e8f1f432
    catalog::db_oid_t o_db_oid(1);
    catalog::namespace_oid_t o_ns_oid(2);
    std::string o_file_name = "/home/file.txt";
    char o_delimiter = ',';
    char o_quote = '"';
    char o_escape = '\\';
    std::vector<type::TypeId> o_value_types = {type::TypeId::INTEGER};
    auto o_schema = PlanNodeTest::BuildOneColumnSchema("col1", type::TypeId::INTEGER);
<<<<<<< HEAD
    auto o_parallel = true;
=======
>>>>>>> e8f1f432
    auto o_update = false;

    switch (i) {
      case 0:
        o_db_oid = catalog::db_oid_t(999);
        break;
      case 1:
        o_ns_oid = catalog::namespace_oid_t(3);
        break;
      case 2:
        o_file_name = "/home/file2.txt";
        break;
      case 3:
        o_delimiter = ' ';
        break;
      case 4:
        o_quote = 'q';
        break;
      case 5:
        o_escape = '\0';
        break;
      case 6:
        o_value_types = {type::TypeId::VARCHAR};
        break;
      case 7:
        o_schema = PlanNodeTest::BuildOneColumnSchema("XXXX", type::TypeId::INTEGER);
        break;
      case 8:
<<<<<<< HEAD
        o_parallel = false;
        break;
      case 9:
=======
>>>>>>> e8f1f432
        o_update = true;
        break;
    }

    planner::CSVScanPlanNode::Builder builder3;
    auto plan3 = builder3.SetDatabaseOid(o_db_oid)
                     .SetNamespaceOid(o_ns_oid)
<<<<<<< HEAD
                     .SetIsParallelFlag(o_parallel)
=======
>>>>>>> e8f1f432
                     .SetIsForUpdateFlag(o_update)
                     .SetFileName(o_file_name)
                     .SetDelimiter(o_delimiter)
                     .SetQuote(o_quote)
                     .SetEscape(o_escape)
                     .SetValueTypes(o_value_types)
                     .SetOutputSchema(std::move(o_schema))
                     .Build();
    EXPECT_NE(*plan, *plan3);
    EXPECT_NE(plan->Hash(), plan3->Hash());
  }
}
}  // namespace terrier::planner<|MERGE_RESOLUTION|>--- conflicted
+++ resolved
@@ -135,10 +135,6 @@
   EXPECT_EQ(catalog::db_oid_t(0), seq_scan_2->GetDatabaseOid());
   EXPECT_EQ(parser::ExpressionType::STAR, seq_scan_2->GetScanPredicate()->GetExpressionType());
   EXPECT_FALSE(seq_scan_2->IsForUpdate());
-<<<<<<< HEAD
-  EXPECT_TRUE(seq_scan_2->IsParallel());
-=======
->>>>>>> e8f1f432
 
   std::vector<std::unique_ptr<parser::AbstractExpression>> expr_children;
   expr_children.push_back(std::make_unique<parser::ColumnValueExpression>("table1", "col1"));
@@ -259,10 +255,6 @@
   planner::CSVScanPlanNode::Builder builder;
   auto plan = builder.SetDatabaseOid(db_oid)
                   .SetNamespaceOid(ns_oid)
-<<<<<<< HEAD
-                  .SetIsParallelFlag(true)
-=======
->>>>>>> e8f1f432
                   .SetIsForUpdateFlag(false)
                   .SetFileName(file_name)
                   .SetDelimiter(delimiter)
@@ -282,18 +274,10 @@
   EXPECT_EQ(plan->GetEscapeChar(), escape);
   EXPECT_EQ(plan->GetValueTypes(), value_types);
   EXPECT_EQ(plan->IsForUpdate(), false);
-<<<<<<< HEAD
-  EXPECT_EQ(plan->IsParallel(), true);
-=======
->>>>>>> e8f1f432
 
   planner::CSVScanPlanNode::Builder builder2;
   auto plan2 = builder2.SetDatabaseOid(db_oid)
                    .SetNamespaceOid(ns_oid)
-<<<<<<< HEAD
-                   .SetIsParallelFlag(true)
-=======
->>>>>>> e8f1f432
                    .SetIsForUpdateFlag(false)
                    .SetFileName(file_name)
                    .SetDelimiter(delimiter)
@@ -307,11 +291,7 @@
 
   // Make different variations of the plan node and make
   // sure that they are not equal
-<<<<<<< HEAD
-  for (int i = 0; i < 10; i++) {
-=======
   for (int i = 0; i < 9; i++) {
->>>>>>> e8f1f432
     catalog::db_oid_t o_db_oid(1);
     catalog::namespace_oid_t o_ns_oid(2);
     std::string o_file_name = "/home/file.txt";
@@ -320,10 +300,6 @@
     char o_escape = '\\';
     std::vector<type::TypeId> o_value_types = {type::TypeId::INTEGER};
     auto o_schema = PlanNodeTest::BuildOneColumnSchema("col1", type::TypeId::INTEGER);
-<<<<<<< HEAD
-    auto o_parallel = true;
-=======
->>>>>>> e8f1f432
     auto o_update = false;
 
     switch (i) {
@@ -352,12 +328,6 @@
         o_schema = PlanNodeTest::BuildOneColumnSchema("XXXX", type::TypeId::INTEGER);
         break;
       case 8:
-<<<<<<< HEAD
-        o_parallel = false;
-        break;
-      case 9:
-=======
->>>>>>> e8f1f432
         o_update = true;
         break;
     }
@@ -365,10 +335,6 @@
     planner::CSVScanPlanNode::Builder builder3;
     auto plan3 = builder3.SetDatabaseOid(o_db_oid)
                      .SetNamespaceOid(o_ns_oid)
-<<<<<<< HEAD
-                     .SetIsParallelFlag(o_parallel)
-=======
->>>>>>> e8f1f432
                      .SetIsForUpdateFlag(o_update)
                      .SetFileName(o_file_name)
                      .SetDelimiter(o_delimiter)
