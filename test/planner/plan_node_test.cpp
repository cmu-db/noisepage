#include <memory>
#include <random>
#include <string>
#include <utility>
#include <vector>
#include "parser/expression/column_value_expression.h"
#include "parser/expression/comparison_expression.h"
#include "parser/expression/star_expression.h"
#include "parser/postgresparser.h"
#include "planner/plannodes/aggregate_plan_node.h"
#include "planner/plannodes/analyze_plan_node.h"
#include "planner/plannodes/create_database_plan_node.h"
#include "planner/plannodes/csv_scan_plan_node.h"
#include "planner/plannodes/drop_database_plan_node.h"
#include "planner/plannodes/hash_join_plan_node.h"
#include "planner/plannodes/hash_plan_node.h"
#include "planner/plannodes/seq_scan_plan_node.h"
#include "util/test_harness.h"

namespace terrier::planner {

class PlanNodeTest : public TerrierTest {
 public:
<<<<<<< HEAD
  static std::shared_ptr<OutputSchema> BuildOneColumnSchema(std::string name, const type::TypeId type) {
    OutputSchema::Column col(std::move(name), type);
=======
  static std::unique_ptr<OutputSchema> BuildOneColumnSchema(std::string name, const type::TypeId type,
                                                            const bool nullable, const catalog::col_oid_t oid) {
    OutputSchema::Column col(std::move(name), type, nullable, oid);
>>>>>>> cd670a39
    std::vector<OutputSchema::Column> cols;
    cols.push_back(col);
    auto schema = std::make_unique<OutputSchema>(cols);
    return schema;
  }
};

// NOLINTNEXTLINE
TEST(PlanNodeTest, AnalyzePlanTest) {
  catalog::db_oid_t db_oid(1);
  catalog::namespace_oid_t ns_oid(2);
  catalog::table_oid_t table_oid(3);

  AnalyzePlanNode::Builder builder;
  auto plan = builder.SetDatabaseOid(db_oid)
                  .SetNamespaceOid(ns_oid)
                  .SetTableOid(table_oid)
                  .SetOutputSchema(PlanNodeTest::BuildOneColumnSchema("col1", type::TypeId::INTEGER))
                  .Build();

  EXPECT_TRUE(plan != nullptr);
  EXPECT_EQ(PlanNodeType::ANALYZE, plan->GetPlanNodeType());
  EXPECT_EQ(plan->GetDatabaseOid(), db_oid);
  EXPECT_EQ(plan->GetNamespaceOid(), ns_oid);
  EXPECT_EQ(plan->GetTableOid(), table_oid);

  // Make sure that the hash and equality function works correctly
  AnalyzePlanNode::Builder builder2;
  auto plan2 = builder2.SetDatabaseOid(catalog::db_oid_t(db_oid))
                   .SetNamespaceOid(catalog::namespace_oid_t(2))
                   .SetTableOid(table_oid)
                   .SetOutputSchema(PlanNodeTest::BuildOneColumnSchema("col1", type::TypeId::INTEGER))
                   .Build();
  EXPECT_EQ(plan->GetDatabaseOid(), plan2->GetDatabaseOid());
  EXPECT_EQ(plan->GetNamespaceOid(), plan2->GetNamespaceOid());
  EXPECT_EQ(plan->GetTableOid(), plan2->GetTableOid());
  EXPECT_EQ(*plan, *plan2);
  EXPECT_EQ(plan->Hash(), plan2->Hash());

  // Make different variations of the plan node and make
  // sure that they are not equal
  for (int i = 0; i < 4; i++) {
    catalog::db_oid_t other_db_oid = db_oid;
    catalog::namespace_oid_t other_ns_oid = ns_oid;
    catalog::table_oid_t other_table_oid = table_oid;
    auto other_schema = PlanNodeTest::BuildOneColumnSchema("col1", type::TypeId::INTEGER);

    switch (i) {
      case 0:
        other_db_oid = catalog::db_oid_t(999);
        break;
      case 1:
        other_ns_oid = catalog::namespace_oid_t(888);
        break;
      case 2:
        other_table_oid = catalog::table_oid_t(777);
        break;
      case 3:
        other_schema = PlanNodeTest::BuildOneColumnSchema("XXXX", type::TypeId::INTEGER);
        break;
    }

    AnalyzePlanNode::Builder builder3;
    auto plan3 = builder3.SetDatabaseOid(other_db_oid)
                     .SetNamespaceOid(other_ns_oid)
                     .SetTableOid(other_table_oid)
                     .SetOutputSchema(std::move(other_schema))
                     .Build();
    EXPECT_NE(*plan, *plan3);
    EXPECT_NE(plan->Hash(), plan3->Hash());
  }
}

// NOLINTNEXTLINE
TEST(PlanNodeTest, CreateDatabasePlanTest) {
  parser::PostgresParser pgparser;
  auto result = pgparser.BuildParseTree("CREATE DATABASE test");
  EXPECT_EQ(1, result.GetStatements().size());
  auto *create_stmt = static_cast<parser::CreateStatement *>(result.TakeStatementsOwnership()[0].release());

  CreateDatabasePlanNode::Builder builder;
  auto plan = builder.SetFromCreateStatement(create_stmt).Build();

  EXPECT_TRUE(plan != nullptr);
  EXPECT_STREQ("test", plan->GetDatabaseName().c_str());
  EXPECT_EQ(PlanNodeType::CREATE_DATABASE, plan->GetPlanNodeType());
  delete create_stmt;
}

// NOLINTNEXTLINE
TEST(PlanNodeTest, DropDatabasePlanTest) {
  parser::PostgresParser pgparser;
  auto result = pgparser.BuildParseTree("DROP DATABASE test");
  EXPECT_EQ(1, result.GetStatements().size());
  auto *drop_stmt = static_cast<parser::DropStatement *>(result.TakeStatementsOwnership()[0].release());

  DropDatabasePlanNode::Builder builder;
  auto plan = builder.SetDatabaseOid(catalog::db_oid_t(0)).SetFromDropStatement(drop_stmt).Build();

  EXPECT_TRUE(plan != nullptr);
  EXPECT_EQ(catalog::db_oid_t(0), plan->GetDatabaseOid());
  EXPECT_FALSE(plan->IsIfExists());
  EXPECT_EQ(PlanNodeType::DROP_DATABASE, plan->GetPlanNodeType());
  delete drop_stmt;
}

// NOLINTNEXTLINE
TEST(PlanNodeTest, DropDatabasePlanIfExistsTest) {
  parser::PostgresParser pgparser;
  auto result = pgparser.BuildParseTree("DROP DATABASE IF EXISTS test");
  EXPECT_EQ(1, result.GetStatements().size());
  auto *drop_stmt = static_cast<parser::DropStatement *>(result.TakeStatementsOwnership()[0].release());

  DropDatabasePlanNode::Builder builder;
  auto plan = builder.SetDatabaseOid(catalog::db_oid_t(0)).SetFromDropStatement(drop_stmt).Build();

  EXPECT_TRUE(plan != nullptr);
  EXPECT_EQ(catalog::db_oid_t(0), plan->GetDatabaseOid());
  EXPECT_TRUE(plan->IsIfExists());
  EXPECT_EQ(PlanNodeType::DROP_DATABASE, plan->GetPlanNodeType());
  delete drop_stmt;
}

// Test creation of simple two table join.
// We construct the plan for the following query: SELECT table1.col1 FROM table1, table2 WHERE table1.col1 =
// table2.col2; NOLINTNEXTLINE
TEST(PlanNodeTest, HashJoinPlanTest) {
  SeqScanPlanNode::Builder seq_scan_builder;
  HashPlanNode::Builder hash_builder;
  HashJoinPlanNode::Builder hash_join_builder;

  auto scan_pred_1 = std::make_unique<parser::StarExpression>();
  // Build left scan
<<<<<<< HEAD
  auto predicate = new parser::StarExpression();
  auto seq_scan_1 = seq_scan_builder.SetOutputSchema(PlanNodeTest::BuildOneColumnSchema("col1", type::TypeId::INTEGER))
                        .SetTableOid(catalog::table_oid_t(1))
                        .SetDatabaseOid(catalog::db_oid_t(0))
                        .SetScanPredicate(predicate)
                        .SetIsForUpdateFlag(false)
                        .SetIsParallelFlag(true)
                        .Build();
=======
  auto seq_scan_1 =
      seq_scan_builder
          .SetOutputSchema(
              PlanNodeTest::BuildOneColumnSchema("col1", type::TypeId::INTEGER, false, catalog::col_oid_t(1)))
          .SetTableOid(catalog::table_oid_t(1))
          .SetDatabaseOid(catalog::db_oid_t(0))
          .SetScanPredicate(common::ManagedPointer(scan_pred_1).CastManagedPointerTo<parser::AbstractExpression>())
          .SetIsForUpdateFlag(false)
          .SetIsParallelFlag(true)
          .Build();
>>>>>>> cd670a39

  EXPECT_EQ(PlanNodeType::SEQSCAN, seq_scan_1->GetPlanNodeType());
  EXPECT_EQ(0, seq_scan_1->GetChildrenSize());
  EXPECT_EQ(catalog::table_oid_t(1), seq_scan_1->GetTableOid());
  EXPECT_EQ(catalog::db_oid_t(0), seq_scan_1->GetDatabaseOid());
  EXPECT_EQ(parser::ExpressionType::STAR, seq_scan_1->GetScanPredicate()->GetExpressionType());
  EXPECT_FALSE(seq_scan_1->IsForUpdate());
  EXPECT_TRUE(seq_scan_1->IsParallel());

<<<<<<< HEAD
  auto seq_scan_2 = seq_scan_builder.SetOutputSchema(PlanNodeTest::BuildOneColumnSchema("col2", type::TypeId::INTEGER))
                        .SetTableOid(catalog::table_oid_t(2))
                        .SetDatabaseOid(catalog::db_oid_t(0))
                        .SetScanPredicate(predicate)
                        .SetIsForUpdateFlag(false)
                        .SetIsParallelFlag(true)
                        .Build();
=======
  auto scan_pred_2 = std::make_unique<parser::StarExpression>();
  auto seq_scan_2 =
      seq_scan_builder
          .SetOutputSchema(
              PlanNodeTest::BuildOneColumnSchema("col2", type::TypeId::INTEGER, false, catalog::col_oid_t(2)))

          .SetTableOid(catalog::table_oid_t(2))
          .SetDatabaseOid(catalog::db_oid_t(0))
          .SetScanPredicate(common::ManagedPointer(scan_pred_2).CastManagedPointerTo<parser::AbstractExpression>())
          .SetIsForUpdateFlag(false)
          .SetIsParallelFlag(true)
          .Build();
>>>>>>> cd670a39

  EXPECT_EQ(PlanNodeType::SEQSCAN, seq_scan_2->GetPlanNodeType());
  EXPECT_EQ(0, seq_scan_2->GetChildrenSize());
  EXPECT_EQ(catalog::table_oid_t(2), seq_scan_2->GetTableOid());
  EXPECT_EQ(catalog::db_oid_t(0), seq_scan_2->GetDatabaseOid());
  EXPECT_EQ(parser::ExpressionType::STAR, seq_scan_2->GetScanPredicate()->GetExpressionType());
  EXPECT_FALSE(seq_scan_2->IsForUpdate());
  EXPECT_TRUE(seq_scan_2->IsParallel());

<<<<<<< HEAD
  auto hash_plan = hash_builder.SetOutputSchema(PlanNodeTest::BuildOneColumnSchema("col2", type::TypeId::INTEGER))
                       .AddHashKey(new parser::ColumnValueExpression("col2", "table2"))
=======
  auto hash_key = std::make_unique<parser::ColumnValueExpression>("table2", "col2");
  auto hash_plan = hash_builder
                       .SetOutputSchema(PlanNodeTest::BuildOneColumnSchema("col2", type::TypeId::INTEGER, false,
                                                                           catalog::col_oid_t(2)))
                       .AddHashKey(common::ManagedPointer(hash_key).CastManagedPointerTo<parser::AbstractExpression>())
>>>>>>> cd670a39
                       .AddChild(std::move(seq_scan_2))
                       .Build();

  EXPECT_EQ(PlanNodeType::HASH, hash_plan->GetPlanNodeType());
  EXPECT_EQ(1, hash_plan->GetChildrenSize());
  EXPECT_EQ(1, hash_plan->GetHashKeys().size());
  EXPECT_EQ(parser::ExpressionType::COLUMN_VALUE, hash_plan->GetHashKeys()[0]->GetExpressionType());

<<<<<<< HEAD
  std::vector<const parser::AbstractExpression *> expr_children;
  expr_children.push_back(new parser::ColumnValueExpression("col1", "table1"));
  expr_children.push_back(new parser::ColumnValueExpression("col2", "table2"));
  auto cmp_expression =
      new parser::ComparisonExpression(parser::ExpressionType::COMPARE_EQUAL, std::move(expr_children));

  auto hash_join_plan = hash_join_builder.SetJoinType(LogicalJoinType::INNER)
                            .SetOutputSchema(PlanNodeTest::BuildOneColumnSchema("col1", type::TypeId::INTEGER))
                            .SetJoinPredicate(cmp_expression)
                            .AddChild(std::move(seq_scan_1))
                            .AddChild(std::move(hash_plan))
                            .Build();
=======
  std::vector<std::unique_ptr<parser::AbstractExpression>> expr_children;
  expr_children.push_back(std::make_unique<parser::ColumnValueExpression>("table1", "col1"));
  expr_children.push_back(std::make_unique<parser::ColumnValueExpression>("table2", "col2"));
  auto cmp_expression =
      std::make_unique<parser::ComparisonExpression>(parser::ExpressionType::COMPARE_EQUAL, std::move(expr_children));

  auto hash_join_plan =
      hash_join_builder.SetJoinType(LogicalJoinType::INNER)
          .SetOutputSchema(
              PlanNodeTest::BuildOneColumnSchema("col1", type::TypeId::INTEGER, false, catalog::col_oid_t(1)))
          .SetJoinPredicate(common::ManagedPointer(cmp_expression).CastManagedPointerTo<parser::AbstractExpression>())
          .AddChild(std::move(seq_scan_1))
          .AddChild(std::move(hash_plan))
          .Build();
>>>>>>> cd670a39

  EXPECT_EQ(PlanNodeType::HASHJOIN, hash_join_plan->GetPlanNodeType());
  EXPECT_EQ(2, hash_join_plan->GetChildrenSize());
  EXPECT_EQ(LogicalJoinType::INNER, hash_join_plan->GetLogicalJoinType());
  EXPECT_EQ(parser::ExpressionType::COMPARE_EQUAL, hash_join_plan->GetJoinPredicate()->GetExpressionType());

  delete predicate;
}

// NOLINTNEXTLINE
TEST(PlanNodeTest, AggregatePlanTest) {
  auto *predicate = new parser::StarExpression();
  auto *cve = new parser::ColumnValueExpression("tbl", "col1");
  auto *aggr_term = new parser::AggregateExpression(parser::ExpressionType::AGGREGATE_COUNT, {cve}, false);

  planner::AggregatePlanNode::Builder builder;
  builder.AddAggregateTerm(aggr_term);
  builder.SetGroupByColOffsets({0});
  builder.SetHavingClausePredicate(predicate);
  builder.SetAggregateStrategyType(planner::AggregateStrategyType::HASH);
  builder.SetOutputSchema(PlanNodeTest::BuildOneColumnSchema("col1", type::TypeId::INTEGER));
  auto plan = builder.Build();

  EXPECT_TRUE(plan != nullptr);
  EXPECT_EQ(PlanNodeType::AGGREGATE, plan->GetPlanNodeType());
  EXPECT_EQ(plan->GetAggregateStrategyType(), planner::AggregateStrategyType::HASH);
  EXPECT_EQ(plan->GetAggregateTerms().size(), 1);
  EXPECT_EQ(*plan->GetAggregateTerms()[0], *aggr_term);
  EXPECT_EQ(*plan->GetHavingClausePredicate(), *predicate);

  planner::AggregatePlanNode::Builder builder2;
  auto aggr_copy = reinterpret_cast<const parser::AggregateExpression *>(aggr_term->Copy());
  auto nc_aggr = const_cast<parser::AggregateExpression *>(aggr_copy);
  auto predicate2 = predicate->Copy();

  builder2.AddAggregateTerm(nc_aggr);
  builder2.SetGroupByColOffsets({0});
  builder2.SetHavingClausePredicate(predicate2);
  builder2.SetAggregateStrategyType(planner::AggregateStrategyType::HASH);
  builder2.SetOutputSchema(PlanNodeTest::BuildOneColumnSchema("col1", type::TypeId::INTEGER));
  auto plan2 = builder2.Build();
  EXPECT_EQ(*plan, *plan2);
  EXPECT_EQ(plan->Hash(), plan2->Hash());

  // Make different variations of the plan node and make
  // sure that they are not equal
  for (int i = 0; i < 4; i++) {
    auto other_predicate = predicate->Copy();
    std::vector<unsigned> col_offsets = {0};
    auto other_strategy = planner::AggregateStrategyType::HASH;
    auto other_aggr = aggr_term->Copy();
    auto other_schema = PlanNodeTest::BuildOneColumnSchema("col1", type::TypeId::INTEGER);

    switch (i) {
      case 0:
        delete other_predicate;
        other_predicate = new parser::ColumnValueExpression("tbl", "col");
        break;
      case 1:
        col_offsets = {1, 2};
        break;
      case 2: {
        delete other_aggr;
        auto *o_cve = new parser::ColumnValueExpression("tbl", "col");
        other_aggr = new parser::AggregateExpression(parser::ExpressionType::AGGREGATE_MAX, {o_cve}, false);
        break;
      }
      case 3:
        other_schema = PlanNodeTest::BuildOneColumnSchema("XXXX", type::TypeId::INTEGER);
        break;
    }

    auto other_aggr_term = reinterpret_cast<const parser::AggregateExpression *>(other_aggr);
    auto nc_other_aggr = const_cast<parser::AggregateExpression *>(other_aggr_term);

    planner::AggregatePlanNode::Builder builder3;
    auto plan3 = builder3.AddAggregateTerm(nc_other_aggr)
                     .SetGroupByColOffsets(col_offsets)
                     .SetHavingClausePredicate(other_predicate)
                     .SetAggregateStrategyType(other_strategy)
                     .SetOutputSchema(other_schema)
                     .Build();
    EXPECT_NE(*plan, *plan3);
    EXPECT_NE(plan->Hash(), plan3->Hash());
  }
}

// NOLINTNEXTLINE
TEST(PlanNodeTest, CSVScanPlanTest) {
  catalog::db_oid_t db_oid(1);
  catalog::namespace_oid_t ns_oid(2);
  std::string file_name = "/home/file.txt";
  char delimiter = ',';
  char quote = '"';
  char escape = '\\';
  std::string null_string = "";
  std::vector<type::TypeId> value_types = {type::TypeId::INTEGER};

  planner::CSVScanPlanNode::Builder builder;
  auto plan = builder.SetDatabaseOid(db_oid)
                  .SetNamespaceOid(ns_oid)
                  .SetIsParallelFlag(true)
                  .SetIsForUpdateFlag(false)
                  .SetFileName(file_name)
                  .SetDelimiter(delimiter)
                  .SetQuote(quote)
                  .SetEscape(escape)
                  .SetNullString(null_string)
                  .SetValueTypes(value_types)
                  .SetOutputSchema(PlanNodeTest::BuildOneColumnSchema("col1", type::TypeId::INTEGER))
                  .Build();

  EXPECT_TRUE(plan != nullptr);
  EXPECT_EQ(PlanNodeType::CSVSCAN, plan->GetPlanNodeType());
  EXPECT_EQ(plan->GetDatabaseOid(), db_oid);
  EXPECT_EQ(plan->GetNamespaceOid(), ns_oid);
  EXPECT_EQ(plan->GetFileName(), file_name);
  EXPECT_EQ(plan->GetDelimiterChar(), delimiter);
  EXPECT_EQ(plan->GetQuoteChar(), quote);
  EXPECT_EQ(plan->GetEscapeChar(), escape);
  EXPECT_EQ(plan->GetNullString(), null_string);
  EXPECT_EQ(plan->GetValueTypes(), value_types);
  EXPECT_EQ(plan->IsForUpdate(), false);
  EXPECT_EQ(plan->IsParallel(), true);

  planner::CSVScanPlanNode::Builder builder2;
  auto plan2 = builder2.SetDatabaseOid(db_oid)
                   .SetNamespaceOid(ns_oid)
                   .SetIsParallelFlag(true)
                   .SetIsForUpdateFlag(false)
                   .SetFileName(file_name)
                   .SetDelimiter(delimiter)
                   .SetQuote(quote)
                   .SetEscape(escape)
                   .SetNullString(null_string)
                   .SetValueTypes(value_types)
                   .SetOutputSchema(PlanNodeTest::BuildOneColumnSchema("col1", type::TypeId::INTEGER))
                   .Build();
  EXPECT_EQ(*plan, *plan2);
  EXPECT_EQ(plan->Hash(), plan2->Hash());

  // Make different variations of the plan node and make
  // sure that they are not equal
  for (int i = 0; i < 11; i++) {
    catalog::db_oid_t o_db_oid(1);
    catalog::namespace_oid_t o_ns_oid(2);
    std::string o_file_name = "/home/file.txt";
    char o_delimiter = ',';
    char o_quote = '"';
    char o_escape = '\\';
    std::string o_null_string = "";
    std::vector<type::TypeId> o_value_types = {type::TypeId::INTEGER};
    auto o_schema = PlanNodeTest::BuildOneColumnSchema("col1", type::TypeId::INTEGER);
    auto o_parallel = true;
    auto o_update = false;

    switch (i) {
      case 0:
        o_db_oid = catalog::db_oid_t(999);
        break;
      case 1:
        o_ns_oid = catalog::namespace_oid_t(3);
        break;
      case 2:
        o_file_name = "/home/file2.txt";
        break;
      case 3:
        o_delimiter = ' ';
        break;
      case 4:
        o_quote = 'q';
        break;
      case 5:
        o_escape = '\0';
        break;
      case 6:
        o_null_string = "NULL";
        break;
      case 7:
        o_value_types = {type::TypeId::VARCHAR};
        break;
      case 8:
        o_schema = PlanNodeTest::BuildOneColumnSchema("XXXX", type::TypeId::INTEGER);
        break;
      case 9:
        o_parallel = false;
        break;
      case 10:
        o_update = true;
        break;
    }

    planner::CSVScanPlanNode::Builder builder3;
    auto plan3 = builder3.SetDatabaseOid(o_db_oid)
                     .SetNamespaceOid(o_ns_oid)
                     .SetIsParallelFlag(o_parallel)
                     .SetIsForUpdateFlag(o_update)
                     .SetFileName(o_file_name)
                     .SetDelimiter(o_delimiter)
                     .SetQuote(o_quote)
                     .SetEscape(o_escape)
                     .SetNullString(o_null_string)
                     .SetValueTypes(o_value_types)
                     .SetOutputSchema(o_schema)
                     .Build();
    EXPECT_NE(*plan, *plan3);
    EXPECT_NE(plan->Hash(), plan3->Hash());
  }
}
}  // namespace terrier::planner<|MERGE_RESOLUTION|>--- conflicted
+++ resolved
@@ -21,14 +21,8 @@
 
 class PlanNodeTest : public TerrierTest {
  public:
-<<<<<<< HEAD
-  static std::shared_ptr<OutputSchema> BuildOneColumnSchema(std::string name, const type::TypeId type) {
+  static std::unique_ptr<OutputSchema> BuildOneColumnSchema(std::string name, const type::TypeId type) {
     OutputSchema::Column col(std::move(name), type);
-=======
-  static std::unique_ptr<OutputSchema> BuildOneColumnSchema(std::string name, const type::TypeId type,
-                                                            const bool nullable, const catalog::col_oid_t oid) {
-    OutputSchema::Column col(std::move(name), type, nullable, oid);
->>>>>>> cd670a39
     std::vector<OutputSchema::Column> cols;
     cols.push_back(col);
     auto schema = std::make_unique<OutputSchema>(cols);
@@ -162,27 +156,14 @@
 
   auto scan_pred_1 = std::make_unique<parser::StarExpression>();
   // Build left scan
-<<<<<<< HEAD
-  auto predicate = new parser::StarExpression();
-  auto seq_scan_1 = seq_scan_builder.SetOutputSchema(PlanNodeTest::BuildOneColumnSchema("col1", type::TypeId::INTEGER))
-                        .SetTableOid(catalog::table_oid_t(1))
-                        .SetDatabaseOid(catalog::db_oid_t(0))
-                        .SetScanPredicate(predicate)
-                        .SetIsForUpdateFlag(false)
-                        .SetIsParallelFlag(true)
-                        .Build();
-=======
   auto seq_scan_1 =
-      seq_scan_builder
-          .SetOutputSchema(
-              PlanNodeTest::BuildOneColumnSchema("col1", type::TypeId::INTEGER, false, catalog::col_oid_t(1)))
+      seq_scan_builder.SetOutputSchema(PlanNodeTest::BuildOneColumnSchema("col1", type::TypeId::INTEGER))
           .SetTableOid(catalog::table_oid_t(1))
           .SetDatabaseOid(catalog::db_oid_t(0))
           .SetScanPredicate(common::ManagedPointer(scan_pred_1).CastManagedPointerTo<parser::AbstractExpression>())
           .SetIsForUpdateFlag(false)
           .SetIsParallelFlag(true)
           .Build();
->>>>>>> cd670a39
 
   EXPECT_EQ(PlanNodeType::SEQSCAN, seq_scan_1->GetPlanNodeType());
   EXPECT_EQ(0, seq_scan_1->GetChildrenSize());
@@ -192,28 +173,15 @@
   EXPECT_FALSE(seq_scan_1->IsForUpdate());
   EXPECT_TRUE(seq_scan_1->IsParallel());
 
-<<<<<<< HEAD
-  auto seq_scan_2 = seq_scan_builder.SetOutputSchema(PlanNodeTest::BuildOneColumnSchema("col2", type::TypeId::INTEGER))
-                        .SetTableOid(catalog::table_oid_t(2))
-                        .SetDatabaseOid(catalog::db_oid_t(0))
-                        .SetScanPredicate(predicate)
-                        .SetIsForUpdateFlag(false)
-                        .SetIsParallelFlag(true)
-                        .Build();
-=======
   auto scan_pred_2 = std::make_unique<parser::StarExpression>();
   auto seq_scan_2 =
-      seq_scan_builder
-          .SetOutputSchema(
-              PlanNodeTest::BuildOneColumnSchema("col2", type::TypeId::INTEGER, false, catalog::col_oid_t(2)))
-
+      seq_scan_builder.SetOutputSchema(PlanNodeTest::BuildOneColumnSchema("col2", type::TypeId::INTEGER))
           .SetTableOid(catalog::table_oid_t(2))
           .SetDatabaseOid(catalog::db_oid_t(0))
           .SetScanPredicate(common::ManagedPointer(scan_pred_2).CastManagedPointerTo<parser::AbstractExpression>())
           .SetIsForUpdateFlag(false)
           .SetIsParallelFlag(true)
           .Build();
->>>>>>> cd670a39
 
   EXPECT_EQ(PlanNodeType::SEQSCAN, seq_scan_2->GetPlanNodeType());
   EXPECT_EQ(0, seq_scan_2->GetChildrenSize());
@@ -223,16 +191,9 @@
   EXPECT_FALSE(seq_scan_2->IsForUpdate());
   EXPECT_TRUE(seq_scan_2->IsParallel());
 
-<<<<<<< HEAD
+  auto hash_key = std::make_unique<parser::ColumnValueExpression>("table2", "col2");
   auto hash_plan = hash_builder.SetOutputSchema(PlanNodeTest::BuildOneColumnSchema("col2", type::TypeId::INTEGER))
-                       .AddHashKey(new parser::ColumnValueExpression("col2", "table2"))
-=======
-  auto hash_key = std::make_unique<parser::ColumnValueExpression>("table2", "col2");
-  auto hash_plan = hash_builder
-                       .SetOutputSchema(PlanNodeTest::BuildOneColumnSchema("col2", type::TypeId::INTEGER, false,
-                                                                           catalog::col_oid_t(2)))
                        .AddHashKey(common::ManagedPointer(hash_key).CastManagedPointerTo<parser::AbstractExpression>())
->>>>>>> cd670a39
                        .AddChild(std::move(seq_scan_2))
                        .Build();
 
@@ -241,20 +202,6 @@
   EXPECT_EQ(1, hash_plan->GetHashKeys().size());
   EXPECT_EQ(parser::ExpressionType::COLUMN_VALUE, hash_plan->GetHashKeys()[0]->GetExpressionType());
 
-<<<<<<< HEAD
-  std::vector<const parser::AbstractExpression *> expr_children;
-  expr_children.push_back(new parser::ColumnValueExpression("col1", "table1"));
-  expr_children.push_back(new parser::ColumnValueExpression("col2", "table2"));
-  auto cmp_expression =
-      new parser::ComparisonExpression(parser::ExpressionType::COMPARE_EQUAL, std::move(expr_children));
-
-  auto hash_join_plan = hash_join_builder.SetJoinType(LogicalJoinType::INNER)
-                            .SetOutputSchema(PlanNodeTest::BuildOneColumnSchema("col1", type::TypeId::INTEGER))
-                            .SetJoinPredicate(cmp_expression)
-                            .AddChild(std::move(seq_scan_1))
-                            .AddChild(std::move(hash_plan))
-                            .Build();
-=======
   std::vector<std::unique_ptr<parser::AbstractExpression>> expr_children;
   expr_children.push_back(std::make_unique<parser::ColumnValueExpression>("table1", "col1"));
   expr_children.push_back(std::make_unique<parser::ColumnValueExpression>("table2", "col2"));
@@ -263,32 +210,32 @@
 
   auto hash_join_plan =
       hash_join_builder.SetJoinType(LogicalJoinType::INNER)
-          .SetOutputSchema(
-              PlanNodeTest::BuildOneColumnSchema("col1", type::TypeId::INTEGER, false, catalog::col_oid_t(1)))
+          .SetOutputSchema(PlanNodeTest::BuildOneColumnSchema("col1", type::TypeId::INTEGER))
           .SetJoinPredicate(common::ManagedPointer(cmp_expression).CastManagedPointerTo<parser::AbstractExpression>())
           .AddChild(std::move(seq_scan_1))
           .AddChild(std::move(hash_plan))
           .Build();
->>>>>>> cd670a39
 
   EXPECT_EQ(PlanNodeType::HASHJOIN, hash_join_plan->GetPlanNodeType());
   EXPECT_EQ(2, hash_join_plan->GetChildrenSize());
   EXPECT_EQ(LogicalJoinType::INNER, hash_join_plan->GetLogicalJoinType());
   EXPECT_EQ(parser::ExpressionType::COMPARE_EQUAL, hash_join_plan->GetJoinPredicate()->GetExpressionType());
-
-  delete predicate;
 }
 
 // NOLINTNEXTLINE
 TEST(PlanNodeTest, AggregatePlanTest) {
-  auto *predicate = new parser::StarExpression();
-  auto *cve = new parser::ColumnValueExpression("tbl", "col1");
-  auto *aggr_term = new parser::AggregateExpression(parser::ExpressionType::AGGREGATE_COUNT, {cve}, false);
+  parser::AbstractExpression *predicate = new parser::StarExpression();
+  auto cve = std::make_unique<parser::ColumnValueExpression>("tbl", "col1");
+  std::vector<std::unique_ptr<parser::AbstractExpression>> children;
+  children.emplace_back(std::move(cve));
+
+  auto *aggr_term =
+      new parser::AggregateExpression(parser::ExpressionType::AGGREGATE_COUNT, std::move(children), false);
 
   planner::AggregatePlanNode::Builder builder;
-  builder.AddAggregateTerm(aggr_term);
+  builder.AddAggregateTerm(common::ManagedPointer(aggr_term));
   builder.SetGroupByColOffsets({0});
-  builder.SetHavingClausePredicate(predicate);
+  builder.SetHavingClausePredicate(common::ManagedPointer(predicate));
   builder.SetAggregateStrategyType(planner::AggregateStrategyType::HASH);
   builder.SetOutputSchema(PlanNodeTest::BuildOneColumnSchema("col1", type::TypeId::INTEGER));
   auto plan = builder.Build();
@@ -301,13 +248,12 @@
   EXPECT_EQ(*plan->GetHavingClausePredicate(), *predicate);
 
   planner::AggregatePlanNode::Builder builder2;
-  auto aggr_copy = reinterpret_cast<const parser::AggregateExpression *>(aggr_term->Copy());
-  auto nc_aggr = const_cast<parser::AggregateExpression *>(aggr_copy);
+  auto nc_aggr = dynamic_cast<parser::AggregateExpression *>(aggr_term->Copy().release());
   auto predicate2 = predicate->Copy();
 
-  builder2.AddAggregateTerm(nc_aggr);
+  builder2.AddAggregateTerm(common::ManagedPointer(nc_aggr));
   builder2.SetGroupByColOffsets({0});
-  builder2.SetHavingClausePredicate(predicate2);
+  builder2.SetHavingClausePredicate(common::ManagedPointer(predicate2));
   builder2.SetAggregateStrategyType(planner::AggregateStrategyType::HASH);
   builder2.SetOutputSchema(PlanNodeTest::BuildOneColumnSchema("col1", type::TypeId::INTEGER));
   auto plan2 = builder2.Build();
@@ -320,21 +266,22 @@
     auto other_predicate = predicate->Copy();
     std::vector<unsigned> col_offsets = {0};
     auto other_strategy = planner::AggregateStrategyType::HASH;
-    auto other_aggr = aggr_term->Copy();
+    parser::AggregateExpression *other_aggr = dynamic_cast<parser::AggregateExpression *>(aggr_term->Copy().release());
     auto other_schema = PlanNodeTest::BuildOneColumnSchema("col1", type::TypeId::INTEGER);
 
     switch (i) {
       case 0:
-        delete other_predicate;
-        other_predicate = new parser::ColumnValueExpression("tbl", "col");
+        other_predicate = std::make_unique<parser::ColumnValueExpression>("tbl", "col");
         break;
       case 1:
         col_offsets = {1, 2};
         break;
       case 2: {
+        auto o_cve = std::make_unique<parser::ColumnValueExpression>("tbl", "col");
+        std::vector<std::unique_ptr<parser::AbstractExpression>> children;
+        children.emplace_back(std::move(o_cve));
         delete other_aggr;
-        auto *o_cve = new parser::ColumnValueExpression("tbl", "col");
-        other_aggr = new parser::AggregateExpression(parser::ExpressionType::AGGREGATE_MAX, {o_cve}, false);
+        other_aggr = new parser::AggregateExpression(parser::ExpressionType::AGGREGATE_MAX, std::move(children), false);
         break;
       }
       case 3:
@@ -342,19 +289,21 @@
         break;
     }
 
-    auto other_aggr_term = reinterpret_cast<const parser::AggregateExpression *>(other_aggr);
-    auto nc_other_aggr = const_cast<parser::AggregateExpression *>(other_aggr_term);
-
     planner::AggregatePlanNode::Builder builder3;
-    auto plan3 = builder3.AddAggregateTerm(nc_other_aggr)
+    auto plan3 = builder3.AddAggregateTerm(common::ManagedPointer(other_aggr))
                      .SetGroupByColOffsets(col_offsets)
-                     .SetHavingClausePredicate(other_predicate)
+                     .SetHavingClausePredicate(common::ManagedPointer(other_predicate))
                      .SetAggregateStrategyType(other_strategy)
-                     .SetOutputSchema(other_schema)
+                     .SetOutputSchema(std::move(other_schema))
                      .Build();
     EXPECT_NE(*plan, *plan3);
     EXPECT_NE(plan->Hash(), plan3->Hash());
+    delete other_aggr;
   }
+
+  delete aggr_term;
+  delete nc_aggr;
+  delete predicate;
 }
 
 // NOLINTNEXTLINE
@@ -473,7 +422,7 @@
                      .SetEscape(o_escape)
                      .SetNullString(o_null_string)
                      .SetValueTypes(o_value_types)
-                     .SetOutputSchema(o_schema)
+                     .SetOutputSchema(std::move(o_schema))
                      .Build();
     EXPECT_NE(*plan, *plan3);
     EXPECT_NE(plan->Hash(), plan3->Hash());
