#include <memory>
#include <random>
#include <string>
#include <utility>
#include <vector>
#include "parser/expression/column_value_expression.h"
#include "parser/expression/comparison_expression.h"
#include "parser/expression/star_expression.h"
#include "parser/postgresparser.h"
#include "planner/plannodes/analyze_plan_node.h"
#include "planner/plannodes/create_database_plan_node.h"
#include "planner/plannodes/drop_database_plan_node.h"
#include "planner/plannodes/hash_join_plan_node.h"
#include "planner/plannodes/hash_plan_node.h"
#include "planner/plannodes/seq_scan_plan_node.h"
#include "util/test_harness.h"

namespace terrier::planner {

class PlanNodeTest : public TerrierTest {
 public:
  static std::shared_ptr<OutputSchema> BuildOneColumnSchema(std::string name, const type::TypeId type,
                                                            const bool nullable, const catalog::col_oid_t oid) {
    OutputSchema::Column col(std::move(name), type, nullable, oid);
    std::vector<OutputSchema::Column> cols;
    cols.push_back(col);
    auto schema = std::make_shared<OutputSchema>(cols);
    return schema;
  }
};

// NOLINTNEXTLINE
TEST(PlanNodeTest, AnalyzePlanTest) {
  catalog::db_oid_t db_oid(1);
  catalog::namespace_oid_t ns_oid(2);
  catalog::table_oid_t table_oid(3);

  AnalyzePlanNode::Builder builder;
  auto plan = builder.SetDatabaseOid(db_oid)
                  .SetNamespaceOid(ns_oid)
                  .SetTableOid(table_oid)
                  .SetOutputSchema(
                      PlanNodeTest::BuildOneColumnSchema("col1", type::TypeId::INTEGER, false, catalog::col_oid_t(1)))
                  .Build();

  EXPECT_TRUE(plan != nullptr);
  EXPECT_EQ(PlanNodeType::ANALYZE, plan->GetPlanNodeType());
  EXPECT_EQ(plan->GetDatabaseOid(), db_oid);
  EXPECT_EQ(plan->GetNamespaceOid(), ns_oid);
  EXPECT_EQ(plan->GetTableOid(), table_oid);

  // Make sure that the hash and equality function works correctly
  AnalyzePlanNode::Builder builder2;
  auto plan2 = builder2.SetDatabaseOid(catalog::db_oid_t(db_oid))
                   .SetNamespaceOid(catalog::namespace_oid_t(2))
                   .SetTableOid(table_oid)
                   .SetOutputSchema(
                       PlanNodeTest::BuildOneColumnSchema("col1", type::TypeId::INTEGER, false, catalog::col_oid_t(1)))
                   .Build();
  EXPECT_EQ(plan->GetDatabaseOid(), plan2->GetDatabaseOid());
  EXPECT_EQ(plan->GetNamespaceOid(), plan2->GetNamespaceOid());
  EXPECT_EQ(plan->GetTableOid(), plan2->GetTableOid());
  EXPECT_EQ(*plan, *plan2);
  EXPECT_EQ(plan->Hash(), plan2->Hash());

  // Make different variations of the plan node and make
  // sure that they are not equal
  for (int i = 0; i < 4; i++) {
    catalog::db_oid_t other_db_oid = db_oid;
    catalog::namespace_oid_t other_ns_oid = ns_oid;
    catalog::table_oid_t other_table_oid = table_oid;
    auto other_schema = PlanNodeTest::BuildOneColumnSchema("col1", type::TypeId::INTEGER, false, catalog::col_oid_t(1));

    switch (i) {
      case 0:
        other_db_oid = catalog::db_oid_t(999);
        break;
      case 1:
        other_ns_oid = catalog::namespace_oid_t(888);
        break;
      case 2:
        other_table_oid = catalog::table_oid_t(777);
        break;
      case 3:
        other_schema = PlanNodeTest::BuildOneColumnSchema("XXXX", type::TypeId::INTEGER, false, catalog::col_oid_t(1));
        break;
    }

    AnalyzePlanNode::Builder builder3;
    auto plan3 = builder3.SetDatabaseOid(other_db_oid)
                     .SetNamespaceOid(other_ns_oid)
                     .SetTableOid(other_table_oid)
                     .SetOutputSchema(other_schema)
                     .Build();
    EXPECT_NE(*plan, *plan3);
    EXPECT_NE(plan->Hash(), plan3->Hash());
  }
}

// NOLINTNEXTLINE
TEST(PlanNodeTest, CreateDatabasePlanTest) {
  parser::PostgresParser pgparser;
  auto stms = pgparser.BuildParseTree("CREATE DATABASE test");
  EXPECT_EQ(1, stms.size());
  auto *create_stmt = static_cast<parser::CreateStatement *>(stms[0].get());

  CreateDatabasePlanNode::Builder builder;
  auto plan = builder.SetFromCreateStatement(create_stmt).Build();

  EXPECT_TRUE(plan != nullptr);
  EXPECT_STREQ("test", plan->GetDatabaseName().c_str());
  EXPECT_EQ(PlanNodeType::CREATE_DATABASE, plan->GetPlanNodeType());
}

// NOLINTNEXTLINE
TEST(PlanNodeTest, DropDatabasePlanTest) {
  parser::PostgresParser pgparser;
  auto stms = pgparser.BuildParseTree("DROP DATABASE test");
  EXPECT_EQ(1, stms.size());
  auto *drop_stmt = static_cast<parser::DropStatement *>(stms[0].get());

  DropDatabasePlanNode::Builder builder;
  auto plan = builder.SetDatabaseOid(catalog::db_oid_t(0)).SetFromDropStatement(drop_stmt).Build();

  EXPECT_TRUE(plan != nullptr);
  EXPECT_EQ(catalog::db_oid_t(0), plan->GetDatabaseOid());
  EXPECT_FALSE(plan->IsIfExists());
  EXPECT_EQ(PlanNodeType::DROP_DATABASE, plan->GetPlanNodeType());
}

// NOLINTNEXTLINE
TEST(PlanNodeTest, DropDatabasePlanIfExistsTest) {
  parser::PostgresParser pgparser;
  auto stms = pgparser.BuildParseTree("DROP DATABASE IF EXISTS test");
  EXPECT_EQ(1, stms.size());
  auto *drop_stmt = static_cast<parser::DropStatement *>(stms[0].get());

  DropDatabasePlanNode::Builder builder;
  auto plan = builder.SetDatabaseOid(catalog::db_oid_t(0)).SetFromDropStatement(drop_stmt).Build();

  EXPECT_TRUE(plan != nullptr);
  EXPECT_EQ(catalog::db_oid_t(0), plan->GetDatabaseOid());
  EXPECT_TRUE(plan->IsIfExists());
  EXPECT_EQ(PlanNodeType::DROP_DATABASE, plan->GetPlanNodeType());
}

// Test creation of simple two table join.
// We construct the plan for the following query: SELECT table1.col1 FROM table1, table2 WHERE table1.col1 =
// table2.col2; NOLINTNEXTLINE
TEST(PlanNodeTest, HashJoinPlanTest) {
  SeqScanPlanNode::Builder seq_scan_builder;
  HashPlanNode::Builder hash_builder;
  HashJoinPlanNode::Builder hash_join_builder;

  // Build left scan
  auto seq_scan_1 = seq_scan_builder
                        .SetOutputSchema(PlanNodeTest::BuildOneColumnSchema("col1", type::TypeId::INTEGER, false,
                                                                            catalog::col_oid_t(1)))
                        .SetTableOid(catalog::table_oid_t(1))
                        .SetDatabaseOid(catalog::db_oid_t(0))
                        .SetScanPredicate(new parser::StarExpression())
                        .SetIsForUpdateFlag(false)
                        .SetIsParallelFlag(true)
                        .Build();

  EXPECT_EQ(PlanNodeType::SEQSCAN, seq_scan_1->GetPlanNodeType());
  EXPECT_EQ(0, seq_scan_1->GetChildrenSize());
  EXPECT_EQ(catalog::table_oid_t(1), seq_scan_1->GetTableOid());
  EXPECT_EQ(catalog::db_oid_t(0), seq_scan_1->GetDatabaseOid());
  EXPECT_EQ(parser::ExpressionType::STAR, seq_scan_1->GetScanPredicate()->GetExpressionType());
  EXPECT_FALSE(seq_scan_1->IsForUpdate());
  EXPECT_TRUE(seq_scan_1->IsParallel());

  auto seq_scan_2 = seq_scan_builder
                        .SetOutputSchema(PlanNodeTest::BuildOneColumnSchema("col2", type::TypeId::INTEGER, false,
                                                                            catalog::col_oid_t(2)))

                        .SetTableOid(catalog::table_oid_t(2))
                        .SetDatabaseOid(catalog::db_oid_t(0))
                        .SetScanPredicate(new parser::StarExpression())
                        .SetIsForUpdateFlag(false)
                        .SetIsParallelFlag(true)
                        .Build();

  EXPECT_EQ(PlanNodeType::SEQSCAN, seq_scan_2->GetPlanNodeType());
  EXPECT_EQ(0, seq_scan_2->GetChildrenSize());
  EXPECT_EQ(catalog::table_oid_t(2), seq_scan_2->GetTableOid());
  EXPECT_EQ(catalog::db_oid_t(0), seq_scan_2->GetDatabaseOid());
  EXPECT_EQ(parser::ExpressionType::STAR, seq_scan_2->GetScanPredicate()->GetExpressionType());
  EXPECT_FALSE(seq_scan_2->IsForUpdate());
  EXPECT_TRUE(seq_scan_2->IsParallel());

  auto hash_plan = hash_builder
                       .SetOutputSchema(PlanNodeTest::BuildOneColumnSchema("col2", type::TypeId::INTEGER, false,
                                                                           catalog::col_oid_t(2)))
<<<<<<< HEAD
                       .AddHashKey(new parser::TupleValueExpression("col2", "table2"))
=======
                       .AddHashKey(std::make_shared<parser::ColumnValueExpression>("table2", "col2"))
>>>>>>> 16daabf3
                       .AddChild(std::move(seq_scan_2))
                       .Build();

  EXPECT_EQ(PlanNodeType::HASH, hash_plan->GetPlanNodeType());
  EXPECT_EQ(1, hash_plan->GetChildrenSize());
  EXPECT_EQ(1, hash_plan->GetHashKeys().size());
  EXPECT_EQ(parser::ExpressionType::COLUMN_VALUE, hash_plan->GetHashKeys()[0]->GetExpressionType());

<<<<<<< HEAD
  std::vector<const parser::AbstractExpression *> expr_children;
  expr_children.push_back(new parser::TupleValueExpression("col1", "table1"));
  expr_children.push_back(new parser::TupleValueExpression("col2", "table2"));
=======
  std::vector<std::shared_ptr<parser::AbstractExpression>> expr_children;
  expr_children.push_back(std::make_shared<parser::ColumnValueExpression>("table1", "col1"));
  expr_children.push_back(std::make_shared<parser::ColumnValueExpression>("table2", "col2"));
>>>>>>> 16daabf3
  auto cmp_expression =
      new parser::ComparisonExpression(parser::ExpressionType::COMPARE_EQUAL, std::move(expr_children));

  auto hash_join_plan = hash_join_builder.SetJoinType(LogicalJoinType::INNER)
                            .SetOutputSchema(PlanNodeTest::BuildOneColumnSchema("col1", type::TypeId::INTEGER, false,
                                                                                catalog::col_oid_t(1)))
                            .SetJoinPredicate(cmp_expression)
                            .AddChild(std::move(seq_scan_1))
                            .AddChild(std::move(hash_plan))
                            .Build();

  EXPECT_EQ(PlanNodeType::HASHJOIN, hash_join_plan->GetPlanNodeType());
  EXPECT_EQ(2, hash_join_plan->GetChildrenSize());
  EXPECT_EQ(LogicalJoinType::INNER, hash_join_plan->GetLogicalJoinType());
  EXPECT_EQ(parser::ExpressionType::COMPARE_EQUAL, hash_join_plan->GetJoinPredicate()->GetExpressionType());
}
}  // namespace terrier::planner<|MERGE_RESOLUTION|>--- conflicted
+++ resolved
@@ -193,11 +193,7 @@
   auto hash_plan = hash_builder
                        .SetOutputSchema(PlanNodeTest::BuildOneColumnSchema("col2", type::TypeId::INTEGER, false,
                                                                            catalog::col_oid_t(2)))
-<<<<<<< HEAD
-                       .AddHashKey(new parser::TupleValueExpression("col2", "table2"))
-=======
-                       .AddHashKey(std::make_shared<parser::ColumnValueExpression>("table2", "col2"))
->>>>>>> 16daabf3
+                       .AddHashKey(new parser::ColumnValueExpression("col2", "table2"))
                        .AddChild(std::move(seq_scan_2))
                        .Build();
 
@@ -206,15 +202,9 @@
   EXPECT_EQ(1, hash_plan->GetHashKeys().size());
   EXPECT_EQ(parser::ExpressionType::COLUMN_VALUE, hash_plan->GetHashKeys()[0]->GetExpressionType());
 
-<<<<<<< HEAD
   std::vector<const parser::AbstractExpression *> expr_children;
-  expr_children.push_back(new parser::TupleValueExpression("col1", "table1"));
-  expr_children.push_back(new parser::TupleValueExpression("col2", "table2"));
-=======
-  std::vector<std::shared_ptr<parser::AbstractExpression>> expr_children;
-  expr_children.push_back(std::make_shared<parser::ColumnValueExpression>("table1", "col1"));
-  expr_children.push_back(std::make_shared<parser::ColumnValueExpression>("table2", "col2"));
->>>>>>> 16daabf3
+  expr_children.push_back(new parser::ColumnValueExpression("col1", "table1"));
+  expr_children.push_back(new parser::ColumnValueExpression("col2", "table2"));
   auto cmp_expression =
       new parser::ComparisonExpression(parser::ExpressionType::COMPARE_EQUAL, std::move(expr_children));
 
