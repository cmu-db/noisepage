#include <utility>
#include <algorithm>
#include <vector>
#include "transaction/transaction_util.h"
#include "util/transaction_test_util.h"

namespace terrier {
RandomWorkloadTransaction::RandomWorkloadTransaction(LargeTransactionTestObject *test_object)
    : test_object_(test_object),
      txn_(test_object->txn_manager_.BeginTransaction()),
      aborted_(false),
      start_time_(txn_->StartTime()),
      commit_time_(UINT64_MAX),
    // need to over provision, accounting for all the padding that could go in
      buffer_(test_object->bookkeeping_ ? nullptr : StorageTestUtil::AllocateAligned(
          test_object->row_initializer_.ProjectedRowSize()
              + sizeof(uint64_t) * test_object->layout_.num_cols_)) {}

RandomWorkloadTransaction::~RandomWorkloadTransaction() {
  if (!test_object_->gc_on_) delete txn_;
  if (test_object_->bookkeeping_) delete[] buffer_;
  for (auto &entry : updates_)
    delete[] reinterpret_cast<byte *>(entry.second);
  for (auto &entry : selects_)
    delete[] reinterpret_cast<byte *>(entry.second);
}

template<class Random>
void RandomWorkloadTransaction::RandomUpdate(Random *generator) {
  if (aborted_) return;
  storage::TupleSlot
      updated = RandomTestUtil::UniformRandomElement(test_object_->last_checked_version_, generator)->first;
  std::vector<uint16_t> update_col_ids = StorageTestUtil::ProjectionListRandomColumns(test_object_->layout_, generator);
  storage::ProjectedRowInitializer initializer(test_object_->layout_, update_col_ids);
  auto *update_buffer =
      test_object_->bookkeeping_ ? StorageTestUtil::AllocateAligned(initializer.ProjectedRowSize())
                                 : buffer_;
  storage::ProjectedRow *update = initializer.InitializeProjectedRow(update_buffer);
  StorageTestUtil::PopulateRandomRow(update, test_object_->layout_, 0.0, generator);
  if (test_object_->bookkeeping_) {
    auto it = updates_.find(updated);
    // don't double update if checking for correctness, as it is complicated to keep track of on snapshots,
    // and not very helpful in finding bugs anyways
    if (it != updates_.end()) {
      delete[] update_buffer;
      return;
    }
    updates_[updated] = update;
  }
  auto result = test_object_->table_.Update(txn_, updated, *update);
  aborted_ = !result;
}

template<class Random>
void RandomWorkloadTransaction::RandomSelect(Random *generator) {
  if (aborted_) return;
  storage::TupleSlot
      selected = RandomTestUtil::UniformRandomElement(test_object_->last_checked_version_, generator)->first;
  auto *select_buffer =
      test_object_->bookkeeping_ ? StorageTestUtil::AllocateAligned(test_object_->row_initializer_.ProjectedRowSize()) : buffer_;
  storage::ProjectedRow *select = test_object_->row_initializer_.InitializeProjectedRow(select_buffer);
  test_object_->table_.Select(txn_, selected, select);
  if (test_object_->bookkeeping_) {
    auto updated = updates_.find(selected);
    // Only track reads whose value depend on the snapshot
    if (updated == updates_.end())
      selects_.emplace_back(selected, select);
    else
      delete[] select_buffer;
  }
}

void RandomWorkloadTransaction::Finish() {
  if (aborted_)
    test_object_->txn_manager_.Abort(txn_);
  else
    commit_time_ = test_object_->txn_manager_.Commit(txn_);
}

LargeTransactionTestObject::LargeTransactionTestObject(uint16_t max_columns,
                                                       uint32_t initial_table_size,
                                                       uint32_t txn_length,
                                                       std::vector<double> update_select_ratio,
                                                       storage::BlockStore *block_store,
                                                       common::ObjectPool<storage::BufferSegment>
                                                       *buffer_pool,
                                                       std::default_random_engine *generator,
                                                       bool gc_on, bool bookkeeping)
    : txn_length_(txn_length),
      update_select_ratio_(std::move(update_select_ratio)),
      generator_(generator),
      layout_(StorageTestUtil::RandomLayout(max_columns, generator_)),
      table_(block_store, layout_),
      txn_manager_(buffer_pool, gc_on),
      gc_on_(gc_on),
      bookkeeping_(bookkeeping) {
  // Bootstrap the table to have the specified number of tuples
  PopulateInitialTable(initial_table_size, generator_);
}

LargeTransactionTestObject::~LargeTransactionTestObject() {
  if (!gc_on_) delete initial_txn_;
  if (bookkeeping_) {
    for (auto &tuple : last_checked_version_)
      delete[] reinterpret_cast<byte *>(tuple.second);
  }
}

// Caller is responsible for freeing the returned results if bookkeeping is on.
SimulationResult LargeTransactionTestObject::SimulateOltp(uint32_t num_transactions, uint32_t num_concurrent_txns) {
  TestThreadPool thread_pool;
  std::vector<RandomWorkloadTransaction *> txns;
  std::function<void(uint32_t)> workload;
  std::atomic<uint32_t> txns_run = 0;
  if (gc_on_ && !bookkeeping_) {
    // Then there is no need to keep track of RandomWorkloadTransaction objects
    workload = [&](uint32_t) {
      for (uint32_t txn_id = txns_run++; txn_id < num_transactions; txn_id = txns_run++) {
        RandomWorkloadTransaction txn(this);
        SimulateOneTransaction(&txn, txn_id);
      }
    };
  } else {
    txns.resize(num_transactions);
    // Either for correctness checking, or to cleanup memory afterwards, we need to retain these
    // test objects
    workload = [&](uint32_t) {
      for (uint32_t txn_id = txns_run++; txn_id < num_transactions; txn_id = txns_run++) {
        txns[txn_id] = new RandomWorkloadTransaction(this);
        SimulateOneTransaction(txns[txn_id], txn_id);
        //
        if (gc_on_ && !bookkeeping_) delete txns[txn_id];
      }
    };
  }

  thread_pool.RunThreadsUntilFinish(num_concurrent_txns, workload);

  if (!bookkeeping_) {
    // We only need to deallocate, and return, if gc is on, this loop is a no-op
    for (RandomWorkloadTransaction *txn : txns) delete txn;
    // This result is meaningless if bookkeeping is not turned on.
    return {{}, {}};
  }
  // filter out aborted transactions
  std::vector<RandomWorkloadTransaction *> committed, aborted;
  for (RandomWorkloadTransaction *txn : txns) (txn->aborted_ ? aborted : committed).push_back(txn);

  // Sort according to commit timestamp (Although we probably already are? Never hurts to be sure)
  std::sort(committed.begin(), committed.end(),
            [](RandomWorkloadTransaction *a, RandomWorkloadTransaction *b) {
              return transaction::TransactionUtil::NewerThan(b->commit_time_, a->commit_time_);
            });
  return {committed, aborted};
}

void LargeTransactionTestObject::CheckReadsCorrect(std::vector<RandomWorkloadTransaction *> *commits) {
  TERRIER_ASSERT(bookkeeping_, "Cannot check for correctness with bookkeeping off");
  VersionedSnapshots snapshots = ReconstructVersionedTable(commits);
  // make sure table_version is updated
  timestamp_t latest_version = commits->at(commits->size() - 1)->commit_time_;
  // Only need to check that reads make sense?
  for (RandomWorkloadTransaction *txn : *commits)
    CheckTransactionReadCorrect(txn, snapshots);

  // clean up memory, update the kept version to be the latest.
  for (auto &snapshot : snapshots) {
    if (snapshot.first == latest_version) {
      UpdateLastCheckedVersion(snapshot.second);
    } else {
      for (auto &entry : snapshot.second)
        delete[] reinterpret_cast<byte *>(entry.second);
    }
  }
}

void LargeTransactionTestObject::SimulateOneTransaction(terrier::RandomWorkloadTransaction *txn, uint32_t txn_id) {
  std::default_random_engine thread_generator(txn_id);

  auto update = [&] { txn->RandomUpdate(&thread_generator); };
  auto select = [&] { txn->RandomSelect(&thread_generator); };
  RandomTestUtil::InvokeWorkloadWithDistribution({update, select},
                                                 update_select_ratio_,
                                                 &thread_generator,
                                                 txn_length_);
  txn->Finish();
}

template<class Random>
void LargeTransactionTestObject::PopulateInitialTable(uint32_t num_tuples, Random *generator) {
  initial_txn_ = txn_manager_.BeginTransaction();
  byte *redo_buffer = nullptr;
  if (!bookkeeping_) {
    // If no bookkeeping is required we can reuse the same buffer over and over again.
    redo_buffer = StorageTestUtil::AllocateAligned(row_initializer_.ProjectedRowSize());
    row_initializer_.InitializeProjectedRow(redo_buffer);
  }
  for (uint32_t i = 0; i < num_tuples; i++) {
    // Otherwise we will need to get a new redo buffer each insert so we log the values inserted.
    if (bookkeeping_) redo_buffer = StorageTestUtil::AllocateAligned(row_initializer_.ProjectedRowSize());
    // reinitialize every time only if bookkeeping;
    storage::ProjectedRow *redo =
        bookkeeping_ ? row_initializer_.InitializeProjectedRow(redo_buffer)
                     : reinterpret_cast<storage::ProjectedRow *>(redo_buffer);
    StorageTestUtil::PopulateRandomRow(redo, layout_, 0.0, generator);
    storage::TupleSlot inserted = table_.Insert(initial_txn_, *redo);
    last_checked_version_.emplace_back(inserted, bookkeeping_ ? redo : nullptr);
  }
  txn_manager_.Commit(initial_txn_);
  // cleanup if not keeping track of all the inserts.
  if (!bookkeeping_) delete[] redo_buffer;
}

storage::ProjectedRow *LargeTransactionTestObject::CopyTuple(storage::ProjectedRow *other) {
<<<<<<< HEAD
  auto *copy = StorageTestUtil::AllocateAligned(other->Size());
  PELOTON_MEMCPY(copy, other, other->Size());
=======
  auto *copy = new byte[other->Size()];
  TERRIER_MEMCPY(copy, other, other->Size());
>>>>>>> 33f4af3c
  return reinterpret_cast<storage::ProjectedRow *>(copy);
}

void LargeTransactionTestObject::UpdateSnapshot(RandomWorkloadTransaction *txn,
                                                TableSnapshot *curr,
                                                const TableSnapshot &before) {
  for (auto &entry : before)
    curr->emplace(entry.first, CopyTuple(entry.second));
  for (auto &update : txn->updates_) {
    // TODO(Tianyu): Can be smarter about copies
    storage::ProjectedRow *new_version = (*curr)[update.first];
    storage::StorageUtil::ApplyDelta(layout_, *update.second, new_version);
  }
}

VersionedSnapshots LargeTransactionTestObject::ReconstructVersionedTable(
    std::vector<RandomWorkloadTransaction *> *txns) {
  VersionedSnapshots result;
  // empty starting version
  TableSnapshot *prev = &(result.emplace(timestamp_t(0), TableSnapshot()).first->second);
  // populate with initial image of the table
  for (auto &entry : last_checked_version_)
    (*prev)[entry.first] = CopyTuple(entry.second);

  for (RandomWorkloadTransaction *txn : *txns) {
    auto ret = result.emplace(txn->commit_time_, TableSnapshot());
    UpdateSnapshot(txn, &(ret.first->second), *prev);
    prev = &(ret.first->second);
  }
  return result;
}

void LargeTransactionTestObject::CheckTransactionReadCorrect(RandomWorkloadTransaction *txn,
                                                             const VersionedSnapshots &snapshots) {
  timestamp_t start_time = txn->start_time_;
  // this version is the most recent future update
  auto ret = snapshots.upper_bound(start_time);
  // Go to the version visible to this txn
  --ret;
  timestamp_t version_timestamp = ret->first;
  const TableSnapshot &before_snapshot = ret->second;
  EXPECT_TRUE(transaction::TransactionUtil::NewerThan(start_time, version_timestamp));
  for (auto &entry : txn->selects_) {
    auto it = before_snapshot.find(entry.first);
    EXPECT_TRUE(StorageTestUtil::ProjectionListEqual(layout_, entry.second, it->second));
  }
}

void LargeTransactionTestObject::UpdateLastCheckedVersion(const TableSnapshot &snapshot) {
  for (auto &entry : last_checked_version_) {
    delete[] reinterpret_cast<byte *>(entry.second);
    entry.second = snapshot.find(entry.first)->second;
  }
}
}  // namespace terrier<|MERGE_RESOLUTION|>--- conflicted
+++ resolved
@@ -56,8 +56,9 @@
   if (aborted_) return;
   storage::TupleSlot
       selected = RandomTestUtil::UniformRandomElement(test_object_->last_checked_version_, generator)->first;
-  auto *select_buffer =
-      test_object_->bookkeeping_ ? StorageTestUtil::AllocateAligned(test_object_->row_initializer_.ProjectedRowSize()) : buffer_;
+  auto *select_buffer = test_object_->bookkeeping_
+                        ? StorageTestUtil::AllocateAligned(test_object_->row_initializer_.ProjectedRowSize())
+                        : buffer_;
   storage::ProjectedRow *select = test_object_->row_initializer_.InitializeProjectedRow(select_buffer);
   test_object_->table_.Select(txn_, selected, select);
   if (test_object_->bookkeeping_) {
@@ -212,13 +213,8 @@
 }
 
 storage::ProjectedRow *LargeTransactionTestObject::CopyTuple(storage::ProjectedRow *other) {
-<<<<<<< HEAD
   auto *copy = StorageTestUtil::AllocateAligned(other->Size());
-  PELOTON_MEMCPY(copy, other, other->Size());
-=======
-  auto *copy = new byte[other->Size()];
   TERRIER_MEMCPY(copy, other, other->Size());
->>>>>>> 33f4af3c
   return reinterpret_cast<storage::ProjectedRow *>(copy);
 }
 
