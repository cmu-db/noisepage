#include "util/transaction_test_util.h"
#include <algorithm>
#include <cstring>
#include <utility>
#include <vector>
#include "common/allocator.h"
#include "transaction/transaction_util.h"
#include "util/catalog_test_util.h"

namespace terrier {
RandomWorkloadTransaction::RandomWorkloadTransaction(LargeTransactionTestObject *test_object)
    : test_object_(test_object),
      txn_(test_object->txn_manager_->BeginTransaction()),
      aborted_(false),
      start_time_(txn_->StartTime()),
      commit_time_(UINT64_MAX) {}

RandomWorkloadTransaction::~RandomWorkloadTransaction() {
  if (!test_object_->gc_on_) delete txn_;
  for (auto &entry : updates_) delete[] reinterpret_cast<byte *>(entry.second);
  for (auto &entry : selects_) delete[] reinterpret_cast<byte *>(entry.second);
}

template <class Random>
void RandomWorkloadTransaction::RandomUpdate(Random *generator) {
  if (aborted_) return;
  storage::TupleSlot updated =
      RandomTestUtil::UniformRandomElement(test_object_->last_checked_version_, generator)->first;
  auto it = updates_.find(updated);
  // don't double update if checking for correctness, as it is complicated to keep track of on snapshots,
  // and not very helpful in finding bugs anyways
  if (it != updates_.end()) return;

  std::vector<storage::col_id_t> update_col_ids =
      StorageTestUtil::ProjectionListRandomColumns(test_object_->layout_, generator);
  storage::ProjectedRowInitializer initializer =
      storage::ProjectedRowInitializer::Create(test_object_->layout_, update_col_ids);
  auto *update_buffer = common::AllocationUtil::AllocateAligned(initializer.ProjectedRowSize());
  storage::ProjectedRow *update = initializer.InitializeRow(update_buffer);

  StorageTestUtil::PopulateRandomRow(update, test_object_->layout_, 0.0, generator);

  updates_[updated] = update;

  // TODO(Tianyu): Hardly efficient, but will do for testing.
  auto *record = txn_->StageWrite(CatalogTestUtil::test_db_oid, CatalogTestUtil::test_table_oid, initializer);
  record->SetTupleSlot(updated);
  std::memcpy(reinterpret_cast<void *>(record->Delta()), update, update->Size());
  auto result = test_object_->table_.Update(txn_, updated, *update);
  aborted_ = !result;
}

template <class Random>
void RandomWorkloadTransaction::RandomSelect(Random *generator) {
  if (aborted_) return;
  storage::TupleSlot selected =
      RandomTestUtil::UniformRandomElement(test_object_->last_checked_version_, generator)->first;
  auto *select_buffer = common::AllocationUtil::AllocateAligned(test_object_->row_initializer_.ProjectedRowSize());
  storage::ProjectedRow *select = test_object_->row_initializer_.InitializeRow(select_buffer);
  test_object_->table_.Select(txn_, selected, select);
  auto updated = updates_.find(selected);
  // Only track reads whose value depend on the snapshot
  if (updated == updates_.end())
    selects_.emplace_back(selected, select);
  else
    delete[] select_buffer;
}

void RandomWorkloadTransaction::Finish() {
  if (aborted_)
    test_object_->txn_manager_->Abort(txn_);
  else
    commit_time_ = test_object_->txn_manager_->Commit(txn_, transaction::TransactionUtil::EmptyCallback, nullptr);
}

LargeTransactionTestObject::LargeTransactionTestObject(const LargeTransactionTestConfiguration &config,
                                                       storage::BlockStore *block_store,
                                                       transaction::TransactionManager *txn_manager,
                                                       std::default_random_engine *generator,
                                                       storage::LogManager *log_manager)
    : txn_length_(config.TxnLength()),
      update_select_ratio_(config.UpdateSelectRatio()),
      generator_(generator),
      layout_(config.VarlenAllowed() ? StorageTestUtil::RandomLayoutWithVarlens(config.MaxColumns(), generator_)
                                     : StorageTestUtil::RandomLayoutNoVarlen(config.MaxColumns(), generator_)),
      table_(block_store, layout_, storage::layout_version_t(0)),
      txn_manager_(txn_manager),
      gc_on_(txn_manager->GCEnabled()),
      wal_on_(log_manager != LOGGING_DISABLED) {
  // Bootstrap the table to have the specified number of tuples
  PopulateInitialTable(config.InitialTableSize(), generator_);
}

LargeTransactionTestObject::~LargeTransactionTestObject() {
  if (!gc_on_) delete initial_txn_;
  for (auto &tuple : last_checked_version_) delete[] reinterpret_cast<byte *>(tuple.second);
}

// Caller is responsible for freeing the returned results if bookkeeping is on.
SimulationResult LargeTransactionTestObject::SimulateOltp(uint32_t num_transactions, uint32_t num_concurrent_txns) {
  std::vector<RandomWorkloadTransaction *> txns;
  std::function<void(uint32_t)> workload;
  std::atomic<uint32_t> txns_run = 0;
  txns.resize(num_transactions);
  // Either for correctness checking, or to cleanup memory afterwards, we need to retain these
  // test objects
<<<<<<< HEAD
  workload = [&](uint32_t) {
=======
  workload = [&](uint32_t /*unused*/) {
>>>>>>> a5b67df0
    for (uint32_t txn_id = txns_run++; txn_id < num_transactions; txn_id = txns_run++) {
      txns[txn_id] = new RandomWorkloadTransaction(this);
      SimulateOneTransaction(txns[txn_id], txn_id);
    }
  };
  common::WorkerPool thread_pool(num_concurrent_txns, {});
  MultiThreadTestUtil::RunThreadsUntilFinish(&thread_pool, num_concurrent_txns, workload);

  // filter out aborted transactions
  std::vector<RandomWorkloadTransaction *> committed, aborted;
  for (RandomWorkloadTransaction *txn : txns) (txn->aborted_ ? aborted : committed).push_back(txn);

  // Sort according to commit timestamp (Although we probably already are? Never hurts to be sure)
  std::sort(committed.begin(), committed.end(), [](RandomWorkloadTransaction *a, RandomWorkloadTransaction *b) {
    return transaction::TransactionUtil::NewerThan(b->commit_time_, a->commit_time_);
  });
  return {committed, aborted};
}

void LargeTransactionTestObject::CheckReadsCorrect(std::vector<RandomWorkloadTransaction *> *commits) {
  // If nothing commits, then all our reads are vacuously correct
  if (commits->empty()) return;
  VersionedSnapshots snapshots = ReconstructVersionedTable(commits);
  // make sure table_version is updated
  transaction::timestamp_t latest_version = commits->at(commits->size() - 1)->commit_time_;
  // Only need to check that reads make sense?
  for (RandomWorkloadTransaction *txn : *commits) CheckTransactionReadCorrect(txn, snapshots);

  // clean up memory, update the kept version to be the latest.
  for (auto &snapshot : snapshots) {
    if (snapshot.first == latest_version) {
      UpdateLastCheckedVersion(snapshot.second);
    } else {
      for (auto &entry : snapshot.second) delete[] reinterpret_cast<byte *>(entry.second);
    }
  }
}

void LargeTransactionTestObject::SimulateOneTransaction(terrier::RandomWorkloadTransaction *txn, uint32_t txn_id) {
  std::default_random_engine thread_generator(txn_id);

  auto update = [&] { txn->RandomUpdate(&thread_generator); };
  auto select = [&] { txn->RandomSelect(&thread_generator); };
  RandomTestUtil::InvokeWorkloadWithDistribution({update, select}, update_select_ratio_, &thread_generator,
                                                 txn_length_);
  txn->Finish();
}

template <class Random>
void LargeTransactionTestObject::PopulateInitialTable(uint32_t num_tuples, Random *generator) {
  initial_txn_ = txn_manager_->BeginTransaction();
  byte *redo_buffer = nullptr;
  for (uint32_t i = 0; i < num_tuples; i++) {
    // get a new redo buffer each insert so we log the values inserted.
    redo_buffer = common::AllocationUtil::AllocateAligned(row_initializer_.ProjectedRowSize());
    // reinitialize every time
    storage::ProjectedRow *redo = row_initializer_.InitializeRow(redo_buffer);
    StorageTestUtil::PopulateRandomRow(redo, layout_, 0.0, generator);
    storage::TupleSlot inserted = table_.Insert(initial_txn_, *redo);
    // TODO(Tianyu): Hardly efficient, but will do for testing.
    auto *record =
        initial_txn_->StageWrite(CatalogTestUtil::test_db_oid, CatalogTestUtil::test_table_oid, row_initializer_);
    record->SetTupleSlot(inserted);
    std::memcpy(reinterpret_cast<void *>(record->Delta()), redo, redo->Size());
    last_checked_version_.emplace_back(inserted, redo);
  }
  txn_manager_->Commit(initial_txn_, transaction::TransactionUtil::EmptyCallback, nullptr);
}

storage::ProjectedRow *LargeTransactionTestObject::CopyTuple(storage::ProjectedRow *other) {
  auto *copy = common::AllocationUtil::AllocateAligned(other->Size());
  std::memcpy(copy, other, other->Size());
  return reinterpret_cast<storage::ProjectedRow *>(copy);
}

void LargeTransactionTestObject::UpdateSnapshot(RandomWorkloadTransaction *txn, TableSnapshot *curr,
                                                const TableSnapshot &before) {
  for (auto &entry : before) curr->emplace(entry.first, CopyTuple(entry.second));
  for (auto &update : txn->updates_) {
    // TODO(Tianyu): Can be smarter about copies
    storage::ProjectedRow *new_version = (*curr)[update.first];
    storage::StorageUtil::ApplyDelta(layout_, *update.second, new_version);
  }
}

VersionedSnapshots LargeTransactionTestObject::ReconstructVersionedTable(
    std::vector<RandomWorkloadTransaction *> *txns) {
  VersionedSnapshots result;
  // empty starting version
  TableSnapshot *prev = &(result.emplace(transaction::timestamp_t(0), TableSnapshot()).first->second);
  // populate with initial image of the table
  for (auto &entry : last_checked_version_) (*prev)[entry.first] = CopyTuple(entry.second);

  for (RandomWorkloadTransaction *txn : *txns) {
    auto ret = result.emplace(txn->commit_time_, TableSnapshot());
    UpdateSnapshot(txn, &(ret.first->second), *prev);
    prev = &(ret.first->second);
  }
  return result;
}

void LargeTransactionTestObject::CheckTransactionReadCorrect(RandomWorkloadTransaction *txn,
                                                             const VersionedSnapshots &snapshots) {
  transaction::timestamp_t start_time = txn->start_time_;
  // this version is the most recent future update
  auto ret = snapshots.upper_bound(start_time);
  // Go to the version visible to this txn
  --ret;
  transaction::timestamp_t version_timestamp = ret->first;
  const TableSnapshot &before_snapshot = ret->second;
  EXPECT_TRUE(transaction::TransactionUtil::NewerThan(start_time, version_timestamp));
  for (auto &entry : txn->selects_) {
    auto it = before_snapshot.find(entry.first);
    EXPECT_TRUE(StorageTestUtil::ProjectionListEqualShallow(layout_, entry.second, it->second));
  }
}

void LargeTransactionTestObject::UpdateLastCheckedVersion(const TableSnapshot &snapshot) {
  for (auto &entry : last_checked_version_) {
    delete[] reinterpret_cast<byte *>(entry.second);
    entry.second = snapshot.find(entry.first)->second;
  }
}
}  // namespace terrier<|MERGE_RESOLUTION|>--- conflicted
+++ resolved
@@ -86,7 +86,7 @@
       table_(block_store, layout_, storage::layout_version_t(0)),
       txn_manager_(txn_manager),
       gc_on_(txn_manager->GCEnabled()),
-      wal_on_(log_manager != LOGGING_DISABLED) {
+      wal_on_(log_manager != DISABLED) {
   // Bootstrap the table to have the specified number of tuples
   PopulateInitialTable(config.InitialTableSize(), generator_);
 }
@@ -104,11 +104,7 @@
   txns.resize(num_transactions);
   // Either for correctness checking, or to cleanup memory afterwards, we need to retain these
   // test objects
-<<<<<<< HEAD
-  workload = [&](uint32_t) {
-=======
   workload = [&](uint32_t /*unused*/) {
->>>>>>> a5b67df0
     for (uint32_t txn_id = txns_run++; txn_id < num_transactions; txn_id = txns_run++) {
       txns[txn_id] = new RandomWorkloadTransaction(this);
       SimulateOneTransaction(txns[txn_id], txn_id);
