#include "util/transaction_test_util.h"
#include <algorithm>
#include <cstring>
#include <utility>
#include <vector>
#include "common/allocator.h"
#include "transaction/transaction_util.h"

namespace terrier {
RandomWorkloadTransaction::RandomWorkloadTransaction(LargeTransactionTestObject *test_object)
    : test_object_(test_object),
      txn_(test_object->txn_manager_.BeginTransaction()),
      aborted_(false),
      start_time_(txn_->StartTime()),
      commit_time_(UINT64_MAX),
      buffer_(test_object->bookkeeping_
                  ? nullptr
                  : common::AllocationUtil::AllocateAligned(test_object->row_initializer_.ProjectedRowSize())) {}

RandomWorkloadTransaction::~RandomWorkloadTransaction() {
  if (!test_object_->gc_on_) delete txn_;
  if (!test_object_->bookkeeping_) delete[] buffer_;
  for (auto &entry : updates_) delete[] reinterpret_cast<byte *>(entry.second);
  for (auto &entry : selects_) delete[] reinterpret_cast<byte *>(entry.second);
}

template <class Random>
void RandomWorkloadTransaction::RandomUpdate(Random *generator) {
  if (aborted_) return;
  storage::TupleSlot updated =
      RandomTestUtil::UniformRandomElement(test_object_->last_checked_version_, generator)->first;
  if (test_object_->bookkeeping_) {
    auto it = updates_.find(updated);
    // don't double update if checking for correctness, as it is complicated to keep track of on snapshots,
    // and not very helpful in finding bugs anyways
    if (it != updates_.end()) return;
  }

  std::vector<storage::col_id_t> update_col_ids =
      StorageTestUtil::ProjectionListRandomColumns(test_object_->layout_, generator);
  storage::ProjectedRowInitializer initializer(test_object_->layout_, update_col_ids);
  auto *update_buffer =
      test_object_->bookkeeping_ ? common::AllocationUtil::AllocateAligned(initializer.ProjectedRowSize()) : buffer_;
  storage::ProjectedRow *update = initializer.InitializeRow(update_buffer);

  StorageTestUtil::PopulateRandomRow(update, test_object_->layout_, 0.0, generator);

  if (test_object_->bookkeeping_) updates_[updated] = update;

  // TODO(Tianyu): Hardly efficient, but will do for testing.
  if (test_object_->wal_on_ || test_object_->bookkeeping_) {
    auto *record = txn_->StageWrite(&test_object_->table_, updated, initializer);
<<<<<<< HEAD
    TERRIER_MEMCPY(record->Delta(), update, update->Size());
=======
    std::memcpy(record->Delta(), update, update->Size());
>>>>>>> 5ca9ccbe
  }
  auto result = test_object_->table_.Update(txn_, updated, *update);
  aborted_ = !result;
}

template <class Random>
void RandomWorkloadTransaction::RandomSelect(Random *generator) {
  if (aborted_) return;
  storage::TupleSlot selected =
      RandomTestUtil::UniformRandomElement(test_object_->last_checked_version_, generator)->first;
  auto *select_buffer = test_object_->bookkeeping_
                            ? common::AllocationUtil::AllocateAligned(test_object_->row_initializer_.ProjectedRowSize())
                            : buffer_;
  storage::ProjectedRow *select = test_object_->row_initializer_.InitializeRow(select_buffer);
  test_object_->table_.Select(txn_, selected, select);
  if (test_object_->bookkeeping_) {
    auto updated = updates_.find(selected);
    // Only track reads whose value depend on the snapshot
    if (updated == updates_.end())
      selects_.emplace_back(selected, select);
    else
      delete[] select_buffer;
  }
}

void RandomWorkloadTransaction::Finish() {
  if (aborted_)
    test_object_->txn_manager_.Abort(txn_);
  else
    commit_time_ = test_object_->txn_manager_.Commit(txn_, TestCallbacks::EmptyCallback, nullptr);
}

LargeTransactionTestObject::LargeTransactionTestObject(uint16_t max_columns, uint32_t initial_table_size,
                                                       uint32_t txn_length, std::vector<double> update_select_ratio,
                                                       storage::BlockStore *block_store,
                                                       storage::RecordBufferSegmentPool *buffer_pool,
                                                       std::default_random_engine *generator, bool gc_on,
                                                       bool bookkeeping, storage::LogManager *log_manager,
                                                       bool varlen_allowed)
    : txn_length_(txn_length),
      update_select_ratio_(std::move(update_select_ratio)),
      generator_(generator),
      layout_(varlen_allowed ? StorageTestUtil::RandomLayoutWithVarlens(max_columns, generator_)
                             : StorageTestUtil::RandomLayoutNoVarlen(max_columns, generator_)),
      table_(block_store, layout_, storage::layout_version_t(0)),
      txn_manager_(buffer_pool, gc_on, log_manager),
      gc_on_(gc_on),
      wal_on_(log_manager != LOGGING_DISABLED),
      bookkeeping_(bookkeeping) {
  // Bootstrap the table to have the specified number of tuples
  PopulateInitialTable(initial_table_size, generator_);
}

LargeTransactionTestObject::~LargeTransactionTestObject() {
  if (!gc_on_) delete initial_txn_;
  if (bookkeeping_) {
    for (auto &tuple : last_checked_version_) delete[] reinterpret_cast<byte *>(tuple.second);
  }
}

// Caller is responsible for freeing the returned results if bookkeeping is on.
SimulationResult LargeTransactionTestObject::SimulateOltp(uint32_t num_transactions, uint32_t num_concurrent_txns) {
  std::vector<RandomWorkloadTransaction *> txns;
  std::function<void(uint32_t)> workload;
  std::atomic<uint32_t> txns_run = 0;
  if (gc_on_ && !bookkeeping_) {
    // Then there is no need to keep track of RandomWorkloadTransaction objects
    workload = [&](uint32_t) {
      for (uint32_t txn_id = txns_run++; txn_id < num_transactions; txn_id = txns_run++) {
        RandomWorkloadTransaction txn(this);
        SimulateOneTransaction(&txn, txn_id);
      }
    };
  } else {
    txns.resize(num_transactions);
    // Either for correctness checking, or to cleanup memory afterwards, we need to retain these
    // test objects
    workload = [&](uint32_t) {
      for (uint32_t txn_id = txns_run++; txn_id < num_transactions; txn_id = txns_run++) {
        txns[txn_id] = new RandomWorkloadTransaction(this);
        SimulateOneTransaction(txns[txn_id], txn_id);
        //
        if (gc_on_ && !bookkeeping_) delete txns[txn_id];
      }
    };
  }
  common::WorkerPool thread_pool(num_concurrent_txns, {});
  MultiThreadTestUtil::RunThreadsUntilFinish(&thread_pool, num_concurrent_txns, workload);

  if (!bookkeeping_) {
    // We only need to deallocate, and return, if gc is on, this loop is a no-op
    for (RandomWorkloadTransaction *txn : txns) delete txn;
    // This result is meaningless if bookkeeping is not turned on.
    return {{}, {}};
  }
  // filter out aborted transactions
  std::vector<RandomWorkloadTransaction *> committed, aborted;
  for (RandomWorkloadTransaction *txn : txns) (txn->aborted_ ? aborted : committed).push_back(txn);

  // Sort according to commit timestamp (Although we probably already are? Never hurts to be sure)
  std::sort(committed.begin(), committed.end(), [](RandomWorkloadTransaction *a, RandomWorkloadTransaction *b) {
    return transaction::TransactionUtil::NewerThan(b->commit_time_, a->commit_time_);
  });
  return {committed, aborted};
}

void LargeTransactionTestObject::CheckReadsCorrect(std::vector<RandomWorkloadTransaction *> *commits) {
  TERRIER_ASSERT(bookkeeping_, "Cannot check for correctness with bookkeeping off");
  VersionedSnapshots snapshots = ReconstructVersionedTable(commits);
  // make sure table_version is updated
  transaction::timestamp_t latest_version = commits->at(commits->size() - 1)->commit_time_;
  // Only need to check that reads make sense?
  for (RandomWorkloadTransaction *txn : *commits) CheckTransactionReadCorrect(txn, snapshots);

  // clean up memory, update the kept version to be the latest.
  for (auto &snapshot : snapshots) {
    if (snapshot.first == latest_version) {
      UpdateLastCheckedVersion(snapshot.second);
    } else {
      for (auto &entry : snapshot.second) delete[] reinterpret_cast<byte *>(entry.second);
    }
  }
}

void LargeTransactionTestObject::SimulateOneTransaction(terrier::RandomWorkloadTransaction *txn, uint32_t txn_id) {
  std::default_random_engine thread_generator(txn_id);

  auto update = [&] { txn->RandomUpdate(&thread_generator); };
  auto select = [&] { txn->RandomSelect(&thread_generator); };
  RandomTestUtil::InvokeWorkloadWithDistribution({update, select}, update_select_ratio_, &thread_generator,
                                                 txn_length_);
  txn->Finish();
}

template <class Random>
void LargeTransactionTestObject::PopulateInitialTable(uint32_t num_tuples, Random *generator) {
  initial_txn_ = txn_manager_.BeginTransaction();
  byte *redo_buffer = nullptr;
  if (!bookkeeping_) {
    // If no bookkeeping is required we can reuse the same buffer over and over again.
    redo_buffer = common::AllocationUtil::AllocateAligned(row_initializer_.ProjectedRowSize());
    row_initializer_.InitializeRow(redo_buffer);
  }
  for (uint32_t i = 0; i < num_tuples; i++) {
    // Otherwise we will need to get a new redo buffer each insert so we log the values inserted.
    if (bookkeeping_) redo_buffer = common::AllocationUtil::AllocateAligned(row_initializer_.ProjectedRowSize());
    // reinitialize every time only if bookkeeping;
    storage::ProjectedRow *redo = bookkeeping_ ? row_initializer_.InitializeRow(redo_buffer)
                                               : reinterpret_cast<storage::ProjectedRow *>(redo_buffer);
    StorageTestUtil::PopulateRandomRow(redo, layout_, 0.0, generator);
    storage::TupleSlot inserted = table_.Insert(initial_txn_, *redo);
    // TODO(Tianyu): Hardly efficient, but will do for testing.
    if (wal_on_ || bookkeeping_) {
      auto *record = initial_txn_->StageWrite(&table_, inserted, row_initializer_);
<<<<<<< HEAD
      TERRIER_MEMCPY(record->Delta(), redo, redo->Size());
=======
      std::memcpy(record->Delta(), redo, redo->Size());
>>>>>>> 5ca9ccbe
    }
    last_checked_version_.emplace_back(inserted, bookkeeping_ ? redo : nullptr);
  }
  txn_manager_.Commit(initial_txn_, TestCallbacks::EmptyCallback, nullptr);
  // cleanup if not keeping track of all the inserts.
  if (!bookkeeping_) delete[] redo_buffer;
}

storage::ProjectedRow *LargeTransactionTestObject::CopyTuple(storage::ProjectedRow *other) {
  auto *copy = common::AllocationUtil::AllocateAligned(other->Size());
  std::memcpy(copy, other, other->Size());
  return reinterpret_cast<storage::ProjectedRow *>(copy);
}

void LargeTransactionTestObject::UpdateSnapshot(RandomWorkloadTransaction *txn, TableSnapshot *curr,
                                                const TableSnapshot &before) {
  for (auto &entry : before) curr->emplace(entry.first, CopyTuple(entry.second));
  for (auto &update : txn->updates_) {
    // TODO(Tianyu): Can be smarter about copies
    storage::ProjectedRow *new_version = (*curr)[update.first];
    storage::StorageUtil::ApplyDelta(layout_, *update.second, new_version);
  }
}

VersionedSnapshots LargeTransactionTestObject::ReconstructVersionedTable(
    std::vector<RandomWorkloadTransaction *> *txns) {
  VersionedSnapshots result;
  // empty starting version
  TableSnapshot *prev = &(result.emplace(transaction::timestamp_t(0), TableSnapshot()).first->second);
  // populate with initial image of the table
  for (auto &entry : last_checked_version_) (*prev)[entry.first] = CopyTuple(entry.second);

  for (RandomWorkloadTransaction *txn : *txns) {
    auto ret = result.emplace(txn->commit_time_, TableSnapshot());
    UpdateSnapshot(txn, &(ret.first->second), *prev);
    prev = &(ret.first->second);
  }
  return result;
}

void LargeTransactionTestObject::CheckTransactionReadCorrect(RandomWorkloadTransaction *txn,
                                                             const VersionedSnapshots &snapshots) {
  transaction::timestamp_t start_time = txn->start_time_;
  // this version is the most recent future update
  auto ret = snapshots.upper_bound(start_time);
  // Go to the version visible to this txn
  --ret;
  transaction::timestamp_t version_timestamp = ret->first;
  const TableSnapshot &before_snapshot = ret->second;
  EXPECT_TRUE(transaction::TransactionUtil::NewerThan(start_time, version_timestamp));
  for (auto &entry : txn->selects_) {
    auto it = before_snapshot.find(entry.first);
    EXPECT_TRUE(StorageTestUtil::ProjectionListEqual(layout_, entry.second, it->second));
  }
}

void LargeTransactionTestObject::UpdateLastCheckedVersion(const TableSnapshot &snapshot) {
  for (auto &entry : last_checked_version_) {
    delete[] reinterpret_cast<byte *>(entry.second);
    entry.second = snapshot.find(entry.first)->second;
  }
}

LargeTransactionTestObject LargeTransactionTestObject::Builder::build() {
  return {builder_max_columns_, builder_initial_table_size_, builder_txn_length_, builder_update_select_ratio_,
          builder_block_store_, builder_buffer_pool_,        builder_generator_,  builder_gc_on_,
          builder_bookkeeping_, builder_log_manager_,        varlen_allowed_};
}

}  // namespace terrier<|MERGE_RESOLUTION|>--- conflicted
+++ resolved
@@ -50,11 +50,7 @@
   // TODO(Tianyu): Hardly efficient, but will do for testing.
   if (test_object_->wal_on_ || test_object_->bookkeeping_) {
     auto *record = txn_->StageWrite(&test_object_->table_, updated, initializer);
-<<<<<<< HEAD
-    TERRIER_MEMCPY(record->Delta(), update, update->Size());
-=======
     std::memcpy(record->Delta(), update, update->Size());
->>>>>>> 5ca9ccbe
   }
   auto result = test_object_->table_.Update(txn_, updated, *update);
   aborted_ = !result;
@@ -209,11 +205,7 @@
     // TODO(Tianyu): Hardly efficient, but will do for testing.
     if (wal_on_ || bookkeeping_) {
       auto *record = initial_txn_->StageWrite(&table_, inserted, row_initializer_);
-<<<<<<< HEAD
-      TERRIER_MEMCPY(record->Delta(), redo, redo->Size());
-=======
       std::memcpy(record->Delta(), redo, redo->Size());
->>>>>>> 5ca9ccbe
     }
     last_checked_version_.emplace_back(inserted, bookkeeping_ ? redo : nullptr);
   }
