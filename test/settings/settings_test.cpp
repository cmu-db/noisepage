--- conflicted
+++ resolved
@@ -39,10 +39,6 @@
 
   void TearDown() override { delete db_main_; }
 
-<<<<<<< HEAD
-  static void EmptySetterCallback(
-      const common::ManagedPointer<common::ActionContext> &action_context UNUSED_ATTRIBUTE) {}
-=======
   static void EmptySetterCallback(const std::shared_ptr<common::ActionContext> &action_context UNUSED_ATTRIBUTE) {}
 
   /**
@@ -51,7 +47,6 @@
    * you use it.
    */
   inline static bool invoked_;  // NOLINT
->>>>>>> 92e0e51a
 };
 
 // NOLINTNEXTLINE
@@ -85,16 +80,13 @@
 TEST_F(SettingsTests, ImmutableValueTest) {
   const common::action_id_t action_id(1);
   setter_callback_fn setter_callback = SettingsTests::EmptySetterCallback;
-  auto *action_context = new common::ActionContext(action_id);
+  std::shared_ptr<common::ActionContext> action_context = std::make_shared<common::ActionContext>(action_id);
 
   // Test immutable parameters.
   auto port = static_cast<uint16_t>(settings_manager_->GetInt(Param::port));
   EXPECT_EQ(port, 15721);
-  settings_manager_->SetInt(Param::port, 23333, common::ManagedPointer(action_context), setter_callback);
+  settings_manager_->SetInt(Param::port, 23333, action_context, setter_callback);
   EXPECT_EQ(common::ActionState::FAILURE, action_context->GetState());
-<<<<<<< HEAD
-  delete action_context;
-=======
   port = static_cast<uint16_t>(settings_manager_->GetInt(Param::port));
   EXPECT_EQ(port, 15721);
 }
@@ -144,7 +136,6 @@
   settings_manager_->SetInt(Param::port, 9999, context1, callback1);
   EXPECT_EQ(context1->GetState(), common::ActionState::FAILURE);
   EXPECT_TRUE(SettingsTests::invoked_);
->>>>>>> 92e0e51a
 }
 
 // NOLINTNEXTLINE
@@ -159,20 +150,9 @@
 
   const common::action_id_t action_id(1);
   setter_callback_fn setter_callback = SettingsTests::EmptySetterCallback;
-  auto *action_context = new common::ActionContext(action_id);
+  std::shared_ptr<common::ActionContext> action_context = std::make_shared<common::ActionContext>(action_id);
 
   // Setting new value should invoke callback.
-<<<<<<< HEAD
-  const int64_t newBufferPoolSize = defaultBufferPoolSize + 1;
-  settings_manager_->SetInt(Param::record_buffer_segment_size, static_cast<int32_t>(newBufferPoolSize),
-                            common::ManagedPointer(action_context), setter_callback);
-  bufferPoolSize = static_cast<int64_t>(settings_manager_->GetInt(Param::record_buffer_segment_size));
-  EXPECT_EQ(bufferPoolSize, newBufferPoolSize);
-
-  bufferPoolSize = buffer_segment_pool_->GetSizeLimit();
-  EXPECT_EQ(bufferPoolSize, newBufferPoolSize);
-  delete action_context;
-=======
   const int64_t new_buffer_pool_size = default_buffer_pool_size_ + 1;
   settings_manager_->SetInt(Param::record_buffer_segment_size, static_cast<int32_t>(new_buffer_pool_size),
                             action_context, setter_callback);
@@ -201,7 +181,6 @@
   // Check new value is propagated
   EXPECT_EQ(new_num_buffers, settings_manager_->GetInt(Param::num_log_manager_buffers));
   EXPECT_EQ(new_num_buffers, log_manager_->TestGetNumBuffers());
->>>>>>> 92e0e51a
 }
 
 // Test concurrent modification to buffer pool size.
@@ -215,16 +194,9 @@
   for (int i = 0; i < nthreads; i++) {
     threads[i] = std::thread(
         [&](int new_size) {
-<<<<<<< HEAD
-          auto *action_context = new common::ActionContext(1);
-          settings_manager_->SetInt(Param::record_buffer_segment_size, new_size, common::ManagedPointer(action_context),
-                                    setter_callback);
-=======
           std::shared_ptr<common::ActionContext> action_context = std::make_shared<common::ActionContext>(action_id);
           settings_manager_->SetInt(Param::record_buffer_segment_size, new_size, action_context, setter_callback);
->>>>>>> 92e0e51a
           EXPECT_EQ(action_context->GetState(), common::ActionState::SUCCESS);
-          delete action_context;
         },
         i + 1000);
   }
