--- conflicted
+++ resolved
@@ -151,316 +151,7 @@
       ASSERT_EQ(target.load(), num_threads);
     }
   }
-<<<<<<< HEAD
-}
-
-// NOLINTNEXTLINE
-TEST_F(AtomicsTest, AtomicAndOr4) {
-  // Setup the compilation environment
-  sema::ErrorReporter error_reporter(&region_);
-  ast::AstNodeFactory factory(&region_);
-  ast::Context context(&region_, &error_reporter);
-
-  auto src = std::string(
-      "fun atomic_and(dest: *uint32, mask: uint32) -> uint32 { return @atomicAnd(dest, mask) }\n"
-      "fun atomic_or(dest: *uint32, mask: uint32) -> uint32 { return @atomicOr(dest, mask) }");
-
-  // Compile it...
-  auto input = compiler::Compiler::Input("Atomic Definitions", &context, &src);
-  auto module = compiler::Compiler::RunCompilationSimple(input);
-  EXPECT_STREQ(error_reporter.SerializeErrors().c_str(), "");
-  ASSERT_FALSE(module == nullptr);
-
-  // The function should exist
-  std::function<uint32_t(uint32_t *, uint32_t)> atomic_and;
-  EXPECT_TRUE(module->GetFunction("atomic_and", vm::ExecutionMode::Interpret, &atomic_and));
-
-  // The function should exist
-  std::function<uint32_t(uint32_t *, uint32_t)> atomic_or;
-  EXPECT_TRUE(module->GetFunction("atomic_or", vm::ExecutionMode::Interpret, &atomic_or));
-
-  /*=========================
-   *= Run correctness tests =
-   *=========================
-   */
-
-  std::default_random_engine generator;
-  const uint32_t num_iters = 100;
-  const uint32_t num_cycles = 1000;
-  const uint32_t num_threads = 32;  // Number of bits in test
-  common::WorkerPool thread_pool(num_threads, {});
-
-  for (uint32_t iter = 0; iter < num_iters; ++iter) {
-    std::atomic<uint32_t> target = 0;
-    auto workload = [&](uint32_t thread_id) {
-      auto mask = static_cast<uint32_t>(1 << thread_id);
-      auto inv_mask = ~mask;
-      ASSERT_NE(mask, 0);
-      for (uint32_t i = 0; i < num_cycles; ++i) {
-        // Set it
-        atomic_or(reinterpret_cast<uint32_t *>(&target), mask);
-        EXPECT_EQ(target.load() & mask, mask);
-        // Clear it
-        atomic_and(reinterpret_cast<uint32_t *>(&target), inv_mask);
-        EXPECT_EQ(target.load() & mask, 0);
-      }
-    };
-
-    MultiThreadTestUtil::RunThreadsUntilFinish(&thread_pool, num_threads, workload);
-    EXPECT_EQ(target.load(), 0);
-  }
-}
-
-// NOLINTNEXTLINE
-TEST_F(AtomicsTest, AtomicAndOr8) {
-  // Setup the compilation environment
-  sema::ErrorReporter error_reporter(&region_);
-  ast::AstNodeFactory factory(&region_);
-  ast::Context context(&region_, &error_reporter);
-
-  auto src = std::string(
-      "fun atomic_and(dest: *uint64, mask: uint64) -> uint64 { return @atomicAnd(dest, mask) }\n"
-      "fun atomic_or(dest: *uint64, mask: uint64) -> uint64 { return @atomicOr(dest, mask) }");
-
-  // Compile it...
-  auto input = compiler::Compiler::Input("Atomic Definitions", &context, &src);
-  auto module = compiler::Compiler::RunCompilationSimple(input);
-  EXPECT_STREQ(error_reporter.SerializeErrors().c_str(), "");
-  ASSERT_FALSE(module == nullptr);
-
-  // The function should exist
-  std::function<uint64_t(uint64_t *, uint64_t)> atomic_and;
-  EXPECT_TRUE(module->GetFunction("atomic_and", vm::ExecutionMode::Interpret, &atomic_and));
-
-  // The function should exist
-  std::function<uint64_t(uint64_t *, uint64_t)> atomic_or;
-  EXPECT_TRUE(module->GetFunction("atomic_or", vm::ExecutionMode::Interpret, &atomic_or));
-
-  /*=========================
-   *= Run correctness tests =
-   *=========================
-   */
-
-  std::default_random_engine generator;
-  const uint32_t num_iters = 100;
-  const uint32_t num_cycles = 1000;
-  const uint32_t num_threads = 8;  // Number of bits in test
-  common::WorkerPool thread_pool(num_threads, {});
-
-  for (uint32_t iter = 0; iter < num_iters; ++iter) {
-    std::atomic<uint64_t> target = 0;
-    auto workload = [&](uint32_t thread_id) {
-      auto mask = 1 << thread_id;
-      auto inv_mask = ~mask;
-      ASSERT_NE(mask, 0);
-      uint64_t before = 0;
-      for (uint32_t i = 0; i < num_cycles; ++i) {
-        // Set it
-        before = atomic_or(reinterpret_cast<uint64_t *>(&target), mask);
-        EXPECT_EQ(before & mask, 0);
-        EXPECT_EQ(target.load() & mask, mask);
-        // Clear it
-        before = atomic_and(reinterpret_cast<uint64_t *>(&target), inv_mask);
-        EXPECT_EQ(before & mask, mask);
-        EXPECT_EQ(target.load() & mask, 0);
-      }
-    };
-
-    MultiThreadTestUtil::RunThreadsUntilFinish(&thread_pool, num_threads, workload);
-    EXPECT_EQ(target.load(), 0);
-  }
-}
-
-// NOLINTNEXTLINE
-TEST_F(AtomicsTest, AtomicCompareExchange1) {
-  // Setup the compilation environment
-  sema::ErrorReporter error_reporter(&region_);
-  ast::AstNodeFactory factory(&region_);
-  ast::Context context(&region_, &error_reporter);
-
-  auto src = std::string(
-      "fun cmpxchg(dest: *uint8, expected: *uint8, desired: uint8) -> bool {"
-      "  return @atomicCompareExchange(dest, expected, desired)"
-      "}");
-
-  // Compile it...
-  auto input = compiler::Compiler::Input("Atomic Definitions", &context, &src);
-  auto module = compiler::Compiler::RunCompilationSimple(input);
-  EXPECT_STREQ(error_reporter.SerializeErrors().c_str(), "");
-  ASSERT_FALSE(module == nullptr);
-
-  // The function should exist
-  std::function<bool(uint8_t *, uint8_t *, uint8_t)> cmpxchg;
-  EXPECT_TRUE(module->GetFunction("cmpxchg", vm::ExecutionMode::Interpret, &cmpxchg));
-
-  /*=========================
-   *= Run correctness tests =
-   *=========================
-   */
-
-  std::default_random_engine generator;
-  const uint32_t num_iters = 100;
-  const uint32_t num_threads = 8;  // Number of bits in test
-  common::WorkerPool thread_pool(num_threads, {});
-
-  for (uint32_t iter = 0; iter < num_iters; ++iter) {
-    std::atomic<uint8_t> target = 0;
-    auto workload = [&](uint32_t thread_id) {
-      uint8_t expected;
-      bool success = false;
-      do {
-        expected = thread_id;
-        EXPECT_FALSE(success);
-        success = cmpxchg(reinterpret_cast<uint8_t *>(&target), &expected, static_cast<uint8_t>(thread_id + 1));
-        EXPECT_LE(expected, thread_id);  // Out-of-order exchange occurred
-        EXPECT_TRUE(!success || expected == thread_id);
-      } while (expected != thread_id);
-      EXPECT_TRUE(success);
-    };
-
-    MultiThreadTestUtil::RunThreadsUntilFinish(&thread_pool, num_threads, workload);
-    EXPECT_EQ(target.load(), num_threads);
-  }
-}
-
-// NOLINTNEXTLINE
-TEST_F(AtomicsTest, AtomicCompareExchange2) {
-  // Setup the compilation environment
-  sema::ErrorReporter error_reporter(&region_);
-  ast::AstNodeFactory factory(&region_);
-  ast::Context context(&region_, &error_reporter);
-
-  auto src = std::string(
-      "fun cmpxchg(dest: *uint16, expected: *uint16, desired: uint16) -> bool {"
-      "  return @atomicCompareExchange(dest, expected, desired)"
-      "}");
-
-  // Compile it...
-  auto input = compiler::Compiler::Input("Atomic Definitions", &context, &src);
-  auto module = compiler::Compiler::RunCompilationSimple(input);
-  EXPECT_STREQ(error_reporter.SerializeErrors().c_str(), "");
-  ASSERT_FALSE(module == nullptr);
-
-  // The function should exist
-  std::function<bool(uint16_t *, uint16_t *, uint16_t)> cmpxchg;
-  EXPECT_TRUE(module->GetFunction("cmpxchg", vm::ExecutionMode::Interpret, &cmpxchg));
-
-  /*=========================
-   *= Run correctness tests =
-   *=========================
-   */
-
-  std::default_random_engine generator;
-  const uint32_t num_iters = 100;
-  const uint32_t num_threads = 16;  // Number of bits in test
-  common::WorkerPool thread_pool(num_threads, {});
-
-  for (uint32_t iter = 0; iter < num_iters; ++iter) {
-    std::atomic<uint16_t> target = 0;
-    auto workload = [&](uint32_t thread_id) {
-      uint16_t expected;
-      bool success = false;
-      do {
-        expected = thread_id;
-        EXPECT_FALSE(success);
-        success = cmpxchg(reinterpret_cast<uint16_t *>(&target), &expected, static_cast<uint16_t>(thread_id + 1));
-        EXPECT_LE(expected, thread_id);  // Out-of-order exchange occurred
-        EXPECT_TRUE(!success || expected == thread_id);
-      } while (expected != thread_id);
-      EXPECT_TRUE(success);
-    };
-
-    MultiThreadTestUtil::RunThreadsUntilFinish(&thread_pool, num_threads, workload);
-    EXPECT_EQ(target.load(), num_threads);
-  }
-}
-
-// NOLINTNEXTLINE
-TEST_F(AtomicsTest, AtomicCompareExchange4) {
-  // Setup the compilation environment
-  sema::ErrorReporter error_reporter(&region_);
-  ast::AstNodeFactory factory(&region_);
-  ast::Context context(&region_, &error_reporter);
-
-  auto src = std::string(
-      "fun cmpxchg(dest: *uint32, expected: *uint32, desired: uint32) -> bool {"
-      "  return @atomicCompareExchange(dest, expected, desired)"
-      "}");
-
-  // Compile it...
-  auto input = compiler::Compiler::Input("Atomic Definitions", &context, &src);
-  auto module = compiler::Compiler::RunCompilationSimple(input);
-  EXPECT_STREQ(error_reporter.SerializeErrors().c_str(), "");
-  ASSERT_FALSE(module == nullptr);
-
-  // The function should exist
-  std::function<bool(uint32_t *, uint32_t *, uint32_t)> cmpxchg;
-  EXPECT_TRUE(module->GetFunction("cmpxchg", vm::ExecutionMode::Interpret, &cmpxchg));
-
-  /*=========================
-   *= Run correctness tests =
-   *=========================
-   */
-
-  std::default_random_engine generator;
-  const uint32_t num_iters = 100;
-  const uint32_t num_threads = 32;  // Number of bits in test
-  common::WorkerPool thread_pool(num_threads, {});
-
-  for (uint32_t iter = 0; iter < num_iters; ++iter) {
-    std::atomic<uint32_t> target = 0;
-    auto workload = [&](uint32_t thread_id) {
-      uint32_t expected;
-      bool success = false;
-      do {
-        expected = thread_id;
-        EXPECT_FALSE(success);
-        success = cmpxchg(reinterpret_cast<uint32_t *>(&target), &expected, static_cast<uint32_t>(thread_id + 1));
-        EXPECT_LE(expected, thread_id);  // Out-of-order exchange occurred
-        EXPECT_TRUE(!success || expected == thread_id);
-      } while (expected != thread_id);
-      EXPECT_TRUE(success);
-    };
-
-    MultiThreadTestUtil::RunThreadsUntilFinish(&thread_pool, num_threads, workload);
-    EXPECT_EQ(target.load(), num_threads);
-  }
-}
-
-// NOLINTNEXTLINE
-TEST_F(AtomicsTest, AtomicCompareExchange8) {
-  // Setup the compilation environment
-  sema::ErrorReporter error_reporter(&region_);
-  ast::AstNodeFactory factory(&region_);
-  ast::Context context(&region_, &error_reporter);
-
-  auto src = std::string(
-      "fun cmpxchg(dest: *uint64, expected: *uint64, desired: uint64) -> bool {"
-      "  return @atomicCompareExchange(dest, expected, desired)"
-      "}");
-
-  // Compile it...
-  auto input = compiler::Compiler::Input("Atomic Definitions", &context, &src);
-  auto module = compiler::Compiler::RunCompilationSimple(input);
-  EXPECT_STREQ(error_reporter.SerializeErrors().c_str(), "");
-  ASSERT_FALSE(module == nullptr);
-
-  // The function should exist
-  std::function<bool(uint64_t *, uint64_t *, uint64_t)> cmpxchg;
-  EXPECT_TRUE(module->GetFunction("cmpxchg", vm::ExecutionMode::Interpret, &cmpxchg));
-
-  /*=========================
-   *= Run correctness tests =
-   *=========================
-   */
-
-  std::default_random_engine generator;
-  const uint32_t num_iters = 100;
-  const uint32_t num_threads = 64;  // Number of bits in test
-  common::WorkerPool thread_pool(num_threads, {});
-=======
 };
->>>>>>> 21a7dd19
 
 TEST_F(AtomicsTest, InterpretedAndOr1) { AndOrTest<uint8_t>("uint8", false); }                        // NOLINT
 TEST_F(AtomicsTest, InterpretedAndOr2) { AndOrTest<uint16_t>("uint16", false); }                      // NOLINT
