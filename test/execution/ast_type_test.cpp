--- conflicted
+++ resolved
@@ -19,27 +19,6 @@
 
   ast::Identifier Name(const std::string &s) { return Ctx()->GetIdentifier(s); }
 
-<<<<<<< HEAD
-  ast::Identifier PaddingName(uint32_t offset) { return Ctx()->GetIdentifier("__pad$" + std::to_string(offset) + "$"); }
-
-  void CheckArrayType(StructType *struct_type, ast::Identifier name, uint32_t offset, uint32_t length,
-                      ast::BuiltinType::Kind elem_type) {
-    // Check that the field is an ArrayType
-    auto *field_type = struct_type->LookupFieldByName(name);
-
-    // Verify offset is correct
-    EXPECT_EQ(struct_type->GetOffsetOfFieldByName(name), offset);
-    EXPECT_TRUE(field_type != nullptr);
-    EXPECT_EQ(field_type->GetTypeId(), Type::TypeId::ArrayType);
-
-    // Check that the BuiltinType matches
-    auto *type = field_type->As<ArrayType>();
-    EXPECT_EQ(type->GetLength(), length);
-    EXPECT_EQ(type->GetElementType()->GetTypeId(), Type::TypeId::BuiltinType);
-
-    auto *builtin = type->GetElementType()->As<BuiltinType>();
-    EXPECT_EQ(builtin->GetKind(), elem_type);
-=======
   void CheckIsArrayType(Type *type, size_t num_elem, Type *elem_type) {
     EXPECT_TRUE(type->IsArrayType());
 
@@ -57,7 +36,6 @@
     EXPECT_TRUE(field_type != nullptr);
     EXPECT_EQ(type->GetOffsetOfFieldByName(identifier), offset);
     CheckIsArrayType(field_type, expected_length, ast::BuiltinType::Get(Ctx(), BuiltinType::Kind::Int8));
->>>>>>> 7b5a924f
   }
 
  private:
@@ -117,19 +95,11 @@
   EXPECT_EQ(offsetof(Test, g_), type->GetOffsetOfFieldByName(Name("g")));
   EXPECT_EQ(offsetof(Test, h_), type->GetOffsetOfFieldByName(Name("h")));
 
-<<<<<<< HEAD
-  CheckArrayType(type, PaddingName(1), 1, 7, ast::BuiltinType::Kind::Int8);
-  CheckArrayType(type, PaddingName(17), 17, 3, ast::BuiltinType::Kind::Int8);
-  CheckArrayType(type, PaddingName(25), 25, 1, ast::BuiltinType::Kind::Int8);
-  CheckArrayType(type, PaddingName(28), 28, 4, ast::BuiltinType::Kind::Int8);
-  CheckArrayType(type, PaddingName(41), 41, 7, ast::BuiltinType::Kind::Int8);
-=======
   CheckIsPadding(type, 1, 7);
   CheckIsPadding(type, 17, 3);
   CheckIsPadding(type, 25, 1);
   CheckIsPadding(type, 28, 4);
   CheckIsPadding(type, 41, 7);
->>>>>>> 7b5a924f
 }
 
 // NOLINTNEXTLINE
