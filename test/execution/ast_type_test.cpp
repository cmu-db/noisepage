--- conflicted
+++ resolved
@@ -19,12 +19,6 @@
 
   ast::Identifier Name(const std::string &s) { return Ctx()->GetIdentifier(s); }
 
-<<<<<<< HEAD
-  void CheckArrayType(StructType *struct_type, const std::string &field, uint32_t length,
-                      ast::BuiltinType::Kind elem_type) {
-    // Check that the field is an ArrayType
-    auto *field_type = struct_type->LookupFieldByName(Name(field));
-=======
   ast::Identifier PaddingName(uint32_t offset) { return Ctx()->GetIdentifier("__pad$" + std::to_string(offset) + "$"); }
 
   void CheckArrayType(StructType *struct_type, ast::Identifier name, uint32_t offset, uint32_t length,
@@ -34,7 +28,6 @@
 
     // Verify offset is correct
     EXPECT_EQ(struct_type->GetOffsetOfFieldByName(name), offset);
->>>>>>> 414cd0f1
     EXPECT_TRUE(field_type != nullptr);
     EXPECT_EQ(field_type->GetTypeId(), Type::TypeId::ArrayType);
 
@@ -104,28 +97,11 @@
   EXPECT_EQ(offsetof(Test, g_), type->GetOffsetOfFieldByName(Name("g")));
   EXPECT_EQ(offsetof(Test, h_), type->GetOffsetOfFieldByName(Name("h")));
 
-<<<<<<< HEAD
-  EXPECT_EQ(type->GetOffsetOfFieldByName(Name("__field$1$")), 1);
-  CheckArrayType(type, "__field$1$", 7, ast::BuiltinType::Kind::Int8);
-
-  EXPECT_EQ(type->GetOffsetOfFieldByName(Name("__field$17$")), 17);
-  CheckArrayType(type, "__field$17$", 3, ast::BuiltinType::Kind::Int8);
-
-  EXPECT_EQ(type->GetOffsetOfFieldByName(Name("__field$25$")), 25);
-  CheckArrayType(type, "__field$25$", 1, ast::BuiltinType::Kind::Int8);
-
-  EXPECT_EQ(type->GetOffsetOfFieldByName(Name("__field$28$")), 28);
-  CheckArrayType(type, "__field$28$", 4, ast::BuiltinType::Kind::Int8);
-
-  EXPECT_EQ(type->GetOffsetOfFieldByName(Name("__field$41$")), 41);
-  CheckArrayType(type, "__field$41$", 7, ast::BuiltinType::Kind::Int8);
-=======
   CheckArrayType(type, PaddingName(1), 1, 7, ast::BuiltinType::Kind::Int8);
   CheckArrayType(type, PaddingName(17), 17, 3, ast::BuiltinType::Kind::Int8);
   CheckArrayType(type, PaddingName(25), 25, 1, ast::BuiltinType::Kind::Int8);
   CheckArrayType(type, PaddingName(28), 28, 4, ast::BuiltinType::Kind::Int8);
   CheckArrayType(type, PaddingName(41), 41, 7, ast::BuiltinType::Kind::Int8);
->>>>>>> 414cd0f1
 }
 
 // NOLINTNEXTLINE
