#include <functional>
#include <limits>
#include <memory>
#include <string>
#include <utility>
#include <vector>

#include "catalog/catalog_defs.h"
#include "execution/ast/ast_dump.h"
#include "execution/compiler/compiler.h"
#include "execution/compiler/expression_util.h"
#include "execution/compiler/output_checker.h"
#include "execution/compiler/output_schema_util.h"
#include "execution/exec/execution_context.h"
#include "execution/exec/output.h"
#include "execution/executable_query.h"
#include "execution/execution_util.h"
#include "execution/sema/sema.h"
#include "execution/sql/value.h"
#include "execution/sql_test.h"  // NOLINT
#include "execution/vm/bytecode_generator.h"
#include "execution/vm/bytecode_module.h"
#include "execution/vm/llvm_engine.h"
#include "execution/vm/module.h"
#include "planner/plannodes/aggregate_plan_node.h"
#include "planner/plannodes/delete_plan_node.h"
#include "planner/plannodes/hash_join_plan_node.h"
#include "planner/plannodes/index_join_plan_node.h"
#include "planner/plannodes/index_scan_plan_node.h"
#include "planner/plannodes/insert_plan_node.h"
#include "planner/plannodes/nested_loop_join_plan_node.h"
#include "planner/plannodes/order_by_plan_node.h"
#include "planner/plannodes/output_schema.h"
#include "planner/plannodes/projection_plan_node.h"
#include "planner/plannodes/seq_scan_plan_node.h"
#include "planner/plannodes/update_plan_node.h"
#include "type/transient_value.h"
#include "type/transient_value_factory.h"
#include "type/type_id.h"

namespace terrier::execution::compiler::test {
class CompilerTest : public SqlBasedTest {
 public:
  void SetUp() override {
    SqlBasedTest::SetUp();
    // Make the test tables
    auto exec_ctx = MakeExecCtx();
    sql::TableGenerator table_generator{exec_ctx.get(), BlockStore(), NSOid()};
    table_generator.GenerateTestTables();
  }

<<<<<<< HEAD
  static void CompileAndRun(planner::AbstractPlanNode *node, exec::ExecutionContext *exec_ctx) {
    // Create the query object, whose region must outlive all the processing.
    // Compile and check for errors
    CodeGen codegen(exec_ctx);
    Compiler compiler(&codegen, node);
    auto root = compiler.Compile();
    if (codegen.Reporter()->HasErrors()) {
      EXECUTION_LOG_ERROR("Type-checking error! \n {}", codegen.Reporter()->SerializeErrors());
    }
    ASSERT_FALSE(codegen.Reporter()->HasErrors());

    EXECUTION_LOG_INFO("Converted: \n {}", execution::ast::AstDump::Dump(root));

    // Convert to bytecode
    auto bytecode_module = vm::BytecodeGenerator::Compile(root, exec_ctx, "tmp-tpl");
    auto module = std::make_unique<vm::Module>(std::move(bytecode_module));

    // Run the main function
    std::function<int64_t(exec::ExecutionContext *)> main;
    if (!module->GetFunction("main", vm::ExecutionMode::Interpret, &main)) {
      EXECUTION_LOG_ERROR(
          "Missing 'main' entry function with signature "
          "(*ExecutionContext)->int32");
      return;
    }
    EXECUTION_LOG_INFO("VM main() returned: {}", main(exec_ctx));
  }

  /**
   * Initialize all TPL subsystems
   */
  static void InitTPL() {
    execution::CpuInfo::Instance();
    execution::vm::LLVMEngine::Initialize();
  }

  /**
   * Shutdown all TPL subsystems
   */
  static void ShutdownTPL() {
    terrier::execution::vm::LLVMEngine::Shutdown();
    terrier::LoggersUtil::ShutDown();
  }
=======
  static constexpr vm::ExecutionMode MODE = vm::ExecutionMode::Interpret;
>>>>>>> e451799b
};

// NOLINTNEXTLINE
TEST_F(CompilerTest, SimpleSeqScanTest) {
  // SELECT col1, col2, col1 * col2, col1 >= 100*col2 FROM test_1 WHERE col1 < 500 AND col2 >= 3;
  auto accessor = MakeAccessor();
  auto table_oid = accessor->GetTableOid(NSOid(), "test_1");
  auto table_schema = accessor->GetSchema(table_oid);
  ExpressionMaker expr_maker;
  std::unique_ptr<planner::AbstractPlanNode> seq_scan;
  OutputSchemaHelper seq_scan_out{0, &expr_maker};
  {
    // OIDs
    auto cola_oid = table_schema.GetColumn("colA").Oid();
    auto colb_oid = table_schema.GetColumn("colB").Oid();
    // Get Table columns
    auto col1 = expr_maker.CVE(cola_oid, type::TypeId::INTEGER);
    auto col2 = expr_maker.CVE(colb_oid, type::TypeId::INTEGER);
    // Make New Column
    auto col3 = expr_maker.OpMul(col1, col2);
    auto col4 = expr_maker.ComparisonGe(col1, expr_maker.OpMul(expr_maker.Constant(100), col2));
    seq_scan_out.AddOutput("col1", common::ManagedPointer(col1));
    seq_scan_out.AddOutput("col2", common::ManagedPointer(col2));
    seq_scan_out.AddOutput("col3", common::ManagedPointer(col3));
    seq_scan_out.AddOutput("col4", common::ManagedPointer(col4));
    auto schema = seq_scan_out.MakeSchema();
    // Make predicate
    auto comp1 = expr_maker.ComparisonLt(col1, expr_maker.Constant(500));
    auto comp2 = expr_maker.ComparisonGe(col2, expr_maker.Constant(3));
    auto predicate = expr_maker.ConjunctionAnd(comp1, comp2);
    // Build
    planner::SeqScanPlanNode::Builder builder;
    seq_scan = builder.SetOutputSchema(std::move(schema))
                   .SetColumnOids({cola_oid, colb_oid})
                   .SetScanPredicate(predicate)
                   .SetIsForUpdateFlag(false)
                   .SetNamespaceOid(NSOid())
                   .SetTableOid(table_oid)
                   .Build();
  }
  // Make the output checkers
  SingleIntComparisonChecker col1_checker(std::less<>(), 0, 500);
  SingleIntComparisonChecker col2_checker(std::greater_equal<>(), 1, 3);

  MultiChecker multi_checker{std::vector<OutputChecker *>{&col1_checker, &col2_checker}};

  // Create the execution context
  OutputStore store{&multi_checker, seq_scan->GetOutputSchema().Get()};
  exec::OutputPrinter printer(seq_scan->GetOutputSchema().Get());
  MultiOutputCallback callback{std::vector<exec::OutputCallback>{store, printer}};
  auto exec_ctx = MakeExecCtx(std::move(callback), seq_scan->GetOutputSchema().Get());

  // Run & Check
  auto executable = ExecutableQuery(common::ManagedPointer(seq_scan), common::ManagedPointer(exec_ctx));
  executable.Run(common::ManagedPointer(exec_ctx), MODE);
  multi_checker.CheckCorrectness();
}

// NOLINTNEXTLINE
TEST_F(CompilerTest, SimpleSeqScanWithProjectionTest) {
  // SELECT col1, col2, col1 * col2, col1 >= 100*col2 FROM test_1 WHERE col1 < 500 AND col2 >= 3;
  // This test first selects col1 and col2, and then constructs the 4 output columns.
  auto accessor = MakeAccessor();
  auto table_oid = accessor->GetTableOid(NSOid(), "test_1");
  auto table_schema = accessor->GetSchema(table_oid);
  ExpressionMaker expr_maker;
  std::unique_ptr<planner::AbstractPlanNode> seq_scan;
  OutputSchemaHelper seq_scan_out{0, &expr_maker};
  {
    // Get Table columns
    auto cola_oid = table_schema.GetColumn("colA").Oid();
    auto colb_oid = table_schema.GetColumn("colB").Oid();
    auto col1 = expr_maker.CVE(cola_oid, type::TypeId::INTEGER);
    auto col2 = expr_maker.CVE(colb_oid, type::TypeId::INTEGER);
    // Make New Column
    seq_scan_out.AddOutput("col1", common::ManagedPointer(col1));
    seq_scan_out.AddOutput("col2", common::ManagedPointer(col2));
    auto schema = seq_scan_out.MakeSchema();
    // Make predicate
    auto comp1 = expr_maker.ComparisonLt(col1, expr_maker.Constant(500));
    auto comp2 = expr_maker.ComparisonGe(col2, expr_maker.Constant(3));
    auto predicate = expr_maker.ConjunctionAnd(comp1, comp2);
    // Build
    planner::SeqScanPlanNode::Builder builder;
    seq_scan = builder.SetOutputSchema(std::move(schema))
                   .SetColumnOids({cola_oid, colb_oid})
                   .SetScanPredicate(predicate)
                   .SetIsForUpdateFlag(false)
                   .SetNamespaceOid(NSOid())
                   .SetTableOid(table_oid)
                   .Build();
  }
  std::unique_ptr<planner::AbstractPlanNode> proj;
  OutputSchemaHelper proj_out{0, &expr_maker};
  {
    auto col1 = seq_scan_out.GetOutput("col1");
    auto col2 = seq_scan_out.GetOutput("col2");
    auto col3 = expr_maker.OpMul(col1, col2);
    auto col4 = expr_maker.ComparisonGe(col1, expr_maker.OpMul(expr_maker.Constant(100), col2));
    proj_out.AddOutput("col1", common::ManagedPointer(col1));
    proj_out.AddOutput("col2", common::ManagedPointer(col2));
    proj_out.AddOutput("col3", common::ManagedPointer(col3));
    proj_out.AddOutput("col4", common::ManagedPointer(col4));
    auto schema = proj_out.MakeSchema();
    planner::ProjectionPlanNode::Builder builder;
    proj = builder.SetOutputSchema(std::move(schema)).AddChild(std::move(seq_scan)).Build();
  }

  // Make the output checkers
  SingleIntComparisonChecker col1_checker(std::less<>(), 0, 500);
  SingleIntComparisonChecker col2_checker(std::greater_equal<>(), 1, 3);

  MultiChecker multi_checker{std::vector<OutputChecker *>{&col1_checker, &col2_checker}};

  // Create the execution context
  OutputStore store{&multi_checker, proj->GetOutputSchema().Get()};
  exec::OutputPrinter printer(proj->GetOutputSchema().Get());
  MultiOutputCallback callback{std::vector<exec::OutputCallback>{store, printer}};
  auto exec_ctx = MakeExecCtx(std::move(callback), proj->GetOutputSchema().Get());

  // Run & Check
  auto executable = ExecutableQuery(common::ManagedPointer(proj), common::ManagedPointer(exec_ctx));
  executable.Run(common::ManagedPointer(exec_ctx), MODE);
  multi_checker.CheckCorrectness();
}

// NOLINTNEXTLINE
TEST_F(CompilerTest, SimpleSeqScanWithParamsTest) {
  // SELECT col1, col2, col1 * col2, col1 >= param1*col2 FROM test_1 WHERE col1 < param2 AND col2 >= param3;
  // param1 = 100; param2 = 500; param3 = 3
  auto accessor = MakeAccessor();
  auto table_oid = accessor->GetTableOid(NSOid(), "test_1");
  auto table_schema = accessor->GetSchema(table_oid);
  ExpressionMaker expr_maker;
  std::unique_ptr<planner::AbstractPlanNode> seq_scan;
  OutputSchemaHelper seq_scan_out{0, &expr_maker};
  {
    // OIDs
    auto cola_oid = table_schema.GetColumn("colA").Oid();
    auto colb_oid = table_schema.GetColumn("colB").Oid();
    // Get Table columns
    auto col1 = expr_maker.CVE(cola_oid, type::TypeId::INTEGER);
    auto col2 = expr_maker.CVE(colb_oid, type::TypeId::INTEGER);
    // Make New Column
    auto col3 = expr_maker.OpMul(col1, col2);
    auto param1 = expr_maker.PVE(type::TypeId::INTEGER, 0);
    auto col4 = expr_maker.ComparisonGe(col1, expr_maker.OpMul(param1, col2));
    seq_scan_out.AddOutput("col1", common::ManagedPointer(col1));
    seq_scan_out.AddOutput("col2", common::ManagedPointer(col2));
    seq_scan_out.AddOutput("col3", common::ManagedPointer(col3));
    seq_scan_out.AddOutput("col4", common::ManagedPointer(col4));
    auto schema = seq_scan_out.MakeSchema();
    // Make predicate
    auto param2 = expr_maker.PVE(type::TypeId::INTEGER, 1);
    auto param3 = expr_maker.PVE(type::TypeId::INTEGER, 2);
    auto comp1 = expr_maker.ComparisonLt(col1, param2);
    auto comp2 = expr_maker.ComparisonGe(col2, param3);
    auto predicate = expr_maker.ConjunctionAnd(comp1, comp2);
    // Build
    planner::SeqScanPlanNode::Builder builder;
    seq_scan = builder.SetOutputSchema(std::move(schema))
                   .SetColumnOids({cola_oid, colb_oid})
                   .SetScanPredicate(predicate)
                   .SetIsForUpdateFlag(false)
                   .SetNamespaceOid(NSOid())
                   .SetTableOid(table_oid)
                   .Build();
  }

  // Make the output checkers
  SingleIntComparisonChecker col1_checker(std::less<>(), 0, 500);
  SingleIntComparisonChecker col2_checker(std::greater_equal<>(), 1, 3);

  MultiChecker multi_checker{std::vector<OutputChecker *>{&col1_checker, &col2_checker}};

  // Create the execution context
  OutputStore store{&multi_checker, seq_scan->GetOutputSchema().Get()};
  exec::OutputPrinter printer(seq_scan->GetOutputSchema().Get());
  MultiOutputCallback callback{std::vector<exec::OutputCallback>{store, printer}};
  auto exec_ctx = MakeExecCtx(std::move(callback), seq_scan->GetOutputSchema().Get());
  std::vector<type::TransientValue> params;
  params.emplace_back(type::TransientValueFactory::GetInteger(100));
  params.emplace_back(type::TransientValueFactory::GetInteger(500));
  params.emplace_back(type::TransientValueFactory::GetInteger(3));
  exec_ctx->SetParams(std::move(params));

  // Run & Check
  auto executable = ExecutableQuery(common::ManagedPointer(seq_scan), common::ManagedPointer(exec_ctx));
  executable.Run(common::ManagedPointer(exec_ctx), MODE);
  multi_checker.CheckCorrectness();
}

// NOLINTNEXTLINE
TEST_F(CompilerTest, SimpleIndexScanTest) {
  // SELECT colA, colB FROM test_1 WHERE colA = 500;
  auto accessor = MakeAccessor();
  ExpressionMaker expr_maker;
  auto table_oid = accessor->GetTableOid(NSOid(), "test_1");
  auto index_oid = accessor->GetIndexOid(NSOid(), "index_1");
  auto table_schema = accessor->GetSchema(table_oid);
  std::unique_ptr<planner::AbstractPlanNode> index_scan;
  OutputSchemaHelper index_scan_out{0, &expr_maker};
  {
    // OIDs
    auto cola_oid = table_schema.GetColumn("colA").Oid();
    auto colb_oid = table_schema.GetColumn("colB").Oid();
    // Get Table columns
    auto col1 = expr_maker.CVE(cola_oid, type::TypeId::INTEGER);
    auto col2 = expr_maker.CVE(colb_oid, type::TypeId::INTEGER);
    auto const_500 = expr_maker.Constant(500);
    index_scan_out.AddOutput("col1", col1);
    index_scan_out.AddOutput("col2", col2);
    auto schema = index_scan_out.MakeSchema();
    planner::IndexScanPlanNode::Builder builder;
    index_scan = builder.SetTableOid(table_oid)
                     .SetColumnOids({cola_oid, colb_oid})
                     .SetIndexOid(index_oid)
                     .AddIndexColumn(catalog::indexkeycol_oid_t(1), const_500)
                     .SetNamespaceOid(NSOid())
                     .SetOutputSchema(std::move(schema))
                     .SetScanType(planner::IndexScanType::Exact)
                     .SetScanLimit(0)
                     .SetScanPredicate(nullptr)
                     .Build();
  }
  NumChecker num_checker(1);
  SingleIntComparisonChecker col1_checker(std::equal_to<>(), 0, 500);
  MultiChecker multi_checker{std::vector<OutputChecker *>{&col1_checker, &num_checker}};
  // Create the execution context
  OutputStore store{&multi_checker, index_scan->GetOutputSchema().Get()};
  exec::OutputPrinter printer(index_scan->GetOutputSchema().Get());
  MultiOutputCallback callback{std::vector<exec::OutputCallback>{store, printer}};
  auto exec_ctx = MakeExecCtx(std::move(callback), index_scan->GetOutputSchema().Get());

  // Run & Check
  auto executable = ExecutableQuery(common::ManagedPointer(index_scan), common::ManagedPointer(exec_ctx));
  executable.Run(common::ManagedPointer(exec_ctx), MODE);
  multi_checker.CheckCorrectness();
}

// NOLINTNEXTLINE
TEST_F(CompilerTest, SimpleIndexScanAsendingTest) {
  // SELECT colA, colB FROM test_1 WHERE colA BETWEEN 495 AND 505;
  auto accessor = MakeAccessor();
  ExpressionMaker expr_maker;
  auto table_oid = accessor->GetTableOid(NSOid(), "test_1");
  auto index_oid = accessor->GetIndexOid(NSOid(), "index_1");
  auto table_schema = accessor->GetSchema(table_oid);
  std::unique_ptr<planner::AbstractPlanNode> index_scan;
  OutputSchemaHelper index_scan_out{0, &expr_maker};
  {
    // OIDs
    auto cola_oid = table_schema.GetColumn("colA").Oid();
    auto colb_oid = table_schema.GetColumn("colB").Oid();
    // Get Table columns
    auto col1 = expr_maker.CVE(cola_oid, type::TypeId::INTEGER);
    auto col2 = expr_maker.CVE(colb_oid, type::TypeId::INTEGER);
    index_scan_out.AddOutput("col1", col1);
    index_scan_out.AddOutput("col2", col2);
    auto schema = index_scan_out.MakeSchema();
    planner::IndexScanPlanNode::Builder builder;
    index_scan = builder.SetTableOid(table_oid)
                     .SetColumnOids({cola_oid, colb_oid})
                     .SetIndexOid(index_oid)
                     .AddLoIndexColumn(catalog::indexkeycol_oid_t(1), expr_maker.Constant(495))
                     .AddHiIndexColumn(catalog::indexkeycol_oid_t(1), expr_maker.Constant(505))
                     .SetNamespaceOid(NSOid())
                     .SetOutputSchema(std::move(schema))
                     .SetScanType(planner::IndexScanType::Ascending)
                     .SetScanLimit(0)
                     .SetScanPredicate(nullptr)

                     .Build();
  }

  // Make the checker
  uint32_t num_output_rows = 0;
  uint32_t num_expected_rows = 11;
  int64_t curr_col1{std::numeric_limits<int64_t>::min()};
  RowChecker row_checker = [&num_output_rows, num_expected_rows, &curr_col1](const std::vector<sql::Val *> &vals) {
    // Read cols
    auto col1 = static_cast<sql::Integer *>(vals[0]);
    auto col2 = static_cast<sql::Integer *>(vals[1]);
    ASSERT_FALSE(col1->is_null_ || col2->is_null_);
    // Check col1 and number of outputs
    int32_t col1_val = 495 + num_output_rows;
    ASSERT_EQ(col1->val_, col1_val);
    num_output_rows++;
    ASSERT_LE(num_output_rows, num_expected_rows);

    // Check that output is sorted by col1 ASC
    ASSERT_LE(curr_col1, col1->val_);
    curr_col1 = col1->val_;
  };
  CorrectnessFn correcteness_fn = [&num_output_rows, num_expected_rows]() {
    ASSERT_EQ(num_output_rows, num_expected_rows);
  };

  GenericChecker checker(row_checker, correcteness_fn);
  // Create the execution context
  OutputStore store{&checker, index_scan->GetOutputSchema().Get()};
  exec::OutputPrinter printer(index_scan->GetOutputSchema().Get());
  MultiOutputCallback callback{std::vector<exec::OutputCallback>{store, printer}};
  auto exec_ctx = MakeExecCtx(std::move(callback), index_scan->GetOutputSchema().Get());

  // Run & Check
  auto executable = ExecutableQuery(common::ManagedPointer(index_scan), common::ManagedPointer(exec_ctx));
  executable.Run(common::ManagedPointer(exec_ctx), MODE);
  checker.CheckCorrectness();
}

// NOLINTNEXTLINE
TEST_F(CompilerTest, SimpleIndexScanLimitAsendingTest) {
  // SELECT colA, colB FROM test_1 WHERE colA BETWEEN 495 AND 505;
  auto accessor = MakeAccessor();
  ExpressionMaker expr_maker;
  auto table_oid = accessor->GetTableOid(NSOid(), "test_1");
  auto index_oid = accessor->GetIndexOid(NSOid(), "index_1");
  auto table_schema = accessor->GetSchema(table_oid);
  std::unique_ptr<planner::AbstractPlanNode> index_scan;
  OutputSchemaHelper index_scan_out{0, &expr_maker};
  {
    // OIDs
    auto cola_oid = table_schema.GetColumn("colA").Oid();
    auto colb_oid = table_schema.GetColumn("colB").Oid();
    // Get Table columns
    auto col1 = expr_maker.CVE(cola_oid, type::TypeId::INTEGER);
    auto col2 = expr_maker.CVE(colb_oid, type::TypeId::INTEGER);
    index_scan_out.AddOutput("col1", col1);
    index_scan_out.AddOutput("col2", col2);
    auto schema = index_scan_out.MakeSchema();
    planner::IndexScanPlanNode::Builder builder;
    index_scan = builder.SetTableOid(table_oid)
                     .SetColumnOids({cola_oid, colb_oid})
                     .SetIndexOid(index_oid)
                     .AddLoIndexColumn(catalog::indexkeycol_oid_t(1), expr_maker.Constant(495))
                     .AddHiIndexColumn(catalog::indexkeycol_oid_t(1), expr_maker.Constant(505))
                     .SetNamespaceOid(NSOid())
                     .SetOutputSchema(std::move(schema))
                     .SetScanType(planner::IndexScanType::AscendingLimit)
                     .SetScanLimit(5)
                     .SetScanPredicate(nullptr)
                     .Build();
  }

  // Make the checker
  uint32_t num_output_rows = 0;
  uint32_t num_expected_rows = 5;
  int64_t curr_col1{std::numeric_limits<int64_t>::min()};
  RowChecker row_checker = [&num_output_rows, num_expected_rows, &curr_col1](const std::vector<sql::Val *> &vals) {
    // Read cols
    auto col1 = static_cast<sql::Integer *>(vals[0]);
    auto col2 = static_cast<sql::Integer *>(vals[1]);
    ASSERT_FALSE(col1->is_null_ || col2->is_null_);
    // Check col1 and number of outputs
    int32_t col1_val = 495 + num_output_rows;
    ASSERT_EQ(col1->val_, col1_val);
    num_output_rows++;
    ASSERT_LE(num_output_rows, num_expected_rows);

    // Check that output is sorted by col1 ASC
    ASSERT_LE(curr_col1, col1->val_);
    curr_col1 = col1->val_;
  };
  CorrectnessFn correcteness_fn = [&num_output_rows, num_expected_rows]() {
    ASSERT_EQ(num_output_rows, num_expected_rows);
  };

  GenericChecker checker(row_checker, correcteness_fn);
  // Create the execution context
  OutputStore store{&checker, index_scan->GetOutputSchema().Get()};
  exec::OutputPrinter printer(index_scan->GetOutputSchema().Get());
  MultiOutputCallback callback{std::vector<exec::OutputCallback>{store, printer}};
  auto exec_ctx = MakeExecCtx(std::move(callback), index_scan->GetOutputSchema().Get());

  // Run & Check
  auto executable = ExecutableQuery(common::ManagedPointer(index_scan), common::ManagedPointer(exec_ctx));
  executable.Run(common::ManagedPointer(exec_ctx), MODE);
  checker.CheckCorrectness();
}

// NOLINTNEXTLINE
TEST_F(CompilerTest, SimpleIndexScanDesendingTest) {
  // SELECT colA, colB FROM test_1 WHERE colA BETWEEN 495 AND 505;
  auto accessor = MakeAccessor();
  ExpressionMaker expr_maker;
  auto table_oid = accessor->GetTableOid(NSOid(), "test_1");
  auto index_oid = accessor->GetIndexOid(NSOid(), "index_1");
  auto table_schema = accessor->GetSchema(table_oid);
  std::unique_ptr<planner::AbstractPlanNode> index_scan;
  OutputSchemaHelper index_scan_out{0, &expr_maker};
  {
    // OIDs
    auto cola_oid = table_schema.GetColumn("colA").Oid();
    auto colb_oid = table_schema.GetColumn("colB").Oid();
    // Get Table columns
    auto col1 = expr_maker.CVE(cola_oid, type::TypeId::INTEGER);
    auto col2 = expr_maker.CVE(colb_oid, type::TypeId::INTEGER);
    index_scan_out.AddOutput("col1", col1);
    index_scan_out.AddOutput("col2", col2);
    auto schema = index_scan_out.MakeSchema();
    planner::IndexScanPlanNode::Builder builder;
    index_scan = builder.SetTableOid(table_oid)
                     .SetColumnOids({cola_oid, colb_oid})
                     .SetIndexOid(index_oid)
                     .AddLoIndexColumn(catalog::indexkeycol_oid_t(1), expr_maker.Constant(495))
                     .AddHiIndexColumn(catalog::indexkeycol_oid_t(1), expr_maker.Constant(505))
                     .SetNamespaceOid(NSOid())
                     .SetOutputSchema(std::move(schema))
                     .SetScanType(planner::IndexScanType::Descending)
                     .SetScanLimit(0)
                     .SetScanPredicate(nullptr)
                     .Build();
  }

  // Make the checker
  uint32_t num_output_rows = 0;
  uint32_t num_expected_rows = 11;
  int64_t curr_col1{std::numeric_limits<int64_t>::max()};
  RowChecker row_checker = [&num_output_rows, num_expected_rows, &curr_col1](const std::vector<sql::Val *> &vals) {
    // Read cols
    auto col1 = static_cast<sql::Integer *>(vals[0]);
    auto col2 = static_cast<sql::Integer *>(vals[1]);
    ASSERT_FALSE(col1->is_null_ || col2->is_null_);
    // Check col1 and number of outputs
    int32_t col1_val = 505 - num_output_rows;
    ASSERT_EQ(col1->val_, col1_val);
    num_output_rows++;
    ASSERT_LE(num_output_rows, num_expected_rows);

    // Check that output is sorted by col1 DESC
    ASSERT_GE(curr_col1, col1->val_);
    curr_col1 = col1->val_;
  };
  CorrectnessFn correcteness_fn = [&num_output_rows, num_expected_rows]() {
    ASSERT_EQ(num_output_rows, num_expected_rows);
  };

  GenericChecker checker(row_checker, correcteness_fn);
  // Create the execution context
  OutputStore store{&checker, index_scan->GetOutputSchema().Get()};
  exec::OutputPrinter printer(index_scan->GetOutputSchema().Get());
  MultiOutputCallback callback{std::vector<exec::OutputCallback>{store, printer}};
  auto exec_ctx = MakeExecCtx(std::move(callback), index_scan->GetOutputSchema().Get());

  // Run & Check
  auto executable = ExecutableQuery(common::ManagedPointer(index_scan), common::ManagedPointer(exec_ctx));
  executable.Run(common::ManagedPointer(exec_ctx), MODE);
  checker.CheckCorrectness();
}

// NOLINTNEXTLINE
TEST_F(CompilerTest, SimpleIndexScanLimitDesendingTest) {
  // SELECT colA, colB FROM test_1 WHERE colA BETWEEN 495 AND 505;
  auto accessor = MakeAccessor();
  ExpressionMaker expr_maker;
  auto table_oid = accessor->GetTableOid(NSOid(), "test_1");
  auto index_oid = accessor->GetIndexOid(NSOid(), "index_1");
  auto table_schema = accessor->GetSchema(table_oid);
  std::unique_ptr<planner::AbstractPlanNode> index_scan;
  OutputSchemaHelper index_scan_out{0, &expr_maker};
  {
    // OIDs
    auto cola_oid = table_schema.GetColumn("colA").Oid();
    auto colb_oid = table_schema.GetColumn("colB").Oid();
    // Get Table columns
    auto col1 = expr_maker.CVE(cola_oid, type::TypeId::INTEGER);
    auto col2 = expr_maker.CVE(colb_oid, type::TypeId::INTEGER);
    index_scan_out.AddOutput("col1", col1);
    index_scan_out.AddOutput("col2", col2);
    auto schema = index_scan_out.MakeSchema();
    planner::IndexScanPlanNode::Builder builder;
    index_scan = builder.SetTableOid(table_oid)
                     .SetColumnOids({cola_oid, colb_oid})
                     .SetIndexOid(index_oid)
                     .AddLoIndexColumn(catalog::indexkeycol_oid_t(1), expr_maker.Constant(495))
                     .AddHiIndexColumn(catalog::indexkeycol_oid_t(1), expr_maker.Constant(505))
                     .SetNamespaceOid(NSOid())
                     .SetOutputSchema(std::move(schema))
                     .SetScanType(planner::IndexScanType::DescendingLimit)
                     .SetScanLimit(5)
                     .SetScanPredicate(nullptr)
                     .Build();
  }

  // Make the checker
  uint32_t num_output_rows = 0;
  uint32_t num_expected_rows = 5;
  int64_t curr_col1{std::numeric_limits<int64_t>::max()};
  RowChecker row_checker = [&num_output_rows, num_expected_rows, &curr_col1](const std::vector<sql::Val *> &vals) {
    // Read cols
    auto col1 = static_cast<sql::Integer *>(vals[0]);
    auto col2 = static_cast<sql::Integer *>(vals[1]);
    ASSERT_FALSE(col1->is_null_ || col2->is_null_);
    // Check col1 and number of outputs
    int32_t col1_val = 505 - num_output_rows;
    ASSERT_EQ(col1->val_, col1_val);
    num_output_rows++;
    ASSERT_LE(num_output_rows, num_expected_rows);

    // Check that output is sorted by col1 DESC
    ASSERT_GE(curr_col1, col1->val_);
    curr_col1 = col1->val_;
  };
  CorrectnessFn correcteness_fn = [&num_output_rows, num_expected_rows]() {
    ASSERT_EQ(num_output_rows, num_expected_rows);
  };

  GenericChecker checker(row_checker, correcteness_fn);
  // Create the execution context
  OutputStore store{&checker, index_scan->GetOutputSchema().Get()};
  exec::OutputPrinter printer(index_scan->GetOutputSchema().Get());
  MultiOutputCallback callback{std::vector<exec::OutputCallback>{store, printer}};
  auto exec_ctx = MakeExecCtx(std::move(callback), index_scan->GetOutputSchema().Get());

  // Run & Check
  auto executable = ExecutableQuery(common::ManagedPointer(index_scan), common::ManagedPointer(exec_ctx));
  executable.Run(common::ManagedPointer(exec_ctx), MODE);
  checker.CheckCorrectness();
}

// NOLINTNEXTLINE
TEST_F(CompilerTest, SimpleAggregateTest) {
  // SELECT col2, SUM(col1) FROM test_1 WHERE col1 < 1000 GROUP BY col2;
  // Get accessor
  auto accessor = MakeAccessor();
  ExpressionMaker expr_maker;
  auto table_oid = accessor->GetTableOid(NSOid(), "test_1");
  auto table_schema = accessor->GetSchema(table_oid);
  std::unique_ptr<planner::AbstractPlanNode> seq_scan;
  OutputSchemaHelper seq_scan_out{0, &expr_maker};
  {
    // OIDs
    auto cola_oid = table_schema.GetColumn("colA").Oid();
    auto colb_oid = table_schema.GetColumn("colB").Oid();
    // Get Table columns
    auto col1 = expr_maker.CVE(cola_oid, type::TypeId::INTEGER);
    auto col2 = expr_maker.CVE(colb_oid, type::TypeId::INTEGER);
    seq_scan_out.AddOutput("col1", col1);
    seq_scan_out.AddOutput("col2", col2);
    auto schema = seq_scan_out.MakeSchema();
    // Make predicate
    auto predicate = expr_maker.ComparisonLt(col1, expr_maker.Constant(1000));
    // Build
    planner::SeqScanPlanNode::Builder builder;
    seq_scan = builder.SetOutputSchema(std::move(schema))
                   .SetColumnOids({cola_oid, colb_oid})
                   .SetScanPredicate(predicate)
                   .SetIsForUpdateFlag(false)
                   .SetNamespaceOid(NSOid())
                   .SetTableOid(table_oid)
                   .Build();
  }
  // Make the aggregate
  std::unique_ptr<planner::AbstractPlanNode> agg;
  OutputSchemaHelper agg_out{0, &expr_maker};
  {
    // Read previous output
    auto col1 = seq_scan_out.GetOutput("col1");
    auto col2 = seq_scan_out.GetOutput("col2");
    // Add group by term
    agg_out.AddGroupByTerm("col2", col2);
    // Add aggregates
    auto sum_col1 = expr_maker.AggSum(col1);
    agg_out.AddAggTerm("sum_col1", sum_col1);
    // Make the output expressions
    agg_out.AddOutput("col2", agg_out.GetGroupByTermForOutput("col2"));
    agg_out.AddOutput("sum_col1", agg_out.GetAggTermForOutput("sum_col1"));
    auto schema = agg_out.MakeSchema();
    // Build
    planner::AggregatePlanNode::Builder builder;
    agg = builder.SetOutputSchema(std::move(schema))
              .AddGroupByTerm(agg_out.GetGroupByTerm("col2"))
              .AddAggregateTerm(agg_out.GetAggTerm("col1"))
              .AddChild(std::move(seq_scan))
              .SetAggregateStrategyType(planner::AggregateStrategyType::HASH)
              .SetHavingClausePredicate(nullptr)
              .Build();
  }
  // Make the checkers
  NumChecker num_checker{10};
  SingleIntSumChecker sum_checker{1, (1000 * 999) / 2};
  MultiChecker multi_checker{std::vector<OutputChecker *>{&num_checker, &sum_checker}};

  // Compile and Run
  OutputStore store{&multi_checker, agg->GetOutputSchema().Get()};
  exec::OutputPrinter printer(agg->GetOutputSchema().Get());
  MultiOutputCallback callback{std::vector<exec::OutputCallback>{store, printer}};
  auto exec_ctx = MakeExecCtx(std::move(callback), agg->GetOutputSchema().Get());

  // Run & Check
  auto executable = ExecutableQuery(common::ManagedPointer(agg), common::ManagedPointer(exec_ctx));
  executable.Run(common::ManagedPointer(exec_ctx), MODE);
  multi_checker.CheckCorrectness();
}

// NOLINTNEXTLINE
TEST_F(CompilerTest, SimpleAggregateHavingTest) {
  // SELECT col2, SUM(col1) FROM test_1 WHERE col1 < 1000 GROUP BY col2 HAVING col2 >= 3 AND SUM(col1) < 50000;
  // Get accessor
  auto accessor = MakeAccessor();
  ExpressionMaker expr_maker;
  auto table_oid = accessor->GetTableOid(NSOid(), "test_1");
  auto table_schema = accessor->GetSchema(table_oid);
  std::unique_ptr<planner::AbstractPlanNode> seq_scan;
  OutputSchemaHelper seq_scan_out{0, &expr_maker};
  {
    // OIDs
    auto cola_oid = table_schema.GetColumn("colA").Oid();
    auto colb_oid = table_schema.GetColumn("colB").Oid();
    // Get Table columns
    auto col1 = expr_maker.CVE(cola_oid, type::TypeId::INTEGER);
    auto col2 = expr_maker.CVE(colb_oid, type::TypeId::INTEGER);
    seq_scan_out.AddOutput("col1", col1);
    seq_scan_out.AddOutput("col2", col2);
    auto schema = seq_scan_out.MakeSchema();
    // Make predicate
    auto predicate = expr_maker.ComparisonLt(col1, expr_maker.Constant(1000));
    // Build
    planner::SeqScanPlanNode::Builder builder;
    seq_scan = builder.SetOutputSchema(std::move(schema))
                   .SetColumnOids({cola_oid, colb_oid})
                   .SetScanPredicate(predicate)
                   .SetIsForUpdateFlag(false)
                   .SetNamespaceOid(NSOid())
                   .SetTableOid(table_oid)
                   .Build();
  }
  // Make the aggregate
  std::unique_ptr<planner::AbstractPlanNode> agg;
  OutputSchemaHelper agg_out{0, &expr_maker};
  {
    // Read previous output
    auto col1 = seq_scan_out.GetOutput("col1");
    auto col2 = seq_scan_out.GetOutput("col2");
    // Add group by term
    agg_out.AddGroupByTerm("col2", col2);
    // Add aggregates
    auto sum_col1 = expr_maker.AggSum(col1);
    agg_out.AddAggTerm("sum_col1", sum_col1);
    // Make the output expressions
    agg_out.AddOutput("col2", agg_out.GetGroupByTermForOutput("col2"));
    agg_out.AddOutput("sum_col1", agg_out.GetAggTermForOutput("sum_col1"));
    auto schema = agg_out.MakeSchema();
    // Make the having clause
    auto having1 = expr_maker.ComparisonGe(agg_out.GetGroupByTermForOutput("col2"), expr_maker.Constant(3));
    auto having2 = expr_maker.ComparisonLt(agg_out.GetAggTermForOutput("sum_col1"), expr_maker.Constant(50000));
    auto having = expr_maker.ConjunctionAnd(having1, having2);
    // Build
    planner::AggregatePlanNode::Builder builder;
    agg = builder.SetOutputSchema(std::move(schema))
              .AddGroupByTerm(agg_out.GetGroupByTerm("col2"))
              .AddAggregateTerm(agg_out.GetAggTerm("col1"))
              .AddChild(std::move(seq_scan))
              .SetAggregateStrategyType(planner::AggregateStrategyType::HASH)
              .SetHavingClausePredicate(having)
              .Build();
  }
  // Make the checkers
  RowChecker row_checker = [](const std::vector<sql::Val *> &vals) {
    // Read cols
    auto col2 = static_cast<sql::Integer *>(vals[0]);
    auto sum_col1 = static_cast<sql::Integer *>(vals[1]);
    ASSERT_FALSE(col2->is_null_ || sum_col1->is_null_);
    // Check col2 >= 3
    ASSERT_GE(col2->val_, 3);
    // Check sum_col1 < 50000
    ASSERT_LT(sum_col1->val_, 50000);
  };
  CorrectnessFn correcteness_fn;
  GenericChecker checker(row_checker, correcteness_fn);

  // Compile and Run
  OutputStore store{&checker, agg->GetOutputSchema().Get()};
  exec::OutputPrinter printer(agg->GetOutputSchema().Get());
  MultiOutputCallback callback{std::vector<exec::OutputCallback>{store, printer}};
  auto exec_ctx = MakeExecCtx(std::move(callback), agg->GetOutputSchema().Get());

  // Run & Check
  auto executable = ExecutableQuery(common::ManagedPointer(agg), common::ManagedPointer(exec_ctx));
  executable.Run(common::ManagedPointer(exec_ctx), MODE);
  checker.CheckCorrectness();
}

// NOLINTNEXTLINE
TEST_F(CompilerTest, SimpleHashJoinTest) {
  // SELECT t1.col1, t2.col1, t2.col2, t1.col1 + t2.col2 FROM t1 INNER JOIN t2 ON t1.col1=t2.col1
  // WHERE t1.col1 < 500 AND t2.col1 < 80
  // TODO(Amadou): Simple join tests are very similar. Some refactoring is possible.
  // Get accessor
  auto accessor = MakeAccessor();
  ExpressionMaker expr_maker;
  auto table_oid1 = accessor->GetTableOid(NSOid(), "test_1");
  auto table_oid2 = accessor->GetTableOid(NSOid(), "test_2");
  auto table_schema1 = accessor->GetSchema(table_oid1);
  auto table_schema2 = accessor->GetSchema(table_oid2);

  std::unique_ptr<planner::AbstractPlanNode> seq_scan1;
  OutputSchemaHelper seq_scan_out1{0, &expr_maker};
  {
    // OIDs
    auto cola_oid = table_schema1.GetColumn("colA").Oid();
    auto colb_oid = table_schema1.GetColumn("colB").Oid();
    // Get Table columns
    auto col1 = expr_maker.CVE(cola_oid, type::TypeId::INTEGER);
    auto col2 = expr_maker.CVE(colb_oid, type::TypeId::INTEGER);
    seq_scan_out1.AddOutput("col1", col1);
    seq_scan_out1.AddOutput("col2", col2);
    auto schema = seq_scan_out1.MakeSchema();
    // Make predicate
    auto predicate = expr_maker.ComparisonLt(col1, expr_maker.Constant(1000));
    // Build
    planner::SeqScanPlanNode::Builder builder;
    seq_scan1 = builder.SetOutputSchema(std::move(schema))
                    .SetColumnOids({cola_oid, colb_oid})
                    .SetScanPredicate(predicate)
                    .SetIsForUpdateFlag(false)
                    .SetNamespaceOid(NSOid())
                    .SetTableOid(table_oid1)
                    .Build();
  }
  // Make the second seq scan
  std::unique_ptr<planner::AbstractPlanNode> seq_scan2;
  OutputSchemaHelper seq_scan_out2{1, &expr_maker};
  {
    // OIDs
    auto cola_oid = table_schema2.GetColumn("col1").Oid();
    auto colb_oid = table_schema2.GetColumn("col2").Oid();
    // Get Table columns
    auto col1 = expr_maker.CVE(cola_oid, type::TypeId::SMALLINT);
    auto col2 = expr_maker.CVE(colb_oid, type::TypeId::INTEGER);
    seq_scan_out2.AddOutput("col1", col1);
    seq_scan_out2.AddOutput("col2", col2);
    auto schema = seq_scan_out2.MakeSchema();
    auto predicate = expr_maker.ComparisonLt(col1, expr_maker.Constant(80));
    // Build
    planner::SeqScanPlanNode::Builder builder;
    seq_scan2 = builder.SetOutputSchema(std::move(schema))
                    .SetColumnOids({cola_oid, colb_oid})
                    .SetScanPredicate(predicate)
                    .SetIsForUpdateFlag(false)
                    .SetNamespaceOid(NSOid())
                    .SetTableOid(table_oid2)
                    .Build();
  }
  // Make hash join
  std::unique_ptr<planner::AbstractPlanNode> hash_join;
  OutputSchemaHelper hash_join_out{0, &expr_maker};
  {
    // t1.col1, and t1.col2
    auto t1_col1 = seq_scan_out1.GetOutput("col1");
    // t2.col1 and t2.col2
    auto t2_col1 = seq_scan_out2.GetOutput("col1");
    auto t2_col2 = seq_scan_out2.GetOutput("col2");
    // t1.col2 + t2.col2
    auto sum = expr_maker.OpSum(t1_col1, t2_col2);
    // Output Schema
    hash_join_out.AddOutput("t1.col1", t1_col1);
    hash_join_out.AddOutput("t2.col1", t2_col1);
    hash_join_out.AddOutput("t2.col2", t2_col2);
    hash_join_out.AddOutput("sum", sum);
    auto schema = hash_join_out.MakeSchema();
    // Predicate
    auto predicate = expr_maker.ComparisonEq(t1_col1, t2_col1);
    // Build
    planner::HashJoinPlanNode::Builder builder;
    hash_join = builder.AddChild(std::move(seq_scan1))
                    .AddChild(std::move(seq_scan2))
                    .SetOutputSchema(std::move(schema))
                    .AddLeftHashKey(t1_col1)
                    .AddRightHashKey(t2_col1)
                    .SetJoinType(planner::LogicalJoinType::INNER)
                    .SetJoinPredicate(predicate)
                    .Build();
  }
  // Compile and Run
  // 80 hundred rows should be outputted because of the WHERE clause
  // The joined cols should be equal
  // The 4th column is the sum of the 1nd and 3rd columns
  uint32_t num_output_rows{0};
  uint32_t num_expected_rows{80};
  RowChecker row_checker = [&num_output_rows, num_expected_rows](const std::vector<sql::Val *> &vals) {
    // Read cols
    auto col1 = static_cast<sql::Integer *>(vals[0]);
    auto col2 = static_cast<sql::Integer *>(vals[1]);
    auto col3 = static_cast<sql::Integer *>(vals[2]);
    auto col4 = static_cast<sql::Integer *>(vals[3]);
    ASSERT_FALSE(col1->is_null_ || col2->is_null_);
    // Check join cols
    ASSERT_EQ(col1->val_, col2->val_);
    // Check that col4 = col1 + col3
    ASSERT_EQ(col4->val_, col1->val_ + col3->val_);
    // Check the number of output row
    num_output_rows++;
    ASSERT_LE(num_output_rows, num_expected_rows);
  };
  CorrectnessFn correcteness_fn = [&num_output_rows, num_expected_rows]() {
    ASSERT_EQ(num_output_rows, num_expected_rows);
  };

  GenericChecker checker(row_checker, correcteness_fn);

  OutputStore store{&checker, hash_join->GetOutputSchema().Get()};
  exec::OutputPrinter printer(hash_join->GetOutputSchema().Get());
  MultiOutputCallback callback{std::vector<exec::OutputCallback>{store, printer}};
  auto exec_ctx = MakeExecCtx(std::move(callback), hash_join->GetOutputSchema().Get());

  // Run & Check
  auto executable = ExecutableQuery(common::ManagedPointer(hash_join), common::ManagedPointer(exec_ctx));
  executable.Run(common::ManagedPointer(exec_ctx), MODE);
  checker.CheckCorrectness();
}

// NOLINTNEXTLINE
TEST_F(CompilerTest, SimpleSortTest) {
  // SELECT col1, col2, col1 + col2 FROM test_1 WHERE col1 < 500 ORDER BY col2 ASC, col1 - col2 DESC
  // Get accessor
  auto accessor = MakeAccessor();
  ExpressionMaker expr_maker;
  auto table_oid = accessor->GetTableOid(NSOid(), "test_1");
  auto table_schema = accessor->GetSchema(table_oid);
  std::unique_ptr<planner::AbstractPlanNode> seq_scan;
  OutputSchemaHelper seq_scan_out{0, &expr_maker};
  {
    // OIDs
    auto cola_oid = table_schema.GetColumn("colA").Oid();
    auto colb_oid = table_schema.GetColumn("colB").Oid();
    // Get Table columns
    auto col1 = expr_maker.CVE(cola_oid, type::TypeId::INTEGER);
    auto col2 = expr_maker.CVE(colb_oid, type::TypeId::INTEGER);
    seq_scan_out.AddOutput("col1", col1);
    seq_scan_out.AddOutput("col2", col2);
    auto schema = seq_scan_out.MakeSchema();
    // Make predicate
    auto predicate = expr_maker.ComparisonLt(col1, expr_maker.Constant(500));
    // Build
    planner::SeqScanPlanNode::Builder builder;
    seq_scan = builder.SetOutputSchema(std::move(schema))
                   .SetColumnOids({cola_oid, colb_oid})
                   .SetScanPredicate(predicate)
                   .SetIsForUpdateFlag(false)
                   .SetNamespaceOid(NSOid())
                   .SetTableOid(table_oid)
                   .Build();
  }
  // Order By
  std::unique_ptr<planner::AbstractPlanNode> order_by;
  OutputSchemaHelper order_by_out{0, &expr_maker};
  {
    // Output Colums col1, col2, col1 + col2
    auto col1 = seq_scan_out.GetOutput("col1");
    auto col2 = seq_scan_out.GetOutput("col2");
    auto sum = expr_maker.OpSum(col1, col2);
    order_by_out.AddOutput("col1", col1);
    order_by_out.AddOutput("col2", col2);
    order_by_out.AddOutput("sum", sum);
    auto schema = order_by_out.MakeSchema();
    // Order By Clause
    planner::SortKey clause1{col2, optimizer::OrderByOrderingType::ASC};
    auto diff = expr_maker.OpMin(col1, col2);
    planner::SortKey clause2{diff, optimizer::OrderByOrderingType::DESC};
    // Build
    planner::OrderByPlanNode::Builder builder;
    order_by = builder.SetOutputSchema(std::move(schema))
                   .AddChild(std::move(seq_scan))
                   .AddSortKey(clause1.first, clause1.second)
                   .AddSortKey(clause2.first, clause2.second)
                   .Build();
  }
  // Checkers:
  // There should be 500 output rows, where col1 < 500.
  // The output should be sorted by col2 ASC, then col1 DESC.
  uint32_t num_output_rows{0};
  uint32_t num_expected_rows{500};
  int64_t curr_col1{std::numeric_limits<int64_t>::max()};
  int64_t curr_col2{std::numeric_limits<int64_t>::min()};
  RowChecker row_checker = [&num_output_rows, &curr_col1, &curr_col2,
                            num_expected_rows](const std::vector<sql::Val *> &vals) {
    // Read cols
    auto col1 = static_cast<sql::Integer *>(vals[0]);
    auto col2 = static_cast<sql::Integer *>(vals[1]);
    ASSERT_FALSE(col1->is_null_ || col2->is_null_);
    // Check col1 and number of outputs
    ASSERT_LT(col1->val_, 500);
    num_output_rows++;
    ASSERT_LE(num_output_rows, num_expected_rows);

    // Check that output is sorted by col2 ASC, then col1 DESC
    ASSERT_LE(curr_col2, col2->val_);
    if (curr_col2 == col2->val_) {
      ASSERT_GE(curr_col1, col1->val_);
    }
    curr_col1 = col1->val_;
    curr_col2 = col2->val_;
  };
  CorrectnessFn correcteness_fn = [&num_output_rows, num_expected_rows]() {
    ASSERT_EQ(num_output_rows, num_expected_rows);
  };
  GenericChecker checker(row_checker, correcteness_fn);

  // Create exec ctx
  OutputStore store{&checker, order_by->GetOutputSchema().Get()};
  exec::OutputPrinter printer(order_by->GetOutputSchema().Get());
  MultiOutputCallback callback{std::vector<exec::OutputCallback>{store, printer}};
  auto exec_ctx = MakeExecCtx(std::move(callback), order_by->GetOutputSchema().Get());

  // Run & Check
  auto executable = ExecutableQuery(common::ManagedPointer(order_by), common::ManagedPointer(exec_ctx));
  executable.Run(common::ManagedPointer(exec_ctx), MODE);
  checker.CheckCorrectness();
}

// NOLINTNEXTLINE
TEST_F(CompilerTest, SimpleNestedLoopJoinTest) {
  // SELECT t1.col1, t2.col1, t2.col2, t1.col1 + t2.col2 FROM t1 INNER JOIN t2 ON t1.col1=t2.col1
  // WHERE t1.col1 < 500 AND t2.col1 < 80
  // Get accessor
  auto accessor = MakeAccessor();
  ExpressionMaker expr_maker;
  auto table_oid1 = accessor->GetTableOid(NSOid(), "test_1");
  auto table_oid2 = accessor->GetTableOid(NSOid(), "test_2");
  auto table_schema1 = accessor->GetSchema(table_oid1);
  auto table_schema2 = accessor->GetSchema(table_oid2);

  std::unique_ptr<planner::AbstractPlanNode> seq_scan1;
  OutputSchemaHelper seq_scan_out1{0, &expr_maker};
  {
    // OIDs
    auto cola_oid = table_schema1.GetColumn("colA").Oid();
    auto colb_oid = table_schema1.GetColumn("colB").Oid();
    // Get Table columns
    auto col1 = expr_maker.CVE(cola_oid, type::TypeId::INTEGER);
    auto col2 = expr_maker.CVE(colb_oid, type::TypeId::INTEGER);
    seq_scan_out1.AddOutput("col1", col1);
    seq_scan_out1.AddOutput("col2", col2);
    auto schema = seq_scan_out1.MakeSchema();
    // Make predicate
    auto predicate = expr_maker.ComparisonLt(col1, expr_maker.Constant(1000));
    // Build
    planner::SeqScanPlanNode::Builder builder;
    seq_scan1 = builder.SetOutputSchema(std::move(schema))
                    .SetColumnOids({cola_oid, colb_oid})
                    .SetScanPredicate(predicate)
                    .SetIsForUpdateFlag(false)
                    .SetNamespaceOid(NSOid())
                    .SetTableOid(table_oid1)
                    .Build();
  }
  // Make the second seq scan
  std::unique_ptr<planner::AbstractPlanNode> seq_scan2;
  OutputSchemaHelper seq_scan_out2{1, &expr_maker};
  {
    // OIDs
    auto cola_oid = table_schema2.GetColumn("col1").Oid();
    auto colb_oid = table_schema2.GetColumn("col2").Oid();
    // Get Table columns
    auto col1 = expr_maker.CVE(cola_oid, type::TypeId::SMALLINT);
    auto col2 = expr_maker.CVE(colb_oid, type::TypeId::INTEGER);
    seq_scan_out2.AddOutput("col1", col1);
    seq_scan_out2.AddOutput("col2", col2);
    auto schema = seq_scan_out2.MakeSchema();
    auto predicate = expr_maker.ComparisonLt(col1, expr_maker.Constant(80));
    // Build
    planner::SeqScanPlanNode::Builder builder;
    seq_scan2 = builder.SetOutputSchema(std::move(schema))
                    .SetColumnOids({cola_oid, colb_oid})
                    .SetScanPredicate(predicate)
                    .SetIsForUpdateFlag(false)
                    .SetNamespaceOid(NSOid())
                    .SetTableOid(table_oid2)
                    .Build();
  }
  // Make nested loop join
  std::unique_ptr<planner::AbstractPlanNode> nl_join;
  OutputSchemaHelper nl_join_out{0, &expr_maker};
  {
    // t1.col1, and t1.col2
    auto t1_col1 = seq_scan_out1.GetOutput("col1");
    // t2.col1 and t2.col2
    auto t2_col1 = seq_scan_out2.GetOutput("col1");
    auto t2_col2 = seq_scan_out2.GetOutput("col2");
    // t1.col2 + t2.col2
    auto sum = expr_maker.OpSum(t1_col1, t2_col2);
    // Output Schema
    nl_join_out.AddOutput("t1.col1", t1_col1);
    nl_join_out.AddOutput("t2.col1", t2_col1);
    nl_join_out.AddOutput("t2.col2", t2_col2);
    nl_join_out.AddOutput("sum", sum);
    auto schema = nl_join_out.MakeSchema();
    // Predicate
    auto predicate = expr_maker.ComparisonEq(t1_col1, t2_col1);
    // Build

    planner::NestedLoopJoinPlanNode::Builder builder;
    nl_join = builder.AddChild(std::move(seq_scan1))
                  .AddChild(std::move(seq_scan2))
                  .SetOutputSchema(std::move(schema))
                  .SetJoinType(planner::LogicalJoinType::INNER)
                  .SetJoinPredicate(predicate)
                  .Build();
  }
  // Compile and Run
  // 80 hundred rows should be outputted because of the WHERE clause
  // The joined cols should be equal
  // The 4th column is the sum of the 1nd and 3rd columns
  uint32_t num_output_rows{0};
  uint32_t num_expected_rows{80};
  RowChecker row_checker = [&num_output_rows, num_expected_rows](const std::vector<sql::Val *> &vals) {
    // Read cols
    auto col1 = static_cast<sql::Integer *>(vals[0]);
    auto col2 = static_cast<sql::Integer *>(vals[1]);
    auto col3 = static_cast<sql::Integer *>(vals[2]);
    auto col4 = static_cast<sql::Integer *>(vals[3]);
    ASSERT_FALSE(col1->is_null_ || col2->is_null_);
    // Check join cols
    ASSERT_EQ(col1->val_, col2->val_);
    // Check that col4 = col1 + col3
    ASSERT_EQ(col4->val_, col1->val_ + col3->val_);
    // Check the number of output row
    num_output_rows++;
    ASSERT_LE(num_output_rows, num_expected_rows);
  };
  CorrectnessFn correcteness_fn = [&num_output_rows, num_expected_rows]() {
    ASSERT_EQ(num_output_rows, num_expected_rows);
  };
  GenericChecker checker(row_checker, correcteness_fn);

  // Make Exec Ctx
  OutputStore store{&checker, nl_join->GetOutputSchema().Get()};
  exec::OutputPrinter printer(nl_join->GetOutputSchema().Get());
  MultiOutputCallback callback{std::vector<exec::OutputCallback>{store, printer}};
  auto exec_ctx = MakeExecCtx(std::move(callback), nl_join->GetOutputSchema().Get());

  // Run & Check
  auto executable = ExecutableQuery(common::ManagedPointer(nl_join), common::ManagedPointer(exec_ctx));
  executable.Run(common::ManagedPointer(exec_ctx), MODE);
  checker.CheckCorrectness();
}

// NOLINTNEXTLINE
TEST_F(CompilerTest, SimpleIndexNestedLoopJoinTest) {
  // SELECT t1.col1, t2.col1, t2.col2, t1.col2 + t2.col2 FROM test_2 AS t2 INNER JOIN test_1 AS t1 ON t1.col1=t2.col1
  // WHERE t1.col1 < 500 AND t2.col1 < 80
  // Get accessor
  auto accessor = MakeAccessor();
  ExpressionMaker expr_maker;

  // Make the seq scan: Here test_2 is the outer table
  std::unique_ptr<planner::AbstractPlanNode> seq_scan;
  OutputSchemaHelper seq_scan_out{0, &expr_maker};
  {
    auto table_oid2 = accessor->GetTableOid(NSOid(), "test_2");
    auto table_schema2 = accessor->GetSchema(table_oid2);
    // OIDs
    auto cola_oid = table_schema2.GetColumn("col1").Oid();
    auto colb_oid = table_schema2.GetColumn("col2").Oid();
    // Get Table columns
    auto col1 = expr_maker.CVE(cola_oid, type::TypeId::INTEGER);
    auto col2 = expr_maker.CVE(colb_oid, type::TypeId::INTEGER);
    seq_scan_out.AddOutput("col1", col1);
    seq_scan_out.AddOutput("col2", col2);
    auto schema = seq_scan_out.MakeSchema();
    // Make predicate
    auto predicate = expr_maker.ComparisonLt(col1, expr_maker.Constant(80));
    // Build
    planner::SeqScanPlanNode::Builder builder;
    seq_scan = builder.SetOutputSchema(std::move(schema))
                   .SetColumnOids({cola_oid, colb_oid})
                   .SetScanPredicate(predicate)
                   .SetIsForUpdateFlag(false)
                   .SetNamespaceOid(NSOid())
                   .SetTableOid(table_oid2)
                   .Build();
  }
  // Make index join
  std::unique_ptr<planner::AbstractPlanNode> index_join;
  OutputSchemaHelper index_join_out{0, &expr_maker};
  {
    // Retrieve table and index
    auto table_oid1 = accessor->GetTableOid(NSOid(), "test_1");
    auto table_schema1 = accessor->GetSchema(table_oid1);
    auto index_oid1 = accessor->GetIndexOid(NSOid(), "index_1");
    // t1.col1, and t1.col2
    auto t1_col1 = expr_maker.CVE(table_schema1.GetColumn("colA").Oid(), type::TypeId::INTEGER);
    // t2.col1, and t2.col2
    auto t2_col1 = seq_scan_out.GetOutput("col1");
    auto t2_col2 = seq_scan_out.GetOutput("col2");
    // t1.col2 + t2.col2
    auto sum = expr_maker.OpSum(t1_col1, t2_col2);
    // Output Schema
    index_join_out.AddOutput("t1.col1", t1_col1);
    index_join_out.AddOutput("t2.col1", t2_col1);
    index_join_out.AddOutput("t2.col2", t2_col2);
    index_join_out.AddOutput("sum", sum);
    auto schema = index_join_out.MakeSchema();
    // Predicate
    auto predicate = expr_maker.ComparisonEq(t1_col1, t2_col1);
    // Build
    planner::IndexJoinPlanNode::Builder builder;
    index_join = builder.AddChild(std::move(seq_scan))
                     .SetIndexOid(index_oid1)
                     .SetTableOid(table_oid1)
                     .AddIndexColumn(catalog::indexkeycol_oid_t(1), t2_col1)
                     .SetOutputSchema(std::move(schema))
                     .SetJoinType(planner::LogicalJoinType::INNER)
                     .SetJoinPredicate(predicate)
                     .Build();
  }
  // Compile and Run
  // 80 hundred rows should be outputted because of the WHERE clause
  // The joined cols should be equal
  // The 4th column is the sum of the 1nd and 3rd columns
  uint32_t num_output_rows{0};
  uint32_t num_expected_rows{80};
  RowChecker row_checker = [&num_output_rows, num_expected_rows](const std::vector<sql::Val *> &vals) {
    // Read cols
    auto col1 = static_cast<sql::Integer *>(vals[0]);
    auto col2 = static_cast<sql::Integer *>(vals[1]);
    auto col3 = static_cast<sql::Integer *>(vals[2]);
    auto col4 = static_cast<sql::Integer *>(vals[3]);
    ASSERT_FALSE(col1->is_null_ || col2->is_null_);
    // Check join cols
    ASSERT_EQ(col1->val_, col2->val_);
    // Check that col4 = col1 + col3
    ASSERT_EQ(col4->val_, col1->val_ + col3->val_);
    // Check the number of output row
    num_output_rows++;
    ASSERT_LE(num_output_rows, num_expected_rows);
  };
  CorrectnessFn correcteness_fn = [&num_output_rows, num_expected_rows]() {
    ASSERT_EQ(num_output_rows, num_expected_rows);
  };
  GenericChecker checker(row_checker, correcteness_fn);

  // Make Exec Ctx
  OutputStore store{&checker, index_join->GetOutputSchema().Get()};
  exec::OutputPrinter printer(index_join->GetOutputSchema().Get());
  MultiOutputCallback callback{std::vector<exec::OutputCallback>{store, printer}};
  auto exec_ctx = MakeExecCtx(std::move(callback), index_join->GetOutputSchema().Get());

  // Run & Check
  auto executable = ExecutableQuery(common::ManagedPointer(index_join), common::ManagedPointer(exec_ctx));
  executable.Run(common::ManagedPointer(exec_ctx), MODE);
  checker.CheckCorrectness();
}

// NOLINTNEXTLINE
TEST_F(CompilerTest, SimpleIndexNestedLoopJoinMultiColumnTest) {
  // SELECT t1.col1, t2.col1, t2.col2, t1.col2 + t2.col2 FROM test_1 AS t1 INNER JOIN test_2 AS t2 ON t1.col1=t2.col1
  // AND t1.col2 = t2.col2 Get accessor
  auto accessor = MakeAccessor();
  ExpressionMaker expr_maker;

  // Make the seq scan: Here test_1 is the outer table
  std::unique_ptr<planner::AbstractPlanNode> seq_scan;
  OutputSchemaHelper seq_scan_out{0, &expr_maker};
  {
    auto table_oid1 = accessor->GetTableOid(NSOid(), "test_1");
    auto table_schema1 = accessor->GetSchema(table_oid1);
    // OIDs
    auto cola_oid = table_schema1.GetColumn("colA").Oid();
    auto colb_oid = table_schema1.GetColumn("colB").Oid();
    // Get Table columns
    auto col1 = expr_maker.CVE(cola_oid, type::TypeId::INTEGER);
    auto col2 = expr_maker.CVE(colb_oid, type::TypeId::INTEGER);
    seq_scan_out.AddOutput("col1", col1);
    seq_scan_out.AddOutput("col2", col2);
    auto schema = seq_scan_out.MakeSchema();
    // Build
    planner::SeqScanPlanNode::Builder builder;
    seq_scan = builder.SetOutputSchema(std::move(schema))
                   .SetColumnOids({cola_oid, colb_oid})
                   .SetScanPredicate(nullptr)
                   .SetIsForUpdateFlag(false)
                   .SetNamespaceOid(NSOid())
                   .SetTableOid(table_oid1)
                   .Build();
  }
  // Make index join
  std::unique_ptr<planner::AbstractPlanNode> index_join;
  OutputSchemaHelper index_join_out{0, &expr_maker};
  {
    // Retrieve table and index
    auto table_oid2 = accessor->GetTableOid(NSOid(), "test_2");
    auto table_schema2 = accessor->GetSchema(table_oid2);
    auto index_oid2 = accessor->GetIndexOid(NSOid(), "index_2_multi");
    // t2.col1, and t2.col2
    auto t2_col1 = expr_maker.CVE(table_schema2.GetColumn("col1").Oid(), type::TypeId::INTEGER);
    auto t2_col2 = expr_maker.CVE(table_schema2.GetColumn("col2").Oid(), type::TypeId::INTEGER);
    // t1.col1, and t1.col2
    auto t1_col1 = seq_scan_out.GetOutput("col1");
    auto t1_col2 = seq_scan_out.GetOutput("col2");
    // t1.col2 + t2.col2
    auto sum = expr_maker.OpSum(t1_col1, t2_col2);
    // Output Schema
    index_join_out.AddOutput("t1.col1", t1_col1);
    index_join_out.AddOutput("t2.col1", t2_col1);
    index_join_out.AddOutput("t2.col2", t2_col2);
    index_join_out.AddOutput("sum", sum);
    auto schema = index_join_out.MakeSchema();
    // Build
    planner::IndexJoinPlanNode::Builder builder;
    index_join = builder.AddChild(std::move(seq_scan))
                     .SetIndexOid(index_oid2)
                     .SetTableOid(table_oid2)
                     .AddIndexColumn(catalog::indexkeycol_oid_t(1), t1_col1)
                     .AddIndexColumn(catalog::indexkeycol_oid_t(2), t1_col2)
                     .SetOutputSchema(std::move(schema))
                     .SetJoinType(planner::LogicalJoinType::INNER)
                     .SetJoinPredicate(nullptr)
                     .Build();
  }
  // Compile and Run
  // The joined cols should be equal
  // The 4th column is the sum of the 1nd and 3rd columns
  // With very high probababilty, there should be less 1000 columns outputted due to NULLs.
  uint32_t max_output_rows{1000};
  uint32_t num_output_rows{0};
  RowChecker row_checker = [&num_output_rows, &max_output_rows](const std::vector<sql::Val *> &vals) {
    // Read cols
    auto col1 = static_cast<sql::Integer *>(vals[0]);
    auto col2 = static_cast<sql::Integer *>(vals[1]);
    auto col3 = static_cast<sql::Integer *>(vals[2]);
    auto col4 = static_cast<sql::Integer *>(vals[3]);
    ASSERT_FALSE(col1->is_null_ || col2->is_null_);
    // Check join cols
    ASSERT_EQ(col1->val_, col2->val_);
    // Check that col4 = col1 + col3
    ASSERT_EQ(col4->val_, col1->val_ + col3->val_);
    num_output_rows++;
    ASSERT_LT(num_output_rows, max_output_rows);
  };
  CorrectnessFn correcteness_fn;
  GenericChecker checker(row_checker, correcteness_fn);

  // Make Exec Ctx
  OutputStore store{&checker, index_join->GetOutputSchema().Get()};
  exec::OutputPrinter printer(index_join->GetOutputSchema().Get());
  MultiOutputCallback callback{std::vector<exec::OutputCallback>{store, printer}};
  auto exec_ctx = MakeExecCtx(std::move(callback), index_join->GetOutputSchema().Get());

  // Run & Check
  auto executable = ExecutableQuery(common::ManagedPointer(index_join), common::ManagedPointer(exec_ctx));
  executable.Run(common::ManagedPointer(exec_ctx), MODE);
  checker.CheckCorrectness();
}

// NOLINTNEXTLINE
TEST_F(CompilerTest, SimpleDeleteTest) {
  // DELETE FROM test_1 WHERE colA BETWEEN 495 AND 505
  // Then check that the following finds the no tuples:
  // SELECT * FROM test_1 WHERE colA BETWEEN 495 AND 505.
  auto accessor = MakeAccessor();
  ExpressionMaker expr_maker;
  auto table_oid1 = accessor->GetTableOid(NSOid(), "test_1");
  auto index_oid1 = accessor->GetIndexOid(NSOid(), "index_1");
  auto table_schema1 = accessor->GetSchema(table_oid1);

  // SeqScan for delete
  std::unique_ptr<planner::AbstractPlanNode> seq_scan1;
  OutputSchemaHelper seq_scan_out1{0, &expr_maker};
  {
    auto col1 = expr_maker.CVE(table_schema1.GetColumn("colA").Oid(), type::TypeId::INTEGER);
    seq_scan_out1.AddOutput("col1", col1);
    auto schema = seq_scan_out1.MakeSchema();

    auto pred1 = expr_maker.ComparisonGe(col1, expr_maker.Constant(495));
    auto pred2 = expr_maker.ComparisonLe(col1, expr_maker.Constant(505));
    auto predicate = expr_maker.ConjunctionAnd(pred1, pred2);
    // Build
    planner::SeqScanPlanNode::Builder builder;
    seq_scan1 = builder.SetOutputSchema(std::move(schema))
                    .SetColumnOids({table_schema1.GetColumn("colA").Oid()})
                    .SetScanPredicate(predicate)
                    .SetIsForUpdateFlag(false)
                    .SetNamespaceOid(NSOid())
                    .SetTableOid(table_oid1)
                    .Build();
  }

  // make DeletePlanNode
  std::unique_ptr<planner::AbstractPlanNode> delete_node;
  {
    planner::DeletePlanNode::Builder builder;
    delete_node = builder.SetTableOid(table_oid1).AddChild(std::move(seq_scan1)).Build();
  }
  // Execute delete
  {
    // Make Exec Ctx
    MultiOutputCallback callback{std::vector<exec::OutputCallback>{}};
    auto exec_ctx = MakeExecCtx(std::move(callback), delete_node->GetOutputSchema().Get());
    auto executable = ExecutableQuery(common::ManagedPointer(delete_node), common::ManagedPointer(exec_ctx));
    executable.Run(common::ManagedPointer(exec_ctx), MODE);
  }

  // Now scan through table to check content.
  std::unique_ptr<planner::AbstractPlanNode> seq_scan;
  OutputSchemaHelper seq_scan_out{0, &expr_maker};
  {
    // OIDs
    auto cola_oid = table_schema1.GetColumn("colA").Oid();
    // Get Table columns
    auto col1 = expr_maker.CVE(cola_oid, type::TypeId::INTEGER);
    seq_scan_out.AddOutput("col1", col1);
    // Make predicate
    auto pred1 = expr_maker.ComparisonGe(col1, expr_maker.Constant(495));
    auto pred2 = expr_maker.ComparisonLe(col1, expr_maker.Constant(505));
    auto predicate = expr_maker.ConjunctionAnd(pred1, pred2);
    auto schema = seq_scan_out.MakeSchema();
    // Build
    planner::SeqScanPlanNode::Builder builder;
    seq_scan = builder.SetOutputSchema(std::move(schema))
                   .SetColumnOids({cola_oid})
                   .SetScanPredicate(predicate)
                   .SetIsForUpdateFlag(false)
                   .SetNamespaceOid(NSOid())
                   .SetTableOid(table_oid1)
                   .Build();
  }
  // Execute Table Scan
  {
    NumChecker checker{0};
    OutputStore store{&checker, seq_scan->GetOutputSchema().Get()};
    exec::OutputPrinter printer(seq_scan->GetOutputSchema().Get());
    MultiOutputCallback callback{std::vector<exec::OutputCallback>{store, printer}};
    auto exec_ctx = MakeExecCtx(std::move(callback), seq_scan->GetOutputSchema().Get());
    auto executable = ExecutableQuery(common::ManagedPointer(seq_scan), common::ManagedPointer(exec_ctx));
    executable.Run(common::ManagedPointer(exec_ctx), MODE);
    checker.CheckCorrectness();
  }

  // Do an index scan to look a deleted value
  std::unique_ptr<planner::AbstractPlanNode> index_scan;
  OutputSchemaHelper index_scan_out{0, &expr_maker};
  {
    // Get Table columns
    auto col1 = expr_maker.CVE(table_schema1.GetColumn("colA").Oid(), type::TypeId::INTEGER);

    index_scan_out.AddOutput("col1", col1);
    auto schema = index_scan_out.MakeSchema();
    planner::IndexScanPlanNode::Builder builder;
    index_scan = builder.SetTableOid(table_oid1)
                     .SetColumnOids({table_schema1.GetColumn("colA").Oid()})
                     .SetIndexOid(index_oid1)
                     .AddLoIndexColumn(catalog::indexkeycol_oid_t(1), expr_maker.Constant(495))
                     .AddHiIndexColumn(catalog::indexkeycol_oid_t(1), expr_maker.Constant(505))
                     .SetScanPredicate(nullptr)
                     .SetNamespaceOid(NSOid())
                     .SetOutputSchema(std::move(schema))
                     .SetScanType(planner::IndexScanType::Ascending)
                     .SetScanLimit(0)
                     .Build();
  }

  // Execute index scan
  {
    NumChecker checker{0};
    OutputStore store{&checker, index_scan->GetOutputSchema().Get()};
    exec::OutputPrinter printer(index_scan->GetOutputSchema().Get());
    MultiOutputCallback callback{std::vector<exec::OutputCallback>{store, printer}};
    auto exec_ctx = MakeExecCtx(std::move(callback), index_scan->GetOutputSchema().Get());
    auto executable = ExecutableQuery(common::ManagedPointer(index_scan), common::ManagedPointer(exec_ctx));
    executable.Run(common::ManagedPointer(exec_ctx), MODE);
    checker.CheckCorrectness();
  }
}

TEST_F(CompilerTest, SimpleUpdateTest) {
  // UPDATE test_1 SET colA = -colA, colB = 500 WHERE colA BETWEEN 495 AND 505
  // Then check that the following finds the tuples:
  // SELECT * FROM test_1 WHERE colA BETWEEN -505 AND -495.
  auto accessor = MakeAccessor();
  ExpressionMaker expr_maker;
  auto table_oid1 = accessor->GetTableOid(NSOid(), "test_1");
  auto index_oid1 = accessor->GetIndexOid(NSOid(), "index_1");
  auto table_schema1 = accessor->GetSchema(table_oid1);

  // SeqScan for delete
  std::unique_ptr<planner::AbstractPlanNode> seq_scan1;
  OutputSchemaHelper seq_scan_out1{0, &expr_maker};
  {
    auto col1 = expr_maker.CVE(table_schema1.GetColumn("colA").Oid(), type::TypeId::INTEGER);
    auto col2 = expr_maker.CVE(table_schema1.GetColumn("colB").Oid(), type::TypeId::INTEGER);
    auto col3 = expr_maker.CVE(table_schema1.GetColumn("colC").Oid(), type::TypeId::INTEGER);
    auto col4 = expr_maker.CVE(table_schema1.GetColumn("colD").Oid(), type::TypeId::INTEGER);
    seq_scan_out1.AddOutput("col1", col1);
    seq_scan_out1.AddOutput("col2", col2);
    seq_scan_out1.AddOutput("col3", col3);
    seq_scan_out1.AddOutput("col4", col4);
    auto schema = seq_scan_out1.MakeSchema();

    auto pred1 = expr_maker.ComparisonGe(col1, expr_maker.Constant(495));
    auto pred2 = expr_maker.ComparisonLe(col1, expr_maker.Constant(505));
    auto predicate = expr_maker.ConjunctionAnd(pred1, pred2);
    // Build
    planner::SeqScanPlanNode::Builder builder;
    seq_scan1 = builder.SetOutputSchema(std::move(schema))
                    .SetColumnOids({table_schema1.GetColumn("colA").Oid(), table_schema1.GetColumn("colB").Oid(),
                                    table_schema1.GetColumn("colC").Oid(), table_schema1.GetColumn("colD").Oid()})
                    .SetScanPredicate(predicate)
                    .SetIsForUpdateFlag(false)
                    .SetNamespaceOid(NSOid())
                    .SetTableOid(table_oid1)
                    .Build();
  }

  // make UpdatePlanNode
  std::unique_ptr<planner::AbstractPlanNode> update_node;
  {
    planner::UpdatePlanNode::Builder builder;
    auto col1 = seq_scan_out1.GetOutput("col1");
    auto col3 = seq_scan_out1.GetOutput("col3");
    auto col4 = seq_scan_out1.GetOutput("col4");
    auto neg_col1 = expr_maker.OpMul(expr_maker.Constant(-1), col1);
    auto const_500 = expr_maker.Constant(500);
    planner::SetClause clause1{table_schema1.GetColumn("colA").Oid(), neg_col1};
    planner::SetClause clause2{table_schema1.GetColumn("colB").Oid(), const_500};
    planner::SetClause clause3{table_schema1.GetColumn("colC").Oid(), col3};
    planner::SetClause clause4{table_schema1.GetColumn("colD").Oid(), col4};

    update_node = builder.SetTableOid(table_oid1)
                      .AddChild(std::move(seq_scan1))
                      .AddSetClause(clause1)
                      .AddSetClause(clause2)
                      .AddSetClause(clause3)
                      .AddSetClause(clause4)
                      .SetIndexedUpdate(true)
                      .Build();
  }
  // Execute update
  {
    // Make Exec Ctx
    MultiOutputCallback callback{std::vector<exec::OutputCallback>{}};
    auto exec_ctx = MakeExecCtx(std::move(callback), update_node->GetOutputSchema().Get());
    auto executable = ExecutableQuery(common::ManagedPointer(update_node), common::ManagedPointer(exec_ctx));
    executable.Run(common::ManagedPointer(exec_ctx), MODE);
  }

  // Now scan through table to check content.
  std::unique_ptr<planner::AbstractPlanNode> seq_scan;
  OutputSchemaHelper seq_scan_out{0, &expr_maker};
  {
    // OIDs
    auto cola_oid = table_schema1.GetColumn("colA").Oid();
    auto colb_oid = table_schema1.GetColumn("colB").Oid();
    // Get Table columns
    auto col1 = expr_maker.CVE(cola_oid, type::TypeId::INTEGER);
    auto col2 = expr_maker.CVE(colb_oid, type::TypeId::INTEGER);
    seq_scan_out.AddOutput("col1", col1);
    seq_scan_out.AddOutput("col2", col2);
    // Make predicate
    auto pred1 = expr_maker.ComparisonLe(col1, expr_maker.Constant(-495));
    auto pred2 = expr_maker.ComparisonGe(col1, expr_maker.Constant(-505));
    auto predicate = expr_maker.ConjunctionAnd(pred1, pred2);
    auto schema = seq_scan_out.MakeSchema();
    // Build
    planner::SeqScanPlanNode::Builder builder;
    seq_scan = builder.SetOutputSchema(std::move(schema))
                   .SetColumnOids({cola_oid, colb_oid})
                   .SetScanPredicate(predicate)
                   .SetIsForUpdateFlag(false)
                   .SetNamespaceOid(NSOid())
                   .SetTableOid(table_oid1)
                   .Build();
  }

  // Make checker
  // Create the checkers
  uint32_t num_output_rows{0};
  uint32_t num_expected_rows{11};
  RowChecker row_checker = [&num_output_rows, num_expected_rows](const std::vector<sql::Val *> &vals) {
    // Read cols
    auto col1 = static_cast<sql::Integer *>(vals[0]);
    auto col2 = static_cast<sql::Integer *>(vals[1]);
    ASSERT_FALSE(col1->is_null_ || col2->is_null_);
    int32_t col1_val = -495 - static_cast<int32_t>(num_output_rows);
    ASSERT_EQ(col1->val_, col1_val);
    ASSERT_EQ(col2->val_, 500);

    num_output_rows++;
    ASSERT_LE(num_output_rows, num_expected_rows);
  };
  CorrectnessFn correcteness_fn = [&num_output_rows, num_expected_rows]() {
    ASSERT_EQ(num_output_rows, num_expected_rows);
  };

  // Execute Table Scan
  {
    GenericChecker checker(row_checker, correcteness_fn);
    OutputStore store{&checker, seq_scan->GetOutputSchema().Get()};
    exec::OutputPrinter printer(seq_scan->GetOutputSchema().Get());
    MultiOutputCallback callback{std::vector<exec::OutputCallback>{store, printer}};
    auto exec_ctx = MakeExecCtx(std::move(callback), seq_scan->GetOutputSchema().Get());
    auto executable = ExecutableQuery(common::ManagedPointer(seq_scan), common::ManagedPointer(exec_ctx));
    executable.Run(common::ManagedPointer(exec_ctx), MODE);
    checker.CheckCorrectness();
  }

  // Do an index scan to look an updated value
  // TODO(Amadou): Replace with directional scan.
  std::unique_ptr<planner::AbstractPlanNode> index_scan;
  OutputSchemaHelper index_scan_out{0, &expr_maker};
  {
    // OIDs
    auto cola_oid = table_schema1.GetColumn("colA").Oid();
    auto colb_oid = table_schema1.GetColumn("colB").Oid();
    // Get Table columns
    auto col1 = expr_maker.CVE(cola_oid, type::TypeId::INTEGER);
    auto col2 = expr_maker.CVE(colb_oid, type::TypeId::INTEGER);

    index_scan_out.AddOutput("col1", col1);
    index_scan_out.AddOutput("col2", col2);
    auto schema = index_scan_out.MakeSchema();
    planner::IndexScanPlanNode::Builder builder;
    index_scan = builder.SetTableOid(table_oid1)
                     .SetColumnOids({cola_oid, colb_oid})
                     .SetIndexOid(index_oid1)
                     .AddLoIndexColumn(catalog::indexkeycol_oid_t(1), expr_maker.Constant(-505))
                     .AddHiIndexColumn(catalog::indexkeycol_oid_t(1), expr_maker.Constant(-495))
                     .SetScanPredicate(nullptr)
                     .SetNamespaceOid(NSOid())
                     .SetOutputSchema(std::move(schema))
                     .SetScanType(planner::IndexScanType::Descending)
                     .SetScanLimit(0)
                     .Build();
  }

  // Execute index scan
  {
    num_output_rows = 0;
    GenericChecker checker(row_checker, correcteness_fn);
    OutputStore store{&checker, index_scan->GetOutputSchema().Get()};
    exec::OutputPrinter printer(index_scan->GetOutputSchema().Get());
    MultiOutputCallback callback{std::vector<exec::OutputCallback>{store, printer}};
    auto exec_ctx = MakeExecCtx(std::move(callback), index_scan->GetOutputSchema().Get());
    auto executable = ExecutableQuery(common::ManagedPointer(index_scan), common::ManagedPointer(exec_ctx));
    executable.Run(common::ManagedPointer(exec_ctx), MODE);
    checker.CheckCorrectness();
  }
}

// NOLINTNEXTLINE
TEST_F(CompilerTest, SimpleInsertTest) {
  // INSERT INTO test_1 (colA, colB, colC, colD) VALUES (-1, 1, 2, 3), (-2, 1, 2, 3)
  // Then check that the following finds the new tuples:
  // SELECT colA, colB, colC, colD FROM test_1 WHERE test_1.colA < 0.
  auto accessor = MakeAccessor();
  ExpressionMaker expr_maker;
  auto table_oid1 = accessor->GetTableOid(NSOid(), "test_1");
  auto index_oid1 = accessor->GetIndexOid(NSOid(), "index_1");
  auto table_schema1 = accessor->GetSchema(table_oid1);

  // make InsertPlanNode
  std::unique_ptr<planner::AbstractPlanNode> insert;
  {
    std::vector<ExpressionMaker::ManagedExpression> values1;
    std::vector<ExpressionMaker::ManagedExpression> values2;

    values1.push_back(expr_maker.Constant(-1));
    values1.push_back(expr_maker.Constant(1));
    values1.push_back(expr_maker.Constant(2));
    values1.push_back(expr_maker.Constant(3));
    values2.push_back(expr_maker.Constant(-2));
    values2.push_back(expr_maker.Constant(1));
    values2.push_back(expr_maker.Constant(2));
    values2.push_back(expr_maker.Constant(3));
    planner::InsertPlanNode::Builder builder;
    insert = builder.AddParameterInfo(table_schema1.GetColumn("colA").Oid())
                 .AddParameterInfo(table_schema1.GetColumn("colB").Oid())
                 .AddParameterInfo(table_schema1.GetColumn("colC").Oid())
                 .AddParameterInfo(table_schema1.GetColumn("colD").Oid())
                 .SetIndexOids({index_oid1})
                 .AddValues(std::move(values1))
                 .AddValues(std::move(values2))
                 .SetNamespaceOid(NSOid())
                 .SetTableOid(table_oid1)
                 .Build();
  }
  // Execute insert
  {
    // Make Exec Ctx
    MultiOutputCallback callback{std::vector<exec::OutputCallback>{}};
    auto exec_ctx = MakeExecCtx(std::move(callback), insert->GetOutputSchema().Get());
    auto executable = ExecutableQuery(common::ManagedPointer(insert), common::ManagedPointer(exec_ctx));
    executable.Run(common::ManagedPointer(exec_ctx), MODE);
  }

  // Now scan through table to check content.
  std::unique_ptr<planner::AbstractPlanNode> seq_scan;
  OutputSchemaHelper seq_scan_out{0, &expr_maker};
  {
    // OIDs
    auto cola_oid = table_schema1.GetColumn("colA").Oid();
    auto colb_oid = table_schema1.GetColumn("colB").Oid();
    auto colc_oid = table_schema1.GetColumn("colC").Oid();
    auto cold_oid = table_schema1.GetColumn("colD").Oid();
    // Get Table columns
    auto col1 = expr_maker.CVE(cola_oid, type::TypeId::INTEGER);
    auto col2 = expr_maker.CVE(colb_oid, type::TypeId::INTEGER);
    auto col3 = expr_maker.CVE(colc_oid, type::TypeId::INTEGER);
    auto col4 = expr_maker.CVE(cold_oid, type::TypeId::INTEGER);
    seq_scan_out.AddOutput("col1", col1);
    seq_scan_out.AddOutput("col2", col2);
    seq_scan_out.AddOutput("col3", col3);
    seq_scan_out.AddOutput("col4", col4);
    // Make predicate
    auto predicate = expr_maker.ComparisonLt(col1, expr_maker.Constant(0));
    auto schema = seq_scan_out.MakeSchema();
    // Build
    planner::SeqScanPlanNode::Builder builder;
    seq_scan = builder.SetOutputSchema(std::move(schema))
                   .SetColumnOids({cola_oid, colb_oid, colc_oid, cold_oid})
                   .SetScanPredicate(predicate)
                   .SetIsForUpdateFlag(false)
                   .SetNamespaceOid(NSOid())
                   .SetTableOid(table_oid1)
                   .Build();
  }
  // Create the checkers
  uint32_t num_output_rows{0};
  uint32_t num_expected_rows{2};
  RowChecker row_checker = [&num_output_rows, num_expected_rows](const std::vector<sql::Val *> &vals) {
    // Read cols
    auto col1 = static_cast<sql::Integer *>(vals[0]);
    auto col2 = static_cast<sql::Integer *>(vals[1]);
    auto col3 = static_cast<sql::Integer *>(vals[2]);
    auto col4 = static_cast<sql::Integer *>(vals[3]);
    ASSERT_FALSE(col1->is_null_ || col2->is_null_ || col3->is_null_ || col4->is_null_);
    int32_t col1_val = -1 - static_cast<int32_t>(num_output_rows);
    ASSERT_EQ(col1->val_, col1_val);
    ASSERT_EQ(col2->val_, 1);
    ASSERT_EQ(col3->val_, 2);
    ASSERT_EQ(col4->val_, 3);

    num_output_rows++;
    ASSERT_LE(num_output_rows, num_expected_rows);
  };
  CorrectnessFn correcteness_fn = [&num_output_rows, num_expected_rows]() {
    ASSERT_EQ(num_output_rows, num_expected_rows);
  };

  // Execute Table Scan
  {
    GenericChecker checker(row_checker, correcteness_fn);
    OutputStore store{&checker, seq_scan->GetOutputSchema().Get()};
    exec::OutputPrinter printer(seq_scan->GetOutputSchema().Get());
    MultiOutputCallback callback{std::vector<exec::OutputCallback>{store, printer}};
    auto exec_ctx = MakeExecCtx(std::move(callback), seq_scan->GetOutputSchema().Get());
    auto executable = ExecutableQuery(common::ManagedPointer(seq_scan), common::ManagedPointer(exec_ctx));
    executable.Run(common::ManagedPointer(exec_ctx), MODE);
    checker.CheckCorrectness();
  }

  // Do an index scan to look for inserted value
  std::unique_ptr<planner::AbstractPlanNode> index_scan;
  OutputSchemaHelper index_scan_out{0, &expr_maker};
  {
    // OIDs
    auto cola_oid = table_schema1.GetColumn("colA").Oid();
    auto colb_oid = table_schema1.GetColumn("colB").Oid();
    auto colc_oid = table_schema1.GetColumn("colC").Oid();
    auto cold_oid = table_schema1.GetColumn("colD").Oid();
    // Get Table columns
    auto col1 = expr_maker.CVE(cola_oid, type::TypeId::INTEGER);
    auto col2 = expr_maker.CVE(colb_oid, type::TypeId::INTEGER);
    auto col3 = expr_maker.CVE(colc_oid, type::TypeId::INTEGER);
    auto col4 = expr_maker.CVE(cold_oid, type::TypeId::INTEGER);

    index_scan_out.AddOutput("col1", col1);
    index_scan_out.AddOutput("col2", col2);
    index_scan_out.AddOutput("col3", col3);
    index_scan_out.AddOutput("col4", col4);
    auto schema = index_scan_out.MakeSchema();
    planner::IndexScanPlanNode::Builder builder;
    index_scan = builder.SetTableOid(table_oid1)
                     .SetColumnOids({cola_oid, colb_oid, colc_oid, cold_oid})
                     .SetIndexOid(index_oid1)
                     .AddLoIndexColumn(catalog::indexkeycol_oid_t(1), expr_maker.Constant(-10000))
                     .AddHiIndexColumn(catalog::indexkeycol_oid_t(1), expr_maker.Constant(-1))
                     .SetScanPredicate(nullptr)
                     .SetNamespaceOid(NSOid())
                     .SetOutputSchema(std::move(schema))
                     .SetScanType(planner::IndexScanType::Descending)
                     .SetScanLimit(0)
                     .Build();
  }

  // Execute index scan
  {
    num_output_rows = 0;
    GenericChecker checker(row_checker, correcteness_fn);
    OutputStore store{&checker, index_scan->GetOutputSchema().Get()};
    exec::OutputPrinter printer(index_scan->GetOutputSchema().Get());
    MultiOutputCallback callback{std::vector<exec::OutputCallback>{store, printer}};
    auto exec_ctx = MakeExecCtx(std::move(callback), index_scan->GetOutputSchema().Get());
    auto executable = ExecutableQuery(common::ManagedPointer(index_scan), common::ManagedPointer(exec_ctx));
    executable.Run(common::ManagedPointer(exec_ctx), MODE);
    checker.CheckCorrectness();
  }
}

// NOLINTNEXTLINE
TEST_F(CompilerTest, InsertIntoSelectWithParamTest) {
  // INSERT INTO test_1
  // SELECT -colA, col2, col3, col4 FROM test_1 WHERE colA BETWEEN param1 AND param2.
  // Set param1 = 495 and param2 = 505
  // The do the following to check inserts:
  // SELECT * FROM test_1 WHERE colA < 0.
  auto accessor = MakeAccessor();
  ExpressionMaker expr_maker;
  auto table_oid1 = accessor->GetTableOid(NSOid(), "test_1");
  auto index_oid1 = accessor->GetIndexOid(NSOid(), "index_1");
  auto table_schema1 = accessor->GetSchema(table_oid1);
  // SeqScan for insert
  std::unique_ptr<planner::AbstractPlanNode> seq_scan1;
  OutputSchemaHelper seq_scan_out1{0, &expr_maker};
  {
    auto col1 = expr_maker.CVE(table_schema1.GetColumn("colA").Oid(), type::TypeId::INTEGER);
    auto neg_col1 = expr_maker.OpMul(expr_maker.Constant(-1), col1);
    auto col2 = expr_maker.CVE(table_schema1.GetColumn("colB").Oid(), type::TypeId::INTEGER);
    auto col3 = expr_maker.CVE(table_schema1.GetColumn("colC").Oid(), type::TypeId::INTEGER);
    auto col4 = expr_maker.CVE(table_schema1.GetColumn("colD").Oid(), type::TypeId::INTEGER);
    seq_scan_out1.AddOutput("col1", neg_col1);
    seq_scan_out1.AddOutput("col2", col2);
    seq_scan_out1.AddOutput("col3", col3);
    seq_scan_out1.AddOutput("col4", col4);
    auto schema = seq_scan_out1.MakeSchema();
    auto param1 = expr_maker.PVE(type::TypeId::INTEGER, 0);
    auto param2 = expr_maker.PVE(type::TypeId::INTEGER, 1);
    auto pred1 = expr_maker.ComparisonGe(col1, param1);
    auto pred2 = expr_maker.ComparisonLe(col1, param2);
    auto predicate = expr_maker.ConjunctionAnd(pred1, pred2);
    // Build
    planner::SeqScanPlanNode::Builder builder;
    seq_scan1 = builder.SetOutputSchema(std::move(schema))
                    .SetColumnOids({table_schema1.GetColumn("colA").Oid(), table_schema1.GetColumn("colB").Oid(),
                                    table_schema1.GetColumn("colC").Oid(), table_schema1.GetColumn("colD").Oid()})
                    .SetScanPredicate(predicate)
                    .SetIsForUpdateFlag(false)
                    .SetNamespaceOid(NSOid())
                    .SetTableOid(table_oid1)
                    .Build();
  }

  // Insertion node
  std::unique_ptr<planner::AbstractPlanNode> insert;
  {
    planner::InsertPlanNode::Builder builder;
    insert = builder.AddParameterInfo(table_schema1.GetColumn("colA").Oid())
                 .AddParameterInfo(table_schema1.GetColumn("colB").Oid())
                 .AddParameterInfo(table_schema1.GetColumn("colC").Oid())
                 .AddParameterInfo(table_schema1.GetColumn("colD").Oid())
                 .SetIndexOids({index_oid1})
                 .SetNamespaceOid(NSOid())
                 .SetTableOid(table_oid1)
                 .AddChild(std::move(seq_scan1))
                 .Build();
  }

  // Execute insert
  {
    // Make Exec Ctx
    MultiOutputCallback callback{std::vector<exec::OutputCallback>{}};
    auto exec_ctx = MakeExecCtx(std::move(callback), insert->GetOutputSchema().Get());
    std::vector<type::TransientValue> params;
    params.emplace_back(type::TransientValueFactory::GetInteger(495));
    params.emplace_back(type::TransientValueFactory::GetInteger(505));
    exec_ctx->SetParams(std::move(params));
    auto executable = ExecutableQuery(common::ManagedPointer(insert), common::ManagedPointer(exec_ctx));
    executable.Run(common::ManagedPointer(exec_ctx), MODE);
  }

  // Now scan through table to check content.
  std::unique_ptr<planner::AbstractPlanNode> seq_scan;
  OutputSchemaHelper seq_scan_out{0, &expr_maker};
  {
    // OIDs
    auto cola_oid = table_schema1.GetColumn("colA").Oid();
    auto colb_oid = table_schema1.GetColumn("colB").Oid();
    auto colc_oid = table_schema1.GetColumn("colC").Oid();
    auto cold_oid = table_schema1.GetColumn("colD").Oid();
    // Get Table columns
    auto col1 = expr_maker.CVE(cola_oid, type::TypeId::INTEGER);
    auto col2 = expr_maker.CVE(colb_oid, type::TypeId::INTEGER);
    auto col3 = expr_maker.CVE(colc_oid, type::TypeId::INTEGER);
    auto col4 = expr_maker.CVE(cold_oid, type::TypeId::INTEGER);
    seq_scan_out.AddOutput("col1", col1);
    seq_scan_out.AddOutput("col2", col2);
    seq_scan_out.AddOutput("col3", col3);
    seq_scan_out.AddOutput("col4", col4);
    // Make predicate
    auto predicate = expr_maker.ComparisonLt(col1, expr_maker.Constant(0));
    auto schema = seq_scan_out.MakeSchema();
    // Build
    planner::SeqScanPlanNode::Builder builder;
    seq_scan = builder.SetOutputSchema(std::move(schema))
                   .SetColumnOids({cola_oid, colb_oid, colc_oid, cold_oid})
                   .SetScanPredicate(predicate)
                   .SetIsForUpdateFlag(false)
                   .SetNamespaceOid(NSOid())
                   .SetTableOid(table_oid1)
                   .Build();
  }
  // Create the checkers
  uint32_t num_output_rows{0};
  uint32_t num_expected_rows{11};
  RowChecker row_checker = [&num_output_rows, num_expected_rows](const std::vector<sql::Val *> &vals) {
    // Read cols
    auto col1 = static_cast<sql::Integer *>(vals[0]);
    auto col2 = static_cast<sql::Integer *>(vals[1]);
    auto col3 = static_cast<sql::Integer *>(vals[2]);
    auto col4 = static_cast<sql::Integer *>(vals[3]);
    ASSERT_FALSE(col1->is_null_ || col2->is_null_ || col3->is_null_ || col4->is_null_);
    int32_t col1_val = (-495 - num_output_rows) * 1;
    ASSERT_EQ(col1->val_, col1_val);

    num_output_rows++;
    ASSERT_LE(num_output_rows, num_expected_rows);
  };
  CorrectnessFn correcteness_fn = [&num_output_rows, num_expected_rows]() {
    ASSERT_EQ(num_output_rows, num_expected_rows);
  };

  // Execute Table Scan
  {
    num_output_rows = 0;
    GenericChecker checker(row_checker, correcteness_fn);
    OutputStore store{&checker, seq_scan->GetOutputSchema().Get()};
    exec::OutputPrinter printer(seq_scan->GetOutputSchema().Get());
    MultiOutputCallback callback{std::vector<exec::OutputCallback>{store, printer}};
    auto exec_ctx = MakeExecCtx(std::move(callback), seq_scan->GetOutputSchema().Get());
    auto executable = ExecutableQuery(common::ManagedPointer(seq_scan), common::ManagedPointer(exec_ctx));
    executable.Run(common::ManagedPointer(exec_ctx), MODE);
    checker.CheckCorrectness();
  }

  // Do an index scan to look for inserted value
  std::unique_ptr<planner::AbstractPlanNode> index_scan;
  OutputSchemaHelper index_scan_out{0, &expr_maker};
  {
    // OIDs
    auto cola_oid = table_schema1.GetColumn("colA").Oid();
    auto colb_oid = table_schema1.GetColumn("colB").Oid();
    auto colc_oid = table_schema1.GetColumn("colC").Oid();
    auto cold_oid = table_schema1.GetColumn("colD").Oid();
    // Get Table columns
    auto col1 = expr_maker.CVE(cola_oid, type::TypeId::INTEGER);
    auto col2 = expr_maker.CVE(colb_oid, type::TypeId::INTEGER);
    auto col3 = expr_maker.CVE(colc_oid, type::TypeId::INTEGER);
    auto col4 = expr_maker.CVE(cold_oid, type::TypeId::INTEGER);

    index_scan_out.AddOutput("col1", col1);
    index_scan_out.AddOutput("col2", col2);
    index_scan_out.AddOutput("col3", col3);
    index_scan_out.AddOutput("col4", col4);
    auto schema = index_scan_out.MakeSchema();
    planner::IndexScanPlanNode::Builder builder;
    index_scan = builder.SetTableOid(table_oid1)
                     .SetColumnOids({cola_oid, colb_oid, colc_oid, cold_oid})
                     .SetIndexOid(index_oid1)
                     .AddLoIndexColumn(catalog::indexkeycol_oid_t(1), expr_maker.Constant(-1000))
                     .AddHiIndexColumn(catalog::indexkeycol_oid_t(1), expr_maker.Constant(-1))
                     .SetScanPredicate(nullptr)
                     .SetNamespaceOid(NSOid())
                     .SetOutputSchema(std::move(schema))
                     .SetScanType(planner::IndexScanType::Descending)
                     .SetScanLimit(0)
                     .Build();
  }
  // Execute index scan
  {
    num_output_rows = 0;
    GenericChecker checker(row_checker, correcteness_fn);
    OutputStore store{&checker, index_scan->GetOutputSchema().Get()};
    exec::OutputPrinter printer(index_scan->GetOutputSchema().Get());
    MultiOutputCallback callback{std::vector<exec::OutputCallback>{store, printer}};
    auto exec_ctx = MakeExecCtx(std::move(callback), index_scan->GetOutputSchema().Get());
    auto executable = ExecutableQuery(common::ManagedPointer(index_scan), common::ManagedPointer(exec_ctx));
    executable.Run(common::ManagedPointer(exec_ctx), MODE);
    checker.CheckCorrectness();
  }
}

// NOLINTNEXTLINE
TEST_F(CompilerTest, SimpleInsertWithParamsTest) {
  // INSERT INTO all_types_empty_table
  //    (string_col, date_col, real_col, bool_col, tinyint_col, smallint_col, int_col, bigint_col)
  // VALUES
  //    (param1, param2, param3, param4, param5, param6, param7, param8),
  //    (param9, param10, param11, param12, param13, param14, param15, param16);
  //
  // Where the parameter values are:
  //    ("37 Strings", 1937-3-7, 37.73, true, 37, 37, 37, 37),
  //    ("73 Strings", 1973-7-3, 73.37, false, 73, 73, 73, 73)
  //
  // Then check that the following finds the
  // new tuples: SELECT colA, colB, colC, colD FROM test_1.
  auto accessor = MakeAccessor();
  ExpressionMaker expr_maker;
  auto table_oid1 = accessor->GetTableOid(NSOid(), "all_types_empty_table");
  auto index_oid1 = accessor->GetIndexOid(NSOid(), "varchar_index");
  auto table_schema1 = accessor->GetSchema(table_oid1);

  // Make the parameter values.
  std::string str1("37 Strings");
  std::string str2("73 Strings");
  sql::Date date1(1937, 3, 7);
  sql::Date date2(1973, 7, 3);
  double real1 = 37.73;
  double real2 = 73.37;
  bool bool1 = true;
  bool bool2 = false;
  int8_t tinyint1 = 37;
  int8_t tinyint2 = 73;
  int16_t smallint1 = 37;
  int16_t smallint2 = 73;
  int32_t int1 = 37;
  int32_t int2 = 73;
  int64_t bigint1 = 37;
  int64_t bigint2 = 73;

  // make InsertPlanNode
  std::unique_ptr<planner::AbstractPlanNode> insert;
  {
    std::vector<ExpressionMaker::ManagedExpression> values1;
    std::vector<ExpressionMaker::ManagedExpression> values2;

    int param_idx = 0;
    values1.push_back(expr_maker.PVE(type::TypeId::VARCHAR, param_idx++));
    values1.push_back(expr_maker.PVE(type::TypeId::DATE, param_idx++));
    values1.push_back(expr_maker.PVE(type::TypeId::DECIMAL, param_idx++));
    values1.push_back(expr_maker.PVE(type::TypeId::BOOLEAN, param_idx++));
    values1.push_back(expr_maker.PVE(type::TypeId::TINYINT, param_idx++));
    values1.push_back(expr_maker.PVE(type::TypeId::SMALLINT, param_idx++));
    values1.push_back(expr_maker.PVE(type::TypeId::INTEGER, param_idx++));
    values1.push_back(expr_maker.PVE(type::TypeId::BIGINT, param_idx++));

    values2.push_back(expr_maker.PVE(type::TypeId::VARCHAR, param_idx++));
    values2.push_back(expr_maker.PVE(type::TypeId::DATE, param_idx++));
    values2.push_back(expr_maker.PVE(type::TypeId::DECIMAL, param_idx++));
    values2.push_back(expr_maker.PVE(type::TypeId::BOOLEAN, param_idx++));
    values2.push_back(expr_maker.PVE(type::TypeId::TINYINT, param_idx++));
    values2.push_back(expr_maker.PVE(type::TypeId::SMALLINT, param_idx++));
    values2.push_back(expr_maker.PVE(type::TypeId::INTEGER, param_idx++));
    values2.push_back(expr_maker.PVE(type::TypeId::BIGINT, param_idx++));

    planner::InsertPlanNode::Builder builder;
    insert = builder.AddParameterInfo(table_schema1.GetColumn("varchar_col").Oid())
                 .AddParameterInfo(table_schema1.GetColumn("date_col").Oid())
                 .AddParameterInfo(table_schema1.GetColumn("real_col").Oid())
                 .AddParameterInfo(table_schema1.GetColumn("bool_col").Oid())
                 .AddParameterInfo(table_schema1.GetColumn("tinyint_col").Oid())
                 .AddParameterInfo(table_schema1.GetColumn("smallint_col").Oid())
                 .AddParameterInfo(table_schema1.GetColumn("int_col").Oid())
                 .AddParameterInfo(table_schema1.GetColumn("bigint_col").Oid())
                 .SetIndexOids({index_oid1})
                 .AddValues(std::move(values1))
                 .AddValues(std::move(values2))
                 .SetNamespaceOid(NSOid())
                 .SetTableOid(table_oid1)
                 .Build();
  }
  // Execute insert
  {
    // Make Exec Ctx
    MultiOutputCallback callback{std::vector<exec::OutputCallback>{}};
    auto exec_ctx = MakeExecCtx(std::move(callback), insert->GetOutputSchema().Get());
    std::vector<type::TransientValue> params;
    // First parameter list
    params.emplace_back(type::TransientValueFactory::GetVarChar(str1));
    params.emplace_back(type::TransientValueFactory::GetDate(type::date_t(date1.int_val_)));
    params.emplace_back(type::TransientValueFactory::GetDecimal(real1));
    params.emplace_back(type::TransientValueFactory::GetBoolean(bool1));
    params.emplace_back(type::TransientValueFactory::GetTinyInt(tinyint1));
    params.emplace_back(type::TransientValueFactory::GetSmallInt(smallint1));
    params.emplace_back(type::TransientValueFactory::GetInteger(int1));
    params.emplace_back(type::TransientValueFactory::GetBigInt(bigint1));
    // Second parameter list
    params.emplace_back(type::TransientValueFactory::GetVarChar(str2));
    params.emplace_back(type::TransientValueFactory::GetDate(type::date_t(date2.int_val_)));
    params.emplace_back(type::TransientValueFactory::GetDecimal(real2));
    params.emplace_back(type::TransientValueFactory::GetBoolean(bool2));
    params.emplace_back(type::TransientValueFactory::GetTinyInt(tinyint2));
    params.emplace_back(type::TransientValueFactory::GetSmallInt(smallint2));
    params.emplace_back(type::TransientValueFactory::GetInteger(int2));
    params.emplace_back(type::TransientValueFactory::GetBigInt(bigint2));
    exec_ctx->SetParams(std::move(params));
    auto executable = ExecutableQuery(common::ManagedPointer(insert), common::ManagedPointer(exec_ctx));
    executable.Run(common::ManagedPointer(exec_ctx), MODE);
  }

  // Now scan through table to check content.
  std::unique_ptr<planner::AbstractPlanNode> seq_scan;
  OutputSchemaHelper seq_scan_out{0, &expr_maker};
  {
    auto col1_oid = table_schema1.GetColumn("varchar_col").Oid();
    auto col2_oid = table_schema1.GetColumn("date_col").Oid();
    auto col3_oid = table_schema1.GetColumn("real_col").Oid();
    auto col4_oid = table_schema1.GetColumn("bool_col").Oid();
    auto col5_oid = table_schema1.GetColumn("tinyint_col").Oid();
    auto col6_oid = table_schema1.GetColumn("smallint_col").Oid();
    auto col7_oid = table_schema1.GetColumn("int_col").Oid();
    auto col8_oid = table_schema1.GetColumn("bigint_col").Oid();

    // Get Table columns
    auto col1 = expr_maker.CVE(col1_oid, type::TypeId::VARCHAR);
    auto col2 = expr_maker.CVE(col2_oid, type::TypeId::DATE);
    auto col3 = expr_maker.CVE(col3_oid, type::TypeId::DECIMAL);
    auto col4 = expr_maker.CVE(col4_oid, type::TypeId::BOOLEAN);
    auto col5 = expr_maker.CVE(col5_oid, type::TypeId::TINYINT);
    auto col6 = expr_maker.CVE(col6_oid, type::TypeId::SMALLINT);
    auto col7 = expr_maker.CVE(col7_oid, type::TypeId::INTEGER);
    auto col8 = expr_maker.CVE(col8_oid, type::TypeId::BIGINT);

    seq_scan_out.AddOutput("col1", col1);
    seq_scan_out.AddOutput("col2", col2);
    seq_scan_out.AddOutput("col3", col3);
    seq_scan_out.AddOutput("col4", col4);
    seq_scan_out.AddOutput("col5", col5);
    seq_scan_out.AddOutput("col6", col6);
    seq_scan_out.AddOutput("col7", col7);
    seq_scan_out.AddOutput("col8", col8);
    // Make predicate
    auto schema = seq_scan_out.MakeSchema();
    // Build
    planner::SeqScanPlanNode::Builder builder;
    seq_scan = builder.SetOutputSchema(std::move(schema))
                   .SetColumnOids({col1_oid, col2_oid, col3_oid, col4_oid, col5_oid, col6_oid, col7_oid, col8_oid})
                   .SetScanPredicate(nullptr)
                   .SetIsForUpdateFlag(false)
                   .SetNamespaceOid(NSOid())
                   .SetTableOid(table_oid1)
                   .Build();
  }
  // Create the checkers
  uint32_t num_output_rows{0};
  uint32_t num_expected_rows{2};
  RowChecker row_checker = [&](const std::vector<sql::Val *> &vals) {
    // Read cols
    auto col1 = static_cast<sql::StringVal *>(vals[0]);
    auto col2 = static_cast<sql::Date *>(vals[1]);
    auto col3 = static_cast<sql::Real *>(vals[2]);
    auto col4 = static_cast<sql::BoolVal *>(vals[3]);
    auto col5 = static_cast<sql::Integer *>(vals[4]);
    auto col6 = static_cast<sql::Integer *>(vals[5]);
    auto col7 = static_cast<sql::Integer *>(vals[6]);
    auto col8 = static_cast<sql::Integer *>(vals[7]);

    // Nobody should be null here!
    ASSERT_FALSE(col1->is_null_);
    ASSERT_FALSE(col2->is_null_);
    ASSERT_FALSE(col3->is_null_);
    ASSERT_FALSE(col4->is_null_);
    ASSERT_FALSE(col5->is_null_);
    ASSERT_FALSE(col6->is_null_);
    ASSERT_FALSE(col7->is_null_);
    ASSERT_FALSE(col8->is_null_);

    // Make sure all of our values match what we inserted into the table
    if (num_output_rows == 0) {
      ASSERT_EQ(col1->len_, str1.size());
      ASSERT_EQ(std::memcmp(col1->Content(), str1.data(), col1->len_), 0);
      ASSERT_EQ(col2->ymd_, date1.ymd_);
      ASSERT_EQ(col3->val_, real1);
      ASSERT_EQ(col4->val_, bool1);
      ASSERT_EQ(col5->val_, tinyint1);
      ASSERT_EQ(col6->val_, smallint1);
      ASSERT_EQ(col7->val_, int1);
      ASSERT_EQ(col8->val_, bigint1);
    } else {
      ASSERT_TRUE(col1->len_ == str2.size());
      ASSERT_EQ(std::memcmp(col1->Content(), str2.data(), col1->len_), 0);
      ASSERT_EQ(col2->ymd_, date2.ymd_);
      ASSERT_EQ(col3->val_, real2);
      ASSERT_EQ(col4->val_, bool2);
      ASSERT_EQ(col5->val_, tinyint2);
      ASSERT_EQ(col6->val_, smallint2);
      ASSERT_EQ(col7->val_, int2);
      ASSERT_EQ(col8->val_, bigint2);
    }
    num_output_rows++;
    ASSERT_LE(num_output_rows, num_expected_rows);
  };
  CorrectnessFn correcteness_fn = [&num_output_rows, num_expected_rows]() {
    ASSERT_EQ(num_output_rows, num_expected_rows);
  };

  // Execute Table Scan
  {
    GenericChecker checker(row_checker, correcteness_fn);
    OutputStore store{&checker, seq_scan->GetOutputSchema().Get()};
    exec::OutputPrinter printer(seq_scan->GetOutputSchema().Get());
    MultiOutputCallback callback{std::vector<exec::OutputCallback>{store, printer}};
    auto exec_ctx = MakeExecCtx(std::move(callback), seq_scan->GetOutputSchema().Get());
    auto executable = ExecutableQuery(common::ManagedPointer(seq_scan), common::ManagedPointer(exec_ctx));
    executable.Run(common::ManagedPointer(exec_ctx), MODE);
    checker.CheckCorrectness();
  }

  // Do an index scan to look for inserted value
  std::unique_ptr<planner::AbstractPlanNode> index_scan;
  OutputSchemaHelper index_scan_out{0, &expr_maker};
  {
    // OIDs
    auto col1_oid = table_schema1.GetColumn("varchar_col").Oid();
    auto col2_oid = table_schema1.GetColumn("date_col").Oid();
    auto col3_oid = table_schema1.GetColumn("real_col").Oid();
    auto col4_oid = table_schema1.GetColumn("bool_col").Oid();
    auto col5_oid = table_schema1.GetColumn("tinyint_col").Oid();
    auto col6_oid = table_schema1.GetColumn("smallint_col").Oid();
    auto col7_oid = table_schema1.GetColumn("int_col").Oid();
    auto col8_oid = table_schema1.GetColumn("bigint_col").Oid();

    // Get Table columns
    auto col1 = expr_maker.CVE(col1_oid, type::TypeId::VARCHAR);
    auto col2 = expr_maker.CVE(col2_oid, type::TypeId::DATE);
    auto col3 = expr_maker.CVE(col3_oid, type::TypeId::DECIMAL);
    auto col4 = expr_maker.CVE(col4_oid, type::TypeId::BOOLEAN);
    auto col5 = expr_maker.CVE(col5_oid, type::TypeId::TINYINT);
    auto col6 = expr_maker.CVE(col6_oid, type::TypeId::SMALLINT);
    auto col7 = expr_maker.CVE(col7_oid, type::TypeId::INTEGER);
    auto col8 = expr_maker.CVE(col8_oid, type::TypeId::BIGINT);

    index_scan_out.AddOutput("col1", col1);
    index_scan_out.AddOutput("col2", col2);
    index_scan_out.AddOutput("col3", col3);
    index_scan_out.AddOutput("col4", col4);
    index_scan_out.AddOutput("col5", col5);
    index_scan_out.AddOutput("col6", col6);
    index_scan_out.AddOutput("col7", col7);
    index_scan_out.AddOutput("col8", col8);

    auto schema = index_scan_out.MakeSchema();
    planner::IndexScanPlanNode::Builder builder;
    index_scan = builder.SetTableOid(table_oid1)
                     .SetColumnOids({col1_oid, col2_oid, col3_oid, col4_oid, col5_oid, col6_oid, col7_oid, col8_oid})
                     .SetIndexOid(index_oid1)
                     .AddLoIndexColumn(catalog::indexkeycol_oid_t(1), expr_maker.PVE(type::TypeId::VARCHAR, 0))
                     .AddHiIndexColumn(catalog::indexkeycol_oid_t(1), expr_maker.PVE(type::TypeId::VARCHAR, 1))
                     .SetScanPredicate(nullptr)
                     .SetNamespaceOid(NSOid())
                     .SetOutputSchema(std::move(schema))
                     .SetScanType(planner::IndexScanType::Ascending)
                     .SetScanLimit(0)
                     .Build();
  }

  // Execute index scan
  {
    num_output_rows = 0;
    GenericChecker checker(row_checker, correcteness_fn);
    OutputStore store{&checker, index_scan->GetOutputSchema().Get()};
    exec::OutputPrinter printer(index_scan->GetOutputSchema().Get());
    MultiOutputCallback callback{std::vector<exec::OutputCallback>{store, printer}};
    auto exec_ctx = MakeExecCtx(std::move(callback), index_scan->GetOutputSchema().Get());
    std::vector<type::TransientValue> params;
    params.emplace_back(type::TransientValueFactory::GetVarChar(str1));
    params.emplace_back(type::TransientValueFactory::GetVarChar(str2));
    exec_ctx->SetParams(std::move(params));
    auto executable = ExecutableQuery(common::ManagedPointer(index_scan), common::ManagedPointer(exec_ctx));
    executable.Run(common::ManagedPointer(exec_ctx), MODE);
    checker.CheckCorrectness();
  }
}

/*
// NOLINTNEXTLINE
TEST_F(CompilerTest, TPCHQ1Test) {
  // TODO: This should be in the benchmarks
  // Find a cleaner way to create these tables
  auto exec_ctx = MakeExecCtx();
  ExpressionMaker expr_maker;
  sql::TableGenerator generator(exec_ctx.get());
  generator.GenerateTableFromFile("../sample_tpl/tables/lineitem.schema", "../sample_tpl/tables/lineitem.data");

  // Get the table from the catalog
  auto accessor = MakeAccessor();
  auto * catalog_table = accessor->GetUserTable("lineitem");
  // Scan the table
  std::unique_ptr<planner::AbstractPlanNode> seq_scan;
  OutputSchemaHelper seq_scan_out{0, &expr_maker};
  {
    // Read all needed columns
    auto l_returnflag = expr_maker.TVE(0, catalog_table->ColNumToOffset(8), terrier::type::TypeId::VARCHAR);
    auto l_linestatus = expr_maker.TVE(0, catalog_table->ColNumToOffset(9), terrier::type::TypeId::VARCHAR);
    auto l_extendedprice = expr_maker.TVE(0, catalog_table->ColNumToOffset(5), terrier::type::TypeId::DECIMAL);
    auto l_discount = expr_maker.TVE(0, catalog_table->ColNumToOffset(6), terrier::type::TypeId::DECIMAL);
    auto l_tax = expr_maker.TVE(0, catalog_table->ColNumToOffset(7), terrier::type::TypeId::DECIMAL);
    auto l_quantity = expr_maker.TVE(0, catalog_table->ColNumToOffset(4), terrier::type::TypeId::DECIMAL);
    auto l_shipdate = expr_maker.TVE(0, catalog_table->ColNumToOffset(10), terrier::type::TypeId::DATE);
    // Make the output schema
    seq_scan_out.AddOutput("l_returnflag", l_returnflag);
    seq_scan_out.AddOutput("l_linestatus", l_linestatus);
    seq_scan_out.AddOutput("l_extendedprice", l_extendedprice);
    seq_scan_out.AddOutput("l_discount", l_discount);
    seq_scan_out.AddOutput("l_tax", l_tax);
    seq_scan_out.AddOutput("l_quantity", l_quantity);
    auto schema = seq_scan_out.MakeSchema();

    // Make the predicate
    seq_scan_out.AddOutput("l_shipdate", l_shipdate);
    auto date_val = (date::sys_days(date::year(1998)/12/01)) - date::days(90);
    auto date_const = expr_maker.Constant(date::year_month_day(date_val));
    auto predicate = expr_maker.ComparisonLt(l_shipdate, date_const);

    // Build
    planner::SeqScanPlanNode::Builder builder;
    seq_scan =
        builder.SetOutputSchema(std::move(schema))
            .SetScanPredicate(nullptr)
            .SetIsParallelFlag(false)
            .SetIsForUpdateFlag(false)
            .SetDatabaseOid(accessor->GetDBOid())
            .SetNamespaceOid(accessor->GetNSOid())
            .SetTableOid(catalog_table->Oid())
            .Build();
  }
  // Make the aggregate
  std::unique_ptr<planner::AbstractPlanNode> agg;
  OutputSchemaHelper agg_out{0, &expr_maker};
  {
    // Read previous layer's output
    auto l_returnflag = seq_scan_out.GetOutput("l_returnflag");
    auto l_linestatus = seq_scan_out.GetOutput("l_linestatus");
    auto l_quantity = seq_scan_out.GetOutput("l_quantity");
    auto l_extendedprice = seq_scan_out.GetOutput("l_extendedprice");
    auto l_discount = seq_scan_out.GetOutput("l_discount");
    auto l_tax = seq_scan_out.GetOutput("l_tax");
    // Make the aggregate expressions
    auto sum_qty = expr_maker.AggSum(l_quantity);
    auto sum_base_price = expr_maker.AggSum(l_extendedprice);
    auto one_const = expr_maker.Constant(1.0);
    auto disc_price = expr_maker.OpMul(l_extendedprice, expr_maker.OpSum(one_const, l_discount));
    auto sum_disc_price = expr_maker.AggSum(disc_price);
    auto charge = expr_maker.OpMul(disc_price, expr_maker.OpSum(one_const, l_tax));
    auto sum_charge = expr_maker.AggSum(charge);
    auto avg_qty = expr_maker.AggAvg(l_quantity);
    auto avg_price = expr_maker.AggAvg(l_extendedprice);
    auto avg_disc = expr_maker.AggAvg(l_discount);
    auto count_order = expr_maker.AggCountStar();
    // Add them to the helper.
    agg_out.AddGroupByTerm("l_returnflag", l_returnflag);
    agg_out.AddGroupByTerm("l_linestatus", l_linestatus);
    agg_out.AddAggTerm("sum_qty", sum_qty);
    agg_out.AddAggTerm("sum_base_price", sum_base_price);
    agg_out.AddAggTerm("sum_disc_price", sum_disc_price);
    agg_out.AddAggTerm("sum_charge", sum_charge);
    agg_out.AddAggTerm("avg_qty", avg_qty);
    agg_out.AddAggTerm("avg_price", avg_price);
    agg_out.AddAggTerm("avg_disc", avg_disc);
    agg_out.AddAggTerm("count_order", count_order);
    // Make the output schema
    agg_out.AddOutput("l_returnflag", agg_out.GetGroupByTermForOutput("l_returnflag"));
    agg_out.AddOutput("l_linestatus", agg_out.GetGroupByTermForOutput("l_linestatus"));
    agg_out.AddOutput("sum_qty", agg_out.GetAggTermForOutput("sum_qty"));
    agg_out.AddOutput("sum_base_price", agg_out.GetAggTermForOutput("sum_base_price"));
    agg_out.AddOutput("sum_disc_price", agg_out.GetAggTermForOutput("sum_disc_price"));
    agg_out.AddOutput("sum_charge", agg_out.GetAggTermForOutput("sum_charge"));
    agg_out.AddOutput("avg_qty", agg_out.GetAggTermForOutput("avg_qty"));
    agg_out.AddOutput("avg_price", agg_out.GetAggTermForOutput("avg_price"));
    agg_out.AddOutput("avg_disc", agg_out.GetAggTermForOutput("avg_disc"));
    agg_out.AddOutput("count_order", agg_out.GetAggTermForOutput("count_order"));
    auto schema = agg_out.MakeSchema();
    // Build
    planner::AggregatePlanNode::Builder builder;
    agg =
        builder.SetOutputSchema(std::move(schema))
            .AddGroupByTerm(l_returnflag)
            .AddGroupByTerm(l_linestatus)
            .AddAggregateTerm(sum_qty)
            .AddAggregateTerm(sum_base_price)
            .AddAggregateTerm(sum_disc_price)
            .AddAggregateTerm(sum_charge)
            .AddAggregateTerm(avg_qty)
            .AddAggregateTerm(avg_price)
            .AddAggregateTerm(avg_disc)
            .AddAggregateTerm(count_order)
            .AddChild(std::move(seq_scan))
            .SetAggregateStrategyType(AggregateStrategyType::HASH)
            .SetHavingClausePredicate(nullptr)
            .Build();
  }
  // Compile and Run
  // TODO(How to auto check this test?)
  CorrectnessFn correcteness_fn;
  RowChecker row_checker;
  GenericChecker checker(row_checker, correcteness_fn);
  // Make Exec Ctx
  OutputStore store{&checker, agg->GetOutputSchema().Get()};
  exec::OutputPrinter printer(agg->GetOutputSchema().Get());
  MultiOutputCallback callback{std::vector<exec::OutputCallback>{store, printer}};
  exec_ctx = MakeExecCtx(std::move(callback), agg->GetOutputSchema().Get());

  // Run & Check
  auto executable = ExecutableQuery(common::ManagedPointer(agg), common::ManagedPointer(exec_ctx));
  executable.Run(common::ManagedPointer(exec_ctx), MODE);
  checker.CheckCorrectness();
}
*/
}  // namespace terrier::execution::compiler::test

int main(int argc, char **argv) {
  ::testing::InitGoogleTest(&argc, argv);
  terrier::execution::ExecutionUtil::InitTPL();
  int ret = RUN_ALL_TESTS();
  terrier::execution::ExecutionUtil::ShutdownTPL();
  return ret;
}<|MERGE_RESOLUTION|>--- conflicted
+++ resolved
@@ -49,53 +49,7 @@
     table_generator.GenerateTestTables();
   }
 
-<<<<<<< HEAD
-  static void CompileAndRun(planner::AbstractPlanNode *node, exec::ExecutionContext *exec_ctx) {
-    // Create the query object, whose region must outlive all the processing.
-    // Compile and check for errors
-    CodeGen codegen(exec_ctx);
-    Compiler compiler(&codegen, node);
-    auto root = compiler.Compile();
-    if (codegen.Reporter()->HasErrors()) {
-      EXECUTION_LOG_ERROR("Type-checking error! \n {}", codegen.Reporter()->SerializeErrors());
-    }
-    ASSERT_FALSE(codegen.Reporter()->HasErrors());
-
-    EXECUTION_LOG_INFO("Converted: \n {}", execution::ast::AstDump::Dump(root));
-
-    // Convert to bytecode
-    auto bytecode_module = vm::BytecodeGenerator::Compile(root, exec_ctx, "tmp-tpl");
-    auto module = std::make_unique<vm::Module>(std::move(bytecode_module));
-
-    // Run the main function
-    std::function<int64_t(exec::ExecutionContext *)> main;
-    if (!module->GetFunction("main", vm::ExecutionMode::Interpret, &main)) {
-      EXECUTION_LOG_ERROR(
-          "Missing 'main' entry function with signature "
-          "(*ExecutionContext)->int32");
-      return;
-    }
-    EXECUTION_LOG_INFO("VM main() returned: {}", main(exec_ctx));
-  }
-
-  /**
-   * Initialize all TPL subsystems
-   */
-  static void InitTPL() {
-    execution::CpuInfo::Instance();
-    execution::vm::LLVMEngine::Initialize();
-  }
-
-  /**
-   * Shutdown all TPL subsystems
-   */
-  static void ShutdownTPL() {
-    terrier::execution::vm::LLVMEngine::Shutdown();
-    terrier::LoggersUtil::ShutDown();
-  }
-=======
   static constexpr vm::ExecutionMode MODE = vm::ExecutionMode::Interpret;
->>>>>>> e451799b
 };
 
 // NOLINTNEXTLINE
