--- conflicted
+++ resolved
@@ -213,13 +213,8 @@
   exec_ctx->SetPipelineOperatingUnits(common::ManagedPointer(units));
 
   // Main parallel sort
-<<<<<<< HEAD
-  Sorter main(exec_ctx->GetMemoryPool(), cmp_fn, sizeof(TestTuple<N>));
-  main.SortParallel(exec_ctx, execution::pipeline_id_t(1), &container, 0);
-=======
   Sorter main(exec_ctx, cmp_fn, sizeof(TestTuple<N>));
   main.SortParallel(&container, 0);
->>>>>>> 95362dc9
 
   uint32_t expected_total_size =
       std::accumulate(sorter_sizes.begin(), sorter_sizes.end(), 0u, [](auto p, auto s) { return p + s; });
