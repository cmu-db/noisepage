#include <random>
#include <string>
#include <vector>

#include "common/macros.h"
#include "main/db_main.h"
#include "metrics/metrics_manager.h"
#include "optimizer/cost_model/trivial_cost_model.h"
#include "planner/plannodes/abstract_plan_node.h"
#include "test_util/test_harness.h"

namespace noisepage::task::test {

class TaskManagerTests : public TerrierTest {
 public:
  static constexpr size_t NUM_VALUE = 1000;

  void SetUp() final {
    std::unordered_map<settings::Param, settings::ParamInfo> param_map;
    settings::SettingsManager::ConstructParamMap(param_map);
    param_map.find(settings::Param::task_pool_size)->second.value_ =
        parser::ConstantValueExpression(type::TypeId::INTEGER, execution::sql::Integer(1));

    db_main_ = noisepage::DBMain::Builder()
                   .SetSettingsParameterMap(std::move(param_map))
                   .SetUseSettingsManager(true)
                   .SetUseGC(true)
                   .SetUseCatalog(true)
                   .SetUseGCThread(true)
                   .SetUseTrafficCop(true)
                   .SetUseStatsStorage(true)
                   .SetUseLogging(true)
                   .SetUseNetwork(true)
                   .SetUseExecution(true)
                   .Build();

    task_manager_ = db_main_->GetTaskManager();
    task_manager_->AddTask(std::make_unique<task::TaskDDL>(catalog::db_oid_t(0), "CREATE TABLE t (a INT)", nullptr));
    task_manager_->WaitForFlush();
  }

  void LoadInsert() {
    for (size_t i = 0; i < NUM_VALUE; i++) {
      std::vector<type::TypeId> types{type::TypeId::INTEGER};
      std::vector<parser::ConstantValueExpression> params;
      params.emplace_back(type::TypeId::INTEGER, execution::sql::Integer(i));

      std::vector<std::vector<parser::ConstantValueExpression>> params_vec;
      params_vec.emplace_back(std::move(params));
      task_manager_->AddTask(std::make_unique<task::TaskDML>(catalog::db_oid_t(0), "INSERT INTO t VALUES ($1)",
                                                             std::make_unique<optimizer::TrivialCostModel>(), false,
                                                             std::move(params_vec), std::move(types)));
    }
  }

  void CheckTable() {
    common::Future<task::DummyResult> sync;
    std::unordered_set<int64_t> results;
    auto to_row_fn = [&results](const std::vector<execution::sql::Val *> &values) {
      results.insert(static_cast<execution::sql::Integer *>(values[0])->val_);
    };

    task_manager_->AddTask(std::make_unique<task::TaskDML>(catalog::INVALID_DATABASE_OID, "SELECT * FROM t",
                                                           std::make_unique<optimizer::TrivialCostModel>(), false,
                                                           to_row_fn, common::ManagedPointer(&sync)));

<<<<<<< HEAD
    EXPECT_TRUE(sync.Wait().second);
=======
    EXPECT_TRUE(sync.DangerousWait().first);
>>>>>>> 73d50cdf
    EXPECT_EQ(results.size(), NUM_VALUE);
    for (size_t i = 0; i < NUM_VALUE; i++) {
      EXPECT_TRUE(results.find(i) != results.end());
    }
  }

 protected:
  std::unique_ptr<DBMain> db_main_;
  common::ManagedPointer<task::TaskManager> task_manager_;
};

// NOLINTNEXTLINE
TEST_F(TaskManagerTests, SingleThreadedInsert) {
  LoadInsert();
  task_manager_->WaitForFlush();
  CheckTable();
}

// NOLINTNEXTLINE
TEST_F(TaskManagerTests, MultiThreadedInsert) {
  task_manager_->SetTaskPoolSize(8);

  LoadInsert();
  task_manager_->WaitForFlush();
  CheckTable();
}

// NOLINTNEXTLINE
TEST_F(TaskManagerTests, WorkerEnlargeInsert) {
  LoadInsert();
  task_manager_->SetTaskPoolSize(8);
  task_manager_->WaitForFlush();
  CheckTable();
}

// NOLINTNEXTLINE
TEST_F(TaskManagerTests, WorkerShrinkInsert) {
  task_manager_->SetTaskPoolSize(8);
  LoadInsert();
  task_manager_->SetTaskPoolSize(1);
  task_manager_->WaitForFlush();
  CheckTable();
}

// NOLINTNEXTLINE
TEST_F(TaskManagerTests, BulkInsert) {
  std::vector<type::TypeId> types{type::TypeId::INTEGER};
  std::vector<std::vector<parser::ConstantValueExpression>> params_vec;
  for (size_t i = 0; i < NUM_VALUE; i++) {
    std::vector<parser::ConstantValueExpression> params;
    params.emplace_back(type::TypeId::INTEGER, execution::sql::Integer(i));
    params_vec.emplace_back(std::move(params));
  }
  task_manager_->AddTask(std::make_unique<task::TaskDML>(catalog::db_oid_t(0), "INSERT INTO t VALUES ($1)",
                                                         std::make_unique<optimizer::TrivialCostModel>(), false,
                                                         std::move(params_vec), std::move(types)));
  task_manager_->WaitForFlush();
  CheckTable();
}

// NOLINTNEXTLINE
TEST_F(TaskManagerTests, Index) {
  task_manager_->AddTask(std::make_unique<task::TaskDDL>(catalog::db_oid_t(0), "CREATE INDEX idx ON t (a)", nullptr));
  task_manager_->WaitForFlush();

  auto query_exec_util = db_main_->GetQueryExecUtil();
  query_exec_util->BeginTransaction(catalog::INVALID_DATABASE_OID);

  std::string query = "SELECT * FROM t WHERE a = 1";
  auto result =
      query_exec_util->PlanStatement(query, nullptr, nullptr, std::make_unique<optimizer::TrivialCostModel>());
  EXPECT_TRUE(result.second != nullptr);
  EXPECT_EQ(result.second->GetPlanNodeType(), planner::PlanNodeType::INDEXSCAN);
  query_exec_util->EndTransaction(true);
}

// NOLINTNEXTLINE
TEST_F(TaskManagerTests, InvalidStatements) {
  // Parse error
  common::Future<task::DummyResult> sync;
  task_manager_->AddTask(
      std::make_unique<task::TaskDDL>(catalog::db_oid_t(0), "CREATE INDEX", common::ManagedPointer(&sync)));
  task_manager_->AddTask(std::make_unique<task::TaskDML>(catalog::db_oid_t(0), "INSERT INTO t VALUES (#1)",
                                                         std::make_unique<optimizer::TrivialCostModel>(), false,
                                                         nullptr, nullptr));

  // Binding error
  task_manager_->AddTask(std::make_unique<task::TaskDDL>(catalog::db_oid_t(0), "CREATE INDEX idxx on tt (a)", nullptr));
  task_manager_->AddTask(std::make_unique<task::TaskDML>(catalog::db_oid_t(0), "INSERT INTO tt VALUES (1)",
                                                         std::make_unique<optimizer::TrivialCostModel>(), false,
                                                         nullptr, nullptr));
  task_manager_->WaitForFlush();

  auto result = sync.Wait();
  EXPECT_TRUE(!result.second);
  EXPECT_TRUE(!sync.FailMessage().empty());
}

// NOLINTNEXTLINE
TEST_F(TaskManagerTests, AbortingTest) {
  task_manager_->AddTask(
      std::make_unique<task::TaskDDL>(catalog::db_oid_t(0), "CREATE TABLE ttt (a INT, PRIMARY KEY (a))", nullptr));
  task_manager_->AddTask(std::make_unique<task::TaskDML>(catalog::db_oid_t(0), "INSERT INTO ttt VALUES (1)",
                                                         std::make_unique<optimizer::TrivialCostModel>(), false,
                                                         nullptr, nullptr));
  task_manager_->AddTask(std::make_unique<task::TaskDML>(catalog::db_oid_t(0), "INSERT INTO ttt VALUES (1)",
                                                         std::make_unique<optimizer::TrivialCostModel>(), false,
                                                         nullptr, nullptr));
  task_manager_->WaitForFlush();

  common::Future<task::DummyResult> sync;
  std::vector<int64_t> results;
  auto to_row_fn = [&results](const std::vector<execution::sql::Val *> &values) {
    results.push_back(static_cast<execution::sql::Integer *>(values[0])->val_);
  };

  task_manager_->AddTask(std::make_unique<task::TaskDML>(catalog::INVALID_DATABASE_OID, "SELECT * FROM ttt",
                                                         std::make_unique<optimizer::TrivialCostModel>(), false,
                                                         to_row_fn, common::ManagedPointer(&sync)));

  auto result = sync.Wait();
  EXPECT_TRUE(result.second);
  EXPECT_EQ(results.size(), 1);
  EXPECT_EQ(results[0], 1);
}

}  // namespace noisepage::task::test<|MERGE_RESOLUTION|>--- conflicted
+++ resolved
@@ -64,11 +64,7 @@
                                                            std::make_unique<optimizer::TrivialCostModel>(), false,
                                                            to_row_fn, common::ManagedPointer(&sync)));
 
-<<<<<<< HEAD
-    EXPECT_TRUE(sync.Wait().second);
-=======
-    EXPECT_TRUE(sync.DangerousWait().first);
->>>>>>> 73d50cdf
+    EXPECT_TRUE(sync.DangerousWait().second);
     EXPECT_EQ(results.size(), NUM_VALUE);
     for (size_t i = 0; i < NUM_VALUE; i++) {
       EXPECT_TRUE(results.find(i) != results.end());
@@ -162,7 +158,7 @@
                                                          nullptr, nullptr));
   task_manager_->WaitForFlush();
 
-  auto result = sync.Wait();
+  auto result = sync.DangerousWait();
   EXPECT_TRUE(!result.second);
   EXPECT_TRUE(!sync.FailMessage().empty());
 }
@@ -189,7 +185,7 @@
                                                          std::make_unique<optimizer::TrivialCostModel>(), false,
                                                          to_row_fn, common::ManagedPointer(&sync)));
 
-  auto result = sync.Wait();
+  auto result = sync.DangerousWait();
   EXPECT_TRUE(result.second);
   EXPECT_EQ(results.size(), 1);
   EXPECT_EQ(results[0], 1);
