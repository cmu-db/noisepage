--- conflicted
+++ resolved
@@ -7,11 +7,6 @@
 #include "gtest/gtest.h"
 #include "util/random_test_util.h"
 #include "util/test_thread_pool.h"
-<<<<<<< HEAD
-#include "common/object_pool.h"
-#include "util/test_harness.h"
-=======
->>>>>>> 679610e8
 
 namespace terrier {
 
@@ -46,10 +41,8 @@
     std::unordered_set<uint32_t *> used_ptrs;
 
     // The reuse_queue should have a size of size_limit
-    for (uint32_t i = 0; i < size_limit; ++i)
-      used_ptrs.insert(tested.Get());
-    for (auto &it : used_ptrs)
-      tested.Release(it);
+    for (uint32_t i = 0; i < size_limit; ++i) used_ptrs.insert(tested.Get());
+    for (auto &it : used_ptrs) tested.Release(it);
 
     tested.SetReuseLimit(size_limit / 2);
     EXPECT_TRUE(tested.SetSizeLimit(size_limit / 2));
@@ -68,8 +61,7 @@
     EXPECT_THROW(tested.Get(), common::NoMoreObjectException);
 
     // free memory
-    for (auto &it : ptrs)
-      tested.Release(it);
+    for (auto &it : ptrs) tested.Release(it);
   }
 }
 
@@ -105,16 +97,13 @@
     std::default_random_engine generator;
     // Store the pointers we use.
     std::vector<ObjectPoolTestType *> ptrs;
-<<<<<<< HEAD
     auto allocate = [&] {
       try {
-        ObjectPoolTestType * temp = tested.Get();
+        ObjectPoolTestType *temp = tested.Get();
         ptrs.push_back(temp->Use(tid));
-      } catch (common::NoMoreObjectException) {}
+      } catch (common::NoMoreObjectException) {
+      }
     };
-=======
-    auto allocate = [&] { ptrs.push_back(tested.Get()->Use(tid)); };
->>>>>>> 679610e8
     auto free = [&] {
       if (!ptrs.empty()) {
         auto pos = RandomTestUtil::UniformRandomElement(&ptrs, &generator);
@@ -122,25 +111,13 @@
         ptrs.erase(pos);
       }
     };
-<<<<<<< HEAD
-    auto set_reuse_limit = [&] {
-      tested.SetReuseLimit(size_dist_(generator));
-    };
+    auto set_reuse_limit = [&] { tested.SetReuseLimit(size_dist_(generator)); };
 
-    auto set_size_limit = [&] {
-      tested.SetSizeLimit(size_dist_(generator));
-    };
+    auto set_size_limit = [&] { tested.SetSizeLimit(size_dist_(generator)); };
 
     RandomTestUtil::InvokeWorkloadWithDistribution({free, allocate, set_reuse_limit, set_size_limit},
-                                                          {0.25, 0.25, 0.25, 0.25},
-                                                          &generator,
-                                                          1000);
-    for (auto *ptr : ptrs)
-      tested.Release(ptr->Release(tid));
-=======
-    RandomTestUtil::InvokeWorkloadWithDistribution({free, allocate}, {0.5, 0.5}, &generator, 100);
+                                                   {0.25, 0.25, 0.25, 0.25}, &generator, 1000);
     for (auto *ptr : ptrs) tested.Release(ptr->Release(tid));
->>>>>>> 679610e8
   };
 
   thread_pool.RunThreadsUntilFinish(8, workload, 1000);
