--- conflicted
+++ resolved
@@ -41,11 +41,7 @@
   // STRING
   std::vector<std::string> vals3 = {"XXX", "YYY", "ZZZ"};
   for (const auto &val : vals3) {
-<<<<<<< HEAD
-    const auto &copy = val;
-=======
     auto copy = val;  // NOLINT
->>>>>>> 751d8c96
     EXPECT_EQ(common::HashUtil::Hash(val), common::HashUtil::Hash(copy));
     EXPECT_NE(common::HashUtil::Hash("WUTANG"), common::HashUtil::Hash(val));
   }
@@ -125,11 +121,7 @@
   std::vector<std::string> vals0 = {"XXX", "YYY", "ZZZ"};
   common::hash_t hash0 = 0;
   for (const auto &val : vals0) {
-<<<<<<< HEAD
-    const auto &copy = val;
-=======
     auto copy = val;  // NOLINT
->>>>>>> 751d8c96
     hash0 = common::HashUtil::CombineHashes(hash0, common::HashUtil::Hash(copy));
   }
 
