#include <algorithm>
#include <atomic>
#include <bitset>
#include <thread>  // NOLINT
#include <unordered_set>
#include <vector>

#include "common/container/concurrent_bitmap.h"
#include "gtest/gtest.h"
#include "util/container_test_util.h"
#include "util/test_thread_pool.h"

namespace terrier {

// Tests that the ConcurrentBitmap works in a single-threaded context
// NOLINTNEXTLINE
TEST(ConcurrentBitmapTests, SimpleCorrectnessTest) {
  std::default_random_engine generator;
  // Number of bitmap sizes to test.
  const uint32_t num_bitmap_sizes = 50;
  // Maximum bitmap size.
  const uint32_t max_bitmap_size = 1000;

  for (uint32_t iter = 0; iter < num_bitmap_sizes; ++iter) {
    auto num_elements = std::uniform_int_distribution(1u, max_bitmap_size)(generator);
    common::RawConcurrentBitmap *bitmap = common::RawConcurrentBitmap::Allocate(num_elements);

    // Verify bitmap initialized to all 0s
    for (uint32_t i = 0; i < num_elements; ++i) {
      EXPECT_FALSE(bitmap->Test(i));
    }

    // Randomly permute bitmap and STL bitmap and compare equality
    std::vector<bool> stl_bitmap = std::vector<bool>(num_elements);
    ContainerTestUtil::CheckReferenceBitmap<common::RawConcurrentBitmap>(*bitmap, stl_bitmap, num_elements);
    uint32_t num_iterations = 32;
    std::default_random_engine generator;
    for (uint32_t i = 0; i < num_iterations; ++i) {
      auto element = std::uniform_int_distribution(0, static_cast<int>(num_elements - 1))(generator);
      EXPECT_TRUE(bitmap->Flip(element, bitmap->Test(element)));
      stl_bitmap[element] = !stl_bitmap[element];
      ContainerTestUtil::CheckReferenceBitmap<common::RawConcurrentBitmap>(*bitmap, stl_bitmap, num_elements);
    }

    // Verify that Flip fails if expected_val doesn't match current value
    auto element = std::uniform_int_distribution(0, static_cast<int>(num_elements - 1))(generator);
    EXPECT_FALSE(bitmap->Flip(element, !bitmap->Test(element)));
    common::RawConcurrentBitmap::Deallocate(bitmap);
  }
}
// The test exercises FirstUnsetPos in a single-threaded context
// NOLINTNEXTLINE
TEST(ConcurrentBitmapTests, FirstUnsetPosTest) {
  std::default_random_engine generator;
  // Number of bitmap sizes to test.
  const uint32_t num_bitmap_sizes = 50;
  // Maximum bitmap size.
  const uint32_t max_bitmap_size = 1000;
  uint32_t pos;

  // test a wide range of sizes
  for (uint32_t iter = 0; iter < num_bitmap_sizes; ++iter) {
    auto num_elements = std::uniform_int_distribution(1u, max_bitmap_size)(generator);
    common::RawConcurrentBitmap *bitmap = common::RawConcurrentBitmap::Allocate(num_elements);

    // should return false if we start searching out of range
    EXPECT_FALSE(bitmap->FirstUnsetPos(num_elements, num_elements, &pos));
    EXPECT_FALSE(bitmap->FirstUnsetPos(num_elements, num_elements + 1, &pos));

    // as we flip bits from start to end, verify that the position of the next unset pos is correct
    for (uint32_t i = 0; i < num_elements; ++i) {
      EXPECT_TRUE(bitmap->FirstUnsetPos(num_elements, 0, &pos));
      EXPECT_EQ(pos, i);
      EXPECT_TRUE(bitmap->Flip(i, false));
    }
    // once the bitmap is full, we should not be able to find an unset bit
    EXPECT_FALSE(bitmap->FirstUnsetPos(num_elements, 0, &pos));

    common::RawConcurrentBitmap::Deallocate(bitmap);
  }

  // manual targeted test for specific bits
  {
    const uint32_t num_elements = 16;
    common::RawConcurrentBitmap *bitmap = common::RawConcurrentBitmap::Allocate(num_elements);

    // x = set, _ = unset
    // fill everything, resulting in x x x
    for (uint32_t i = 0; i < num_elements; ++i) {
      EXPECT_TRUE(bitmap->Flip(i, false));
    }

    // once the bitmap is full, we should not be able to find an unset bit
    EXPECT_FALSE(bitmap->FirstUnsetPos(num_elements, 0, &pos));

    // try to find specific unset bits, x = set, _ = unset
    uint32_t flip_idx[3] = {5, 12, 13};
    // note: there are more than 3 bits
    // x _ x should return middle
    EXPECT_TRUE(bitmap->Flip(flip_idx[1], true));
    EXPECT_TRUE(bitmap->FirstUnsetPos(num_elements, 0, &pos));
    EXPECT_EQ(pos, flip_idx[1]);
    // x _ x wraparound behavior
    EXPECT_TRUE(bitmap->FirstUnsetPos(num_elements, flip_idx[1] + 1, &pos));
    EXPECT_EQ(pos, flip_idx[1]);
    // _ _ x should return first
    EXPECT_TRUE(bitmap->Flip(flip_idx[0], true));
    EXPECT_TRUE(bitmap->FirstUnsetPos(num_elements, 0, &pos));
    EXPECT_EQ(pos, flip_idx[0]);
    // _ _ x should return middle if searching from middle
    EXPECT_TRUE(bitmap->FirstUnsetPos(num_elements, flip_idx[1] - 1, &pos));
    EXPECT_EQ(pos, flip_idx[1]);
    EXPECT_TRUE(bitmap->FirstUnsetPos(num_elements, flip_idx[1], &pos));
    EXPECT_EQ(pos, flip_idx[1]);
    // x x _ should return last
    EXPECT_TRUE(bitmap->Flip(flip_idx[0], false));
    EXPECT_TRUE(bitmap->Flip(flip_idx[1], false));
    EXPECT_TRUE(bitmap->Flip(flip_idx[2], true));
    EXPECT_TRUE(bitmap->FirstUnsetPos(num_elements, 0, &pos));
    EXPECT_EQ(pos, flip_idx[2]);
    // x _ _, note we expect idx [1] and [2] to be part of the same word
    EXPECT_TRUE(bitmap->Flip(flip_idx[1], true));
    EXPECT_TRUE(bitmap->FirstUnsetPos(num_elements, flip_idx[2], &pos));
    EXPECT_EQ(pos, flip_idx[2]);

    common::RawConcurrentBitmap::Deallocate(bitmap);
  }
}
// The test exercises FirstUnsetPos with edge-case sizes
// NOLINTNEXTLINE
TEST(ConcurrentBitmapTests, FirstUnsetPosSizeTest) {
  // fill an entire block of 16, then try to find an unset bit
  {
    const uint32_t num_elements = 16;
    common::RawConcurrentBitmap *bitmap = common::RawConcurrentBitmap::Allocate(num_elements);
    uint32_t pos;

    for (uint32_t i = 0; i < num_elements; ++i) {
      EXPECT_TRUE(bitmap->Flip(i, false));
    }
    EXPECT_FALSE(bitmap->FirstUnsetPos(num_elements, 0, &pos));

    common::RawConcurrentBitmap::Deallocate(bitmap);
  }
  // fill the first 128, then try to find unset bit 129
  // meant to test if we are reading out of bounds (naively reading 64+64+64 should trigger ASAN)
  {
    const uint32_t num_elements = 129;
    common::RawConcurrentBitmap *bitmap = common::RawConcurrentBitmap::Allocate(num_elements);
    uint32_t pos;

    // flip everything but the last bit
    for (uint32_t i = 0; i < num_elements - 1; ++i) {
      EXPECT_TRUE(bitmap->Flip(i, false));
    }
    EXPECT_TRUE(bitmap->Test(0));
    // expect the last bit to be ok
    EXPECT_TRUE(bitmap->FirstUnsetPos(num_elements, 0, &pos));
    EXPECT_EQ(pos, 128);

    common::RawConcurrentBitmap::Deallocate(bitmap);
  }
}
// The test attempts to concurrently flip every bit from 0 to 1 using FirstUnsetPos
// NOLINTNEXTLINE
TEST(ConcurrentBitmapTests, ConcurrentFirstUnsetPosTest) {
  TestThreadPool thread_pool;
  std::default_random_engine generator;
  const uint32_t num_iters = 100;
  const uint32_t max_elements = 10000;
  const uint32_t num_threads = TestThreadPool::HardwareConcurrency();

  for (uint32_t iter = 0; iter < num_iters; ++iter) {
    const uint32_t num_elements = std::uniform_int_distribution(1u, max_elements)(generator);
    common::RawConcurrentBitmap *bitmap = common::RawConcurrentBitmap::Allocate(num_elements);
    std::vector<std::vector<uint32_t>> elements(num_threads);

    auto workload = [&](uint32_t thread_id) {
      uint32_t pos = 0;
      for (uint32_t i = 0; i < num_elements; ++i) {
        if (bitmap->FirstUnsetPos(num_elements, 0, &pos) && bitmap->Flip(pos, false)) {
          elements[thread_id].push_back(pos);
        }
      }
    };

    thread_pool.RunThreadsUntilFinish(num_threads, workload);

    // Coalesce the thread-local result vectors into one vector, and
    // then sort the results
    std::vector<uint32_t> all_elements;
    for (uint32_t i = 0; i < num_threads; ++i)
      all_elements.insert(all_elements.end(), elements[i].begin(), elements[i].end());

    // Verify coalesced result size
    EXPECT_EQ(num_elements, all_elements.size());
    std::sort(all_elements.begin(), all_elements.end());
    // Verify 1:1 mapping of indices to element value
    // This represents that every slot was grabbed by only one thread
    for (uint32_t i = 0; i < num_elements; ++i) {
      EXPECT_EQ(i, all_elements[i]);
    }
    common::RawConcurrentBitmap::Deallocate(bitmap);
  }
}

// The test attempts to concurrently flip every bit from 0 to 1, and
// record successful flips into thread-local storage
// This is equivalent to grabbing a free slot if used in an allocator
// NOLINTNEXTLINE
TEST(ConcurrentBitmapTests, ConcurrentCorrectnessTest) {
  TestThreadPool thread_pool;
  std::default_random_engine generator;
<<<<<<< HEAD
  const uint32_t num_iters = 200;
  const uint32_t max_elements = 450000;
  const uint32_t num_threads = TestThreadPool::HardwareConcurrency();
=======
  const uint32_t num_iters = 100;
  const uint32_t max_elements = 100000;
  const uint32_t num_threads = 8;
>>>>>>> c98d93ca

  for (uint32_t iter = 0; iter < num_iters; ++iter) {
    const uint32_t num_elements = std::uniform_int_distribution(1u, max_elements)(generator);
    common::RawConcurrentBitmap *bitmap = common::RawConcurrentBitmap::Allocate(num_elements);
    std::vector<std::vector<uint32_t>> elements(num_threads);

    auto workload = [&](uint32_t thread_id) {
      for (uint32_t i = 0; i < num_elements; ++i)
        if (bitmap->Flip(i, false)) elements[thread_id].push_back(i);
    };

    thread_pool.RunThreadsUntilFinish(num_threads, workload);

    // Coalesce the thread-local result vectors into one vector, and
    // then sort the results
    std::vector<uint32_t> all_elements;
    for (uint32_t i = 0; i < num_threads; ++i)
      all_elements.insert(all_elements.end(), elements[i].begin(), elements[i].end());

    // Verify coalesced result size
    EXPECT_EQ(num_elements, all_elements.size());
    std::sort(all_elements.begin(), all_elements.end());
    // Verify 1:1 mapping of indices to element value
    // This represents that every slot was grabbed by only one thread
    for (uint32_t i = 0; i < num_elements; ++i) {
      EXPECT_EQ(i, all_elements[i]);
    }
    common::RawConcurrentBitmap::Deallocate(bitmap);
  }
}
}  // namespace terrier<|MERGE_RESOLUTION|>--- conflicted
+++ resolved
@@ -211,15 +211,9 @@
 TEST(ConcurrentBitmapTests, ConcurrentCorrectnessTest) {
   TestThreadPool thread_pool;
   std::default_random_engine generator;
-<<<<<<< HEAD
-  const uint32_t num_iters = 200;
-  const uint32_t max_elements = 450000;
-  const uint32_t num_threads = TestThreadPool::HardwareConcurrency();
-=======
   const uint32_t num_iters = 100;
   const uint32_t max_elements = 100000;
-  const uint32_t num_threads = 8;
->>>>>>> c98d93ca
+  const uint32_t num_threads = TestThreadPool::HardwareConcurrency();
 
   for (uint32_t iter = 0; iter < num_iters; ++iter) {
     const uint32_t num_elements = std::uniform_int_distribution(1u, max_elements)(generator);
