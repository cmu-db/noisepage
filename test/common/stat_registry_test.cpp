#include "common/stat_registry.h"
#include <algorithm>
#include <functional>
#include <memory>
#include <random>
#include <string>
#include <vector>
#include "common/json.h"
#include "common/macros.h"
#include "gtest/gtest.h"
#include "storage/data_table.h"
#include "storage/record_buffer.h"
#include "storage/storage_defs.h"
#include "transaction/transaction_context.h"

namespace terrier {

// clang-format off
/**
 * A simple dummy cache object with four differently typed attributes:
 *   uint64_t NumInsert
 *   uint32_t NumHit
 *   uint16_t NumFailure
 *   uint8_t NumUser
 */
#define CACHE_MEMBERS(f) \
  f(uint64_t, NumInsert) \
  f(uint32_t, NumHit) \
  f(uint16_t, NumFailure) \
  f(uint8_t, NumUser)
// clang-format on

DEFINE_PERFORMANCE_CLASS(CacheCounter, CACHE_MEMBERS)

/**
 * A simple dummy network object
 *   uint64_t NumRequest
 */
#define NETWORK_MEMBERS(f) f(uint64_t, NumRequest)

DEFINE_PERFORMANCE_CLASS(NetworkCounter, NETWORK_MEMBERS)

// Test being able to register/deregister a performance counter to the registry
// NOLINTNEXTLINE
TEST(StatRegistryTest, GTEST_DEBUG_ONLY(SimpleCorrectnessTest)) {
  terrier::common::StatisticsRegistry reg;
  CacheCounter cc;
  NetworkCounter nc;
  std::vector<std::string> current;
  std::vector<std::string> expected;

  // register under root
  reg.Register({}, &cc, this);
  EXPECT_EQ(reg.GetRegistrant({}, "CacheCounter"), this);
  expected = {"CacheCounter"};
  current = reg.GetRegistryListing();
  EXPECT_TRUE(current == expected);
  // get our counter back
  terrier::common::PerformanceCounter *pc = reg.GetPerformanceCounter({}, "CacheCounter");
  EXPECT_EQ(pc, &cc);
  // delete from root
  reg.Deregister({}, "CacheCounter", false);
  expected = {};
  current = reg.GetRegistryListing();
  EXPECT_TRUE(current == expected);

  // register under cache submodule
  reg.Register({"Cache"}, &cc, this);
  expected = {"Cache"};
  current = reg.GetRegistryListing();
  EXPECT_TRUE(current == expected);
  // check that we exist under cache submodule
  expected = {"CacheCounter"};
  current = reg.GetRegistryListing({"Cache"});
  EXPECT_TRUE(current == expected);
  // add something else to cache submodule
  reg.Register({"Cache"}, &nc, this);
  expected = {"CacheCounter", "NetworkCounter"};
  current = reg.GetRegistryListing({"Cache"});
  std::sort(current.begin(), current.end());
  EXPECT_TRUE(current == expected);
  // try deleting one thing from cache submodule
  reg.Deregister({"Cache"}, "CacheCounter", false);
  expected = {"NetworkCounter"};
  current = reg.GetRegistryListing({"Cache"});
  EXPECT_TRUE(current == expected);
  // try deleting another thing from cache submodule
  // since that becomes empty, should delete cache submodule itself
  reg.Deregister({"Cache"}, "NetworkCounter", false);
  expected = {};
  current = reg.GetRegistryListing();
  EXPECT_TRUE(current == expected);

  reg.Shutdown(false);
}

// Test registering multiple performance counters with the same name
// NOLINTNEXTLINE
TEST(StatRegistryTest, GTEST_DEBUG_ONLY(MultipleNameTest)) {
  terrier::common::StatisticsRegistry reg;
  CacheCounter cc;
  CacheCounter cc2;
  std::vector<std::string> current;
  std::vector<std::string> expected;

  reg.Register({}, &cc, this);
  reg.Register({}, &cc2, this);
  expected = {"CacheCounter", "CacheCounter1"};
  current = reg.GetRegistryListing();
  std::sort(current.begin(), current.end());
  EXPECT_TRUE(current == expected);
  reg.Deregister({}, "CacheCounter", false);
  expected = {"CacheCounter1"};
  current = reg.GetRegistryListing();
  std::sort(current.begin(), current.end());
  EXPECT_TRUE(current == expected);

  reg.Shutdown(false);
}

// Test dumping statistics
// NOLINTNEXTLINE
TEST(StatRegistryTest, GTEST_DEBUG_ONLY(DumpTest)) {
  terrier::common::StatisticsRegistry reg;
  CacheCounter cc;
  CacheCounter cc2;
  std::vector<std::string> current;
  std::vector<std::string> expected;

  reg.Register({}, &cc, this);
  reg.Register({"Cache"}, &cc2, this);

  cc.IncrementNumFailure(1);
  cc2.IncrementNumHit(1);

  terrier::common::json json = terrier::common::json::parse(reg.DumpStats());
  EXPECT_EQ(json["CacheCounter"]["Counters"]["NumFailure"], 1);
  EXPECT_EQ(json["Cache"]["CacheCounter"]["Counters"]["NumHit"], 1);

  reg.Shutdown(false);
}

// Test freeing the performance counters stored inside
// NOLINTNEXTLINE
TEST(StatRegistryTest, GTEST_DEBUG_ONLY(FreeTest)) {
  {
    terrier::common::StatisticsRegistry reg;
    auto *cc = new CacheCounter;
    reg.Register({}, cc, this);
    reg.Shutdown(true);
  }
  {
    terrier::common::StatisticsRegistry reg;
    auto *cc = new CacheCounter;
    reg.Register({}, cc, this);
    reg.Deregister({}, cc->GetName(), true);
    reg.Shutdown(true);
  }
}

// A basic test, registering a DataTable counter
// NOLINTNEXTLINE
TEST(StatRegistryTest, GTEST_DEBUG_ONLY(DataTableStatTest)) {
  terrier::storage::RecordBufferSegmentPool buffer_pool{100000, 10000};
  terrier::storage::BlockStore block_store{1000, 100};
  terrier::storage::BlockLayout block_layout({8, 8, 8});
  const std::vector<terrier::storage::col_id_t> col_ids = {terrier::storage::col_id_t{1},
                                                           terrier::storage::col_id_t{2}};
  terrier::storage::DataTable data_table(&block_store, block_layout, terrier::storage::layout_version_t{0});
  terrier::transaction::timestamp_t timestamp(0);
<<<<<<< HEAD
  auto *txn = new terrier::transaction::TransactionContext(timestamp, timestamp, &buffer_pool, LOGGING_DISABLED,
                                                           ACTION_FRAMEWORK_DISABLED);
=======
  auto *txn = new terrier::transaction::TransactionContext(timestamp, timestamp, &buffer_pool, DISABLED);
>>>>>>> 2159c73d
  auto init = terrier::storage::ProjectedRowInitializer::Create(block_layout, col_ids);
  auto *redo_buffer = terrier::common::AllocationUtil::AllocateAligned(init.ProjectedRowSize());
  auto *redo = init.InitializeRow(redo_buffer);

  data_table.Insert(txn, *redo);

  // initialize stat registry
  auto test_stat_reg = std::make_shared<terrier::common::StatisticsRegistry>();
  test_stat_reg->Register({"Storage"}, data_table.GetDataTableCounter(), &data_table);
  delete[] redo_buffer;
  delete txn;

  test_stat_reg->Shutdown(false);
}

}  // namespace terrier<|MERGE_RESOLUTION|>--- conflicted
+++ resolved
@@ -168,12 +168,7 @@
                                                            terrier::storage::col_id_t{2}};
   terrier::storage::DataTable data_table(&block_store, block_layout, terrier::storage::layout_version_t{0});
   terrier::transaction::timestamp_t timestamp(0);
-<<<<<<< HEAD
-  auto *txn = new terrier::transaction::TransactionContext(timestamp, timestamp, &buffer_pool, LOGGING_DISABLED,
-                                                           ACTION_FRAMEWORK_DISABLED);
-=======
   auto *txn = new terrier::transaction::TransactionContext(timestamp, timestamp, &buffer_pool, DISABLED);
->>>>>>> 2159c73d
   auto init = terrier::storage::ProjectedRowInitializer::Create(block_layout, col_ids);
   auto *redo_buffer = terrier::common::AllocationUtil::AllocateAligned(init.ProjectedRowSize());
   auto *redo = init.InitializeRow(redo_buffer);
